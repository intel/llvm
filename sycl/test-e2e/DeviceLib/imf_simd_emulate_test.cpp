// RUN: %{build} -o %t1.out
// RUN: %{run} %t1.out

// RUN: %{build} -fno-builtin -fsycl-device-lib-jit-link -o %t2.out
// RUN: %{run} %t2.out
//
<<<<<<< HEAD
// UNSUPPORTED: target-nvidia || target-amd
=======
// UNSUPPORTED: cuda || hip

// XFAIL: spirv-backend
// XFAIL-TRACKER: https://github.com/llvm/llvm-project/issues/122075

>>>>>>> a87ac065
#include "imf_utils.hpp"
#include <sycl/detail/core.hpp>
#include <sycl/ext/intel/math.hpp>

namespace s = sycl;
constexpr s::access::mode sycl_read = s::access::mode::read;
constexpr s::access::mode sycl_write = s::access::mode::write;

void run_vabs2_4_test(s::queue &queue) {
  bool pass = true;
  static const size_t NUM = 8;
  unsigned input_vals[NUM] = {0,          1,          0x98324,    0xFFFFFFFF,
                              0xFEDEAB98, 0x12345678, 0xBBCC9927, 0xA09BC176};
  unsigned output2_vals[NUM];
  unsigned output4_vals[NUM];
  unsigned ref2_vals[NUM] = {0,         1,          0x97CDC,    0x10001,
                             0x1225468, 0x12345678, 0x443466D9, 0x5F653E8A};

  unsigned ref4_vals[NUM] = {0,         1,          0x97D24,    0x1010101,
                             0x2225568, 0x12345678, 0x45346727, 0x60653f76};
  {
    s::buffer<unsigned, 1> output2_buf(&output2_vals[0], s::range<1>(NUM));
    s::buffer<unsigned, 1> output4_buf(&output4_vals[0], s::range<1>(NUM));
    queue
        .submit([&](s::handler &cgh) {
          auto output2_acc = output2_buf.get_access<sycl_write>(cgh);
          auto output4_acc = output4_buf.get_access<sycl_write>(cgh);
          cgh.parallel_for<class vabs2_4_test>(
              s::range<1>(NUM), [=](s::id<1> I) {
                output2_acc[I[0]] =
                    sycl::ext::intel::math::vabs2(input_vals[I[0]]);
                output4_acc[I[0]] =
                    sycl::ext::intel::math::vabs4(input_vals[I[0]]);
              });
        })
        .wait();
  }

  for (size_t idx = 0; idx < NUM; ++idx) {
    if (output2_vals[idx] != ref2_vals[idx]) {
      std::cout << "sycl::ext::intel::math::vabs2 failed! idx = " << idx
                << std::endl;
      pass = false;
      break;
    }
  }
  assert(pass);
  for (size_t idx = 0; idx < NUM; ++idx) {
    if (output4_vals[idx] != ref4_vals[idx]) {
      std::cout << "sycl::ext::intel::math::vabs4 failed! idx = " << idx
                << std::endl;
      pass = false;
      break;
    }
  }
  assert(pass);
  std::cout << "sycl::ext::intel::math::vabs2_4 test pass." << std::endl;
}

void run_vabsss2_4_test(s::queue &queue) {
  bool pass = true;
  static const size_t NUM = 8;
  unsigned input_vals[NUM] = {0,          1,          0x98324,    0x07FF07FE,
                              0x80008000, 0x80808080, 0xBBCC9927, 0x80000001};
  unsigned output2_vals[NUM];
  unsigned output4_vals[NUM];
  unsigned ref2_vals[NUM] = {0,          1,          0x97CDC,    0x07FF07FE,
                             0x7FFF7FFF, 0x7F807F80, 0x443466D9, 0x7FFF0001};

  unsigned ref4_vals[NUM] = {0,          1,          0x97D24,    0x07010702,
                             0x7F007F00, 0x7F7F7F7F, 0x45346727, 0x7F000001};
  {
    s::buffer<unsigned, 1> output2_buf(&output2_vals[0], s::range<1>(NUM));
    s::buffer<unsigned, 1> output4_buf(&output4_vals[0], s::range<1>(NUM));
    queue
        .submit([&](s::handler &cgh) {
          auto output2_acc = output2_buf.get_access<sycl_write>(cgh);
          auto output4_acc = output4_buf.get_access<sycl_write>(cgh);
          cgh.parallel_for<class vabsss2_4_test>(
              s::range<1>(NUM), [=](s::id<1> I) {
                output2_acc[I[0]] =
                    sycl::ext::intel::math::vabsss2(input_vals[I[0]]);
                output4_acc[I[0]] =
                    sycl::ext::intel::math::vabsss4(input_vals[I[0]]);
              });
        })
        .wait();
  }

  for (size_t idx = 0; idx < NUM; ++idx) {
    if (output2_vals[idx] != ref2_vals[idx]) {
      std::cout << "sycl::ext::intel::math::vabsss2 failed! idx = " << idx
                << std::endl;
      pass = false;
      break;
    }
  }
  assert(pass);
  for (size_t idx = 0; idx < NUM; ++idx) {
    if (output4_vals[idx] != ref4_vals[idx]) {
      std::cout << "sycl::ext::intel::math::vabsss4 failed! idx = " << idx
                << std::endl;
      pass = false;
      break;
    }
  }
  assert(pass);
  std::cout << "sycl::ext::intel::math::vabsss2_4 test pass." << std::endl;
}

void run_vabsdiffsu2_4_test(s::queue &queue) {
  bool pass = true;
  static const size_t NUM = 8;
  unsigned input_x_vals[NUM] = {0,          1,          0x98324,    0xFFFFFFFF,
                                0xFEDEAB98, 0x12345678, 0xBBCC9927, 0xA09BC176};
  unsigned input_y_vals[NUM] = {0,          1,          0x8372833,  0xABFF98EC,
                                0xA8372992, 0xBCCFED83, 0x9AA337BE, 0x73821207};
  unsigned output_s2_vals[NUM];
  unsigned output_s4_vals[NUM];
  unsigned output_u2_vals[NUM];
  unsigned output_u4_vals[NUM];
  unsigned ref_s2_vals[NUM] = {0,          0,          0x82EA50F,  0x54006713,
                               0x56A77DFA, 0x556568F5, 0x21299E97, 0xD2E75091};
  unsigned ref_s4_vals[NUM] = {0,          0,          0x82EA50F,  0x54006713,
                               0x56597E06, 0x566569F5, 0x21299E69, 0xD319516F};
  unsigned ref_u2_vals[NUM] = {0,          0,          0x82E5AF1,  0x54006713,
                               0x56A78206, 0xAA9B970B, 0x21296169, 0x2D19AF6F};
  unsigned ref_u4_vals[NUM] = {0,          0,          0x82E5B0F,  0x54006713,
                               0x56A78206, 0xAA9B970B, 0x21296297, 0x2D19AF6F};

  {
    s::buffer<unsigned, 1> output_s2_buf(&output_s2_vals[0], s::range<1>(NUM));
    s::buffer<unsigned, 1> output_s4_buf(&output_s4_vals[0], s::range<1>(NUM));
    s::buffer<unsigned, 1> output_u2_buf(&output_u2_vals[0], s::range<1>(NUM));
    s::buffer<unsigned, 1> output_u4_buf(&output_u4_vals[0], s::range<1>(NUM));
    queue
        .submit([&](s::handler &cgh) {
          auto output_s2_acc = output_s2_buf.get_access<sycl_write>(cgh);
          auto output_s4_acc = output_s4_buf.get_access<sycl_write>(cgh);
          auto output_u2_acc = output_u2_buf.get_access<sycl_write>(cgh);
          auto output_u4_acc = output_u4_buf.get_access<sycl_write>(cgh);
          cgh.parallel_for<class vabsdiffsu2_4_test>(
              s::range<1>(NUM), [=](s::id<1> I) {
                output_s2_acc[I[0]] = sycl::ext::intel::math::vabsdiffs2(
                    input_x_vals[I[0]], input_y_vals[I[0]]);
                output_s4_acc[I[0]] = sycl::ext::intel::math::vabsdiffs4(
                    input_x_vals[I[0]], input_y_vals[I[0]]);
                output_u2_acc[I[0]] = sycl::ext::intel::math::vabsdiffu2(
                    input_x_vals[I[0]], input_y_vals[I[0]]);
                output_u4_acc[I[0]] = sycl::ext::intel::math::vabsdiffu4(
                    input_x_vals[I[0]], input_y_vals[I[0]]);
              });
        })
        .wait();
  }

  for (size_t idx = 0; idx < NUM; ++idx) {
    if (output_s2_vals[idx] != ref_s2_vals[idx]) {
      std::cout << "sycl::ext::intel::math::vabsdiffs2 failed! idx = " << idx
                << std::endl;
      pass = false;
      break;
    }
  }
  assert(pass);
  for (size_t idx = 0; idx < NUM; ++idx) {
    if (output_s4_vals[idx] != ref_s4_vals[idx]) {
      std::cout << "sycl::ext::intel::math::vabsdiffs4 failed! idx = " << idx
                << std::endl;
      pass = false;
      break;
    }
  }
  assert(pass);
  for (size_t idx = 0; idx < NUM; ++idx) {
    if (output_u2_vals[idx] != ref_u2_vals[idx]) {
      std::cout << "sycl::ext::intel::math::vabsdiffu2 failed! idx = " << idx
                << std::endl;
      pass = false;
      break;
    }
  }
  assert(pass);
  for (size_t idx = 0; idx < NUM; ++idx) {
    if (output_u4_vals[idx] != ref_u4_vals[idx]) {
      std::cout << "sycl::ext::intel::math::vabsdiffu4 failed! idx = " << idx
                << std::endl;
      pass = false;
      break;
    }
  }
  assert(pass);
  std::cout << "sycl::ext::intel::math::vabsdiffsu_2_4 test pass." << std::endl;
}

void run_vadd_ss_2_4_test(s::queue &queue) {
  bool pass = true;
  static const size_t NUM = 8;
  unsigned input_x_vals[NUM] = {0,          0x7F7F7EFF, 0x98324,    0xFFFFFFFF,
                                0xFEDEAB98, 0x12345678, 0xBBCC9927, 0xA09BC176};
  unsigned input_y_vals[NUM] = {0,          0x6DDF66CC, 0x8372833,  0xABFF98EC,
                                0xA8372992, 0xBCCFED83, 0x9AA337BE, 0x73821207};
  unsigned output_u2_vals[NUM];
  unsigned output_u4_vals[NUM];
  unsigned output_ss2_vals[NUM];
  unsigned output_ss4_vals[NUM];
  unsigned ref_u2_vals[NUM] = {0,          0xED5EE5CB, 0x840AB57,  0xABFE98EB,
                               0xA715D52A, 0xCF0343FB, 0x566FD0E5, 0x141DD37D};
  unsigned ref_u4_vals[NUM] = {0,          0xEC5EE4CB, 0x840AB57,  0xAAFE97EB,
                               0xA615D42A, 0xCE0343FB, 0x556FD0E5, 0x131DD37D};
  unsigned ref_ss2_vals[NUM] = {0,          0x7FFF7FFF, 0x840AB57,  0xABFE98EB,
                                0xA715D52A, 0xCF0343FB, 0x8000D0E5, 0x141DD37D};
  unsigned ref_ss4_vals[NUM] = {0,          0x7F5E7FCB, 0x840AB57,  0xAAFE97EB,
                                0xA615D480, 0xCE0343FB, 0x8080D0E5, 0x1380D37D};

  {
    s::buffer<unsigned, 1> output_u2_buf(&output_u2_vals[0], s::range<1>(NUM));
    s::buffer<unsigned, 1> output_u4_buf(&output_u4_vals[0], s::range<1>(NUM));
    s::buffer<unsigned, 1> output_ss2_buf(&output_ss2_vals[0],
                                          s::range<1>(NUM));
    s::buffer<unsigned, 1> output_ss4_buf(&output_ss4_vals[0],
                                          s::range<1>(NUM));
    queue
        .submit([&](s::handler &cgh) {
          auto output_u2_acc = output_u2_buf.get_access<sycl_write>(cgh);
          auto output_u4_acc = output_u4_buf.get_access<sycl_write>(cgh);
          auto output_ss2_acc = output_ss2_buf.get_access<sycl_write>(cgh);
          auto output_ss4_acc = output_ss4_buf.get_access<sycl_write>(cgh);
          cgh.parallel_for<class vadd2_4_test>(
              s::range<1>(NUM), [=](s::id<1> I) {
                output_u2_acc[I[0]] = sycl::ext::intel::math::vadd2(
                    input_x_vals[I[0]], input_y_vals[I[0]]);
                output_u4_acc[I[0]] = sycl::ext::intel::math::vadd4(
                    input_x_vals[I[0]], input_y_vals[I[0]]);
                output_ss2_acc[I[0]] = sycl::ext::intel::math::vaddss2(
                    input_x_vals[I[0]], input_y_vals[I[0]]);
                output_ss4_acc[I[0]] = sycl::ext::intel::math::vaddss4(
                    input_x_vals[I[0]], input_y_vals[I[0]]);
              });
        })
        .wait();
  }

  for (size_t idx = 0; idx < NUM; ++idx) {
    if (output_u2_vals[idx] != ref_u2_vals[idx]) {
      std::cout << "sycl::ext::intel::math::vadd2 failed! idx = " << idx
                << std::endl;
      pass = false;
      break;
    }
  }
  assert(pass);
  for (size_t idx = 0; idx < NUM; ++idx) {
    if (output_u4_vals[idx] != ref_u4_vals[idx]) {
      std::cout << "sycl::ext::intel::math::vadd4 failed! idx = " << idx
                << std::endl;
      pass = false;
      break;
    }
  }
  assert(pass);
  for (size_t idx = 0; idx < NUM; ++idx) {
    if (output_ss2_vals[idx] != ref_ss2_vals[idx]) {
      std::cout << "sycl::ext::intel::math::vaddss2 failed! idx = " << idx
                << std::endl;
      pass = false;
      break;
    }
  }
  assert(pass);
  for (size_t idx = 0; idx < NUM; ++idx) {
    if (output_ss4_vals[idx] != ref_ss4_vals[idx]) {
      std::cout << "sycl::ext::intel::math::vaddss4 failed! idx = " << idx
                << std::endl;
      pass = false;
      break;
    }
  }
  assert(pass);
  std::cout << "sycl::ext::intel::math::vadd_2_4 test pass." << std::endl;
}

void run_vadd_us_2_4_test(s::queue &queue) {
  bool pass = true;
  static const size_t NUM = 8;
  unsigned input_x_vals[NUM] = {0,          0x7F7F7EFF, 0x98324,    0xFFFFFFFF,
                                0xFEDEAB98, 0x12345678, 0xBBCC9927, 0xA09BC176};
  unsigned input_y_vals[NUM] = {0,          0x6DDF66CC, 0x8372833,  0xABFF98EC,
                                0xA8372992, 0xBCCFED83, 0x9AA337BE, 0x73821207};
  unsigned output_u2_vals[NUM];
  unsigned output_u4_vals[NUM];
  unsigned ref_u2_vals[NUM] = {0,          0xED5EE5CB, 0x840AB57,  0xFFFFFFFF,
                               0xFFFFD52A, 0xCF03FFFF, 0xFFFFD0E5, 0xFFFFD37D};
  unsigned ref_u4_vals[NUM] = {0,          0xECFFE4FF, 0x840AB57,  0xFFFFFFFF,
                               0xFFFFD4FF, 0xCEFFFFFB, 0xFFFFD0E5, 0xFFFFD37D};

  {
    s::buffer<unsigned, 1> output_u2_buf(&output_u2_vals[0], s::range<1>(NUM));
    s::buffer<unsigned, 1> output_u4_buf(&output_u4_vals[0], s::range<1>(NUM));
    queue
        .submit([&](s::handler &cgh) {
          auto output_u2_acc = output_u2_buf.get_access<sycl_write>(cgh);
          auto output_u4_acc = output_u4_buf.get_access<sycl_write>(cgh);
          cgh.parallel_for<class vaddus2_4_test>(
              s::range<1>(NUM), [=](s::id<1> I) {
                output_u2_acc[I[0]] = sycl::ext::intel::math::vaddus2(
                    input_x_vals[I[0]], input_y_vals[I[0]]);
                output_u4_acc[I[0]] = sycl::ext::intel::math::vaddus4(
                    input_x_vals[I[0]], input_y_vals[I[0]]);
              });
        })
        .wait();
  }

  for (size_t idx = 0; idx < NUM; ++idx) {
    if (output_u2_vals[idx] != ref_u2_vals[idx]) {
      std::cout << "sycl::ext::intel::math::vaddus2 failed! idx = " << idx
                << std::endl;
      pass = false;
      break;
    }
  }
  assert(pass);
  for (size_t idx = 0; idx < NUM; ++idx) {
    if (output_u4_vals[idx] != ref_u4_vals[idx]) {
      std::cout << "sycl::ext::intel::math::vaddus4 failed! idx = " << idx
                << std::endl;
      pass = false;
      break;
    }
  }
  assert(pass);
  std::cout << "sycl::ext::intel::math::vaddus_2_4 test pass." << std::endl;
}

void run_vhaddu_2_4_test(s::queue &queue) {
  bool pass = true;
  static const size_t NUM = 8;
  unsigned input_x_vals[NUM] = {0,          0x7F7F7EFF, 0x98324,    0xFFFFFFFF,
                                0xFEDEAB98, 0x12345678, 0xBBCC9927, 0xA09BC176};
  unsigned input_y_vals[NUM] = {0,          0x6DDF66CC, 0x8372833,  0xABFF98EC,
                                0xA8372992, 0xBCCFED83, 0x9AA337BE, 0x73821207};
  unsigned output_u2_vals[NUM];
  unsigned output_u4_vals[NUM];
  unsigned ref_u2_vals[NUM] = {0,          0x76AF72E5, 0x42055AB,  0xD5FFCC75,
                               0xD38A6A95, 0x6781A1FD, 0xAB376872, 0x8A0E69BE};
  unsigned ref_u4_vals[NUM] = {0,          0x76AF72E5, 0x420552B,  0xD5FFCBF5,
                               0xD38A6A95, 0x6781A17D, 0xAAB76872, 0x898E693E};

  {
    s::buffer<unsigned, 1> output_u2_buf(&output_u2_vals[0], s::range<1>(NUM));
    s::buffer<unsigned, 1> output_u4_buf(&output_u4_vals[0], s::range<1>(NUM));
    queue
        .submit([&](s::handler &cgh) {
          auto output_u2_acc = output_u2_buf.get_access<sycl_write>(cgh);
          auto output_u4_acc = output_u4_buf.get_access<sycl_write>(cgh);
          cgh.parallel_for<class vhaddu_2_4_test>(
              s::range<1>(NUM), [=](s::id<1> I) {
                output_u2_acc[I[0]] = sycl::ext::intel::math::vhaddu2(
                    input_x_vals[I[0]], input_y_vals[I[0]]);
                output_u4_acc[I[0]] = sycl::ext::intel::math::vhaddu4(
                    input_x_vals[I[0]], input_y_vals[I[0]]);
              });
        })
        .wait();
  }

  for (size_t idx = 0; idx < NUM; ++idx) {
    if (output_u2_vals[idx] != ref_u2_vals[idx]) {
      std::cout << "sycl::ext::intel::math::vhaddu2 failed! idx = " << idx
                << std::endl;
      pass = false;
      break;
    }
  }
  assert(pass);
  for (size_t idx = 0; idx < NUM; ++idx) {
    if (output_u4_vals[idx] != ref_u4_vals[idx]) {
      std::cout << "sycl::ext::intel::math::vhaddu4 failed! idx = " << idx
                << std::endl;
      pass = false;
      break;
    }
  }
  assert(pass);
  std::cout << "sycl::ext::intel::math::vhaddu_2_4 test pass." << std::endl;
}

void run_vsub_ss_2_4_test(s::queue &queue) {
  bool pass = true;
  static const size_t NUM = 8;
  unsigned input_x_vals[NUM] = {0,          0x7F7F7EFF, 0x98324,    0xFFFFFFFF,
                                0xFEDEAB98, 0x12345678, 0xBBCC9927, 0xA09BC176};
  unsigned input_y_vals[NUM] = {0,          0x6DDF66CC, 0x8372833,  0xABFF98EC,
                                0xA8372992, 0xBCCFED83, 0x9AA337BE, 0x73821207};
  unsigned output_u2_vals[NUM];
  unsigned output_u4_vals[NUM];
  unsigned output_ss2_vals[NUM];
  unsigned output_ss4_vals[NUM];
  unsigned ref_u2_vals[NUM] = {0,          0x11A01833, 0xF7D25AF1, 0x54006713,
                               0x56A78206, 0x556568F5, 0x21296169, 0x2D19AF6F};
  unsigned ref_u4_vals[NUM] = {0,          0x12A01833, 0xF8D25BF1, 0x54006713,
                               0x56A78206, 0x566569F5, 0x21296269, 0x2D19AF6F};
  unsigned ref_ss2_vals[NUM] = {0,          0x11A01833, 0xF7D28000, 0x54006713,
                                0x56A78206, 0x556568F5, 0x21298000, 0x8000AF6F};
  unsigned ref_ss4_vals[NUM] = {0,          0x127F1833, 0xF8D280F1, 0x54006713,
                                0x56A78206, 0x5665697F, 0x21298069, 0x8019AF6F};

  {
    s::buffer<unsigned, 1> output_u2_buf(&output_u2_vals[0], s::range<1>(NUM));
    s::buffer<unsigned, 1> output_u4_buf(&output_u4_vals[0], s::range<1>(NUM));
    s::buffer<unsigned, 1> output_ss2_buf(&output_ss2_vals[0],
                                          s::range<1>(NUM));
    s::buffer<unsigned, 1> output_ss4_buf(&output_ss4_vals[0],
                                          s::range<1>(NUM));
    queue
        .submit([&](s::handler &cgh) {
          auto output_u2_acc = output_u2_buf.get_access<sycl_write>(cgh);
          auto output_u4_acc = output_u4_buf.get_access<sycl_write>(cgh);
          auto output_ss2_acc = output_ss2_buf.get_access<sycl_write>(cgh);
          auto output_ss4_acc = output_ss4_buf.get_access<sycl_write>(cgh);
          cgh.parallel_for<class vsub2_4_test>(
              s::range<1>(NUM), [=](s::id<1> I) {
                output_u2_acc[I[0]] = sycl::ext::intel::math::vsub2(
                    input_x_vals[I[0]], input_y_vals[I[0]]);
                output_u4_acc[I[0]] = sycl::ext::intel::math::vsub4(
                    input_x_vals[I[0]], input_y_vals[I[0]]);
                output_ss2_acc[I[0]] = sycl::ext::intel::math::vsubss2(
                    input_x_vals[I[0]], input_y_vals[I[0]]);
                output_ss4_acc[I[0]] = sycl::ext::intel::math::vsubss4(
                    input_x_vals[I[0]], input_y_vals[I[0]]);
              });
        })
        .wait();
  }

  for (size_t idx = 0; idx < NUM; ++idx) {
    if (output_u2_vals[idx] != ref_u2_vals[idx]) {
      std::cout << "sycl::ext::intel::math::vsub2 failed! idx = " << idx
                << std::endl;
      pass = false;
      break;
    }
  }
  assert(pass);
  for (size_t idx = 0; idx < NUM; ++idx) {
    if (output_u4_vals[idx] != ref_u4_vals[idx]) {
      std::cout << "sycl::ext::intel::math::vsub4 failed! idx = " << idx
                << std::endl;
      pass = false;
      break;
    }
  }
  assert(pass);
  for (size_t idx = 0; idx < NUM; ++idx) {
    if (output_ss2_vals[idx] != ref_ss2_vals[idx]) {
      std::cout << "sycl::ext::intel::math::vsubss2 failed! idx = " << idx
                << std::endl;
      pass = false;
      break;
    }
  }
  assert(pass);
  for (size_t idx = 0; idx < NUM; ++idx) {
    if (output_ss4_vals[idx] != ref_ss4_vals[idx]) {
      std::cout << "sycl::ext::intel::math::vsubss4 failed! idx = " << idx
                << std::endl;
      pass = false;
      break;
    }
  }
  assert(pass);
  std::cout << "sycl::ext::intel::math::vsub_2_4 test pass." << std::endl;
}

void run_vsub_us_2_4_test(s::queue &queue) {
  bool pass = true;
  static const size_t NUM = 8;
  unsigned input_x_vals[NUM] = {0,          0x7F7F7EFF, 0x98324,    0xFFFFFFFF,
                                0xFEDEAB98, 0x12345678, 0xBBCC9927, 0xA09BC176};
  unsigned input_y_vals[NUM] = {0,          0x6DDF66CC, 0x8372833,  0xABFF98EC,
                                0xA8372992, 0xBCCFED83, 0x9AA337BE, 0x73821207};
  unsigned output_u2_vals[NUM];
  unsigned output_u4_vals[NUM];
  unsigned ref_u2_vals[NUM] = {0,          0x11A01833, 0x5AF1,     0x54006713,
                               0x56A78206, 0x0,        0x21296169, 0x2D19AF6F};
  unsigned ref_u4_vals[NUM] = {0,          0x12001833, 0x5B00,     0x54006713,
                               0x56A78206, 0x0,        0x21296200, 0x2D19AF6F};

  {
    s::buffer<unsigned, 1> output_u2_buf(&output_u2_vals[0], s::range<1>(NUM));
    s::buffer<unsigned, 1> output_u4_buf(&output_u4_vals[0], s::range<1>(NUM));
    queue
        .submit([&](s::handler &cgh) {
          auto output_u2_acc = output_u2_buf.get_access<sycl_write>(cgh);
          auto output_u4_acc = output_u4_buf.get_access<sycl_write>(cgh);
          cgh.parallel_for<class vsubus2_4_test>(
              s::range<1>(NUM), [=](s::id<1> I) {
                output_u2_acc[I[0]] = sycl::ext::intel::math::vsubus2(
                    input_x_vals[I[0]], input_y_vals[I[0]]);
                output_u4_acc[I[0]] = sycl::ext::intel::math::vsubus4(
                    input_x_vals[I[0]], input_y_vals[I[0]]);
              });
        })
        .wait();
  }

  for (size_t idx = 0; idx < NUM; ++idx) {
    if (output_u2_vals[idx] != ref_u2_vals[idx]) {
      std::cout << "sycl::ext::intel::math::vsubus2 failed! idx = " << idx
                << std::endl;
      pass = false;
      break;
    }
  }
  assert(pass);
  for (size_t idx = 0; idx < NUM; ++idx) {
    if (output_u4_vals[idx] != ref_u4_vals[idx]) {
      std::cout << "sycl::ext::intel::math::vsubus4 failed! idx = " << idx
                << std::endl;
      pass = false;
      break;
    }
  }
  assert(pass);
  std::cout << "sycl::ext::intel::math::vsubus_2_4 test pass." << std::endl;
}

void run_vavgs_2_4_test(s::queue &queue) {
  bool pass = true;
  static const size_t NUM = 8;
  unsigned input_x_vals[NUM] = {0,          0x7F7F7EFF, 0x98324017, 0xFFFFFFFF,
                                0xFEDEAB98, 0x829C5678, 0x80007FFF, 0xA09BC176};
  unsigned input_y_vals[NUM] = {0,          0x7DDF56CC, 0x83728331, 0xABFF98EC,
                                0xA8372992, 0x8A6CED83, 0x800037BE, 0x73821207};
  unsigned output_s2_vals[NUM];
  unsigned output_s4_vals[NUM];
  unsigned ref_s2_vals[NUM] = {0,          0x7EAF6AE6, 0x8DD2E1A4, 0xD5FFCC75,
                               0xD38AEA95, 0x868421FE, 0x80005BDF, 0xA0FE9BE};
  unsigned ref_s4_vals[NUM] = {0,          0x7E2F6AE5, 0x8D52E124, 0xD5FFCBF5,
                               0xD30BEA95, 0x860422FD, 0x80005BDE, 0xA8EE93F};

  {
    s::buffer<unsigned, 1> output_s2_buf(&output_s2_vals[0], s::range<1>(NUM));
    s::buffer<unsigned, 1> output_s4_buf(&output_s4_vals[0], s::range<1>(NUM));
    queue
        .submit([&](s::handler &cgh) {
          auto output_s2_acc = output_s2_buf.get_access<sycl_write>(cgh);
          auto output_s4_acc = output_s4_buf.get_access<sycl_write>(cgh);
          cgh.parallel_for<class vavgs_2_4_test>(
              s::range<1>(NUM), [=](s::id<1> I) {
                output_s2_acc[I[0]] = sycl::ext::intel::math::vavgs2(
                    input_x_vals[I[0]], input_y_vals[I[0]]);
                output_s4_acc[I[0]] = sycl::ext::intel::math::vavgs4(
                    input_x_vals[I[0]], input_y_vals[I[0]]);
              });
        })
        .wait();
  }

  for (size_t idx = 0; idx < NUM; ++idx) {
    if (output_s2_vals[idx] != ref_s2_vals[idx]) {
      std::cout << "sycl::ext::intel::math::vavgs2 failed! idx = " << idx
                << std::endl;
      pass = false;
      break;
    }
  }
  assert(pass);
  for (size_t idx = 0; idx < NUM; ++idx) {
    if (output_s4_vals[idx] != ref_s4_vals[idx]) {
      std::cout << "sycl::ext::intel::math::vavgs4 failed! idx = " << idx
                << std::endl;
      std::cout << std::hex << output_s4_vals[idx] << "  " << ref_s4_vals[idx]
                << std::endl;
      pass = false;
      break;
    }
  }
  assert(pass);
  std::cout << "sycl::ext::intel::math::vavgs_2_4 test pass." << std::endl;
}

void run_vavgu_2_4_test(s::queue &queue) {
  bool pass = true;
  static const size_t NUM = 8;
  unsigned input_x_vals[NUM] = {0,          0x7F7F7EFF, 0x98324017, 0xFFFFFFFF,
                                0xFEDEAB98, 0x829C5678, 0x80007FFF, 0xA09BC176};
  unsigned input_y_vals[NUM] = {1,          0x7DDF56CC, 0x83728331, 0xABFF98EC,
                                0xA8372992, 0x8A6CED83, 0x800037BE, 0x73821207};
  unsigned output_u2_vals[NUM];
  unsigned output_u4_vals[NUM];
  unsigned ref_u2_vals[NUM] = {1,          0x7EAF6AE6, 0x8DD261A4, 0xD5FFCC76,
                               0xD38B6A95, 0x8684A1FE, 0x80005BDF, 0x8A0F69BF};
  unsigned ref_u4_vals[NUM] = {1,          0x7EAF6AE6, 0x8E526224, 0xD5FFCCF6,
                               0xD38B6A95, 0x8684A27E, 0x80005BDF, 0x8A8F6A3F};

  {
    s::buffer<unsigned, 1> output_u2_buf(&output_u2_vals[0], s::range<1>(NUM));
    s::buffer<unsigned, 1> output_u4_buf(&output_u4_vals[0], s::range<1>(NUM));
    queue
        .submit([&](s::handler &cgh) {
          auto output_u2_acc = output_u2_buf.get_access<sycl_write>(cgh);
          auto output_u4_acc = output_u4_buf.get_access<sycl_write>(cgh);
          cgh.parallel_for<class vavgu_2_4_test>(
              s::range<1>(NUM), [=](s::id<1> I) {
                output_u2_acc[I[0]] = sycl::ext::intel::math::vavgu2(
                    input_x_vals[I[0]], input_y_vals[I[0]]);
                output_u4_acc[I[0]] = sycl::ext::intel::math::vavgu4(
                    input_x_vals[I[0]], input_y_vals[I[0]]);
              });
        })
        .wait();
  }

  for (size_t idx = 0; idx < NUM; ++idx) {
    if (output_u2_vals[idx] != ref_u2_vals[idx]) {
      std::cout << "sycl::ext::intel::math::vavgu2 failed! idx = " << idx
                << std::endl;
      pass = false;
      break;
    }
  }
  assert(pass);
  for (size_t idx = 0; idx < NUM; ++idx) {
    if (output_u4_vals[idx] != ref_u4_vals[idx]) {
      std::cout << "sycl::ext::intel::math::vavgu4 failed! idx = " << idx
                << std::endl;
      pass = false;
      break;
    }
  }
  assert(pass);
  std::cout << "sycl::ext::intel::math::vavgu_2_4 test pass." << std::endl;
}

void run_vcmpgts_2_4_test(s::queue &queue) {
  bool pass = true;
  static const size_t NUM = 8;
  unsigned input_x_vals[NUM] = {0,          0x7F7F7EFF, 0x98324017, 0xFFFFFFFF,
                                0xFEDEAB98, 0x829C5678, 0x80007FFF, 0xA09BC176};
  unsigned input_y_vals[NUM] = {0,          0x7DDF56CC, 0x98338331, 0xABFF98EC,
                                0xA8372992, 0x8A6CED83, 0x800037BE, 0x73821207};
  unsigned output_s2_vals[NUM];
  unsigned output_s4_vals[NUM];
  unsigned ref_s2_vals[NUM] = {0,          0xFFFFFFFF, 0x0000FFFF, 0xFFFFFFFF,
                               0xFFFF0000, 0x0000FFFF, 0x0000FFFF, 0};
  unsigned ref_s4_vals[NUM] = {0,          0xFFFFFFFF, 0x0000FF00, 0xFF00FFFF,
                               0xFF0000FF, 0x0000FFFF, 0x0000FFFF, 0x00FF00FF};

  {
    s::buffer<unsigned, 1> output_s2_buf(&output_s2_vals[0], s::range<1>(NUM));
    s::buffer<unsigned, 1> output_s4_buf(&output_s4_vals[0], s::range<1>(NUM));
    queue
        .submit([&](s::handler &cgh) {
          auto output_s2_acc = output_s2_buf.get_access<sycl_write>(cgh);
          auto output_s4_acc = output_s4_buf.get_access<sycl_write>(cgh);
          cgh.parallel_for<class vcmpgts_2_4_test>(
              s::range<1>(NUM), [=](s::id<1> I) {
                output_s2_acc[I[0]] = sycl::ext::intel::math::vcmpgts2(
                    input_x_vals[I[0]], input_y_vals[I[0]]);
                output_s4_acc[I[0]] = sycl::ext::intel::math::vcmpgts4(
                    input_x_vals[I[0]], input_y_vals[I[0]]);
              });
        })
        .wait();
  }

  for (size_t idx = 0; idx < NUM; ++idx) {
    if (output_s2_vals[idx] != ref_s2_vals[idx]) {
      std::cout << "sycl::ext::intel::math::vcmpgts2 failed! idx = " << idx
                << std::endl;
      pass = false;
      break;
    }
  }
  assert(pass);
  for (size_t idx = 0; idx < NUM; ++idx) {
    if (output_s4_vals[idx] != ref_s4_vals[idx]) {
      std::cout << "sycl::ext::intel::math::vcmpgts4 failed! idx = " << idx
                << std::endl;
      pass = false;
      break;
    }
  }
  assert(pass);
  std::cout << "sycl::ext::intel::math::vcmpgts_2_4 test pass." << std::endl;
}

void run_vmaxmin_2_4_test(s::queue &queue) {
  bool pass = true;
  static const size_t NUM = 8;
  unsigned input_x_vals[NUM] = {0,          1,          0x98324,    0xFFFFFFFF,
                                0xFEDEAB98, 0x12345678, 0xBBCC9927, 0xA09BC176};
  unsigned input_y_vals[NUM] = {0,          1,          0x83712833, 0xABFF98EC,
                                0xA8372992, 0xBCCFED83, 0x9AA337BE, 0x73821207};
  unsigned max_output_s2_vals[NUM];
  unsigned max_output_s4_vals[NUM];
  unsigned max_output_u2_vals[NUM];
  unsigned max_output_u4_vals[NUM];
  unsigned min_output_s2_vals[NUM];
  unsigned min_output_s4_vals[NUM];
  unsigned min_output_u2_vals[NUM];
  unsigned min_output_u4_vals[NUM];
  unsigned max_ref_s2_vals[NUM] = {0,          1,          0x92833,
                                   0xFFFFFFFF, 0xFEDE2992, 0x12345678,
                                   0xBBCC37BE, 0x73821207};
  unsigned max_ref_s4_vals[NUM] = {0,          1,          0x712833,
                                   0xFFFFFFFF, 0xFE372998, 0x12345678,
                                   0xBBCC3727, 0x739B1276};
  unsigned max_ref_u2_vals[NUM] = {0,          1,          0x83718324,
                                   0xFFFFFFFF, 0xFEDEAB98, 0xBCCFED83,
                                   0xBBCC9927, 0xA09BC176};
  unsigned max_ref_u4_vals[NUM] = {0,          1,          0x83718333,
                                   0xFFFFFFFF, 0xFEDEAB98, 0xBCCFED83,
                                   0xBBCC99BE, 0xA09BC176};

  unsigned min_ref_s2_vals[NUM] = {0,          1,          0x83718324,
                                   0xABFF98EC, 0xA837Ab98, 0xBCCFED83,
                                   0x9AA39927, 0xA09BC176};
  unsigned min_ref_s4_vals[NUM] = {0,          1,          0x83098324,
                                   0xABFF98EC, 0xA8DEAB92, 0xBCCFED83,
                                   0x9AA399BE, 0xA082C107};
  unsigned min_ref_u2_vals[NUM] = {0,          1,          0x92833,
                                   0xABFF98EC, 0xA8372992, 0x12345678,
                                   0x9AA337BE, 0x73821207};
  unsigned min_ref_u4_vals[NUM] = {0,          1,          0x92824,
                                   0xABFF98EC, 0xA8372992, 0x12345678,
                                   0x9AA33727, 0x73821207};

  {
    s::buffer<unsigned, 1> max_output_s2_buf(&max_output_s2_vals[0],
                                             s::range<1>(NUM));
    s::buffer<unsigned, 1> max_output_s4_buf(&max_output_s4_vals[0],
                                             s::range<1>(NUM));
    s::buffer<unsigned, 1> max_output_u2_buf(&max_output_u2_vals[0],
                                             s::range<1>(NUM));
    s::buffer<unsigned, 1> max_output_u4_buf(&max_output_u4_vals[0],
                                             s::range<1>(NUM));
    s::buffer<unsigned, 1> min_output_s2_buf(&min_output_s2_vals[0],
                                             s::range<1>(NUM));
    s::buffer<unsigned, 1> min_output_s4_buf(&min_output_s4_vals[0],
                                             s::range<1>(NUM));
    s::buffer<unsigned, 1> min_output_u2_buf(&min_output_u2_vals[0],
                                             s::range<1>(NUM));
    s::buffer<unsigned, 1> min_output_u4_buf(&min_output_u4_vals[0],
                                             s::range<1>(NUM));
    queue
        .submit([&](s::handler &cgh) {
          auto max_output_s2_acc =
              max_output_s2_buf.get_access<sycl_write>(cgh);
          auto max_output_s4_acc =
              max_output_s4_buf.get_access<sycl_write>(cgh);
          auto max_output_u2_acc =
              max_output_u2_buf.get_access<sycl_write>(cgh);
          auto max_output_u4_acc =
              max_output_u4_buf.get_access<sycl_write>(cgh);
          auto min_output_s2_acc =
              min_output_s2_buf.get_access<sycl_write>(cgh);
          auto min_output_s4_acc =
              min_output_s4_buf.get_access<sycl_write>(cgh);
          auto min_output_u2_acc =
              min_output_u2_buf.get_access<sycl_write>(cgh);
          auto min_output_u4_acc =
              min_output_u4_buf.get_access<sycl_write>(cgh);
          cgh.parallel_for<class vmaxmin_2_4_test>(
              s::range<1>(NUM), [=](s::id<1> I) {
                max_output_s2_acc[I[0]] = sycl::ext::intel::math::vmaxs2(
                    input_x_vals[I[0]], input_y_vals[I[0]]);
                max_output_s4_acc[I[0]] = sycl::ext::intel::math::vmaxs4(
                    input_x_vals[I[0]], input_y_vals[I[0]]);
                max_output_u2_acc[I[0]] = sycl::ext::intel::math::vmaxu2(
                    input_x_vals[I[0]], input_y_vals[I[0]]);
                max_output_u4_acc[I[0]] = sycl::ext::intel::math::vmaxu4(
                    input_x_vals[I[0]], input_y_vals[I[0]]);
                min_output_s2_acc[I[0]] = sycl::ext::intel::math::vmins2(
                    input_x_vals[I[0]], input_y_vals[I[0]]);
                min_output_s4_acc[I[0]] = sycl::ext::intel::math::vmins4(
                    input_x_vals[I[0]], input_y_vals[I[0]]);
                min_output_u2_acc[I[0]] = sycl::ext::intel::math::vminu2(
                    input_x_vals[I[0]], input_y_vals[I[0]]);
                min_output_u4_acc[I[0]] = sycl::ext::intel::math::vminu4(
                    input_x_vals[I[0]], input_y_vals[I[0]]);
              });
        })
        .wait();
  }

  for (size_t idx = 0; idx < NUM; ++idx) {
    if (max_output_s2_vals[idx] != max_ref_s2_vals[idx]) {
      std::cout << "sycl::ext::intel::math::vmaxs2 failed! idx = " << idx
                << std::endl;
      pass = false;
      break;
    }
  }
  assert(pass);
  for (size_t idx = 0; idx < NUM; ++idx) {
    if (max_output_s4_vals[idx] != max_ref_s4_vals[idx]) {
      std::cout << "sycl::ext::intel::math::vmaxs4 failed! idx = " << idx
                << std::endl;
      pass = false;
      break;
    }
  }
  assert(pass);
  for (size_t idx = 0; idx < NUM; ++idx) {
    if (max_output_u2_vals[idx] != max_ref_u2_vals[idx]) {
      std::cout << "sycl::ext::intel::math::vmaxu2 failed! idx = " << idx
                << std::endl;
      pass = false;
      break;
    }
  }
  assert(pass);
  for (size_t idx = 0; idx < NUM; ++idx) {
    if (max_output_u4_vals[idx] != max_ref_u4_vals[idx]) {
      std::cout << "sycl::ext::intel::math::vmaxu4 failed! idx = " << idx
                << std::endl;
      pass = false;
      break;
    }
  }
  assert(pass);
  for (size_t idx = 0; idx < NUM; ++idx) {
    if (min_output_s2_vals[idx] != min_ref_s2_vals[idx]) {
      std::cout << "sycl::ext::intel::math::vmins2 failed! idx = " << idx
                << std::endl;
      pass = false;
      break;
    }
  }
  assert(pass);
  for (size_t idx = 0; idx < NUM; ++idx) {
    if (min_output_s4_vals[idx] != min_ref_s4_vals[idx]) {
      std::cout << "sycl::ext::intel::math::vmins4 failed! idx = " << idx
                << std::endl;
      pass = false;
      break;
    }
  }
  assert(pass);
  for (size_t idx = 0; idx < NUM; ++idx) {
    if (min_output_u2_vals[idx] != min_ref_u2_vals[idx]) {
      std::cout << "sycl::ext::intel::math::vminu2 failed! idx = " << idx
                << std::endl;
      pass = false;
      break;
    }
  }
  assert(pass);
  for (size_t idx = 0; idx < NUM; ++idx) {
    if (min_output_u4_vals[idx] != min_ref_u4_vals[idx]) {
      std::cout << "sycl::ext::intel::math::vminu4 failed! idx = " << idx
                << std::endl;
      pass = false;
      break;
    }
  }
  assert(pass);
  std::cout << "sycl::ext::intel::math::vmaxmin_2_4 test pass." << std::endl;
}

void run_vneg_2_4_test(s::queue &queue) {
  bool pass = true;
  static const size_t NUM = 8;
  unsigned input_vals[NUM] = {0,          1,          0x98324,    0xFFFFFFFF,
                              0x1345AB98, 0x12345678, 0xBBCC9927, 0xA09BC176};
  unsigned output2_vals[NUM];
  unsigned output4_vals[NUM];
  unsigned ref2_vals[NUM] = {0,          0xFFFF,     0xFFF77CDC, 0x10001,
                             0xECBB5468, 0xEDCCA988, 0x443466D9, 0x5F653E8A};

  unsigned ref4_vals[NUM] = {0,          0xFF,       0xF77DDC,   0x1010101,
                             0xEDBB5568, 0xEECCAA88, 0x453467D9, 0x60653F8A};
  {
    s::buffer<unsigned, 1> output2_buf(&output2_vals[0], s::range<1>(NUM));
    s::buffer<unsigned, 1> output4_buf(&output4_vals[0], s::range<1>(NUM));
    queue
        .submit([&](s::handler &cgh) {
          auto output2_acc = output2_buf.get_access<sycl_write>(cgh);
          auto output4_acc = output4_buf.get_access<sycl_write>(cgh);
          cgh.parallel_for<class vneg_2_4_test>(
              s::range<1>(NUM), [=](s::id<1> I) {
                output2_acc[I[0]] =
                    sycl::ext::intel::math::vneg2(input_vals[I[0]]);
                output4_acc[I[0]] =
                    sycl::ext::intel::math::vneg4(input_vals[I[0]]);
              });
        })
        .wait();
  }

  for (size_t idx = 0; idx < NUM; ++idx) {
    if (output2_vals[idx] != ref2_vals[idx]) {
      std::cout << "sycl::ext::intel::math::vneg2 failed! idx = " << idx
                << std::endl;
      pass = false;
      break;
    }
  }
  assert(pass);
  for (size_t idx = 0; idx < NUM; ++idx) {
    if (output4_vals[idx] != ref4_vals[idx]) {
      std::cout << "sycl::ext::intel::math::vneg4 failed! idx = " << idx
                << std::endl;
      pass = false;
      break;
    }
  }
  assert(pass);
  std::cout << "sycl::ext::intel::math::vneg_2_4 test pass." << std::endl;
}

void run_vnegss_2_4_test(s::queue &queue) {
  bool pass = true;
  static const size_t NUM = 4;
  unsigned input_vals[NUM] = {1, 0x98324, 0x7FFF8000, 0x7F801127};
  unsigned output2_vals[NUM];
  unsigned output4_vals[NUM];
  unsigned ref2_vals[NUM] = {0xFFFF, 0xFFF77CDC, 0x80017FFF, 0x8080EED9};
  unsigned ref4_vals[NUM] = {0xFF, 0xF77DDC, 0x81017F00, 0x817FEFD9};
  {
    s::buffer<unsigned, 1> output2_buf(&output2_vals[0], s::range<1>(NUM));
    s::buffer<unsigned, 1> output4_buf(&output4_vals[0], s::range<1>(NUM));
    queue
        .submit([&](s::handler &cgh) {
          auto output2_acc = output2_buf.get_access<sycl_write>(cgh);
          auto output4_acc = output4_buf.get_access<sycl_write>(cgh);
          cgh.parallel_for<class vnegss_2_4_test>(
              s::range<1>(NUM), [=](s::id<1> I) {
                output2_acc[I[0]] =
                    sycl::ext::intel::math::vnegss2(input_vals[I[0]]);
                output4_acc[I[0]] =
                    sycl::ext::intel::math::vnegss4(input_vals[I[0]]);
              });
        })
        .wait();
  }

  for (size_t idx = 0; idx < NUM; ++idx) {
    if (output2_vals[idx] != ref2_vals[idx]) {
      std::cout << "sycl::ext::intel::math::vnegss2 failed! idx = " << idx
                << std::endl;
      pass = false;
      break;
    }
  }
  assert(pass);
  for (size_t idx = 0; idx < NUM; ++idx) {
    if (output4_vals[idx] != ref4_vals[idx]) {
      std::cout << "sycl::ext::intel::math::vnegss4 failed! idx = " << idx
                << std::endl;
      pass = false;
      break;
    }
  }
  assert(pass);
  std::cout << "sycl::ext::intel::math::vnegss_2_4 test pass." << std::endl;
}

void run_vsad_2_4_test(s::queue &queue) {
  bool pass = true;
  static const size_t NUM = 8;
  unsigned input_x_vals[NUM] = {0,          0xFFFF,     0x76498324, 0x80008000,
                                0x7F6F5F4F, 0xFFFFFFFF, 0xBBCC9927, 0xA09BC176};
  unsigned input_y_vals[NUM] = {0x7F7F8000, 0x12458964, 0x34212833, 0x7FFF7FFF,
                                0x80818283, 0x0,        0x7FFF6883, 0x12345678};
  unsigned output_s2_vals[NUM];
  unsigned output_s4_vals[NUM];
  unsigned output_u2_vals[NUM];
  unsigned output_u4_vals[NUM];
  unsigned ref_s2_vals[NUM] = {0xFF7F,  0x88E0, 0xE737,  0x1FFFE,
                               0x1DBBA, 0x2,    0x1938F, 0x1069B};
  unsigned ref_s4_vals[NUM] = {0x17E, 0x132, 0x11E, 0x200,
                               0x396, 0x4,   0x26A, 0x1A2};
  unsigned ref_u2_vals[NUM] = {0xFF7F, 0x88E0,  0x9D19, 0x2,
                               0x2446, 0x1FFFE, 0x6C71, 0xF965};
  unsigned ref_u4_vals[NUM] = {0x17E, 0x168, 0xD4, 0x200,
                               0x6A,  0x3FC, 0xFC, 0x162};

  {
    s::buffer<unsigned, 1> output_s2_buf(&output_s2_vals[0], s::range<1>(NUM));
    s::buffer<unsigned, 1> output_s4_buf(&output_s4_vals[0], s::range<1>(NUM));
    s::buffer<unsigned, 1> output_u2_buf(&output_u2_vals[0], s::range<1>(NUM));
    s::buffer<unsigned, 1> output_u4_buf(&output_u4_vals[0], s::range<1>(NUM));
    queue
        .submit([&](s::handler &cgh) {
          auto output_s2_acc = output_s2_buf.get_access<sycl_write>(cgh);
          auto output_s4_acc = output_s4_buf.get_access<sycl_write>(cgh);
          auto output_u2_acc = output_u2_buf.get_access<sycl_write>(cgh);
          auto output_u4_acc = output_u4_buf.get_access<sycl_write>(cgh);
          cgh.parallel_for<class vsad_2_4_test>(
              s::range<1>(NUM), [=](s::id<1> I) {
                output_s2_acc[I[0]] = sycl::ext::intel::math::vsads2(
                    input_x_vals[I[0]], input_y_vals[I[0]]);
                output_s4_acc[I[0]] = sycl::ext::intel::math::vsads4(
                    input_x_vals[I[0]], input_y_vals[I[0]]);
                output_u2_acc[I[0]] = sycl::ext::intel::math::vsadu2(
                    input_x_vals[I[0]], input_y_vals[I[0]]);
                output_u4_acc[I[0]] = sycl::ext::intel::math::vsadu4(
                    input_x_vals[I[0]], input_y_vals[I[0]]);
              });
        })
        .wait();
  }

  for (size_t idx = 0; idx < NUM; ++idx) {
    if (output_s2_vals[idx] != ref_s2_vals[idx]) {
      std::cout << "sycl::ext::intel::math::vsads2 failed! idx = " << idx
                << std::endl;
      pass = false;
      break;
    }
  }
  assert(pass);
  for (size_t idx = 0; idx < NUM; ++idx) {
    if (output_s4_vals[idx] != ref_s4_vals[idx]) {
      std::cout << "sycl::ext::intel::math::vsads4 failed! idx = " << idx
                << std::endl;
      pass = false;
      break;
    }
  }
  assert(pass);
  for (size_t idx = 0; idx < NUM; ++idx) {
    if (output_u2_vals[idx] != ref_u2_vals[idx]) {
      std::cout << "sycl::ext::intel::math::vsadu2 failed! idx = " << idx
                << std::endl;
      pass = false;
      break;
    }
  }
  assert(pass);
  for (size_t idx = 0; idx < NUM; ++idx) {
    if (output_u4_vals[idx] != ref_u4_vals[idx]) {
      std::cout << "sycl::ext::intel::math::vsadu4 failed! idx = " << idx
                << std::endl;
      pass = false;
      break;
    }
  }
  assert(pass);
  std::cout << "sycl::ext::intel::math::vsad_2_4 test pass." << std::endl;
}

void run_veqne_2_4_test(s::queue &queue) {
  bool pass = true;
  static const size_t NUM = 5;
  unsigned input_x_vals[NUM] = {0x1, 0xFEDE1122, 0x12345678, 0xFFFFFFFF,
                                0x98765432};
  unsigned input_y_vals[NUM] = {0x2, 0xFEDF1133, 0x12345679, 0xFFFFFFFF,
                                0x87654321};
  unsigned output_cmpeq2_vals[NUM];
  unsigned output_cmpeq4_vals[NUM];
  unsigned output_cmpne2_vals[NUM];
  unsigned output_cmpne4_vals[NUM];
  unsigned output_seteq2_vals[NUM];
  unsigned output_seteq4_vals[NUM];
  unsigned output_setne2_vals[NUM];
  unsigned output_setne4_vals[NUM];
  unsigned cmpeq2_ref_vals[NUM] = {0xFFFF0000, 0, 0xFFFF0000, 0xFFFFFFFF, 0};
  unsigned cmpeq4_ref_vals[NUM] = {0xFFFFFF00, 0xFF00FF00, 0xFFFFFF00,
                                   0xFFFFFFFF, 0};
  unsigned cmpne2_ref_vals[NUM] = {0xFFFF, 0xFFFFFFFF, 0xFFFF, 0, 0xFFFFFFFF};
  unsigned cmpne4_ref_vals[NUM] = {0xFF, 0xFF00FF, 0xFF, 0, 0xFFFFFFFF};

  unsigned seteq2_ref_vals[NUM] = {0x10000, 0, 0x10000, 0x10001, 0};
  unsigned seteq4_ref_vals[NUM] = {0x1010100, 0x1000100, 0x1010100, 0x1010101,
                                   0};
  unsigned setne2_ref_vals[NUM] = {1, 0x10001, 1, 0, 0x10001};
  unsigned setne4_ref_vals[NUM] = {1, 0x10001, 1, 0x0, 0x1010101};

  {
    s::buffer<unsigned, 1> output_cmpeq2_buf(&output_cmpeq2_vals[0],
                                             s::range<1>(NUM));
    s::buffer<unsigned, 1> output_cmpeq4_buf(&output_cmpeq4_vals[0],
                                             s::range<1>(NUM));
    s::buffer<unsigned, 1> output_cmpne2_buf(&output_cmpne2_vals[0],
                                             s::range<1>(NUM));
    s::buffer<unsigned, 1> output_cmpne4_buf(&output_cmpne4_vals[0],
                                             s::range<1>(NUM));
    s::buffer<unsigned, 1> output_seteq2_buf(&output_seteq2_vals[0],
                                             s::range<1>(NUM));
    s::buffer<unsigned, 1> output_seteq4_buf(&output_seteq4_vals[0],
                                             s::range<1>(NUM));
    s::buffer<unsigned, 1> output_setne2_buf(&output_setne2_vals[0],
                                             s::range<1>(NUM));
    s::buffer<unsigned, 1> output_setne4_buf(&output_setne4_vals[0],
                                             s::range<1>(NUM));
    queue
        .submit([&](s::handler &cgh) {
          auto output_cmpeq2_acc =
              output_cmpeq2_buf.get_access<sycl_write>(cgh);
          auto output_cmpeq4_acc =
              output_cmpeq4_buf.get_access<sycl_write>(cgh);
          auto output_cmpne2_acc =
              output_cmpne2_buf.get_access<sycl_write>(cgh);
          auto output_cmpne4_acc =
              output_cmpne4_buf.get_access<sycl_write>(cgh);
          auto output_seteq2_acc =
              output_seteq2_buf.get_access<sycl_write>(cgh);
          auto output_seteq4_acc =
              output_seteq4_buf.get_access<sycl_write>(cgh);
          auto output_setne2_acc =
              output_setne2_buf.get_access<sycl_write>(cgh);
          auto output_setne4_acc =
              output_setne4_buf.get_access<sycl_write>(cgh);
          cgh.parallel_for<class veqne_2_4_test>(
              s::range<1>(NUM), [=](s::id<1> I) {
                output_cmpeq2_acc[I[0]] = sycl::ext::intel::math::vcmpeq2(
                    input_x_vals[I[0]], input_y_vals[I[0]]);
                output_cmpeq4_acc[I[0]] = sycl::ext::intel::math::vcmpeq4(
                    input_x_vals[I[0]], input_y_vals[I[0]]);
                output_cmpne2_acc[I[0]] = sycl::ext::intel::math::vcmpne2(
                    input_x_vals[I[0]], input_y_vals[I[0]]);
                output_cmpne4_acc[I[0]] = sycl::ext::intel::math::vcmpne4(
                    input_x_vals[I[0]], input_y_vals[I[0]]);
                output_seteq2_acc[I[0]] = sycl::ext::intel::math::vseteq2(
                    input_x_vals[I[0]], input_y_vals[I[0]]);
                output_seteq4_acc[I[0]] = sycl::ext::intel::math::vseteq4(
                    input_x_vals[I[0]], input_y_vals[I[0]]);
                output_setne2_acc[I[0]] = sycl::ext::intel::math::vsetne2(
                    input_x_vals[I[0]], input_y_vals[I[0]]);
                output_setne4_acc[I[0]] = sycl::ext::intel::math::vsetne4(
                    input_x_vals[I[0]], input_y_vals[I[0]]);
              });
        })
        .wait();
  }

  for (size_t idx = 0; idx < NUM; ++idx) {
    if (output_cmpeq2_vals[idx] != cmpeq2_ref_vals[idx]) {
      std::cout << "sycl::ext::intel::math::vcmpeq2 failed! idx = " << idx
                << std::endl;
      pass = false;
      break;
    }
  }
  assert(pass);
  for (size_t idx = 0; idx < NUM; ++idx) {
    if (output_cmpeq4_vals[idx] != cmpeq4_ref_vals[idx]) {
      std::cout << "sycl::ext::intel::math::vcmpeq4 failed! idx = " << idx
                << std::endl;
      pass = false;
      break;
    }
  }
  assert(pass);
  for (size_t idx = 0; idx < NUM; ++idx) {
    if (output_cmpne2_vals[idx] != cmpne2_ref_vals[idx]) {
      std::cout << "sycl::ext::intel::math::vcmpne2 failed! idx = " << idx
                << std::endl;
      pass = false;
      break;
    }
  }
  assert(pass);
  for (size_t idx = 0; idx < NUM; ++idx) {
    if (output_cmpne4_vals[idx] != cmpne4_ref_vals[idx]) {
      std::cout << "sycl::ext::intel::math::vcmpne4 failed! idx = " << idx
                << std::endl;
      pass = false;
      break;
    }
  }
  assert(pass);
  for (size_t idx = 0; idx < NUM; ++idx) {
    if (output_seteq2_vals[idx] != seteq2_ref_vals[idx]) {
      std::cout << "sycl::ext::intel::math::vseteq2 failed! idx = " << idx
                << std::endl;
      pass = false;
      break;
    }
  }
  assert(pass);
  for (size_t idx = 0; idx < NUM; ++idx) {
    if (output_seteq4_vals[idx] != seteq4_ref_vals[idx]) {
      std::cout << "sycl::ext::intel::math::vseteq4 failed! idx = " << idx
                << std::endl;
      pass = false;
      break;
    }
  }
  assert(pass);
  for (size_t idx = 0; idx < NUM; ++idx) {
    if (output_setne2_vals[idx] != setne2_ref_vals[idx]) {
      std::cout << "sycl::ext::intel::math::vsetne2 failed! idx = " << idx
                << std::endl;
      pass = false;
      break;
    }
  }
  assert(pass);
  for (size_t idx = 0; idx < NUM; ++idx) {
    if (output_setne4_vals[idx] != setne4_ref_vals[idx]) {
      std::cout << "sycl::ext::intel::math::vsetne4 failed! idx = " << idx
                << std::endl;
      pass = false;
      break;
    }
  }
  assert(pass);
  std::cout << "sycl::ext::intel::math::veqne_2_4 test pass." << std::endl;
}

void run_vgelt_2_4_test(s::queue &queue) {
  bool pass = true;
  static const size_t NUM = 5;
  unsigned input_x_vals[NUM] = {0x1, 0xFEDE1122, 0x12345678, 0xFFFFFFFF,
                                0x98765432};
  unsigned input_y_vals[NUM] = {0x2, 0xFEDF1133, 0x12345679, 0xFFFFFFFF,
                                0x87654321};
  unsigned output_cmpges2_vals[NUM];
  unsigned output_cmpges4_vals[NUM];
  unsigned output_cmplts2_vals[NUM];
  unsigned output_cmplts4_vals[NUM];
  unsigned output_cmpgeu2_vals[NUM];
  unsigned output_cmpgeu4_vals[NUM];
  unsigned output_cmpltu2_vals[NUM];
  unsigned output_cmpltu4_vals[NUM];
  unsigned output_setges2_vals[NUM];
  unsigned output_setges4_vals[NUM];
  unsigned output_setlts2_vals[NUM];
  unsigned output_setlts4_vals[NUM];
  unsigned output_setgeu2_vals[NUM];
  unsigned output_setgeu4_vals[NUM];
  unsigned output_setltu2_vals[NUM];
  unsigned output_setltu4_vals[NUM];
  unsigned cmpges2_ref_vals[NUM] = {0xFFFF0000, 0, 0xFFFF0000, 0xFFFFFFFF,
                                    0xFFFFFFFF};
  unsigned cmpges4_ref_vals[NUM] = {0xFFFFFF00, 0xFF00FF00, 0xFFFFFF00,
                                    0xFFFFFFFF, 0xFFFFFFFF};
  unsigned cmplts2_ref_vals[NUM] = {0xFFFF, 0xFFFFFFFF, 0xFFFF, 0, 0};
  unsigned cmplts4_ref_vals[NUM] = {0xFF, 0xFF00FF, 0xFF, 0, 0};

  unsigned cmpgeu2_ref_vals[NUM] = {0xFFFF0000, 0, 0xFFFF0000, 0xFFFFFFFF,
                                    0xFFFFFFFF};
  unsigned cmpgeu4_ref_vals[NUM] = {0xFFFFFF00, 0xFF00FF00, 0xFFFFFF00,
                                    0xFFFFFFFF, 0xFFFFFFFF};
  unsigned cmpltu2_ref_vals[NUM] = {0xFFFF, 0xFFFFFFFF, 0xFFFF, 0, 0};
  unsigned cmpltu4_ref_vals[NUM] = {0xFF, 0xFF00FF, 0xFF, 0, 0};
  unsigned setges2_ref_vals[NUM] = {0x10000, 0, 0x10000, 0x10001, 0x10001};
  unsigned setges4_ref_vals[NUM] = {0x1010100, 0x1000100, 0x1010100, 0x1010101,
                                    0x1010101};
  unsigned setlts2_ref_vals[NUM] = {1, 0x10001, 1, 0, 0};
  unsigned setlts4_ref_vals[NUM] = {1, 0x10001, 1, 0, 0};
  unsigned setgeu2_ref_vals[NUM] = {0x10000, 0, 0x10000, 0x10001, 0x10001};
  unsigned setgeu4_ref_vals[NUM] = {0x1010100, 0x1000100, 0x1010100, 0x1010101,
                                    0x1010101};
  unsigned setltu2_ref_vals[NUM] = {1, 0x10001, 1, 0, 0};
  unsigned setltu4_ref_vals[NUM] = {1, 0x10001, 1, 0, 0};

  {
    s::buffer<unsigned, 1> output_cmpges2_buf(&output_cmpges2_vals[0],
                                              s::range<1>(NUM));
    s::buffer<unsigned, 1> output_cmpges4_buf(&output_cmpges4_vals[0],
                                              s::range<1>(NUM));
    s::buffer<unsigned, 1> output_cmplts2_buf(&output_cmplts2_vals[0],
                                              s::range<1>(NUM));
    s::buffer<unsigned, 1> output_cmplts4_buf(&output_cmplts4_vals[0],
                                              s::range<1>(NUM));
    s::buffer<unsigned, 1> output_cmpgeu2_buf(&output_cmpgeu2_vals[0],
                                              s::range<1>(NUM));
    s::buffer<unsigned, 1> output_cmpgeu4_buf(&output_cmpgeu4_vals[0],
                                              s::range<1>(NUM));
    s::buffer<unsigned, 1> output_cmpltu2_buf(&output_cmpltu2_vals[0],
                                              s::range<1>(NUM));
    s::buffer<unsigned, 1> output_cmpltu4_buf(&output_cmpltu4_vals[0],
                                              s::range<1>(NUM));
    s::buffer<unsigned, 1> output_setges2_buf(&output_setges2_vals[0],
                                              s::range<1>(NUM));
    s::buffer<unsigned, 1> output_setges4_buf(&output_setges4_vals[0],
                                              s::range<1>(NUM));
    s::buffer<unsigned, 1> output_setlts2_buf(&output_setlts2_vals[0],
                                              s::range<1>(NUM));
    s::buffer<unsigned, 1> output_setlts4_buf(&output_setlts4_vals[0],
                                              s::range<1>(NUM));
    s::buffer<unsigned, 1> output_setgeu2_buf(&output_setgeu2_vals[0],
                                              s::range<1>(NUM));
    s::buffer<unsigned, 1> output_setgeu4_buf(&output_setgeu4_vals[0],
                                              s::range<1>(NUM));
    s::buffer<unsigned, 1> output_setltu2_buf(&output_setltu2_vals[0],
                                              s::range<1>(NUM));
    s::buffer<unsigned, 1> output_setltu4_buf(&output_setltu4_vals[0],
                                              s::range<1>(NUM));
    queue
        .submit([&](s::handler &cgh) {
          auto output_cmpges2_acc =
              output_cmpges2_buf.get_access<sycl_write>(cgh);
          auto output_cmpges4_acc =
              output_cmpges4_buf.get_access<sycl_write>(cgh);
          auto output_cmplts2_acc =
              output_cmplts2_buf.get_access<sycl_write>(cgh);
          auto output_cmplts4_acc =
              output_cmplts4_buf.get_access<sycl_write>(cgh);
          auto output_cmpgeu2_acc =
              output_cmpgeu2_buf.get_access<sycl_write>(cgh);
          auto output_cmpgeu4_acc =
              output_cmpgeu4_buf.get_access<sycl_write>(cgh);
          auto output_cmpltu2_acc =
              output_cmpltu2_buf.get_access<sycl_write>(cgh);
          auto output_cmpltu4_acc =
              output_cmpltu4_buf.get_access<sycl_write>(cgh);
          auto output_setges2_acc =
              output_setges2_buf.get_access<sycl_write>(cgh);
          auto output_setges4_acc =
              output_setges4_buf.get_access<sycl_write>(cgh);
          auto output_setlts2_acc =
              output_setlts2_buf.get_access<sycl_write>(cgh);
          auto output_setlts4_acc =
              output_setlts4_buf.get_access<sycl_write>(cgh);
          auto output_setgeu2_acc =
              output_setgeu2_buf.get_access<sycl_write>(cgh);
          auto output_setgeu4_acc =
              output_setgeu4_buf.get_access<sycl_write>(cgh);
          auto output_setltu2_acc =
              output_setltu2_buf.get_access<sycl_write>(cgh);
          auto output_setltu4_acc =
              output_setltu4_buf.get_access<sycl_write>(cgh);
          cgh.parallel_for<class vgelt_2_4_test>(
              s::range<1>(NUM), [=](s::id<1> I) {
                output_cmpges2_acc[I[0]] = sycl::ext::intel::math::vcmpges2(
                    input_x_vals[I[0]], input_y_vals[I[0]]);
                output_cmpges4_acc[I[0]] = sycl::ext::intel::math::vcmpges4(
                    input_x_vals[I[0]], input_y_vals[I[0]]);
                output_cmplts2_acc[I[0]] = sycl::ext::intel::math::vcmplts2(
                    input_x_vals[I[0]], input_y_vals[I[0]]);
                output_cmplts4_acc[I[0]] = sycl::ext::intel::math::vcmplts4(
                    input_x_vals[I[0]], input_y_vals[I[0]]);
                output_cmpgeu2_acc[I[0]] = sycl::ext::intel::math::vcmpgeu2(
                    input_x_vals[I[0]], input_y_vals[I[0]]);
                output_cmpgeu4_acc[I[0]] = sycl::ext::intel::math::vcmpgeu4(
                    input_x_vals[I[0]], input_y_vals[I[0]]);
                output_cmpltu2_acc[I[0]] = sycl::ext::intel::math::vcmpltu2(
                    input_x_vals[I[0]], input_y_vals[I[0]]);
                output_cmpltu4_acc[I[0]] = sycl::ext::intel::math::vcmpltu4(
                    input_x_vals[I[0]], input_y_vals[I[0]]);
                output_setges2_acc[I[0]] = sycl::ext::intel::math::vsetges2(
                    input_x_vals[I[0]], input_y_vals[I[0]]);
                output_setges4_acc[I[0]] = sycl::ext::intel::math::vsetges4(
                    input_x_vals[I[0]], input_y_vals[I[0]]);
                output_setlts2_acc[I[0]] = sycl::ext::intel::math::vsetlts2(
                    input_x_vals[I[0]], input_y_vals[I[0]]);
                output_setlts4_acc[I[0]] = sycl::ext::intel::math::vsetlts4(
                    input_x_vals[I[0]], input_y_vals[I[0]]);
                output_setgeu2_acc[I[0]] = sycl::ext::intel::math::vsetgeu2(
                    input_x_vals[I[0]], input_y_vals[I[0]]);
                output_setgeu4_acc[I[0]] = sycl::ext::intel::math::vsetgeu4(
                    input_x_vals[I[0]], input_y_vals[I[0]]);
                output_setltu2_acc[I[0]] = sycl::ext::intel::math::vsetltu2(
                    input_x_vals[I[0]], input_y_vals[I[0]]);
                output_setltu4_acc[I[0]] = sycl::ext::intel::math::vsetltu4(
                    input_x_vals[I[0]], input_y_vals[I[0]]);
              });
        })
        .wait();
  }

  for (size_t idx = 0; idx < NUM; ++idx) {
    if (output_cmpges2_vals[idx] != cmpges2_ref_vals[idx]) {
      std::cout << "sycl::ext::intel::math::vcmpges2 failed! idx = " << idx
                << std::endl;
      pass = false;
      break;
    }
  }
  assert(pass);
  for (size_t idx = 0; idx < NUM; ++idx) {
    if (output_cmpges4_vals[idx] != cmpges4_ref_vals[idx]) {
      std::cout << "sycl::ext::intel::math::vcmpges4 failed! idx = " << idx
                << std::endl;
      pass = false;
      break;
    }
  }
  assert(pass);
  for (size_t idx = 0; idx < NUM; ++idx) {
    if (output_cmplts2_vals[idx] != cmplts2_ref_vals[idx]) {
      std::cout << "sycl::ext::intel::math::vcmplts2 failed! idx = " << idx
                << std::endl;
      pass = false;
      break;
    }
  }
  assert(pass);
  for (size_t idx = 0; idx < NUM; ++idx) {
    if (output_cmplts4_vals[idx] != cmplts4_ref_vals[idx]) {
      std::cout << "sycl::ext::intel::math::vcmplts4 failed! idx = " << idx
                << std::endl;
      break;
    }
  }
  assert(pass);
  for (size_t idx = 0; idx < NUM; ++idx) {
    if (output_cmpgeu2_vals[idx] != cmpgeu2_ref_vals[idx]) {
      std::cout << "sycl::ext::intel::math::vcmpgeu2 failed! idx = " << idx
                << std::endl;
      pass = false;
      break;
    }
  }
  assert(pass);
  for (size_t idx = 0; idx < NUM; ++idx) {
    if (output_cmpgeu4_vals[idx] != cmpgeu4_ref_vals[idx]) {
      std::cout << "sycl::ext::intel::math::vcmpgeu4 failed! idx = " << idx
                << std::endl;
      pass = false;
      break;
    }
  }
  assert(pass);
  for (size_t idx = 0; idx < NUM; ++idx) {
    if (output_cmpltu2_vals[idx] != cmpltu2_ref_vals[idx]) {
      std::cout << "sycl::ext::intel::math::vcmpltu2 failed! idx = " << idx
                << std::endl;
      pass = false;
      break;
    }
  }
  assert(pass);
  for (size_t idx = 0; idx < NUM; ++idx) {
    if (output_cmpltu4_vals[idx] != cmpltu4_ref_vals[idx]) {
      std::cout << "sycl::ext::intel::math::vcmpltu4 failed! idx = " << idx
                << std::endl;
      pass = false;
      break;
    }
  }
  assert(pass);
  for (size_t idx = 0; idx < NUM; ++idx) {
    if (output_setges2_vals[idx] != setges2_ref_vals[idx]) {
      std::cout << "sycl::ext::intel::math::vsetges2 failed! idx = " << idx
                << std::endl;
      pass = false;
      break;
    }
  }
  assert(pass);
  for (size_t idx = 0; idx < NUM; ++idx) {
    if (output_setges4_vals[idx] != setges4_ref_vals[idx]) {
      std::cout << "sycl::ext::intel::math::vsetges4 failed! idx = " << idx
                << std::endl;
      pass = false;
      break;
    }
  }
  assert(pass);
  for (size_t idx = 0; idx < NUM; ++idx) {
    if (output_setlts2_vals[idx] != setlts2_ref_vals[idx]) {
      std::cout << "sycl::ext::intel::math::vsetlts2 failed! idx = " << idx
                << std::endl;
      pass = false;
      break;
    }
  }
  assert(pass);
  for (size_t idx = 0; idx < NUM; ++idx) {
    if (output_setlts4_vals[idx] != setlts4_ref_vals[idx]) {
      std::cout << "sycl::ext::intel::math::vsetlts4 failed! idx = " << idx
                << std::endl;
      pass = false;
      break;
    }
  }
  assert(pass);
  for (size_t idx = 0; idx < NUM; ++idx) {
    if (output_setgeu2_vals[idx] != setgeu2_ref_vals[idx]) {
      std::cout << "sycl::ext::intel::math::vsetgeu2 failed! idx = " << idx
                << std::endl;
      pass = false;
      break;
    }
  }
  assert(pass);
  for (size_t idx = 0; idx < NUM; ++idx) {
    if (output_setgeu4_vals[idx] != setgeu4_ref_vals[idx]) {
      std::cout << "sycl::ext::intel::math::vsetgeu4 failed! idx = " << idx
                << std::endl;
      pass = false;
      break;
    }
  }
  assert(pass);
  for (size_t idx = 0; idx < NUM; ++idx) {
    if (output_setltu2_vals[idx] != setltu2_ref_vals[idx]) {
      std::cout << "sycl::ext::intel::math::vsetltu2 failed! idx = " << idx
                << std::endl;
      pass = false;
      break;
    }
  }
  assert(pass);
  for (size_t idx = 0; idx < NUM; ++idx) {
    if (output_setltu4_vals[idx] != setltu4_ref_vals[idx]) {
      std::cout << "sycl::ext::intel::math::vsetltu4 failed! idx = " << idx
                << std::endl;
      pass = false;
      break;
    }
  }
  assert(pass);
  std::cout << "sycl::ext::intel::math::vgelt_2_4 test pass." << std::endl;
}

void run_vgtle_2_4_test(s::queue &queue) {
  bool pass = true;
  static const size_t NUM = 5;
  unsigned input_x_vals[NUM] = {0x1, 0xFEDE1122, 0x12345678, 0xFFFFFFFF,
                                0x98765432};
  unsigned input_y_vals[NUM] = {0x2, 0xFEDF1133, 0x12345679, 0xFFFFFFFF,
                                0x87654321};
  unsigned output_cmpgts2_vals[NUM];
  unsigned output_cmpgts4_vals[NUM];
  unsigned output_cmples2_vals[NUM];
  unsigned output_cmples4_vals[NUM];
  unsigned output_cmpgtu2_vals[NUM];
  unsigned output_cmpgtu4_vals[NUM];
  unsigned output_cmpleu2_vals[NUM];
  unsigned output_cmpleu4_vals[NUM];
  unsigned output_setgts2_vals[NUM];
  unsigned output_setgts4_vals[NUM];
  unsigned output_setles2_vals[NUM];
  unsigned output_setles4_vals[NUM];
  unsigned output_setgtu2_vals[NUM];
  unsigned output_setgtu4_vals[NUM];
  unsigned output_setleu2_vals[NUM];
  unsigned output_setleu4_vals[NUM];
  unsigned cmpgts2_ref_vals[NUM] = {0, 0, 0, 0, 0xFFFFFFFF};
  unsigned cmpgts4_ref_vals[NUM] = {0, 0, 0, 0, 0xFFFFFFFF};
  unsigned cmples2_ref_vals[NUM] = {0xFFFFFFFF, 0xFFFFFFFF, 0xFFFFFFFF,
                                    0xFFFFFFFF, 0};
  unsigned cmples4_ref_vals[NUM] = {0xFFFFFFFF, 0xFFFFFFFF, 0xFFFFFFFF,
                                    0xFFFFFFFF, 0};

  unsigned cmpgtu2_ref_vals[NUM] = {0, 0, 0, 0, 0xFFFFFFFF};
  unsigned cmpgtu4_ref_vals[NUM] = {0, 0, 0, 0, 0xFFFFFFFF};
  unsigned cmpleu2_ref_vals[NUM] = {0xFFFFFFFF, 0xFFFFFFFF, 0xFFFFFFFF,
                                    0xFFFFFFFF, 0};
  unsigned cmpleu4_ref_vals[NUM] = {0xFFFFFFFF, 0xFFFFFFFF, 0xFFFFFFFF,
                                    0xFFFFFFFF, 0};
  unsigned setgts2_ref_vals[NUM] = {0, 0, 0, 0, 0x10001};
  unsigned setgts4_ref_vals[NUM] = {0, 0, 0, 0, 0x1010101};
  unsigned setles2_ref_vals[NUM] = {0x10001, 0x10001, 0x10001, 0x10001, 0};
  unsigned setles4_ref_vals[NUM] = {0x1010101, 0x1010101, 0x1010101, 0x1010101,
                                    0};
  unsigned setgtu2_ref_vals[NUM] = {0, 0, 0, 0, 0x10001};
  unsigned setgtu4_ref_vals[NUM] = {0, 0, 0, 0, 0x1010101};
  unsigned setleu2_ref_vals[NUM] = {0x10001, 0x10001, 0x10001, 0x10001, 0};
  unsigned setleu4_ref_vals[NUM] = {0x1010101, 0x1010101, 0x1010101, 0x1010101,
                                    0};

  {
    s::buffer<unsigned, 1> output_cmpgts2_buf(&output_cmpgts2_vals[0],
                                              s::range<1>(NUM));
    s::buffer<unsigned, 1> output_cmpgts4_buf(&output_cmpgts4_vals[0],
                                              s::range<1>(NUM));
    s::buffer<unsigned, 1> output_cmples2_buf(&output_cmples2_vals[0],
                                              s::range<1>(NUM));
    s::buffer<unsigned, 1> output_cmples4_buf(&output_cmples4_vals[0],
                                              s::range<1>(NUM));
    s::buffer<unsigned, 1> output_cmpgtu2_buf(&output_cmpgtu2_vals[0],
                                              s::range<1>(NUM));
    s::buffer<unsigned, 1> output_cmpgtu4_buf(&output_cmpgtu4_vals[0],
                                              s::range<1>(NUM));
    s::buffer<unsigned, 1> output_cmpleu2_buf(&output_cmpleu2_vals[0],
                                              s::range<1>(NUM));
    s::buffer<unsigned, 1> output_cmpleu4_buf(&output_cmpleu4_vals[0],
                                              s::range<1>(NUM));
    s::buffer<unsigned, 1> output_setgts2_buf(&output_setgts2_vals[0],
                                              s::range<1>(NUM));
    s::buffer<unsigned, 1> output_setgts4_buf(&output_setgts4_vals[0],
                                              s::range<1>(NUM));
    s::buffer<unsigned, 1> output_setles2_buf(&output_setles2_vals[0],
                                              s::range<1>(NUM));
    s::buffer<unsigned, 1> output_setles4_buf(&output_setles4_vals[0],
                                              s::range<1>(NUM));
    s::buffer<unsigned, 1> output_setgtu2_buf(&output_setgtu2_vals[0],
                                              s::range<1>(NUM));
    s::buffer<unsigned, 1> output_setgtu4_buf(&output_setgtu4_vals[0],
                                              s::range<1>(NUM));
    s::buffer<unsigned, 1> output_setleu2_buf(&output_setleu2_vals[0],
                                              s::range<1>(NUM));
    s::buffer<unsigned, 1> output_setleu4_buf(&output_setleu4_vals[0],
                                              s::range<1>(NUM));
    queue
        .submit([&](s::handler &cgh) {
          auto output_cmpgts2_acc =
              output_cmpgts2_buf.get_access<sycl_write>(cgh);
          auto output_cmpgts4_acc =
              output_cmpgts4_buf.get_access<sycl_write>(cgh);
          auto output_cmples2_acc =
              output_cmples2_buf.get_access<sycl_write>(cgh);
          auto output_cmples4_acc =
              output_cmples4_buf.get_access<sycl_write>(cgh);
          auto output_cmpgtu2_acc =
              output_cmpgtu2_buf.get_access<sycl_write>(cgh);
          auto output_cmpgtu4_acc =
              output_cmpgtu4_buf.get_access<sycl_write>(cgh);
          auto output_cmpleu2_acc =
              output_cmpleu2_buf.get_access<sycl_write>(cgh);
          auto output_cmpleu4_acc =
              output_cmpleu4_buf.get_access<sycl_write>(cgh);
          auto output_setgts2_acc =
              output_setgts2_buf.get_access<sycl_write>(cgh);
          auto output_setgts4_acc =
              output_setgts4_buf.get_access<sycl_write>(cgh);
          auto output_setles2_acc =
              output_setles2_buf.get_access<sycl_write>(cgh);
          auto output_setles4_acc =
              output_setles4_buf.get_access<sycl_write>(cgh);
          auto output_setgtu2_acc =
              output_setgtu2_buf.get_access<sycl_write>(cgh);
          auto output_setgtu4_acc =
              output_setgtu4_buf.get_access<sycl_write>(cgh);
          auto output_setleu2_acc =
              output_setleu2_buf.get_access<sycl_write>(cgh);
          auto output_setleu4_acc =
              output_setleu4_buf.get_access<sycl_write>(cgh);
          cgh.parallel_for<class vgtle_2_4_test>(
              s::range<1>(NUM), [=](s::id<1> I) {
                output_cmpgts2_acc[I[0]] = sycl::ext::intel::math::vcmpgts2(
                    input_x_vals[I[0]], input_y_vals[I[0]]);
                output_cmpgts4_acc[I[0]] = sycl::ext::intel::math::vcmpgts4(
                    input_x_vals[I[0]], input_y_vals[I[0]]);
                output_cmples2_acc[I[0]] = sycl::ext::intel::math::vcmples2(
                    input_x_vals[I[0]], input_y_vals[I[0]]);
                output_cmples4_acc[I[0]] = sycl::ext::intel::math::vcmples4(
                    input_x_vals[I[0]], input_y_vals[I[0]]);
                output_cmpgtu2_acc[I[0]] = sycl::ext::intel::math::vcmpgtu2(
                    input_x_vals[I[0]], input_y_vals[I[0]]);
                output_cmpgtu4_acc[I[0]] = sycl::ext::intel::math::vcmpgtu4(
                    input_x_vals[I[0]], input_y_vals[I[0]]);
                output_cmpleu2_acc[I[0]] = sycl::ext::intel::math::vcmpleu2(
                    input_x_vals[I[0]], input_y_vals[I[0]]);
                output_cmpleu4_acc[I[0]] = sycl::ext::intel::math::vcmpleu4(
                    input_x_vals[I[0]], input_y_vals[I[0]]);
                output_setgts2_acc[I[0]] = sycl::ext::intel::math::vsetgts2(
                    input_x_vals[I[0]], input_y_vals[I[0]]);
                output_setgts4_acc[I[0]] = sycl::ext::intel::math::vsetgts4(
                    input_x_vals[I[0]], input_y_vals[I[0]]);
                output_setles2_acc[I[0]] = sycl::ext::intel::math::vsetles2(
                    input_x_vals[I[0]], input_y_vals[I[0]]);
                output_setles4_acc[I[0]] = sycl::ext::intel::math::vsetles4(
                    input_x_vals[I[0]], input_y_vals[I[0]]);
                output_setgtu2_acc[I[0]] = sycl::ext::intel::math::vsetgtu2(
                    input_x_vals[I[0]], input_y_vals[I[0]]);
                output_setgtu4_acc[I[0]] = sycl::ext::intel::math::vsetgtu4(
                    input_x_vals[I[0]], input_y_vals[I[0]]);
                output_setleu2_acc[I[0]] = sycl::ext::intel::math::vsetleu2(
                    input_x_vals[I[0]], input_y_vals[I[0]]);
                output_setleu4_acc[I[0]] = sycl::ext::intel::math::vsetleu4(
                    input_x_vals[I[0]], input_y_vals[I[0]]);
              });
        })
        .wait();
  }

  for (size_t idx = 0; idx < NUM; ++idx) {
    if (output_cmpgts2_vals[idx] != cmpgts2_ref_vals[idx]) {
      std::cout << "sycl::ext::intel::math::vcmpgts2 failed! idx = " << idx
                << std::endl;
      pass = false;
      break;
    }
  }
  assert(pass);
  for (size_t idx = 0; idx < NUM; ++idx) {
    if (output_cmpgts4_vals[idx] != cmpgts4_ref_vals[idx]) {
      std::cout << "sycl::ext::intel::math::vcmpgts4 failed! idx = " << idx
                << std::endl;
      pass = false;
      break;
    }
  }
  assert(pass);
  for (size_t idx = 0; idx < NUM; ++idx) {
    if (output_cmples2_vals[idx] != cmples2_ref_vals[idx]) {
      std::cout << "sycl::ext::intel::math::vcmples2 failed! idx = " << idx
                << std::endl;
      pass = false;
      break;
    }
  }
  assert(pass);
  for (size_t idx = 0; idx < NUM; ++idx) {
    if (output_cmples4_vals[idx] != cmples4_ref_vals[idx]) {
      std::cout << "sycl::ext::intel::math::vcmples4 failed! idx = " << idx
                << std::endl;
      break;
    }
  }
  assert(pass);
  for (size_t idx = 0; idx < NUM; ++idx) {
    if (output_cmpgtu2_vals[idx] != cmpgtu2_ref_vals[idx]) {
      std::cout << "sycl::ext::intel::math::vcmpgtu2 failed! idx = " << idx
                << std::endl;
      pass = false;
      break;
    }
  }
  assert(pass);
  for (size_t idx = 0; idx < NUM; ++idx) {
    if (output_cmpgtu4_vals[idx] != cmpgtu4_ref_vals[idx]) {
      std::cout << "sycl::ext::intel::math::vcmpgtu4 failed! idx = " << idx
                << std::endl;
      pass = false;
      break;
    }
  }
  assert(pass);
  for (size_t idx = 0; idx < NUM; ++idx) {
    if (output_cmpleu2_vals[idx] != cmpleu2_ref_vals[idx]) {
      std::cout << "sycl::ext::intel::math::vcmpleu2 failed! idx = " << idx
                << std::endl;
      pass = false;
      break;
    }
  }
  assert(pass);
  for (size_t idx = 0; idx < NUM; ++idx) {
    if (output_cmpleu4_vals[idx] != cmpleu4_ref_vals[idx]) {
      std::cout << "sycl::ext::intel::math::vcmpleu4 failed! idx = " << idx
                << std::endl;
      pass = false;
      break;
    }
  }
  assert(pass);
  for (size_t idx = 0; idx < NUM; ++idx) {
    if (output_setgts2_vals[idx] != setgts2_ref_vals[idx]) {
      std::cout << "sycl::ext::intel::math::vsetgts2 failed! idx = " << idx
                << std::endl;
      pass = false;
      break;
    }
  }
  assert(pass);
  for (size_t idx = 0; idx < NUM; ++idx) {
    if (output_setgts4_vals[idx] != setgts4_ref_vals[idx]) {
      std::cout << "sycl::ext::intel::math::vsetgts4 failed! idx = " << idx
                << std::endl;
      pass = false;
      break;
    }
  }
  assert(pass);
  for (size_t idx = 0; idx < NUM; ++idx) {
    if (output_setles2_vals[idx] != setles2_ref_vals[idx]) {
      std::cout << "sycl::ext::intel::math::vsetles2 failed! idx = " << idx
                << std::endl;
      pass = false;
      break;
    }
  }
  assert(pass);
  for (size_t idx = 0; idx < NUM; ++idx) {
    if (output_setles4_vals[idx] != setles4_ref_vals[idx]) {
      std::cout << "sycl::ext::intel::math::vsetles4 failed! idx = " << idx
                << std::endl;
      pass = false;
      break;
    }
  }
  assert(pass);
  for (size_t idx = 0; idx < NUM; ++idx) {
    if (output_setgtu2_vals[idx] != setgtu2_ref_vals[idx]) {
      std::cout << "sycl::ext::intel::math::vsetgtu2 failed! idx = " << idx
                << std::endl;
      pass = false;
      break;
    }
  }
  assert(pass);
  for (size_t idx = 0; idx < NUM; ++idx) {
    if (output_setgtu4_vals[idx] != setgtu4_ref_vals[idx]) {
      std::cout << "sycl::ext::intel::math::vsetgtu4 failed! idx = " << idx
                << std::endl;
      pass = false;
      break;
    }
  }
  assert(pass);
  for (size_t idx = 0; idx < NUM; ++idx) {
    if (output_setleu2_vals[idx] != setleu2_ref_vals[idx]) {
      std::cout << "sycl::ext::intel::math::vsetleu2 failed! idx = " << idx
                << std::endl;
      pass = false;
      break;
    }
  }
  assert(pass);
  for (size_t idx = 0; idx < NUM; ++idx) {
    if (output_setleu4_vals[idx] != setleu4_ref_vals[idx]) {
      std::cout << "sycl::ext::intel::math::vsetleu4 failed! idx = " << idx
                << std::endl;
      pass = false;
      break;
    }
  }
  assert(pass);
  std::cout << "sycl::ext::intel::math::vgtle_2_4 test pass." << std::endl;
}

void run_viaddmax_s16x2_test(s::queue &device_q) {
  std::initializer_list<unsigned> input_vals1 = {
      0, 0xffd23211, 0x6b8b4567, 0x66334873, 0x2eb141f2, 0x71f32454, 0xb03e0c6};
  std::initializer_list<unsigned> input_vals2 = {
      0, 0x99233, 0x327b23c6, 0x74b0dc51, 0x41b71efb, 0x2ca88611, 0x189a769b,
  };
  std::initializer_list<unsigned> input_vals3 = {
      0, 0x81ffff77, 0x643c9869, 0x19495cff, 0x79e2a9e3, 0x836c40e, 0x54e49eb4};
  std::initializer_list<unsigned> ref_vals = {
      0, 0xffdbff77, 0x643c692d, 0x19495cff, 0x79e260ed, 0x836c40e, 0x54e45761};
  test3(device_q, input_vals1, input_vals2, input_vals3, ref_vals,
        F3(s::ext::intel::math::viaddmax_s16x2));
  std::cout << "sycl::ext::intel::math::viaddmax_s16x2 test pass." << std::endl;
}

void run_viaddmax_s16x2_relu_test(s::queue &device_q) {
  std::initializer_list<unsigned> input_vals1 = {
      0,          0x6b8b4567, 0x66334873, 0x2ae8944a, 0x46e87ccd, 0x2eb141f2,
      0x7545e146, 0x12200854, 0x1f16e9e8, 0x140e0f76, 0xded7263,  0x41a7c4c9,
      0x25e45d32, 0x3f2dba31, 0x62bbd95a, 0x333ab105, 0x2d1d5ae9, 0x8edbdab,
      0xb03e0c6,  0x71f32454, 0x2901d82};
  std::initializer_list<unsigned> input_vals2 = {
      0,          0x327b23c6, 0x74b0dc51, 0x625558ec, 0x3d1b58ba, 0x41b71efb,
      0x515f007c, 0x4db127f8, 0x1190cde7, 0x3352255a, 0x7fdcc233, 0x6b68079a,
      0x519b500d, 0x7c83e458, 0x436c6125, 0x721da317, 0x6763845e, 0x79838cb2,
      0x189a769b, 0x2ca88611, 0x3a95f874};
  std::initializer_list<unsigned> input_vals3 = {
      0,          0x643c9869, 0x19495cff, 0x238e1f29, 0x507ed7ab, 0x79e2a9e3,
      0x5bd062c2, 0x216231b,  0x66ef438d, 0x109cf92e, 0x1befd79f, 0x4e6afb66,
      0x431bd7b7, 0x257130a3, 0x628c895d, 0x2443a858, 0x75a2a8d4, 0x4353d0cd,
      0x54e49eb4, 0x836c40e,  0x8138641};
  std::initializer_list<unsigned> ref_vals = {
      0,          0x643c692d, 0x19495cff, 0x238e1f29, 0x507e0000, 0x79e260ed,
      0x5bd062c2, 0x5fd1304c, 0x66ef438d, 0x476034d0, 0x1bef3496, 0x4e6a0000,
      0x777f0000, 0x257130a3, 0x628c3a7f, 0x2443541c, 0x75a20000, 0x43534a5d,
      0x54e45761, 0x8360000,  0x3d2515f6};
  test3(device_q, input_vals1, input_vals2, input_vals3, ref_vals,
        F3(s::ext::intel::math::viaddmax_s16x2_relu));
  std::cout << "sycl::ext::intel::math::viaddmax_s16x2_relu test pass."
            << std::endl;
}

void run_viaddmax_s32_test(s::queue &device_q) {
  std::initializer_list<int> input_vals1 = {
      0,          1804289383, 719885386,  -783368690, 304089172,   336465782,
      1101513929, 1059961393, -859484421, 149798315,  -1911759956, -511702305,
      -805750846, -939819582, 1374344043, 1780695788, 2053999932,  855636226,
      2040651434, 1330573317, -402724286};
  std::initializer_list<int> input_vals2 = {
      0,           -1681692777, -596516649, 2044897763, 35005211,   -278722862,
      1315634022,  628175011,   -608413784, 1129566413, 137806862,  -1937477084,
      -1100661313, -1998898814, 1477171087, -491705403, 1411549676, -1469348094,
      -317097467,  1687926652,  -1194953865};
  std::initializer_list<int> input_vals3 = {
      0,           -1957747793, -1025202362, 1365180540, -294702567,
      -2145174067, -1369133069, -1131176229, 1734575198, 412776091,
      -982906996,  -572660336,  -1141616124, 610515434,  945117276,
      -752392754,  943947739,   1036140795,  1376710097, 959997301,
      -364228444};
  std::initializer_list<int> ref_vals = {
      0,           122596606,  123368737,  1365180540, 339094383,  57742920,
      -1369133069, 1688136404, 1734575198, 1279364728, -982906996, 1845787907,
      -1141616124, 1356248900, 945117276,  1288990385, 943947739,  1036140795,
      1723553967,  959997301,  -364228444};
  test3(device_q, input_vals1, input_vals2, input_vals3, ref_vals,
        F3(s::ext::intel::math::viaddmax_s32));
  std::cout << "sycl::ext::intel::math::viaddmax_s32 test pass." << std::endl;
}

void run_viaddmax_s32_relu_test(s::queue &device_q) {
  std::initializer_list<int> input_vals1 = {
      0,          1804289383, 719885386,  -783368690, 304089172,   336465782,
      1101513929, 1059961393, -859484421, 149798315,  -1911759956, -511702305,
      -805750846, -939819582, 1374344043, 1780695788, 2053999932,  855636226,
      2040651434, 1330573317, -402724286};
  std::initializer_list<int> input_vals2 = {
      0,           -1681692777, -596516649, 2044897763, 35005211,   -278722862,
      1315634022,  628175011,   -608413784, 1129566413, 137806862,  -1937477084,
      -1100661313, -1998898814, 1477171087, -491705403, 1411549676, -1469348094,
      -317097467,  1687926652,  -1194953865};
  std::initializer_list<int> input_vals3 = {
      0,           -1957747793, -1025202362, 1365180540, -294702567,
      -2145174067, -1369133069, -1131176229, 1734575198, 412776091,
      -982906996,  -572660336,  -1141616124, 610515434,  945117276,
      -752392754,  943947739,   1036140795,  1376710097, 959997301,
      -364228444};
  std::initializer_list<int> ref_vals = {
      0,          122596606,  123368737,  1365180540, 339094383, 57742920,
      0,          1688136404, 1734575198, 1279364728, 0,         1845787907,
      0,          1356248900, 945117276,  1288990385, 943947739, 1036140795,
      1723553967, 959997301,  0};
  test3(device_q, input_vals1, input_vals2, input_vals3, ref_vals,
        F3(s::ext::intel::math::viaddmax_s32_relu));
  std::cout << "sycl::ext::intel::math::viaddmax_s32_relu test pass."
            << std::endl;
}

void run_viaddmax_u32_test(s::queue &device_q) {
  std::initializer_list<unsigned> input_vals1 = {
      0,          0x6b8b4567, 0x66334873, 0x2ae8944a, 0x46e87ccd, 0x2eb141f2,
      0x7545e146, 0x12200854, 0x1f16e9e8, 0x140e0f76, 0xded7263,  0x41a7c4c9,
      0x25e45d32, 0x3f2dba31, 0x62bbd95a, 0x333ab105, 0x2d1d5ae9, 0x8edbdab,
      0xb03e0c6,  0x71f32454, 0x2901d82};
  std::initializer_list<unsigned> input_vals2 = {
      0,          0x327b23c6, 0x74b0dc51, 0x625558ec, 0x3d1b58ba, 0x41b71efb,
      0x515f007c, 0x4db127f8, 0x1190cde7, 0x3352255a, 0x7fdcc233, 0x6b68079a,
      0x519b500d, 0x7c83e458, 0x436c6125, 0x721da317, 0x6763845e, 0x79838cb2,
      0x189a769b, 0x2ca88611, 0x3a95f874};
  std::initializer_list<unsigned> input_vals3 = {
      0,          0x643c9869, 0x19495cff, 0x238e1f29, 0x507ed7ab, 0x79e2a9e3,
      0x5bd062c2, 0x216231b,  0x66ef438d, 0x109cf92e, 0x1befd79f, 0x4e6afb66,
      0x431bd7b7, 0x257130a3, 0x628c895d, 0x2443a858, 0x75a2a8d4, 0x4353d0cd,
      0x54e49eb4, 0x836c40e,  0x8138641};
  std::initializer_list<unsigned> ref_vals = {
      0,          0x9e06692d, 0xdae424c4, 0x8d3ded36, 0x8403d587, 0x79e2a9e3,
      0xc6a4e1c2, 0x5fd1304c, 0x66ef438d, 0x476034d0, 0x8dca3496, 0xad0fcc63,
      0x777fad3f, 0xbbb19e89, 0xa6283a7f, 0xa558541c, 0x9480df47, 0x82714a5d,
      0x54e49eb4, 0x9e9baa65, 0x3d2615f6};
  test3(device_q, input_vals1, input_vals2, input_vals3, ref_vals,
        F3(s::ext::intel::math::viaddmax_u32));
  std::cout << "sycl::ext::intel::math::viaddmax_u32 test pass." << std::endl;
}

void run_viaddmax_u16x2_test(s::queue &device_q) {
  std::initializer_list<unsigned> input_vals1 = {
      0,          0x6b8b4567, 0x66334873, 0x2ae8944a, 0x46e87ccd, 0x2eb141f2,
      0x7545e146, 0x12200854, 0x1f16e9e8, 0x140e0f76, 0xded7263,  0x41a7c4c9,
      0x25e45d32, 0x3f2dba31, 0x62bbd95a, 0x333ab105, 0x2d1d5ae9, 0x8edbdab,
      0xb03e0c6,  0x71f32454, 0x2901d82};
  std::initializer_list<unsigned> input_vals2 = {
      0,          0x327b23c6, 0x74b0dc51, 0x625558ec, 0x3d1b58ba, 0x41b71efb,
      0x515f007c, 0x4db127f8, 0x1190cde7, 0x3352255a, 0x7fdcc233, 0x6b68079a,
      0x519b500d, 0x7c83e458, 0x436c6125, 0x721da317, 0x6763845e, 0x79838cb2,
      0x189a769b, 0x2ca88611, 0x3a95f874};
  std::initializer_list<unsigned> input_vals3 = {
      0,          0x643c9869, 0x19495cff, 0x238e1f29, 0x507ed7ab, 0x79e2a9e3,
      0x5bd062c2, 0x216231b,  0x66ef438d, 0x109cf92e, 0x1befd79f, 0x4e6afb66,
      0x431bd7b7, 0x257130a3, 0x628c895d, 0x2443a858, 0x75a2a8d4, 0x4353d0cd,
      0x54e49eb4, 0x836c40e,  0x8138641};
  std::initializer_list<unsigned> ref_vals = {
      0,          0x9e069869, 0xdae35cff, 0x8d3ded36, 0x8403d7ab, 0x79e2a9e3,
      0xc6a4e1c2, 0x5fd1304c, 0x66efb7cf, 0x4760f92e, 0x8dc9d79f, 0xad0ffb66,
      0x777fd7b7, 0xbbb09e89, 0xa627895d, 0xa557a858, 0x9480df47, 0x8270d0cd,
      0x54e49eb4, 0x9e9bc40e, 0x3d258641};
  test3(device_q, input_vals1, input_vals2, input_vals3, ref_vals,
        F3(s::ext::intel::math::viaddmax_u16x2));
  std::cout << "sycl::ext::intel::math::viaddmax_u16x2 test pass." << std::endl;
}

void run_viaddmin_s16x2_test(s::queue &device_q) {
  std::initializer_list<unsigned> input_vals1 = {
      0,          0x6b8b4567, 0x66334873, 0x2ae8944a, 0x46e87ccd, 0x2eb141f2,
      0x7545e146, 0x12200854, 0x1f16e9e8, 0x140e0f76, 0xded7263,  0x41a7c4c9,
      0x25e45d32, 0x3f2dba31, 0x62bbd95a, 0x333ab105, 0x2d1d5ae9, 0x8edbdab,
      0xb03e0c6,  0x71f32454, 0x2901d82};
  std::initializer_list<unsigned> input_vals2 = {
      0,          0x327b23c6, 0x74b0dc51, 0x625558ec, 0x3d1b58ba, 0x41b71efb,
      0x515f007c, 0x4db127f8, 0x1190cde7, 0x3352255a, 0x7fdcc233, 0x6b68079a,
      0x519b500d, 0x7c83e458, 0x436c6125, 0x721da317, 0x6763845e, 0x79838cb2,
      0x189a769b, 0x2ca88611, 0x3a95f874};
  std::initializer_list<unsigned> input_vals3 = {
      0,          0x643c9869, 0x19495cff, 0x238e1f29, 0x507ed7ab, 0x79e2a9e3,
      0x5bd062c2, 0x216231b,  0x66ef438d, 0x109cf92e, 0x1befd79f, 0x4e6afb66,
      0x431bd7b7, 0x257130a3, 0x628c895d, 0x2443a858, 0x75a2a8d4, 0x4353d0cd,
      0x54e49eb4, 0x836c40e,  0x8138641};
  std::initializer_list<unsigned> ref_vals = {
      0,          0x9e069869, 0xdae324c4, 0x8d3ded36, 0x8403d587, 0x7068a9e3,
      0xc6a4e1c2, 0x216231b,  0x30a6b7cf, 0x109cf92e, 0x8dc9d79f, 0xad0fcc63,
      0x431bad3f, 0xbbb09e89, 0xa627895d, 0xa557a858, 0x9480a8d4, 0x8270d0cd,
      0x239d9eb4, 0x9e9baa65, 0x8138641};
  test3(device_q, input_vals1, input_vals2, input_vals3, ref_vals,
        F3(s::ext::intel::math::viaddmin_s16x2));
  std::cout << "sycl::ext::intel::math::viaddmin_s16x2 test pass." << std::endl;
}

void run_viaddmin_s16x2_relu_test(s::queue &device_q) {
  std::initializer_list<unsigned> input_vals1 = {
      0,          0x6b8b4567, 0x66334873, 0x2ae8944a, 0x46e87ccd, 0x2eb141f2,
      0x7545e146, 0x12200854, 0x1f16e9e8, 0x140e0f76, 0xded7263,  0x41a7c4c9,
      0x25e45d32, 0x3f2dba31, 0x62bbd95a, 0x333ab105, 0x2d1d5ae9, 0x8edbdab,
      0xb03e0c6,  0x71f32454, 0x2901d82};
  std::initializer_list<unsigned> input_vals2 = {
      0,          0x327b23c6, 0x74b0dc51, 0x625558ec, 0x3d1b58ba, 0x41b71efb,
      0x515f007c, 0x4db127f8, 0x1190cde7, 0x3352255a, 0x7fdcc233, 0x6b68079a,
      0x519b500d, 0x7c83e458, 0x436c6125, 0x721da317, 0x6763845e, 0x79838cb2,
      0x189a769b, 0x2ca88611, 0x3a95f874};
  std::initializer_list<unsigned> input_vals3 = {
      0,          0x643c9869, 0x19495cff, 0x238e1f29, 0x507ed7ab, 0x79e2a9e3,
      0x5bd062c2, 0x216231b,  0x66ef438d, 0x109cf92e, 0x1befd79f, 0x4e6afb66,
      0x431bd7b7, 0x257130a3, 0x628c895d, 0x2443a858, 0x75a2a8d4, 0x4353d0cd,
      0x54e49eb4, 0x836c40e,  0x8138641};
  std::initializer_list<unsigned> ref_vals = {
      0,          0x0,       0x24c4,     0x0,        0x0, 0x70680000,
      0x0,        0x216231b, 0x30a60000, 0x109c0000, 0x0, 0x0,
      0x431b0000, 0x0,       0x0,        0x0,        0x0, 0x0,
      0x239d0000, 0x0,       0x8130000};
  test3(device_q, input_vals1, input_vals2, input_vals3, ref_vals,
        F3(s::ext::intel::math::viaddmin_s16x2_relu));
  std::cout << "sycl::ext::intel::math::viaddmin_s16x2_relu test pass."
            << std::endl;
}

void run_viaddmin_s32_test(s::queue &device_q) {
  std::initializer_list<int> input_vals1 = {
      0,          1804289383, 719885386,  -783368690, 304089172,   336465782,
      1101513929, 1059961393, -859484421, 149798315,  -1911759956, -511702305,
      -805750846, -939819582, 1374344043, 1780695788, 2053999932,  855636226,
      2040651434, 1330573317, -402724286};
  std::initializer_list<int> input_vals2 = {
      0,           -1681692777, -596516649, 2044897763, 35005211,   -278722862,
      1315634022,  628175011,   -608413784, 1129566413, 137806862,  -1937477084,
      -1100661313, -1998898814, 1477171087, -491705403, 1411549676, -1469348094,
      -317097467,  1687926652,  -1194953865};
  std::initializer_list<int> input_vals3 = {
      0,           -1957747793, -1025202362, 1365180540, -294702567,
      -2145174067, -1369133069, -1131176229, 1734575198, 412776091,
      -982906996,  -572660336,  -1141616124, 610515434,  945117276,
      -752392754,  943947739,   1036140795,  1376710097, 959997301,
      -364228444};
  std::initializer_list<int> ref_vals = {
      0,           -1957747793, -1025202362, 1261529073,  -294702567,
      -2145174067, -1877819345, -1131176229, -1467898205, 412776091,
      -1773953094, -572660336,  -1906412159, 610515434,   -1443452166,
      -752392754,  -829417688,  -613711868,  1376710097,  -1276467327,
      -1597678151};
  test3(device_q, input_vals1, input_vals2, input_vals3, ref_vals,
        F3(s::ext::intel::math::viaddmin_s32));
  std::cout << "sycl::ext::intel::math::viaddmin_s32 test pass." << std::endl;
}

void run_viaddmin_s32_relu_test(s::queue &device_q) {
  std::initializer_list<int> input_vals1 = {
      0,          1804289383, 719885386,  -783368690, 304089172,   336465782,
      1101513929, 1059961393, -859484421, 149798315,  -1911759956, -511702305,
      -805750846, -939819582, 1374344043, 1780695788, 2053999932,  855636226,
      2040651434, 1330573317, -402724286};
  std::initializer_list<int> input_vals2 = {
      0,           -1681692777, -596516649, 2044897763, 35005211,   -278722862,
      1315634022,  628175011,   -608413784, 1129566413, 137806862,  -1937477084,
      -1100661313, -1998898814, 1477171087, -491705403, 1411549676, -1469348094,
      -317097467,  1687926652,  -1194953865};
  std::initializer_list<int> input_vals3 = {
      0,           -1957747793, -1025202362, 1365180540, -294702567,
      -2145174067, -1369133069, -1131176229, 1734575198, 412776091,
      -982906996,  -572660336,  -1141616124, 610515434,  945117276,
      -752392754,  943947739,   1036140795,  1376710097, 959997301,
      -364228444};
  std::initializer_list<int> ref_vals = {
      0, 0, 0,         1261529073, 0, 0, 0, 0,          0, 412776091, 0,
      0, 0, 610515434, 0,          0, 0, 0, 1376710097, 0, 0,
  };
  test3(device_q, input_vals1, input_vals2, input_vals3, ref_vals,
        F3(s::ext::intel::math::viaddmin_s32_relu));
  std::cout << "sycl::ext::intel::math::viaddmin_s32_relu test pass."
            << std::endl;
}

void run_viaddmin_u32_test(s::queue &device_q) {
  std::initializer_list<unsigned> input_vals1 = {
      0,          0x6b8b4567, 0x66334873, 0x2ae8944a, 0x46e87ccd, 0x2eb141f2,
      0x7545e146, 0x12200854, 0x1f16e9e8, 0x140e0f76, 0xded7263,  0x41a7c4c9,
      0x25e45d32, 0x3f2dba31, 0x62bbd95a, 0x333ab105, 0x2d1d5ae9, 0x8edbdab,
      0xb03e0c6,  0x71f32454, 0x2901d82};
  std::initializer_list<unsigned> input_vals2 = {
      0,          0x327b23c6, 0x74b0dc51, 0x625558ec, 0x3d1b58ba, 0x41b71efb,
      0x515f007c, 0x4db127f8, 0x1190cde7, 0x3352255a, 0x7fdcc233, 0x6b68079a,
      0x519b500d, 0x7c83e458, 0x436c6125, 0x721da317, 0x6763845e, 0x79838cb2,
      0x189a769b, 0x2ca88611, 0x3a95f874};
  std::initializer_list<unsigned> input_vals3 = {
      0,          0x643c9869, 0x19495cff, 0x238e1f29, 0x507ed7ab, 0x79e2a9e3,
      0x5bd062c2, 0x216231b,  0x66ef438d, 0x109cf92e, 0x1befd79f, 0x4e6afb66,
      0x431bd7b7, 0x257130a3, 0x628c895d, 0x2443a858, 0x75a2a8d4, 0x4353d0cd,
      0x54e49eb4, 0x836c40e,  0x8138641};
  std::initializer_list<unsigned> ref_vals = {
      0,          0x643c9869, 0x19495cff, 0x238e1f29, 0x507ed7ab, 0x706860ed,
      0x5bd062c2, 0x216231b,  0x30a7b7cf, 0x109cf92e, 0x1befd79f, 0x4e6afb66,
      0x431bd7b7, 0x257130a3, 0x628c895d, 0x2443a858, 0x75a2a8d4, 0x4353d0cd,
      0x239e5761, 0x836c40e,  0x8138641};
  test3(device_q, input_vals1, input_vals2, input_vals3, ref_vals,
        F3(s::ext::intel::math::viaddmin_u32));
  std::cout << "sycl::ext::intel::math::viaddmin_u32 test pass." << std::endl;
}

void run_viaddmin_u16x2_test(s::queue &device_q) {
  std::initializer_list<unsigned> input_vals1 = {
      0,          0x6b8b4567, 0x66334873, 0x2ae8944a, 0x46e87ccd, 0x2eb141f2,
      0x7545e146, 0x12200854, 0x1f16e9e8, 0x140e0f76, 0xded7263,  0x41a7c4c9,
      0x25e45d32, 0x3f2dba31, 0x62bbd95a, 0x333ab105, 0x2d1d5ae9, 0x8edbdab,
      0xb03e0c6,  0x71f32454, 0x2901d82};
  std::initializer_list<unsigned> input_vals2 = {
      0,          0x327b23c6, 0x74b0dc51, 0x625558ec, 0x3d1b58ba, 0x41b71efb,
      0x515f007c, 0x4db127f8, 0x1190cde7, 0x3352255a, 0x7fdcc233, 0x6b68079a,
      0x519b500d, 0x7c83e458, 0x436c6125, 0x721da317, 0x6763845e, 0x79838cb2,
      0x189a769b, 0x2ca88611, 0x3a95f874};
  std::initializer_list<unsigned> input_vals3 = {
      0,          0x643c9869, 0x19495cff, 0x238e1f29, 0x507ed7ab, 0x79e2a9e3,
      0x5bd062c2, 0x216231b,  0x66ef438d, 0x109cf92e, 0x1befd79f, 0x4e6afb66,
      0x431bd7b7, 0x257130a3, 0x628c895d, 0x2443a858, 0x75a2a8d4, 0x4353d0cd,
      0x54e49eb4, 0x836c40e,  0x8138641};
  std::initializer_list<unsigned> ref_vals = {
      0,          0x643c692d, 0x194924c4, 0x238e1f29, 0x507ed587, 0x706860ed,
      0x5bd062c2, 0x216231b,  0x30a6438d, 0x109c34d0, 0x1bef3496, 0x4e6acc63,
      0x431bad3f, 0x257130a3, 0x628c3a7f, 0x2443541c, 0x75a2a8d4, 0x43534a5d,
      0x239d5761, 0x836aa65,  0x81315f6};
  test3(device_q, input_vals1, input_vals2, input_vals3, ref_vals,
        F3(s::ext::intel::math::viaddmin_u16x2));
  std::cout << "sycl::ext::intel::math::viaddmin_u16x2 test pass." << std::endl;
}

void run_vibmax_s16x2_test(s::queue &device_q) {
  std::initializer_list<unsigned> input_vals1 = {
      0,          0x6b8b4567, 0x643c9869, 0x74b0dc51, 0x2ae8944a, 0x238e1f29,
      0x3d1b58ba, 0x2eb141f2, 0x79e2a9e3, 0x515f007c, 0x12200854, 0x216231b,
      0x1190cde7, 0x140e0f76, 0x109cf92e, 0x7fdcc233, 0x41a7c4c9, 0x4e6afb66,
      0x519b500d, 0x3f2dba31, 0x257130a3};
  std::initializer_list<unsigned> input_vals2 = {
      0,          0x327b23c6, 0x66334873, 0x19495cff, 0x625558ec, 0x46e87ccd,
      0x507ed7ab, 0x41b71efb, 0x7545e146, 0x5bd062c2, 0x4db127f8, 0x1f16e9e8,
      0x66ef438d, 0x3352255a, 0xded7263,  0x1befd79f, 0x6b68079a, 0x25e45d32,
      0x431bd7b7, 0x7c83e458, 0x62bbd95a};
  std::initializer_list<unsigned> ref_vals = {
      0,          0x6b8b4567, 0x66334873, 0x74b05cff, 0x625558ec, 0x46e87ccd,
      0x507e58ba, 0x41b741f2, 0x79e2e146, 0x5bd062c2, 0x4db127f8, 0x1f16231b,
      0x66ef438d, 0x3352255a, 0x109c7263, 0x7fdcd79f, 0x6b68079a, 0x4e6a5d32,
      0x519b500d, 0x7c83e458, 0x62bb30a3};
  std::initializer_list<bool> ref_preds = {
      true,  true,  true,  true,  false, false, true,  false, false,
      false, false, false, false, true,  false, true,  true,  false,
      false, false, false, false, false, true,  false, false, false,
      false, true,  false, true,  false, false, false, true,  false,
      true,  true,  false, false, false, true};
  assert(ref_preds.size() == 2 * input_vals1.size());
  test2_with_pred<2>(device_q, input_vals1, input_vals2, ref_vals, ref_preds,
                     F2_PRED2(s::ext::intel::math::vibmax_s16x2));
  std::cout << "sycl::ext::intel::math::vibmax_s16x2 test pass." << std::endl;
}

void run_vibmax_s32_test(s::queue &device_q) {
  std::initializer_list<int> input_vals1 = {
      0,           1804289383, -1957747793, -596516649, -783368690, 1365180540,
      35005211,    336465782,  -2145174067, 1315634022, 1059961393, -1131176229,
      -608413784,  149798315,  412776091,   137806862,  -511702305, -572660336,
      -1100661313, -939819582, 610515434};
  std::initializer_list<int> input_vals2 = {
      0,          -1681692777, 719885386,  -1025202362, 2044897763,
      304089172,  -294702567,  -278722862, 1101513929,  -1369133069,
      628175011,  -859484421,  1734575198, 1129566413,  -1911759956,
      -982906996, -1937477084, -805750846, -1141616124, -1998898814,
      1374344043};
  std::initializer_list<int> ref_vals = {
      0,           1804289383, 719885386,  -596516649, 2044897763, 1365180540,
      35005211,    336465782,  1101513929, 1315634022, 1059961393, -859484421,
      1734575198,  1129566413, 412776091,  137806862,  -511702305, -572660336,
      -1100661313, -939819582, 1374344043};
  std::initializer_list<bool> ref_preds = {
      true,  true,  false, true, false, true, true, true, false, true, true,
      false, false, false, true, true,  true, true, true, true,  false};
  test2_with_pred<1>(device_q, input_vals1, input_vals2, ref_vals, ref_preds,
                     F2_PRED1(s::ext::intel::math::vibmax_s32));
  std::cout << "sycl::ext::intel::math::vibmax_s32 test pass." << std::endl;
}

void run_vibmax_u16x2_test(s::queue &device_q) {
  std::initializer_list<unsigned> input_vals1 = {
      0,          0x6b8b4567, 0x643c9869, 0x74b0dc51, 0x2ae8944a, 0x238e1f29,
      0x3d1b58ba, 0x2eb141f2, 0x79e2a9e3, 0x515f007c, 0x12200854, 0x216231b,
      0x1190cde7, 0x140e0f76, 0x109cf92e, 0x7fdcc233, 0x41a7c4c9, 0x4e6afb66,
      0x519b500d, 0x3f2dba31, 0x257130a3};
  std::initializer_list<unsigned> input_vals2 = {
      0,          0x327b23c6, 0x66334873, 0x19495cff, 0x625558ec, 0x46e87ccd,
      0x507ed7ab, 0x41b71efb, 0x7545e146, 0x5bd062c2, 0x4db127f8, 0x1f16e9e8,
      0x66ef438d, 0x3352255a, 0xded7263,  0x1befd79f, 0x6b68079a, 0x25e45d32,
      0x431bd7b7, 0x7c83e458, 0x62bbd95a};
  std::initializer_list<unsigned> ref_vals = {
      0,          0x6b8b4567, 0x66339869, 0x74b0dc51, 0x6255944a, 0x46e87ccd,
      0x507ed7ab, 0x41b741f2, 0x79e2e146, 0x5bd062c2, 0x4db127f8, 0x1f16e9e8,
      0x66efcde7, 0x3352255a, 0x109cf92e, 0x7fdcd79f, 0x6b68c4c9, 0x4e6afb66,
      0x519bd7b7, 0x7c83e458, 0x62bbd95a};
  std::initializer_list<bool> ref_preds = {
      true,  true,  true,  true,  false, true,  true,  true, false,
      true,  false, false, false, false, false, true,  true, false,
      false, false, false, false, false, false, false, true, false,
      false, true,  true,  true,  false, false, true,  true, true,
      true,  false, false, false, false, false};
  assert(ref_preds.size() == 2 * input_vals1.size());
  test2_with_pred<2>(device_q, input_vals1, input_vals2, ref_vals, ref_preds,
                     F2_PRED2(s::ext::intel::math::vibmax_u16x2));
  std::cout << "sycl::ext::intel::math::vibmax_u16x2 test pass." << std::endl;
}

void run_vibmax_u32_test(s::queue &device_q) {
  std::initializer_list<unsigned> input_vals1 = {
      0,          0x6b8b4567, 0x643c9869, 0x74b0dc51, 0x2ae8944a, 0x238e1f29,
      0x3d1b58ba, 0x2eb141f2, 0x79e2a9e3, 0x515f007c, 0x12200854, 0x216231b,
      0x1190cde7, 0x140e0f76, 0x109cf92e, 0x7fdcc233, 0x41a7c4c9, 0x4e6afb66,
      0x519b500d, 0x3f2dba31, 0x257130a3};
  std::initializer_list<unsigned> input_vals2 = {
      0,          0x327b23c6, 0x66334873, 0x19495cff, 0x625558ec, 0x46e87ccd,
      0x507ed7ab, 0x41b71efb, 0x7545e146, 0x5bd062c2, 0x4db127f8, 0x1f16e9e8,
      0x66ef438d, 0x3352255a, 0xded7263,  0x1befd79f, 0x6b68079a, 0x25e45d32,
      0x431bd7b7, 0x7c83e458, 0x62bbd95a};
  std::initializer_list<unsigned> ref_vals = {
      0,          0x6b8b4567, 0x66334873, 0x74b0dc51, 0x625558ec, 0x46e87ccd,
      0x507ed7ab, 0x41b71efb, 0x79e2a9e3, 0x5bd062c2, 0x4db127f8, 0x1f16e9e8,
      0x66ef438d, 0x3352255a, 0x109cf92e, 0x7fdcc233, 0x6b68079a, 0x4e6afb66,
      0x519b500d, 0x7c83e458, 0x62bbd95a};
  std::initializer_list<bool> ref_preds = {
      true,  true, false, true,  false, false, false,
      false, true, false, false, false, false, false,
      true,  true, false, true,  true,  false, false};
  test2_with_pred<1>(device_q, input_vals1, input_vals2, ref_vals, ref_preds,
                     F2_PRED1(s::ext::intel::math::vibmax_u32));
  std::cout << "sycl::ext::intel::math::vibmax_u32 test pass." << std::endl;
}

void run_vibmin_s16x2_test(s::queue &device_q) {
  std::initializer_list<unsigned> input_vals1 = {
      0,          0x3ae44994, 0x787aec15, 0x38f673b1, 0x1b50fa01, 0x1b7628fe,
      0x739f56bf, 0x1879b014, 0x1078d2b5, 0x375126c4, 0xa32741e,  0xdbdaa09,
      0x41f0eef3, 0x155f4b7c, 0x17d90dbf, 0x93498f3,  0x32df8360, 0x6c8b2bcf,
      0x1988c03c, 0x16761845, 0x7c66d55b};
  std::initializer_list<unsigned> input_vals2 = {
      0,          0x6ff2e5d4, 0x556fddb5, 0x6b1ba8d0, 0x56e535db, 0x6cc7a299,
      0x7f311340, 0xaef7e35,  0x7abb83ee, 0xeb6c876,  0x3bde1841, 0x482e927c,
      0x163a2ef4, 0x703bc2d9, 0x23e40bc6, 0x7c9845fa, 0x4418e287, 0x2b5a6f75,
      0x25819f80, 0x34d9ba3d, 0x31ec4143};
  std::initializer_list<unsigned> ref_vals = {
      0,          0x3ae4e5d4, 0x556fddb5, 0x38f6a8d0, 0x1b50fa01, 0x1b76a299,
      0x739f1340, 0xaefb014,  0x107883ee, 0xeb6c876,  0xa321841,  0xdbd927c,
      0x163aeef3, 0x155fc2d9, 0x17d90bc6, 0x93498f3,  0x32df8360, 0x2b5a2bcf,
      0x19889f80, 0x1676ba3d, 0x31ecd55b};
  std::initializer_list<bool> ref_preds = {
      true,  true,  true,  false, false, false, true,  false, true,
      true,  true,  false, true,  false, false, true,  true,  false,
      false, false, true,  false, true,  false, false, true,  true,
      false, true,  false, true,  true,  true,  true,  false, true,
      true,  false, true,  false, false, true};
  assert(ref_preds.size() == 2 * input_vals1.size());
  test2_with_pred<2>(device_q, input_vals1, input_vals2, ref_vals, ref_preds,
                     F2_PRED2(s::ext::intel::math::vibmin_s16x2));
  std::cout << "sycl::ext::intel::math::vibmin_s16x2 test pass." << std::endl;
}

void run_vibmin_s32_test(s::queue &device_q) {
  std::initializer_list<int> input_vals1 = {
      0,          611047636,   672483410,  1754331344, -612962572, -2041446763,
      378469960,  -458562784,  1292245326, 1038406112, 1240407460, 920494138,
      2107191082, -1359579123, -185159361, 96649971,   1695288540, 1132217736,
      1156357266, -975142102,  -983330111};
  std::initializer_list<int> input_vals2 = {
      0,          1348551940, -910303841, -614341486,  1944071070,  1721305015,
      295605318,  -682512160, 799785470,  -1698158054, 1179333692,  1130914815,
      -610223694, 1150185827, -368424926, -331578504,  -1144704611, -149616880,
      1072396705, 1462824467, 788520085};
  std::initializer_list<int> ref_vals = {
      0,           611047636,   -910303841, -614341486,  -612962572,
      -2041446763, 295605318,   -682512160, 799785470,   -1698158054,
      1179333692,  920494138,   -610223694, -1359579123, -368424926,
      -331578504,  -1144704611, -149616880, 1072396705,  -975142102,
      -983330111};
  std::initializer_list<bool> ref_preds = {
      true,  true,  false, false, true,  true,  false,
      false, false, false, false, true,  false, true,
      false, false, false, false, false, true,  true};
  test2_with_pred<1>(device_q, input_vals1, input_vals2, ref_vals, ref_preds,
                     F2_PRED1(s::ext::intel::math::vibmin_s32));
  std::cout << "sycl::ext::intel::math::vibmin_s32 test pass." << std::endl;
}

void run_vibmin_u16x2_test(s::queue &device_q) {
  std::initializer_list<unsigned> input_vals1 = {
      0,          0x56638e,   0x69822658, 0x94ff48d,  0x51077110, 0x14a68a57,
      0x76dac91e, 0x304b4f55, 0xb886b59,  0x3353648d, 0x448a1247, 0x21d831a5,
      0xe8fd70b,  0x38a7aef4, 0x2bd7eec,  0x7b0f87e6, 0x221d608,  0xfd833f1,
      0x1d65e540, 0x75bec180, 0x7324ce39};
  std::initializer_list<unsigned> input_vals2 = {
      0,          0x5274c4a3, 0x21fff9cc, 0xa1ac520,  0x59fca5bb, 0x75f6d3d,
      0x1b13b867, 0x1890e709, 0x129b691d, 0x3d6e76c1, 0x5542b927, 0x7c5efe8c,
      0x5c51243e, 0x6beef979, 0x339cae8e, 0x3d636f4d, 0x7b65eb74, 0x6ba3fc60,
      0x1928287e, 0x6e6d5651, 0xa654bd7};
  std::initializer_list<unsigned> ref_vals = {
      0,          0x56638e,   0x21ff2658, 0x94fc520,  0x51077110, 0x75f6d3d,
      0x1b13b867, 0x18904f55, 0xb88691d,  0x3353648d, 0x448a1247, 0x21d831a5,
      0xe8f243e,  0x38a7aef4, 0x2bd7eec,  0x3d636f4d, 0x221d608,  0xfd833f1,
      0x1928287e, 0x6e6d5651, 0xa654bd7};
  std::initializer_list<bool> ref_preds = {
      true,  true,  true,  true,  false, true,  true, false, true,
      true,  false, false, false, false, false, true, true,  false,
      true,  true,  true,  true,  true,  true,  true, false, true,
      true,  true,  true,  false, false, true,  true, true,  true,
      false, false, false, false, false, false};
  assert(ref_preds.size() == 2 * input_vals1.size());
  test2_with_pred<2>(device_q, input_vals1, input_vals2, ref_vals, ref_preds,
                     F2_PRED2(s::ext::intel::math::vibmin_u16x2));
  std::cout << "sycl::ext::intel::math::vibmin_u16x2 test pass." << std::endl;
}

void run_vibmin_u32_test(s::queue &device_q) {
  std::initializer_list<unsigned> input_vals1 = {
      0,          0x3ff0ddd1, 0x757f6f96, 0xe73c53b,  0x559221f0, 0x78bc6e5d,
      0x2d64c9da, 0x2fd1fd44, 0x2fc2a701, 0x48d528f7, 0x6272a12,  0x72c5ce60,
      0x90aa59f,  0x755e7b44, 0x1871aa1b, 0x3431e998, 0x74fba93d, 0x35f081f0,
      0x2b3214ff, 0x242873e9, 0x4dc12143};
  std::initializer_list<unsigned> input_vals2 = {
      0,          0x2578430b, 0x370f4d96, 0x39ad5b16, 0x95cda17,  0x3f40b5ed,
      0x28761919, 0x10ffe2c6, 0x62e0548c, 0xa6f340a,  0x7cf2423,  0x47e44311,
      0x43afbcfb, 0x6339465b, 0x4d44064e, 0x10783ee4, 0x7422c769, 0x6a7b18d3,
      0x4464472b, 0xc436ef,   0x1ce4e246};
  std::initializer_list<unsigned> ref_vals = {
      0,          0x2578430b, 0x370f4d96, 0xe73c53b,  0x95cda17,  0x3f40b5ed,
      0x28761919, 0x10ffe2c6, 0x2fc2a701, 0xa6f340a,  0x6272a12,  0x47e44311,
      0x90aa59f,  0x6339465b, 0x1871aa1b, 0x10783ee4, 0x7422c769, 0x35f081f0,
      0x2b3214ff, 0xc436ef,   0x1ce4e246};
  std::initializer_list<bool> ref_preds = {
      true,  false, false, true, false, false, false, false, true,  false, true,
      false, true,  false, true, false, false, true,  true,  false, false};
  test2_with_pred<1>(device_q, input_vals1, input_vals2, ref_vals, ref_preds,
                     F2_PRED1(s::ext::intel::math::vibmin_u32));
  std::cout << "sycl::ext::intel::math::vibmin_u32 test pass." << std::endl;
}

void run_vimax3_s16x2_test(s::queue &device_q) {
  std::initializer_list<unsigned> input_vals1 = {
      0,          0x4b7a4937, 0x4d18ee29, 0x68efe422, 0x5532e212, 0x3c6db6de,
      0x62ad36ff, 0x2909b52,  0x4e6ad8fc, 0x677e94fa, 0x184b7238, 0x37ebfeca,
      0x39a572f7, 0x1a1a98d,  0x63170eab, 0x3b1ca699, 0x528ee5f1, 0x50c6447e,
      0x523b132d, 0x29e8bfdf, 0x680f689b};
  std::initializer_list<unsigned> input_vals2 = {
      0,          0x487d8b61, 0x3bfc5454, 0x282f3c8a, 0x293aeca1, 0x151b3b5c,
      0x7c63bdf2, 0x54fd85ef, 0x30de04d2, 0x43bc0cd1, 0x28666607, 0x73e0af3e,
      0x40f99d67, 0x29e98189, 0x7f1c639b, 0x3b8a1a79, 0x1e375178, 0x20c7ecca,
      0x6f32c5c7, 0x56b15ac1, 0x6efcccf9};
  std::initializer_list<unsigned> input_vals3 = {
      0,          0x1b9742d,  0x47fc3696, 0x6175651e, 0x580597ed, 0x17723f58,
      0x7e375e8d, 0x174ceae,  0x57adacb2, 0x3e26a8bc, 0x77e83b2f, 0x4065c690,
      0x7c621ae5, 0x2491576f, 0x4dcc4410, 0x62e77f6c, 0x5f4b3d5e, 0x3448c34d,
      0x6526c81f, 0x28e2d4f1, 0x51493af8};
  std::initializer_list<unsigned> ref_vals = {
      0,          0x4b7a742d, 0x4d185454, 0x68ef651e, 0x5805eca1, 0x3c6d3f58,
      0x7e375e8d, 0x54fdceae, 0x57ad04d2, 0x677e0cd1, 0x77e87238, 0x73e0feca,
      0x7c6272f7, 0x29e9576f, 0x7f1c639b, 0x62e77f6c, 0x5f4b5178, 0x50c6447e,
      0x6f32132d, 0x56b15ac1, 0x6efc689b};
  test3(device_q, input_vals1, input_vals2, input_vals3, ref_vals,
        F3(s::ext::intel::math::vimax3_s16x2));
  std::cout << "sycl::ext::intel::math::vimax3_s16x2 test pass." << std::endl;
}

void run_vimin3_s16x2_test(s::queue &device_q) {
  std::initializer_list<unsigned> input_vals1 = {
      0,          0x4f57d411, 0x4c26207,  0x2ca8da9e, 0x61392f42, 0x34d89c37,
      0x1206ac6d, 0x728b19f9, 0x765a6295, 0x36dbf763, 0x739734f,  0x7c09cb1d,
      0x34f1eb03, 0x1d98cee4, 0x698a958c, 0x674b456a, 0x44698deb, 0x3ff288d7,
      0x5445ca7c, 0x2f0ae37,  0x6bb35255};
  std::initializer_list<unsigned> input_vals2 = {
      0,          0x18027349, 0x264c6286, 0x47875b8b, 0x4612c8ee, 0x4994a1b7,
      0x4d561240, 0x2c29666f, 0x482741c,  0x2f98613f, 0x10067cdf, 0x5f5e50f0,
      0x6420b2f8, 0x10c98d96, 0x7202bcd8, 0x26db590f, 0x38e2057d, 0x2b6d1f76,
      0x21c7820b, 0x58a3796f, 0x5fdcecbe};
  std::initializer_list<unsigned> input_vals3 = {
      0,          0x38e81fe5, 0x68a6e3e1, 0x4bf1c6a8, 0x7dc0afdd, 0x5d1e4881,
      0x7b88faec, 0x145341a4, 0x2eaae3bb, 0x68c2a41e, 0x69410d78, 0x14380c1,
      0x278fe348, 0x6f173ed3, 0x352a07c2, 0x7ebea979, 0x4c14bbba, 0x783e2229,
      0x7cc09645, 0x2c58f784, 0x3c5f7464};
  std::initializer_list<unsigned> ref_vals = {
      0,          0x1802d411, 0x4c2e3e1,  0x2ca8c6a8, 0x4612afdd, 0x34d89c37,
      0x1206ac6d, 0x145319f9, 0x482e3bb,  0x2f98a41e, 0x7390d78,  0x14380c1,
      0x278fb2f8, 0x10c98d96, 0x352a958c, 0x26dba979, 0x38e28deb, 0x2b6d88d7,
      0x21c7820b, 0x2f0ae37,  0x3c5fecbe};
  test3(device_q, input_vals1, input_vals2, input_vals3, ref_vals,
        F3(s::ext::intel::math::vimin3_s16x2));
  std::cout << "sycl::ext::intel::math::vimin3_s16x2 test pass." << std::endl;
}

void run_vimax3_s16x2_relu_test(s::queue &device_q) {
  std::initializer_list<unsigned> input_vals1 = {
      0,          0x50cd63f6, 0x44826549, 0x415211f4, 0x363618a6, 0x13db1ca9,
      0x2303ee80, 0x36163f94, 0x5beffc38, 0x45f3ebc5, 0x537ab4dc, 0x367cb835,
      0x25f947a1, 0x1a7954af, 0x85be209,  0x447a2de0, 0xca3ea84,  0x674caa1a,
      0x2144a51b, 0x46fe916e, 0x10815a2e};
  std::initializer_list<unsigned> input_vals2 = {
      0,          0x2c5da1a6, 0x2bf3d9a2, 0x2e4d22cd, 0x385a093f, 0x52eaa576,
      0x27a45723, 0x3798af50, 0x796652ee, 0x4dd9269e, 0x61b59dc,  0x56e8bdd3,
      0x1b6b231c, 0x5cbd3510, 0x12f34db6, 0x26ce6a60, 0x49d258e0, 0x7fe89874,
      0x5bd894ad, 0x21cc8072, 0x7547354e};
  std::initializer_list<unsigned> input_vals3 = {
      0,          0x6f7c8f6b, 0x74800d0e, 0x6de28d5a, 0x3c1e4bd7, 0x4829bca3,
      0x5aa8bf96, 0x39f7fb01, 0x25b9ec52, 0x4982c8c0, 0x1998ceee, 0x45f67094,
      0x71ea4a36, 0x20376d03, 0x58917642, 0x2b7c1bb8, 0x532072dc, 0xab9222c,
      0x41f751b,  0x51f89bb9, 0x5813f596};
  std::initializer_list<unsigned> ref_vals = {
      0,          0x6f7c63f6, 0x74806549, 0x6de222cd, 0x3c1e4bd7, 0x52ea1ca9,
      0x5aa85723, 0x39f73f94, 0x796652ee, 0x4dd9269e, 0x537a59dc, 0x56e87094,
      0x71ea4a36, 0x5cbd6d03, 0x58917642, 0x447a6a60, 0x532072dc, 0x7fe8222c,
      0x5bd8751b, 0x51f80000, 0x75475a2e};
  test3(device_q, input_vals1, input_vals2, input_vals3, ref_vals,
        F3(s::ext::intel::math::vimax3_s16x2_relu));
  std::cout << "sycl::ext::intel::math::vimax3_s16x2_relu test pass."
            << std::endl;
}

void run_vimin3_s16x2_relu_test(s::queue &device_q) {
  std::initializer_list<unsigned> input_vals1 = {
      0,          0x25879885, 0x7e2361a7, 0x3d5285d4, 0x6a2677ac, 0x39e67c81,
      0x75b12d6a, 0x774201f,  0x6aeeb696, 0x2b05223b, 0x2200d55,  0x3ccd66c6,
      0x79cec7d6, 0x76dce36e, 0x6198d27f, 0x625e9bf6, 0x614ab233, 0x6a78ee9c,
      0x367bab94, 0x241a258a, 0x458e3e1e};
  std::initializer_list<unsigned> input_vals2 = {
      0,          0x5f613e39, 0x539d1cea, 0x5162a414, 0x6ac2f697, 0x7e863916,
      0x30fb2b95, 0x7b6caa8f, 0x2f3c6b4,  0x65ea6316, 0x319aec18, 0x5722849e,
      0x5545e645, 0x12986c19, 0x7cbee3c6, 0x36a56047, 0x2c568db1, 0x33caadd0,
      0x1eb96466, 0x49be86a2, 0x4bde93f7};
  std::initializer_list<unsigned> input_vals3 = {
      0,          0x3d016110, 0x7d0e1b97, 0x6abbef11, 0xc5c977,   0x7eec163d,
      0x92e3c68,  0x4c02bcf8, 0x6d9e79f5, 0x21741894, 0x1dc235ef, 0x7d237428,
      0x50c09112, 0x22233526, 0xce62bbe,  0xb6c64d4,  0x3c679069, 0x37d43af8,
      0x3ac801ad, 0x20b264c3, 0x524d50db};
  std::initializer_list<unsigned> ref_vals = {
      0,          0x25870000, 0x539d1b97, 0x3d520000, 0xc50000,   0x39e6163d,
      0x92e2b95,  0x7740000,  0x2f30000,  0x21741894, 0x2200000,  0x3ccd0000,
      0x50c00000, 0x12980000, 0xce60000,  0xb6c0000,  0x2c560000, 0x33ca0000,
      0x1eb90000, 0x20b20000, 0x458e0000};
  test3(device_q, input_vals1, input_vals2, input_vals3, ref_vals,
        F3(s::ext::intel::math::vimin3_s16x2_relu));
  std::cout << "sycl::ext::intel::math::vimin3_s16x2_relu test pass."
            << std::endl;
}

void run_vimax3_s32_test(s::queue &device_q) {
  std::initializer_list<int> input_vals1 = {
      0,          -742133555, 397347510,  1579311184, -1423647137, -2047856174,
      1481948582, 348229674,  1369364594, -84514390,  -416077873,  49823278,
      -102896595, 821257839,  1034147111, 2029050660, -1961347722, 1217494617,
      1728948925, 823267476,  760021269};
  std::initializer_list<int> input_vals2 = {
      0,         1165600424,  -646345851, 25373477,    -2104769074, 203141950,
      610965818, -1819670293, -560752773, -950013719,  -565469972,  1057801409,
      31204368,  -361123047,  -676398745, -2039651173, 522112306,   -1834882414,
      411946897, -1084882858, 194527069};
  std::initializer_list<int> input_vals3 = {
      0,           978625329,   1373987954, -1238867373, 1242359758,
      948840765,   -1435511372, -449045571, 519556104,   -731439951,
      -1721481747, -1556012040, -751333592, -1367952609, 1494266817,
      382080865,   -1092693239, 970673074,  1026457879,  -1897282173,
      -78402523};
  std::initializer_list<int> ref_vals = {
      0,          1165600424, 1373987954, 1579311184, 1242359758, 948840765,
      1481948582, 348229674,  1369364594, -84514390,  -416077873, 1057801409,
      31204368,   821257839,  1494266817, 2029050660, 522112306,  1217494617,
      1728948925, 823267476,  760021269};
  test3(device_q, input_vals1, input_vals2, input_vals3, ref_vals,
        F3(s::ext::intel::math::vimax3_s32));
  std::cout << "sycl::ext::intel::math::vimax3_s32 test pass." << std::endl;
}

void run_vimin3_s32_test(s::queue &device_q) {
  std::initializer_list<int> input_vals1 = {
      0,           -1471611625, 9999914,    659952013, -2092947813, 1147981719,
      -2008458679, 521151995,   -816042144, 425774287, -1338184873, -457830008,
      -582916353,  -1887045021, 1927359983, 878193563, 1557974931,  -1897745960,
      -555631778,  -1684504516, 1747637813};
  std::initializer_list<int> input_vals2 = {
      0,          463882823,  -2045679495, -86355736,  31464511,    1699586676,
      -772060921, -45032941,  1134855236,  1273829199, 517751151,   1277920908,
      1150746543, -965934964, 1452888395,  1210550422, -1053941213, -1929174740,
      685330798,  -340615400, -526853110};
  std::initializer_list<int> input_vals3 = {
      0,           728448149,   -1214062786, 2065571785,  -698142478,
      1791762714,  -2078896508, -651360028,  -1344486457, -1452323802,
      -1064949703, 1250782590,  -43798780,   -1762238805, -497768242,
      578757370,   -118994660,  -1329860307, -1943838290, 629936511,
      756591140};
  std::initializer_list<int> ref_vals = {
      0,           -1471611625, -2045679495, -86355736,   -2092947813,
      1147981719,  -2078896508, -651360028,  -1344486457, -1452323802,
      -1338184873, -457830008,  -582916353,  -1887045021, -497768242,
      578757370,   -1053941213, -1929174740, -1943838290, -1684504516,
      -526853110};
  test3(device_q, input_vals1, input_vals2, input_vals3, ref_vals,
        F3(s::ext::intel::math::vimin3_s32));
  std::cout << "sycl::ext::intel::math::vimin3_s32 test pass." << std::endl;
}

void run_vimax3_s32_relu_test(s::queue &device_q) {
  std::initializer_list<int> input_vals1 = {
      0,           52953643,   200934364,   -320079327, -1023087153,
      -2013529685, 1708900323, 1729046100,  2014458917, 204509490,
      -1775896788, 1510824901, -2067452966, -961263900, 1783827961,
      422885021,   -420041979, 17859616,    758599933,  -1550109771,
      -986339893};
  std::initializer_list<int> input_vals2 = {
      0,           -1870383071, -807524162,  -1672320404, 585857541,
      -1806386998, -46951753,   23435910,    -542100165,  684042841,
      1069715283,  1133089007,  -292269911,  -924750229,  -1979339789,
      1390421507,  -344460416,  -1305077947, 344922780,   387360071,
      1843454056};
  std::initializer_list<int> input_vals3 = {
      0,          -462724558,  994422761,   -1885847379, 1565938672,
      -5210040,   1626606917,  -156200495,  1089493027,  1920001488,
      -770052941, -1763269363, 1733918430,  992705724,   -1987582246,
      903311876,  1824429784,  -1687804331, 2004948649,  -1961680118,
      1729681795};
  std::initializer_list<int> ref_vals = {
      0,          52953643,   994422761,  0,          1565938672, 0,
      1708900323, 1729046100, 2014458917, 1920001488, 1069715283, 1510824901,
      1733918430, 992705724,  1783827961, 1390421507, 1824429784, 17859616,
      2004948649, 387360071,  1843454056};
  test3(device_q, input_vals1, input_vals2, input_vals3, ref_vals,
        F3(s::ext::intel::math::vimax3_s32_relu));
  std::cout << "sycl::ext::intel::math::vimax3_s32_relu test pass."
            << std::endl;
}

void run_vimin3_s32_relu_test(s::queue &device_q) {
  std::initializer_list<int> input_vals1 = {
      0,          331089896,   -1934710780, -1239279316, 154189716,
      245200284,  -425215500,  -1836736674, 1966240382,  1252655883,
      237991677,  -150087665,  -672923374,  -1479538282, -1627556526,
      1146627861, -1200652318, 159097447,   794292603,   274455501,
      1426313945};
  std::initializer_list<int> input_vals2 = {
      0,           -1600082444, -1939972842, 604719016,   2142389754,
      2000266666,  56310693,    610666988,   1270298077,  -126706733,
      1359054381,  -656942960,  28255806,    -277418562,  429743474,
      -1259686747, 1989293157,  -441513038,  -1660194415, 502272614,
      1182638704};
  std::initializer_list<int> input_vals3 = {
      0,           -410214321,  1732764580, -1902389385, 1413141516,
      -1630882989, -1939526504, 578683544,  -1072809422, -292371494,
      -152195455,  -455225251,  1773704145, 2015936629,  -221187206,
      549953580,   -906439604,  715469692,  -649877038,  1884213176,
      1241555985};
  std::initializer_list<int> ref_vals = {0, 0, 0, 0,         154189716, 0, 0, 0,
                                         0, 0, 0, 0,         0,         0, 0, 0,
                                         0, 0, 0, 274455501, 1182638704};
  test3(device_q, input_vals1, input_vals2, input_vals3, ref_vals,
        F3(s::ext::intel::math::vimin3_s32_relu));
  std::cout << "sycl::ext::intel::math::vimin3_s32_relu test pass."
            << std::endl;
}

void run_vimax3_u16x2_test(s::queue &device_q) {
  std::initializer_list<unsigned> input_vals1 = {
      0,          0x110dfc17, 0xd3d81c2,  0x26478328, 0x46ff8e92, 0x79276c08,
      0x24f4dc7f, 0x597dd09a, 0x42498472, 0xa737cc6,  0x68b68489, 0x47240e84,
      0x1109534,  0x7351608,  0x580424fb, 0x2b087207, 0x1e92fc69, 0x108e0114,
      0x6c181400, 0x2214e9f6, 0x32cad3b};
  std::initializer_list<unsigned> input_vals2 = {
      0,          0x5f10afd5, 0x4f92b2f5, 0x38a9152e, 0xb9234cb,  0x30286640,
      0x7810c4cc, 0x10041879, 0x68e5c049, 0x47280242, 0x41bedc6f, 0x52ccd887,
      0x600a5a49, 0x651dd71,  0x4d516c03, 0x4678d80c, 0x6b6db48b, 0x44eb8525,
      0x7350997,  0x11a8865d, 0x7a5f0ae6};
  std::initializer_list<unsigned> input_vals3 = {
      0,          0x39ec86b0, 0x62480d3,  0x50cf0ef3, 0x53044d0c, 0x738a8a61,
      0x71fb04ab, 0x5b8a12ec, 0x35fcd5f6, 0x6117c345, 0x4e2a0771, 0x2d3ab746,
      0x7ccd6a3b, 0x35767f69, 0x4108b435, 0x71311a75, 0x6941df41, 0x7945f7ba,
      0x622bb804, 0x2953ba46, 0x6b1296b5};
  std::initializer_list<unsigned> ref_vals = {
      0,          0x5f10fc17, 0x4f92b2f5, 0x50cf8328, 0x53048e92, 0x79278a61,
      0x7810dc7f, 0x5b8ad09a, 0x68e5d5f6, 0x6117c345, 0x68b6dc6f, 0x52ccd887,
      0x7ccd9534, 0x3576dd71, 0x5804b435, 0x7131d80c, 0x6b6dfc69, 0x7945f7ba,
      0x6c18b804, 0x2953e9f6, 0x7a5fad3b};
  test3(device_q, input_vals1, input_vals2, input_vals3, ref_vals,
        F3(s::ext::intel::math::vimax3_u16x2));
  std::cout << "sycl::ext::intel::math::vimax3_u16x2 test pass." << std::endl;
}

void run_vimin3_u16x2_test(s::queue &device_q) {
  std::initializer_list<unsigned> input_vals1 = {
      0,          0x5af8e81d, 0x4884b910, 0x315549b8, 0x28025f8d, 0x13d70878,
      0x1623420e, 0x247e9333, 0x380e509c, 0x23b5da61, 0x750adc50, 0x7520b3fc,
      0x6373fbba, 0x3e9942a7, 0x44f32fb2, 0x5666e8be, 0x4706b850, 0x1ed7817c,
      0x56961023, 0x1b949968, 0xdd1b03d};
  std::initializer_list<unsigned> input_vals2 = {
      0,          0x7dd8fa99, 0x7672aa5c, 0x6a377414, 0xf8c6100,  0x479aff4,
      0x7e5bcc01, 0xede1402,  0x77aa1b63, 0x40509007, 0x26a43324, 0x19d1b41,
      0x4a21d451, 0x7b771e09, 0x23797d96, 0x3750860f, 0x4d73c81d, 0x71f25b51,
      0x2a00abed, 0x4db6864e, 0x42c1629f};
  std::initializer_list<unsigned> input_vals3 = {
      0,          0x6e5347be, 0x5b2546ec, 0x659ed0b,  0x1173b90c, 0x709fcf92,
      0x57d0c92b, 0x37be8ea7, 0x44fe8945, 0x723d16d4, 0x7669c5d,  0x53f96f6,
      0x7bb24152, 0x65e9b566, 0x75761666, 0x79efc65b, 0x784b925c, 0x729a65e,
      0x7ed3c1c1, 0x3f2451c8, 0x65c884ec};
  std::initializer_list<unsigned> ref_vals = {
      0,          0x5af847be, 0x488446ec, 0x65949b8,  0xf8c5f8d,  0x4790878,
      0x1623420e, 0xede1402,  0x380e1b63, 0x23b516d4, 0x7663324,  0x19d1b41,
      0x4a214152, 0x3e991e09, 0x23791666, 0x3750860f, 0x4706925c, 0x7295b51,
      0x2a001023, 0x1b9451c8, 0xdd1629f};
  test3(device_q, input_vals1, input_vals2, input_vals3, ref_vals,
        F3(s::ext::intel::math::vimin3_u16x2));
  std::cout << "sycl::ext::intel::math::vimin3_u16x2 test pass." << std::endl;
}

void run_vimax3_u32_test(s::queue &device_q) {
  std::initializer_list<unsigned> input_vals1 = {
      0,          0x24daf71,  0x12b50bca, 0x5ef0aa1f, 0x7570ecf3, 0x23395eb0,
      0x733dbcde, 0x799cfb9a, 0x5b0d7e75, 0x510bd866, 0x4f3ee7d4, 0xdc1d4f5,
      0x1bb4c1ba, 0x4f69a93c, 0x3c2b6cc3, 0x56bc32be, 0x723e151b, 0xbf78926,
      0x72cd6e9e, 0x7d5a26c0, 0x6c98300a};
  std::initializer_list<unsigned> input_vals2 = {
      0,          0x2a402507, 0x55c7862d, 0x7773edc1, 0x6644fc32, 0x420a8be5,
      0x77a32610, 0x5807eab0, 0x646b2a6b, 0xd68dfb0,  0x6f52bda,  0x942db4b,
      0x1bf7e715, 0x7ae89134, 0x70597e28, 0x1392dcd8, 0x6d099b6,  0x6d9550,
      0x5b7b13c5, 0x2c86ec2c, 0x7bc5d400};
  std::initializer_list<unsigned> input_vals3 = {
      0,          0xdf2ecc5,  0x33b4e782, 0x6cc1c387, 0x1a90c5fb, 0x1b81e25d,
      0x19b9740b, 0x66d5e577, 0xa8cb822,  0x6f3e0949, 0x1593ad9,  0x2b995fe0,
      0x160e60e,  0x78d4d3cf, 0x5f19d001, 0x21245be6, 0x18c781f6, 0x70cf6ca6,
      0x553a9711, 0x62a376c1, 0x6998a29b};
  std::initializer_list<unsigned> ref_vals = {
      0,          0x2a402507, 0x55c7862d, 0x7773edc1, 0x7570ecf3, 0x420a8be5,
      0x77a32610, 0x799cfb9a, 0x646b2a6b, 0x6f3e0949, 0x4f3ee7d4, 0x2b995fe0,
      0x1bf7e715, 0x7ae89134, 0x70597e28, 0x56bc32be, 0x723e151b, 0x70cf6ca6,
      0x72cd6e9e, 0x7d5a26c0, 0x7bc5d400};
  test3(device_q, input_vals1, input_vals2, input_vals3, ref_vals,
        F3(s::ext::intel::math::vimax3_u32));
  std::cout << "sycl::ext::intel::math::vimax3_u32 test pass." << std::endl;
}

void run_vimin3_u32_test(s::queue &device_q) {
  std::initializer_list<unsigned> input_vals1 = {
      0,          0x5f5bd74e, 0x3bacaac,  0x7f29f996, 0x17668700, 0x720fff63,
      0x5691cd7,  0x1915f193, 0x3aa7969b, 0x1af2a45d, 0x722f08f8, 0x157dff1e,
      0x7821a2,   0x7301d8aa, 0x40355f5b, 0x15e2825e, 0x286c4d39, 0x7364949f,
      0x2e842313, 0x25a74faa, 0x47beb4b2};
  std::initializer_list<unsigned> input_vals2 = {
      0,          0x464848a4, 0x49f8bb57, 0x4b8a2c58, 0x316e9e1c, 0x7dfdd79d,
      0x493a4ab7, 0x12f2a1ec, 0xea96101,  0x7653250c, 0x727da11f, 0x51d9786d,
      0x55944319, 0x54be3cb0, 0x6c24c3b0, 0x5e34c313, 0x639ddfea, 0x7cb3d17d,
      0x375b6819, 0x524e0c76, 0x447d156e};
  std::initializer_list<unsigned> input_vals3 = {
      0,          0x6afa2284, 0x7289b708, 0x4d3386b1, 0x55ad2302, 0x1289cadb,
      0x4af84766, 0x3b1f8e73, 0x77232c97, 0x22176508, 0x2c3ec6a2, 0x72870f46,
      0x3c7fca9d, 0x809f6f6,  0x39789512, 0x37766caf, 0xb0b766,   0x13a35953,
      0x224cba54, 0x189fdf60, 0xb1d807f};
  std::initializer_list<unsigned> ref_vals = {
      0,          0x464848a4, 0x3bacaac,  0x4b8a2c58, 0x17668700, 0x1289cadb,
      0x5691cd7,  0x12f2a1ec, 0xea96101,  0x1af2a45d, 0x2c3ec6a2, 0x157dff1e,
      0x7821a2,   0x809f6f6,  0x39789512, 0x15e2825e, 0xb0b766,   0x13a35953,
      0x224cba54, 0x189fdf60, 0xb1d807f};
  test3(device_q, input_vals1, input_vals2, input_vals3, ref_vals,
        F3(s::ext::intel::math::vimin3_u32));
  std::cout << "sycl::ext::intel::math::vimin3_u32 test pass." << std::endl;
}

void run_vimax_s16x2_relu_test(s::queue &device_q) {
  std::initializer_list<unsigned> input_vals1 = {
      0,          0x2fdd6e6c, 0x804273d,  0x10207569, 0x2bcc963b, 0x21c39b78,
      0x518c73ab, 0x1f3dfb98, 0x42099538, 0x127a0bf6, 0x63067572, 0x3875e92,
      0x9b3b43d,  0x2c8d81fa, 0x6f95643b, 0x67d6a7b2, 0x323c0a53, 0x1543890e,
      0x362ca763, 0x663e7f6a, 0x20ad83fc};
  std::initializer_list<unsigned> input_vals2 = {
      0,          0x42080de5, 0x1e789144, 0x2bfe4dd9, 0x7b498585, 0x32772164,
      0x379920ef, 0x28696e6b, 0x3d473296, 0x674851a9, 0x70c9eb5d, 0x3666dbc9,
      0x1cdb74ab, 0x196c6187, 0x3973b4a6, 0x533b7b28, 0x17b4161f, 0x3a403191,
      0x2563fe77, 0x61f93d9e, 0x8021ae2};
  std::initializer_list<unsigned> ref_vals = {
      0,          0x42086e6c, 0x1e78273d, 0x2bfe7569, 0x7b490000, 0x32772164,
      0x518c73ab, 0x28696e6b, 0x42093296, 0x674851a9, 0x70c97572, 0x36665e92,
      0x1cdb74ab, 0x2c8d6187, 0x6f95643b, 0x67d67b28, 0x323c161f, 0x3a403191,
      0x362c0000, 0x663e7f6a, 0x20ad1ae2};
  test2(device_q, input_vals1, input_vals2, ref_vals,
        F2(s::ext::intel::math::vimax_s16x2_relu));
  std::cout << "sycl::ext::intel::math::vimax_s16x2_relu test pass."
            << std::endl;
}

void run_vimax_s32_relu_test(s::queue &device_q) {
  std::initializer_list<int> input_vals1 = {
      0,          1277406999,  -476474684,  -145388661,  -648450855,
      291909782,  -237801967,  -1237016565, -458966603,  -1799115114,
      1959993912, 750728013,   2145678471,  -1423699023, 737796213,
      -888868372, -1238208610, 1657497616,  -1794814919, 804794291,
      321992532};
  std::initializer_list<int> input_vals2 = {
      0,          -2040996039, 2062183443, 69521125,    1023929017,
      739228103,  66526667,    25667654,   -1905602722, 2045294117,
      -681206888, -1121749453, 684470920,  671269546,   -863200718,
      1480089535, 1759687147,  1113608030, -1830528485, -1785005260,
      -1193744019};
  std::initializer_list<int> ref_vals = {
      0,          1277406999, 2062183443, 69521125,   1023929017, 739228103,
      66526667,   25667654,   0,          2045294117, 1959993912, 750728013,
      2145678471, 671269546,  737796213,  1480089535, 1759687147, 1657497616,
      0,          804794291,  321992532};
  test2(device_q, input_vals1, input_vals2, ref_vals,
        F2(s::ext::intel::math::vimax_s32_relu));
  std::cout << "sycl::ext::intel::math::vimax_s32_relu test pass." << std::endl;
}

void run_vimin_s16x2_relu_test(s::queue &device_q) {
  std::initializer_list<unsigned> input_vals1 = {
      0,          0x66598536, 0x79a720c7, 0x230c1039, 0x7aea6c13, 0x28cc46cd,
      0x424cee5,  0x17cb4d27, 0x3d07eab9, 0x8a1a296,  0x2c0fb9c7, 0xea36317,
      0x3f71dcb,  0x1781e987, 0x187a846,  0x4669f625, 0x719530a2, 0x677ef563,
      0x79e8b625, 0x7a2bea6,  0x289a6468};
  std::initializer_list<unsigned> input_vals2 = {
      0,          0x4c23af17, 0x4d253ac9, 0x1c666d3c, 0x1e0f5ecc, 0x8aa7475,
      0x126d845a, 0x26a69327, 0x13834eb2, 0x11663096, 0x4bfb59a0, 0xe2c91ef,
      0x13855d9a, 0x49bb5ff5, 0x5dadf7fa, 0x1b5b464b, 0x2cc37b5b, 0x6b3c516a,
      0xa8b059c,  0x74d32238, 0x306f0573};
  std::initializer_list<unsigned> ref_vals = {
      0,         0x4c230000, 0x4d2520c7, 0x1c661039, 0x1e0f5ecc, 0x8aa46cd,
      0x4240000, 0x17cb0000, 0x13830000, 0x8a10000,  0x2c0f0000, 0xe2c0000,
      0x3f71dcb, 0x17810000, 0x1870000,  0x1b5b0000, 0x2cc330a2, 0x677e0000,
      0xa8b0000, 0x7a20000,  0x289a0573};
  test2(device_q, input_vals1, input_vals2, ref_vals,
        F2(s::ext::intel::math::vimin_s16x2_relu));
  std::cout << "sycl::ext::intel::math::vimin_s16x2_relu test pass."
            << std::endl;
}

void run_vimin_s32_relu_test(s::queue &device_q) {
  std::initializer_list<int> input_vals1 = {
      0,           -513972138, 164967209,  -1552700357, -1415372018, 1466604230,
      -2114923001, -777173506, 1024337784, -1530912123, 1541681187,  1082027099,
      1111207099,  -903971399, 952543777,  -292091500,  -413825753,  -777022092,
      443228777,   1213244154, -1095725924};
  std::initializer_list<int> input_vals2 = {
      0,          -1406387233, 1045875120,  -726054484, 557993502,  -1412263759,
      -586527793, -1218389818, -124524890,  -495806067, -355972615, -553213597,
      1639191288, 366015984,   -1221185330, 289300863,  281216025,  -87256161,
      660030557,  1604018284,  -2085520141};
  std::initializer_list<int> ref_vals = {
      0, 0,          164967209, 0, 0, 0, 0, 0,         0,          0, 0,
      0, 1111207099, 0,         0, 0, 0, 0, 443228777, 1213244154, 0};
  test2(device_q, input_vals1, input_vals2, ref_vals,
        F2(s::ext::intel::math::vimin_s32_relu));
  std::cout << "sycl::ext::intel::math::vimin_s32_relu test pass." << std::endl;
}

int main(int, char **) {
  s::queue device_queue(s::default_selector_v);
  std::cout << "Running on "
            << device_queue.get_device().get_info<s::info::device::name>()
            << "\n";
  run_vabs2_4_test(device_queue);
  run_vabsss2_4_test(device_queue);
  run_vabsdiffsu2_4_test(device_queue);
  run_vadd_ss_2_4_test(device_queue);
  run_vadd_us_2_4_test(device_queue);
  run_vsub_ss_2_4_test(device_queue);
  run_vsub_us_2_4_test(device_queue);
  run_vhaddu_2_4_test(device_queue);
  run_vavgu_2_4_test(device_queue);
  run_vcmpgts_2_4_test(device_queue);
  run_vmaxmin_2_4_test(device_queue);
  run_vneg_2_4_test(device_queue);
  run_vnegss_2_4_test(device_queue);
  run_vsad_2_4_test(device_queue);
  run_veqne_2_4_test(device_queue);
  run_vgelt_2_4_test(device_queue);
  run_vgtle_2_4_test(device_queue);
  run_vavgs_2_4_test(device_queue);
  run_viaddmax_s16x2_test(device_queue);
  run_viaddmax_s16x2_relu_test(device_queue);
  run_viaddmax_s32_test(device_queue);
  run_viaddmax_s32_relu_test(device_queue);
  run_viaddmax_u16x2_test(device_queue);
  run_viaddmax_u32_test(device_queue);
  run_viaddmin_s16x2_test(device_queue);
  run_viaddmin_s16x2_relu_test(device_queue);
  run_viaddmin_s32_test(device_queue);
  run_viaddmin_s32_relu_test(device_queue);
  run_viaddmin_u16x2_test(device_queue);
  run_viaddmin_u32_test(device_queue);
  run_vibmax_s16x2_test(device_queue);
  run_vibmax_s32_test(device_queue);
  run_vibmax_u16x2_test(device_queue);
  run_vibmax_u32_test(device_queue);
  run_vibmin_s16x2_test(device_queue);
  run_vibmin_s32_test(device_queue);
  run_vibmin_u16x2_test(device_queue);
  run_vibmin_u32_test(device_queue);
  run_vimax3_s16x2_test(device_queue);
  run_vimax3_s16x2_relu_test(device_queue);
  run_vimin3_s16x2_test(device_queue);
  run_vimin3_s16x2_relu_test(device_queue);
  run_vimax3_s32_test(device_queue);
  run_vimax3_s32_relu_test(device_queue);
  run_vimin3_s32_test(device_queue);
  run_vimin3_s32_relu_test(device_queue);
  run_vimax3_u16x2_test(device_queue);
  run_vimax3_u32_test(device_queue);
  run_vimin3_u16x2_test(device_queue);
  run_vimin3_u32_test(device_queue);
  run_vimax_s16x2_relu_test(device_queue);
  run_vimax_s32_relu_test(device_queue);
  run_vimin_s16x2_relu_test(device_queue);
  run_vimin_s32_relu_test(device_queue);
  return 0;
}<|MERGE_RESOLUTION|>--- conflicted
+++ resolved
@@ -4,15 +4,11 @@
 // RUN: %{build} -fno-builtin -fsycl-device-lib-jit-link -o %t2.out
 // RUN: %{run} %t2.out
 //
-<<<<<<< HEAD
 // UNSUPPORTED: target-nvidia || target-amd
-=======
-// UNSUPPORTED: cuda || hip
 
 // XFAIL: spirv-backend
 // XFAIL-TRACKER: https://github.com/llvm/llvm-project/issues/122075
 
->>>>>>> a87ac065
 #include "imf_utils.hpp"
 #include <sycl/detail/core.hpp>
 #include <sycl/ext/intel/math.hpp>
