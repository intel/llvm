--- conflicted
+++ resolved
@@ -5,12 +5,9 @@
 // RUN: %{build} %{mathflags} -o %t1.out
 // RUN: %{run} %t1.out
 
-<<<<<<< HEAD
-=======
 // RUN: %if target-spir %{ %{build} -fsycl-device-lib-jit-link %{mathflags} -o %t2.out %}
 // RUN: %if target-spir && !gpu %{ %{run} %t2.out %}
 
->>>>>>> fb071abb
 #include "math_utils.hpp"
 #include <iostream>
 #include <math.h>
