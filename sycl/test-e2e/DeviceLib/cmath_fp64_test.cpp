--- conflicted
+++ resolved
@@ -7,12 +7,6 @@
 // RUN: %{build} %{mathflags} -o %t1.out
 // RUN: %{run} %t1.out
 
-<<<<<<< HEAD
-=======
-// RUN: %{build} -Wno-error=unused-command-line-argument -fsycl-device-lib-jit-link %{mathflags} -o %t2.out
-// RUN: %{run} %t2.out
-
->>>>>>> 1eb75c7c
 #include "math_utils.hpp"
 #include <cmath>
 #include <cstdint>
