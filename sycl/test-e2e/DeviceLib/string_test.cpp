--- conflicted
+++ resolved
@@ -5,12 +5,8 @@
 // RUN: %{build} -fno-builtin -fsycl-device-lib-jit-link -o %t.out
 // RUN: %if !gpu %{ %{run} %t.out %}
 
-<<<<<<< HEAD
-=======
-// FIXME: enable opaque pointers support on CPU.
-// UNSUPPORTED: cpu || accelerator
-
->>>>>>> e34b7fff
+// UNSUPPORTED: accelerator
+
 #include <cassert>
 #include <cstdint>
 #include <cstring>
