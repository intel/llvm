--- conflicted
+++ resolved
@@ -1,11 +1,6 @@
-<<<<<<< HEAD
 // REQUIRES: aspect-fp16
-// RUN: %clangxx -fsycl %s -o %t.out
-=======
 // DEFINE: %{mathflags} = %if cl_options %{/clang:-fno-fast-math%} %else %{-fno-fast-math%}
-
 // RUN: %clangxx -fsycl %{mathflags} %s -o %t.out
->>>>>>> b82027f4
 // RUN: %GPU_RUN_PLACEHOLDER %t.out
 
 // UNSUPPORTED: cuda || hip
