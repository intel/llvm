<<<<<<< HEAD
// DEFINE: %{mathflags} = %if cl_options %{/clang:-fno-fast-math%} %else %{-fno-fast-math%}

=======
// REQUIRES: aspect-fp16
// DEFINE: %{mathflags} = %if cl_options %{/clang:-fno-fast-math%} %else %{-fno-fast-math%}
>>>>>>> 3c94b199
// RUN: %clangxx -fsycl %{mathflags} %s -o %t.out
// RUN: %GPU_RUN_PLACEHOLDER %t.out

// UNSUPPORTED: cuda || hip

#include "imf_utils.hpp"
#include <sycl/ext/intel/math.hpp>

namespace sycl_imf = sycl::ext::intel::math;

int main(int, char **) {
  sycl::queue device_queue(sycl::default_selector_v);
  std::cout << "Running on "
            << device_queue.get_device().get_info<sycl::info::device::name>()
            << "\n";

  {
    std::initializer_list<sycl::half> input_vals1 = {0.5f, -1.125f, 100.5f,
                                                     0.f,  0.125f,  0.25f};
    std::initializer_list<sycl::half> input_vals2 = {-6.625f, -11.25f, -88.125f,
                                                     0.f,     0.625f,  0.f};
    std::initializer_list<sycl::half> ref_vals = {-6.125f, -12.375f, 12.375f,
                                                  0,       0.75f,    0.25f};
    std::initializer_list<sycl::half> sat_ref_vals = {0.f, 0.f,   1.f,
                                                      0.f, 0.75f, 0.25f};
    std::initializer_list<sycl::half> ref_vals1 = {7.125f, 10.125f, 188.625f,
                                                   0.f,    -0.5f,   0.25f};
    std::initializer_list<sycl::half> sat_ref_vals1 = {1.f, 1.f, 1.f,
                                                       0.f, 0.f, 0.25f};
    std::initializer_list<sycl::half> ref_vals2 = {
        -3.3125f, 12.65625f, -8856.5625f, 0.f, 0.078125f, 0.f};
    std::initializer_list<sycl::half> sat_ref_vals2 = {0.f, 1.f,       0.f,
                                                       0.f, 0.078125f, 0.f};
    std::initializer_list<sycl::half> ref_vals3 = {-0.5f, 1.125f,  -100.5f,
                                                   0.f,   -0.125f, -0.25f};
    test2(device_queue, input_vals1, input_vals2, ref_vals, F2(sycl_imf::hadd));
    std::cout << "hadd passes." << std::endl;
    test2(device_queue, input_vals1, input_vals2, sat_ref_vals,
          F2(sycl_imf::hadd_sat));
    std::cout << "hadd_sat passes." << std::endl;
    test2(device_queue, input_vals1, input_vals2, ref_vals1,
          F2(sycl_imf::hsub));
    std::cout << "hsub passes." << std::endl;
    test2(device_queue, input_vals1, input_vals2, sat_ref_vals1,
          F2(sycl_imf::hsub_sat));
    std::cout << "hsub_sat passes." << std::endl;
    test2(device_queue, input_vals1, input_vals2, ref_vals2,
          F2(sycl_imf::hmul));
    std::cout << "hmul passes." << std::endl;
    test2(device_queue, input_vals1, input_vals2, sat_ref_vals2,
          F2(sycl_imf::hmul_sat));
    std::cout << "hmul_sat passes." << std::endl;
    test(device_queue, input_vals1, ref_vals3, F(sycl_imf::hneg));
    std::cout << "hneg passes." << std::endl;
  }

  {
    std::initializer_list<sycl::half> input_vals1 = {1.5f, 10.5, 0.75f, 0.75f};
    std::initializer_list<sycl::half> input_vals2 = {2.5f, 2.75, 1.25f, -1.25f};
    std::initializer_list<sycl::half> input_vals3 = {-3.25f, -8.375, -1.5f,
                                                     1.5f};
    std::initializer_list<sycl::half> ref_vals = {0.5f, 20.5f, -0.5625f,
                                                  0.5625f};
    std::initializer_list<sycl::half> sat_ref_vals = {0.5f, 1.f, 0.f, 0.5625f};
    std::initializer_list<sycl::half> relu_ref_vals = {0.5f, 20.5f, -0.f,
                                                       0.5625f};
    test3(device_queue, input_vals1, input_vals2, input_vals3, ref_vals,
          F3(sycl_imf::hfma));
    std::cout << "hfma passes." << std::endl;
    test3(device_queue, input_vals1, input_vals2, input_vals3, sat_ref_vals,
          F3(sycl_imf::hfma_sat));
    std::cout << "hfma_sat passes." << std::endl;
    test3(device_queue, input_vals1, input_vals2, input_vals3, relu_ref_vals,
          F3(sycl_imf::hfma_relu));
    std::cout << "hfma_relu passes." << std::endl;
  }

  {
    std::initializer_list<sycl::half> input_vals1 = {
        0.5f, 99.41f, 1.0f, -0.25f, NAN, NAN, 21.9f, 99.2f};
    std::initializer_list<sycl::half> input_vals2 = {
        0.501f, 99.41f, 1.0f, -0.25f, 2.123f, NAN, -9.1f, 99.23f};
    std::initializer_list<sycl::half> input_vals3 = {12.f, -99.f, INFINITY, 0.f,
                                                     -INFINITY};
    std::initializer_list<bool> ref_vals1 = {false, true,  true,  true,
                                             false, false, false, false};
    std::initializer_list<bool> ref_vals2 = {false, true, true,  true,
                                             true,  true, false, false};
    std::initializer_list<bool> ref_vals3 = {false, false, false, false,
                                             false, false, true,  false};
    std::initializer_list<bool> ref_vals4 = {false, false, false, false,
                                             true,  true,  true,  false};
    std::initializer_list<bool> ref_vals5 = {false, true,  true, true,
                                             false, false, true, false};
    std::initializer_list<bool> ref_vals6 = {false, true, true, true,
                                             true,  true, true, false};
    std::initializer_list<bool> ref_vals7 = {true,  false, false, false,
                                             false, false, false, true};
    std::initializer_list<bool> ref_vals8 = {true,  true,  true,  true,
                                             false, false, false, true};
    std::initializer_list<bool> ref_vals9 = {true, false, false, false,
                                             true, true,  false, true};
    std::initializer_list<bool> ref_vals10 = {true, true, true,  true,
                                              true, true, false, true};
    std::initializer_list<bool> ref_vals11 = {true,  false, false, false,
                                              false, false, true,  true};
    std::initializer_list<bool> ref_vals12 = {true, false, false, false,
                                              true, true,  true,  true};
    std::initializer_list<bool> ref_vals13 = {false, false, false, false,
                                              true,  true,  false, false};
    std::initializer_list<bool> ref_vals14 = {false, false, true, false, true};
    test2(device_queue, input_vals1, input_vals2, ref_vals1, F2(sycl_imf::heq));
    std::cout << "heq passes." << std::endl;
    test2(device_queue, input_vals1, input_vals2, ref_vals2,
          F2(sycl_imf::hequ));
    std::cout << "hequ passes." << std::endl;
    test2(device_queue, input_vals1, input_vals2, ref_vals3, F2(sycl_imf::hgt));
    std::cout << "hgt passes." << std::endl;
    test2(device_queue, input_vals1, input_vals2, ref_vals4,
          F2(sycl_imf::hgtu));
    std::cout << "hgtu passes." << std::endl;
    test2(device_queue, input_vals1, input_vals2, ref_vals5, F2(sycl_imf::hge));
    std::cout << "hge passes." << std::endl;
    test2(device_queue, input_vals1, input_vals2, ref_vals6,
          F2(sycl_imf::hgeu));
    std::cout << "hgeu passes." << std::endl;
    test2(device_queue, input_vals1, input_vals2, ref_vals7, F2(sycl_imf::hlt));
    std::cout << "hlt passes." << std::endl;
    test2(device_queue, input_vals1, input_vals2, ref_vals8, F2(sycl_imf::hle));
    std::cout << "hle passes." << std::endl;
    test2(device_queue, input_vals1, input_vals2, ref_vals9,
          F2(sycl_imf::hltu));
    std::cout << "hltu passes." << std::endl;
    test2(device_queue, input_vals1, input_vals2, ref_vals10,
          F2(sycl_imf::hleu));
    std::cout << "hleu passes." << std::endl;
    test2(device_queue, input_vals1, input_vals2, ref_vals11,
          F2(sycl_imf::hne));
    std::cout << "hne passes." << std::endl;
    test2(device_queue, input_vals1, input_vals2, ref_vals12,
          F2(sycl_imf::hneu));
    std::cout << "hneu passes." << std::endl;
    test(device_queue, input_vals1, ref_vals13, F(sycl_imf::hisnan));
    std::cout << "hisnan passes." << std::endl;
    test(device_queue, input_vals3, ref_vals14, F(sycl_imf::hisinf));
    std::cout << "hisinf passes." << std::endl;
  }

  {
    std::initializer_list<sycl::half2> input_vals1 = {
        {1.5f, -0.5f}, {0.5f, -12.5f}, {-0.5f, 0.625f}, {2.5f, -0.75f}};
    std::initializer_list<sycl::half2> input_vals2 = {
        {0.25f, -1.375f}, {0.25f, 10.375f}, {-0.5f, 0.125f}, {3.f, 10.f}};
    std::initializer_list<sycl::half2> input_vals3 = {
        {0.375f, 1.4f}, {-5.125f, 130.25f}, {0.25f, -21.5f}, {-6.625f, 7.875f}};
    std::initializer_list<sycl::half2> ref_vals1 = {
        {1.75f, -1.875f}, {0.75f, -2.125f}, {-1.f, 0.75f}, {5.5f, 9.25f}};
    std::initializer_list<sycl::half2> ref_vals2 = {
        {1.f, 0.f}, {0.75f, 0.f}, {0.f, 0.75f}, {1.f, 1.f}};
    std::initializer_list<sycl::half2> ref_vals3 = {{0.375f, 0.6875f},
                                                    {0.125f, -129.6875f},
                                                    {0.25f, 0.078125f},
                                                    {7.5f, -7.5f}};
    std::initializer_list<sycl::half2> ref_vals4 = {
        {0.375f, 0.6875f}, {0.125f, 0.f}, {0.25f, 0.078125f}, {1.f, 0.f}};
    std::initializer_list<sycl::half2> ref_vals5 = {
        {6.f, 0.3636f}, {2.f, -1.20481f}, {1.f, 5.f}, {0.83333f, -0.075f}};
    std::initializer_list<sycl::half2> ref_vals6 = {
        {1.25f, 0.875f}, {0.25f, -22.875f}, {0.f, 0.5f}, {-0.5f, -10.75f}};
    std::initializer_list<sycl::half2> ref_vals7 = {
        {1.f, 0.875f}, {0.25f, 0.f}, {0.f, 0.5f}, {0.f, 0.f}};
    std::initializer_list<sycl::half2> ref_vals8 = {
        {-1.5f, 0.5f}, {-0.5f, 12.5f}, {0.5f, -0.625f}, {-2.5f, 0.75f}};
    std::initializer_list<sycl::half2> ref_vals9 = {{0.75f, 2.0875f},
                                                    {-5.f, 0.5625f},
                                                    {0.5f, -21.421875f},
                                                    {0.875f, 0.375f}};
    std::initializer_list<sycl::half2> ref_vals10 = {
        {0.75f, 1.f}, {0.f, 0.5625f}, {0.5f, 0.f}, {0.875f, 0.375f}};
    std::initializer_list<sycl::half2> ref_vals11 = {
        {0.75f, 2.0875f}, {0.f, 0.5625f}, {0.5f, 0.f}, {0.875f, 0.375f}};
    test2(device_queue, input_vals1, input_vals2, ref_vals1,
          F2(sycl_imf::hadd2));
    std::cout << "hadd2 passes." << std::endl;
    test2(device_queue, input_vals1, input_vals2, ref_vals2,
          F2(sycl_imf::hadd2_sat));
    std::cout << "hadd2_sat passes." << std::endl;
    test2(device_queue, input_vals1, input_vals2, ref_vals3,
          F2(sycl_imf::hmul2));
    std::cout << "hmul2 passes." << std::endl;
    test2(device_queue, input_vals1, input_vals2, ref_vals4,
          F2(sycl_imf::hmul2_sat));
    std::cout << "hmul2_sat passes." << std::endl;
    test2(device_queue, input_vals1, input_vals2, ref_vals5,
          F2(sycl_imf::h2div));
    std::cout << "h2div passes." << std::endl;
    test2(device_queue, input_vals1, input_vals2, ref_vals6,
          F2(sycl_imf::hsub2));
    std::cout << "hsub2 passes." << std::endl;
    test2(device_queue, input_vals1, input_vals2, ref_vals7,
          F2(sycl_imf::hsub2_sat));
    std::cout << "hsub2_sat passes." << std::endl;
    test(device_queue, input_vals1, ref_vals8, F(sycl_imf::hneg2));
    std::cout << "hneg2 passes." << std::endl;
    test3(device_queue, input_vals1, input_vals2, input_vals3, ref_vals9,
          F3(sycl_imf::hfma2));
    std::cout << "hfma2 passes." << std::endl;
    test3(device_queue, input_vals1, input_vals2, input_vals3, ref_vals10,
          F3(sycl_imf::hfma2_sat));
    std::cout << "hfma2_sat passes." << std::endl;
    test3(device_queue, input_vals1, input_vals2, input_vals3, ref_vals11,
          F3(sycl_imf::hfma2_relu));
    std::cout << "hfma2_relu passes." << std::endl;
  }

  {
    std::initializer_list<sycl::half2> input_vals1 = {
        {1.5f, -0.5f}, {1.5f, -0.5f},     {-11.25f, 19.375f}, {120.375f, 10.5f},
        {NAN, 1.f},    {25.25f, -0.375f}, {NAN, 1.0f}};
    std::initializer_list<sycl::half2> input_vals2 = {
        {1.0f, -1.5f}, {1.58f, -0.4f},    {-11.25f, 18.5f}, {-230.5f, 10.5f},
        {1.f, 1.f},    {25.25f, -0.375f}, {NAN, 2.0f}};
    std::initializer_list<bool> ref_vals1 = {false, false, false, false,
                                             false, true,  false};
    std::initializer_list<bool> ref_vals2 = {false, false, false, false,
                                             true,  true,  false};
    std::initializer_list<bool> ref_vals3 = {true,  false, true, true,
                                             false, true,  false};
    std::initializer_list<bool> ref_vals4 = {true, false, true, true,
                                             true, true,  false};
    std::initializer_list<bool> ref_vals5 = {true,  false, false, false,
                                             false, false, false};
    std::initializer_list<bool> ref_vals6 = {true,  false, false, false,
                                             false, false, false};
    std::initializer_list<bool> ref_vals7 = {false, true, false, false,
                                             false, true, false};
    std::initializer_list<bool> ref_vals8 = {false, true, false, false,
                                             true,  true, true};
    std::initializer_list<bool> ref_vals9 = {false, true,  false, false,
                                             false, false, false};
    std::initializer_list<bool> ref_vals10 = {false, true,  false, false,
                                              false, false, true};
    std::initializer_list<bool> ref_vals11 = {true,  true,  false, false,
                                              false, false, false};
    std::initializer_list<bool> ref_vals12 = {true,  true,  false, false,
                                              false, false, true};

    std::initializer_list<sycl::half2> ref_vals13 = {
        {0.f, 0.f}, {0.f, 0.f}, {1.f, 0.f}, {0.f, 1.f},
        {0.f, 1.f}, {1.f, 1.f}, {0.f, 0.f}};
    std::initializer_list<sycl::half2> ref_vals14 = {
        {0.f, 0.f}, {0.f, 0.f}, {1.f, 0.f}, {0.f, 1.f},
        {1.f, 1.f}, {1.f, 1.f}, {1.f, 0.f}};
    std::initializer_list<sycl::half2> ref_vals15 = {
        {1.f, 1.f}, {0.f, 0.f}, {1.f, 1.f}, {1.f, 1.f},
        {0.f, 1.f}, {1.f, 1.f}, {0.f, 0.f}};
    std::initializer_list<sycl::half2> ref_vals16 = {
        {1.f, 1.f}, {0.f, 0.f}, {1.f, 1.f}, {1.f, 1.f},
        {1.f, 1.f}, {1.f, 1.f}, {1.f, 0.f}};
    std::initializer_list<sycl::half2> ref_vals17 = {
        {1.f, 1.f}, {0.f, 0.f}, {0.f, 1.f}, {1.f, 0.f},
        {0.f, 0.f}, {0.f, 0.f}, {0.f, 0.f}};
    std::initializer_list<sycl::half2> ref_vals18 = {
        {1.f, 1.f}, {0.f, 0.f}, {0.f, 1.f}, {1.f, 0.f},
        {1.f, 0.f}, {0.f, 0.f}, {1.f, 0.f}};
    std::initializer_list<sycl::half2> ref_vals19 = {
        {0.f, 0.f}, {1.f, 1.f}, {1.f, 0.f}, {0.f, 1.f},
        {0.f, 1.f}, {1.f, 1.f}, {0.f, 1.f}};
    std::initializer_list<sycl::half2> ref_vals20 = {
        {0.f, 0.f}, {1.f, 1.f}, {1.f, 0.f}, {0.f, 1.f},
        {1.f, 1.f}, {1.f, 1.f}, {1.f, 1.f}};
    std::initializer_list<sycl::half2> ref_vals21 = {
        {0.f, 0.f}, {1.f, 1.f}, {0.f, 0.f}, {0.f, 0.f},
        {0.f, 0.f}, {0.f, 0.f}, {0.f, 1.f}};
    std::initializer_list<sycl::half2> ref_vals22 = {
        {0.f, 0.f}, {1.f, 1.f}, {0.f, 0.f}, {0.f, 0.f},
        {1.f, 0.f}, {0.f, 0.f}, {1.f, 1.f}};
    std::initializer_list<sycl::half2> ref_vals23 = {
        {1.f, 1.f}, {1.f, 1.f}, {0.f, 1.f}, {1.f, 0.f},
        {0.f, 0.f}, {0.f, 0.f}, {0.f, 1.f}};
    std::initializer_list<sycl::half2> ref_vals24 = {
        {1.f, 1.f}, {1.f, 1.f}, {0.f, 1.f}, {1.f, 0.f},
        {1.f, 0.f}, {0.f, 0.f}, {1.f, 1.f}};
    std::initializer_list<sycl::half2> ref_vals25 = {
        {0.f, 0.f}, {0.f, 0.f}, {0.f, 0.f}, {0.f, 0.f},
        {1.f, 0.f}, {0.f, 0.f}, {1.f, 0.f}};

    test2(device_queue, input_vals1, input_vals2, ref_vals1,
          F2(sycl_imf::hbeq2));
    std::cout << "hbeq2 passes." << std::endl;
    test2(device_queue, input_vals1, input_vals2, ref_vals2,
          F2(sycl_imf::hbequ2));
    std::cout << "hbequ2 passes." << std::endl;
    test2(device_queue, input_vals1, input_vals2, ref_vals3,
          F2(sycl_imf::hbge2));
    std::cout << "hbge2 passes." << std::endl;
    test2(device_queue, input_vals1, input_vals2, ref_vals4,
          F2(sycl_imf::hbgeu2));
    std::cout << "hbgeu2 passes." << std::endl;
    test2(device_queue, input_vals1, input_vals2, ref_vals5,
          F2(sycl_imf::hbgt2));
    std::cout << "hbgt2 passes." << std::endl;
    test2(device_queue, input_vals1, input_vals2, ref_vals6,
          F2(sycl_imf::hbgtu2));
    std::cout << "hbgtu2 passes." << std::endl;
    test2(device_queue, input_vals1, input_vals2, ref_vals7,
          F2(sycl_imf::hble2));
    std::cout << "hble2 passes." << std::endl;
    test2(device_queue, input_vals1, input_vals2, ref_vals8,
          F2(sycl_imf::hbleu2));
    std::cout << "hbleu2 passes." << std::endl;
    test2(device_queue, input_vals1, input_vals2, ref_vals9,
          F2(sycl_imf::hblt2));
    std::cout << "hblt2 passes." << std::endl;
    test2(device_queue, input_vals1, input_vals2, ref_vals10,
          F2(sycl_imf::hbltu2));
    std::cout << "hbltu2 passes." << std::endl;
    test2(device_queue, input_vals1, input_vals2, ref_vals11,
          F2(sycl_imf::hbne2));
    std::cout << "hbne2 passes." << std::endl;
    test2(device_queue, input_vals1, input_vals2, ref_vals12,
          F2(sycl_imf::hbneu2));
    std::cout << "hbneu2 passes." << std::endl;
    test2(device_queue, input_vals1, input_vals2, ref_vals13,
          F2(sycl_imf::heq2));
    std::cout << "heq2 passes." << std::endl;
    test2(device_queue, input_vals1, input_vals2, ref_vals14,
          F2(sycl_imf::hequ2));
    std::cout << "hequ2 passes." << std::endl;
    test2(device_queue, input_vals1, input_vals2, ref_vals15,
          F2(sycl_imf::hge2));
    std::cout << "hge2 passes." << std::endl;
    test2(device_queue, input_vals1, input_vals2, ref_vals16,
          F2(sycl_imf::hgeu2));
    std::cout << "hgeu2 passes." << std::endl;
    test2(device_queue, input_vals1, input_vals2, ref_vals17,
          F2(sycl_imf::hgt2));
    std::cout << "hgt2 passes." << std::endl;
    test2(device_queue, input_vals1, input_vals2, ref_vals18,
          F2(sycl_imf::hgtu2));
    std::cout << "hgtu2 passes." << std::endl;
    test2(device_queue, input_vals1, input_vals2, ref_vals19,
          F2(sycl_imf::hle2));
    std::cout << "hle2 passes." << std::endl;
    test2(device_queue, input_vals1, input_vals2, ref_vals20,
          F2(sycl_imf::hleu2));
    std::cout << "hleu2 passes." << std::endl;
    test2(device_queue, input_vals1, input_vals2, ref_vals21,
          F2(sycl_imf::hlt2));
    std::cout << "hlt2 passes." << std::endl;
    test2(device_queue, input_vals1, input_vals2, ref_vals22,
          F2(sycl_imf::hltu2));
    std::cout << "hltu2 passes." << std::endl;
    test2(device_queue, input_vals1, input_vals2, ref_vals23,
          F2(sycl_imf::hne2));
    std::cout << "hne2 passes." << std::endl;
    test2(device_queue, input_vals1, input_vals2, ref_vals24,
          F2(sycl_imf::hneu2));
    std::cout << "hneu2 passes." << std::endl;
    test(device_queue, input_vals1, ref_vals25, F(sycl_imf::hisnan2));
    std::cout << "hisnan2 passes." << std::endl;
  }

  {
    std::initializer_list<sycl::half> input_vals1 = {1.5f, -0.5f, -100.125f,
                                                     NAN};
    std::initializer_list<sycl::half> input_vals2 = {11.25f, -1.25f, 10.5f,
                                                     0.f};
    std::initializer_list<sycl::half2> input_vals3 = {{-1.5f, 0.25f},
                                                      {2.5f, -100.375f},
                                                      {-1.5f, -22.25f},
                                                      {100.f, 20.5f},
                                                      {0.f, 0.f}};
    std::initializer_list<sycl::half> ref_vals1 = {11.25f, -0.5f, 10.5f, 0.f};
    std::initializer_list<sycl::half> ref_vals2 = {1.5f, -1.25f, -100.125f,
                                                   0.f};
    std::initializer_list<sycl::half> ref_vals3 = {11.25f, 1.25f, 10.5f, 0.f};
    std::initializer_list<sycl::half2> ref_vals4 = {{1.5f, 0.25f},
                                                    {2.5f, 100.375f},
                                                    {1.5f, 22.25f},
                                                    {100.f, 20.5f},
                                                    {0.f, 0.f}};
    test2(device_queue, input_vals1, input_vals2, ref_vals1,
          F2(sycl_imf::hmax));
    std::cout << "hmax passes." << std::endl;
    test2(device_queue, input_vals1, input_vals2, ref_vals2,
          F2(sycl_imf::hmin));
    std::cout << "hmin passes." << std::endl;
    test(device_queue, input_vals2, ref_vals3, F(sycl_imf::habs));
    std::cout << "habs passes." << std::endl;
    test(device_queue, input_vals3, ref_vals4, F(sycl_imf::habs2));
    std::cout << "habs2 passes." << std::endl;
  }

  {
    std::initializer_list<sycl::half2> input_vals1 = {
        {1.0f, -2.0f}, {9.5f, -2.25f}, {10.f, 21.f}, {-12.5f, 2.25f}};
    std::initializer_list<sycl::half2> input_vals2 = {
        {9.375f, 3.0f}, {-1.f, 2.25f}, {2.5f, 1.f}, {0.f, 6.f}};
    std::initializer_list<sycl::half2> input_vals3 = {
        {8.f, 4.0f}, {1.f, -20.f}, {3.5f, -1.f}, {10.f, -2.f}};
    std::initializer_list<sycl::half2> ref_vals = {
        {23.375f, -11.75f}, {-3.4375f, 3.625f}, {7.5f, 61.5f}, {-3.5f, -77.f}};
    test3(device_queue, input_vals1, input_vals2, input_vals3, ref_vals,
          F3(sycl_imf::hcmadd));
    std::cout << "hcmadd passes." << std::endl;
  }

  return 0;
}<|MERGE_RESOLUTION|>--- conflicted
+++ resolved
@@ -1,10 +1,5 @@
-<<<<<<< HEAD
-// DEFINE: %{mathflags} = %if cl_options %{/clang:-fno-fast-math%} %else %{-fno-fast-math%}
-
-=======
 // REQUIRES: aspect-fp16
 // DEFINE: %{mathflags} = %if cl_options %{/clang:-fno-fast-math%} %else %{-fno-fast-math%}
->>>>>>> 3c94b199
 // RUN: %clangxx -fsycl %{mathflags} %s -o %t.out
 // RUN: %GPU_RUN_PLACEHOLDER %t.out
 
