// RUN: %{build} -o %t1.out
// RUN: %{run} %t1.out

<<<<<<< HEAD
=======
// RUN: %{build} -fno-builtin %if target-spir %{ -fsycl-device-lib-jit-link %} -o %t2.out
// RUN: %{run} %t2.out
//
>>>>>>> fb071abb
// UNSUPPORTED: target-nvidia || target-amd
// UNSUPPORTED-INTENDED: intel math functions is not used on AMD and Nvidia

// All __imf_* bf16 functions are implemented via fp32 emulation, so we don't
// need to check whether underlying device supports bf16 or not.
#include "imf_utils.hpp"
#include <sycl/ext/intel/math.hpp>

int main() {
  sycl::queue device_queue(sycl::default_selector_v);
  std::cout << "Running on "
            << device_queue.get_device().get_info<sycl::info::device::name>()
            << "\n";

  {
    std::initializer_list<float> input_vals = {
        __builtin_bit_cast(float, 0x0),        // +0
        __builtin_bit_cast(float, 0x80000000), // -0
        __builtin_bit_cast(float, 0x1),        // min positive subnormal
        __builtin_bit_cast(float, 0x7FFFFF),   // max positive subnormal
        __builtin_bit_cast(float, 0x5A6BFC),   // positive subnormal
        __builtin_bit_cast(float, 0x80000001), // max negative subnormal
        __builtin_bit_cast(float, 0x807FFFFF), // min negative subnormal
        __builtin_bit_cast(float, 0x805A6FED), // negative subnormal
        __builtin_bit_cast(float, 0x7F800000), // +inf
        __builtin_bit_cast(float, 0xFF800000), // -inf
        __builtin_bit_cast(float, 0x2E05CBA9), // positive normal
        __builtin_bit_cast(float, 0x7E5A8935), // positive normal
        __builtin_bit_cast(float, 0xAE4411FC), // negative normal
        __builtin_bit_cast(float, 0xFA84C773), // negative normal
        __builtin_bit_cast(float, 0x7F7FFFFF), // max positive normal
        __builtin_bit_cast(float, 0x765FCEED), // positive normal
        __builtin_bit_cast(float, 0xFF7FFFFF), // min negative normal
        __builtin_bit_cast(float, 0xAC763561), // negative normal
    };

    std::initializer_list<uint16_t> ref_vals = {
        0x0,    0x8000, 0x0,    0x80,   0x5a,   0x8000, 0x8080, 0x805A, 0x7F80,
        0xFF80, 0x2E06, 0x7E5B, 0xAE44, 0xFA85, 0x7F80, 0x7660, 0xFF80, 0xAC76};

    std::initializer_list<uint16_t> ref_vals_rd = {
        0x0,    0x8000, 0x0,    0x7F,   0x5A,   0x8001, 0x8080, 0x805B, 0x7F80,
        0xFF80, 0x2E05, 0x7E5A, 0xAE45, 0xFA85, 0x7F7F, 0x765F, 0xFF80, 0xAC77};

    std::initializer_list<uint16_t> ref_vals_ru = {
        0x0,    0x8000, 0x1,    0x80,   0x5B,   0x8000, 0x807F, 0x805A, 0x7F80,
        0xFF80, 0x2E06, 0x7E5B, 0xAE44, 0xFA84, 0x7F80, 0x7660, 0xFF7F, 0xAC76};

    std::initializer_list<uint16_t> ref_vals_rz = {
        0x0,    0x8000, 0x0,    0x7F,   0x5A,   0x8000, 0x807F, 0x805A, 0x7F80,
        0xFF80, 0x2E05, 0x7E5A, 0xAE44, 0xFA84, 0x7F7F, 0x765F, 0xFF7F, 0xAC76};

    test_host(input_vals, ref_vals,
              FT(uint16_t, sycl::ext::intel::math::float2bfloat16));
    test_host(input_vals, ref_vals_rd,
              FT(uint16_t, sycl::ext::intel::math::float2bfloat16_rd));
    test_host(input_vals, ref_vals,
              FT(uint16_t, sycl::ext::intel::math::float2bfloat16_rn));
    test_host(input_vals, ref_vals_ru,
              FT(uint16_t, sycl::ext::intel::math::float2bfloat16_ru));
    test_host(input_vals, ref_vals_rz,
              FT(uint16_t, sycl::ext::intel::math::float2bfloat16_rz));
    test(device_queue, input_vals, ref_vals,
         FT(uint16_t, sycl::ext::intel::math::float2bfloat16));
    test(device_queue, input_vals, ref_vals_rd,
         FT(uint16_t, sycl::ext::intel::math::float2bfloat16_rd));
    test(device_queue, input_vals, ref_vals,
         FT(uint16_t, sycl::ext::intel::math::float2bfloat16_rn));
    test(device_queue, input_vals, ref_vals_ru,
         FT(uint16_t, sycl::ext::intel::math::float2bfloat16_ru));
    test(device_queue, input_vals, ref_vals_rz,
         FT(uint16_t, sycl::ext::intel::math::float2bfloat16_rz));
  }
  return 0;
}<|MERGE_RESOLUTION|>--- conflicted
+++ resolved
@@ -1,14 +1,10 @@
 // RUN: %{build} -o %t1.out
 // RUN: %{run} %t1.out
 
-<<<<<<< HEAD
-=======
 // RUN: %{build} -fno-builtin %if target-spir %{ -fsycl-device-lib-jit-link %} -o %t2.out
 // RUN: %{run} %t2.out
 //
->>>>>>> fb071abb
 // UNSUPPORTED: target-nvidia || target-amd
-// UNSUPPORTED-INTENDED: intel math functions is not used on AMD and Nvidia
 
 // All __imf_* bf16 functions are implemented via fp32 emulation, so we don't
 // need to check whether underlying device supports bf16 or not.
