<<<<<<< HEAD
# commit e0f22b54080411537e8a12fe42f06dbac5e7a2d2
# Merge: ab3cc0b7 6ba65403
# Author: Callum Fare <callum@codeplay.com>
# Date:   Tue Nov 26 13:32:11 2024 +0000
#     Merge pull request #2351 from nrspruit/mcl_1_1
#     [L0] Add support for the MCL 1.1 apis thru the spec extensions
set(UNIFIED_RUNTIME_TAG ca0a0e3e3b3ad933605a35850ebc11bbf5d5f367)
=======
# commit 2bea25d7d5404ce82f36caf91c359f65b25187d7
# Merge: 0b5d8f9e e578228a
# Author: Kenneth Benzie (Benie) <k.benzie@codeplay.com>
# Date:   Tue Dec 3 12:41:16 2024 +0000
#     Merge pull request #2298 from Bensuo/ewan/cuda_update_local_size
#     Improve CUDA/HIP local argument handling
set(UNIFIED_RUNTIME_TAG 2bea25d7d5404ce82f36caf91c359f65b25187d7)
>>>>>>> 4881d6d2
<|MERGE_RESOLUTION|>--- conflicted
+++ resolved
@@ -1,17 +1,7 @@
-<<<<<<< HEAD
-# commit e0f22b54080411537e8a12fe42f06dbac5e7a2d2
-# Merge: ab3cc0b7 6ba65403
-# Author: Callum Fare <callum@codeplay.com>
-# Date:   Tue Nov 26 13:32:11 2024 +0000
-#     Merge pull request #2351 from nrspruit/mcl_1_1
-#     [L0] Add support for the MCL 1.1 apis thru the spec extensions
-set(UNIFIED_RUNTIME_TAG ca0a0e3e3b3ad933605a35850ebc11bbf5d5f367)
-=======
 # commit 2bea25d7d5404ce82f36caf91c359f65b25187d7
 # Merge: 0b5d8f9e e578228a
 # Author: Kenneth Benzie (Benie) <k.benzie@codeplay.com>
 # Date:   Tue Dec 3 12:41:16 2024 +0000
 #     Merge pull request #2298 from Bensuo/ewan/cuda_update_local_size
 #     Improve CUDA/HIP local argument handling
-set(UNIFIED_RUNTIME_TAG 2bea25d7d5404ce82f36caf91c359f65b25187d7)
->>>>>>> 4881d6d2
+set(UNIFIED_RUNTIME_TAG ca0a0e3e3b3ad933605a35850ebc11bbf5d5f367)