<<<<<<< HEAD
# commit 65ca77488cba98b321d88fe220e7b0e16a3cda65
# Merge: 260322e8 b5f4a935
# Author: Li, Ian <ian.li@intel.com>
# Date:   Fri Dec 13 13:48:45 2024 -0800
#     Merge branch 'main' of https://github.com/oneapi-src/unified-runtime into ianayl/2way-prefetch
set(UNIFIED_RUNTIME_TAG 65ca77488cba98b321d88fe220e7b0e16a3cda65)
=======
# commit 39df0317814c164f5242eda8d6f08550f6268492
# Merge: 68d93efd be27d8f0
# Author: Kenneth Benzie (Benie) <k.benzie@codeplay.com>
# Date:   Mon Dec 16 13:53:13 2024 +0000
#     Merge pull request #2467 from nrspruit/fix_external_import_function_call
#     [L0] Fix external semaphore import function calls to match the header
set(UNIFIED_RUNTIME_TAG 39df0317814c164f5242eda8d6f08550f6268492)
>>>>>>> 746a2bd1
<|MERGE_RESOLUTION|>--- conflicted
+++ resolved
@@ -1,16 +1,6 @@
-<<<<<<< HEAD
-# commit 65ca77488cba98b321d88fe220e7b0e16a3cda65
-# Merge: 260322e8 b5f4a935
+# commit 8e819c2d4d3cd7e8a5d8b5ea64ed22dab575737f
+# Merge: 65ca7748 39df0317
 # Author: Li, Ian <ian.li@intel.com>
-# Date:   Fri Dec 13 13:48:45 2024 -0800
+# Date:   Mon Dec 16 10:05:24 2024 -0800
 #     Merge branch 'main' of https://github.com/oneapi-src/unified-runtime into ianayl/2way-prefetch
-set(UNIFIED_RUNTIME_TAG 65ca77488cba98b321d88fe220e7b0e16a3cda65)
-=======
-# commit 39df0317814c164f5242eda8d6f08550f6268492
-# Merge: 68d93efd be27d8f0
-# Author: Kenneth Benzie (Benie) <k.benzie@codeplay.com>
-# Date:   Mon Dec 16 13:53:13 2024 +0000
-#     Merge pull request #2467 from nrspruit/fix_external_import_function_call
-#     [L0] Fix external semaphore import function calls to match the header
-set(UNIFIED_RUNTIME_TAG 39df0317814c164f5242eda8d6f08550f6268492)
->>>>>>> 746a2bd1
+set(UNIFIED_RUNTIME_TAG 8e819c2d4d3cd7e8a5d8b5ea64ed22dab575737f)