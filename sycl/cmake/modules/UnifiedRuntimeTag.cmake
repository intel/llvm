--- conflicted
+++ resolved
@@ -1,14 +1,7 @@
 # commit 4739d4cc30534d80fba4c876bfbafa51d3cad53a
 # Merge: b0d133d5d5e8 44b4ff98ae79
 # Author: Martin Grant <martin.morrisongrant@codeplay.com>
-<<<<<<< HEAD
-# Date:   Wed Dec 11 17:23:43 2024 +0000
-#     Merge pull request #2299 from cppchedy/chedy/fix-mipmap-leak
-#     [CUDA][Bindless] Fix memory leak in interop mapping
-set(UNIFIED_RUNTIME_TAG "l0_cmd-buf_multi-device")
-=======
 # Date:   Fri Dec 13 11:30:56 2024 +0000
 #     Merge pull request #2437 from bashbaug/add-opencl-device-queries
 #     add a few missing Intel GPU device queries, fix device ID query
-set(UNIFIED_RUNTIME_TAG 4739d4cc30534d80fba4c876bfbafa51d3cad53a)
->>>>>>> f1627498
+set(UNIFIED_RUNTIME_TAG 4739d4cc30534d80fba4c876bfbafa51d3cad53a)