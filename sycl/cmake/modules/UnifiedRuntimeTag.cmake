# commit 064d3560cbcc24a40380b57adb3690b2bc256d6e
# Merge: 739d8a75 e1bbdad9
# Author: Kenneth Benzie (Benie) <k.benzie@codeplay.com>
<<<<<<< HEAD
# Date:   Thu Feb 6 11:30:48 2025 +0000
#     Merge pull request #2655 from hvdijk/nativecpu-null-phevent
#     [NativeCPU] Handle null phEvent.
set(UNIFIED_RUNTIME_TAG uwe/nativecpu_perf)
=======
# Date:   Wed Feb 12 10:20:12 2025 +0000
#     Merge pull request #2672 from lukaszstolarczuk/umf-with-icx-build-0.11.0-dev2
#     common: Bump UMF version to v0.11.0-dev2
set(UNIFIED_RUNTIME_TAG 064d3560cbcc24a40380b57adb3690b2bc256d6e)
>>>>>>> 0e44bb47
<|MERGE_RESOLUTION|>--- conflicted
+++ resolved
@@ -1,14 +1,7 @@
 # commit 064d3560cbcc24a40380b57adb3690b2bc256d6e
 # Merge: 739d8a75 e1bbdad9
 # Author: Kenneth Benzie (Benie) <k.benzie@codeplay.com>
-<<<<<<< HEAD
-# Date:   Thu Feb 6 11:30:48 2025 +0000
-#     Merge pull request #2655 from hvdijk/nativecpu-null-phevent
-#     [NativeCPU] Handle null phEvent.
-set(UNIFIED_RUNTIME_TAG uwe/nativecpu_perf)
-=======
 # Date:   Wed Feb 12 10:20:12 2025 +0000
 #     Merge pull request #2672 from lukaszstolarczuk/umf-with-icx-build-0.11.0-dev2
 #     common: Bump UMF version to v0.11.0-dev2
-set(UNIFIED_RUNTIME_TAG 064d3560cbcc24a40380b57adb3690b2bc256d6e)
->>>>>>> 0e44bb47
+set(UNIFIED_RUNTIME_TAG uwe/nativecpu_perf)
