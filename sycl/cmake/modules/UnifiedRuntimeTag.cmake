<<<<<<< HEAD
# commit 3a5b23c8b475712f9107c1d5ab41f27a1465578e
# Merge: f9f71f17 1696524d
# Author: Piotr Balcer <piotr.balcer@intel.com>
# Date:   Thu Nov 14 14:38:05 2024 +0100
#    Merge pull request #2253 from pbalcer/low-power-events   
#    add low-power events experimental extension spec
set(UNIFIED_RUNTIME_TAG 66c80c9c639cf149de0aac911be875f9bc1fcd30)
=======
# commit 9937d029c7fdcbf101e89f8515f640c145e059c5
# Merge: 9ac6d5d9 10b0e101
# Author: Callum Fare <callum@codeplay.com>
# Date:   Wed Nov 20 14:49:17 2024 +0000
#     Merge pull request #2258 from aarongreig/aaron/tryUseExtensionSubgroupInfo
#     Use extension version of clGetKernelSubGroupInfo when necessary.
set(UNIFIED_RUNTIME_TAG 9937d029c7fdcbf101e89f8515f640c145e059c5)
>>>>>>> 925ff765
<|MERGE_RESOLUTION|>--- conflicted
+++ resolved
@@ -1,17 +1,7 @@
-<<<<<<< HEAD
-# commit 3a5b23c8b475712f9107c1d5ab41f27a1465578e
-# Merge: f9f71f17 1696524d
+# commit 20e501a036e5e16368eb5c8f1e92289efb3ea735
+# Merge: dcf35a10 ca878c58
 # Author: Piotr Balcer <piotr.balcer@intel.com>
-# Date:   Thu Nov 14 14:38:05 2024 +0100
-#    Merge pull request #2253 from pbalcer/low-power-events   
-#    add low-power events experimental extension spec
-set(UNIFIED_RUNTIME_TAG 66c80c9c639cf149de0aac911be875f9bc1fcd30)
-=======
-# commit 9937d029c7fdcbf101e89f8515f640c145e059c5
-# Merge: 9ac6d5d9 10b0e101
-# Author: Callum Fare <callum@codeplay.com>
-# Date:   Wed Nov 20 14:49:17 2024 +0000
-#     Merge pull request #2258 from aarongreig/aaron/tryUseExtensionSubgroupInfo
-#     Use extension version of clGetKernelSubGroupInfo when necessary.
-set(UNIFIED_RUNTIME_TAG 9937d029c7fdcbf101e89f8515f640c145e059c5)
->>>>>>> 925ff765
+# Date:   Thu Nov 21 10:55:59 2024 +0100
+#   Merge pull request #1975 from Bensuo/fabio/immediate_append_exp
+#   [Command-Buffers] Implement new command-list enqueue path
+set(UNIFIED_RUNTIME_TAG 20e501a036e5e16368eb5c8f1e92289efb3ea735)