<<<<<<< HEAD
# commit 2bea25d7d5404ce82f36caf91c359f65b25187d7
# Merge: 283dffb7 e7ee2978
# Author: Li, Ian <ian.li@intel.com>
# Date:   Tue Dec 3 15:17:11 2024 -0800
#     Merge branch 'main' of https://github.com/oneapi-src/unified-runtime into ianayl/2way-prefetch
set(UNIFIED_RUNTIME_TAG e194ae05446aa05cf70aa50f83391ddc8e362059)
=======
# commit 3fdf7e3998b029fbf6cdb584e552a71a678f3146
# Merge: c34ea46276a9 353d30678b2c
# Author: Martin Grant <martin.morrisongrant@codeplay.com>
# Date:   Wed Dec 4 15:08:55 2024 +0000
#     Merge pull request #2413 from againull/max_dir_length_win
#     [L0] Shorten the dir name for the fecthed repo to avoid hitting Windows max limit
set(UNIFIED_RUNTIME_TAG 3fdf7e3998b029fbf6cdb584e552a71a678f3146)
>>>>>>> 6d2fa74a
<|MERGE_RESOLUTION|>--- conflicted
+++ resolved
@@ -1,16 +1,6 @@
-<<<<<<< HEAD
-# commit 2bea25d7d5404ce82f36caf91c359f65b25187d7
-# Merge: 283dffb7 e7ee2978
+# commit 5669cdf7ad5c47a20c8495194a260305a11b2974
+# Merge: e194ae05 3ad235de
 # Author: Li, Ian <ian.li@intel.com>
-# Date:   Tue Dec 3 15:17:11 2024 -0800
+# Date:   Wed Dec 4 10:50:52 2024 -0800
 #     Merge branch 'main' of https://github.com/oneapi-src/unified-runtime into ianayl/2way-prefetch
-set(UNIFIED_RUNTIME_TAG e194ae05446aa05cf70aa50f83391ddc8e362059)
-=======
-# commit 3fdf7e3998b029fbf6cdb584e552a71a678f3146
-# Merge: c34ea46276a9 353d30678b2c
-# Author: Martin Grant <martin.morrisongrant@codeplay.com>
-# Date:   Wed Dec 4 15:08:55 2024 +0000
-#     Merge pull request #2413 from againull/max_dir_length_win
-#     [L0] Shorten the dir name for the fecthed repo to avoid hitting Windows max limit
-set(UNIFIED_RUNTIME_TAG 3fdf7e3998b029fbf6cdb584e552a71a678f3146)
->>>>>>> 6d2fa74a
+set(UNIFIED_RUNTIME_TAG 5669cdf7ad5c47a20c8495194a260305a11b2974)