--- conflicted
+++ resolved
@@ -1,17 +1,7 @@
-<<<<<<< HEAD
-# commit 2bea25d7d5404ce82f36caf91c359f65b25187d7
-# Merge: 0b5d8f9e e578228a
-# Author: Kenneth Benzie (Benie) <k.benzie@codeplay.com>
-# Date:   Tue Dec 3 12:41:16 2024 +0000
-#     Merge pull request #2298 from Bensuo/ewan/cuda_update_local_size
-#     Improve CUDA/HIP local argument handling
-set(UNIFIED_RUNTIME_TAG 0e46d99e69335c43688c50dc4d0653ad7d945f03)
-=======
 # commit a172cde4bc2857dcf74b0b2907a5b0f90566e808 (HEAD, origin/main, origin/HEAD)
 # Merge: 1851eff47b0a cde0d4c820b0
 # Author: Martin Grant <martin.morrisongrant@codeplay.com>
 # Date:   Thu Dec 5 12:29:44 2024 +0000
 #   Merge pull request #2249 from zhaomaosu/use-device-usm-for-rtl-data
 #   [DeviceASAN] Use device usm to sync asan runtime data instead of shared usm
-set(UNIFIED_RUNTIME_TAG a172cde4bc2857dcf74b0b2907a5b0f90566e808)
->>>>>>> cafb28a2
+set(UNIFIED_RUNTIME_TAG 9c7e56cc765b402add515e233e9aef4753cc8395)