<<<<<<< HEAD
# commit 7d5a8de7cfbc894d8107c6b8d4d98c70fbcd9449
# Merge: 27b45d50 e6e300a3
# Author: Li, Ian <ian.li@intel.com>
# Date:   Wed Nov 13 13:26:08 2024 -0800
# 
#     Merge branch 'main' of https://github.com/oneapi-src/unified-runtime into ianayl/2way-prefetch
set(UNIFIED_RUNTIME_TAG fb02dacf979036236cd047f115ef4e0058b09db6)
=======
# commit 9937d029c7fdcbf101e89f8515f640c145e059c5
# Merge: 9ac6d5d9 10b0e101
# Author: Callum Fare <callum@codeplay.com>
# Date:   Wed Nov 20 14:49:17 2024 +0000
#     Merge pull request #2258 from aarongreig/aaron/tryUseExtensionSubgroupInfo
#     Use extension version of clGetKernelSubGroupInfo when necessary.
set(UNIFIED_RUNTIME_TAG 9937d029c7fdcbf101e89f8515f640c145e059c5)
>>>>>>> 42e63c1f
<|MERGE_RESOLUTION|>--- conflicted
+++ resolved
@@ -1,17 +1,7 @@
-<<<<<<< HEAD
-# commit 7d5a8de7cfbc894d8107c6b8d4d98c70fbcd9449
-# Merge: 27b45d50 e6e300a3
-# Author: Li, Ian <ian.li@intel.com>
-# Date:   Wed Nov 13 13:26:08 2024 -0800
-# 
-#     Merge branch 'main' of https://github.com/oneapi-src/unified-runtime into ianayl/2way-prefetch
-set(UNIFIED_RUNTIME_TAG fb02dacf979036236cd047f115ef4e0058b09db6)
-=======
 # commit 9937d029c7fdcbf101e89f8515f640c145e059c5
 # Merge: 9ac6d5d9 10b0e101
 # Author: Callum Fare <callum@codeplay.com>
 # Date:   Wed Nov 20 14:49:17 2024 +0000
 #     Merge pull request #2258 from aarongreig/aaron/tryUseExtensionSubgroupInfo
 #     Use extension version of clGetKernelSubGroupInfo when necessary.
-set(UNIFIED_RUNTIME_TAG 9937d029c7fdcbf101e89f8515f640c145e059c5)
->>>>>>> 42e63c1f
+set(UNIFIED_RUNTIME_TAG 8cd3d7c13e0065e5c03fd4018e1433a947a1e56d)
