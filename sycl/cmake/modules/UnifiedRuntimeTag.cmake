--- conflicted
+++ resolved
@@ -1,14 +1,7 @@
-<<<<<<< HEAD
-# commit 44b4ff98ae7955186387a4e18ecbb8dfe4920d65 (HEAD -> add-opencl-device-queries)
-# Author: Ben Ashbaugh <ben.ashbaugh@intel.com>
-# Date:   Mon Dec 9 07:56:24 2024 -0800
-set(UNIFIED_RUNTIME_TAG 44b4ff98ae7955186387a4e18ecbb8dfe4920d65)
-=======
 # commit 6d4eec8cdcfe8a5d359ed05092797c429c2ca878
 # Merge: 40d28e7bd84a 800b452d67c5
 # Author: Martin Grant <martin.morrisongrant@codeplay.com>
 # Date:   Thu Dec 12 16:00:13 2024 +0000
 #     Merge pull request #2272 from martygrant/martin/virtual-memory-cts-spec-gap
 #     Improvements to align CTS and Spec for Virtual Memory
-set(UNIFIED_RUNTIME_TAG 6d4eec8cdcfe8a5d359ed05092797c429c2ca878)
->>>>>>> f64c81a9
+set(UNIFIED_RUNTIME_TAG 6d4eec8cdcfe8a5d359ed05092797c429c2ca878)