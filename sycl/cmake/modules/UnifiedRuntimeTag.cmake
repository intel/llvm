--- conflicted
+++ resolved
@@ -1,11 +1,7 @@
-<<<<<<< HEAD
-set(UNIFIED_RUNTIME_TAG aaron/stopUsingURExtStrings)
-=======
 # commit d03f19a88e42cb98be9604ff24b61190d1e48727
 # Merge: 3ce6fcc9 84454b0e
 # Author: Kenneth Benzie (Benie) <k.benzie@codeplay.com>
 # Date:   Thu Feb 13 11:43:34 2025 +0000
 #     Merge pull request #2680 from ldorau/Set_UMF_CUDA_INCLUDE_DIR_to_not_fetch_cudart_from_gitlab
 #     Do not fetch cudart from gitlab for UMF
-set(UNIFIED_RUNTIME_TAG d03f19a88e42cb98be9604ff24b61190d1e48727)
->>>>>>> 3ee420c5
+set(UNIFIED_RUNTIME_TAG d03f19a88e42cb98be9604ff24b61190d1e48727)