--- conflicted
+++ resolved
@@ -1,12 +1,3 @@
-<<<<<<< HEAD
-# commit ad288bb36c45e24a35a75c665d382ce18935fcf7
-# Merge: db491abc6aba f8b04f4216e8
-# Author: Martin Grant <martin.morrisongrant@codeplay.com>
-# Date:   Fri Jan 3 10:08:59 2025 +0000
-#     Merge pull request #2502 from ldrumm/luke/tensormap-version
-#     CUTensorMap is only in CUDA v12
-set(UNIFIED_RUNTIME_TAG aaron/parameterizeDeviceTests)
-=======
 # commit 7eae5c80a9e969bc12fda57c9cc0a0970f0cd17f
 # Merge: 9c652ffb b78cfa71
 # Author: Ross Brunton <ross@codeplay.com>
@@ -14,5 +5,4 @@
 # Merge pull request #2048 from RossBrunton/ross/refc
 #
 # Use reference counting on factories
-set(UNIFIED_RUNTIME_TAG 7eae5c80a9e969bc12fda57c9cc0a0970f0cd17f)
->>>>>>> 1a7e2f02
+set(UNIFIED_RUNTIME_TAG 7eae5c80a9e969bc12fda57c9cc0a0970f0cd17f)