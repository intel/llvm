<<<<<<< HEAD
# commit 884b646ca3b4c17c4efc56937d34ddcdc81de9a9
# Merge: f31bec36 9989d97b
# Author: aarongreig <aaron.greig@codeplay.com>
# Date:   Tue Oct 29 10:38:34 2024 +0000
#    Merge pull request #2227 from RossBrunton/ross/platformget
#    Handle INVALID_VALUE in OCL urPlatformGet
set(UNIFIED_RUNTIME_TAG 884b646ca3b4c17c4efc56937d34ddcdc81de9a9)
=======
# commit 6ade245ef11de42f91e1a35e67c38389788abb3d
# Merge: 8c0cc4cd 9d1d3ac4
# Author: Piotr Balcer <piotr.balcer@intel.com>
# Date:   Thu Oct 31 09:17:21 2024 +0100
#    Merge pull request #2230 from pbalcer/check-xpti-enabled
#    don't call xpti if there are no subscribers
set(UNIFIED_RUNTIME_TAG 6ade245ef11de42f91e1a35e67c38389788abb3d)
>>>>>>> be1679bc
<|MERGE_RESOLUTION|>--- conflicted
+++ resolved
@@ -1,17 +1,7 @@
-<<<<<<< HEAD
-# commit 884b646ca3b4c17c4efc56937d34ddcdc81de9a9
-# Merge: f31bec36 9989d97b
-# Author: aarongreig <aaron.greig@codeplay.com>
-# Date:   Tue Oct 29 10:38:34 2024 +0000
-#    Merge pull request #2227 from RossBrunton/ross/platformget
-#    Handle INVALID_VALUE in OCL urPlatformGet
-set(UNIFIED_RUNTIME_TAG 884b646ca3b4c17c4efc56937d34ddcdc81de9a9)
-=======
 # commit 6ade245ef11de42f91e1a35e67c38389788abb3d
 # Merge: 8c0cc4cd 9d1d3ac4
 # Author: Piotr Balcer <piotr.balcer@intel.com>
 # Date:   Thu Oct 31 09:17:21 2024 +0100
 #    Merge pull request #2230 from pbalcer/check-xpti-enabled
 #    don't call xpti if there are no subscribers
-set(UNIFIED_RUNTIME_TAG 6ade245ef11de42f91e1a35e67c38389788abb3d)
->>>>>>> be1679bc
+set(UNIFIED_RUNTIME_TAG 6ade245ef11de42f91e1a35e67c38389788abb3d)