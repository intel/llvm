--- conflicted
+++ resolved
@@ -1,17 +1,7 @@
-<<<<<<< HEAD
-# commit 39df0317814c164f5242eda8d6f08550f6268492
-# Merge: 68d93efd be27d8f0
-# Author: Kenneth Benzie (Benie) <k.benzie@codeplay.com>
-# Date:   Mon Dec 16 13:53:13 2024 +0000
-#     Merge pull request #2467 from nrspruit/fix_external_import_function_call
-#     [L0] Fix external semaphore import function calls to match the header
-set(UNIFIED_RUNTIME_TAG 56a3c841f75e1d12310e9ed13c7a2fcf7398712b)
-=======
 # commit d18d52393aadf0083a32912096baaac558378a99
 # Merge: c45de9a5f7bf 05f94a8ab2a9
 # Author: Martin Grant <martin.morrisongrant@codeplay.com>
 # Date:   Wed Dec 18 15:01:30 2024 +0000
 #     Merge pull request #2415 from AllanZyne/review/yang/fix_metadata_assert
 #     [DeviceASAN] Fix ASAN with kernel assert
-set(UNIFIED_RUNTIME_TAG d18d52393aadf0083a32912096baaac558378a99)
->>>>>>> 1fba00d3
+set(UNIFIED_RUNTIME_TAG d18d52393aadf0083a32912096baaac558378a99)