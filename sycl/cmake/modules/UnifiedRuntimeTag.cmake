--- conflicted
+++ resolved
@@ -1,27 +1,7 @@
-<<<<<<< HEAD
-# commit 38da1bd8c0262eeabbea24e74536af4ab13ec0e3
-# Author: Przemek Malon <przemek.malon@codeplay.com>
-# Date:   Wed Jan 8 19:53:17 2025 +0000
-# Enable creation of images backed by host USM
-#
-#   Small patch to enable bindless images backed by host USM in the CUDA
-#   adapter.
-#
-#   Host and Device USM pointers are usable across the host and device
-#   for all versions of CUDA that we support. There is no need to provide
-#   the `CU_MEMHOSTALLOC_DEVICEMAP` flag during allocation, or calling
-#   `cuMemHostGetDevicePointer` to retrieve a device usable address.
-#
-#   Passing a `CU_MEMHOSTALLOC_WRITECOMBINED` flag to the host USM
-#   allocation will enhance performance in certain scenarios, however, an
-#   extension allowing this is not yet available.
-set(UNIFIED_RUNTIME_TAG 38da1bd8c0262eeabbea24e74536af4ab13ec0e3)
-=======
 # commit 3f6dbf3e4bec2ba7bfe7e4cebe998b51852baadc
 # Merge: bf7a6548 dc294e4a
 # Author: Kenneth Benzie (Benie) <k.benzie@codeplay.com>
 # Date:   Wed Jan 22 15:54:22 2025 +0000
 #     Merge pull request #2193 from aarongreig/aaron/clarifyIsNativeHandleOwned
 #     Clarify spec around isNativeHandleOwned.
-set(UNIFIED_RUNTIME_TAG 3f6dbf3e4bec2ba7bfe7e4cebe998b51852baadc)
->>>>>>> 2ea15fbe
+set(UNIFIED_RUNTIME_TAG 3f6dbf3e4bec2ba7bfe7e4cebe998b51852baadc)