# commit 27398080349f1d8d21d6a8680e234d29dcd14734 (HEAD, origin/main, origin/HEAD)
# Merge: 572355db942d dc971af72a31
# Author: Martin Grant <martin.morrisongrant@codeplay.com>
<<<<<<< HEAD
# Date:   Thu Dec 5 12:29:44 2024 +0000
#   Merge pull request #2249 from zhaomaosu/use-device-usm-for-rtl-data
#   [DeviceASAN] Use device usm to sync asan runtime data instead of shared usm
set(UNIFIED_RUNTIME_TAG 9c7e56cc765b402add515e233e9aef4753cc8395)
=======
# Date:   Thu Dec 5 14:57:07 2024 +0000
#   Merge pull request #2293 from yingcong-wu/yc-PR/241107-misc-minor-fix
#   [DeviceAsan] Serval bug fixes
set(UNIFIED_RUNTIME_TAG 27398080349f1d8d21d6a8680e234d29dcd14734)
>>>>>>> 63479144
<|MERGE_RESOLUTION|>--- conflicted
+++ resolved
@@ -1,14 +1,7 @@
 # commit 27398080349f1d8d21d6a8680e234d29dcd14734 (HEAD, origin/main, origin/HEAD)
 # Merge: 572355db942d dc971af72a31
 # Author: Martin Grant <martin.morrisongrant@codeplay.com>
-<<<<<<< HEAD
-# Date:   Thu Dec 5 12:29:44 2024 +0000
-#   Merge pull request #2249 from zhaomaosu/use-device-usm-for-rtl-data
-#   [DeviceASAN] Use device usm to sync asan runtime data instead of shared usm
-set(UNIFIED_RUNTIME_TAG 9c7e56cc765b402add515e233e9aef4753cc8395)
-=======
 # Date:   Thu Dec 5 14:57:07 2024 +0000
 #   Merge pull request #2293 from yingcong-wu/yc-PR/241107-misc-minor-fix
 #   [DeviceAsan] Serval bug fixes
-set(UNIFIED_RUNTIME_TAG 27398080349f1d8d21d6a8680e234d29dcd14734)
->>>>>>> 63479144
+set(UNIFIED_RUNTIME_TAG 27398080349f1d8d21d6a8680e234d29dcd14734)