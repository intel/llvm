--- conflicted
+++ resolved
@@ -1,16 +1 @@
-<<<<<<< HEAD
-# commit 3db3a5e2d935630f2ffddd93a72ae0aa9af89acb
-# Author: Artur Gainullin <artur.gainullin@intel.com>
-# Date:   Tue Oct 22 03:30:08 2024 -0700
-#
-#     Support UR program creation from multiple device binaries (#2147)
-set(UNIFIED_RUNTIME_TAG aaron/stopReportingFPExtensions)
-=======
-# commit dbd168cbed2d2590b47904728cd5762f1c2f4c6b (HEAD, origin/main, origin/HEAD)
-# Merge: 694c1b9a 27ad3f7d
-# Author: Piotr Balcer <piotr.balcer@intel.com>
-# Date:   Mon Oct 28 16:29:45 2024 +0100
-#   Merge pull request #2242 from nrspruit/sysman_env_disable
-#   [L0] Enable Sysman Thru Env by default and have zesInit be optional
-set(UNIFIED_RUNTIME_TAG dbd168cbed2d2590b47904728cd5762f1c2f4c6b)
->>>>>>> 2172d9ee
+set(UNIFIED_RUNTIME_TAG aaron/stopReportingFPExtensions)