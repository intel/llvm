<<<<<<< HEAD
# commit ea0f3a1f5f15f9af7bf40bd13669afeb9ada569c
# Merge: bb64b3e9f6d3 4a89e1c69a65
# Author: Martin Grant <martin.morrisongrant@codeplay.com>
# Date:   Thu Dec 19 11:26:01 2024 +0000
#     Merge pull request #2277 from igchor/cooperative_fix
#     [Spec] fix urKernelSuggestMaxCooperativeGroupCount
set(UNIFIED_RUNTIME_TAG review/yang/fix_msan_shadow)
=======
# commit 93fc1331edfd5519ea1fab42a8b96abe9e53672f
# Merge: 259b67db d2c04518
# Author: aarongreig <aaron.greig@codeplay.com>
# Date:   Thu Dec 26 16:52:33 2024 +0000
#     Merge pull request #2402 from yingcong-wu/yc/1202-mmap-failure
#     [DevASAN][CPU] bugfix for mmap return value check.
set(UNIFIED_RUNTIME_TAG 93fc1331edfd5519ea1fab42a8b96abe9e53672f)
>>>>>>> 68840f1d
<|MERGE_RESOLUTION|>--- conflicted
+++ resolved
@@ -1,17 +1,7 @@
-<<<<<<< HEAD
-# commit ea0f3a1f5f15f9af7bf40bd13669afeb9ada569c
-# Merge: bb64b3e9f6d3 4a89e1c69a65
-# Author: Martin Grant <martin.morrisongrant@codeplay.com>
-# Date:   Thu Dec 19 11:26:01 2024 +0000
-#     Merge pull request #2277 from igchor/cooperative_fix
-#     [Spec] fix urKernelSuggestMaxCooperativeGroupCount
-set(UNIFIED_RUNTIME_TAG review/yang/fix_msan_shadow)
-=======
 # commit 93fc1331edfd5519ea1fab42a8b96abe9e53672f
 # Merge: 259b67db d2c04518
 # Author: aarongreig <aaron.greig@codeplay.com>
 # Date:   Thu Dec 26 16:52:33 2024 +0000
 #     Merge pull request #2402 from yingcong-wu/yc/1202-mmap-failure
 #     [DevASAN][CPU] bugfix for mmap return value check.
-set(UNIFIED_RUNTIME_TAG 93fc1331edfd5519ea1fab42a8b96abe9e53672f)
->>>>>>> 68840f1d
+set(UNIFIED_RUNTIME_TAG 93fc1331edfd5519ea1fab42a8b96abe9e53672f)