# commit 30391c65d2d2ccc7ee3688a14815804bfb7fdf05
# Merge: 5e6d79b3 58dabfe8
# Author: Callum Fare <callum@codeplay.com>
<<<<<<< HEAD
# Date:   Wed Nov 13 09:57:16 2024 +0000
#     Merge pull request #2254 from PietroGhg/pietro/events_rr
#     [NATIVECPU] Implement events on Native CPU
set(UNIFIED_RUNTIME_TAG 55f2d0258701fbf4e84c83ca7d23c1f6da6b3a36)
=======
# Date:   Fri Nov 15 15:13:20 2024 +0000
#     Merge pull request #2222 from RossBrunton/ross/cfi
#     Enable -flto and -fsanitize=cfi in clang
set(UNIFIED_RUNTIME_TAG 30391c65d2d2ccc7ee3688a14815804bfb7fdf05)
>>>>>>> 08a2edc0
<|MERGE_RESOLUTION|>--- conflicted
+++ resolved
@@ -1,14 +1,7 @@
 # commit 30391c65d2d2ccc7ee3688a14815804bfb7fdf05
 # Merge: 5e6d79b3 58dabfe8
 # Author: Callum Fare <callum@codeplay.com>
-<<<<<<< HEAD
-# Date:   Wed Nov 13 09:57:16 2024 +0000
-#     Merge pull request #2254 from PietroGhg/pietro/events_rr
-#     [NATIVECPU] Implement events on Native CPU
-set(UNIFIED_RUNTIME_TAG 55f2d0258701fbf4e84c83ca7d23c1f6da6b3a36)
-=======
 # Date:   Fri Nov 15 15:13:20 2024 +0000
 #     Merge pull request #2222 from RossBrunton/ross/cfi
 #     Enable -flto and -fsanitize=cfi in clang
-set(UNIFIED_RUNTIME_TAG 30391c65d2d2ccc7ee3688a14815804bfb7fdf05)
->>>>>>> 08a2edc0
+set(UNIFIED_RUNTIME_TAG ae9804cefc2d777360d652659f07d7e67d1fba45)