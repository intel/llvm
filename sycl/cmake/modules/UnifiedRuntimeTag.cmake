--- conflicted
+++ resolved
@@ -1,14 +1,7 @@
 # commit 064d3560cbcc24a40380b57adb3690b2bc256d6e
 # Merge: 739d8a75 e1bbdad9
 # Author: Kenneth Benzie (Benie) <k.benzie@codeplay.com>
-<<<<<<< HEAD
-# Date:   Tue Feb 11 12:09:29 2025 +0000
-#     Merge pull request #2688 from Bensuo/revert_2606
-#     Revert "Merge pull request #2606 from Bensuo/cmd-buf_enqueue_refactor"
-set(UNIFIED_RUNTIME_TAG 38fc7385b33fe0d5a99ac628dedd56a715a97919)
-=======
 # Date:   Wed Feb 12 10:20:12 2025 +0000
 #     Merge pull request #2672 from lukaszstolarczuk/umf-with-icx-build-0.11.0-dev2
 #     common: Bump UMF version to v0.11.0-dev2
-set(UNIFIED_RUNTIME_TAG 064d3560cbcc24a40380b57adb3690b2bc256d6e)
->>>>>>> a63f8b4f
+set(UNIFIED_RUNTIME_TAG 064d3560cbcc24a40380b57adb3690b2bc256d6e)