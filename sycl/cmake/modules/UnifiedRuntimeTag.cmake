<<<<<<< HEAD
# commit 491cf056ebe39b3fb0dafa310535b666eedc4081
# Author: Li, Ian <ian.li@intel.com>
# Date:   Wed Dec 11 15:44:02 2024 -0800
#     Fixed bug in hip
set(UNIFIED_RUNTIME_TAG 491cf056ebe39b3fb0dafa310535b666eedc4081)
=======
# commit 06f48f674445532d8c04be431474901b82c3c449
# Merge: 098deca1f9f3 1b373f83c71e
# Author: Martin Grant <martin.morrisongrant@codeplay.com>
# Date:   Thu Dec 12 11:04:15 2024 +0000
#     Merge pull request #2356 from npmiller/hip-images
#     [HIP] Disable SYCL images by default
set(UNIFIED_RUNTIME_TAG 06f48f674445532d8c04be431474901b82c3c449)
>>>>>>> 3565b587
<|MERGE_RESOLUTION|>--- conflicted
+++ resolved
@@ -1,15 +1,6 @@
-<<<<<<< HEAD
-# commit 491cf056ebe39b3fb0dafa310535b666eedc4081
+# commit 260322e845c8e02f20771a6c685c1c6c709f33d5
+# Merge: 491cf056 9bad1b58
 # Author: Li, Ian <ian.li@intel.com>
-# Date:   Wed Dec 11 15:44:02 2024 -0800
-#     Fixed bug in hip
-set(UNIFIED_RUNTIME_TAG 491cf056ebe39b3fb0dafa310535b666eedc4081)
-=======
-# commit 06f48f674445532d8c04be431474901b82c3c449
-# Merge: 098deca1f9f3 1b373f83c71e
-# Author: Martin Grant <martin.morrisongrant@codeplay.com>
-# Date:   Thu Dec 12 11:04:15 2024 +0000
-#     Merge pull request #2356 from npmiller/hip-images
-#     [HIP] Disable SYCL images by default
-set(UNIFIED_RUNTIME_TAG 06f48f674445532d8c04be431474901b82c3c449)
->>>>>>> 3565b587
+# Date:   Thu Dec 12 11:29:38 2024 -0800
+#     Merge branch 'main' of https://github.com/oneapi-src/unified-runtime into ianayl/2way-prefetch
+set(UNIFIED_RUNTIME_TAG 260322e845c8e02f20771a6c685c1c6c709f33d5)