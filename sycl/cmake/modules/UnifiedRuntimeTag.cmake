--- conflicted
+++ resolved
@@ -1,17 +1,7 @@
-<<<<<<< HEAD
-# commit 0a90db9b2c36960c9b28ce18557ca15760724c4d
-# Merge: c4d9fdb4 6e0bdeb9
-# Author: Callum Fare <callum@codeplay.com>
-# Date:   Wed Nov 27 12:16:44 2024 +0000
-#     Merge pull request #2369 from Bensuo/ben/kernel-binary-update-l0
-#     [CMDBUF] Implement kernel binary update for L0 adapter
-set(UNIFIED_RUNTIME_TAG 870f55dc52cac79af836c8c9f4bfb8fa9a648557)
-=======
 # commit d8fde1bdb3c60af0ee13cc44fab567a508644f77
 # Merge: d88481bf20a0 bc5105f1cf30
 # Author: Martin Grant <martin.morrisongrant@codeplay.com>
 # Date:   Fri Dec 6 12:05:32 2024 +0000
 #     Merge pull request #2266 from zhaomaosu/reuse-shadow-memory
 #     [DeviceASAN] Re-use shadow if required size is not larger than last one
-set(UNIFIED_RUNTIME_TAG d8fde1bdb3c60af0ee13cc44fab567a508644f77)
->>>>>>> a8c6e771
+set(UNIFIED_RUNTIME_TAG 73ba29bfe9dfbd8ac985051f7a81a349ed4e3e08)