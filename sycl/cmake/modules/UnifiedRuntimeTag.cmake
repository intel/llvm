--- conflicted
+++ resolved
@@ -1,27 +1,7 @@
-<<<<<<< HEAD
-# commit b8198b0e031fe80b29a6909b508a47e1f8bd1fcc
-# Author: Przemek Malon <przemek.malon@codeplay.com>
-# Date:   Wed Jan 8 19:53:17 2025 +0000
-# Enable creation of images backed by host USM
-#
-#   Small patch to enable bindless images backed by host USM in the CUDA
-#   adapter.
-#
-#   Host and Device USM pointers are usable across the host and device
-#   for all versions of CUDA that we support. There is no need to provide
-#   the `CU_MEMHOSTALLOC_DEVICEMAP` flag during allocation, or calling
-#   `cuMemHostGetDevicePointer` to retrieve a device usable address.
-#
-#   Passing a `CU_MEMHOSTALLOC_WRITECOMBINED` flag to the host USM
-#   allocation will enhance performance in certain scenarios, however, an
-#   extension allowing this is not yet available.
-set(UNIFIED_RUNTIME_TAG b8198b0e031fe80b29a6909b508a47e1f8bd1fcc)
-=======
 # commit f058cb230c65fe8094f74043d0c9afd5ba0e8325
 # Merge: 871061f1 3bf76246
 # Author: Ross Brunton <ross@codeplay.com>
 # Date:   Tue Jan 21 15:49:41 2025 +0000
 #     Merge pull request #2593 from RossBrunton/ross/formatall
 #     Ensure all files are clang formatted
-set(UNIFIED_RUNTIME_TAG f058cb230c65fe8094f74043d0c9afd5ba0e8325)
->>>>>>> 745423bd
+set(UNIFIED_RUNTIME_TAG f058cb230c65fe8094f74043d0c9afd5ba0e8325)