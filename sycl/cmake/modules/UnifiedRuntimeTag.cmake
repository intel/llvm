# commit b2ac58f27c63b8ff714e8b0c39b79aaab05a3faf
# Merge: 3472b5bd ead3d07d
# Author: Kenneth Benzie (Benie) <k.benzie@codeplay.com>
<<<<<<< HEAD
# Date:   Tue Jan 7 10:40:35 2025 +0000
#     Merge pull request #2524 from nrspruit/fix_enqueue_wait_out_event
#     [L0]: Fix Out Event in Enqueue Wait Events to prevent reuse
set(UNIFIED_RUNTIME_TAG review/yang/msan_device_global)
=======
# Date:   Wed Jan 8 10:49:59 2025 +0000
#     Merge pull request #2462 from Bensuo/cmd-buf_update_errors
#     Improve specification of command-buffer update errors
set(UNIFIED_RUNTIME_TAG b2ac58f27c63b8ff714e8b0c39b79aaab05a3faf)
>>>>>>> 03cb2b25
<|MERGE_RESOLUTION|>--- conflicted
+++ resolved
@@ -1,14 +1,7 @@
 # commit b2ac58f27c63b8ff714e8b0c39b79aaab05a3faf
 # Merge: 3472b5bd ead3d07d
 # Author: Kenneth Benzie (Benie) <k.benzie@codeplay.com>
-<<<<<<< HEAD
 # Date:   Tue Jan 7 10:40:35 2025 +0000
 #     Merge pull request #2524 from nrspruit/fix_enqueue_wait_out_event
 #     [L0]: Fix Out Event in Enqueue Wait Events to prevent reuse
-set(UNIFIED_RUNTIME_TAG review/yang/msan_device_global)
-=======
-# Date:   Wed Jan 8 10:49:59 2025 +0000
-#     Merge pull request #2462 from Bensuo/cmd-buf_update_errors
-#     Improve specification of command-buffer update errors
-set(UNIFIED_RUNTIME_TAG b2ac58f27c63b8ff714e8b0c39b79aaab05a3faf)
->>>>>>> 03cb2b25
+set(UNIFIED_RUNTIME_TAG review/yang/msan_device_global)