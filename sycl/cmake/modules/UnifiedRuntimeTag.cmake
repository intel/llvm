--- conflicted
+++ resolved
@@ -1,14 +1,7 @@
 # commit aa72577da55571b15028dd1710e02a7ea4f62338
 # Merge: 89def64486dd 3d2b7210e352
 # Author: Martin Grant <martin.morrisongrant@codeplay.com>
-<<<<<<< HEAD
 # Date:   Thu Dec 5 12:29:44 2024 +0000
 #   Merge pull request #2249 from zhaomaosu/use-device-usm-for-rtl-data
 #   [DeviceASAN] Use device usm to sync asan runtime data instead of shared usm
-set(UNIFIED_RUNTIME_TAG 60e6f5e5e63b06e887aa2a692650b40f2fbc4b66)
-=======
-# Date:   Fri Dec 6 15:24:04 2024 +0000
-#     Merge pull request #2352 from aarongreig/aaron/fixCoverity15-11
-#     Fix a number of issues from the latest coverity scan.
-set(UNIFIED_RUNTIME_TAG aa72577da55571b15028dd1710e02a7ea4f62338)
->>>>>>> 4679dc02
+set(UNIFIED_RUNTIME_TAG dbf1b7073174777e2dbe01f40739f72f70e39302)