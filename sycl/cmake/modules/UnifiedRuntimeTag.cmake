<<<<<<< HEAD
# commit 6ade245ef11de42f91e1a35e67c38389788abb3d
# Merge: 8c0cc4cd 9d1d3ac4
# Author: Piotr Balcer <piotr.balcer@intel.com>
# Date:   Thu Oct 31 09:17:21 2024 +0100
#    Merge pull request #2230 from pbalcer/check-xpti-enabled
#    don't call xpti if there are no subscribers
set(UNIFIED_RUNTIME_TAG pietro/events_rr)
=======
# commit 3d58884b4939d9bd095c917f8dd823ac8486684c
# Merge: 6ade245e b0bd146a
# Author: aarongreig <aaron.greig@codeplay.com>
# Date:   Thu Oct 31 14:05:55 2024 +0000
#     Merge pull request #2228 from nrspruit/copy_engine_refactor
#     [L0] Refactor Copy Engine Usage checks for Performance
set(UNIFIED_RUNTIME_TAG 3d58884b4939d9bd095c917f8dd823ac8486684c)
>>>>>>> a0ba55cf
<|MERGE_RESOLUTION|>--- conflicted
+++ resolved
@@ -1,17 +1,7 @@
-<<<<<<< HEAD
-# commit 6ade245ef11de42f91e1a35e67c38389788abb3d
-# Merge: 8c0cc4cd 9d1d3ac4
-# Author: Piotr Balcer <piotr.balcer@intel.com>
-# Date:   Thu Oct 31 09:17:21 2024 +0100
-#    Merge pull request #2230 from pbalcer/check-xpti-enabled
-#    don't call xpti if there are no subscribers
-set(UNIFIED_RUNTIME_TAG pietro/events_rr)
-=======
 # commit 3d58884b4939d9bd095c917f8dd823ac8486684c
 # Merge: 6ade245e b0bd146a
 # Author: aarongreig <aaron.greig@codeplay.com>
 # Date:   Thu Oct 31 14:05:55 2024 +0000
 #     Merge pull request #2228 from nrspruit/copy_engine_refactor
 #     [L0] Refactor Copy Engine Usage checks for Performance
-set(UNIFIED_RUNTIME_TAG 3d58884b4939d9bd095c917f8dd823ac8486684c)
->>>>>>> a0ba55cf
+set(UNIFIED_RUNTIME_TAG pietro/events_rr)