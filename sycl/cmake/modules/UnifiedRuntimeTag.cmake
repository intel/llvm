--- conflicted
+++ resolved
@@ -1,14 +1,7 @@
 # commit 38ee6ce2a0400573c0c7c5da782bc32ff578fcc4
 # Merge: c7086f7f 91b6db04
 # Author: Callum Fare <callum@codeplay.com>
-<<<<<<< HEAD
-# Date:   Fri Nov 22 15:27:05 2024 +0000
-#     Merge pull request #2370 from againull/multi_device_sanitizer
-#     [L0] Check that program is in exe state in urProgramGetGlobalVariablePointer
-set(UNIFIED_RUNTIME_TAG f99adf104ef5ce94d66b6ed4f9dccc450f1f638c)
-=======
 # Date:   Mon Nov 25 11:04:37 2024 +0000
 #     Merge pull request #2303 from nrspruit/zeInitDrivers
 #     [L0] Implement Support for zeInitDrivers
-set(UNIFIED_RUNTIME_TAG 38ee6ce2a0400573c0c7c5da782bc32ff578fcc4)
->>>>>>> 74cda4ba
+set(UNIFIED_RUNTIME_TAG 39b72622cf2997459788000ac665e259f728a9ff)