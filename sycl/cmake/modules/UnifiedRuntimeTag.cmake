<<<<<<< HEAD
# commit 78b95e689553bcffe43136de0d677770795decfd
# Merge: 6d854d11 7222f79b
# Author: Callum Fare <callum@codeplay.com>
# Date:   Fri Nov 29 13:52:10 2024 +0000
#     Merge pull request #1968 from Naghasan/work_group_static
#     Add new launch property to support work_group_scratch_memory
set(UNIFIED_RUNTIME_TAG 2d7b879dea99d2ae7e5598f8bd7d70001d4ff3c5)
=======
# commit 7a38cc3e21d83940622d63b0b902bf68f9539f6f
# Merge: 2dac0daaf327 252b3822f0e8
# Author: Martin Grant <martin.morrisongrant@codeplay.com>
# Date:   Mon Dec 2 15:41:23 2024 +0000
#     Merge pull request #2395 from pbalcer/fix-event-pooling
#     fix event caching
set(UNIFIED_RUNTIME_TAG 7a38cc3e21d83940622d63b0b902bf68f9539f6f)
>>>>>>> 130a9019
<|MERGE_RESOLUTION|>--- conflicted
+++ resolved
@@ -1,17 +1,7 @@
-<<<<<<< HEAD
-# commit 78b95e689553bcffe43136de0d677770795decfd
-# Merge: 6d854d11 7222f79b
-# Author: Callum Fare <callum@codeplay.com>
-# Date:   Fri Nov 29 13:52:10 2024 +0000
-#     Merge pull request #1968 from Naghasan/work_group_static
-#     Add new launch property to support work_group_scratch_memory
-set(UNIFIED_RUNTIME_TAG 2d7b879dea99d2ae7e5598f8bd7d70001d4ff3c5)
-=======
 # commit 7a38cc3e21d83940622d63b0b902bf68f9539f6f
 # Merge: 2dac0daaf327 252b3822f0e8
 # Author: Martin Grant <martin.morrisongrant@codeplay.com>
 # Date:   Mon Dec 2 15:41:23 2024 +0000
 #     Merge pull request #2395 from pbalcer/fix-event-pooling
 #     fix event caching
-set(UNIFIED_RUNTIME_TAG 7a38cc3e21d83940622d63b0b902bf68f9539f6f)
->>>>>>> 130a9019
+set(UNIFIED_RUNTIME_TAG 7a38cc3e21d83940622d63b0b902bf68f9539f6f)