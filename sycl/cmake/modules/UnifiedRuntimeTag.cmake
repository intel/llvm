--- conflicted
+++ resolved
@@ -1,17 +1,7 @@
-<<<<<<< HEAD
-# commit eb076da108a49ef1426f38690547a71905f58015
-# Merge: d8d8ee90 46832dfd
-# Author: Callum Fare <callum@codeplay.com>
-# Date:   Fri Nov 29 15:54:31 2024 +0000
-#     Merge pull request #2396 from kswiecicki/init-results-fix
-#     [L0] Add nullopt check before init results access
-set(UNIFIED_RUNTIME_TAG do-alloc-use-pool)
-=======
 # commit e1cc9b2cfce7f329f0f411b5b84837b511b86a2d
 # Merge: 5a1a81b6 b209eba8
 # Author: Kenneth Benzie (Benie) <k.benzie@codeplay.com>
 # Date:   Tue Dec 10 14:29:41 2024 +0000
 #     Merge pull request #2394 from zhaomaosu/do-alloc-use-pool
 #     [DevASAN] Do allocation with USM pool to reduce memory overhead
-set(UNIFIED_RUNTIME_TAG e1cc9b2cfce7f329f0f411b5b84837b511b86a2d)
->>>>>>> a1355e87
+set(UNIFIED_RUNTIME_TAG e1cc9b2cfce7f329f0f411b5b84837b511b86a2d)