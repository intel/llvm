# commit e0f22b54080411537e8a12fe42f06dbac5e7a2d2
# Merge: ab3cc0b7 6ba65403
# Author: Callum Fare <callum@codeplay.com>
<<<<<<< HEAD
# Date:   Mon Nov 25 11:04:37 2024 +0000
#     Merge pull request #2303 from nrspruit/zeInitDrivers
#     [L0] Implement Support for zeInitDrivers
set(UNIFIED_RUNTIME_TAG ca0a0e3e3b3ad933605a35850ebc11bbf5d5f367)
=======
# Date:   Tue Nov 26 13:32:11 2024 +0000
#     Merge pull request #2351 from nrspruit/mcl_1_1
#     [L0] Add support for the MCL 1.1 apis thru the spec extensions
set(UNIFIED_RUNTIME_TAG e0f22b54080411537e8a12fe42f06dbac5e7a2d2)
>>>>>>> b5dfdc2b
<|MERGE_RESOLUTION|>--- conflicted
+++ resolved
@@ -1,14 +1,7 @@
 # commit e0f22b54080411537e8a12fe42f06dbac5e7a2d2
 # Merge: ab3cc0b7 6ba65403
 # Author: Callum Fare <callum@codeplay.com>
-<<<<<<< HEAD
-# Date:   Mon Nov 25 11:04:37 2024 +0000
-#     Merge pull request #2303 from nrspruit/zeInitDrivers
-#     [L0] Implement Support for zeInitDrivers
-set(UNIFIED_RUNTIME_TAG ca0a0e3e3b3ad933605a35850ebc11bbf5d5f367)
-=======
 # Date:   Tue Nov 26 13:32:11 2024 +0000
 #     Merge pull request #2351 from nrspruit/mcl_1_1
 #     [L0] Add support for the MCL 1.1 apis thru the spec extensions
-set(UNIFIED_RUNTIME_TAG e0f22b54080411537e8a12fe42f06dbac5e7a2d2)
->>>>>>> b5dfdc2b
+set(UNIFIED_RUNTIME_TAG ca0a0e3e3b3ad933605a35850ebc11bbf5d5f367)