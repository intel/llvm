--- conflicted
+++ resolved
@@ -1,14 +1,2 @@
-# commit 9d6542bac16db69d907002cb0f8c724c7a50d2dc
-# Merge: 0e6adfb6 04882ba3
-# Author: Kenneth Benzie (Benie) <k.benzie@codeplay.com>
-<<<<<<< HEAD
-# Date:   Fri Jan 31 10:15:03 2025 +0000
-#     Merge pull request #2575 from DBDuncan/duncan/extend-copies
-#     [CUDA][Bindless] Add support for device to device pitched copies and host to host copies
-set(UNIFIED_RUNTIME_TAG "cmd-buf_enqueue_refactor")
-=======
-# Date:   Thu Feb 6 11:30:48 2025 +0000
-#     Merge pull request #2655 from hvdijk/nativecpu-null-phevent
-#     [NativeCPU] Handle null phEvent.
-set(UNIFIED_RUNTIME_TAG 9d6542bac16db69d907002cb0f8c724c7a50d2dc)
->>>>>>> 1fe1862f
+set(UNIFIED_RUNTIME_REPO "https://github.com/Bensuo/unified-runtime.git")
+set(UNIFIED_RUNTIME_TAG "cmd-buf_enqueue_refactor")