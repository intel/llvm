# commit db83117e830406b0d9950e24892dba868acba354
# Merge: 0a90db9b c79df596
# Author: Callum Fare <callum@codeplay.com>
<<<<<<< HEAD
# Date:   Mon Nov 25 11:04:37 2024 +0000
#     Merge pull request #2303 from nrspruit/zeInitDrivers
#     [L0] Implement Support for zeInitDrivers
set(UNIFIED_RUNTIME_TAG 7222f79b160681434250bac74f3aae0e4abc46f0)
=======
# Date:   Wed Nov 27 16:04:19 2024 +0000
#     Merge pull request #2261 from againull/againull/2d_block_exp
#     Add new device descriptor to query 2D block array capabilities of the Intel GPU
set(UNIFIED_RUNTIME_TAG db83117e830406b0d9950e24892dba868acba354)
>>>>>>> a024380e
<|MERGE_RESOLUTION|>--- conflicted
+++ resolved
@@ -1,14 +1,7 @@
 # commit db83117e830406b0d9950e24892dba868acba354
 # Merge: 0a90db9b c79df596
 # Author: Callum Fare <callum@codeplay.com>
-<<<<<<< HEAD
-# Date:   Mon Nov 25 11:04:37 2024 +0000
-#     Merge pull request #2303 from nrspruit/zeInitDrivers
-#     [L0] Implement Support for zeInitDrivers
-set(UNIFIED_RUNTIME_TAG 7222f79b160681434250bac74f3aae0e4abc46f0)
-=======
 # Date:   Wed Nov 27 16:04:19 2024 +0000
 #     Merge pull request #2261 from againull/againull/2d_block_exp
 #     Add new device descriptor to query 2D block array capabilities of the Intel GPU
-set(UNIFIED_RUNTIME_TAG db83117e830406b0d9950e24892dba868acba354)
->>>>>>> a024380e
+set(UNIFIED_RUNTIME_TAG db83117e830406b0d9950e24892dba868acba354)