--- conflicted
+++ resolved
@@ -76,17 +76,11 @@
       ${SYCL_LINK_LIBS}
     )
 
-<<<<<<< HEAD
+  add_dependencies(${test_dirname} ur_adapter_mock)
+
   if(SYCL_ENABLE_EXTENSION_JIT)
     target_link_libraries(${test_dirname} PRIVATE sycl-jit)
   endif(SYCL_ENABLE_EXTENSION_JIT)
-=======
-  add_dependencies(${test_dirname} ur_adapter_mock)
-
-  if(SYCL_ENABLE_KERNEL_FUSION)
-    target_link_libraries(${test_dirname} PRIVATE sycl-fusion)
-  endif(SYCL_ENABLE_KERNEL_FUSION)
->>>>>>> 1f2ea6d8
 
   target_include_directories(${test_dirname}
     PRIVATE SYSTEM
