--- conflicted
+++ resolved
@@ -72,11 +72,8 @@
 
   add_custom_target(${_BIN_TARGET}
     COMMAND ${DEVICE_COMPILER_EXECUTABLE} -fsycl ${ARG_SOURCES}
-<<<<<<< HEAD
       -fsycl-targets=${TRIPLES}
-=======
       ${_GCC_TOOLCHAIN}
->>>>>>> 6e524e25
       -o ${_OUTPUT_BIN}
       ${ARG_SYCL_EXTRA_FLAGS}
       ${_INTERNAL_EXTRA_FLAGS}
