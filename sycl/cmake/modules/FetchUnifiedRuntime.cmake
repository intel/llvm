# Either fetches UR from the appropriate repo or sets up variables based on user
# preference.

# TODO: taken from sycl/plugins/CMakeLists.txt - maybe we should handle this
# within UR (although it is an obscure warning that the build system here
# seems to specifically enable)
if ("${CMAKE_CXX_COMPILER_ID}" MATCHES "Clang|IntelLLVM" )
    set(CMAKE_CXX_FLAGS "${CMAKE_CXX_FLAGS} -Wno-covered-switch-default")
endif()


# Options to override the default behaviour of the FetchContent to include UR
# source code.
set(SYCL_UR_OVERRIDE_FETCH_CONTENT_REPO
  "" CACHE STRING "Override the Unified Runtime FetchContent repository")
set(SYCL_UR_OVERRIDE_FETCH_CONTENT_TAG
  "" CACHE STRING "Override the Unified Runtime FetchContent tag")

# Options to disable use of FetchContent to include Unified Runtime source code
# to improve developer workflow.
option(SYCL_UR_USE_FETCH_CONTENT
  "Use FetchContent to acquire the Unified Runtime source code" ON)
set(SYCL_UR_SOURCE_DIR
  "" CACHE PATH "Path to root of Unified Runtime repository")

option(SYCL_UMF_DISABLE_HWLOC
  "Disable hwloc support in UMF" ON)

# Here we override the defaults to disable building tests from unified-runtime
set(UR_BUILD_EXAMPLES OFF CACHE BOOL "Build example applications." FORCE)
set(UR_BUILD_TESTS OFF CACHE BOOL "Build unit tests." FORCE)
set(UR_BUILD_XPTI_LIBS OFF)
set(UR_ENABLE_SYMBOLIZER ON CACHE BOOL "Enable symbolizer for sanitizer layer.")
set(UR_ENABLE_TRACING ON)

if("level_zero" IN_LIST SYCL_ENABLE_BACKENDS)
  set(UR_BUILD_ADAPTER_L0 ON)
endif()
if("cuda" IN_LIST SYCL_ENABLE_BACKENDS)
  set(UR_BUILD_ADAPTER_CUDA ON)
endif()
if("hip" IN_LIST SYCL_ENABLE_BACKENDS)
  set(UR_BUILD_ADAPTER_HIP ON)
  if (SYCL_ENABLE_EXTENSION_JIT)
    set(UR_ENABLE_COMGR ON)
  endif()
endif()
if("opencl" IN_LIST SYCL_ENABLE_BACKENDS)
  set(UR_BUILD_ADAPTER_OPENCL ON)
  set(UR_OPENCL_ICD_LOADER_LIBRARY OpenCL-ICD CACHE FILEPATH
    "Path of the OpenCL ICD Loader library" FORCE)
endif()
if("native_cpu" IN_LIST SYCL_ENABLE_BACKENDS)
  set(UR_BUILD_ADAPTER_NATIVE_CPU ON)
endif()

# Disable errors from warnings while building the UR.
# And remember origin flags before doing that.
set(CMAKE_CXX_FLAGS_BAK "${CMAKE_CXX_FLAGS}")
if(WIN32)
  set(CMAKE_CXX_FLAGS "${CMAKE_CXX_FLAGS} /WX-")
  set(CMAKE_C_FLAGS "${CMAKE_C_FLAGS} /WX-")
  # FIXME: Unified runtime build fails with /DUNICODE
  set(CMAKE_CXX_FLAGS "${CMAKE_CXX_FLAGS} /UUNICODE")
  set(CMAKE_C_FLAGS "${CMAKE_C_FLAGS} /UUNICODE")
  # USE_Z7 forces use of /Z7 instead of /Zi which is broken with sccache
  set(USE_Z7 ON)
else()
  set(CMAKE_CXX_FLAGS "${CMAKE_CXX_FLAGS} -Wno-error")
  set(CMAKE_C_FLAGS "${CMAKE_C_FLAGS} -Wno-error")
endif()

if(SYCL_UR_USE_FETCH_CONTENT)
  include(FetchContent)

  # The fetch_adapter_source function can be used to perform a separate content
  # fetch for a UR adapter (backend), this allows development of adapters to be decoupled
  # from each other.
  #
  # A separate content fetch will not be performed if:
  # * The adapter name is not present in the SYCL_ENABLE_BACKENDS variable.
  # * The repo and tag provided match the values of the
  #   UNIFIED_RUNTIME_REPO/UNIFIED_RUNTIME_TAG variables
  #
  # Args:
  #   * name - Must be the directory name of the adapter
  #   * repo - A valid Git URL of a Unified Runtime repo
  #   * tag - A valid Git branch/tag/commit in the Unified Runtime repo
  function(fetch_adapter_source name repo tag)
    if(NOT ${name} IN_LIST SYCL_ENABLE_BACKENDS)
      return()
    endif()
    if(repo STREQUAL UNIFIED_RUNTIME_REPO AND
        tag STREQUAL UNIFIED_RUNTIME_TAG)
      # If the adapter sources are taken from the main checkout, reset the
      # adapter specific source path.
      string(TOUPPER ${name} NAME)
      set(UR_ADAPTER_${NAME}_SOURCE_DIR ""
        CACHE PATH "Path to external '${name}' adapter source dir" FORCE)
      return()
    endif()
    message(STATUS
      "Will fetch Unified Runtime ${name} adapter from ${repo} at ${tag}")
    set(fetch-name ur-${name})
    FetchContent_Declare(${fetch-name}
      GIT_REPOSITORY ${repo} GIT_TAG ${tag})
    # We don't want to add this repo to the build, only fetch its source.
    FetchContent_Populate(${fetch-name})
    # Get the path to the source directory
    string(TOUPPER ${name} NAME)
    set(source_dir_var UR_ADAPTER_${NAME}_SOURCE_DIR)
    FetchContent_GetProperties(${fetch-name} SOURCE_DIR UR_ADAPTER_${NAME}_SOURCE_DIR)
    # Set the variable which informs UR where to get the adapter source from.
    set(UR_ADAPTER_${NAME}_SOURCE_DIR
      "${UR_ADAPTER_${NAME}_SOURCE_DIR}/source/adapters/${name}"
      CACHE PATH "Path to external '${name}' adapter source dir" FORCE)
  endfunction()

<<<<<<< HEAD
  set(UNIFIED_RUNTIME_REPO "https://github.com/nrspruit/unified-runtime.git")
  # commit 897bcfb10a7e13b8e413278550e845322f6bd560 (HEAD, origin/main, origin/HEAD)
  # Merge: 18514924 71cdf253
  # Author: Omar Ahmed <omar.ahmed@codeplay.com>
  # Date:   Thu Sep 19 14:35:55 2024 +0100
  #   Merge pull request #2022 from nrspruit/add_3_channel_image_support
  #   [L0] Add 3-channel image support
  set(UNIFIED_RUNTIME_TAG 897bcfb10a7e13b8e413278550e845322f6bd560)
=======
  set(UNIFIED_RUNTIME_REPO "https://github.com/oneapi-src/unified-runtime.git")
  # commit 185149248dd257bd37482aac43307a136204c051
  # Merge: 2af159d4 d619bcd1
  # Author: Piotr Balcer <piotr.balcer@intel.com>
  # Date:   Thu Sep 19 11:02:27 2024 +0200
  #    Merge pull request #1934 from yingcong-wu/yc/0806-exclude-shadow-from-coredump
  #    [DeviceSanitizer] Exclude shadow memory from coredump file for CPU device.
  set(UNIFIED_RUNTIME_TAG 185149248dd257bd37482aac43307a136204c051)
>>>>>>> 30b0cb80

  set(UMF_BUILD_EXAMPLES OFF CACHE INTERNAL "EXAMPLES")
  # Due to the use of dependentloadflag and no installer for UMF and hwloc we need
  # to link statically on windows
  if(WIN32)
    set(UMF_BUILD_SHARED_LIBRARY OFF CACHE INTERNAL "Build UMF shared library")
    set(UMF_LINK_HWLOC_STATICALLY ON CACHE INTERNAL "static HWLOC")
  else()
    set(UMF_DISABLE_HWLOC ${SYCL_UMF_DISABLE_HWLOC} CACHE INTERNAL "Disable hwloc for UMF")
  endif()

  fetch_adapter_source(level_zero
    ${UNIFIED_RUNTIME_REPO}
    ${UNIFIED_RUNTIME_TAG}
  )

  fetch_adapter_source(opencl
    ${UNIFIED_RUNTIME_REPO}
    ${UNIFIED_RUNTIME_TAG}
  )

  fetch_adapter_source(cuda
    ${UNIFIED_RUNTIME_REPO}
    ${UNIFIED_RUNTIME_TAG}
  )

  fetch_adapter_source(hip
    ${UNIFIED_RUNTIME_REPO}
    ${UNIFIED_RUNTIME_TAG}
  )

  fetch_adapter_source(native_cpu
    ${UNIFIED_RUNTIME_REPO}
    ${UNIFIED_RUNTIME_TAG}
  )

  if(SYCL_UR_OVERRIDE_FETCH_CONTENT_REPO)
    set(UNIFIED_RUNTIME_REPO "${SYCL_UR_OVERRIDE_FETCH_CONTENT_REPO}")
  endif()
  if(SYCL_UR_OVERRIDE_FETCH_CONTENT_TAG)
    set(UNIFIED_RUNTIME_TAG "${SYCL_UR_OVERRIDE_FETCH_CONTENT_TAG}")
  endif()

  message(STATUS "Will fetch Unified Runtime from ${UNIFIED_RUNTIME_REPO}")
  FetchContent_Declare(unified-runtime
    GIT_REPOSITORY    ${UNIFIED_RUNTIME_REPO}
    GIT_TAG           ${UNIFIED_RUNTIME_TAG}
  )

  FetchContent_GetProperties(unified-runtime)
  FetchContent_MakeAvailable(unified-runtime)

  set(UNIFIED_RUNTIME_SOURCE_DIR
    "${unified-runtime_SOURCE_DIR}" CACHE PATH
    "Path to Unified Runtime Headers" FORCE)
elseif(SYCL_UR_SOURCE_DIR)
  # SYCL_UR_USE_FETCH_CONTENT is OFF and SYCL_UR_SOURCE_DIR has been set,
  # use the external Unified Runtime source directory.
  set(UNIFIED_RUNTIME_SOURCE_DIR
    "${SYCL_UR_SOURCE_DIR}" CACHE PATH
    "Path to Unified Runtime Headers" FORCE)
  add_subdirectory(
    ${UNIFIED_RUNTIME_SOURCE_DIR}
    ${CMAKE_CURRENT_BINARY_DIR}/unified-runtime)
else()
  # SYCL_UR_USE_FETCH_CONTENT is OFF and SYCL_UR_SOURCE_DIR has not been
  # set, check if the fallback local directory exists.
  if(NOT EXISTS ${CMAKE_CURRENT_SOURCE_DIR}/unified-runtime)
    message(FATAL_ERROR
      "SYCL_UR_USE_FETCH_CONTENT is disabled but no alternative Unified \
      Runtime source directory has been provided, either:

      * Set -DSYCL_UR_SOURCE_DIR=/path/to/unified-runtime
      * Clone the UR repo in ${CMAKE_CURRENT_SOURCE_DIR}/unified-runtime")
  endif()
  # The fallback local directory for the Unified Runtime repository has been
  # found, use it.
  set(UNIFIED_RUNTIME_SOURCE_DIR
    "${CMAKE_CURRENT_SOURCE_DIR}/unified-runtime" CACHE PATH
    "Path to Unified Runtime Headers" FORCE)
  add_subdirectory(${UNIFIED_RUNTIME_SOURCE_DIR})
endif()

# Restore original flags
set(CMAKE_CXX_FLAGS "${CMAKE_CXX_FLAGS_BAK}")

message(STATUS
  "Using Unified Runtime source directory: ${UNIFIED_RUNTIME_SOURCE_DIR}")

set(UNIFIED_RUNTIME_INCLUDE_DIR "${UNIFIED_RUNTIME_SOURCE_DIR}/include")
set(UNIFIED_RUNTIME_SRC_INCLUDE_DIR "${UNIFIED_RUNTIME_SOURCE_DIR}/source")
set(UNIFIED_RUNTIME_COMMON_INCLUDE_DIR "${UNIFIED_RUNTIME_SOURCE_DIR}/source/common")

add_library(UnifiedRuntimeLoader ALIAS ur_loader)
add_library(UnifiedRuntimeCommon ALIAS ur_common)
add_library(UnifiedMemoryFramework ALIAS ur_umf)

add_library(UnifiedRuntime-Headers INTERFACE)

target_include_directories(UnifiedRuntime-Headers
  INTERFACE
    "${UNIFIED_RUNTIME_INCLUDE_DIR}"
)

find_package(Threads REQUIRED)

if(TARGET UnifiedRuntimeLoader)
  # Install the UR loader.
  # TODO: this is piggy-backing on the existing target component level-zero-sycl-dev
  # When UR is moved to its separate repo perhaps we should introduce new component,
  # e.g. unified-runtime-sycl-dev.
  # See github issue #14598
  install(TARGETS ur_loader
    LIBRARY DESTINATION "lib${LLVM_LIBDIR_SUFFIX}" COMPONENT level-zero-sycl-dev
    ARCHIVE DESTINATION "lib${LLVM_LIBDIR_SUFFIX}" COMPONENT level-zero-sycl-dev
    RUNTIME DESTINATION "bin" COMPONENT level-zero-sycl-dev
  )
endif()

add_custom_target(UnifiedRuntimeAdapters)

function(add_sycl_ur_adapter NAME)
  add_dependencies(UnifiedRuntimeAdapters ur_adapter_${NAME})

  install(TARGETS ur_adapter_${NAME}
    LIBRARY DESTINATION "lib${LLVM_LIBDIR_SUFFIX}" COMPONENT ur_adapter_${NAME}
    RUNTIME DESTINATION "bin" COMPONENT ur_adapter_${NAME})

  set(manifest_file
    ${CMAKE_CURRENT_BINARY_DIR}/install_manifest_ur_adapter_${NAME}.txt)
  add_custom_command(OUTPUT ${manifest_file}
    COMMAND "${CMAKE_COMMAND}"
    "-DCMAKE_INSTALL_COMPONENT=ur_adapter_${NAME}"
    -P "${CMAKE_BINARY_DIR}/cmake_install.cmake"
    COMMENT "Deploying component ur_adapter_${NAME}"
    USES_TERMINAL
  )
  add_custom_target(install-sycl-ur-adapter-${NAME}
    DEPENDS ${manifest_file} ur_adapter_${NAME}
  )

  set_property(GLOBAL APPEND PROPERTY
    SYCL_TOOLCHAIN_INSTALL_COMPONENTS ur_adapter_${NAME})
endfunction()

if("level_zero" IN_LIST SYCL_ENABLE_BACKENDS)
  add_sycl_ur_adapter(level_zero)

  # TODO: L0 adapter does other... things in its cmake - make sure they get
  # added to the new build system
endif()

if("cuda" IN_LIST SYCL_ENABLE_BACKENDS)
  add_sycl_ur_adapter(cuda)
endif()

if("hip" IN_LIST SYCL_ENABLE_BACKENDS)
  add_sycl_ur_adapter(hip)
endif()

if("opencl" IN_LIST SYCL_ENABLE_BACKENDS)
  add_sycl_ur_adapter(opencl)
endif()

if("native_cpu" IN_LIST SYCL_ENABLE_BACKENDS)
  add_sycl_ur_adapter(native_cpu)

  # Deal with OCK option
  option(NATIVECPU_USE_OCK "Use the oneAPI Construction Kit for Native CPU" ON)

  if(NATIVECPU_USE_OCK)
    message(STATUS "Compiling Native CPU adapter with OCK support.")
    target_compile_definitions(ur_adapter_native_cpu PRIVATE NATIVECPU_USE_OCK)
  else()
    message(WARNING "Compiling Native CPU adapter without OCK support.
    Some valid SYCL programs may not build or may have low performance.")
  endif()
endif()

# TODO: this is piggy-backing on the existing target component level-zero-sycl-dev
install(TARGETS umf
  LIBRARY DESTINATION "lib${LLVM_LIBDIR_SUFFIX}" COMPONENT level-zero-sycl-dev
  ARCHIVE DESTINATION "lib${LLVM_LIBDIR_SUFFIX}" COMPONENT level-zero-sycl-dev
  RUNTIME DESTINATION "bin" COMPONENT level-zero-sycl-dev)<|MERGE_RESOLUTION|>--- conflicted
+++ resolved
@@ -116,8 +116,7 @@
       CACHE PATH "Path to external '${name}' adapter source dir" FORCE)
   endfunction()
 
-<<<<<<< HEAD
-  set(UNIFIED_RUNTIME_REPO "https://github.com/nrspruit/unified-runtime.git")
+  set(UNIFIED_RUNTIME_REPO "https://github.com/oneapi-src/unified-runtime.git")
   # commit 897bcfb10a7e13b8e413278550e845322f6bd560 (HEAD, origin/main, origin/HEAD)
   # Merge: 18514924 71cdf253
   # Author: Omar Ahmed <omar.ahmed@codeplay.com>
@@ -125,16 +124,6 @@
   #   Merge pull request #2022 from nrspruit/add_3_channel_image_support
   #   [L0] Add 3-channel image support
   set(UNIFIED_RUNTIME_TAG 897bcfb10a7e13b8e413278550e845322f6bd560)
-=======
-  set(UNIFIED_RUNTIME_REPO "https://github.com/oneapi-src/unified-runtime.git")
-  # commit 185149248dd257bd37482aac43307a136204c051
-  # Merge: 2af159d4 d619bcd1
-  # Author: Piotr Balcer <piotr.balcer@intel.com>
-  # Date:   Thu Sep 19 11:02:27 2024 +0200
-  #    Merge pull request #1934 from yingcong-wu/yc/0806-exclude-shadow-from-coredump
-  #    [DeviceSanitizer] Exclude shadow memory from coredump file for CPU device.
-  set(UNIFIED_RUNTIME_TAG 185149248dd257bd37482aac43307a136204c051)
->>>>>>> 30b0cb80
 
   set(UMF_BUILD_EXAMPLES OFF CACHE INTERNAL "EXAMPLES")
   # Due to the use of dependentloadflag and no installer for UMF and hwloc we need
