--- conflicted
+++ resolved
@@ -116,10 +116,6 @@
       CACHE PATH "Path to external '${name}' adapter source dir" FORCE)
   endfunction()
 
-<<<<<<< HEAD
-  set(UNIFIED_RUNTIME_REPO "https://github.com/Bensuo/unified-runtime.git")
-  set(UNIFIED_RUNTIME_TAG ewan/ur_dyn_events)
-=======
   set(UNIFIED_RUNTIME_REPO "https://github.com/oneapi-src/unified-runtime.git")
   # commit 22ef899035a85b70b5472416ad6db8021effb5c1
   # Merge: 4814e505 f5979a68
@@ -128,7 +124,6 @@
   #     Merge pull request #1469 from RossBrunton/ross/specconst
   #     [Spec Constants] Improved handling of invalid spec. constants
   set(UNIFIED_RUNTIME_TAG 22ef899035a85b70b5472416ad6db8021effb5c1)
->>>>>>> a5161f26
 
   set(UMF_BUILD_EXAMPLES OFF CACHE INTERNAL "EXAMPLES")
   # Due to the use of dependentloadflag and no installer for UMF and hwloc we need
