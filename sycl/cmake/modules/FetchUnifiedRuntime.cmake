--- conflicted
+++ resolved
@@ -116,17 +116,6 @@
       CACHE PATH "Path to external '${name}' adapter source dir" FORCE)
   endfunction()
 
-<<<<<<< HEAD
-  set(UNIFIED_RUNTIME_REPO "https://github.com/Bensuo/unified-runtime.git")
-  # commit 2ad32681efd2c977f2c1f7f3a30d572d4c15499c
-  # Author: Hugh Delaney <hugh.delaney@codeplay.com>
-  # Date:   Wed Sep 25 15:55:05 2024 +0100
-  #     Associate queue with device in context (#1992)
-  #     Making a native queue doesn't require hDevice to be non null, but this
-  #     associates the queue with a null device, even if hContext contains valid
-  #     devices.
-  set(UNIFIED_RUNTIME_TAG d944ff3391dfbe69db453406bd0bbcb78716dee0)
-=======
   set(UNIFIED_RUNTIME_REPO "https://github.com/oneapi-src/unified-runtime.git")
   # commit 22962057df1b9d538e08088a7b75d9d8e7c29f90 (HEAD, origin/main, origin/HEAD)
   # Merge: e824ddc2 f0a1c433
@@ -135,7 +124,6 @@
   #     Merge pull request #2017 from nrspruit/new_sysman_init
   #     [L0] Use zesInit for SysMan API usage
   set(UNIFIED_RUNTIME_TAG 22962057df1b9d538e08088a7b75d9d8e7c29f90)
->>>>>>> 7b34aeee
 
   set(UMF_BUILD_EXAMPLES OFF CACHE INTERNAL "EXAMPLES")
   # Due to the use of dependentloadflag and no installer for UMF and hwloc we need
