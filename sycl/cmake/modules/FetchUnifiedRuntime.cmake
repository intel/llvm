# Either fetches UR from the appropriate repo or sets up variables based on user
# preference.

# TODO: taken from sycl/plugins/CMakeLists.txt - maybe we should handle this
# within UR (although it is an obscure warning that the build system here
# seems to specifically enable)
if ("${CMAKE_CXX_COMPILER_ID}" MATCHES "Clang|IntelLLVM" )
    set(CMAKE_CXX_FLAGS "${CMAKE_CXX_FLAGS} -Wno-covered-switch-default")
endif()


# Options to override the default behaviour of the FetchContent to include UR
# source code.
set(SYCL_UR_OVERRIDE_FETCH_CONTENT_REPO
  "" CACHE STRING "Override the Unified Runtime FetchContent repository")
set(SYCL_UR_OVERRIDE_FETCH_CONTENT_TAG
  "" CACHE STRING "Override the Unified Runtime FetchContent tag")

# Options to disable use of FetchContent to include Unified Runtime source code
# to improve developer workflow.
option(SYCL_UR_USE_FETCH_CONTENT
  "Use FetchContent to acquire the Unified Runtime source code" ON)
set(SYCL_UR_SOURCE_DIR
  "" CACHE PATH "Path to root of Unified Runtime repository")

option(SYCL_UMF_DISABLE_HWLOC
  "Disable hwloc support in UMF" ON)

# Here we override the defaults to disable building tests from unified-runtime
set(UR_BUILD_EXAMPLES OFF CACHE BOOL "Build example applications." FORCE)
set(UR_BUILD_TESTS OFF CACHE BOOL "Build unit tests." FORCE)
set(UR_BUILD_XPTI_LIBS OFF)
set(UR_ENABLE_SYMBOLIZER ON CACHE BOOL "Enable symbolizer for sanitizer layer.")
set(UR_ENABLE_TRACING ON)

if("level_zero" IN_LIST SYCL_ENABLE_BACKENDS)
  set(UR_BUILD_ADAPTER_L0 ON)
endif()
if("cuda" IN_LIST SYCL_ENABLE_BACKENDS)
  set(UR_BUILD_ADAPTER_CUDA ON)
endif()
if("hip" IN_LIST SYCL_ENABLE_BACKENDS)
  set(UR_BUILD_ADAPTER_HIP ON)
  if (SYCL_ENABLE_EXTENSION_JIT)
    set(UR_ENABLE_COMGR ON)
  endif()
endif()
if("opencl" IN_LIST SYCL_ENABLE_BACKENDS)
  set(UR_BUILD_ADAPTER_OPENCL ON)
  set(UR_OPENCL_ICD_LOADER_LIBRARY OpenCL-ICD CACHE FILEPATH
    "Path of the OpenCL ICD Loader library" FORCE)
endif()
if("native_cpu" IN_LIST SYCL_ENABLE_BACKENDS)
  set(UR_BUILD_ADAPTER_NATIVE_CPU ON)
endif()

# Disable errors from warnings while building the UR.
# And remember origin flags before doing that.
set(CMAKE_CXX_FLAGS_BAK "${CMAKE_CXX_FLAGS}")
if(WIN32)
  set(CMAKE_CXX_FLAGS "${CMAKE_CXX_FLAGS} /WX-")
  set(CMAKE_C_FLAGS "${CMAKE_C_FLAGS} /WX-")
  # FIXME: Unified runtime build fails with /DUNICODE
  set(CMAKE_CXX_FLAGS "${CMAKE_CXX_FLAGS} /UUNICODE")
  set(CMAKE_C_FLAGS "${CMAKE_C_FLAGS} /UUNICODE")
  # USE_Z7 forces use of /Z7 instead of /Zi which is broken with sccache
  set(USE_Z7 ON)
else()
  set(CMAKE_CXX_FLAGS "${CMAKE_CXX_FLAGS} -Wno-error")
  set(CMAKE_C_FLAGS "${CMAKE_C_FLAGS} -Wno-error")
endif()

if(SYCL_UR_USE_FETCH_CONTENT)
  include(FetchContent)

  # The fetch_adapter_source function can be used to perform a separate content
  # fetch for a UR adapter (backend), this allows development of adapters to be decoupled
  # from each other.
  #
  # A separate content fetch will not be performed if:
  # * The adapter name is not present in the SYCL_ENABLE_BACKENDS variable.
  # * The repo and tag provided match the values of the
  #   UNIFIED_RUNTIME_REPO/UNIFIED_RUNTIME_TAG variables
  #
  # Args:
  #   * name - Must be the directory name of the adapter
  #   * repo - A valid Git URL of a Unified Runtime repo
  #   * tag - A valid Git branch/tag/commit in the Unified Runtime repo
  function(fetch_adapter_source name repo tag)
    if(NOT ${name} IN_LIST SYCL_ENABLE_BACKENDS)
      return()
    endif()
    if(repo STREQUAL UNIFIED_RUNTIME_REPO AND
        tag STREQUAL UNIFIED_RUNTIME_TAG)
      # If the adapter sources are taken from the main checkout, reset the
      # adapter specific source path.
      string(TOUPPER ${name} NAME)
      set(UR_ADAPTER_${NAME}_SOURCE_DIR ""
        CACHE PATH "Path to external '${name}' adapter source dir" FORCE)
      return()
    endif()
    message(STATUS
      "Will fetch Unified Runtime ${name} adapter from ${repo} at ${tag}")
    set(fetch-name ur-${name})
    FetchContent_Declare(${fetch-name}
      GIT_REPOSITORY ${repo} GIT_TAG ${tag})
    # We don't want to add this repo to the build, only fetch its source.
    FetchContent_Populate(${fetch-name})
    # Get the path to the source directory
    string(TOUPPER ${name} NAME)
    set(source_dir_var UR_ADAPTER_${NAME}_SOURCE_DIR)
    FetchContent_GetProperties(${fetch-name} SOURCE_DIR UR_ADAPTER_${NAME}_SOURCE_DIR)
    # Set the variable which informs UR where to get the adapter source from.
    set(UR_ADAPTER_${NAME}_SOURCE_DIR
      "${UR_ADAPTER_${NAME}_SOURCE_DIR}/source/adapters/${name}"
      CACHE PATH "Path to external '${name}' adapter source dir" FORCE)
  endfunction()

<<<<<<< HEAD
  set(UNIFIED_RUNTIME_REPO "https://github.com/frasercrmck/unified-runtime.git")
    
  # commit cabf128094eff9ff7b79bdff559640a8a111f0c3
  # Merge: a96fcbc5 15bca3b6
  # Author: Omar Ahmed <omar.ahmed@codeplay.com>
  # Date:   Mon Aug 19 16:20:45 2024 +0100
  #     Merge pull request #1984 from rafbiels/rafbiels/cuda-stream-race-cond
  #     Fix race condition in CUDA stream creation
  set(UNIFIED_RUNTIME_TAG b595cbf4dd67f98d873f5514a22d041306a07b8f)
=======
  set(UNIFIED_RUNTIME_REPO "https://github.com/oneapi-src/unified-runtime.git")
  # commit 7a2caca559da81620c7430521873045bf42eafc1
  # Merge: 1d1808a4 96f66e0f
  # Author: Piotr Balcer <piotr.balcer@intel.com>
  # Date:   Tue Sep 24 13:00:46 2024 +0200
  #     Merge pull request #2117 from pbalcer/fix-filter-out-same-cmdlists
  #     Fix urEnqueueEventsWaitWithBarrier when used with interop events
  set(UNIFIED_RUNTIME_TAG 7a2caca559da81620c7430521873045bf42eafc1)
>>>>>>> 70cde370

  set(UMF_BUILD_EXAMPLES OFF CACHE INTERNAL "EXAMPLES")
  # Due to the use of dependentloadflag and no installer for UMF and hwloc we need
  # to link statically on windows
  if(WIN32)
    set(UMF_BUILD_SHARED_LIBRARY OFF CACHE INTERNAL "Build UMF shared library")
    set(UMF_LINK_HWLOC_STATICALLY ON CACHE INTERNAL "static HWLOC")
  else()
    set(UMF_DISABLE_HWLOC ${SYCL_UMF_DISABLE_HWLOC} CACHE INTERNAL "Disable hwloc for UMF")
  endif()

  fetch_adapter_source(level_zero
    ${UNIFIED_RUNTIME_REPO}
    ${UNIFIED_RUNTIME_TAG}
  )

  fetch_adapter_source(opencl
    ${UNIFIED_RUNTIME_REPO}
    ${UNIFIED_RUNTIME_TAG}
  )

  fetch_adapter_source(cuda
    ${UNIFIED_RUNTIME_REPO}
    ${UNIFIED_RUNTIME_TAG}
  )

  fetch_adapter_source(hip
    ${UNIFIED_RUNTIME_REPO}
    ${UNIFIED_RUNTIME_TAG}
  )

  fetch_adapter_source(native_cpu
    ${UNIFIED_RUNTIME_REPO}
    ${UNIFIED_RUNTIME_TAG}
  )

  if(SYCL_UR_OVERRIDE_FETCH_CONTENT_REPO)
    set(UNIFIED_RUNTIME_REPO "${SYCL_UR_OVERRIDE_FETCH_CONTENT_REPO}")
  endif()
  if(SYCL_UR_OVERRIDE_FETCH_CONTENT_TAG)
    set(UNIFIED_RUNTIME_TAG "${SYCL_UR_OVERRIDE_FETCH_CONTENT_TAG}")
  endif()

  message(STATUS "Will fetch Unified Runtime from ${UNIFIED_RUNTIME_REPO}")
  FetchContent_Declare(unified-runtime
    GIT_REPOSITORY    ${UNIFIED_RUNTIME_REPO}
    GIT_TAG           ${UNIFIED_RUNTIME_TAG}
  )

  FetchContent_GetProperties(unified-runtime)
  FetchContent_MakeAvailable(unified-runtime)

  set(UNIFIED_RUNTIME_SOURCE_DIR
    "${unified-runtime_SOURCE_DIR}" CACHE PATH
    "Path to Unified Runtime Headers" FORCE)
elseif(SYCL_UR_SOURCE_DIR)
  # SYCL_UR_USE_FETCH_CONTENT is OFF and SYCL_UR_SOURCE_DIR has been set,
  # use the external Unified Runtime source directory.
  set(UNIFIED_RUNTIME_SOURCE_DIR
    "${SYCL_UR_SOURCE_DIR}" CACHE PATH
    "Path to Unified Runtime Headers" FORCE)
  add_subdirectory(
    ${UNIFIED_RUNTIME_SOURCE_DIR}
    ${CMAKE_CURRENT_BINARY_DIR}/unified-runtime)
else()
  # SYCL_UR_USE_FETCH_CONTENT is OFF and SYCL_UR_SOURCE_DIR has not been
  # set, check if the fallback local directory exists.
  if(NOT EXISTS ${CMAKE_CURRENT_SOURCE_DIR}/unified-runtime)
    message(FATAL_ERROR
      "SYCL_UR_USE_FETCH_CONTENT is disabled but no alternative Unified \
      Runtime source directory has been provided, either:

      * Set -DSYCL_UR_SOURCE_DIR=/path/to/unified-runtime
      * Clone the UR repo in ${CMAKE_CURRENT_SOURCE_DIR}/unified-runtime")
  endif()
  # The fallback local directory for the Unified Runtime repository has been
  # found, use it.
  set(UNIFIED_RUNTIME_SOURCE_DIR
    "${CMAKE_CURRENT_SOURCE_DIR}/unified-runtime" CACHE PATH
    "Path to Unified Runtime Headers" FORCE)
  add_subdirectory(${UNIFIED_RUNTIME_SOURCE_DIR})
endif()

# Restore original flags
set(CMAKE_CXX_FLAGS "${CMAKE_CXX_FLAGS_BAK}")

message(STATUS
  "Using Unified Runtime source directory: ${UNIFIED_RUNTIME_SOURCE_DIR}")

set(UNIFIED_RUNTIME_INCLUDE_DIR "${UNIFIED_RUNTIME_SOURCE_DIR}/include")
set(UNIFIED_RUNTIME_SRC_INCLUDE_DIR "${UNIFIED_RUNTIME_SOURCE_DIR}/source")
set(UNIFIED_RUNTIME_COMMON_INCLUDE_DIR "${UNIFIED_RUNTIME_SOURCE_DIR}/source/common")

add_library(UnifiedRuntimeLoader ALIAS ur_loader)
add_library(UnifiedRuntimeCommon ALIAS ur_common)
add_library(UnifiedMemoryFramework ALIAS ur_umf)

add_library(UnifiedRuntime-Headers INTERFACE)

target_include_directories(UnifiedRuntime-Headers
  INTERFACE
    "${UNIFIED_RUNTIME_INCLUDE_DIR}"
)

find_package(Threads REQUIRED)

if(TARGET UnifiedRuntimeLoader)
  # Install the UR loader.
  # TODO: this is piggy-backing on the existing target component level-zero-sycl-dev
  # When UR is moved to its separate repo perhaps we should introduce new component,
  # e.g. unified-runtime-sycl-dev.
  # See github issue #14598
  install(TARGETS ur_loader
    LIBRARY DESTINATION "lib${LLVM_LIBDIR_SUFFIX}" COMPONENT level-zero-sycl-dev
    ARCHIVE DESTINATION "lib${LLVM_LIBDIR_SUFFIX}" COMPONENT level-zero-sycl-dev
    RUNTIME DESTINATION "bin" COMPONENT level-zero-sycl-dev
  )
endif()

add_custom_target(UnifiedRuntimeAdapters)

function(add_sycl_ur_adapter NAME)
  add_dependencies(UnifiedRuntimeAdapters ur_adapter_${NAME})

  install(TARGETS ur_adapter_${NAME}
    LIBRARY DESTINATION "lib${LLVM_LIBDIR_SUFFIX}" COMPONENT ur_adapter_${NAME}
    RUNTIME DESTINATION "bin" COMPONENT ur_adapter_${NAME})

  set(manifest_file
    ${CMAKE_CURRENT_BINARY_DIR}/install_manifest_ur_adapter_${NAME}.txt)
  add_custom_command(OUTPUT ${manifest_file}
    COMMAND "${CMAKE_COMMAND}"
    "-DCMAKE_INSTALL_COMPONENT=ur_adapter_${NAME}"
    -P "${CMAKE_BINARY_DIR}/cmake_install.cmake"
    COMMENT "Deploying component ur_adapter_${NAME}"
    USES_TERMINAL
  )
  add_custom_target(install-sycl-ur-adapter-${NAME}
    DEPENDS ${manifest_file} ur_adapter_${NAME}
  )

  set_property(GLOBAL APPEND PROPERTY
    SYCL_TOOLCHAIN_INSTALL_COMPONENTS ur_adapter_${NAME})
endfunction()

if("level_zero" IN_LIST SYCL_ENABLE_BACKENDS)
  add_sycl_ur_adapter(level_zero)

  # TODO: L0 adapter does other... things in its cmake - make sure they get
  # added to the new build system
endif()

if("cuda" IN_LIST SYCL_ENABLE_BACKENDS)
  add_sycl_ur_adapter(cuda)
endif()

if("hip" IN_LIST SYCL_ENABLE_BACKENDS)
  add_sycl_ur_adapter(hip)
endif()

if("opencl" IN_LIST SYCL_ENABLE_BACKENDS)
  add_sycl_ur_adapter(opencl)
endif()

if("native_cpu" IN_LIST SYCL_ENABLE_BACKENDS)
  add_sycl_ur_adapter(native_cpu)

  # Deal with OCK option
  option(NATIVECPU_USE_OCK "Use the oneAPI Construction Kit for Native CPU" ON)

  if(NATIVECPU_USE_OCK)
    message(STATUS "Compiling Native CPU adapter with OCK support.")
    target_compile_definitions(ur_adapter_native_cpu PRIVATE NATIVECPU_USE_OCK)
  else()
    message(WARNING "Compiling Native CPU adapter without OCK support.
    Some valid SYCL programs may not build or may have low performance.")
  endif()
endif()

# TODO: this is piggy-backing on the existing target component level-zero-sycl-dev
install(TARGETS umf
  LIBRARY DESTINATION "lib${LLVM_LIBDIR_SUFFIX}" COMPONENT level-zero-sycl-dev
  ARCHIVE DESTINATION "lib${LLVM_LIBDIR_SUFFIX}" COMPONENT level-zero-sycl-dev
  RUNTIME DESTINATION "bin" COMPONENT level-zero-sycl-dev)<|MERGE_RESOLUTION|>--- conflicted
+++ resolved
@@ -116,7 +116,6 @@
       CACHE PATH "Path to external '${name}' adapter source dir" FORCE)
   endfunction()
 
-<<<<<<< HEAD
   set(UNIFIED_RUNTIME_REPO "https://github.com/frasercrmck/unified-runtime.git")
     
   # commit cabf128094eff9ff7b79bdff559640a8a111f0c3
@@ -125,17 +124,7 @@
   # Date:   Mon Aug 19 16:20:45 2024 +0100
   #     Merge pull request #1984 from rafbiels/rafbiels/cuda-stream-race-cond
   #     Fix race condition in CUDA stream creation
-  set(UNIFIED_RUNTIME_TAG b595cbf4dd67f98d873f5514a22d041306a07b8f)
-=======
-  set(UNIFIED_RUNTIME_REPO "https://github.com/oneapi-src/unified-runtime.git")
-  # commit 7a2caca559da81620c7430521873045bf42eafc1
-  # Merge: 1d1808a4 96f66e0f
-  # Author: Piotr Balcer <piotr.balcer@intel.com>
-  # Date:   Tue Sep 24 13:00:46 2024 +0200
-  #     Merge pull request #2117 from pbalcer/fix-filter-out-same-cmdlists
-  #     Fix urEnqueueEventsWaitWithBarrier when used with interop events
-  set(UNIFIED_RUNTIME_TAG 7a2caca559da81620c7430521873045bf42eafc1)
->>>>>>> 70cde370
+  set(UNIFIED_RUNTIME_TAG 6eb5208bad81457d367dbb5b51ad266cda7cf7c1)
 
   set(UMF_BUILD_EXAMPLES OFF CACHE INTERNAL "EXAMPLES")
   # Due to the use of dependentloadflag and no installer for UMF and hwloc we need
