# Either fetches UR from the appropriate repo or sets up variables based on user
# preference.

# TODO: taken from sycl/plugins/CMakeLists.txt - maybe we should handle this
# within UR (although it is an obscure warning that the build system here
# seems to specifically enable)
if ("${CMAKE_CXX_COMPILER_ID}" MATCHES "Clang|IntelLLVM" )
    set(CMAKE_CXX_FLAGS "${CMAKE_CXX_FLAGS} -Wno-covered-switch-default")
endif()


# Options to override the default behaviour of the FetchContent to include UR
# source code.
set(SYCL_UR_OVERRIDE_FETCH_CONTENT_REPO
  "" CACHE STRING "Override the Unified Runtime FetchContent repository")
set(SYCL_UR_OVERRIDE_FETCH_CONTENT_TAG
  "" CACHE STRING "Override the Unified Runtime FetchContent tag")

# Options to disable use of FetchContent to include Unified Runtime source code
# to improve developer workflow.
option(SYCL_UR_USE_FETCH_CONTENT
  "Use FetchContent to acquire the Unified Runtime source code" ON)
set(SYCL_UR_SOURCE_DIR
  "" CACHE PATH "Path to root of Unified Runtime repository")

option(SYCL_UMF_DISABLE_HWLOC
  "Disable hwloc support in UMF" ON)

# Here we override the defaults to disable building tests from unified-runtime
set(UR_BUILD_EXAMPLES OFF CACHE BOOL "Build example applications." FORCE)
set(UR_BUILD_TESTS OFF CACHE BOOL "Build unit tests." FORCE)
set(UR_BUILD_XPTI_LIBS OFF)
set(UR_ENABLE_SYMBOLIZER ON CACHE BOOL "Enable symbolizer for sanitizer layer.")
set(UR_ENABLE_TRACING ON)

if("level_zero" IN_LIST SYCL_ENABLE_BACKENDS)
  set(UR_BUILD_ADAPTER_L0 ON)
endif()
if("cuda" IN_LIST SYCL_ENABLE_BACKENDS)
  set(UR_BUILD_ADAPTER_CUDA ON)
endif()
if("hip" IN_LIST SYCL_ENABLE_BACKENDS)
  set(UR_BUILD_ADAPTER_HIP ON)
  if (SYCL_ENABLE_EXTENSION_JIT)
    set(UR_ENABLE_COMGR ON)
  endif()
endif()
if("opencl" IN_LIST SYCL_ENABLE_BACKENDS)
  set(UR_BUILD_ADAPTER_OPENCL ON)
  set(UR_OPENCL_ICD_LOADER_LIBRARY OpenCL-ICD CACHE FILEPATH
    "Path of the OpenCL ICD Loader library" FORCE)
endif()
if("native_cpu" IN_LIST SYCL_ENABLE_BACKENDS)
  set(UR_BUILD_ADAPTER_NATIVE_CPU ON)
endif()

# Disable errors from warnings while building the UR.
# And remember origin flags before doing that.
set(CMAKE_CXX_FLAGS_BAK "${CMAKE_CXX_FLAGS}")
if(WIN32)
  set(CMAKE_CXX_FLAGS "${CMAKE_CXX_FLAGS} /WX-")
  set(CMAKE_C_FLAGS "${CMAKE_C_FLAGS} /WX-")
  # FIXME: Unified runtime build fails with /DUNICODE
  set(CMAKE_CXX_FLAGS "${CMAKE_CXX_FLAGS} /UUNICODE")
  set(CMAKE_C_FLAGS "${CMAKE_C_FLAGS} /UUNICODE")
  # USE_Z7 forces use of /Z7 instead of /Zi which is broken with sccache
  set(USE_Z7 ON)
else()
  set(CMAKE_CXX_FLAGS "${CMAKE_CXX_FLAGS} -Wno-error")
  set(CMAKE_C_FLAGS "${CMAKE_C_FLAGS} -Wno-error")
endif()

if(SYCL_UR_USE_FETCH_CONTENT)
  include(FetchContent)

  # The fetch_adapter_source function can be used to perform a separate content
  # fetch for a UR adapter (backend), this allows development of adapters to be decoupled
  # from each other.
  #
  # A separate content fetch will not be performed if:
  # * The adapter name is not present in the SYCL_ENABLE_BACKENDS variable.
  # * The repo and tag provided match the values of the
  #   UNIFIED_RUNTIME_REPO/UNIFIED_RUNTIME_TAG variables
  #
  # Args:
  #   * name - Must be the directory name of the adapter
  #   * repo - A valid Git URL of a Unified Runtime repo
  #   * tag - A valid Git branch/tag/commit in the Unified Runtime repo
  function(fetch_adapter_source name repo tag)
    if(NOT ${name} IN_LIST SYCL_ENABLE_BACKENDS)
      return()
    endif()
    if(repo STREQUAL UNIFIED_RUNTIME_REPO AND
        tag STREQUAL UNIFIED_RUNTIME_TAG)
      # If the adapter sources are taken from the main checkout, reset the
      # adapter specific source path.
      string(TOUPPER ${name} NAME)
      set(UR_ADAPTER_${NAME}_SOURCE_DIR ""
        CACHE PATH "Path to external '${name}' adapter source dir" FORCE)
      return()
    endif()
    message(STATUS
      "Will fetch Unified Runtime ${name} adapter from ${repo} at ${tag}")
    set(fetch-name ur-${name})
    FetchContent_Declare(${fetch-name}
      GIT_REPOSITORY ${repo} GIT_TAG ${tag})
    # We don't want to add this repo to the build, only fetch its source.
    FetchContent_Populate(${fetch-name})
    # Get the path to the source directory
    string(TOUPPER ${name} NAME)
    set(source_dir_var UR_ADAPTER_${NAME}_SOURCE_DIR)
    FetchContent_GetProperties(${fetch-name} SOURCE_DIR UR_ADAPTER_${NAME}_SOURCE_DIR)
    # Set the variable which informs UR where to get the adapter source from.
    set(UR_ADAPTER_${NAME}_SOURCE_DIR
      "${UR_ADAPTER_${NAME}_SOURCE_DIR}/source/adapters/${name}"
      CACHE PATH "Path to external '${name}' adapter source dir" FORCE)
  endfunction()

<<<<<<< HEAD
  set(UNIFIED_RUNTIME_REPO "https://github.com/RossBrunton/unified-runtime.git")
  # commit 3bf2becb1894cc746c8d7d83c5345c93f0920d5f
  # Author: Ross Brunton <ross@codeplay.com>
  # Date:   Fri Sep 20 13:03:15 2024 +0100
  # More warning squishing
  set(UNIFIED_RUNTIME_TAG 3bf2becb1894cc746c8d7d83c5345c93f0920d5f)
=======
  set(UNIFIED_RUNTIME_REPO "https://github.com/oneapi-src/unified-runtime.git")
  # commit 7a2caca559da81620c7430521873045bf42eafc1
  # Merge: 1d1808a4 96f66e0f
  # Author: Piotr Balcer <piotr.balcer@intel.com>
  # Date:   Tue Sep 24 13:00:46 2024 +0200
  #     Merge pull request #2117 from pbalcer/fix-filter-out-same-cmdlists
  #     Fix urEnqueueEventsWaitWithBarrier when used with interop events
  set(UNIFIED_RUNTIME_TAG 7a2caca559da81620c7430521873045bf42eafc1)
>>>>>>> 70cde370

  set(UMF_BUILD_EXAMPLES OFF CACHE INTERNAL "EXAMPLES")
  # Due to the use of dependentloadflag and no installer for UMF and hwloc we need
  # to link statically on windows
  if(WIN32)
    set(UMF_BUILD_SHARED_LIBRARY OFF CACHE INTERNAL "Build UMF shared library")
    set(UMF_LINK_HWLOC_STATICALLY ON CACHE INTERNAL "static HWLOC")
  else()
    set(UMF_DISABLE_HWLOC ${SYCL_UMF_DISABLE_HWLOC} CACHE INTERNAL "Disable hwloc for UMF")
  endif()

  fetch_adapter_source(level_zero
    ${UNIFIED_RUNTIME_REPO}
    ${UNIFIED_RUNTIME_TAG}
  )

  fetch_adapter_source(opencl
    ${UNIFIED_RUNTIME_REPO}
    ${UNIFIED_RUNTIME_TAG}
  )

  fetch_adapter_source(cuda
    ${UNIFIED_RUNTIME_REPO}
    ${UNIFIED_RUNTIME_TAG}
  )

  fetch_adapter_source(hip
    ${UNIFIED_RUNTIME_REPO}
    ${UNIFIED_RUNTIME_TAG}
  )

  fetch_adapter_source(native_cpu
    ${UNIFIED_RUNTIME_REPO}
    ${UNIFIED_RUNTIME_TAG}
  )

  if(SYCL_UR_OVERRIDE_FETCH_CONTENT_REPO)
    set(UNIFIED_RUNTIME_REPO "${SYCL_UR_OVERRIDE_FETCH_CONTENT_REPO}")
  endif()
  if(SYCL_UR_OVERRIDE_FETCH_CONTENT_TAG)
    set(UNIFIED_RUNTIME_TAG "${SYCL_UR_OVERRIDE_FETCH_CONTENT_TAG}")
  endif()

  message(STATUS "Will fetch Unified Runtime from ${UNIFIED_RUNTIME_REPO}")
  FetchContent_Declare(unified-runtime
    GIT_REPOSITORY    ${UNIFIED_RUNTIME_REPO}
    GIT_TAG           ${UNIFIED_RUNTIME_TAG}
  )

  FetchContent_GetProperties(unified-runtime)
  FetchContent_MakeAvailable(unified-runtime)

  set(UNIFIED_RUNTIME_SOURCE_DIR
    "${unified-runtime_SOURCE_DIR}" CACHE PATH
    "Path to Unified Runtime Headers" FORCE)
elseif(SYCL_UR_SOURCE_DIR)
  # SYCL_UR_USE_FETCH_CONTENT is OFF and SYCL_UR_SOURCE_DIR has been set,
  # use the external Unified Runtime source directory.
  set(UNIFIED_RUNTIME_SOURCE_DIR
    "${SYCL_UR_SOURCE_DIR}" CACHE PATH
    "Path to Unified Runtime Headers" FORCE)
  add_subdirectory(
    ${UNIFIED_RUNTIME_SOURCE_DIR}
    ${CMAKE_CURRENT_BINARY_DIR}/unified-runtime)
else()
  # SYCL_UR_USE_FETCH_CONTENT is OFF and SYCL_UR_SOURCE_DIR has not been
  # set, check if the fallback local directory exists.
  if(NOT EXISTS ${CMAKE_CURRENT_SOURCE_DIR}/unified-runtime)
    message(FATAL_ERROR
      "SYCL_UR_USE_FETCH_CONTENT is disabled but no alternative Unified \
      Runtime source directory has been provided, either:

      * Set -DSYCL_UR_SOURCE_DIR=/path/to/unified-runtime
      * Clone the UR repo in ${CMAKE_CURRENT_SOURCE_DIR}/unified-runtime")
  endif()
  # The fallback local directory for the Unified Runtime repository has been
  # found, use it.
  set(UNIFIED_RUNTIME_SOURCE_DIR
    "${CMAKE_CURRENT_SOURCE_DIR}/unified-runtime" CACHE PATH
    "Path to Unified Runtime Headers" FORCE)
  add_subdirectory(${UNIFIED_RUNTIME_SOURCE_DIR})
endif()

# Restore original flags
set(CMAKE_CXX_FLAGS "${CMAKE_CXX_FLAGS_BAK}")

message(STATUS
  "Using Unified Runtime source directory: ${UNIFIED_RUNTIME_SOURCE_DIR}")

set(UNIFIED_RUNTIME_INCLUDE_DIR "${UNIFIED_RUNTIME_SOURCE_DIR}/include")
set(UNIFIED_RUNTIME_SRC_INCLUDE_DIR "${UNIFIED_RUNTIME_SOURCE_DIR}/source")
set(UNIFIED_RUNTIME_COMMON_INCLUDE_DIR "${UNIFIED_RUNTIME_SOURCE_DIR}/source/common")

add_library(UnifiedRuntimeLoader ALIAS ur_loader)
add_library(UnifiedRuntimeCommon ALIAS ur_common)
add_library(UnifiedMemoryFramework ALIAS ur_umf)

add_library(UnifiedRuntime-Headers INTERFACE)

target_include_directories(UnifiedRuntime-Headers
  INTERFACE
    "${UNIFIED_RUNTIME_INCLUDE_DIR}"
)

find_package(Threads REQUIRED)

if(TARGET UnifiedRuntimeLoader)
  # Install the UR loader.
  # TODO: this is piggy-backing on the existing target component level-zero-sycl-dev
  # When UR is moved to its separate repo perhaps we should introduce new component,
  # e.g. unified-runtime-sycl-dev.
  # See github issue #14598
  install(TARGETS ur_loader
    LIBRARY DESTINATION "lib${LLVM_LIBDIR_SUFFIX}" COMPONENT level-zero-sycl-dev
    ARCHIVE DESTINATION "lib${LLVM_LIBDIR_SUFFIX}" COMPONENT level-zero-sycl-dev
    RUNTIME DESTINATION "bin" COMPONENT level-zero-sycl-dev
  )
endif()

add_custom_target(UnifiedRuntimeAdapters)

function(add_sycl_ur_adapter NAME)
  add_dependencies(UnifiedRuntimeAdapters ur_adapter_${NAME})

  install(TARGETS ur_adapter_${NAME}
    LIBRARY DESTINATION "lib${LLVM_LIBDIR_SUFFIX}" COMPONENT ur_adapter_${NAME}
    RUNTIME DESTINATION "bin" COMPONENT ur_adapter_${NAME})

  set(manifest_file
    ${CMAKE_CURRENT_BINARY_DIR}/install_manifest_ur_adapter_${NAME}.txt)
  add_custom_command(OUTPUT ${manifest_file}
    COMMAND "${CMAKE_COMMAND}"
    "-DCMAKE_INSTALL_COMPONENT=ur_adapter_${NAME}"
    -P "${CMAKE_BINARY_DIR}/cmake_install.cmake"
    COMMENT "Deploying component ur_adapter_${NAME}"
    USES_TERMINAL
  )
  add_custom_target(install-sycl-ur-adapter-${NAME}
    DEPENDS ${manifest_file} ur_adapter_${NAME}
  )

  set_property(GLOBAL APPEND PROPERTY
    SYCL_TOOLCHAIN_INSTALL_COMPONENTS ur_adapter_${NAME})
endfunction()

if("level_zero" IN_LIST SYCL_ENABLE_BACKENDS)
  add_sycl_ur_adapter(level_zero)

  # TODO: L0 adapter does other... things in its cmake - make sure they get
  # added to the new build system
endif()

if("cuda" IN_LIST SYCL_ENABLE_BACKENDS)
  add_sycl_ur_adapter(cuda)
endif()

if("hip" IN_LIST SYCL_ENABLE_BACKENDS)
  add_sycl_ur_adapter(hip)
endif()

if("opencl" IN_LIST SYCL_ENABLE_BACKENDS)
  add_sycl_ur_adapter(opencl)
endif()

if("native_cpu" IN_LIST SYCL_ENABLE_BACKENDS)
  add_sycl_ur_adapter(native_cpu)

  # Deal with OCK option
  option(NATIVECPU_USE_OCK "Use the oneAPI Construction Kit for Native CPU" ON)

  if(NATIVECPU_USE_OCK)
    message(STATUS "Compiling Native CPU adapter with OCK support.")
    target_compile_definitions(ur_adapter_native_cpu PRIVATE NATIVECPU_USE_OCK)
  else()
    message(WARNING "Compiling Native CPU adapter without OCK support.
    Some valid SYCL programs may not build or may have low performance.")
  endif()
endif()

# TODO: this is piggy-backing on the existing target component level-zero-sycl-dev
install(TARGETS umf
  LIBRARY DESTINATION "lib${LLVM_LIBDIR_SUFFIX}" COMPONENT level-zero-sycl-dev
  ARCHIVE DESTINATION "lib${LLVM_LIBDIR_SUFFIX}" COMPONENT level-zero-sycl-dev
  RUNTIME DESTINATION "bin" COMPONENT level-zero-sycl-dev)<|MERGE_RESOLUTION|>--- conflicted
+++ resolved
@@ -116,14 +116,6 @@
       CACHE PATH "Path to external '${name}' adapter source dir" FORCE)
   endfunction()
 
-<<<<<<< HEAD
-  set(UNIFIED_RUNTIME_REPO "https://github.com/RossBrunton/unified-runtime.git")
-  # commit 3bf2becb1894cc746c8d7d83c5345c93f0920d5f
-  # Author: Ross Brunton <ross@codeplay.com>
-  # Date:   Fri Sep 20 13:03:15 2024 +0100
-  # More warning squishing
-  set(UNIFIED_RUNTIME_TAG 3bf2becb1894cc746c8d7d83c5345c93f0920d5f)
-=======
   set(UNIFIED_RUNTIME_REPO "https://github.com/oneapi-src/unified-runtime.git")
   # commit 7a2caca559da81620c7430521873045bf42eafc1
   # Merge: 1d1808a4 96f66e0f
@@ -132,7 +124,6 @@
   #     Merge pull request #2117 from pbalcer/fix-filter-out-same-cmdlists
   #     Fix urEnqueueEventsWaitWithBarrier when used with interop events
   set(UNIFIED_RUNTIME_TAG 7a2caca559da81620c7430521873045bf42eafc1)
->>>>>>> 70cde370
 
   set(UMF_BUILD_EXAMPLES OFF CACHE INTERNAL "EXAMPLES")
   # Due to the use of dependentloadflag and no installer for UMF and hwloc we need
