# Either fetches UR from the appropriate repo or sets up variables based on user
# preference.

# TODO: taken from sycl/plugins/CMakeLists.txt - maybe we should handle this
# within UR (although it is an obscure warning that the build system here
# seems to specifically enable)
if ("${CMAKE_CXX_COMPILER_ID}" MATCHES "Clang|IntelLLVM" )
    set(CMAKE_CXX_FLAGS "${CMAKE_CXX_FLAGS} -Wno-covered-switch-default")
endif()


# Options to override the default behaviour of the FetchContent to include UR
# source code.
set(SYCL_PI_UR_OVERRIDE_FETCH_CONTENT_REPO
  "" CACHE STRING "Override the Unified Runtime FetchContent repository")
set(SYCL_PI_UR_OVERRIDE_FETCH_CONTENT_TAG
  "" CACHE STRING "Override the Unified Runtime FetchContent tag")

# Options to disable use of FetchContent to include Unified Runtime source code
# to improve developer workflow.
option(SYCL_UR_USE_FETCH_CONTENT
  "Use FetchContent to acquire the Unified Runtime source code" ON)
set(SYCL_UR_SOURCE_DIR
  "" CACHE PATH "Path to root of Unified Runtime repository")

option(SYCL_UMF_DISABLE_HWLOC
  "Disable hwloc support in UMF" ON)

# Here we override the defaults to disable building tests from unified-runtime
set(UR_BUILD_EXAMPLES OFF CACHE BOOL "Build example applications." FORCE)
set(UR_BUILD_TESTS OFF CACHE BOOL "Build unit tests." FORCE)
set(UR_BUILD_XPTI_LIBS OFF)
set(UR_ENABLE_SYMBOLIZER ON CACHE BOOL "Enable symbolizer for sanitizer layer.")
set(UR_ENABLE_TRACING ON)

if("level_zero" IN_LIST SYCL_ENABLE_BACKENDS)
  set(UR_BUILD_ADAPTER_L0 ON)
endif()
if("cuda" IN_LIST SYCL_ENABLE_BACKENDS)
  set(UR_BUILD_ADAPTER_CUDA ON)
endif()
if("hip" IN_LIST SYCL_ENABLE_BACKENDS)
  set(UR_BUILD_ADAPTER_HIP ON)
  if (SYCL_ENABLE_EXTENSION_JIT)
    set(UR_ENABLE_COMGR ON)
  endif()
endif()
if("opencl" IN_LIST SYCL_ENABLE_BACKENDS)
  set(UR_BUILD_ADAPTER_OPENCL ON)
  set(UR_OPENCL_ICD_LOADER_LIBRARY OpenCL-ICD CACHE FILEPATH
    "Path of the OpenCL ICD Loader library" FORCE)
endif()
if("native_cpu" IN_LIST SYCL_ENABLE_BACKENDS)
  set(UR_BUILD_ADAPTER_NATIVE_CPU ON)
endif()

# Disable errors from warnings while building the UR.
# And remember origin flags before doing that.
set(CMAKE_CXX_FLAGS_BAK "${CMAKE_CXX_FLAGS}")
if(WIN32)
  set(CMAKE_CXX_FLAGS "${CMAKE_CXX_FLAGS} /WX-")
  set(CMAKE_C_FLAGS "${CMAKE_C_FLAGS} /WX-")
  # FIXME: Unified runtime build fails with /DUNICODE
  set(CMAKE_CXX_FLAGS "${CMAKE_CXX_FLAGS} /UUNICODE")
  set(CMAKE_C_FLAGS "${CMAKE_C_FLAGS} /UUNICODE")
  # USE_Z7 forces use of /Z7 instead of /Zi which is broken with sccache
  set(USE_Z7 ON)
else()
  set(CMAKE_CXX_FLAGS "${CMAKE_CXX_FLAGS} -Wno-error")
  set(CMAKE_C_FLAGS "${CMAKE_C_FLAGS} -Wno-error")
endif()

if(SYCL_UR_USE_FETCH_CONTENT)
  include(FetchContent)

  # The fetch_adapter_source function can be used to perform a separate content
  # fetch for a UR adapter (backend), this allows development of adapters to be decoupled
  # from each other.
  #
  # A separate content fetch will not be performed if:
  # * The adapter name is not present in the SYCL_ENABLE_BACKENDS variable.
  # * The repo and tag provided match the values of the
  #   UNIFIED_RUNTIME_REPO/UNIFIED_RUNTIME_TAG variables
  #
  # Args:
  #   * name - Must be the directory name of the adapter
  #   * repo - A valid Git URL of a Unified Runtime repo
  #   * tag - A valid Git branch/tag/commit in the Unified Runtime repo
  function(fetch_adapter_source name repo tag)
    if(NOT ${name} IN_LIST SYCL_ENABLE_BACKENDS)
      return()
    endif()
    if(repo STREQUAL UNIFIED_RUNTIME_REPO AND
        tag STREQUAL UNIFIED_RUNTIME_TAG)
      # If the adapter sources are taken from the main checkout, reset the
      # adapter specific source path.
      string(TOUPPER ${name} NAME)
      set(UR_ADAPTER_${NAME}_SOURCE_DIR ""
        CACHE PATH "Path to external '${name}' adapter source dir" FORCE)
      return()
    endif()
    message(STATUS
      "Will fetch Unified Runtime ${name} adapter from ${repo} at ${tag}")
    set(fetch-name ur-${name})
    FetchContent_Declare(${fetch-name}
      GIT_REPOSITORY ${repo} GIT_TAG ${tag})
    # We don't want to add this repo to the build, only fetch its source.
    FetchContent_Populate(${fetch-name})
    # Get the path to the source directory
    string(TOUPPER ${name} NAME)
    set(source_dir_var UR_ADAPTER_${NAME}_SOURCE_DIR)
    FetchContent_GetProperties(${fetch-name} SOURCE_DIR UR_ADAPTER_${NAME}_SOURCE_DIR)
    # Set the variable which informs UR where to get the adapter source from.
    set(UR_ADAPTER_${NAME}_SOURCE_DIR
      "${UR_ADAPTER_${NAME}_SOURCE_DIR}/source/adapters/${name}"
      CACHE PATH "Path to external '${name}' adapter source dir" FORCE)
  endfunction()

<<<<<<< HEAD
  set(UNIFIED_RUNTIME_REPO "https://github.com/AllanZyne/unified-runtime.git")
  # commit a985a81dc9ba8adfcc8b54e35ad287e97766fb3e
  # Merge: b7b0c8b3 f772f907
  # Author: Piotr Balcer <piotr.balcer@intel.com>
  # Date:   Mon Jul 29 09:11:29 2024 +0200
  #     Merge pull request #1905 from igchor/umf_hwloc_disable
  #     Bump UMF version to allow disabling hwloc
  set(UNIFIED_RUNTIME_TAG review/yang/dsan_nullpointer)
=======
  set(UNIFIED_RUNTIME_REPO "https://github.com/oneapi-src/unified-runtime.git")
  # commit d0a50523006fa6f283da6a36811081add3bb22fc
  # Merge: 804851e4 04deb8b3
  # Author: Omar Ahmed <omar.ahmed@codeplay.com>
  # Date:   Tue Aug 20 16:28:30 2024 +0100
  #    Merge pull request #1940 from RossBrunton/ross/urcall
  #    [XPTI] Use `ur.call` rather than `ur` in XPTI
  set(UNIFIED_RUNTIME_TAG d0a50523006fa6f283da6a36811081add3bb22fc)
>>>>>>> a7b796fb

  set(UMF_BUILD_EXAMPLES OFF CACHE INTERNAL "EXAMPLES")
  # Due to the use of dependentloadflag and no installer for UMF and hwloc we need
  # to link statically on windows
  if(WIN32)
    set(UMF_BUILD_SHARED_LIBRARY OFF CACHE INTERNAL "Build UMF shared library")
    set(UMF_LINK_HWLOC_STATICALLY ON CACHE INTERNAL "static HWLOC")
  else()
    set(UMF_DISABLE_HWLOC ${SYCL_UMF_DISABLE_HWLOC} CACHE INTERNAL "Disable hwloc for UMF")
  endif()

  fetch_adapter_source(level_zero
    ${UNIFIED_RUNTIME_REPO}
    ${UNIFIED_RUNTIME_TAG}
  )

  fetch_adapter_source(opencl
    ${UNIFIED_RUNTIME_REPO}
    ${UNIFIED_RUNTIME_TAG}
  )

  fetch_adapter_source(cuda
    ${UNIFIED_RUNTIME_REPO}
    ${UNIFIED_RUNTIME_TAG}
  )

  fetch_adapter_source(hip
    ${UNIFIED_RUNTIME_REPO}
    ${UNIFIED_RUNTIME_TAG}
  )

  fetch_adapter_source(native_cpu
    ${UNIFIED_RUNTIME_REPO}
    ${UNIFIED_RUNTIME_TAG}
  )

  if(SYCL_PI_UR_OVERRIDE_FETCH_CONTENT_REPO)
    set(UNIFIED_RUNTIME_REPO "${SYCL_PI_UR_OVERRIDE_FETCH_CONTENT_REPO}")
  endif()
  if(SYCL_PI_UR_OVERRIDE_FETCH_CONTENT_TAG)
    set(UNIFIED_RUNTIME_TAG "${SYCL_PI_UR_OVERRIDE_FETCH_CONTENT_TAG}")
  endif()

  message(STATUS "Will fetch Unified Runtime from ${UNIFIED_RUNTIME_REPO}")
  FetchContent_Declare(unified-runtime
    GIT_REPOSITORY    ${UNIFIED_RUNTIME_REPO}
    GIT_TAG           ${UNIFIED_RUNTIME_TAG}
  )

  FetchContent_GetProperties(unified-runtime)
  FetchContent_MakeAvailable(unified-runtime)

  set(UNIFIED_RUNTIME_SOURCE_DIR
    "${unified-runtime_SOURCE_DIR}" CACHE PATH
    "Path to Unified Runtime Headers" FORCE)
elseif(SYCL_UR_SOURCE_DIR)
  # SYCL_UR_USE_FETCH_CONTENT is OFF and SYCL_UR_SOURCE_DIR has been set,
  # use the external Unified Runtime source directory.
  set(UNIFIED_RUNTIME_SOURCE_DIR
    "${SYCL_UR_SOURCE_DIR}" CACHE PATH
    "Path to Unified Runtime Headers" FORCE)
  add_subdirectory(
    ${UNIFIED_RUNTIME_SOURCE_DIR}
    ${CMAKE_CURRENT_BINARY_DIR}/unified-runtime)
else()
  # SYCL_UR_USE_FETCH_CONTENT is OFF and SYCL_UR_SOURCE_DIR has not been
  # set, check if the fallback local directory exists.
  if(NOT EXISTS ${CMAKE_CURRENT_SOURCE_DIR}/unified-runtime)
    message(FATAL_ERROR
      "SYCL_UR_USE_FETCH_CONTENT is disabled but no alternative Unified \
      Runtime source directory has been provided, either:

      * Set -DSYCL_UR_SOURCE_DIR=/path/to/unified-runtime
      * Clone the UR repo in ${CMAKE_CURRENT_SOURCE_DIR}/unified-runtime")
  endif()
  # The fallback local directory for the Unified Runtime repository has been
  # found, use it.
  set(UNIFIED_RUNTIME_SOURCE_DIR
    "${CMAKE_CURRENT_SOURCE_DIR}/unified-runtime" CACHE PATH
    "Path to Unified Runtime Headers" FORCE)
  add_subdirectory(${UNIFIED_RUNTIME_SOURCE_DIR})
endif()

# Restore original flags
set(CMAKE_CXX_FLAGS "${CMAKE_CXX_FLAGS_BAK}")

message(STATUS
  "Using Unified Runtime source directory: ${UNIFIED_RUNTIME_SOURCE_DIR}")

set(UNIFIED_RUNTIME_INCLUDE_DIR "${UNIFIED_RUNTIME_SOURCE_DIR}/include")
set(UNIFIED_RUNTIME_SRC_INCLUDE_DIR "${UNIFIED_RUNTIME_SOURCE_DIR}/source")
set(UNIFIED_RUNTIME_COMMON_INCLUDE_DIR "${UNIFIED_RUNTIME_SOURCE_DIR}/source/common")

add_library(UnifiedRuntimeLoader ALIAS ur_loader)
add_library(UnifiedRuntimeCommon ALIAS ur_common)
add_library(UnifiedMemoryFramework ALIAS ur_umf)

add_library(UnifiedRuntime-Headers INTERFACE)

target_include_directories(UnifiedRuntime-Headers
  INTERFACE
    "${UNIFIED_RUNTIME_INCLUDE_DIR}"
)

find_package(Threads REQUIRED)

if(TARGET UnifiedRuntimeLoader)
  # Install the UR loader.
  # TODO: this is piggy-backing on the existing target component level-zero-sycl-dev
  # When UR is moved to its separate repo perhaps we should introduce new component,
  # e.g. unified-runtime-sycl-dev.
  # See github issue #14598
  install(TARGETS ur_loader
    LIBRARY DESTINATION "lib${LLVM_LIBDIR_SUFFIX}" COMPONENT level-zero-sycl-dev
    ARCHIVE DESTINATION "lib${LLVM_LIBDIR_SUFFIX}" COMPONENT level-zero-sycl-dev
    RUNTIME DESTINATION "bin" COMPONENT level-zero-sycl-dev
  )
endif()

add_custom_target(UnifiedRuntimeAdapters)

function(add_sycl_ur_adapter NAME)
  add_dependencies(UnifiedRuntimeAdapters ur_adapter_${NAME})

  install(TARGETS ur_adapter_${NAME}
    LIBRARY DESTINATION "lib${LLVM_LIBDIR_SUFFIX}" COMPONENT ur_adapter_${NAME}
    RUNTIME DESTINATION "bin" COMPONENT ur_adapter_${NAME})

  set(manifest_file
    ${CMAKE_CURRENT_BINARY_DIR}/install_manifest_ur_adapter_${NAME}.txt)
  add_custom_command(OUTPUT ${manifest_file}
    COMMAND "${CMAKE_COMMAND}"
    "-DCMAKE_INSTALL_COMPONENT=ur_adapter_${NAME}"
    -P "${CMAKE_BINARY_DIR}/cmake_install.cmake"
    COMMENT "Deploying component ur_adapter_${NAME}"
    USES_TERMINAL
  )
  add_custom_target(install-sycl-ur-adapter-${NAME}
    DEPENDS ${manifest_file} ur_adapter_${NAME}
  )

  set_property(GLOBAL APPEND PROPERTY
    SYCL_TOOLCHAIN_INSTALL_COMPONENTS ur_adapter_${NAME})
endfunction()

if("level_zero" IN_LIST SYCL_ENABLE_BACKENDS)
  add_sycl_ur_adapter(level_zero)

  # TODO: L0 adapter does other... things in its cmake - make sure they get
  # added to the new build system
endif()

if("cuda" IN_LIST SYCL_ENABLE_BACKENDS)
  add_sycl_ur_adapter(cuda)
endif()

if("hip" IN_LIST SYCL_ENABLE_BACKENDS)
  add_sycl_ur_adapter(hip)
endif()

if("opencl" IN_LIST SYCL_ENABLE_BACKENDS)
  add_sycl_ur_adapter(opencl)
endif()

if("native_cpu" IN_LIST SYCL_ENABLE_BACKENDS)
  add_sycl_ur_adapter(native_cpu)

  # Deal with OCK option
  option(NATIVECPU_USE_OCK "Use the oneAPI Construction Kit for Native CPU" ON)

  if(NATIVECPU_USE_OCK)
    message(STATUS "Compiling Native CPU adapter with OCK support.")
    target_compile_definitions(ur_adapter_native_cpu PRIVATE NATIVECPU_USE_OCK)
  else()
    message(WARNING "Compiling Native CPU adapter without OCK support.
    Some valid SYCL programs may not build or may have low performance.")
  endif()
endif()

# TODO: this is piggy-backing on the existing target component level-zero-sycl-dev
install(TARGETS umf
  LIBRARY DESTINATION "lib${LLVM_LIBDIR_SUFFIX}" COMPONENT level-zero-sycl-dev
  ARCHIVE DESTINATION "lib${LLVM_LIBDIR_SUFFIX}" COMPONENT level-zero-sycl-dev
  RUNTIME DESTINATION "bin" COMPONENT level-zero-sycl-dev)<|MERGE_RESOLUTION|>--- conflicted
+++ resolved
@@ -116,7 +116,6 @@
       CACHE PATH "Path to external '${name}' adapter source dir" FORCE)
   endfunction()
 
-<<<<<<< HEAD
   set(UNIFIED_RUNTIME_REPO "https://github.com/AllanZyne/unified-runtime.git")
   # commit a985a81dc9ba8adfcc8b54e35ad287e97766fb3e
   # Merge: b7b0c8b3 f772f907
@@ -125,16 +124,6 @@
   #     Merge pull request #1905 from igchor/umf_hwloc_disable
   #     Bump UMF version to allow disabling hwloc
   set(UNIFIED_RUNTIME_TAG review/yang/dsan_nullpointer)
-=======
-  set(UNIFIED_RUNTIME_REPO "https://github.com/oneapi-src/unified-runtime.git")
-  # commit d0a50523006fa6f283da6a36811081add3bb22fc
-  # Merge: 804851e4 04deb8b3
-  # Author: Omar Ahmed <omar.ahmed@codeplay.com>
-  # Date:   Tue Aug 20 16:28:30 2024 +0100
-  #    Merge pull request #1940 from RossBrunton/ross/urcall
-  #    [XPTI] Use `ur.call` rather than `ur` in XPTI
-  set(UNIFIED_RUNTIME_TAG d0a50523006fa6f283da6a36811081add3bb22fc)
->>>>>>> a7b796fb
 
   set(UMF_BUILD_EXAMPLES OFF CACHE INTERNAL "EXAMPLES")
   # Due to the use of dependentloadflag and no installer for UMF and hwloc we need
