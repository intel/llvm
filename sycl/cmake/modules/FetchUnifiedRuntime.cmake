# Either fetches UR from the appropriate repo or sets up variables based on user
# preference.

# TODO: taken from sycl/plugins/CMakeLists.txt - maybe we should handle this
# within UR (although it is an obscure warning that the build system here
# seems to specifically enable)
if ("${CMAKE_CXX_COMPILER_ID}" MATCHES "Clang|IntelLLVM" )
    set(CMAKE_CXX_FLAGS "${CMAKE_CXX_FLAGS} -Wno-covered-switch-default")
endif()


# Options to override the default behaviour of the FetchContent to include UR
# source code.
set(SYCL_UR_OVERRIDE_FETCH_CONTENT_REPO
  "" CACHE STRING "Override the Unified Runtime FetchContent repository")
set(SYCL_UR_OVERRIDE_FETCH_CONTENT_TAG
  "" CACHE STRING "Override the Unified Runtime FetchContent tag")

# Options to disable use of FetchContent to include Unified Runtime source code
# to improve developer workflow.
option(SYCL_UR_USE_FETCH_CONTENT
  "Use FetchContent to acquire the Unified Runtime source code" ON)
set(SYCL_UR_SOURCE_DIR
  "" CACHE PATH "Path to root of Unified Runtime repository")

option(SYCL_UMF_DISABLE_HWLOC
  "Disable hwloc support in UMF" ON)

# Here we override the defaults to disable building tests from unified-runtime
set(UR_BUILD_EXAMPLES OFF CACHE BOOL "Build example applications." FORCE)
set(UR_BUILD_TESTS OFF CACHE BOOL "Build unit tests." FORCE)
set(UR_BUILD_XPTI_LIBS OFF)
set(UR_ENABLE_SYMBOLIZER ON CACHE BOOL "Enable symbolizer for sanitizer layer.")
set(UR_ENABLE_TRACING ON)

if("level_zero" IN_LIST SYCL_ENABLE_BACKENDS)
  set(UR_BUILD_ADAPTER_L0 ON)
endif()
if("cuda" IN_LIST SYCL_ENABLE_BACKENDS)
  set(UR_BUILD_ADAPTER_CUDA ON)
endif()
if("hip" IN_LIST SYCL_ENABLE_BACKENDS)
  set(UR_BUILD_ADAPTER_HIP ON)
  if (SYCL_ENABLE_EXTENSION_JIT)
    set(UR_ENABLE_COMGR ON)
  endif()
endif()
if("opencl" IN_LIST SYCL_ENABLE_BACKENDS)
  set(UR_BUILD_ADAPTER_OPENCL ON)
  set(UR_OPENCL_ICD_LOADER_LIBRARY OpenCL-ICD CACHE FILEPATH
    "Path of the OpenCL ICD Loader library" FORCE)
endif()
if("native_cpu" IN_LIST SYCL_ENABLE_BACKENDS)
  set(UR_BUILD_ADAPTER_NATIVE_CPU ON)
endif()

# Disable errors from warnings while building the UR.
# And remember origin flags before doing that.
set(CMAKE_CXX_FLAGS_BAK "${CMAKE_CXX_FLAGS}")
if(WIN32)
  set(CMAKE_CXX_FLAGS "${CMAKE_CXX_FLAGS} /WX-")
  set(CMAKE_C_FLAGS "${CMAKE_C_FLAGS} /WX-")
  # FIXME: Unified runtime build fails with /DUNICODE
  set(CMAKE_CXX_FLAGS "${CMAKE_CXX_FLAGS} /UUNICODE")
  set(CMAKE_C_FLAGS "${CMAKE_C_FLAGS} /UUNICODE")
  # USE_Z7 forces use of /Z7 instead of /Zi which is broken with sccache
  set(USE_Z7 ON)
else()
  set(CMAKE_CXX_FLAGS "${CMAKE_CXX_FLAGS} -Wno-error")
  set(CMAKE_C_FLAGS "${CMAKE_C_FLAGS} -Wno-error")
endif()

if(SYCL_UR_USE_FETCH_CONTENT)
  include(FetchContent)

  # The fetch_adapter_source function can be used to perform a separate content
  # fetch for a UR adapter (backend), this allows development of adapters to be decoupled
  # from each other.
  #
  # A separate content fetch will not be performed if:
  # * The adapter name is not present in the SYCL_ENABLE_BACKENDS variable.
  # * The repo and tag provided match the values of the
  #   UNIFIED_RUNTIME_REPO/UNIFIED_RUNTIME_TAG variables
  #
  # Args:
  #   * name - Must be the directory name of the adapter
  #   * repo - A valid Git URL of a Unified Runtime repo
  #   * tag - A valid Git branch/tag/commit in the Unified Runtime repo
  function(fetch_adapter_source name repo tag)
    if(NOT ${name} IN_LIST SYCL_ENABLE_BACKENDS)
      return()
    endif()
    if(repo STREQUAL UNIFIED_RUNTIME_REPO AND
        tag STREQUAL UNIFIED_RUNTIME_TAG)
      # If the adapter sources are taken from the main checkout, reset the
      # adapter specific source path.
      string(TOUPPER ${name} NAME)
      set(UR_ADAPTER_${NAME}_SOURCE_DIR ""
        CACHE PATH "Path to external '${name}' adapter source dir" FORCE)
      return()
    endif()
    message(STATUS
      "Will fetch Unified Runtime ${name} adapter from ${repo} at ${tag}")
    set(fetch-name ur-${name})
    FetchContent_Declare(${fetch-name}
      GIT_REPOSITORY ${repo} GIT_TAG ${tag})
    # We don't want to add this repo to the build, only fetch its source.
    FetchContent_Populate(${fetch-name})
    # Get the path to the source directory
    string(TOUPPER ${name} NAME)
    set(source_dir_var UR_ADAPTER_${NAME}_SOURCE_DIR)
    FetchContent_GetProperties(${fetch-name} SOURCE_DIR UR_ADAPTER_${NAME}_SOURCE_DIR)
    # Set the variable which informs UR where to get the adapter source from.
    set(UR_ADAPTER_${NAME}_SOURCE_DIR
      "${UR_ADAPTER_${NAME}_SOURCE_DIR}/source/adapters/${name}"
      CACHE PATH "Path to external '${name}' adapter source dir" FORCE)
  endfunction()

  set(UNIFIED_RUNTIME_REPO "https://github.com/oneapi-src/unified-runtime.git")
<<<<<<< HEAD
  # commit a99dbcee3404a56d05b8803c63caede64a073076 (HEAD, origin/main, origin/HEAD)
  # Merge: 9d71afb8 4bf58035
  # Author: Callum Fare <callum@codeplay.com>
  # Date:   Fri Sep 6 16:00:14 2024 +0100
  #  Merge pull request #2067 from sarnex/fixbuild
  #  [OpenCL] Use older OpenCL-Headers commit to fix build
  set(UNIFIED_RUNTIME_TAG a99dbcee3404a56d05b8803c63caede64a073076)
=======
  # commit 8c9dd7e464a99ebbfb238ac2dabefc3ac77baea5
  # Merge: a99dbcee 3abe18cf
  # Author: Piotr Balcer <piotr.balcer@intel.com>
  # Date:   Fri Sep 6 17:21:17 2024 +0200
  #   Merge pull request #1820 from pbalcer/static-linking
  #   Add support for static linking of the L0 adapter
  set(UNIFIED_RUNTIME_TAG 8c9dd7e464a99ebbfb238ac2dabefc3ac77baea5)
>>>>>>> 0d2c8eb4

  set(UMF_BUILD_EXAMPLES OFF CACHE INTERNAL "EXAMPLES")
  # Due to the use of dependentloadflag and no installer for UMF and hwloc we need
  # to link statically on windows
  if(WIN32)
    set(UMF_BUILD_SHARED_LIBRARY OFF CACHE INTERNAL "Build UMF shared library")
    set(UMF_LINK_HWLOC_STATICALLY ON CACHE INTERNAL "static HWLOC")
  else()
    set(UMF_DISABLE_HWLOC ${SYCL_UMF_DISABLE_HWLOC} CACHE INTERNAL "Disable hwloc for UMF")
  endif()

  fetch_adapter_source(level_zero
    ${UNIFIED_RUNTIME_REPO}
    ${UNIFIED_RUNTIME_TAG}
  )

  fetch_adapter_source(opencl
    ${UNIFIED_RUNTIME_REPO}
    ${UNIFIED_RUNTIME_TAG}
  )

  fetch_adapter_source(cuda
    ${UNIFIED_RUNTIME_REPO}
    ${UNIFIED_RUNTIME_TAG}
  )

  fetch_adapter_source(hip
    ${UNIFIED_RUNTIME_REPO}
    ${UNIFIED_RUNTIME_TAG}
  )

  fetch_adapter_source(native_cpu
    ${UNIFIED_RUNTIME_REPO}
    ${UNIFIED_RUNTIME_TAG}
  )

  if(SYCL_UR_OVERRIDE_FETCH_CONTENT_REPO)
    set(UNIFIED_RUNTIME_REPO "${SYCL_UR_OVERRIDE_FETCH_CONTENT_REPO}")
  endif()
  if(SYCL_UR_OVERRIDE_FETCH_CONTENT_TAG)
    set(UNIFIED_RUNTIME_TAG "${SYCL_UR_OVERRIDE_FETCH_CONTENT_TAG}")
  endif()

  message(STATUS "Will fetch Unified Runtime from ${UNIFIED_RUNTIME_REPO}")
  FetchContent_Declare(unified-runtime
    GIT_REPOSITORY    ${UNIFIED_RUNTIME_REPO}
    GIT_TAG           ${UNIFIED_RUNTIME_TAG}
  )

  FetchContent_GetProperties(unified-runtime)
  FetchContent_MakeAvailable(unified-runtime)

  set(UNIFIED_RUNTIME_SOURCE_DIR
    "${unified-runtime_SOURCE_DIR}" CACHE PATH
    "Path to Unified Runtime Headers" FORCE)
elseif(SYCL_UR_SOURCE_DIR)
  # SYCL_UR_USE_FETCH_CONTENT is OFF and SYCL_UR_SOURCE_DIR has been set,
  # use the external Unified Runtime source directory.
  set(UNIFIED_RUNTIME_SOURCE_DIR
    "${SYCL_UR_SOURCE_DIR}" CACHE PATH
    "Path to Unified Runtime Headers" FORCE)
  add_subdirectory(
    ${UNIFIED_RUNTIME_SOURCE_DIR}
    ${CMAKE_CURRENT_BINARY_DIR}/unified-runtime)
else()
  # SYCL_UR_USE_FETCH_CONTENT is OFF and SYCL_UR_SOURCE_DIR has not been
  # set, check if the fallback local directory exists.
  if(NOT EXISTS ${CMAKE_CURRENT_SOURCE_DIR}/unified-runtime)
    message(FATAL_ERROR
      "SYCL_UR_USE_FETCH_CONTENT is disabled but no alternative Unified \
      Runtime source directory has been provided, either:

      * Set -DSYCL_UR_SOURCE_DIR=/path/to/unified-runtime
      * Clone the UR repo in ${CMAKE_CURRENT_SOURCE_DIR}/unified-runtime")
  endif()
  # The fallback local directory for the Unified Runtime repository has been
  # found, use it.
  set(UNIFIED_RUNTIME_SOURCE_DIR
    "${CMAKE_CURRENT_SOURCE_DIR}/unified-runtime" CACHE PATH
    "Path to Unified Runtime Headers" FORCE)
  add_subdirectory(${UNIFIED_RUNTIME_SOURCE_DIR})
endif()

# Restore original flags
set(CMAKE_CXX_FLAGS "${CMAKE_CXX_FLAGS_BAK}")

message(STATUS
  "Using Unified Runtime source directory: ${UNIFIED_RUNTIME_SOURCE_DIR}")

set(UNIFIED_RUNTIME_INCLUDE_DIR "${UNIFIED_RUNTIME_SOURCE_DIR}/include")
set(UNIFIED_RUNTIME_SRC_INCLUDE_DIR "${UNIFIED_RUNTIME_SOURCE_DIR}/source")
set(UNIFIED_RUNTIME_COMMON_INCLUDE_DIR "${UNIFIED_RUNTIME_SOURCE_DIR}/source/common")

add_library(UnifiedRuntimeLoader ALIAS ur_loader)
add_library(UnifiedRuntimeCommon ALIAS ur_common)
add_library(UnifiedMemoryFramework ALIAS ur_umf)

add_library(UnifiedRuntime-Headers INTERFACE)

target_include_directories(UnifiedRuntime-Headers
  INTERFACE
    "${UNIFIED_RUNTIME_INCLUDE_DIR}"
)

find_package(Threads REQUIRED)

if(TARGET UnifiedRuntimeLoader)
  # Install the UR loader.
  # TODO: this is piggy-backing on the existing target component level-zero-sycl-dev
  # When UR is moved to its separate repo perhaps we should introduce new component,
  # e.g. unified-runtime-sycl-dev.
  # See github issue #14598
  install(TARGETS ur_loader
    LIBRARY DESTINATION "lib${LLVM_LIBDIR_SUFFIX}" COMPONENT level-zero-sycl-dev
    ARCHIVE DESTINATION "lib${LLVM_LIBDIR_SUFFIX}" COMPONENT level-zero-sycl-dev
    RUNTIME DESTINATION "bin" COMPONENT level-zero-sycl-dev
  )
endif()

add_custom_target(UnifiedRuntimeAdapters)

function(add_sycl_ur_adapter NAME)
  add_dependencies(UnifiedRuntimeAdapters ur_adapter_${NAME})

  install(TARGETS ur_adapter_${NAME}
    LIBRARY DESTINATION "lib${LLVM_LIBDIR_SUFFIX}" COMPONENT ur_adapter_${NAME}
    RUNTIME DESTINATION "bin" COMPONENT ur_adapter_${NAME})

  set(manifest_file
    ${CMAKE_CURRENT_BINARY_DIR}/install_manifest_ur_adapter_${NAME}.txt)
  add_custom_command(OUTPUT ${manifest_file}
    COMMAND "${CMAKE_COMMAND}"
    "-DCMAKE_INSTALL_COMPONENT=ur_adapter_${NAME}"
    -P "${CMAKE_BINARY_DIR}/cmake_install.cmake"
    COMMENT "Deploying component ur_adapter_${NAME}"
    USES_TERMINAL
  )
  add_custom_target(install-sycl-ur-adapter-${NAME}
    DEPENDS ${manifest_file} ur_adapter_${NAME}
  )

  set_property(GLOBAL APPEND PROPERTY
    SYCL_TOOLCHAIN_INSTALL_COMPONENTS ur_adapter_${NAME})
endfunction()

if("level_zero" IN_LIST SYCL_ENABLE_BACKENDS)
  add_sycl_ur_adapter(level_zero)

  # TODO: L0 adapter does other... things in its cmake - make sure they get
  # added to the new build system
endif()

if("cuda" IN_LIST SYCL_ENABLE_BACKENDS)
  add_sycl_ur_adapter(cuda)
endif()

if("hip" IN_LIST SYCL_ENABLE_BACKENDS)
  add_sycl_ur_adapter(hip)
endif()

if("opencl" IN_LIST SYCL_ENABLE_BACKENDS)
  add_sycl_ur_adapter(opencl)
endif()

if("native_cpu" IN_LIST SYCL_ENABLE_BACKENDS)
  add_sycl_ur_adapter(native_cpu)

  # Deal with OCK option
  option(NATIVECPU_USE_OCK "Use the oneAPI Construction Kit for Native CPU" ON)

  if(NATIVECPU_USE_OCK)
    message(STATUS "Compiling Native CPU adapter with OCK support.")
    target_compile_definitions(ur_adapter_native_cpu PRIVATE NATIVECPU_USE_OCK)
  else()
    message(WARNING "Compiling Native CPU adapter without OCK support.
    Some valid SYCL programs may not build or may have low performance.")
  endif()
endif()

# TODO: this is piggy-backing on the existing target component level-zero-sycl-dev
install(TARGETS umf
  LIBRARY DESTINATION "lib${LLVM_LIBDIR_SUFFIX}" COMPONENT level-zero-sycl-dev
  ARCHIVE DESTINATION "lib${LLVM_LIBDIR_SUFFIX}" COMPONENT level-zero-sycl-dev
  RUNTIME DESTINATION "bin" COMPONENT level-zero-sycl-dev)<|MERGE_RESOLUTION|>--- conflicted
+++ resolved
@@ -117,15 +117,6 @@
   endfunction()
 
   set(UNIFIED_RUNTIME_REPO "https://github.com/oneapi-src/unified-runtime.git")
-<<<<<<< HEAD
-  # commit a99dbcee3404a56d05b8803c63caede64a073076 (HEAD, origin/main, origin/HEAD)
-  # Merge: 9d71afb8 4bf58035
-  # Author: Callum Fare <callum@codeplay.com>
-  # Date:   Fri Sep 6 16:00:14 2024 +0100
-  #  Merge pull request #2067 from sarnex/fixbuild
-  #  [OpenCL] Use older OpenCL-Headers commit to fix build
-  set(UNIFIED_RUNTIME_TAG a99dbcee3404a56d05b8803c63caede64a073076)
-=======
   # commit 8c9dd7e464a99ebbfb238ac2dabefc3ac77baea5
   # Merge: a99dbcee 3abe18cf
   # Author: Piotr Balcer <piotr.balcer@intel.com>
@@ -133,7 +124,6 @@
   #   Merge pull request #1820 from pbalcer/static-linking
   #   Add support for static linking of the L0 adapter
   set(UNIFIED_RUNTIME_TAG 8c9dd7e464a99ebbfb238ac2dabefc3ac77baea5)
->>>>>>> 0d2c8eb4
 
   set(UMF_BUILD_EXAMPLES OFF CACHE INTERNAL "EXAMPLES")
   # Due to the use of dependentloadflag and no installer for UMF and hwloc we need
