# Either fetches UR from the appropriate repo or sets up variables based on user
# preference.

# TODO: taken from sycl/plugins/CMakeLists.txt - maybe we should handle this
# within UR (although it is an obscure warning that the build system here
# seems to specifically enable)
if ("${CMAKE_CXX_COMPILER_ID}" MATCHES "Clang|IntelLLVM" )
    set(CMAKE_CXX_FLAGS "${CMAKE_CXX_FLAGS} -Wno-covered-switch-default")
endif()


# Options to override the default behaviour of the FetchContent to include UR
# source code.
set(SYCL_UR_OVERRIDE_FETCH_CONTENT_REPO
  "" CACHE STRING "Override the Unified Runtime FetchContent repository")
set(SYCL_UR_OVERRIDE_FETCH_CONTENT_TAG
  "" CACHE STRING "Override the Unified Runtime FetchContent tag")

# Options to disable use of FetchContent to include Unified Runtime source code
# to improve developer workflow.
option(SYCL_UR_USE_FETCH_CONTENT
  "Use FetchContent to acquire the Unified Runtime source code" ON)
set(SYCL_UR_SOURCE_DIR
  "" CACHE PATH "Path to root of Unified Runtime repository")

option(SYCL_UMF_DISABLE_HWLOC
  "Disable hwloc support in UMF" ON)

# Here we override the defaults to disable building tests from unified-runtime
set(UR_BUILD_EXAMPLES OFF CACHE BOOL "Build example applications." FORCE)
set(UR_BUILD_TESTS OFF CACHE BOOL "Build unit tests." FORCE)
set(UR_BUILD_XPTI_LIBS OFF)
set(UR_ENABLE_SYMBOLIZER ON CACHE BOOL "Enable symbolizer for sanitizer layer.")
set(UR_ENABLE_TRACING ON)

if("level_zero" IN_LIST SYCL_ENABLE_BACKENDS)
  set(UR_BUILD_ADAPTER_L0 ON)
endif()
if("cuda" IN_LIST SYCL_ENABLE_BACKENDS)
  set(UR_BUILD_ADAPTER_CUDA ON)
endif()
if("hip" IN_LIST SYCL_ENABLE_BACKENDS)
  set(UR_BUILD_ADAPTER_HIP ON)
  if (SYCL_ENABLE_EXTENSION_JIT)
    set(UR_ENABLE_COMGR ON)
  endif()
endif()
if("opencl" IN_LIST SYCL_ENABLE_BACKENDS)
  set(UR_BUILD_ADAPTER_OPENCL ON)
  set(UR_OPENCL_ICD_LOADER_LIBRARY OpenCL-ICD CACHE FILEPATH
    "Path of the OpenCL ICD Loader library" FORCE)
endif()
if("native_cpu" IN_LIST SYCL_ENABLE_BACKENDS)
  set(UR_BUILD_ADAPTER_NATIVE_CPU ON)
endif()

# Disable errors from warnings while building the UR.
# And remember origin flags before doing that.
set(CMAKE_CXX_FLAGS_BAK "${CMAKE_CXX_FLAGS}")
if(WIN32)
  set(CMAKE_CXX_FLAGS "${CMAKE_CXX_FLAGS} /WX-")
  set(CMAKE_C_FLAGS "${CMAKE_C_FLAGS} /WX-")
  # FIXME: Unified runtime build fails with /DUNICODE
  set(CMAKE_CXX_FLAGS "${CMAKE_CXX_FLAGS} /UUNICODE")
  set(CMAKE_C_FLAGS "${CMAKE_C_FLAGS} /UUNICODE")
  # USE_Z7 forces use of /Z7 instead of /Zi which is broken with sccache
  set(USE_Z7 ON)
else()
  set(CMAKE_CXX_FLAGS "${CMAKE_CXX_FLAGS} -Wno-error")
  set(CMAKE_C_FLAGS "${CMAKE_C_FLAGS} -Wno-error")
endif()

if(SYCL_UR_USE_FETCH_CONTENT)
  include(FetchContent)

  # The fetch_adapter_source function can be used to perform a separate content
  # fetch for a UR adapter (backend), this allows development of adapters to be decoupled
  # from each other.
  #
  # A separate content fetch will not be performed if:
  # * The adapter name is not present in the SYCL_ENABLE_BACKENDS variable.
  # * The repo and tag provided match the values of the
  #   UNIFIED_RUNTIME_REPO/UNIFIED_RUNTIME_TAG variables
  #
  # Args:
  #   * name - Must be the directory name of the adapter
  #   * repo - A valid Git URL of a Unified Runtime repo
  #   * tag - A valid Git branch/tag/commit in the Unified Runtime repo
  function(fetch_adapter_source name repo tag)
    if(NOT ${name} IN_LIST SYCL_ENABLE_BACKENDS)
      return()
    endif()
    if(repo STREQUAL UNIFIED_RUNTIME_REPO AND
        tag STREQUAL UNIFIED_RUNTIME_TAG)
      # If the adapter sources are taken from the main checkout, reset the
      # adapter specific source path.
      string(TOUPPER ${name} NAME)
      set(UR_ADAPTER_${NAME}_SOURCE_DIR ""
        CACHE PATH "Path to external '${name}' adapter source dir" FORCE)
      return()
    endif()
    message(STATUS
      "Will fetch Unified Runtime ${name} adapter from ${repo} at ${tag}")
    set(fetch-name ur-${name})
    FetchContent_Declare(${fetch-name}
      GIT_REPOSITORY ${repo} GIT_TAG ${tag})
    # We don't want to add this repo to the build, only fetch its source.
    FetchContent_Populate(${fetch-name})
    # Get the path to the source directory
    string(TOUPPER ${name} NAME)
    set(source_dir_var UR_ADAPTER_${NAME}_SOURCE_DIR)
    FetchContent_GetProperties(${fetch-name} SOURCE_DIR UR_ADAPTER_${NAME}_SOURCE_DIR)
    # Set the variable which informs UR where to get the adapter source from.
    set(UR_ADAPTER_${NAME}_SOURCE_DIR
      "${UR_ADAPTER_${NAME}_SOURCE_DIR}/source/adapters/${name}"
      CACHE PATH "Path to external '${name}' adapter source dir" FORCE)
  endfunction()

<<<<<<< HEAD
  set(UNIFIED_RUNTIME_REPO "https://github.com/nrspruit/unified-runtime.git")
  # commit 6298474e628889d3598b9416303a52e67a2b66aa
  # Merge: 3cd6eaeb 4bb6a103
  # Author: Piotr Balcer <piotr.balcer@intel.com>
  # Date:   Wed Sep 18 09:20:05 2024 +0200
  #   Merge pull request #2093 from lslusarczyk/memleak-fix
  #   fixed issue #1990, L0 leaks checker counts successful create/destroy only
  set(UNIFIED_RUNTIME_TAG 5713046b56eb85ecf2f017b352ce3e791bead190)
=======
  set(UNIFIED_RUNTIME_REPO "https://github.com/oneapi-src/unified-runtime.git")
  # commit 7907998a442b381a6669d2ae5ab957f8ddda5d03
  # Merge: 7e9d9d47 ae7f58e3
  # Author: aarongreig <aaron.greig@codeplay.com>
  # Date:   Fri Oct 4 11:35:10 2024 +0100
  #     Merge pull request #2121 from nrspruit/error_after_free_syclos
  #     [L0] Refcnt Parent Buffer on Sub Buffer Create and die on use of buffer after free
  set(UNIFIED_RUNTIME_TAG 7907998a442b381a6669d2ae5ab957f8ddda5d03)
>>>>>>> 91eaa052

  set(UMF_BUILD_EXAMPLES OFF CACHE INTERNAL "EXAMPLES")
  # Due to the use of dependentloadflag and no installer for UMF and hwloc we need
  # to link statically on windows
  if(WIN32)
    set(UMF_BUILD_SHARED_LIBRARY OFF CACHE INTERNAL "Build UMF shared library")
    set(UMF_LINK_HWLOC_STATICALLY ON CACHE INTERNAL "static HWLOC")
  else()
    set(UMF_DISABLE_HWLOC ${SYCL_UMF_DISABLE_HWLOC} CACHE INTERNAL "Disable hwloc for UMF")
  endif()

  fetch_adapter_source(level_zero
    ${UNIFIED_RUNTIME_REPO}
    ${UNIFIED_RUNTIME_TAG}
  )

  fetch_adapter_source(opencl
    ${UNIFIED_RUNTIME_REPO}
    ${UNIFIED_RUNTIME_TAG}
  )

  fetch_adapter_source(cuda
    ${UNIFIED_RUNTIME_REPO}
    ${UNIFIED_RUNTIME_TAG}
  )

  fetch_adapter_source(hip
    ${UNIFIED_RUNTIME_REPO}
    ${UNIFIED_RUNTIME_TAG}
  )

  fetch_adapter_source(native_cpu
    ${UNIFIED_RUNTIME_REPO}
    ${UNIFIED_RUNTIME_TAG}
  )

  if(SYCL_UR_OVERRIDE_FETCH_CONTENT_REPO)
    set(UNIFIED_RUNTIME_REPO "${SYCL_UR_OVERRIDE_FETCH_CONTENT_REPO}")
  endif()
  if(SYCL_UR_OVERRIDE_FETCH_CONTENT_TAG)
    set(UNIFIED_RUNTIME_TAG "${SYCL_UR_OVERRIDE_FETCH_CONTENT_TAG}")
  endif()

  message(STATUS "Will fetch Unified Runtime from ${UNIFIED_RUNTIME_REPO}")
  FetchContent_Declare(unified-runtime
    GIT_REPOSITORY    ${UNIFIED_RUNTIME_REPO}
    GIT_TAG           ${UNIFIED_RUNTIME_TAG}
  )

  FetchContent_GetProperties(unified-runtime)
  FetchContent_MakeAvailable(unified-runtime)

  set(UNIFIED_RUNTIME_SOURCE_DIR
    "${unified-runtime_SOURCE_DIR}" CACHE PATH
    "Path to Unified Runtime Headers" FORCE)
elseif(SYCL_UR_SOURCE_DIR)
  # SYCL_UR_USE_FETCH_CONTENT is OFF and SYCL_UR_SOURCE_DIR has been set,
  # use the external Unified Runtime source directory.
  set(UNIFIED_RUNTIME_SOURCE_DIR
    "${SYCL_UR_SOURCE_DIR}" CACHE PATH
    "Path to Unified Runtime Headers" FORCE)
  add_subdirectory(
    ${UNIFIED_RUNTIME_SOURCE_DIR}
    ${CMAKE_CURRENT_BINARY_DIR}/unified-runtime)
else()
  # SYCL_UR_USE_FETCH_CONTENT is OFF and SYCL_UR_SOURCE_DIR has not been
  # set, check if the fallback local directory exists.
  if(NOT EXISTS ${CMAKE_CURRENT_SOURCE_DIR}/unified-runtime)
    message(FATAL_ERROR
      "SYCL_UR_USE_FETCH_CONTENT is disabled but no alternative Unified \
      Runtime source directory has been provided, either:

      * Set -DSYCL_UR_SOURCE_DIR=/path/to/unified-runtime
      * Clone the UR repo in ${CMAKE_CURRENT_SOURCE_DIR}/unified-runtime")
  endif()
  # The fallback local directory for the Unified Runtime repository has been
  # found, use it.
  set(UNIFIED_RUNTIME_SOURCE_DIR
    "${CMAKE_CURRENT_SOURCE_DIR}/unified-runtime" CACHE PATH
    "Path to Unified Runtime Headers" FORCE)
  add_subdirectory(${UNIFIED_RUNTIME_SOURCE_DIR})
endif()

# Restore original flags
set(CMAKE_CXX_FLAGS "${CMAKE_CXX_FLAGS_BAK}")

message(STATUS
  "Using Unified Runtime source directory: ${UNIFIED_RUNTIME_SOURCE_DIR}")

set(UNIFIED_RUNTIME_INCLUDE_DIR "${UNIFIED_RUNTIME_SOURCE_DIR}/include")
set(UNIFIED_RUNTIME_SRC_INCLUDE_DIR "${UNIFIED_RUNTIME_SOURCE_DIR}/source")
set(UNIFIED_RUNTIME_COMMON_INCLUDE_DIR "${UNIFIED_RUNTIME_SOURCE_DIR}/source/common")

add_library(UnifiedRuntimeLoader ALIAS ur_loader)
add_library(UnifiedRuntimeCommon ALIAS ur_common)
add_library(UnifiedMemoryFramework ALIAS ur_umf)

add_library(UnifiedRuntime-Headers INTERFACE)

target_include_directories(UnifiedRuntime-Headers
  INTERFACE
    "${UNIFIED_RUNTIME_INCLUDE_DIR}"
)

find_package(Threads REQUIRED)

if(TARGET UnifiedRuntimeLoader)
  # Install the UR loader.
  # TODO: this is piggy-backing on the existing target component level-zero-sycl-dev
  # When UR is moved to its separate repo perhaps we should introduce new component,
  # e.g. unified-runtime-sycl-dev.
  # See github issue #14598
  install(TARGETS ur_loader
    LIBRARY DESTINATION "lib${LLVM_LIBDIR_SUFFIX}" COMPONENT level-zero-sycl-dev
    ARCHIVE DESTINATION "lib${LLVM_LIBDIR_SUFFIX}" COMPONENT level-zero-sycl-dev
    RUNTIME DESTINATION "bin" COMPONENT level-zero-sycl-dev
  )
endif()

add_custom_target(UnifiedRuntimeAdapters)

function(add_sycl_ur_adapter NAME)
  add_dependencies(UnifiedRuntimeAdapters ur_adapter_${NAME})

  install(TARGETS ur_adapter_${NAME}
    LIBRARY DESTINATION "lib${LLVM_LIBDIR_SUFFIX}" COMPONENT ur_adapter_${NAME}
    RUNTIME DESTINATION "bin" COMPONENT ur_adapter_${NAME})

  set(manifest_file
    ${CMAKE_CURRENT_BINARY_DIR}/install_manifest_ur_adapter_${NAME}.txt)
  add_custom_command(OUTPUT ${manifest_file}
    COMMAND "${CMAKE_COMMAND}"
    "-DCMAKE_INSTALL_COMPONENT=ur_adapter_${NAME}"
    -P "${CMAKE_BINARY_DIR}/cmake_install.cmake"
    COMMENT "Deploying component ur_adapter_${NAME}"
    USES_TERMINAL
  )
  add_custom_target(install-sycl-ur-adapter-${NAME}
    DEPENDS ${manifest_file} ur_adapter_${NAME}
  )

  set_property(GLOBAL APPEND PROPERTY
    SYCL_TOOLCHAIN_INSTALL_COMPONENTS ur_adapter_${NAME})
endfunction()

if("level_zero" IN_LIST SYCL_ENABLE_BACKENDS)
  add_sycl_ur_adapter(level_zero)

  # TODO: L0 adapter does other... things in its cmake - make sure they get
  # added to the new build system
endif()

if("cuda" IN_LIST SYCL_ENABLE_BACKENDS)
  add_sycl_ur_adapter(cuda)
endif()

if("hip" IN_LIST SYCL_ENABLE_BACKENDS)
  add_sycl_ur_adapter(hip)
endif()

if("opencl" IN_LIST SYCL_ENABLE_BACKENDS)
  add_sycl_ur_adapter(opencl)
endif()

if("native_cpu" IN_LIST SYCL_ENABLE_BACKENDS)
  add_sycl_ur_adapter(native_cpu)

  # Deal with OCK option
  option(NATIVECPU_USE_OCK "Use the oneAPI Construction Kit for Native CPU" ON)

  if(NATIVECPU_USE_OCK)
    message(STATUS "Compiling Native CPU adapter with OCK support.")
    target_compile_definitions(ur_adapter_native_cpu PRIVATE NATIVECPU_USE_OCK)
  else()
    message(WARNING "Compiling Native CPU adapter without OCK support.
    Some valid SYCL programs may not build or may have low performance.")
  endif()
endif()

# TODO: this is piggy-backing on the existing target component level-zero-sycl-dev
install(TARGETS umf
  LIBRARY DESTINATION "lib${LLVM_LIBDIR_SUFFIX}" COMPONENT level-zero-sycl-dev
  ARCHIVE DESTINATION "lib${LLVM_LIBDIR_SUFFIX}" COMPONENT level-zero-sycl-dev
  RUNTIME DESTINATION "bin" COMPONENT level-zero-sycl-dev)<|MERGE_RESOLUTION|>--- conflicted
+++ resolved
@@ -116,16 +116,6 @@
       CACHE PATH "Path to external '${name}' adapter source dir" FORCE)
   endfunction()
 
-<<<<<<< HEAD
-  set(UNIFIED_RUNTIME_REPO "https://github.com/nrspruit/unified-runtime.git")
-  # commit 6298474e628889d3598b9416303a52e67a2b66aa
-  # Merge: 3cd6eaeb 4bb6a103
-  # Author: Piotr Balcer <piotr.balcer@intel.com>
-  # Date:   Wed Sep 18 09:20:05 2024 +0200
-  #   Merge pull request #2093 from lslusarczyk/memleak-fix
-  #   fixed issue #1990, L0 leaks checker counts successful create/destroy only
-  set(UNIFIED_RUNTIME_TAG 5713046b56eb85ecf2f017b352ce3e791bead190)
-=======
   set(UNIFIED_RUNTIME_REPO "https://github.com/oneapi-src/unified-runtime.git")
   # commit 7907998a442b381a6669d2ae5ab957f8ddda5d03
   # Merge: 7e9d9d47 ae7f58e3
@@ -134,7 +124,6 @@
   #     Merge pull request #2121 from nrspruit/error_after_free_syclos
   #     [L0] Refcnt Parent Buffer on Sub Buffer Create and die on use of buffer after free
   set(UNIFIED_RUNTIME_TAG 7907998a442b381a6669d2ae5ab957f8ddda5d03)
->>>>>>> 91eaa052
 
   set(UMF_BUILD_EXAMPLES OFF CACHE INTERNAL "EXAMPLES")
   # Due to the use of dependentloadflag and no installer for UMF and hwloc we need
