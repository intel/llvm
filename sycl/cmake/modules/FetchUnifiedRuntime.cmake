# Either fetches UR from the appropriate repo or sets up variables based on user
# preference.

# TODO: taken from sycl/plugins/CMakeLists.txt - maybe we should handle this
# within UR (although it is an obscure warning that the build system here
# seems to specifically enable)
if ("${CMAKE_CXX_COMPILER_ID}" MATCHES "Clang|IntelLLVM" )
    set(CMAKE_CXX_FLAGS "${CMAKE_CXX_FLAGS} -Wno-covered-switch-default")
endif()


# Options to override the default behaviour of the FetchContent to include UR
# source code.
set(SYCL_UR_OVERRIDE_FETCH_CONTENT_REPO
  "" CACHE STRING "Override the Unified Runtime FetchContent repository")
set(SYCL_UR_OVERRIDE_FETCH_CONTENT_TAG
  "" CACHE STRING "Override the Unified Runtime FetchContent tag")

# Options to disable use of FetchContent to include Unified Runtime source code
# to improve developer workflow.
option(SYCL_UR_USE_FETCH_CONTENT
  "Use FetchContent to acquire the Unified Runtime source code" ON)
set(SYCL_UR_SOURCE_DIR
  "" CACHE PATH "Path to root of Unified Runtime repository")

option(SYCL_UMF_DISABLE_HWLOC
  "Disable hwloc support in UMF" ON)

# Here we override the defaults to disable building tests from unified-runtime
set(UR_BUILD_EXAMPLES OFF CACHE BOOL "Build example applications." FORCE)
set(UR_BUILD_TESTS OFF CACHE BOOL "Build unit tests." FORCE)
set(UR_BUILD_XPTI_LIBS OFF)
set(UR_ENABLE_SYMBOLIZER ON CACHE BOOL "Enable symbolizer for sanitizer layer.")
set(UR_ENABLE_TRACING ON)

if("level_zero" IN_LIST SYCL_ENABLE_BACKENDS)
  set(UR_BUILD_ADAPTER_L0 ON)
endif()
if("cuda" IN_LIST SYCL_ENABLE_BACKENDS)
  set(UR_BUILD_ADAPTER_CUDA ON)
endif()
if("hip" IN_LIST SYCL_ENABLE_BACKENDS)
  set(UR_BUILD_ADAPTER_HIP ON)
  if (SYCL_ENABLE_EXTENSION_JIT)
    set(UR_ENABLE_COMGR ON)
  endif()
endif()
if("opencl" IN_LIST SYCL_ENABLE_BACKENDS)
  set(UR_BUILD_ADAPTER_OPENCL ON)
  set(UR_OPENCL_ICD_LOADER_LIBRARY OpenCL-ICD CACHE FILEPATH
    "Path of the OpenCL ICD Loader library" FORCE)
endif()
if("native_cpu" IN_LIST SYCL_ENABLE_BACKENDS)
  set(UR_BUILD_ADAPTER_NATIVE_CPU ON)
endif()

# Disable errors from warnings while building the UR.
# And remember origin flags before doing that.
set(CMAKE_CXX_FLAGS_BAK "${CMAKE_CXX_FLAGS}")
if(WIN32)
  set(CMAKE_CXX_FLAGS "${CMAKE_CXX_FLAGS} /WX-")
  set(CMAKE_C_FLAGS "${CMAKE_C_FLAGS} /WX-")
  # FIXME: Unified runtime build fails with /DUNICODE
  set(CMAKE_CXX_FLAGS "${CMAKE_CXX_FLAGS} /UUNICODE")
  set(CMAKE_C_FLAGS "${CMAKE_C_FLAGS} /UUNICODE")
  # USE_Z7 forces use of /Z7 instead of /Zi which is broken with sccache
  set(USE_Z7 ON)
else()
  set(CMAKE_CXX_FLAGS "${CMAKE_CXX_FLAGS} -Wno-error")
  set(CMAKE_C_FLAGS "${CMAKE_C_FLAGS} -Wno-error")
endif()

if(SYCL_UR_USE_FETCH_CONTENT)
  include(FetchContent)

  # The fetch_adapter_source function can be used to perform a separate content
  # fetch for a UR adapter (backend), this allows development of adapters to be decoupled
  # from each other.
  #
  # A separate content fetch will not be performed if:
  # * The adapter name is not present in the SYCL_ENABLE_BACKENDS variable.
  # * The repo and tag provided match the values of the
  #   UNIFIED_RUNTIME_REPO/UNIFIED_RUNTIME_TAG variables
  #
  # Args:
  #   * name - Must be the directory name of the adapter
  #   * repo - A valid Git URL of a Unified Runtime repo
  #   * tag - A valid Git branch/tag/commit in the Unified Runtime repo
  function(fetch_adapter_source name repo tag)
    if(NOT ${name} IN_LIST SYCL_ENABLE_BACKENDS)
      return()
    endif()
    if(repo STREQUAL UNIFIED_RUNTIME_REPO AND
        tag STREQUAL UNIFIED_RUNTIME_TAG)
      # If the adapter sources are taken from the main checkout, reset the
      # adapter specific source path.
      string(TOUPPER ${name} NAME)
      set(UR_ADAPTER_${NAME}_SOURCE_DIR ""
        CACHE PATH "Path to external '${name}' adapter source dir" FORCE)
      return()
    endif()
    message(STATUS
      "Will fetch Unified Runtime ${name} adapter from ${repo} at ${tag}")
    set(fetch-name ur-${name})
    FetchContent_Declare(${fetch-name}
      GIT_REPOSITORY ${repo} GIT_TAG ${tag})
    # We don't want to add this repo to the build, only fetch its source.
    FetchContent_Populate(${fetch-name})
    # Get the path to the source directory
    string(TOUPPER ${name} NAME)
    set(source_dir_var UR_ADAPTER_${NAME}_SOURCE_DIR)
    FetchContent_GetProperties(${fetch-name} SOURCE_DIR UR_ADAPTER_${NAME}_SOURCE_DIR)
    # Set the variable which informs UR where to get the adapter source from.
    set(UR_ADAPTER_${NAME}_SOURCE_DIR
      "${UR_ADAPTER_${NAME}_SOURCE_DIR}/source/adapters/${name}"
      CACHE PATH "Path to external '${name}' adapter source dir" FORCE)
  endfunction()

  set(UNIFIED_RUNTIME_REPO "https://github.com/oneapi-src/unified-runtime.git")
<<<<<<< HEAD
  # commit b79ebe4e98789144bcdf3832088eb6e6b5ae6967
  # Merge: 7b4bc761 fbb6e862
  # Author: Kenneth Benzie (Benie) <k.benzie@codeplay.com>
  # Date:   Fri Oct 4 16:39:59 2024 +0100
  #     Merge pull request #2018 from wenju-he/L0-bindless-image-device-query
  #     [L0] Fix device query of bindless image support
  set(UNIFIED_RUNTIME_TAG b79ebe4e98789144bcdf3832088eb6e6b5ae6967)
=======
  # commit 7907998a442b381a6669d2ae5ab957f8ddda5d03
  # Merge: 7e9d9d47 ae7f58e3
  # Author: aarongreig <aaron.greig@codeplay.com>
  # Date:   Fri Oct 4 11:35:10 2024 +0100
  #     Merge pull request #2121 from nrspruit/error_after_free_syclos
  #     [L0] Refcnt Parent Buffer on Sub Buffer Create and die on use of buffer after free
  set(UNIFIED_RUNTIME_TAG 7907998a442b381a6669d2ae5ab957f8ddda5d03)
>>>>>>> 1dfc3d7d

  set(UMF_BUILD_EXAMPLES OFF CACHE INTERNAL "EXAMPLES")
  # Due to the use of dependentloadflag and no installer for UMF and hwloc we need
  # to link statically on windows
  if(WIN32)
    set(UMF_BUILD_SHARED_LIBRARY OFF CACHE INTERNAL "Build UMF shared library")
    set(UMF_LINK_HWLOC_STATICALLY ON CACHE INTERNAL "static HWLOC")
  else()
    set(UMF_DISABLE_HWLOC ${SYCL_UMF_DISABLE_HWLOC} CACHE INTERNAL "Disable hwloc for UMF")
  endif()

  fetch_adapter_source(level_zero
    ${UNIFIED_RUNTIME_REPO}
    ${UNIFIED_RUNTIME_TAG}
  )

  fetch_adapter_source(opencl
    ${UNIFIED_RUNTIME_REPO}
    ${UNIFIED_RUNTIME_TAG}
  )

  fetch_adapter_source(cuda
    ${UNIFIED_RUNTIME_REPO}
    ${UNIFIED_RUNTIME_TAG}
  )

  fetch_adapter_source(hip
    ${UNIFIED_RUNTIME_REPO}
    ${UNIFIED_RUNTIME_TAG}
  )

  fetch_adapter_source(native_cpu
    ${UNIFIED_RUNTIME_REPO}
    ${UNIFIED_RUNTIME_TAG}
  )

  if(SYCL_UR_OVERRIDE_FETCH_CONTENT_REPO)
    set(UNIFIED_RUNTIME_REPO "${SYCL_UR_OVERRIDE_FETCH_CONTENT_REPO}")
  endif()
  if(SYCL_UR_OVERRIDE_FETCH_CONTENT_TAG)
    set(UNIFIED_RUNTIME_TAG "${SYCL_UR_OVERRIDE_FETCH_CONTENT_TAG}")
  endif()

  message(STATUS "Will fetch Unified Runtime from ${UNIFIED_RUNTIME_REPO}")
  FetchContent_Declare(unified-runtime
    GIT_REPOSITORY    ${UNIFIED_RUNTIME_REPO}
    GIT_TAG           ${UNIFIED_RUNTIME_TAG}
  )

  FetchContent_GetProperties(unified-runtime)
  FetchContent_MakeAvailable(unified-runtime)

  set(UNIFIED_RUNTIME_SOURCE_DIR
    "${unified-runtime_SOURCE_DIR}" CACHE PATH
    "Path to Unified Runtime Headers" FORCE)
elseif(SYCL_UR_SOURCE_DIR)
  # SYCL_UR_USE_FETCH_CONTENT is OFF and SYCL_UR_SOURCE_DIR has been set,
  # use the external Unified Runtime source directory.
  set(UNIFIED_RUNTIME_SOURCE_DIR
    "${SYCL_UR_SOURCE_DIR}" CACHE PATH
    "Path to Unified Runtime Headers" FORCE)
  add_subdirectory(
    ${UNIFIED_RUNTIME_SOURCE_DIR}
    ${CMAKE_CURRENT_BINARY_DIR}/unified-runtime)
else()
  # SYCL_UR_USE_FETCH_CONTENT is OFF and SYCL_UR_SOURCE_DIR has not been
  # set, check if the fallback local directory exists.
  if(NOT EXISTS ${CMAKE_CURRENT_SOURCE_DIR}/unified-runtime)
    message(FATAL_ERROR
      "SYCL_UR_USE_FETCH_CONTENT is disabled but no alternative Unified \
      Runtime source directory has been provided, either:

      * Set -DSYCL_UR_SOURCE_DIR=/path/to/unified-runtime
      * Clone the UR repo in ${CMAKE_CURRENT_SOURCE_DIR}/unified-runtime")
  endif()
  # The fallback local directory for the Unified Runtime repository has been
  # found, use it.
  set(UNIFIED_RUNTIME_SOURCE_DIR
    "${CMAKE_CURRENT_SOURCE_DIR}/unified-runtime" CACHE PATH
    "Path to Unified Runtime Headers" FORCE)
  add_subdirectory(${UNIFIED_RUNTIME_SOURCE_DIR})
endif()

# Restore original flags
set(CMAKE_CXX_FLAGS "${CMAKE_CXX_FLAGS_BAK}")

message(STATUS
  "Using Unified Runtime source directory: ${UNIFIED_RUNTIME_SOURCE_DIR}")

set(UNIFIED_RUNTIME_INCLUDE_DIR "${UNIFIED_RUNTIME_SOURCE_DIR}/include")
set(UNIFIED_RUNTIME_SRC_INCLUDE_DIR "${UNIFIED_RUNTIME_SOURCE_DIR}/source")
set(UNIFIED_RUNTIME_COMMON_INCLUDE_DIR "${UNIFIED_RUNTIME_SOURCE_DIR}/source/common")

add_library(UnifiedRuntimeLoader ALIAS ur_loader)
add_library(UnifiedRuntimeCommon ALIAS ur_common)
add_library(UnifiedMemoryFramework ALIAS ur_umf)

add_library(UnifiedRuntime-Headers INTERFACE)

target_include_directories(UnifiedRuntime-Headers
  INTERFACE
    "${UNIFIED_RUNTIME_INCLUDE_DIR}"
)

find_package(Threads REQUIRED)

if(TARGET UnifiedRuntimeLoader)
  # Install the UR loader.
  # TODO: this is piggy-backing on the existing target component level-zero-sycl-dev
  # When UR is moved to its separate repo perhaps we should introduce new component,
  # e.g. unified-runtime-sycl-dev.
  # See github issue #14598
  install(TARGETS ur_loader
    LIBRARY DESTINATION "lib${LLVM_LIBDIR_SUFFIX}" COMPONENT level-zero-sycl-dev
    ARCHIVE DESTINATION "lib${LLVM_LIBDIR_SUFFIX}" COMPONENT level-zero-sycl-dev
    RUNTIME DESTINATION "bin" COMPONENT level-zero-sycl-dev
  )
endif()

add_custom_target(UnifiedRuntimeAdapters)

function(add_sycl_ur_adapter NAME)
  add_dependencies(UnifiedRuntimeAdapters ur_adapter_${NAME})

  install(TARGETS ur_adapter_${NAME}
    LIBRARY DESTINATION "lib${LLVM_LIBDIR_SUFFIX}" COMPONENT ur_adapter_${NAME}
    RUNTIME DESTINATION "bin" COMPONENT ur_adapter_${NAME})

  set(manifest_file
    ${CMAKE_CURRENT_BINARY_DIR}/install_manifest_ur_adapter_${NAME}.txt)
  add_custom_command(OUTPUT ${manifest_file}
    COMMAND "${CMAKE_COMMAND}"
    "-DCMAKE_INSTALL_COMPONENT=ur_adapter_${NAME}"
    -P "${CMAKE_BINARY_DIR}/cmake_install.cmake"
    COMMENT "Deploying component ur_adapter_${NAME}"
    USES_TERMINAL
  )
  add_custom_target(install-sycl-ur-adapter-${NAME}
    DEPENDS ${manifest_file} ur_adapter_${NAME}
  )

  set_property(GLOBAL APPEND PROPERTY
    SYCL_TOOLCHAIN_INSTALL_COMPONENTS ur_adapter_${NAME})
endfunction()

if("level_zero" IN_LIST SYCL_ENABLE_BACKENDS)
  add_sycl_ur_adapter(level_zero)

  # TODO: L0 adapter does other... things in its cmake - make sure they get
  # added to the new build system
endif()

if("cuda" IN_LIST SYCL_ENABLE_BACKENDS)
  add_sycl_ur_adapter(cuda)
endif()

if("hip" IN_LIST SYCL_ENABLE_BACKENDS)
  add_sycl_ur_adapter(hip)
endif()

if("opencl" IN_LIST SYCL_ENABLE_BACKENDS)
  add_sycl_ur_adapter(opencl)
endif()

if("native_cpu" IN_LIST SYCL_ENABLE_BACKENDS)
  add_sycl_ur_adapter(native_cpu)

  # Deal with OCK option
  option(NATIVECPU_USE_OCK "Use the oneAPI Construction Kit for Native CPU" ON)

  if(NATIVECPU_USE_OCK)
    message(STATUS "Compiling Native CPU adapter with OCK support.")
    target_compile_definitions(ur_adapter_native_cpu PRIVATE NATIVECPU_USE_OCK)
  else()
    message(WARNING "Compiling Native CPU adapter without OCK support.
    Some valid SYCL programs may not build or may have low performance.")
  endif()
endif()

# TODO: this is piggy-backing on the existing target component level-zero-sycl-dev
install(TARGETS umf
  LIBRARY DESTINATION "lib${LLVM_LIBDIR_SUFFIX}" COMPONENT level-zero-sycl-dev
  ARCHIVE DESTINATION "lib${LLVM_LIBDIR_SUFFIX}" COMPONENT level-zero-sycl-dev
  RUNTIME DESTINATION "bin" COMPONENT level-zero-sycl-dev)<|MERGE_RESOLUTION|>--- conflicted
+++ resolved
@@ -117,7 +117,6 @@
   endfunction()
 
   set(UNIFIED_RUNTIME_REPO "https://github.com/oneapi-src/unified-runtime.git")
-<<<<<<< HEAD
   # commit b79ebe4e98789144bcdf3832088eb6e6b5ae6967
   # Merge: 7b4bc761 fbb6e862
   # Author: Kenneth Benzie (Benie) <k.benzie@codeplay.com>
@@ -125,15 +124,6 @@
   #     Merge pull request #2018 from wenju-he/L0-bindless-image-device-query
   #     [L0] Fix device query of bindless image support
   set(UNIFIED_RUNTIME_TAG b79ebe4e98789144bcdf3832088eb6e6b5ae6967)
-=======
-  # commit 7907998a442b381a6669d2ae5ab957f8ddda5d03
-  # Merge: 7e9d9d47 ae7f58e3
-  # Author: aarongreig <aaron.greig@codeplay.com>
-  # Date:   Fri Oct 4 11:35:10 2024 +0100
-  #     Merge pull request #2121 from nrspruit/error_after_free_syclos
-  #     [L0] Refcnt Parent Buffer on Sub Buffer Create and die on use of buffer after free
-  set(UNIFIED_RUNTIME_TAG 7907998a442b381a6669d2ae5ab957f8ddda5d03)
->>>>>>> 1dfc3d7d
 
   set(UMF_BUILD_EXAMPLES OFF CACHE INTERNAL "EXAMPLES")
   # Due to the use of dependentloadflag and no installer for UMF and hwloc we need
