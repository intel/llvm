--- conflicted
+++ resolved
@@ -113,7 +113,6 @@
       CACHE PATH "Path to external '${name}' adapter source dir" FORCE)
   endfunction()
 
-<<<<<<< HEAD
   set(UNIFIED_RUNTIME_REPO "https://github.com/aarongreig/unified-runtime.git")
   # commit 731376d9dfbc9099a279019ec05c64f0f8c6a7ef
   # Merge: 40300808 665d4a68
@@ -121,17 +120,7 @@
   # Date:   Fri Jul 5 09:44:30 2024 +0100
   #     Merge pull request #1802 from nrspruit/fix_immediate_cmdlist_reuse
   #     [L0] Fix immediate command list use in Command Queues
-  set(UNIFIED_RUNTIME_TAG aaron/mockAdapterPreRebase)
-=======
-  set(UNIFIED_RUNTIME_REPO "https://github.com/oneapi-src/unified-runtime.git")
-  # commit 658393fa28837ecc3dbe2901368ff91f526e8ff5
-  # Merge: 5be5aa49 649c5f04
-  # Author: Kenneth Benzie (Benie) <k.benzie@codeplay.com>
-  # Date:   Tue Jul 9 11:20:06 2024 +0100
-  #     Merge pull request #1814 from nrspruit/fix_l0_queue_cts
-  #     [L0] Fix Queue get info and fix Queue release decrement
-  set(UNIFIED_RUNTIME_TAG 658393fa28837ecc3dbe2901368ff91f526e8ff5)
->>>>>>> eff63c76
+  set(UNIFIED_RUNTIME_TAG aaron/mockAdapter)
 
   fetch_adapter_source(level_zero
     ${UNIFIED_RUNTIME_REPO}
