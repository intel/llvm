--- conflicted
+++ resolved
@@ -116,19 +116,8 @@
       CACHE PATH "Path to external '${name}' adapter source dir" FORCE)
   endfunction()
 
-<<<<<<< HEAD
   set(UNIFIED_RUNTIME_REPO "https://github.com/aarongreig/unified-runtime.git")
-  # commit c742ca49efb12380a35b8b0b467e6577ab8174ce
-  # Merge: 3a8bf2c5 504d3b63
-  # Author: Kenneth Benzie (Benie) <k.benzie@codeplay.com>
-  # Date:   Mon Oct 21 11:55:23 2024 +0100
-  #     Merge pull request #2131 from Bensuo/ben/command-handle-fix
-  #     [EXP][CMDBUF] Make command handle behaviour consistent
-  set(UNIFIED_RUNTIME_TAG aaron/stopReportingFPExtensions)
-=======
-  set(UNIFIED_RUNTIME_REPO "https://github.com/oneapi-src/unified-runtime.git")
   include(${CMAKE_CURRENT_SOURCE_DIR}/cmake/modules/UnifiedRuntimeTag.cmake)
->>>>>>> 003fa586
 
   set(UMF_BUILD_EXAMPLES OFF CACHE INTERNAL "EXAMPLES")
   # Due to the use of dependentloadflag and no installer for UMF and hwloc we need
