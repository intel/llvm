# Either fetches UR from the appropriate repo or sets up variables based on user
# preference.

# TODO: taken from sycl/plugins/CMakeLists.txt - maybe we should handle this
# within UR (although it is an obscure warning that the build system here
# seems to specifically enable)
if ("${CMAKE_CXX_COMPILER_ID}" MATCHES "Clang|IntelLLVM" )
    set(CMAKE_CXX_FLAGS "${CMAKE_CXX_FLAGS} -Wno-covered-switch-default")
endif()


# Options to override the default behaviour of the FetchContent to include UR
# source code.
set(SYCL_UR_OVERRIDE_FETCH_CONTENT_REPO
  "" CACHE STRING "Override the Unified Runtime FetchContent repository")
set(SYCL_UR_OVERRIDE_FETCH_CONTENT_TAG
  "" CACHE STRING "Override the Unified Runtime FetchContent tag")

# Options to disable use of FetchContent to include Unified Runtime source code
# to improve developer workflow.
option(SYCL_UR_USE_FETCH_CONTENT
  "Use FetchContent to acquire the Unified Runtime source code" ON)
set(SYCL_UR_SOURCE_DIR
  "" CACHE PATH "Path to root of Unified Runtime repository")

option(SYCL_UMF_DISABLE_HWLOC
  "Disable hwloc support in UMF" ON)

# Here we override the defaults to disable building tests from unified-runtime
set(UR_BUILD_EXAMPLES OFF CACHE BOOL "Build example applications." FORCE)
set(UR_BUILD_TESTS OFF CACHE BOOL "Build unit tests." FORCE)
set(UR_BUILD_XPTI_LIBS OFF)
set(UR_ENABLE_SYMBOLIZER ON CACHE BOOL "Enable symbolizer for sanitizer layer.")
set(UR_ENABLE_TRACING ON)

if("level_zero" IN_LIST SYCL_ENABLE_BACKENDS)
  set(UR_BUILD_ADAPTER_L0 ON)
endif()
if("cuda" IN_LIST SYCL_ENABLE_BACKENDS)
  set(UR_BUILD_ADAPTER_CUDA ON)
endif()
if("hip" IN_LIST SYCL_ENABLE_BACKENDS)
  set(UR_BUILD_ADAPTER_HIP ON)
  if (SYCL_ENABLE_EXTENSION_JIT)
    set(UR_ENABLE_COMGR ON)
  endif()
endif()
if("opencl" IN_LIST SYCL_ENABLE_BACKENDS)
  set(UR_BUILD_ADAPTER_OPENCL ON)
  set(UR_OPENCL_ICD_LOADER_LIBRARY OpenCL-ICD CACHE FILEPATH
    "Path of the OpenCL ICD Loader library" FORCE)
endif()
if("native_cpu" IN_LIST SYCL_ENABLE_BACKENDS)
  set(UR_BUILD_ADAPTER_NATIVE_CPU ON)
endif()

# Disable errors from warnings while building the UR.
# And remember origin flags before doing that.
set(CMAKE_CXX_FLAGS_BAK "${CMAKE_CXX_FLAGS}")
if(WIN32)
  set(CMAKE_CXX_FLAGS "${CMAKE_CXX_FLAGS} /WX-")
  set(CMAKE_C_FLAGS "${CMAKE_C_FLAGS} /WX-")
  # FIXME: Unified runtime build fails with /DUNICODE
  set(CMAKE_CXX_FLAGS "${CMAKE_CXX_FLAGS} /UUNICODE")
  set(CMAKE_C_FLAGS "${CMAKE_C_FLAGS} /UUNICODE")
  # USE_Z7 forces use of /Z7 instead of /Zi which is broken with sccache
  set(USE_Z7 ON)
else()
  set(CMAKE_CXX_FLAGS "${CMAKE_CXX_FLAGS} -Wno-error")
  set(CMAKE_C_FLAGS "${CMAKE_C_FLAGS} -Wno-error")
endif()

if(SYCL_UR_USE_FETCH_CONTENT)
  include(FetchContent)

  # The fetch_adapter_source function can be used to perform a separate content
  # fetch for a UR adapter (backend), this allows development of adapters to be decoupled
  # from each other.
  #
  # A separate content fetch will not be performed if:
  # * The adapter name is not present in the SYCL_ENABLE_BACKENDS variable.
  # * The repo and tag provided match the values of the
  #   UNIFIED_RUNTIME_REPO/UNIFIED_RUNTIME_TAG variables
  #
  # Args:
  #   * name - Must be the directory name of the adapter
  #   * repo - A valid Git URL of a Unified Runtime repo
  #   * tag - A valid Git branch/tag/commit in the Unified Runtime repo
  function(fetch_adapter_source name repo tag)
    if(NOT ${name} IN_LIST SYCL_ENABLE_BACKENDS)
      return()
    endif()
    if(repo STREQUAL UNIFIED_RUNTIME_REPO AND
        tag STREQUAL UNIFIED_RUNTIME_TAG)
      # If the adapter sources are taken from the main checkout, reset the
      # adapter specific source path.
      string(TOUPPER ${name} NAME)
      set(UR_ADAPTER_${NAME}_SOURCE_DIR ""
        CACHE PATH "Path to external '${name}' adapter source dir" FORCE)
      return()
    endif()
    message(STATUS
      "Will fetch Unified Runtime ${name} adapter from ${repo} at ${tag}")
    set(fetch-name ur-${name})
    FetchContent_Declare(${fetch-name}
      GIT_REPOSITORY ${repo} GIT_TAG ${tag})
    # We don't want to add this repo to the build, only fetch its source.
    FetchContent_Populate(${fetch-name})
    # Get the path to the source directory
    string(TOUPPER ${name} NAME)
    set(source_dir_var UR_ADAPTER_${NAME}_SOURCE_DIR)
    FetchContent_GetProperties(${fetch-name} SOURCE_DIR UR_ADAPTER_${NAME}_SOURCE_DIR)
    # Set the variable which informs UR where to get the adapter source from.
    set(UR_ADAPTER_${NAME}_SOURCE_DIR
      "${UR_ADAPTER_${NAME}_SOURCE_DIR}/source/adapters/${name}"
      CACHE PATH "Path to external '${name}' adapter source dir" FORCE)
  endfunction()

<<<<<<< HEAD
  set(UNIFIED_RUNTIME_REPO "https://github.com/isaacault/unified-runtime.git")
  # commit 6ded47d44cf650b7fc5d022f27b3414f6c18312b 
  # Author: Isaac Ault <isaac.ault@codeplay.com>
  # Date:   Wed Jul 24 08:57:49 2024 +0100
  #     [Bindless][Exp] Image Array Sub-Region Copies
  #     * Add support for sub-region copies.
  set(UNIFIED_RUNTIME_TAG 6ded47d44cf650b7fc5d022f27b3414f6c18312b )
=======
  set(UNIFIED_RUNTIME_REPO "https://github.com/oneapi-src/unified-runtime.git")
  # commit 8c9dd7e464a99ebbfb238ac2dabefc3ac77baea5
  # Merge: a99dbcee 3abe18cf
  # Author: Piotr Balcer <piotr.balcer@intel.com>
  # Date:   Fri Sep 6 17:21:17 2024 +0200
  #   Merge pull request #1820 from pbalcer/static-linking
  #   Add support for static linking of the L0 adapter
  set(UNIFIED_RUNTIME_TAG 8c9dd7e464a99ebbfb238ac2dabefc3ac77baea5)
>>>>>>> 97231579

  set(UMF_BUILD_EXAMPLES OFF CACHE INTERNAL "EXAMPLES")
  # Due to the use of dependentloadflag and no installer for UMF and hwloc we need
  # to link statically on windows
  if(WIN32)
    set(UMF_BUILD_SHARED_LIBRARY OFF CACHE INTERNAL "Build UMF shared library")
    set(UMF_LINK_HWLOC_STATICALLY ON CACHE INTERNAL "static HWLOC")
  else()
    set(UMF_DISABLE_HWLOC ${SYCL_UMF_DISABLE_HWLOC} CACHE INTERNAL "Disable hwloc for UMF")
  endif()

  fetch_adapter_source(level_zero
    ${UNIFIED_RUNTIME_REPO}
    ${UNIFIED_RUNTIME_TAG}
  )

  fetch_adapter_source(opencl
    ${UNIFIED_RUNTIME_REPO}
    ${UNIFIED_RUNTIME_TAG}
  )

  fetch_adapter_source(cuda
    ${UNIFIED_RUNTIME_REPO}
    ${UNIFIED_RUNTIME_TAG}
  )

  fetch_adapter_source(hip
    ${UNIFIED_RUNTIME_REPO}
    ${UNIFIED_RUNTIME_TAG}
  )

  fetch_adapter_source(native_cpu
    ${UNIFIED_RUNTIME_REPO}
    ${UNIFIED_RUNTIME_TAG}
  )

  if(SYCL_UR_OVERRIDE_FETCH_CONTENT_REPO)
    set(UNIFIED_RUNTIME_REPO "${SYCL_UR_OVERRIDE_FETCH_CONTENT_REPO}")
  endif()
  if(SYCL_UR_OVERRIDE_FETCH_CONTENT_TAG)
    set(UNIFIED_RUNTIME_TAG "${SYCL_UR_OVERRIDE_FETCH_CONTENT_TAG}")
  endif()

  message(STATUS "Will fetch Unified Runtime from ${UNIFIED_RUNTIME_REPO}")
  FetchContent_Declare(unified-runtime
    GIT_REPOSITORY    ${UNIFIED_RUNTIME_REPO}
    GIT_TAG           ${UNIFIED_RUNTIME_TAG}
  )

  FetchContent_GetProperties(unified-runtime)
  FetchContent_MakeAvailable(unified-runtime)

  set(UNIFIED_RUNTIME_SOURCE_DIR
    "${unified-runtime_SOURCE_DIR}" CACHE PATH
    "Path to Unified Runtime Headers" FORCE)
elseif(SYCL_UR_SOURCE_DIR)
  # SYCL_UR_USE_FETCH_CONTENT is OFF and SYCL_UR_SOURCE_DIR has been set,
  # use the external Unified Runtime source directory.
  set(UNIFIED_RUNTIME_SOURCE_DIR
    "${SYCL_UR_SOURCE_DIR}" CACHE PATH
    "Path to Unified Runtime Headers" FORCE)
  add_subdirectory(
    ${UNIFIED_RUNTIME_SOURCE_DIR}
    ${CMAKE_CURRENT_BINARY_DIR}/unified-runtime)
else()
  # SYCL_UR_USE_FETCH_CONTENT is OFF and SYCL_UR_SOURCE_DIR has not been
  # set, check if the fallback local directory exists.
  if(NOT EXISTS ${CMAKE_CURRENT_SOURCE_DIR}/unified-runtime)
    message(FATAL_ERROR
      "SYCL_UR_USE_FETCH_CONTENT is disabled but no alternative Unified \
      Runtime source directory has been provided, either:

      * Set -DSYCL_UR_SOURCE_DIR=/path/to/unified-runtime
      * Clone the UR repo in ${CMAKE_CURRENT_SOURCE_DIR}/unified-runtime")
  endif()
  # The fallback local directory for the Unified Runtime repository has been
  # found, use it.
  set(UNIFIED_RUNTIME_SOURCE_DIR
    "${CMAKE_CURRENT_SOURCE_DIR}/unified-runtime" CACHE PATH
    "Path to Unified Runtime Headers" FORCE)
  add_subdirectory(${UNIFIED_RUNTIME_SOURCE_DIR})
endif()

# Restore original flags
set(CMAKE_CXX_FLAGS "${CMAKE_CXX_FLAGS_BAK}")

message(STATUS
  "Using Unified Runtime source directory: ${UNIFIED_RUNTIME_SOURCE_DIR}")

set(UNIFIED_RUNTIME_INCLUDE_DIR "${UNIFIED_RUNTIME_SOURCE_DIR}/include")
set(UNIFIED_RUNTIME_SRC_INCLUDE_DIR "${UNIFIED_RUNTIME_SOURCE_DIR}/source")
set(UNIFIED_RUNTIME_COMMON_INCLUDE_DIR "${UNIFIED_RUNTIME_SOURCE_DIR}/source/common")

add_library(UnifiedRuntimeLoader ALIAS ur_loader)
add_library(UnifiedRuntimeCommon ALIAS ur_common)
add_library(UnifiedMemoryFramework ALIAS ur_umf)

add_library(UnifiedRuntime-Headers INTERFACE)

target_include_directories(UnifiedRuntime-Headers
  INTERFACE
    "${UNIFIED_RUNTIME_INCLUDE_DIR}"
)

find_package(Threads REQUIRED)

if(TARGET UnifiedRuntimeLoader)
  # Install the UR loader.
  # TODO: this is piggy-backing on the existing target component level-zero-sycl-dev
  # When UR is moved to its separate repo perhaps we should introduce new component,
  # e.g. unified-runtime-sycl-dev.
  # See github issue #14598
  install(TARGETS ur_loader
    LIBRARY DESTINATION "lib${LLVM_LIBDIR_SUFFIX}" COMPONENT level-zero-sycl-dev
    ARCHIVE DESTINATION "lib${LLVM_LIBDIR_SUFFIX}" COMPONENT level-zero-sycl-dev
    RUNTIME DESTINATION "bin" COMPONENT level-zero-sycl-dev
  )
endif()

add_custom_target(UnifiedRuntimeAdapters)

function(add_sycl_ur_adapter NAME)
  add_dependencies(UnifiedRuntimeAdapters ur_adapter_${NAME})

  install(TARGETS ur_adapter_${NAME}
    LIBRARY DESTINATION "lib${LLVM_LIBDIR_SUFFIX}" COMPONENT ur_adapter_${NAME}
    RUNTIME DESTINATION "bin" COMPONENT ur_adapter_${NAME})

  set(manifest_file
    ${CMAKE_CURRENT_BINARY_DIR}/install_manifest_ur_adapter_${NAME}.txt)
  add_custom_command(OUTPUT ${manifest_file}
    COMMAND "${CMAKE_COMMAND}"
    "-DCMAKE_INSTALL_COMPONENT=ur_adapter_${NAME}"
    -P "${CMAKE_BINARY_DIR}/cmake_install.cmake"
    COMMENT "Deploying component ur_adapter_${NAME}"
    USES_TERMINAL
  )
  add_custom_target(install-sycl-ur-adapter-${NAME}
    DEPENDS ${manifest_file} ur_adapter_${NAME}
  )

  set_property(GLOBAL APPEND PROPERTY
    SYCL_TOOLCHAIN_INSTALL_COMPONENTS ur_adapter_${NAME})
endfunction()

if("level_zero" IN_LIST SYCL_ENABLE_BACKENDS)
  add_sycl_ur_adapter(level_zero)

  # TODO: L0 adapter does other... things in its cmake - make sure they get
  # added to the new build system
endif()

if("cuda" IN_LIST SYCL_ENABLE_BACKENDS)
  add_sycl_ur_adapter(cuda)
endif()

if("hip" IN_LIST SYCL_ENABLE_BACKENDS)
  add_sycl_ur_adapter(hip)
endif()

if("opencl" IN_LIST SYCL_ENABLE_BACKENDS)
  add_sycl_ur_adapter(opencl)
endif()

if("native_cpu" IN_LIST SYCL_ENABLE_BACKENDS)
  add_sycl_ur_adapter(native_cpu)

  # Deal with OCK option
  option(NATIVECPU_USE_OCK "Use the oneAPI Construction Kit for Native CPU" ON)

  if(NATIVECPU_USE_OCK)
    message(STATUS "Compiling Native CPU adapter with OCK support.")
    target_compile_definitions(ur_adapter_native_cpu PRIVATE NATIVECPU_USE_OCK)
  else()
    message(WARNING "Compiling Native CPU adapter without OCK support.
    Some valid SYCL programs may not build or may have low performance.")
  endif()
endif()

# TODO: this is piggy-backing on the existing target component level-zero-sycl-dev
install(TARGETS umf
  LIBRARY DESTINATION "lib${LLVM_LIBDIR_SUFFIX}" COMPONENT level-zero-sycl-dev
  ARCHIVE DESTINATION "lib${LLVM_LIBDIR_SUFFIX}" COMPONENT level-zero-sycl-dev
  RUNTIME DESTINATION "bin" COMPONENT level-zero-sycl-dev)<|MERGE_RESOLUTION|>--- conflicted
+++ resolved
@@ -116,24 +116,13 @@
       CACHE PATH "Path to external '${name}' adapter source dir" FORCE)
   endfunction()
 
-<<<<<<< HEAD
   set(UNIFIED_RUNTIME_REPO "https://github.com/isaacault/unified-runtime.git")
   # commit 6ded47d44cf650b7fc5d022f27b3414f6c18312b 
   # Author: Isaac Ault <isaac.ault@codeplay.com>
   # Date:   Wed Jul 24 08:57:49 2024 +0100
   #     [Bindless][Exp] Image Array Sub-Region Copies
   #     * Add support for sub-region copies.
-  set(UNIFIED_RUNTIME_TAG 6ded47d44cf650b7fc5d022f27b3414f6c18312b )
-=======
-  set(UNIFIED_RUNTIME_REPO "https://github.com/oneapi-src/unified-runtime.git")
-  # commit 8c9dd7e464a99ebbfb238ac2dabefc3ac77baea5
-  # Merge: a99dbcee 3abe18cf
-  # Author: Piotr Balcer <piotr.balcer@intel.com>
-  # Date:   Fri Sep 6 17:21:17 2024 +0200
-  #   Merge pull request #1820 from pbalcer/static-linking
-  #   Add support for static linking of the L0 adapter
-  set(UNIFIED_RUNTIME_TAG 8c9dd7e464a99ebbfb238ac2dabefc3ac77baea5)
->>>>>>> 97231579
+  set(UNIFIED_RUNTIME_TAG 005fe3921349d6d56621a74b47004ac98679a0e1 )
 
   set(UMF_BUILD_EXAMPLES OFF CACHE INTERNAL "EXAMPLES")
   # Due to the use of dependentloadflag and no installer for UMF and hwloc we need
