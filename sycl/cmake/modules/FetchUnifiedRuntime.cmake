# Either fetches UR from the appropriate repo or sets up variables based on user
# preference.

# TODO: taken from sycl/plugins/CMakeLists.txt - maybe we should handle this
# within UR (although it is an obscure warning that the build system here
# seems to specifically enable)
if ("${CMAKE_CXX_COMPILER_ID}" MATCHES "Clang|IntelLLVM" )
    set(CMAKE_CXX_FLAGS "${CMAKE_CXX_FLAGS} -Wno-covered-switch-default")
endif()


# Options to override the default behaviour of the FetchContent to include UR
# source code.
set(SYCL_UR_OVERRIDE_FETCH_CONTENT_REPO
  "" CACHE STRING "Override the Unified Runtime FetchContent repository")
set(SYCL_UR_OVERRIDE_FETCH_CONTENT_TAG
  "" CACHE STRING "Override the Unified Runtime FetchContent tag")

# Options to disable use of FetchContent to include Unified Runtime source code
# to improve developer workflow.
option(SYCL_UR_USE_FETCH_CONTENT
  "Use FetchContent to acquire the Unified Runtime source code" ON)
set(SYCL_UR_SOURCE_DIR
  "" CACHE PATH "Path to root of Unified Runtime repository")

option(SYCL_UMF_DISABLE_HWLOC
  "Disable hwloc support in UMF" ON)

# Here we override the defaults to disable building tests from unified-runtime
set(UR_BUILD_EXAMPLES OFF CACHE BOOL "Build example applications." FORCE)
set(UR_BUILD_TESTS OFF CACHE BOOL "Build unit tests." FORCE)
set(UR_BUILD_XPTI_LIBS OFF)
set(UR_ENABLE_SYMBOLIZER ON CACHE BOOL "Enable symbolizer for sanitizer layer.")
set(UR_ENABLE_TRACING ON)

if("level_zero" IN_LIST SYCL_ENABLE_BACKENDS)
  set(UR_BUILD_ADAPTER_L0 ON)
endif()
if("cuda" IN_LIST SYCL_ENABLE_BACKENDS)
  set(UR_BUILD_ADAPTER_CUDA ON)
endif()
if("hip" IN_LIST SYCL_ENABLE_BACKENDS)
  set(UR_BUILD_ADAPTER_HIP ON)
  if (SYCL_ENABLE_EXTENSION_JIT)
    set(UR_ENABLE_COMGR ON)
  endif()
endif()
if("opencl" IN_LIST SYCL_ENABLE_BACKENDS)
  set(UR_BUILD_ADAPTER_OPENCL ON)
  set(UR_OPENCL_ICD_LOADER_LIBRARY OpenCL-ICD CACHE FILEPATH
    "Path of the OpenCL ICD Loader library" FORCE)
endif()
if("native_cpu" IN_LIST SYCL_ENABLE_BACKENDS)
  set(UR_BUILD_ADAPTER_NATIVE_CPU ON)
endif()

# Disable errors from warnings while building the UR.
# And remember origin flags before doing that.
set(CMAKE_CXX_FLAGS_BAK "${CMAKE_CXX_FLAGS}")
if(WIN32)
  set(CMAKE_CXX_FLAGS "${CMAKE_CXX_FLAGS} /WX-")
  set(CMAKE_C_FLAGS "${CMAKE_C_FLAGS} /WX-")
  # FIXME: Unified runtime build fails with /DUNICODE
  set(CMAKE_CXX_FLAGS "${CMAKE_CXX_FLAGS} /UUNICODE")
  set(CMAKE_C_FLAGS "${CMAKE_C_FLAGS} /UUNICODE")
  # USE_Z7 forces use of /Z7 instead of /Zi which is broken with sccache
  set(USE_Z7 ON)
else()
  set(CMAKE_CXX_FLAGS "${CMAKE_CXX_FLAGS} -Wno-error")
  set(CMAKE_C_FLAGS "${CMAKE_C_FLAGS} -Wno-error")
endif()

if(SYCL_UR_USE_FETCH_CONTENT)
  include(FetchContent)

  # The fetch_adapter_source function can be used to perform a separate content
  # fetch for a UR adapter (backend), this allows development of adapters to be decoupled
  # from each other.
  #
  # A separate content fetch will not be performed if:
  # * The adapter name is not present in the SYCL_ENABLE_BACKENDS variable.
  # * The repo and tag provided match the values of the
  #   UNIFIED_RUNTIME_REPO/UNIFIED_RUNTIME_TAG variables
  #
  # Args:
  #   * name - Must be the directory name of the adapter
  #   * repo - A valid Git URL of a Unified Runtime repo
  #   * tag - A valid Git branch/tag/commit in the Unified Runtime repo
  function(fetch_adapter_source name repo tag)
    if(NOT ${name} IN_LIST SYCL_ENABLE_BACKENDS)
      return()
    endif()
    if(repo STREQUAL UNIFIED_RUNTIME_REPO AND
        tag STREQUAL UNIFIED_RUNTIME_TAG)
      # If the adapter sources are taken from the main checkout, reset the
      # adapter specific source path.
      string(TOUPPER ${name} NAME)
      set(UR_ADAPTER_${NAME}_SOURCE_DIR ""
        CACHE PATH "Path to external '${name}' adapter source dir" FORCE)
      return()
    endif()
    message(STATUS
      "Will fetch Unified Runtime ${name} adapter from ${repo} at ${tag}")
    set(fetch-name ur-${name})
    FetchContent_Declare(${fetch-name}
      GIT_REPOSITORY ${repo} GIT_TAG ${tag})
    # We don't want to add this repo to the build, only fetch its source.
    FetchContent_Populate(${fetch-name})
    # Get the path to the source directory
    string(TOUPPER ${name} NAME)
    set(source_dir_var UR_ADAPTER_${NAME}_SOURCE_DIR)
    FetchContent_GetProperties(${fetch-name} SOURCE_DIR UR_ADAPTER_${NAME}_SOURCE_DIR)
    # Set the variable which informs UR where to get the adapter source from.
    set(UR_ADAPTER_${NAME}_SOURCE_DIR
      "${UR_ADAPTER_${NAME}_SOURCE_DIR}/source/adapters/${name}"
      CACHE PATH "Path to external '${name}' adapter source dir" FORCE)
  endfunction()

<<<<<<< HEAD
  set(UNIFIED_RUNTIME_REPO "https://github.com/zhaomaosu/unified-runtime.git")
  set(UNIFIED_RUNTIME_TAG simplify-device-global)
=======
  set(UNIFIED_RUNTIME_REPO "https://github.com/oneapi-src/unified-runtime.git")
  include(${CMAKE_CURRENT_SOURCE_DIR}/cmake/modules/UnifiedRuntimeTag.cmake)
>>>>>>> b7ef830f

  set(UMF_BUILD_EXAMPLES OFF CACHE INTERNAL "EXAMPLES")
  # Due to the use of dependentloadflag and no installer for UMF and hwloc we need
  # to link statically on windows
  if(WIN32)
    set(UMF_BUILD_SHARED_LIBRARY OFF CACHE INTERNAL "Build UMF shared library")
    set(UMF_LINK_HWLOC_STATICALLY ON CACHE INTERNAL "static HWLOC")
  else()
    set(UMF_DISABLE_HWLOC ${SYCL_UMF_DISABLE_HWLOC} CACHE INTERNAL "Disable hwloc for UMF")
  endif()

  fetch_adapter_source(level_zero
    ${UNIFIED_RUNTIME_REPO}
    ${UNIFIED_RUNTIME_TAG}
  )

  fetch_adapter_source(opencl
    ${UNIFIED_RUNTIME_REPO}
    ${UNIFIED_RUNTIME_TAG}
  )

  fetch_adapter_source(cuda
    ${UNIFIED_RUNTIME_REPO}
    ${UNIFIED_RUNTIME_TAG}
  )

  fetch_adapter_source(hip
    ${UNIFIED_RUNTIME_REPO}
    ${UNIFIED_RUNTIME_TAG}
  )

  fetch_adapter_source(native_cpu
    ${UNIFIED_RUNTIME_REPO}
    ${UNIFIED_RUNTIME_TAG}
  )

  if(SYCL_UR_OVERRIDE_FETCH_CONTENT_REPO)
    set(UNIFIED_RUNTIME_REPO "${SYCL_UR_OVERRIDE_FETCH_CONTENT_REPO}")
  endif()
  if(SYCL_UR_OVERRIDE_FETCH_CONTENT_TAG)
    set(UNIFIED_RUNTIME_TAG "${SYCL_UR_OVERRIDE_FETCH_CONTENT_TAG}")
  endif()

  message(STATUS "Will fetch Unified Runtime from ${UNIFIED_RUNTIME_REPO}")
  FetchContent_Declare(unified-runtime
    GIT_REPOSITORY    ${UNIFIED_RUNTIME_REPO}
    GIT_TAG           ${UNIFIED_RUNTIME_TAG}
  )

  FetchContent_GetProperties(unified-runtime)
  FetchContent_MakeAvailable(unified-runtime)

  set(UNIFIED_RUNTIME_SOURCE_DIR
    "${unified-runtime_SOURCE_DIR}" CACHE PATH
    "Path to Unified Runtime Headers" FORCE)
elseif(SYCL_UR_SOURCE_DIR)
  # SYCL_UR_USE_FETCH_CONTENT is OFF and SYCL_UR_SOURCE_DIR has been set,
  # use the external Unified Runtime source directory.
  set(UNIFIED_RUNTIME_SOURCE_DIR
    "${SYCL_UR_SOURCE_DIR}" CACHE PATH
    "Path to Unified Runtime Headers" FORCE)
  add_subdirectory(
    ${UNIFIED_RUNTIME_SOURCE_DIR}
    ${CMAKE_CURRENT_BINARY_DIR}/unified-runtime)
else()
  # SYCL_UR_USE_FETCH_CONTENT is OFF and SYCL_UR_SOURCE_DIR has not been
  # set, check if the fallback local directory exists.
  if(NOT EXISTS ${CMAKE_CURRENT_SOURCE_DIR}/unified-runtime)
    message(FATAL_ERROR
      "SYCL_UR_USE_FETCH_CONTENT is disabled but no alternative Unified \
      Runtime source directory has been provided, either:

      * Set -DSYCL_UR_SOURCE_DIR=/path/to/unified-runtime
      * Clone the UR repo in ${CMAKE_CURRENT_SOURCE_DIR}/unified-runtime")
  endif()
  # The fallback local directory for the Unified Runtime repository has been
  # found, use it.
  set(UNIFIED_RUNTIME_SOURCE_DIR
    "${CMAKE_CURRENT_SOURCE_DIR}/unified-runtime" CACHE PATH
    "Path to Unified Runtime Headers" FORCE)
  add_subdirectory(${UNIFIED_RUNTIME_SOURCE_DIR})
endif()

# Restore original flags
set(CMAKE_CXX_FLAGS "${CMAKE_CXX_FLAGS_BAK}")

message(STATUS
  "Using Unified Runtime source directory: ${UNIFIED_RUNTIME_SOURCE_DIR}")

set(UNIFIED_RUNTIME_INCLUDE_DIR "${UNIFIED_RUNTIME_SOURCE_DIR}/include")
set(UNIFIED_RUNTIME_SRC_INCLUDE_DIR "${UNIFIED_RUNTIME_SOURCE_DIR}/source")
set(UNIFIED_RUNTIME_COMMON_INCLUDE_DIR "${UNIFIED_RUNTIME_SOURCE_DIR}/source/common")

add_library(UnifiedRuntimeLoader ALIAS ur_loader)
add_library(UnifiedRuntimeCommon ALIAS ur_common)
add_library(UnifiedMemoryFramework ALIAS ur_umf)

add_library(UnifiedRuntime-Headers INTERFACE)

target_include_directories(UnifiedRuntime-Headers
  INTERFACE
    "${UNIFIED_RUNTIME_INCLUDE_DIR}"
)

find_package(Threads REQUIRED)

if(TARGET UnifiedRuntimeLoader)
  # Install the UR loader.
  install(TARGETS ur_loader
    LIBRARY DESTINATION "lib${LLVM_LIBDIR_SUFFIX}" COMPONENT unified-runtime-loader
    ARCHIVE DESTINATION "lib${LLVM_LIBDIR_SUFFIX}" COMPONENT unified-runtime-loader
    RUNTIME DESTINATION "bin" COMPONENT unified-runtime-loader
  )
endif()

add_custom_target(UnifiedRuntimeAdapters)

function(add_sycl_ur_adapter NAME)
  add_dependencies(UnifiedRuntimeAdapters ur_adapter_${NAME})

  install(TARGETS ur_adapter_${NAME}
    LIBRARY DESTINATION "lib${LLVM_LIBDIR_SUFFIX}" COMPONENT ur_adapter_${NAME}
    RUNTIME DESTINATION "bin" COMPONENT ur_adapter_${NAME})

  set(manifest_file
    ${CMAKE_CURRENT_BINARY_DIR}/install_manifest_ur_adapter_${NAME}.txt)
  add_custom_command(OUTPUT ${manifest_file}
    COMMAND "${CMAKE_COMMAND}"
    "-DCMAKE_INSTALL_COMPONENT=ur_adapter_${NAME}"
    -P "${CMAKE_BINARY_DIR}/cmake_install.cmake"
    COMMENT "Deploying component ur_adapter_${NAME}"
    USES_TERMINAL
  )
  add_custom_target(install-sycl-ur-adapter-${NAME}
    DEPENDS ${manifest_file} ur_adapter_${NAME}
  )

  set_property(GLOBAL APPEND PROPERTY
    SYCL_TOOLCHAIN_INSTALL_COMPONENTS ur_adapter_${NAME})
endfunction()

if("level_zero" IN_LIST SYCL_ENABLE_BACKENDS)
  add_sycl_ur_adapter(level_zero)

  # TODO: L0 adapter does other... things in its cmake - make sure they get
  # added to the new build system
endif()

if("cuda" IN_LIST SYCL_ENABLE_BACKENDS)
  add_sycl_ur_adapter(cuda)
endif()

if("hip" IN_LIST SYCL_ENABLE_BACKENDS)
  add_sycl_ur_adapter(hip)
endif()

if("opencl" IN_LIST SYCL_ENABLE_BACKENDS)
  add_sycl_ur_adapter(opencl)
endif()

if("native_cpu" IN_LIST SYCL_ENABLE_BACKENDS)
  add_sycl_ur_adapter(native_cpu)

  # Deal with OCK option
  option(NATIVECPU_USE_OCK "Use the oneAPI Construction Kit for Native CPU" ON)

  if(NATIVECPU_USE_OCK)
    message(STATUS "Compiling Native CPU adapter with OCK support.")
    target_compile_definitions(ur_adapter_native_cpu PRIVATE NATIVECPU_USE_OCK)
  else()
    message(WARNING "Compiling Native CPU adapter without OCK support.
    Some valid SYCL programs may not build or may have low performance.")
  endif()
endif()

install(TARGETS umf
  LIBRARY DESTINATION "lib${LLVM_LIBDIR_SUFFIX}" COMPONENT unified-memory-framework
  ARCHIVE DESTINATION "lib${LLVM_LIBDIR_SUFFIX}" COMPONENT unified-memory-framework
  RUNTIME DESTINATION "bin" COMPONENT unified-memory-framework)<|MERGE_RESOLUTION|>--- conflicted
+++ resolved
@@ -116,13 +116,8 @@
       CACHE PATH "Path to external '${name}' adapter source dir" FORCE)
   endfunction()
 
-<<<<<<< HEAD
   set(UNIFIED_RUNTIME_REPO "https://github.com/zhaomaosu/unified-runtime.git")
-  set(UNIFIED_RUNTIME_TAG simplify-device-global)
-=======
-  set(UNIFIED_RUNTIME_REPO "https://github.com/oneapi-src/unified-runtime.git")
   include(${CMAKE_CURRENT_SOURCE_DIR}/cmake/modules/UnifiedRuntimeTag.cmake)
->>>>>>> b7ef830f
 
   set(UMF_BUILD_EXAMPLES OFF CACHE INTERNAL "EXAMPLES")
   # Due to the use of dependentloadflag and no installer for UMF and hwloc we need
