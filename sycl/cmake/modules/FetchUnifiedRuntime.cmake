# Either fetches UR from the appropriate repo or sets up variables based on user
# preference.

# TODO: taken from sycl/plugins/CMakeLists.txt - maybe we should handle this
# within UR (although it is an obscure warning that the build system here
# seems to specifically enable)
if ("${CMAKE_CXX_COMPILER_ID}" MATCHES "Clang|IntelLLVM" )
    set(CMAKE_CXX_FLAGS "${CMAKE_CXX_FLAGS} -Wno-covered-switch-default")
endif()


# Options to override the default behaviour of the FetchContent to include UR
# source code.
set(SYCL_UR_OVERRIDE_FETCH_CONTENT_REPO
  "" CACHE STRING "Override the Unified Runtime FetchContent repository")
set(SYCL_UR_OVERRIDE_FETCH_CONTENT_TAG
  "" CACHE STRING "Override the Unified Runtime FetchContent tag")

# Options to disable use of FetchContent to include Unified Runtime source code
# to improve developer workflow.
option(SYCL_UR_USE_FETCH_CONTENT
  "Use FetchContent to acquire the Unified Runtime source code" ON)
set(SYCL_UR_SOURCE_DIR
  "" CACHE PATH "Path to root of Unified Runtime repository")

option(SYCL_UMF_DISABLE_HWLOC
  "Disable hwloc support in UMF" ON)

# Here we override the defaults to disable building tests from unified-runtime
set(UR_BUILD_EXAMPLES OFF CACHE BOOL "Build example applications." FORCE)
set(UR_BUILD_TESTS OFF CACHE BOOL "Build unit tests." FORCE)
set(UR_BUILD_XPTI_LIBS OFF)
set(UR_ENABLE_SYMBOLIZER ON CACHE BOOL "Enable symbolizer for sanitizer layer.")
set(UR_ENABLE_TRACING ON)

if("level_zero" IN_LIST SYCL_ENABLE_BACKENDS)
  set(UR_BUILD_ADAPTER_L0 ON)
endif()
if("cuda" IN_LIST SYCL_ENABLE_BACKENDS)
  set(UR_BUILD_ADAPTER_CUDA ON)
endif()
if("hip" IN_LIST SYCL_ENABLE_BACKENDS)
  set(UR_BUILD_ADAPTER_HIP ON)
  if (SYCL_ENABLE_EXTENSION_JIT)
    set(UR_ENABLE_COMGR ON)
  endif()
endif()
if("opencl" IN_LIST SYCL_ENABLE_BACKENDS)
  set(UR_BUILD_ADAPTER_OPENCL ON)
  set(UR_OPENCL_ICD_LOADER_LIBRARY OpenCL-ICD CACHE FILEPATH
    "Path of the OpenCL ICD Loader library" FORCE)
endif()
if("native_cpu" IN_LIST SYCL_ENABLE_BACKENDS)
  set(UR_BUILD_ADAPTER_NATIVE_CPU ON)
endif()

# Disable errors from warnings while building the UR.
# And remember origin flags before doing that.
set(CMAKE_CXX_FLAGS_BAK "${CMAKE_CXX_FLAGS}")
if(WIN32)
  set(CMAKE_CXX_FLAGS "${CMAKE_CXX_FLAGS} /WX-")
  set(CMAKE_C_FLAGS "${CMAKE_C_FLAGS} /WX-")
  # FIXME: Unified runtime build fails with /DUNICODE
  set(CMAKE_CXX_FLAGS "${CMAKE_CXX_FLAGS} /UUNICODE")
  set(CMAKE_C_FLAGS "${CMAKE_C_FLAGS} /UUNICODE")
  # USE_Z7 forces use of /Z7 instead of /Zi which is broken with sccache
  set(USE_Z7 ON)
else()
  set(CMAKE_CXX_FLAGS "${CMAKE_CXX_FLAGS} -Wno-error")
  set(CMAKE_C_FLAGS "${CMAKE_C_FLAGS} -Wno-error")
endif()

if(SYCL_UR_USE_FETCH_CONTENT)
  include(FetchContent)

  # The fetch_adapter_source function can be used to perform a separate content
  # fetch for a UR adapter (backend), this allows development of adapters to be decoupled
  # from each other.
  #
  # A separate content fetch will not be performed if:
  # * The adapter name is not present in the SYCL_ENABLE_BACKENDS variable.
  # * The repo and tag provided match the values of the
  #   UNIFIED_RUNTIME_REPO/UNIFIED_RUNTIME_TAG variables
  #
  # Args:
  #   * name - Must be the directory name of the adapter
  #   * repo - A valid Git URL of a Unified Runtime repo
  #   * tag - A valid Git branch/tag/commit in the Unified Runtime repo
  function(fetch_adapter_source name repo tag)
    if(NOT ${name} IN_LIST SYCL_ENABLE_BACKENDS)
      return()
    endif()
    if(repo STREQUAL UNIFIED_RUNTIME_REPO AND
        tag STREQUAL UNIFIED_RUNTIME_TAG)
      # If the adapter sources are taken from the main checkout, reset the
      # adapter specific source path.
      string(TOUPPER ${name} NAME)
      set(UR_ADAPTER_${NAME}_SOURCE_DIR ""
        CACHE PATH "Path to external '${name}' adapter source dir" FORCE)
      return()
    endif()
    message(STATUS
      "Will fetch Unified Runtime ${name} adapter from ${repo} at ${tag}")
    set(fetch-name ur-${name})
    FetchContent_Declare(${fetch-name}
      GIT_REPOSITORY ${repo} GIT_TAG ${tag})
    # We don't want to add this repo to the build, only fetch its source.
    FetchContent_Populate(${fetch-name})
    # Get the path to the source directory
    string(TOUPPER ${name} NAME)
    set(source_dir_var UR_ADAPTER_${NAME}_SOURCE_DIR)
    FetchContent_GetProperties(${fetch-name} SOURCE_DIR UR_ADAPTER_${NAME}_SOURCE_DIR)
    # Set the variable which informs UR where to get the adapter source from.
    set(UR_ADAPTER_${NAME}_SOURCE_DIR
      "${UR_ADAPTER_${NAME}_SOURCE_DIR}/source/adapters/${name}"
      CACHE PATH "Path to external '${name}' adapter source dir" FORCE)
  endfunction()

<<<<<<< HEAD
  set(UNIFIED_RUNTIME_REPO "https://github.com/RossBrunton/unified-runtime.git")
  # commit aa53a35d4da225732e006c8c495f278ddb00ba97
  # Author: Ross Brunton <ross@codeplay.com>
  # Date:   Fri Sep 13 15:38:40 2024 +0100
  #     Hardening flags
  #
  #     UR_DEVELOPER_MODE has also been changed to only set Werror. The
  #     previous other flags set by this variable either have no effect
  #     (-fno-omit-frame-pointer) or are now always enabled
  #     (-fstack-protector-strong).
  #
  #     Some smaller warnings have also been fixed.
  set(UNIFIED_RUNTIME_TAG aa53a35d4da225732e006c8c495f278ddb00ba97)
=======
  set(UNIFIED_RUNTIME_REPO "https://github.com/oneapi-src/unified-runtime.git")
  # commit 53c461b257e7bbf5827147c3b5ca0b8ea45b434d
  # Merge: 2c4bf63b d93b262b
  # Author: aarongreig <aaron.greig@codeplay.com>
  # Date:   Fri Oct 11 11:01:37 2024 +0100
  #     Merge pull request #2174 from ProGTX/peter/winfix
  #     [NFC][CUDA] Include STL headers in program.cpp
  set(UNIFIED_RUNTIME_TAG 53c461b257e7bbf5827147c3b5ca0b8ea45b434d)

>>>>>>> 35b926a8
  set(UMF_BUILD_EXAMPLES OFF CACHE INTERNAL "EXAMPLES")
  # Due to the use of dependentloadflag and no installer for UMF and hwloc we need
  # to link statically on windows
  if(WIN32)
    set(UMF_BUILD_SHARED_LIBRARY OFF CACHE INTERNAL "Build UMF shared library")
    set(UMF_LINK_HWLOC_STATICALLY ON CACHE INTERNAL "static HWLOC")
  else()
    set(UMF_DISABLE_HWLOC ${SYCL_UMF_DISABLE_HWLOC} CACHE INTERNAL "Disable hwloc for UMF")
  endif()

  fetch_adapter_source(level_zero
    ${UNIFIED_RUNTIME_REPO}
    ${UNIFIED_RUNTIME_TAG}
  )

  fetch_adapter_source(opencl
    ${UNIFIED_RUNTIME_REPO}
    ${UNIFIED_RUNTIME_TAG}
  )

  fetch_adapter_source(cuda
    ${UNIFIED_RUNTIME_REPO}
    ${UNIFIED_RUNTIME_TAG}
  )

  fetch_adapter_source(hip
    ${UNIFIED_RUNTIME_REPO}
    ${UNIFIED_RUNTIME_TAG}
  )

  fetch_adapter_source(native_cpu
    ${UNIFIED_RUNTIME_REPO}
    ${UNIFIED_RUNTIME_TAG}
  )

  if(SYCL_UR_OVERRIDE_FETCH_CONTENT_REPO)
    set(UNIFIED_RUNTIME_REPO "${SYCL_UR_OVERRIDE_FETCH_CONTENT_REPO}")
  endif()
  if(SYCL_UR_OVERRIDE_FETCH_CONTENT_TAG)
    set(UNIFIED_RUNTIME_TAG "${SYCL_UR_OVERRIDE_FETCH_CONTENT_TAG}")
  endif()

  message(STATUS "Will fetch Unified Runtime from ${UNIFIED_RUNTIME_REPO}")
  FetchContent_Declare(unified-runtime
    GIT_REPOSITORY    ${UNIFIED_RUNTIME_REPO}
    GIT_TAG           ${UNIFIED_RUNTIME_TAG}
  )

  FetchContent_GetProperties(unified-runtime)
  FetchContent_MakeAvailable(unified-runtime)

  set(UNIFIED_RUNTIME_SOURCE_DIR
    "${unified-runtime_SOURCE_DIR}" CACHE PATH
    "Path to Unified Runtime Headers" FORCE)
elseif(SYCL_UR_SOURCE_DIR)
  # SYCL_UR_USE_FETCH_CONTENT is OFF and SYCL_UR_SOURCE_DIR has been set,
  # use the external Unified Runtime source directory.
  set(UNIFIED_RUNTIME_SOURCE_DIR
    "${SYCL_UR_SOURCE_DIR}" CACHE PATH
    "Path to Unified Runtime Headers" FORCE)
  add_subdirectory(
    ${UNIFIED_RUNTIME_SOURCE_DIR}
    ${CMAKE_CURRENT_BINARY_DIR}/unified-runtime)
else()
  # SYCL_UR_USE_FETCH_CONTENT is OFF and SYCL_UR_SOURCE_DIR has not been
  # set, check if the fallback local directory exists.
  if(NOT EXISTS ${CMAKE_CURRENT_SOURCE_DIR}/unified-runtime)
    message(FATAL_ERROR
      "SYCL_UR_USE_FETCH_CONTENT is disabled but no alternative Unified \
      Runtime source directory has been provided, either:

      * Set -DSYCL_UR_SOURCE_DIR=/path/to/unified-runtime
      * Clone the UR repo in ${CMAKE_CURRENT_SOURCE_DIR}/unified-runtime")
  endif()
  # The fallback local directory for the Unified Runtime repository has been
  # found, use it.
  set(UNIFIED_RUNTIME_SOURCE_DIR
    "${CMAKE_CURRENT_SOURCE_DIR}/unified-runtime" CACHE PATH
    "Path to Unified Runtime Headers" FORCE)
  add_subdirectory(${UNIFIED_RUNTIME_SOURCE_DIR})
endif()

# Restore original flags
set(CMAKE_CXX_FLAGS "${CMAKE_CXX_FLAGS_BAK}")

message(STATUS
  "Using Unified Runtime source directory: ${UNIFIED_RUNTIME_SOURCE_DIR}")

set(UNIFIED_RUNTIME_INCLUDE_DIR "${UNIFIED_RUNTIME_SOURCE_DIR}/include")
set(UNIFIED_RUNTIME_SRC_INCLUDE_DIR "${UNIFIED_RUNTIME_SOURCE_DIR}/source")
set(UNIFIED_RUNTIME_COMMON_INCLUDE_DIR "${UNIFIED_RUNTIME_SOURCE_DIR}/source/common")

add_library(UnifiedRuntimeLoader ALIAS ur_loader)
add_library(UnifiedRuntimeCommon ALIAS ur_common)
add_library(UnifiedMemoryFramework ALIAS ur_umf)

add_library(UnifiedRuntime-Headers INTERFACE)

target_include_directories(UnifiedRuntime-Headers
  INTERFACE
    "${UNIFIED_RUNTIME_INCLUDE_DIR}"
)

find_package(Threads REQUIRED)

if(TARGET UnifiedRuntimeLoader)
  # Install the UR loader.
  # TODO: this is piggy-backing on the existing target component level-zero-sycl-dev
  # When UR is moved to its separate repo perhaps we should introduce new component,
  # e.g. unified-runtime-sycl-dev.
  # See github issue #14598
  install(TARGETS ur_loader
    LIBRARY DESTINATION "lib${LLVM_LIBDIR_SUFFIX}" COMPONENT level-zero-sycl-dev
    ARCHIVE DESTINATION "lib${LLVM_LIBDIR_SUFFIX}" COMPONENT level-zero-sycl-dev
    RUNTIME DESTINATION "bin" COMPONENT level-zero-sycl-dev
  )
endif()

add_custom_target(UnifiedRuntimeAdapters)

function(add_sycl_ur_adapter NAME)
  add_dependencies(UnifiedRuntimeAdapters ur_adapter_${NAME})

  install(TARGETS ur_adapter_${NAME}
    LIBRARY DESTINATION "lib${LLVM_LIBDIR_SUFFIX}" COMPONENT ur_adapter_${NAME}
    RUNTIME DESTINATION "bin" COMPONENT ur_adapter_${NAME})

  set(manifest_file
    ${CMAKE_CURRENT_BINARY_DIR}/install_manifest_ur_adapter_${NAME}.txt)
  add_custom_command(OUTPUT ${manifest_file}
    COMMAND "${CMAKE_COMMAND}"
    "-DCMAKE_INSTALL_COMPONENT=ur_adapter_${NAME}"
    -P "${CMAKE_BINARY_DIR}/cmake_install.cmake"
    COMMENT "Deploying component ur_adapter_${NAME}"
    USES_TERMINAL
  )
  add_custom_target(install-sycl-ur-adapter-${NAME}
    DEPENDS ${manifest_file} ur_adapter_${NAME}
  )

  set_property(GLOBAL APPEND PROPERTY
    SYCL_TOOLCHAIN_INSTALL_COMPONENTS ur_adapter_${NAME})
endfunction()

if("level_zero" IN_LIST SYCL_ENABLE_BACKENDS)
  add_sycl_ur_adapter(level_zero)

  # TODO: L0 adapter does other... things in its cmake - make sure they get
  # added to the new build system
endif()

if("cuda" IN_LIST SYCL_ENABLE_BACKENDS)
  add_sycl_ur_adapter(cuda)
endif()

if("hip" IN_LIST SYCL_ENABLE_BACKENDS)
  add_sycl_ur_adapter(hip)
endif()

if("opencl" IN_LIST SYCL_ENABLE_BACKENDS)
  add_sycl_ur_adapter(opencl)
endif()

if("native_cpu" IN_LIST SYCL_ENABLE_BACKENDS)
  add_sycl_ur_adapter(native_cpu)

  # Deal with OCK option
  option(NATIVECPU_USE_OCK "Use the oneAPI Construction Kit for Native CPU" ON)

  if(NATIVECPU_USE_OCK)
    message(STATUS "Compiling Native CPU adapter with OCK support.")
    target_compile_definitions(ur_adapter_native_cpu PRIVATE NATIVECPU_USE_OCK)
  else()
    message(WARNING "Compiling Native CPU adapter without OCK support.
    Some valid SYCL programs may not build or may have low performance.")
  endif()
endif()

# TODO: this is piggy-backing on the existing target component level-zero-sycl-dev
install(TARGETS umf
  LIBRARY DESTINATION "lib${LLVM_LIBDIR_SUFFIX}" COMPONENT level-zero-sycl-dev
  ARCHIVE DESTINATION "lib${LLVM_LIBDIR_SUFFIX}" COMPONENT level-zero-sycl-dev
  RUNTIME DESTINATION "bin" COMPONENT level-zero-sycl-dev)<|MERGE_RESOLUTION|>--- conflicted
+++ resolved
@@ -116,21 +116,6 @@
       CACHE PATH "Path to external '${name}' adapter source dir" FORCE)
   endfunction()
 
-<<<<<<< HEAD
-  set(UNIFIED_RUNTIME_REPO "https://github.com/RossBrunton/unified-runtime.git")
-  # commit aa53a35d4da225732e006c8c495f278ddb00ba97
-  # Author: Ross Brunton <ross@codeplay.com>
-  # Date:   Fri Sep 13 15:38:40 2024 +0100
-  #     Hardening flags
-  #
-  #     UR_DEVELOPER_MODE has also been changed to only set Werror. The
-  #     previous other flags set by this variable either have no effect
-  #     (-fno-omit-frame-pointer) or are now always enabled
-  #     (-fstack-protector-strong).
-  #
-  #     Some smaller warnings have also been fixed.
-  set(UNIFIED_RUNTIME_TAG aa53a35d4da225732e006c8c495f278ddb00ba97)
-=======
   set(UNIFIED_RUNTIME_REPO "https://github.com/oneapi-src/unified-runtime.git")
   # commit 53c461b257e7bbf5827147c3b5ca0b8ea45b434d
   # Merge: 2c4bf63b d93b262b
@@ -140,7 +125,6 @@
   #     [NFC][CUDA] Include STL headers in program.cpp
   set(UNIFIED_RUNTIME_TAG 53c461b257e7bbf5827147c3b5ca0b8ea45b434d)
 
->>>>>>> 35b926a8
   set(UMF_BUILD_EXAMPLES OFF CACHE INTERNAL "EXAMPLES")
   # Due to the use of dependentloadflag and no installer for UMF and hwloc we need
   # to link statically on windows
