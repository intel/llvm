# Either fetches UR from the appropriate repo or sets up variables based on user
# preference.

# TODO: taken from sycl/plugins/CMakeLists.txt - maybe we should handle this
# within UR (although it is an obscure warning that the build system here
# seems to specifically enable)
if ("${CMAKE_CXX_COMPILER_ID}" MATCHES "Clang|IntelLLVM" )
    set(CMAKE_CXX_FLAGS "${CMAKE_CXX_FLAGS} -Wno-covered-switch-default")
endif()


# Options to override the default behaviour of the FetchContent to include UR
# source code.
set(SYCL_UR_OVERRIDE_FETCH_CONTENT_REPO
  "" CACHE STRING "Override the Unified Runtime FetchContent repository")
set(SYCL_UR_OVERRIDE_FETCH_CONTENT_TAG
  "" CACHE STRING "Override the Unified Runtime FetchContent tag")

# Options to disable use of FetchContent to include Unified Runtime source code
# to improve developer workflow.
option(SYCL_UR_USE_FETCH_CONTENT
  "Use FetchContent to acquire the Unified Runtime source code" ON)
set(SYCL_UR_SOURCE_DIR
  "" CACHE PATH "Path to root of Unified Runtime repository")

option(SYCL_UMF_DISABLE_HWLOC
  "Disable hwloc support in UMF" ON)

# Here we override the defaults to disable building tests from unified-runtime
set(UR_BUILD_EXAMPLES OFF CACHE BOOL "Build example applications." FORCE)
set(UR_BUILD_TESTS OFF CACHE BOOL "Build unit tests." FORCE)
set(UR_BUILD_XPTI_LIBS OFF)
set(UR_ENABLE_SYMBOLIZER ON CACHE BOOL "Enable symbolizer for sanitizer layer.")
set(UR_ENABLE_TRACING ON)

if("level_zero" IN_LIST SYCL_ENABLE_BACKENDS)
  set(UR_BUILD_ADAPTER_L0 ON)
endif()
if("cuda" IN_LIST SYCL_ENABLE_BACKENDS)
  set(UR_BUILD_ADAPTER_CUDA ON)
endif()
if("hip" IN_LIST SYCL_ENABLE_BACKENDS)
  set(UR_BUILD_ADAPTER_HIP ON)
  if (SYCL_ENABLE_EXTENSION_JIT)
    set(UR_ENABLE_COMGR ON)
  endif()
endif()
if("opencl" IN_LIST SYCL_ENABLE_BACKENDS)
  set(UR_BUILD_ADAPTER_OPENCL ON)
  set(UR_OPENCL_ICD_LOADER_LIBRARY OpenCL-ICD CACHE FILEPATH
    "Path of the OpenCL ICD Loader library" FORCE)
endif()
if("native_cpu" IN_LIST SYCL_ENABLE_BACKENDS)
  set(UR_BUILD_ADAPTER_NATIVE_CPU ON)
endif()

# Disable errors from warnings while building the UR.
# And remember origin flags before doing that.
set(CMAKE_CXX_FLAGS_BAK "${CMAKE_CXX_FLAGS}")
if(WIN32)
  set(CMAKE_CXX_FLAGS "${CMAKE_CXX_FLAGS} /WX-")
  set(CMAKE_C_FLAGS "${CMAKE_C_FLAGS} /WX-")
  # FIXME: Unified runtime build fails with /DUNICODE
  set(CMAKE_CXX_FLAGS "${CMAKE_CXX_FLAGS} /UUNICODE")
  set(CMAKE_C_FLAGS "${CMAKE_C_FLAGS} /UUNICODE")
  # USE_Z7 forces use of /Z7 instead of /Zi which is broken with sccache
  set(USE_Z7 ON)
else()
  set(CMAKE_CXX_FLAGS "${CMAKE_CXX_FLAGS} -Wno-error")
  set(CMAKE_C_FLAGS "${CMAKE_C_FLAGS} -Wno-error")
endif()

if(SYCL_UR_USE_FETCH_CONTENT)
  include(FetchContent)

  # The fetch_adapter_source function can be used to perform a separate content
  # fetch for a UR adapter (backend), this allows development of adapters to be decoupled
  # from each other.
  #
  # A separate content fetch will not be performed if:
  # * The adapter name is not present in the SYCL_ENABLE_BACKENDS variable.
  # * The repo and tag provided match the values of the
  #   UNIFIED_RUNTIME_REPO/UNIFIED_RUNTIME_TAG variables
  #
  # Args:
  #   * name - Must be the directory name of the adapter
  #   * repo - A valid Git URL of a Unified Runtime repo
  #   * tag - A valid Git branch/tag/commit in the Unified Runtime repo
  function(fetch_adapter_source name repo tag)
    if(NOT ${name} IN_LIST SYCL_ENABLE_BACKENDS)
      return()
    endif()
    if(repo STREQUAL UNIFIED_RUNTIME_REPO AND
        tag STREQUAL UNIFIED_RUNTIME_TAG)
      # If the adapter sources are taken from the main checkout, reset the
      # adapter specific source path.
      string(TOUPPER ${name} NAME)
      set(UR_ADAPTER_${NAME}_SOURCE_DIR ""
        CACHE PATH "Path to external '${name}' adapter source dir" FORCE)
      return()
    endif()
    message(STATUS
      "Will fetch Unified Runtime ${name} adapter from ${repo} at ${tag}")
    set(fetch-name ur-${name})
    FetchContent_Declare(${fetch-name}
      GIT_REPOSITORY ${repo} GIT_TAG ${tag})
    # We don't want to add this repo to the build, only fetch its source.
    FetchContent_Populate(${fetch-name})
    # Get the path to the source directory
    string(TOUPPER ${name} NAME)
    set(source_dir_var UR_ADAPTER_${NAME}_SOURCE_DIR)
    FetchContent_GetProperties(${fetch-name} SOURCE_DIR UR_ADAPTER_${NAME}_SOURCE_DIR)
    # Set the variable which informs UR where to get the adapter source from.
    set(UR_ADAPTER_${NAME}_SOURCE_DIR
      "${UR_ADAPTER_${NAME}_SOURCE_DIR}/source/adapters/${name}"
      CACHE PATH "Path to external '${name}' adapter source dir" FORCE)
  endfunction()

<<<<<<< HEAD
  set(UNIFIED_RUNTIME_REPO "https://github.com/nrspruit/unified-runtime.git")
  set(UNIFIED_RUNTIME_TAG 98a67a2e121c004601b8f074ba3367532ca57445)
=======
  set(UNIFIED_RUNTIME_REPO "https://github.com/oneapi-src/unified-runtime.git")
  # commit 0247d0966ca8c5d1e3245f375e48e6c997bed9af
  # Merge: 675dd292 04ffc909
  # Author: aarongreig <aaron.greig@codeplay.com>
  # Date:   Tue Oct 1 17:10:58 2024 +0100
  #     Merge pull request #2154 from npmiller/fix-graph-exce
  #     [CUDA][HIP] Fix exceptions throwing from adapter
  set(UNIFIED_RUNTIME_TAG 0247d0966ca8c5d1e3245f375e48e6c997bed9af)
>>>>>>> ce0dc327

  set(UMF_BUILD_EXAMPLES OFF CACHE INTERNAL "EXAMPLES")
  # Due to the use of dependentloadflag and no installer for UMF and hwloc we need
  # to link statically on windows
  if(WIN32)
    set(UMF_BUILD_SHARED_LIBRARY OFF CACHE INTERNAL "Build UMF shared library")
    set(UMF_LINK_HWLOC_STATICALLY ON CACHE INTERNAL "static HWLOC")
  else()
    set(UMF_DISABLE_HWLOC ${SYCL_UMF_DISABLE_HWLOC} CACHE INTERNAL "Disable hwloc for UMF")
  endif()

  fetch_adapter_source(level_zero
    ${UNIFIED_RUNTIME_REPO}
    ${UNIFIED_RUNTIME_TAG}
  )

  fetch_adapter_source(opencl
    ${UNIFIED_RUNTIME_REPO}
    ${UNIFIED_RUNTIME_TAG}
  )

  fetch_adapter_source(cuda
    ${UNIFIED_RUNTIME_REPO}
    ${UNIFIED_RUNTIME_TAG}
  )

  fetch_adapter_source(hip
    ${UNIFIED_RUNTIME_REPO}
    ${UNIFIED_RUNTIME_TAG}
  )

  fetch_adapter_source(native_cpu
    ${UNIFIED_RUNTIME_REPO}
    ${UNIFIED_RUNTIME_TAG}
  )

  if(SYCL_UR_OVERRIDE_FETCH_CONTENT_REPO)
    set(UNIFIED_RUNTIME_REPO "${SYCL_UR_OVERRIDE_FETCH_CONTENT_REPO}")
  endif()
  if(SYCL_UR_OVERRIDE_FETCH_CONTENT_TAG)
    set(UNIFIED_RUNTIME_TAG "${SYCL_UR_OVERRIDE_FETCH_CONTENT_TAG}")
  endif()

  message(STATUS "Will fetch Unified Runtime from ${UNIFIED_RUNTIME_REPO}")
  FetchContent_Declare(unified-runtime
    GIT_REPOSITORY    ${UNIFIED_RUNTIME_REPO}
    GIT_TAG           ${UNIFIED_RUNTIME_TAG}
  )

  FetchContent_GetProperties(unified-runtime)
  FetchContent_MakeAvailable(unified-runtime)

  set(UNIFIED_RUNTIME_SOURCE_DIR
    "${unified-runtime_SOURCE_DIR}" CACHE PATH
    "Path to Unified Runtime Headers" FORCE)
elseif(SYCL_UR_SOURCE_DIR)
  # SYCL_UR_USE_FETCH_CONTENT is OFF and SYCL_UR_SOURCE_DIR has been set,
  # use the external Unified Runtime source directory.
  set(UNIFIED_RUNTIME_SOURCE_DIR
    "${SYCL_UR_SOURCE_DIR}" CACHE PATH
    "Path to Unified Runtime Headers" FORCE)
  add_subdirectory(
    ${UNIFIED_RUNTIME_SOURCE_DIR}
    ${CMAKE_CURRENT_BINARY_DIR}/unified-runtime)
else()
  # SYCL_UR_USE_FETCH_CONTENT is OFF and SYCL_UR_SOURCE_DIR has not been
  # set, check if the fallback local directory exists.
  if(NOT EXISTS ${CMAKE_CURRENT_SOURCE_DIR}/unified-runtime)
    message(FATAL_ERROR
      "SYCL_UR_USE_FETCH_CONTENT is disabled but no alternative Unified \
      Runtime source directory has been provided, either:

      * Set -DSYCL_UR_SOURCE_DIR=/path/to/unified-runtime
      * Clone the UR repo in ${CMAKE_CURRENT_SOURCE_DIR}/unified-runtime")
  endif()
  # The fallback local directory for the Unified Runtime repository has been
  # found, use it.
  set(UNIFIED_RUNTIME_SOURCE_DIR
    "${CMAKE_CURRENT_SOURCE_DIR}/unified-runtime" CACHE PATH
    "Path to Unified Runtime Headers" FORCE)
  add_subdirectory(${UNIFIED_RUNTIME_SOURCE_DIR})
endif()

# Restore original flags
set(CMAKE_CXX_FLAGS "${CMAKE_CXX_FLAGS_BAK}")

message(STATUS
  "Using Unified Runtime source directory: ${UNIFIED_RUNTIME_SOURCE_DIR}")

set(UNIFIED_RUNTIME_INCLUDE_DIR "${UNIFIED_RUNTIME_SOURCE_DIR}/include")
set(UNIFIED_RUNTIME_SRC_INCLUDE_DIR "${UNIFIED_RUNTIME_SOURCE_DIR}/source")
set(UNIFIED_RUNTIME_COMMON_INCLUDE_DIR "${UNIFIED_RUNTIME_SOURCE_DIR}/source/common")

add_library(UnifiedRuntimeLoader ALIAS ur_loader)
add_library(UnifiedRuntimeCommon ALIAS ur_common)
add_library(UnifiedMemoryFramework ALIAS ur_umf)

add_library(UnifiedRuntime-Headers INTERFACE)

target_include_directories(UnifiedRuntime-Headers
  INTERFACE
    "${UNIFIED_RUNTIME_INCLUDE_DIR}"
)

find_package(Threads REQUIRED)

if(TARGET UnifiedRuntimeLoader)
  # Install the UR loader.
  # TODO: this is piggy-backing on the existing target component level-zero-sycl-dev
  # When UR is moved to its separate repo perhaps we should introduce new component,
  # e.g. unified-runtime-sycl-dev.
  # See github issue #14598
  install(TARGETS ur_loader
    LIBRARY DESTINATION "lib${LLVM_LIBDIR_SUFFIX}" COMPONENT level-zero-sycl-dev
    ARCHIVE DESTINATION "lib${LLVM_LIBDIR_SUFFIX}" COMPONENT level-zero-sycl-dev
    RUNTIME DESTINATION "bin" COMPONENT level-zero-sycl-dev
  )
endif()

add_custom_target(UnifiedRuntimeAdapters)

function(add_sycl_ur_adapter NAME)
  add_dependencies(UnifiedRuntimeAdapters ur_adapter_${NAME})

  install(TARGETS ur_adapter_${NAME}
    LIBRARY DESTINATION "lib${LLVM_LIBDIR_SUFFIX}" COMPONENT ur_adapter_${NAME}
    RUNTIME DESTINATION "bin" COMPONENT ur_adapter_${NAME})

  set(manifest_file
    ${CMAKE_CURRENT_BINARY_DIR}/install_manifest_ur_adapter_${NAME}.txt)
  add_custom_command(OUTPUT ${manifest_file}
    COMMAND "${CMAKE_COMMAND}"
    "-DCMAKE_INSTALL_COMPONENT=ur_adapter_${NAME}"
    -P "${CMAKE_BINARY_DIR}/cmake_install.cmake"
    COMMENT "Deploying component ur_adapter_${NAME}"
    USES_TERMINAL
  )
  add_custom_target(install-sycl-ur-adapter-${NAME}
    DEPENDS ${manifest_file} ur_adapter_${NAME}
  )

  set_property(GLOBAL APPEND PROPERTY
    SYCL_TOOLCHAIN_INSTALL_COMPONENTS ur_adapter_${NAME})
endfunction()

if("level_zero" IN_LIST SYCL_ENABLE_BACKENDS)
  add_sycl_ur_adapter(level_zero)

  # TODO: L0 adapter does other... things in its cmake - make sure they get
  # added to the new build system
endif()

if("cuda" IN_LIST SYCL_ENABLE_BACKENDS)
  add_sycl_ur_adapter(cuda)
endif()

if("hip" IN_LIST SYCL_ENABLE_BACKENDS)
  add_sycl_ur_adapter(hip)
endif()

if("opencl" IN_LIST SYCL_ENABLE_BACKENDS)
  add_sycl_ur_adapter(opencl)
endif()

if("native_cpu" IN_LIST SYCL_ENABLE_BACKENDS)
  add_sycl_ur_adapter(native_cpu)

  # Deal with OCK option
  option(NATIVECPU_USE_OCK "Use the oneAPI Construction Kit for Native CPU" ON)

  if(NATIVECPU_USE_OCK)
    message(STATUS "Compiling Native CPU adapter with OCK support.")
    target_compile_definitions(ur_adapter_native_cpu PRIVATE NATIVECPU_USE_OCK)
  else()
    message(WARNING "Compiling Native CPU adapter without OCK support.
    Some valid SYCL programs may not build or may have low performance.")
  endif()
endif()

# TODO: this is piggy-backing on the existing target component level-zero-sycl-dev
install(TARGETS umf
  LIBRARY DESTINATION "lib${LLVM_LIBDIR_SUFFIX}" COMPONENT level-zero-sycl-dev
  ARCHIVE DESTINATION "lib${LLVM_LIBDIR_SUFFIX}" COMPONENT level-zero-sycl-dev
  RUNTIME DESTINATION "bin" COMPONENT level-zero-sycl-dev)<|MERGE_RESOLUTION|>--- conflicted
+++ resolved
@@ -116,10 +116,6 @@
       CACHE PATH "Path to external '${name}' adapter source dir" FORCE)
   endfunction()
 
-<<<<<<< HEAD
-  set(UNIFIED_RUNTIME_REPO "https://github.com/nrspruit/unified-runtime.git")
-  set(UNIFIED_RUNTIME_TAG 98a67a2e121c004601b8f074ba3367532ca57445)
-=======
   set(UNIFIED_RUNTIME_REPO "https://github.com/oneapi-src/unified-runtime.git")
   # commit 0247d0966ca8c5d1e3245f375e48e6c997bed9af
   # Merge: 675dd292 04ffc909
@@ -128,7 +124,6 @@
   #     Merge pull request #2154 from npmiller/fix-graph-exce
   #     [CUDA][HIP] Fix exceptions throwing from adapter
   set(UNIFIED_RUNTIME_TAG 0247d0966ca8c5d1e3245f375e48e6c997bed9af)
->>>>>>> ce0dc327
 
   set(UMF_BUILD_EXAMPLES OFF CACHE INTERNAL "EXAMPLES")
   # Due to the use of dependentloadflag and no installer for UMF and hwloc we need
