# Either fetches UR from the appropriate repo or sets up variables based on user
# preference.

# TODO: taken from sycl/plugins/CMakeLists.txt - maybe we should handle this
# within UR (although it is an obscure warning that the build system here
# seems to specifically enable)
if ("${CMAKE_CXX_COMPILER_ID}" MATCHES "Clang|IntelLLVM" )
    set(CMAKE_CXX_FLAGS "${CMAKE_CXX_FLAGS} -Wno-covered-switch-default")
endif()


# Options to override the default behaviour of the FetchContent to include UR
# source code.
set(SYCL_PI_UR_OVERRIDE_FETCH_CONTENT_REPO
  "" CACHE STRING "Override the Unified Runtime FetchContent repository")
set(SYCL_PI_UR_OVERRIDE_FETCH_CONTENT_TAG
  "" CACHE STRING "Override the Unified Runtime FetchContent tag")

# Options to disable use of FetchContent to include Unified Runtime source code
# to improve developer workflow.
option(SYCL_PI_UR_USE_FETCH_CONTENT
  "Use FetchContent to acquire the Unified Runtime source code" ON)
set(SYCL_PI_UR_SOURCE_DIR
  "" CACHE PATH "Path to root of Unified Runtime repository")

option(SYCL_UMF_DISABLE_HWLOC
  "Disable hwloc support in UMF" ON)

# Here we override the defaults to disable building tests from unified-runtime
set(UR_BUILD_EXAMPLES OFF CACHE BOOL "Build example applications." FORCE)
set(UR_BUILD_TESTS OFF CACHE BOOL "Build unit tests." FORCE)
set(UR_BUILD_XPTI_LIBS OFF)
set(UR_ENABLE_TRACING ON)

if("level_zero" IN_LIST SYCL_ENABLE_PLUGINS)
  set(UR_BUILD_ADAPTER_L0 ON)
endif()
if("cuda" IN_LIST SYCL_ENABLE_PLUGINS)
  set(UR_BUILD_ADAPTER_CUDA ON)
endif()
if("hip" IN_LIST SYCL_ENABLE_PLUGINS)
  set(UR_BUILD_ADAPTER_HIP ON)
  if (SYCL_ENABLE_EXTENSION_JIT)
    set(UR_ENABLE_COMGR ON)
  endif()
endif()
if("opencl" IN_LIST SYCL_ENABLE_PLUGINS)
  set(UR_BUILD_ADAPTER_OPENCL ON)
  set(UR_OPENCL_ICD_LOADER_LIBRARY OpenCL-ICD CACHE FILEPATH
    "Path of the OpenCL ICD Loader library" FORCE)
endif()
if("native_cpu" IN_LIST SYCL_ENABLE_PLUGINS)
  set(UR_BUILD_ADAPTER_NATIVE_CPU ON)
endif()

# Disable errors from warnings while building the UR.
# And remember origin flags before doing that.
set(CMAKE_CXX_FLAGS_BAK "${CMAKE_CXX_FLAGS}")
if(WIN32)
  set(CMAKE_CXX_FLAGS "${CMAKE_CXX_FLAGS} /WX-")
  set(CMAKE_C_FLAGS "${CMAKE_C_FLAGS} /WX-")
  # FIXME: Unified runtime build fails with /DUNICODE
  set(CMAKE_CXX_FLAGS "${CMAKE_CXX_FLAGS} /UUNICODE")
  set(CMAKE_C_FLAGS "${CMAKE_C_FLAGS} /UUNICODE")
  # USE_Z7 forces use of /Z7 instead of /Zi which is broken with sccache
  set(USE_Z7 ON)
else()
  set(CMAKE_CXX_FLAGS "${CMAKE_CXX_FLAGS} -Wno-error")
  set(CMAKE_C_FLAGS "${CMAKE_C_FLAGS} -Wno-error")
endif()

if(SYCL_PI_UR_USE_FETCH_CONTENT)
  include(FetchContent)

  # The fetch_adapter_source function can be used to perform a separate content
  # fetch for a UR adapter, this allows development of adapters to be decoupled
  # from each other.
  #
  # A separate content fetch will not be performed if:
  # * The adapter name is not present in the SYCL_ENABLE_PLUGINS variable.
  # * The repo and tag provided match the values of the
  #   UNIFIED_RUNTIME_REPO/UNIFIED_RUNTIME_TAG variables
  #
  # Args:
  #   * name - Must be the directory name of the adapter
  #   * repo - A valid Git URL of a Unified Runtime repo
  #   * tag - A valid Git branch/tag/commit in the Unified Runtime repo
  function(fetch_adapter_source name repo tag)
    if(NOT ${name} IN_LIST SYCL_ENABLE_PLUGINS)
      return()
    endif()
    if(repo STREQUAL UNIFIED_RUNTIME_REPO AND
        tag STREQUAL UNIFIED_RUNTIME_TAG)
      # If the adapter sources are taken from the main checkout, reset the
      # adapter specific source path.
      string(TOUPPER ${name} NAME)
      set(UR_ADAPTER_${NAME}_SOURCE_DIR ""
        CACHE PATH "Path to external '${name}' adapter source dir" FORCE)
      return()
    endif()
    message(STATUS
      "Will fetch Unified Runtime ${name} adapter from ${repo} at ${tag}")
    set(fetch-name ur-${name})
    FetchContent_Declare(${fetch-name}
      GIT_REPOSITORY ${repo} GIT_TAG ${tag})
    # We don't want to add this repo to the build, only fetch its source.
    FetchContent_Populate(${fetch-name})
    # Get the path to the source directory
    string(TOUPPER ${name} NAME)
    set(source_dir_var UR_ADAPTER_${NAME}_SOURCE_DIR)
    FetchContent_GetProperties(${fetch-name} SOURCE_DIR UR_ADAPTER_${NAME}_SOURCE_DIR)
    # Set the variable which informs UR where to get the adapter source from.
    set(UR_ADAPTER_${NAME}_SOURCE_DIR
      "${UR_ADAPTER_${NAME}_SOURCE_DIR}/source/adapters/${name}"
      CACHE PATH "Path to external '${name}' adapter source dir" FORCE)
  endfunction()

<<<<<<< HEAD
  set(UNIFIED_RUNTIME_REPO "https://github.com/isaacault/unified-runtime.git")
  # commit 76eaa15f7e788c8b60c10b2ec1d2704558f8107c 
  # Author: Isaac Ault <isaac.ault@codeplay.com>
  # Date:   Wed Jul 24 08:57:49 2024 +0100
  #     [Bindless][Exp] Image Array Sub-Region Copies
  #     * Add support for sub-region copies.

  set(UNIFIED_RUNTIME_TAG 76eaa15f7e788c8b60c10b2ec1d2704558f8107c)
=======
  set(UNIFIED_RUNTIME_REPO "https://github.com/oneapi-src/unified-runtime.git")
  # commit 83f7ad9551ce0134931b44804b5a254ae2e93068
  # Merge: ab9baf57 8fb6824d
  # Author: Omar Ahmed <omar.ahmed@codeplay.com>
  # Date:   Thu Aug 8 11:11:13 2024 +0100
  #     Merge pull request #1860 from PietroGhg/pietro/fill
  #     [NATIVECPU] Fix pointer arithmetic in USMfill
  set(UNIFIED_RUNTIME_TAG 83f7ad9551ce0134931b44804b5a254ae2e93068)
>>>>>>> de0260f9

  set(UMF_BUILD_EXAMPLES OFF CACHE INTERNAL "EXAMPLES")
  # Due to the use of dependentloadflag and no installer for UMF and hwloc we need
  # to link statically on windows
  if(WIN32)
    set(UMF_BUILD_SHARED_LIBRARY OFF CACHE INTERNAL "Build UMF shared library")
    set(UMF_LINK_HWLOC_STATICALLY ON CACHE INTERNAL "static HWLOC")
  else()
    set(UMF_DISABLE_HWLOC ${SYCL_UMF_DISABLE_HWLOC} CACHE INTERNAL "Disable hwloc for UMF")
  endif()

  fetch_adapter_source(level_zero
    ${UNIFIED_RUNTIME_REPO}
    ${UNIFIED_RUNTIME_TAG}
  )

  fetch_adapter_source(opencl
    ${UNIFIED_RUNTIME_REPO}
    ${UNIFIED_RUNTIME_TAG}
  )

  fetch_adapter_source(cuda
    ${UNIFIED_RUNTIME_REPO}
    ${UNIFIED_RUNTIME_TAG}
  )

  fetch_adapter_source(hip
    ${UNIFIED_RUNTIME_REPO}
    ${UNIFIED_RUNTIME_TAG}
  )

  fetch_adapter_source(native_cpu
    ${UNIFIED_RUNTIME_REPO}
    ${UNIFIED_RUNTIME_TAG}
  )

  if(SYCL_PI_UR_OVERRIDE_FETCH_CONTENT_REPO)
    set(UNIFIED_RUNTIME_REPO "${SYCL_PI_UR_OVERRIDE_FETCH_CONTENT_REPO}")
  endif()
  if(SYCL_PI_UR_OVERRIDE_FETCH_CONTENT_TAG)
    set(UNIFIED_RUNTIME_TAG "${SYCL_PI_UR_OVERRIDE_FETCH_CONTENT_TAG}")
  endif()

  message(STATUS "Will fetch Unified Runtime from ${UNIFIED_RUNTIME_REPO}")
  FetchContent_Declare(unified-runtime
    GIT_REPOSITORY    ${UNIFIED_RUNTIME_REPO}
    GIT_TAG           ${UNIFIED_RUNTIME_TAG}
  )

  FetchContent_GetProperties(unified-runtime)
  FetchContent_MakeAvailable(unified-runtime)

  set(UNIFIED_RUNTIME_SOURCE_DIR
    "${unified-runtime_SOURCE_DIR}" CACHE PATH
    "Path to Unified Runtime Headers" FORCE)
elseif(SYCL_PI_UR_SOURCE_DIR)
  # SYCL_PI_UR_USE_FETCH_CONTENT is OFF and SYCL_PI_UR_SOURCE_DIR has been set,
  # use the external Unified Runtime source directory.
  set(UNIFIED_RUNTIME_SOURCE_DIR
    "${SYCL_PI_UR_SOURCE_DIR}" CACHE PATH
    "Path to Unified Runtime Headers" FORCE)
  add_subdirectory(
    ${UNIFIED_RUNTIME_SOURCE_DIR}
    ${CMAKE_CURRENT_BINARY_DIR}/unified-runtime)
else()
  # SYCL_PI_UR_USE_FETCH_CONTENT is OFF and SYCL_PI_UR_SOURCE_DIR has not been
  # set, check if the fallback local directory exists.
  if(NOT EXISTS ${CMAKE_CURRENT_SOURCE_DIR}/unified-runtime)
    message(FATAL_ERROR
      "SYCL_PI_UR_USE_FETCH_CONTENT is disabled but no alternative Unified \
      Runtime source directory has been provided, either:

      * Set -DSYCL_PI_UR_SOURCE_DIR=/path/to/unified-runtime
      * Clone the UR repo in ${CMAKE_CURRENT_SOURCE_DIR}/unified-runtime")
  endif()
  # The fallback local directory for the Unified Runtime repository has been
  # found, use it.
  set(UNIFIED_RUNTIME_SOURCE_DIR
    "${CMAKE_CURRENT_SOURCE_DIR}/unified-runtime" CACHE PATH
    "Path to Unified Runtime Headers" FORCE)
  add_subdirectory(${UNIFIED_RUNTIME_SOURCE_DIR})
endif()

# Restore original flags
set(CMAKE_CXX_FLAGS "${CMAKE_CXX_FLAGS_BAK}")

message(STATUS
  "Using Unified Runtime source directory: ${UNIFIED_RUNTIME_SOURCE_DIR}")

set(UNIFIED_RUNTIME_INCLUDE_DIR "${UNIFIED_RUNTIME_SOURCE_DIR}/include")
set(UNIFIED_RUNTIME_SRC_INCLUDE_DIR "${UNIFIED_RUNTIME_SOURCE_DIR}/source")
set(UNIFIED_RUNTIME_COMMON_INCLUDE_DIR "${UNIFIED_RUNTIME_SOURCE_DIR}/source/common")

add_library(UnifiedRuntimeLoader ALIAS ur_loader)
add_library(UnifiedRuntimeCommon ALIAS ur_common)
add_library(UnifiedMemoryFramework ALIAS ur_umf)

add_library(UnifiedRuntime-Headers INTERFACE)

target_include_directories(UnifiedRuntime-Headers
  INTERFACE
    "${UNIFIED_RUNTIME_INCLUDE_DIR}"
)

find_package(Threads REQUIRED)

if(TARGET UnifiedRuntimeLoader)
  # Install the UR loader.
  # TODO: this is piggy-backing on the existing target component level-zero-sycl-dev
  # When UR is moved to its separate repo perhaps we should introduce new component,
  # e.g. unified-runtime-sycl-dev.
  # See github issue #14598
  install(TARGETS ur_loader
    LIBRARY DESTINATION "lib${LLVM_LIBDIR_SUFFIX}" COMPONENT level-zero-sycl-dev
    ARCHIVE DESTINATION "lib${LLVM_LIBDIR_SUFFIX}" COMPONENT level-zero-sycl-dev
    RUNTIME DESTINATION "bin" COMPONENT level-zero-sycl-dev
  )
endif()

add_custom_target(UnifiedRuntimeAdapters)

function(add_sycl_ur_adapter NAME)
  add_dependencies(UnifiedRuntimeAdapters ur_adapter_${NAME})

  install(TARGETS ur_adapter_${NAME}
    LIBRARY DESTINATION "lib${LLVM_LIBDIR_SUFFIX}" COMPONENT ur_adapter_${NAME}
    RUNTIME DESTINATION "bin" COMPONENT ur_adapter_${NAME})

  set(manifest_file
    ${CMAKE_CURRENT_BINARY_DIR}/install_manifest_ur_adapter_${NAME}.txt)
  add_custom_command(OUTPUT ${manifest_file}
    COMMAND "${CMAKE_COMMAND}"
    "-DCMAKE_INSTALL_COMPONENT=ur_adapter_${NAME}"
    -P "${CMAKE_BINARY_DIR}/cmake_install.cmake"
    COMMENT "Deploying component ur_adapter_${NAME}"
    USES_TERMINAL
  )
  add_custom_target(install-sycl-ur-adapter-${NAME}
    DEPENDS ${manifest_file} ur_adapter_${NAME}
  )

  set_property(GLOBAL APPEND PROPERTY
    SYCL_TOOLCHAIN_INSTALL_COMPONENTS ur_adapter_${NAME})
endfunction()

if("level_zero" IN_LIST SYCL_ENABLE_PLUGINS)
  add_sycl_ur_adapter(level_zero)

  # TODO: L0 adapter does other... things in its cmake - make sure they get
  # added to the new build system
endif()

if("cuda" IN_LIST SYCL_ENABLE_PLUGINS)
  add_sycl_ur_adapter(cuda)
endif()

if("hip" IN_LIST SYCL_ENABLE_PLUGINS)
  add_sycl_ur_adapter(hip)
endif()

if("opencl" IN_LIST SYCL_ENABLE_PLUGINS)
  add_sycl_ur_adapter(opencl)
endif()

if("native_cpu" IN_LIST SYCL_ENABLE_PLUGINS)
  add_sycl_ur_adapter(native_cpu)

  # Deal with OCK option
  option(NATIVECPU_USE_OCK "Use the oneAPI Construction Kit for Native CPU" ON)

  if(NATIVECPU_USE_OCK)
    message(STATUS "Compiling Native CPU adapter with OCK support.")
    target_compile_definitions(ur_adapter_native_cpu PRIVATE NATIVECPU_USE_OCK)
  else()
    message(WARNING "Compiling Native CPU adapter without OCK support.
    Some valid SYCL programs may not build or may have low performance.")
  endif()
endif()

# TODO: this is piggy-backing on the existing target component level-zero-sycl-dev
install(TARGETS umf
  LIBRARY DESTINATION "lib${LLVM_LIBDIR_SUFFIX}" COMPONENT level-zero-sycl-dev
  ARCHIVE DESTINATION "lib${LLVM_LIBDIR_SUFFIX}" COMPONENT level-zero-sycl-dev
  RUNTIME DESTINATION "bin" COMPONENT level-zero-sycl-dev)<|MERGE_RESOLUTION|>--- conflicted
+++ resolved
@@ -115,25 +115,13 @@
       CACHE PATH "Path to external '${name}' adapter source dir" FORCE)
   endfunction()
 
-<<<<<<< HEAD
   set(UNIFIED_RUNTIME_REPO "https://github.com/isaacault/unified-runtime.git")
-  # commit 76eaa15f7e788c8b60c10b2ec1d2704558f8107c 
+  # commit 9f46483252940db83a01b4e8f39d2ab455d749b1 
   # Author: Isaac Ault <isaac.ault@codeplay.com>
   # Date:   Wed Jul 24 08:57:49 2024 +0100
   #     [Bindless][Exp] Image Array Sub-Region Copies
   #     * Add support for sub-region copies.
-
-  set(UNIFIED_RUNTIME_TAG 76eaa15f7e788c8b60c10b2ec1d2704558f8107c)
-=======
-  set(UNIFIED_RUNTIME_REPO "https://github.com/oneapi-src/unified-runtime.git")
-  # commit 83f7ad9551ce0134931b44804b5a254ae2e93068
-  # Merge: ab9baf57 8fb6824d
-  # Author: Omar Ahmed <omar.ahmed@codeplay.com>
-  # Date:   Thu Aug 8 11:11:13 2024 +0100
-  #     Merge pull request #1860 from PietroGhg/pietro/fill
-  #     [NATIVECPU] Fix pointer arithmetic in USMfill
-  set(UNIFIED_RUNTIME_TAG 83f7ad9551ce0134931b44804b5a254ae2e93068)
->>>>>>> de0260f9
+  set(UNIFIED_RUNTIME_TAG 9f46483252940db83a01b4e8f39d2ab455d749b1 )
 
   set(UMF_BUILD_EXAMPLES OFF CACHE INTERNAL "EXAMPLES")
   # Due to the use of dependentloadflag and no installer for UMF and hwloc we need
