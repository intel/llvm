# Either fetches UR from the appropriate repo or sets up variables based on user
# preference.

# TODO: taken from sycl/plugins/CMakeLists.txt - maybe we should handle this
# within UR (although it is an obscure warning that the build system here
# seems to specifically enable)
if ("${CMAKE_CXX_COMPILER_ID}" MATCHES "Clang|IntelLLVM" )
    set(CMAKE_CXX_FLAGS "${CMAKE_CXX_FLAGS} -Wno-covered-switch-default")
endif()


# Options to override the default behaviour of the FetchContent to include UR
# source code.
set(SYCL_UR_OVERRIDE_FETCH_CONTENT_REPO
  "" CACHE STRING "Override the Unified Runtime FetchContent repository")
set(SYCL_UR_OVERRIDE_FETCH_CONTENT_TAG
  "" CACHE STRING "Override the Unified Runtime FetchContent tag")

# Options to disable use of FetchContent to include Unified Runtime source code
# to improve developer workflow.
option(SYCL_UR_USE_FETCH_CONTENT
  "Use FetchContent to acquire the Unified Runtime source code" ON)
set(SYCL_UR_SOURCE_DIR
  "" CACHE PATH "Path to root of Unified Runtime repository")

option(SYCL_UMF_DISABLE_HWLOC
  "Disable hwloc support in UMF" ON)

# Here we override the defaults to disable building tests from unified-runtime
set(UR_BUILD_EXAMPLES OFF CACHE BOOL "Build example applications." FORCE)
set(UR_BUILD_TESTS OFF CACHE BOOL "Build unit tests." FORCE)
set(UR_BUILD_XPTI_LIBS OFF)
set(UR_ENABLE_SYMBOLIZER ON CACHE BOOL "Enable symbolizer for sanitizer layer.")
set(UR_ENABLE_TRACING ON)

if("level_zero" IN_LIST SYCL_ENABLE_BACKENDS)
  set(UR_BUILD_ADAPTER_L0 ON)
endif()
if("cuda" IN_LIST SYCL_ENABLE_BACKENDS)
  set(UR_BUILD_ADAPTER_CUDA ON)
endif()
if("hip" IN_LIST SYCL_ENABLE_BACKENDS)
  set(UR_BUILD_ADAPTER_HIP ON)
  if (SYCL_ENABLE_EXTENSION_JIT)
    set(UR_ENABLE_COMGR ON)
  endif()
endif()
if("opencl" IN_LIST SYCL_ENABLE_BACKENDS)
  set(UR_BUILD_ADAPTER_OPENCL ON)
  set(UR_OPENCL_ICD_LOADER_LIBRARY OpenCL-ICD CACHE FILEPATH
    "Path of the OpenCL ICD Loader library" FORCE)
endif()
if("native_cpu" IN_LIST SYCL_ENABLE_BACKENDS)
  set(UR_BUILD_ADAPTER_NATIVE_CPU ON)
endif()

# Disable errors from warnings while building the UR.
# And remember origin flags before doing that.
set(CMAKE_CXX_FLAGS_BAK "${CMAKE_CXX_FLAGS}")
if(WIN32)
  set(CMAKE_CXX_FLAGS "${CMAKE_CXX_FLAGS} /WX-")
  set(CMAKE_C_FLAGS "${CMAKE_C_FLAGS} /WX-")
  # FIXME: Unified runtime build fails with /DUNICODE
  set(CMAKE_CXX_FLAGS "${CMAKE_CXX_FLAGS} /UUNICODE")
  set(CMAKE_C_FLAGS "${CMAKE_C_FLAGS} /UUNICODE")
  # USE_Z7 forces use of /Z7 instead of /Zi which is broken with sccache
  set(USE_Z7 ON)
else()
  set(CMAKE_CXX_FLAGS "${CMAKE_CXX_FLAGS} -Wno-error")
  set(CMAKE_C_FLAGS "${CMAKE_C_FLAGS} -Wno-error")
endif()

if(SYCL_UR_USE_FETCH_CONTENT)
  include(FetchContent)

  # The fetch_adapter_source function can be used to perform a separate content
  # fetch for a UR adapter (backend), this allows development of adapters to be decoupled
  # from each other.
  #
  # A separate content fetch will not be performed if:
  # * The adapter name is not present in the SYCL_ENABLE_BACKENDS variable.
  # * The repo and tag provided match the values of the
  #   UNIFIED_RUNTIME_REPO/UNIFIED_RUNTIME_TAG variables
  #
  # Args:
  #   * name - Must be the directory name of the adapter
  #   * repo - A valid Git URL of a Unified Runtime repo
  #   * tag - A valid Git branch/tag/commit in the Unified Runtime repo
  function(fetch_adapter_source name repo tag)
    if(NOT ${name} IN_LIST SYCL_ENABLE_BACKENDS)
      return()
    endif()
    if(repo STREQUAL UNIFIED_RUNTIME_REPO AND
        tag STREQUAL UNIFIED_RUNTIME_TAG)
      # If the adapter sources are taken from the main checkout, reset the
      # adapter specific source path.
      string(TOUPPER ${name} NAME)
      set(UR_ADAPTER_${NAME}_SOURCE_DIR ""
        CACHE PATH "Path to external '${name}' adapter source dir" FORCE)
      return()
    endif()
    message(STATUS
      "Will fetch Unified Runtime ${name} adapter from ${repo} at ${tag}")
    set(fetch-name ur-${name})
    FetchContent_Declare(${fetch-name}
      GIT_REPOSITORY ${repo} GIT_TAG ${tag})
    # We don't want to add this repo to the build, only fetch its source.
    FetchContent_Populate(${fetch-name})
    # Get the path to the source directory
    string(TOUPPER ${name} NAME)
    set(source_dir_var UR_ADAPTER_${NAME}_SOURCE_DIR)
    FetchContent_GetProperties(${fetch-name} SOURCE_DIR UR_ADAPTER_${NAME}_SOURCE_DIR)
    # Set the variable which informs UR where to get the adapter source from.
    set(UR_ADAPTER_${NAME}_SOURCE_DIR
      "${UR_ADAPTER_${NAME}_SOURCE_DIR}/source/adapters/${name}"
      CACHE PATH "Path to external '${name}' adapter source dir" FORCE)
  endfunction()

<<<<<<< HEAD
  set(UNIFIED_RUNTIME_REPO "https://github.com/Seanst98/unified-runtime.git")
  # commit d0a50523006fa6f283da6a36811081add3bb22fc
  # Merge: 804851e4 04deb8b3
  # Author: Omar Ahmed <omar.ahmed@codeplay.com>
  # Date:   Tue Aug 20 16:28:30 2024 +0100
  #    Merge pull request #1940 from RossBrunton/ross/urcall
  #    [XPTI] Use `ur.call` rather than `ur` in XPTI
  set(UNIFIED_RUNTIME_TAG e3545928c8b629ef4a221b75965a3dfea008c171)
=======
  set(UNIFIED_RUNTIME_REPO "https://github.com/oneapi-src/unified-runtime.git")
  # commit 4d19115165b5497b647ae1b2e110488f84d1806a
  # Merge: fb6df497 3f128d09
  # Author: Piotr Balcer <piotr.balcer@intel.com>
  # Date:   Tue Sep 17 10:31:44 2024 +0200
  #     Merge pull request #2087 from nrspruit/fix_driver_inorder_event_wait
  #     [L0] Fix urEnqueueEventsWaitWithBarrier for driver in order lists
  set(UNIFIED_RUNTIME_TAG 4d19115165b5497b647ae1b2e110488f84d1806a)
>>>>>>> 9eb93e01

  set(UMF_BUILD_EXAMPLES OFF CACHE INTERNAL "EXAMPLES")
  # Due to the use of dependentloadflag and no installer for UMF and hwloc we need
  # to link statically on windows
  if(WIN32)
    set(UMF_BUILD_SHARED_LIBRARY OFF CACHE INTERNAL "Build UMF shared library")
    set(UMF_LINK_HWLOC_STATICALLY ON CACHE INTERNAL "static HWLOC")
  else()
    set(UMF_DISABLE_HWLOC ${SYCL_UMF_DISABLE_HWLOC} CACHE INTERNAL "Disable hwloc for UMF")
  endif()

  fetch_adapter_source(level_zero
    ${UNIFIED_RUNTIME_REPO}
    ${UNIFIED_RUNTIME_TAG}
  )

  fetch_adapter_source(opencl
    ${UNIFIED_RUNTIME_REPO}
    ${UNIFIED_RUNTIME_TAG}
  )

  fetch_adapter_source(cuda
    ${UNIFIED_RUNTIME_REPO}
    ${UNIFIED_RUNTIME_TAG}
  )

  fetch_adapter_source(hip
    ${UNIFIED_RUNTIME_REPO}
    ${UNIFIED_RUNTIME_TAG}
  )

  fetch_adapter_source(native_cpu
    ${UNIFIED_RUNTIME_REPO}
    ${UNIFIED_RUNTIME_TAG}
  )

  if(SYCL_UR_OVERRIDE_FETCH_CONTENT_REPO)
    set(UNIFIED_RUNTIME_REPO "${SYCL_UR_OVERRIDE_FETCH_CONTENT_REPO}")
  endif()
  if(SYCL_UR_OVERRIDE_FETCH_CONTENT_TAG)
    set(UNIFIED_RUNTIME_TAG "${SYCL_UR_OVERRIDE_FETCH_CONTENT_TAG}")
  endif()

  message(STATUS "Will fetch Unified Runtime from ${UNIFIED_RUNTIME_REPO}")
  FetchContent_Declare(unified-runtime
    GIT_REPOSITORY    ${UNIFIED_RUNTIME_REPO}
    GIT_TAG           ${UNIFIED_RUNTIME_TAG}
  )

  FetchContent_GetProperties(unified-runtime)
  FetchContent_MakeAvailable(unified-runtime)

  set(UNIFIED_RUNTIME_SOURCE_DIR
    "${unified-runtime_SOURCE_DIR}" CACHE PATH
    "Path to Unified Runtime Headers" FORCE)
elseif(SYCL_UR_SOURCE_DIR)
  # SYCL_UR_USE_FETCH_CONTENT is OFF and SYCL_UR_SOURCE_DIR has been set,
  # use the external Unified Runtime source directory.
  set(UNIFIED_RUNTIME_SOURCE_DIR
    "${SYCL_UR_SOURCE_DIR}" CACHE PATH
    "Path to Unified Runtime Headers" FORCE)
  add_subdirectory(
    ${UNIFIED_RUNTIME_SOURCE_DIR}
    ${CMAKE_CURRENT_BINARY_DIR}/unified-runtime)
else()
  # SYCL_UR_USE_FETCH_CONTENT is OFF and SYCL_UR_SOURCE_DIR has not been
  # set, check if the fallback local directory exists.
  if(NOT EXISTS ${CMAKE_CURRENT_SOURCE_DIR}/unified-runtime)
    message(FATAL_ERROR
      "SYCL_UR_USE_FETCH_CONTENT is disabled but no alternative Unified \
      Runtime source directory has been provided, either:

      * Set -DSYCL_UR_SOURCE_DIR=/path/to/unified-runtime
      * Clone the UR repo in ${CMAKE_CURRENT_SOURCE_DIR}/unified-runtime")
  endif()
  # The fallback local directory for the Unified Runtime repository has been
  # found, use it.
  set(UNIFIED_RUNTIME_SOURCE_DIR
    "${CMAKE_CURRENT_SOURCE_DIR}/unified-runtime" CACHE PATH
    "Path to Unified Runtime Headers" FORCE)
  add_subdirectory(${UNIFIED_RUNTIME_SOURCE_DIR})
endif()

# Restore original flags
set(CMAKE_CXX_FLAGS "${CMAKE_CXX_FLAGS_BAK}")

message(STATUS
  "Using Unified Runtime source directory: ${UNIFIED_RUNTIME_SOURCE_DIR}")

set(UNIFIED_RUNTIME_INCLUDE_DIR "${UNIFIED_RUNTIME_SOURCE_DIR}/include")
set(UNIFIED_RUNTIME_SRC_INCLUDE_DIR "${UNIFIED_RUNTIME_SOURCE_DIR}/source")
set(UNIFIED_RUNTIME_COMMON_INCLUDE_DIR "${UNIFIED_RUNTIME_SOURCE_DIR}/source/common")

add_library(UnifiedRuntimeLoader ALIAS ur_loader)
add_library(UnifiedRuntimeCommon ALIAS ur_common)
add_library(UnifiedMemoryFramework ALIAS ur_umf)

add_library(UnifiedRuntime-Headers INTERFACE)

target_include_directories(UnifiedRuntime-Headers
  INTERFACE
    "${UNIFIED_RUNTIME_INCLUDE_DIR}"
)

find_package(Threads REQUIRED)

if(TARGET UnifiedRuntimeLoader)
  # Install the UR loader.
  # TODO: this is piggy-backing on the existing target component level-zero-sycl-dev
  # When UR is moved to its separate repo perhaps we should introduce new component,
  # e.g. unified-runtime-sycl-dev.
  # See github issue #14598
  install(TARGETS ur_loader
    LIBRARY DESTINATION "lib${LLVM_LIBDIR_SUFFIX}" COMPONENT level-zero-sycl-dev
    ARCHIVE DESTINATION "lib${LLVM_LIBDIR_SUFFIX}" COMPONENT level-zero-sycl-dev
    RUNTIME DESTINATION "bin" COMPONENT level-zero-sycl-dev
  )
endif()

add_custom_target(UnifiedRuntimeAdapters)

function(add_sycl_ur_adapter NAME)
  add_dependencies(UnifiedRuntimeAdapters ur_adapter_${NAME})

  install(TARGETS ur_adapter_${NAME}
    LIBRARY DESTINATION "lib${LLVM_LIBDIR_SUFFIX}" COMPONENT ur_adapter_${NAME}
    RUNTIME DESTINATION "bin" COMPONENT ur_adapter_${NAME})

  set(manifest_file
    ${CMAKE_CURRENT_BINARY_DIR}/install_manifest_ur_adapter_${NAME}.txt)
  add_custom_command(OUTPUT ${manifest_file}
    COMMAND "${CMAKE_COMMAND}"
    "-DCMAKE_INSTALL_COMPONENT=ur_adapter_${NAME}"
    -P "${CMAKE_BINARY_DIR}/cmake_install.cmake"
    COMMENT "Deploying component ur_adapter_${NAME}"
    USES_TERMINAL
  )
  add_custom_target(install-sycl-ur-adapter-${NAME}
    DEPENDS ${manifest_file} ur_adapter_${NAME}
  )

  set_property(GLOBAL APPEND PROPERTY
    SYCL_TOOLCHAIN_INSTALL_COMPONENTS ur_adapter_${NAME})
endfunction()

if("level_zero" IN_LIST SYCL_ENABLE_BACKENDS)
  add_sycl_ur_adapter(level_zero)

  # TODO: L0 adapter does other... things in its cmake - make sure they get
  # added to the new build system
endif()

if("cuda" IN_LIST SYCL_ENABLE_BACKENDS)
  add_sycl_ur_adapter(cuda)
endif()

if("hip" IN_LIST SYCL_ENABLE_BACKENDS)
  add_sycl_ur_adapter(hip)
endif()

if("opencl" IN_LIST SYCL_ENABLE_BACKENDS)
  add_sycl_ur_adapter(opencl)
endif()

if("native_cpu" IN_LIST SYCL_ENABLE_BACKENDS)
  add_sycl_ur_adapter(native_cpu)

  # Deal with OCK option
  option(NATIVECPU_USE_OCK "Use the oneAPI Construction Kit for Native CPU" ON)

  if(NATIVECPU_USE_OCK)
    message(STATUS "Compiling Native CPU adapter with OCK support.")
    target_compile_definitions(ur_adapter_native_cpu PRIVATE NATIVECPU_USE_OCK)
  else()
    message(WARNING "Compiling Native CPU adapter without OCK support.
    Some valid SYCL programs may not build or may have low performance.")
  endif()
endif()

# TODO: this is piggy-backing on the existing target component level-zero-sycl-dev
install(TARGETS umf
  LIBRARY DESTINATION "lib${LLVM_LIBDIR_SUFFIX}" COMPONENT level-zero-sycl-dev
  ARCHIVE DESTINATION "lib${LLVM_LIBDIR_SUFFIX}" COMPONENT level-zero-sycl-dev
  RUNTIME DESTINATION "bin" COMPONENT level-zero-sycl-dev)<|MERGE_RESOLUTION|>--- conflicted
+++ resolved
@@ -116,7 +116,6 @@
       CACHE PATH "Path to external '${name}' adapter source dir" FORCE)
   endfunction()
 
-<<<<<<< HEAD
   set(UNIFIED_RUNTIME_REPO "https://github.com/Seanst98/unified-runtime.git")
   # commit d0a50523006fa6f283da6a36811081add3bb22fc
   # Merge: 804851e4 04deb8b3
@@ -124,17 +123,7 @@
   # Date:   Tue Aug 20 16:28:30 2024 +0100
   #    Merge pull request #1940 from RossBrunton/ross/urcall
   #    [XPTI] Use `ur.call` rather than `ur` in XPTI
-  set(UNIFIED_RUNTIME_TAG e3545928c8b629ef4a221b75965a3dfea008c171)
-=======
-  set(UNIFIED_RUNTIME_REPO "https://github.com/oneapi-src/unified-runtime.git")
-  # commit 4d19115165b5497b647ae1b2e110488f84d1806a
-  # Merge: fb6df497 3f128d09
-  # Author: Piotr Balcer <piotr.balcer@intel.com>
-  # Date:   Tue Sep 17 10:31:44 2024 +0200
-  #     Merge pull request #2087 from nrspruit/fix_driver_inorder_event_wait
-  #     [L0] Fix urEnqueueEventsWaitWithBarrier for driver in order lists
-  set(UNIFIED_RUNTIME_TAG 4d19115165b5497b647ae1b2e110488f84d1806a)
->>>>>>> 9eb93e01
+  set(UNIFIED_RUNTIME_TAG 1e40614bf34a10bf7cfdb43edded242f51f2e030)
 
   set(UMF_BUILD_EXAMPLES OFF CACHE INTERNAL "EXAMPLES")
   # Due to the use of dependentloadflag and no installer for UMF and hwloc we need
