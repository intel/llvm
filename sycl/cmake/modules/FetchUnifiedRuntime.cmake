# Either fetches UR from the appropriate repo or sets up variables based on user
# preference.

# TODO: taken from sycl/plugins/CMakeLists.txt - maybe we should handle this
# within UR (although it is an obscure warning that the build system here
# seems to specifically enable)
if ("${CMAKE_CXX_COMPILER_ID}" MATCHES "Clang|IntelLLVM" )
    set(CMAKE_CXX_FLAGS "${CMAKE_CXX_FLAGS} -Wno-covered-switch-default")
endif()


# Options to override the default behaviour of the FetchContent to include UR
# source code.
set(SYCL_UR_OVERRIDE_FETCH_CONTENT_REPO
  "" CACHE STRING "Override the Unified Runtime FetchContent repository")
set(SYCL_UR_OVERRIDE_FETCH_CONTENT_TAG
  "" CACHE STRING "Override the Unified Runtime FetchContent tag")

# Options to disable use of FetchContent to include Unified Runtime source code
# to improve developer workflow.
option(SYCL_UR_USE_FETCH_CONTENT
  "Use FetchContent to acquire the Unified Runtime source code" ON)
set(SYCL_UR_SOURCE_DIR
  "" CACHE PATH "Path to root of Unified Runtime repository")

option(SYCL_UMF_DISABLE_HWLOC
  "Disable hwloc support in UMF" ON)

# Here we override the defaults to disable building tests from unified-runtime
set(UR_BUILD_EXAMPLES OFF CACHE BOOL "Build example applications." FORCE)
set(UR_BUILD_TESTS OFF CACHE BOOL "Build unit tests." FORCE)
set(UR_BUILD_XPTI_LIBS OFF)
set(UR_ENABLE_SYMBOLIZER ON CACHE BOOL "Enable symbolizer for sanitizer layer.")
set(UR_ENABLE_TRACING ON)

if("level_zero" IN_LIST SYCL_ENABLE_BACKENDS)
  set(UR_BUILD_ADAPTER_L0 ON)
endif()
if("cuda" IN_LIST SYCL_ENABLE_BACKENDS)
  set(UR_BUILD_ADAPTER_CUDA ON)
endif()
if("hip" IN_LIST SYCL_ENABLE_BACKENDS)
  set(UR_BUILD_ADAPTER_HIP ON)
  if (SYCL_ENABLE_EXTENSION_JIT)
    set(UR_ENABLE_COMGR ON)
  endif()
endif()
if("opencl" IN_LIST SYCL_ENABLE_BACKENDS)
  set(UR_BUILD_ADAPTER_OPENCL ON)
  set(UR_OPENCL_ICD_LOADER_LIBRARY OpenCL-ICD CACHE FILEPATH
    "Path of the OpenCL ICD Loader library" FORCE)
endif()
if("native_cpu" IN_LIST SYCL_ENABLE_BACKENDS)
  set(UR_BUILD_ADAPTER_NATIVE_CPU ON)
endif()

# Disable errors from warnings while building the UR.
# And remember origin flags before doing that.
set(CMAKE_CXX_FLAGS_BAK "${CMAKE_CXX_FLAGS}")
if(WIN32)
  set(CMAKE_CXX_FLAGS "${CMAKE_CXX_FLAGS} /WX-")
  set(CMAKE_C_FLAGS "${CMAKE_C_FLAGS} /WX-")
  # FIXME: Unified runtime build fails with /DUNICODE
  set(CMAKE_CXX_FLAGS "${CMAKE_CXX_FLAGS} /UUNICODE")
  set(CMAKE_C_FLAGS "${CMAKE_C_FLAGS} /UUNICODE")
  # USE_Z7 forces use of /Z7 instead of /Zi which is broken with sccache
  set(USE_Z7 ON)
else()
  set(CMAKE_CXX_FLAGS "${CMAKE_CXX_FLAGS} -Wno-error")
  set(CMAKE_C_FLAGS "${CMAKE_C_FLAGS} -Wno-error")
endif()

if(SYCL_UR_USE_FETCH_CONTENT)
  include(FetchContent)

  # The fetch_adapter_source function can be used to perform a separate content
  # fetch for a UR adapter (backend), this allows development of adapters to be decoupled
  # from each other.
  #
  # A separate content fetch will not be performed if:
  # * The adapter name is not present in the SYCL_ENABLE_BACKENDS variable.
  # * The repo and tag provided match the values of the
  #   UNIFIED_RUNTIME_REPO/UNIFIED_RUNTIME_TAG variables
  #
  # Args:
  #   * name - Must be the directory name of the adapter
  #   * repo - A valid Git URL of a Unified Runtime repo
  #   * tag - A valid Git branch/tag/commit in the Unified Runtime repo
  function(fetch_adapter_source name repo tag)
    if(NOT ${name} IN_LIST SYCL_ENABLE_BACKENDS)
      return()
    endif()
    if(repo STREQUAL UNIFIED_RUNTIME_REPO AND
        tag STREQUAL UNIFIED_RUNTIME_TAG)
      # If the adapter sources are taken from the main checkout, reset the
      # adapter specific source path.
      string(TOUPPER ${name} NAME)
      set(UR_ADAPTER_${NAME}_SOURCE_DIR ""
        CACHE PATH "Path to external '${name}' adapter source dir" FORCE)
      return()
    endif()
    message(STATUS
      "Will fetch Unified Runtime ${name} adapter from ${repo} at ${tag}")
    set(fetch-name ur-${name})
    FetchContent_Declare(${fetch-name}
      GIT_REPOSITORY ${repo} GIT_TAG ${tag})
    # We don't want to add this repo to the build, only fetch its source.
    FetchContent_Populate(${fetch-name})
    # Get the path to the source directory
    string(TOUPPER ${name} NAME)
    set(source_dir_var UR_ADAPTER_${NAME}_SOURCE_DIR)
    FetchContent_GetProperties(${fetch-name} SOURCE_DIR UR_ADAPTER_${NAME}_SOURCE_DIR)
    # Set the variable which informs UR where to get the adapter source from.
    set(UR_ADAPTER_${NAME}_SOURCE_DIR
      "${UR_ADAPTER_${NAME}_SOURCE_DIR}/source/adapters/${name}"
      CACHE PATH "Path to external '${name}' adapter source dir" FORCE)
  endfunction()

<<<<<<< HEAD
  set(UNIFIED_RUNTIME_REPO "https://github.com/zhaomaosu/unified-runtime.git")
  set(UNIFIED_RUNTIME_TAG devsan-add-report-flag)
=======
  set(UNIFIED_RUNTIME_REPO "https://github.com/oneapi-src/unified-runtime.git")
  # commit cfada6f1f7049fba54d282bde03b2fe3f4106475
  # Merge: 7739fc9c 4854c2fc
  # Author: aarongreig <aaron.greig@codeplay.com>
  # Date:   Thu Oct 17 14:10:24 2024 +0100
  #     Merge pull request #2063 from nrspruit/refactor_l0_default_init
  #     [L0] Refactor to remove default constructor inits
  set(UNIFIED_RUNTIME_TAG cfada6f1f7049fba54d282bde03b2fe3f4106475)
>>>>>>> 9c58799a

  set(UMF_BUILD_EXAMPLES OFF CACHE INTERNAL "EXAMPLES")
  # Due to the use of dependentloadflag and no installer for UMF and hwloc we need
  # to link statically on windows
  if(WIN32)
    set(UMF_BUILD_SHARED_LIBRARY OFF CACHE INTERNAL "Build UMF shared library")
    set(UMF_LINK_HWLOC_STATICALLY ON CACHE INTERNAL "static HWLOC")
  else()
    set(UMF_DISABLE_HWLOC ${SYCL_UMF_DISABLE_HWLOC} CACHE INTERNAL "Disable hwloc for UMF")
  endif()

  fetch_adapter_source(level_zero
    ${UNIFIED_RUNTIME_REPO}
    ${UNIFIED_RUNTIME_TAG}
  )

  fetch_adapter_source(opencl
    ${UNIFIED_RUNTIME_REPO}
    ${UNIFIED_RUNTIME_TAG}
  )

  fetch_adapter_source(cuda
    ${UNIFIED_RUNTIME_REPO}
    ${UNIFIED_RUNTIME_TAG}
  )

  fetch_adapter_source(hip
    ${UNIFIED_RUNTIME_REPO}
    ${UNIFIED_RUNTIME_TAG}
  )

  fetch_adapter_source(native_cpu
    ${UNIFIED_RUNTIME_REPO}
    ${UNIFIED_RUNTIME_TAG}
  )

  if(SYCL_UR_OVERRIDE_FETCH_CONTENT_REPO)
    set(UNIFIED_RUNTIME_REPO "${SYCL_UR_OVERRIDE_FETCH_CONTENT_REPO}")
  endif()
  if(SYCL_UR_OVERRIDE_FETCH_CONTENT_TAG)
    set(UNIFIED_RUNTIME_TAG "${SYCL_UR_OVERRIDE_FETCH_CONTENT_TAG}")
  endif()

  message(STATUS "Will fetch Unified Runtime from ${UNIFIED_RUNTIME_REPO}")
  FetchContent_Declare(unified-runtime
    GIT_REPOSITORY    ${UNIFIED_RUNTIME_REPO}
    GIT_TAG           ${UNIFIED_RUNTIME_TAG}
  )

  FetchContent_GetProperties(unified-runtime)
  FetchContent_MakeAvailable(unified-runtime)

  set(UNIFIED_RUNTIME_SOURCE_DIR
    "${unified-runtime_SOURCE_DIR}" CACHE PATH
    "Path to Unified Runtime Headers" FORCE)
elseif(SYCL_UR_SOURCE_DIR)
  # SYCL_UR_USE_FETCH_CONTENT is OFF and SYCL_UR_SOURCE_DIR has been set,
  # use the external Unified Runtime source directory.
  set(UNIFIED_RUNTIME_SOURCE_DIR
    "${SYCL_UR_SOURCE_DIR}" CACHE PATH
    "Path to Unified Runtime Headers" FORCE)
  add_subdirectory(
    ${UNIFIED_RUNTIME_SOURCE_DIR}
    ${CMAKE_CURRENT_BINARY_DIR}/unified-runtime)
else()
  # SYCL_UR_USE_FETCH_CONTENT is OFF and SYCL_UR_SOURCE_DIR has not been
  # set, check if the fallback local directory exists.
  if(NOT EXISTS ${CMAKE_CURRENT_SOURCE_DIR}/unified-runtime)
    message(FATAL_ERROR
      "SYCL_UR_USE_FETCH_CONTENT is disabled but no alternative Unified \
      Runtime source directory has been provided, either:

      * Set -DSYCL_UR_SOURCE_DIR=/path/to/unified-runtime
      * Clone the UR repo in ${CMAKE_CURRENT_SOURCE_DIR}/unified-runtime")
  endif()
  # The fallback local directory for the Unified Runtime repository has been
  # found, use it.
  set(UNIFIED_RUNTIME_SOURCE_DIR
    "${CMAKE_CURRENT_SOURCE_DIR}/unified-runtime" CACHE PATH
    "Path to Unified Runtime Headers" FORCE)
  add_subdirectory(${UNIFIED_RUNTIME_SOURCE_DIR})
endif()

# Restore original flags
set(CMAKE_CXX_FLAGS "${CMAKE_CXX_FLAGS_BAK}")

message(STATUS
  "Using Unified Runtime source directory: ${UNIFIED_RUNTIME_SOURCE_DIR}")

set(UNIFIED_RUNTIME_INCLUDE_DIR "${UNIFIED_RUNTIME_SOURCE_DIR}/include")
set(UNIFIED_RUNTIME_SRC_INCLUDE_DIR "${UNIFIED_RUNTIME_SOURCE_DIR}/source")
set(UNIFIED_RUNTIME_COMMON_INCLUDE_DIR "${UNIFIED_RUNTIME_SOURCE_DIR}/source/common")

add_library(UnifiedRuntimeLoader ALIAS ur_loader)
add_library(UnifiedRuntimeCommon ALIAS ur_common)
add_library(UnifiedMemoryFramework ALIAS ur_umf)

add_library(UnifiedRuntime-Headers INTERFACE)

target_include_directories(UnifiedRuntime-Headers
  INTERFACE
    "${UNIFIED_RUNTIME_INCLUDE_DIR}"
)

find_package(Threads REQUIRED)

if(TARGET UnifiedRuntimeLoader)
  # Install the UR loader.
  install(TARGETS ur_loader
    LIBRARY DESTINATION "lib${LLVM_LIBDIR_SUFFIX}" COMPONENT unified-runtime-loader
    ARCHIVE DESTINATION "lib${LLVM_LIBDIR_SUFFIX}" COMPONENT unified-runtime-loader
    RUNTIME DESTINATION "bin" COMPONENT unified-runtime-loader
  )
endif()

add_custom_target(UnifiedRuntimeAdapters)

function(add_sycl_ur_adapter NAME)
  add_dependencies(UnifiedRuntimeAdapters ur_adapter_${NAME})

  install(TARGETS ur_adapter_${NAME}
    LIBRARY DESTINATION "lib${LLVM_LIBDIR_SUFFIX}" COMPONENT ur_adapter_${NAME}
    RUNTIME DESTINATION "bin" COMPONENT ur_adapter_${NAME})

  set(manifest_file
    ${CMAKE_CURRENT_BINARY_DIR}/install_manifest_ur_adapter_${NAME}.txt)
  add_custom_command(OUTPUT ${manifest_file}
    COMMAND "${CMAKE_COMMAND}"
    "-DCMAKE_INSTALL_COMPONENT=ur_adapter_${NAME}"
    -P "${CMAKE_BINARY_DIR}/cmake_install.cmake"
    COMMENT "Deploying component ur_adapter_${NAME}"
    USES_TERMINAL
  )
  add_custom_target(install-sycl-ur-adapter-${NAME}
    DEPENDS ${manifest_file} ur_adapter_${NAME}
  )

  set_property(GLOBAL APPEND PROPERTY
    SYCL_TOOLCHAIN_INSTALL_COMPONENTS ur_adapter_${NAME})
endfunction()

if("level_zero" IN_LIST SYCL_ENABLE_BACKENDS)
  add_sycl_ur_adapter(level_zero)

  # TODO: L0 adapter does other... things in its cmake - make sure they get
  # added to the new build system
endif()

if("cuda" IN_LIST SYCL_ENABLE_BACKENDS)
  add_sycl_ur_adapter(cuda)
endif()

if("hip" IN_LIST SYCL_ENABLE_BACKENDS)
  add_sycl_ur_adapter(hip)
endif()

if("opencl" IN_LIST SYCL_ENABLE_BACKENDS)
  add_sycl_ur_adapter(opencl)
endif()

if("native_cpu" IN_LIST SYCL_ENABLE_BACKENDS)
  add_sycl_ur_adapter(native_cpu)

  # Deal with OCK option
  option(NATIVECPU_USE_OCK "Use the oneAPI Construction Kit for Native CPU" ON)

  if(NATIVECPU_USE_OCK)
    message(STATUS "Compiling Native CPU adapter with OCK support.")
    target_compile_definitions(ur_adapter_native_cpu PRIVATE NATIVECPU_USE_OCK)
  else()
    message(WARNING "Compiling Native CPU adapter without OCK support.
    Some valid SYCL programs may not build or may have low performance.")
  endif()
endif()

install(TARGETS umf
  LIBRARY DESTINATION "lib${LLVM_LIBDIR_SUFFIX}" COMPONENT unified-memory-framework
  ARCHIVE DESTINATION "lib${LLVM_LIBDIR_SUFFIX}" COMPONENT unified-memory-framework
  RUNTIME DESTINATION "bin" COMPONENT unified-memory-framework)<|MERGE_RESOLUTION|>--- conflicted
+++ resolved
@@ -116,19 +116,8 @@
       CACHE PATH "Path to external '${name}' adapter source dir" FORCE)
   endfunction()
 
-<<<<<<< HEAD
   set(UNIFIED_RUNTIME_REPO "https://github.com/zhaomaosu/unified-runtime.git")
   set(UNIFIED_RUNTIME_TAG devsan-add-report-flag)
-=======
-  set(UNIFIED_RUNTIME_REPO "https://github.com/oneapi-src/unified-runtime.git")
-  # commit cfada6f1f7049fba54d282bde03b2fe3f4106475
-  # Merge: 7739fc9c 4854c2fc
-  # Author: aarongreig <aaron.greig@codeplay.com>
-  # Date:   Thu Oct 17 14:10:24 2024 +0100
-  #     Merge pull request #2063 from nrspruit/refactor_l0_default_init
-  #     [L0] Refactor to remove default constructor inits
-  set(UNIFIED_RUNTIME_TAG cfada6f1f7049fba54d282bde03b2fe3f4106475)
->>>>>>> 9c58799a
 
   set(UMF_BUILD_EXAMPLES OFF CACHE INTERNAL "EXAMPLES")
   # Due to the use of dependentloadflag and no installer for UMF and hwloc we need
