--- conflicted
+++ resolved
@@ -116,7 +116,6 @@
       CACHE PATH "Path to external '${name}' adapter source dir" FORCE)
   endfunction()
 
-<<<<<<< HEAD
   set(UNIFIED_RUNTIME_REPO "https://github.com/oneapi-src/unified-runtime")
   # commit 3db3a5e2d935630f2ffddd93a72ae0aa9af89acb
   # Author: Artur Gainullin <artur.gainullin@intel.com>
@@ -124,16 +123,6 @@
   #
   #     Support UR program creation from multiple device binaries (#2147)
   set(UNIFIED_RUNTIME_TAG 3db3a5e2d935630f2ffddd93a72ae0aa9af89acb)
-=======
-  set(UNIFIED_RUNTIME_REPO "https://github.com/oneapi-src/unified-runtime.git")
-  # commit c742ca49efb12380a35b8b0b467e6577ab8174ce
-  # Merge: 3a8bf2c5 504d3b63
-  # Author: Kenneth Benzie (Benie) <k.benzie@codeplay.com>
-  # Date:   Mon Oct 21 11:55:23 2024 +0100
-  #     Merge pull request #2131 from Bensuo/ben/command-handle-fix
-  #     [EXP][CMDBUF] Make command handle behaviour consistent
-  set(UNIFIED_RUNTIME_TAG c742ca49efb12380a35b8b0b467e6577ab8174ce)
->>>>>>> c6001eea
 
   set(UMF_BUILD_EXAMPLES OFF CACHE INTERNAL "EXAMPLES")
   # Due to the use of dependentloadflag and no installer for UMF and hwloc we need
