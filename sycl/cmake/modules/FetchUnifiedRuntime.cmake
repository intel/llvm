# Either fetches UR from the appropriate repo or sets up variables based on user
# preference.

# TODO: taken from sycl/plugins/CMakeLists.txt - maybe we should handle this
# within UR (although it is an obscure warning that the build system here
# seems to specifically enable)
if ("${CMAKE_CXX_COMPILER_ID}" MATCHES "Clang|IntelLLVM" )
    set(CMAKE_CXX_FLAGS "${CMAKE_CXX_FLAGS} -Wno-covered-switch-default")
endif()


# Options to override the default behaviour of the FetchContent to include UR
# source code.
set(SYCL_PI_UR_OVERRIDE_FETCH_CONTENT_REPO
  "" CACHE STRING "Override the Unified Runtime FetchContent repository")
set(SYCL_PI_UR_OVERRIDE_FETCH_CONTENT_TAG
  "" CACHE STRING "Override the Unified Runtime FetchContent tag")

# Options to disable use of FetchContent to include Unified Runtime source code
# to improve developer workflow.
option(SYCL_UR_USE_FETCH_CONTENT
  "Use FetchContent to acquire the Unified Runtime source code" ON)
set(SYCL_UR_SOURCE_DIR
  "" CACHE PATH "Path to root of Unified Runtime repository")

option(SYCL_UMF_DISABLE_HWLOC
  "Disable hwloc support in UMF" ON)

# Here we override the defaults to disable building tests from unified-runtime
set(UR_BUILD_EXAMPLES OFF CACHE BOOL "Build example applications." FORCE)
set(UR_BUILD_TESTS OFF CACHE BOOL "Build unit tests." FORCE)
set(UR_BUILD_XPTI_LIBS OFF)
set(UR_ENABLE_SYMBOLIZER ON CACHE BOOL "Enable symbolizer for sanitizer layer.")
set(UR_ENABLE_TRACING ON)

if("level_zero" IN_LIST SYCL_ENABLE_BACKENDS)
  set(UR_BUILD_ADAPTER_L0 ON)
endif()
if("cuda" IN_LIST SYCL_ENABLE_BACKENDS)
  set(UR_BUILD_ADAPTER_CUDA ON)
endif()
if("hip" IN_LIST SYCL_ENABLE_BACKENDS)
  set(UR_BUILD_ADAPTER_HIP ON)
  if (SYCL_ENABLE_EXTENSION_JIT)
    set(UR_ENABLE_COMGR ON)
  endif()
endif()
if("opencl" IN_LIST SYCL_ENABLE_BACKENDS)
  set(UR_BUILD_ADAPTER_OPENCL ON)
  set(UR_OPENCL_ICD_LOADER_LIBRARY OpenCL-ICD CACHE FILEPATH
    "Path of the OpenCL ICD Loader library" FORCE)
endif()
if("native_cpu" IN_LIST SYCL_ENABLE_BACKENDS)
  set(UR_BUILD_ADAPTER_NATIVE_CPU ON)
endif()

# Disable errors from warnings while building the UR.
# And remember origin flags before doing that.
set(CMAKE_CXX_FLAGS_BAK "${CMAKE_CXX_FLAGS}")
if(WIN32)
  set(CMAKE_CXX_FLAGS "${CMAKE_CXX_FLAGS} /WX-")
  set(CMAKE_C_FLAGS "${CMAKE_C_FLAGS} /WX-")
  # FIXME: Unified runtime build fails with /DUNICODE
  set(CMAKE_CXX_FLAGS "${CMAKE_CXX_FLAGS} /UUNICODE")
  set(CMAKE_C_FLAGS "${CMAKE_C_FLAGS} /UUNICODE")
  # USE_Z7 forces use of /Z7 instead of /Zi which is broken with sccache
  set(USE_Z7 ON)
else()
  set(CMAKE_CXX_FLAGS "${CMAKE_CXX_FLAGS} -Wno-error")
  set(CMAKE_C_FLAGS "${CMAKE_C_FLAGS} -Wno-error")
endif()

if(SYCL_UR_USE_FETCH_CONTENT)
  include(FetchContent)

  # The fetch_adapter_source function can be used to perform a separate content
  # fetch for a UR adapter (backend), this allows development of adapters to be decoupled
  # from each other.
  #
  # A separate content fetch will not be performed if:
  # * The adapter name is not present in the SYCL_ENABLE_BACKENDS variable.
  # * The repo and tag provided match the values of the
  #   UNIFIED_RUNTIME_REPO/UNIFIED_RUNTIME_TAG variables
  #
  # Args:
  #   * name - Must be the directory name of the adapter
  #   * repo - A valid Git URL of a Unified Runtime repo
  #   * tag - A valid Git branch/tag/commit in the Unified Runtime repo
  function(fetch_adapter_source name repo tag)
    if(NOT ${name} IN_LIST SYCL_ENABLE_BACKENDS)
      return()
    endif()
    if(repo STREQUAL UNIFIED_RUNTIME_REPO AND
        tag STREQUAL UNIFIED_RUNTIME_TAG)
      # If the adapter sources are taken from the main checkout, reset the
      # adapter specific source path.
      string(TOUPPER ${name} NAME)
      set(UR_ADAPTER_${NAME}_SOURCE_DIR ""
        CACHE PATH "Path to external '${name}' adapter source dir" FORCE)
      return()
    endif()
    message(STATUS
      "Will fetch Unified Runtime ${name} adapter from ${repo} at ${tag}")
    set(fetch-name ur-${name})
    FetchContent_Declare(${fetch-name}
      GIT_REPOSITORY ${repo} GIT_TAG ${tag})
    # We don't want to add this repo to the build, only fetch its source.
    FetchContent_Populate(${fetch-name})
    # Get the path to the source directory
    string(TOUPPER ${name} NAME)
    set(source_dir_var UR_ADAPTER_${NAME}_SOURCE_DIR)
    FetchContent_GetProperties(${fetch-name} SOURCE_DIR UR_ADAPTER_${NAME}_SOURCE_DIR)
    # Set the variable which informs UR where to get the adapter source from.
    set(UR_ADAPTER_${NAME}_SOURCE_DIR
      "${UR_ADAPTER_${NAME}_SOURCE_DIR}/source/adapters/${name}"
      CACHE PATH "Path to external '${name}' adapter source dir" FORCE)
  endfunction()

  set(UNIFIED_RUNTIME_REPO "https://github.com/oneapi-src/unified-runtime.git")
<<<<<<< HEAD
  # commit 76361a88a0af6502fe655144655b381260ea9706
  # Merge: b4195cb 0db57da
  # Author: Omar Ahmed <omar.ahmed@codeplay.com>
  # Date:   Wed, 31 Jul 2024 14:26:38 +0100
  #     Merge pull request #1961 from DBDuncan/duncan/num-channels-mipmap-fix 
  #    [Bindless][Exp] Fix urBindlessImagesImageGetInfoExp failing with mipmap images
  set(UNIFIED_RUNTIME_TAG 76361a88a0af6502fe655144655b381260ea9706)
=======
  # commit b4195cbb694b6e7c6216bf42a757ed700a325855
  # Merge: 5482621c ab77d020
  # Author: Omar Ahmed <omar.ahmed@codeplay.com>
  # Date:   Mon Aug 26 14:00:04 2024 +0100
  #    Merge pull request #2006 from zhaomaosu/devsan-fix-cxxlib-mismatch
  #    [DeviceSanitizer] Fix libstdc++ and libc++ mismatch problem
  set(UNIFIED_RUNTIME_TAG b4195cbb694b6e7c6216bf42a757ed700a325855)
>>>>>>> 0e61b221

  set(UMF_BUILD_EXAMPLES OFF CACHE INTERNAL "EXAMPLES")
  # Due to the use of dependentloadflag and no installer for UMF and hwloc we need
  # to link statically on windows
  if(WIN32)
    set(UMF_BUILD_SHARED_LIBRARY OFF CACHE INTERNAL "Build UMF shared library")
    set(UMF_LINK_HWLOC_STATICALLY ON CACHE INTERNAL "static HWLOC")
  else()
    set(UMF_DISABLE_HWLOC ${SYCL_UMF_DISABLE_HWLOC} CACHE INTERNAL "Disable hwloc for UMF")
  endif()

  fetch_adapter_source(level_zero
    ${UNIFIED_RUNTIME_REPO}
    ${UNIFIED_RUNTIME_TAG}
  )

  fetch_adapter_source(opencl
    ${UNIFIED_RUNTIME_REPO}
    ${UNIFIED_RUNTIME_TAG}
  )

  fetch_adapter_source(cuda
    ${UNIFIED_RUNTIME_REPO}
    ${UNIFIED_RUNTIME_TAG}
  )

  fetch_adapter_source(hip
    ${UNIFIED_RUNTIME_REPO}
    ${UNIFIED_RUNTIME_TAG}
  )

  fetch_adapter_source(native_cpu
    ${UNIFIED_RUNTIME_REPO}
    ${UNIFIED_RUNTIME_TAG}
  )

  if(SYCL_PI_UR_OVERRIDE_FETCH_CONTENT_REPO)
    set(UNIFIED_RUNTIME_REPO "${SYCL_PI_UR_OVERRIDE_FETCH_CONTENT_REPO}")
  endif()
  if(SYCL_PI_UR_OVERRIDE_FETCH_CONTENT_TAG)
    set(UNIFIED_RUNTIME_TAG "${SYCL_PI_UR_OVERRIDE_FETCH_CONTENT_TAG}")
  endif()

  message(STATUS "Will fetch Unified Runtime from ${UNIFIED_RUNTIME_REPO}")
  FetchContent_Declare(unified-runtime
    GIT_REPOSITORY    ${UNIFIED_RUNTIME_REPO}
    GIT_TAG           ${UNIFIED_RUNTIME_TAG}
  )

  FetchContent_GetProperties(unified-runtime)
  FetchContent_MakeAvailable(unified-runtime)

  set(UNIFIED_RUNTIME_SOURCE_DIR
    "${unified-runtime_SOURCE_DIR}" CACHE PATH
    "Path to Unified Runtime Headers" FORCE)
elseif(SYCL_UR_SOURCE_DIR)
  # SYCL_UR_USE_FETCH_CONTENT is OFF and SYCL_UR_SOURCE_DIR has been set,
  # use the external Unified Runtime source directory.
  set(UNIFIED_RUNTIME_SOURCE_DIR
    "${SYCL_UR_SOURCE_DIR}" CACHE PATH
    "Path to Unified Runtime Headers" FORCE)
  add_subdirectory(
    ${UNIFIED_RUNTIME_SOURCE_DIR}
    ${CMAKE_CURRENT_BINARY_DIR}/unified-runtime)
else()
  # SYCL_UR_USE_FETCH_CONTENT is OFF and SYCL_UR_SOURCE_DIR has not been
  # set, check if the fallback local directory exists.
  if(NOT EXISTS ${CMAKE_CURRENT_SOURCE_DIR}/unified-runtime)
    message(FATAL_ERROR
      "SYCL_UR_USE_FETCH_CONTENT is disabled but no alternative Unified \
      Runtime source directory has been provided, either:

      * Set -DSYCL_UR_SOURCE_DIR=/path/to/unified-runtime
      * Clone the UR repo in ${CMAKE_CURRENT_SOURCE_DIR}/unified-runtime")
  endif()
  # The fallback local directory for the Unified Runtime repository has been
  # found, use it.
  set(UNIFIED_RUNTIME_SOURCE_DIR
    "${CMAKE_CURRENT_SOURCE_DIR}/unified-runtime" CACHE PATH
    "Path to Unified Runtime Headers" FORCE)
  add_subdirectory(${UNIFIED_RUNTIME_SOURCE_DIR})
endif()

# Restore original flags
set(CMAKE_CXX_FLAGS "${CMAKE_CXX_FLAGS_BAK}")

message(STATUS
  "Using Unified Runtime source directory: ${UNIFIED_RUNTIME_SOURCE_DIR}")

set(UNIFIED_RUNTIME_INCLUDE_DIR "${UNIFIED_RUNTIME_SOURCE_DIR}/include")
set(UNIFIED_RUNTIME_SRC_INCLUDE_DIR "${UNIFIED_RUNTIME_SOURCE_DIR}/source")
set(UNIFIED_RUNTIME_COMMON_INCLUDE_DIR "${UNIFIED_RUNTIME_SOURCE_DIR}/source/common")

add_library(UnifiedRuntimeLoader ALIAS ur_loader)
add_library(UnifiedRuntimeCommon ALIAS ur_common)
add_library(UnifiedMemoryFramework ALIAS ur_umf)

add_library(UnifiedRuntime-Headers INTERFACE)

target_include_directories(UnifiedRuntime-Headers
  INTERFACE
    "${UNIFIED_RUNTIME_INCLUDE_DIR}"
)

find_package(Threads REQUIRED)

if(TARGET UnifiedRuntimeLoader)
  # Install the UR loader.
  # TODO: this is piggy-backing on the existing target component level-zero-sycl-dev
  # When UR is moved to its separate repo perhaps we should introduce new component,
  # e.g. unified-runtime-sycl-dev.
  # See github issue #14598
  install(TARGETS ur_loader
    LIBRARY DESTINATION "lib${LLVM_LIBDIR_SUFFIX}" COMPONENT level-zero-sycl-dev
    ARCHIVE DESTINATION "lib${LLVM_LIBDIR_SUFFIX}" COMPONENT level-zero-sycl-dev
    RUNTIME DESTINATION "bin" COMPONENT level-zero-sycl-dev
  )
endif()

add_custom_target(UnifiedRuntimeAdapters)

function(add_sycl_ur_adapter NAME)
  add_dependencies(UnifiedRuntimeAdapters ur_adapter_${NAME})

  install(TARGETS ur_adapter_${NAME}
    LIBRARY DESTINATION "lib${LLVM_LIBDIR_SUFFIX}" COMPONENT ur_adapter_${NAME}
    RUNTIME DESTINATION "bin" COMPONENT ur_adapter_${NAME})

  set(manifest_file
    ${CMAKE_CURRENT_BINARY_DIR}/install_manifest_ur_adapter_${NAME}.txt)
  add_custom_command(OUTPUT ${manifest_file}
    COMMAND "${CMAKE_COMMAND}"
    "-DCMAKE_INSTALL_COMPONENT=ur_adapter_${NAME}"
    -P "${CMAKE_BINARY_DIR}/cmake_install.cmake"
    COMMENT "Deploying component ur_adapter_${NAME}"
    USES_TERMINAL
  )
  add_custom_target(install-sycl-ur-adapter-${NAME}
    DEPENDS ${manifest_file} ur_adapter_${NAME}
  )

  set_property(GLOBAL APPEND PROPERTY
    SYCL_TOOLCHAIN_INSTALL_COMPONENTS ur_adapter_${NAME})
endfunction()

if("level_zero" IN_LIST SYCL_ENABLE_BACKENDS)
  add_sycl_ur_adapter(level_zero)

  # TODO: L0 adapter does other... things in its cmake - make sure they get
  # added to the new build system
endif()

if("cuda" IN_LIST SYCL_ENABLE_BACKENDS)
  add_sycl_ur_adapter(cuda)
endif()

if("hip" IN_LIST SYCL_ENABLE_BACKENDS)
  add_sycl_ur_adapter(hip)
endif()

if("opencl" IN_LIST SYCL_ENABLE_BACKENDS)
  add_sycl_ur_adapter(opencl)
endif()

if("native_cpu" IN_LIST SYCL_ENABLE_BACKENDS)
  add_sycl_ur_adapter(native_cpu)

  # Deal with OCK option
  option(NATIVECPU_USE_OCK "Use the oneAPI Construction Kit for Native CPU" ON)

  if(NATIVECPU_USE_OCK)
    message(STATUS "Compiling Native CPU adapter with OCK support.")
    target_compile_definitions(ur_adapter_native_cpu PRIVATE NATIVECPU_USE_OCK)
  else()
    message(WARNING "Compiling Native CPU adapter without OCK support.
    Some valid SYCL programs may not build or may have low performance.")
  endif()
endif()

# TODO: this is piggy-backing on the existing target component level-zero-sycl-dev
install(TARGETS umf
  LIBRARY DESTINATION "lib${LLVM_LIBDIR_SUFFIX}" COMPONENT level-zero-sycl-dev
  ARCHIVE DESTINATION "lib${LLVM_LIBDIR_SUFFIX}" COMPONENT level-zero-sycl-dev
  RUNTIME DESTINATION "bin" COMPONENT level-zero-sycl-dev)<|MERGE_RESOLUTION|>--- conflicted
+++ resolved
@@ -117,23 +117,13 @@
   endfunction()
 
   set(UNIFIED_RUNTIME_REPO "https://github.com/oneapi-src/unified-runtime.git")
-<<<<<<< HEAD
   # commit 76361a88a0af6502fe655144655b381260ea9706
   # Merge: b4195cb 0db57da
   # Author: Omar Ahmed <omar.ahmed@codeplay.com>
   # Date:   Wed, 31 Jul 2024 14:26:38 +0100
-  #     Merge pull request #1961 from DBDuncan/duncan/num-channels-mipmap-fix 
+  #    Merge pull request #1961 from DBDuncan/duncan/num-channels-mipmap-fix 
   #    [Bindless][Exp] Fix urBindlessImagesImageGetInfoExp failing with mipmap images
   set(UNIFIED_RUNTIME_TAG 76361a88a0af6502fe655144655b381260ea9706)
-=======
-  # commit b4195cbb694b6e7c6216bf42a757ed700a325855
-  # Merge: 5482621c ab77d020
-  # Author: Omar Ahmed <omar.ahmed@codeplay.com>
-  # Date:   Mon Aug 26 14:00:04 2024 +0100
-  #    Merge pull request #2006 from zhaomaosu/devsan-fix-cxxlib-mismatch
-  #    [DeviceSanitizer] Fix libstdc++ and libc++ mismatch problem
-  set(UNIFIED_RUNTIME_TAG b4195cbb694b6e7c6216bf42a757ed700a325855)
->>>>>>> 0e61b221
 
   set(UMF_BUILD_EXAMPLES OFF CACHE INTERNAL "EXAMPLES")
   # Due to the use of dependentloadflag and no installer for UMF and hwloc we need
