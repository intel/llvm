--- conflicted
+++ resolved
@@ -116,7 +116,6 @@
       CACHE PATH "Path to external '${name}' adapter source dir" FORCE)
   endfunction()
 
-<<<<<<< HEAD
   set(UNIFIED_RUNTIME_REPO "https://github.com/Seanst98/unified-runtime.git")
   # commit d0a50523006fa6f283da6a36811081add3bb22fc
   # Merge: 804851e4 04deb8b3
@@ -124,17 +123,7 @@
   # Date:   Tue Aug 20 16:28:30 2024 +0100
   #    Merge pull request #1940 from RossBrunton/ross/urcall
   #    [XPTI] Use `ur.call` rather than `ur` in XPTI
-  set(UNIFIED_RUNTIME_TAG 0df25e229afd11e5d4052b7dfe0974e5443114b6)
-=======
-  set(UNIFIED_RUNTIME_REPO "https://github.com/oneapi-src/unified-runtime.git")
-  # commit 22962057df1b9d538e08088a7b75d9d8e7c29f90 (HEAD, origin/main, origin/HEAD)
-  # Merge: e824ddc2 f0a1c433
-  # Author: aarongreig <aaron.greig@codeplay.com>
-  # Date:   Fri Sep 27 16:54:04 2024 +0100
-  #     Merge pull request #2017 from nrspruit/new_sysman_init
-  #     [L0] Use zesInit for SysMan API usage
-  set(UNIFIED_RUNTIME_TAG 22962057df1b9d538e08088a7b75d9d8e7c29f90)
->>>>>>> 7b34aeee
+  set(UNIFIED_RUNTIME_TAG bcf2244dccdef352afaf4d4520526573876981e3)
 
   set(UMF_BUILD_EXAMPLES OFF CACHE INTERNAL "EXAMPLES")
   # Due to the use of dependentloadflag and no installer for UMF and hwloc we need
