# Either fetches UR from the appropriate repo or sets up variables based on user
# preference.

# TODO: taken from sycl/plugins/CMakeLists.txt - maybe we should handle this
# within UR (although it is an obscure warning that the build system here
# seems to specifically enable)
if ("${CMAKE_CXX_COMPILER_ID}" MATCHES "Clang|IntelLLVM" )
    set(CMAKE_CXX_FLAGS "${CMAKE_CXX_FLAGS} -Wno-covered-switch-default")
endif()


# Options to override the default behaviour of the FetchContent to include UR
# source code.
set(SYCL_UR_OVERRIDE_FETCH_CONTENT_REPO
  "" CACHE STRING "Override the Unified Runtime FetchContent repository")
set(SYCL_UR_OVERRIDE_FETCH_CONTENT_TAG
  "" CACHE STRING "Override the Unified Runtime FetchContent tag")

# Options to disable use of FetchContent to include Unified Runtime source code
# to improve developer workflow.
option(SYCL_UR_USE_FETCH_CONTENT
  "Use FetchContent to acquire the Unified Runtime source code" ON)
set(SYCL_UR_SOURCE_DIR
  "" CACHE PATH "Path to root of Unified Runtime repository")

option(SYCL_UMF_DISABLE_HWLOC
  "Disable hwloc support in UMF" ON)

# Here we override the defaults to disable building tests from unified-runtime
set(UR_BUILD_EXAMPLES OFF CACHE BOOL "Build example applications." FORCE)
set(UR_BUILD_TESTS OFF CACHE BOOL "Build unit tests." FORCE)
set(UR_BUILD_XPTI_LIBS OFF)
set(UR_ENABLE_SYMBOLIZER ON CACHE BOOL "Enable symbolizer for sanitizer layer.")
set(UR_ENABLE_TRACING ON)

if("level_zero" IN_LIST SYCL_ENABLE_BACKENDS)
  set(UR_BUILD_ADAPTER_L0 ON)
endif()
if("cuda" IN_LIST SYCL_ENABLE_BACKENDS)
  set(UR_BUILD_ADAPTER_CUDA ON)
endif()
if("hip" IN_LIST SYCL_ENABLE_BACKENDS)
  set(UR_BUILD_ADAPTER_HIP ON)
  if (SYCL_ENABLE_EXTENSION_JIT)
    set(UR_ENABLE_COMGR ON)
  endif()
endif()
if("opencl" IN_LIST SYCL_ENABLE_BACKENDS)
  set(UR_BUILD_ADAPTER_OPENCL ON)
  set(UR_OPENCL_ICD_LOADER_LIBRARY OpenCL-ICD CACHE FILEPATH
    "Path of the OpenCL ICD Loader library" FORCE)
endif()
if("native_cpu" IN_LIST SYCL_ENABLE_BACKENDS)
  set(UR_BUILD_ADAPTER_NATIVE_CPU ON)
endif()

# Disable errors from warnings while building the UR.
# And remember origin flags before doing that.
set(CMAKE_CXX_FLAGS_BAK "${CMAKE_CXX_FLAGS}")
if(WIN32)
  set(CMAKE_CXX_FLAGS "${CMAKE_CXX_FLAGS} /WX-")
  set(CMAKE_C_FLAGS "${CMAKE_C_FLAGS} /WX-")
  # FIXME: Unified runtime build fails with /DUNICODE
  set(CMAKE_CXX_FLAGS "${CMAKE_CXX_FLAGS} /UUNICODE")
  set(CMAKE_C_FLAGS "${CMAKE_C_FLAGS} /UUNICODE")
  # USE_Z7 forces use of /Z7 instead of /Zi which is broken with sccache
  set(USE_Z7 ON)
else()
  set(CMAKE_CXX_FLAGS "${CMAKE_CXX_FLAGS} -Wno-error")
  set(CMAKE_C_FLAGS "${CMAKE_C_FLAGS} -Wno-error")
endif()

if(SYCL_UR_USE_FETCH_CONTENT)
  include(FetchContent)

  # The fetch_adapter_source function can be used to perform a separate content
  # fetch for a UR adapter (backend), this allows development of adapters to be decoupled
  # from each other.
  #
  # A separate content fetch will not be performed if:
  # * The adapter name is not present in the SYCL_ENABLE_BACKENDS variable.
  # * The repo and tag provided match the values of the
  #   UNIFIED_RUNTIME_REPO/UNIFIED_RUNTIME_TAG variables
  #
  # Args:
  #   * name - Must be the directory name of the adapter
  #   * repo - A valid Git URL of a Unified Runtime repo
  #   * tag - A valid Git branch/tag/commit in the Unified Runtime repo
  function(fetch_adapter_source name repo tag)
    if(NOT ${name} IN_LIST SYCL_ENABLE_BACKENDS)
      return()
    endif()
    if(repo STREQUAL UNIFIED_RUNTIME_REPO AND
        tag STREQUAL UNIFIED_RUNTIME_TAG)
      # If the adapter sources are taken from the main checkout, reset the
      # adapter specific source path.
      string(TOUPPER ${name} NAME)
      set(UR_ADAPTER_${NAME}_SOURCE_DIR ""
        CACHE PATH "Path to external '${name}' adapter source dir" FORCE)
      return()
    endif()
    message(STATUS
      "Will fetch Unified Runtime ${name} adapter from ${repo} at ${tag}")
    set(fetch-name ur-${name})
    FetchContent_Declare(${fetch-name}
      GIT_REPOSITORY ${repo} GIT_TAG ${tag})
    # We don't want to add this repo to the build, only fetch its source.
    FetchContent_Populate(${fetch-name})
    # Get the path to the source directory
    string(TOUPPER ${name} NAME)
    set(source_dir_var UR_ADAPTER_${NAME}_SOURCE_DIR)
    FetchContent_GetProperties(${fetch-name} SOURCE_DIR UR_ADAPTER_${NAME}_SOURCE_DIR)
    # Set the variable which informs UR where to get the adapter source from.
    set(UR_ADAPTER_${NAME}_SOURCE_DIR
      "${UR_ADAPTER_${NAME}_SOURCE_DIR}/source/adapters/${name}"
      CACHE PATH "Path to external '${name}' adapter source dir" FORCE)
  endfunction()

<<<<<<< HEAD
  set(UNIFIED_RUNTIME_REPO "https://github.com/frasercrmck/unified-runtime.git")
    
  # commit cabf128094eff9ff7b79bdff559640a8a111f0c3
  # Merge: a96fcbc5 15bca3b6
  # Author: Omar Ahmed <omar.ahmed@codeplay.com>
  # Date:   Mon Aug 19 16:20:45 2024 +0100
  #     Merge pull request #1984 from rafbiels/rafbiels/cuda-stream-race-cond
  #     Fix race condition in CUDA stream creation
  set(UNIFIED_RUNTIME_TAG 6eb5208bad81457d367dbb5b51ad266cda7cf7c1)
=======
  set(UNIFIED_RUNTIME_REPO "https://github.com/oneapi-src/unified-runtime.git")
  # commit 45ad7c52a75e6d3e52f658e38e796563744914c7
  # Merge: 7a2caca5 3bf2becb
  # Author: aarongreig <aaron.greig@codeplay.com>
  # Date:   Tue Sep 24 08:04:54 2024 -0700
  #     Merge pull request #2116 from RossBrunton/ross/morewarn
  #     More warning squishing
  set(UNIFIED_RUNTIME_TAG 45ad7c52a75e6d3e52f658e38e796563744914c7)
>>>>>>> 340e133d

  set(UMF_BUILD_EXAMPLES OFF CACHE INTERNAL "EXAMPLES")
  # Due to the use of dependentloadflag and no installer for UMF and hwloc we need
  # to link statically on windows
  if(WIN32)
    set(UMF_BUILD_SHARED_LIBRARY OFF CACHE INTERNAL "Build UMF shared library")
    set(UMF_LINK_HWLOC_STATICALLY ON CACHE INTERNAL "static HWLOC")
  else()
    set(UMF_DISABLE_HWLOC ${SYCL_UMF_DISABLE_HWLOC} CACHE INTERNAL "Disable hwloc for UMF")
  endif()

  fetch_adapter_source(level_zero
    ${UNIFIED_RUNTIME_REPO}
    ${UNIFIED_RUNTIME_TAG}
  )

  fetch_adapter_source(opencl
    ${UNIFIED_RUNTIME_REPO}
    ${UNIFIED_RUNTIME_TAG}
  )

  fetch_adapter_source(cuda
    ${UNIFIED_RUNTIME_REPO}
    ${UNIFIED_RUNTIME_TAG}
  )

  fetch_adapter_source(hip
    ${UNIFIED_RUNTIME_REPO}
    ${UNIFIED_RUNTIME_TAG}
  )

  fetch_adapter_source(native_cpu
    ${UNIFIED_RUNTIME_REPO}
    ${UNIFIED_RUNTIME_TAG}
  )

  if(SYCL_UR_OVERRIDE_FETCH_CONTENT_REPO)
    set(UNIFIED_RUNTIME_REPO "${SYCL_UR_OVERRIDE_FETCH_CONTENT_REPO}")
  endif()
  if(SYCL_UR_OVERRIDE_FETCH_CONTENT_TAG)
    set(UNIFIED_RUNTIME_TAG "${SYCL_UR_OVERRIDE_FETCH_CONTENT_TAG}")
  endif()

  message(STATUS "Will fetch Unified Runtime from ${UNIFIED_RUNTIME_REPO}")
  FetchContent_Declare(unified-runtime
    GIT_REPOSITORY    ${UNIFIED_RUNTIME_REPO}
    GIT_TAG           ${UNIFIED_RUNTIME_TAG}
  )

  FetchContent_GetProperties(unified-runtime)
  FetchContent_MakeAvailable(unified-runtime)

  set(UNIFIED_RUNTIME_SOURCE_DIR
    "${unified-runtime_SOURCE_DIR}" CACHE PATH
    "Path to Unified Runtime Headers" FORCE)
elseif(SYCL_UR_SOURCE_DIR)
  # SYCL_UR_USE_FETCH_CONTENT is OFF and SYCL_UR_SOURCE_DIR has been set,
  # use the external Unified Runtime source directory.
  set(UNIFIED_RUNTIME_SOURCE_DIR
    "${SYCL_UR_SOURCE_DIR}" CACHE PATH
    "Path to Unified Runtime Headers" FORCE)
  add_subdirectory(
    ${UNIFIED_RUNTIME_SOURCE_DIR}
    ${CMAKE_CURRENT_BINARY_DIR}/unified-runtime)
else()
  # SYCL_UR_USE_FETCH_CONTENT is OFF and SYCL_UR_SOURCE_DIR has not been
  # set, check if the fallback local directory exists.
  if(NOT EXISTS ${CMAKE_CURRENT_SOURCE_DIR}/unified-runtime)
    message(FATAL_ERROR
      "SYCL_UR_USE_FETCH_CONTENT is disabled but no alternative Unified \
      Runtime source directory has been provided, either:

      * Set -DSYCL_UR_SOURCE_DIR=/path/to/unified-runtime
      * Clone the UR repo in ${CMAKE_CURRENT_SOURCE_DIR}/unified-runtime")
  endif()
  # The fallback local directory for the Unified Runtime repository has been
  # found, use it.
  set(UNIFIED_RUNTIME_SOURCE_DIR
    "${CMAKE_CURRENT_SOURCE_DIR}/unified-runtime" CACHE PATH
    "Path to Unified Runtime Headers" FORCE)
  add_subdirectory(${UNIFIED_RUNTIME_SOURCE_DIR})
endif()

# Restore original flags
set(CMAKE_CXX_FLAGS "${CMAKE_CXX_FLAGS_BAK}")

message(STATUS
  "Using Unified Runtime source directory: ${UNIFIED_RUNTIME_SOURCE_DIR}")

set(UNIFIED_RUNTIME_INCLUDE_DIR "${UNIFIED_RUNTIME_SOURCE_DIR}/include")
set(UNIFIED_RUNTIME_SRC_INCLUDE_DIR "${UNIFIED_RUNTIME_SOURCE_DIR}/source")
set(UNIFIED_RUNTIME_COMMON_INCLUDE_DIR "${UNIFIED_RUNTIME_SOURCE_DIR}/source/common")

add_library(UnifiedRuntimeLoader ALIAS ur_loader)
add_library(UnifiedRuntimeCommon ALIAS ur_common)
add_library(UnifiedMemoryFramework ALIAS ur_umf)

add_library(UnifiedRuntime-Headers INTERFACE)

target_include_directories(UnifiedRuntime-Headers
  INTERFACE
    "${UNIFIED_RUNTIME_INCLUDE_DIR}"
)

find_package(Threads REQUIRED)

if(TARGET UnifiedRuntimeLoader)
  # Install the UR loader.
  # TODO: this is piggy-backing on the existing target component level-zero-sycl-dev
  # When UR is moved to its separate repo perhaps we should introduce new component,
  # e.g. unified-runtime-sycl-dev.
  # See github issue #14598
  install(TARGETS ur_loader
    LIBRARY DESTINATION "lib${LLVM_LIBDIR_SUFFIX}" COMPONENT level-zero-sycl-dev
    ARCHIVE DESTINATION "lib${LLVM_LIBDIR_SUFFIX}" COMPONENT level-zero-sycl-dev
    RUNTIME DESTINATION "bin" COMPONENT level-zero-sycl-dev
  )
endif()

add_custom_target(UnifiedRuntimeAdapters)

function(add_sycl_ur_adapter NAME)
  add_dependencies(UnifiedRuntimeAdapters ur_adapter_${NAME})

  install(TARGETS ur_adapter_${NAME}
    LIBRARY DESTINATION "lib${LLVM_LIBDIR_SUFFIX}" COMPONENT ur_adapter_${NAME}
    RUNTIME DESTINATION "bin" COMPONENT ur_adapter_${NAME})

  set(manifest_file
    ${CMAKE_CURRENT_BINARY_DIR}/install_manifest_ur_adapter_${NAME}.txt)
  add_custom_command(OUTPUT ${manifest_file}
    COMMAND "${CMAKE_COMMAND}"
    "-DCMAKE_INSTALL_COMPONENT=ur_adapter_${NAME}"
    -P "${CMAKE_BINARY_DIR}/cmake_install.cmake"
    COMMENT "Deploying component ur_adapter_${NAME}"
    USES_TERMINAL
  )
  add_custom_target(install-sycl-ur-adapter-${NAME}
    DEPENDS ${manifest_file} ur_adapter_${NAME}
  )

  set_property(GLOBAL APPEND PROPERTY
    SYCL_TOOLCHAIN_INSTALL_COMPONENTS ur_adapter_${NAME})
endfunction()

if("level_zero" IN_LIST SYCL_ENABLE_BACKENDS)
  add_sycl_ur_adapter(level_zero)

  # TODO: L0 adapter does other... things in its cmake - make sure they get
  # added to the new build system
endif()

if("cuda" IN_LIST SYCL_ENABLE_BACKENDS)
  add_sycl_ur_adapter(cuda)
endif()

if("hip" IN_LIST SYCL_ENABLE_BACKENDS)
  add_sycl_ur_adapter(hip)
endif()

if("opencl" IN_LIST SYCL_ENABLE_BACKENDS)
  add_sycl_ur_adapter(opencl)
endif()

if("native_cpu" IN_LIST SYCL_ENABLE_BACKENDS)
  add_sycl_ur_adapter(native_cpu)

  # Deal with OCK option
  option(NATIVECPU_USE_OCK "Use the oneAPI Construction Kit for Native CPU" ON)

  if(NATIVECPU_USE_OCK)
    message(STATUS "Compiling Native CPU adapter with OCK support.")
    target_compile_definitions(ur_adapter_native_cpu PRIVATE NATIVECPU_USE_OCK)
  else()
    message(WARNING "Compiling Native CPU adapter without OCK support.
    Some valid SYCL programs may not build or may have low performance.")
  endif()
endif()

# TODO: this is piggy-backing on the existing target component level-zero-sycl-dev
install(TARGETS umf
  LIBRARY DESTINATION "lib${LLVM_LIBDIR_SUFFIX}" COMPONENT level-zero-sycl-dev
  ARCHIVE DESTINATION "lib${LLVM_LIBDIR_SUFFIX}" COMPONENT level-zero-sycl-dev
  RUNTIME DESTINATION "bin" COMPONENT level-zero-sycl-dev)<|MERGE_RESOLUTION|>--- conflicted
+++ resolved
@@ -116,26 +116,14 @@
       CACHE PATH "Path to external '${name}' adapter source dir" FORCE)
   endfunction()
 
-<<<<<<< HEAD
-  set(UNIFIED_RUNTIME_REPO "https://github.com/frasercrmck/unified-runtime.git")
-    
-  # commit cabf128094eff9ff7b79bdff559640a8a111f0c3
-  # Merge: a96fcbc5 15bca3b6
-  # Author: Omar Ahmed <omar.ahmed@codeplay.com>
-  # Date:   Mon Aug 19 16:20:45 2024 +0100
-  #     Merge pull request #1984 from rafbiels/rafbiels/cuda-stream-race-cond
-  #     Fix race condition in CUDA stream creation
-  set(UNIFIED_RUNTIME_TAG 6eb5208bad81457d367dbb5b51ad266cda7cf7c1)
-=======
   set(UNIFIED_RUNTIME_REPO "https://github.com/oneapi-src/unified-runtime.git")
-  # commit 45ad7c52a75e6d3e52f658e38e796563744914c7
-  # Merge: 7a2caca5 3bf2becb
+  # commit 7ecf64d60c31cd72bd88588498536d067bad59d6
+  # Merge: 17aa04d3 6eb5208b
   # Author: aarongreig <aaron.greig@codeplay.com>
-  # Date:   Tue Sep 24 08:04:54 2024 -0700
-  #     Merge pull request #2116 from RossBrunton/ross/morewarn
-  #     More warning squishing
-  set(UNIFIED_RUNTIME_TAG 45ad7c52a75e6d3e52f658e38e796563744914c7)
->>>>>>> 340e133d
+  # Date:   Wed Sep 25 11:14:47 2024 +0100
+  #     Merge pull request #1996 from frasercrmck/ur-max-wg-size-props
+  #     Add two new properties to ur_kernel_group_info_t
+  set(UNIFIED_RUNTIME_TAG 7ecf64d60c31cd72bd88588498536d067bad59d6)
 
   set(UMF_BUILD_EXAMPLES OFF CACHE INTERNAL "EXAMPLES")
   # Due to the use of dependentloadflag and no installer for UMF and hwloc we need
