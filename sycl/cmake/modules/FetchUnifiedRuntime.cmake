# Either fetches UR from the appropriate repo or sets up variables based on user
# preference.

# TODO: taken from sycl/plugins/CMakeLists.txt - maybe we should handle this
# within UR (although it is an obscure warning that the build system here
# seems to specifically enable)
if ("${CMAKE_CXX_COMPILER_ID}" MATCHES "Clang|IntelLLVM" )
    set(CMAKE_CXX_FLAGS "${CMAKE_CXX_FLAGS} -Wno-covered-switch-default")
endif()


# Options to override the default behaviour of the FetchContent to include UR
# source code.
set(SYCL_UR_OVERRIDE_FETCH_CONTENT_REPO
  "" CACHE STRING "Override the Unified Runtime FetchContent repository")
set(SYCL_UR_OVERRIDE_FETCH_CONTENT_TAG
  "" CACHE STRING "Override the Unified Runtime FetchContent tag")

# Options to disable use of FetchContent to include Unified Runtime source code
# to improve developer workflow.
option(SYCL_UR_USE_FETCH_CONTENT
  "Use FetchContent to acquire the Unified Runtime source code" ON)
set(SYCL_UR_SOURCE_DIR
  "" CACHE PATH "Path to root of Unified Runtime repository")

option(SYCL_UMF_DISABLE_HWLOC
  "Disable hwloc support in UMF" ON)

# Here we override the defaults to disable building tests from unified-runtime
set(UR_BUILD_EXAMPLES OFF CACHE BOOL "Build example applications." FORCE)
set(UR_BUILD_TESTS OFF CACHE BOOL "Build unit tests." FORCE)
set(UR_BUILD_XPTI_LIBS OFF)
set(UR_ENABLE_SYMBOLIZER ON CACHE BOOL "Enable symbolizer for sanitizer layer.")
set(UR_ENABLE_TRACING ON)

if("level_zero" IN_LIST SYCL_ENABLE_BACKENDS)
  set(UR_BUILD_ADAPTER_L0 ON)
endif()
if("cuda" IN_LIST SYCL_ENABLE_BACKENDS)
  set(UR_BUILD_ADAPTER_CUDA ON)
endif()
if("hip" IN_LIST SYCL_ENABLE_BACKENDS)
  set(UR_BUILD_ADAPTER_HIP ON)
  if (SYCL_ENABLE_EXTENSION_JIT)
    set(UR_ENABLE_COMGR ON)
  endif()
endif()
if("opencl" IN_LIST SYCL_ENABLE_BACKENDS)
  set(UR_BUILD_ADAPTER_OPENCL ON)
  set(UR_OPENCL_ICD_LOADER_LIBRARY OpenCL-ICD CACHE FILEPATH
    "Path of the OpenCL ICD Loader library" FORCE)
endif()
if("native_cpu" IN_LIST SYCL_ENABLE_BACKENDS)
  set(UR_BUILD_ADAPTER_NATIVE_CPU ON)
endif()

# Disable errors from warnings while building the UR.
# And remember origin flags before doing that.
set(CMAKE_CXX_FLAGS_BAK "${CMAKE_CXX_FLAGS}")
if(WIN32)
  set(CMAKE_CXX_FLAGS "${CMAKE_CXX_FLAGS} /WX-")
  set(CMAKE_C_FLAGS "${CMAKE_C_FLAGS} /WX-")
  # FIXME: Unified runtime build fails with /DUNICODE
  set(CMAKE_CXX_FLAGS "${CMAKE_CXX_FLAGS} /UUNICODE")
  set(CMAKE_C_FLAGS "${CMAKE_C_FLAGS} /UUNICODE")
  # USE_Z7 forces use of /Z7 instead of /Zi which is broken with sccache
  set(USE_Z7 ON)
else()
  set(CMAKE_CXX_FLAGS "${CMAKE_CXX_FLAGS} -Wno-error")
  set(CMAKE_C_FLAGS "${CMAKE_C_FLAGS} -Wno-error")
endif()

if(SYCL_UR_USE_FETCH_CONTENT)
  include(FetchContent)

  # The fetch_adapter_source function can be used to perform a separate content
  # fetch for a UR adapter (backend), this allows development of adapters to be decoupled
  # from each other.
  #
  # A separate content fetch will not be performed if:
  # * The adapter name is not present in the SYCL_ENABLE_BACKENDS variable.
  # * The repo and tag provided match the values of the
  #   UNIFIED_RUNTIME_REPO/UNIFIED_RUNTIME_TAG variables
  #
  # Args:
  #   * name - Must be the directory name of the adapter
  #   * repo - A valid Git URL of a Unified Runtime repo
  #   * tag - A valid Git branch/tag/commit in the Unified Runtime repo
  function(fetch_adapter_source name repo tag)
    if(NOT ${name} IN_LIST SYCL_ENABLE_BACKENDS)
      return()
    endif()
    if(repo STREQUAL UNIFIED_RUNTIME_REPO AND
        tag STREQUAL UNIFIED_RUNTIME_TAG)
      # If the adapter sources are taken from the main checkout, reset the
      # adapter specific source path.
      string(TOUPPER ${name} NAME)
      set(UR_ADAPTER_${NAME}_SOURCE_DIR ""
        CACHE PATH "Path to external '${name}' adapter source dir" FORCE)
      return()
    endif()
    message(STATUS
      "Will fetch Unified Runtime ${name} adapter from ${repo} at ${tag}")
    set(fetch-name ur-${name})
    FetchContent_Declare(${fetch-name}
      GIT_REPOSITORY ${repo} GIT_TAG ${tag})
    # We don't want to add this repo to the build, only fetch its source.
    FetchContent_Populate(${fetch-name})
    # Get the path to the source directory
    string(TOUPPER ${name} NAME)
    set(source_dir_var UR_ADAPTER_${NAME}_SOURCE_DIR)
    FetchContent_GetProperties(${fetch-name} SOURCE_DIR UR_ADAPTER_${NAME}_SOURCE_DIR)
    # Set the variable which informs UR where to get the adapter source from.
    set(UR_ADAPTER_${NAME}_SOURCE_DIR
      "${UR_ADAPTER_${NAME}_SOURCE_DIR}/source/adapters/${name}"
      CACHE PATH "Path to external '${name}' adapter source dir" FORCE)
  endfunction()

  set(UNIFIED_RUNTIME_REPO "https://github.com/oneapi-src/unified-runtime.git")
<<<<<<< HEAD
  # commit 4cd2dac7e17d82079bc07099284f2ea6cf8fd034
  # Author: Yang Zhao <yang2.zhao@intel.com>
  # Date:   Thu Oct 3 19:30:41 2024 +0800
  #     [DeviceSanitizer] Memory overhead statistics (#1869)
  #     Statistic memory overhead (usm redzone + shadow memory) on each context, enabled by exporting asan flag UR_LAYER_ASAN_OPTIONS=print_stats:1.
  #     Addtionally, move "AsanOptions" under "SanitizerInterceptor".
  set(UNIFIED_RUNTIME_TAG 4cd2dac7e17d82079bc07099284f2ea6cf8fd034)
=======
  # commit 7907998a442b381a6669d2ae5ab957f8ddda5d03
  # Merge: 7e9d9d47 ae7f58e3
  # Author: aarongreig <aaron.greig@codeplay.com>
  # Date:   Fri Oct 4 11:35:10 2024 +0100
  #     Merge pull request #2121 from nrspruit/error_after_free_syclos
  #     [L0] Refcnt Parent Buffer on Sub Buffer Create and die on use of buffer after free
  set(UNIFIED_RUNTIME_TAG 7907998a442b381a6669d2ae5ab957f8ddda5d03)
>>>>>>> 1dfc3d7d

  set(UMF_BUILD_EXAMPLES OFF CACHE INTERNAL "EXAMPLES")
  # Due to the use of dependentloadflag and no installer for UMF and hwloc we need
  # to link statically on windows
  if(WIN32)
    set(UMF_BUILD_SHARED_LIBRARY OFF CACHE INTERNAL "Build UMF shared library")
    set(UMF_LINK_HWLOC_STATICALLY ON CACHE INTERNAL "static HWLOC")
  else()
    set(UMF_DISABLE_HWLOC ${SYCL_UMF_DISABLE_HWLOC} CACHE INTERNAL "Disable hwloc for UMF")
  endif()

  fetch_adapter_source(level_zero
    ${UNIFIED_RUNTIME_REPO}
    ${UNIFIED_RUNTIME_TAG}
  )

  fetch_adapter_source(opencl
    ${UNIFIED_RUNTIME_REPO}
    ${UNIFIED_RUNTIME_TAG}
  )

  fetch_adapter_source(cuda
    ${UNIFIED_RUNTIME_REPO}
    ${UNIFIED_RUNTIME_TAG}
  )

  fetch_adapter_source(hip
    ${UNIFIED_RUNTIME_REPO}
    ${UNIFIED_RUNTIME_TAG}
  )

  fetch_adapter_source(native_cpu
    ${UNIFIED_RUNTIME_REPO}
    ${UNIFIED_RUNTIME_TAG}
  )

  if(SYCL_UR_OVERRIDE_FETCH_CONTENT_REPO)
    set(UNIFIED_RUNTIME_REPO "${SYCL_UR_OVERRIDE_FETCH_CONTENT_REPO}")
  endif()
  if(SYCL_UR_OVERRIDE_FETCH_CONTENT_TAG)
    set(UNIFIED_RUNTIME_TAG "${SYCL_UR_OVERRIDE_FETCH_CONTENT_TAG}")
  endif()

  message(STATUS "Will fetch Unified Runtime from ${UNIFIED_RUNTIME_REPO}")
  FetchContent_Declare(unified-runtime
    GIT_REPOSITORY    ${UNIFIED_RUNTIME_REPO}
    GIT_TAG           ${UNIFIED_RUNTIME_TAG}
  )

  FetchContent_GetProperties(unified-runtime)
  FetchContent_MakeAvailable(unified-runtime)

  set(UNIFIED_RUNTIME_SOURCE_DIR
    "${unified-runtime_SOURCE_DIR}" CACHE PATH
    "Path to Unified Runtime Headers" FORCE)
elseif(SYCL_UR_SOURCE_DIR)
  # SYCL_UR_USE_FETCH_CONTENT is OFF and SYCL_UR_SOURCE_DIR has been set,
  # use the external Unified Runtime source directory.
  set(UNIFIED_RUNTIME_SOURCE_DIR
    "${SYCL_UR_SOURCE_DIR}" CACHE PATH
    "Path to Unified Runtime Headers" FORCE)
  add_subdirectory(
    ${UNIFIED_RUNTIME_SOURCE_DIR}
    ${CMAKE_CURRENT_BINARY_DIR}/unified-runtime)
else()
  # SYCL_UR_USE_FETCH_CONTENT is OFF and SYCL_UR_SOURCE_DIR has not been
  # set, check if the fallback local directory exists.
  if(NOT EXISTS ${CMAKE_CURRENT_SOURCE_DIR}/unified-runtime)
    message(FATAL_ERROR
      "SYCL_UR_USE_FETCH_CONTENT is disabled but no alternative Unified \
      Runtime source directory has been provided, either:

      * Set -DSYCL_UR_SOURCE_DIR=/path/to/unified-runtime
      * Clone the UR repo in ${CMAKE_CURRENT_SOURCE_DIR}/unified-runtime")
  endif()
  # The fallback local directory for the Unified Runtime repository has been
  # found, use it.
  set(UNIFIED_RUNTIME_SOURCE_DIR
    "${CMAKE_CURRENT_SOURCE_DIR}/unified-runtime" CACHE PATH
    "Path to Unified Runtime Headers" FORCE)
  add_subdirectory(${UNIFIED_RUNTIME_SOURCE_DIR})
endif()

# Restore original flags
set(CMAKE_CXX_FLAGS "${CMAKE_CXX_FLAGS_BAK}")

message(STATUS
  "Using Unified Runtime source directory: ${UNIFIED_RUNTIME_SOURCE_DIR}")

set(UNIFIED_RUNTIME_INCLUDE_DIR "${UNIFIED_RUNTIME_SOURCE_DIR}/include")
set(UNIFIED_RUNTIME_SRC_INCLUDE_DIR "${UNIFIED_RUNTIME_SOURCE_DIR}/source")
set(UNIFIED_RUNTIME_COMMON_INCLUDE_DIR "${UNIFIED_RUNTIME_SOURCE_DIR}/source/common")

add_library(UnifiedRuntimeLoader ALIAS ur_loader)
add_library(UnifiedRuntimeCommon ALIAS ur_common)
add_library(UnifiedMemoryFramework ALIAS ur_umf)

add_library(UnifiedRuntime-Headers INTERFACE)

target_include_directories(UnifiedRuntime-Headers
  INTERFACE
    "${UNIFIED_RUNTIME_INCLUDE_DIR}"
)

find_package(Threads REQUIRED)

if(TARGET UnifiedRuntimeLoader)
  # Install the UR loader.
  # TODO: this is piggy-backing on the existing target component level-zero-sycl-dev
  # When UR is moved to its separate repo perhaps we should introduce new component,
  # e.g. unified-runtime-sycl-dev.
  # See github issue #14598
  install(TARGETS ur_loader
    LIBRARY DESTINATION "lib${LLVM_LIBDIR_SUFFIX}" COMPONENT level-zero-sycl-dev
    ARCHIVE DESTINATION "lib${LLVM_LIBDIR_SUFFIX}" COMPONENT level-zero-sycl-dev
    RUNTIME DESTINATION "bin" COMPONENT level-zero-sycl-dev
  )
endif()

add_custom_target(UnifiedRuntimeAdapters)

function(add_sycl_ur_adapter NAME)
  add_dependencies(UnifiedRuntimeAdapters ur_adapter_${NAME})

  install(TARGETS ur_adapter_${NAME}
    LIBRARY DESTINATION "lib${LLVM_LIBDIR_SUFFIX}" COMPONENT ur_adapter_${NAME}
    RUNTIME DESTINATION "bin" COMPONENT ur_adapter_${NAME})

  set(manifest_file
    ${CMAKE_CURRENT_BINARY_DIR}/install_manifest_ur_adapter_${NAME}.txt)
  add_custom_command(OUTPUT ${manifest_file}
    COMMAND "${CMAKE_COMMAND}"
    "-DCMAKE_INSTALL_COMPONENT=ur_adapter_${NAME}"
    -P "${CMAKE_BINARY_DIR}/cmake_install.cmake"
    COMMENT "Deploying component ur_adapter_${NAME}"
    USES_TERMINAL
  )
  add_custom_target(install-sycl-ur-adapter-${NAME}
    DEPENDS ${manifest_file} ur_adapter_${NAME}
  )

  set_property(GLOBAL APPEND PROPERTY
    SYCL_TOOLCHAIN_INSTALL_COMPONENTS ur_adapter_${NAME})
endfunction()

if("level_zero" IN_LIST SYCL_ENABLE_BACKENDS)
  add_sycl_ur_adapter(level_zero)

  # TODO: L0 adapter does other... things in its cmake - make sure they get
  # added to the new build system
endif()

if("cuda" IN_LIST SYCL_ENABLE_BACKENDS)
  add_sycl_ur_adapter(cuda)
endif()

if("hip" IN_LIST SYCL_ENABLE_BACKENDS)
  add_sycl_ur_adapter(hip)
endif()

if("opencl" IN_LIST SYCL_ENABLE_BACKENDS)
  add_sycl_ur_adapter(opencl)
endif()

if("native_cpu" IN_LIST SYCL_ENABLE_BACKENDS)
  add_sycl_ur_adapter(native_cpu)

  # Deal with OCK option
  option(NATIVECPU_USE_OCK "Use the oneAPI Construction Kit for Native CPU" ON)

  if(NATIVECPU_USE_OCK)
    message(STATUS "Compiling Native CPU adapter with OCK support.")
    target_compile_definitions(ur_adapter_native_cpu PRIVATE NATIVECPU_USE_OCK)
  else()
    message(WARNING "Compiling Native CPU adapter without OCK support.
    Some valid SYCL programs may not build or may have low performance.")
  endif()
endif()

# TODO: this is piggy-backing on the existing target component level-zero-sycl-dev
install(TARGETS umf
  LIBRARY DESTINATION "lib${LLVM_LIBDIR_SUFFIX}" COMPONENT level-zero-sycl-dev
  ARCHIVE DESTINATION "lib${LLVM_LIBDIR_SUFFIX}" COMPONENT level-zero-sycl-dev
  RUNTIME DESTINATION "bin" COMPONENT level-zero-sycl-dev)<|MERGE_RESOLUTION|>--- conflicted
+++ resolved
@@ -117,15 +117,6 @@
   endfunction()
 
   set(UNIFIED_RUNTIME_REPO "https://github.com/oneapi-src/unified-runtime.git")
-<<<<<<< HEAD
-  # commit 4cd2dac7e17d82079bc07099284f2ea6cf8fd034
-  # Author: Yang Zhao <yang2.zhao@intel.com>
-  # Date:   Thu Oct 3 19:30:41 2024 +0800
-  #     [DeviceSanitizer] Memory overhead statistics (#1869)
-  #     Statistic memory overhead (usm redzone + shadow memory) on each context, enabled by exporting asan flag UR_LAYER_ASAN_OPTIONS=print_stats:1.
-  #     Addtionally, move "AsanOptions" under "SanitizerInterceptor".
-  set(UNIFIED_RUNTIME_TAG 4cd2dac7e17d82079bc07099284f2ea6cf8fd034)
-=======
   # commit 7907998a442b381a6669d2ae5ab957f8ddda5d03
   # Merge: 7e9d9d47 ae7f58e3
   # Author: aarongreig <aaron.greig@codeplay.com>
@@ -133,7 +124,6 @@
   #     Merge pull request #2121 from nrspruit/error_after_free_syclos
   #     [L0] Refcnt Parent Buffer on Sub Buffer Create and die on use of buffer after free
   set(UNIFIED_RUNTIME_TAG 7907998a442b381a6669d2ae5ab957f8ddda5d03)
->>>>>>> 1dfc3d7d
 
   set(UMF_BUILD_EXAMPLES OFF CACHE INTERNAL "EXAMPLES")
   # Due to the use of dependentloadflag and no installer for UMF and hwloc we need
