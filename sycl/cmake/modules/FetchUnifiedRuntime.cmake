# Either fetches UR from the appropriate repo or sets up variables based on user
# preference.

# TODO: taken from sycl/plugins/CMakeLists.txt - maybe we should handle this
# within UR (although it is an obscure warning that the build system here
# seems to specifically enable)
if ("${CMAKE_CXX_COMPILER_ID}" MATCHES "Clang|IntelLLVM" )
    set(CMAKE_CXX_FLAGS "${CMAKE_CXX_FLAGS} -Wno-covered-switch-default")
endif()


# Options to override the default behaviour of the FetchContent to include UR
# source code.
set(SYCL_UR_OVERRIDE_FETCH_CONTENT_REPO
  "" CACHE STRING "Override the Unified Runtime FetchContent repository")
set(SYCL_UR_OVERRIDE_FETCH_CONTENT_TAG
  "" CACHE STRING "Override the Unified Runtime FetchContent tag")

# Options to disable use of FetchContent to include Unified Runtime source code
# to improve developer workflow.
option(SYCL_UR_USE_FETCH_CONTENT
  "Use FetchContent to acquire the Unified Runtime source code" ON)
set(SYCL_UR_SOURCE_DIR
  "" CACHE PATH "Path to root of Unified Runtime repository")

option(SYCL_UMF_DISABLE_HWLOC
  "Disable hwloc support in UMF" ON)

# Here we override the defaults to disable building tests from unified-runtime
set(UR_BUILD_EXAMPLES OFF CACHE BOOL "Build example applications." FORCE)
set(UR_BUILD_TESTS OFF CACHE BOOL "Build unit tests." FORCE)
set(UR_BUILD_XPTI_LIBS OFF)
set(UR_ENABLE_SYMBOLIZER ON CACHE BOOL "Enable symbolizer for sanitizer layer.")
set(UR_ENABLE_TRACING ON)

if("level_zero" IN_LIST SYCL_ENABLE_BACKENDS)
  set(UR_BUILD_ADAPTER_L0 ON)
endif()
if("cuda" IN_LIST SYCL_ENABLE_BACKENDS)
  set(UR_BUILD_ADAPTER_CUDA ON)
endif()
if("hip" IN_LIST SYCL_ENABLE_BACKENDS)
  set(UR_BUILD_ADAPTER_HIP ON)
  if (SYCL_ENABLE_EXTENSION_JIT)
    set(UR_ENABLE_COMGR ON)
  endif()
endif()
if("opencl" IN_LIST SYCL_ENABLE_BACKENDS)
  set(UR_BUILD_ADAPTER_OPENCL ON)
  set(UR_OPENCL_ICD_LOADER_LIBRARY OpenCL-ICD CACHE FILEPATH
    "Path of the OpenCL ICD Loader library" FORCE)
endif()
if("native_cpu" IN_LIST SYCL_ENABLE_BACKENDS)
  set(UR_BUILD_ADAPTER_NATIVE_CPU ON)
endif()

# Disable errors from warnings while building the UR.
# And remember origin flags before doing that.
set(CMAKE_CXX_FLAGS_BAK "${CMAKE_CXX_FLAGS}")
if(WIN32)
  set(CMAKE_CXX_FLAGS "${CMAKE_CXX_FLAGS} /WX-")
  set(CMAKE_C_FLAGS "${CMAKE_C_FLAGS} /WX-")
  # FIXME: Unified runtime build fails with /DUNICODE
  set(CMAKE_CXX_FLAGS "${CMAKE_CXX_FLAGS} /UUNICODE")
  set(CMAKE_C_FLAGS "${CMAKE_C_FLAGS} /UUNICODE")
  # USE_Z7 forces use of /Z7 instead of /Zi which is broken with sccache
  set(USE_Z7 ON)
else()
  set(CMAKE_CXX_FLAGS "${CMAKE_CXX_FLAGS} -Wno-error")
  set(CMAKE_C_FLAGS "${CMAKE_C_FLAGS} -Wno-error")
endif()

if(SYCL_UR_USE_FETCH_CONTENT)
  include(FetchContent)

  # The fetch_adapter_source function can be used to perform a separate content
  # fetch for a UR adapter (backend), this allows development of adapters to be decoupled
  # from each other.
  #
  # A separate content fetch will not be performed if:
  # * The adapter name is not present in the SYCL_ENABLE_BACKENDS variable.
  # * The repo and tag provided match the values of the
  #   UNIFIED_RUNTIME_REPO/UNIFIED_RUNTIME_TAG variables
  #
  # Args:
  #   * name - Must be the directory name of the adapter
  #   * repo - A valid Git URL of a Unified Runtime repo
  #   * tag - A valid Git branch/tag/commit in the Unified Runtime repo
  function(fetch_adapter_source name repo tag)
    if(NOT ${name} IN_LIST SYCL_ENABLE_BACKENDS)
      return()
    endif()
    if(repo STREQUAL UNIFIED_RUNTIME_REPO AND
        tag STREQUAL UNIFIED_RUNTIME_TAG)
      # If the adapter sources are taken from the main checkout, reset the
      # adapter specific source path.
      string(TOUPPER ${name} NAME)
      set(UR_ADAPTER_${NAME}_SOURCE_DIR ""
        CACHE PATH "Path to external '${name}' adapter source dir" FORCE)
      return()
    endif()
    message(STATUS
      "Will fetch Unified Runtime ${name} adapter from ${repo} at ${tag}")
    set(fetch-name ur-${name})
    FetchContent_Declare(${fetch-name}
      GIT_REPOSITORY ${repo} GIT_TAG ${tag})
    # We don't want to add this repo to the build, only fetch its source.
    FetchContent_Populate(${fetch-name})
    # Get the path to the source directory
    string(TOUPPER ${name} NAME)
    set(source_dir_var UR_ADAPTER_${NAME}_SOURCE_DIR)
    FetchContent_GetProperties(${fetch-name} SOURCE_DIR UR_ADAPTER_${NAME}_SOURCE_DIR)
    # Set the variable which informs UR where to get the adapter source from.
    set(UR_ADAPTER_${NAME}_SOURCE_DIR
      "${UR_ADAPTER_${NAME}_SOURCE_DIR}/source/adapters/${name}"
      CACHE PATH "Path to external '${name}' adapter source dir" FORCE)
  endfunction()

<<<<<<< HEAD
  set(UNIFIED_RUNTIME_REPO "https://github.com/Naghasan/unified-runtime.git")
  # commit 9ca3ec7a9c1d2f4a362d7e5add103b30271a8a55
  # Merge: 7384e2d7 59e5e405
  # Author: Piotr Balcer <piotr.balcer@intel.com>
  # Date:   Mon Sep 23 10:58:51 2024 +0200
  #   Merge pull request #2113 from oneapi-src/revert-1698-counter-based-2 
  #   Revert "[L0] Phase 2 of Counter-Based Event Implementation"
  set(UNIFIED_RUNTIME_TAG 1c5e49ff9cefce9e3a305f3c1c09fdb7cae250c0)
=======
  set(UNIFIED_RUNTIME_REPO "https://github.com/oneapi-src/unified-runtime.git")
  # commit 7ecf64d60c31cd72bd88588498536d067bad59d6
  # Merge: 17aa04d3 6eb5208b
  # Author: aarongreig <aaron.greig@codeplay.com>
  # Date:   Wed Sep 25 11:14:47 2024 +0100
  #     Merge pull request #1996 from frasercrmck/ur-max-wg-size-props
  #     Add two new properties to ur_kernel_group_info_t
  set(UNIFIED_RUNTIME_TAG 7ecf64d60c31cd72bd88588498536d067bad59d6)
>>>>>>> 9cb370a7

  set(UMF_BUILD_EXAMPLES OFF CACHE INTERNAL "EXAMPLES")
  # Due to the use of dependentloadflag and no installer for UMF and hwloc we need
  # to link statically on windows
  if(WIN32)
    set(UMF_BUILD_SHARED_LIBRARY OFF CACHE INTERNAL "Build UMF shared library")
    set(UMF_LINK_HWLOC_STATICALLY ON CACHE INTERNAL "static HWLOC")
  else()
    set(UMF_DISABLE_HWLOC ${SYCL_UMF_DISABLE_HWLOC} CACHE INTERNAL "Disable hwloc for UMF")
  endif()

  fetch_adapter_source(level_zero
    ${UNIFIED_RUNTIME_REPO}
    ${UNIFIED_RUNTIME_TAG}
  )

  fetch_adapter_source(opencl
    ${UNIFIED_RUNTIME_REPO}
    ${UNIFIED_RUNTIME_TAG}
  )

  fetch_adapter_source(cuda
    ${UNIFIED_RUNTIME_REPO}
    ${UNIFIED_RUNTIME_TAG}
  )

  fetch_adapter_source(hip
    ${UNIFIED_RUNTIME_REPO}
    ${UNIFIED_RUNTIME_TAG}
  )

  fetch_adapter_source(native_cpu
    ${UNIFIED_RUNTIME_REPO}
    ${UNIFIED_RUNTIME_TAG}
  )

  if(SYCL_UR_OVERRIDE_FETCH_CONTENT_REPO)
    set(UNIFIED_RUNTIME_REPO "${SYCL_UR_OVERRIDE_FETCH_CONTENT_REPO}")
  endif()
  if(SYCL_UR_OVERRIDE_FETCH_CONTENT_TAG)
    set(UNIFIED_RUNTIME_TAG "${SYCL_UR_OVERRIDE_FETCH_CONTENT_TAG}")
  endif()

  message(STATUS "Will fetch Unified Runtime from ${UNIFIED_RUNTIME_REPO}")
  FetchContent_Declare(unified-runtime
    GIT_REPOSITORY    ${UNIFIED_RUNTIME_REPO}
    GIT_TAG           ${UNIFIED_RUNTIME_TAG}
  )

  FetchContent_GetProperties(unified-runtime)
  FetchContent_MakeAvailable(unified-runtime)

  set(UNIFIED_RUNTIME_SOURCE_DIR
    "${unified-runtime_SOURCE_DIR}" CACHE PATH
    "Path to Unified Runtime Headers" FORCE)
elseif(SYCL_UR_SOURCE_DIR)
  # SYCL_UR_USE_FETCH_CONTENT is OFF and SYCL_UR_SOURCE_DIR has been set,
  # use the external Unified Runtime source directory.
  set(UNIFIED_RUNTIME_SOURCE_DIR
    "${SYCL_UR_SOURCE_DIR}" CACHE PATH
    "Path to Unified Runtime Headers" FORCE)
  add_subdirectory(
    ${UNIFIED_RUNTIME_SOURCE_DIR}
    ${CMAKE_CURRENT_BINARY_DIR}/unified-runtime)
else()
  # SYCL_UR_USE_FETCH_CONTENT is OFF and SYCL_UR_SOURCE_DIR has not been
  # set, check if the fallback local directory exists.
  if(NOT EXISTS ${CMAKE_CURRENT_SOURCE_DIR}/unified-runtime)
    message(FATAL_ERROR
      "SYCL_UR_USE_FETCH_CONTENT is disabled but no alternative Unified \
      Runtime source directory has been provided, either:

      * Set -DSYCL_UR_SOURCE_DIR=/path/to/unified-runtime
      * Clone the UR repo in ${CMAKE_CURRENT_SOURCE_DIR}/unified-runtime")
  endif()
  # The fallback local directory for the Unified Runtime repository has been
  # found, use it.
  set(UNIFIED_RUNTIME_SOURCE_DIR
    "${CMAKE_CURRENT_SOURCE_DIR}/unified-runtime" CACHE PATH
    "Path to Unified Runtime Headers" FORCE)
  add_subdirectory(${UNIFIED_RUNTIME_SOURCE_DIR})
endif()

# Restore original flags
set(CMAKE_CXX_FLAGS "${CMAKE_CXX_FLAGS_BAK}")

message(STATUS
  "Using Unified Runtime source directory: ${UNIFIED_RUNTIME_SOURCE_DIR}")

set(UNIFIED_RUNTIME_INCLUDE_DIR "${UNIFIED_RUNTIME_SOURCE_DIR}/include")
set(UNIFIED_RUNTIME_SRC_INCLUDE_DIR "${UNIFIED_RUNTIME_SOURCE_DIR}/source")
set(UNIFIED_RUNTIME_COMMON_INCLUDE_DIR "${UNIFIED_RUNTIME_SOURCE_DIR}/source/common")

add_library(UnifiedRuntimeLoader ALIAS ur_loader)
add_library(UnifiedRuntimeCommon ALIAS ur_common)
add_library(UnifiedMemoryFramework ALIAS ur_umf)

add_library(UnifiedRuntime-Headers INTERFACE)

target_include_directories(UnifiedRuntime-Headers
  INTERFACE
    "${UNIFIED_RUNTIME_INCLUDE_DIR}"
)

find_package(Threads REQUIRED)

if(TARGET UnifiedRuntimeLoader)
  # Install the UR loader.
  # TODO: this is piggy-backing on the existing target component level-zero-sycl-dev
  # When UR is moved to its separate repo perhaps we should introduce new component,
  # e.g. unified-runtime-sycl-dev.
  # See github issue #14598
  install(TARGETS ur_loader
    LIBRARY DESTINATION "lib${LLVM_LIBDIR_SUFFIX}" COMPONENT level-zero-sycl-dev
    ARCHIVE DESTINATION "lib${LLVM_LIBDIR_SUFFIX}" COMPONENT level-zero-sycl-dev
    RUNTIME DESTINATION "bin" COMPONENT level-zero-sycl-dev
  )
endif()

add_custom_target(UnifiedRuntimeAdapters)

function(add_sycl_ur_adapter NAME)
  add_dependencies(UnifiedRuntimeAdapters ur_adapter_${NAME})

  install(TARGETS ur_adapter_${NAME}
    LIBRARY DESTINATION "lib${LLVM_LIBDIR_SUFFIX}" COMPONENT ur_adapter_${NAME}
    RUNTIME DESTINATION "bin" COMPONENT ur_adapter_${NAME})

  set(manifest_file
    ${CMAKE_CURRENT_BINARY_DIR}/install_manifest_ur_adapter_${NAME}.txt)
  add_custom_command(OUTPUT ${manifest_file}
    COMMAND "${CMAKE_COMMAND}"
    "-DCMAKE_INSTALL_COMPONENT=ur_adapter_${NAME}"
    -P "${CMAKE_BINARY_DIR}/cmake_install.cmake"
    COMMENT "Deploying component ur_adapter_${NAME}"
    USES_TERMINAL
  )
  add_custom_target(install-sycl-ur-adapter-${NAME}
    DEPENDS ${manifest_file} ur_adapter_${NAME}
  )

  set_property(GLOBAL APPEND PROPERTY
    SYCL_TOOLCHAIN_INSTALL_COMPONENTS ur_adapter_${NAME})
endfunction()

if("level_zero" IN_LIST SYCL_ENABLE_BACKENDS)
  add_sycl_ur_adapter(level_zero)

  # TODO: L0 adapter does other... things in its cmake - make sure they get
  # added to the new build system
endif()

if("cuda" IN_LIST SYCL_ENABLE_BACKENDS)
  add_sycl_ur_adapter(cuda)
endif()

if("hip" IN_LIST SYCL_ENABLE_BACKENDS)
  add_sycl_ur_adapter(hip)
endif()

if("opencl" IN_LIST SYCL_ENABLE_BACKENDS)
  add_sycl_ur_adapter(opencl)
endif()

if("native_cpu" IN_LIST SYCL_ENABLE_BACKENDS)
  add_sycl_ur_adapter(native_cpu)

  # Deal with OCK option
  option(NATIVECPU_USE_OCK "Use the oneAPI Construction Kit for Native CPU" ON)

  if(NATIVECPU_USE_OCK)
    message(STATUS "Compiling Native CPU adapter with OCK support.")
    target_compile_definitions(ur_adapter_native_cpu PRIVATE NATIVECPU_USE_OCK)
  else()
    message(WARNING "Compiling Native CPU adapter without OCK support.
    Some valid SYCL programs may not build or may have low performance.")
  endif()
endif()

# TODO: this is piggy-backing on the existing target component level-zero-sycl-dev
install(TARGETS umf
  LIBRARY DESTINATION "lib${LLVM_LIBDIR_SUFFIX}" COMPONENT level-zero-sycl-dev
  ARCHIVE DESTINATION "lib${LLVM_LIBDIR_SUFFIX}" COMPONENT level-zero-sycl-dev
  RUNTIME DESTINATION "bin" COMPONENT level-zero-sycl-dev)<|MERGE_RESOLUTION|>--- conflicted
+++ resolved
@@ -116,25 +116,14 @@
       CACHE PATH "Path to external '${name}' adapter source dir" FORCE)
   endfunction()
 
-<<<<<<< HEAD
   set(UNIFIED_RUNTIME_REPO "https://github.com/Naghasan/unified-runtime.git")
-  # commit 9ca3ec7a9c1d2f4a362d7e5add103b30271a8a55
-  # Merge: 7384e2d7 59e5e405
-  # Author: Piotr Balcer <piotr.balcer@intel.com>
-  # Date:   Mon Sep 23 10:58:51 2024 +0200
-  #   Merge pull request #2113 from oneapi-src/revert-1698-counter-based-2 
-  #   Revert "[L0] Phase 2 of Counter-Based Event Implementation"
-  set(UNIFIED_RUNTIME_TAG 1c5e49ff9cefce9e3a305f3c1c09fdb7cae250c0)
-=======
-  set(UNIFIED_RUNTIME_REPO "https://github.com/oneapi-src/unified-runtime.git")
   # commit 7ecf64d60c31cd72bd88588498536d067bad59d6
   # Merge: 17aa04d3 6eb5208b
   # Author: aarongreig <aaron.greig@codeplay.com>
   # Date:   Wed Sep 25 11:14:47 2024 +0100
   #     Merge pull request #1996 from frasercrmck/ur-max-wg-size-props
   #     Add two new properties to ur_kernel_group_info_t
-  set(UNIFIED_RUNTIME_TAG 7ecf64d60c31cd72bd88588498536d067bad59d6)
->>>>>>> 9cb370a7
+  set(UNIFIED_RUNTIME_TAG da1ebe8deba17e825db12d4a939710e2d9bae556)
 
   set(UMF_BUILD_EXAMPLES OFF CACHE INTERNAL "EXAMPLES")
   # Due to the use of dependentloadflag and no installer for UMF and hwloc we need
