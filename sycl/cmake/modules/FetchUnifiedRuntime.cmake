--- conflicted
+++ resolved
@@ -116,25 +116,14 @@
       CACHE PATH "Path to external '${name}' adapter source dir" FORCE)
   endfunction()
 
-<<<<<<< HEAD
   set(UNIFIED_RUNTIME_REPO "https://github.com/Naghasan/unified-runtime.git")
-  # commit b766009add8dc41ad03e2a63be9f6ed40eea4c55 (HEAD, origin/main, origin/HEAD)
-  # Merge: 608e9184 c3c57284
-  # Author: Omar Ahmed <omar.ahmed@codeplay.com>
-  # Date:   Tue Aug 27 16:30:04 2024 +0100
-  #   Merge pull request #2011 from nrspruit/fix_opencl_usm_align_check
-  #   [OpenCL] Fix USM alignment error check to occur always and return nulllptr
-  set(UNIFIED_RUNTIME_TAG a2e17c823cc0aa420466171a6c9bb1b3c9483a43)
-=======
-  set(UNIFIED_RUNTIME_REPO "https://github.com/oneapi-src/unified-runtime.git")
   # commit 8c9dd7e464a99ebbfb238ac2dabefc3ac77baea5
   # Merge: a99dbcee 3abe18cf
   # Author: Piotr Balcer <piotr.balcer@intel.com>
   # Date:   Fri Sep 6 17:21:17 2024 +0200
   #   Merge pull request #1820 from pbalcer/static-linking
   #   Add support for static linking of the L0 adapter
-  set(UNIFIED_RUNTIME_TAG 8c9dd7e464a99ebbfb238ac2dabefc3ac77baea5)
->>>>>>> 93ee5b92
+  set(UNIFIED_RUNTIME_TAG 1ff0ddf30d2f556710e2a8f9c78e89922e089a7d)
 
   set(UMF_BUILD_EXAMPLES OFF CACHE INTERNAL "EXAMPLES")
   # Due to the use of dependentloadflag and no installer for UMF and hwloc we need
