# Either fetches UR from the appropriate repo or sets up variables based on user
# preference.

# TODO: taken from sycl/plugins/CMakeLists.txt - maybe we should handle this
# within UR (although it is an obscure warning that the build system here
# seems to specifically enable)
if ("${CMAKE_CXX_COMPILER_ID}" MATCHES "Clang|IntelLLVM" )
    set(CMAKE_CXX_FLAGS "${CMAKE_CXX_FLAGS} -Wno-covered-switch-default")
endif()


# Options to override the default behaviour of the FetchContent to include UR
# source code.
set(SYCL_UR_OVERRIDE_FETCH_CONTENT_REPO
  "" CACHE STRING "Override the Unified Runtime FetchContent repository")
set(SYCL_UR_OVERRIDE_FETCH_CONTENT_TAG
  "" CACHE STRING "Override the Unified Runtime FetchContent tag")

# Options to disable use of FetchContent to include Unified Runtime source code
# to improve developer workflow.
option(SYCL_UR_USE_FETCH_CONTENT
  "Use FetchContent to acquire the Unified Runtime source code" ON)
set(SYCL_UR_SOURCE_DIR
  "" CACHE PATH "Path to root of Unified Runtime repository")

option(SYCL_UMF_DISABLE_HWLOC
  "Disable hwloc support in UMF" ON)

# Here we override the defaults to disable building tests from unified-runtime
set(UR_BUILD_EXAMPLES OFF CACHE BOOL "Build example applications." FORCE)
set(UR_BUILD_TESTS OFF CACHE BOOL "Build unit tests." FORCE)
set(UR_BUILD_XPTI_LIBS OFF)
set(UR_ENABLE_SYMBOLIZER ON CACHE BOOL "Enable symbolizer for sanitizer layer.")
set(UR_ENABLE_TRACING ON)

if("level_zero" IN_LIST SYCL_ENABLE_BACKENDS)
  set(UR_BUILD_ADAPTER_L0 ON)
endif()
if("cuda" IN_LIST SYCL_ENABLE_BACKENDS)
  set(UR_BUILD_ADAPTER_CUDA ON)
endif()
if("hip" IN_LIST SYCL_ENABLE_BACKENDS)
  set(UR_BUILD_ADAPTER_HIP ON)
  if (SYCL_ENABLE_EXTENSION_JIT)
    set(UR_ENABLE_COMGR ON)
  endif()
endif()
if("opencl" IN_LIST SYCL_ENABLE_BACKENDS)
  set(UR_BUILD_ADAPTER_OPENCL ON)
  set(UR_OPENCL_ICD_LOADER_LIBRARY OpenCL-ICD CACHE FILEPATH
    "Path of the OpenCL ICD Loader library" FORCE)
endif()
if("native_cpu" IN_LIST SYCL_ENABLE_BACKENDS)
  set(UR_BUILD_ADAPTER_NATIVE_CPU ON)
endif()

# Disable errors from warnings while building the UR.
# And remember origin flags before doing that.
set(CMAKE_CXX_FLAGS_BAK "${CMAKE_CXX_FLAGS}")
if(WIN32)
  set(CMAKE_CXX_FLAGS "${CMAKE_CXX_FLAGS} /WX-")
  set(CMAKE_C_FLAGS "${CMAKE_C_FLAGS} /WX-")
  # FIXME: Unified runtime build fails with /DUNICODE
  set(CMAKE_CXX_FLAGS "${CMAKE_CXX_FLAGS} /UUNICODE")
  set(CMAKE_C_FLAGS "${CMAKE_C_FLAGS} /UUNICODE")
  # USE_Z7 forces use of /Z7 instead of /Zi which is broken with sccache
  set(USE_Z7 ON)
else()
  set(CMAKE_CXX_FLAGS "${CMAKE_CXX_FLAGS} -Wno-error")
  set(CMAKE_C_FLAGS "${CMAKE_C_FLAGS} -Wno-error")
endif()

if(SYCL_UR_USE_FETCH_CONTENT)
  include(FetchContent)

  # The fetch_adapter_source function can be used to perform a separate content
  # fetch for a UR adapter (backend), this allows development of adapters to be decoupled
  # from each other.
  #
  # A separate content fetch will not be performed if:
  # * The adapter name is not present in the SYCL_ENABLE_BACKENDS variable.
  # * The repo and tag provided match the values of the
  #   UNIFIED_RUNTIME_REPO/UNIFIED_RUNTIME_TAG variables
  #
  # Args:
  #   * name - Must be the directory name of the adapter
  #   * repo - A valid Git URL of a Unified Runtime repo
  #   * tag - A valid Git branch/tag/commit in the Unified Runtime repo
  function(fetch_adapter_source name repo tag)
    if(NOT ${name} IN_LIST SYCL_ENABLE_BACKENDS)
      return()
    endif()
    if(repo STREQUAL UNIFIED_RUNTIME_REPO AND
        tag STREQUAL UNIFIED_RUNTIME_TAG)
      # If the adapter sources are taken from the main checkout, reset the
      # adapter specific source path.
      string(TOUPPER ${name} NAME)
      set(UR_ADAPTER_${NAME}_SOURCE_DIR ""
        CACHE PATH "Path to external '${name}' adapter source dir" FORCE)
      return()
    endif()
    message(STATUS
      "Will fetch Unified Runtime ${name} adapter from ${repo} at ${tag}")
    set(fetch-name ur-${name})
    FetchContent_Declare(${fetch-name}
      GIT_REPOSITORY ${repo} GIT_TAG ${tag})
    # We don't want to add this repo to the build, only fetch its source.
    FetchContent_Populate(${fetch-name})
    # Get the path to the source directory
    string(TOUPPER ${name} NAME)
    set(source_dir_var UR_ADAPTER_${NAME}_SOURCE_DIR)
    FetchContent_GetProperties(${fetch-name} SOURCE_DIR UR_ADAPTER_${NAME}_SOURCE_DIR)
    # Set the variable which informs UR where to get the adapter source from.
    set(UR_ADAPTER_${NAME}_SOURCE_DIR
      "${UR_ADAPTER_${NAME}_SOURCE_DIR}/source/adapters/${name}"
      CACHE PATH "Path to external '${name}' adapter source dir" FORCE)
  endfunction()

<<<<<<< HEAD
  set(UNIFIED_RUNTIME_REPO "https://github.com/oneapi-src/unified-runtime.git")
  # commit c742ca49efb12380a35b8b0b467e6577ab8174ce
  # Merge: 3a8bf2c5 504d3b63
  # Author: Kenneth Benzie (Benie) <k.benzie@codeplay.com>
  # Date:   Mon Oct 21 11:55:23 2024 +0100
  #     Merge pull request #2131 from Bensuo/ben/command-handle-fix
  #     [EXP][CMDBUF] Make command handle behaviour consistent
  set(UNIFIED_RUNTIME_TAG c742ca49efb12380a35b8b0b467e6577ab8174ce)
=======
  set(UNIFIED_RUNTIME_REPO "https://github.com/againull/unified-runtime")
  set(UNIFIED_RUNTIME_TAG 44a2f0234f9270aab0c8633c07da81e96fc5e214)
>>>>>>> 103ba87a

  set(UMF_BUILD_EXAMPLES OFF CACHE INTERNAL "EXAMPLES")
  # Due to the use of dependentloadflag and no installer for UMF and hwloc we need
  # to link statically on windows
  if(WIN32)
    set(UMF_BUILD_SHARED_LIBRARY OFF CACHE INTERNAL "Build UMF shared library")
    set(UMF_LINK_HWLOC_STATICALLY ON CACHE INTERNAL "static HWLOC")
  else()
    set(UMF_DISABLE_HWLOC ${SYCL_UMF_DISABLE_HWLOC} CACHE INTERNAL "Disable hwloc for UMF")
  endif()

  fetch_adapter_source(level_zero
    ${UNIFIED_RUNTIME_REPO}
    ${UNIFIED_RUNTIME_TAG}
  )

  fetch_adapter_source(opencl
    ${UNIFIED_RUNTIME_REPO}
    ${UNIFIED_RUNTIME_TAG}
  )

  fetch_adapter_source(cuda
    ${UNIFIED_RUNTIME_REPO}
    ${UNIFIED_RUNTIME_TAG}
  )

  fetch_adapter_source(hip
    ${UNIFIED_RUNTIME_REPO}
    ${UNIFIED_RUNTIME_TAG}
  )

  fetch_adapter_source(native_cpu
    ${UNIFIED_RUNTIME_REPO}
    ${UNIFIED_RUNTIME_TAG}
  )

  if(SYCL_UR_OVERRIDE_FETCH_CONTENT_REPO)
    set(UNIFIED_RUNTIME_REPO "${SYCL_UR_OVERRIDE_FETCH_CONTENT_REPO}")
  endif()
  if(SYCL_UR_OVERRIDE_FETCH_CONTENT_TAG)
    set(UNIFIED_RUNTIME_TAG "${SYCL_UR_OVERRIDE_FETCH_CONTENT_TAG}")
  endif()

  message(STATUS "Will fetch Unified Runtime from ${UNIFIED_RUNTIME_REPO}")
  FetchContent_Declare(unified-runtime
    GIT_REPOSITORY    ${UNIFIED_RUNTIME_REPO}
    GIT_TAG           ${UNIFIED_RUNTIME_TAG}
  )

  FetchContent_GetProperties(unified-runtime)
  FetchContent_MakeAvailable(unified-runtime)

  set(UNIFIED_RUNTIME_SOURCE_DIR
    "${unified-runtime_SOURCE_DIR}" CACHE PATH
    "Path to Unified Runtime Headers" FORCE)
elseif(SYCL_UR_SOURCE_DIR)
  # SYCL_UR_USE_FETCH_CONTENT is OFF and SYCL_UR_SOURCE_DIR has been set,
  # use the external Unified Runtime source directory.
  set(UNIFIED_RUNTIME_SOURCE_DIR
    "${SYCL_UR_SOURCE_DIR}" CACHE PATH
    "Path to Unified Runtime Headers" FORCE)
  add_subdirectory(
    ${UNIFIED_RUNTIME_SOURCE_DIR}
    ${CMAKE_CURRENT_BINARY_DIR}/unified-runtime)
else()
  # SYCL_UR_USE_FETCH_CONTENT is OFF and SYCL_UR_SOURCE_DIR has not been
  # set, check if the fallback local directory exists.
  if(NOT EXISTS ${CMAKE_CURRENT_SOURCE_DIR}/unified-runtime)
    message(FATAL_ERROR
      "SYCL_UR_USE_FETCH_CONTENT is disabled but no alternative Unified \
      Runtime source directory has been provided, either:

      * Set -DSYCL_UR_SOURCE_DIR=/path/to/unified-runtime
      * Clone the UR repo in ${CMAKE_CURRENT_SOURCE_DIR}/unified-runtime")
  endif()
  # The fallback local directory for the Unified Runtime repository has been
  # found, use it.
  set(UNIFIED_RUNTIME_SOURCE_DIR
    "${CMAKE_CURRENT_SOURCE_DIR}/unified-runtime" CACHE PATH
    "Path to Unified Runtime Headers" FORCE)
  add_subdirectory(${UNIFIED_RUNTIME_SOURCE_DIR})
endif()

# Restore original flags
set(CMAKE_CXX_FLAGS "${CMAKE_CXX_FLAGS_BAK}")

message(STATUS
  "Using Unified Runtime source directory: ${UNIFIED_RUNTIME_SOURCE_DIR}")

set(UNIFIED_RUNTIME_INCLUDE_DIR "${UNIFIED_RUNTIME_SOURCE_DIR}/include")
set(UNIFIED_RUNTIME_SRC_INCLUDE_DIR "${UNIFIED_RUNTIME_SOURCE_DIR}/source")
set(UNIFIED_RUNTIME_COMMON_INCLUDE_DIR "${UNIFIED_RUNTIME_SOURCE_DIR}/source/common")

add_library(UnifiedRuntimeLoader ALIAS ur_loader)
add_library(UnifiedRuntimeCommon ALIAS ur_common)
add_library(UnifiedMemoryFramework ALIAS ur_umf)

add_library(UnifiedRuntime-Headers INTERFACE)

target_include_directories(UnifiedRuntime-Headers
  INTERFACE
    "${UNIFIED_RUNTIME_INCLUDE_DIR}"
)

find_package(Threads REQUIRED)

if(TARGET UnifiedRuntimeLoader)
  # Install the UR loader.
  install(TARGETS ur_loader
    LIBRARY DESTINATION "lib${LLVM_LIBDIR_SUFFIX}" COMPONENT unified-runtime-loader
    ARCHIVE DESTINATION "lib${LLVM_LIBDIR_SUFFIX}" COMPONENT unified-runtime-loader
    RUNTIME DESTINATION "bin" COMPONENT unified-runtime-loader
  )
endif()

add_custom_target(UnifiedRuntimeAdapters)

function(add_sycl_ur_adapter NAME)
  add_dependencies(UnifiedRuntimeAdapters ur_adapter_${NAME})

  install(TARGETS ur_adapter_${NAME}
    LIBRARY DESTINATION "lib${LLVM_LIBDIR_SUFFIX}" COMPONENT ur_adapter_${NAME}
    RUNTIME DESTINATION "bin" COMPONENT ur_adapter_${NAME})

  set(manifest_file
    ${CMAKE_CURRENT_BINARY_DIR}/install_manifest_ur_adapter_${NAME}.txt)
  add_custom_command(OUTPUT ${manifest_file}
    COMMAND "${CMAKE_COMMAND}"
    "-DCMAKE_INSTALL_COMPONENT=ur_adapter_${NAME}"
    -P "${CMAKE_BINARY_DIR}/cmake_install.cmake"
    COMMENT "Deploying component ur_adapter_${NAME}"
    USES_TERMINAL
  )
  add_custom_target(install-sycl-ur-adapter-${NAME}
    DEPENDS ${manifest_file} ur_adapter_${NAME}
  )

  set_property(GLOBAL APPEND PROPERTY
    SYCL_TOOLCHAIN_INSTALL_COMPONENTS ur_adapter_${NAME})
endfunction()

if("level_zero" IN_LIST SYCL_ENABLE_BACKENDS)
  add_sycl_ur_adapter(level_zero)

  # TODO: L0 adapter does other... things in its cmake - make sure they get
  # added to the new build system
endif()

if("cuda" IN_LIST SYCL_ENABLE_BACKENDS)
  add_sycl_ur_adapter(cuda)
endif()

if("hip" IN_LIST SYCL_ENABLE_BACKENDS)
  add_sycl_ur_adapter(hip)
endif()

if("opencl" IN_LIST SYCL_ENABLE_BACKENDS)
  add_sycl_ur_adapter(opencl)
endif()

if("native_cpu" IN_LIST SYCL_ENABLE_BACKENDS)
  add_sycl_ur_adapter(native_cpu)

  # Deal with OCK option
  option(NATIVECPU_USE_OCK "Use the oneAPI Construction Kit for Native CPU" ON)

  if(NATIVECPU_USE_OCK)
    message(STATUS "Compiling Native CPU adapter with OCK support.")
    target_compile_definitions(ur_adapter_native_cpu PRIVATE NATIVECPU_USE_OCK)
  else()
    message(WARNING "Compiling Native CPU adapter without OCK support.
    Some valid SYCL programs may not build or may have low performance.")
  endif()
endif()

install(TARGETS umf
  LIBRARY DESTINATION "lib${LLVM_LIBDIR_SUFFIX}" COMPONENT unified-memory-framework
  ARCHIVE DESTINATION "lib${LLVM_LIBDIR_SUFFIX}" COMPONENT unified-memory-framework
  RUNTIME DESTINATION "bin" COMPONENT unified-memory-framework)<|MERGE_RESOLUTION|>--- conflicted
+++ resolved
@@ -116,19 +116,8 @@
       CACHE PATH "Path to external '${name}' adapter source dir" FORCE)
   endfunction()
 
-<<<<<<< HEAD
-  set(UNIFIED_RUNTIME_REPO "https://github.com/oneapi-src/unified-runtime.git")
-  # commit c742ca49efb12380a35b8b0b467e6577ab8174ce
-  # Merge: 3a8bf2c5 504d3b63
-  # Author: Kenneth Benzie (Benie) <k.benzie@codeplay.com>
-  # Date:   Mon Oct 21 11:55:23 2024 +0100
-  #     Merge pull request #2131 from Bensuo/ben/command-handle-fix
-  #     [EXP][CMDBUF] Make command handle behaviour consistent
-  set(UNIFIED_RUNTIME_TAG c742ca49efb12380a35b8b0b467e6577ab8174ce)
-=======
   set(UNIFIED_RUNTIME_REPO "https://github.com/againull/unified-runtime")
   set(UNIFIED_RUNTIME_TAG 44a2f0234f9270aab0c8633c07da81e96fc5e214)
->>>>>>> 103ba87a
 
   set(UMF_BUILD_EXAMPLES OFF CACHE INTERNAL "EXAMPLES")
   # Due to the use of dependentloadflag and no installer for UMF and hwloc we need
