--- conflicted
+++ resolved
@@ -116,7 +116,6 @@
       CACHE PATH "Path to external '${name}' adapter source dir" FORCE)
   endfunction()
 
-<<<<<<< HEAD
   set(UNIFIED_RUNTIME_REPO "https://github.com/AllanZyne/unified-runtime.git")
   # commit 7e38af77174f92bf4025122b1fa8e3fc49f3ba29
   # Merge: ddafd29b 6c7d7a76
@@ -125,16 +124,6 @@
   #     Merge pull request #1863 from kbenzie/benie/main-reverts
   #     Revert "Merge pull request #1849 from ayylol/cl-subgroupsizes"
   set(UNIFIED_RUNTIME_TAG review/yang/statistics)
-=======
-  set(UNIFIED_RUNTIME_REPO "https://github.com/oneapi-src/unified-runtime.git")
-  # commit 2bbe952669861579ea84fa30f14e1ed27ead0692
-  # Merge: d357964a 6b353545
-  # Author: Omar Ahmed <omar.ahmed@codeplay.com>
-  # Date:   Thu Sep 12 11:36:11 2024 +0100
-  #     Merge pull request #1928 from isaacault/iault/image_array_copy
-  #     [Bindless][Exp] Image Array Sub-Region Copies
-  set(UNIFIED_RUNTIME_TAG 2bbe952669861579ea84fa30f14e1ed27ead0692)
->>>>>>> 18081b9d
 
   set(UMF_BUILD_EXAMPLES OFF CACHE INTERNAL "EXAMPLES")
   # Due to the use of dependentloadflag and no installer for UMF and hwloc we need
