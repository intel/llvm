# Either fetches UR from the appropriate repo or sets up variables based on user
# preference.

# TODO: taken from sycl/plugins/CMakeLists.txt - maybe we should handle this
# within UR (although it is an obscure warning that the build system here
# seems to specifically enable)
if ("${CMAKE_CXX_COMPILER_ID}" MATCHES "Clang|IntelLLVM" )
    set(CMAKE_CXX_FLAGS "${CMAKE_CXX_FLAGS} -Wno-covered-switch-default")
endif()


# Options to override the default behaviour of the FetchContent to include UR
# source code.
set(SYCL_UR_OVERRIDE_FETCH_CONTENT_REPO
  "" CACHE STRING "Override the Unified Runtime FetchContent repository")
set(SYCL_UR_OVERRIDE_FETCH_CONTENT_TAG
  "" CACHE STRING "Override the Unified Runtime FetchContent tag")

# Options to disable use of FetchContent to include Unified Runtime source code
# to improve developer workflow.
option(SYCL_UR_USE_FETCH_CONTENT
  "Use FetchContent to acquire the Unified Runtime source code" ON)
set(SYCL_UR_SOURCE_DIR
  "" CACHE PATH "Path to root of Unified Runtime repository")

option(SYCL_UMF_DISABLE_HWLOC
  "Disable hwloc support in UMF" ON)

# Here we override the defaults to disable building tests from unified-runtime
set(UR_BUILD_EXAMPLES OFF CACHE BOOL "Build example applications." FORCE)
set(UR_BUILD_TESTS OFF CACHE BOOL "Build unit tests." FORCE)
set(UR_BUILD_XPTI_LIBS OFF)
set(UR_ENABLE_SYMBOLIZER ON CACHE BOOL "Enable symbolizer for sanitizer layer.")
set(UR_ENABLE_TRACING ON)

if("level_zero" IN_LIST SYCL_ENABLE_BACKENDS)
  set(UR_BUILD_ADAPTER_L0 ON)
endif()
if("cuda" IN_LIST SYCL_ENABLE_BACKENDS)
  set(UR_BUILD_ADAPTER_CUDA ON)
endif()
if("hip" IN_LIST SYCL_ENABLE_BACKENDS)
  set(UR_BUILD_ADAPTER_HIP ON)
  if (SYCL_ENABLE_EXTENSION_JIT)
    set(UR_ENABLE_COMGR ON)
  endif()
endif()
if("opencl" IN_LIST SYCL_ENABLE_BACKENDS)
  set(UR_BUILD_ADAPTER_OPENCL ON)
  set(UR_OPENCL_ICD_LOADER_LIBRARY OpenCL-ICD CACHE FILEPATH
    "Path of the OpenCL ICD Loader library" FORCE)
endif()
if("native_cpu" IN_LIST SYCL_ENABLE_BACKENDS)
  set(UR_BUILD_ADAPTER_NATIVE_CPU ON)
endif()

# Disable errors from warnings while building the UR.
# And remember origin flags before doing that.
set(CMAKE_CXX_FLAGS_BAK "${CMAKE_CXX_FLAGS}")
if(WIN32)
  set(CMAKE_CXX_FLAGS "${CMAKE_CXX_FLAGS} /WX-")
  set(CMAKE_C_FLAGS "${CMAKE_C_FLAGS} /WX-")
  # FIXME: Unified runtime build fails with /DUNICODE
  set(CMAKE_CXX_FLAGS "${CMAKE_CXX_FLAGS} /UUNICODE")
  set(CMAKE_C_FLAGS "${CMAKE_C_FLAGS} /UUNICODE")
  # USE_Z7 forces use of /Z7 instead of /Zi which is broken with sccache
  set(USE_Z7 ON)
else()
  set(CMAKE_CXX_FLAGS "${CMAKE_CXX_FLAGS} -Wno-error")
  set(CMAKE_C_FLAGS "${CMAKE_C_FLAGS} -Wno-error")
endif()

if(SYCL_UR_USE_FETCH_CONTENT)
  include(FetchContent)

  # The fetch_adapter_source function can be used to perform a separate content
  # fetch for a UR adapter (backend), this allows development of adapters to be decoupled
  # from each other.
  #
  # A separate content fetch will not be performed if:
  # * The adapter name is not present in the SYCL_ENABLE_BACKENDS variable.
  # * The repo and tag provided match the values of the
  #   UNIFIED_RUNTIME_REPO/UNIFIED_RUNTIME_TAG variables
  #
  # Args:
  #   * name - Must be the directory name of the adapter
  #   * repo - A valid Git URL of a Unified Runtime repo
  #   * tag - A valid Git branch/tag/commit in the Unified Runtime repo
  function(fetch_adapter_source name repo tag)
    if(NOT ${name} IN_LIST SYCL_ENABLE_BACKENDS)
      return()
    endif()
    if(repo STREQUAL UNIFIED_RUNTIME_REPO AND
        tag STREQUAL UNIFIED_RUNTIME_TAG)
      # If the adapter sources are taken from the main checkout, reset the
      # adapter specific source path.
      string(TOUPPER ${name} NAME)
      set(UR_ADAPTER_${NAME}_SOURCE_DIR ""
        CACHE PATH "Path to external '${name}' adapter source dir" FORCE)
      return()
    endif()
    message(STATUS
      "Will fetch Unified Runtime ${name} adapter from ${repo} at ${tag}")
    set(fetch-name ur-${name})
    FetchContent_Declare(${fetch-name}
      GIT_REPOSITORY ${repo} GIT_TAG ${tag})
    # We don't want to add this repo to the build, only fetch its source.
    FetchContent_Populate(${fetch-name})
    # Get the path to the source directory
    string(TOUPPER ${name} NAME)
    set(source_dir_var UR_ADAPTER_${NAME}_SOURCE_DIR)
    FetchContent_GetProperties(${fetch-name} SOURCE_DIR UR_ADAPTER_${NAME}_SOURCE_DIR)
    # Set the variable which informs UR where to get the adapter source from.
    set(UR_ADAPTER_${NAME}_SOURCE_DIR
      "${UR_ADAPTER_${NAME}_SOURCE_DIR}/source/adapters/${name}"
      CACHE PATH "Path to external '${name}' adapter source dir" FORCE)
  endfunction()

<<<<<<< HEAD
  # TODO: Update 'UNIFIED_RUNTIME_REPO' and 'UNIFIED_RUNTIME_TAG' after the
  # corresponding UR commit is merged in the main oneapi-src/unified-runtime.
  set(UNIFIED_RUNTIME_REPO "https://github.com/GeorgeWeb/unified-runtime.git")
  # commit 2ad32681efd2c977f2c1f7f3a30d572d4c15499c
  # Author: Hugh Delaney <hugh.delaney@codeplay.com>
  # Date:   Wed Sep 25 15:55:05 2024 +0100
  #     Associate queue with device in context (#1992)
  #     Making a native queue doesn't require hDevice to be non null, but this
  #     associates the queue with a null device, even if hContext contains valid
  #     devices.
  set(UNIFIED_RUNTIME_TAG ed6fbadf7490cade5dc51c68ba3faf928e7a24cc)
=======
  set(UNIFIED_RUNTIME_REPO "https://github.com/oneapi-src/unified-runtime.git")
  # commit b79ebe4e98789144bcdf3832088eb6e6b5ae6967
  # Merge: 7b4bc761 fbb6e862
  # Author: Kenneth Benzie (Benie) <k.benzie@codeplay.com>
  # Date:   Fri Oct 4 16:39:59 2024 +0100
  #     Merge pull request #2018 from wenju-he/L0-bindless-image-device-query
  #     [L0] Fix device query of bindless image support
  set(UNIFIED_RUNTIME_TAG b79ebe4e98789144bcdf3832088eb6e6b5ae6967)
>>>>>>> a4f74a9c

  set(UMF_BUILD_EXAMPLES OFF CACHE INTERNAL "EXAMPLES")
  # Due to the use of dependentloadflag and no installer for UMF and hwloc we need
  # to link statically on windows
  if(WIN32)
    set(UMF_BUILD_SHARED_LIBRARY OFF CACHE INTERNAL "Build UMF shared library")
    set(UMF_LINK_HWLOC_STATICALLY ON CACHE INTERNAL "static HWLOC")
  else()
    set(UMF_DISABLE_HWLOC ${SYCL_UMF_DISABLE_HWLOC} CACHE INTERNAL "Disable hwloc for UMF")
  endif()

  fetch_adapter_source(level_zero
    ${UNIFIED_RUNTIME_REPO}
    ${UNIFIED_RUNTIME_TAG}
  )

  fetch_adapter_source(opencl
    ${UNIFIED_RUNTIME_REPO}
    ${UNIFIED_RUNTIME_TAG}
  )

  fetch_adapter_source(cuda
    ${UNIFIED_RUNTIME_REPO}
    ${UNIFIED_RUNTIME_TAG}
  )

  fetch_adapter_source(hip
    ${UNIFIED_RUNTIME_REPO}
    ${UNIFIED_RUNTIME_TAG}
  )

  fetch_adapter_source(native_cpu
    ${UNIFIED_RUNTIME_REPO}
    ${UNIFIED_RUNTIME_TAG}
  )

  if(SYCL_UR_OVERRIDE_FETCH_CONTENT_REPO)
    set(UNIFIED_RUNTIME_REPO "${SYCL_UR_OVERRIDE_FETCH_CONTENT_REPO}")
  endif()
  if(SYCL_UR_OVERRIDE_FETCH_CONTENT_TAG)
    set(UNIFIED_RUNTIME_TAG "${SYCL_UR_OVERRIDE_FETCH_CONTENT_TAG}")
  endif()

  message(STATUS "Will fetch Unified Runtime from ${UNIFIED_RUNTIME_REPO}")
  FetchContent_Declare(unified-runtime
    GIT_REPOSITORY    ${UNIFIED_RUNTIME_REPO}
    GIT_TAG           ${UNIFIED_RUNTIME_TAG}
  )

  FetchContent_GetProperties(unified-runtime)
  FetchContent_MakeAvailable(unified-runtime)

  set(UNIFIED_RUNTIME_SOURCE_DIR
    "${unified-runtime_SOURCE_DIR}" CACHE PATH
    "Path to Unified Runtime Headers" FORCE)
elseif(SYCL_UR_SOURCE_DIR)
  # SYCL_UR_USE_FETCH_CONTENT is OFF and SYCL_UR_SOURCE_DIR has been set,
  # use the external Unified Runtime source directory.
  set(UNIFIED_RUNTIME_SOURCE_DIR
    "${SYCL_UR_SOURCE_DIR}" CACHE PATH
    "Path to Unified Runtime Headers" FORCE)
  add_subdirectory(
    ${UNIFIED_RUNTIME_SOURCE_DIR}
    ${CMAKE_CURRENT_BINARY_DIR}/unified-runtime)
else()
  # SYCL_UR_USE_FETCH_CONTENT is OFF and SYCL_UR_SOURCE_DIR has not been
  # set, check if the fallback local directory exists.
  if(NOT EXISTS ${CMAKE_CURRENT_SOURCE_DIR}/unified-runtime)
    message(FATAL_ERROR
      "SYCL_UR_USE_FETCH_CONTENT is disabled but no alternative Unified \
      Runtime source directory has been provided, either:

      * Set -DSYCL_UR_SOURCE_DIR=/path/to/unified-runtime
      * Clone the UR repo in ${CMAKE_CURRENT_SOURCE_DIR}/unified-runtime")
  endif()
  # The fallback local directory for the Unified Runtime repository has been
  # found, use it.
  set(UNIFIED_RUNTIME_SOURCE_DIR
    "${CMAKE_CURRENT_SOURCE_DIR}/unified-runtime" CACHE PATH
    "Path to Unified Runtime Headers" FORCE)
  add_subdirectory(${UNIFIED_RUNTIME_SOURCE_DIR})
endif()

# Restore original flags
set(CMAKE_CXX_FLAGS "${CMAKE_CXX_FLAGS_BAK}")

message(STATUS
  "Using Unified Runtime source directory: ${UNIFIED_RUNTIME_SOURCE_DIR}")

set(UNIFIED_RUNTIME_INCLUDE_DIR "${UNIFIED_RUNTIME_SOURCE_DIR}/include")
set(UNIFIED_RUNTIME_SRC_INCLUDE_DIR "${UNIFIED_RUNTIME_SOURCE_DIR}/source")
set(UNIFIED_RUNTIME_COMMON_INCLUDE_DIR "${UNIFIED_RUNTIME_SOURCE_DIR}/source/common")

add_library(UnifiedRuntimeLoader ALIAS ur_loader)
add_library(UnifiedRuntimeCommon ALIAS ur_common)
add_library(UnifiedMemoryFramework ALIAS ur_umf)

add_library(UnifiedRuntime-Headers INTERFACE)

target_include_directories(UnifiedRuntime-Headers
  INTERFACE
    "${UNIFIED_RUNTIME_INCLUDE_DIR}"
)

find_package(Threads REQUIRED)

if(TARGET UnifiedRuntimeLoader)
  # Install the UR loader.
  # TODO: this is piggy-backing on the existing target component level-zero-sycl-dev
  # When UR is moved to its separate repo perhaps we should introduce new component,
  # e.g. unified-runtime-sycl-dev.
  # See github issue #14598
  install(TARGETS ur_loader
    LIBRARY DESTINATION "lib${LLVM_LIBDIR_SUFFIX}" COMPONENT level-zero-sycl-dev
    ARCHIVE DESTINATION "lib${LLVM_LIBDIR_SUFFIX}" COMPONENT level-zero-sycl-dev
    RUNTIME DESTINATION "bin" COMPONENT level-zero-sycl-dev
  )
endif()

add_custom_target(UnifiedRuntimeAdapters)

function(add_sycl_ur_adapter NAME)
  add_dependencies(UnifiedRuntimeAdapters ur_adapter_${NAME})

  install(TARGETS ur_adapter_${NAME}
    LIBRARY DESTINATION "lib${LLVM_LIBDIR_SUFFIX}" COMPONENT ur_adapter_${NAME}
    RUNTIME DESTINATION "bin" COMPONENT ur_adapter_${NAME})

  set(manifest_file
    ${CMAKE_CURRENT_BINARY_DIR}/install_manifest_ur_adapter_${NAME}.txt)
  add_custom_command(OUTPUT ${manifest_file}
    COMMAND "${CMAKE_COMMAND}"
    "-DCMAKE_INSTALL_COMPONENT=ur_adapter_${NAME}"
    -P "${CMAKE_BINARY_DIR}/cmake_install.cmake"
    COMMENT "Deploying component ur_adapter_${NAME}"
    USES_TERMINAL
  )
  add_custom_target(install-sycl-ur-adapter-${NAME}
    DEPENDS ${manifest_file} ur_adapter_${NAME}
  )

  set_property(GLOBAL APPEND PROPERTY
    SYCL_TOOLCHAIN_INSTALL_COMPONENTS ur_adapter_${NAME})
endfunction()

if("level_zero" IN_LIST SYCL_ENABLE_BACKENDS)
  add_sycl_ur_adapter(level_zero)

  # TODO: L0 adapter does other... things in its cmake - make sure they get
  # added to the new build system
endif()

if("cuda" IN_LIST SYCL_ENABLE_BACKENDS)
  add_sycl_ur_adapter(cuda)
endif()

if("hip" IN_LIST SYCL_ENABLE_BACKENDS)
  add_sycl_ur_adapter(hip)
endif()

if("opencl" IN_LIST SYCL_ENABLE_BACKENDS)
  add_sycl_ur_adapter(opencl)
endif()

if("native_cpu" IN_LIST SYCL_ENABLE_BACKENDS)
  add_sycl_ur_adapter(native_cpu)

  # Deal with OCK option
  option(NATIVECPU_USE_OCK "Use the oneAPI Construction Kit for Native CPU" ON)

  if(NATIVECPU_USE_OCK)
    message(STATUS "Compiling Native CPU adapter with OCK support.")
    target_compile_definitions(ur_adapter_native_cpu PRIVATE NATIVECPU_USE_OCK)
  else()
    message(WARNING "Compiling Native CPU adapter without OCK support.
    Some valid SYCL programs may not build or may have low performance.")
  endif()
endif()

# TODO: this is piggy-backing on the existing target component level-zero-sycl-dev
install(TARGETS umf
  LIBRARY DESTINATION "lib${LLVM_LIBDIR_SUFFIX}" COMPONENT level-zero-sycl-dev
  ARCHIVE DESTINATION "lib${LLVM_LIBDIR_SUFFIX}" COMPONENT level-zero-sycl-dev
  RUNTIME DESTINATION "bin" COMPONENT level-zero-sycl-dev)<|MERGE_RESOLUTION|>--- conflicted
+++ resolved
@@ -116,19 +116,6 @@
       CACHE PATH "Path to external '${name}' adapter source dir" FORCE)
   endfunction()
 
-<<<<<<< HEAD
-  # TODO: Update 'UNIFIED_RUNTIME_REPO' and 'UNIFIED_RUNTIME_TAG' after the
-  # corresponding UR commit is merged in the main oneapi-src/unified-runtime.
-  set(UNIFIED_RUNTIME_REPO "https://github.com/GeorgeWeb/unified-runtime.git")
-  # commit 2ad32681efd2c977f2c1f7f3a30d572d4c15499c
-  # Author: Hugh Delaney <hugh.delaney@codeplay.com>
-  # Date:   Wed Sep 25 15:55:05 2024 +0100
-  #     Associate queue with device in context (#1992)
-  #     Making a native queue doesn't require hDevice to be non null, but this
-  #     associates the queue with a null device, even if hContext contains valid
-  #     devices.
-  set(UNIFIED_RUNTIME_TAG ed6fbadf7490cade5dc51c68ba3faf928e7a24cc)
-=======
   set(UNIFIED_RUNTIME_REPO "https://github.com/oneapi-src/unified-runtime.git")
   # commit b79ebe4e98789144bcdf3832088eb6e6b5ae6967
   # Merge: 7b4bc761 fbb6e862
@@ -137,7 +124,6 @@
   #     Merge pull request #2018 from wenju-he/L0-bindless-image-device-query
   #     [L0] Fix device query of bindless image support
   set(UNIFIED_RUNTIME_TAG b79ebe4e98789144bcdf3832088eb6e6b5ae6967)
->>>>>>> a4f74a9c
 
   set(UMF_BUILD_EXAMPLES OFF CACHE INTERNAL "EXAMPLES")
   # Due to the use of dependentloadflag and no installer for UMF and hwloc we need
