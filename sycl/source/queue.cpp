//==-------------- queue.cpp -----------------------------------------------==//
//
// Part of the LLVM Project, under the Apache License v2.0 with LLVM Exceptions.
// See https://llvm.org/LICENSE.txt for license information.
// SPDX-License-Identifier: Apache-2.0 WITH LLVM-exception
//
//===----------------------------------------------------------------------===//

#include <detail/backend_impl.hpp>
#include <detail/event_impl.hpp>
#include <detail/queue_impl.hpp>
#include <sycl/detail/common.hpp>
#include <sycl/event.hpp>
#include <sycl/exception_list.hpp>
#include <sycl/handler.hpp>
#include <sycl/queue.hpp>

#include <algorithm>

namespace sycl {
inline namespace _V1 {

#ifndef __INTEL_PREVIEW_BREAKING_CHANGES
namespace detail {
SubmissionInfo::SubmissionInfo()
    : impl{std::make_shared<SubmissionInfoImpl>()} {}

optional<SubmitPostProcessF> &SubmissionInfo::PostProcessorFunc() {
  // No longer in use, but needs to be exposed for use in SYCL programs built
  // with the old headers.
  static optional<SubmitPostProcessF> DoNotUsePostProcessorFunc;
  return DoNotUsePostProcessorFunc;
}

const optional<SubmitPostProcessF> &SubmissionInfo::PostProcessorFunc() const {
  // No longer in use, but needs to be exposed for use in SYCL programs built
  // with the old headers.
  static optional<SubmitPostProcessF> DoNotUsePostProcessorFunc;
  return DoNotUsePostProcessorFunc;
}

#ifndef __INTEL_PREVIEW_BREAKING_CHANGES
std::shared_ptr<detail::queue_impl> &SubmissionInfo::SecondaryQueue() {
  return impl->MSecondaryQueue;
}

const std::shared_ptr<detail::queue_impl> &
SubmissionInfo::SecondaryQueue() const {
  return impl->MSecondaryQueue;
}
#endif

ext::oneapi::experimental::event_mode_enum &SubmissionInfo::EventMode() {
  return impl->MEventMode;
}

const ext::oneapi::experimental::event_mode_enum &
SubmissionInfo::EventMode() const {
  return impl->MEventMode;
}
} // namespace detail

#endif // __INTEL_PREVIEW_BREAKING_CHANGES

queue::queue(const context &SyclContext, const device_selector &DeviceSelector,
             const async_handler &AsyncHandler, const property_list &PropList) {
  const std::vector<device> Devs = SyclContext.get_devices();

  auto Comp = [&DeviceSelector](const device &d1, const device &d2) {
    return DeviceSelector(d1) < DeviceSelector(d2);
  };

  const device &SyclDevice = *std::max_element(Devs.begin(), Devs.end(), Comp);

  impl = detail::queue_impl::create(*detail::getSyclObjImpl(SyclDevice),
                                    *detail::getSyclObjImpl(SyclContext),
                                    AsyncHandler, PropList);
}

queue::queue(const context &SyclContext, const device &SyclDevice,
             const async_handler &AsyncHandler, const property_list &PropList) {
  impl = detail::queue_impl::create(*detail::getSyclObjImpl(SyclDevice),
                                    *detail::getSyclObjImpl(SyclContext),
                                    AsyncHandler, PropList);
}

queue::queue(const device &SyclDevice, const async_handler &AsyncHandler,
             const property_list &PropList) {
  impl = detail::queue_impl::create(*detail::getSyclObjImpl(SyclDevice),
                                    AsyncHandler, PropList);
}

queue::queue(const context &SyclContext, const device_selector &deviceSelector,
             const property_list &PropList)
    : queue(SyclContext, deviceSelector,
            detail::getSyclObjImpl(SyclContext)->get_async_handler(),
            PropList) {}

queue::queue(const context &SyclContext, const device &SyclDevice,
             const property_list &PropList)
    : queue(SyclContext, SyclDevice,
            detail::getSyclObjImpl(SyclContext)->get_async_handler(),
            PropList) {}

queue::queue(cl_command_queue clQueue, const context &SyclContext,
             const async_handler &AsyncHandler) {
  const property_list PropList{};
  impl = detail::queue_impl::create(
      // TODO(pi2ur): Don't cast straight from cl_command_queue
      reinterpret_cast<ur_queue_handle_t>(clQueue),
      *detail::getSyclObjImpl(SyclContext), AsyncHandler, PropList);
}

cl_command_queue queue::get() const { return impl->get(); }

context queue::get_context() const { return impl->get_context(); }

device queue::get_device() const { return impl->get_device(); }

ext::oneapi::experimental::queue_state queue::ext_oneapi_get_state() const {
  return impl->hasCommandGraph()
             ? ext::oneapi::experimental::queue_state::recording
             : ext::oneapi::experimental::queue_state::executing;
}

ext::oneapi::experimental::command_graph<
    ext::oneapi::experimental::graph_state::modifiable>
queue::ext_oneapi_get_graph() const {
  auto Graph = impl->getCommandGraph();
  if (!Graph)
    throw sycl::exception(
        make_error_code(errc::invalid),
        "ext_oneapi_get_graph() can only be called on recording queues.");

  return sycl::detail::createSyclObjFromImpl<
      ext::oneapi::experimental::command_graph<
          ext::oneapi::experimental::graph_state::modifiable>>(Graph);
}

void queue::throw_asynchronous() { impl->throw_asynchronous(); }

event queue::memset(void *Ptr, int Value, size_t Count,
                    const detail::code_location &CodeLoc) {
  detail::tls_code_loc_t TlsCodeLocCapture(CodeLoc);
  return impl->memset(Ptr, Value, Count, {}, /*CallerNeedsEvent=*/true);
}

event queue::memset(void *Ptr, int Value, size_t Count, event DepEvent,
                    const detail::code_location &CodeLoc) {
  detail::tls_code_loc_t TlsCodeLocCapture(CodeLoc);
  return impl->memset(Ptr, Value, Count, {DepEvent},
                      /*CallerNeedsEvent=*/true);
}

event queue::memset(void *Ptr, int Value, size_t Count,
                    const std::vector<event> &DepEvents,
                    const detail::code_location &CodeLoc) {
  detail::tls_code_loc_t TlsCodeLocCapture(CodeLoc);
  return impl->memset(Ptr, Value, Count, DepEvents,
                      /*CallerNeedsEvent=*/true);
}

event queue::memcpy(void *Dest, const void *Src, size_t Count,
                    const detail::code_location &CodeLoc) {
  detail::tls_code_loc_t TlsCodeLocCapture(CodeLoc);
  return impl->memcpy(Dest, Src, Count, {}, /*CallerNeedsEvent=*/true,
                      TlsCodeLocCapture.query());
}

event queue::memcpy(void *Dest, const void *Src, size_t Count, event DepEvent,
                    const detail::code_location &CodeLoc) {
  detail::tls_code_loc_t TlsCodeLocCapture(CodeLoc);
  return impl->memcpy(Dest, Src, Count, {DepEvent},
                      /*CallerNeedsEvent=*/true, TlsCodeLocCapture.query());
}

event queue::memcpy(void *Dest, const void *Src, size_t Count,
                    const std::vector<event> &DepEvents,
                    const detail::code_location &CodeLoc) {
  detail::tls_code_loc_t TlsCodeLocCapture(CodeLoc);
  return impl->memcpy(Dest, Src, Count, DepEvents,
                      /*CallerNeedsEvent=*/true, TlsCodeLocCapture.query());
}

event queue::mem_advise(const void *Ptr, size_t Length, int Advice,
                        const detail::code_location &CodeLoc) {
  detail::tls_code_loc_t TlsCodeLocCapture(CodeLoc);
  return impl->mem_advise(Ptr, Length, ur_usm_advice_flags_t(Advice), {},
                          /*CallerNeedsEvent=*/true);
}

event queue::mem_advise(const void *Ptr, size_t Length, int Advice,
                        event DepEvent, const detail::code_location &CodeLoc) {
  detail::tls_code_loc_t TlsCodeLocCapture(CodeLoc);
  return impl->mem_advise(Ptr, Length, ur_usm_advice_flags_t(Advice),
                          {DepEvent},
                          /*CallerNeedsEvent=*/true);
}

event queue::mem_advise(const void *Ptr, size_t Length, int Advice,
                        const std::vector<event> &DepEvents,
                        const detail::code_location &CodeLoc) {
  detail::tls_code_loc_t TlsCodeLocCapture(CodeLoc);
  return impl->mem_advise(Ptr, Length, ur_usm_advice_flags_t(Advice), DepEvents,
                          /*CallerNeedsEvent=*/true);
}

#ifndef __INTEL_PREVIEW_BREAKING_CHANGES
/// TODO: Unused. Remove these when ABI-break window is open.
event queue::submit_impl(std::function<void(handler &)> CGH,
                         const detail::code_location &CodeLoc) {
  return submit_with_event_impl(std::move(CGH), {}, CodeLoc, true);
}
event queue::submit_impl(std::function<void(handler &)> CGH,
                         const detail::code_location &CodeLoc,
                         bool IsTopCodeLoc) {
  return submit_with_event_impl(std::move(CGH), {}, CodeLoc, IsTopCodeLoc);
}

event queue::submit_impl(std::function<void(handler &)> CGH,
                         [[maybe_unused]] queue SecondQueue,
                         const detail::code_location &CodeLoc) {
  return impl->submit(CGH, CodeLoc, true);
}
event queue::submit_impl(std::function<void(handler &)> CGH,
                         [[maybe_unused]] queue SecondQueue,
                         const detail::code_location &CodeLoc,
                         bool IsTopCodeLoc) {
  return impl->submit(CGH, CodeLoc, IsTopCodeLoc);
}

void queue::submit_without_event_impl(std::function<void(handler &)> CGH,
                                      const detail::code_location &CodeLoc) {
  submit_without_event_impl(std::move(CGH), {}, CodeLoc, true);
}
void queue::submit_without_event_impl(std::function<void(handler &)> CGH,
                                      const detail::code_location &CodeLoc,
                                      bool IsTopCodeLoc) {
  submit_without_event_impl(std::move(CGH), {}, CodeLoc, IsTopCodeLoc);
}

event queue::submit_impl_and_postprocess(std::function<void(handler &)> CGH,
                                         const detail::code_location &CodeLoc,
                                         const detail::SubmitPostProcessF &) {
  return submit_with_event_impl(std::move(CGH), {}, CodeLoc, true);
}
event queue::submit_impl_and_postprocess(std::function<void(handler &)> CGH,
                                         const detail::code_location &CodeLoc,
                                         const detail::SubmitPostProcessF &,
                                         bool IsTopCodeLoc) {
  return submit_with_event_impl(std::move(CGH), {}, CodeLoc, IsTopCodeLoc);
}

event queue::submit_impl_and_postprocess(std::function<void(handler &)> CGH,
                                         [[maybe_unused]] queue SecondQueue,
                                         const detail::code_location &CodeLoc,
                                         const detail::SubmitPostProcessF &) {
  return impl->submit(CGH, CodeLoc, true);
}
event queue::submit_impl_and_postprocess(std::function<void(handler &)> CGH,
                                         [[maybe_unused]] queue SecondQueue,
                                         const detail::code_location &CodeLoc,
                                         const detail::SubmitPostProcessF &,
                                         bool IsTopCodeLoc) {
  return impl->submit(CGH, CodeLoc, IsTopCodeLoc);
}

event queue::submit_with_event_impl(std::function<void(handler &)> CGH,
                                    const detail::SubmissionInfo &SubmitInfo,
                                    const detail::code_location &CodeLoc,
                                    bool IsTopCodeLoc) {
  return impl->submit_with_event(CGH, SubmitInfo, CodeLoc, IsTopCodeLoc);
}

void queue::submit_without_event_impl(std::function<void(handler &)> CGH,
                                      const detail::SubmissionInfo &SubmitInfo,
                                      const detail::code_location &CodeLoc,
                                      bool IsTopCodeLoc) {
  impl->submit_without_event(CGH, SubmitInfo, CodeLoc, IsTopCodeLoc);
}

event queue::submit_with_event_impl(const detail::type_erased_cgfo_ty &CGH,
                                    const detail::SubmissionInfo &SubmitInfo,
                                    const detail::code_location &CodeLoc,
                                    bool IsTopCodeLoc) {
  detail::v1::SubmissionInfo SI{SubmitInfo};
  return impl->submit_with_event(CGH, SI, CodeLoc, IsTopCodeLoc);
}

void queue::submit_without_event_impl(const detail::type_erased_cgfo_ty &CGH,
                                      const detail::SubmissionInfo &SubmitInfo,
                                      const detail::code_location &CodeLoc,
                                      bool IsTopCodeLoc) {
  detail::v1::SubmissionInfo SI{SubmitInfo};
  impl->submit_without_event(CGH, SI, CodeLoc, IsTopCodeLoc);
}

event queue::submit_with_event_impl(
    const detail::type_erased_cgfo_ty &CGH,
    const detail::v1::SubmissionInfo &SubmitInfo,
    const detail::code_location &CodeLoc, bool IsTopCodeLoc) {
  return std::as_const(*this).submit_with_event_impl(CGH, SubmitInfo, CodeLoc,
                                                     IsTopCodeLoc);
}

void queue::submit_without_event_impl(
    const detail::type_erased_cgfo_ty &CGH,
    const detail::v1::SubmissionInfo &SubmitInfo,
    const detail::code_location &CodeLoc, bool IsTopCodeLoc) {
  std::as_const(*this).submit_without_event_impl(CGH, SubmitInfo, CodeLoc,
                                                 IsTopCodeLoc);
}
#endif // __INTEL_PREVIEW_BREAKING_CHANGES

event queue::submit_with_event_impl(
    const detail::type_erased_cgfo_ty &CGH,
    const detail::v1::SubmissionInfo &SubmitInfo,
    const detail::code_location &CodeLoc, bool IsTopCodeLoc) const {
  return impl->submit_with_event(CGH, SubmitInfo, CodeLoc, IsTopCodeLoc);
}

void queue::submit_without_event_impl(
    const detail::type_erased_cgfo_ty &CGH,
    const detail::v1::SubmissionInfo &SubmitInfo,
    const detail::code_location &CodeLoc, bool IsTopCodeLoc) const {
  impl->submit_without_event(CGH, SubmitInfo, CodeLoc, IsTopCodeLoc);
}

void queue::wait_proxy(const detail::code_location &CodeLoc) {
  impl->wait(CodeLoc);
}

void queue::wait_and_throw_proxy(const detail::code_location &CodeLoc) {
  impl->wait_and_throw(CodeLoc);
}

/// Prevents any commands submitted afterward to this queue from executing
/// until all commands previously submitted to this queue have entered the
/// complete state.
///
/// \param CodeLoc is the code location of the submit call (default argument)
/// \return a SYCL event object, which corresponds to the queue the command
/// group is being enqueued on.
event queue::ext_oneapi_submit_barrier(const detail::code_location &CodeLoc) {
  return ext_oneapi_submit_barrier(std::vector<event>{}, CodeLoc);
}

/// Prevents any commands submitted afterward to this queue from executing
/// until all events in WaitList have entered the complete state. If WaitList
/// is empty, then ext_oneapi_submit_barrier has no effect.
///
/// \param WaitList is a vector of valid SYCL events that need to complete
/// before barrier command can be executed.
/// \param CodeLoc is the code location of the submit call (default argument)
/// \return a SYCL event object, which corresponds to the queue the command
/// group is being enqueued on.
event queue::ext_oneapi_submit_barrier(const std::vector<event> &WaitList,
                                       const detail::code_location &CodeLoc) {

  // If waitlist contains only empty, default constructed events, ignore
  // them.
  bool AllEventsEmptyOrNop = std::all_of(
      begin(WaitList), end(WaitList), [&](const event &Event) -> bool {
        detail::event_impl &EventImpl = *detail::getSyclObjImpl(Event);
        return (EventImpl.isDefaultConstructed() || EventImpl.isNOP()) &&
               !EventImpl.hasCommandGraph();
      });

  // If we have an empty in-order queue and no dependencies, we can just return
  // a trivially finished event.
  if (is_in_order() && !impl->hasCommandGraph() && !impl->MIsProfilingEnabled &&
      AllEventsEmptyOrNop && ext_oneapi_empty()) {
    return detail::createSyclObjFromImpl<event>(
        detail::event_impl::create_default_event());
  }

  if (WaitList.empty() || AllEventsEmptyOrNop)
    return submit([=](handler &CGH) { CGH.ext_oneapi_barrier(); }, CodeLoc);
  else
    return submit([=](handler &CGH) { CGH.ext_oneapi_barrier(WaitList); },
                  CodeLoc);
}

template <typename Param>
typename detail::is_queue_info_desc<Param>::return_type
queue::get_info() const {
  return impl->get_info<Param>();
}

#define __SYCL_PARAM_TRAITS_SPEC(DescType, Desc, ReturnT, Picode)              \
  template __SYCL_EXPORT ReturnT queue::get_info<info::queue::Desc>() const;

#include <sycl/info/queue_traits.def>

#undef __SYCL_PARAM_TRAITS_SPEC

template <typename Param>
typename detail::is_backend_info_desc<Param>::return_type
queue::get_backend_info() const {
  return impl->get_backend_info<Param>();
}

#define __SYCL_PARAM_TRAITS_SPEC(DescType, Desc, ReturnT, Picode)              \
  template __SYCL_EXPORT ReturnT                                               \
  queue::get_backend_info<info::DescType::Desc>() const;

#include <sycl/info/sycl_backend_traits.def>

#undef __SYCL_PARAM_TRAITS_SPEC

bool queue::is_in_order() const {
  return has_property<property::queue::in_order>();
}

backend queue::get_backend() const noexcept { return getImplBackend(impl); }

bool queue::ext_oneapi_empty() const { return impl->queue_empty(); }

bool queue::khr_empty() const { return impl->queue_empty(); }

void queue::ext_oneapi_prod() { impl->flush(); }

ur_native_handle_t queue::getNative(int32_t &NativeHandleDesc) const {
  return impl->getNative(NativeHandleDesc);
}

event queue::memcpyToDeviceGlobal(void *DeviceGlobalPtr, const void *Src,
                                  bool IsDeviceImageScope, size_t NumBytes,
                                  size_t Offset,
                                  const std::vector<event> &DepEvents) {
  return impl->memcpyToDeviceGlobal(DeviceGlobalPtr, Src, IsDeviceImageScope,
                                    NumBytes, Offset, DepEvents,
                                    /*CallerNeedsEvent=*/true);
}

event queue::memcpyFromDeviceGlobal(void *Dest, const void *DeviceGlobalPtr,
                                    bool IsDeviceImageScope, size_t NumBytes,
                                    size_t Offset,
                                    const std::vector<event> &DepEvents) {
  return impl->memcpyFromDeviceGlobal(Dest, DeviceGlobalPtr, IsDeviceImageScope,
                                      NumBytes, Offset, DepEvents,
                                      /*CallerNeedsEvent=*/true);
}

#ifndef __INTEL_PREVIEW_BREAKING_CHANGES
bool queue::device_has(aspect Aspect) const {
  // avoid creating sycl object from impl
  return impl->getDeviceImpl().has(Aspect);
}

// TODO(#15184) Remove this function in the next ABI-breaking window.
bool queue::ext_codeplay_supports_fusion() const { return false; }
#endif

sycl::detail::optional<event> queue::ext_oneapi_get_last_event_impl() const {
  if (!is_in_order())
    throw sycl::exception(
        make_error_code(errc::invalid),
        "ext_oneapi_get_last_event() can only be called on in-order queues.");

  return impl->getLastEvent();
}

void queue::ext_oneapi_set_external_event(const event &external_event) {
  if (!is_in_order())
    throw sycl::exception(make_error_code(errc::invalid),
                          "ext_oneapi_set_external_event() can only be called "
                          "on in-order queues.");
  return impl->setExternalEvent(external_event);
}

const property_list &queue::getPropList() const { return impl->getPropList(); }

event submit_kernel_direct_with_event_impl(
    const queue &Queue, detail::nd_range_view RangeView,
    detail::HostKernelRefBase &HostKernel,
    detail::DeviceKernelInfo *DeviceKernelInfo,
    const detail::KernelPropertyHolderStructTy &Props,
    const detail::code_location &CodeLoc, bool IsTopCodeLoc) {
  return getSyclObjImpl(Queue)->submit_kernel_direct_with_event(
<<<<<<< HEAD
      RangeView, HostKernel, DeviceKernelInfo, CodeLoc, IsTopCodeLoc);
}

=======
      Range, HostKernel, DeviceKernelInfo, Props, CodeLoc, IsTopCodeLoc);
}

template event __SYCL_EXPORT submit_kernel_direct_with_event_impl<1>(
    const queue &Queue, const nd_range<1> &Range,
    detail::HostKernelRefBase &HostKernel,
    detail::DeviceKernelInfo *DeviceKernelInfo,
    const detail::KernelPropertyHolderStructTy &Props,
    const detail::code_location &CodeLoc, bool IsTopCodeLoc);

template event __SYCL_EXPORT submit_kernel_direct_with_event_impl<2>(
    const queue &Queue, const nd_range<2> &Range,
    detail::HostKernelRefBase &HostKernel,
    detail::DeviceKernelInfo *DeviceKernelInfo,
    const detail::KernelPropertyHolderStructTy &Props,
    const detail::code_location &CodeLoc, bool IsTopCodeLoc);

template event __SYCL_EXPORT submit_kernel_direct_with_event_impl<3>(
    const queue &Queue, const nd_range<3> &Range,
    detail::HostKernelRefBase &HostKernel,
    detail::DeviceKernelInfo *DeviceKernelInfo,
    const detail::KernelPropertyHolderStructTy &Props,
    const detail::code_location &CodeLoc, bool IsTopCodeLoc);

template <int Dims>
>>>>>>> 92a006c5
void submit_kernel_direct_without_event_impl(
    const queue &Queue, detail::nd_range_view RangeView,
    detail::HostKernelRefBase &HostKernel,
    detail::DeviceKernelInfo *DeviceKernelInfo,
    const detail::KernelPropertyHolderStructTy &Props,
    const detail::code_location &CodeLoc, bool IsTopCodeLoc) {
  getSyclObjImpl(Queue)->submit_kernel_direct_without_event(
<<<<<<< HEAD
      RangeView, HostKernel, DeviceKernelInfo, CodeLoc, IsTopCodeLoc);
}

=======
      Range, HostKernel, DeviceKernelInfo, Props, CodeLoc, IsTopCodeLoc);
}

template void __SYCL_EXPORT submit_kernel_direct_without_event_impl<1>(
    const queue &Queue, const nd_range<1> &Range,
    detail::HostKernelRefBase &HostKernel,
    detail::DeviceKernelInfo *DeviceKernelInfo,
    const detail::KernelPropertyHolderStructTy &Props,
    const detail::code_location &CodeLoc, bool IsTopCodeLoc);

template void __SYCL_EXPORT submit_kernel_direct_without_event_impl<2>(
    const queue &Queue, const nd_range<2> &Range,
    detail::HostKernelRefBase &HostKernel,
    detail::DeviceKernelInfo *DeviceKernelInfo,
    const detail::KernelPropertyHolderStructTy &Props,
    const detail::code_location &CodeLoc, bool IsTopCodeLoc);

template void __SYCL_EXPORT submit_kernel_direct_without_event_impl<3>(
    const queue &Queue, const nd_range<3> &Range,
    detail::HostKernelRefBase &HostKernel,
    detail::DeviceKernelInfo *DeviceKernelInfo,
    const detail::KernelPropertyHolderStructTy &Props,
    const detail::code_location &CodeLoc, bool IsTopCodeLoc);

>>>>>>> 92a006c5
} // namespace _V1
} // namespace sycl

size_t std::hash<sycl::queue>::operator()(const sycl::queue &Q) const {
  // Compared to using the impl pointer, the unique ID helps avoid hash
  // collisions with previously destroyed queues.
  return std::hash<unsigned long long>()(
      sycl::detail::getSyclObjImpl(Q)->getQueueID());
}<|MERGE_RESOLUTION|>--- conflicted
+++ resolved
@@ -478,37 +478,9 @@
     const detail::KernelPropertyHolderStructTy &Props,
     const detail::code_location &CodeLoc, bool IsTopCodeLoc) {
   return getSyclObjImpl(Queue)->submit_kernel_direct_with_event(
-<<<<<<< HEAD
-      RangeView, HostKernel, DeviceKernelInfo, CodeLoc, IsTopCodeLoc);
-}
-
-=======
-      Range, HostKernel, DeviceKernelInfo, Props, CodeLoc, IsTopCodeLoc);
-}
-
-template event __SYCL_EXPORT submit_kernel_direct_with_event_impl<1>(
-    const queue &Queue, const nd_range<1> &Range,
-    detail::HostKernelRefBase &HostKernel,
-    detail::DeviceKernelInfo *DeviceKernelInfo,
-    const detail::KernelPropertyHolderStructTy &Props,
-    const detail::code_location &CodeLoc, bool IsTopCodeLoc);
-
-template event __SYCL_EXPORT submit_kernel_direct_with_event_impl<2>(
-    const queue &Queue, const nd_range<2> &Range,
-    detail::HostKernelRefBase &HostKernel,
-    detail::DeviceKernelInfo *DeviceKernelInfo,
-    const detail::KernelPropertyHolderStructTy &Props,
-    const detail::code_location &CodeLoc, bool IsTopCodeLoc);
-
-template event __SYCL_EXPORT submit_kernel_direct_with_event_impl<3>(
-    const queue &Queue, const nd_range<3> &Range,
-    detail::HostKernelRefBase &HostKernel,
-    detail::DeviceKernelInfo *DeviceKernelInfo,
-    const detail::KernelPropertyHolderStructTy &Props,
-    const detail::code_location &CodeLoc, bool IsTopCodeLoc);
-
-template <int Dims>
->>>>>>> 92a006c5
+      RangeView, HostKernel, DeviceKernelInfo, Props, CodeLoc, IsTopCodeLoc);
+}
+
 void submit_kernel_direct_without_event_impl(
     const queue &Queue, detail::nd_range_view RangeView,
     detail::HostKernelRefBase &HostKernel,
@@ -516,36 +488,9 @@
     const detail::KernelPropertyHolderStructTy &Props,
     const detail::code_location &CodeLoc, bool IsTopCodeLoc) {
   getSyclObjImpl(Queue)->submit_kernel_direct_without_event(
-<<<<<<< HEAD
-      RangeView, HostKernel, DeviceKernelInfo, CodeLoc, IsTopCodeLoc);
-}
-
-=======
-      Range, HostKernel, DeviceKernelInfo, Props, CodeLoc, IsTopCodeLoc);
-}
-
-template void __SYCL_EXPORT submit_kernel_direct_without_event_impl<1>(
-    const queue &Queue, const nd_range<1> &Range,
-    detail::HostKernelRefBase &HostKernel,
-    detail::DeviceKernelInfo *DeviceKernelInfo,
-    const detail::KernelPropertyHolderStructTy &Props,
-    const detail::code_location &CodeLoc, bool IsTopCodeLoc);
-
-template void __SYCL_EXPORT submit_kernel_direct_without_event_impl<2>(
-    const queue &Queue, const nd_range<2> &Range,
-    detail::HostKernelRefBase &HostKernel,
-    detail::DeviceKernelInfo *DeviceKernelInfo,
-    const detail::KernelPropertyHolderStructTy &Props,
-    const detail::code_location &CodeLoc, bool IsTopCodeLoc);
-
-template void __SYCL_EXPORT submit_kernel_direct_without_event_impl<3>(
-    const queue &Queue, const nd_range<3> &Range,
-    detail::HostKernelRefBase &HostKernel,
-    detail::DeviceKernelInfo *DeviceKernelInfo,
-    const detail::KernelPropertyHolderStructTy &Props,
-    const detail::code_location &CodeLoc, bool IsTopCodeLoc);
-
->>>>>>> 92a006c5
+      RangeView, HostKernel, DeviceKernelInfo, Props, CodeLoc, IsTopCodeLoc);
+}
+
 } // namespace _V1
 } // namespace sycl
 
