--- conflicted
+++ resolved
@@ -227,28 +227,7 @@
   assert(!QueueImpl->getCommandGraph() &&
          "Should not be called in on graph recording.");
 
-<<<<<<< HEAD
-  auto LastEvent = QueueImpl->getLastEvent();
-  auto LastEventImpl = detail::getSyclObjImpl(LastEvent);
-
-  // If either the queue discards events or the last event was otherwise
-  // discarded, we return them as they are. The barrier implementation will fall
-  // back to enqueuing a barrier in this case.
-  if (QueueImpl->MDiscardEvents || LastEventImpl->isDiscarded())
-    return LastEvent;
-
-  // If last event is default constructed event then we want to associate it
-  // with the queue and record submission time if profiling is enabled. Such
-  // event corresponds to NOP and its submit time is same as start time and
-  // end time.
-  if (!LastEventImpl->isContextInitialized()) {
-    LastEventImpl->associateWithQueue(QueueImpl);
-    LastEventImpl->setSubmissionTime();
-  }
-  return detail::createSyclObjFromImpl<event>(LastEventImpl);
-=======
   return QueueImpl->getLastEvent();
->>>>>>> ab6c0f5e
 }
 
 /// Prevents any commands submitted afterward to this queue from executing
@@ -259,17 +238,13 @@
 /// \return a SYCL event object, which corresponds to the queue the command
 /// group is being enqueued on.
 event queue::ext_oneapi_submit_barrier(const detail::code_location &CodeLoc) {
-<<<<<<< HEAD
-  if (is_in_order() && !impl->getCommandGraph() && !impl->MDiscardEvents) {
+  if (is_in_order() && !impl->getCommandGraph() && !impl->MDiscardEvents &&
+      !impl->MIsProfilingEnabled) {
     event InOrderLastEvent = getBarrierEventForInorderQueueHelper(impl);
     // If the last event was discarded, fall back to enqueuing a barrier.
     if(!detail::getSyclObjImpl(InOrderLastEvent)->isDiscarded())
       return InOrderLastEvent;
   }
-=======
-  if (is_in_order() && !impl->getCommandGraph() && !impl->MIsProfilingEnabled)
-    return getBarrierEventForInorderQueueHelper(impl);
->>>>>>> ab6c0f5e
 
   return submit([=](handler &CGH) { CGH.ext_oneapi_barrier(); }, CodeLoc);
 }
@@ -290,19 +265,13 @@
         auto EventImpl = detail::getSyclObjImpl(Event);
         return !EventImpl->isContextInitialized() || EventImpl->isNOP();
       });
-<<<<<<< HEAD
   if (is_in_order() && !impl->getCommandGraph() && !impl->MDiscardEvents &&
-      AllEventsEmptyOrNop) {
+      !impl->MIsProfilingEnabled && AllEventsEmptyOrNop) {
     event InOrderLastEvent = getBarrierEventForInorderQueueHelper(impl);
     // If the last event was discarded, fall back to enqueuing a barrier.
     if(!detail::getSyclObjImpl(InOrderLastEvent)->isDiscarded())
       return InOrderLastEvent;
   }
-=======
-  if (is_in_order() && !impl->getCommandGraph() && !impl->MIsProfilingEnabled &&
-      AllEventsEmptyOrNop)
-    return getBarrierEventForInorderQueueHelper(impl);
->>>>>>> ab6c0f5e
 
   return submit([=](handler &CGH) { CGH.ext_oneapi_barrier(WaitList); },
                 CodeLoc);
