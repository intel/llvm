//==-------------- queue.cpp -----------------------------------------------==//
//
// Part of the LLVM Project, under the Apache License v2.0 with LLVM Exceptions.
// See https://llvm.org/LICENSE.txt for license information.
// SPDX-License-Identifier: Apache-2.0 WITH LLVM-exception
//
//===----------------------------------------------------------------------===//

#include <detail/backend_impl.hpp>
#include <detail/event_impl.hpp>
#include <detail/queue_impl.hpp>
#include <sycl/detail/common.hpp>
#include <sycl/event.hpp>
#include <sycl/exception_list.hpp>
#include <sycl/handler.hpp>
#include <sycl/queue.hpp>

#include <algorithm>

namespace sycl {
inline namespace _V1 {

#ifndef __INTEL_PREVIEW_BREAKING_CHANGES
namespace detail {
SubmissionInfo::SubmissionInfo()
    : impl{std::make_shared<SubmissionInfoImpl>()} {}

optional<SubmitPostProcessF> &SubmissionInfo::PostProcessorFunc() {
  // No longer in use, but needs to be exposed for use in SYCL programs built
  // with the old headers.
  static optional<SubmitPostProcessF> DoNotUsePostProcessorFunc;
  return DoNotUsePostProcessorFunc;
}

const optional<SubmitPostProcessF> &SubmissionInfo::PostProcessorFunc() const {
  // No longer in use, but needs to be exposed for use in SYCL programs built
  // with the old headers.
  static optional<SubmitPostProcessF> DoNotUsePostProcessorFunc;
  return DoNotUsePostProcessorFunc;
}

#ifndef __INTEL_PREVIEW_BREAKING_CHANGES
std::shared_ptr<detail::queue_impl> &SubmissionInfo::SecondaryQueue() {
  return impl->MSecondaryQueue;
}

const std::shared_ptr<detail::queue_impl> &
SubmissionInfo::SecondaryQueue() const {
  return impl->MSecondaryQueue;
}
#endif

ext::oneapi::experimental::event_mode_enum &SubmissionInfo::EventMode() {
  return impl->MEventMode;
}

const ext::oneapi::experimental::event_mode_enum &
SubmissionInfo::EventMode() const {
  return impl->MEventMode;
}
} // namespace detail

#endif // __INTEL_PREVIEW_BREAKING_CHANGES

queue::queue(const context &SyclContext, const device_selector &DeviceSelector,
             const async_handler &AsyncHandler, const property_list &PropList) {
  const std::vector<device> Devs = SyclContext.get_devices();

  auto Comp = [&DeviceSelector](const device &d1, const device &d2) {
    return DeviceSelector(d1) < DeviceSelector(d2);
  };

  const device &SyclDevice = *std::max_element(Devs.begin(), Devs.end(), Comp);

  impl = detail::queue_impl::create(*detail::getSyclObjImpl(SyclDevice),
                                    *detail::getSyclObjImpl(SyclContext),
                                    AsyncHandler, PropList);
}

queue::queue(const context &SyclContext, const device &SyclDevice,
             const async_handler &AsyncHandler, const property_list &PropList) {
  impl = detail::queue_impl::create(*detail::getSyclObjImpl(SyclDevice),
                                    *detail::getSyclObjImpl(SyclContext),
                                    AsyncHandler, PropList);
}

queue::queue(const device &SyclDevice, const async_handler &AsyncHandler,
             const property_list &PropList) {
  impl = detail::queue_impl::create(*detail::getSyclObjImpl(SyclDevice),
                                    AsyncHandler, PropList);
}

queue::queue(const context &SyclContext, const device_selector &deviceSelector,
             const property_list &PropList)
    : queue(SyclContext, deviceSelector,
            detail::getSyclObjImpl(SyclContext)->get_async_handler(),
            PropList) {}

queue::queue(const context &SyclContext, const device &SyclDevice,
             const property_list &PropList)
    : queue(SyclContext, SyclDevice,
            detail::getSyclObjImpl(SyclContext)->get_async_handler(),
            PropList) {}

queue::queue(cl_command_queue clQueue, const context &SyclContext,
             const async_handler &AsyncHandler) {
  const property_list PropList{};
  impl = detail::queue_impl::create(
      // TODO(pi2ur): Don't cast straight from cl_command_queue
      reinterpret_cast<ur_queue_handle_t>(clQueue),
      *detail::getSyclObjImpl(SyclContext), AsyncHandler, PropList);
}

cl_command_queue queue::get() const { return impl->get(); }

context queue::get_context() const { return impl->get_context(); }

device queue::get_device() const { return impl->get_device(); }

ext::oneapi::experimental::queue_state queue::ext_oneapi_get_state() const {
  return impl->hasCommandGraph()
             ? ext::oneapi::experimental::queue_state::recording
             : ext::oneapi::experimental::queue_state::executing;
}

ext::oneapi::experimental::command_graph<
    ext::oneapi::experimental::graph_state::modifiable>
queue::ext_oneapi_get_graph() const {
  auto Graph = impl->getCommandGraph();
  if (!Graph)
    throw sycl::exception(
        make_error_code(errc::invalid),
        "ext_oneapi_get_graph() can only be called on recording queues.");

  return sycl::detail::createSyclObjFromImpl<
      ext::oneapi::experimental::command_graph<
          ext::oneapi::experimental::graph_state::modifiable>>(Graph);
}

void queue::throw_asynchronous() { impl->throw_asynchronous(); }

event queue::memset(void *Ptr, int Value, size_t Count,
                    const detail::code_location &CodeLoc) {
  detail::tls_code_loc_t TlsCodeLocCapture(CodeLoc);
  return impl->memset(Ptr, Value, Count, {}, /*CallerNeedsEvent=*/true);
}

event queue::memset(void *Ptr, int Value, size_t Count, event DepEvent,
                    const detail::code_location &CodeLoc) {
  detail::tls_code_loc_t TlsCodeLocCapture(CodeLoc);
  return impl->memset(Ptr, Value, Count, {DepEvent},
                      /*CallerNeedsEvent=*/true);
}

event queue::memset(void *Ptr, int Value, size_t Count,
                    const std::vector<event> &DepEvents,
                    const detail::code_location &CodeLoc) {
  detail::tls_code_loc_t TlsCodeLocCapture(CodeLoc);
  return impl->memset(Ptr, Value, Count, DepEvents,
                      /*CallerNeedsEvent=*/true);
}

event queue::memcpy(void *Dest, const void *Src, size_t Count,
                    const detail::code_location &CodeLoc) {
  detail::tls_code_loc_t TlsCodeLocCapture(CodeLoc);
  return impl->memcpy(Dest, Src, Count, {}, /*CallerNeedsEvent=*/true,
                      TlsCodeLocCapture.query());
}

event queue::memcpy(void *Dest, const void *Src, size_t Count, event DepEvent,
                    const detail::code_location &CodeLoc) {
  detail::tls_code_loc_t TlsCodeLocCapture(CodeLoc);
  return impl->memcpy(Dest, Src, Count, {DepEvent},
                      /*CallerNeedsEvent=*/true, TlsCodeLocCapture.query());
}

event queue::memcpy(void *Dest, const void *Src, size_t Count,
                    const std::vector<event> &DepEvents,
                    const detail::code_location &CodeLoc) {
  detail::tls_code_loc_t TlsCodeLocCapture(CodeLoc);
  return impl->memcpy(Dest, Src, Count, DepEvents,
                      /*CallerNeedsEvent=*/true, TlsCodeLocCapture.query());
}

event queue::mem_advise(const void *Ptr, size_t Length, int Advice,
                        const detail::code_location &CodeLoc) {
  detail::tls_code_loc_t TlsCodeLocCapture(CodeLoc);
  return impl->mem_advise(Ptr, Length, ur_usm_advice_flags_t(Advice), {},
                          /*CallerNeedsEvent=*/true);
}

event queue::mem_advise(const void *Ptr, size_t Length, int Advice,
                        event DepEvent, const detail::code_location &CodeLoc) {
  detail::tls_code_loc_t TlsCodeLocCapture(CodeLoc);
  return impl->mem_advise(Ptr, Length, ur_usm_advice_flags_t(Advice),
                          {DepEvent},
                          /*CallerNeedsEvent=*/true);
}

event queue::mem_advise(const void *Ptr, size_t Length, int Advice,
                        const std::vector<event> &DepEvents,
                        const detail::code_location &CodeLoc) {
  detail::tls_code_loc_t TlsCodeLocCapture(CodeLoc);
  return impl->mem_advise(Ptr, Length, ur_usm_advice_flags_t(Advice), DepEvents,
                          /*CallerNeedsEvent=*/true);
}

#ifndef __INTEL_PREVIEW_BREAKING_CHANGES
/// TODO: Unused. Remove these when ABI-break window is open.
event queue::submit_impl(std::function<void(handler &)> CGH,
                         const detail::code_location &CodeLoc) {
  return submit_with_event_impl(std::move(CGH), {}, CodeLoc, true);
}
event queue::submit_impl(std::function<void(handler &)> CGH,
                         const detail::code_location &CodeLoc,
                         bool IsTopCodeLoc) {
  return submit_with_event_impl(std::move(CGH), {}, CodeLoc, IsTopCodeLoc);
}

event queue::submit_impl(std::function<void(handler &)> CGH,
                         [[maybe_unused]] queue SecondQueue,
                         const detail::code_location &CodeLoc) {
  return impl->submit(CGH, CodeLoc, true);
}
event queue::submit_impl(std::function<void(handler &)> CGH,
                         [[maybe_unused]] queue SecondQueue,
                         const detail::code_location &CodeLoc,
                         bool IsTopCodeLoc) {
  return impl->submit(CGH, CodeLoc, IsTopCodeLoc);
}

void queue::submit_without_event_impl(std::function<void(handler &)> CGH,
                                      const detail::code_location &CodeLoc) {
  submit_without_event_impl(std::move(CGH), {}, CodeLoc, true);
}
void queue::submit_without_event_impl(std::function<void(handler &)> CGH,
                                      const detail::code_location &CodeLoc,
                                      bool IsTopCodeLoc) {
  submit_without_event_impl(std::move(CGH), {}, CodeLoc, IsTopCodeLoc);
}

<<<<<<< HEAD
event queue::submit_impl_and_postprocess(std::function<void(handler &)> CGH,
                                         const detail::code_location &CodeLoc,
                                         const detail::SubmitPostProcessF &) {
  return submit_with_event_impl(std::move(CGH), {}, CodeLoc, true);
}
event queue::submit_impl_and_postprocess(std::function<void(handler &)> CGH,
                                         const detail::code_location &CodeLoc,
                                         const detail::SubmitPostProcessF &,
                                         bool IsTopCodeLoc) {
  return submit_with_event_impl(std::move(CGH), {}, CodeLoc, IsTopCodeLoc);
}

event queue::submit_impl_and_postprocess(std::function<void(handler &)> CGH,
                                         queue SecondQueue,
                                         const detail::code_location &CodeLoc,
                                         const detail::SubmitPostProcessF &) {
  return impl->submit(CGH, SecondQueue.impl, CodeLoc, true);
}
event queue::submit_impl_and_postprocess(std::function<void(handler &)> CGH,
                                         queue SecondQueue,
                                         const detail::code_location &CodeLoc,
                                         const detail::SubmitPostProcessF &,
                                         bool IsTopCodeLoc) {
  return impl->submit(CGH, SecondQueue.impl, CodeLoc, IsTopCodeLoc);
=======
event queue::submit_impl_and_postprocess(
    std::function<void(handler &)> CGH, const detail::code_location &CodeLoc,
    const detail::SubmitPostProcessF &PostProcess) {
  detail::SubmissionInfo SI{};
  SI.PostProcessorFunc() = std::move(PostProcess);
  return submit_with_event_impl(std::move(CGH), SI, CodeLoc, true);
}
event queue::submit_impl_and_postprocess(
    std::function<void(handler &)> CGH, const detail::code_location &CodeLoc,
    const detail::SubmitPostProcessF &PostProcess, bool IsTopCodeLoc) {
  detail::SubmissionInfo SI{};
  SI.PostProcessorFunc() = std::move(PostProcess);
  return submit_with_event_impl(std::move(CGH), SI, CodeLoc, IsTopCodeLoc);
}

event queue::submit_impl_and_postprocess(
    std::function<void(handler &)> CGH, [[maybe_unused]] queue SecondQueue,
    const detail::code_location &CodeLoc,
    const detail::SubmitPostProcessF &PostProcess) {
  return impl->submit(CGH, CodeLoc, true, &PostProcess);
}
event queue::submit_impl_and_postprocess(
    std::function<void(handler &)> CGH, [[maybe_unused]] queue SecondQueue,
    const detail::code_location &CodeLoc,
    const detail::SubmitPostProcessF &PostProcess, bool IsTopCodeLoc) {
  return impl->submit(CGH, CodeLoc, IsTopCodeLoc, &PostProcess);
>>>>>>> 1dee8fc7
}

event queue::submit_with_event_impl(std::function<void(handler &)> CGH,
                                    const detail::SubmissionInfo &SubmitInfo,
                                    const detail::code_location &CodeLoc,
                                    bool IsTopCodeLoc) {
  return impl->submit_with_event(CGH, SubmitInfo, CodeLoc, IsTopCodeLoc);
}

void queue::submit_without_event_impl(std::function<void(handler &)> CGH,
                                      const detail::SubmissionInfo &SubmitInfo,
                                      const detail::code_location &CodeLoc,
                                      bool IsTopCodeLoc) {
  impl->submit_without_event(CGH, SubmitInfo, CodeLoc, IsTopCodeLoc);
}

event queue::submit_with_event_impl(const detail::type_erased_cgfo_ty &CGH,
                                    const detail::SubmissionInfo &SubmitInfo,
                                    const detail::code_location &CodeLoc,
                                    bool IsTopCodeLoc) {
  detail::v1::SubmissionInfo SI{SubmitInfo};
  return impl->submit_with_event(CGH, SI, CodeLoc, IsTopCodeLoc);
}

void queue::submit_without_event_impl(const detail::type_erased_cgfo_ty &CGH,
                                      const detail::SubmissionInfo &SubmitInfo,
                                      const detail::code_location &CodeLoc,
                                      bool IsTopCodeLoc) {
  detail::v1::SubmissionInfo SI{SubmitInfo};
  impl->submit_without_event(CGH, SI, CodeLoc, IsTopCodeLoc);
}

event queue::submit_with_event_impl(
    const detail::type_erased_cgfo_ty &CGH,
    const detail::v1::SubmissionInfo &SubmitInfo,
    const detail::code_location &CodeLoc, bool IsTopCodeLoc) {
  return std::as_const(*this).submit_with_event_impl(CGH, SubmitInfo, CodeLoc,
                                                     IsTopCodeLoc);
}

void queue::submit_without_event_impl(
    const detail::type_erased_cgfo_ty &CGH,
    const detail::v1::SubmissionInfo &SubmitInfo,
    const detail::code_location &CodeLoc, bool IsTopCodeLoc) {
  std::as_const(*this).submit_without_event_impl(CGH, SubmitInfo, CodeLoc,
                                                 IsTopCodeLoc);
}
#endif // __INTEL_PREVIEW_BREAKING_CHANGES

event queue::submit_with_event_impl(
    const detail::type_erased_cgfo_ty &CGH,
    const detail::v1::SubmissionInfo &SubmitInfo,
    const detail::code_location &CodeLoc, bool IsTopCodeLoc) const {
  return impl->submit_with_event(CGH, SubmitInfo, CodeLoc, IsTopCodeLoc);
}

void queue::submit_without_event_impl(
    const detail::type_erased_cgfo_ty &CGH,
    const detail::v1::SubmissionInfo &SubmitInfo,
    const detail::code_location &CodeLoc, bool IsTopCodeLoc) const {
  impl->submit_without_event(CGH, SubmitInfo, CodeLoc, IsTopCodeLoc);
}

void queue::wait_proxy(const detail::code_location &CodeLoc) {
  impl->wait(CodeLoc);
}

void queue::wait_and_throw_proxy(const detail::code_location &CodeLoc) {
  impl->wait_and_throw(CodeLoc);
}

static event
getBarrierEventForInorderQueueHelper(detail::queue_impl &QueueImpl) {
  // This function should not be called when a queue is recording to a graph,
  // as a graph can record from multiple queues and we cannot guarantee the
  // last node added by an in-order queue will be the last node added to the
  // graph.
  assert(!QueueImpl.hasCommandGraph() &&
         "Should not be called in on graph recording.");

  sycl::detail::optional<event> LastEvent = QueueImpl.getLastEvent();
  if (LastEvent)
    return *LastEvent;

  // If there was no last event, we create an empty one.
  return detail::createSyclObjFromImpl<event>(
      detail::event_impl::create_default_event());
}

/// Prevents any commands submitted afterward to this queue from executing
/// until all commands previously submitted to this queue have entered the
/// complete state.
///
/// \param CodeLoc is the code location of the submit call (default argument)
/// \return a SYCL event object, which corresponds to the queue the command
/// group is being enqueued on.
event queue::ext_oneapi_submit_barrier(const detail::code_location &CodeLoc) {
  return ext_oneapi_submit_barrier(std::vector<event>{}, CodeLoc);
}

/// Prevents any commands submitted afterward to this queue from executing
/// until all events in WaitList have entered the complete state. If WaitList
/// is empty, then ext_oneapi_submit_barrier has no effect.
///
/// \param WaitList is a vector of valid SYCL events that need to complete
/// before barrier command can be executed.
/// \param CodeLoc is the code location of the submit call (default argument)
/// \return a SYCL event object, which corresponds to the queue the command
/// group is being enqueued on.
event queue::ext_oneapi_submit_barrier(const std::vector<event> &WaitList,
                                       const detail::code_location &CodeLoc) {
  bool AllEventsEmptyOrNop = std::all_of(
      begin(WaitList), end(WaitList), [&](const event &Event) -> bool {
        detail::event_impl &EventImpl = *detail::getSyclObjImpl(Event);
        return (EventImpl.isDefaultConstructed() || EventImpl.isNOP()) &&
               !EventImpl.hasCommandGraph();
      });
  if (is_in_order() && !impl->hasCommandGraph() && !impl->MIsProfilingEnabled &&
      AllEventsEmptyOrNop) {
    return getBarrierEventForInorderQueueHelper(*impl);
  }

  if (WaitList.empty())
    return submit([=](handler &CGH) { CGH.ext_oneapi_barrier(); }, CodeLoc);
  else
    return submit([=](handler &CGH) { CGH.ext_oneapi_barrier(WaitList); },
                  CodeLoc);
}

template <typename Param>
typename detail::is_queue_info_desc<Param>::return_type
queue::get_info() const {
  return impl->get_info<Param>();
}

#define __SYCL_PARAM_TRAITS_SPEC(DescType, Desc, ReturnT, Picode)              \
  template __SYCL_EXPORT ReturnT queue::get_info<info::queue::Desc>() const;

#include <sycl/info/queue_traits.def>

#undef __SYCL_PARAM_TRAITS_SPEC

template <typename Param>
typename detail::is_backend_info_desc<Param>::return_type
queue::get_backend_info() const {
  return impl->get_backend_info<Param>();
}

#define __SYCL_PARAM_TRAITS_SPEC(DescType, Desc, ReturnT, Picode)              \
  template __SYCL_EXPORT ReturnT                                               \
  queue::get_backend_info<info::DescType::Desc>() const;

#include <sycl/info/sycl_backend_traits.def>

#undef __SYCL_PARAM_TRAITS_SPEC

bool queue::is_in_order() const {
  return has_property<property::queue::in_order>();
}

backend queue::get_backend() const noexcept { return getImplBackend(impl); }

bool queue::ext_oneapi_empty() const { return impl->queue_empty(); }

bool queue::khr_empty() const { return impl->queue_empty(); }

void queue::ext_oneapi_prod() { impl->flush(); }

ur_native_handle_t queue::getNative(int32_t &NativeHandleDesc) const {
  return impl->getNative(NativeHandleDesc);
}

event queue::memcpyToDeviceGlobal(void *DeviceGlobalPtr, const void *Src,
                                  bool IsDeviceImageScope, size_t NumBytes,
                                  size_t Offset,
                                  const std::vector<event> &DepEvents) {
  return impl->memcpyToDeviceGlobal(DeviceGlobalPtr, Src, IsDeviceImageScope,
                                    NumBytes, Offset, DepEvents,
                                    /*CallerNeedsEvent=*/true);
}

event queue::memcpyFromDeviceGlobal(void *Dest, const void *DeviceGlobalPtr,
                                    bool IsDeviceImageScope, size_t NumBytes,
                                    size_t Offset,
                                    const std::vector<event> &DepEvents) {
  return impl->memcpyFromDeviceGlobal(Dest, DeviceGlobalPtr, IsDeviceImageScope,
                                      NumBytes, Offset, DepEvents,
                                      /*CallerNeedsEvent=*/true);
}

bool queue::device_has(aspect Aspect) const {
  // avoid creating sycl object from impl
  return impl->getDeviceImpl().has(Aspect);
}

// TODO(#15184) Remove this function in the next ABI-breaking window.
bool queue::ext_codeplay_supports_fusion() const { return false; }

sycl::detail::optional<event> queue::ext_oneapi_get_last_event_impl() const {
  if (!is_in_order())
    throw sycl::exception(
        make_error_code(errc::invalid),
        "ext_oneapi_get_last_event() can only be called on in-order queues.");

  return impl->getLastEvent();
}

void queue::ext_oneapi_set_external_event(const event &external_event) {
  if (!is_in_order())
    throw sycl::exception(make_error_code(errc::invalid),
                          "ext_oneapi_set_external_event() can only be called "
                          "on in-order queues.");
  return impl->setExternalEvent(external_event);
}

const property_list &queue::getPropList() const { return impl->getPropList(); }

} // namespace _V1
} // namespace sycl

size_t std::hash<sycl::queue>::operator()(const sycl::queue &Q) const {
  // Compared to using the impl pointer, the unique ID helps avoid hash
  // collisions with previously destroyed queues.
  return std::hash<unsigned long long>()(
      sycl::detail::getSyclObjImpl(Q)->getQueueID());
}<|MERGE_RESOLUTION|>--- conflicted
+++ resolved
@@ -239,7 +239,6 @@
   submit_without_event_impl(std::move(CGH), {}, CodeLoc, IsTopCodeLoc);
 }
 
-<<<<<<< HEAD
 event queue::submit_impl_and_postprocess(std::function<void(handler &)> CGH,
                                          const detail::code_location &CodeLoc,
                                          const detail::SubmitPostProcessF &) {
@@ -253,45 +252,17 @@
 }
 
 event queue::submit_impl_and_postprocess(std::function<void(handler &)> CGH,
-                                         queue SecondQueue,
+                                         [[maybe_unused]] queue SecondQueue,
                                          const detail::code_location &CodeLoc,
                                          const detail::SubmitPostProcessF &) {
-  return impl->submit(CGH, SecondQueue.impl, CodeLoc, true);
+  return impl->submit(CGH, CodeLoc, true);
 }
 event queue::submit_impl_and_postprocess(std::function<void(handler &)> CGH,
-                                         queue SecondQueue,
+                                         [[maybe_unused]] queue SecondQueue,
                                          const detail::code_location &CodeLoc,
                                          const detail::SubmitPostProcessF &,
                                          bool IsTopCodeLoc) {
-  return impl->submit(CGH, SecondQueue.impl, CodeLoc, IsTopCodeLoc);
-=======
-event queue::submit_impl_and_postprocess(
-    std::function<void(handler &)> CGH, const detail::code_location &CodeLoc,
-    const detail::SubmitPostProcessF &PostProcess) {
-  detail::SubmissionInfo SI{};
-  SI.PostProcessorFunc() = std::move(PostProcess);
-  return submit_with_event_impl(std::move(CGH), SI, CodeLoc, true);
-}
-event queue::submit_impl_and_postprocess(
-    std::function<void(handler &)> CGH, const detail::code_location &CodeLoc,
-    const detail::SubmitPostProcessF &PostProcess, bool IsTopCodeLoc) {
-  detail::SubmissionInfo SI{};
-  SI.PostProcessorFunc() = std::move(PostProcess);
-  return submit_with_event_impl(std::move(CGH), SI, CodeLoc, IsTopCodeLoc);
-}
-
-event queue::submit_impl_and_postprocess(
-    std::function<void(handler &)> CGH, [[maybe_unused]] queue SecondQueue,
-    const detail::code_location &CodeLoc,
-    const detail::SubmitPostProcessF &PostProcess) {
-  return impl->submit(CGH, CodeLoc, true, &PostProcess);
-}
-event queue::submit_impl_and_postprocess(
-    std::function<void(handler &)> CGH, [[maybe_unused]] queue SecondQueue,
-    const detail::code_location &CodeLoc,
-    const detail::SubmitPostProcessF &PostProcess, bool IsTopCodeLoc) {
-  return impl->submit(CGH, CodeLoc, IsTopCodeLoc, &PostProcess);
->>>>>>> 1dee8fc7
+  return impl->submit(CGH, CodeLoc, IsTopCodeLoc);
 }
 
 event queue::submit_with_event_impl(std::function<void(handler &)> CGH,
