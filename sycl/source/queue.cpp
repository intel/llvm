//==-------------- queue.cpp -----------------------------------------------==//
//
// Part of the LLVM Project, under the Apache License v2.0 with LLVM Exceptions.
// See https://llvm.org/LICENSE.txt for license information.
// SPDX-License-Identifier: Apache-2.0 WITH LLVM-exception
//
//===----------------------------------------------------------------------===//

#include <detail/backend_impl.hpp>
#include <detail/event_impl.hpp>
#include <detail/queue_impl.hpp>
#include <sycl/detail/common.hpp>
#include <sycl/event.hpp>
#include <sycl/exception_list.hpp>
#include <sycl/handler.hpp>
#include <sycl/queue.hpp>

#include <algorithm>

namespace sycl {
inline namespace _V1 {

<<<<<<< HEAD
namespace detail {
#ifndef __INTEL_PREVIEW_BREAKING_CHANGES
SubmissionInfo::SubmissionInfo()
    : impl{std::make_shared<SubmissionInfoImpl>()} {}

optional<SubmitPostProcessF> &SubmissionInfo::PostProcessorFunc() {
  // No longer in use, but needs to be exposed for use in SYCL programs built
  // with the old headers.
  static optional<SubmitPostProcessF> DoNotUsePostProcessorFunc;
  return DoNotUsePostProcessorFunc;
}

const optional<SubmitPostProcessF> &SubmissionInfo::PostProcessorFunc() const {
  // No longer in use, but needs to be exposed for use in SYCL programs built
  // with the old headers.
  static optional<SubmitPostProcessF> DoNotUsePostProcessorFunc;
  return DoNotUsePostProcessorFunc;
}

#ifndef __INTEL_PREVIEW_BREAKING_CHANGES
std::shared_ptr<detail::queue_impl> &SubmissionInfo::SecondaryQueue() {
  return impl->MSecondaryQueue;
}

const std::shared_ptr<detail::queue_impl> &
SubmissionInfo::SecondaryQueue() const {
  return impl->MSecondaryQueue;
}
#endif

ext::oneapi::experimental::event_mode_enum &SubmissionInfo::EventMode() {
  return impl->MEventMode;
}

const ext::oneapi::experimental::event_mode_enum &
SubmissionInfo::EventMode() const {
  return impl->MEventMode;
}

#endif // __INTEL_PREVIEW_BREAKING_CHANGES

void GetRangeRoundingSettings(size_t &MinFactor, size_t &GoodFactor,
                              size_t &MinRange) {
  SYCLConfig<SYCL_PARALLEL_FOR_RANGE_ROUNDING_PARAMS>::GetSettings(
      MinFactor, GoodFactor, MinRange);
}

std::tuple<std::array<size_t, 3>, bool> getMaxWorkGroups(const device &Device) {
  std::array<size_t, 3> UrResult = {};
  auto &DeviceImpl = getSyclObjImpl(Device);

  auto Ret = DeviceImpl->getAdapter().call_nocheck<UrApiKind::urDeviceGetInfo>(
      DeviceImpl->getHandleRef(),
      UrInfoCode<
          ext::oneapi::experimental::info::device::max_work_groups<3>>::value,
      sizeof(UrResult), &UrResult, nullptr);
  if (Ret == UR_RESULT_SUCCESS) {
    return {UrResult, true};
  }
  return {std::array<size_t, 3>{0, 0, 0}, false};
}

bool DisableRangeRounding() {
  return SYCLConfig<SYCL_DISABLE_PARALLEL_FOR_RANGE_ROUNDING>::get();
}

bool RangeRoundingTrace() {
  return SYCLConfig<SYCL_PARALLEL_FOR_RANGE_ROUNDING_TRACE>::get();
}

} // namespace detail

=======
>>>>>>> ff5f9b89
queue::queue(const context &SyclContext, const device_selector &DeviceSelector,
             const async_handler &AsyncHandler, const property_list &PropList) {
  const std::vector<device> Devs = SyclContext.get_devices();

  auto Comp = [&DeviceSelector](const device &d1, const device &d2) {
    return DeviceSelector(d1) < DeviceSelector(d2);
  };

  const device &SyclDevice = *std::max_element(Devs.begin(), Devs.end(), Comp);

  impl = detail::queue_impl::create(*detail::getSyclObjImpl(SyclDevice),
                                    *detail::getSyclObjImpl(SyclContext),
                                    AsyncHandler, PropList);
}

queue::queue(const context &SyclContext, const device &SyclDevice,
             const async_handler &AsyncHandler, const property_list &PropList) {
  impl = detail::queue_impl::create(*detail::getSyclObjImpl(SyclDevice),
                                    *detail::getSyclObjImpl(SyclContext),
                                    AsyncHandler, PropList);
}

queue::queue(const device &SyclDevice, const async_handler &AsyncHandler,
             const property_list &PropList) {
  impl = detail::queue_impl::create(*detail::getSyclObjImpl(SyclDevice),
                                    AsyncHandler, PropList);
}

queue::queue(const context &SyclContext, const device_selector &deviceSelector,
             const property_list &PropList)
    : queue(SyclContext, deviceSelector,
            detail::getSyclObjImpl(SyclContext)->get_async_handler(),
            PropList) {}

queue::queue(const context &SyclContext, const device &SyclDevice,
             const property_list &PropList)
    : queue(SyclContext, SyclDevice,
            detail::getSyclObjImpl(SyclContext)->get_async_handler(),
            PropList) {}

queue::queue(cl_command_queue clQueue, const context &SyclContext,
             const async_handler &AsyncHandler) {
  const property_list PropList{};
  impl = detail::queue_impl::create(
      // TODO(pi2ur): Don't cast straight from cl_command_queue
      reinterpret_cast<ur_queue_handle_t>(clQueue),
      *detail::getSyclObjImpl(SyclContext), AsyncHandler, PropList);
}

cl_command_queue queue::get() const { return impl->get(); }

context queue::get_context() const { return impl->get_context(); }

device queue::get_device() const { return impl->get_device(); }

ext::oneapi::experimental::queue_state queue::ext_oneapi_get_state() const {
  return impl->hasCommandGraph()
             ? ext::oneapi::experimental::queue_state::recording
             : ext::oneapi::experimental::queue_state::executing;
}

ext::oneapi::experimental::command_graph<
    ext::oneapi::experimental::graph_state::modifiable>
queue::ext_oneapi_get_graph() const {
  auto Graph = impl->getCommandGraph();
  if (!Graph)
    throw sycl::exception(
        make_error_code(errc::invalid),
        "ext_oneapi_get_graph() can only be called on recording queues.");

  return sycl::detail::createSyclObjFromImpl<
      ext::oneapi::experimental::command_graph<
          ext::oneapi::experimental::graph_state::modifiable>>(Graph);
}

void queue::throw_asynchronous() { impl->throw_asynchronous(); }

event queue::memset(void *Ptr, int Value, size_t Count,
                    const detail::code_location &CodeLoc) {
  detail::tls_code_loc_t TlsCodeLocCapture(CodeLoc);
  return impl->memset(Ptr, Value, Count, {}, /*CallerNeedsEvent=*/true);
}

event queue::memset(void *Ptr, int Value, size_t Count, event DepEvent,
                    const detail::code_location &CodeLoc) {
  detail::tls_code_loc_t TlsCodeLocCapture(CodeLoc);
  return impl->memset(Ptr, Value, Count, {DepEvent},
                      /*CallerNeedsEvent=*/true);
}

event queue::memset(void *Ptr, int Value, size_t Count,
                    const std::vector<event> &DepEvents,
                    const detail::code_location &CodeLoc) {
  detail::tls_code_loc_t TlsCodeLocCapture(CodeLoc);
  return impl->memset(Ptr, Value, Count, DepEvents,
                      /*CallerNeedsEvent=*/true);
}

event queue::memcpy(void *Dest, const void *Src, size_t Count,
                    const detail::code_location &CodeLoc) {
  detail::tls_code_loc_t TlsCodeLocCapture(CodeLoc);
  return impl->memcpy(Dest, Src, Count, {}, /*CallerNeedsEvent=*/true,
                      TlsCodeLocCapture.query());
}

event queue::memcpy(void *Dest, const void *Src, size_t Count, event DepEvent,
                    const detail::code_location &CodeLoc) {
  detail::tls_code_loc_t TlsCodeLocCapture(CodeLoc);
  return impl->memcpy(Dest, Src, Count, {DepEvent},
                      /*CallerNeedsEvent=*/true, TlsCodeLocCapture.query());
}

event queue::memcpy(void *Dest, const void *Src, size_t Count,
                    const std::vector<event> &DepEvents,
                    const detail::code_location &CodeLoc) {
  detail::tls_code_loc_t TlsCodeLocCapture(CodeLoc);
  return impl->memcpy(Dest, Src, Count, DepEvents,
                      /*CallerNeedsEvent=*/true, TlsCodeLocCapture.query());
}

event queue::mem_advise(const void *Ptr, size_t Length, int Advice,
                        const detail::code_location &CodeLoc) {
  detail::tls_code_loc_t TlsCodeLocCapture(CodeLoc);
  return impl->mem_advise(Ptr, Length, ur_usm_advice_flags_t(Advice), {},
                          /*CallerNeedsEvent=*/true);
}

event queue::mem_advise(const void *Ptr, size_t Length, int Advice,
                        event DepEvent, const detail::code_location &CodeLoc) {
  detail::tls_code_loc_t TlsCodeLocCapture(CodeLoc);
  return impl->mem_advise(Ptr, Length, ur_usm_advice_flags_t(Advice),
                          {DepEvent},
                          /*CallerNeedsEvent=*/true);
}

event queue::mem_advise(const void *Ptr, size_t Length, int Advice,
                        const std::vector<event> &DepEvents,
                        const detail::code_location &CodeLoc) {
  detail::tls_code_loc_t TlsCodeLocCapture(CodeLoc);
  return impl->mem_advise(Ptr, Length, ur_usm_advice_flags_t(Advice), DepEvents,
                          /*CallerNeedsEvent=*/true);
}

event queue::submit_with_event_impl(
    const detail::type_erased_cgfo_ty &CGH,
    const detail::v1::SubmissionInfo &SubmitInfo,
    const detail::code_location &CodeLoc, bool IsTopCodeLoc) const {
  return impl->submit_with_event(CGH, SubmitInfo, CodeLoc, IsTopCodeLoc);
}

void queue::submit_without_event_impl(
    const detail::type_erased_cgfo_ty &CGH,
    const detail::v1::SubmissionInfo &SubmitInfo,
    const detail::code_location &CodeLoc, bool IsTopCodeLoc) const {
  impl->submit_without_event(CGH, SubmitInfo, CodeLoc, IsTopCodeLoc);
}

void queue::wait_proxy(const detail::code_location &CodeLoc) {
  impl->wait(CodeLoc);
}

void queue::wait_and_throw_proxy(const detail::code_location &CodeLoc) {
  impl->wait_and_throw(CodeLoc);
}

/// Prevents any commands submitted afterward to this queue from executing
/// until all commands previously submitted to this queue have entered the
/// complete state.
///
/// \param CodeLoc is the code location of the submit call (default argument)
/// \return a SYCL event object, which corresponds to the queue the command
/// group is being enqueued on.
event queue::ext_oneapi_submit_barrier(const detail::code_location &CodeLoc) {
  return ext_oneapi_submit_barrier(std::vector<event>{}, CodeLoc);
}

/// Prevents any commands submitted afterward to this queue from executing
/// until all events in WaitList have entered the complete state. If WaitList
/// is empty, then ext_oneapi_submit_barrier has no effect.
///
/// \param WaitList is a vector of valid SYCL events that need to complete
/// before barrier command can be executed.
/// \param CodeLoc is the code location of the submit call (default argument)
/// \return a SYCL event object, which corresponds to the queue the command
/// group is being enqueued on.
event queue::ext_oneapi_submit_barrier(const std::vector<event> &WaitList,
                                       const detail::code_location &CodeLoc) {

  // If waitlist contains only empty, default constructed events, ignore
  // them.
  bool AllEventsEmptyOrNop = std::all_of(
      begin(WaitList), end(WaitList), [&](const event &Event) -> bool {
        detail::event_impl &EventImpl = *detail::getSyclObjImpl(Event);
        return (EventImpl.isDefaultConstructed() || EventImpl.isNOP()) &&
               !EventImpl.hasCommandGraph();
      });

  if (WaitList.empty() || AllEventsEmptyOrNop)
    return submit([=](handler &CGH) { CGH.ext_oneapi_barrier(); }, CodeLoc);
  else
    return submit([=](handler &CGH) { CGH.ext_oneapi_barrier(WaitList); },
                  CodeLoc);
}

template <typename Param>
typename detail::is_queue_info_desc<Param>::return_type
queue::get_info() const {
  return impl->get_info<Param>();
}

#define __SYCL_PARAM_TRAITS_SPEC(DescType, Desc, ReturnT, Picode)              \
  template __SYCL_EXPORT ReturnT queue::get_info<info::queue::Desc>() const;

#include <sycl/info/queue_traits.def>

#undef __SYCL_PARAM_TRAITS_SPEC

template <typename Param>
typename detail::is_backend_info_desc<Param>::return_type
queue::get_backend_info() const {
  return impl->get_backend_info<Param>();
}

bool queue::is_in_order() const {
  return has_property<property::queue::in_order>();
}

backend queue::get_backend() const noexcept { return getImplBackend(impl); }

bool queue::ext_oneapi_empty() const { return impl->queue_empty(); }

bool queue::khr_empty() const { return impl->queue_empty(); }

void queue::ext_oneapi_prod() { impl->flush(); }

ur_native_handle_t queue::getNative(int32_t &NativeHandleDesc) const {
  return impl->getNative(NativeHandleDesc);
}

event queue::memcpyToDeviceGlobal(void *DeviceGlobalPtr, const void *Src,
                                  bool IsDeviceImageScope, size_t NumBytes,
                                  size_t Offset,
                                  const std::vector<event> &DepEvents) {
  return impl->memcpyToDeviceGlobal(DeviceGlobalPtr, Src, IsDeviceImageScope,
                                    NumBytes, Offset, DepEvents,
                                    /*CallerNeedsEvent=*/true);
}

event queue::memcpyFromDeviceGlobal(void *Dest, const void *DeviceGlobalPtr,
                                    bool IsDeviceImageScope, size_t NumBytes,
                                    size_t Offset,
                                    const std::vector<event> &DepEvents) {
  return impl->memcpyFromDeviceGlobal(Dest, DeviceGlobalPtr, IsDeviceImageScope,
                                      NumBytes, Offset, DepEvents,
                                      /*CallerNeedsEvent=*/true);
}

#ifndef __INTEL_PREVIEW_BREAKING_CHANGES
bool queue::device_has(aspect Aspect) const {
  // avoid creating sycl object from impl
  return impl->getDeviceImpl().has(Aspect);
}

// TODO(#15184) Remove this function in the next ABI-breaking window.
bool queue::ext_codeplay_supports_fusion() const { return false; }
#endif

sycl::detail::optional<event> queue::ext_oneapi_get_last_event_impl() const {
  if (!is_in_order())
    throw sycl::exception(
        make_error_code(errc::invalid),
        "ext_oneapi_get_last_event() can only be called on in-order queues.");

  return impl->getLastEvent();
}

void queue::ext_oneapi_set_external_event(const event &external_event) {
  if (!is_in_order())
    throw sycl::exception(make_error_code(errc::invalid),
                          "ext_oneapi_set_external_event() can only be called "
                          "on in-order queues.");
  return impl->setExternalEvent(external_event);
}

const property_list &queue::getPropList() const { return impl->getPropList(); }

event submit_kernel_direct_with_event_impl(
    const queue &Queue, const detail::nd_range_view &RangeView,
    detail::HostKernelRefBase &HostKernel,
    detail::DeviceKernelInfo *DeviceKernelInfo,
    sycl::span<const event> DepEvents,
    const detail::KernelPropertyHolderStructTy &Props,
    const detail::code_location &CodeLoc, bool IsTopCodeLoc) {
  return getSyclObjImpl(Queue)->submit_kernel_direct_with_event(
      RangeView, HostKernel, DeviceKernelInfo, DepEvents, Props, CodeLoc,
      IsTopCodeLoc);
}

void submit_kernel_direct_without_event_impl(
    const queue &Queue, const detail::nd_range_view &RangeView,
    detail::HostKernelRefBase &HostKernel,
    detail::DeviceKernelInfo *DeviceKernelInfo,
    sycl::span<const event> DepEvents,
    const detail::KernelPropertyHolderStructTy &Props,
    const detail::code_location &CodeLoc, bool IsTopCodeLoc) {
  getSyclObjImpl(Queue)->submit_kernel_direct_without_event(
      RangeView, HostKernel, DeviceKernelInfo, DepEvents, Props, CodeLoc,
      IsTopCodeLoc);
}

} // namespace _V1
} // namespace sycl

size_t std::hash<sycl::queue>::operator()(const sycl::queue &Q) const {
  // Compared to using the impl pointer, the unique ID helps avoid hash
  // collisions with previously destroyed queues.
  return std::hash<unsigned long long>()(
      sycl::detail::getSyclObjImpl(Q)->getQueueID());
}<|MERGE_RESOLUTION|>--- conflicted
+++ resolved
@@ -20,47 +20,7 @@
 namespace sycl {
 inline namespace _V1 {
 
-<<<<<<< HEAD
 namespace detail {
-#ifndef __INTEL_PREVIEW_BREAKING_CHANGES
-SubmissionInfo::SubmissionInfo()
-    : impl{std::make_shared<SubmissionInfoImpl>()} {}
-
-optional<SubmitPostProcessF> &SubmissionInfo::PostProcessorFunc() {
-  // No longer in use, but needs to be exposed for use in SYCL programs built
-  // with the old headers.
-  static optional<SubmitPostProcessF> DoNotUsePostProcessorFunc;
-  return DoNotUsePostProcessorFunc;
-}
-
-const optional<SubmitPostProcessF> &SubmissionInfo::PostProcessorFunc() const {
-  // No longer in use, but needs to be exposed for use in SYCL programs built
-  // with the old headers.
-  static optional<SubmitPostProcessF> DoNotUsePostProcessorFunc;
-  return DoNotUsePostProcessorFunc;
-}
-
-#ifndef __INTEL_PREVIEW_BREAKING_CHANGES
-std::shared_ptr<detail::queue_impl> &SubmissionInfo::SecondaryQueue() {
-  return impl->MSecondaryQueue;
-}
-
-const std::shared_ptr<detail::queue_impl> &
-SubmissionInfo::SecondaryQueue() const {
-  return impl->MSecondaryQueue;
-}
-#endif
-
-ext::oneapi::experimental::event_mode_enum &SubmissionInfo::EventMode() {
-  return impl->MEventMode;
-}
-
-const ext::oneapi::experimental::event_mode_enum &
-SubmissionInfo::EventMode() const {
-  return impl->MEventMode;
-}
-
-#endif // __INTEL_PREVIEW_BREAKING_CHANGES
 
 void GetRangeRoundingSettings(size_t &MinFactor, size_t &GoodFactor,
                               size_t &MinRange) {
@@ -93,8 +53,6 @@
 
 } // namespace detail
 
-=======
->>>>>>> ff5f9b89
 queue::queue(const context &SyclContext, const device_selector &DeviceSelector,
              const async_handler &AsyncHandler, const property_list &PropList) {
   const std::vector<device> Devs = SyclContext.get_devices();
