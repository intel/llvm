--- conflicted
+++ resolved
@@ -152,10 +152,7 @@
   return impl->has_property<property::queue::in_order>();
 }
 
-<<<<<<< HEAD
-=======
 pi_native_handle queue::getNative() const { return impl->getNative(); }
 
->>>>>>> 3b8dd546
 } // namespace sycl
 } // __SYCL_INLINE_NAMESPACE(cl)