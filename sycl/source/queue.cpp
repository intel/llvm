--- conflicted
+++ resolved
@@ -190,15 +190,10 @@
 buffer<detail::AssertHappened, 1> &queue::getAssertHappenedBuffer() {
   return impl->getAssertHappenedBuffer();
 }
-<<<<<<< HEAD
-} // __SYCL_OPEN_NS()
-__SYCL_CLOSE_NS()
-=======
 
 bool queue::device_has(aspect Aspect) const {
   // avoid creating sycl object from impl
   return impl->getDeviceImplPtr()->has(Aspect);
 }
-} // namespace sycl
-} // __SYCL_INLINE_NAMESPACE(cl)
->>>>>>> f7108862
+} // __SYCL_OPEN_NS()
+__SYCL_CLOSE_NS()