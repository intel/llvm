//==---------------- event.cpp --- SYCL event ------------------------------==//
//
// Part of the LLVM Project, under the Apache License v2.0 with LLVM Exceptions.
// See https://llvm.org/LICENSE.txt for license information.
// SPDX-License-Identifier: Apache-2.0 WITH LLVM-exception
//
//===----------------------------------------------------------------------===//

#include <CL/sycl/context.hpp>
#include <CL/sycl/detail/common.hpp>
#include <CL/sycl/detail/pi.hpp>
#include <CL/sycl/event.hpp>
#include <CL/sycl/info/info_desc.hpp>
#include <CL/sycl/stl.hpp>
#include <detail/backend_impl.hpp>
#include <detail/event_impl.hpp>
#include <detail/scheduler/scheduler.hpp>

#include <memory>
#include <unordered_set>

__SYCL_INLINE_NAMESPACE(cl) {
namespace sycl {

event::event() : impl(std::make_shared<detail::event_impl>()) {}

event::event(cl_event ClEvent, const context &SyclContext)
    : impl(std::make_shared<detail::event_impl>(
          detail::pi::cast<RT::PiEvent>(ClEvent), SyclContext)) {}

bool event::operator==(const event &rhs) const { return rhs.impl == impl; }

bool event::operator!=(const event &rhs) const { return !(*this == rhs); }

cl_event event::get() const { return impl->get(); }

bool event::is_host() const { return impl->is_host(); }

void event::wait() { impl->wait(impl); }

void event::wait(const std::vector<event> &EventList) {
  for (auto E : EventList) {
    E.wait();
  }
}

void event::wait_and_throw() { impl->wait_and_throw(impl); }

void event::wait_and_throw(const std::vector<event> &EventList) {
  for (auto E : EventList) {
    E.wait_and_throw();
  }
}

std::vector<event> event::get_wait_list() {
  if (info::event_command_status::ext_oneapi_unknown ==
      impl->get_info<info::event::command_execution_status>()) {
    throw sycl::exception(
        make_error_code(errc::invalid),
        "get_wait_list() cannot be used for an invalid event.");
  }

<<<<<<< HEAD
  std::vector<event> Result;
  for (auto &EventImpl : detail::Scheduler::getInstance().getWaitList(impl))
=======
  for (auto &EventImpl : impl->getWaitList())
>>>>>>> 0e28541f
    Result.push_back(detail::createSyclObjFromImpl<event>(EventImpl));

  return Result;
}

event::event(std::shared_ptr<detail::event_impl> event_impl)
    : impl(event_impl) {}

#define __SYCL_PARAM_TRAITS_SPEC(param_type, param, ret_type)                  \
  template <>                                                                  \
  __SYCL_EXPORT ret_type event::get_info<info::param_type::param>() const {    \
    return impl->get_info<info::param_type::param>();                          \
  }

#include <CL/sycl/info/event_traits.def>

#undef __SYCL_PARAM_TRAITS_SPEC

#define __SYCL_PARAM_TRAITS_SPEC(param_type, param, ret_type)                  \
  template <>                                                                  \
  __SYCL_EXPORT ret_type event::get_profiling_info<info::param_type::param>()  \
      const {                                                                  \
    impl->wait(impl);                                                          \
    return impl->get_profiling_info<info::param_type::param>();                \
  }

#include <CL/sycl/info/event_profiling_traits.def>

#undef __SYCL_PARAM_TRAITS_SPEC

backend event::get_backend() const noexcept { return getImplBackend(impl); }

pi_native_handle event::getNative() const { return impl->getNative(); }
} // namespace sycl
} // __SYCL_INLINE_NAMESPACE(cl)<|MERGE_RESOLUTION|>--- conflicted
+++ resolved
@@ -53,19 +53,9 @@
 }
 
 std::vector<event> event::get_wait_list() {
-  if (info::event_command_status::ext_oneapi_unknown ==
-      impl->get_info<info::event::command_execution_status>()) {
-    throw sycl::exception(
-        make_error_code(errc::invalid),
-        "get_wait_list() cannot be used for an invalid event.");
-  }
+  std::vector<event> Result;
 
-<<<<<<< HEAD
-  std::vector<event> Result;
-  for (auto &EventImpl : detail::Scheduler::getInstance().getWaitList(impl))
-=======
   for (auto &EventImpl : impl->getWaitList())
->>>>>>> 0e28541f
     Result.push_back(detail::createSyclObjFromImpl<event>(EventImpl));
 
   return Result;
