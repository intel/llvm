<<<<<<< HEAD
=======
README: Empty linker scripts aren't supported in older GNU ld, so the support
was removed from CMakeLists.txt. If you need to re-enable abi_replacemnts,
please update CmakeLists.txt
>>>>>>> 03655949
<|MERGE_RESOLUTION|>--- conflicted
+++ resolved
@@ -1,6 +1,3 @@
-<<<<<<< HEAD
-=======
 README: Empty linker scripts aren't supported in older GNU ld, so the support
 was removed from CMakeLists.txt. If you need to re-enable abi_replacemnts,
-please update CmakeLists.txt
->>>>>>> 03655949
+please update CmakeLists.txt