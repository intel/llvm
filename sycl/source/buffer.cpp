#include <detail/buffer_impl.hpp>
#include <sycl/buffer.hpp>
#include <sycl/ext/oneapi/accessor_property_list.hpp>
#include <sycl/properties/all_properties.hpp>
#include <sycl/property_list.hpp>
#include <sycl/range.hpp>

#include <memory>

namespace sycl {
inline namespace _V1 {
namespace detail {

buffer_plain::buffer_plain(
    size_t SizeInBytes, size_t RequiredAlign, const property_list &Props,
    std::unique_ptr<detail::SYCLMemObjAllocator> Allocator) {

  impl = std::make_shared<detail::buffer_impl>(SizeInBytes, RequiredAlign,
                                               Props, std::move(Allocator));
}

buffer_plain::buffer_plain(
    void *HostData, size_t SizeInBytes, size_t RequiredAlign,
    const sycl::property_list &Props,
    std::unique_ptr<sycl::detail::SYCLMemObjAllocator> Allocator) {
  impl = std::make_shared<detail::buffer_impl>(
      HostData, SizeInBytes, RequiredAlign, Props, std::move(Allocator));
}

buffer_plain::buffer_plain(
    const void *HostData, size_t SizeInBytes, size_t RequiredAlign,
    const property_list &Props,
    std::unique_ptr<detail::SYCLMemObjAllocator> Allocator) {
  impl = std::make_shared<detail::buffer_impl>(
      HostData, SizeInBytes, RequiredAlign, Props, std::move(Allocator));
}

buffer_plain::buffer_plain(
    const std::shared_ptr<const void> &HostData, const size_t SizeInBytes,
    size_t RequiredAlign, const property_list &Props,
    std::unique_ptr<detail::SYCLMemObjAllocator> Allocator, bool IsConstPtr) {
  impl = std::make_shared<detail::buffer_impl>(
      HostData, SizeInBytes, RequiredAlign, Props, std::move(Allocator),
      IsConstPtr);
}

buffer_plain::buffer_plain(
    const std::function<void(void *)> &CopyFromInput, const size_t SizeInBytes,
    size_t RequiredAlign, const property_list &Props,
    std::unique_ptr<detail::SYCLMemObjAllocator> Allocator, bool IsConstPtr) {
  impl = std::make_shared<detail::buffer_impl>(
      CopyFromInput, SizeInBytes, RequiredAlign, Props, std::move(Allocator),
      IsConstPtr);
}

buffer_plain::buffer_plain(
<<<<<<< HEAD
    ur_native_handle_t MemObject, context SyclContext,
=======
    pi_native_handle MemObject, const context &SyclContext,
>>>>>>> 4ae7cad6
    std::unique_ptr<detail::SYCLMemObjAllocator> Allocator,
    bool OwnNativeHandle, const event &AvailableEvent) {
  impl = std::make_shared<detail::buffer_impl>(MemObject, SyclContext,
                                               std::move(Allocator),
                                               OwnNativeHandle, AvailableEvent);
}

void buffer_plain::set_final_data_internal() { impl->set_final_data(nullptr); }

void buffer_plain::set_final_data_internal(
    const std::function<void(const std::function<void(void *const Ptr)> &)>
        &FinalDataFunc) {
  impl->set_final_data(FinalDataFunc);
}

void buffer_plain::constructorNotification(const detail::code_location &CodeLoc,
                                           void *UserObj, const void *HostObj,
                                           const void *Type, uint32_t Dim,
                                           uint32_t ElemType, size_t Range[3]) {
  impl->constructorNotification(CodeLoc, UserObj, HostObj, Type, Dim, ElemType,
                                Range);
}

void buffer_plain::set_write_back(bool NeedWriteBack) {
  impl->set_write_back(NeedWriteBack);
}

#define __SYCL_PARAM_TRAITS_SPEC(param_type)                                   \
  template <>                                                                  \
  __SYCL_EXPORT bool buffer_plain::has_property<param_type>() const noexcept { \
    return impl->has_property<param_type>();                                   \
  }
#include <sycl/detail/properties_traits.def>

#undef __SYCL_PARAM_TRAITS_SPEC

#define __SYCL_PARAM_TRAITS_SPEC(param_type)                                   \
  template <>                                                                  \
  __SYCL_EXPORT param_type buffer_plain::get_property<param_type>() const {    \
    return impl->get_property<param_type>();                                   \
  }
#include <sycl/detail/properties_traits.def>

#undef __SYCL_PARAM_TRAITS_SPEC

std::vector<ur_native_handle_t>
buffer_plain::getNativeVector(backend BackendName) const {
  return impl->getNativeVector(BackendName);
}

const std::unique_ptr<SYCLMemObjAllocator> &
buffer_plain::get_allocator_internal() const {
  return impl->get_allocator_internal();
}

void buffer_plain::deleteAccProps(const sycl::detail::PropWithDataKind &Kind) {
  impl->deleteAccessorProperty(Kind);
}

void buffer_plain::addOrReplaceAccessorProperties(
    const property_list &PropertyList) {
  impl->addOrReplaceAccessorProperties(PropertyList);
}

size_t buffer_plain::getSize() const { return impl->getSizeInBytes(); }

void buffer_plain::handleRelease() const {
  // Try to detach memory object only if impl is going to be released.
  // Buffer copy will have pointer to the same impl.
  if (impl.use_count() == 1)
    impl->detachMemoryObject(impl);
}

} // namespace detail
} // namespace _V1
} // namespace sycl<|MERGE_RESOLUTION|>--- conflicted
+++ resolved
@@ -54,11 +54,7 @@
 }
 
 buffer_plain::buffer_plain(
-<<<<<<< HEAD
-    ur_native_handle_t MemObject, context SyclContext,
-=======
-    pi_native_handle MemObject, const context &SyclContext,
->>>>>>> 4ae7cad6
+    ur_native_handle_t MemObject, const context &SyclContext,
     std::unique_ptr<detail::SYCLMemObjAllocator> Allocator,
     bool OwnNativeHandle, const event &AvailableEvent) {
   impl = std::make_shared<detail::buffer_impl>(MemObject, SyclContext,
