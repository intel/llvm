--- conflicted
+++ resolved
@@ -185,20 +185,6 @@
     endif()
   endif()
 
-<<<<<<< HEAD
-  target_compile_definitions(${LIB_OBJ_NAME} PRIVATE SYCL2020_DISABLE_DEPRECATION_WARNINGS)
-
-  target_include_directories(
-    ${LIB_OBJ_NAME}
-    PRIVATE
-      ${CMAKE_CURRENT_SOURCE_DIR}
-      "${sycl_inc_dir}"
-  )
-  #TODO: Remove dependency on opencl headers.
-  target_link_libraries(${LIB_OBJ_NAME}
-    PRIVATE OpenCL-Headers
-  )
-
   # Link with LLVMSupport and LLVMObject for shared utilities.
   add_dependencies(${LIB_NAME} LLVMSupport LLVMObject)
   target_include_directories(${LIB_NAME} SYSTEM PRIVATE ${LLVM_MAIN_INCLUDE_DIR})
@@ -211,8 +197,6 @@
     target_link_options(${LIB_NAME} PRIVATE -Wl,--gc-sections)
   endif()
 
-=======
->>>>>>> 5d1e1449
   if(SYCL_ENABLE_EXTENSION_JIT)
     if(NOT DEFINED LLVM_EXTERNAL_SYCL_JIT_SOURCE_DIR)
       message(FATAL_ERROR "Undefined LLVM_EXTERNAL_SYCL_JIT_SOURCE_DIR variable: Must be set when extension to JIT SYCL kernels is enabled")
