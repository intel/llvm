#To-Do:
#1. Figure out why CMP0057 has to be set. Should have been taken care of earlier in the build
#2. Use AddLLVM to modify the build and access config options
#cmake_policy(SET CMP0057 NEW)
#include(AddLLVM)

if (SYCL_ENABLE_XPTI_TRACING)
  if (NOT EXISTS ${LLVM_EXTERNAL_XPTI_SOURCE_DIR})
    message (FATAL_ERROR "Undefined LLVM_EXTERNAL_XPTI_SOURCE_DIR variable: Must be set when XPTI tracing is set to ON")
  endif()
  include_directories(${LLVM_EXTERNAL_XPTI_SOURCE_DIR}/include)
endif()

function(add_sycl_rt_library LIB_NAME)
  # Add an optional argument so we can get the library name to
  # link with for Windows Debug version
  cmake_parse_arguments(ARG "" "XPTI_LIB" "COMPILE_OPTIONS;SOURCES" ${ARGN})

  set(LIB_OBJ_NAME ${LIB_NAME}_object)

  add_library(${LIB_OBJ_NAME} OBJECT ${ARG_SOURCES})
  add_library(${LIB_NAME} SHARED $<TARGET_OBJECTS:${LIB_OBJ_NAME}>)
  if (ARG_COMPILE_OPTIONS)
    target_compile_options(${LIB_OBJ_NAME} PRIVATE ${ARG_COMPILE_OPTIONS})
  endif()

  #To-Do: Remove dependency on icd loader and opencl headers.
  add_dependencies(${LIB_OBJ_NAME}
    ocl-icd
    ocl-headers
    sycl-headers
  )

  set_target_properties(${LIB_NAME} PROPERTIES LINKER_LANGUAGE CXX)

  if (SYCL_ENABLE_XPTI_TRACING)
    target_compile_definitions(${LIB_OBJ_NAME} PRIVATE XPTI_ENABLE_INSTRUMENTATION XPTI_STATIC_LIBRARY)
    target_link_libraries(${LIB_NAME} PRIVATE ${ARG_XPTI_LIB})
  endif()

  if (MSVC)
    target_compile_definitions(${LIB_OBJ_NAME} PRIVATE __SYCL_BUILD_SYCL_DLL )
    target_link_libraries(${LIB_NAME} PRIVATE shlwapi)
  else()
    target_compile_options(${LIB_OBJ_NAME} PUBLIC
                           -fvisibility=hidden -fvisibility-inlines-hidden)
    set(linker_script "${CMAKE_CURRENT_SOURCE_DIR}/ld-version-script.txt")
    target_link_libraries(
      ${LIB_NAME} PRIVATE "-Wl,--version-script=${linker_script}")
    set_target_properties(${LIB_NAME} PROPERTIES LINK_DEPENDS ${linker_script})
    if (SYCL_ENABLE_XPTI_TRACING)
      target_link_libraries(${LIB_NAME} PRIVATE dl)
    endif()
  endif()

  target_include_directories(
<<<<<<< HEAD
      ${LIB_NAME} PRIVATE ${CMAKE_CURRENT_SOURCE_DIR} "${sycl_inc_dir}")

  find_package(Threads REQUIRED)

=======
      ${LIB_OBJ_NAME} 
      PRIVATE 
        ${CMAKE_CURRENT_SOURCE_DIR} 
        "${sycl_inc_dir}"
        ${OpenCL_INCLUDE_DIRS}
  )
>>>>>>> 256dc08b
  target_link_libraries(${LIB_NAME}
      PRIVATE
        ${OpenCL_LIBRARIES}
        ${CMAKE_DL_LIBS}
        ${CMAKE_THREAD_LIBS_INIT}
      PUBLIC
        $<$<BOOL:${SYCL_BUILD_PI_CUDA}>:pi_cuda>
  )

  target_compile_definitions(${LIB_OBJ_NAME}
    PUBLIC
      $<$<BOOL:${SYCL_BUILD_PI_CUDA}>:USE_PI_CUDA>)

  add_common_options(${LIB_NAME})

endfunction(add_sycl_rt_library)

set(SYCL_SOURCES
    "${sycl_inc_dir}/CL/sycl.hpp"
    "detail/accessor_impl.cpp"
    "detail/buffer_impl.cpp"
    "detail/builtins_common.cpp"
    "detail/builtins_geometric.cpp"
    "detail/builtins_integer.cpp"
    "detail/builtins_math.cpp"
    "detail/builtins_relational.cpp"
    "detail/cg.cpp"
    "detail/pi.cpp"
    "detail/common.cpp"
    "detail/config.cpp"
    "detail/context_impl.cpp"
    "detail/device_impl.cpp"
    "detail/device_info.cpp"
    "detail/error_handling/enqueue_kernel.cpp"
    "detail/event_impl.cpp"
    "detail/force_device.cpp"
    "detail/helpers.cpp"
    "detail/image_accessor_util.cpp"
    "detail/image_impl.cpp"
    "detail/kernel_impl.cpp"
    "detail/kernel_info.cpp"
    "detail/kernel_program_cache.cpp"
    "detail/memory_manager.cpp"
    "detail/platform_impl.cpp"
    "detail/platform_info.cpp"
    "detail/program_impl.cpp"
    "detail/program_manager/program_manager.cpp"
    "detail/queue_impl.cpp"
    "detail/os_util.cpp"
    "detail/platform_util.cpp"
    "detail/sampler_impl.cpp"
    "detail/stream_impl.cpp"
    "detail/scheduler/commands.cpp"
    "detail/scheduler/scheduler.cpp"
    "detail/scheduler/graph_processor.cpp"
    "detail/scheduler/graph_builder.cpp"
    "detail/spec_constant_impl.cpp"
    "detail/sycl_mem_obj_t.cpp"
    "detail/usm/usm_impl.cpp"
    "detail/util.cpp"
    "accessor.cpp"
    "context.cpp"
    "device.cpp"
    "device_selector.cpp"
    "event.cpp"
    "exception.cpp"
    "exception_list.cpp"
    "function_pointer.cpp"
    "half_type.cpp"
    "handler.cpp"
    "kernel.cpp"
    "platform.cpp"
    "program.cpp"
    "queue.cpp"
    "ordered_queue.cpp"
    "sampler.cpp"
    "stream.cpp"
    "spirv_ops.cpp"
    "$<$<PLATFORM_ID:Windows>:detail/windows_pi.cpp>"
    "$<$<OR:$<PLATFORM_ID:Linux>,$<PLATFORM_ID:Darwin>>:detail/posix_pi.cpp>"
)

if (MSVC)
  # MSVC provides two incompatible build variants for its CRT: release and debug
  # To avoid potential issues in user code we also need to provide two kinds
  # of SYCL Runtime Library for release and debug configurations.
  foreach(flag_var
      CMAKE_CXX_FLAGS CMAKE_CXX_FLAGS_DEBUG CMAKE_CXX_FLAGS_RELEASE
      CMAKE_CXX_FLAGS_MINSIZEREL CMAKE_CXX_FLAGS_RELWITHDEBINFO)
    string(REGEX REPLACE "/MD" "" ${flag_var} "${${flag_var}}")
    string(REGEX REPLACE "/MT" "" ${flag_var} "${${flag_var}}")
    string(REGEX REPLACE "/MDd" "" ${flag_var} "${${flag_var}}")
    string(REGEX REPLACE "/MTd" "" ${flag_var} "${${flag_var}}")
  endforeach()

  if (SYCL_ENABLE_XPTI_TRACING)
    add_sycl_rt_library(sycld XPTI_LIB xptid COMPILE_OPTIONS "/MDd" SOURCES ${SYCL_SOURCES})
  else()
    add_sycl_rt_library(sycld COMPILE_OPTIONS "/MDd" SOURCES ${SYCL_SOURCES})
  endif()

  set(SYCL_EXTRA_OPTS "/MD")

endif()

if (SYCL_ENABLE_XPTI_TRACING)
  add_sycl_rt_library(sycl XPTI_LIB xpti COMPILE_OPTIONS ${SYCL_EXTRA_OPTS}  SOURCES ${SYCL_SOURCES})
else()
  add_sycl_rt_library(sycl COMPILE_OPTIONS ${SYCL_EXTRA_OPTS} SOURCES ${SYCL_SOURCES})
endif()

# Enable new IN_LIST operator.
cmake_policy(SET CMP0057 NEW)

if (libdevice IN_LIST LLVM_ENABLE_PROJECTS)
  add_dependencies(sycl libsycldevice)
endif()

install(TARGETS ${SYCL_RT_LIBS}
    ARCHIVE DESTINATION "lib${LLVM_LIBDIR_SUFFIX}" COMPONENT sycl
    LIBRARY DESTINATION "lib${LLVM_LIBDIR_SUFFIX}" COMPONENT sycl
    RUNTIME DESTINATION "bin" COMPONENT sycl)<|MERGE_RESOLUTION|>--- conflicted
+++ resolved
@@ -54,19 +54,15 @@
   endif()
 
   target_include_directories(
-<<<<<<< HEAD
-      ${LIB_NAME} PRIVATE ${CMAKE_CURRENT_SOURCE_DIR} "${sycl_inc_dir}")
-
-  find_package(Threads REQUIRED)
-
-=======
       ${LIB_OBJ_NAME} 
       PRIVATE 
         ${CMAKE_CURRENT_SOURCE_DIR} 
         "${sycl_inc_dir}"
         ${OpenCL_INCLUDE_DIRS}
   )
->>>>>>> 256dc08b
+
+  find_package(Threads REQUIRED)
+
   target_link_libraries(${LIB_NAME}
       PRIVATE
         ${OpenCL_LIBRARIES}
