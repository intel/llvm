--- conflicted
+++ resolved
@@ -262,11 +262,7 @@
     "sampler.cpp"
     "stream.cpp"
     "spirv_ops.cpp"
-<<<<<<< HEAD
     "virtual_mem.cpp"
-    "esimd_emulator_device_interface.cpp"
-=======
->>>>>>> a14689f5
     "$<$<PLATFORM_ID:Windows>:detail/windows_pi.cpp>"
     "$<$<OR:$<PLATFORM_ID:Linux>,$<PLATFORM_ID:Darwin>>:detail/posix_pi.cpp>"
 )
