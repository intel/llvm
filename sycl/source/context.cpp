//==---------------- context.cpp - SYCL context ----------------------------==//
//
// Part of the LLVM Project, under the Apache License v2.0 with LLVM Exceptions.
// See https://llvm.org/LICENSE.txt for license information.
// SPDX-License-Identifier: Apache-2.0 WITH LLVM-exception
//
//===----------------------------------------------------------------------===//

#include <detail/backend_impl.hpp>
#include <detail/context_impl.hpp>
#include <sycl/context.hpp>
#include <sycl/detail/common.hpp>
#include <sycl/detail/pi.hpp>
#include <sycl/device.hpp>
#include <sycl/device_selector.hpp>
#include <sycl/exception.hpp>
#include <sycl/exception_list.hpp>
#include <sycl/platform.hpp>
#include <sycl/properties/all_properties.hpp>

#include <algorithm>
#include <memory>
#include <utility>

// 4.6.2 Context class

namespace sycl {
inline namespace _V1 {

context::context(const property_list &PropList) : context(device{}, PropList) {}

context::context(const async_handler &AsyncHandler,
                 const property_list &PropList)
    : context(device{}, AsyncHandler, PropList) {}

context::context(const device &Device, const property_list &PropList)
    : context(std::vector<device>(1, Device), PropList) {}

context::context(const device &Device, async_handler AsyncHandler,
                 const property_list &PropList)
    : context(std::vector<device>(1, Device), AsyncHandler, PropList) {}

context::context(const platform &Platform, const property_list &PropList)
    : context(Platform.get_devices(), PropList) {}

context::context(const platform &Platform, async_handler AsyncHandler,
                 const property_list &PropList)
    : context(Platform.get_devices(), AsyncHandler, PropList) {}

context::context(const std::vector<device> &DeviceList,
                 const property_list &PropList)
    : context(DeviceList, detail::defaultAsyncHandler, PropList) {}

context::context(const std::vector<device> &DeviceList,
                 async_handler AsyncHandler, const property_list &PropList) {
  if (DeviceList.empty()) {
    throw invalid_parameter_error("DeviceList is empty.",
                                  UR_RESULT_ERROR_INVALID_VALUE);
  }

  const auto &RefPlatform =
      detail::getSyclObjImpl(DeviceList[0].get_platform())->getHandleRef();
  if (std::any_of(DeviceList.begin(), DeviceList.end(),
                  [&](const device &CurrentDevice) {
                    return (detail::getSyclObjImpl(CurrentDevice.get_platform())
                                ->getHandleRef() != RefPlatform);
                  }))
    throw invalid_parameter_error(
        "Can't add devices across platforms to a single context.",
        PI_ERROR_INVALID_DEVICE);
  else
    impl = std::make_shared<detail::context_impl>(DeviceList, AsyncHandler,
                                                  PropList);
<<<<<<< HEAD
  else {
    const device &NonHostDevice = *NonHostDeviceIter;
    const auto &NonHostPlatform =
        detail::getSyclObjImpl(NonHostDevice.get_platform())->getHandleRef();
    if (std::any_of(DeviceList.begin(), DeviceList.end(),
                    [&](const device &CurrentDevice) {
                      return (
                          detail::getSyclObjImpl(CurrentDevice)->is_host() ||
                          (detail::getSyclObjImpl(CurrentDevice.get_platform())
                               ->getHandleRef() != NonHostPlatform));
                    }))
      throw invalid_parameter_error(
          "Can't add devices across platforms to a single context.",
          UR_RESULT_ERROR_INVALID_DEVICE);
    else
      impl = std::make_shared<detail::context_impl>(DeviceList, AsyncHandler,
                                                    PropList);
  }
=======
>>>>>>> 4ae7cad6
}
context::context(cl_context ClContext, async_handler AsyncHandler) {
  const auto &Plugin = sycl::detail::pi::getPlugin<backend::opencl>();
  impl = std::make_shared<detail::context_impl>(
      detail::ur::cast<ur_context_handle_t>(ClContext), AsyncHandler, Plugin);
}

template <typename Param>
typename detail::is_context_info_desc<Param>::return_type
context::get_info() const {
  return impl->template get_info<Param>();
}

#define __SYCL_PARAM_TRAITS_SPEC(DescType, Desc, ReturnT, PiCode)              \
  template __SYCL_EXPORT ReturnT context::get_info<info::DescType::Desc>()     \
      const;

#include <sycl/info/context_traits.def>

#undef __SYCL_PARAM_TRAITS_SPEC

template <typename Param>
typename detail::is_backend_info_desc<Param>::return_type
context::get_backend_info() const {
  return impl->get_backend_info<Param>();
}

#define __SYCL_PARAM_TRAITS_SPEC(DescType, Desc, ReturnT, Picode)              \
  template __SYCL_EXPORT ReturnT                                               \
  context::get_backend_info<info::DescType::Desc>() const;

#include <sycl/info/sycl_backend_traits.def>

#undef __SYCL_PARAM_TRAITS_SPEC

#define __SYCL_PARAM_TRAITS_SPEC(param_type)                                   \
  template <>                                                                  \
  __SYCL_EXPORT bool context::has_property<param_type>() const noexcept {      \
    return impl->has_property<param_type>();                                   \
  }
#include <sycl/detail/properties_traits.def>

#undef __SYCL_PARAM_TRAITS_SPEC

#define __SYCL_PARAM_TRAITS_SPEC(param_type)                                   \
  template <>                                                                  \
  __SYCL_EXPORT param_type context::get_property<param_type>() const {         \
    return impl->get_property<param_type>();                                   \
  }
#include <sycl/detail/properties_traits.def>

#undef __SYCL_PARAM_TRAITS_SPEC

cl_context context::get() const { return impl->get(); }

backend context::get_backend() const noexcept { return impl->getBackend(); }

platform context::get_platform() const {
  return impl->get_info<info::context::platform>();
}

std::vector<device> context::get_devices() const {
  return impl->get_info<info::context::devices>();
}

context::context(std::shared_ptr<detail::context_impl> Impl) : impl(Impl) {}

ur_native_handle_t context::getNative() const { return impl->getNative(); }

} // namespace _V1
} // namespace sycl<|MERGE_RESOLUTION|>--- conflicted
+++ resolved
@@ -71,27 +71,6 @@
   else
     impl = std::make_shared<detail::context_impl>(DeviceList, AsyncHandler,
                                                   PropList);
-<<<<<<< HEAD
-  else {
-    const device &NonHostDevice = *NonHostDeviceIter;
-    const auto &NonHostPlatform =
-        detail::getSyclObjImpl(NonHostDevice.get_platform())->getHandleRef();
-    if (std::any_of(DeviceList.begin(), DeviceList.end(),
-                    [&](const device &CurrentDevice) {
-                      return (
-                          detail::getSyclObjImpl(CurrentDevice)->is_host() ||
-                          (detail::getSyclObjImpl(CurrentDevice.get_platform())
-                               ->getHandleRef() != NonHostPlatform));
-                    }))
-      throw invalid_parameter_error(
-          "Can't add devices across platforms to a single context.",
-          UR_RESULT_ERROR_INVALID_DEVICE);
-    else
-      impl = std::make_shared<detail::context_impl>(DeviceList, AsyncHandler,
-                                                    PropList);
-  }
-=======
->>>>>>> 4ae7cad6
 }
 context::context(cl_context ClContext, async_handler AsyncHandler) {
   const auto &Plugin = sycl::detail::pi::getPlugin<backend::opencl>();
