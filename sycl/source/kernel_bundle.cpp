--- conflicted
+++ resolved
@@ -290,20 +290,11 @@
 }
 
 bool is_compatible(const std::vector<kernel_id> &KernelIDs, const device &Dev) {
-<<<<<<< HEAD
-  std::set<sycl::detail::RTDeviceBinaryImage *> BinImages;
-  sycl::detail::ProgramManager::getInstance().getRawDeviceImages(KernelIDs,
-                                                                 BinImages);
-  return std::all_of(BinImages.begin(), BinImages.end(),
-                     [&Dev](const sycl::detail::RTDeviceBinaryImage *Img) {
-                       return doesDevSupportImgAspects(*Img, Dev);
-=======
   std::set<detail::RTDeviceBinaryImage *> BinImages =
       detail::ProgramManager::getInstance().getRawDeviceImages(KernelIDs);
   return std::all_of(BinImages.begin(), BinImages.end(),
                      [&Dev](const detail::RTDeviceBinaryImage *Img) {
                        return doesDevSupportImgAspects(Dev, *Img);
->>>>>>> 5777e1fe
                      });
 }
 
