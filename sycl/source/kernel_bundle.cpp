--- conflicted
+++ resolved
@@ -390,23 +390,23 @@
 // syclex::detail::create_kernel_bundle_from_source
 /////////////////////////
 
-<<<<<<< HEAD
-source_kb
-create_kernel_bundle_from_source(const context &SyclContext,
-                                 source_language Language,
-                                 sycl::detail::string_view SourceView) {
-  std::string Source{SourceView.data()};
-=======
 using include_pairs_t = std::vector<std::pair<std::string, std::string>>;
+using include_pairs_view_t = std::vector<std::pair<sycl::detail::string_view, sycl::detail::string_view>>;
 
 source_kb make_kernel_bundle_from_source(const context &SyclContext,
                                          source_language Language,
-                                         const std::string &Source,
-                                         include_pairs_t IncludePairs) {
->>>>>>> 20a088e1
+                                         sycl::detail::string_view SourceView,
+                                         include_pairs_view_t IncludePairViews) {
   // TODO: if we later support a "reason" why support isn't present
   // (like a missing shared library etc.) it'd be nice to include it in
   // the exception message here.
+  std::string Source{SourceView.data()};
+  include_pairs_t IncludePairs;
+  size_t n = IncludePairViews.size();
+  IncludePairs.reserve(n);
+  for (auto &p : IncludePairViews)
+    IncludePairs.push_back({p.first.data(), p.second.data()});
+
   backend BE = SyclContext.get_backend();
   if (!is_source_kernel_bundle_supported(BE, Language))
     throw sycl::exception(make_error_code(errc::invalid),
@@ -443,12 +443,17 @@
 
 exe_kb
 build_from_source(source_kb &SourceKB, const std::vector<device> &Devices,
-<<<<<<< HEAD
                   const std::vector<sycl::detail::string_view> &BuildOptions,
-                  sycl::detail::string *LogView) {
+                  sycl::detail::string *LogView,
+                  const std::vector<sycl::detail::string_view> &RegisteredKernelNames) {
   std::vector<std::string> Options;
-  for (const sycl::detail::string_view view : BuildOptions)
-    Options.push_back(view.data());
+  for (const sycl::detail::string_view option : BuildOptions)
+    Options.push_back(option.data());
+
+  std::vector<std::string> KernelNames;
+  for (const sycl::detail::string_view name : RegisteredKernelNames)
+    KernelNames.push_back(name.data());
+  
   std::string Log;
   std::string *LogPtr = nullptr;
   if (LogView)
@@ -457,22 +462,11 @@
       sycl::detail::removeDuplicateDevices(Devices);
   std::shared_ptr<kernel_bundle_impl> sourceImpl = getSyclObjImpl(SourceKB);
   std::shared_ptr<kernel_bundle_impl> KBImpl =
-      sourceImpl->build_from_source(UniqueDevices, Options, LogPtr);
+      sourceImpl->build_from_source(UniqueDevices, Options, LogPtr, KernelNames);
   auto result = sycl::detail::createSyclObjFromImpl<exe_kb>(KBImpl);
   if (LogView)
     *LogView = Log;
   return result;
-=======
-                  const std::vector<std::string> &BuildOptions,
-                  std::string *LogPtr,
-                  const std::vector<std::string> &RegisteredKernelNames) {
-  std::vector<device> UniqueDevices =
-      sycl::detail::removeDuplicateDevices(Devices);
-  std::shared_ptr<kernel_bundle_impl> sourceImpl = getSyclObjImpl(SourceKB);
-  std::shared_ptr<kernel_bundle_impl> KBImpl = sourceImpl->build_from_source(
-      UniqueDevices, BuildOptions, LogPtr, RegisteredKernelNames);
-  return sycl::detail::createSyclObjFromImpl<exe_kb>(KBImpl);
->>>>>>> 20a088e1
 }
 
 } // namespace detail
