//==------- kernel_bundle.cpp - SYCL kernel_bundle and free functions ------==//
//
// Part of the LLVM Project, under the Apache License v2.0 with LLVM Exceptions.
// See https://llvm.org/LICENSE.txt for license information.
// SPDX-License-Identifier: Apache-2.0 WITH LLVM-exception
//
//===----------------------------------------------------------------------===//

#include <detail/compiler.hpp>
#include <detail/device_binary_image.hpp>
#include <detail/kernel_bundle_impl.hpp>
#include <detail/kernel_compiler/kernel_compiler_opencl.hpp>
#include <detail/kernel_compiler/kernel_compiler_sycl.hpp>
#include <detail/kernel_id_impl.hpp>
#include <detail/program_manager/program_manager.hpp>

#include <cstddef>
#include <set>
#include <vector>

namespace sycl {
inline namespace _V1 {

kernel_id::kernel_id(const char *Name)
    : impl(std::make_shared<detail::kernel_id_impl>(Name)) {}

const char *kernel_id::get_name() const noexcept { return impl->get_name(); }

namespace detail {

////////////////////////////
/////  device_image_plain
///////////////////////////

bool device_image_plain::has_kernel(const kernel_id &KernelID) const noexcept {
  return impl->has_kernel(KernelID);
}

bool device_image_plain::has_kernel(const kernel_id &KernelID,
                                    const device &Dev) const noexcept {
  return impl->has_kernel(KernelID, Dev);
}

ur_native_handle_t device_image_plain::getNative() const {
  return impl->getNative();
}

backend device_image_plain::ext_oneapi_get_backend_impl() const noexcept {
  return impl->get_context().get_backend();
}

std::pair<const std::byte *, const std::byte *>
device_image_plain::ext_oneapi_get_backend_content_view_impl() const {
  return std::make_pair(
      reinterpret_cast<const std::byte *>(
          impl->get_bin_image_ref()->getRawData().BinaryStart),
      reinterpret_cast<const std::byte *>(
          impl->get_bin_image_ref()->getRawData().BinaryEnd));
}

////////////////////////////
///// kernel_bundle_plain
///////////////////////////

bool kernel_bundle_plain::empty() const noexcept { return impl->empty(); }

backend kernel_bundle_plain::get_backend() const noexcept {
  return impl->get_backend();
}

context kernel_bundle_plain::get_context() const noexcept {
  return impl->get_context();
}

std::vector<device> kernel_bundle_plain::get_devices() const noexcept {
  return impl->get_devices();
}

std::vector<kernel_id> kernel_bundle_plain::get_kernel_ids() const {
  return impl->get_kernel_ids();
}

bool kernel_bundle_plain::contains_specialization_constants() const noexcept {
  return impl->contains_specialization_constants();
}

bool kernel_bundle_plain::native_specialization_constant() const noexcept {
  return impl->native_specialization_constant();
}

kernel kernel_bundle_plain::get_kernel(const kernel_id &KernelID) const {
  return impl->get_kernel(KernelID, impl);
}

const device_image_plain *kernel_bundle_plain::begin() const {
  return impl->begin();
}

const device_image_plain *kernel_bundle_plain::end() const {
  return impl->end();
}

bool kernel_bundle_plain::has_kernel(const kernel_id &KernelID) const noexcept {
  return impl->has_kernel(KernelID);
}

bool kernel_bundle_plain::has_kernel(const kernel_id &KernelID,
                                     const device &Dev) const noexcept {
  return impl->has_kernel(KernelID, Dev);
}

bool kernel_bundle_plain::has_specialization_constant_impl(
    const char *SpecName) const noexcept {
  return impl->has_specialization_constant(SpecName);
}

void kernel_bundle_plain::set_specialization_constant_impl(
    const char *SpecName, void *Value, size_t Size) noexcept {
  impl->set_specialization_constant_raw_value(SpecName, Value, Size);
}

void kernel_bundle_plain::get_specialization_constant_impl(
    const char *SpecName, void *Value) const noexcept {
  impl->get_specialization_constant_raw_value(SpecName, Value);
}

bool kernel_bundle_plain::is_specialization_constant_set(
    const char *SpecName) const noexcept {
  return impl->is_specialization_constant_set(SpecName);
}

bool kernel_bundle_plain::ext_oneapi_has_kernel(detail::string_view name) {
  return impl->ext_oneapi_has_kernel(name.data());
}

kernel kernel_bundle_plain::ext_oneapi_get_kernel(detail::string_view name) {
  return impl->ext_oneapi_get_kernel(name.data(), impl);
}

<<<<<<< HEAD
bool kernel_bundle_plain::ext_oneapi_has_device_global(detail::string_view name,
                                                       const device &dev) {
  return impl->ext_oneapi_has_device_global(name.data(), dev);
}

void *kernel_bundle_plain::ext_oneapi_get_device_global_address(
    detail::string_view name, const device &dev) {
  return impl->ext_oneapi_get_device_global_address(name.data(), dev);
}

size_t
kernel_bundle_plain::ext_oneapi_get_device_global_size(detail::string_view name,
                                                       const device &dev) {
  return impl->ext_oneapi_get_device_global_size(name.data(), dev);
=======
detail::string
kernel_bundle_plain::ext_oneapi_get_raw_kernel_name(detail::string_view name) {
  return detail::string{impl->ext_oneapi_get_raw_kernel_name(name.data())};
>>>>>>> 5ef2c7cc
}

//////////////////////////////////
///// sycl::detail free functions
//////////////////////////////////

const std::vector<device>
removeDuplicateDevices(const std::vector<device> &Devs) {
  std::vector<device> UniqueDevices;

  // Building a new vector with unique elements and keep original order
  std::unordered_set<device> UniqueDeviceSet;
  for (const device &Dev : Devs)
    if (UniqueDeviceSet.insert(Dev).second)
      UniqueDevices.push_back(Dev);

  return UniqueDevices;
}

kernel_id get_kernel_id_impl(string_view KernelName) {
  return detail::ProgramManager::getInstance().getSYCLKernelID(
      KernelName.data());
}

detail::KernelBundleImplPtr
get_kernel_bundle_impl(const context &Ctx, const std::vector<device> &Devs,
                       bundle_state State) {
  return std::make_shared<detail::kernel_bundle_impl>(Ctx, Devs, State);
}

detail::KernelBundleImplPtr
get_kernel_bundle_impl(const context &Ctx, const std::vector<device> &Devs,
                       const std::vector<kernel_id> &KernelIDs,
                       bundle_state State) {
  return std::make_shared<detail::kernel_bundle_impl>(Ctx, Devs, KernelIDs,
                                                      State);
}

detail::KernelBundleImplPtr
get_kernel_bundle_impl(const context &Ctx, const std::vector<device> &Devs,
                       bundle_state State, const DevImgSelectorImpl &Selector) {
  return std::make_shared<detail::kernel_bundle_impl>(Ctx, Devs, Selector,
                                                      State);
}

detail::KernelBundleImplPtr
get_empty_interop_kernel_bundle_impl(const context &Ctx,
                                     const std::vector<device> &Devs) {
  return std::make_shared<detail::kernel_bundle_impl>(Ctx, Devs);
}

std::shared_ptr<detail::kernel_bundle_impl>
join_impl(const std::vector<detail::KernelBundleImplPtr> &Bundles,
          bundle_state State) {
  return std::make_shared<detail::kernel_bundle_impl>(Bundles, State);
}

bool has_kernel_bundle_impl(const context &Ctx, const std::vector<device> &Devs,
                            bundle_state State) {
  // Check that all requested devices are associated with the context
  const bool AllDevicesInTheContext = checkAllDevicesAreInContext(Devs, Ctx);
  if (Devs.empty() || !AllDevicesInTheContext)
    throw sycl::exception(make_error_code(errc::invalid),
                          "Not all devices are associated with the context or "
                          "vector of devices is empty");

  if (bundle_state::input == State &&
      !checkAllDevicesHaveAspect(Devs, aspect::online_compiler))
    return false;
  if (bundle_state::object == State &&
      !checkAllDevicesHaveAspect(Devs, aspect::online_linker))
    return false;

  const std::vector<DevImgPlainWithDeps> DeviceImages =
      detail::ProgramManager::getInstance()
          .getSYCLDeviceImagesWithCompatibleState(Ctx, Devs, State);

  return !DeviceImages.empty();
}

bool has_kernel_bundle_impl(const context &Ctx, const std::vector<device> &Devs,
                            const std::vector<kernel_id> &KernelIds,
                            bundle_state State) {
  // Check that all requested devices are associated with the context
  const bool AllDevicesInTheContext = checkAllDevicesAreInContext(Devs, Ctx);

  if (Devs.empty() || !AllDevicesInTheContext)
    throw sycl::exception(make_error_code(errc::invalid),
                          "Not all devices are associated with the context or "
                          "vector of devices is empty");

  bool DeviceHasRequireAspectForState = true;
  if (bundle_state::input == State) {
    DeviceHasRequireAspectForState =
        std::all_of(Devs.begin(), Devs.end(), [](const device &Dev) {
          return Dev.has(aspect::online_compiler);
        });
  } else if (bundle_state::object == State) {
    DeviceHasRequireAspectForState =
        std::all_of(Devs.begin(), Devs.end(), [](const device &Dev) {
          return Dev.has(aspect::online_linker);
        });
  }

  if (!DeviceHasRequireAspectForState)
    return false;

  const std::vector<DevImgPlainWithDeps> DeviceImagesWithDeps =
      detail::ProgramManager::getInstance()
          .getSYCLDeviceImagesWithCompatibleState(Ctx, Devs, State);

  std::set<kernel_id, LessByNameComp> CombinedKernelIDs;
  for (const DevImgPlainWithDeps &DeviceImageWithDeps : DeviceImagesWithDeps) {
    for (const device_image_plain &DeviceImage : DeviceImageWithDeps) {
      const std::shared_ptr<device_image_impl> &DeviceImageImpl =
          getSyclObjImpl(DeviceImage);

      CombinedKernelIDs.insert(DeviceImageImpl->get_kernel_ids_ptr()->begin(),
                               DeviceImageImpl->get_kernel_ids_ptr()->end());
    }
  }

  const bool AllKernelIDsRepresented =
      std::all_of(KernelIds.begin(), KernelIds.end(),
                  [&CombinedKernelIDs](const kernel_id &KernelID) {
                    return CombinedKernelIDs.count(KernelID);
                  });

  return AllKernelIDsRepresented;
}

std::shared_ptr<detail::kernel_bundle_impl>
compile_impl(const kernel_bundle<bundle_state::input> &InputBundle,
             const std::vector<device> &Devs, const property_list &PropList) {
  return std::make_shared<detail::kernel_bundle_impl>(
      InputBundle, Devs, PropList, bundle_state::object);
}

std::shared_ptr<detail::kernel_bundle_impl>
link_impl(const std::vector<kernel_bundle<bundle_state::object>> &ObjectBundles,
          const std::vector<device> &Devs, const property_list &PropList) {
  return std::make_shared<detail::kernel_bundle_impl>(ObjectBundles, Devs,
                                                      PropList);
}

std::shared_ptr<detail::kernel_bundle_impl>
build_impl(const kernel_bundle<bundle_state::input> &InputBundle,
           const std::vector<device> &Devs, const property_list &PropList) {
  return std::make_shared<detail::kernel_bundle_impl>(
      InputBundle, Devs, PropList, bundle_state::executable);
}

// This function finds intersection of associated devices in common for all
// bundles
std::vector<sycl::device> find_device_intersection(
    const std::vector<kernel_bundle<bundle_state::object>> &ObjectBundles) {
  std::vector<sycl::device> IntersectDevices;
  std::vector<unsigned int> DevsCounters;
  std::map<device, unsigned int, LessByHash<device>> DevCounters;
  for (const sycl::kernel_bundle<bundle_state::object> &ObjectBundle :
       ObjectBundles)
    // Increment counter in "DevCounters" each time a device is seen
    for (const sycl::device &Device : ObjectBundle.get_devices())
      DevCounters[Device]++;

  // If some device counter is less than ObjectBundles.size() then some bundle
  // doesn't have it - do not add such a device to the final result
  for (const std::pair<const device, unsigned int> &It : DevCounters)
    if (ObjectBundles.size() == It.second)
      IntersectDevices.push_back(It.first);

  return IntersectDevices;
}

} // namespace detail

//////////////////////////
///// sycl free functions
//////////////////////////

std::vector<kernel_id> get_kernel_ids() {
  return detail::ProgramManager::getInstance().getAllSYCLKernelIDs();
}

bool is_compatible(const std::vector<kernel_id> &KernelIDs, const device &Dev) {
  if (KernelIDs.empty())
    return true;
  // One kernel may be contained in several binary images depending on the
  // number of targets. This kernel is compatible with the device if there is
  // at least one image (containing this kernel) whose aspects are supported by
  // the device and whose target matches the device.
  for (const auto &KernelID : KernelIDs) {
    std::set<detail::RTDeviceBinaryImage *> BinImages =
        detail::ProgramManager::getInstance().getRawDeviceImages({KernelID});

    if (std::none_of(BinImages.begin(), BinImages.end(),
                     [&](const detail::RTDeviceBinaryImage *Img) {
                       return doesDevSupportDeviceRequirements(Dev, *Img) &&
                              doesImageTargetMatchDevice(*Img, Dev);
                     }))
      return false;
  }

  return true;
}

/////////////////////////
// * kernel_compiler extension *
/////////////////////////
namespace ext::oneapi::experimental {

using source_kb = kernel_bundle<sycl::bundle_state::ext_oneapi_source>;
using exe_kb = kernel_bundle<bundle_state::executable>;
using kernel_bundle_impl = sycl::detail::kernel_bundle_impl;

namespace detail {

/////////////////////////
// syclex::detail::is_source_kernel_bundle_supported
/////////////////////////
bool is_source_kernel_bundle_supported(backend BE, source_language Language) {
  // Support is limited to the opencl and level_zero backends.
  bool BE_Acceptable = (BE == sycl::backend::ext_oneapi_level_zero) ||
                       (BE == sycl::backend::opencl);
  if (BE_Acceptable) {
    if (Language == source_language::opencl) {
      return detail::OpenCLC_Compilation_Available();
    } else if (Language == source_language::spirv) {
      return true;
    } else if (Language == source_language::sycl) {
      return detail::SYCL_Compilation_Available();
    } else if (Language == source_language::sycl_jit) {
      return detail::SYCL_JIT_Compilation_Available();
    }
  }

  // otherwise
  return false;
}

/////////////////////////
// syclex::detail::create_kernel_bundle_from_source
/////////////////////////

using include_pairs_t = std::vector<std::pair<std::string, std::string>>;
using include_pairs_view_t = std::vector<
    std::pair<sycl::detail::string_view, sycl::detail::string_view>>;

source_kb
make_kernel_bundle_from_source(const context &SyclContext,
                               source_language Language,
                               sycl::detail::string_view SourceView,
                               include_pairs_view_t IncludePairViews) {
  // TODO: if we later support a "reason" why support isn't present
  // (like a missing shared library etc.) it'd be nice to include it in
  // the exception message here.
  std::string Source{SourceView.data()};
  include_pairs_t IncludePairs;
  size_t n = IncludePairViews.size();
  IncludePairs.reserve(n);
  for (auto &p : IncludePairViews)
    IncludePairs.push_back({p.first.data(), p.second.data()});

  backend BE = SyclContext.get_backend();
  if (!is_source_kernel_bundle_supported(BE, Language))
    throw sycl::exception(make_error_code(errc::invalid),
                          "kernel_bundle creation from source not supported");

  // throw if include not supported?   awaiting guidance
  // if(!IncludePairs.empty() && is_include_supported(Languuage)){ throw invalid
  // }

  std::shared_ptr<kernel_bundle_impl> KBImpl =
      std::make_shared<kernel_bundle_impl>(SyclContext, Language, Source,
                                           IncludePairs);
  return sycl::detail::createSyclObjFromImpl<source_kb>(KBImpl);
}

source_kb make_kernel_bundle_from_source(const context &SyclContext,
                                         source_language Language,
                                         const std::vector<std::byte> &Bytes,
                                         include_pairs_view_t IncludePairs) {
  (void)IncludePairs;
  backend BE = SyclContext.get_backend();
  if (!is_source_kernel_bundle_supported(BE, Language))
    throw sycl::exception(make_error_code(errc::invalid),
                          "kernel_bundle creation from source not supported");

  std::shared_ptr<kernel_bundle_impl> KBImpl =
      std::make_shared<kernel_bundle_impl>(SyclContext, Language, Bytes);
  return sycl::detail::createSyclObjFromImpl<source_kb>(KBImpl);
}

/////////////////////////
// syclex::detail::build_from_source(source_kb) => exe_kb
/////////////////////////

exe_kb build_from_source(
    source_kb &SourceKB, const std::vector<device> &Devices,
    const std::vector<sycl::detail::string_view> &BuildOptions,
    sycl::detail::string *LogView,
    const std::vector<sycl::detail::string_view> &RegisteredKernelNames) {
  std::vector<std::string> Options;
  for (const sycl::detail::string_view option : BuildOptions)
    Options.push_back(option.data());

  std::vector<std::string> KernelNames;
  for (const sycl::detail::string_view name : RegisteredKernelNames)
    KernelNames.push_back(name.data());

  std::string Log;
  std::string *LogPtr = nullptr;
  if (LogView)
    LogPtr = &Log;
  std::vector<device> UniqueDevices =
      sycl::detail::removeDuplicateDevices(Devices);
  std::shared_ptr<kernel_bundle_impl> sourceImpl = getSyclObjImpl(SourceKB);
  std::shared_ptr<kernel_bundle_impl> KBImpl = sourceImpl->build_from_source(
      UniqueDevices, Options, LogPtr, KernelNames);
  auto result = sycl::detail::createSyclObjFromImpl<exe_kb>(KBImpl);
  if (LogView)
    *LogView = Log;
  return result;
}

} // namespace detail
} // namespace ext::oneapi::experimental

} // namespace _V1
} // namespace sycl<|MERGE_RESOLUTION|>--- conflicted
+++ resolved
@@ -137,7 +137,11 @@
   return impl->ext_oneapi_get_kernel(name.data(), impl);
 }
 
-<<<<<<< HEAD
+detail::string
+kernel_bundle_plain::ext_oneapi_get_raw_kernel_name(detail::string_view name) {
+  return detail::string{impl->ext_oneapi_get_raw_kernel_name(name.data())};
+}
+
 bool kernel_bundle_plain::ext_oneapi_has_device_global(detail::string_view name,
                                                        const device &dev) {
   return impl->ext_oneapi_has_device_global(name.data(), dev);
@@ -152,11 +156,6 @@
 kernel_bundle_plain::ext_oneapi_get_device_global_size(detail::string_view name,
                                                        const device &dev) {
   return impl->ext_oneapi_get_device_global_size(name.data(), dev);
-=======
-detail::string
-kernel_bundle_plain::ext_oneapi_get_raw_kernel_name(detail::string_view name) {
-  return detail::string{impl->ext_oneapi_get_raw_kernel_name(name.data())};
->>>>>>> 5ef2c7cc
 }
 
 //////////////////////////////////
