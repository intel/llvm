//==------- kernel_bundle.cpp - SYCL kernel_bundle and free functions ------==//
//
// Part of the LLVM Project, under the Apache License v2.0 with LLVM Exceptions.
// See https://llvm.org/LICENSE.txt for license information.
// SPDX-License-Identifier: Apache-2.0 WITH LLVM-exception
//
//===----------------------------------------------------------------------===//

#include <detail/compiler.hpp>
#include <detail/device_binary_image.hpp>
#include <detail/kernel_bundle_impl.hpp>
#include <detail/kernel_compiler/kernel_compiler_opencl.hpp>
#include <detail/kernel_compiler/kernel_compiler_sycl.hpp>
#include <detail/kernel_id_impl.hpp>
#include <detail/program_manager/program_manager.hpp>

#include <cstddef>
#include <set>
#include <vector>

namespace sycl {
inline namespace _V1 {

kernel_id::kernel_id(const char *Name)
    : impl(std::make_shared<detail::kernel_id_impl>(Name)) {}

const char *kernel_id::get_name() const noexcept { return impl->get_name(); }

namespace detail {

////////////////////////////
/////  device_image_plain
///////////////////////////

bool device_image_plain::has_kernel(const kernel_id &KernelID) const noexcept {
  return impl->has_kernel(KernelID);
}

bool device_image_plain::has_kernel(const kernel_id &KernelID,
                                    const device &Dev) const noexcept {
  return impl->has_kernel(KernelID, Dev);
}

ur_native_handle_t device_image_plain::getNative() const {
  return impl->getNative();
}

////////////////////////////
///// kernel_bundle_plain
///////////////////////////

bool kernel_bundle_plain::empty() const noexcept { return impl->empty(); }

backend kernel_bundle_plain::get_backend() const noexcept {
  return impl->get_backend();
}

context kernel_bundle_plain::get_context() const noexcept {
  return impl->get_context();
}

std::vector<device> kernel_bundle_plain::get_devices() const noexcept {
  return impl->get_devices();
}

std::vector<kernel_id> kernel_bundle_plain::get_kernel_ids() const {
  return impl->get_kernel_ids();
}

bool kernel_bundle_plain::contains_specialization_constants() const noexcept {
  return impl->contains_specialization_constants();
}

bool kernel_bundle_plain::native_specialization_constant() const noexcept {
  return impl->native_specialization_constant();
}

kernel kernel_bundle_plain::get_kernel(const kernel_id &KernelID) const {
  return impl->get_kernel(KernelID, impl);
}

const device_image_plain *kernel_bundle_plain::begin() const {
  return impl->begin();
}

const device_image_plain *kernel_bundle_plain::end() const {
  return impl->end();
}

bool kernel_bundle_plain::has_kernel(const kernel_id &KernelID) const noexcept {
  return impl->has_kernel(KernelID);
}

bool kernel_bundle_plain::has_kernel(const kernel_id &KernelID,
                                     const device &Dev) const noexcept {
  return impl->has_kernel(KernelID, Dev);
}

bool kernel_bundle_plain::has_specialization_constant_impl(
    const char *SpecName) const noexcept {
  return impl->has_specialization_constant(SpecName);
}

void kernel_bundle_plain::set_specialization_constant_impl(
    const char *SpecName, void *Value, size_t Size) noexcept {
  impl->set_specialization_constant_raw_value(SpecName, Value, Size);
}

void kernel_bundle_plain::get_specialization_constant_impl(
    const char *SpecName, void *Value) const noexcept {
  impl->get_specialization_constant_raw_value(SpecName, Value);
}

bool kernel_bundle_plain::is_specialization_constant_set(
    const char *SpecName) const noexcept {
  return impl->is_specialization_constant_set(SpecName);
}

bool kernel_bundle_plain::ext_oneapi_has_kernel(detail::string_view name) {
  return impl->ext_oneapi_has_kernel(name.data());
}

kernel kernel_bundle_plain::ext_oneapi_get_kernel(detail::string_view name) {
  return impl->ext_oneapi_get_kernel(name.data(), impl);
}

//////////////////////////////////
///// sycl::detail free functions
//////////////////////////////////

const std::vector<device>
removeDuplicateDevices(const std::vector<device> &Devs) {
  std::vector<device> UniqueDevices;

  // Building a new vector with unique elements and keep original order
  std::unordered_set<device> UniqueDeviceSet;
  for (const device &Dev : Devs)
    if (UniqueDeviceSet.insert(Dev).second)
      UniqueDevices.push_back(Dev);

  return UniqueDevices;
}

kernel_id get_kernel_id_impl(string_view KernelName) {
  return detail::ProgramManager::getInstance().getSYCLKernelID(
      KernelName.data());
}

detail::KernelBundleImplPtr
get_kernel_bundle_impl(const context &Ctx, const std::vector<device> &Devs,
                       bundle_state State) {
  return std::make_shared<detail::kernel_bundle_impl>(Ctx, Devs, State);
}

detail::KernelBundleImplPtr
get_kernel_bundle_impl(const context &Ctx, const std::vector<device> &Devs,
                       const std::vector<kernel_id> &KernelIDs,
                       bundle_state State) {
  return std::make_shared<detail::kernel_bundle_impl>(Ctx, Devs, KernelIDs,
                                                      State);
}

detail::KernelBundleImplPtr
get_kernel_bundle_impl(const context &Ctx, const std::vector<device> &Devs,
                       bundle_state State, const DevImgSelectorImpl &Selector) {
  return std::make_shared<detail::kernel_bundle_impl>(Ctx, Devs, Selector,
                                                      State);
}

detail::KernelBundleImplPtr
get_empty_interop_kernel_bundle_impl(const context &Ctx,
                                     const std::vector<device> &Devs) {
  return std::make_shared<detail::kernel_bundle_impl>(Ctx, Devs);
}

std::shared_ptr<detail::kernel_bundle_impl>
join_impl(const std::vector<detail::KernelBundleImplPtr> &Bundles,
          bundle_state State) {
  return std::make_shared<detail::kernel_bundle_impl>(Bundles, State);
}

bool has_kernel_bundle_impl(const context &Ctx, const std::vector<device> &Devs,
                            bundle_state State) {
  // Check that all requested devices are associated with the context
  const bool AllDevicesInTheContext = checkAllDevicesAreInContext(Devs, Ctx);
  if (Devs.empty() || !AllDevicesInTheContext)
    throw sycl::exception(make_error_code(errc::invalid),
                          "Not all devices are associated with the context or "
                          "vector of devices is empty");

  if (bundle_state::input == State &&
      !checkAllDevicesHaveAspect(Devs, aspect::online_compiler))
    return false;
  if (bundle_state::object == State &&
      !checkAllDevicesHaveAspect(Devs, aspect::online_linker))
    return false;

  const std::vector<device_image_plain> DeviceImages =
      detail::ProgramManager::getInstance()
          .getSYCLDeviceImagesWithCompatibleState(Ctx, Devs, State);

  return (bool)DeviceImages.size();
}

bool has_kernel_bundle_impl(const context &Ctx, const std::vector<device> &Devs,
                            const std::vector<kernel_id> &KernelIds,
                            bundle_state State) {
  // Check that all requested devices are associated with the context
  const bool AllDevicesInTheContext = checkAllDevicesAreInContext(Devs, Ctx);

  if (Devs.empty() || !AllDevicesInTheContext)
    throw sycl::exception(make_error_code(errc::invalid),
                          "Not all devices are associated with the context or "
                          "vector of devices is empty");

  bool DeviceHasRequireAspectForState = true;
  if (bundle_state::input == State) {
    DeviceHasRequireAspectForState =
        std::all_of(Devs.begin(), Devs.end(), [](const device &Dev) {
          return Dev.has(aspect::online_compiler);
        });
  } else if (bundle_state::object == State) {
    DeviceHasRequireAspectForState =
        std::all_of(Devs.begin(), Devs.end(), [](const device &Dev) {
          return Dev.has(aspect::online_linker);
        });
  }

  if (!DeviceHasRequireAspectForState)
    return false;

  const std::vector<device_image_plain> DeviceImages =
      detail::ProgramManager::getInstance()
          .getSYCLDeviceImagesWithCompatibleState(Ctx, Devs, State);

  std::set<kernel_id, LessByNameComp> CombinedKernelIDs;
  for (const device_image_plain &DeviceImage : DeviceImages) {
    const std::shared_ptr<device_image_impl> &DeviceImageImpl =
        getSyclObjImpl(DeviceImage);

    CombinedKernelIDs.insert(DeviceImageImpl->get_kernel_ids_ptr()->begin(),
                             DeviceImageImpl->get_kernel_ids_ptr()->end());
  }

  const bool AllKernelIDsRepresented =
      std::all_of(KernelIds.begin(), KernelIds.end(),
                  [&CombinedKernelIDs](const kernel_id &KernelID) {
                    return CombinedKernelIDs.count(KernelID);
                  });

  return AllKernelIDsRepresented;
}

std::shared_ptr<detail::kernel_bundle_impl>
compile_impl(const kernel_bundle<bundle_state::input> &InputBundle,
             const std::vector<device> &Devs, const property_list &PropList) {
  return std::make_shared<detail::kernel_bundle_impl>(
      InputBundle, Devs, PropList, bundle_state::object);
}

std::shared_ptr<detail::kernel_bundle_impl>
link_impl(const std::vector<kernel_bundle<bundle_state::object>> &ObjectBundles,
          const std::vector<device> &Devs, const property_list &PropList) {
  return std::make_shared<detail::kernel_bundle_impl>(ObjectBundles, Devs,
                                                      PropList);
}

std::shared_ptr<detail::kernel_bundle_impl>
build_impl(const kernel_bundle<bundle_state::input> &InputBundle,
           const std::vector<device> &Devs, const property_list &PropList) {
  return std::make_shared<detail::kernel_bundle_impl>(
      InputBundle, Devs, PropList, bundle_state::executable);
}

// This function finds intersection of associated devices in common for all
// bundles
std::vector<sycl::device> find_device_intersection(
    const std::vector<kernel_bundle<bundle_state::object>> &ObjectBundles) {
  std::vector<sycl::device> IntersectDevices;
  std::vector<unsigned int> DevsCounters;
  std::map<device, unsigned int, LessByHash<device>> DevCounters;
  for (const sycl::kernel_bundle<bundle_state::object> &ObjectBundle :
       ObjectBundles)
    // Increment counter in "DevCounters" each time a device is seen
    for (const sycl::device &Device : ObjectBundle.get_devices())
      DevCounters[Device]++;

  // If some device counter is less than ObjectBundles.size() then some bundle
  // doesn't have it - do not add such a device to the final result
  for (const std::pair<const device, unsigned int> &It : DevCounters)
    if (ObjectBundles.size() == It.second)
      IntersectDevices.push_back(It.first);

  return IntersectDevices;
}

} // namespace detail

//////////////////////////
///// sycl free functions
//////////////////////////

std::vector<kernel_id> get_kernel_ids() {
  return detail::ProgramManager::getInstance().getAllSYCLKernelIDs();
}

bool is_compatible(const std::vector<kernel_id> &KernelIDs, const device &Dev) {
  if (KernelIDs.empty())
    return true;
  // TODO: also need to check that the architecture specified by the
  // "-fsycl-targets" flag matches the device when we are able to get the
  // device's arch.
  auto doesImageTargetMatchDevice = [](const device &Dev,
                                       const detail::RTDeviceBinaryImage &Img) {
    const char *Target = Img.getRawData().DeviceTargetSpec;
    auto BE = Dev.get_backend();
<<<<<<< HEAD
    if (strcmp(Target, __SYCL_UR_DEVICE_BINARY_TARGET_SPIRV64) == 0) {
      return (BE == sycl::backend::opencl ||
              BE == sycl::backend::ext_oneapi_level_zero);
    } else if (strcmp(Target, __SYCL_UR_DEVICE_BINARY_TARGET_SPIRV64_X86_64) ==
               0) {
      return Dev.is_cpu();
    } else if (strcmp(Target, __SYCL_UR_DEVICE_BINARY_TARGET_SPIRV64_GEN) ==
               0) {
      return Dev.is_gpu() && (BE == sycl::backend::opencl ||
                              BE == sycl::backend::ext_oneapi_level_zero);
    } else if (strcmp(Target, __SYCL_UR_DEVICE_BINARY_TARGET_SPIRV64_FPGA) ==
               0) {
      return Dev.is_accelerator();
    } else if (strcmp(Target, __SYCL_UR_DEVICE_BINARY_TARGET_NVPTX64) == 0) {
      return BE == sycl::backend::ext_oneapi_cuda;
    } else if (strcmp(Target, __SYCL_UR_DEVICE_BINARY_TARGET_AMDGCN) == 0) {
=======
    if (strcmp(Target, __SYCL_DEVICE_BINARY_TARGET_SPIRV64) == 0) {
      return (BE == sycl::backend::opencl ||
              BE == sycl::backend::ext_oneapi_level_zero);
    } else if (strcmp(Target, __SYCL_DEVICE_BINARY_TARGET_SPIRV64_X86_64) ==
               0) {
      return Dev.is_cpu();
    } else if (strcmp(Target, __SYCL_DEVICE_BINARY_TARGET_SPIRV64_GEN) == 0) {
      return Dev.is_gpu() && (BE == sycl::backend::opencl ||
                              BE == sycl::backend::ext_oneapi_level_zero);
    } else if (strcmp(Target, __SYCL_DEVICE_BINARY_TARGET_SPIRV64_FPGA) == 0) {
      return Dev.is_accelerator();
    } else if (strcmp(Target, __SYCL_DEVICE_BINARY_TARGET_NVPTX64) == 0) {
      return BE == sycl::backend::ext_oneapi_cuda;
    } else if (strcmp(Target, __SYCL_DEVICE_BINARY_TARGET_AMDGCN) == 0) {
>>>>>>> 847f4ddb
      return BE == sycl::backend::ext_oneapi_hip;
    }

    return false;
  };

  // One kernel may be contained in several binary images depending on the
  // number of targets. This kernel is compatible with the device if there is
  // at least one image (containing this kernel) whose aspects are supported by
  // the device and whose target matches the device.
  for (const auto &KernelID : KernelIDs) {
    std::set<detail::RTDeviceBinaryImage *> BinImages =
        detail::ProgramManager::getInstance().getRawDeviceImages({KernelID});

    if (std::none_of(BinImages.begin(), BinImages.end(),
                     [&](const detail::RTDeviceBinaryImage *Img) {
                       return doesDevSupportDeviceRequirements(Dev, *Img) &&
                              doesImageTargetMatchDevice(Dev, *Img);
                     }))
      return false;
  }

  return true;
}

/////////////////////////
// * kernel_compiler extension *
/////////////////////////
namespace ext::oneapi::experimental {

using source_kb = kernel_bundle<sycl::bundle_state::ext_oneapi_source>;
using exe_kb = kernel_bundle<bundle_state::executable>;
using kernel_bundle_impl = sycl::detail::kernel_bundle_impl;

namespace detail {

/////////////////////////
// syclex::detail::is_source_kernel_bundle_supported
/////////////////////////
bool is_source_kernel_bundle_supported(backend BE, source_language Language) {
  // Support is limited to the opencl and level_zero backends.
  bool BE_Acceptable = (BE == sycl::backend::ext_oneapi_level_zero) ||
                       (BE == sycl::backend::opencl);
  if (BE_Acceptable) {
    if (Language == source_language::opencl) {
      return detail::OpenCLC_Compilation_Available();
    } else if (Language == source_language::spirv) {
      return true;
    } else if (Language == source_language::sycl) {
      return detail::SYCL_Compilation_Available();
    }
  }

  // otherwise
  return false;
}

/////////////////////////
// syclex::detail::create_kernel_bundle_from_source
/////////////////////////

using include_pairs_t = std::vector<std::pair<std::string, std::string>>;
using include_pairs_view_t = std::vector<
    std::pair<sycl::detail::string_view, sycl::detail::string_view>>;

source_kb
make_kernel_bundle_from_source(const context &SyclContext,
                               source_language Language,
                               sycl::detail::string_view SourceView,
                               include_pairs_view_t IncludePairViews) {
  // TODO: if we later support a "reason" why support isn't present
  // (like a missing shared library etc.) it'd be nice to include it in
  // the exception message here.
  std::string Source{SourceView.data()};
  include_pairs_t IncludePairs;
  size_t n = IncludePairViews.size();
  IncludePairs.reserve(n);
  for (auto &p : IncludePairViews)
    IncludePairs.push_back({p.first.data(), p.second.data()});

  backend BE = SyclContext.get_backend();
  if (!is_source_kernel_bundle_supported(BE, Language))
    throw sycl::exception(make_error_code(errc::invalid),
                          "kernel_bundle creation from source not supported");

  // throw if include not supported?   awaiting guidance
  // if(!IncludePairs.empty() && is_include_supported(Languuage)){ throw invalid
  // }

  std::shared_ptr<kernel_bundle_impl> KBImpl =
      std::make_shared<kernel_bundle_impl>(SyclContext, Language, Source,
                                           IncludePairs);
  return sycl::detail::createSyclObjFromImpl<source_kb>(KBImpl);
}

source_kb make_kernel_bundle_from_source(const context &SyclContext,
                                         source_language Language,
                                         const std::vector<std::byte> &Bytes,
                                         include_pairs_view_t IncludePairs) {
  (void)IncludePairs;
  backend BE = SyclContext.get_backend();
  if (!is_source_kernel_bundle_supported(BE, Language))
    throw sycl::exception(make_error_code(errc::invalid),
                          "kernel_bundle creation from source not supported");

  std::shared_ptr<kernel_bundle_impl> KBImpl =
      std::make_shared<kernel_bundle_impl>(SyclContext, Language, Bytes);
  return sycl::detail::createSyclObjFromImpl<source_kb>(KBImpl);
}

/////////////////////////
// syclex::detail::build_from_source(source_kb) => exe_kb
/////////////////////////

exe_kb build_from_source(
    source_kb &SourceKB, const std::vector<device> &Devices,
    const std::vector<sycl::detail::string_view> &BuildOptions,
    sycl::detail::string *LogView,
    const std::vector<sycl::detail::string_view> &RegisteredKernelNames) {
  std::vector<std::string> Options;
  for (const sycl::detail::string_view option : BuildOptions)
    Options.push_back(option.data());

  std::vector<std::string> KernelNames;
  for (const sycl::detail::string_view name : RegisteredKernelNames)
    KernelNames.push_back(name.data());

  std::string Log;
  std::string *LogPtr = nullptr;
  if (LogView)
    LogPtr = &Log;
  std::vector<device> UniqueDevices =
      sycl::detail::removeDuplicateDevices(Devices);
  std::shared_ptr<kernel_bundle_impl> sourceImpl = getSyclObjImpl(SourceKB);
  std::shared_ptr<kernel_bundle_impl> KBImpl = sourceImpl->build_from_source(
      UniqueDevices, Options, LogPtr, KernelNames);
  auto result = sycl::detail::createSyclObjFromImpl<exe_kb>(KBImpl);
  if (LogView)
    *LogView = Log;
  return result;
}

} // namespace detail
} // namespace ext::oneapi::experimental

} // namespace _V1
} // namespace sycl<|MERGE_RESOLUTION|>--- conflicted
+++ resolved
@@ -314,24 +314,6 @@
                                        const detail::RTDeviceBinaryImage &Img) {
     const char *Target = Img.getRawData().DeviceTargetSpec;
     auto BE = Dev.get_backend();
-<<<<<<< HEAD
-    if (strcmp(Target, __SYCL_UR_DEVICE_BINARY_TARGET_SPIRV64) == 0) {
-      return (BE == sycl::backend::opencl ||
-              BE == sycl::backend::ext_oneapi_level_zero);
-    } else if (strcmp(Target, __SYCL_UR_DEVICE_BINARY_TARGET_SPIRV64_X86_64) ==
-               0) {
-      return Dev.is_cpu();
-    } else if (strcmp(Target, __SYCL_UR_DEVICE_BINARY_TARGET_SPIRV64_GEN) ==
-               0) {
-      return Dev.is_gpu() && (BE == sycl::backend::opencl ||
-                              BE == sycl::backend::ext_oneapi_level_zero);
-    } else if (strcmp(Target, __SYCL_UR_DEVICE_BINARY_TARGET_SPIRV64_FPGA) ==
-               0) {
-      return Dev.is_accelerator();
-    } else if (strcmp(Target, __SYCL_UR_DEVICE_BINARY_TARGET_NVPTX64) == 0) {
-      return BE == sycl::backend::ext_oneapi_cuda;
-    } else if (strcmp(Target, __SYCL_UR_DEVICE_BINARY_TARGET_AMDGCN) == 0) {
-=======
     if (strcmp(Target, __SYCL_DEVICE_BINARY_TARGET_SPIRV64) == 0) {
       return (BE == sycl::backend::opencl ||
               BE == sycl::backend::ext_oneapi_level_zero);
@@ -346,7 +328,6 @@
     } else if (strcmp(Target, __SYCL_DEVICE_BINARY_TARGET_NVPTX64) == 0) {
       return BE == sycl::backend::ext_oneapi_cuda;
     } else if (strcmp(Target, __SYCL_DEVICE_BINARY_TARGET_AMDGCN) == 0) {
->>>>>>> 847f4ddb
       return BE == sycl::backend::ext_oneapi_hip;
     }
 
