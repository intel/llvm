--- conflicted
+++ resolved
@@ -55,19 +55,13 @@
          "Unexpected output size of granularity info query.");
 #endif // NDEBUG
   size_t Granularity = 0;
-<<<<<<< HEAD
   Plugin->call<sycl::detail::UrApiKind::urVirtualMemGranularityGetInfo>(
       ContextImpl->getHandleRef(), DeviceImpl->getHandleRef(), GranularityQuery,
       sizeof(size_t), &Granularity, nullptr);
-=======
-  Plugin->call(urVirtualMemGranularityGetInfo, ContextImpl->getHandleRef(),
-               DeviceImpl->getHandleRef(), GranularityQuery, sizeof(size_t),
-               &Granularity, nullptr);
   if (Granularity == 0)
     throw sycl::exception(
         sycl::make_error_code(sycl::errc::invalid),
         "Unexpected granularity result: memory granularity shouldn't be 0.");
->>>>>>> 4443eff6
   return Granularity;
 }
 
