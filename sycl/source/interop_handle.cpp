//==------------ interop_handle.cpp --- SYCL interop handle ----------------==//
//
// Part of the LLVM Project, under the Apache License v2.0 with LLVM Exceptions.
// See https://llvm.org/LICENSE.txt for license information.
// SPDX-License-Identifier: Apache-2.0 WITH LLVM-exception
//
//===----------------------------------------------------------------------===//

#include <detail/accessor_impl.hpp>
#include <detail/backend_impl.hpp>
#include <detail/context_impl.hpp>
#include <detail/device_impl.hpp>
#include <detail/queue_impl.hpp>
#include <sycl/exception.hpp>
#include <sycl/interop_handle.hpp>

#include <algorithm>

namespace sycl {
inline namespace _V1 {

backend interop_handle::get_backend() const noexcept {
  return detail::getImplBackend(MQueue);
}

ur_native_handle_t
interop_handle::getNativeMem(detail::Requirement *Req) const {
  auto Iter = std::find_if(std::begin(MMemObjs), std::end(MMemObjs),
                           [=](ReqToMem Elem) { return (Elem.first == Req); });

  if (Iter == std::end(MMemObjs)) {
<<<<<<< HEAD
    throw invalid_object_error("Invalid memory object used inside interop",
                               UR_RESULT_ERROR_INVALID_MEM_OBJECT);
=======
    throw exception(make_error_code(errc::invalid),
                    "Invalid memory object used inside interop");
>>>>>>> 46528f91
  }

  auto Plugin = MQueue->getPlugin();
  ur_native_handle_t Handle;
  Plugin->call(urMemGetNativeHandle, Iter->second, MDevice->getHandleRef(),
               &Handle);
  return Handle;
}

ur_native_handle_t interop_handle::getNativeDevice() const {
  return MDevice->getNative();
}

ur_native_handle_t interop_handle::getNativeContext() const {
  return MContext->getNative();
}

ur_native_handle_t
interop_handle::getNativeQueue(int32_t &NativeHandleDesc) const {
  return MQueue->getNative(NativeHandleDesc);
}

} // namespace _V1
} // namespace sycl<|MERGE_RESOLUTION|>--- conflicted
+++ resolved
@@ -29,13 +29,8 @@
                            [=](ReqToMem Elem) { return (Elem.first == Req); });
 
   if (Iter == std::end(MMemObjs)) {
-<<<<<<< HEAD
-    throw invalid_object_error("Invalid memory object used inside interop",
-                               UR_RESULT_ERROR_INVALID_MEM_OBJECT);
-=======
     throw exception(make_error_code(errc::invalid),
                     "Invalid memory object used inside interop");
->>>>>>> 46528f91
   }
 
   auto Plugin = MQueue->getPlugin();
