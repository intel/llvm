--- conflicted
+++ resolved
@@ -36,14 +36,10 @@
     std::cerr << "ESIMD EMU plugin error or not loaded - try setting "
                  "SYCL_DEVICE_FILTER=esimd_emulator:gpu environment variable"
               << std::endl;
-<<<<<<< HEAD
 #else
     std::cerr << "ESIMD EMU plugin error or not loaded" << std::endl;
 #endif
-    throw sycl::feature_not_supported();
-=======
     throw sycl::exception(sycl::errc::feature_not_supported);
->>>>>>> 03519267
   }
 
   ESIMDEmuPluginOpaqueData *OpaqueData =
