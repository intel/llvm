//==---------------- exception.cpp - SYCL exception ------------------------==//
//
// Part of the LLVM Project, under the Apache License v2.0 with LLVM Exceptions.
// See https://llvm.org/LICENSE.txt for license information.
// SPDX-License-Identifier: Apache-2.0 WITH LLVM-exception
//
//===----------------------------------------------------------------------===//

// 4.9.2 Exception Class Interface
#include <detail/global_handler.hpp>
#include <sycl/context.hpp>
#include <sycl/exception.hpp>
#include <ur_print.hpp>

#include <cstring>
#include <sstream>

namespace sycl {
inline namespace _V1 {

exception::exception(std::error_code EC, const char *Msg)
    : exception(EC, nullptr, Msg) {}

// new SYCL 2020 constructors
exception::exception(std::error_code EC) : exception(EC, nullptr, "") {}

exception::exception(int EV, const std::error_category &ECat,
                     const char *WhatArg)
    : exception({EV, ECat}, nullptr, std::string(WhatArg)) {}

exception::exception(int EV, const std::error_category &ECat)
    : exception({EV, ECat}, nullptr, "") {}

// protected base constructor for all SYCL 2020 constructors
exception::exception(std::error_code EC, std::shared_ptr<context> SharedPtrCtx,
                     const char *WhatArg)
    : MMsg(std::make_shared<detail::string>(WhatArg)),
<<<<<<< HEAD
#else
    : MMsg(std::make_shared<std::string>(WhatArg)),
#endif
      MURErr(UR_RESULT_ERROR_INVALID_VALUE), MContext(SharedPtrCtx), MErrC(EC) {
=======
      MPIErr(PI_ERROR_INVALID_VALUE), MContext(SharedPtrCtx), MErrC(EC) {
>>>>>>> 46528f91
  detail::GlobalHandler::instance().TraceEventXPTI(MMsg->c_str());
}

exception::~exception() {}

const std::error_code &exception::code() const noexcept { return MErrC; }

const std::error_category &exception::category() const noexcept {
  return code().category();
}

const char *exception::what() const noexcept { return MMsg->c_str(); }

bool exception::has_context() const noexcept { return (MContext != nullptr); }

context exception::get_context() const {
  if (!has_context())
    throw sycl::exception(sycl::errc::invalid);

  return *MContext;
}

const std::error_category &sycl_category() noexcept {
  static const detail::SYCLCategory SYCLCategoryObj;
  return SYCLCategoryObj;
}

std::error_code make_error_code(sycl::errc Err) noexcept {
  return {static_cast<int>(Err), sycl_category()};
}

namespace detail {
int32_t get_ur_error(const exception &e) { return e.MURErr; }

exception set_ur_error(exception &&e, int32_t ur_err) {
  e.MURErr = ur_err;
  return std::move(e);
}
} // namespace detail

} // namespace _V1
} // namespace sycl<|MERGE_RESOLUTION|>--- conflicted
+++ resolved
@@ -35,14 +35,7 @@
 exception::exception(std::error_code EC, std::shared_ptr<context> SharedPtrCtx,
                      const char *WhatArg)
     : MMsg(std::make_shared<detail::string>(WhatArg)),
-<<<<<<< HEAD
-#else
-    : MMsg(std::make_shared<std::string>(WhatArg)),
-#endif
       MURErr(UR_RESULT_ERROR_INVALID_VALUE), MContext(SharedPtrCtx), MErrC(EC) {
-=======
-      MPIErr(PI_ERROR_INVALID_VALUE), MContext(SharedPtrCtx), MErrC(EC) {
->>>>>>> 46528f91
   detail::GlobalHandler::instance().TraceEventXPTI(MMsg->c_str());
 }
 
