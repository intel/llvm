//==---------------- exception.cpp - SYCL exception ------------------------==//
//
// Part of the LLVM Project, under the Apache License v2.0 with LLVM Exceptions.
// See https://llvm.org/LICENSE.txt for license information.
// SPDX-License-Identifier: Apache-2.0 WITH LLVM-exception
//
//===----------------------------------------------------------------------===//

// 4.9.2 Exception Class Interface
#include <detail/global_handler.hpp>
#include <sycl/context.hpp>
#include <sycl/exception.hpp>
#include <ur_print.hpp>

#include <cstring>
#include <sstream>

namespace sycl {
inline namespace _V1 {

exception::exception(std::error_code EC, const char *Msg)
    : exception(EC, nullptr, Msg) {}

// new SYCL 2020 constructors
exception::exception(std::error_code EC) : exception(EC, nullptr, "") {}

exception::exception(int EV, const std::error_category &ECat,
                     const char *WhatArg)
    : exception({EV, ECat}, nullptr, std::string(WhatArg)) {}

exception::exception(int EV, const std::error_category &ECat)
    : exception({EV, ECat}, nullptr, "") {}

#ifndef __INTEL_PREVIEW_BREAKING_CHANGES
exception::exception(context Ctx, std::error_code EC,
                     const std::string &WhatArg)
    : exception(EC, std::make_shared<context>(Ctx), WhatArg) {}

exception::exception(context Ctx, std::error_code EC, const char *WhatArg)
    : exception(Ctx, EC, std::string(WhatArg)) {}

exception::exception(context Ctx, std::error_code EC)
    : exception(Ctx, EC, "") {}

exception::exception(context Ctx, int EV, const std::error_category &ECat,
                     const char *WhatArg)
    : exception(Ctx, {EV, ECat}, std::string(WhatArg)) {}

exception::exception(context Ctx, int EV, const std::error_category &ECat,
                     const std::string &WhatArg)
    : exception(Ctx, {EV, ECat}, WhatArg) {}

exception::exception(context Ctx, int EV, const std::error_category &ECat)
    : exception(Ctx, EV, ECat, "") {}
#endif

// protected base constructor for all SYCL 2020 constructors
exception::exception(std::error_code EC, std::shared_ptr<context> SharedPtrCtx,
                     const char *WhatArg)
#ifdef __INTEL_PREVIEW_BREAKING_CHANGES
    : MMsg(std::make_shared<detail::string>(WhatArg)),
#else
    : MMsg(std::make_shared<std::string>(WhatArg)),
#endif
      MPIErr(UR_RESULT_ERROR_INVALID_VALUE), MContext(SharedPtrCtx), MErrC(EC) {
  detail::GlobalHandler::instance().TraceEventXPTI(MMsg->c_str());
}

exception::~exception() {}

const std::error_code &exception::code() const noexcept { return MErrC; }

const std::error_category &exception::category() const noexcept {
  return code().category();
}

const char *exception::what() const noexcept { return MMsg->c_str(); }

bool exception::has_context() const noexcept { return (MContext != nullptr); }

context exception::get_context() const {
  if (!has_context())
    throw sycl::exception(sycl::errc::invalid);

  return *MContext;
}

const std::error_category &sycl_category() noexcept {
  static const detail::SYCLCategory SYCLCategoryObj;
  return SYCLCategoryObj;
}

std::error_code make_error_code(sycl::errc Err) noexcept {
  return {static_cast<int>(Err), sycl_category()};
}

namespace detail {
pi_int32 get_pi_error(const exception &e) { return e.MPIErr; }
<<<<<<< HEAD
=======
exception set_pi_error(exception &&e, pi_int32 pi_err) {
  e.MPIErr = pi_err;
  return std::move(e);
}

__SYCL_EXPORT const char *stringifyErrorCode(pi_int32 error) {
  switch (error) {
#define _PI_ERRC(NAME, VAL)                                                    \
  case NAME:                                                                   \
    return #NAME;
#define _PI_ERRC_WITH_MSG(NAME, VAL, MSG)                                      \
  case NAME:                                                                   \
    return MSG;
#include <sycl/detail/pi_error.def>
#undef _PI_ERRC
#undef _PI_ERRC_WITH_MSG

  default:
    return "Unknown error code";
  }
}
>>>>>>> 19e471fd
} // namespace detail

} // namespace _V1
} // namespace sycl<|MERGE_RESOLUTION|>--- conflicted
+++ resolved
@@ -96,30 +96,11 @@
 
 namespace detail {
 pi_int32 get_pi_error(const exception &e) { return e.MPIErr; }
-<<<<<<< HEAD
-=======
+
 exception set_pi_error(exception &&e, pi_int32 pi_err) {
   e.MPIErr = pi_err;
   return std::move(e);
 }
-
-__SYCL_EXPORT const char *stringifyErrorCode(pi_int32 error) {
-  switch (error) {
-#define _PI_ERRC(NAME, VAL)                                                    \
-  case NAME:                                                                   \
-    return #NAME;
-#define _PI_ERRC_WITH_MSG(NAME, VAL, MSG)                                      \
-  case NAME:                                                                   \
-    return MSG;
-#include <sycl/detail/pi_error.def>
-#undef _PI_ERRC
-#undef _PI_ERRC_WITH_MSG
-
-  default:
-    return "Unknown error code";
-  }
-}
->>>>>>> 19e471fd
 } // namespace detail
 
 } // namespace _V1
