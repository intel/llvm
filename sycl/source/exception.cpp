--- conflicted
+++ resolved
@@ -68,18 +68,7 @@
 }
 
 namespace detail {
-<<<<<<< HEAD
-int32_t get_ur_error(const exception &e) { return e.MErr; }
-
-exception set_ur_error(exception &&e, int32_t ur_err) {
-  e.MErr = ur_err;
-  return std::move(e);
-}
-
 __SYCL_EXPORT const char *stringifyErrorCode(int32_t error) {
-=======
-__SYCL_EXPORT const char *stringifyErrorCode(pi_int32 error) {
->>>>>>> d4085bd4
   switch (error) {
 #define _UR_ERRC(NAME)                                                         \
   case NAME:                                                                   \
