//==------ program_manager.cpp --- SYCL program manager---------------------==//
//
// Part of the LLVM Project, under the Apache License v2.0 with LLVM Exceptions.
// See https://llvm.org/LICENSE.txt for license information.
// SPDX-License-Identifier: Apache-2.0 WITH LLVM-exception
//
//===----------------------------------------------------------------------===//

#include <detail/compiler.hpp>
#include <detail/config.hpp>
#include <detail/context_impl.hpp>
#include <detail/device_image_impl.hpp>
#include <detail/device_impl.hpp>
#include <detail/event_impl.hpp>
#include <detail/global_handler.hpp>
#include <detail/persistent_device_code_cache.hpp>
#include <detail/platform_impl.hpp>
#include <detail/program_manager/program_manager.hpp>
#include <detail/queue_impl.hpp>
#include <detail/spec_constant_impl.hpp>
#include <detail/split_string.hpp>
#include <sycl/aspects.hpp>
#include <sycl/backend_types.hpp>
#include <sycl/context.hpp>
#include <sycl/detail/common.hpp>
#include <sycl/detail/kernel_properties.hpp>
#include <sycl/detail/os_util.hpp>
#include <sycl/detail/type_traits.hpp>
#include <sycl/detail/ur.hpp>
#include <sycl/detail/util.hpp>
#include <sycl/device.hpp>
#include <sycl/exception.hpp>

#include <sycl/ext/oneapi/matrix/query-types.hpp>

#include <algorithm>
#include <cassert>
#include <cstdint>
#include <cstdlib>
#include <cstring>
#include <fstream>
#include <memory>
#include <mutex>
#include <sstream>
#include <string>
#include <variant>

namespace sycl {
inline namespace _V1 {
namespace detail {

using ContextImplPtr = std::shared_ptr<sycl::detail::context_impl>;

static constexpr int DbgProgMgr = 0;

static constexpr char UseSpvEnv[]("SYCL_USE_KERNEL_SPV");

/// This function enables ITT annotations in SPIR-V module by setting
/// a specialization constant if INTEL_LIBITTNOTIFY64 env variable is set.
static void enableITTAnnotationsIfNeeded(const ur_program_handle_t &Prog,
                                         const PluginPtr &Plugin) {
  if (SYCLConfig<INTEL_ENABLE_OFFLOAD_ANNOTATIONS>::get() != nullptr) {
    constexpr char SpecValue = 1;
    ur_specialization_constant_info_t SpecConstInfo = {
        ITTSpecConstId, sizeof(char), &SpecValue};
    Plugin->call(urProgramSetSpecializationConstants, Prog, 1, &SpecConstInfo);
  }
}

ProgramManager &ProgramManager::getInstance() {
  return GlobalHandler::instance().getProgramManager();
}

static ur_program_handle_t
createBinaryProgram(const ContextImplPtr Context, const device &Device,
                    const unsigned char *Data, size_t DataLen,
                    const std::vector<ur_program_metadata_t> Metadata) {
  const PluginPtr &Plugin = Context->getPlugin();
#ifndef _NDEBUG
  uint32_t NumDevices = 0;
  Plugin->call(urContextGetInfo, Context->getHandleRef(),
               UR_CONTEXT_INFO_NUM_DEVICES, sizeof(NumDevices), &NumDevices,
               /*param_value_size_ret=*/nullptr);
  assert(NumDevices > 0 &&
         "Only a single device is supported for AOT compilation");
#endif

  ur_program_handle_t Program;
  ur_device_handle_t UrDevice = getSyclObjImpl(Device)->getHandleRef();
  ur_result_t BinaryStatus = UR_RESULT_SUCCESS;
  ur_program_properties_t Properties = {};
  Properties.stype = UR_STRUCTURE_TYPE_PROGRAM_PROPERTIES;
  Properties.pNext = nullptr;
  Properties.count = Metadata.size();
  Properties.pMetadatas = Metadata.data();
  Plugin->call(urProgramCreateWithBinary, Context->getHandleRef(), UrDevice,
               DataLen, Data, &Properties, &Program);

  if (BinaryStatus != UR_RESULT_SUCCESS) {
    throw detail::set_ur_error(
        exception(make_error_code(errc::runtime),
                  "Creating program with binary failed."),
        BinaryStatus);
  }

  return Program;
}

static ur_program_handle_t createSpirvProgram(const ContextImplPtr Context,
                                              const unsigned char *Data,
                                              size_t DataLen) {
  ur_program_handle_t Program = nullptr;
  const PluginPtr &Plugin = Context->getPlugin();
  Plugin->call(urProgramCreateWithIL, Context->getHandleRef(), Data, DataLen,
               nullptr, &Program);
  return Program;
}

// TODO replace this with a new UR API function
static bool
isDeviceBinaryTypeSupported(const context &C,
                            ur::DeviceBinaryType Format) {
  // All formats except SYCL_DEVICE_BINARY_TYPE_SPIRV are supported.
  if (Format != SYCL_DEVICE_BINARY_TYPE_SPIRV)
    return true;

  const backend ContextBackend = detail::getSyclObjImpl(C)->getBackend();

  // The CUDA backend cannot use SPIR-V
  if (ContextBackend == backend::ext_oneapi_cuda)
    return false;

  std::vector<device> Devices = C.get_devices();

  // Program type is SPIR-V, so we need a device compiler to do JIT.
  for (const device &D : Devices) {
    if (!D.get_info<info::device::is_compiler_available>())
      return false;
  }

  // OpenCL 2.1 and greater require clCreateProgramWithIL
  if (ContextBackend == backend::opencl) {
    std::string ver = C.get_platform().get_info<info::platform::version>();
    if (ver.find("OpenCL 1.0") == std::string::npos &&
        ver.find("OpenCL 1.1") == std::string::npos &&
        ver.find("OpenCL 1.2") == std::string::npos &&
        ver.find("OpenCL 2.0") == std::string::npos)
      return true;
  }

  for (const device &D : Devices) {
    // We need cl_khr_il_program extension to be present
    // and we can call clCreateProgramWithILKHR using the extension
    std::vector<std::string> Extensions =
        D.get_info<info::device::extensions>();
    if (Extensions.end() ==
        std::find(Extensions.begin(), Extensions.end(), "cl_khr_il_program"))
      return false;
  }

  return true;
}

// getFormatStr is used for debug-printing, so it may be unused.
[[maybe_unused]] static const char *getFormatStr(ur::DeviceBinaryType Format) {
  switch (Format) {
  case SYCL_DEVICE_BINARY_TYPE_NONE:
    return "none";
  case SYCL_DEVICE_BINARY_TYPE_NATIVE:
    return "native";
  case SYCL_DEVICE_BINARY_TYPE_SPIRV:
    return "SPIR-V";
  case SYCL_DEVICE_BINARY_TYPE_LLVMIR_BITCODE:
    return "LLVM IR";
  }
  assert(false && "Unknown device image format");
  return "unknown";
}

ur_program_handle_t
ProgramManager::createURProgram(const RTDeviceBinaryImage &Img,
                                const context &Context, const device &Device) {
  if constexpr (DbgProgMgr > 0)
    std::cerr << ">>> ProgramManager::createPIProgram(" << &Img << ", "
              << getSyclObjImpl(Context).get() << ", "
              << getSyclObjImpl(Device).get() << ")\n";
  const sycl_device_binary_struct &RawImg = Img.getRawData();

  // perform minimal sanity checks on the device image and the descriptor
  if (RawImg.BinaryEnd < RawImg.BinaryStart) {
    throw exception(make_error_code(errc::runtime),
                    "Malformed device program image descriptor");
  }
  if (RawImg.BinaryEnd == RawImg.BinaryStart) {
    throw exception(make_error_code(errc::runtime),
                    "Invalid device program image: size is zero");
  }
  size_t ImgSize = Img.getSize();

  // TODO if the binary image is a part of the fat binary, the clang
  //   driver should have set proper format option to the
  //   clang-offload-wrapper. The fix depends on AOT compilation
  //   implementation, so will be implemented together with it.
  //   Img->Format can't be updated as it is inside of the in-memory
  //   OS module binary.
  ur::DeviceBinaryType Format = Img.getFormat();

  if (Format == SYCL_DEVICE_BINARY_TYPE_NONE)
    Format = ur::getBinaryImageFormat(RawImg.BinaryStart, ImgSize);
  // sycl::detail::pi::PiDeviceBinaryType Format = Img->Format;
  // assert(Format != SYCL_DEVICE_BINARY_TYPE_NONE && "Image format not set");

  if (!isDeviceBinaryTypeSupported(Context, Format))
    throw sycl::exception(
        sycl::errc::feature_not_supported,
        "SPIR-V online compilation is not supported in this context");

  // Get program metadata from properties
  auto ProgMetadata = Img.getProgramMetadataUR();

  // Load the image
  const ContextImplPtr Ctx = getSyclObjImpl(Context);
  ur_program_handle_t Res =
      Format == SYCL_DEVICE_BINARY_TYPE_SPIRV
          ? createSpirvProgram(Ctx, RawImg.BinaryStart, ImgSize)
          : createBinaryProgram(Ctx, Device, RawImg.BinaryStart, ImgSize,
                                ProgMetadata);

  {
    std::lock_guard<std::mutex> Lock(MNativeProgramsMutex);
    // associate the UR program with the image it was created for
    NativePrograms.insert({Res, &Img});
  }

  Ctx->addDeviceGlobalInitializer(Res, {Device}, &Img);

  if constexpr (DbgProgMgr > 1)
    std::cerr << "created program: " << Res
              << "; image format: " << getFormatStr(Format) << "\n";

  return Res;
}

static void appendLinkOptionsFromImage(std::string &LinkOpts,
                                       const RTDeviceBinaryImage &Img) {
  static const char *LinkOptsEnv = SYCLConfig<SYCL_PROGRAM_LINK_OPTIONS>::get();
  // Update only if link options are not overwritten by environment variable
  if (!LinkOptsEnv) {
    const char *TemporaryStr = Img.getLinkOptions();
    if (TemporaryStr != nullptr) {
      if (!LinkOpts.empty())
        LinkOpts += " ";
      LinkOpts += std::string(TemporaryStr);
    }
  }
}

static bool getUint32PropAsBool(const RTDeviceBinaryImage &Img,
                                const char *PropName) {
  sycl_device_binary_property Prop = Img.getProperty(PropName);
  return Prop && (DeviceBinaryProperty(Prop).asUint32() != 0);
}

static std::string getUint32PropAsOptStr(const RTDeviceBinaryImage &Img,
                                         const char *PropName) {
  sycl_device_binary_property Prop = Img.getProperty(PropName);
  std::stringstream ss;
  if (!Prop)
    return "";
  int optLevel = DeviceBinaryProperty(Prop).asUint32();
  if (optLevel < 0 || optLevel > 3)
    return "";
  ss << "-O" << optLevel;
  std::string temp = ss.str();
  return temp;
}

static void
appendCompileOptionsForGRFSizeProperties(std::string &CompileOpts,
                                         const RTDeviceBinaryImage &Img,
                                         bool IsEsimdImage) {
  // TODO: sycl-register-alloc-mode is deprecated and should be removed in the
  // next ABI break.
  sycl_device_binary_property RegAllocModeProp =
      Img.getProperty("sycl-register-alloc-mode");
  sycl_device_binary_property GRFSizeProp = Img.getProperty("sycl-grf-size");

  if (!RegAllocModeProp && !GRFSizeProp)
    return;
  // The mutual exclusivity of these properties should have been checked in
  // sycl-post-link.
  assert(!RegAllocModeProp || !GRFSizeProp);
  bool Is256GRF = false;
  bool IsAutoGRF = false;
  if (RegAllocModeProp) {
    uint32_t RegAllocModePropVal =
        DeviceBinaryProperty(RegAllocModeProp).asUint32();
    Is256GRF = RegAllocModePropVal ==
               static_cast<uint32_t>(register_alloc_mode_enum::large);
    IsAutoGRF = RegAllocModePropVal ==
                static_cast<uint32_t>(register_alloc_mode_enum::automatic);
  } else {
    assert(GRFSizeProp);
    uint32_t GRFSizePropVal = DeviceBinaryProperty(GRFSizeProp).asUint32();
    Is256GRF = GRFSizePropVal == 256;
    IsAutoGRF = GRFSizePropVal == 0;
  }
  if (Is256GRF) {
    if (!CompileOpts.empty())
      CompileOpts += " ";
    // This option works for both LO AND OCL backends.
    CompileOpts += IsEsimdImage ? "-doubleGRF" : "-ze-opt-large-register-file";
  }
  if (IsAutoGRF) {
    if (!CompileOpts.empty())
      CompileOpts += " ";
    // This option works for both LO AND OCL backends.
    CompileOpts += "-ze-intel-enable-auto-large-GRF-mode";
  }
}

static void appendCompileOptionsFromImage(std::string &CompileOpts,
                                          const RTDeviceBinaryImage &Img,
                                          const std::vector<device> &Devs,
                                          const PluginPtr &) {
  // Build options are overridden if environment variables are present.
  // Environment variables are not changed during program lifecycle so it
  // is reasonable to use static here to read them only once.
  static const char *CompileOptsEnv =
      SYCLConfig<SYCL_PROGRAM_COMPILE_OPTIONS>::get();
  // Update only if compile options are not overwritten by environment
  // variable
  if (!CompileOptsEnv) {
    if (!CompileOpts.empty())
      CompileOpts += " ";
    const char *TemporaryStr = Img.getCompileOptions();
    if (TemporaryStr != nullptr)
      CompileOpts += std::string(TemporaryStr);
  }
  bool isEsimdImage = getUint32PropAsBool(Img, "isEsimdImage");
  // The -vc-codegen option is always preserved for ESIMD kernels, regardless
  // of the contents SYCL_PROGRAM_COMPILE_OPTIONS environment variable.
  if (isEsimdImage) {
    if (!CompileOpts.empty())
      CompileOpts += " ";
    CompileOpts += "-vc-codegen";
    // Allow warning and performance hints from vc/finalizer if the RT warning
    // level is at least 1.
    if (detail::SYCLConfig<detail::SYCL_RT_WARNING_LEVEL>::get() == 0)
      CompileOpts += " -disable-finalizer-msg";
  }

  appendCompileOptionsForGRFSizeProperties(CompileOpts, Img, isEsimdImage);

  const auto PlatformImpl = detail::getSyclObjImpl(Devs[0].get_platform());

  // Add optimization flags.
  auto str = getUint32PropAsOptStr(Img, "optLevel");
  const char *optLevelStr = str.c_str();
  // TODO: Passing these options to vector compiler causes build failure in
  // backend. Will pass the flags once backend compilation issue is resolved.
  // Update only if compile options are not overwritten by environment
  // variable.
  if (!isEsimdImage && !CompileOptsEnv && optLevelStr != nullptr &&
      optLevelStr[0] != '\0') {
    // Making sure all devices have the same platform.
    assert(!Devs.empty() &&
           std::all_of(Devs.begin(), Devs.end(), [&](const device &Dev) {
             return Dev.get_platform() == Devs[0].get_platform();
           }));
    const char *backend_option = nullptr;
    // Empty string is returned in backend_option when no appropriate backend
    // option is available for a given frontend option.
    PlatformImpl->getBackendOption(optLevelStr, &backend_option);
    if (backend_option && backend_option[0] != '\0') {
      if (!CompileOpts.empty())
        CompileOpts += " ";
      CompileOpts += std::string(backend_option);
    }
  }
  bool IsIntelGPU =
      (PlatformImpl->getBackend() == backend::ext_oneapi_level_zero ||
       PlatformImpl->getBackend() == backend::opencl) &&
      std::all_of(Devs.begin(), Devs.end(), [](const device &Dev) {
        return Dev.is_gpu() &&
               Dev.get_info<info::device::vendor_id>() == 0x8086;
      });
  if (!CompileOptsEnv) {
    static const char *TargetCompileFast = "-ftarget-compile-fast";
    if (auto Pos = CompileOpts.find(TargetCompileFast);
        Pos != std::string::npos) {
      const char *BackendOption = nullptr;
      if (IsIntelGPU)
        PlatformImpl->getBackendOption(TargetCompileFast, &BackendOption);
      auto OptLen = strlen(TargetCompileFast);
      if (IsIntelGPU && BackendOption && BackendOption[0] != '\0')
        CompileOpts.replace(Pos, OptLen, BackendOption);
      else
        CompileOpts.erase(Pos, OptLen);
    }
    static const std::string TargetRegisterAllocMode =
        "-ftarget-register-alloc-mode=";
    auto OptPos = CompileOpts.find(TargetRegisterAllocMode);
    while (OptPos != std::string::npos) {
      auto EndOfOpt = CompileOpts.find(" ", OptPos);
      // Extract everything after the equals until the end of the option
      auto OptValue = CompileOpts.substr(
          OptPos + TargetRegisterAllocMode.size(),
          EndOfOpt - OptPos - TargetRegisterAllocMode.size());
      auto ColonPos = OptValue.find(":");
      auto Device = OptValue.substr(0, ColonPos);
      std::string BackendStrToAdd;
      bool IsPVC =
          std::all_of(Devs.begin(), Devs.end(), [&](const device &Dev) {
            return IsIntelGPU &&
                   (Dev.get_info<ext::intel::info::device::device_id>() &
                    0xFF00) == 0x0B00;
          });
      // Currently 'pvc' is the only supported device.
      if (Device == "pvc" && IsPVC)
        BackendStrToAdd = " " + OptValue.substr(ColonPos + 1) + " ";

      // Extract everything before this option
      std::string NewCompileOpts =
          CompileOpts.substr(0, OptPos) + BackendStrToAdd;
      // Extract everything after this option and add it to the above.
      if (EndOfOpt != std::string::npos)
        NewCompileOpts += CompileOpts.substr(EndOfOpt);
      CompileOpts = NewCompileOpts;
      OptPos = CompileOpts.find(TargetRegisterAllocMode);
    }
  }
}

static void
appendCompileEnvironmentVariablesThatAppend(std::string &CompileOpts) {
  static const char *AppendCompileOptsEnv =
      SYCLConfig<SYCL_PROGRAM_APPEND_COMPILE_OPTIONS>::get();
  if (AppendCompileOptsEnv) {
    if (!CompileOpts.empty())
      CompileOpts += " ";
    CompileOpts += AppendCompileOptsEnv;
  }
}
static void appendLinkEnvironmentVariablesThatAppend(std::string &LinkOpts) {
  static const char *AppendLinkOptsEnv =
      SYCLConfig<SYCL_PROGRAM_APPEND_LINK_OPTIONS>::get();
  if (AppendLinkOptsEnv) {
    if (!LinkOpts.empty())
      LinkOpts += " ";
    LinkOpts += AppendLinkOptsEnv;
  }
}

static void applyOptionsFromImage(std::string &CompileOpts,
                                  std::string &LinkOpts,
                                  const RTDeviceBinaryImage &Img,
                                  const std::vector<device> &Devices,
                                  const PluginPtr &Plugin) {
  appendCompileOptionsFromImage(CompileOpts, Img, Devices, Plugin);
  appendLinkOptionsFromImage(LinkOpts, Img);
}

static void applyCompileOptionsFromEnvironment(std::string &CompileOpts) {
  // Environment variables are not changed during program lifecycle so it
  // is reasonable to use static here to read them only once.
  static const char *CompileOptsEnv =
      SYCLConfig<SYCL_PROGRAM_COMPILE_OPTIONS>::get();
  if (CompileOptsEnv) {
    CompileOpts = CompileOptsEnv;
  }
}

static void applyLinkOptionsFromEnvironment(std::string &LinkOpts) {
  // Environment variables are not changed during program lifecycle so it
  // is reasonable to use static here to read them only once.
  static const char *LinkOptsEnv = SYCLConfig<SYCL_PROGRAM_LINK_OPTIONS>::get();
  if (LinkOptsEnv) {
    LinkOpts = LinkOptsEnv;
  }
}

static void applyOptionsFromEnvironment(std::string &CompileOpts,
                                        std::string &LinkOpts) {
  // Build options are overridden if environment variables are present.
  applyCompileOptionsFromEnvironment(CompileOpts);
  applyLinkOptionsFromEnvironment(LinkOpts);
}

std::pair<ur_program_handle_t, bool> ProgramManager::getOrCreateURProgram(
    const RTDeviceBinaryImage &MainImg,
    const std::vector<const RTDeviceBinaryImage *> &AllImages,
    const context &Context, const device &Device,
    const std::string &CompileAndLinkOptions, SerializedObj SpecConsts) {
  ur_program_handle_t NativePrg; // TODO: Or native?

  auto BinProg = PersistentDeviceCodeCache::getItemFromDisc(
      Device, AllImages, SpecConsts, CompileAndLinkOptions);
  if (BinProg.size()) {
    // Get program metadata from properties
    std::vector<ur_program_metadata_t> ProgMetadataVector;
    for (const RTDeviceBinaryImage *Img : AllImages) {
      auto &ImgProgMetadata = Img->getProgramMetadataUR();
      ProgMetadataVector.insert(ProgMetadataVector.end(),
                                ImgProgMetadata.begin(), ImgProgMetadata.end());
    }
    // TODO: Build for multiple devices once supported by program manager
    NativePrg = createBinaryProgram(getSyclObjImpl(Context), Device,
                                    (const unsigned char *)BinProg[0].data(),
                                    BinProg[0].size(), ProgMetadataVector);
  } else {
    NativePrg = createURProgram(MainImg, Context, Device);
  }
  return {NativePrg, BinProg.size()};
}

/// Emits information about built programs if the appropriate contitions are
/// met, namely when SYCL_RT_WARNING_LEVEL is greater than or equal to 2.
static void emitBuiltProgramInfo(const ur_program_handle_t &Prog,
                                 const ContextImplPtr &Context) {
  if (SYCLConfig<SYCL_RT_WARNING_LEVEL>::get() >= 2) {
    std::string ProgramBuildLog =
        ProgramManager::getProgramBuildLog(Prog, Context);
    std::clog << ProgramBuildLog << std::endl;
  }
}

static const char *getUrDeviceTarget(const char *URDeviceTarget) {
  if (strcmp(URDeviceTarget, __SYCL_DEVICE_BINARY_TARGET_UNKNOWN) == 0)
    return UR_DEVICE_BINARY_TARGET_UNKNOWN;
  else if (strcmp(URDeviceTarget, __SYCL_DEVICE_BINARY_TARGET_SPIRV32) == 0)
    return UR_DEVICE_BINARY_TARGET_SPIRV32;
  else if (strcmp(URDeviceTarget, __SYCL_DEVICE_BINARY_TARGET_SPIRV64) == 0)
    return UR_DEVICE_BINARY_TARGET_SPIRV64;
  else if (strcmp(URDeviceTarget,
                  __SYCL_DEVICE_BINARY_TARGET_SPIRV64_X86_64) == 0)
    return UR_DEVICE_BINARY_TARGET_SPIRV64_X86_64;
  else if (strcmp(URDeviceTarget, __SYCL_DEVICE_BINARY_TARGET_SPIRV64_GEN) ==
           0)
    return UR_DEVICE_BINARY_TARGET_SPIRV64_GEN;
  else if (strcmp(URDeviceTarget,
                  __SYCL_DEVICE_BINARY_TARGET_SPIRV64_FPGA) == 0)
    return UR_DEVICE_BINARY_TARGET_SPIRV64_FPGA;
  else if (strcmp(URDeviceTarget, __SYCL_DEVICE_BINARY_TARGET_NVPTX64) == 0)
    return UR_DEVICE_BINARY_TARGET_NVPTX64;
  else if (strcmp(URDeviceTarget, __SYCL_DEVICE_BINARY_TARGET_AMDGCN) == 0)
    return UR_DEVICE_BINARY_TARGET_AMDGCN;
  else if (strcmp(URDeviceTarget, __SYCL_DEVICE_BINARY_TARGET_NATIVE_CPU) ==
           0)
    return "native_cpu"; // todo: define UR_DEVICE_BINARY_TARGET_NATIVE_CPU;

  return UR_DEVICE_BINARY_TARGET_UNKNOWN;
}

static bool compatibleWithDevice(RTDeviceBinaryImage *BinImage,
                                 const device &Dev) {
  const std::shared_ptr<detail::device_impl> &DeviceImpl =
      detail::getSyclObjImpl(Dev);
  auto &Plugin = DeviceImpl->getPlugin();

  const ur_device_handle_t &URDeviceHandle = DeviceImpl->getHandleRef();

  // Call urDeviceSelectBinary with only one image to check if an image is
  // compatible with implementation. The function returns invalid index if no
  // device images are compatible.
  uint32_t SuitableImageID = std::numeric_limits<uint32_t>::max();
  sycl_device_binary DevBin =
      const_cast<sycl_device_binary>(&BinImage->getRawData());

  ur_device_binary_t UrBinary{};
  UrBinary.pDeviceTargetSpec = getUrDeviceTarget(DevBin->DeviceTargetSpec);

  ur_result_t Error =
      Plugin->call_nocheck(urDeviceSelectBinary, URDeviceHandle, &UrBinary,
                           /*num bin images = */ (uint32_t)1, &SuitableImageID);
  if (Error != UR_RESULT_SUCCESS && Error != UR_RESULT_ERROR_INVALID_BINARY)
    throw detail::set_ur_error(exception(make_error_code(errc::runtime),
                                         "Invalid binary image or device"),
                               Error);

  return (0 == SuitableImageID);
}

std::set<RTDeviceBinaryImage *>
ProgramManager::collectDeviceImageDepsForImportedSymbols(
    const RTDeviceBinaryImage &MainImg, device Dev) {
  std::set<RTDeviceBinaryImage *> DeviceImagesToLink;
  std::set<std::string> HandledSymbols;
  std::queue<std::string> WorkList;
  for (const sycl_device_binary_property &ISProp :
       MainImg.getImportedSymbols()) {
    WorkList.push(ISProp->Name);
    HandledSymbols.insert(ISProp->Name);
  }
  ur::DeviceBinaryType Format = MainImg.getFormat();
  if (!WorkList.empty() && Format != SYCL_DEVICE_BINARY_TYPE_SPIRV)
    throw exception(make_error_code(errc::feature_not_supported),
                    "Dynamic linking is not supported for AOT compilation yet");
  while (!WorkList.empty()) {
    std::string Symbol = WorkList.front();
    WorkList.pop();

    auto Range = m_ExportedSymbolImages.equal_range(Symbol);
    bool Found = false;
    for (auto It = Range.first; It != Range.second; ++It) {
      RTDeviceBinaryImage *Img = It->second;
      if (Img->getFormat() != Format ||
          !doesDevSupportDeviceRequirements(Dev, *Img) ||
          !compatibleWithDevice(Img, Dev))
        continue;
      DeviceImagesToLink.insert(Img);
      Found = true;
      for (const sycl_device_binary_property &ISProp :
           Img->getImportedSymbols()) {
        if (HandledSymbols.insert(ISProp->Name).second)
          WorkList.push(ISProp->Name);
      }
      break;
    }
    if (!Found)
      throw sycl::exception(make_error_code(errc::build),
                            "No device image found for external symbol " +
                                Symbol);
  }
  DeviceImagesToLink.erase(const_cast<RTDeviceBinaryImage *>(&MainImg));
  return DeviceImagesToLink;
}

std::set<RTDeviceBinaryImage *>
ProgramManager::collectDependentDeviceImagesForVirtualFunctions(
    const RTDeviceBinaryImage &Img, device Dev) {
  // If virtual functions are used in a program, then we need to link several
  // device images together to make sure that vtable pointers stored in
  // objects are valid between different kernels (which could be in different
  // device images).
  std::set<RTDeviceBinaryImage *> DeviceImagesToLink;
  // KernelA may use some set-a, which is also used by KernelB that in turn
  // uses set-b, meaning that this search should be recursive. The set below
  // is used to stop that recursion, i.e. to avoid looking at sets we have
  // already seen.
  std::set<std::string> HandledSets;
  std::queue<std::string> WorkList;
  for (const sycl_device_binary_property &VFProp : Img.getVirtualFunctions()) {
    std::string StrValue = DeviceBinaryProperty(VFProp).asCString();
    // Device image passed to this function is expected to contain SYCL kernels
    // and therefore it may only use virtual function sets, but cannot provide
    // them. We expect to see just a single property here
    assert(std::string(VFProp->Name) == "uses-virtual-functions-set" &&
           "Unexpected virtual function property");
    for (const auto &SetName : detail::split_string(StrValue, ',')) {
      WorkList.push(SetName);
      HandledSets.insert(SetName);
    }
  }

  while (!WorkList.empty()) {
    std::string SetName = WorkList.front();
    WorkList.pop();

    // There could be more than one device image that uses the same set
    // of virtual functions, or provides virtual funtions from the same
    // set.
    for (RTDeviceBinaryImage *BinImage : m_VFSet2BinImage[SetName]) {
      // Here we can encounter both uses-virtual-functions-set and
      // virtual-functions-set properties, but their handling is the same: we
      // just grab all sets they reference and add them for consideration if
      // we haven't done so already.
      for (const sycl_device_binary_property &VFProp :
           BinImage->getVirtualFunctions()) {
        std::string StrValue = DeviceBinaryProperty(VFProp).asCString();
        for (const auto &SetName : detail::split_string(StrValue, ',')) {
          if (HandledSets.insert(SetName).second)
            WorkList.push(SetName);
        }
      }

      // TODO: Complete this part about handling of incompatible device images.
      // If device image uses the same virtual function set, then we only
      // link it if it is compatible.
      // However, if device image provides virtual function set and it is
      // incompatible, then we should link its "dummy" version to avoid link
      // errors about unresolved external symbols.
      if (doesDevSupportDeviceRequirements(Dev, *BinImage))
        DeviceImagesToLink.insert(BinImage);
    }
  }

  // We may have inserted the original image into the list as well, because it
  // is also a part of m_VFSet2BinImage map. No need to to return it to avoid
  // passing it twice to link call later.
  DeviceImagesToLink.erase(const_cast<RTDeviceBinaryImage *>(&Img));

  return DeviceImagesToLink;
}

static void
setSpecializationConstants(const std::shared_ptr<device_image_impl> &InputImpl,
                           ur_program_handle_t Prog, const PluginPtr &Plugin) {
  // Set ITT annotation specialization constant if needed.
  enableITTAnnotationsIfNeeded(Prog, Plugin);

  std::lock_guard<std::mutex> Lock{InputImpl->get_spec_const_data_lock()};
  const std::map<std::string, std::vector<device_image_impl::SpecConstDescT>>
      &SpecConstData = InputImpl->get_spec_const_data_ref();
  const SerializedObj &SpecConsts = InputImpl->get_spec_const_blob_ref();

  // Set all specialization IDs from descriptors in the input device image.
  for (const auto &[SpecConstNames, SpecConstDescs] : SpecConstData) {
    std::ignore = SpecConstNames;
    for (const device_image_impl::SpecConstDescT &SpecIDDesc : SpecConstDescs) {
      if (SpecIDDesc.IsSet) {
        ur_specialization_constant_info_t SpecConstInfo = {
            SpecIDDesc.ID, SpecIDDesc.Size,
            SpecConsts.data() + SpecIDDesc.BlobOffset};
        Plugin->call(urProgramSetSpecializationConstants, Prog, 1,
                     &SpecConstInfo);
      }
    }
  }
}

// When caching is enabled, the returned UrProgram will already have
// its ref count incremented.
ur_program_handle_t ProgramManager::getBuiltURProgram(
    const ContextImplPtr &ContextImpl, const DeviceImplPtr &DeviceImpl,
    const std::string &KernelName, const NDRDescT &NDRDesc,
    bool JITCompilationIsRequired) {
  KernelProgramCache &Cache = ContextImpl->getKernelProgramCache();

  std::string CompileOpts;
  std::string LinkOpts;

  applyOptionsFromEnvironment(CompileOpts, LinkOpts);

  SerializedObj SpecConsts;

  // Check if we can optimize program builds for sub-devices by using a program
  // built for the root device
  DeviceImplPtr RootDevImpl = DeviceImpl;
  while (!RootDevImpl->isRootDevice()) {
    auto ParentDev = detail::getSyclObjImpl(
        RootDevImpl->get_info<info::device::parent_device>());
    // Sharing is allowed within a single context only
    if (!ContextImpl->hasDevice(ParentDev))
      break;
    RootDevImpl = ParentDev;
  }

  ur_bool_t MustBuildOnSubdevice = true;
  ContextImpl->getPlugin()->call(urDeviceGetInfo, RootDevImpl->getHandleRef(),
                                 UR_DEVICE_INFO_BUILD_ON_SUBDEVICE,
                                 sizeof(ur_bool_t), &MustBuildOnSubdevice,
                                 nullptr);

  DeviceImplPtr Dev = (MustBuildOnSubdevice == true) ? DeviceImpl : RootDevImpl;
  auto Context = createSyclObjFromImpl<context>(ContextImpl);
  auto Device = createSyclObjFromImpl<device>(Dev);
  const RTDeviceBinaryImage &Img =
      getDeviceImage(KernelName, Context, Device, JITCompilationIsRequired);

  // Check that device supports all aspects used by the kernel
  if (auto exception = checkDevSupportDeviceRequirements(Device, Img, NDRDesc))
    throw *exception;

  // TODO collecting dependencies for virtual functions and imported symbols
  // should be combined since one can lead to new unresolved dependencies for
  // the other.
  std::set<RTDeviceBinaryImage *> DeviceImagesToLink =
      collectDependentDeviceImagesForVirtualFunctions(Img, Device);

  std::set<RTDeviceBinaryImage *> ImageDeps =
      collectDeviceImageDepsForImportedSymbols(Img, Device);
  DeviceImagesToLink.insert(ImageDeps.begin(), ImageDeps.end());

  std::vector<const RTDeviceBinaryImage *> AllImages;
  AllImages.reserve(ImageDeps.size() + 1);
  AllImages.push_back(&Img);
  std::copy(ImageDeps.begin(), ImageDeps.end(), std::back_inserter(AllImages));

  auto BuildF = [this, &Img, &Context, &ContextImpl, &Device, &CompileOpts,
                 &LinkOpts, SpecConsts, &DeviceImagesToLink, &AllImages] {
    const PluginPtr &Plugin = ContextImpl->getPlugin();
    applyOptionsFromImage(CompileOpts, LinkOpts, Img, {Device}, Plugin);
    // Should always come last!
    appendCompileEnvironmentVariablesThatAppend(CompileOpts);
    appendLinkEnvironmentVariablesThatAppend(LinkOpts);
    auto [NativePrg, DeviceCodeWasInCache] = getOrCreateURProgram(
        Img, AllImages, Context, Device, CompileOpts + LinkOpts, SpecConsts);

    if (!DeviceCodeWasInCache) {
      if (Img.supportsSpecConstants())
        enableITTAnnotationsIfNeeded(NativePrg, Plugin);
    }

    ProgramPtr ProgramManaged(NativePrg, urProgramRelease);

    // Link a fallback implementation of device libraries if they are not
    // supported by a device compiler.
    // Pre-compiled programs (after AOT compilation or read from persitent
    // cache) are supposed to be already linked.
    // If device image is not SPIR-V, DeviceLibReqMask will be 0 which means
    // no fallback device library will be linked.
    uint32_t DeviceLibReqMask = 0;
    if (!DeviceCodeWasInCache &&
        Img.getFormat() == SYCL_DEVICE_BINARY_TYPE_SPIRV &&
        !SYCLConfig<SYCL_DEVICELIB_NO_FALLBACK>::get())
      DeviceLibReqMask = getDeviceLibReqMask(Img);

    std::vector<ur_program_handle_t> ProgramsToLink;
    // If we had a program in cache, then it should have been the fully linked
    // program already.
    if (!DeviceCodeWasInCache) {
      for (RTDeviceBinaryImage *BinImg : DeviceImagesToLink) {
        device_image_plain DevImagePlain =
            getDeviceImageFromBinaryImage(BinImg, Context, Device);
        const std::shared_ptr<detail::device_image_impl> &DeviceImageImpl =
            detail::getSyclObjImpl(DevImagePlain);

        SerializedObj ImgSpecConsts =
            DeviceImageImpl->get_spec_const_blob_ref();

        ur_program_handle_t NativePrg =
            createURProgram(*BinImg, Context, Device);

        if (BinImg->supportsSpecConstants())
          setSpecializationConstants(DeviceImageImpl, NativePrg, Plugin);

        ProgramsToLink.push_back(NativePrg);
      }
    }
    ProgramPtr BuiltProgram =
        build(std::move(ProgramManaged), ContextImpl, CompileOpts, LinkOpts,
              getSyclObjImpl(Device).get()->getHandleRef(), DeviceLibReqMask,
              ProgramsToLink);
    // Those extra programs won't be used anymore, just the final linked result
    for (ur_program_handle_t Prg : ProgramsToLink)
      Plugin->call(urProgramRelease, Prg);

    emitBuiltProgramInfo(BuiltProgram.get(), ContextImpl);

    {
      std::lock_guard<std::mutex> Lock(MNativeProgramsMutex);
      NativePrograms.insert({BuiltProgram.get(), &Img});
      for (RTDeviceBinaryImage *LinkedImg : DeviceImagesToLink) {
        NativePrograms.insert({BuiltProgram.get(), LinkedImg});
      }
    }

    ContextImpl->addDeviceGlobalInitializer(BuiltProgram.get(), {Device}, &Img);

    // Save program to persistent cache if it is not there
    if (!DeviceCodeWasInCache) {
      PersistentDeviceCodeCache::putItemToDisc(Device, AllImages, SpecConsts,
                                               CompileOpts + LinkOpts,
                                               BuiltProgram.get());
    }
    return BuiltProgram.release();
  };

  uint32_t ImgId = Img.getImageID();
  const ur_device_handle_t UrDevice = Dev->getHandleRef();
  auto CacheKey =
      std::make_pair(std::make_pair(std::move(SpecConsts), ImgId), UrDevice);

  auto GetCachedBuildF = [&Cache, &CacheKey]() {
    return Cache.getOrInsertProgram(CacheKey);
  };

  if (!SYCLConfig<SYCL_CACHE_IN_MEM>::get())
    return BuildF();

  auto BuildResult = Cache.getOrBuild<errc::build>(GetCachedBuildF, BuildF);
  // getOrBuild is not supposed to return nullptr
  assert(BuildResult != nullptr && "Invalid build result");

  ur_program_handle_t ResProgram = BuildResult->Val;
  auto Plugin = ContextImpl->getPlugin();

  // If we linked any extra device images, then we need to
  // cache them as well.
  for (const RTDeviceBinaryImage *BImg : DeviceImagesToLink) {
    // CacheKey is captured by reference by GetCachedBuildF, so we can simply
    // update it here and re-use that lambda.
    CacheKey.first.second = BImg->getImageID();
    bool DidInsert = Cache.insertBuiltProgram(CacheKey, ResProgram);
    if (DidInsert) {
      // For every cached copy of the program, we need to increment its refcount
      Plugin->call(urProgramRetain, ResProgram);
    }
  }

  // If caching is enabled, one copy of the program handle will be
  // stored in the cache, and one handle is returned to the
  // caller. In that case, we need to increase the ref count of the
  // program.
  ContextImpl->getPlugin()->call(urProgramRetain, ResProgram);
  return ResProgram;
}

// When caching is enabled, the returned UrProgram and UrKernel will
// already have their ref count incremented.
std::tuple<ur_kernel_handle_t, std::mutex *, const KernelArgMask *,
           ur_program_handle_t>
ProgramManager::getOrCreateKernel(const ContextImplPtr &ContextImpl,
                                  const DeviceImplPtr &DeviceImpl,
                                  const std::string &KernelName,
                                  const NDRDescT &NDRDesc) {
  if constexpr (DbgProgMgr > 0) {
    std::cerr << ">>> ProgramManager::getOrCreateKernel(" << ContextImpl.get()
              << ", " << DeviceImpl.get() << ", " << KernelName << ")\n";
  }

  using KernelArgMaskPairT = KernelProgramCache::KernelArgMaskPairT;

  KernelProgramCache &Cache = ContextImpl->getKernelProgramCache();

  std::string CompileOpts, LinkOpts;
  SerializedObj SpecConsts;
  applyOptionsFromEnvironment(CompileOpts, LinkOpts);
  // Should always come last!
  appendCompileEnvironmentVariablesThatAppend(CompileOpts);
  appendLinkEnvironmentVariablesThatAppend(LinkOpts);
  ur_device_handle_t UrDevice = DeviceImpl->getHandleRef();

  auto key = std::make_tuple(std::move(SpecConsts), UrDevice,
                             CompileOpts + LinkOpts, KernelName);
  if (SYCLConfig<SYCL_CACHE_IN_MEM>::get()) {
    auto ret_tuple = Cache.tryToGetKernelFast(key);
    constexpr size_t Kernel = 0;  // see KernelFastCacheValT tuple
    constexpr size_t Program = 3; // see KernelFastCacheValT tuple
    if (std::get<Kernel>(ret_tuple)) {
      // Pulling a copy of a kernel and program from the cache,
      // so we need to retain those resources.
      ContextImpl->getPlugin()->call(urKernelRetain,
                                     std::get<Kernel>(ret_tuple));
      ContextImpl->getPlugin()->call(urProgramRetain,
                                     std::get<Program>(ret_tuple));
      return ret_tuple;
    }
  }

  ur_program_handle_t Program =
      getBuiltURProgram(ContextImpl, DeviceImpl, KernelName, NDRDesc);

  auto BuildF = [this, &Program, &KernelName, &ContextImpl] {
    ur_kernel_handle_t Kernel = nullptr;

    const PluginPtr &Plugin = ContextImpl->getPlugin();
    Plugin->call<errc::kernel_not_supported>(urKernelCreate, Program,
                                             KernelName.c_str(), &Kernel);

    // Only set UR_USM_INDIRECT_ACCESS if the platform can handle it.
    if (ContextImpl->getPlatformImpl()->supports_usm()) {
      // Some UR Plugins (like OpenCL) require this call to enable USM
      // For others, UR will turn this into a NOP.
      const ur_bool_t UrTrue = true;
      Plugin->call(urKernelSetExecInfo, Kernel,
                   UR_KERNEL_EXEC_INFO_USM_INDIRECT_ACCESS, sizeof(ur_bool_t),
                   nullptr, &UrTrue);
    }

    const KernelArgMask *ArgMask = nullptr;
    if (!m_UseSpvFile)
      ArgMask = getEliminatedKernelArgMask(Program, KernelName);
    return std::make_pair(Kernel, ArgMask);
  };

  auto GetCachedBuildF = [&Cache, &KernelName, Program]() {
    return Cache.getOrInsertKernel(Program, KernelName);
  };

  if (!SYCLConfig<SYCL_CACHE_IN_MEM>::get()) {
    // The built kernel cannot be shared between multiple
    // threads when caching is disabled, so we can return
    // nullptr for the mutex.
    auto [Kernel, ArgMask] = BuildF();
    return make_tuple(Kernel, nullptr, ArgMask, Program);
  }

  auto BuildResult = Cache.getOrBuild<errc::invalid>(GetCachedBuildF, BuildF);
  // getOrBuild is not supposed to return nullptr
  assert(BuildResult != nullptr && "Invalid build result");
  const KernelArgMaskPairT &KernelArgMaskPair = BuildResult->Val;
  auto ret_val = std::make_tuple(KernelArgMaskPair.first,
                                 &(BuildResult->MBuildResultMutex),
                                 KernelArgMaskPair.second, Program);
  // If caching is enabled, one copy of the kernel handle will be
  // stored in the cache, and one handle is returned to the
  // caller. In that case, we need to increase the ref count of the
  // kernel.
  ContextImpl->getPlugin()->call(urKernelRetain, KernelArgMaskPair.first);
  Cache.saveKernel(key, ret_val);
  return ret_val;
}

ur_program_handle_t
ProgramManager::getUrProgramFromUrKernel(ur_kernel_handle_t Kernel,
                                         const ContextImplPtr Context) {
  ur_program_handle_t Program;
  const PluginPtr &Plugin = Context->getPlugin();
  Plugin->call(urKernelGetInfo, Kernel, UR_KERNEL_INFO_PROGRAM,
               sizeof(ur_program_handle_t), &Program, nullptr);
  return Program;
}

std::string
ProgramManager::getProgramBuildLog(const ur_program_handle_t &Program,
                                   const ContextImplPtr Context) {
  size_t URDevicesSize = 0;
  const PluginPtr &Plugin = Context->getPlugin();
  Plugin->call(urProgramGetInfo, Program, UR_PROGRAM_INFO_DEVICES, 0, nullptr,
               &URDevicesSize);
  std::vector<ur_device_handle_t> URDevices(URDevicesSize /
                                            sizeof(ur_device_handle_t));
  Plugin->call(urProgramGetInfo, Program, UR_PROGRAM_INFO_DEVICES,
               URDevicesSize, URDevices.data(), nullptr);
  std::string Log = "The program was built for " +
                    std::to_string(URDevices.size()) + " devices";
  for (ur_device_handle_t &Device : URDevices) {
    std::string DeviceBuildInfoString;
    size_t DeviceBuildInfoStrSize = 0;
    Plugin->call(urProgramGetBuildInfo, Program, Device,
                 UR_PROGRAM_BUILD_INFO_LOG, 0, nullptr,
                 &DeviceBuildInfoStrSize);
    if (DeviceBuildInfoStrSize > 0) {
      std::vector<char> DeviceBuildInfo(DeviceBuildInfoStrSize);
      Plugin->call(urProgramGetBuildInfo, Program, Device,
                   UR_PROGRAM_BUILD_INFO_LOG, DeviceBuildInfoStrSize,
                   DeviceBuildInfo.data(), nullptr);
      DeviceBuildInfoString = std::string(DeviceBuildInfo.data());
    }

    std::string DeviceNameString;
    size_t DeviceNameStrSize = 0;
    Plugin->call(urDeviceGetInfo, Device, UR_DEVICE_INFO_NAME, 0, nullptr,
                 &DeviceNameStrSize);
    if (DeviceNameStrSize > 0) {
      std::vector<char> DeviceName(DeviceNameStrSize);
      Plugin->call(urDeviceGetInfo, Device, UR_DEVICE_INFO_NAME,
                   DeviceNameStrSize, DeviceName.data(), nullptr);
      DeviceNameString = std::string(DeviceName.data());
    }
    Log += "\nBuild program log for '" + DeviceNameString + "':\n" +
           DeviceBuildInfoString;
  }
  return Log;
}

// TODO device libraries may use scpecialization constants, manifest files, etc.
// To support that they need to be delivered in a different container - so that
// sycl_device_binary_struct can be created for each of them.
static bool loadDeviceLib(const ContextImplPtr Context, const char *Name,
                          ur_program_handle_t &Prog) {
  std::string LibSyclDir = OSUtil::getCurrentDSODir();
  std::ifstream File(LibSyclDir + OSUtil::DirSep + Name,
                     std::ifstream::in | std::ifstream::binary);
  if (!File.good()) {
    return false;
  }

  File.seekg(0, std::ios::end);
  size_t FileSize = File.tellg();
  File.seekg(0, std::ios::beg);
  std::vector<char> FileContent(FileSize);
  File.read(&FileContent[0], FileSize);
  File.close();

  Prog =
      createSpirvProgram(Context, (unsigned char *)&FileContent[0], FileSize);
  return Prog != nullptr;
}

// For each extension, a pair of library names. The first uses native support,
// the second emulates functionality in software.
static const std::map<DeviceLibExt, std::pair<const char *, const char *>>
    DeviceLibNames = {
        {DeviceLibExt::cl_intel_devicelib_assert,
         {nullptr, "libsycl-fallback-cassert.spv"}},
        {DeviceLibExt::cl_intel_devicelib_math,
         {nullptr, "libsycl-fallback-cmath.spv"}},
        {DeviceLibExt::cl_intel_devicelib_math_fp64,
         {nullptr, "libsycl-fallback-cmath-fp64.spv"}},
        {DeviceLibExt::cl_intel_devicelib_complex,
         {nullptr, "libsycl-fallback-complex.spv"}},
        {DeviceLibExt::cl_intel_devicelib_complex_fp64,
         {nullptr, "libsycl-fallback-complex-fp64.spv"}},
        {DeviceLibExt::cl_intel_devicelib_cstring,
         {nullptr, "libsycl-fallback-cstring.spv"}},
        {DeviceLibExt::cl_intel_devicelib_imf,
         {nullptr, "libsycl-fallback-imf.spv"}},
        {DeviceLibExt::cl_intel_devicelib_imf_fp64,
         {nullptr, "libsycl-fallback-imf-fp64.spv"}},
        {DeviceLibExt::cl_intel_devicelib_imf_bf16,
         {nullptr, "libsycl-fallback-imf-bf16.spv"}},
        {DeviceLibExt::cl_intel_devicelib_bfloat16,
         {"libsycl-native-bfloat16.spv", "libsycl-fallback-bfloat16.spv"}}};

static const char *getDeviceLibFilename(DeviceLibExt Extension, bool Native) {
  auto LibPair = DeviceLibNames.find(Extension);
  const char *Lib = nullptr;
  if (LibPair != DeviceLibNames.end())
    Lib = Native ? LibPair->second.first : LibPair->second.second;
  if (Lib == nullptr)
    throw exception(make_error_code(errc::build),
                    "Unhandled (new?) device library extension");
  return Lib;
}

// For each extension understood by the SYCL runtime, the string representation
// of its name. Names with devicelib in them are internal to the runtime. Others
// are actual OpenCL extensions.
static const std::map<DeviceLibExt, const char *> DeviceLibExtensionStrs = {
    {DeviceLibExt::cl_intel_devicelib_assert, "cl_intel_devicelib_assert"},
    {DeviceLibExt::cl_intel_devicelib_math, "cl_intel_devicelib_math"},
    {DeviceLibExt::cl_intel_devicelib_math_fp64,
     "cl_intel_devicelib_math_fp64"},
    {DeviceLibExt::cl_intel_devicelib_complex, "cl_intel_devicelib_complex"},
    {DeviceLibExt::cl_intel_devicelib_complex_fp64,
     "cl_intel_devicelib_complex_fp64"},
    {DeviceLibExt::cl_intel_devicelib_cstring, "cl_intel_devicelib_cstring"},
    {DeviceLibExt::cl_intel_devicelib_imf, "cl_intel_devicelib_imf"},
    {DeviceLibExt::cl_intel_devicelib_imf_fp64, "cl_intel_devicelib_imf_fp64"},
    {DeviceLibExt::cl_intel_devicelib_imf_bf16, "cl_intel_devicelib_imf_bf16"},
    {DeviceLibExt::cl_intel_devicelib_bfloat16,
     "cl_intel_bfloat16_conversions"}};

static const char *getDeviceLibExtensionStr(DeviceLibExt Extension) {
  auto Ext = DeviceLibExtensionStrs.find(Extension);
  if (Ext == DeviceLibExtensionStrs.end())
    throw exception(make_error_code(errc::build),
                    "Unhandled (new?) device library extension");
  return Ext->second;
}

static ur_result_t doCompile(const PluginPtr &Plugin,
                             ur_program_handle_t Program, uint32_t NumDevs,
                             ur_device_handle_t *Devs, ur_context_handle_t Ctx,
                             const char *Opts) {
  // Try to compile with given devices, fall back to compiling with the program
  // context if unsupported by the adapter
  auto Result =
      Plugin->call_nocheck(urProgramCompileExp, Program, NumDevs, Devs, Opts);
  if (Result == UR_RESULT_ERROR_UNSUPPORTED_FEATURE) {
    return Plugin->call_nocheck(urProgramCompile, Ctx, Program, Opts);
  }
  return Result;
}

static ur_program_handle_t loadDeviceLibFallback(const ContextImplPtr Context,
                                                 DeviceLibExt Extension,
                                                 ur_device_handle_t Device,
                                                 bool UseNativeLib) {

  auto LibFileName = getDeviceLibFilename(Extension, UseNativeLib);

  auto LockedCache = Context->acquireCachedLibPrograms();
  auto CachedLibPrograms = LockedCache.get();
  auto CacheResult = CachedLibPrograms.emplace(
      std::make_pair(std::make_pair(Extension, Device), nullptr));
  bool Cached = !CacheResult.second;
  auto LibProgIt = CacheResult.first;
  ur_program_handle_t &LibProg = LibProgIt->second;

  if (Cached)
    return LibProg;

  if (!loadDeviceLib(Context, LibFileName, LibProg)) {
    CachedLibPrograms.erase(LibProgIt);
    throw exception(make_error_code(errc::build),
                    std::string("Failed to load ") + LibFileName);
  }

  const PluginPtr &Plugin = Context->getPlugin();
  // TODO no spec constants are used in the std libraries, support in the future
  // Do not use compile options for library programs: it is not clear if user
  // options (image options) are supposed to be applied to library program as
  // well, and what actually happens to a SPIR-V program if we apply them.
  ur_result_t Error =
      doCompile(Plugin, LibProg, 1, &Device, Context->getHandleRef(), "");
  if (Error != UR_RESULT_SUCCESS) {
    CachedLibPrograms.erase(LibProgIt);
    throw detail::set_ur_error(
        exception(make_error_code(errc::build),
                  ProgramManager::getProgramBuildLog(LibProg, Context)),
        Error);
  }

  return LibProg;
}

ProgramManager::ProgramManager() : m_AsanFoundInImage(false) {
  const char *SpvFile = std::getenv(UseSpvEnv);
  // If a SPIR-V file is specified with an environment variable,
  // register the corresponding image
  if (SpvFile) {
    m_UseSpvFile = true;
    // The env var requests that the program is loaded from a SPIR-V file on
    // disk
    std::ifstream File(SpvFile, std::ios::binary);

    if (!File.is_open())
      throw exception(make_error_code(errc::runtime),
                      std::string("Can't open file specified via ") +
                          UseSpvEnv + ": " + SpvFile);
    File.seekg(0, std::ios::end);
    size_t Size = File.tellg();
    std::unique_ptr<char[]> Data(new char[Size]);
    File.seekg(0);
    File.read(Data.get(), Size);
    File.close();
    if (!File.good())
      throw exception(make_error_code(errc::runtime),
                      std::string("read from ") + SpvFile +
                          std::string(" failed"));
    // No need for a mutex here since all access to these private fields is
    // blocked until the construction of the ProgramManager singleton is
    // finished.
    m_SpvFileImage =
        std::make_unique<DynRTDeviceBinaryImage>(std::move(Data), Size);

    if constexpr (DbgProgMgr > 0) {
      std::cerr << "loaded device image binary from " << SpvFile << "\n";
      std::cerr << "format: " << getFormatStr(m_SpvFileImage->getFormat())
                << "\n";
    }
  }
}

void CheckJITCompilationForImage(const RTDeviceBinaryImage *const &Image,
                                 bool JITCompilationIsRequired) {
  if (!JITCompilationIsRequired)
    return;
  // If the image is already compiled with AOT, throw an exception.
  const sycl_device_binary_struct &RawImg = Image->getRawData();
  if ((strcmp(RawImg.DeviceTargetSpec,
              __SYCL_DEVICE_BINARY_TARGET_SPIRV64_X86_64) == 0) ||
      (strcmp(RawImg.DeviceTargetSpec,
              __SYCL_DEVICE_BINARY_TARGET_SPIRV64_GEN) == 0) ||
      (strcmp(RawImg.DeviceTargetSpec,
              __SYCL_DEVICE_BINARY_TARGET_SPIRV64_FPGA) == 0)) {
    throw sycl::exception(sycl::errc::feature_not_supported,
                          "Recompiling AOT image is not supported");
  }
}

template <typename StorageKey>
RTDeviceBinaryImage *getBinImageFromMultiMap(
    const std::unordered_multimap<StorageKey, RTDeviceBinaryImage *> &ImagesSet,
    const StorageKey &Key, const context &Context, const device &Device) {
  auto [ItBegin, ItEnd] = ImagesSet.equal_range(Key);
  if (ItBegin == ItEnd)
    return nullptr;

  std::vector<sycl_device_binary> RawImgs(std::distance(ItBegin, ItEnd));
  auto It = ItBegin;
  for (unsigned I = 0; It != ItEnd; ++It, ++I)
    RawImgs[I] = reinterpret_cast<sycl_device_binary>(
        const_cast<sycl_device_binary>(&It->second->getRawData()));

  std::vector<ur_device_binary_t> UrBinaries(RawImgs.size());
  for (uint32_t BinaryCount = 0; BinaryCount < RawImgs.size(); BinaryCount++) {
    UrBinaries[BinaryCount].pDeviceTargetSpec =
        getUrDeviceTarget(RawImgs[BinaryCount]->DeviceTargetSpec);
  }

  uint32_t ImgInd = 0;
  // Ask the native runtime under the given context to choose the device image
  // it prefers.
  getSyclObjImpl(Context)->getPlugin()->call(
      urDeviceSelectBinary, getSyclObjImpl(Device)->getHandleRef(),
      UrBinaries.data(), UrBinaries.size(), &ImgInd);
  std::advance(ItBegin, ImgInd);
  return ItBegin->second;
}

RTDeviceBinaryImage &
ProgramManager::getDeviceImage(const std::string &KernelName,
                               const context &Context, const device &Device,
                               bool JITCompilationIsRequired) {
  if constexpr (DbgProgMgr > 0) {
    std::cerr << ">>> ProgramManager::getDeviceImage(\"" << KernelName << "\", "
              << getSyclObjImpl(Context).get() << ", "
              << getSyclObjImpl(Device).get() << ", "
              << JITCompilationIsRequired << ")\n";

    std::cerr << "available device images:\n";
    debugPrintBinaryImages();
  }

  if (m_UseSpvFile) {
    assert(m_SpvFileImage);
    return getDeviceImage(
        std::unordered_set<RTDeviceBinaryImage *>({m_SpvFileImage.get()}),
        Context, Device, JITCompilationIsRequired);
  }

  RTDeviceBinaryImage *Img = nullptr;
  {
    std::lock_guard<std::mutex> KernelIDsGuard(m_KernelIDsMutex);
    if (auto KernelId = m_KernelName2KernelIDs.find(KernelName);
        KernelId != m_KernelName2KernelIDs.end()) {
      // Kernel ID presence guarantees that we have bin image in the storage.
      Img = getBinImageFromMultiMap(m_KernelIDs2BinImage, KernelId->second,
                                    Context, Device);
      assert(Img && "No binary image found for kernel id");
    } else {
      Img = getBinImageFromMultiMap(m_ServiceKernels, KernelName, Context,
                                    Device);
    }
  }
  if (Img) {
    CheckJITCompilationForImage(Img, JITCompilationIsRequired);

    if constexpr (DbgProgMgr > 0) {
      std::cerr << "selected device image: " << &Img->getRawData() << "\n";
      Img->print();
    }
    return *Img;
  }

  throw exception(make_error_code(errc::runtime),
                  "No kernel named " + KernelName + " was found");
}

RTDeviceBinaryImage &ProgramManager::getDeviceImage(
    const std::unordered_set<RTDeviceBinaryImage *> &ImageSet,
    const context &Context, const device &Device,
    bool JITCompilationIsRequired) {
  assert(ImageSet.size() > 0);

  if constexpr (DbgProgMgr > 0) {
    std::cerr << ">>> ProgramManager::getDeviceImage(Custom SPV file "
              << getSyclObjImpl(Context).get() << ", "
              << getSyclObjImpl(Device).get() << ", "
              << JITCompilationIsRequired << ")\n";

    std::cerr << "available device images:\n";
    debugPrintBinaryImages();
  }

  std::lock_guard<std::mutex> KernelIDsGuard(m_KernelIDsMutex);
  std::vector<sycl_device_binary> RawImgs(ImageSet.size());
  auto ImageIterator = ImageSet.begin();
  for (size_t i = 0; i < ImageSet.size(); i++, ImageIterator++)
    RawImgs[i] = reinterpret_cast<sycl_device_binary>(
        const_cast<sycl_device_binary>(&(*ImageIterator)->getRawData()));
  uint32_t ImgInd = 0;
  // Ask the native runtime under the given context to choose the device image
  // it prefers.

  std::vector<ur_device_binary_t> UrBinaries(RawImgs.size());
  for (uint32_t BinaryCount = 0; BinaryCount < RawImgs.size(); BinaryCount++) {
    UrBinaries[BinaryCount].pDeviceTargetSpec =
        getUrDeviceTarget(RawImgs[BinaryCount]->DeviceTargetSpec);
  }

  getSyclObjImpl(Context)->getPlugin()->call(
      urDeviceSelectBinary, getSyclObjImpl(Device)->getHandleRef(),
      UrBinaries.data(), UrBinaries.size(), &ImgInd);

  ImageIterator = ImageSet.begin();
  std::advance(ImageIterator, ImgInd);

  CheckJITCompilationForImage(*ImageIterator, JITCompilationIsRequired);

  if constexpr (DbgProgMgr > 0) {
    std::cerr << "selected device image: " << &(*ImageIterator)->getRawData()
              << "\n";
    (*ImageIterator)->print();
  }
  return **ImageIterator;
}

static bool isDeviceLibRequired(DeviceLibExt Ext, uint32_t DeviceLibReqMask) {
  uint32_t Mask =
      0x1 << (static_cast<uint32_t>(Ext) -
              static_cast<uint32_t>(DeviceLibExt::cl_intel_devicelib_assert));
  return ((DeviceLibReqMask & Mask) == Mask);
}

static std::vector<ur_program_handle_t>
getDeviceLibPrograms(const ContextImplPtr Context,
                     const ur_device_handle_t &Device,
                     uint32_t DeviceLibReqMask) {
  std::vector<ur_program_handle_t> Programs;

  std::pair<DeviceLibExt, bool> RequiredDeviceLibExt[] = {
      {DeviceLibExt::cl_intel_devicelib_assert,
       /* is fallback loaded? */ false},
      {DeviceLibExt::cl_intel_devicelib_math, false},
      {DeviceLibExt::cl_intel_devicelib_math_fp64, false},
      {DeviceLibExt::cl_intel_devicelib_complex, false},
      {DeviceLibExt::cl_intel_devicelib_complex_fp64, false},
      {DeviceLibExt::cl_intel_devicelib_cstring, false},
      {DeviceLibExt::cl_intel_devicelib_imf, false},
      {DeviceLibExt::cl_intel_devicelib_imf_fp64, false},
      {DeviceLibExt::cl_intel_devicelib_imf_bf16, false},
      {DeviceLibExt::cl_intel_devicelib_bfloat16, false}};

  // Disable all devicelib extensions requiring fp64 support if at least
  // one underlying device doesn't support cl_khr_fp64.
  std::string DevExtList =
      Context->getPlatformImpl()->getDeviceImpl(Device)->get_device_info_string(
          UrInfoCode<info::device::extensions>::value);
  const bool fp64Support = (DevExtList.npos != DevExtList.find("cl_khr_fp64"));

  // Load a fallback library for an extension if the device does not
  // support it.
  for (auto &Pair : RequiredDeviceLibExt) {
    DeviceLibExt Ext = Pair.first;
    bool &FallbackIsLoaded = Pair.second;

    if (FallbackIsLoaded) {
      continue;
    }

    if (!isDeviceLibRequired(Ext, DeviceLibReqMask)) {
      continue;
    }

    if ((Ext == DeviceLibExt::cl_intel_devicelib_math_fp64 ||
         Ext == DeviceLibExt::cl_intel_devicelib_complex_fp64 ||
         Ext == DeviceLibExt::cl_intel_devicelib_imf_fp64) &&
        !fp64Support) {
      continue;
    }

    auto ExtName = getDeviceLibExtensionStr(Ext);

    bool InhibitNativeImpl = false;
    if (const char *Env = getenv("SYCL_DEVICELIB_INHIBIT_NATIVE")) {
      InhibitNativeImpl = strstr(Env, ExtName) != nullptr;
    }

    bool DeviceSupports = DevExtList.npos != DevExtList.find(ExtName);
    if (!DeviceSupports || InhibitNativeImpl) {
      Programs.push_back(
          loadDeviceLibFallback(Context, Ext, Device, /*UseNativeLib=*/false));
      FallbackIsLoaded = true;
    } else {
      // bfloat16 needs native library if device supports it
      if (Ext == DeviceLibExt::cl_intel_devicelib_bfloat16) {
        Programs.push_back(
            loadDeviceLibFallback(Context, Ext, Device, /*UseNativeLib=*/true));
        FallbackIsLoaded = true;
      }
    }
  }
  return Programs;
}

ProgramManager::ProgramPtr ProgramManager::build(
    ProgramPtr Program, const ContextImplPtr Context,
    const std::string &CompileOptions, const std::string &LinkOptions,
    ur_device_handle_t Device, uint32_t DeviceLibReqMask,
    const std::vector<ur_program_handle_t> &ExtraProgramsToLink) {

  if constexpr (DbgProgMgr > 0) {
    std::cerr << ">>> ProgramManager::build(" << Program.get() << ", "
              << CompileOptions << ", " << LinkOptions << ", ... " << Device
              << ")\n";
  }

  bool LinkDeviceLibs = (DeviceLibReqMask != 0);

  // TODO: this is a temporary workaround for GPU tests for ESIMD compiler.
  // We do not link with other device libraries, because it may fail
  // due to unrecognized SPIR-V format of those libraries.
  if (CompileOptions.find(std::string("-cmc")) != std::string::npos ||
      CompileOptions.find(std::string("-vc-codegen")) != std::string::npos)
    LinkDeviceLibs = false;

  std::vector<ur_program_handle_t> LinkPrograms;
  if (LinkDeviceLibs) {
    LinkPrograms = getDeviceLibPrograms(Context, Device, DeviceLibReqMask);
  }

  static const char *ForceLinkEnv = std::getenv("SYCL_FORCE_LINK");
  static bool ForceLink = ForceLinkEnv && (*ForceLinkEnv == '1');

  const PluginPtr &Plugin = Context->getPlugin();
  if (LinkPrograms.empty() && ExtraProgramsToLink.empty() && !ForceLink) {
    const std::string &Options = LinkOptions.empty()
                                     ? CompileOptions
                                     : (CompileOptions + " " + LinkOptions);
    ur_result_t Error =
        Plugin->call_nocheck(urProgramBuildExp, Program.get(),
                             /*num devices =*/1, &Device, Options.c_str());
    if (Error == UR_RESULT_ERROR_UNSUPPORTED_FEATURE) {
      Error = Plugin->call_nocheck(urProgramBuild, Context->getHandleRef(),
                                   Program.get(), Options.c_str());
    }

    if (Error != UR_RESULT_SUCCESS)
      throw detail::set_ur_error(
          exception(make_error_code(errc::build),
                    getProgramBuildLog(Program.get(), Context)),
          Error);

    return Program;
  }

  // Include the main program and compile/link everything together
  auto Res = doCompile(Plugin, Program.get(), /*num devices =*/1, &Device,
                       Context->getHandleRef(), CompileOptions.c_str());
  Plugin->checkUrResult<errc::build>(Res);
  LinkPrograms.push_back(Program.get());

  for (ur_program_handle_t Prg : ExtraProgramsToLink) {
    auto Res = doCompile(Plugin, Prg, /*num devices =*/1, &Device,
                         Context->getHandleRef(), CompileOptions.c_str());
    Plugin->checkUrResult(Res);
<<<<<<< HEAD
=======

>>>>>>> 914561a7
    LinkPrograms.push_back(Prg);
  }

  ur_program_handle_t LinkedProg = nullptr;
  auto doLink = [&] {
    auto Res = Plugin->call_nocheck(urProgramLinkExp, Context->getHandleRef(),
                                    /*num devices =*/1, &Device,
                                    LinkPrograms.size(), LinkPrograms.data(),
                                    LinkOptions.c_str(), &LinkedProg);
    if (Res == UR_RESULT_ERROR_UNSUPPORTED_FEATURE) {
      Res = Plugin->call_nocheck(urProgramLink, Context->getHandleRef(),
                                 LinkPrograms.size(), LinkPrograms.data(),
                                 LinkOptions.c_str(), &LinkedProg);
    }
    return Res;
  };
  ur_result_t Error = doLink();
  if (Error == UR_RESULT_ERROR_OUT_OF_RESOURCES ||
      Error == UR_RESULT_ERROR_OUT_OF_HOST_MEMORY) {
    Context->getKernelProgramCache().reset();
    Error = doLink();
  }

  // Link program call returns a new program object if all parameters are valid,
  // or NULL otherwise. Release the original (user) program.
  Program.reset(LinkedProg);
  if (Error != UR_RESULT_SUCCESS) {
    if (LinkedProg) {
      // A non-trivial error occurred during linkage: get a build log, release
      // an incomplete (but valid) LinkedProg, and throw.
      throw detail::set_ur_error(
          exception(make_error_code(errc::build),
                    getProgramBuildLog(LinkedProg, Context)),
          Error);
    }
    Plugin->checkUrResult(Error);
  }
  return Program;
}

void ProgramManager::cacheKernelUsesAssertInfo(RTDeviceBinaryImage &Img) {
  const RTDeviceBinaryImage::PropertyRange &AssertUsedRange =
      Img.getAssertUsed();
  if (AssertUsedRange.isAvailable())
    for (const auto &Prop : AssertUsedRange)
      m_KernelUsesAssert.insert(Prop->Name);
}

bool ProgramManager::kernelUsesAssert(const std::string &KernelName) const {
  return m_KernelUsesAssert.find(KernelName) != m_KernelUsesAssert.end();
}

void ProgramManager::addImages(sycl_device_binaries DeviceBinary) {
  const bool DumpImages = std::getenv("SYCL_DUMP_IMAGES") && !m_UseSpvFile;
  for (int I = 0; I < DeviceBinary->NumDeviceBinaries; I++) {
    sycl_device_binary RawImg = &(DeviceBinary->DeviceBinaries[I]);
    const sycl_offload_entry EntriesB = RawImg->EntriesBegin;
    const sycl_offload_entry EntriesE = RawImg->EntriesEnd;
    // Treat the image as empty one
    if (EntriesB == EntriesE)
      continue;

    auto Img = std::make_unique<RTDeviceBinaryImage>(RawImg);
    static uint32_t SequenceID = 0;

    // Fill the kernel argument mask map
    const RTDeviceBinaryImage::PropertyRange &KPOIRange =
        Img->getKernelParamOptInfo();
    if (KPOIRange.isAvailable()) {
      KernelNameToArgMaskMap &ArgMaskMap =
          m_EliminatedKernelArgMasks[Img.get()];
      for (const auto &Info : KPOIRange)
        ArgMaskMap[Info->Name] =
            createKernelArgMask(DeviceBinaryProperty(Info).asByteArray());
    }

    // Fill maps for kernel bundles
    std::lock_guard<std::mutex> KernelIDsGuard(m_KernelIDsMutex);

    // Register all exported symbols
    for (const sycl_device_binary_property &ESProp :
         Img->getExportedSymbols()) {
      m_ExportedSymbolImages.insert({ESProp->Name, Img.get()});
    }

    // Record mapping between virtual function sets and device images
    for (const sycl_device_binary_property &VFProp :
         Img->getVirtualFunctions()) {
      std::string StrValue = DeviceBinaryProperty(VFProp).asCString();
      for (const auto &SetName : detail::split_string(StrValue, ','))
        m_VFSet2BinImage[SetName].insert(Img.get());
    }

    if (DumpImages) {
      const bool NeedsSequenceID = std::any_of(
          m_BinImg2KernelIDs.begin(), m_BinImg2KernelIDs.end(),
          [&](auto &CurrentImg) {
            return CurrentImg.first->getFormat() == Img->getFormat();
          });
      dumpImage(*Img, NeedsSequenceID ? ++SequenceID : 0);
    }

    m_BinImg2KernelIDs[Img.get()].reset(new std::vector<kernel_id>);

    for (sycl_offload_entry EntriesIt = EntriesB; EntriesIt != EntriesE;
         ++EntriesIt) {

      // Skip creating unique kernel ID if it is a service kernel.
      // SYCL service kernels are identified by having
      // __sycl_service_kernel__ in the mangled name, primarily as part of
      // the namespace of the name type.
      if (std::strstr(EntriesIt->name, "__sycl_service_kernel__")) {
        m_ServiceKernels.insert(std::make_pair(EntriesIt->name, Img.get()));
        continue;
      }

      // Skip creating unique kernel ID if it is an exported device
      // function. Exported device functions appear in the offload entries
      // among kernels, but are identifiable by being listed in properties.
      if (m_ExportedSymbolImages.find(EntriesIt->name) !=
          m_ExportedSymbolImages.end())
        continue;

      // ... and create a unique kernel ID for the entry
      auto It = m_KernelName2KernelIDs.find(EntriesIt->name);
      if (It == m_KernelName2KernelIDs.end()) {
        std::shared_ptr<detail::kernel_id_impl> KernelIDImpl =
            std::make_shared<detail::kernel_id_impl>(EntriesIt->name);
        sycl::kernel_id KernelID =
            detail::createSyclObjFromImpl<sycl::kernel_id>(KernelIDImpl);

        It = m_KernelName2KernelIDs.emplace_hint(It, EntriesIt->name, KernelID);
      }
      m_KernelIDs2BinImage.insert(std::make_pair(It->second, Img.get()));
      m_BinImg2KernelIDs[Img.get()]->push_back(It->second);
    }

    cacheKernelUsesAssertInfo(*Img);

    // check if kernel uses asan
    {
      sycl_device_binary_property Prop = Img->getProperty("asanUsed");
      m_AsanFoundInImage |=
          Prop && (detail::DeviceBinaryProperty(Prop).asUint32() != 0);
    }

    // Sort kernel ids for faster search
    std::sort(m_BinImg2KernelIDs[Img.get()]->begin(),
              m_BinImg2KernelIDs[Img.get()]->end(), LessByHash<kernel_id>{});

    // ... and initialize associated device_global information
    {
      std::lock_guard<std::mutex> DeviceGlobalsGuard(m_DeviceGlobalsMutex);

      auto DeviceGlobals = Img->getDeviceGlobals();
      for (const sycl_device_binary_property &DeviceGlobal : DeviceGlobals) {
        ByteArray DeviceGlobalInfo =
            DeviceBinaryProperty(DeviceGlobal).asByteArray();

        // The supplied device_global info property is expected to contain:
        // * 8 bytes - Size of the property.
        // * 4 bytes - Size of the underlying type in the device_global.
        // * 4 bytes - 0 if device_global has device_image_scope and any value
        //             otherwise.
        DeviceGlobalInfo.dropBytes(8);
        auto [TypeSize, DeviceImageScopeDecorated] =
            DeviceGlobalInfo.consume<std::uint32_t, std::uint32_t>();
        assert(DeviceGlobalInfo.empty() && "Extra data left!");

        // Give the image pointer as an identifier for the image the
        // device-global is associated with.

        auto ExistingDeviceGlobal = m_DeviceGlobals.find(DeviceGlobal->Name);
        if (ExistingDeviceGlobal != m_DeviceGlobals.end()) {
          // If it has already been registered we update the information.
          ExistingDeviceGlobal->second->initialize(Img.get(), TypeSize,
                                                   DeviceImageScopeDecorated);
        } else {
          // If it has not already been registered we create a new entry.
          // Note: Pointer to the device global is not available here, so it
          //       cannot be set until registration happens.
          auto EntryUPtr = std::make_unique<DeviceGlobalMapEntry>(
              DeviceGlobal->Name, Img.get(), TypeSize,
              DeviceImageScopeDecorated);
          m_DeviceGlobals.emplace(DeviceGlobal->Name, std::move(EntryUPtr));
        }
      }
    }
    // ... and initialize associated host_pipe information
    {
      std::lock_guard<std::mutex> HostPipesGuard(m_HostPipesMutex);
      auto HostPipes = Img->getHostPipes();
      for (const sycl_device_binary_property &HostPipe : HostPipes) {
        ByteArray HostPipeInfo = DeviceBinaryProperty(HostPipe).asByteArray();

        // The supplied host_pipe info property is expected to contain:
        // * 8 bytes - Size of the property.
        // * 4 bytes - Size of the underlying type in the host_pipe.
        // Note: Property may be padded.

        HostPipeInfo.dropBytes(8);
        auto TypeSize = HostPipeInfo.consume<std::uint32_t>();
        assert(HostPipeInfo.empty() && "Extra data left!");

        auto ExistingHostPipe = m_HostPipes.find(HostPipe->Name);
        if (ExistingHostPipe != m_HostPipes.end()) {
          // If it has already been registered we update the information.
          ExistingHostPipe->second->initialize(TypeSize);
          ExistingHostPipe->second->initialize(Img.get());
        } else {
          // If it has not already been registered we create a new entry.
          // Note: Pointer to the host pipe is not available here, so it
          //       cannot be set until registration happens.
          auto EntryUPtr =
              std::make_unique<HostPipeMapEntry>(HostPipe->Name, TypeSize);
          EntryUPtr->initialize(Img.get());
          m_HostPipes.emplace(HostPipe->Name, std::move(EntryUPtr));
        }
      }
    }
    m_DeviceImages.insert(std::move(Img));
  }
}

void ProgramManager::debugPrintBinaryImages() const {
  for (const auto &ImgIt : m_BinImg2KernelIDs) {
    ImgIt.first->print();
  }
}

void ProgramManager::dumpImage(const RTDeviceBinaryImage &Img,
                               uint32_t SequenceID) const {
  const char *Prefix = std::getenv("SYCL_DUMP_IMAGES_PREFIX");
  std::string Fname(Prefix ? Prefix : "sycl_");
  const sycl_device_binary_struct &RawImg = Img.getRawData();
  Fname += RawImg.DeviceTargetSpec;
  if (SequenceID)
    Fname += '_' + std::to_string(SequenceID);
  std::string Ext;

  ur::DeviceBinaryType Format = Img.getFormat();
  if (Format == SYCL_DEVICE_BINARY_TYPE_SPIRV)
    Ext = ".spv";
  else if (Format == SYCL_DEVICE_BINARY_TYPE_LLVMIR_BITCODE)
    Ext = ".bc";
  else
    Ext = ".bin";
  Fname += Ext;

  std::ofstream F(Fname, std::ios::binary);

  if (!F.is_open()) {
    throw exception(make_error_code(errc::runtime), "Can not write " + Fname);
  }
  Img.dump(F);
  F.close();
}

uint32_t ProgramManager::getDeviceLibReqMask(const RTDeviceBinaryImage &Img) {
  const RTDeviceBinaryImage::PropertyRange &DLMRange =
      Img.getDeviceLibReqMask();
  if (DLMRange.isAvailable())
    return DeviceBinaryProperty(*(DLMRange.begin())).asUint32();
  else
    return 0x0;
}

const KernelArgMask *
ProgramManager::getEliminatedKernelArgMask(ur_program_handle_t NativePrg,
                                           const std::string &KernelName) {
  // Bail out if there are no eliminated kernel arg masks in our images
  if (m_EliminatedKernelArgMasks.empty())
    return nullptr;

  {
    std::lock_guard<std::mutex> Lock(MNativeProgramsMutex);
    auto Range = NativePrograms.equal_range(NativePrg);
    for (auto ImgIt = Range.first; ImgIt != Range.second; ++ImgIt) {
      auto MapIt = m_EliminatedKernelArgMasks.find(ImgIt->second);
      if (MapIt == m_EliminatedKernelArgMasks.end())
        continue;
      auto ArgMaskMapIt = MapIt->second.find(KernelName);
      if (ArgMaskMapIt != MapIt->second.end())
        return &MapIt->second[KernelName];
    }
    if (Range.first != Range.second)
      return nullptr;
  }

  // If the program was not cached iterate over all available images looking for
  // the requested kernel
  for (auto &Elem : m_EliminatedKernelArgMasks) {
    auto ArgMask = Elem.second.find(KernelName);
    if (ArgMask != Elem.second.end())
      return &ArgMask->second;
  }

  // The kernel is not generated by DPCPP stack, so a mask doesn't exist for it
  return nullptr;
}

static bundle_state getBinImageState(const RTDeviceBinaryImage *BinImage) {
  auto IsAOTBinary = [](const char *Format) {
    return ((strcmp(Format, __SYCL_DEVICE_BINARY_TARGET_SPIRV64_X86_64) == 0) ||
            (strcmp(Format, __SYCL_DEVICE_BINARY_TARGET_SPIRV64_GEN) == 0) ||
            (strcmp(Format, __SYCL_DEVICE_BINARY_TARGET_SPIRV64_FPGA) == 0));
  };

  // There are only two initial states so far - SPIRV which needs to be compiled
  // and linked and fully compiled(AOTed) binary

  const bool IsAOT = IsAOTBinary(BinImage->getRawData().DeviceTargetSpec);

  return IsAOT ? sycl::bundle_state::executable : sycl::bundle_state::input;
}

kernel_id ProgramManager::getSYCLKernelID(const std::string &KernelName) {
  std::lock_guard<std::mutex> KernelIDsGuard(m_KernelIDsMutex);

  auto KernelID = m_KernelName2KernelIDs.find(KernelName);
  if (KernelID == m_KernelName2KernelIDs.end())
    throw exception(make_error_code(errc::runtime),
                    "No kernel found with the specified name");

  return KernelID->second;
}

bool ProgramManager::hasCompatibleImage(const device &Dev) {
  std::lock_guard<std::mutex> Guard(m_KernelIDsMutex);

  return std::any_of(
      m_BinImg2KernelIDs.cbegin(), m_BinImg2KernelIDs.cend(),
      [&](std::pair<RTDeviceBinaryImage *,
                    std::shared_ptr<std::vector<kernel_id>>>
              Elem) { return compatibleWithDevice(Elem.first, Dev); });
}

std::vector<kernel_id> ProgramManager::getAllSYCLKernelIDs() {
  std::lock_guard<std::mutex> KernelIDsGuard(m_KernelIDsMutex);

  std::vector<sycl::kernel_id> AllKernelIDs;
  AllKernelIDs.reserve(m_KernelName2KernelIDs.size());
  for (std::pair<std::string, kernel_id> KernelID : m_KernelName2KernelIDs) {
    AllKernelIDs.push_back(KernelID.second);
  }
  return AllKernelIDs;
}

kernel_id ProgramManager::getBuiltInKernelID(const std::string &KernelName) {
  std::lock_guard<std::mutex> BuiltInKernelIDsGuard(m_BuiltInKernelIDsMutex);

  auto KernelID = m_BuiltInKernelIDs.find(KernelName);
  if (KernelID == m_BuiltInKernelIDs.end()) {
    auto Impl = std::make_shared<kernel_id_impl>(KernelName);
    auto CachedID = createSyclObjFromImpl<kernel_id>(Impl);
    KernelID = m_BuiltInKernelIDs.insert({KernelName, CachedID}).first;
  }

  return KernelID->second;
}

void ProgramManager::addOrInitDeviceGlobalEntry(const void *DeviceGlobalPtr,
                                                const char *UniqueId) {
  std::lock_guard<std::mutex> DeviceGlobalsGuard(m_DeviceGlobalsMutex);

  auto ExistingDeviceGlobal = m_DeviceGlobals.find(UniqueId);
  if (ExistingDeviceGlobal != m_DeviceGlobals.end()) {
    // Update the existing information and add the entry to the pointer map.
    ExistingDeviceGlobal->second->initialize(DeviceGlobalPtr);
    m_Ptr2DeviceGlobal.insert(
        {DeviceGlobalPtr, ExistingDeviceGlobal->second.get()});
    return;
  }

  auto EntryUPtr =
      std::make_unique<DeviceGlobalMapEntry>(UniqueId, DeviceGlobalPtr);
  auto NewEntry = m_DeviceGlobals.emplace(UniqueId, std::move(EntryUPtr));
  m_Ptr2DeviceGlobal.insert({DeviceGlobalPtr, NewEntry.first->second.get()});
}

std::set<RTDeviceBinaryImage *>
ProgramManager::getRawDeviceImages(const std::vector<kernel_id> &KernelIDs) {
  std::set<RTDeviceBinaryImage *> BinImages;
  std::lock_guard<std::mutex> KernelIDsGuard(m_KernelIDsMutex);
  for (const kernel_id &KID : KernelIDs) {
    auto Range = m_KernelIDs2BinImage.equal_range(KID);
    for (auto It = Range.first, End = Range.second; It != End; ++It)
      BinImages.insert(It->second);
  }
  return BinImages;
}

DeviceGlobalMapEntry *
ProgramManager::getDeviceGlobalEntry(const void *DeviceGlobalPtr) {
  std::lock_guard<std::mutex> DeviceGlobalsGuard(m_DeviceGlobalsMutex);
  auto Entry = m_Ptr2DeviceGlobal.find(DeviceGlobalPtr);
  assert(Entry != m_Ptr2DeviceGlobal.end() && "Device global entry not found");
  return Entry->second;
}

std::vector<DeviceGlobalMapEntry *> ProgramManager::getDeviceGlobalEntries(
    const std::vector<std::string> &UniqueIds,
    bool ExcludeDeviceImageScopeDecorated) {
  std::vector<DeviceGlobalMapEntry *> FoundEntries;
  FoundEntries.reserve(UniqueIds.size());

  std::lock_guard<std::mutex> DeviceGlobalsGuard(m_DeviceGlobalsMutex);
  for (const std::string &UniqueId : UniqueIds) {
    auto DeviceGlobalEntry = m_DeviceGlobals.find(UniqueId);
    assert(DeviceGlobalEntry != m_DeviceGlobals.end() &&
           "Device global not found in map.");
    if (!ExcludeDeviceImageScopeDecorated ||
        !DeviceGlobalEntry->second->MIsDeviceImageScopeDecorated)
      FoundEntries.push_back(DeviceGlobalEntry->second.get());
  }
  return FoundEntries;
}

void ProgramManager::addOrInitHostPipeEntry(const void *HostPipePtr,
                                            const char *UniqueId) {
  std::lock_guard<std::mutex> HostPipesGuard(m_HostPipesMutex);

  auto ExistingHostPipe = m_HostPipes.find(UniqueId);
  if (ExistingHostPipe != m_HostPipes.end()) {
    ExistingHostPipe->second->initialize(HostPipePtr);
    m_Ptr2HostPipe.insert({HostPipePtr, ExistingHostPipe->second.get()});
    return;
  }

  auto EntryUPtr = std::make_unique<HostPipeMapEntry>(UniqueId, HostPipePtr);
  auto NewEntry = m_HostPipes.emplace(UniqueId, std::move(EntryUPtr));
  m_Ptr2HostPipe.insert({HostPipePtr, NewEntry.first->second.get()});
}

HostPipeMapEntry *
ProgramManager::getHostPipeEntry(const std::string &UniqueId) {
  std::lock_guard<std::mutex> HostPipesGuard(m_HostPipesMutex);
  auto Entry = m_HostPipes.find(UniqueId);
  assert(Entry != m_HostPipes.end() && "Host pipe entry not found");
  return Entry->second.get();
}

HostPipeMapEntry *ProgramManager::getHostPipeEntry(const void *HostPipePtr) {
  std::lock_guard<std::mutex> HostPipesGuard(m_HostPipesMutex);
  auto Entry = m_Ptr2HostPipe.find(HostPipePtr);
  assert(Entry != m_Ptr2HostPipe.end() && "Host pipe entry not found");
  return Entry->second;
}

device_image_plain ProgramManager::getDeviceImageFromBinaryImage(
    RTDeviceBinaryImage *BinImage, const context &Ctx, const device &Dev) {
  const bundle_state ImgState = getBinImageState(BinImage);

  assert(compatibleWithDevice(BinImage, Dev));

  std::shared_ptr<std::vector<sycl::kernel_id>> KernelIDs;
  // Collect kernel names for the image.
  {
    std::lock_guard<std::mutex> KernelIDsGuard(m_KernelIDsMutex);
    KernelIDs = m_BinImg2KernelIDs[BinImage];
  }

  DeviceImageImplPtr Impl = std::make_shared<detail::device_image_impl>(
      BinImage, Ctx, std::vector<device>{Dev}, ImgState, KernelIDs,
      /*PIProgram=*/nullptr);

  return createSyclObjFromImpl<device_image_plain>(Impl);
}

std::vector<device_image_plain>
ProgramManager::getSYCLDeviceImagesWithCompatibleState(
    const context &Ctx, const std::vector<device> &Devs,
    bundle_state TargetState, const std::vector<kernel_id> &KernelIDs) {

  // Collect unique raw device images taking into account kernel ids passed
  // TODO: Can we avoid repacking?
  std::set<RTDeviceBinaryImage *> BinImages;
  if (!KernelIDs.empty()) {
    for (const auto &KID : KernelIDs) {
      bool isCompatibleWithAtLeastOneDev =
          std::any_of(Devs.begin(), Devs.end(), [&KID](const auto &Dev) {
            return sycl::is_compatible({KID}, Dev);
          });
      if (!isCompatibleWithAtLeastOneDev)
        throw sycl::exception(
            make_error_code(errc::invalid),
            "Kernel is incompatible with all devices in devs");
    }
    BinImages = getRawDeviceImages(KernelIDs);
  } else {
    std::lock_guard<std::mutex> KernelIDsGuard(m_KernelIDsMutex);
    for (auto &ImageUPtr : m_BinImg2KernelIDs) {
      BinImages.insert(ImageUPtr.first);
    }
  }

  // Ignore images with incompatible state. Image is considered compatible
  // with a target state if an image is already in the target state or can
  // be brought to target state by compiling/linking/building.
  //
  // Example: an image in "executable" state is not compatible with
  // "input" target state - there is no operation to convert the image it
  // to "input" state. An image in "input" state is compatible with
  // "executable" target state because it can be built to get into
  // "executable" state.
  for (auto It = BinImages.begin(); It != BinImages.end();) {
    if (getBinImageState(*It) > TargetState)
      It = BinImages.erase(It);
    else
      ++It;
  }

  std::vector<device_image_plain> SYCLDeviceImages;

  // If a non-input state is requested, we can filter out some compatible
  // images and return only those with the highest compatible state for each
  // device-kernel pair. This map tracks how many kernel-device pairs need each
  // image, so that any unneeded ones are skipped.
  // TODO this has no effect if the requested state is input, consider having
  // a separate branch for that case to avoid unnecessary tracking work.
  struct DeviceBinaryImageInfo {
    std::shared_ptr<std::vector<sycl::kernel_id>> KernelIDs;
    bundle_state State = bundle_state::input;
    int RequirementCounter = 0;
  };
  std::unordered_map<RTDeviceBinaryImage *, DeviceBinaryImageInfo> ImageInfoMap;

  for (const sycl::device &Dev : Devs) {
    // Track the highest image state for each requested kernel.
    using StateImagesPairT =
        std::pair<bundle_state, std::vector<RTDeviceBinaryImage *>>;
    using KernelImageMapT =
        std::map<kernel_id, StateImagesPairT, LessByNameComp>;
    KernelImageMapT KernelImageMap;
    if (!KernelIDs.empty())
      for (const kernel_id &KernelID : KernelIDs)
        KernelImageMap.insert({KernelID, {}});

    for (RTDeviceBinaryImage *BinImage : BinImages) {
      if (!compatibleWithDevice(BinImage, Dev) ||
          !doesDevSupportDeviceRequirements(Dev, *BinImage))
        continue;

      auto InsertRes = ImageInfoMap.insert({BinImage, {}});
      DeviceBinaryImageInfo &ImgInfo = InsertRes.first->second;
      if (InsertRes.second) {
        ImgInfo.State = getBinImageState(BinImage);
        // Collect kernel names for the image
        {
          std::lock_guard<std::mutex> KernelIDsGuard(m_KernelIDsMutex);
          ImgInfo.KernelIDs = m_BinImg2KernelIDs[BinImage];
        }
      }
      const bundle_state ImgState = ImgInfo.State;
      const std::shared_ptr<std::vector<sycl::kernel_id>> &ImageKernelIDs =
          ImgInfo.KernelIDs;
      int &ImgRequirementCounter = ImgInfo.RequirementCounter;

      // If the image does not contain any non-service kernels we can skip it.
      if (!ImageKernelIDs || ImageKernelIDs->empty())
        continue;

      // Update tracked information.
      for (kernel_id &KernelID : *ImageKernelIDs) {
        StateImagesPairT *StateImagesPair;
        // If only specific kernels are requested, ignore the rest.
        if (!KernelIDs.empty()) {
          auto It = KernelImageMap.find(KernelID);
          if (It == KernelImageMap.end())
            continue;
          StateImagesPair = &It->second;
        } else
          StateImagesPair = &KernelImageMap[KernelID];

        auto &[KernelImagesState, KernelImages] = *StateImagesPair;

        if (KernelImages.empty()) {
          KernelImagesState = ImgState;
          KernelImages.push_back(BinImage);
          ++ImgRequirementCounter;
        } else if (KernelImagesState < ImgState) {
          for (RTDeviceBinaryImage *Img : KernelImages) {
            auto It = ImageInfoMap.find(Img);
            assert(It != ImageInfoMap.end());
            assert(It->second.RequirementCounter > 0);
            --(It->second.RequirementCounter);
          }
          KernelImages.clear();
          KernelImages.push_back(BinImage);
          KernelImagesState = ImgState;
          ++ImgRequirementCounter;
        } else if (KernelImagesState == ImgState) {
          KernelImages.push_back(BinImage);
          ++ImgRequirementCounter;
        }
      }
    }
  }

  for (const auto &ImgInfoPair : ImageInfoMap) {
    if (ImgInfoPair.second.RequirementCounter == 0)
      continue;

    DeviceImageImplPtr Impl = std::make_shared<detail::device_image_impl>(
        ImgInfoPair.first, Ctx, Devs, ImgInfoPair.second.State,
        ImgInfoPair.second.KernelIDs, /*PIProgram=*/nullptr);

    SYCLDeviceImages.push_back(createSyclObjFromImpl<device_image_plain>(Impl));
  }

  return SYCLDeviceImages;
}

void ProgramManager::bringSYCLDeviceImagesToState(
    std::vector<device_image_plain> &DeviceImages, bundle_state TargetState) {

  for (device_image_plain &DevImage : DeviceImages) {
    const bundle_state DevImageState = getSyclObjImpl(DevImage)->get_state();

    // At this time, there is no circumstance where a device image should ever
    // be in the source state. That not good.
    assert(DevImageState != bundle_state::ext_oneapi_source);

    switch (TargetState) {
    case bundle_state::ext_oneapi_source:
      // This case added for switch statement completion. We should not be here.
      assert(DevImageState == bundle_state::ext_oneapi_source);
      break;
    case bundle_state::input:
      // Do nothing since there is no state which can be upgraded to the input.
      assert(DevImageState == bundle_state::input);
      break;
    case bundle_state::object:
      if (DevImageState == bundle_state::input) {
        DevImage = compile(DevImage, getSyclObjImpl(DevImage)->get_devices(),
                           /*PropList=*/{});
        break;
      }
      // Device image is expected to be object state then.
      assert(DevImageState == bundle_state::object);
      break;
    case bundle_state::executable: {
      switch (DevImageState) {
      case bundle_state::ext_oneapi_source:
        // This case added for switch statement completion.
        // We should not be here.
        assert(DevImageState != bundle_state::ext_oneapi_source);
        break;
      case bundle_state::input:
        DevImage = build(DevImage, getSyclObjImpl(DevImage)->get_devices(),
                         /*PropList=*/{});
        break;
      case bundle_state::object: {
        std::vector<device_image_plain> LinkedDevImages =
            link({DevImage}, getSyclObjImpl(DevImage)->get_devices(),
                 /*PropList=*/{});
        // Since only one device image is passed here one output device image is
        // expected
        assert(LinkedDevImages.size() == 1 && "Expected one linked image here");
        DevImage = LinkedDevImages[0];
        break;
      }
      case bundle_state::executable:
        DevImage = build(DevImage, getSyclObjImpl(DevImage)->get_devices(),
                         /*PropList=*/{});
        break;
      }
      break;
    }
    }
  }
}

std::vector<device_image_plain>
ProgramManager::getSYCLDeviceImages(const context &Ctx,
                                    const std::vector<device> &Devs,
                                    bundle_state TargetState) {
  // Collect device images with compatible state
  std::vector<device_image_plain> DeviceImages =
      getSYCLDeviceImagesWithCompatibleState(Ctx, Devs, TargetState);
  // Bring device images with compatible state to desired state.
  bringSYCLDeviceImagesToState(DeviceImages, TargetState);
  return DeviceImages;
}

std::vector<device_image_plain> ProgramManager::getSYCLDeviceImages(
    const context &Ctx, const std::vector<device> &Devs,
    const DevImgSelectorImpl &Selector, bundle_state TargetState) {
  // Collect device images with compatible state
  std::vector<device_image_plain> DeviceImages =
      getSYCLDeviceImagesWithCompatibleState(Ctx, Devs, TargetState);

  // Filter out images that are rejected by Selector
  auto It = std::remove_if(DeviceImages.begin(), DeviceImages.end(),
                           [&Selector](const device_image_plain &Image) {
                             return !Selector(getSyclObjImpl(Image));
                           });
  DeviceImages.erase(It, DeviceImages.end());

  // The spec says that the function should not call online compiler or linker
  // to translate device images into target state
  return DeviceImages;
}

std::vector<device_image_plain> ProgramManager::getSYCLDeviceImages(
    const context &Ctx, const std::vector<device> &Devs,
    const std::vector<kernel_id> &KernelIDs, bundle_state TargetState) {
  // Fast path for when no kernel IDs are requested
  if (KernelIDs.empty())
    return {};

  {
    std::lock_guard<std::mutex> BuiltInKernelIDsGuard(m_BuiltInKernelIDsMutex);

    for (auto &It : m_BuiltInKernelIDs) {
      if (std::find(KernelIDs.begin(), KernelIDs.end(), It.second) !=
          KernelIDs.end())
        throw sycl::exception(make_error_code(errc::kernel_argument),
                              "Attempting to use a built-in kernel. They are "
                              "not fully supported");
    }
  }

  // Collect device images with compatible state
  std::vector<device_image_plain> DeviceImages =
      getSYCLDeviceImagesWithCompatibleState(Ctx, Devs, TargetState, KernelIDs);

  // Bring device images with compatible state to desired state.
  bringSYCLDeviceImagesToState(DeviceImages, TargetState);
  return DeviceImages;
}

device_image_plain
ProgramManager::compile(const device_image_plain &DeviceImage,
                        const std::vector<device> &Devs,
                        const property_list &) {

  // TODO: Extract compile options from property list once the Spec clarifies
  // how they can be passed.

  // TODO: Probably we could have cached compiled device images.
  const std::shared_ptr<device_image_impl> &InputImpl =
      getSyclObjImpl(DeviceImage);

  const PluginPtr &Plugin =
      getSyclObjImpl(InputImpl->get_context())->getPlugin();

  // TODO: Add support for creating non-SPIRV programs from multiple devices.
  if (InputImpl->get_bin_image_ref()->getFormat() !=
          SYCL_DEVICE_BINARY_TYPE_SPIRV &&
      Devs.size() > 1)
    // FIXME: It was probably intended to be thrown, but a unittest starts
    // failing if we do so, investigate independently of switching to SYCL 2020
    // `exception`.
    exception(make_error_code(errc::feature_not_supported),
              "Creating a program from AOT binary for multiple device is "
              "not supported");

  // Device is not used when creating program from SPIRV, so passing only one
  // device is OK.
  ur_program_handle_t Prog = createURProgram(*InputImpl->get_bin_image_ref(),
                                             InputImpl->get_context(), Devs[0]);

  if (InputImpl->get_bin_image_ref()->supportsSpecConstants())
    setSpecializationConstants(InputImpl, Prog, Plugin);

  DeviceImageImplPtr ObjectImpl = std::make_shared<detail::device_image_impl>(
      InputImpl->get_bin_image_ref(), InputImpl->get_context(), Devs,
      bundle_state::object, InputImpl->get_kernel_ids_ptr(), Prog,
      InputImpl->get_spec_const_data_ref(),
      InputImpl->get_spec_const_blob_ref());

  std::vector<ur_device_handle_t> URDevices;
  URDevices.reserve(Devs.size());
  for (const device &Dev : Devs)
    URDevices.push_back(getSyclObjImpl(Dev)->getHandleRef());

  // TODO: Handle zero sized Device list.
  std::string CompileOptions;
  applyCompileOptionsFromEnvironment(CompileOptions);
  appendCompileOptionsFromImage(
      CompileOptions, *(InputImpl->get_bin_image_ref()), Devs, Plugin);
  // Should always come last!
  appendCompileEnvironmentVariablesThatAppend(CompileOptions);
  ur_result_t Error = doCompile(
      Plugin, ObjectImpl->get_ur_program_ref(), Devs.size(), URDevices.data(),
      getSyclObjImpl(InputImpl->get_context()).get()->getHandleRef(),
      CompileOptions.c_str());
  if (Error != UR_RESULT_SUCCESS)
    throw sycl::exception(
        make_error_code(errc::build),
        getProgramBuildLog(ObjectImpl->get_ur_program_ref(),
                           getSyclObjImpl(ObjectImpl->get_context())));

  return createSyclObjFromImpl<device_image_plain>(ObjectImpl);
}

std::vector<device_image_plain>
ProgramManager::link(const device_image_plain &DeviceImage,
                     const std::vector<device> &Devs,
                     const property_list &PropList) {
  (void)PropList;

  std::vector<ur_program_handle_t> URPrograms;
  URPrograms.push_back(getSyclObjImpl(DeviceImage)->get_ur_program_ref());

  std::vector<ur_device_handle_t> URDevices;
  URDevices.reserve(Devs.size());
  for (const device &Dev : Devs)
    URDevices.push_back(getSyclObjImpl(Dev)->getHandleRef());

  std::string LinkOptionsStr;
  applyLinkOptionsFromEnvironment(LinkOptionsStr);
  if (LinkOptionsStr.empty()) {
    const std::shared_ptr<device_image_impl> &InputImpl =
        getSyclObjImpl(DeviceImage);
    appendLinkOptionsFromImage(LinkOptionsStr,
                               *(InputImpl->get_bin_image_ref()));
  }
  // Should always come last!
  appendLinkEnvironmentVariablesThatAppend(LinkOptionsStr);
  const context &Context = getSyclObjImpl(DeviceImage)->get_context();
  const ContextImplPtr ContextImpl = getSyclObjImpl(Context);
  const PluginPtr &Plugin = ContextImpl->getPlugin();

  ur_program_handle_t LinkedProg = nullptr;
  auto doLink = [&] {
    auto Res = Plugin->call_nocheck(
        urProgramLinkExp, ContextImpl->getHandleRef(), URDevices.size(),
        URDevices.data(), URPrograms.size(), URPrograms.data(),
        LinkOptionsStr.c_str(), &LinkedProg);
    if (Res == UR_RESULT_ERROR_UNSUPPORTED_FEATURE) {
      Res = Plugin->call_nocheck(urProgramLink, ContextImpl->getHandleRef(),
                                 URPrograms.size(), URPrograms.data(),
                                 LinkOptionsStr.c_str(), &LinkedProg);
    }
    return Res;
  };
  ur_result_t Error = doLink();
  if (Error == UR_RESULT_ERROR_OUT_OF_RESOURCES ||
      Error == UR_RESULT_ERROR_OUT_OF_HOST_MEMORY) {
    ContextImpl->getKernelProgramCache().reset();
    Error = doLink();
  }

  if (Error != UR_RESULT_SUCCESS) {
    if (LinkedProg) {
      const std::string ErrorMsg = getProgramBuildLog(LinkedProg, ContextImpl);
      throw sycl::exception(make_error_code(errc::build), ErrorMsg);
    }
    throw set_ur_error(exception(make_error_code(errc::build), "link() failed"),
                       Error);
  }

  std::shared_ptr<std::vector<kernel_id>> KernelIDs{new std::vector<kernel_id>};
  std::vector<unsigned char> NewSpecConstBlob;
  device_image_impl::SpecConstMapT NewSpecConstMap;

  std::shared_ptr<device_image_impl> DeviceImageImpl =
      getSyclObjImpl(DeviceImage);

  // Duplicates are not expected here, otherwise urProgramLink should fail
  KernelIDs->insert(KernelIDs->end(),
                    DeviceImageImpl->get_kernel_ids_ptr()->begin(),
                    DeviceImageImpl->get_kernel_ids_ptr()->end());

  // To be able to answer queries about specialziation constants, the new
  // device image should have the specialization constants from all the linked
  // images.
  {
    const std::lock_guard<std::mutex> SpecConstLock(
        DeviceImageImpl->get_spec_const_data_lock());

    // Copy all map entries to the new map. Since the blob will be copied to
    // the end of the new blob we need to move the blob offset of each entry.
    for (const auto &SpecConstIt : DeviceImageImpl->get_spec_const_data_ref()) {
      std::vector<device_image_impl::SpecConstDescT> &NewDescEntries =
          NewSpecConstMap[SpecConstIt.first];
      assert(NewDescEntries.empty() &&
             "Specialization constant already exists in the map.");
      NewDescEntries.reserve(SpecConstIt.second.size());
      for (const device_image_impl::SpecConstDescT &SpecConstDesc :
           SpecConstIt.second) {
        device_image_impl::SpecConstDescT NewSpecConstDesc = SpecConstDesc;
        NewSpecConstDesc.BlobOffset += NewSpecConstBlob.size();
        NewDescEntries.push_back(std::move(NewSpecConstDesc));
      }
    }

    // Copy the blob from the device image into the new blob. This moves the
    // offsets of the following blobs.
    NewSpecConstBlob.insert(NewSpecConstBlob.end(),
                            DeviceImageImpl->get_spec_const_blob_ref().begin(),
                            DeviceImageImpl->get_spec_const_blob_ref().end());
  }

  // device_image_impl expects kernel ids to be sorted for fast search
  std::sort(KernelIDs->begin(), KernelIDs->end(), LessByHash<kernel_id>{});

  auto BinImg = getSyclObjImpl(DeviceImage)->get_bin_image_ref();
  DeviceImageImplPtr ExecutableImpl =
      std::make_shared<detail::device_image_impl>(
          BinImg, Context, Devs, bundle_state::executable, std::move(KernelIDs),
          LinkedProg, std::move(NewSpecConstMap), std::move(NewSpecConstBlob));

  // TODO: Make multiple sets of device images organized by devices they are
  // compiled for.
  return {createSyclObjFromImpl<device_image_plain>(ExecutableImpl)};
}

// The function duplicates most of the code from existing getBuiltPIProgram.
// The differences are:
// Different API - uses different objects to extract required info
// Supports caching of a program built for multiple devices
device_image_plain ProgramManager::build(const device_image_plain &DeviceImage,
                                         const std::vector<device> &Devs,
                                         const property_list &PropList) {
  (void)PropList;

  const std::shared_ptr<device_image_impl> &InputImpl =
      getSyclObjImpl(DeviceImage);

  const context Context = InputImpl->get_context();

  const ContextImplPtr ContextImpl = getSyclObjImpl(Context);

  KernelProgramCache &Cache = ContextImpl->getKernelProgramCache();

  std::string CompileOpts;
  std::string LinkOpts;
  applyOptionsFromEnvironment(CompileOpts, LinkOpts);

  const RTDeviceBinaryImage *ImgPtr = InputImpl->get_bin_image_ref();
  const RTDeviceBinaryImage &Img = *ImgPtr;

  SerializedObj SpecConsts = InputImpl->get_spec_const_blob_ref();

  // TODO: Unify this code with getBuiltPIProgram
  auto BuildF = [this, &Context, &Img, &Devs, &CompileOpts, &LinkOpts,
                 &InputImpl, SpecConsts] {
    ContextImplPtr ContextImpl = getSyclObjImpl(Context);
    const PluginPtr &Plugin = ContextImpl->getPlugin();
    applyOptionsFromImage(CompileOpts, LinkOpts, Img, Devs, Plugin);
    // Should always come last!
    appendCompileEnvironmentVariablesThatAppend(CompileOpts);
    appendLinkEnvironmentVariablesThatAppend(LinkOpts);
    // TODO: Add support for creating non-SPIRV programs from multiple devices.
    if (InputImpl->get_bin_image_ref()->getFormat() !=
            SYCL_DEVICE_BINARY_TYPE_SPIRV &&
        Devs.size() > 1)
      // FIXME: It was probably intended to be thrown, but a unittest starts
      // failing if we do so, investigate independently of switching to SYCL
      // 2020 `exception`.
      exception(make_error_code(errc::feature_not_supported),
                "Creating a program from AOT binary for multiple device "
                "is not supported");

    // Device is not used when creating program from SPIRV, so passing only one
    // device is OK.
    auto [NativePrg, DeviceCodeWasInCache] = getOrCreateURProgram(
        Img, {&Img}, Context, Devs[0], CompileOpts + LinkOpts, SpecConsts);

    if (!DeviceCodeWasInCache &&
        InputImpl->get_bin_image_ref()->supportsSpecConstants())
      setSpecializationConstants(InputImpl, NativePrg, Plugin);

    ProgramPtr ProgramManaged(NativePrg, urProgramRelease);

    // Link a fallback implementation of device libraries if they are not
    // supported by a device compiler.
    // Pre-compiled programs are supposed to be already linked.
    // If device image is not SPIR-V, DeviceLibReqMask will be 0 which means
    // no fallback device library will be linked.
    uint32_t DeviceLibReqMask = 0;
    if (Img.getFormat() == SYCL_DEVICE_BINARY_TYPE_SPIRV &&
        !SYCLConfig<SYCL_DEVICELIB_NO_FALLBACK>::get())
      DeviceLibReqMask = getDeviceLibReqMask(Img);

    // TODO: Add support for dynamic linking with kernel bundles
    std::vector<ur_program_handle_t> ExtraProgramsToLink;
    ProgramPtr BuiltProgram =
        build(std::move(ProgramManaged), ContextImpl, CompileOpts, LinkOpts,
              getSyclObjImpl(Devs[0]).get()->getHandleRef(), DeviceLibReqMask,
              ExtraProgramsToLink);

    emitBuiltProgramInfo(BuiltProgram.get(), ContextImpl);

    {
      std::lock_guard<std::mutex> Lock(MNativeProgramsMutex);
      NativePrograms.insert({BuiltProgram.get(), &Img});
    }

    ContextImpl->addDeviceGlobalInitializer(BuiltProgram.get(), Devs, &Img);

    // Save program to persistent cache if it is not there
    if (!DeviceCodeWasInCache)
      PersistentDeviceCodeCache::putItemToDisc(Devs[0], {&Img}, SpecConsts,
                                               CompileOpts + LinkOpts,
                                               BuiltProgram.get());

    return BuiltProgram.release();
  };

  if (!SYCLConfig<SYCL_CACHE_IN_MEM>::get()) {
    auto ResProgram = BuildF();
    DeviceImageImplPtr ExecImpl = std::make_shared<detail::device_image_impl>(
        InputImpl->get_bin_image_ref(), Context, Devs, bundle_state::executable,
        InputImpl->get_kernel_ids_ptr(), ResProgram,
        InputImpl->get_spec_const_data_ref(),
        InputImpl->get_spec_const_blob_ref());

    return createSyclObjFromImpl<device_image_plain>(ExecImpl);
  }

  uint32_t ImgId = Img.getImageID();
  ur_device_handle_t UrDevice = getSyclObjImpl(Devs[0]).get()->getHandleRef();
  auto CacheKey =
      std::make_pair(std::make_pair(std::move(SpecConsts), ImgId), UrDevice);

  // CacheKey is captured by reference so when we overwrite it later we can
  // reuse this function.
  auto GetCachedBuildF = [&Cache, &CacheKey]() {
    return Cache.getOrInsertProgram(CacheKey);
  };

  auto BuildResult = Cache.getOrBuild<errc::build>(GetCachedBuildF, BuildF);
  // getOrBuild is not supposed to return nullptr
  assert(BuildResult != nullptr && "Invalid build result");

  ur_program_handle_t ResProgram = BuildResult->Val;

  // Cache supports key with once device only, but here we have multiple
  // devices a program is built for, so add the program to the cache for all
  // other devices.
  const PluginPtr &Plugin = ContextImpl->getPlugin();
  auto CacheOtherDevices = [ResProgram, &Plugin]() {
    Plugin->call(urProgramRetain, ResProgram);
    return ResProgram;
  };

  // The program for device "0" is already added to the cache during the first
  // call to getOrBuild, so starting with "1"
  for (size_t Idx = 1; Idx < Devs.size(); ++Idx) {
    const ur_device_handle_t UrDeviceAdd =
        getSyclObjImpl(Devs[Idx]).get()->getHandleRef();

    // Change device in the cache key to reduce copying of spec const data.
    CacheKey.second = UrDeviceAdd;
    Cache.getOrBuild<errc::build>(GetCachedBuildF, CacheOtherDevices);
    // getOrBuild is not supposed to return nullptr
    assert(BuildResult != nullptr && "Invalid build result");
  }

  // devive_image_impl shares ownership of PIProgram with, at least, program
  // cache. The ref counter will be descremented in the destructor of
  // device_image_impl
  Plugin->call(urProgramRetain, ResProgram);

  DeviceImageImplPtr ExecImpl = std::make_shared<detail::device_image_impl>(
      InputImpl->get_bin_image_ref(), Context, Devs, bundle_state::executable,
      InputImpl->get_kernel_ids_ptr(), ResProgram,
      InputImpl->get_spec_const_data_ref(),
      InputImpl->get_spec_const_blob_ref());

  return createSyclObjFromImpl<device_image_plain>(ExecImpl);
}

// When caching is enabled, the returned UrKernel will already have
// its ref count incremented.
std::tuple<ur_kernel_handle_t, std::mutex *, const KernelArgMask *>
ProgramManager::getOrCreateKernel(const context &Context,
                                  const std::string &KernelName,
                                  const property_list &PropList,
                                  ur_program_handle_t Program) {

  (void)PropList;

  const ContextImplPtr Ctx = getSyclObjImpl(Context);

  KernelProgramCache &Cache = Ctx->getKernelProgramCache();

  auto BuildF = [this, &Program, &KernelName, &Ctx] {
    ur_kernel_handle_t Kernel = nullptr;

    const PluginPtr &Plugin = Ctx->getPlugin();
    Plugin->call(urKernelCreate, Program, KernelName.c_str(), &Kernel);

    // Only set UR_USM_INDIRECT_ACCESS if the platform can handle it.
    if (Ctx->getPlatformImpl()->supports_usm()) {
      bool EnableAccess = true;
      Plugin->call(urKernelSetExecInfo, Kernel,
                   UR_KERNEL_EXEC_INFO_USM_INDIRECT_ACCESS, sizeof(ur_bool_t),
                   nullptr, &EnableAccess);
    }

    // Ignore possible m_UseSpvFile for now.
    // TODO consider making m_UseSpvFile interact with kernel bundles as well.
    const KernelArgMask *KernelArgMask =
        getEliminatedKernelArgMask(Program, KernelName);

    return std::make_pair(Kernel, KernelArgMask);
  };

  auto GetCachedBuildF = [&Cache, &KernelName, Program]() {
    return Cache.getOrInsertKernel(Program, KernelName);
  };

  if (!SYCLConfig<SYCL_CACHE_IN_MEM>::get()) {
    // The built kernel cannot be shared between multiple
    // threads when caching is disabled, so we can return
    // nullptr for the mutex.
    auto [Kernel, ArgMask] = BuildF();
    return make_tuple(Kernel, nullptr, ArgMask);
  }

  auto BuildResult = Cache.getOrBuild<errc::invalid>(GetCachedBuildF, BuildF);
  // getOrBuild is not supposed to return nullptr
  assert(BuildResult != nullptr && "Invalid build result");
  // If caching is enabled, one copy of the kernel handle will be
  // stored in the cache, and one handle is returned to the
  // caller. In that case, we need to increase the ref count of the
  // kernel.
  Ctx->getPlugin()->call(urKernelRetain, BuildResult->Val.first);
  return std::make_tuple(BuildResult->Val.first,
                         &(BuildResult->MBuildResultMutex),
                         BuildResult->Val.second);
}

ur_kernel_handle_t ProgramManager::getCachedMaterializedKernel(
    const std::string &KernelName,
    const std::vector<unsigned char> &SpecializationConsts) {
  if constexpr (DbgProgMgr > 0)
    std::cerr << ">>> ProgramManager::getCachedMaterializedKernel\n"
              << "KernelName: " << KernelName << "\n";

  {
    std::lock_guard<std::mutex> KernelIDsGuard(m_KernelIDsMutex);
    if (auto KnownMaterializations = m_MaterializedKernels.find(KernelName);
        KnownMaterializations != m_MaterializedKernels.end()) {
      if constexpr (DbgProgMgr > 0)
        std::cerr << ">>> There are:" << KnownMaterializations->second.size()
                  << " materialized kernels.\n";
      if (auto Kernel =
              KnownMaterializations->second.find(SpecializationConsts);
          Kernel != KnownMaterializations->second.end()) {
        if constexpr (DbgProgMgr > 0)
          std::cerr << ">>> Kernel in the chache\n";
        return Kernel->second;
      }
    }
  }

  if constexpr (DbgProgMgr > 0)
    std::cerr << ">>> Kernel not in the chache\n";

  return nullptr;
}

ur_kernel_handle_t ProgramManager::getOrCreateMaterializedKernel(
    const RTDeviceBinaryImage &Img, const context &Context,
    const device &Device, const std::string &KernelName,
    const std::vector<unsigned char> &SpecializationConsts) {
  // Check if we already have the kernel in the cache.
  if constexpr (DbgProgMgr > 0)
    std::cerr << ">>> ProgramManager::getOrCreateMaterializedKernel\n"
              << "KernelName: " << KernelName << "\n";

  if (auto CachedKernel =
          getCachedMaterializedKernel(KernelName, SpecializationConsts))
    return CachedKernel;

  if constexpr (DbgProgMgr > 0)
    std::cerr << ">>> Adding the kernel to the cache.\n";
  auto Program = createURProgram(Img, Context, Device);
  auto DeviceImpl = detail::getSyclObjImpl(Device);
  auto &Plugin = DeviceImpl->getPlugin();
  ProgramPtr ProgramManaged(Program, urProgramRelease);

  std::string CompileOpts;
  std::string LinkOpts;
  applyOptionsFromEnvironment(CompileOpts, LinkOpts);
  // No linking of extra programs reqruired.
  std::vector<ur_program_handle_t> ExtraProgramsToLink;
  auto BuildProgram =
      build(std::move(ProgramManaged), detail::getSyclObjImpl(Context),
            CompileOpts, LinkOpts, DeviceImpl->getHandleRef(),
            /*For non SPIR-V devices DeviceLibReqdMask is always 0*/ 0,
            ExtraProgramsToLink);
  ur_kernel_handle_t UrKernel{nullptr};
  Plugin->call<errc::kernel_not_supported>(urKernelCreate,
      BuildProgram.get(), KernelName.c_str(), &UrKernel);
  {
    std::lock_guard<std::mutex> KernelIDsGuard(m_KernelIDsMutex);
    m_MaterializedKernels[KernelName][SpecializationConsts] = UrKernel;
  }

  return UrKernel;
}

bool doesDevSupportDeviceRequirements(const device &Dev,
                                      const RTDeviceBinaryImage &Img) {
  return !checkDevSupportDeviceRequirements(Dev, Img).has_value();
}

static std::string getAspectNameStr(sycl::aspect AspectNum) {
#define __SYCL_ASPECT(ASPECT, ID)                                              \
  case aspect::ASPECT:                                                         \
    return #ASPECT;
#define __SYCL_ASPECT_DEPRECATED(ASPECT, ID, MESSAGE) __SYCL_ASPECT(ASPECT, ID)
// We don't need "case aspect::usm_allocator" here because it will duplicate
// "case aspect::usm_system_allocations", therefore leave this macro empty
#define __SYCL_ASPECT_DEPRECATED_ALIAS(ASPECT, ID, MESSAGE)
  switch (AspectNum) {
#include <sycl/info/aspects.def>
#include <sycl/info/aspects_deprecated.def>
  }
  throw sycl::exception(errc::kernel_not_supported,
                        "Unknown aspect " +
                            std::to_string(static_cast<unsigned>(AspectNum)));
#undef __SYCL_ASPECT_DEPRECATED_ALIAS
#undef __SYCL_ASPECT_DEPRECATED
#undef __SYCL_ASPECT
}

// Check if the multiplication over unsigned integers overflows
template <typename T>
static std::enable_if_t<std::is_unsigned_v<T>, std::optional<T>>
multiply_with_overflow_check(T x, T y) {
  if (y == 0)
    return 0;
  if (x > std::numeric_limits<T>::max() / y)
    return {};
  else
    return x * y;
}

namespace matrix_ext = ext::oneapi::experimental::matrix;

// Matrix type string to matrix_type enum value conversion
// Note: matrix type strings are defined in template specialization for
// convertTypeToMatrixTypeString above
std::optional<matrix_ext::matrix_type>
convertMatrixTypeStringMatrixTypeEnumValue(
    const std::string &MatrixTypeString) {
  assert(!MatrixTypeString.empty() &&
         "MatrixTypeString type string can't be empty. Check if required "
         "template specialization for convertTypeToMatrixTypeString exists.");
  std::string_view MatrixTypeStringView = MatrixTypeString;
  std::string Prefix("matrix_type::");
  assert((MatrixTypeStringView.substr(0, Prefix.size()) == Prefix) &&
         "MatrixTypeString has incorrect prefix, should be \"matrix_type::\".");
  MatrixTypeStringView.remove_prefix(Prefix.size());
  if ("bf16" == MatrixTypeStringView)
    return matrix_ext::matrix_type::bf16;
  else if ("fp16" == MatrixTypeStringView)
    return matrix_ext::matrix_type::fp16;
  else if ("tf32" == MatrixTypeStringView)
    return matrix_ext::matrix_type::tf32;
  else if ("fp32" == MatrixTypeStringView)
    return matrix_ext::matrix_type::fp32;
  else if ("fp64" == MatrixTypeStringView)
    return matrix_ext::matrix_type::fp64;
  else if ("sint8" == MatrixTypeStringView)
    return matrix_ext::matrix_type::sint8;
  else if ("sint16" == MatrixTypeStringView)
    return matrix_ext::matrix_type::sint16;
  else if ("sint32" == MatrixTypeStringView)
    return matrix_ext::matrix_type::sint32;
  else if ("sint64" == MatrixTypeStringView)
    return matrix_ext::matrix_type::sint64;
  else if ("uint8" == MatrixTypeStringView)
    return matrix_ext::matrix_type::uint8;
  else if ("uint16" == MatrixTypeStringView)
    return matrix_ext::matrix_type::uint16;
  else if ("uint32" == MatrixTypeStringView)
    return matrix_ext::matrix_type::uint32;
  else if ("uint64" == MatrixTypeStringView)
    return matrix_ext::matrix_type::uint64;
  return std::nullopt;
}

bool isMatrixSupportedByHW(const std::string &MatrixTypeStrUser,
                           size_t RowsUser, size_t ColsUser,
                           matrix_ext::matrix_type MatrixTypeRuntime,
                           size_t MaxRowsRuntime, size_t MaxColsRuntime,
                           size_t RowsRuntime, size_t ColsRuntime) {
  std::optional<matrix_ext::matrix_type> MatrixTypeUserOpt =
      convertMatrixTypeStringMatrixTypeEnumValue(MatrixTypeStrUser);
  if (!MatrixTypeUserOpt)
    return false;
  bool IsMatrixTypeSupported = (MatrixTypeUserOpt.value() == MatrixTypeRuntime);
  bool IsRowsSupported = ((RowsRuntime != 0) ? (RowsUser == RowsRuntime)
                                             : (RowsUser <= MaxRowsRuntime));
  bool IsColsSupported = ((ColsRuntime != 0) ? (ColsUser == ColsRuntime)
                                             : (ColsUser <= MaxColsRuntime));
  return IsMatrixTypeSupported && IsRowsSupported && IsColsSupported;
}

std::optional<sycl::exception> checkDevSupportJointMatrix(
    const std::string &JointMatrixProStr,
    const std::vector<ext::oneapi::experimental::matrix::combination>
        &SupportedMatrixCombinations) {
  std::istringstream JointMatrixStrStream(JointMatrixProStr);
  std::string SingleJointMatrix;

  // start to parse the value which is generated by
  // SYCLPropagateJointMatrixUsage pass
  while (std::getline(JointMatrixStrStream, SingleJointMatrix, ';')) {
    std::istringstream SingleJointMatrixStrStream(SingleJointMatrix);
    std::vector<std::string> JointMatrixVec;
    std::string Item;

    while (std::getline(SingleJointMatrixStrStream, Item, ',')) {
      JointMatrixVec.push_back(Item);
    }

    assert(JointMatrixVec.size() == 4 &&
           "Property set is corrupted, it must have 4 elements.");

    const std::string &MatrixTypeUser = JointMatrixVec[0];
    const std::string &UseStrUser = JointMatrixVec[1];
    size_t RowsUser, ColsUser = 0;
    try {
      RowsUser = std::stoi(JointMatrixVec[2]);
      ColsUser = std::stoi(JointMatrixVec[3]);
    } catch (std::logic_error &) {
      // ignore exceptions, one way or another a user will see sycl::exception
      // with the message about incorrect rows or cols, because they are
      // initialized with 0 above
    }

    bool IsMatrixCompatible = false;

    for (const auto &Combination : SupportedMatrixCombinations) {
      std::optional<ext::oneapi::experimental::matrix::use> Use =
          detail::convertMatrixUseStringToEnum(UseStrUser.c_str());
      assert(Use && "Property set has empty matrix::use value.");
      switch (Use.value()) {
      case matrix_ext::use::a:
        IsMatrixCompatible |= isMatrixSupportedByHW(
            MatrixTypeUser, RowsUser, ColsUser, Combination.atype,
            Combination.max_msize, Combination.max_ksize, Combination.msize,
            Combination.ksize);
        break;
      case matrix_ext::use::b:
        IsMatrixCompatible |= isMatrixSupportedByHW(
            MatrixTypeUser, RowsUser, ColsUser, Combination.btype,
            Combination.max_ksize, Combination.max_nsize, Combination.ksize,
            Combination.nsize);
        break;
      case matrix_ext::use::accumulator: {
        IsMatrixCompatible |= isMatrixSupportedByHW(
            MatrixTypeUser, RowsUser, ColsUser, Combination.ctype,
            Combination.max_msize, Combination.max_nsize, Combination.msize,
            Combination.nsize);
        IsMatrixCompatible |= isMatrixSupportedByHW(
            MatrixTypeUser, RowsUser, ColsUser, Combination.dtype,
            Combination.max_msize, Combination.max_nsize, Combination.msize,
            Combination.nsize);
        break;
      }
      }

      // early exit if we have a match
      if (IsMatrixCompatible)
        break;
    }

    if (!IsMatrixCompatible)
      return sycl::exception(make_error_code(errc::kernel_not_supported),
                             "joint_matrix with parameters " + MatrixTypeUser +
                                 ", " + UseStrUser +
                                 ", Rows=" + std::to_string(RowsUser) +
                                 ", Cols=" + std::to_string(ColsUser) +
                                 " is not supported on this device");
  }
  return std::nullopt;
}

std::optional<sycl::exception> checkDevSupportJointMatrixMad(
    const std::string &JointMatrixProStr,
    const std::vector<ext::oneapi::experimental::matrix::combination>
        &SupportedMatrixCombinations) {
  std::istringstream JointMatrixMadStrStream(JointMatrixProStr);
  std::string SingleJointMatrixMad;

  // start to parse the value which is generated by
  // SYCLPropagateJointMatrixUsage pass
  while (std::getline(JointMatrixMadStrStream, SingleJointMatrixMad, ';')) {
    std::istringstream SingleJointMatrixMadStrStream(SingleJointMatrixMad);
    std::vector<std::string> JointMatrixMadVec;
    std::string Item;

    while (std::getline(SingleJointMatrixMadStrStream, Item, ',')) {
      JointMatrixMadVec.push_back(Item);
    }

    assert(JointMatrixMadVec.size() == 7 &&
           "Property set is corrupted, it must have 7 elements.");

    const std::string &MatrixTypeAStrUser = JointMatrixMadVec[0];
    const std::string &MatrixTypeBStrUser = JointMatrixMadVec[1];
    const std::string &MatrixTypeCStrUser = JointMatrixMadVec[2];
    const std::string &MatrixTypeDStrUser = JointMatrixMadVec[3];
    size_t MSizeUser, KSizeUser, NSizeUser = 0;
    try {
      MSizeUser = std::stoi(JointMatrixMadVec[4]);
      KSizeUser = std::stoi(JointMatrixMadVec[5]);
      NSizeUser = std::stoi(JointMatrixMadVec[6]);
    } catch (std::logic_error &) {
      // ignore exceptions, one way or another a user will see sycl::exception
      // with the message about incorrect size(s), because they are
      // initialized with 0 above
    }

    std::optional<matrix_ext::matrix_type> MatrixTypeAUserOpt =
        convertMatrixTypeStringMatrixTypeEnumValue(MatrixTypeAStrUser);
    std::optional<matrix_ext::matrix_type> MatrixTypeBUserOpt =
        convertMatrixTypeStringMatrixTypeEnumValue(MatrixTypeBStrUser);
    std::optional<matrix_ext::matrix_type> MatrixTypeCUserOpt =
        convertMatrixTypeStringMatrixTypeEnumValue(MatrixTypeCStrUser);
    std::optional<matrix_ext::matrix_type> MatrixTypeDUserOpt =
        convertMatrixTypeStringMatrixTypeEnumValue(MatrixTypeDStrUser);

    bool IsMatrixMadCompatible = false;

    for (const auto &Combination : SupportedMatrixCombinations) {
      if (!MatrixTypeAUserOpt || !MatrixTypeBUserOpt || !MatrixTypeCUserOpt ||
          !MatrixTypeDUserOpt)
        continue;

      bool IsMatrixTypeACompatible =
          (MatrixTypeAUserOpt.value() == Combination.atype);
      bool IsMatrixTypeBCompatible =
          (MatrixTypeBUserOpt.value() == Combination.btype);
      bool IsMatrixTypeCCompatible =
          (MatrixTypeCUserOpt.value() == Combination.ctype);
      bool IsMatrixTypeDCompatible =
          (MatrixTypeDUserOpt.value() == Combination.dtype);
      bool IsMSizeCompatible =
          ((Combination.msize != 0) ? (MSizeUser == Combination.msize)
                                    : (MSizeUser <= Combination.max_msize));
      bool IsKSizeCompatible =
          ((Combination.ksize != 0) ? (KSizeUser == Combination.ksize)
                                    : (KSizeUser <= Combination.max_ksize));
      bool IsNSizeCompatible =
          ((Combination.nsize != 0) ? (NSizeUser == Combination.nsize)
                                    : (NSizeUser <= Combination.max_nsize));

      IsMatrixMadCompatible =
          IsMatrixTypeACompatible && IsMatrixTypeBCompatible &&
          IsMatrixTypeCCompatible && IsMatrixTypeDCompatible &&
          IsMSizeCompatible && IsKSizeCompatible && IsNSizeCompatible;

      // early exit if we have a match
      if (IsMatrixMadCompatible)
        break;
    }

    if (!IsMatrixMadCompatible)
      return sycl::exception(
          make_error_code(errc::kernel_not_supported),
          "joint_matrix_mad function with parameters atype=" +
              MatrixTypeAStrUser + ", btype=" + MatrixTypeBStrUser +
              ", ctype=" + MatrixTypeCStrUser + ", dtype=" +
              MatrixTypeDStrUser + ", M=" + std::to_string(MSizeUser) + ", K=" +
              std::to_string(KSizeUser) + ", N=" + std::to_string(NSizeUser) +
              " is not supported on this "
              "device");
  }
  return std::nullopt;
}

std::optional<sycl::exception>
checkDevSupportDeviceRequirements(const device &Dev,
                                  const RTDeviceBinaryImage &Img,
                                  const NDRDescT &NDRDesc) {
  auto getPropIt = [&Img](const std::string &PropName) {
    auto &PropRange = Img.getDeviceRequirements();
    RTDeviceBinaryImage::PropertyRange::ConstIterator PropIt = std::find_if(
        PropRange.begin(), PropRange.end(),
        [&PropName](RTDeviceBinaryImage::PropertyRange::ConstIterator &&Prop) {
          return (*Prop)->Name == PropName;
        });
    return (PropIt == PropRange.end())
               ? std::nullopt
               : std::optional<
                     RTDeviceBinaryImage::PropertyRange::ConstIterator>{PropIt};
  };

  auto AspectsPropIt = getPropIt("aspects");
  auto JointMatrixPropIt = getPropIt("joint_matrix");
  auto JointMatrixMadPropIt = getPropIt("joint_matrix_mad");
  auto ReqdWGSizeUint32TPropIt = getPropIt("reqd_work_group_size");
  auto ReqdWGSizeUint64TPropIt = getPropIt("reqd_work_group_size_uint64_t");
  auto ReqdSubGroupSizePropIt = getPropIt("reqd_sub_group_size");
  auto WorkGroupNumDim = getPropIt("work_group_num_dim");

  // Checking if device supports defined aspects
  if (AspectsPropIt) {
    ByteArray Aspects =
        DeviceBinaryProperty(*(AspectsPropIt.value())).asByteArray();
    // Drop 8 bytes describing the size of the byte array.
    Aspects.dropBytes(8);
    while (!Aspects.empty()) {
      aspect Aspect = Aspects.consume<aspect>();
      if (!Dev.has(Aspect))
        return sycl::exception(errc::kernel_not_supported,
                               "Required aspect " + getAspectNameStr(Aspect) +
                                   " is not supported on the device");
    }
  }

  if (JointMatrixPropIt) {
    std::vector<ext::oneapi::experimental::matrix::combination> Combinations =
        Dev.get_info<
            ext::oneapi::experimental::info::device::matrix_combinations>();

    if (Combinations.empty())
      return sycl::exception(make_error_code(errc::kernel_not_supported),
                             "no matrix hardware on the target device, "
                             "joint_matrix is not supported");

    ByteArray JointMatrixByteArray =
        DeviceBinaryProperty(*(JointMatrixPropIt.value())).asByteArray();
    // Drop 8 bytes describing the size of the byte array.
    JointMatrixByteArray.dropBytes(8);
    std::string JointMatrixByteArrayToStr;
    while (!JointMatrixByteArray.empty()) {
      JointMatrixByteArrayToStr += JointMatrixByteArray.consume<char>();
    }
    std::optional<sycl::exception> Result =
        checkDevSupportJointMatrix(JointMatrixByteArrayToStr, Combinations);
    if (Result)
      return Result.value();
  }

  if (JointMatrixMadPropIt) {
    std::vector<ext::oneapi::experimental::matrix::combination> Combinations =
        Dev.get_info<
            ext::oneapi::experimental::info::device::matrix_combinations>();

    if (Combinations.empty())
      return sycl::exception(make_error_code(errc::kernel_not_supported),
                             "no matrix hardware on the target device, "
                             "joint_matrix_mad is not supported");

    ByteArray JointMatrixMadByteArray =
        DeviceBinaryProperty(*(JointMatrixMadPropIt.value())).asByteArray();
    // Drop 8 bytes describing the size of the byte array.
    JointMatrixMadByteArray.dropBytes(8);
    std::string JointMatrixMadByteArrayToStr;
    while (!JointMatrixMadByteArray.empty()) {
      JointMatrixMadByteArrayToStr += JointMatrixMadByteArray.consume<char>();
    }
    std::optional<sycl::exception> Result = checkDevSupportJointMatrixMad(
        JointMatrixMadByteArrayToStr, Combinations);
    if (Result)
      return Result.value();
  }

  // Checking if device supports defined required work group size
  if (ReqdWGSizeUint32TPropIt || ReqdWGSizeUint64TPropIt) {
    /// TODO: Before intel/llvm#10620, the reqd_work_group_size attribute
    // stores its values as uint32_t, but this needed to be expanded to
    // uint64_t.  However, this change did not happen in ABI-breaking
    // window, so we attach the required work-group size as the
    // reqd_work_group_size_uint64_t attribute. At the next ABI-breaking
    // window, we can remove the logic for the 32 bit property.
    bool usingUint64_t = ReqdWGSizeUint64TPropIt.has_value();
    auto it = usingUint64_t ? ReqdWGSizeUint64TPropIt : ReqdWGSizeUint32TPropIt;

    ByteArray ReqdWGSize = DeviceBinaryProperty(*(it.value())).asByteArray();
    // Drop 8 bytes describing the size of the byte array.
    ReqdWGSize.dropBytes(8);
    uint64_t ReqdWGSizeAllDimsTotal = 1;
    std::vector<uint64_t> ReqdWGSizeVec;
    int Dims = 0;
    while (!ReqdWGSize.empty()) {
      uint64_t SingleDimSize = usingUint64_t ? ReqdWGSize.consume<uint64_t>()
                                             : ReqdWGSize.consume<uint32_t>();
      if (auto res = multiply_with_overflow_check(ReqdWGSizeAllDimsTotal,
                                                  SingleDimSize))
        ReqdWGSizeAllDimsTotal = *res;
      else
        return sycl::exception(
            sycl::errc::kernel_not_supported,
            "Required work-group size is not supported"
            " (total number of work-items requested can't fit into size_t)");
      ReqdWGSizeVec.push_back(SingleDimSize);
      Dims++;
    }

    size_t UserProvidedNumDims = 0;
    if (WorkGroupNumDim) {
      // We know the dimensions have been padded to 3, make sure that the pad
      // value is always set to 1 and record the number of dimensions specified
      // by the user.
      UserProvidedNumDims =
          DeviceBinaryProperty(*(WorkGroupNumDim.value())).asUint32();
#ifndef NDEBUG
      for (unsigned i = UserProvidedNumDims; i < 3; ++i)
        assert(ReqdWGSizeVec[i] == 1 &&
               "Incorrect padding in required work-group size metadata.");
#endif // NDEBUG
    } else {
      UserProvidedNumDims = Dims;
    }

    if (NDRDesc.Dims != 0 && NDRDesc.Dims != UserProvidedNumDims)
      return sycl::exception(
          sycl::errc::nd_range,
          "The local size dimension of submitted nd_range doesn't match the "
          "required work-group size dimension");

    // The SingleDimSize was computed in an uint64_t; size_t does not
    // necessarily have to be the same uint64_t (but should fit in an
    // uint64_t).
    if (ReqdWGSizeAllDimsTotal >
        Dev.get_info<info::device::max_work_group_size>())
      return sycl::exception(sycl::errc::kernel_not_supported,
                             "Required work-group size " +
                                 std::to_string(ReqdWGSizeAllDimsTotal) +
                                 " is not supported on the device");
    // Creating std::variant to call max_work_item_sizes one time to avoid
    // performance drop
    std::variant<id<1>, id<2>, id<3>> MaxWorkItemSizesVariant;
    if (Dims == 1)
      MaxWorkItemSizesVariant =
          Dev.get_info<info::device::max_work_item_sizes<1>>();
    else if (Dims == 2)
      MaxWorkItemSizesVariant =
          Dev.get_info<info::device::max_work_item_sizes<2>>();
    else // (Dims == 3)
      MaxWorkItemSizesVariant =
          Dev.get_info<info::device::max_work_item_sizes<3>>();
    for (int i = 0; i < Dims; i++) {
      // Extracting value from std::variant to avoid dealing with type-safety
      // issues after that
      if (Dims == 1) {
        // ReqdWGSizeVec is in reverse order compared to MaxWorkItemSizes
        if (ReqdWGSizeVec[i] >
            std::get<id<1>>(MaxWorkItemSizesVariant)[Dims - i - 1])
          return sycl::exception(sycl::errc::kernel_not_supported,
                                 "Required work-group size " +
                                     std::to_string(ReqdWGSizeVec[i]) +
                                     " is not supported");
      } else if (Dims == 2) {
        if (ReqdWGSizeVec[i] >
            std::get<id<2>>(MaxWorkItemSizesVariant)[Dims - i - 1])
          return sycl::exception(sycl::errc::kernel_not_supported,
                                 "Required work-group size " +
                                     std::to_string(ReqdWGSizeVec[i]) +
                                     " is not supported");
      } else // (Dims == 3)
        if (ReqdWGSizeVec[i] >
            std::get<id<3>>(MaxWorkItemSizesVariant)[Dims - i - 1])
          return sycl::exception(sycl::errc::kernel_not_supported,
                                 "Required work-group size " +
                                     std::to_string(ReqdWGSizeVec[i]) +
                                     " is not supported");
    }
  }

  // Check if device supports required sub-group size.
  if (ReqdSubGroupSizePropIt) {
    auto ReqdSubGroupSize =
        DeviceBinaryProperty(*(ReqdSubGroupSizePropIt.value())).asUint32();
    auto SupportedSubGroupSizes = Dev.get_info<info::device::sub_group_sizes>();
    // !getUint32PropAsBool(Img, "isEsimdImage") is a WA for ESIMD,
    // as ESIMD images have a reqd-sub-group-size of 1, but currently
    // no backend currently includes 1 as a valid sub-group size.
    // This can be removed if backends add 1 as a valid sub-group size.
    if (!getUint32PropAsBool(Img, "isEsimdImage") &&
        std::none_of(SupportedSubGroupSizes.cbegin(),
                     SupportedSubGroupSizes.cend(),
                     [=](auto s) { return s == ReqdSubGroupSize; }))
      return sycl::exception(sycl::errc::kernel_not_supported,
                             "Sub-group size " +
                                 std::to_string(ReqdSubGroupSize) +
                                 " is not supported on the device");
  }

  return {};
}

} // namespace detail
} // namespace _V1
} // namespace sycl

extern "C" void __sycl_register_lib(sycl_device_binaries desc) {
  sycl::detail::ProgramManager::getInstance().addImages(desc);
}

// Executed as a part of current module's (.exe, .dll) static initialization
extern "C" void __sycl_unregister_lib(sycl_device_binaries desc) {
  (void)desc;
  // TODO implement the function
}<|MERGE_RESOLUTION|>--- conflicted
+++ resolved
@@ -1510,10 +1510,7 @@
     auto Res = doCompile(Plugin, Prg, /*num devices =*/1, &Device,
                          Context->getHandleRef(), CompileOptions.c_str());
     Plugin->checkUrResult(Res);
-<<<<<<< HEAD
-=======
-
->>>>>>> 914561a7
+
     LinkPrograms.push_back(Prg);
   }
 
