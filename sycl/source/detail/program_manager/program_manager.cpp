--- conflicted
+++ resolved
@@ -2002,7 +2002,6 @@
     }
   }
 
-<<<<<<< HEAD
   // Register all exported symbols
   for (const sycl_device_binary_property &ESProp : Img->getExportedSymbols()) {
     m_ExportedSymbolImages.insert({ESProp->Name, Img.get()});
@@ -2044,16 +2043,6 @@
     if (std::strstr(name, "__sycl_service_kernel__")) {
       m_ServiceKernels.insert(std::make_pair(name, Img.get()));
       continue;
-=======
-    // Record mapping between virtual function sets and device images
-    for (const sycl_device_binary_property &VFProp :
-         Img->getVirtualFunctions()) {
-      if (VFProp->Name == std::string_view("dummy-image"))
-        continue;
-      std::string_view StrValue = DeviceBinaryProperty(VFProp).asStringView();
-      for (const auto &SetName : detail::split_string(StrValue, ','))
-        m_VFSet2BinImage[SetName].insert(Img.get());
->>>>>>> 0f8d6370
     }
 
     // Skip creating unique kernel ID if it is an exported device
@@ -2239,7 +2228,9 @@
 
     for (const sycl_device_binary_property &VFProp :
          Img->getVirtualFunctions()) {
-      std::string StrValue = DeviceBinaryProperty(VFProp).asCString();
+      if (VFProp->Name == std::string_view("dummy-image"))
+        continue;
+      std::string_view StrValue = DeviceBinaryProperty(VFProp).asStringView();
       for (const auto &SetName : detail::split_string(StrValue, ','))
         m_VFSet2BinImage.erase(SetName);
     }
