--- conflicted
+++ resolved
@@ -159,13 +159,8 @@
   return true;
 }
 
-<<<<<<< HEAD
-static const char *getFormatStr(ur_device_binary_type Format) {
-=======
 // getFormatStr is used for debug-printing, so it may be unused.
-[[maybe_unused]] static const char *
-getFormatStr(sycl::detail::pi::PiDeviceBinaryType Format) {
->>>>>>> 47ea32af
+[[maybe_unused]] static const char *getFormatStr(ur_device_binary_type Format) {
   switch (Format) {
   case UR_DEVICE_BINARY_TYPE_NONE:
     return "none";
