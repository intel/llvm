//==------ program_manager.cpp --- SYCL program manager---------------------==//
//
// Part of the LLVM Project, under the Apache License v2.0 with LLVM Exceptions.
// See https://llvm.org/LICENSE.txt for license information.
// SPDX-License-Identifier: Apache-2.0 WITH LLVM-exception
//
//===----------------------------------------------------------------------===//

#include <CL/sycl/backend_types.hpp>
#include <CL/sycl/context.hpp>
#include <CL/sycl/detail/common.hpp>
#include <CL/sycl/detail/os_util.hpp>
#include <CL/sycl/detail/type_traits.hpp>
#include <CL/sycl/detail/util.hpp>
#include <CL/sycl/device.hpp>
#include <CL/sycl/exception.hpp>
#include <CL/sycl/stl.hpp>
#include <detail/config.hpp>
#include <detail/context_impl.hpp>
#include <detail/device_image_impl.hpp>
#include <detail/device_impl.hpp>
#include <detail/global_handler.hpp>
#include <detail/persistent_device_code_cache.hpp>
#include <detail/program_impl.hpp>
#include <detail/program_manager/program_manager.hpp>
#include <detail/spec_constant_impl.hpp>
#include <sycl/ext/oneapi/experimental/spec_constant.hpp>

#include <algorithm>
#include <cassert>
#include <cstdint>
#include <cstdlib>
#include <cstring>
#include <fstream>
#include <memory>
#include <mutex>
#include <sstream>
#include <string>

__SYCL_INLINE_NAMESPACE(cl) {
namespace sycl {
namespace detail {

using ContextImplPtr = std::shared_ptr<cl::sycl::detail::context_impl>;

static constexpr int DbgProgMgr = 0;

enum BuildState { BS_InProgress, BS_Done, BS_Failed };

static constexpr char UseSpvEnv[]("SYCL_USE_KERNEL_SPV");

/// This function enables ITT annotations in SPIR-V module by setting
/// a specialization constant if INTEL_LIBITTNOTIFY64 env variable is set.
static void enableITTAnnotationsIfNeeded(const RT::PiProgram &Prog,
                                         const plugin &Plugin) {
  if (SYCLConfig<INTEL_ENABLE_OFFLOAD_ANNOTATIONS>::get() != nullptr) {
    constexpr char SpecValue = 1;
    Plugin.call<PiApiKind::piextProgramSetSpecializationConstant>(
        Prog, ITTSpecConstId, sizeof(char), &SpecValue);
  }
}

ProgramManager &ProgramManager::getInstance() {
  return GlobalHandler::instance().getProgramManager();
}

static RT::PiProgram
createBinaryProgram(const ContextImplPtr Context, const device &Device,
                    const unsigned char *Data, size_t DataLen,
                    const std::vector<pi_device_binary_property> Metadata) {
  const detail::plugin &Plugin = Context->getPlugin();
#ifndef _NDEBUG
  pi_uint32 NumDevices = 0;
  Plugin.call<PiApiKind::piContextGetInfo>(Context->getHandleRef(),
                                           PI_CONTEXT_INFO_NUM_DEVICES,
                                           sizeof(NumDevices), &NumDevices,
                                           /*param_value_size_ret=*/nullptr);
  assert(NumDevices > 0 &&
         "Only a single device is supported for AOT compilation");
#endif

  RT::PiProgram Program;
  const RT::PiDevice PiDevice = getSyclObjImpl(Device)->getHandleRef();
  pi_int32 BinaryStatus = CL_SUCCESS;
  Plugin.call<PiApiKind::piProgramCreateWithBinary>(
      Context->getHandleRef(), 1 /*one binary*/, &PiDevice, &DataLen, &Data,
      Metadata.size(), Metadata.data(), &BinaryStatus, &Program);

  if (BinaryStatus != CL_SUCCESS) {
    throw runtime_error("Creating program with binary failed.", BinaryStatus);
  }

  return Program;
}

static RT::PiProgram createSpirvProgram(const ContextImplPtr Context,
                                        const unsigned char *Data,
                                        size_t DataLen) {
  RT::PiProgram Program = nullptr;
  const detail::plugin &Plugin = Context->getPlugin();
  Plugin.call<PiApiKind::piProgramCreate>(Context->getHandleRef(), Data,
                                          DataLen, &Program);
  return Program;
}

RTDeviceBinaryImage &
ProgramManager::getDeviceImage(OSModuleHandle M, const std::string &KernelName,
                               const context &Context, const device &Device,
                               bool JITCompilationIsRequired) {
  if (DbgProgMgr > 0)
    std::cerr << ">>> ProgramManager::getDeviceImage(" << M << ", \""
              << KernelName << "\", " << getRawSyclObjImpl(Context) << ", "
              << getRawSyclObjImpl(Device) << ", " << JITCompilationIsRequired
              << ")\n";

  KernelSetId KSId = getKernelSetId(M, KernelName);
  return getDeviceImage(M, KSId, Context, Device, JITCompilationIsRequired);
}

template <typename ExceptionT, typename RetT>
RetT *waitUntilBuilt(KernelProgramCache &Cache,
                     KernelProgramCache::BuildResult<RetT> *BuildResult) {
  // any thread which will find nullptr in cache will wait until the pointer
  // is not null anymore
  Cache.waitUntilBuilt(*BuildResult, [BuildResult]() {
    int State = BuildResult->State.load();

    return State == BS_Done || State == BS_Failed;
  });

  if (BuildResult->Error.isFilledIn()) {
    const KernelProgramCache::BuildError &Error = BuildResult->Error;
    throw ExceptionT(Error.Msg, Error.Code);
  }

  RetT *Result = BuildResult->Ptr.load();

  return Result;
}

/// Try to fetch entity (kernel or program) from cache. If there is no such
/// entity try to build it. Throw any exception build process may throw.
/// This method eliminates unwanted builds by employing atomic variable with
/// build state and waiting until the entity is built in another thread.
/// If the building thread has failed the awaiting thread will fail either.
/// Exception thrown by build procedure are rethrown.
///
/// \tparam RetT type of entity to get
/// \tparam ExceptionT type of exception to throw on awaiting thread if the
///         building thread fails build step.
/// \tparam KeyT key (in cache) to fetch built entity with
/// \tparam AcquireFT type of function which will acquire the locked version of
///         the cache. Accept reference to KernelProgramCache.
/// \tparam GetCacheFT type of function which will fetch proper cache from
///         locked version. Accepts reference to locked version of cache.
/// \tparam BuildFT type of function which will build the entity if it is not in
///         cache. Accepts nothing. Return pointer to built entity.
///
/// \return a pointer to cached build result, return value must not be nullptr.
template <typename RetT, typename ExceptionT, typename KeyT, typename AcquireFT,
          typename GetCacheFT, typename BuildFT>
KernelProgramCache::BuildResult<RetT> *
getOrBuild(KernelProgramCache &KPCache, KeyT &&CacheKey, AcquireFT &&Acquire,
           GetCacheFT &&GetCache, BuildFT &&Build) {
  bool InsertionTookPlace;
  KernelProgramCache::BuildResult<RetT> *BuildResult;

  {
    auto LockedCache = Acquire(KPCache);
    auto &Cache = GetCache(LockedCache);
    auto Inserted =
        Cache.emplace(std::piecewise_construct, std::forward_as_tuple(CacheKey),
                      std::forward_as_tuple(nullptr, BS_InProgress));

    InsertionTookPlace = Inserted.second;
    BuildResult = &Inserted.first->second;
  }

  // no insertion took place, thus some other thread has already inserted smth
  // in the cache
  if (!InsertionTookPlace) {
    for (;;) {
      RetT *Result = waitUntilBuilt<ExceptionT>(KPCache, BuildResult);

      if (Result)
        return BuildResult;

      // Previous build is failed. There was no SYCL exception though.
      // We might try to build once more.
      int Expected = BS_Failed;
      int Desired = BS_InProgress;

      if (BuildResult->State.compare_exchange_strong(Expected, Desired))
        break; // this thread is the building thread now
    }
  }

  // only the building thread will run this
  try {
    RetT *Desired = Build();

#ifndef NDEBUG
    RetT *Expected = nullptr;

    if (!BuildResult->Ptr.compare_exchange_strong(Expected, Desired))
      // We've got a funny story here
      assert(false && "We've build an entity that is already have been built.");
#else
    BuildResult->Ptr.store(Desired);
#endif

    {
      // Even if shared variable is atomic, it must be modified under the mutex
      // in order to correctly publish the modification to the waiting thread
      std::lock_guard<std::mutex> Lock(BuildResult->MBuildResultMutex);
      BuildResult->State.store(BS_Done);
    }

    KPCache.notifyAllBuild(*BuildResult);

    return BuildResult;
  } catch (const exception &Ex) {
    BuildResult->Error.Msg = Ex.what();
    BuildResult->Error.Code = Ex.get_cl_code();

    {
      std::lock_guard<std::mutex> Lock(BuildResult->MBuildResultMutex);
      BuildResult->State.store(BS_Failed);
    }

    KPCache.notifyAllBuild(*BuildResult);

    std::rethrow_exception(std::current_exception());
  } catch (...) {
    {
      std::lock_guard<std::mutex> Lock(BuildResult->MBuildResultMutex);
      BuildResult->State.store(BS_Failed);
    }

    KPCache.notifyAllBuild(*BuildResult);

    std::rethrow_exception(std::current_exception());
  }
}

// TODO replace this with a new PI API function
static bool isDeviceBinaryTypeSupported(const context &C,
                                        RT::PiDeviceBinaryType Format) {
  // All formats except PI_DEVICE_BINARY_TYPE_SPIRV are supported.
  if (Format != PI_DEVICE_BINARY_TYPE_SPIRV)
    return true;

  const backend ContextBackend =
      detail::getSyclObjImpl(C)->getPlugin().getBackend();

  // The CUDA backend cannot use SPIR-V
  if (ContextBackend == backend::ext_oneapi_cuda)
    return false;

  std::vector<device> Devices = C.get_devices();

  // Program type is SPIR-V, so we need a device compiler to do JIT.
  for (const device &D : Devices) {
    if (!D.get_info<info::device::is_compiler_available>())
      return false;
  }

  // OpenCL 2.1 and greater require clCreateProgramWithIL
  if (ContextBackend == backend::opencl) {
    std::string ver = C.get_platform().get_info<info::platform::version>();
    if (ver.find("OpenCL 1.0") == std::string::npos &&
        ver.find("OpenCL 1.1") == std::string::npos &&
        ver.find("OpenCL 1.2") == std::string::npos &&
        ver.find("OpenCL 2.0") == std::string::npos)
      return true;
  }

  for (const device &D : Devices) {
    // We need cl_khr_il_program extension to be present
    // and we can call clCreateProgramWithILKHR using the extension
    std::vector<std::string> Extensions =
        D.get_info<info::device::extensions>();
    if (Extensions.end() ==
        std::find(Extensions.begin(), Extensions.end(), "cl_khr_il_program"))
      return false;
  }

  return true;
}

static const char *getFormatStr(RT::PiDeviceBinaryType Format) {
  switch (Format) {
  case PI_DEVICE_BINARY_TYPE_NONE:
    return "none";
  case PI_DEVICE_BINARY_TYPE_NATIVE:
    return "native";
  case PI_DEVICE_BINARY_TYPE_SPIRV:
    return "SPIR-V";
  case PI_DEVICE_BINARY_TYPE_LLVMIR_BITCODE:
    return "LLVM IR";
  }
  assert(false && "Unknown device image format");
  return "unknown";
}

RT::PiProgram ProgramManager::createPIProgram(const RTDeviceBinaryImage &Img,
                                              const context &Context,
                                              const device &Device) {
  if (DbgProgMgr > 0)
    std::cerr << ">>> ProgramManager::createPIProgram(" << &Img << ", "
              << getRawSyclObjImpl(Context) << ", " << getRawSyclObjImpl(Device)
              << ")\n";
  const pi_device_binary_struct &RawImg = Img.getRawData();

  // perform minimal sanity checks on the device image and the descriptor
  if (RawImg.BinaryEnd < RawImg.BinaryStart) {
    throw runtime_error("Malformed device program image descriptor",
                        PI_INVALID_VALUE);
  }
  if (RawImg.BinaryEnd == RawImg.BinaryStart) {
    throw runtime_error("Invalid device program image: size is zero",
                        PI_INVALID_VALUE);
  }
  size_t ImgSize = Img.getSize();

  // TODO if the binary image is a part of the fat binary, the clang
  //   driver should have set proper format option to the
  //   clang-offload-wrapper. The fix depends on AOT compilation
  //   implementation, so will be implemented together with it.
  //   Img->Format can't be updated as it is inside of the in-memory
  //   OS module binary.
  RT::PiDeviceBinaryType Format = Img.getFormat();

  if (Format == PI_DEVICE_BINARY_TYPE_NONE)
    Format = pi::getBinaryImageFormat(RawImg.BinaryStart, ImgSize);
  // RT::PiDeviceBinaryType Format = Img->Format;
  // assert(Format != PI_DEVICE_BINARY_TYPE_NONE && "Image format not set");

  if (!isDeviceBinaryTypeSupported(Context, Format))
    throw feature_not_supported(
        "SPIR-V online compilation is not supported in this context",
        PI_INVALID_OPERATION);

  // Get program metadata from properties
  auto ProgMetadata = Img.getProgramMetadata();
  std::vector<pi_device_binary_property> ProgMetadataVector{
      ProgMetadata.begin(), ProgMetadata.end()};

  // Load the image
  const ContextImplPtr Ctx = getSyclObjImpl(Context);
  RT::PiProgram Res = Format == PI_DEVICE_BINARY_TYPE_SPIRV
                          ? createSpirvProgram(Ctx, RawImg.BinaryStart, ImgSize)
                          : createBinaryProgram(Ctx, Device, RawImg.BinaryStart,
                                                ImgSize, ProgMetadataVector);

  {
    std::lock_guard<std::mutex> Lock(MNativeProgramsMutex);
    // associate the PI program with the image it was created for
    NativePrograms[Res] = &Img;
  }

  if (DbgProgMgr > 1)
    std::cerr << "created program: " << Res
              << "; image format: " << getFormatStr(Format) << "\n";

  return Res;
}

static void appendLinkOptionsFromImage(std::string &LinkOpts,
                                       const RTDeviceBinaryImage &Img) {
  static const char *LinkOptsEnv = SYCLConfig<SYCL_PROGRAM_LINK_OPTIONS>::get();
  // Update only if link options are not overwritten by environment variable
  if (!LinkOptsEnv) {
    const char *TemporaryStr = Img.getLinkOptions();
    if (TemporaryStr != nullptr) {
      if (!LinkOpts.empty())
        LinkOpts += " ";
      LinkOpts += std::string(TemporaryStr);
    }
  }
}

static void appendCompileOptionsFromImage(std::string &CompileOpts,
                                          const RTDeviceBinaryImage &Img) {
  // Build options are overridden if environment variables are present.
  // Environment variables are not changed during program lifecycle so it
  // is reasonable to use static here to read them only once.
  static const char *CompileOptsEnv =
      SYCLConfig<SYCL_PROGRAM_COMPILE_OPTIONS>::get();
  pi_device_binary_property isEsimdImage = Img.getProperty("isEsimdImage");
  // Update only if compile options are not overwritten by environment
  // variable
  if (!CompileOptsEnv) {
    if (!CompileOpts.empty())
      CompileOpts += " ";
    const char *TemporaryStr = Img.getCompileOptions();
    if (TemporaryStr != nullptr)
      CompileOpts += std::string(TemporaryStr);
  }
  // The -vc-codegen option is always preserved for ESIMD kernels, regardless
  // of the contents SYCL_PROGRAM_COMPILE_OPTIONS environment variable.
  if (isEsimdImage && pi::DeviceBinaryProperty(isEsimdImage).asUint32()) {
    if (!CompileOpts.empty())
      CompileOpts += " ";
    CompileOpts += "-vc-codegen";
    // Allow warning and performance hints from vc/finalizer if the RT warning
    // level is at least 1.
    if (detail::SYCLConfig<detail::SYCL_RT_WARNING_LEVEL>::get() == 0)
      CompileOpts += " -disable-finalizer-msg";
  }
}

static void applyOptionsFromImage(std::string &CompileOpts,
                                  std::string &LinkOpts,
                                  const RTDeviceBinaryImage &Img) {
  appendCompileOptionsFromImage(CompileOpts, Img);
  appendLinkOptionsFromImage(LinkOpts, Img);
}

static void applyCompileOptionsFromEnvironment(std::string &CompileOpts) {
  // Environment variables are not changed during program lifecycle so it
  // is reasonable to use static here to read them only once.
  static const char *CompileOptsEnv =
      SYCLConfig<SYCL_PROGRAM_COMPILE_OPTIONS>::get();
  if (CompileOptsEnv) {
    CompileOpts = CompileOptsEnv;
  }
}

static void applyLinkOptionsFromEnvironment(std::string &LinkOpts) {
  // Environment variables are not changed during program lifecycle so it
  // is reasonable to use static here to read them only once.
  static const char *LinkOptsEnv = SYCLConfig<SYCL_PROGRAM_LINK_OPTIONS>::get();
  if (LinkOptsEnv) {
    LinkOpts = LinkOptsEnv;
  }
}

static void applyOptionsFromEnvironment(std::string &CompileOpts,
                                        std::string &LinkOpts) {
  // Build options are overridden if environment variables are present.
  applyCompileOptionsFromEnvironment(CompileOpts);
  applyLinkOptionsFromEnvironment(LinkOpts);
}

std::pair<RT::PiProgram, bool> ProgramManager::getOrCreatePIProgram(
    const RTDeviceBinaryImage &Img, const context &Context,
    const device &Device, const std::string &CompileAndLinkOptions,
    SerializedObj SpecConsts) {
  RT::PiProgram NativePrg;

  auto BinProg = PersistentDeviceCodeCache::getItemFromDisc(
      Device, Img, SpecConsts, CompileAndLinkOptions);
  if (BinProg.size()) {
    // Get program metadata from properties
    auto ProgMetadata = Img.getProgramMetadata();
    std::vector<pi_device_binary_property> ProgMetadataVector{
        ProgMetadata.begin(), ProgMetadata.end()};

    // TODO: Build for multiple devices once supported by program manager
    NativePrg = createBinaryProgram(getSyclObjImpl(Context), Device,
                                    (const unsigned char *)BinProg[0].data(),
                                    BinProg[0].size(), ProgMetadataVector);
  } else {
    NativePrg = createPIProgram(Img, Context, Device);
  }
  return {NativePrg, BinProg.size()};
}

/// Emits information about built programs if the appropriate contitions are
/// met, namely when SYCL_RT_WARNING_LEVEL is greater than or equal to 2.
static void emitBuiltProgramInfo(const pi_program &Prog,
                                 const ContextImplPtr &Context) {
  if (SYCLConfig<SYCL_RT_WARNING_LEVEL>::get() >= 2) {
    std::string ProgramBuildLog =
        ProgramManager::getProgramBuildLog(Prog, Context);
    std::clog << ProgramBuildLog << std::endl;
  }
}

RT::PiProgram ProgramManager::getBuiltPIProgram(
    OSModuleHandle M, const ContextImplPtr &ContextImpl,
    const DeviceImplPtr &DeviceImpl, const std::string &KernelName,
    const program_impl *Prg, bool JITCompilationIsRequired) {
  // TODO: Make sure that KSIds will be different for the case when the same
  // kernel built with different options is present in the fat binary.
  KernelSetId KSId = getKernelSetId(M, KernelName);

  using PiProgramT = KernelProgramCache::PiProgramT;
  using ProgramCacheT = KernelProgramCache::ProgramCacheT;

  KernelProgramCache &Cache = ContextImpl->getKernelProgramCache();

  auto AcquireF = [](KernelProgramCache &Cache) {
    return Cache.acquireCachedPrograms();
  };
  auto GetF = [](const Locked<ProgramCacheT> &LockedCache) -> ProgramCacheT & {
    return LockedCache.get();
  };

  std::string CompileOpts;
  std::string LinkOpts;
  if (Prg) {
    CompileOpts = Prg->get_build_options();
  }

  applyOptionsFromEnvironment(CompileOpts, LinkOpts);

  SerializedObj SpecConsts;
  if (Prg)
    Prg->stableSerializeSpecConstRegistry(SpecConsts);

  // Check if we can optimize program builds for sub-devices by using a program
  // built for the root device
  DeviceImplPtr RootDevImpl = DeviceImpl;
  while (!RootDevImpl->isRootDevice()) {
    auto ParentDev = detail::getSyclObjImpl(
        RootDevImpl->get_info<info::device::parent_device>());
    // Sharing is allowed within a single context only
    if (!ContextImpl->hasDevice(ParentDev))
      break;
    RootDevImpl = ParentDev;
  }

  pi_bool MustBuildOnSubdevice = PI_TRUE;
  ContextImpl->getPlugin().call<PiApiKind::piDeviceGetInfo>(
      RootDevImpl->getHandleRef(), PI_DEVICE_INFO_BUILD_ON_SUBDEVICE,
      sizeof(pi_bool), &MustBuildOnSubdevice, nullptr);

  DeviceImplPtr Dev =
      (MustBuildOnSubdevice == PI_TRUE) ? DeviceImpl : RootDevImpl;
  auto BuildF = [this, &M, &KSId, &ContextImpl, &Dev, Prg, &CompileOpts,
                 &LinkOpts, &JITCompilationIsRequired, SpecConsts] {
    auto Context = createSyclObjFromImpl<context>(ContextImpl);
    auto Device = createSyclObjFromImpl<device>(Dev);

    const RTDeviceBinaryImage &Img =
        getDeviceImage(M, KSId, Context, Device, JITCompilationIsRequired);

    applyOptionsFromImage(CompileOpts, LinkOpts, Img);

    const detail::plugin &Plugin = ContextImpl->getPlugin();
    auto [NativePrg, DeviceCodeWasInCache] = getOrCreatePIProgram(
        Img, Context, Device, CompileOpts + LinkOpts, SpecConsts);

    if (!DeviceCodeWasInCache) {
      if (Prg)
        flushSpecConstants(*Prg, NativePrg, &Img);
      if (Img.supportsSpecConstants())
        enableITTAnnotationsIfNeeded(NativePrg, Plugin);
    }

    ProgramPtr ProgramManaged(
        NativePrg, Plugin.getPiPlugin().PiFunctionTable.piProgramRelease);

    // Link a fallback implementation of device libraries if they are not
    // supported by a device compiler.
    // Pre-compiled programs (after AOT compilation or read from persitent
    // cache) are supposed to be already linked.
    // If device image is not SPIR-V, DeviceLibReqMask will be 0 which means
    // no fallback device library will be linked.
    uint32_t DeviceLibReqMask = 0;
    if (!DeviceCodeWasInCache &&
        Img.getFormat() == PI_DEVICE_BINARY_TYPE_SPIRV &&
        !SYCLConfig<SYCL_DEVICELIB_NO_FALLBACK>::get())
      DeviceLibReqMask = getDeviceLibReqMask(Img);

    ProgramPtr BuiltProgram =
        build(std::move(ProgramManaged), ContextImpl, CompileOpts, LinkOpts,
              getRawSyclObjImpl(Device)->getHandleRef(),
              ContextImpl->getCachedLibPrograms(), DeviceLibReqMask);

    emitBuiltProgramInfo(BuiltProgram.get(), ContextImpl);

    {
      std::lock_guard<std::mutex> Lock(MNativeProgramsMutex);
      NativePrograms[BuiltProgram.get()] = &Img;
    }

    // Save program to persistent cache if it is not there
    if (!DeviceCodeWasInCache)
      PersistentDeviceCodeCache::putItemToDisc(
          Device, Img, SpecConsts, CompileOpts + LinkOpts, BuiltProgram.get());
    return BuiltProgram.release();
  };

  const RT::PiDevice PiDevice = Dev->getHandleRef();

  auto BuildResult = getOrBuild<PiProgramT, compile_program_error>(
      Cache,
      std::make_pair(std::make_pair(std::move(SpecConsts), KSId),
                     std::make_pair(PiDevice, CompileOpts + LinkOpts)),
      AcquireF, GetF, BuildF);
  // getOrBuild is not supposed to return nullptr
  assert(BuildResult != nullptr && "Invalid build result");
  return BuildResult->Ptr.load();
}

std::tuple<RT::PiKernel, std::mutex *, RT::PiProgram>
ProgramManager::getOrCreateKernel(OSModuleHandle M,
                                  const ContextImplPtr &ContextImpl,
                                  const DeviceImplPtr &DeviceImpl,
                                  const std::string &KernelName,
                                  const program_impl *Prg) {
  if (DbgProgMgr > 0) {
    std::cerr << ">>> ProgramManager::getOrCreateKernel(" << M << ", "
              << ContextImpl.get() << ", " << DeviceImpl.get() << ", "
              << KernelName << ")\n";
  }

  using PiKernelT = KernelProgramCache::PiKernelT;
  using KernelCacheT = KernelProgramCache::KernelCacheT;
  using KernelByNameT = KernelProgramCache::KernelByNameT;

  KernelProgramCache &Cache = ContextImpl->getKernelProgramCache();

  std::string CompileOpts, LinkOpts;
  SerializedObj SpecConsts;
  if (Prg) {
    CompileOpts = Prg->get_build_options();
    Prg->stableSerializeSpecConstRegistry(SpecConsts);
  }
  applyOptionsFromEnvironment(CompileOpts, LinkOpts);
  const RT::PiDevice PiDevice = DeviceImpl->getHandleRef();

  auto key = std::make_tuple(std::move(SpecConsts), M, PiDevice,
                             CompileOpts + LinkOpts, KernelName);
  auto ret_tuple = Cache.tryToGetKernelFast(key);
  if (std::get<0>(ret_tuple))
    return ret_tuple;

  RT::PiProgram Program =
      getBuiltPIProgram(M, ContextImpl, DeviceImpl, KernelName, Prg);

  auto AcquireF = [](KernelProgramCache &Cache) {
    return Cache.acquireKernelsPerProgramCache();
  };
  auto GetF =
      [&Program](const Locked<KernelCacheT> &LockedCache) -> KernelByNameT & {
    return LockedCache.get()[Program];
  };
  auto BuildF = [&Program, &KernelName, &ContextImpl] {
    PiKernelT *Result = nullptr;

    const detail::plugin &Plugin = ContextImpl->getPlugin();
    Plugin.call<errc::kernel_not_supported, PiApiKind::piKernelCreate>(
        Program, KernelName.c_str(), &Result);

    // Some PI Plugins (like OpenCL) require this call to enable USM
    // For others, PI will turn this into a NOP.
    Plugin.call<PiApiKind::piKernelSetExecInfo>(Result, PI_USM_INDIRECT_ACCESS,
                                                sizeof(pi_bool), &PI_TRUE);

    return Result;
  };

  auto BuildResult = getOrBuild<PiKernelT, invalid_object_error>(
      Cache, KernelName, AcquireF, GetF, BuildF);
  // getOrBuild is not supposed to return nullptr
  assert(BuildResult != nullptr && "Invalid build result");
  auto ret_val = std::make_tuple(BuildResult->Ptr.load(),
                                 &(BuildResult->MBuildResultMutex), Program);
  Cache.saveKernel(key, ret_val);
  return ret_val;
}

RT::PiProgram
ProgramManager::getPiProgramFromPiKernel(RT::PiKernel Kernel,
                                         const ContextImplPtr Context) {
  RT::PiProgram Program;
  const detail::plugin &Plugin = Context->getPlugin();
  Plugin.call<PiApiKind::piKernelGetInfo>(
      Kernel, PI_KERNEL_INFO_PROGRAM, sizeof(RT::PiProgram), &Program, nullptr);
  return Program;
}

std::string ProgramManager::getProgramBuildLog(const RT::PiProgram &Program,
                                               const ContextImplPtr Context) {
  size_t PIDevicesSize = 0;
  const detail::plugin &Plugin = Context->getPlugin();
  Plugin.call<PiApiKind::piProgramGetInfo>(Program, PI_PROGRAM_INFO_DEVICES, 0,
                                           nullptr, &PIDevicesSize);
  std::vector<RT::PiDevice> PIDevices(PIDevicesSize / sizeof(RT::PiDevice));
  Plugin.call<PiApiKind::piProgramGetInfo>(Program, PI_PROGRAM_INFO_DEVICES,
                                           PIDevicesSize, PIDevices.data(),
                                           nullptr);
  std::string Log = "The program was built for " +
                    std::to_string(PIDevices.size()) + " devices";
  for (RT::PiDevice &Device : PIDevices) {
    std::string DeviceBuildInfoString;
    size_t DeviceBuildInfoStrSize = 0;
    Plugin.call<PiApiKind::piProgramGetBuildInfo>(
        Program, Device, CL_PROGRAM_BUILD_LOG, 0, nullptr,
        &DeviceBuildInfoStrSize);
    if (DeviceBuildInfoStrSize > 0) {
      std::vector<char> DeviceBuildInfo(DeviceBuildInfoStrSize);
      Plugin.call<PiApiKind::piProgramGetBuildInfo>(
          Program, Device, CL_PROGRAM_BUILD_LOG, DeviceBuildInfoStrSize,
          DeviceBuildInfo.data(), nullptr);
      DeviceBuildInfoString = std::string(DeviceBuildInfo.data());
    }

    std::string DeviceNameString;
    size_t DeviceNameStrSize = 0;
    Plugin.call<PiApiKind::piDeviceGetInfo>(Device, PI_DEVICE_INFO_NAME, 0,
                                            nullptr, &DeviceNameStrSize);
    if (DeviceNameStrSize > 0) {
      std::vector<char> DeviceName(DeviceNameStrSize);
      Plugin.call<PiApiKind::piDeviceGetInfo>(Device, PI_DEVICE_INFO_NAME,
                                              DeviceNameStrSize,
                                              DeviceName.data(), nullptr);
      DeviceNameString = std::string(DeviceName.data());
    }
    Log += "\nBuild program log for '" + DeviceNameString + "':\n" +
           DeviceBuildInfoString;
  }
  return Log;
}

// TODO device libraries may use scpecialization constants, manifest files, etc.
// To support that they need to be delivered in a different container - so that
// pi_device_binary_struct can be created for each of them.
static bool loadDeviceLib(const ContextImplPtr Context, const char *Name,
                          RT::PiProgram &Prog) {
  std::string LibSyclDir = OSUtil::getCurrentDSODir();
  std::ifstream File(LibSyclDir + OSUtil::DirSep + Name,
                     std::ifstream::in | std::ifstream::binary);
  if (!File.good()) {
    return false;
  }

  File.seekg(0, std::ios::end);
  size_t FileSize = File.tellg();
  File.seekg(0, std::ios::beg);
  std::vector<char> FileContent(FileSize);
  File.read(&FileContent[0], FileSize);
  File.close();

  Prog =
      createSpirvProgram(Context, (unsigned char *)&FileContent[0], FileSize);
  return Prog != nullptr;
}

static const char *getDeviceLibFilename(DeviceLibExt Extension) {
  switch (Extension) {
  case DeviceLibExt::cl_intel_devicelib_assert:
    return "libsycl-fallback-cassert.spv";
  case DeviceLibExt::cl_intel_devicelib_math:
    return "libsycl-fallback-cmath.spv";
  case DeviceLibExt::cl_intel_devicelib_math_fp64:
    return "libsycl-fallback-cmath-fp64.spv";
  case DeviceLibExt::cl_intel_devicelib_complex:
    return "libsycl-fallback-complex.spv";
  case DeviceLibExt::cl_intel_devicelib_complex_fp64:
    return "libsycl-fallback-complex-fp64.spv";
  case DeviceLibExt::cl_intel_devicelib_cstring:
    return "libsycl-fallback-cstring.spv";
  }
  throw compile_program_error("Unhandled (new?) device library extension",
                              PI_INVALID_OPERATION);
}

static const char *getDeviceLibExtensionStr(DeviceLibExt Extension) {
  switch (Extension) {
  case DeviceLibExt::cl_intel_devicelib_assert:
    return "cl_intel_devicelib_assert";
  case DeviceLibExt::cl_intel_devicelib_math:
    return "cl_intel_devicelib_math";
  case DeviceLibExt::cl_intel_devicelib_math_fp64:
    return "cl_intel_devicelib_math_fp64";
  case DeviceLibExt::cl_intel_devicelib_complex:
    return "cl_intel_devicelib_complex";
  case DeviceLibExt::cl_intel_devicelib_complex_fp64:
    return "cl_intel_devicelib_complex_fp64";
  case DeviceLibExt::cl_intel_devicelib_cstring:
    return "cl_intel_devicelib_cstring";
  }
  throw compile_program_error("Unhandled (new?) device library extension",
                              PI_INVALID_OPERATION);
}

static RT::PiProgram loadDeviceLibFallback(
    const ContextImplPtr Context, DeviceLibExt Extension,
    const RT::PiDevice &Device,
    std::map<std::pair<DeviceLibExt, RT::PiDevice>, RT::PiProgram>
        &CachedLibPrograms) {

  const char *LibFileName = getDeviceLibFilename(Extension);
  auto CacheResult = CachedLibPrograms.emplace(
      std::make_pair(std::make_pair(Extension, Device), nullptr));
  bool Cached = !CacheResult.second;
  auto LibProgIt = CacheResult.first;
  RT::PiProgram &LibProg = LibProgIt->second;

  if (Cached)
    return LibProg;

  if (!loadDeviceLib(Context, LibFileName, LibProg)) {
    CachedLibPrograms.erase(LibProgIt);
    throw compile_program_error(std::string("Failed to load ") + LibFileName,
                                PI_INVALID_VALUE);
  }

  const detail::plugin &Plugin = Context->getPlugin();
  // TODO no spec constants are used in the std libraries, support in the future
  RT::PiResult Error = Plugin.call_nocheck<PiApiKind::piProgramCompile>(
      LibProg,
      /*num devices = */ 1, &Device,
      // Do not use compile options for library programs: it is not clear
      // if user options (image options) are supposed to be applied to
      // library program as well, and what actually happens to a SPIR-V
      // program if we apply them.
      "", 0, nullptr, nullptr, nullptr, nullptr);
  if (Error != PI_SUCCESS) {
    CachedLibPrograms.erase(LibProgIt);
    throw compile_program_error(
        ProgramManager::getProgramBuildLog(LibProg, Context), Error);
  }

  return LibProg;
}

ProgramManager::ProgramManager() {
  const char *SpvFile = std::getenv(UseSpvEnv);
  // If a SPIR-V file is specified with an environment variable,
  // register the corresponding image
  if (SpvFile) {
    m_UseSpvFile = true;
    // The env var requests that the program is loaded from a SPIR-V file on
    // disk
    std::ifstream File(SpvFile, std::ios::binary);

    if (!File.is_open())
      throw runtime_error(std::string("Can't open file specified via ") +
                              UseSpvEnv + ": " + SpvFile,
                          PI_INVALID_VALUE);
    File.seekg(0, std::ios::end);
    size_t Size = File.tellg();
    std::unique_ptr<char[]> Data(new char[Size]);
    File.seekg(0);
    File.read(Data.get(), Size);
    File.close();
    if (!File.good())
      throw runtime_error(std::string("read from ") + SpvFile +
                              std::string(" failed"),
                          PI_INVALID_VALUE);
    auto ImgPtr = make_unique_ptr<DynRTDeviceBinaryImage>(
        std::move(Data), Size, OSUtil::DummyModuleHandle);

    if (DbgProgMgr > 0) {
      std::cerr << "loaded device image binary from " << SpvFile << "\n";
      std::cerr << "format: " << getFormatStr(ImgPtr->getFormat()) << "\n";
    }
    // No need for a mutex here since all access to these private fields is
    // blocked until the construction of the ProgramManager singleton is
    // finished.
    m_DeviceImages[SpvFileKSId].reset(
        new std::vector<RTDeviceBinaryImageUPtr>());
    m_DeviceImages[SpvFileKSId]->push_back(std::move(ImgPtr));
  }
}

RTDeviceBinaryImage &
ProgramManager::getDeviceImage(OSModuleHandle M, KernelSetId KSId,
                               const context &Context, const device &Device,
                               bool JITCompilationIsRequired) {
  if (DbgProgMgr > 0) {
    std::cerr << ">>> ProgramManager::getDeviceImage(" << M << ", \"" << KSId
              << "\", " << getRawSyclObjImpl(Context) << ", "
              << getRawSyclObjImpl(Device) << ", " << JITCompilationIsRequired
              << ")\n";

    std::cerr << "available device images:\n";
    debugPrintBinaryImages();
  }
  std::lock_guard<std::mutex> Guard(Sync::getGlobalLock());
  std::vector<RTDeviceBinaryImageUPtr> &Imgs = *m_DeviceImages[KSId];
  const ContextImplPtr Ctx = getSyclObjImpl(Context);
  pi_uint32 ImgInd = 0;
  RTDeviceBinaryImage *Img = nullptr;

  // TODO: There may be cases with cl::sycl::program class usage in source code
  // that will result in a multi-device context. This case needs to be handled
  // here or at the program_impl class level

  // Ask the native runtime under the given context to choose the device image
  // it prefers.
  std::vector<pi_device_binary> RawImgs(Imgs.size());
  for (unsigned I = 0; I < Imgs.size(); I++)
    RawImgs[I] = const_cast<pi_device_binary>(&Imgs[I]->getRawData());

  Ctx->getPlugin().call<PiApiKind::piextDeviceSelectBinary>(
      getSyclObjImpl(Device)->getHandleRef(), RawImgs.data(),
      (cl_uint)RawImgs.size(), &ImgInd);

  if (JITCompilationIsRequired) {
    // If the image is already compiled with AOT, throw an exception.
    const pi_device_binary_struct &RawImg = Imgs[ImgInd]->getRawData();
    if ((strcmp(RawImg.DeviceTargetSpec,
                __SYCL_PI_DEVICE_BINARY_TARGET_SPIRV64_X86_64) == 0) ||
        (strcmp(RawImg.DeviceTargetSpec,
                __SYCL_PI_DEVICE_BINARY_TARGET_SPIRV64_GEN) == 0) ||
        (strcmp(RawImg.DeviceTargetSpec,
                __SYCL_PI_DEVICE_BINARY_TARGET_SPIRV64_FPGA) == 0)) {
      throw feature_not_supported("Recompiling AOT image is not supported",
                                  PI_INVALID_OPERATION);
    }
  }

  Img = Imgs[ImgInd].get();

  if (DbgProgMgr > 0) {
    std::cerr << "selected device image: " << &Img->getRawData() << "\n";
    Img->print();
  }

  if (std::getenv("SYCL_DUMP_IMAGES") && !m_UseSpvFile)
    dumpImage(*Img, KSId);
  return *Img;
}

static bool isDeviceLibRequired(DeviceLibExt Ext, uint32_t DeviceLibReqMask) {
  uint32_t Mask =
      0x1 << (static_cast<uint32_t>(Ext) -
              static_cast<uint32_t>(DeviceLibExt::cl_intel_devicelib_assert));
  return ((DeviceLibReqMask & Mask) == Mask);
}

static std::vector<RT::PiProgram> getDeviceLibPrograms(
    const ContextImplPtr Context, const RT::PiDevice &Device,
    std::map<std::pair<DeviceLibExt, RT::PiDevice>, RT::PiProgram>
        &CachedLibPrograms,
    uint32_t DeviceLibReqMask) {
  std::vector<RT::PiProgram> Programs;

  std::pair<DeviceLibExt, bool> RequiredDeviceLibExt[] = {
      {DeviceLibExt::cl_intel_devicelib_assert,
       /* is fallback loaded? */ false},
      {DeviceLibExt::cl_intel_devicelib_math, false},
      {DeviceLibExt::cl_intel_devicelib_math_fp64, false},
      {DeviceLibExt::cl_intel_devicelib_complex, false},
      {DeviceLibExt::cl_intel_devicelib_complex_fp64, false},
      {DeviceLibExt::cl_intel_devicelib_cstring, false}};

  // Disable all devicelib extensions requiring fp64 support if at least
  // one underlying device doesn't support cl_khr_fp64.
  std::string DevExtList =
      get_device_info<std::string, info::device::extensions>::get(
          Device, Context->getPlugin());
  const bool fp64Support = (DevExtList.npos != DevExtList.find("cl_khr_fp64"));

  // Load a fallback library for an extension if the device does not
  // support it.
  for (auto &Pair : RequiredDeviceLibExt) {
    DeviceLibExt Ext = Pair.first;
    bool &FallbackIsLoaded = Pair.second;

    if (FallbackIsLoaded) {
      continue;
    }

    if (!isDeviceLibRequired(Ext, DeviceLibReqMask)) {
      continue;
    }
    if ((Ext == DeviceLibExt::cl_intel_devicelib_math_fp64 ||
         Ext == DeviceLibExt::cl_intel_devicelib_complex_fp64) &&
        !fp64Support) {
      continue;
    }

    const char *ExtStr = getDeviceLibExtensionStr(Ext);

    bool InhibitNativeImpl = false;
    if (const char *Env = getenv("SYCL_DEVICELIB_INHIBIT_NATIVE")) {
      InhibitNativeImpl = strstr(Env, ExtStr) != nullptr;
    }

    bool DeviceSupports = DevExtList.npos != DevExtList.find(ExtStr);

    if (!DeviceSupports || InhibitNativeImpl) {
      Programs.push_back(
          loadDeviceLibFallback(Context, Ext, Device, CachedLibPrograms));
      FallbackIsLoaded = true;
    }
  }
  return Programs;
}

ProgramManager::ProgramPtr ProgramManager::build(
    ProgramPtr Program, const ContextImplPtr Context,
    const std::string &CompileOptions, const std::string &LinkOptions,
    const RT::PiDevice &Device,
    std::map<std::pair<DeviceLibExt, RT::PiDevice>, RT::PiProgram>
        &CachedLibPrograms,
    uint32_t DeviceLibReqMask) {

  if (DbgProgMgr > 0) {
    std::cerr << ">>> ProgramManager::build(" << Program.get() << ", "
              << CompileOptions << ", " << LinkOptions << ", ... " << Device
              << ")\n";
  }

  bool LinkDeviceLibs = (DeviceLibReqMask != 0);

  // TODO: this is a temporary workaround for GPU tests for ESIMD compiler.
  // We do not link with other device libraries, because it may fail
  // due to unrecognized SPIR-V format of those libraries.
  if (CompileOptions.find(std::string("-cmc")) != std::string::npos ||
      CompileOptions.find(std::string("-vc-codegen")) != std::string::npos)
    LinkDeviceLibs = false;

  std::vector<RT::PiProgram> LinkPrograms;
  if (LinkDeviceLibs) {
    LinkPrograms = getDeviceLibPrograms(Context, Device, CachedLibPrograms,
                                        DeviceLibReqMask);
  }

  static const char *ForceLinkEnv = std::getenv("SYCL_FORCE_LINK");
  static bool ForceLink = ForceLinkEnv && (*ForceLinkEnv == '1');

  const detail::plugin &Plugin = Context->getPlugin();
  if (LinkPrograms.empty() && !ForceLink) {
    const std::string &Options = LinkOptions.empty()
                                     ? CompileOptions
                                     : (CompileOptions + " " + LinkOptions);
    RT::PiResult Error = Plugin.call_nocheck<PiApiKind::piProgramBuild>(
        Program.get(), /*num devices =*/1, &Device, Options.c_str(), nullptr,
        nullptr);
    if (Error != PI_SUCCESS)
      throw compile_program_error(getProgramBuildLog(Program.get(), Context),
                                  Error);
    return Program;
  }

  // Include the main program and compile/link everything together
  Plugin.call<PiApiKind::piProgramCompile>(Program.get(), /*num devices =*/1,
                                           &Device, CompileOptions.c_str(), 0,
                                           nullptr, nullptr, nullptr, nullptr);
  LinkPrograms.push_back(Program.get());

  RT::PiProgram LinkedProg = nullptr;
  RT::PiResult Error = Plugin.call_nocheck<PiApiKind::piProgramLink>(
      Context->getHandleRef(), /*num devices =*/1, &Device, LinkOptions.c_str(),
      LinkPrograms.size(), LinkPrograms.data(), nullptr, nullptr, &LinkedProg);

  // Link program call returns a new program object if all parameters are valid,
  // or NULL otherwise. Release the original (user) program.
  Program.reset(LinkedProg);
  if (Error != PI_SUCCESS) {
    if (LinkedProg) {
      // A non-trivial error occurred during linkage: get a build log, release
      // an incomplete (but valid) LinkedProg, and throw.
      throw compile_program_error(getProgramBuildLog(LinkedProg, Context),
                                  Error);
    }
    Plugin.checkPiResult(Error);
  }
  return Program;
}

static ProgramManager::KernelArgMask
createKernelArgMask(const pi::ByteArray &Bytes) {
  const int NBytesForSize = 8;
  const int NBitsInElement = 8;
  std::uint64_t SizeInBits = 0;
  for (int I = 0; I < NBytesForSize; ++I)
    SizeInBits |= static_cast<std::uint64_t>(Bytes[I]) << I * NBitsInElement;

  ProgramManager::KernelArgMask Result;
  for (std::uint64_t I = 0; I < SizeInBits; ++I) {
    std::uint8_t Byte = Bytes[NBytesForSize + (I / NBitsInElement)];
    Result.push_back(Byte & (1 << (I % NBitsInElement)));
  }

  return Result;
}

void ProgramManager::cacheKernelUsesAssertInfo(OSModuleHandle M,
                                               RTDeviceBinaryImage &Img) {
  const pi::DeviceBinaryImage::PropertyRange &AssertUsedRange =
      Img.getAssertUsed();
  if (AssertUsedRange.isAvailable())
    for (const auto &Prop : AssertUsedRange) {
      KernelNameWithOSModule Key{Prop->Name, M};
      m_KernelUsesAssert.insert(Key);
    }
}

bool ProgramManager::kernelUsesAssert(OSModuleHandle M,
                                      const std::string &KernelName) const {
  KernelNameWithOSModule Key{KernelName, M};
  return m_KernelUsesAssert.find(Key) != m_KernelUsesAssert.end();
}

void ProgramManager::addImages(pi_device_binaries DeviceBinary) {
  std::lock_guard<std::mutex> Guard(Sync::getGlobalLock());

  for (int I = 0; I < DeviceBinary->NumDeviceBinaries; I++) {
    pi_device_binary RawImg = &(DeviceBinary->DeviceBinaries[I]);
    OSModuleHandle M = OSUtil::getOSModuleHandle(RawImg);
    const _pi_offload_entry EntriesB = RawImg->EntriesBegin;
    const _pi_offload_entry EntriesE = RawImg->EntriesEnd;
    auto Img = make_unique_ptr<RTDeviceBinaryImage>(RawImg, M);

    // Fill the kernel argument mask map
    const pi::DeviceBinaryImage::PropertyRange &KPOIRange =
        Img->getKernelParamOptInfo();
    if (KPOIRange.isAvailable()) {
      KernelNameToArgMaskMap &ArgMaskMap =
          m_EliminatedKernelArgMasks[Img.get()];
      for (const auto &Info : KPOIRange)
        ArgMaskMap[Info->Name] =
            createKernelArgMask(pi::DeviceBinaryProperty(Info).asByteArray());
    }

    // Fill maps for kernel bundles
    if (EntriesB != EntriesE) {
      std::lock_guard<std::mutex> KernelIDsGuard(m_KernelIDsMutex);

      // Register all exported symbols
      auto ExportedSymbols = Img->getExportedSymbols();
      for (const pi_device_binary_property &ExportedSymbol : ExportedSymbols)
        m_ExportedSymbols.insert(ExportedSymbol->Name);

      m_BinImg2KernelIDs[Img.get()].reset(new std::vector<kernel_id>);

      for (_pi_offload_entry EntriesIt = EntriesB; EntriesIt != EntriesE;
           ++EntriesIt) {

        // Skip creating unique kernel ID if it is a service kernel.
        // SYCL service kernels are identified by having
        // __sycl_service_kernel__ in the mangled name, primarily as part of
        // the namespace of the name type.
        if (std::strstr(EntriesIt->name, "__sycl_service_kernel__")) {
          m_ServiceKernels.insert(EntriesIt->name);
          continue;
        }

        // Skip creating unique kernel ID if it is an exported device
        // function. Exported device functions appear in the offload entries
        // among kernels, but are identifiable by being listed in properties.
        if (m_ExportedSymbols.find(EntriesIt->name) != m_ExportedSymbols.end())
          continue;

        // ... and create a unique kernel ID for the entry
        auto It = m_KernelName2KernelIDs.find(EntriesIt->name);
        if (It == m_KernelName2KernelIDs.end()) {
          std::shared_ptr<detail::kernel_id_impl> KernelIDImpl =
              std::make_shared<detail::kernel_id_impl>(EntriesIt->name);
          sycl::kernel_id KernelID =
              detail::createSyclObjFromImpl<sycl::kernel_id>(KernelIDImpl);

          It = m_KernelName2KernelIDs.emplace_hint(It, EntriesIt->name,
                                                   KernelID);
        }

        m_KernelIDs2BinImage.insert(std::make_pair(It->second, Img.get()));
        m_BinImg2KernelIDs[Img.get()]->push_back(It->second);
      }

      // Sort kernel ids for faster search
      std::sort(m_BinImg2KernelIDs[Img.get()]->begin(),
                m_BinImg2KernelIDs[Img.get()]->end(), LessByHash<kernel_id>{});
    }

    // TODO: Remove the code below once program manager works trought kernel
    // bundles only
    // Use the entry information if it's available
    if (EntriesB != EntriesE) {
      // The kernel sets for any pair of images are either disjoint or
      // identical, look up the kernel set using the first kernel name...
      StrToKSIdMap &KSIdMap = m_KernelSets[M];
      auto KSIdIt = KSIdMap.find(EntriesB->name);
      if (KSIdIt != KSIdMap.end()) {
        for (_pi_offload_entry EntriesIt = EntriesB + 1; EntriesIt != EntriesE;
             ++EntriesIt)
          assert(KSIdMap[EntriesIt->name] == KSIdIt->second &&
                 "Kernel sets are not disjoint");
        auto &Imgs = m_DeviceImages[KSIdIt->second];
        assert(Imgs && "Device image vector should have been already created");

        cacheKernelUsesAssertInfo(M, *Img);

        Imgs->push_back(std::move(Img));
        continue;
      }
      // ... or create the set first if it hasn't been
      KernelSetId KSId = getNextKernelSetId();
      {
        std::lock_guard<std::mutex> KernelIDsGuard(m_KernelIDsMutex);

        for (_pi_offload_entry EntriesIt = EntriesB; EntriesIt != EntriesE;
             ++EntriesIt) {
          KSIdMap.insert(std::make_pair(EntriesIt->name, KSId));
        }
      }
      // ... and initialize associated device_global information
      {
        std::lock_guard<std::mutex> DeviceGlobalsGuard(m_DeviceGlobalsMutex);

        auto DeviceGlobals = Img->getDeviceGlobals();
        for (const pi_device_binary_property &DeviceGlobal : DeviceGlobals) {
          pi::ByteArray DeviceGlobalInfo =
              pi::DeviceBinaryProperty(DeviceGlobal).asByteArray();

          // The supplied device_global info property is expected to contain:
          // * 8 bytes - Size of the property.
          // * 4 bytes - Size of the underlying type in the device_global.
          // * 4 bytes - 0 if device_global has device_image_scope and any value
          //             otherwise.
<<<<<<< HEAD
          // Note: Property may be padded.
          assert(DeviceGlobalInfo.size() >= 13 && "Unexpected property size");
          std::uint32_t TypeSize;
          std::memcpy(&TypeSize, &DeviceGlobalInfo[8], sizeof(std::uint32_t));
          const bool DeviceImageScopeDecorated = DeviceGlobalInfo[12];
          Entry->second.initialize(TypeSize, DeviceImageScopeDecorated);
=======
          assert(DeviceGlobalInfo.size() == 16 && "Unexpected property size");
          const std::uint32_t TypeSize =
              *reinterpret_cast<const std::uint32_t *>(&DeviceGlobalInfo[8]);
          const std::uint32_t DeviceImageScopeDecorated =
              *reinterpret_cast<const std::uint32_t *>(&DeviceGlobalInfo[12]);

          auto ExistingDeviceGlobal = m_DeviceGlobals.find(DeviceGlobal->Name);
          if (ExistingDeviceGlobal != m_DeviceGlobals.end()) {
            // If it has already been registered we update the information.
            ExistingDeviceGlobal->second->initialize(TypeSize,
                                                     DeviceImageScopeDecorated);
          } else {
            // If it has not already been registered we create a new entry.
            // Note: Pointer to the device global is not available here, so it
            //       cannot be set until registration happens.
            auto EntryUPtr = std::make_unique<DeviceGlobalMapEntry>(
                DeviceGlobal->Name, TypeSize, DeviceImageScopeDecorated);
            m_DeviceGlobals.emplace(DeviceGlobal->Name, std::move(EntryUPtr));
          }
>>>>>>> b8e6d237
        }
      }
      m_DeviceImages[KSId].reset(new std::vector<RTDeviceBinaryImageUPtr>());

      cacheKernelUsesAssertInfo(M, *Img);

      m_DeviceImages[KSId]->push_back(std::move(Img));
      continue;
    }
    // Otherwise assume that the image contains all kernels associated with the
    // module
    KernelSetId &KSId = m_OSModuleKernelSets[M];
    if (KSId == 0)
      KSId = getNextKernelSetId();

    auto &Imgs = m_DeviceImages[KSId];
    if (!Imgs)
      Imgs.reset(new std::vector<RTDeviceBinaryImageUPtr>());

    cacheKernelUsesAssertInfo(M, *Img);

    Imgs->push_back(std::move(Img));
  }
}

void ProgramManager::debugPrintBinaryImages() const {
  for (const auto &ImgVecIt : m_DeviceImages) {
    std::cerr << "  ++++++ Kernel set: " << ImgVecIt.first << "\n";
    for (const auto &Img : *ImgVecIt.second)
      Img.get()->print();
  }
}

KernelSetId ProgramManager::getNextKernelSetId() const {
  // No need for atomic, should be guarded by the caller
  static KernelSetId Result = LastKSId;
  return ++Result;
}

KernelSetId
ProgramManager::getKernelSetId(OSModuleHandle M,
                               const std::string &KernelName) const {
  // If the env var instructs to use image from a file,
  // return the kernel set associated with it
  if (m_UseSpvFile && M == OSUtil::ExeModuleHandle)
    return SpvFileKSId;
  std::lock_guard<std::mutex> Guard(Sync::getGlobalLock());
  auto KSIdMapIt = m_KernelSets.find(M);
  if (KSIdMapIt != m_KernelSets.end()) {
    const StrToKSIdMap &KSIdMap = KSIdMapIt->second;
    auto KSIdIt = KSIdMap.find(KernelName);
    // If the kernel has been assigned to a kernel set, return it
    if (KSIdIt != KSIdMap.end())
      return KSIdIt->second;
  }
  // If no kernel set was found check if there is a kernel set containing
  // all kernels in the given module
  auto ModuleKSIdIt = m_OSModuleKernelSets.find(M);
  if (ModuleKSIdIt != m_OSModuleKernelSets.end())
    return ModuleKSIdIt->second;

  throw runtime_error("No kernel named " + KernelName + " was found",
                      PI_INVALID_KERNEL_NAME);
}

void ProgramManager::dumpImage(const RTDeviceBinaryImage &Img,
                               KernelSetId KSId) const {
  std::string Fname("sycl_");
  const pi_device_binary_struct &RawImg = Img.getRawData();
  Fname += RawImg.DeviceTargetSpec;
  Fname += std::to_string(KSId);
  std::string Ext;

  RT::PiDeviceBinaryType Format = Img.getFormat();
  if (Format == PI_DEVICE_BINARY_TYPE_SPIRV)
    Ext = ".spv";
  else if (Format == PI_DEVICE_BINARY_TYPE_LLVMIR_BITCODE)
    Ext = ".bc";
  else
    Ext = ".bin";
  Fname += Ext;

  std::ofstream F(Fname, std::ios::binary);

  if (!F.is_open()) {
    throw runtime_error("Can not write " + Fname, PI_ERROR_UNKNOWN);
  }
  Img.dump(F);
  F.close();
}

void ProgramManager::flushSpecConstants(const program_impl &Prg,
                                        RT::PiProgram NativePrg,
                                        const RTDeviceBinaryImage *Img) {
  if (DbgProgMgr > 2) {
    std::cerr << ">>> ProgramManager::flushSpecConstants(" << Prg.get()
              << ",...)\n";
  }
  if (!Prg.hasSetSpecConstants())
    return; // nothing to do
  pi::PiProgram PrgHandle = Prg.getHandleRef();
  // program_impl can't correspond to two different native programs
  assert(!NativePrg || !PrgHandle || (NativePrg == PrgHandle));
  NativePrg = NativePrg ? NativePrg : PrgHandle;

  if (!Img) {
    // caller hasn't provided the image object - find it
    { // make sure NativePrograms map access is synchronized
      std::lock_guard<std::mutex> Lock(MNativeProgramsMutex);
      auto It = NativePrograms.find(NativePrg);
      if (It == NativePrograms.end())
        throw sycl::ext::oneapi::experimental::spec_const_error(
            "spec constant is set in a program w/o a binary image",
            PI_INVALID_OPERATION);
      Img = It->second;
    }
    if (!Img->supportsSpecConstants()) {
      if (DbgProgMgr > 0)
        std::cerr << ">>> ProgramManager::flushSpecConstants: binary image "
                  << &Img->getRawData() << " doesn't support spec constants\n";
      // This device binary image does not support runtime setting of
      // specialization constants; compiler must have generated default values.
      // NOTE: Can't throw here, as it would always take place with AOT
      //-compiled code. New Khronos 2020 spec should fix this inconsistency.
      return;
    }
  }
  Prg.flush_spec_constants(*Img, NativePrg);
}

// If the kernel is loaded from spv file, it may not include DeviceLib require
// mask, sycl runtime won't know which fallback device libraries are needed. In
// such case, the safest way is to load all fallback device libraries.
uint32_t ProgramManager::getDeviceLibReqMask(const RTDeviceBinaryImage &Img) {
  const pi::DeviceBinaryImage::PropertyRange &DLMRange =
      Img.getDeviceLibReqMask();
  if (DLMRange.isAvailable())
    return pi::DeviceBinaryProperty(*(DLMRange.begin())).asUint32();
  else
    return 0xFFFFFFFF;
}

// TODO consider another approach with storing the masks in the integration
// header instead.
ProgramManager::KernelArgMask ProgramManager::getEliminatedKernelArgMask(
    OSModuleHandle M, pi::PiProgram NativePrg, const std::string &KernelName) {
  // If instructed to use a spv file, assume no eliminated arguments.
  if (m_UseSpvFile && M == OSUtil::ExeModuleHandle)
    return {};

  // Bail out if there are no eliminated kernel arg masks in our images
  if (m_EliminatedKernelArgMasks.empty())
    return {};

  {
    std::lock_guard<std::mutex> Lock(MNativeProgramsMutex);
    auto ImgIt = NativePrograms.find(NativePrg);
    if (ImgIt != NativePrograms.end()) {
      auto MapIt = m_EliminatedKernelArgMasks.find(ImgIt->second);
      if (MapIt != m_EliminatedKernelArgMasks.end())
        return MapIt->second[KernelName];
      return {};
    }
  }

  // If the program was not cached iterate over all available images looking for
  // the requested kernel
  for (auto &Elem : m_EliminatedKernelArgMasks) {
    auto ArgMask = Elem.second.find(KernelName);
    if (ArgMask != Elem.second.end())
      return ArgMask->second;
  }

  // The kernel is not generated by DPCPP stack, so a mask doesn't exist for it
  return {};
}

static bundle_state getBinImageState(const RTDeviceBinaryImage *BinImage) {
  auto IsAOTBinary = [](const char *Format) {
    return (
        (strcmp(Format, __SYCL_PI_DEVICE_BINARY_TARGET_SPIRV64_X86_64) == 0) ||
        (strcmp(Format, __SYCL_PI_DEVICE_BINARY_TARGET_SPIRV64_GEN) == 0) ||
        (strcmp(Format, __SYCL_PI_DEVICE_BINARY_TARGET_SPIRV64_FPGA) == 0));
  };

  // There are only two initial states so far - SPIRV which needs to be compiled
  // and linked and fully compiled(AOTed) binary

  const bool IsAOT = IsAOTBinary(BinImage->getRawData().DeviceTargetSpec);

  return IsAOT ? sycl::bundle_state::executable : sycl::bundle_state::input;
}

static bool compatibleWithDevice(RTDeviceBinaryImage *BinImage,
                                 const device &Dev) {
  const std::shared_ptr<detail::device_impl> &DeviceImpl =
      detail::getSyclObjImpl(Dev);
  auto &Plugin = DeviceImpl->getPlugin();

  const RT::PiDevice &PIDeviceHandle = DeviceImpl->getHandleRef();

  // Call piextDeviceSelectBinary with only one image to check if an image is
  // compatible with implementation. The function returns invalid index if no
  // device images are compatible.
  pi_uint32 SuitableImageID = std::numeric_limits<pi_uint32>::max();
  pi_device_binary DevBin =
      const_cast<pi_device_binary>(&BinImage->getRawData());
  RT::PiResult Error = Plugin.call_nocheck<PiApiKind::piextDeviceSelectBinary>(
      PIDeviceHandle, &DevBin,
      /*num bin images = */ (cl_uint)1, &SuitableImageID);
  if (Error != PI_SUCCESS && Error != PI_INVALID_BINARY)
    throw runtime_error("Invalid binary image or device", PI_INVALID_VALUE);

  return (0 == SuitableImageID);
}

kernel_id ProgramManager::getSYCLKernelID(const std::string &KernelName) {
  std::lock_guard<std::mutex> KernelIDsGuard(m_KernelIDsMutex);

  auto KernelID = m_KernelName2KernelIDs.find(KernelName);
  if (KernelID == m_KernelName2KernelIDs.end())
    throw runtime_error("No kernel found with the specified name",
                        PI_INVALID_KERNEL_NAME);

  return KernelID->second;
}

std::vector<kernel_id> ProgramManager::getAllSYCLKernelIDs() {
  std::lock_guard<std::mutex> KernelIDsGuard(m_KernelIDsMutex);

  std::vector<sycl::kernel_id> AllKernelIDs;
  AllKernelIDs.reserve(m_KernelName2KernelIDs.size());
  for (std::pair<std::string, kernel_id> KernelID : m_KernelName2KernelIDs) {
    AllKernelIDs.push_back(KernelID.second);
  }
  return AllKernelIDs;
}

kernel_id ProgramManager::getBuiltInKernelID(const std::string &KernelName) {
  std::lock_guard<std::mutex> BuiltInKernelIDsGuard(m_BuiltInKernelIDsMutex);

  auto KernelID = m_BuiltInKernelIDs.find(KernelName);
  if (KernelID == m_BuiltInKernelIDs.end()) {
    auto Impl = std::make_shared<kernel_id_impl>(KernelName);
    auto CachedID = createSyclObjFromImpl<kernel_id>(Impl);
    KernelID = m_BuiltInKernelIDs.insert({KernelName, CachedID}).first;
  }

  return KernelID->second;
}

void ProgramManager::addOrInitDeviceGlobalEntry(const void *DeviceGlobalPtr,
                                                const char *UniqueId) {
  std::lock_guard<std::mutex> DeviceGlobalsGuard(m_DeviceGlobalsMutex);

  auto ExistingDeviceGlobal = m_DeviceGlobals.find(UniqueId);
  if (ExistingDeviceGlobal != m_DeviceGlobals.end()) {
    // Update the existing information and add the entry to the pointer map.
    ExistingDeviceGlobal->second->initialize(DeviceGlobalPtr);
    m_Ptr2DeviceGlobal.insert(
        {DeviceGlobalPtr, ExistingDeviceGlobal->second.get()});
    return;
  }

  auto EntryUPtr =
      std::make_unique<DeviceGlobalMapEntry>(UniqueId, DeviceGlobalPtr);
  auto NewEntry = m_DeviceGlobals.emplace(UniqueId, std::move(EntryUPtr));
  m_Ptr2DeviceGlobal.insert({DeviceGlobalPtr, NewEntry.first->second.get()});
}

std::vector<device_image_plain>
ProgramManager::getSYCLDeviceImagesWithCompatibleState(
    const context &Ctx, const std::vector<device> &Devs,
    bundle_state TargetState, const std::vector<kernel_id> &KernelIDs) {

  // Collect unique raw device images taking into account kernel ids passed
  // TODO: Can we avoid repacking?
  std::set<RTDeviceBinaryImage *> BinImages;
  if (!KernelIDs.empty()) {
    std::lock_guard<std::mutex> KernelIDsGuard(m_KernelIDsMutex);
    for (const kernel_id &KID : KernelIDs) {
      auto Range = m_KernelIDs2BinImage.equal_range(KID);
      for (auto It = Range.first, End = Range.second; It != End; ++It)
        BinImages.insert(It->second);
    }
  } else {
    std::lock_guard<std::mutex> Guard(Sync::getGlobalLock());
    for (auto &ImagesSets : m_DeviceImages) {
      auto &ImagesUPtrs = *ImagesSets.second.get();
      for (auto &ImageUPtr : ImagesUPtrs)
        BinImages.insert(ImageUPtr.get());
    }
  }
  assert(BinImages.size() > 0 && "Expected to find at least on device image");

  std::vector<device_image_plain> SYCLDeviceImages;
  for (RTDeviceBinaryImage *BinImage : BinImages) {
    const bundle_state ImgState = getBinImageState(BinImage);

    // Ignore images with incompatible state. Image is considered compatible
    // with a target state if an image is already in the target state or can
    // be brought to target state by compiling/linking/building.
    //
    // Example: an image in "executable" state is not compatible with
    // "input" target state - there is no operation to convert the image it
    // to "input" state. An image in "input" state is compatible with
    // "executable" target state because it can be built to get into
    // "executable" state.
    if (ImgState > TargetState)
      continue;

    for (const sycl::device &Dev : Devs) {
      if (!compatibleWithDevice(BinImage, Dev))
        continue;

      std::shared_ptr<std::vector<sycl::kernel_id>> KernelIDs;
      // Collect kernel names for the image
      {
        std::lock_guard<std::mutex> KernelIDsGuard(m_KernelIDsMutex);
        KernelIDs = m_BinImg2KernelIDs[BinImage];
        // If the image does not contain any non-service kernels we can skip it.
        if (!KernelIDs || KernelIDs->empty())
          continue;
      }

      DeviceImageImplPtr Impl = std::make_shared<detail::device_image_impl>(
          BinImage, Ctx, Devs, ImgState, KernelIDs, /*PIProgram=*/nullptr);

      SYCLDeviceImages.push_back(
          createSyclObjFromImpl<device_image_plain>(Impl));
      break;
    }
  }

  return SYCLDeviceImages;
}

void ProgramManager::bringSYCLDeviceImagesToState(
    std::vector<device_image_plain> &DeviceImages, bundle_state TargetState) {

  for (device_image_plain &DevImage : DeviceImages) {
    const bundle_state DevImageState = getSyclObjImpl(DevImage)->get_state();

    switch (TargetState) {
    case bundle_state::input:
      // Do nothing since there is no state which can be upgraded to the input.
      assert(DevImageState == bundle_state::input);
      break;
    case bundle_state::object:
      if (DevImageState == bundle_state::input) {
        DevImage = compile(DevImage, getSyclObjImpl(DevImage)->get_devices(),
                           /*PropList=*/{});
        break;
      }
      // Device image is expected to be object state then.
      assert(DevImageState == bundle_state::object);
      break;
    case bundle_state::executable: {
      switch (DevImageState) {
      case bundle_state::input:
        DevImage = build(DevImage, getSyclObjImpl(DevImage)->get_devices(),
                         /*PropList=*/{});
        break;
      case bundle_state::object: {
        std::vector<device_image_plain> LinkedDevImages =
            link({DevImage}, getSyclObjImpl(DevImage)->get_devices(),
                 /*PropList=*/{});
        // Since only one device image is passed here one output device image is
        // expected
        assert(LinkedDevImages.size() == 1 && "Expected one linked image here");
        DevImage = LinkedDevImages[0];
        break;
      }
      case bundle_state::executable:
        DevImage = build(DevImage, getSyclObjImpl(DevImage)->get_devices(),
                         /*PropList=*/{});
        break;
      }
      break;
    }
    }
  }
}

std::vector<device_image_plain>
ProgramManager::getSYCLDeviceImages(const context &Ctx,
                                    const std::vector<device> &Devs,
                                    bundle_state TargetState) {
  // Collect device images with compatible state
  std::vector<device_image_plain> DeviceImages =
      getSYCLDeviceImagesWithCompatibleState(Ctx, Devs, TargetState);
  // Brind device images with compatible state to desired state
  bringSYCLDeviceImagesToState(DeviceImages, TargetState);
  return DeviceImages;
}

std::vector<device_image_plain> ProgramManager::getSYCLDeviceImages(
    const context &Ctx, const std::vector<device> &Devs,
    const DevImgSelectorImpl &Selector, bundle_state TargetState) {
  // Collect device images with compatible state
  std::vector<device_image_plain> DeviceImages =
      getSYCLDeviceImagesWithCompatibleState(Ctx, Devs, TargetState);

  // Filter out images that are rejected by Selector
  auto It = std::remove_if(DeviceImages.begin(), DeviceImages.end(),
                           [&Selector](const device_image_plain &Image) {
                             return !Selector(getSyclObjImpl(Image));
                           });
  DeviceImages.erase(It, DeviceImages.end());

  // The spec says that the function should not call online compiler or linker
  // to translate device images into target state
  return DeviceImages;
}

std::vector<device_image_plain> ProgramManager::getSYCLDeviceImages(
    const context &Ctx, const std::vector<device> &Devs,
    const std::vector<kernel_id> &KernelIDs, bundle_state TargetState) {
  // Fast path for when no kernel IDs are requested
  if (KernelIDs.empty())
    return {};

  {
    std::lock_guard<std::mutex> BuiltInKernelIDsGuard(m_BuiltInKernelIDsMutex);

    for (auto &It : m_BuiltInKernelIDs) {
      if (std::find(KernelIDs.begin(), KernelIDs.end(), It.second) !=
          KernelIDs.end())
        throw sycl::exception(make_error_code(errc::kernel_argument),
                              "Attempting to use a built-in kernel. They are "
                              "not fully supported");
    }
  }

  // Collect device images with compatible state
  std::vector<device_image_plain> DeviceImages =
      getSYCLDeviceImagesWithCompatibleState(Ctx, Devs, TargetState, KernelIDs);

  // Brind device images with compatible state to desired state
  bringSYCLDeviceImagesToState(DeviceImages, TargetState);
  return DeviceImages;
}

device_image_plain
ProgramManager::compile(const device_image_plain &DeviceImage,
                        const std::vector<device> &Devs,
                        const property_list &) {

  // TODO: Extract compile options from property list once the Spec clarifies
  // how they can be passed.

  // TODO: Probably we could have cached compiled device images.
  const std::shared_ptr<device_image_impl> &InputImpl =
      getSyclObjImpl(DeviceImage);

  const detail::plugin &Plugin =
      getSyclObjImpl(InputImpl->get_context())->getPlugin();

  // TODO: Add support for creating non-SPIRV programs from multiple devices.
  if (InputImpl->get_bin_image_ref()->getFormat() !=
          PI_DEVICE_BINARY_TYPE_SPIRV &&
      Devs.size() > 1)
    sycl::runtime_error(
        "Creating a program from AOT binary for multiple device is not "
        "supported",
        PI_INVALID_OPERATION);

  // Device is not used when creating program from SPIRV, so passing only one
  // device is OK.
  RT::PiProgram Prog = createPIProgram(*InputImpl->get_bin_image_ref(),
                                       InputImpl->get_context(), Devs[0]);

  if (InputImpl->get_bin_image_ref()->supportsSpecConstants())
    enableITTAnnotationsIfNeeded(Prog, Plugin);

  DeviceImageImplPtr ObjectImpl = std::make_shared<detail::device_image_impl>(
      InputImpl->get_bin_image_ref(), InputImpl->get_context(), Devs,
      bundle_state::object, InputImpl->get_kernel_ids_ptr(), Prog,
      InputImpl->get_spec_const_data_ref(),
      InputImpl->get_spec_const_blob_ref());

  std::vector<pi_device> PIDevices;
  PIDevices.reserve(Devs.size());
  for (const device &Dev : Devs)
    PIDevices.push_back(getSyclObjImpl(Dev)->getHandleRef());

  // TODO: Set spec constatns here.

  // TODO: Handle zero sized Device list.
  std::string CompileOptions;
  applyCompileOptionsFromEnvironment(CompileOptions);
  appendCompileOptionsFromImage(CompileOptions,
                                *(InputImpl->get_bin_image_ref()));
  RT::PiResult Error = Plugin.call_nocheck<PiApiKind::piProgramCompile>(
      ObjectImpl->get_program_ref(), /*num devices=*/Devs.size(),
      PIDevices.data(), CompileOptions.c_str(),
      /*num_input_headers=*/0, /*input_headers=*/nullptr,
      /*header_include_names=*/nullptr,
      /*pfn_notify=*/nullptr, /*user_data*/ nullptr);
  if (Error != PI_SUCCESS)
    throw sycl::exception(
        make_error_code(errc::build),
        getProgramBuildLog(ObjectImpl->get_program_ref(),
                           getSyclObjImpl(ObjectImpl->get_context())));

  return createSyclObjFromImpl<device_image_plain>(ObjectImpl);
}

std::vector<device_image_plain>
ProgramManager::link(const std::vector<device_image_plain> &DeviceImages,
                     const std::vector<device> &Devs,
                     const property_list &PropList) {
  (void)PropList;

  std::vector<pi_program> PIPrograms;
  PIPrograms.reserve(DeviceImages.size());
  for (const device_image_plain &DeviceImage : DeviceImages)
    PIPrograms.push_back(getSyclObjImpl(DeviceImage)->get_program_ref());

  std::vector<pi_device> PIDevices;
  PIDevices.reserve(Devs.size());
  for (const device &Dev : Devs)
    PIDevices.push_back(getSyclObjImpl(Dev)->getHandleRef());

  std::string LinkOptionsStr;
  applyLinkOptionsFromEnvironment(LinkOptionsStr);
  if (LinkOptionsStr.empty()) {
    for (const device_image_plain &DeviceImage : DeviceImages) {
      const std::shared_ptr<device_image_impl> &InputImpl =
          getSyclObjImpl(DeviceImage);
      appendLinkOptionsFromImage(LinkOptionsStr,
                                 *(InputImpl->get_bin_image_ref()));
    }
  }
  const context &Context = getSyclObjImpl(DeviceImages[0])->get_context();
  const ContextImplPtr ContextImpl = getSyclObjImpl(Context);
  const detail::plugin &Plugin = ContextImpl->getPlugin();

  RT::PiProgram LinkedProg = nullptr;
  RT::PiResult Error = Plugin.call_nocheck<PiApiKind::piProgramLink>(
      ContextImpl->getHandleRef(), PIDevices.size(), PIDevices.data(),
      /*options=*/LinkOptionsStr.c_str(), PIPrograms.size(), PIPrograms.data(),
      /*pfn_notify=*/nullptr,
      /*user_data=*/nullptr, &LinkedProg);

  if (Error != PI_SUCCESS) {
    if (LinkedProg) {
      const std::string ErrorMsg = getProgramBuildLog(LinkedProg, ContextImpl);
      throw sycl::exception(make_error_code(errc::build), ErrorMsg);
    }
    Plugin.reportPiError(Error, "link()");
  }

  std::shared_ptr<std::vector<kernel_id>> KernelIDs{new std::vector<kernel_id>};
  for (const device_image_plain &DeviceImage : DeviceImages) {
    // Duplicates are not expected here, otherwise piProgramLink should fail
    KernelIDs->insert(
        KernelIDs->end(),
        getSyclObjImpl(DeviceImage)->get_kernel_ids_ptr()->begin(),
        getSyclObjImpl(DeviceImage)->get_kernel_ids_ptr()->end());
  }
  // device_image_impl expects kernel ids to be sorted for fast search
  std::sort(KernelIDs->begin(), KernelIDs->end(), LessByHash<kernel_id>{});

  DeviceImageImplPtr ExecutableImpl =
      std::make_shared<detail::device_image_impl>(
          /*BinImage=*/nullptr, Context, Devs, bundle_state::executable,
          std::move(KernelIDs), LinkedProg);

  // TODO: Make multiple sets of device images organized by devices they are
  // compiled for.
  return {createSyclObjFromImpl<device_image_plain>(ExecutableImpl)};
}

// The function duplicates most of the code from existing getBuiltPIProgram.
// The differences are:
// Different API - uses different objects to extract required info
// Supports caching of a program built for multiple devices
device_image_plain ProgramManager::build(const device_image_plain &DeviceImage,
                                         const std::vector<device> &Devs,
                                         const property_list &PropList) {
  (void)PropList;

  const std::shared_ptr<device_image_impl> &InputImpl =
      getSyclObjImpl(DeviceImage);

  const context Context = InputImpl->get_context();

  const ContextImplPtr ContextImpl = getSyclObjImpl(Context);

  using PiProgramT = KernelProgramCache::PiProgramT;
  using ProgramCacheT = KernelProgramCache::ProgramCacheT;

  KernelProgramCache &Cache = ContextImpl->getKernelProgramCache();

  auto AcquireF = [](KernelProgramCache &Cache) {
    return Cache.acquireCachedPrograms();
  };
  auto GetF = [](const Locked<ProgramCacheT> &LockedCache) -> ProgramCacheT & {
    return LockedCache.get();
  };

  std::string CompileOpts;
  std::string LinkOpts;
  applyOptionsFromEnvironment(CompileOpts, LinkOpts);

  const RTDeviceBinaryImage *ImgPtr = InputImpl->get_bin_image_ref();
  const RTDeviceBinaryImage &Img = *ImgPtr;

  SerializedObj SpecConsts = InputImpl->get_spec_const_blob_ref();

  // TODO: Unify this code with getBuiltPIProgram
  auto BuildF = [this, &Context, &Img, &Devs, &CompileOpts, &LinkOpts,
                 &InputImpl, SpecConsts] {
    applyOptionsFromImage(CompileOpts, LinkOpts, Img);
    ContextImplPtr ContextImpl = getSyclObjImpl(Context);
    const detail::plugin &Plugin = ContextImpl->getPlugin();

    // TODO: Add support for creating non-SPIRV programs from multiple devices.
    if (InputImpl->get_bin_image_ref()->getFormat() !=
            PI_DEVICE_BINARY_TYPE_SPIRV &&
        Devs.size() > 1)
      sycl::runtime_error(
          "Creating a program from AOT binary for multiple device is not "
          "supported",
          PI_INVALID_OPERATION);

    // Device is not used when creating program from SPIRV, so passing only one
    // device is OK.
    auto [NativePrg, DeviceCodeWasInCache] = getOrCreatePIProgram(
        Img, Context, Devs[0], CompileOpts + LinkOpts, SpecConsts);

    if (!DeviceCodeWasInCache) {
      if (InputImpl->get_bin_image_ref()->supportsSpecConstants())
        enableITTAnnotationsIfNeeded(NativePrg, Plugin);

      {
        std::lock_guard<std::mutex> Lock{InputImpl->get_spec_const_data_lock()};
        const std::map<std::string,
                       std::vector<device_image_impl::SpecConstDescT>>
            &SpecConstData = InputImpl->get_spec_const_data_ref();

        for (const auto &DescPair : SpecConstData) {
          for (const device_image_impl::SpecConstDescT &SpecIDDesc :
               DescPair.second) {
            if (SpecIDDesc.IsSet) {
              Plugin.call<PiApiKind::piextProgramSetSpecializationConstant>(
                  NativePrg, SpecIDDesc.ID, SpecIDDesc.Size,
                  SpecConsts.data() + SpecIDDesc.BlobOffset);
            }
          }
        }
      }
    }

    ProgramPtr ProgramManaged(
        NativePrg, Plugin.getPiPlugin().PiFunctionTable.piProgramRelease);

    // Link a fallback implementation of device libraries if they are not
    // supported by a device compiler.
    // Pre-compiled programs are supposed to be already linked.
    // If device image is not SPIR-V, DeviceLibReqMask will be 0 which means
    // no fallback device library will be linked.
    uint32_t DeviceLibReqMask = 0;
    if (Img.getFormat() == PI_DEVICE_BINARY_TYPE_SPIRV &&
        !SYCLConfig<SYCL_DEVICELIB_NO_FALLBACK>::get())
      DeviceLibReqMask = getDeviceLibReqMask(Img);

    ProgramPtr BuiltProgram =
        build(std::move(ProgramManaged), ContextImpl, CompileOpts, LinkOpts,
              getRawSyclObjImpl(Devs[0])->getHandleRef(),
              ContextImpl->getCachedLibPrograms(), DeviceLibReqMask);

    emitBuiltProgramInfo(BuiltProgram.get(), ContextImpl);

    {
      std::lock_guard<std::mutex> Lock(MNativeProgramsMutex);
      NativePrograms[BuiltProgram.get()] = &Img;
    }

    // Save program to persistent cache if it is not there
    if (!DeviceCodeWasInCache)
      PersistentDeviceCodeCache::putItemToDisc(
          Devs[0], Img, SpecConsts, CompileOpts + LinkOpts, BuiltProgram.get());

    return BuiltProgram.release();
  };

  const RT::PiDevice PiDevice = getRawSyclObjImpl(Devs[0])->getHandleRef();
  // TODO: Throw SYCL2020 style exception
  auto BuildResult = getOrBuild<PiProgramT, compile_program_error>(
      Cache,
      std::make_pair(std::make_pair(std::move(SpecConsts), (size_t)ImgPtr),
                     std::make_pair(PiDevice, CompileOpts + LinkOpts)),
      AcquireF, GetF, BuildF);
  // getOrBuild is not supposed to return nullptr
  assert(BuildResult != nullptr && "Invalid build result");

  RT::PiProgram ResProgram = BuildResult->Ptr.load();

  // Cache supports key with once device only, but here we have multiple
  // devices a program is built for, so add the program to the cache for all
  // other devices.
  const detail::plugin &Plugin = ContextImpl->getPlugin();
  auto CacheOtherDevices = [ResProgram, &Plugin]() {
    Plugin.call<PiApiKind::piProgramRetain>(ResProgram);
    return ResProgram;
  };

  // The program for device "0" is already added to the cache during the first
  // call to getOrBuild, so starting with "1"
  for (size_t Idx = 1; Idx < Devs.size(); ++Idx) {
    const RT::PiDevice PiDeviceAdd =
        getRawSyclObjImpl(Devs[Idx])->getHandleRef();

    getOrBuild<PiProgramT, compile_program_error>(
        Cache,
        std::make_pair(std::make_pair(std::move(SpecConsts), (size_t)ImgPtr),
                       std::make_pair(PiDeviceAdd, CompileOpts + LinkOpts)),
        AcquireF, GetF, CacheOtherDevices);
    // getOrBuild is not supposed to return nullptr
    assert(BuildResult != nullptr && "Invalid build result");
  }

  // devive_image_impl shares ownership of PIProgram with, at least, program
  // cache. The ref counter will be descremented in the destructor of
  // device_image_impl
  Plugin.call<PiApiKind::piProgramRetain>(ResProgram);

  DeviceImageImplPtr ExecImpl = std::make_shared<detail::device_image_impl>(
      InputImpl->get_bin_image_ref(), Context, Devs, bundle_state::executable,
      InputImpl->get_kernel_ids_ptr(), ResProgram,
      InputImpl->get_spec_const_data_ref(),
      InputImpl->get_spec_const_blob_ref());

  return createSyclObjFromImpl<device_image_plain>(ExecImpl);
}

std::pair<RT::PiKernel, std::mutex *> ProgramManager::getOrCreateKernel(
    const context &Context, const std::string &KernelName,
    const property_list &PropList, RT::PiProgram Program) {

  (void)PropList;

  const ContextImplPtr Ctx = getSyclObjImpl(Context);

  using PiKernelT = KernelProgramCache::PiKernelT;
  using KernelCacheT = KernelProgramCache::KernelCacheT;
  using KernelByNameT = KernelProgramCache::KernelByNameT;

  KernelProgramCache &Cache = Ctx->getKernelProgramCache();

  auto AcquireF = [](KernelProgramCache &Cache) {
    return Cache.acquireKernelsPerProgramCache();
  };
  auto GetF =
      [&Program](const Locked<KernelCacheT> &LockedCache) -> KernelByNameT & {
    return LockedCache.get()[Program];
  };
  auto BuildF = [&Program, &KernelName, &Ctx] {
    PiKernelT *Result = nullptr;

    const detail::plugin &Plugin = Ctx->getPlugin();
    Plugin.call<PiApiKind::piKernelCreate>(Program, KernelName.c_str(),
                                           &Result);

    Plugin.call<PiApiKind::piKernelSetExecInfo>(Result, PI_USM_INDIRECT_ACCESS,
                                                sizeof(pi_bool), &PI_TRUE);

    return Result;
  };

  auto BuildResult = getOrBuild<PiKernelT, invalid_object_error>(
      Cache, KernelName, AcquireF, GetF, BuildF);
  // getOrBuild is not supposed to return nullptr
  assert(BuildResult != nullptr && "Invalid build result");
  return std::make_pair(BuildResult->Ptr.load(),
                        &(BuildResult->MBuildResultMutex));
}

} // namespace detail
} // namespace sycl
} // __SYCL_INLINE_NAMESPACE(cl)

extern "C" void __sycl_register_lib(pi_device_binaries desc) {
  cl::sycl::detail::ProgramManager::getInstance().addImages(desc);
}

// Executed as a part of current module's (.exe, .dll) static initialization
extern "C" void __sycl_unregister_lib(pi_device_binaries desc) {
  (void)desc;
  // TODO implement the function
}<|MERGE_RESOLUTION|>--- conflicted
+++ resolved
@@ -1208,19 +1208,11 @@
           // * 4 bytes - Size of the underlying type in the device_global.
           // * 4 bytes - 0 if device_global has device_image_scope and any value
           //             otherwise.
-<<<<<<< HEAD
-          // Note: Property may be padded.
-          assert(DeviceGlobalInfo.size() >= 13 && "Unexpected property size");
-          std::uint32_t TypeSize;
+          assert(DeviceGlobalInfo.size() == 16 && "Unexpected property size");
+          std::uint32_t TypeSize, DeviceImageScopeDecorated;
           std::memcpy(&TypeSize, &DeviceGlobalInfo[8], sizeof(std::uint32_t));
-          const bool DeviceImageScopeDecorated = DeviceGlobalInfo[12];
-          Entry->second.initialize(TypeSize, DeviceImageScopeDecorated);
-=======
-          assert(DeviceGlobalInfo.size() == 16 && "Unexpected property size");
-          const std::uint32_t TypeSize =
-              *reinterpret_cast<const std::uint32_t *>(&DeviceGlobalInfo[8]);
-          const std::uint32_t DeviceImageScopeDecorated =
-              *reinterpret_cast<const std::uint32_t *>(&DeviceGlobalInfo[12]);
+          std::memcpy(&DeviceImageScopeDecorated, &DeviceGlobalInfo[12],
+                      sizeof(std::uint32_t));
 
           auto ExistingDeviceGlobal = m_DeviceGlobals.find(DeviceGlobal->Name);
           if (ExistingDeviceGlobal != m_DeviceGlobals.end()) {
@@ -1235,7 +1227,6 @@
                 DeviceGlobal->Name, TypeSize, DeviceImageScopeDecorated);
             m_DeviceGlobals.emplace(DeviceGlobal->Name, std::move(EntryUPtr));
           }
->>>>>>> b8e6d237
         }
       }
       m_DeviceImages[KSId].reset(new std::vector<RTDeviceBinaryImageUPtr>());
