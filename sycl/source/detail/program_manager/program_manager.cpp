--- conflicted
+++ resolved
@@ -1664,22 +1664,13 @@
       {DeviceLibExt::cl_intel_devicelib_bfloat16, false}};
 
   // Disable all devicelib extensions requiring fp64 support if at least
-<<<<<<< HEAD
   // one underlying device doesn't support doubles.
   const bool fp64Support = std::all_of(Devices.begin(), Devices.end(),
                                        [&Context](ur_device_handle_t Device) {
-                                         return Context->getPlatformImpl()
-                                             ->getDeviceImpl(Device)
+                                         return Context.getPlatformImpl()
+                                             .getDeviceImpl(Device)
                                              ->isFp64Supported();
                                        });
-=======
-  // one underlying device doesn't support cl_khr_fp64.
-  const bool fp64Support = std::all_of(
-      Devices.begin(), Devices.end(), [&Context](ur_device_handle_t Device) {
-        return Context.getPlatformImpl().getDeviceImpl(Device)->has_extension(
-            "cl_khr_fp64");
-      });
->>>>>>> ec26b925
 
   // Load a fallback library for an extension if the any device does not
   // support it.
