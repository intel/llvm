--- conflicted
+++ resolved
@@ -1837,17 +1837,6 @@
   return {};
 }
 
-<<<<<<< HEAD
-void ProgramManager::addImage(sycl_device_binary RawImg,
-                              RTDeviceBinaryImage **OutImage,
-                              std::vector<kernel_id> *OutKernelIDs) {
-  const bool DumpImages = std::getenv("SYCL_DUMP_IMAGES") && !m_UseSpvFile;
-  const sycl_offload_entry EntriesB = RawImg->EntriesBegin;
-  const sycl_offload_entry EntriesE = RawImg->EntriesEnd;
-  // Treat the image as empty one
-  if (EntriesB == EntriesE)
-    return;
-=======
 static bool shouldSkipEmptyImage(sycl_device_binary RawImg) {
   // For bfloat16 device library image, we should keep it. However, in some
   // scenario, __sycl_register_lib can be called multiple times and the same
@@ -1890,16 +1879,15 @@
   return true;
 }
 
-void ProgramManager::addImages(sycl_device_binaries DeviceBinary) {
+void ProgramManager::addImage(sycl_device_binary RawImg,
+                              RTDeviceBinaryImage **OutImage,
+                              std::vector<kernel_id> *OutKernelIDs) {
   const bool DumpImages = std::getenv("SYCL_DUMP_IMAGES") && !m_UseSpvFile;
-  for (int I = 0; I < DeviceBinary->NumDeviceBinaries; I++) {
-    sycl_device_binary RawImg = &(DeviceBinary->DeviceBinaries[I]);
-    const sycl_offload_entry EntriesB = RawImg->EntriesBegin;
-    const sycl_offload_entry EntriesE = RawImg->EntriesEnd;
-    // Treat the image as empty one
-    if ((EntriesB == EntriesE) && shouldSkipEmptyImage(RawImg))
-      continue;
->>>>>>> 82d1ac79
+  const sycl_offload_entry EntriesB = RawImg->EntriesBegin;
+  const sycl_offload_entry EntriesE = RawImg->EntriesEnd;
+  // Treat the image as empty one
+  if (EntriesB == EntriesE && shouldSkipEmptyImage(RawImg))
+    return;
 
   std::unique_ptr<RTDeviceBinaryImage> Img;
   if (isDeviceImageCompressed(RawImg))
