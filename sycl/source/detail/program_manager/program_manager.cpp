--- conflicted
+++ resolved
@@ -1636,11 +1636,7 @@
             make_error_code(errc::invalid),
             "Kernel is incompatible with all devices in devs");
     }
-<<<<<<< HEAD
-    getRawDeviceImages(KernelIDs, BinImages);
-=======
     BinImages = getRawDeviceImages(KernelIDs);
->>>>>>> 5777e1fe
   } else {
     std::lock_guard<std::mutex> Guard(Sync::getGlobalLock());
     for (auto &ImagesSets : m_DeviceImages) {
@@ -1668,13 +1664,8 @@
       continue;
 
     for (const sycl::device &Dev : Devs) {
-<<<<<<< HEAD
-      if (!compatibleWithDevice(BinImage, Dev) |
-          !doesDevSupportImgAspects(*BinImage, Dev))
-=======
       if (!compatibleWithDevice(BinImage, Dev) ||
           !doesDevSupportImgAspects(Dev, *BinImage))
->>>>>>> 5777e1fe
         continue;
 
       std::shared_ptr<std::vector<sycl::kernel_id>> KernelIDs;
@@ -2139,24 +2130,6 @@
                         &(BuildResult->MBuildResultMutex));
 }
 
-<<<<<<< HEAD
-bool doesDevSupportImgAspects(const RTDeviceBinaryImage &Img,
-                              const device &Dev) {
-  const RTDeviceBinaryImage::PropertyRange &PropRange =
-      Img.getDeviceRequirements();
-  for (RTDeviceBinaryImage::PropertyRange::ConstIterator It : PropRange) {
-    using namespace std::literals;
-    if ((*It)->Name != "aspects"sv)
-      continue;
-    ByteArray Aspects = DeviceBinaryProperty(*It).asByteArray();
-    // Drop 8 bytes describing the size of the byte array.
-    Aspects.dropBytes(8);
-    while (!Aspects.empty()) {
-      aspect Aspect = Aspects.consume<aspect>();
-      if (!Dev.has(Aspect))
-        return false;
-    }
-=======
 bool doesDevSupportImgAspects(const device &Dev,
                               const RTDeviceBinaryImage &Img) {
   const RTDeviceBinaryImage::PropertyRange &PropRange =
@@ -2176,7 +2149,6 @@
     aspect Aspect = Aspects.consume<aspect>();
     if (!Dev.has(Aspect))
       return false;
->>>>>>> 5777e1fe
   }
   return true;
 }
