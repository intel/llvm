--- conflicted
+++ resolved
@@ -2141,53 +2141,6 @@
     // Drop the kernel argument mask map
     m_EliminatedKernelArgMasks.erase(Img);
 
-<<<<<<< HEAD
-    // Unmap the unique kernel IDs for the offload entries
-    for (sycl_offload_entry EntriesIt = EntriesB; EntriesIt != EntriesE;
-         EntriesIt = EntriesIt->Increment()) {
-      detail::KernelNameStrT Name = EntriesIt->GetName();
-
-      // Exported device functions won't have a kernel ID
-      if (m_ExportedSymbolImages.find(std::string(Name)) !=
-          m_ExportedSymbolImages.end()) {
-        continue;
-      }
-
-      auto Name2IDIt = m_KernelName2KernelIDs.find(Name);
-      if (Name2IDIt != m_KernelName2KernelIDs.end())
-        removeFromMultimapByVal(m_KernelIDs2BinImage, Name2IDIt->second, Img);
-
-      auto RefCountIt = m_KernelNameRefCount.find(Name);
-      assert(RefCountIt != m_KernelNameRefCount.end());
-      int &RefCount = RefCountIt->second;
-      assert(RefCount > 0);
-
-      // Remove everything associated with this KernelName if this is the last
-      // image referencing it.
-      if (--RefCount == 0) {
-        // TODO aggregate all these maps into a single one since their entries
-        // share lifetime.
-        m_KernelUsesAssert.erase(Name);
-        m_KernelImplicitLocalArgPos.erase(Name);
-        m_KernelNameRefCount.erase(RefCountIt);
-        if (Name2IDIt != m_KernelName2KernelIDs.end())
-          m_KernelName2KernelIDs.erase(Name2IDIt);
-      }
-    }
-
-    // Drop reverse mapping
-    m_BinImg2KernelIDs.erase(Img);
-
-    // Unregister exported symbol -> Img pair (needs to happen after the ID
-    // unmap loop)
-    for (const sycl_device_binary_property &ESProp :
-         Img->getExportedSymbols()) {
-      removeFromMultimapByVal(m_ExportedSymbolImages, ESProp->Name, Img,
-                              /*AssertContains*/ false);
-    }
-
-=======
->>>>>>> 57fb0b8a
     for (const sycl_device_binary_property &VFProp :
          Img->getVirtualFunctions()) {
       std::string StrValue = DeviceBinaryProperty(VFProp).asCString();
@@ -2249,12 +2202,6 @@
     for (sycl_offload_entry EntriesIt = EntriesB; EntriesIt != EntriesE;
          EntriesIt = EntriesIt->Increment()) {
       detail::KernelNameStrT Name = EntriesIt->GetName();
-      // Drop entry for service kernel
-      if (Name.find("__sycl_service_kernel__") != std::string::npos) {
-        removeFromMultimapByVal(m_ServiceKernels, Name, Img);
-        continue;
-      }
-
       // Exported device functions won't have a kernel ID
       if (m_ExportedSymbolImages.find(std::string(Name)) !=
           m_ExportedSymbolImages.end()) {
@@ -2649,7 +2596,7 @@
           ImgInfo.KernelIDs;
       int &ImgRequirementCounter = ImgInfo.RequirementCounter;
 
-      // If the image does not contain any non-service kernels we can skip it.
+      // If the image does not contain any kernels we can skip it.
       if (!ImageKernelIDs || ImageKernelIDs->empty())
         continue;
 
