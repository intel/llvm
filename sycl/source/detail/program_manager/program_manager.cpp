--- conflicted
+++ resolved
@@ -1185,11 +1185,7 @@
     // nullptr for the mutex.
     auto [Kernel, ArgMask] = BuildF();
     return std::make_shared<FastKernelCacheVal>(
-<<<<<<< HEAD
         Kernel, nullptr, ArgMask, Program, ContextImpl.getAdapter());
-=======
-        Kernel, nullptr, ArgMask, Program, *ContextImpl.getAdapter());
->>>>>>> ea4d0849
   }
 
   auto BuildResult = Cache.getOrBuild<errc::invalid>(GetCachedBuildF, BuildF);
@@ -1198,11 +1194,7 @@
   const KernelArgMaskPairT &KernelArgMaskPair = BuildResult->Val;
   auto ret_val = std::make_shared<FastKernelCacheVal>(
       KernelArgMaskPair.first, &(BuildResult->MBuildResultMutex),
-<<<<<<< HEAD
       KernelArgMaskPair.second, Program, ContextImpl.getAdapter());
-=======
-      KernelArgMaskPair.second, Program, *ContextImpl.getAdapter());
->>>>>>> ea4d0849
   // If caching is enabled, one copy of the kernel handle will be
   // stored in FastKernelCacheVal, and one is in
   // KernelProgramCache::MKernelsPerProgramCache. To cover
