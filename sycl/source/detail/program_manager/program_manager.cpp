//==------ program_manager.cpp --- SYCL program manager---------------------==//
//
// Part of the LLVM Project, under the Apache License v2.0 with LLVM Exceptions.
// See https://llvm.org/LICENSE.txt for license information.
// SPDX-License-Identifier: Apache-2.0 WITH LLVM-exception
//
//===----------------------------------------------------------------------===//

#include <detail/compiler.hpp>
#include <detail/config.hpp>
#include <detail/context_impl.hpp>
#include <detail/device_image_impl.hpp>
#include <detail/device_impl.hpp>
#include <detail/event_impl.hpp>
#include <detail/global_handler.hpp>
#include <detail/persistent_device_code_cache.hpp>
#include <detail/platform_impl.hpp>
#include <detail/program_manager/program_manager.hpp>
#include <detail/queue_impl.hpp>
#include <detail/spec_constant_impl.hpp>
#include <detail/split_string.hpp>
#include <sycl/aspects.hpp>
#include <sycl/backend_types.hpp>
#include <sycl/context.hpp>
#include <sycl/detail/common.hpp>
#include <sycl/detail/kernel_properties.hpp>
#include <sycl/detail/os_util.hpp>
#include <sycl/detail/type_traits.hpp>
#include <sycl/detail/ur.hpp>
#include <sycl/detail/util.hpp>
#include <sycl/device.hpp>
#include <sycl/exception.hpp>

#include <sycl/ext/oneapi/matrix/query-types.hpp>

#include <algorithm>
#include <cassert>
#include <cstdint>
#include <cstdlib>
#include <cstring>
#include <fstream>
#include <memory>
#include <mutex>
#include <sstream>
#include <string>
#include <variant>

namespace sycl {
inline namespace _V1 {
namespace detail {

using ContextImplPtr = std::shared_ptr<sycl::detail::context_impl>;

static constexpr int DbgProgMgr = 0;

static constexpr char UseSpvEnv[]("SYCL_USE_KERNEL_SPV");

/// This function enables ITT annotations in SPIR-V module by setting
/// a specialization constant if INTEL_LIBITTNOTIFY64 env variable is set.
static void enableITTAnnotationsIfNeeded(const ur_program_handle_t &Prog,
                                         const PluginPtr &Plugin) {
  if (SYCLConfig<INTEL_ENABLE_OFFLOAD_ANNOTATIONS>::get() != nullptr) {
    constexpr char SpecValue = 1;
    ur_specialization_constant_info_t SpecConstInfo = {
        ITTSpecConstId, sizeof(char), &SpecValue};
    Plugin->call(urProgramSetSpecializationConstants, Prog, 1, &SpecConstInfo);
  }
}

ProgramManager &ProgramManager::getInstance() {
  return GlobalHandler::instance().getProgramManager();
}

static ur_program_handle_t
createBinaryProgram(const ContextImplPtr Context, const device &Device,
                    const unsigned char *Data, size_t DataLen,
                    const std::vector<ur_program_metadata_t> Metadata) {
  const PluginPtr &Plugin = Context->getPlugin();
#ifndef _NDEBUG
  uint32_t NumDevices = 0;
  Plugin->call(urContextGetInfo, Context->getHandleRef(),
               UR_CONTEXT_INFO_NUM_DEVICES, sizeof(NumDevices), &NumDevices,
               /*param_value_size_ret=*/nullptr);
  assert(NumDevices > 0 &&
         "Only a single device is supported for AOT compilation");
#endif

  ur_program_handle_t Program;
  ur_device_handle_t UrDevice = getSyclObjImpl(Device)->getHandleRef();
  ur_result_t BinaryStatus = UR_RESULT_SUCCESS;
  ur_program_properties_t Properties = {};
  Properties.stype = UR_STRUCTURE_TYPE_PROGRAM_PROPERTIES;
  Properties.pNext = nullptr;
  Properties.count = Metadata.size();
  Properties.pMetadatas = Metadata.data();
  Plugin->call(urProgramCreateWithBinary, Context->getHandleRef(), UrDevice,
               DataLen, Data, &Properties, &Program);

  if (BinaryStatus != UR_RESULT_SUCCESS) {
    throw detail::set_ur_error(
        exception(make_error_code(errc::runtime),
                  "Creating program with binary failed."),
        BinaryStatus);
  }

  return Program;
}

static ur_program_handle_t createSpirvProgram(const ContextImplPtr Context,
                                              const unsigned char *Data,
                                              size_t DataLen) {
  ur_program_handle_t Program = nullptr;
  const PluginPtr &Plugin = Context->getPlugin();
  Plugin->call(urProgramCreateWithIL, Context->getHandleRef(), Data, DataLen,
               nullptr, &Program);
  return Program;
}

// TODO replace this with a new UR API function
static bool
isDeviceBinaryTypeSupported(const context &C,
                            ur::DeviceBinaryType Format) {
  // All formats except SYCL_DEVICE_BINARY_TYPE_SPIRV are supported.
  if (Format != SYCL_DEVICE_BINARY_TYPE_SPIRV)
    return true;

  const backend ContextBackend = detail::getSyclObjImpl(C)->getBackend();

  // The CUDA backend cannot use SPIR-V
  if (ContextBackend == backend::ext_oneapi_cuda)
    return false;

  std::vector<device> Devices = C.get_devices();

  // Program type is SPIR-V, so we need a device compiler to do JIT.
  for (const device &D : Devices) {
    if (!D.get_info<info::device::is_compiler_available>())
      return false;
  }

  // OpenCL 2.1 and greater require clCreateProgramWithIL
  if (ContextBackend == backend::opencl) {
    std::string ver = C.get_platform().get_info<info::platform::version>();
    if (ver.find("OpenCL 1.0") == std::string::npos &&
        ver.find("OpenCL 1.1") == std::string::npos &&
        ver.find("OpenCL 1.2") == std::string::npos &&
        ver.find("OpenCL 2.0") == std::string::npos)
      return true;
  }

  for (const device &D : Devices) {
    // We need cl_khr_il_program extension to be present
    // and we can call clCreateProgramWithILKHR using the extension
    std::vector<std::string> Extensions =
        D.get_info<info::device::extensions>();
    if (Extensions.end() ==
        std::find(Extensions.begin(), Extensions.end(), "cl_khr_il_program"))
      return false;
  }

  return true;
}

// getFormatStr is used for debug-printing, so it may be unused.
[[maybe_unused]] static const char *getFormatStr(ur::DeviceBinaryType Format) {
  switch (Format) {
  case SYCL_DEVICE_BINARY_TYPE_NONE:
    return "none";
  case SYCL_DEVICE_BINARY_TYPE_NATIVE:
    return "native";
  case SYCL_DEVICE_BINARY_TYPE_SPIRV:
    return "SPIR-V";
  case SYCL_DEVICE_BINARY_TYPE_LLVMIR_BITCODE:
    return "LLVM IR";
  }
  assert(false && "Unknown device image format");
  return "unknown";
}

ur_program_handle_t
ProgramManager::createURProgram(const RTDeviceBinaryImage &Img,
                                const context &Context, const device &Device) {
  if constexpr (DbgProgMgr > 0)
    std::cerr << ">>> ProgramManager::createPIProgram(" << &Img << ", "
              << getSyclObjImpl(Context).get() << ", "
              << getSyclObjImpl(Device).get() << ")\n";
  const sycl_device_binary_struct &RawImg = Img.getRawData();

  // perform minimal sanity checks on the device image and the descriptor
  if (RawImg.BinaryEnd < RawImg.BinaryStart) {
    throw exception(make_error_code(errc::runtime),
                    "Malformed device program image descriptor");
  }
  if (RawImg.BinaryEnd == RawImg.BinaryStart) {
    throw exception(make_error_code(errc::runtime),
                    "Invalid device program image: size is zero");
  }
  size_t ImgSize = Img.getSize();

  // TODO if the binary image is a part of the fat binary, the clang
  //   driver should have set proper format option to the
  //   clang-offload-wrapper. The fix depends on AOT compilation
  //   implementation, so will be implemented together with it.
  //   Img->Format can't be updated as it is inside of the in-memory
  //   OS module binary.
  ur::DeviceBinaryType Format = Img.getFormat();

  if (Format == SYCL_DEVICE_BINARY_TYPE_NONE)
    Format = ur::getBinaryImageFormat(RawImg.BinaryStart, ImgSize);
  // sycl::detail::pi::PiDeviceBinaryType Format = Img->Format;
  // assert(Format != SYCL_DEVICE_BINARY_TYPE_NONE && "Image format not set");

  if (!isDeviceBinaryTypeSupported(Context, Format))
    throw sycl::exception(
        sycl::errc::feature_not_supported,
        "SPIR-V online compilation is not supported in this context");

  // Get program metadata from properties
  auto ProgMetadata = Img.getProgramMetadataUR();

  // Load the image
  const ContextImplPtr Ctx = getSyclObjImpl(Context);
  ur_program_handle_t Res =
      Format == SYCL_DEVICE_BINARY_TYPE_SPIRV
          ? createSpirvProgram(Ctx, RawImg.BinaryStart, ImgSize)
          : createBinaryProgram(Ctx, Device, RawImg.BinaryStart, ImgSize,
                                ProgMetadata);

  {
    std::lock_guard<std::mutex> Lock(MNativeProgramsMutex);
    // associate the UR program with the image it was created for
    NativePrograms.insert({Res, &Img});
  }

  Ctx->addDeviceGlobalInitializer(Res, {Device}, &Img);

  if constexpr (DbgProgMgr > 1)
    std::cerr << "created program: " << Res
              << "; image format: " << getFormatStr(Format) << "\n";

  return Res;
}

static void appendLinkOptionsFromImage(std::string &LinkOpts,
                                       const RTDeviceBinaryImage &Img) {
  static const char *LinkOptsEnv = SYCLConfig<SYCL_PROGRAM_LINK_OPTIONS>::get();
  // Update only if link options are not overwritten by environment variable
  if (!LinkOptsEnv) {
    const char *TemporaryStr = Img.getLinkOptions();
    if (TemporaryStr != nullptr) {
      if (!LinkOpts.empty())
        LinkOpts += " ";
      LinkOpts += std::string(TemporaryStr);
    }
  }
}

static bool getUint32PropAsBool(const RTDeviceBinaryImage &Img,
                                const char *PropName) {
  sycl_device_binary_property Prop = Img.getProperty(PropName);
  return Prop && (DeviceBinaryProperty(Prop).asUint32() != 0);
}

static std::string getUint32PropAsOptStr(const RTDeviceBinaryImage &Img,
                                         const char *PropName) {
  sycl_device_binary_property Prop = Img.getProperty(PropName);
  std::stringstream ss;
  if (!Prop)
    return "";
  int optLevel = DeviceBinaryProperty(Prop).asUint32();
  if (optLevel < 0 || optLevel > 3)
    return "";
  ss << "-O" << optLevel;
  std::string temp = ss.str();
  return temp;
}

static void
appendCompileOptionsForGRFSizeProperties(std::string &CompileOpts,
                                         const RTDeviceBinaryImage &Img,
                                         bool IsEsimdImage) {
  // TODO: sycl-register-alloc-mode is deprecated and should be removed in the
  // next ABI break.
  sycl_device_binary_property RegAllocModeProp =
      Img.getProperty("sycl-register-alloc-mode");
  sycl_device_binary_property GRFSizeProp = Img.getProperty("sycl-grf-size");

  if (!RegAllocModeProp && !GRFSizeProp)
    return;
  // The mutual exclusivity of these properties should have been checked in
  // sycl-post-link.
  assert(!RegAllocModeProp || !GRFSizeProp);
  bool Is256GRF = false;
  bool IsAutoGRF = false;
  if (RegAllocModeProp) {
    uint32_t RegAllocModePropVal =
        DeviceBinaryProperty(RegAllocModeProp).asUint32();
    Is256GRF = RegAllocModePropVal ==
               static_cast<uint32_t>(register_alloc_mode_enum::large);
    IsAutoGRF = RegAllocModePropVal ==
                static_cast<uint32_t>(register_alloc_mode_enum::automatic);
  } else {
    assert(GRFSizeProp);
    uint32_t GRFSizePropVal = DeviceBinaryProperty(GRFSizeProp).asUint32();
    Is256GRF = GRFSizePropVal == 256;
    IsAutoGRF = GRFSizePropVal == 0;
  }
  if (Is256GRF) {
    if (!CompileOpts.empty())
      CompileOpts += " ";
    // This option works for both LO AND OCL backends.
    CompileOpts += IsEsimdImage ? "-doubleGRF" : "-ze-opt-large-register-file";
  }
  if (IsAutoGRF) {
    if (!CompileOpts.empty())
      CompileOpts += " ";
    // This option works for both LO AND OCL backends.
    CompileOpts += "-ze-intel-enable-auto-large-GRF-mode";
  }
}

static void appendCompileOptionsFromImage(std::string &CompileOpts,
                                          const RTDeviceBinaryImage &Img,
                                          const std::vector<device> &Devs,
                                          const PluginPtr &) {
  // Build options are overridden if environment variables are present.
  // Environment variables are not changed during program lifecycle so it
  // is reasonable to use static here to read them only once.
  static const char *CompileOptsEnv =
      SYCLConfig<SYCL_PROGRAM_COMPILE_OPTIONS>::get();
  // Update only if compile options are not overwritten by environment
  // variable
  if (!CompileOptsEnv) {
    if (!CompileOpts.empty())
      CompileOpts += " ";
    const char *TemporaryStr = Img.getCompileOptions();
    if (TemporaryStr != nullptr)
      CompileOpts += std::string(TemporaryStr);
  }
  bool isEsimdImage = getUint32PropAsBool(Img, "isEsimdImage");
  // The -vc-codegen option is always preserved for ESIMD kernels, regardless
  // of the contents SYCL_PROGRAM_COMPILE_OPTIONS environment variable.
  if (isEsimdImage) {
    if (!CompileOpts.empty())
      CompileOpts += " ";
    CompileOpts += "-vc-codegen";
    // Allow warning and performance hints from vc/finalizer if the RT warning
    // level is at least 1.
    if (detail::SYCLConfig<detail::SYCL_RT_WARNING_LEVEL>::get() == 0)
      CompileOpts += " -disable-finalizer-msg";
  }

  appendCompileOptionsForGRFSizeProperties(CompileOpts, Img, isEsimdImage);

  const auto PlatformImpl = detail::getSyclObjImpl(Devs[0].get_platform());

  // Add optimization flags.
  auto str = getUint32PropAsOptStr(Img, "optLevel");
  const char *optLevelStr = str.c_str();
  // TODO: Passing these options to vector compiler causes build failure in
  // backend. Will pass the flags once backend compilation issue is resolved.
  // Update only if compile options are not overwritten by environment
  // variable.
  if (!isEsimdImage && !CompileOptsEnv && optLevelStr != nullptr &&
      optLevelStr[0] != '\0') {
    // Making sure all devices have the same platform.
    assert(!Devs.empty() &&
           std::all_of(Devs.begin(), Devs.end(), [&](const device &Dev) {
             return Dev.get_platform() == Devs[0].get_platform();
           }));
    const char *backend_option = nullptr;
    // Empty string is returned in backend_option when no appropriate backend
    // option is available for a given frontend option.
    PlatformImpl->getBackendOption(optLevelStr, &backend_option);
    if (backend_option && backend_option[0] != '\0') {
      if (!CompileOpts.empty())
        CompileOpts += " ";
      CompileOpts += std::string(backend_option);
    }
  }
  bool IsIntelGPU =
      (PlatformImpl->getBackend() == backend::ext_oneapi_level_zero ||
       PlatformImpl->getBackend() == backend::opencl) &&
      std::all_of(Devs.begin(), Devs.end(), [](const device &Dev) {
        return Dev.is_gpu() &&
               Dev.get_info<info::device::vendor_id>() == 0x8086;
      });
  if (!CompileOptsEnv) {
    static const char *TargetCompileFast = "-ftarget-compile-fast";
    if (auto Pos = CompileOpts.find(TargetCompileFast);
        Pos != std::string::npos) {
      const char *BackendOption = nullptr;
      if (IsIntelGPU)
        PlatformImpl->getBackendOption(TargetCompileFast, &BackendOption);
      auto OptLen = strlen(TargetCompileFast);
      if (IsIntelGPU && BackendOption && BackendOption[0] != '\0')
        CompileOpts.replace(Pos, OptLen, BackendOption);
      else
        CompileOpts.erase(Pos, OptLen);
    }
    static const std::string TargetRegisterAllocMode =
        "-ftarget-register-alloc-mode=";
    auto OptPos = CompileOpts.find(TargetRegisterAllocMode);
    while (OptPos != std::string::npos) {
      auto EndOfOpt = CompileOpts.find(" ", OptPos);
      // Extract everything after the equals until the end of the option
      auto OptValue = CompileOpts.substr(
          OptPos + TargetRegisterAllocMode.size(),
          EndOfOpt - OptPos - TargetRegisterAllocMode.size());
      auto ColonPos = OptValue.find(":");
      auto Device = OptValue.substr(0, ColonPos);
      std::string BackendStrToAdd;
      bool IsPVC =
          std::all_of(Devs.begin(), Devs.end(), [&](const device &Dev) {
            return IsIntelGPU &&
                   (Dev.get_info<ext::intel::info::device::device_id>() &
                    0xFF00) == 0x0B00;
          });
      // Currently 'pvc' is the only supported device.
      if (Device == "pvc" && IsPVC)
        BackendStrToAdd = " " + OptValue.substr(ColonPos + 1) + " ";

      // Extract everything before this option
      std::string NewCompileOpts =
          CompileOpts.substr(0, OptPos) + BackendStrToAdd;
      // Extract everything after this option and add it to the above.
      if (EndOfOpt != std::string::npos)
        NewCompileOpts += CompileOpts.substr(EndOfOpt);
      CompileOpts = NewCompileOpts;
      OptPos = CompileOpts.find(TargetRegisterAllocMode);
    }
  }
}

static void
appendCompileEnvironmentVariablesThatAppend(std::string &CompileOpts) {
  static const char *AppendCompileOptsEnv =
      SYCLConfig<SYCL_PROGRAM_APPEND_COMPILE_OPTIONS>::get();
  if (AppendCompileOptsEnv) {
    if (!CompileOpts.empty())
      CompileOpts += " ";
    CompileOpts += AppendCompileOptsEnv;
  }
}
static void appendLinkEnvironmentVariablesThatAppend(std::string &LinkOpts) {
  static const char *AppendLinkOptsEnv =
      SYCLConfig<SYCL_PROGRAM_APPEND_LINK_OPTIONS>::get();
  if (AppendLinkOptsEnv) {
    if (!LinkOpts.empty())
      LinkOpts += " ";
    LinkOpts += AppendLinkOptsEnv;
  }
}

static void applyOptionsFromImage(std::string &CompileOpts,
                                  std::string &LinkOpts,
                                  const RTDeviceBinaryImage &Img,
                                  const std::vector<device> &Devices,
                                  const PluginPtr &Plugin) {
  appendCompileOptionsFromImage(CompileOpts, Img, Devices, Plugin);
  appendLinkOptionsFromImage(LinkOpts, Img);
}

static void applyCompileOptionsFromEnvironment(std::string &CompileOpts) {
  // Environment variables are not changed during program lifecycle so it
  // is reasonable to use static here to read them only once.
  static const char *CompileOptsEnv =
      SYCLConfig<SYCL_PROGRAM_COMPILE_OPTIONS>::get();
  if (CompileOptsEnv) {
    CompileOpts = CompileOptsEnv;
  }
}

static void applyLinkOptionsFromEnvironment(std::string &LinkOpts) {
  // Environment variables are not changed during program lifecycle so it
  // is reasonable to use static here to read them only once.
  static const char *LinkOptsEnv = SYCLConfig<SYCL_PROGRAM_LINK_OPTIONS>::get();
  if (LinkOptsEnv) {
    LinkOpts = LinkOptsEnv;
  }
}

static void applyOptionsFromEnvironment(std::string &CompileOpts,
                                        std::string &LinkOpts) {
  // Build options are overridden if environment variables are present.
  applyCompileOptionsFromEnvironment(CompileOpts);
  applyLinkOptionsFromEnvironment(LinkOpts);
}

std::pair<ur_program_handle_t, bool> ProgramManager::getOrCreateURProgram(
    const RTDeviceBinaryImage &MainImg,
    const std::vector<const RTDeviceBinaryImage *> &AllImages,
    const context &Context, const device &Device,
    const std::string &CompileAndLinkOptions, SerializedObj SpecConsts) {
  ur_program_handle_t NativePrg; // TODO: Or native?

  auto BinProg = PersistentDeviceCodeCache::getItemFromDisc(
      Device, AllImages, SpecConsts, CompileAndLinkOptions);
  if (BinProg.size()) {
    // Get program metadata from properties
    std::vector<ur_program_metadata_t> ProgMetadataVector;
    for (const RTDeviceBinaryImage *Img : AllImages) {
      auto ProgMetadata = Img->getProgramMetadata();
      for (const auto &Prop : ProgMetadata) {
        ProgMetadataVector.push_back(
            ur::mapDeviceBinaryPropertyToProgramMetadata(Prop));
      }
    }
    // TODO: Build for multiple devices once supported by program manager
    NativePrg = createBinaryProgram(getSyclObjImpl(Context), Device,
                                    (const unsigned char *)BinProg[0].data(),
                                    BinProg[0].size(), ProgMetadataVector);
  } else {
    NativePrg = createURProgram(MainImg, Context, Device);
  }
  return {NativePrg, BinProg.size()};
}

/// Emits information about built programs if the appropriate contitions are
/// met, namely when SYCL_RT_WARNING_LEVEL is greater than or equal to 2.
static void emitBuiltProgramInfo(const ur_program_handle_t &Prog,
                                 const ContextImplPtr &Context) {
  if (SYCLConfig<SYCL_RT_WARNING_LEVEL>::get() >= 2) {
    std::string ProgramBuildLog =
        ProgramManager::getProgramBuildLog(Prog, Context);
    std::clog << ProgramBuildLog << std::endl;
  }
}

static const char *getUrDeviceTarget(const char *URDeviceTarget) {
  if (strcmp(URDeviceTarget, __SYCL_DEVICE_BINARY_TARGET_UNKNOWN) == 0)
    return UR_DEVICE_BINARY_TARGET_UNKNOWN;
  else if (strcmp(URDeviceTarget, __SYCL_DEVICE_BINARY_TARGET_SPIRV32) == 0)
    return UR_DEVICE_BINARY_TARGET_SPIRV32;
  else if (strcmp(URDeviceTarget, __SYCL_DEVICE_BINARY_TARGET_SPIRV64) == 0)
    return UR_DEVICE_BINARY_TARGET_SPIRV64;
  else if (strcmp(URDeviceTarget,
                  __SYCL_DEVICE_BINARY_TARGET_SPIRV64_X86_64) == 0)
    return UR_DEVICE_BINARY_TARGET_SPIRV64_X86_64;
  else if (strcmp(URDeviceTarget, __SYCL_DEVICE_BINARY_TARGET_SPIRV64_GEN) ==
           0)
    return UR_DEVICE_BINARY_TARGET_SPIRV64_GEN;
  else if (strcmp(URDeviceTarget,
                  __SYCL_DEVICE_BINARY_TARGET_SPIRV64_FPGA) == 0)
    return UR_DEVICE_BINARY_TARGET_SPIRV64_FPGA;
  else if (strcmp(URDeviceTarget, __SYCL_DEVICE_BINARY_TARGET_NVPTX64) == 0)
    return UR_DEVICE_BINARY_TARGET_NVPTX64;
  else if (strcmp(URDeviceTarget, __SYCL_DEVICE_BINARY_TARGET_AMDGCN) == 0)
    return UR_DEVICE_BINARY_TARGET_AMDGCN;
  else if (strcmp(URDeviceTarget, __SYCL_DEVICE_BINARY_TARGET_NATIVE_CPU) ==
           0)
    return "native_cpu"; // todo: define UR_DEVICE_BINARY_TARGET_NATIVE_CPU;

  return UR_DEVICE_BINARY_TARGET_UNKNOWN;
}

static bool compatibleWithDevice(RTDeviceBinaryImage *BinImage,
                                 const device &Dev) {
  const std::shared_ptr<detail::device_impl> &DeviceImpl =
      detail::getSyclObjImpl(Dev);
  auto &Plugin = DeviceImpl->getPlugin();

  const ur_device_handle_t &URDeviceHandle = DeviceImpl->getHandleRef();

  // Call urDeviceSelectBinary with only one image to check if an image is
  // compatible with implementation. The function returns invalid index if no
  // device images are compatible.
  uint32_t SuitableImageID = std::numeric_limits<uint32_t>::max();
  sycl_device_binary DevBin =
      const_cast<sycl_device_binary>(&BinImage->getRawData());

  ur_device_binary_t UrBinary{};
  UrBinary.pDeviceTargetSpec = getUrDeviceTarget(DevBin->DeviceTargetSpec);

  ur_result_t Error =
      Plugin->call_nocheck(urDeviceSelectBinary, URDeviceHandle, &UrBinary,
                           /*num bin images = */ (uint32_t)1, &SuitableImageID);
  if (Error != UR_RESULT_SUCCESS && Error != UR_RESULT_ERROR_INVALID_BINARY)
    throw detail::set_ur_error(exception(make_error_code(errc::runtime),
                                         "Invalid binary image or device"),
                               Error);

  return (0 == SuitableImageID);
}

static bool checkLinkingSupport(device Dev, const RTDeviceBinaryImage &Img) {
  const char *Target = Img.getRawData().DeviceTargetSpec;
  // TODO replace with extension checks once implemented in UR.
  if (strcmp(Target, __SYCL_DEVICE_BINARY_TARGET_SPIRV64) == 0) {
    return true;
  }
  if (strcmp(Target, __SYCL_DEVICE_BINARY_TARGET_SPIRV64_GEN) == 0) {
    return Dev.is_gpu() && Dev.get_backend() == backend::opencl;
  }
  return false;
}

std::set<RTDeviceBinaryImage *>
ProgramManager::collectDeviceImageDepsForImportedSymbols(
    const RTDeviceBinaryImage &MainImg, device Dev) {
  std::set<RTDeviceBinaryImage *> DeviceImagesToLink;
  std::set<std::string> HandledSymbols;
  std::queue<std::string> WorkList;
  for (const sycl_device_binary_property &ISProp :
       MainImg.getImportedSymbols()) {
    WorkList.push(ISProp->Name);
    HandledSymbols.insert(ISProp->Name);
  }
<<<<<<< HEAD
  sycl::detail::pi::PiDeviceBinaryType Format = MainImg.getFormat();
  if (!WorkList.empty() && !checkLinkingSupport(Dev, MainImg)) {
=======
  ur::DeviceBinaryType Format = MainImg.getFormat();
  if (!WorkList.empty() && Format != SYCL_DEVICE_BINARY_TYPE_SPIRV)
>>>>>>> 2e2fb432
    throw exception(make_error_code(errc::feature_not_supported),
                    "Cannot resolve external symbols, linking is unsupported "
                    "for the backend");
  }
  while (!WorkList.empty()) {
    std::string Symbol = WorkList.front();
    WorkList.pop();

    auto Range = m_ExportedSymbolImages.equal_range(Symbol);
    bool Found = false;
    for (auto It = Range.first; It != Range.second; ++It) {
      RTDeviceBinaryImage *Img = It->second;
      if (Img->getFormat() != Format ||
          !doesDevSupportDeviceRequirements(Dev, *Img) ||
          !compatibleWithDevice(Img, Dev))
        continue;
      DeviceImagesToLink.insert(Img);
      Found = true;
      for (const sycl_device_binary_property &ISProp :
           Img->getImportedSymbols()) {
        if (HandledSymbols.insert(ISProp->Name).second)
          WorkList.push(ISProp->Name);
      }
      break;
    }
    if (!Found)
      throw sycl::exception(make_error_code(errc::build),
                            "No device image found for external symbol " +
                                Symbol);
  }
  DeviceImagesToLink.erase(const_cast<RTDeviceBinaryImage *>(&MainImg));
  return DeviceImagesToLink;
}

std::set<RTDeviceBinaryImage *>
ProgramManager::collectDependentDeviceImagesForVirtualFunctions(
    const RTDeviceBinaryImage &Img, device Dev) {
  // If virtual functions are used in a program, then we need to link several
  // device images together to make sure that vtable pointers stored in
  // objects are valid between different kernels (which could be in different
  // device images).
  std::set<RTDeviceBinaryImage *> DeviceImagesToLink;
  // KernelA may use some set-a, which is also used by KernelB that in turn
  // uses set-b, meaning that this search should be recursive. The set below
  // is used to stop that recursion, i.e. to avoid looking at sets we have
  // already seen.
  std::set<std::string> HandledSets;
  std::queue<std::string> WorkList;
  for (const sycl_device_binary_property &VFProp : Img.getVirtualFunctions()) {
    std::string StrValue = DeviceBinaryProperty(VFProp).asCString();
    // Device image passed to this function is expected to contain SYCL kernels
    // and therefore it may only use virtual function sets, but cannot provide
    // them. We expect to see just a single property here
    assert(std::string(VFProp->Name) == "uses-virtual-functions-set" &&
           "Unexpected virtual function property");
    for (const auto &SetName : detail::split_string(StrValue, ',')) {
      WorkList.push(SetName);
      HandledSets.insert(SetName);
    }
  }

  while (!WorkList.empty()) {
    std::string SetName = WorkList.front();
    WorkList.pop();

    // There could be more than one device image that uses the same set
    // of virtual functions, or provides virtual funtions from the same
    // set.
    for (RTDeviceBinaryImage *BinImage : m_VFSet2BinImage[SetName]) {
      // Here we can encounter both uses-virtual-functions-set and
      // virtual-functions-set properties, but their handling is the same: we
      // just grab all sets they reference and add them for consideration if
      // we haven't done so already.
      for (const sycl_device_binary_property &VFProp :
           BinImage->getVirtualFunctions()) {
        std::string StrValue = DeviceBinaryProperty(VFProp).asCString();
        for (const auto &SetName : detail::split_string(StrValue, ',')) {
          if (HandledSets.insert(SetName).second)
            WorkList.push(SetName);
        }
      }

      // TODO: Complete this part about handling of incompatible device images.
      // If device image uses the same virtual function set, then we only
      // link it if it is compatible.
      // However, if device image provides virtual function set and it is
      // incompatible, then we should link its "dummy" version to avoid link
      // errors about unresolved external symbols.
      if (doesDevSupportDeviceRequirements(Dev, *BinImage))
        DeviceImagesToLink.insert(BinImage);
    }
  }

  // We may have inserted the original image into the list as well, because it
  // is also a part of m_VFSet2BinImage map. No need to to return it to avoid
  // passing it twice to link call later.
  DeviceImagesToLink.erase(const_cast<RTDeviceBinaryImage *>(&Img));

  return DeviceImagesToLink;
}

static void
setSpecializationConstants(const std::shared_ptr<device_image_impl> &InputImpl,
                           ur_program_handle_t Prog, const PluginPtr &Plugin) {
  // Set ITT annotation specialization constant if needed.
  enableITTAnnotationsIfNeeded(Prog, Plugin);

  std::lock_guard<std::mutex> Lock{InputImpl->get_spec_const_data_lock()};
  const std::map<std::string, std::vector<device_image_impl::SpecConstDescT>>
      &SpecConstData = InputImpl->get_spec_const_data_ref();
  const SerializedObj &SpecConsts = InputImpl->get_spec_const_blob_ref();

  // Set all specialization IDs from descriptors in the input device image.
  for (const auto &[SpecConstNames, SpecConstDescs] : SpecConstData) {
    std::ignore = SpecConstNames;
    for (const device_image_impl::SpecConstDescT &SpecIDDesc : SpecConstDescs) {
      if (SpecIDDesc.IsSet) {
        ur_specialization_constant_info_t SpecConstInfo = {
            SpecIDDesc.ID, SpecIDDesc.Size,
            SpecConsts.data() + SpecIDDesc.BlobOffset};
        Plugin->call(urProgramSetSpecializationConstants, Prog, 1,
                     &SpecConstInfo);
      }
    }
  }
}

// When caching is enabled, the returned UrProgram will already have
// its ref count incremented.
ur_program_handle_t ProgramManager::getBuiltURProgram(
    const ContextImplPtr &ContextImpl, const DeviceImplPtr &DeviceImpl,
    const std::string &KernelName, const NDRDescT &NDRDesc,
    bool JITCompilationIsRequired) {
  KernelProgramCache &Cache = ContextImpl->getKernelProgramCache();

  std::string CompileOpts;
  std::string LinkOpts;

  applyOptionsFromEnvironment(CompileOpts, LinkOpts);

  SerializedObj SpecConsts;

  // Check if we can optimize program builds for sub-devices by using a program
  // built for the root device
  DeviceImplPtr RootDevImpl = DeviceImpl;
  while (!RootDevImpl->isRootDevice()) {
    auto ParentDev = detail::getSyclObjImpl(
        RootDevImpl->get_info<info::device::parent_device>());
    // Sharing is allowed within a single context only
    if (!ContextImpl->hasDevice(ParentDev))
      break;
    RootDevImpl = ParentDev;
  }

  ur_bool_t MustBuildOnSubdevice = true;
  ContextImpl->getPlugin()->call(urDeviceGetInfo, RootDevImpl->getHandleRef(),
                                 UR_DEVICE_INFO_BUILD_ON_SUBDEVICE,
                                 sizeof(ur_bool_t), &MustBuildOnSubdevice,
                                 nullptr);

  DeviceImplPtr Dev = (MustBuildOnSubdevice == true) ? DeviceImpl : RootDevImpl;
  auto Context = createSyclObjFromImpl<context>(ContextImpl);
  auto Device = createSyclObjFromImpl<device>(Dev);
  const RTDeviceBinaryImage &Img =
      getDeviceImage(KernelName, Context, Device, JITCompilationIsRequired);

  // Check that device supports all aspects used by the kernel
  if (auto exception = checkDevSupportDeviceRequirements(Device, Img, NDRDesc))
    throw *exception;

  // TODO collecting dependencies for virtual functions and imported symbols
  // should be combined since one can lead to new unresolved dependencies for
  // the other.
  std::set<RTDeviceBinaryImage *> DeviceImagesToLink =
      collectDependentDeviceImagesForVirtualFunctions(Img, Device);

  std::set<RTDeviceBinaryImage *> ImageDeps =
      collectDeviceImageDepsForImportedSymbols(Img, Device);
  DeviceImagesToLink.insert(ImageDeps.begin(), ImageDeps.end());

  std::vector<const RTDeviceBinaryImage *> AllImages;
  AllImages.reserve(ImageDeps.size() + 1);
  AllImages.push_back(&Img);
  std::copy(ImageDeps.begin(), ImageDeps.end(), std::back_inserter(AllImages));

  auto BuildF = [this, &Img, &Context, &ContextImpl, &Device, &CompileOpts,
                 &LinkOpts, SpecConsts, &DeviceImagesToLink, &AllImages] {
    const PluginPtr &Plugin = ContextImpl->getPlugin();
    applyOptionsFromImage(CompileOpts, LinkOpts, Img, {Device}, Plugin);
    // Should always come last!
    appendCompileEnvironmentVariablesThatAppend(CompileOpts);
    appendLinkEnvironmentVariablesThatAppend(LinkOpts);
    auto [NativePrg, DeviceCodeWasInCache] = getOrCreateURProgram(
        Img, AllImages, Context, Device, CompileOpts + LinkOpts, SpecConsts);

    if (!DeviceCodeWasInCache) {
      if (Img.supportsSpecConstants())
        enableITTAnnotationsIfNeeded(NativePrg, Plugin);
    }

    ProgramPtr ProgramManaged(NativePrg, urProgramRelease);

    // Link a fallback implementation of device libraries if they are not
    // supported by a device compiler.
    // Pre-compiled programs (after AOT compilation or read from persitent
    // cache) are supposed to be already linked.
    // If device image is not SPIR-V, DeviceLibReqMask will be 0 which means
    // no fallback device library will be linked.
    uint32_t DeviceLibReqMask = 0;
    if (!DeviceCodeWasInCache &&
        Img.getFormat() == SYCL_DEVICE_BINARY_TYPE_SPIRV &&
        !SYCLConfig<SYCL_DEVICELIB_NO_FALLBACK>::get())
      DeviceLibReqMask = getDeviceLibReqMask(Img);

    std::vector<ur_program_handle_t> ProgramsToLink;
    // If we had a program in cache, then it should have been the fully linked
    // program already.
    if (!DeviceCodeWasInCache) {
      for (RTDeviceBinaryImage *BinImg : DeviceImagesToLink) {
        device_image_plain DevImagePlain =
            getDeviceImageFromBinaryImage(BinImg, Context, Device);
        const std::shared_ptr<detail::device_image_impl> &DeviceImageImpl =
            detail::getSyclObjImpl(DevImagePlain);

        SerializedObj ImgSpecConsts =
            DeviceImageImpl->get_spec_const_blob_ref();

        ur_program_handle_t NativePrg =
            createURProgram(*BinImg, Context, Device);

        if (BinImg->supportsSpecConstants())
          setSpecializationConstants(DeviceImageImpl, NativePrg, Plugin);

        ProgramsToLink.push_back(NativePrg);
      }
    }
    ProgramPtr BuiltProgram =
        build(std::move(ProgramManaged), ContextImpl, CompileOpts, LinkOpts,
              getSyclObjImpl(Device).get()->getHandleRef(), DeviceLibReqMask,
              ProgramsToLink, /*CreatedFromBinary*/ Img.getFormat() !=
                                  SYCL_DEVICE_BINARY_TYPE_SPIRV);
    // Those extra programs won't be used anymore, just the final linked result
    for (ur_program_handle_t Prg : ProgramsToLink)
      Plugin->call(urProgramRelease, Prg);

    emitBuiltProgramInfo(BuiltProgram.get(), ContextImpl);

    {
      std::lock_guard<std::mutex> Lock(MNativeProgramsMutex);
      NativePrograms.insert({BuiltProgram.get(), &Img});
      for (RTDeviceBinaryImage *LinkedImg : DeviceImagesToLink) {
        NativePrograms.insert({BuiltProgram.get(), LinkedImg});
      }
    }

    ContextImpl->addDeviceGlobalInitializer(BuiltProgram.get(), {Device}, &Img);

    // Save program to persistent cache if it is not there
    if (!DeviceCodeWasInCache) {
      PersistentDeviceCodeCache::putItemToDisc(Device, AllImages, SpecConsts,
                                               CompileOpts + LinkOpts,
                                               BuiltProgram.get());
    }
    return BuiltProgram.release();
  };

  uint32_t ImgId = Img.getImageID();
  const ur_device_handle_t UrDevice = Dev->getHandleRef();
  auto CacheKey =
      std::make_pair(std::make_pair(std::move(SpecConsts), ImgId), UrDevice);

  auto GetCachedBuildF = [&Cache, &CacheKey]() {
    return Cache.getOrInsertProgram(CacheKey);
  };

  if (!SYCLConfig<SYCL_CACHE_IN_MEM>::get())
    return BuildF();

  auto BuildResult = Cache.getOrBuild<errc::build>(GetCachedBuildF, BuildF);
  // getOrBuild is not supposed to return nullptr
  assert(BuildResult != nullptr && "Invalid build result");

  ur_program_handle_t ResProgram = BuildResult->Val;
  auto Plugin = ContextImpl->getPlugin();

  // If we linked any extra device images, then we need to
  // cache them as well.
  for (const RTDeviceBinaryImage *BImg : DeviceImagesToLink) {
    // CacheKey is captured by reference by GetCachedBuildF, so we can simply
    // update it here and re-use that lambda.
    CacheKey.first.second = BImg->getImageID();
    bool DidInsert = Cache.insertBuiltProgram(CacheKey, ResProgram);
    if (DidInsert) {
      // For every cached copy of the program, we need to increment its refcount
      Plugin->call(urProgramRetain, ResProgram);
    }
  }

  // If caching is enabled, one copy of the program handle will be
  // stored in the cache, and one handle is returned to the
  // caller. In that case, we need to increase the ref count of the
  // program.
  ContextImpl->getPlugin()->call(urProgramRetain, ResProgram);
  return ResProgram;
}

// When caching is enabled, the returned UrProgram and UrKernel will
// already have their ref count incremented.
std::tuple<ur_kernel_handle_t, std::mutex *, const KernelArgMask *,
           ur_program_handle_t>
ProgramManager::getOrCreateKernel(const ContextImplPtr &ContextImpl,
                                  const DeviceImplPtr &DeviceImpl,
                                  const std::string &KernelName,
                                  const NDRDescT &NDRDesc) {
  if constexpr (DbgProgMgr > 0) {
    std::cerr << ">>> ProgramManager::getOrCreateKernel(" << ContextImpl.get()
              << ", " << DeviceImpl.get() << ", " << KernelName << ")\n";
  }

  using KernelArgMaskPairT = KernelProgramCache::KernelArgMaskPairT;

  KernelProgramCache &Cache = ContextImpl->getKernelProgramCache();

  std::string CompileOpts, LinkOpts;
  SerializedObj SpecConsts;
  applyOptionsFromEnvironment(CompileOpts, LinkOpts);
  // Should always come last!
  appendCompileEnvironmentVariablesThatAppend(CompileOpts);
  appendLinkEnvironmentVariablesThatAppend(LinkOpts);
  ur_device_handle_t UrDevice = DeviceImpl->getHandleRef();

  auto key = std::make_tuple(std::move(SpecConsts), UrDevice,
                             CompileOpts + LinkOpts, KernelName);
  if (SYCLConfig<SYCL_CACHE_IN_MEM>::get()) {
    auto ret_tuple = Cache.tryToGetKernelFast(key);
    constexpr size_t Kernel = 0;  // see KernelFastCacheValT tuple
    constexpr size_t Program = 3; // see KernelFastCacheValT tuple
    if (std::get<Kernel>(ret_tuple)) {
      // Pulling a copy of a kernel and program from the cache,
      // so we need to retain those resources.
      ContextImpl->getPlugin()->call(urKernelRetain,
                                     std::get<Kernel>(ret_tuple));
      ContextImpl->getPlugin()->call(urProgramRetain,
                                     std::get<Program>(ret_tuple));
      return ret_tuple;
    }
  }

  ur_program_handle_t Program =
      getBuiltURProgram(ContextImpl, DeviceImpl, KernelName, NDRDesc);

  auto BuildF = [this, &Program, &KernelName, &ContextImpl] {
    ur_kernel_handle_t Kernel = nullptr;

    const PluginPtr &Plugin = ContextImpl->getPlugin();
    Plugin->call<errc::kernel_not_supported>(urKernelCreate, Program,
                                             KernelName.c_str(), &Kernel);

    // Only set UR_USM_INDIRECT_ACCESS if the platform can handle it.
    if (ContextImpl->getPlatformImpl()->supports_usm()) {
      // Some UR Plugins (like OpenCL) require this call to enable USM
      // For others, UR will turn this into a NOP.
      const ur_bool_t UrTrue = true;
      Plugin->call(urKernelSetExecInfo, Kernel,
                   UR_KERNEL_EXEC_INFO_USM_INDIRECT_ACCESS, sizeof(ur_bool_t),
                   nullptr, &UrTrue);
    }

    const KernelArgMask *ArgMask = nullptr;
    if (!m_UseSpvFile)
      ArgMask = getEliminatedKernelArgMask(Program, KernelName);
    return std::make_pair(Kernel, ArgMask);
  };

  auto GetCachedBuildF = [&Cache, &KernelName, Program]() {
    return Cache.getOrInsertKernel(Program, KernelName);
  };

  if (!SYCLConfig<SYCL_CACHE_IN_MEM>::get()) {
    // The built kernel cannot be shared between multiple
    // threads when caching is disabled, so we can return
    // nullptr for the mutex.
    auto [Kernel, ArgMask] = BuildF();
    return make_tuple(Kernel, nullptr, ArgMask, Program);
  }

  auto BuildResult = Cache.getOrBuild<errc::invalid>(GetCachedBuildF, BuildF);
  // getOrBuild is not supposed to return nullptr
  assert(BuildResult != nullptr && "Invalid build result");
  const KernelArgMaskPairT &KernelArgMaskPair = BuildResult->Val;
  auto ret_val = std::make_tuple(KernelArgMaskPair.first,
                                 &(BuildResult->MBuildResultMutex),
                                 KernelArgMaskPair.second, Program);
  // If caching is enabled, one copy of the kernel handle will be
  // stored in the cache, and one handle is returned to the
  // caller. In that case, we need to increase the ref count of the
  // kernel.
  ContextImpl->getPlugin()->call(urKernelRetain, KernelArgMaskPair.first);
  Cache.saveKernel(key, ret_val);
  return ret_val;
}

ur_program_handle_t
ProgramManager::getUrProgramFromUrKernel(ur_kernel_handle_t Kernel,
                                         const ContextImplPtr Context) {
  ur_program_handle_t Program;
  const PluginPtr &Plugin = Context->getPlugin();
  Plugin->call(urKernelGetInfo, Kernel, UR_KERNEL_INFO_PROGRAM,
               sizeof(ur_program_handle_t), &Program, nullptr);
  return Program;
}

std::string
ProgramManager::getProgramBuildLog(const ur_program_handle_t &Program,
                                   const ContextImplPtr Context) {
  size_t URDevicesSize = 0;
  const PluginPtr &Plugin = Context->getPlugin();
  Plugin->call(urProgramGetInfo, Program, UR_PROGRAM_INFO_DEVICES, 0, nullptr,
               &URDevicesSize);
  std::vector<ur_device_handle_t> URDevices(URDevicesSize /
                                            sizeof(ur_device_handle_t));
  Plugin->call(urProgramGetInfo, Program, UR_PROGRAM_INFO_DEVICES,
               URDevicesSize, URDevices.data(), nullptr);
  std::string Log = "The program was built for " +
                    std::to_string(URDevices.size()) + " devices";
  for (ur_device_handle_t &Device : URDevices) {
    std::string DeviceBuildInfoString;
    size_t DeviceBuildInfoStrSize = 0;
    Plugin->call(urProgramGetBuildInfo, Program, Device,
                 UR_PROGRAM_BUILD_INFO_LOG, 0, nullptr,
                 &DeviceBuildInfoStrSize);
    if (DeviceBuildInfoStrSize > 0) {
      std::vector<char> DeviceBuildInfo(DeviceBuildInfoStrSize);
      Plugin->call(urProgramGetBuildInfo, Program, Device,
                   UR_PROGRAM_BUILD_INFO_LOG, DeviceBuildInfoStrSize,
                   DeviceBuildInfo.data(), nullptr);
      DeviceBuildInfoString = std::string(DeviceBuildInfo.data());
    }

    std::string DeviceNameString;
    size_t DeviceNameStrSize = 0;
    Plugin->call(urDeviceGetInfo, Device, UR_DEVICE_INFO_NAME, 0, nullptr,
                 &DeviceNameStrSize);
    if (DeviceNameStrSize > 0) {
      std::vector<char> DeviceName(DeviceNameStrSize);
      Plugin->call(urDeviceGetInfo, Device, UR_DEVICE_INFO_NAME,
                   DeviceNameStrSize, DeviceName.data(), nullptr);
      DeviceNameString = std::string(DeviceName.data());
    }
    Log += "\nBuild program log for '" + DeviceNameString + "':\n" +
           DeviceBuildInfoString;
  }
  return Log;
}

// TODO device libraries may use scpecialization constants, manifest files, etc.
// To support that they need to be delivered in a different container - so that
// sycl_device_binary_struct can be created for each of them.
static bool loadDeviceLib(const ContextImplPtr Context, const char *Name,
                          ur_program_handle_t &Prog) {
  std::string LibSyclDir = OSUtil::getCurrentDSODir();
  std::ifstream File(LibSyclDir + OSUtil::DirSep + Name,
                     std::ifstream::in | std::ifstream::binary);
  if (!File.good()) {
    return false;
  }

  File.seekg(0, std::ios::end);
  size_t FileSize = File.tellg();
  File.seekg(0, std::ios::beg);
  std::vector<char> FileContent(FileSize);
  File.read(&FileContent[0], FileSize);
  File.close();

  Prog =
      createSpirvProgram(Context, (unsigned char *)&FileContent[0], FileSize);
  return Prog != nullptr;
}

// For each extension, a pair of library names. The first uses native support,
// the second emulates functionality in software.
static const std::map<DeviceLibExt, std::pair<const char *, const char *>>
    DeviceLibNames = {
        {DeviceLibExt::cl_intel_devicelib_assert,
         {nullptr, "libsycl-fallback-cassert.spv"}},
        {DeviceLibExt::cl_intel_devicelib_math,
         {nullptr, "libsycl-fallback-cmath.spv"}},
        {DeviceLibExt::cl_intel_devicelib_math_fp64,
         {nullptr, "libsycl-fallback-cmath-fp64.spv"}},
        {DeviceLibExt::cl_intel_devicelib_complex,
         {nullptr, "libsycl-fallback-complex.spv"}},
        {DeviceLibExt::cl_intel_devicelib_complex_fp64,
         {nullptr, "libsycl-fallback-complex-fp64.spv"}},
        {DeviceLibExt::cl_intel_devicelib_cstring,
         {nullptr, "libsycl-fallback-cstring.spv"}},
        {DeviceLibExt::cl_intel_devicelib_imf,
         {nullptr, "libsycl-fallback-imf.spv"}},
        {DeviceLibExt::cl_intel_devicelib_imf_fp64,
         {nullptr, "libsycl-fallback-imf-fp64.spv"}},
        {DeviceLibExt::cl_intel_devicelib_imf_bf16,
         {nullptr, "libsycl-fallback-imf-bf16.spv"}},
        {DeviceLibExt::cl_intel_devicelib_bfloat16,
         {"libsycl-native-bfloat16.spv", "libsycl-fallback-bfloat16.spv"}}};

static const char *getDeviceLibFilename(DeviceLibExt Extension, bool Native) {
  auto LibPair = DeviceLibNames.find(Extension);
  const char *Lib = nullptr;
  if (LibPair != DeviceLibNames.end())
    Lib = Native ? LibPair->second.first : LibPair->second.second;
  if (Lib == nullptr)
    throw exception(make_error_code(errc::build),
                    "Unhandled (new?) device library extension");
  return Lib;
}

// For each extension understood by the SYCL runtime, the string representation
// of its name. Names with devicelib in them are internal to the runtime. Others
// are actual OpenCL extensions.
static const std::map<DeviceLibExt, const char *> DeviceLibExtensionStrs = {
    {DeviceLibExt::cl_intel_devicelib_assert, "cl_intel_devicelib_assert"},
    {DeviceLibExt::cl_intel_devicelib_math, "cl_intel_devicelib_math"},
    {DeviceLibExt::cl_intel_devicelib_math_fp64,
     "cl_intel_devicelib_math_fp64"},
    {DeviceLibExt::cl_intel_devicelib_complex, "cl_intel_devicelib_complex"},
    {DeviceLibExt::cl_intel_devicelib_complex_fp64,
     "cl_intel_devicelib_complex_fp64"},
    {DeviceLibExt::cl_intel_devicelib_cstring, "cl_intel_devicelib_cstring"},
    {DeviceLibExt::cl_intel_devicelib_imf, "cl_intel_devicelib_imf"},
    {DeviceLibExt::cl_intel_devicelib_imf_fp64, "cl_intel_devicelib_imf_fp64"},
    {DeviceLibExt::cl_intel_devicelib_imf_bf16, "cl_intel_devicelib_imf_bf16"},
    {DeviceLibExt::cl_intel_devicelib_bfloat16,
     "cl_intel_bfloat16_conversions"}};

static const char *getDeviceLibExtensionStr(DeviceLibExt Extension) {
  auto Ext = DeviceLibExtensionStrs.find(Extension);
  if (Ext == DeviceLibExtensionStrs.end())
    throw exception(make_error_code(errc::build),
                    "Unhandled (new?) device library extension");
  return Ext->second;
}

static ur_result_t doCompile(const PluginPtr &Plugin,
                             ur_program_handle_t Program, uint32_t NumDevs,
                             ur_device_handle_t *Devs, ur_context_handle_t Ctx,
                             const char *Opts) {
  // Try to compile with given devices, fall back to compiling with the program
  // context if unsupported by the adapter
  auto Result =
      Plugin->call_nocheck(urProgramCompileExp, Program, NumDevs, Devs, Opts);
  if (Result == UR_RESULT_ERROR_UNSUPPORTED_FEATURE) {
    return Plugin->call_nocheck(urProgramCompile, Ctx, Program, Opts);
  }
  return Result;
}

static ur_program_handle_t loadDeviceLibFallback(const ContextImplPtr Context,
                                                 DeviceLibExt Extension,
                                                 ur_device_handle_t Device,
                                                 bool UseNativeLib) {

  auto LibFileName = getDeviceLibFilename(Extension, UseNativeLib);

  auto LockedCache = Context->acquireCachedLibPrograms();
  auto CachedLibPrograms = LockedCache.get();
  auto CacheResult = CachedLibPrograms.emplace(
      std::make_pair(std::make_pair(Extension, Device), nullptr));
  bool Cached = !CacheResult.second;
  auto LibProgIt = CacheResult.first;
  ur_program_handle_t &LibProg = LibProgIt->second;

  if (Cached)
    return LibProg;

  if (!loadDeviceLib(Context, LibFileName, LibProg)) {
    CachedLibPrograms.erase(LibProgIt);
    throw exception(make_error_code(errc::build),
                    std::string("Failed to load ") + LibFileName);
  }

  const PluginPtr &Plugin = Context->getPlugin();
  // TODO no spec constants are used in the std libraries, support in the future
  // Do not use compile options for library programs: it is not clear if user
  // options (image options) are supposed to be applied to library program as
  // well, and what actually happens to a SPIR-V program if we apply them.
  ur_result_t Error =
      doCompile(Plugin, LibProg, 1, &Device, Context->getHandleRef(), "");
  if (Error != UR_RESULT_SUCCESS) {
    CachedLibPrograms.erase(LibProgIt);
    throw detail::set_ur_error(
        exception(make_error_code(errc::build),
                  ProgramManager::getProgramBuildLog(LibProg, Context)),
        Error);
  }

  return LibProg;
}

ProgramManager::ProgramManager() : m_AsanFoundInImage(false) {
  const char *SpvFile = std::getenv(UseSpvEnv);
  // If a SPIR-V file is specified with an environment variable,
  // register the corresponding image
  if (SpvFile) {
    m_UseSpvFile = true;
    // The env var requests that the program is loaded from a SPIR-V file on
    // disk
    std::ifstream File(SpvFile, std::ios::binary);

    if (!File.is_open())
      throw exception(make_error_code(errc::runtime),
                      std::string("Can't open file specified via ") +
                          UseSpvEnv + ": " + SpvFile);
    File.seekg(0, std::ios::end);
    size_t Size = File.tellg();
    std::unique_ptr<char[]> Data(new char[Size]);
    File.seekg(0);
    File.read(Data.get(), Size);
    File.close();
    if (!File.good())
      throw exception(make_error_code(errc::runtime),
                      std::string("read from ") + SpvFile +
                          std::string(" failed"));
    // No need for a mutex here since all access to these private fields is
    // blocked until the construction of the ProgramManager singleton is
    // finished.
    m_SpvFileImage =
        std::make_unique<DynRTDeviceBinaryImage>(std::move(Data), Size);

    if constexpr (DbgProgMgr > 0) {
      std::cerr << "loaded device image binary from " << SpvFile << "\n";
      std::cerr << "format: " << getFormatStr(m_SpvFileImage->getFormat())
                << "\n";
    }
  }
}

void CheckJITCompilationForImage(const RTDeviceBinaryImage *const &Image,
                                 bool JITCompilationIsRequired) {
  if (!JITCompilationIsRequired)
    return;
  // If the image is already compiled with AOT, throw an exception.
  const sycl_device_binary_struct &RawImg = Image->getRawData();
  if ((strcmp(RawImg.DeviceTargetSpec,
              __SYCL_DEVICE_BINARY_TARGET_SPIRV64_X86_64) == 0) ||
      (strcmp(RawImg.DeviceTargetSpec,
              __SYCL_DEVICE_BINARY_TARGET_SPIRV64_GEN) == 0) ||
      (strcmp(RawImg.DeviceTargetSpec,
              __SYCL_DEVICE_BINARY_TARGET_SPIRV64_FPGA) == 0)) {
    throw sycl::exception(sycl::errc::feature_not_supported,
                          "Recompiling AOT image is not supported");
  }
}

template <typename StorageKey>
RTDeviceBinaryImage *getBinImageFromMultiMap(
    const std::unordered_multimap<StorageKey, RTDeviceBinaryImage *> &ImagesSet,
    const StorageKey &Key, const context &Context, const device &Device) {
  auto [ItBegin, ItEnd] = ImagesSet.equal_range(Key);
  if (ItBegin == ItEnd)
    return nullptr;

  std::vector<sycl_device_binary> RawImgs(std::distance(ItBegin, ItEnd));
  auto It = ItBegin;
  for (unsigned I = 0; It != ItEnd; ++It, ++I)
    RawImgs[I] = reinterpret_cast<sycl_device_binary>(
        const_cast<sycl_device_binary>(&It->second->getRawData()));

  std::vector<ur_device_binary_t> UrBinaries(RawImgs.size());
  for (uint32_t BinaryCount = 0; BinaryCount < RawImgs.size(); BinaryCount++) {
    UrBinaries[BinaryCount].pDeviceTargetSpec =
        getUrDeviceTarget(RawImgs[BinaryCount]->DeviceTargetSpec);
  }

  uint32_t ImgInd = 0;
  // Ask the native runtime under the given context to choose the device image
  // it prefers.
  getSyclObjImpl(Context)->getPlugin()->call(
      urDeviceSelectBinary, getSyclObjImpl(Device)->getHandleRef(),
      UrBinaries.data(), UrBinaries.size(), &ImgInd);
  std::advance(ItBegin, ImgInd);
  return ItBegin->second;
}

RTDeviceBinaryImage &
ProgramManager::getDeviceImage(const std::string &KernelName,
                               const context &Context, const device &Device,
                               bool JITCompilationIsRequired) {
  if constexpr (DbgProgMgr > 0) {
    std::cerr << ">>> ProgramManager::getDeviceImage(\"" << KernelName << "\", "
              << getSyclObjImpl(Context).get() << ", "
              << getSyclObjImpl(Device).get() << ", "
              << JITCompilationIsRequired << ")\n";

    std::cerr << "available device images:\n";
    debugPrintBinaryImages();
  }

  if (m_UseSpvFile) {
    assert(m_SpvFileImage);
    return getDeviceImage(
        std::unordered_set<RTDeviceBinaryImage *>({m_SpvFileImage.get()}),
        Context, Device, JITCompilationIsRequired);
  }

  RTDeviceBinaryImage *Img = nullptr;
  {
    std::lock_guard<std::mutex> KernelIDsGuard(m_KernelIDsMutex);
    if (auto KernelId = m_KernelName2KernelIDs.find(KernelName);
        KernelId != m_KernelName2KernelIDs.end()) {
      // Kernel ID presence guarantees that we have bin image in the storage.
      Img = getBinImageFromMultiMap(m_KernelIDs2BinImage, KernelId->second,
                                    Context, Device);
      assert(Img && "No binary image found for kernel id");
    } else {
      Img = getBinImageFromMultiMap(m_ServiceKernels, KernelName, Context,
                                    Device);
    }
  }
  if (Img) {
    CheckJITCompilationForImage(Img, JITCompilationIsRequired);

    if constexpr (DbgProgMgr > 0) {
      std::cerr << "selected device image: " << &Img->getRawData() << "\n";
      Img->print();
    }
    return *Img;
  }

  throw exception(make_error_code(errc::runtime),
                  "No kernel named " + KernelName + " was found");
}

RTDeviceBinaryImage &ProgramManager::getDeviceImage(
    const std::unordered_set<RTDeviceBinaryImage *> &ImageSet,
    const context &Context, const device &Device,
    bool JITCompilationIsRequired) {
  assert(ImageSet.size() > 0);

  if constexpr (DbgProgMgr > 0) {
    std::cerr << ">>> ProgramManager::getDeviceImage(Custom SPV file "
              << getSyclObjImpl(Context).get() << ", "
              << getSyclObjImpl(Device).get() << ", "
              << JITCompilationIsRequired << ")\n";

    std::cerr << "available device images:\n";
    debugPrintBinaryImages();
  }

  std::lock_guard<std::mutex> KernelIDsGuard(m_KernelIDsMutex);
  std::vector<sycl_device_binary> RawImgs(ImageSet.size());
  auto ImageIterator = ImageSet.begin();
  for (size_t i = 0; i < ImageSet.size(); i++, ImageIterator++)
    RawImgs[i] = reinterpret_cast<sycl_device_binary>(
        const_cast<sycl_device_binary>(&(*ImageIterator)->getRawData()));
  uint32_t ImgInd = 0;
  // Ask the native runtime under the given context to choose the device image
  // it prefers.

  std::vector<ur_device_binary_t> UrBinaries(RawImgs.size());
  for (uint32_t BinaryCount = 0; BinaryCount < RawImgs.size(); BinaryCount++) {
    UrBinaries[BinaryCount].pDeviceTargetSpec =
        getUrDeviceTarget(RawImgs[BinaryCount]->DeviceTargetSpec);
  }

  getSyclObjImpl(Context)->getPlugin()->call(
      urDeviceSelectBinary, getSyclObjImpl(Device)->getHandleRef(),
      UrBinaries.data(), UrBinaries.size(), &ImgInd);

  ImageIterator = ImageSet.begin();
  std::advance(ImageIterator, ImgInd);

  CheckJITCompilationForImage(*ImageIterator, JITCompilationIsRequired);

  if constexpr (DbgProgMgr > 0) {
    std::cerr << "selected device image: " << &(*ImageIterator)->getRawData()
              << "\n";
    (*ImageIterator)->print();
  }
  return **ImageIterator;
}

static bool isDeviceLibRequired(DeviceLibExt Ext, uint32_t DeviceLibReqMask) {
  uint32_t Mask =
      0x1 << (static_cast<uint32_t>(Ext) -
              static_cast<uint32_t>(DeviceLibExt::cl_intel_devicelib_assert));
  return ((DeviceLibReqMask & Mask) == Mask);
}

static std::vector<ur_program_handle_t>
getDeviceLibPrograms(const ContextImplPtr Context,
                     const ur_device_handle_t &Device,
                     uint32_t DeviceLibReqMask) {
  std::vector<ur_program_handle_t> Programs;

  std::pair<DeviceLibExt, bool> RequiredDeviceLibExt[] = {
      {DeviceLibExt::cl_intel_devicelib_assert,
       /* is fallback loaded? */ false},
      {DeviceLibExt::cl_intel_devicelib_math, false},
      {DeviceLibExt::cl_intel_devicelib_math_fp64, false},
      {DeviceLibExt::cl_intel_devicelib_complex, false},
      {DeviceLibExt::cl_intel_devicelib_complex_fp64, false},
      {DeviceLibExt::cl_intel_devicelib_cstring, false},
      {DeviceLibExt::cl_intel_devicelib_imf, false},
      {DeviceLibExt::cl_intel_devicelib_imf_fp64, false},
      {DeviceLibExt::cl_intel_devicelib_imf_bf16, false},
      {DeviceLibExt::cl_intel_devicelib_bfloat16, false}};

  // Disable all devicelib extensions requiring fp64 support if at least
  // one underlying device doesn't support cl_khr_fp64.
  std::string DevExtList =
      Context->getPlatformImpl()->getDeviceImpl(Device)->get_device_info_string(
          UrInfoCode<info::device::extensions>::value);
  const bool fp64Support = (DevExtList.npos != DevExtList.find("cl_khr_fp64"));

  // Load a fallback library for an extension if the device does not
  // support it.
  for (auto &Pair : RequiredDeviceLibExt) {
    DeviceLibExt Ext = Pair.first;
    bool &FallbackIsLoaded = Pair.second;

    if (FallbackIsLoaded) {
      continue;
    }

    if (!isDeviceLibRequired(Ext, DeviceLibReqMask)) {
      continue;
    }

    if ((Ext == DeviceLibExt::cl_intel_devicelib_math_fp64 ||
         Ext == DeviceLibExt::cl_intel_devicelib_complex_fp64 ||
         Ext == DeviceLibExt::cl_intel_devicelib_imf_fp64) &&
        !fp64Support) {
      continue;
    }

    auto ExtName = getDeviceLibExtensionStr(Ext);

    bool InhibitNativeImpl = false;
    if (const char *Env = getenv("SYCL_DEVICELIB_INHIBIT_NATIVE")) {
      InhibitNativeImpl = strstr(Env, ExtName) != nullptr;
    }

    bool DeviceSupports = DevExtList.npos != DevExtList.find(ExtName);
    if (!DeviceSupports || InhibitNativeImpl) {
      Programs.push_back(
          loadDeviceLibFallback(Context, Ext, Device, /*UseNativeLib=*/false));
      FallbackIsLoaded = true;
    } else {
      // bfloat16 needs native library if device supports it
      if (Ext == DeviceLibExt::cl_intel_devicelib_bfloat16) {
        Programs.push_back(
            loadDeviceLibFallback(Context, Ext, Device, /*UseNativeLib=*/true));
        FallbackIsLoaded = true;
      }
    }
  }
  return Programs;
}

ProgramManager::ProgramPtr ProgramManager::build(
    ProgramPtr Program, const ContextImplPtr Context,
    const std::string &CompileOptions, const std::string &LinkOptions,
<<<<<<< HEAD
    const sycl::detail::pi::PiDevice &Device, uint32_t DeviceLibReqMask,
    const std::vector<sycl::detail::pi::PiProgram> &ExtraProgramsToLink,
    bool CreatedFromBinary) {
=======
    ur_device_handle_t Device, uint32_t DeviceLibReqMask,
    const std::vector<ur_program_handle_t> &ExtraProgramsToLink) {
>>>>>>> 2e2fb432

  if constexpr (DbgProgMgr > 0) {
    std::cerr << ">>> ProgramManager::build(" << Program.get() << ", "
              << CompileOptions << ", " << LinkOptions << ", ... " << Device
              << ")\n";
  }

  bool LinkDeviceLibs = (DeviceLibReqMask != 0);

  // TODO: this is a temporary workaround for GPU tests for ESIMD compiler.
  // We do not link with other device libraries, because it may fail
  // due to unrecognized SPIR-V format of those libraries.
  if (CompileOptions.find(std::string("-cmc")) != std::string::npos ||
      CompileOptions.find(std::string("-vc-codegen")) != std::string::npos)
    LinkDeviceLibs = false;

  std::vector<ur_program_handle_t> LinkPrograms;
  if (LinkDeviceLibs) {
    LinkPrograms = getDeviceLibPrograms(Context, Device, DeviceLibReqMask);
  }

  static const char *ForceLinkEnv = std::getenv("SYCL_FORCE_LINK");
  static bool ForceLink = ForceLinkEnv && (*ForceLinkEnv == '1');

  const PluginPtr &Plugin = Context->getPlugin();
  if (LinkPrograms.empty() && ExtraProgramsToLink.empty() && !ForceLink) {
    const std::string &Options = LinkOptions.empty()
                                     ? CompileOptions
                                     : (CompileOptions + " " + LinkOptions);
    ur_result_t Error =
        Plugin->call_nocheck(urProgramBuildExp, Program.get(),
                             /*num devices =*/1, &Device, Options.c_str());
    if (Error == UR_RESULT_ERROR_UNSUPPORTED_FEATURE) {
      Error = Plugin->call_nocheck(urProgramBuild, Context->getHandleRef(),
                                   Program.get(), Options.c_str());
    }

    if (Error != UR_RESULT_SUCCESS)
      throw detail::set_ur_error(
          exception(make_error_code(errc::build),
                    getProgramBuildLog(Program.get(), Context)),
          Error);

    return Program;
  }

<<<<<<< HEAD
  if (!CreatedFromBinary) {
    // Include the main program and compile/link everything together
    Plugin->call<PiApiKind::piProgramCompile>(
        Program.get(), /*num devices =*/1, &Device, CompileOptions.c_str(), 0,
        nullptr, nullptr, nullptr, nullptr);
  }
  LinkPrograms.push_back(Program.get());

  for (sycl::detail::pi::PiProgram Prg : ExtraProgramsToLink) {
    if (!CreatedFromBinary) {
      Plugin->call<PiApiKind::piProgramCompile>(
          Prg, /*num devices =*/1, &Device, CompileOptions.c_str(), 0, nullptr,
          nullptr, nullptr, nullptr);
    }
=======
  // Include the main program and compile/link everything together
  auto Res = doCompile(Plugin, Program.get(), /*num devices =*/1, &Device,
                       Context->getHandleRef(), CompileOptions.c_str());
  Plugin->checkUrResult<errc::build>(Res);
  LinkPrograms.push_back(Program.get());

  for (ur_program_handle_t Prg : ExtraProgramsToLink) {
    auto Result =
        Plugin->call_nocheck(urProgramCompileExp, Prg, /* num devices =*/1,
                             &Device, CompileOptions.c_str());
    if (Result == UR_RESULT_ERROR_UNSUPPORTED_FEATURE) {
      Plugin->call(urProgramCompile, Context->getHandleRef(), Prg,
                   CompileOptions.c_str());
    }
    Plugin->checkUrResult(Result);

>>>>>>> 2e2fb432
    LinkPrograms.push_back(Prg);
  }

  ur_program_handle_t LinkedProg = nullptr;
  auto doLink = [&] {
    auto Res = Plugin->call_nocheck(urProgramLinkExp, Context->getHandleRef(),
                                    /*num devices =*/1, &Device,
                                    LinkPrograms.size(), LinkPrograms.data(),
                                    LinkOptions.c_str(), &LinkedProg);
    if (Res == UR_RESULT_ERROR_UNSUPPORTED_FEATURE) {
      Res = Plugin->call_nocheck(urProgramLink, Context->getHandleRef(),
                                 LinkPrograms.size(), LinkPrograms.data(),
                                 LinkOptions.c_str(), &LinkedProg);
    }
    return Res;
  };
  ur_result_t Error = doLink();
  if (Error == UR_RESULT_ERROR_OUT_OF_RESOURCES ||
      Error == UR_RESULT_ERROR_OUT_OF_HOST_MEMORY) {
    Context->getKernelProgramCache().reset();
    Error = doLink();
  }

  // Link program call returns a new program object if all parameters are valid,
  // or NULL otherwise. Release the original (user) program.
  Program.reset(LinkedProg);
  if (Error != UR_RESULT_SUCCESS) {
    if (LinkedProg) {
      // A non-trivial error occurred during linkage: get a build log, release
      // an incomplete (but valid) LinkedProg, and throw.
      throw detail::set_ur_error(
          exception(make_error_code(errc::build),
                    getProgramBuildLog(LinkedProg, Context)),
          Error);
    }
    Plugin->checkUrResult(Error);
  }
  return Program;
}

void ProgramManager::cacheKernelUsesAssertInfo(RTDeviceBinaryImage &Img) {
  const RTDeviceBinaryImage::PropertyRange &AssertUsedRange =
      Img.getAssertUsed();
  if (AssertUsedRange.isAvailable())
    for (const auto &Prop : AssertUsedRange)
      m_KernelUsesAssert.insert(Prop->Name);
}

bool ProgramManager::kernelUsesAssert(const std::string &KernelName) const {
  return m_KernelUsesAssert.find(KernelName) != m_KernelUsesAssert.end();
}

void ProgramManager::addImages(sycl_device_binaries DeviceBinary) {
  const bool DumpImages = std::getenv("SYCL_DUMP_IMAGES") && !m_UseSpvFile;
  for (int I = 0; I < DeviceBinary->NumDeviceBinaries; I++) {
    sycl_device_binary RawImg = &(DeviceBinary->DeviceBinaries[I]);
    const sycl_offload_entry EntriesB = RawImg->EntriesBegin;
    const sycl_offload_entry EntriesE = RawImg->EntriesEnd;
    // Treat the image as empty one
    if (EntriesB == EntriesE)
      continue;

    auto Img = std::make_unique<RTDeviceBinaryImage>(RawImg);
    static uint32_t SequenceID = 0;

    // Fill the kernel argument mask map
    const RTDeviceBinaryImage::PropertyRange &KPOIRange =
        Img->getKernelParamOptInfo();
    if (KPOIRange.isAvailable()) {
      KernelNameToArgMaskMap &ArgMaskMap =
          m_EliminatedKernelArgMasks[Img.get()];
      for (const auto &Info : KPOIRange)
        ArgMaskMap[Info->Name] =
            createKernelArgMask(DeviceBinaryProperty(Info).asByteArray());
    }

    // Fill maps for kernel bundles
    std::lock_guard<std::mutex> KernelIDsGuard(m_KernelIDsMutex);

    // Register all exported symbols
    for (const sycl_device_binary_property &ESProp :
         Img->getExportedSymbols()) {
      m_ExportedSymbolImages.insert({ESProp->Name, Img.get()});
    }

    // Record mapping between virtual function sets and device images
    for (const sycl_device_binary_property &VFProp :
         Img->getVirtualFunctions()) {
      std::string StrValue = DeviceBinaryProperty(VFProp).asCString();
      for (const auto &SetName : detail::split_string(StrValue, ','))
        m_VFSet2BinImage[SetName].insert(Img.get());
    }

    if (DumpImages) {
      const bool NeedsSequenceID = std::any_of(
          m_BinImg2KernelIDs.begin(), m_BinImg2KernelIDs.end(),
          [&](auto &CurrentImg) {
            return CurrentImg.first->getFormat() == Img->getFormat();
          });
      dumpImage(*Img, NeedsSequenceID ? ++SequenceID : 0);
    }

    m_BinImg2KernelIDs[Img.get()].reset(new std::vector<kernel_id>);

    for (sycl_offload_entry EntriesIt = EntriesB; EntriesIt != EntriesE;
         ++EntriesIt) {

      // Skip creating unique kernel ID if it is a service kernel.
      // SYCL service kernels are identified by having
      // __sycl_service_kernel__ in the mangled name, primarily as part of
      // the namespace of the name type.
      if (std::strstr(EntriesIt->name, "__sycl_service_kernel__")) {
        m_ServiceKernels.insert(std::make_pair(EntriesIt->name, Img.get()));
        continue;
      }

      // Skip creating unique kernel ID if it is an exported device
      // function. Exported device functions appear in the offload entries
      // among kernels, but are identifiable by being listed in properties.
      if (m_ExportedSymbolImages.find(EntriesIt->name) !=
          m_ExportedSymbolImages.end())
        continue;

      // ... and create a unique kernel ID for the entry
      auto It = m_KernelName2KernelIDs.find(EntriesIt->name);
      if (It == m_KernelName2KernelIDs.end()) {
        std::shared_ptr<detail::kernel_id_impl> KernelIDImpl =
            std::make_shared<detail::kernel_id_impl>(EntriesIt->name);
        sycl::kernel_id KernelID =
            detail::createSyclObjFromImpl<sycl::kernel_id>(KernelIDImpl);

        It = m_KernelName2KernelIDs.emplace_hint(It, EntriesIt->name, KernelID);
      }
      m_KernelIDs2BinImage.insert(std::make_pair(It->second, Img.get()));
      m_BinImg2KernelIDs[Img.get()]->push_back(It->second);
    }

    cacheKernelUsesAssertInfo(*Img);

    // check if kernel uses asan
    {
      sycl_device_binary_property Prop = Img->getProperty("asanUsed");
      m_AsanFoundInImage |=
          Prop && (detail::DeviceBinaryProperty(Prop).asUint32() != 0);
    }

    // Sort kernel ids for faster search
    std::sort(m_BinImg2KernelIDs[Img.get()]->begin(),
              m_BinImg2KernelIDs[Img.get()]->end(), LessByHash<kernel_id>{});

    // ... and initialize associated device_global information
    {
      std::lock_guard<std::mutex> DeviceGlobalsGuard(m_DeviceGlobalsMutex);

      auto DeviceGlobals = Img->getDeviceGlobals();
      for (const sycl_device_binary_property &DeviceGlobal : DeviceGlobals) {
        ByteArray DeviceGlobalInfo =
            DeviceBinaryProperty(DeviceGlobal).asByteArray();

        // The supplied device_global info property is expected to contain:
        // * 8 bytes - Size of the property.
        // * 4 bytes - Size of the underlying type in the device_global.
        // * 4 bytes - 0 if device_global has device_image_scope and any value
        //             otherwise.
        DeviceGlobalInfo.dropBytes(8);
        auto [TypeSize, DeviceImageScopeDecorated] =
            DeviceGlobalInfo.consume<std::uint32_t, std::uint32_t>();
        assert(DeviceGlobalInfo.empty() && "Extra data left!");

        // Give the image pointer as an identifier for the image the
        // device-global is associated with.

        auto ExistingDeviceGlobal = m_DeviceGlobals.find(DeviceGlobal->Name);
        if (ExistingDeviceGlobal != m_DeviceGlobals.end()) {
          // If it has already been registered we update the information.
          ExistingDeviceGlobal->second->initialize(Img.get(), TypeSize,
                                                   DeviceImageScopeDecorated);
        } else {
          // If it has not already been registered we create a new entry.
          // Note: Pointer to the device global is not available here, so it
          //       cannot be set until registration happens.
          auto EntryUPtr = std::make_unique<DeviceGlobalMapEntry>(
              DeviceGlobal->Name, Img.get(), TypeSize,
              DeviceImageScopeDecorated);
          m_DeviceGlobals.emplace(DeviceGlobal->Name, std::move(EntryUPtr));
        }
      }
    }
    // ... and initialize associated host_pipe information
    {
      std::lock_guard<std::mutex> HostPipesGuard(m_HostPipesMutex);
      auto HostPipes = Img->getHostPipes();
      for (const sycl_device_binary_property &HostPipe : HostPipes) {
        ByteArray HostPipeInfo = DeviceBinaryProperty(HostPipe).asByteArray();

        // The supplied host_pipe info property is expected to contain:
        // * 8 bytes - Size of the property.
        // * 4 bytes - Size of the underlying type in the host_pipe.
        // Note: Property may be padded.

        HostPipeInfo.dropBytes(8);
        auto TypeSize = HostPipeInfo.consume<std::uint32_t>();
        assert(HostPipeInfo.empty() && "Extra data left!");

        auto ExistingHostPipe = m_HostPipes.find(HostPipe->Name);
        if (ExistingHostPipe != m_HostPipes.end()) {
          // If it has already been registered we update the information.
          ExistingHostPipe->second->initialize(TypeSize);
          ExistingHostPipe->second->initialize(Img.get());
        } else {
          // If it has not already been registered we create a new entry.
          // Note: Pointer to the host pipe is not available here, so it
          //       cannot be set until registration happens.
          auto EntryUPtr =
              std::make_unique<HostPipeMapEntry>(HostPipe->Name, TypeSize);
          EntryUPtr->initialize(Img.get());
          m_HostPipes.emplace(HostPipe->Name, std::move(EntryUPtr));
        }
      }
    }
    m_DeviceImages.insert(std::move(Img));
  }
}

void ProgramManager::debugPrintBinaryImages() const {
  for (const auto &ImgIt : m_BinImg2KernelIDs) {
    ImgIt.first->print();
  }
}

void ProgramManager::dumpImage(const RTDeviceBinaryImage &Img,
                               uint32_t SequenceID) const {
  const char *Prefix = std::getenv("SYCL_DUMP_IMAGES_PREFIX");
  std::string Fname(Prefix ? Prefix : "sycl_");
  const sycl_device_binary_struct &RawImg = Img.getRawData();
  Fname += RawImg.DeviceTargetSpec;
  if (SequenceID)
    Fname += '_' + std::to_string(SequenceID);
  std::string Ext;

  ur::DeviceBinaryType Format = Img.getFormat();
  if (Format == SYCL_DEVICE_BINARY_TYPE_SPIRV)
    Ext = ".spv";
  else if (Format == SYCL_DEVICE_BINARY_TYPE_LLVMIR_BITCODE)
    Ext = ".bc";
  else
    Ext = ".bin";
  Fname += Ext;

  std::ofstream F(Fname, std::ios::binary);

  if (!F.is_open()) {
    throw exception(make_error_code(errc::runtime), "Can not write " + Fname);
  }
  Img.dump(F);
  F.close();
}

uint32_t ProgramManager::getDeviceLibReqMask(const RTDeviceBinaryImage &Img) {
  const RTDeviceBinaryImage::PropertyRange &DLMRange =
      Img.getDeviceLibReqMask();
  if (DLMRange.isAvailable())
    return DeviceBinaryProperty(*(DLMRange.begin())).asUint32();
  else
    return 0x0;
}

const KernelArgMask *
ProgramManager::getEliminatedKernelArgMask(ur_program_handle_t NativePrg,
                                           const std::string &KernelName) {
  // Bail out if there are no eliminated kernel arg masks in our images
  if (m_EliminatedKernelArgMasks.empty())
    return nullptr;

  {
    std::lock_guard<std::mutex> Lock(MNativeProgramsMutex);
    auto Range = NativePrograms.equal_range(NativePrg);
    for (auto ImgIt = Range.first; ImgIt != Range.second; ++ImgIt) {
      auto MapIt = m_EliminatedKernelArgMasks.find(ImgIt->second);
      if (MapIt == m_EliminatedKernelArgMasks.end())
        continue;
      auto ArgMaskMapIt = MapIt->second.find(KernelName);
      if (ArgMaskMapIt != MapIt->second.end())
        return &MapIt->second[KernelName];
    }
    if (Range.first != Range.second)
      return nullptr;
  }

  // If the program was not cached iterate over all available images looking for
  // the requested kernel
  for (auto &Elem : m_EliminatedKernelArgMasks) {
    auto ArgMask = Elem.second.find(KernelName);
    if (ArgMask != Elem.second.end())
      return &ArgMask->second;
  }

  // The kernel is not generated by DPCPP stack, so a mask doesn't exist for it
  return nullptr;
}

static bundle_state getBinImageState(const RTDeviceBinaryImage *BinImage) {
  auto IsAOTBinary = [](const char *Format) {
    return ((strcmp(Format, __SYCL_DEVICE_BINARY_TARGET_SPIRV64_X86_64) == 0) ||
            (strcmp(Format, __SYCL_DEVICE_BINARY_TARGET_SPIRV64_GEN) == 0) ||
            (strcmp(Format, __SYCL_DEVICE_BINARY_TARGET_SPIRV64_FPGA) == 0));
  };

  // There are only two initial states so far - SPIRV which needs to be compiled
  // and linked and fully compiled(AOTed) binary

  const bool IsAOT = IsAOTBinary(BinImage->getRawData().DeviceTargetSpec);

  return IsAOT ? sycl::bundle_state::executable : sycl::bundle_state::input;
}

kernel_id ProgramManager::getSYCLKernelID(const std::string &KernelName) {
  std::lock_guard<std::mutex> KernelIDsGuard(m_KernelIDsMutex);

  auto KernelID = m_KernelName2KernelIDs.find(KernelName);
  if (KernelID == m_KernelName2KernelIDs.end())
    throw exception(make_error_code(errc::runtime),
                    "No kernel found with the specified name");

  return KernelID->second;
}

bool ProgramManager::hasCompatibleImage(const device &Dev) {
  std::lock_guard<std::mutex> Guard(m_KernelIDsMutex);

  return std::any_of(
      m_BinImg2KernelIDs.cbegin(), m_BinImg2KernelIDs.cend(),
      [&](std::pair<RTDeviceBinaryImage *,
                    std::shared_ptr<std::vector<kernel_id>>>
              Elem) { return compatibleWithDevice(Elem.first, Dev); });
}

std::vector<kernel_id> ProgramManager::getAllSYCLKernelIDs() {
  std::lock_guard<std::mutex> KernelIDsGuard(m_KernelIDsMutex);

  std::vector<sycl::kernel_id> AllKernelIDs;
  AllKernelIDs.reserve(m_KernelName2KernelIDs.size());
  for (std::pair<std::string, kernel_id> KernelID : m_KernelName2KernelIDs) {
    AllKernelIDs.push_back(KernelID.second);
  }
  return AllKernelIDs;
}

kernel_id ProgramManager::getBuiltInKernelID(const std::string &KernelName) {
  std::lock_guard<std::mutex> BuiltInKernelIDsGuard(m_BuiltInKernelIDsMutex);

  auto KernelID = m_BuiltInKernelIDs.find(KernelName);
  if (KernelID == m_BuiltInKernelIDs.end()) {
    auto Impl = std::make_shared<kernel_id_impl>(KernelName);
    auto CachedID = createSyclObjFromImpl<kernel_id>(Impl);
    KernelID = m_BuiltInKernelIDs.insert({KernelName, CachedID}).first;
  }

  return KernelID->second;
}

void ProgramManager::addOrInitDeviceGlobalEntry(const void *DeviceGlobalPtr,
                                                const char *UniqueId) {
  std::lock_guard<std::mutex> DeviceGlobalsGuard(m_DeviceGlobalsMutex);

  auto ExistingDeviceGlobal = m_DeviceGlobals.find(UniqueId);
  if (ExistingDeviceGlobal != m_DeviceGlobals.end()) {
    // Update the existing information and add the entry to the pointer map.
    ExistingDeviceGlobal->second->initialize(DeviceGlobalPtr);
    m_Ptr2DeviceGlobal.insert(
        {DeviceGlobalPtr, ExistingDeviceGlobal->second.get()});
    return;
  }

  auto EntryUPtr =
      std::make_unique<DeviceGlobalMapEntry>(UniqueId, DeviceGlobalPtr);
  auto NewEntry = m_DeviceGlobals.emplace(UniqueId, std::move(EntryUPtr));
  m_Ptr2DeviceGlobal.insert({DeviceGlobalPtr, NewEntry.first->second.get()});
}

std::set<RTDeviceBinaryImage *>
ProgramManager::getRawDeviceImages(const std::vector<kernel_id> &KernelIDs) {
  std::set<RTDeviceBinaryImage *> BinImages;
  std::lock_guard<std::mutex> KernelIDsGuard(m_KernelIDsMutex);
  for (const kernel_id &KID : KernelIDs) {
    auto Range = m_KernelIDs2BinImage.equal_range(KID);
    for (auto It = Range.first, End = Range.second; It != End; ++It)
      BinImages.insert(It->second);
  }
  return BinImages;
}

DeviceGlobalMapEntry *
ProgramManager::getDeviceGlobalEntry(const void *DeviceGlobalPtr) {
  std::lock_guard<std::mutex> DeviceGlobalsGuard(m_DeviceGlobalsMutex);
  auto Entry = m_Ptr2DeviceGlobal.find(DeviceGlobalPtr);
  assert(Entry != m_Ptr2DeviceGlobal.end() && "Device global entry not found");
  return Entry->second;
}

std::vector<DeviceGlobalMapEntry *> ProgramManager::getDeviceGlobalEntries(
    const std::vector<std::string> &UniqueIds,
    bool ExcludeDeviceImageScopeDecorated) {
  std::vector<DeviceGlobalMapEntry *> FoundEntries;
  FoundEntries.reserve(UniqueIds.size());

  std::lock_guard<std::mutex> DeviceGlobalsGuard(m_DeviceGlobalsMutex);
  for (const std::string &UniqueId : UniqueIds) {
    auto DeviceGlobalEntry = m_DeviceGlobals.find(UniqueId);
    assert(DeviceGlobalEntry != m_DeviceGlobals.end() &&
           "Device global not found in map.");
    if (!ExcludeDeviceImageScopeDecorated ||
        !DeviceGlobalEntry->second->MIsDeviceImageScopeDecorated)
      FoundEntries.push_back(DeviceGlobalEntry->second.get());
  }
  return FoundEntries;
}

void ProgramManager::addOrInitHostPipeEntry(const void *HostPipePtr,
                                            const char *UniqueId) {
  std::lock_guard<std::mutex> HostPipesGuard(m_HostPipesMutex);

  auto ExistingHostPipe = m_HostPipes.find(UniqueId);
  if (ExistingHostPipe != m_HostPipes.end()) {
    ExistingHostPipe->second->initialize(HostPipePtr);
    m_Ptr2HostPipe.insert({HostPipePtr, ExistingHostPipe->second.get()});
    return;
  }

  auto EntryUPtr = std::make_unique<HostPipeMapEntry>(UniqueId, HostPipePtr);
  auto NewEntry = m_HostPipes.emplace(UniqueId, std::move(EntryUPtr));
  m_Ptr2HostPipe.insert({HostPipePtr, NewEntry.first->second.get()});
}

HostPipeMapEntry *
ProgramManager::getHostPipeEntry(const std::string &UniqueId) {
  std::lock_guard<std::mutex> HostPipesGuard(m_HostPipesMutex);
  auto Entry = m_HostPipes.find(UniqueId);
  assert(Entry != m_HostPipes.end() && "Host pipe entry not found");
  return Entry->second.get();
}

HostPipeMapEntry *ProgramManager::getHostPipeEntry(const void *HostPipePtr) {
  std::lock_guard<std::mutex> HostPipesGuard(m_HostPipesMutex);
  auto Entry = m_Ptr2HostPipe.find(HostPipePtr);
  assert(Entry != m_Ptr2HostPipe.end() && "Host pipe entry not found");
  return Entry->second;
}

device_image_plain ProgramManager::getDeviceImageFromBinaryImage(
    RTDeviceBinaryImage *BinImage, const context &Ctx, const device &Dev) {
  const bundle_state ImgState = getBinImageState(BinImage);

  assert(compatibleWithDevice(BinImage, Dev));

  std::shared_ptr<std::vector<sycl::kernel_id>> KernelIDs;
  // Collect kernel names for the image.
  {
    std::lock_guard<std::mutex> KernelIDsGuard(m_KernelIDsMutex);
    KernelIDs = m_BinImg2KernelIDs[BinImage];
  }

  DeviceImageImplPtr Impl = std::make_shared<detail::device_image_impl>(
      BinImage, Ctx, std::vector<device>{Dev}, ImgState, KernelIDs,
      /*PIProgram=*/nullptr);

  return createSyclObjFromImpl<device_image_plain>(Impl);
}

std::vector<device_image_plain>
ProgramManager::getSYCLDeviceImagesWithCompatibleState(
    const context &Ctx, const std::vector<device> &Devs,
    bundle_state TargetState, const std::vector<kernel_id> &KernelIDs) {

  // Collect unique raw device images taking into account kernel ids passed
  // TODO: Can we avoid repacking?
  std::set<RTDeviceBinaryImage *> BinImages;
  if (!KernelIDs.empty()) {
    for (const auto &KID : KernelIDs) {
      bool isCompatibleWithAtLeastOneDev =
          std::any_of(Devs.begin(), Devs.end(), [&KID](const auto &Dev) {
            return sycl::is_compatible({KID}, Dev);
          });
      if (!isCompatibleWithAtLeastOneDev)
        throw sycl::exception(
            make_error_code(errc::invalid),
            "Kernel is incompatible with all devices in devs");
    }
    BinImages = getRawDeviceImages(KernelIDs);
  } else {
    std::lock_guard<std::mutex> KernelIDsGuard(m_KernelIDsMutex);
    for (auto &ImageUPtr : m_BinImg2KernelIDs) {
      BinImages.insert(ImageUPtr.first);
    }
  }

  // Ignore images with incompatible state. Image is considered compatible
  // with a target state if an image is already in the target state or can
  // be brought to target state by compiling/linking/building.
  //
  // Example: an image in "executable" state is not compatible with
  // "input" target state - there is no operation to convert the image it
  // to "input" state. An image in "input" state is compatible with
  // "executable" target state because it can be built to get into
  // "executable" state.
  for (auto It = BinImages.begin(); It != BinImages.end();) {
    if (getBinImageState(*It) > TargetState)
      It = BinImages.erase(It);
    else
      ++It;
  }

  std::vector<device_image_plain> SYCLDeviceImages;

  // If a non-input state is requested, we can filter out some compatible
  // images and return only those with the highest compatible state for each
  // device-kernel pair. This map tracks how many kernel-device pairs need each
  // image, so that any unneeded ones are skipped.
  // TODO this has no effect if the requested state is input, consider having
  // a separate branch for that case to avoid unnecessary tracking work.
  struct DeviceBinaryImageInfo {
    std::shared_ptr<std::vector<sycl::kernel_id>> KernelIDs;
    bundle_state State = bundle_state::input;
    int RequirementCounter = 0;
  };
  std::unordered_map<RTDeviceBinaryImage *, DeviceBinaryImageInfo> ImageInfoMap;

  for (const sycl::device &Dev : Devs) {
    // Track the highest image state for each requested kernel.
    using StateImagesPairT =
        std::pair<bundle_state, std::vector<RTDeviceBinaryImage *>>;
    using KernelImageMapT =
        std::map<kernel_id, StateImagesPairT, LessByNameComp>;
    KernelImageMapT KernelImageMap;
    if (!KernelIDs.empty())
      for (const kernel_id &KernelID : KernelIDs)
        KernelImageMap.insert({KernelID, {}});

    for (RTDeviceBinaryImage *BinImage : BinImages) {
      if (!compatibleWithDevice(BinImage, Dev) ||
          !doesDevSupportDeviceRequirements(Dev, *BinImage))
        continue;

      auto InsertRes = ImageInfoMap.insert({BinImage, {}});
      DeviceBinaryImageInfo &ImgInfo = InsertRes.first->second;
      if (InsertRes.second) {
        ImgInfo.State = getBinImageState(BinImage);
        // Collect kernel names for the image
        {
          std::lock_guard<std::mutex> KernelIDsGuard(m_KernelIDsMutex);
          ImgInfo.KernelIDs = m_BinImg2KernelIDs[BinImage];
        }
      }
      const bundle_state ImgState = ImgInfo.State;
      const std::shared_ptr<std::vector<sycl::kernel_id>> &ImageKernelIDs =
          ImgInfo.KernelIDs;
      int &ImgRequirementCounter = ImgInfo.RequirementCounter;

      // If the image does not contain any non-service kernels we can skip it.
      if (!ImageKernelIDs || ImageKernelIDs->empty())
        continue;

      // Update tracked information.
      for (kernel_id &KernelID : *ImageKernelIDs) {
        StateImagesPairT *StateImagesPair;
        // If only specific kernels are requested, ignore the rest.
        if (!KernelIDs.empty()) {
          auto It = KernelImageMap.find(KernelID);
          if (It == KernelImageMap.end())
            continue;
          StateImagesPair = &It->second;
        } else
          StateImagesPair = &KernelImageMap[KernelID];

        auto &[KernelImagesState, KernelImages] = *StateImagesPair;

        if (KernelImages.empty()) {
          KernelImagesState = ImgState;
          KernelImages.push_back(BinImage);
          ++ImgRequirementCounter;
        } else if (KernelImagesState < ImgState) {
          for (RTDeviceBinaryImage *Img : KernelImages) {
            auto It = ImageInfoMap.find(Img);
            assert(It != ImageInfoMap.end());
            assert(It->second.RequirementCounter > 0);
            --(It->second.RequirementCounter);
          }
          KernelImages.clear();
          KernelImages.push_back(BinImage);
          KernelImagesState = ImgState;
          ++ImgRequirementCounter;
        } else if (KernelImagesState == ImgState) {
          KernelImages.push_back(BinImage);
          ++ImgRequirementCounter;
        }
      }
    }
  }

  for (const auto &ImgInfoPair : ImageInfoMap) {
    if (ImgInfoPair.second.RequirementCounter == 0)
      continue;

    DeviceImageImplPtr Impl = std::make_shared<detail::device_image_impl>(
        ImgInfoPair.first, Ctx, Devs, ImgInfoPair.second.State,
        ImgInfoPair.second.KernelIDs, /*PIProgram=*/nullptr);

    SYCLDeviceImages.push_back(createSyclObjFromImpl<device_image_plain>(Impl));
  }

  return SYCLDeviceImages;
}

void ProgramManager::bringSYCLDeviceImagesToState(
    std::vector<device_image_plain> &DeviceImages, bundle_state TargetState) {

  for (device_image_plain &DevImage : DeviceImages) {
    const bundle_state DevImageState = getSyclObjImpl(DevImage)->get_state();

    // At this time, there is no circumstance where a device image should ever
    // be in the source state. That not good.
    assert(DevImageState != bundle_state::ext_oneapi_source);

    switch (TargetState) {
    case bundle_state::ext_oneapi_source:
      // This case added for switch statement completion. We should not be here.
      assert(DevImageState == bundle_state::ext_oneapi_source);
      break;
    case bundle_state::input:
      // Do nothing since there is no state which can be upgraded to the input.
      assert(DevImageState == bundle_state::input);
      break;
    case bundle_state::object:
      if (DevImageState == bundle_state::input) {
        DevImage = compile(DevImage, getSyclObjImpl(DevImage)->get_devices(),
                           /*PropList=*/{});
        break;
      }
      // Device image is expected to be object state then.
      assert(DevImageState == bundle_state::object);
      break;
    case bundle_state::executable: {
      switch (DevImageState) {
      case bundle_state::ext_oneapi_source:
        // This case added for switch statement completion.
        // We should not be here.
        assert(DevImageState != bundle_state::ext_oneapi_source);
        break;
      case bundle_state::input:
        DevImage = build(DevImage, getSyclObjImpl(DevImage)->get_devices(),
                         /*PropList=*/{});
        break;
      case bundle_state::object: {
        std::vector<device_image_plain> LinkedDevImages =
            link({DevImage}, getSyclObjImpl(DevImage)->get_devices(),
                 /*PropList=*/{});
        // Since only one device image is passed here one output device image is
        // expected
        assert(LinkedDevImages.size() == 1 && "Expected one linked image here");
        DevImage = LinkedDevImages[0];
        break;
      }
      case bundle_state::executable:
        DevImage = build(DevImage, getSyclObjImpl(DevImage)->get_devices(),
                         /*PropList=*/{});
        break;
      }
      break;
    }
    }
  }
}

std::vector<device_image_plain>
ProgramManager::getSYCLDeviceImages(const context &Ctx,
                                    const std::vector<device> &Devs,
                                    bundle_state TargetState) {
  // Collect device images with compatible state
  std::vector<device_image_plain> DeviceImages =
      getSYCLDeviceImagesWithCompatibleState(Ctx, Devs, TargetState);
  // Bring device images with compatible state to desired state.
  bringSYCLDeviceImagesToState(DeviceImages, TargetState);
  return DeviceImages;
}

std::vector<device_image_plain> ProgramManager::getSYCLDeviceImages(
    const context &Ctx, const std::vector<device> &Devs,
    const DevImgSelectorImpl &Selector, bundle_state TargetState) {
  // Collect device images with compatible state
  std::vector<device_image_plain> DeviceImages =
      getSYCLDeviceImagesWithCompatibleState(Ctx, Devs, TargetState);

  // Filter out images that are rejected by Selector
  auto It = std::remove_if(DeviceImages.begin(), DeviceImages.end(),
                           [&Selector](const device_image_plain &Image) {
                             return !Selector(getSyclObjImpl(Image));
                           });
  DeviceImages.erase(It, DeviceImages.end());

  // The spec says that the function should not call online compiler or linker
  // to translate device images into target state
  return DeviceImages;
}

std::vector<device_image_plain> ProgramManager::getSYCLDeviceImages(
    const context &Ctx, const std::vector<device> &Devs,
    const std::vector<kernel_id> &KernelIDs, bundle_state TargetState) {
  // Fast path for when no kernel IDs are requested
  if (KernelIDs.empty())
    return {};

  {
    std::lock_guard<std::mutex> BuiltInKernelIDsGuard(m_BuiltInKernelIDsMutex);

    for (auto &It : m_BuiltInKernelIDs) {
      if (std::find(KernelIDs.begin(), KernelIDs.end(), It.second) !=
          KernelIDs.end())
        throw sycl::exception(make_error_code(errc::kernel_argument),
                              "Attempting to use a built-in kernel. They are "
                              "not fully supported");
    }
  }

  // Collect device images with compatible state
  std::vector<device_image_plain> DeviceImages =
      getSYCLDeviceImagesWithCompatibleState(Ctx, Devs, TargetState, KernelIDs);

  // Bring device images with compatible state to desired state.
  bringSYCLDeviceImagesToState(DeviceImages, TargetState);
  return DeviceImages;
}

device_image_plain
ProgramManager::compile(const device_image_plain &DeviceImage,
                        const std::vector<device> &Devs,
                        const property_list &) {

  // TODO: Extract compile options from property list once the Spec clarifies
  // how they can be passed.

  // TODO: Probably we could have cached compiled device images.
  const std::shared_ptr<device_image_impl> &InputImpl =
      getSyclObjImpl(DeviceImage);

  const PluginPtr &Plugin =
      getSyclObjImpl(InputImpl->get_context())->getPlugin();

  // TODO: Add support for creating non-SPIRV programs from multiple devices.
  if (InputImpl->get_bin_image_ref()->getFormat() !=
          SYCL_DEVICE_BINARY_TYPE_SPIRV &&
      Devs.size() > 1)
    // FIXME: It was probably intended to be thrown, but a unittest starts
    // failing if we do so, investigate independently of switching to SYCL 2020
    // `exception`.
    exception(make_error_code(errc::feature_not_supported),
              "Creating a program from AOT binary for multiple device is "
              "not supported");

  // Device is not used when creating program from SPIRV, so passing only one
  // device is OK.
  ur_program_handle_t Prog = createURProgram(*InputImpl->get_bin_image_ref(),
                                             InputImpl->get_context(), Devs[0]);

  if (InputImpl->get_bin_image_ref()->supportsSpecConstants())
    setSpecializationConstants(InputImpl, Prog, Plugin);

  DeviceImageImplPtr ObjectImpl = std::make_shared<detail::device_image_impl>(
      InputImpl->get_bin_image_ref(), InputImpl->get_context(), Devs,
      bundle_state::object, InputImpl->get_kernel_ids_ptr(), Prog,
      InputImpl->get_spec_const_data_ref(),
      InputImpl->get_spec_const_blob_ref());

  std::vector<ur_device_handle_t> URDevices;
  URDevices.reserve(Devs.size());
  for (const device &Dev : Devs)
    URDevices.push_back(getSyclObjImpl(Dev)->getHandleRef());

  // TODO: Handle zero sized Device list.
  std::string CompileOptions;
  applyCompileOptionsFromEnvironment(CompileOptions);
  appendCompileOptionsFromImage(
      CompileOptions, *(InputImpl->get_bin_image_ref()), Devs, Plugin);
  // Should always come last!
  appendCompileEnvironmentVariablesThatAppend(CompileOptions);
  ur_result_t Error = doCompile(
      Plugin, ObjectImpl->get_ur_program_ref(), Devs.size(), URDevices.data(),
      getSyclObjImpl(InputImpl->get_context()).get()->getHandleRef(),
      CompileOptions.c_str());
  if (Error != UR_RESULT_SUCCESS)
    throw sycl::exception(
        make_error_code(errc::build),
        getProgramBuildLog(ObjectImpl->get_ur_program_ref(),
                           getSyclObjImpl(ObjectImpl->get_context())));

  return createSyclObjFromImpl<device_image_plain>(ObjectImpl);
}

std::vector<device_image_plain>
ProgramManager::link(const device_image_plain &DeviceImage,
                     const std::vector<device> &Devs,
                     const property_list &PropList) {
  (void)PropList;

  std::vector<ur_program_handle_t> URPrograms;
  URPrograms.push_back(getSyclObjImpl(DeviceImage)->get_ur_program_ref());

  std::vector<ur_device_handle_t> URDevices;
  URDevices.reserve(Devs.size());
  for (const device &Dev : Devs)
    URDevices.push_back(getSyclObjImpl(Dev)->getHandleRef());

  std::string LinkOptionsStr;
  applyLinkOptionsFromEnvironment(LinkOptionsStr);
  if (LinkOptionsStr.empty()) {
    const std::shared_ptr<device_image_impl> &InputImpl =
        getSyclObjImpl(DeviceImage);
    appendLinkOptionsFromImage(LinkOptionsStr,
                               *(InputImpl->get_bin_image_ref()));
  }
  // Should always come last!
  appendLinkEnvironmentVariablesThatAppend(LinkOptionsStr);
  const context &Context = getSyclObjImpl(DeviceImage)->get_context();
  const ContextImplPtr ContextImpl = getSyclObjImpl(Context);
  const PluginPtr &Plugin = ContextImpl->getPlugin();

  ur_program_handle_t LinkedProg = nullptr;
  auto doLink = [&] {
    auto Res = Plugin->call_nocheck(
        urProgramLinkExp, ContextImpl->getHandleRef(), URDevices.size(),
        URDevices.data(), URPrograms.size(), URPrograms.data(),
        LinkOptionsStr.c_str(), &LinkedProg);
    if (Res == UR_RESULT_ERROR_UNSUPPORTED_FEATURE) {
      Res = Plugin->call_nocheck(urProgramLink, ContextImpl->getHandleRef(),
                                 URPrograms.size(), URPrograms.data(),
                                 LinkOptionsStr.c_str(), &LinkedProg);
    }
    return Res;
  };
  ur_result_t Error = doLink();
  if (Error == UR_RESULT_ERROR_OUT_OF_RESOURCES ||
      Error == UR_RESULT_ERROR_OUT_OF_HOST_MEMORY) {
    ContextImpl->getKernelProgramCache().reset();
    Error = doLink();
  }

  if (Error != UR_RESULT_SUCCESS) {
    if (LinkedProg) {
      const std::string ErrorMsg = getProgramBuildLog(LinkedProg, ContextImpl);
      throw sycl::exception(make_error_code(errc::build), ErrorMsg);
    }
    throw set_ur_error(exception(make_error_code(errc::build), "link() failed"),
                       Error);
  }

  std::shared_ptr<std::vector<kernel_id>> KernelIDs{new std::vector<kernel_id>};
  std::vector<unsigned char> NewSpecConstBlob;
  device_image_impl::SpecConstMapT NewSpecConstMap;

  std::shared_ptr<device_image_impl> DeviceImageImpl =
      getSyclObjImpl(DeviceImage);

  // Duplicates are not expected here, otherwise urProgramLink should fail
  KernelIDs->insert(KernelIDs->end(),
                    DeviceImageImpl->get_kernel_ids_ptr()->begin(),
                    DeviceImageImpl->get_kernel_ids_ptr()->end());

  // To be able to answer queries about specialziation constants, the new
  // device image should have the specialization constants from all the linked
  // images.
  {
    const std::lock_guard<std::mutex> SpecConstLock(
        DeviceImageImpl->get_spec_const_data_lock());

    // Copy all map entries to the new map. Since the blob will be copied to
    // the end of the new blob we need to move the blob offset of each entry.
    for (const auto &SpecConstIt : DeviceImageImpl->get_spec_const_data_ref()) {
      std::vector<device_image_impl::SpecConstDescT> &NewDescEntries =
          NewSpecConstMap[SpecConstIt.first];
      assert(NewDescEntries.empty() &&
             "Specialization constant already exists in the map.");
      NewDescEntries.reserve(SpecConstIt.second.size());
      for (const device_image_impl::SpecConstDescT &SpecConstDesc :
           SpecConstIt.second) {
        device_image_impl::SpecConstDescT NewSpecConstDesc = SpecConstDesc;
        NewSpecConstDesc.BlobOffset += NewSpecConstBlob.size();
        NewDescEntries.push_back(std::move(NewSpecConstDesc));
      }
    }

    // Copy the blob from the device image into the new blob. This moves the
    // offsets of the following blobs.
    NewSpecConstBlob.insert(NewSpecConstBlob.end(),
                            DeviceImageImpl->get_spec_const_blob_ref().begin(),
                            DeviceImageImpl->get_spec_const_blob_ref().end());
  }

  // device_image_impl expects kernel ids to be sorted for fast search
  std::sort(KernelIDs->begin(), KernelIDs->end(), LessByHash<kernel_id>{});

  auto BinImg = getSyclObjImpl(DeviceImage)->get_bin_image_ref();
  DeviceImageImplPtr ExecutableImpl =
      std::make_shared<detail::device_image_impl>(
          BinImg, Context, Devs, bundle_state::executable, std::move(KernelIDs),
          LinkedProg, std::move(NewSpecConstMap), std::move(NewSpecConstBlob));

  // TODO: Make multiple sets of device images organized by devices they are
  // compiled for.
  return {createSyclObjFromImpl<device_image_plain>(ExecutableImpl)};
}

// The function duplicates most of the code from existing getBuiltPIProgram.
// The differences are:
// Different API - uses different objects to extract required info
// Supports caching of a program built for multiple devices
device_image_plain ProgramManager::build(const device_image_plain &DeviceImage,
                                         const std::vector<device> &Devs,
                                         const property_list &PropList) {
  (void)PropList;

  const std::shared_ptr<device_image_impl> &InputImpl =
      getSyclObjImpl(DeviceImage);

  const context Context = InputImpl->get_context();

  const ContextImplPtr ContextImpl = getSyclObjImpl(Context);

  KernelProgramCache &Cache = ContextImpl->getKernelProgramCache();

  std::string CompileOpts;
  std::string LinkOpts;
  applyOptionsFromEnvironment(CompileOpts, LinkOpts);

  const RTDeviceBinaryImage *ImgPtr = InputImpl->get_bin_image_ref();
  const RTDeviceBinaryImage &Img = *ImgPtr;

  SerializedObj SpecConsts = InputImpl->get_spec_const_blob_ref();

  // TODO: Unify this code with getBuiltPIProgram
  auto BuildF = [this, &Context, &Img, &Devs, &CompileOpts, &LinkOpts,
                 &InputImpl, SpecConsts] {
    ContextImplPtr ContextImpl = getSyclObjImpl(Context);
    const PluginPtr &Plugin = ContextImpl->getPlugin();
    applyOptionsFromImage(CompileOpts, LinkOpts, Img, Devs, Plugin);
    // Should always come last!
    appendCompileEnvironmentVariablesThatAppend(CompileOpts);
    appendLinkEnvironmentVariablesThatAppend(LinkOpts);
    // TODO: Add support for creating non-SPIRV programs from multiple devices.
    if (InputImpl->get_bin_image_ref()->getFormat() !=
            SYCL_DEVICE_BINARY_TYPE_SPIRV &&
        Devs.size() > 1)
      // FIXME: It was probably intended to be thrown, but a unittest starts
      // failing if we do so, investigate independently of switching to SYCL
      // 2020 `exception`.
      exception(make_error_code(errc::feature_not_supported),
                "Creating a program from AOT binary for multiple device "
                "is not supported");

    // Device is not used when creating program from SPIRV, so passing only one
    // device is OK.
    auto [NativePrg, DeviceCodeWasInCache] = getOrCreateURProgram(
        Img, {&Img}, Context, Devs[0], CompileOpts + LinkOpts, SpecConsts);

    if (!DeviceCodeWasInCache &&
        InputImpl->get_bin_image_ref()->supportsSpecConstants())
      setSpecializationConstants(InputImpl, NativePrg, Plugin);

    ProgramPtr ProgramManaged(NativePrg, urProgramRelease);

    // Link a fallback implementation of device libraries if they are not
    // supported by a device compiler.
    // Pre-compiled programs are supposed to be already linked.
    // If device image is not SPIR-V, DeviceLibReqMask will be 0 which means
    // no fallback device library will be linked.
    uint32_t DeviceLibReqMask = 0;
    if (Img.getFormat() == SYCL_DEVICE_BINARY_TYPE_SPIRV &&
        !SYCLConfig<SYCL_DEVICELIB_NO_FALLBACK>::get())
      DeviceLibReqMask = getDeviceLibReqMask(Img);

    // TODO: Add support for dynamic linking with kernel bundles
    std::vector<ur_program_handle_t> ExtraProgramsToLink;
    ProgramPtr BuiltProgram =
        build(std::move(ProgramManaged), ContextImpl, CompileOpts, LinkOpts,
              getSyclObjImpl(Devs[0]).get()->getHandleRef(), DeviceLibReqMask,
              ExtraProgramsToLink);

    emitBuiltProgramInfo(BuiltProgram.get(), ContextImpl);

    {
      std::lock_guard<std::mutex> Lock(MNativeProgramsMutex);
      NativePrograms.insert({BuiltProgram.get(), &Img});
    }

    ContextImpl->addDeviceGlobalInitializer(BuiltProgram.get(), Devs, &Img);

    // Save program to persistent cache if it is not there
    if (!DeviceCodeWasInCache)
      PersistentDeviceCodeCache::putItemToDisc(Devs[0], {&Img}, SpecConsts,
                                               CompileOpts + LinkOpts,
                                               BuiltProgram.get());

    return BuiltProgram.release();
  };

  if (!SYCLConfig<SYCL_CACHE_IN_MEM>::get()) {
    auto ResProgram = BuildF();
    DeviceImageImplPtr ExecImpl = std::make_shared<detail::device_image_impl>(
        InputImpl->get_bin_image_ref(), Context, Devs, bundle_state::executable,
        InputImpl->get_kernel_ids_ptr(), ResProgram,
        InputImpl->get_spec_const_data_ref(),
        InputImpl->get_spec_const_blob_ref());

    return createSyclObjFromImpl<device_image_plain>(ExecImpl);
  }

  uint32_t ImgId = Img.getImageID();
  ur_device_handle_t UrDevice = getSyclObjImpl(Devs[0]).get()->getHandleRef();
  auto CacheKey =
      std::make_pair(std::make_pair(std::move(SpecConsts), ImgId), UrDevice);

  // CacheKey is captured by reference so when we overwrite it later we can
  // reuse this function.
  auto GetCachedBuildF = [&Cache, &CacheKey]() {
    return Cache.getOrInsertProgram(CacheKey);
  };

  auto BuildResult = Cache.getOrBuild<errc::build>(GetCachedBuildF, BuildF);
  // getOrBuild is not supposed to return nullptr
  assert(BuildResult != nullptr && "Invalid build result");

  ur_program_handle_t ResProgram = BuildResult->Val;

  // Cache supports key with once device only, but here we have multiple
  // devices a program is built for, so add the program to the cache for all
  // other devices.
  const PluginPtr &Plugin = ContextImpl->getPlugin();
  auto CacheOtherDevices = [ResProgram, &Plugin]() {
    Plugin->call(urProgramRetain, ResProgram);
    return ResProgram;
  };

  // The program for device "0" is already added to the cache during the first
  // call to getOrBuild, so starting with "1"
  for (size_t Idx = 1; Idx < Devs.size(); ++Idx) {
    const ur_device_handle_t UrDeviceAdd =
        getSyclObjImpl(Devs[Idx]).get()->getHandleRef();

    // Change device in the cache key to reduce copying of spec const data.
    CacheKey.second = UrDeviceAdd;
    Cache.getOrBuild<errc::build>(GetCachedBuildF, CacheOtherDevices);
    // getOrBuild is not supposed to return nullptr
    assert(BuildResult != nullptr && "Invalid build result");
  }

  // devive_image_impl shares ownership of PIProgram with, at least, program
  // cache. The ref counter will be descremented in the destructor of
  // device_image_impl
  Plugin->call(urProgramRetain, ResProgram);

  DeviceImageImplPtr ExecImpl = std::make_shared<detail::device_image_impl>(
      InputImpl->get_bin_image_ref(), Context, Devs, bundle_state::executable,
      InputImpl->get_kernel_ids_ptr(), ResProgram,
      InputImpl->get_spec_const_data_ref(),
      InputImpl->get_spec_const_blob_ref());

  return createSyclObjFromImpl<device_image_plain>(ExecImpl);
}

// When caching is enabled, the returned UrKernel will already have
// its ref count incremented.
std::tuple<ur_kernel_handle_t, std::mutex *, const KernelArgMask *>
ProgramManager::getOrCreateKernel(const context &Context,
                                  const std::string &KernelName,
                                  const property_list &PropList,
                                  ur_program_handle_t Program) {

  (void)PropList;

  const ContextImplPtr Ctx = getSyclObjImpl(Context);

  KernelProgramCache &Cache = Ctx->getKernelProgramCache();

  auto BuildF = [this, &Program, &KernelName, &Ctx] {
    ur_kernel_handle_t Kernel = nullptr;

    const PluginPtr &Plugin = Ctx->getPlugin();
    Plugin->call(urKernelCreate, Program, KernelName.c_str(), &Kernel);

    // Only set UR_USM_INDIRECT_ACCESS if the platform can handle it.
    if (Ctx->getPlatformImpl()->supports_usm()) {
      bool EnableAccess = true;
      Plugin->call(urKernelSetExecInfo, Kernel,
                   UR_KERNEL_EXEC_INFO_USM_INDIRECT_ACCESS, sizeof(ur_bool_t),
                   nullptr, &EnableAccess);
    }

    // Ignore possible m_UseSpvFile for now.
    // TODO consider making m_UseSpvFile interact with kernel bundles as well.
    const KernelArgMask *KernelArgMask =
        getEliminatedKernelArgMask(Program, KernelName);

    return std::make_pair(Kernel, KernelArgMask);
  };

  auto GetCachedBuildF = [&Cache, &KernelName, Program]() {
    return Cache.getOrInsertKernel(Program, KernelName);
  };

  if (!SYCLConfig<SYCL_CACHE_IN_MEM>::get()) {
    // The built kernel cannot be shared between multiple
    // threads when caching is disabled, so we can return
    // nullptr for the mutex.
    auto [Kernel, ArgMask] = BuildF();
    return make_tuple(Kernel, nullptr, ArgMask);
  }

  auto BuildResult = Cache.getOrBuild<errc::invalid>(GetCachedBuildF, BuildF);
  // getOrBuild is not supposed to return nullptr
  assert(BuildResult != nullptr && "Invalid build result");
  // If caching is enabled, one copy of the kernel handle will be
  // stored in the cache, and one handle is returned to the
  // caller. In that case, we need to increase the ref count of the
  // kernel.
  Ctx->getPlugin()->call(urKernelRetain, BuildResult->Val.first);
  return std::make_tuple(BuildResult->Val.first,
                         &(BuildResult->MBuildResultMutex),
                         BuildResult->Val.second);
}

ur_kernel_handle_t ProgramManager::getCachedMaterializedKernel(
    const std::string &KernelName,
    const std::vector<unsigned char> &SpecializationConsts) {
  if constexpr (DbgProgMgr > 0)
    std::cerr << ">>> ProgramManager::getCachedMaterializedKernel\n"
              << "KernelName: " << KernelName << "\n";

  {
    std::lock_guard<std::mutex> KernelIDsGuard(m_KernelIDsMutex);
    if (auto KnownMaterializations = m_MaterializedKernels.find(KernelName);
        KnownMaterializations != m_MaterializedKernels.end()) {
      if constexpr (DbgProgMgr > 0)
        std::cerr << ">>> There are:" << KnownMaterializations->second.size()
                  << " materialized kernels.\n";
      if (auto Kernel =
              KnownMaterializations->second.find(SpecializationConsts);
          Kernel != KnownMaterializations->second.end()) {
        if constexpr (DbgProgMgr > 0)
          std::cerr << ">>> Kernel in the chache\n";
        return Kernel->second;
      }
    }
  }

  if constexpr (DbgProgMgr > 0)
    std::cerr << ">>> Kernel not in the chache\n";

  return nullptr;
}

ur_kernel_handle_t ProgramManager::getOrCreateMaterializedKernel(
    const RTDeviceBinaryImage &Img, const context &Context,
    const device &Device, const std::string &KernelName,
    const std::vector<unsigned char> &SpecializationConsts) {
  // Check if we already have the kernel in the cache.
  if constexpr (DbgProgMgr > 0)
    std::cerr << ">>> ProgramManager::getOrCreateMaterializedKernel\n"
              << "KernelName: " << KernelName << "\n";

  if (auto CachedKernel =
          getCachedMaterializedKernel(KernelName, SpecializationConsts))
    return CachedKernel;

  if constexpr (DbgProgMgr > 0)
    std::cerr << ">>> Adding the kernel to the cache.\n";
  auto Program = createURProgram(Img, Context, Device);
  auto DeviceImpl = detail::getSyclObjImpl(Device);
  auto &Plugin = DeviceImpl->getPlugin();
  ProgramPtr ProgramManaged(Program, urProgramRelease);

  std::string CompileOpts;
  std::string LinkOpts;
  applyOptionsFromEnvironment(CompileOpts, LinkOpts);
  // No linking of extra programs reqruired.
  std::vector<ur_program_handle_t> ExtraProgramsToLink;
  auto BuildProgram =
      build(std::move(ProgramManaged), detail::getSyclObjImpl(Context),
            CompileOpts, LinkOpts, DeviceImpl->getHandleRef(),
            /*For non SPIR-V devices DeviceLibReqdMask is always 0*/ 0,
            ExtraProgramsToLink);
  ur_kernel_handle_t UrKernel{nullptr};
  Plugin->call<errc::kernel_not_supported>(urKernelCreate,
      BuildProgram.get(), KernelName.c_str(), &UrKernel);
  {
    std::lock_guard<std::mutex> KernelIDsGuard(m_KernelIDsMutex);
    m_MaterializedKernels[KernelName][SpecializationConsts] = UrKernel;
  }

  return UrKernel;
}

bool doesDevSupportDeviceRequirements(const device &Dev,
                                      const RTDeviceBinaryImage &Img) {
  return !checkDevSupportDeviceRequirements(Dev, Img).has_value();
}

static std::string getAspectNameStr(sycl::aspect AspectNum) {
#define __SYCL_ASPECT(ASPECT, ID)                                              \
  case aspect::ASPECT:                                                         \
    return #ASPECT;
#define __SYCL_ASPECT_DEPRECATED(ASPECT, ID, MESSAGE) __SYCL_ASPECT(ASPECT, ID)
// We don't need "case aspect::usm_allocator" here because it will duplicate
// "case aspect::usm_system_allocations", therefore leave this macro empty
#define __SYCL_ASPECT_DEPRECATED_ALIAS(ASPECT, ID, MESSAGE)
  switch (AspectNum) {
#include <sycl/info/aspects.def>
#include <sycl/info/aspects_deprecated.def>
  }
  throw sycl::exception(errc::kernel_not_supported,
                        "Unknown aspect " +
                            std::to_string(static_cast<unsigned>(AspectNum)));
#undef __SYCL_ASPECT_DEPRECATED_ALIAS
#undef __SYCL_ASPECT_DEPRECATED
#undef __SYCL_ASPECT
}

// Check if the multiplication over unsigned integers overflows
template <typename T>
static std::enable_if_t<std::is_unsigned_v<T>, std::optional<T>>
multiply_with_overflow_check(T x, T y) {
  if (y == 0)
    return 0;
  if (x > std::numeric_limits<T>::max() / y)
    return {};
  else
    return x * y;
}

namespace matrix_ext = ext::oneapi::experimental::matrix;

// Matrix type string to matrix_type enum value conversion
// Note: matrix type strings are defined in template specialization for
// convertTypeToMatrixTypeString above
std::optional<matrix_ext::matrix_type>
convertMatrixTypeStringMatrixTypeEnumValue(
    const std::string &MatrixTypeString) {
  assert(!MatrixTypeString.empty() &&
         "MatrixTypeString type string can't be empty. Check if required "
         "template specialization for convertTypeToMatrixTypeString exists.");
  std::string_view MatrixTypeStringView = MatrixTypeString;
  std::string Prefix("matrix_type::");
  assert((MatrixTypeStringView.substr(0, Prefix.size()) == Prefix) &&
         "MatrixTypeString has incorrect prefix, should be \"matrix_type::\".");
  MatrixTypeStringView.remove_prefix(Prefix.size());
  if ("bf16" == MatrixTypeStringView)
    return matrix_ext::matrix_type::bf16;
  else if ("fp16" == MatrixTypeStringView)
    return matrix_ext::matrix_type::fp16;
  else if ("tf32" == MatrixTypeStringView)
    return matrix_ext::matrix_type::tf32;
  else if ("fp32" == MatrixTypeStringView)
    return matrix_ext::matrix_type::fp32;
  else if ("fp64" == MatrixTypeStringView)
    return matrix_ext::matrix_type::fp64;
  else if ("sint8" == MatrixTypeStringView)
    return matrix_ext::matrix_type::sint8;
  else if ("sint16" == MatrixTypeStringView)
    return matrix_ext::matrix_type::sint16;
  else if ("sint32" == MatrixTypeStringView)
    return matrix_ext::matrix_type::sint32;
  else if ("sint64" == MatrixTypeStringView)
    return matrix_ext::matrix_type::sint64;
  else if ("uint8" == MatrixTypeStringView)
    return matrix_ext::matrix_type::uint8;
  else if ("uint16" == MatrixTypeStringView)
    return matrix_ext::matrix_type::uint16;
  else if ("uint32" == MatrixTypeStringView)
    return matrix_ext::matrix_type::uint32;
  else if ("uint64" == MatrixTypeStringView)
    return matrix_ext::matrix_type::uint64;
  return std::nullopt;
}

bool isMatrixSupportedByHW(const std::string &MatrixTypeStrUser,
                           size_t RowsUser, size_t ColsUser,
                           matrix_ext::matrix_type MatrixTypeRuntime,
                           size_t MaxRowsRuntime, size_t MaxColsRuntime,
                           size_t RowsRuntime, size_t ColsRuntime) {
  std::optional<matrix_ext::matrix_type> MatrixTypeUserOpt =
      convertMatrixTypeStringMatrixTypeEnumValue(MatrixTypeStrUser);
  if (!MatrixTypeUserOpt)
    return false;
  bool IsMatrixTypeSupported = (MatrixTypeUserOpt.value() == MatrixTypeRuntime);
  bool IsRowsSupported = ((RowsRuntime != 0) ? (RowsUser == RowsRuntime)
                                             : (RowsUser <= MaxRowsRuntime));
  bool IsColsSupported = ((ColsRuntime != 0) ? (ColsUser == ColsRuntime)
                                             : (ColsUser <= MaxColsRuntime));
  return IsMatrixTypeSupported && IsRowsSupported && IsColsSupported;
}

std::optional<sycl::exception> checkDevSupportJointMatrix(
    const std::string &JointMatrixProStr,
    const std::vector<ext::oneapi::experimental::matrix::combination>
        &SupportedMatrixCombinations) {
  std::istringstream JointMatrixStrStream(JointMatrixProStr);
  std::string SingleJointMatrix;

  // start to parse the value which is generated by
  // SYCLPropagateJointMatrixUsage pass
  while (std::getline(JointMatrixStrStream, SingleJointMatrix, ';')) {
    std::istringstream SingleJointMatrixStrStream(SingleJointMatrix);
    std::vector<std::string> JointMatrixVec;
    std::string Item;

    while (std::getline(SingleJointMatrixStrStream, Item, ',')) {
      JointMatrixVec.push_back(Item);
    }

    assert(JointMatrixVec.size() == 4 &&
           "Property set is corrupted, it must have 4 elements.");

    const std::string &MatrixTypeUser = JointMatrixVec[0];
    const std::string &UseStrUser = JointMatrixVec[1];
    size_t RowsUser, ColsUser = 0;
    try {
      RowsUser = std::stoi(JointMatrixVec[2]);
      ColsUser = std::stoi(JointMatrixVec[3]);
    } catch (std::logic_error &) {
      // ignore exceptions, one way or another a user will see sycl::exception
      // with the message about incorrect rows or cols, because they are
      // initialized with 0 above
    }

    bool IsMatrixCompatible = false;

    for (const auto &Combination : SupportedMatrixCombinations) {
      std::optional<ext::oneapi::experimental::matrix::use> Use =
          detail::convertMatrixUseStringToEnum(UseStrUser.c_str());
      assert(Use && "Property set has empty matrix::use value.");
      switch (Use.value()) {
      case matrix_ext::use::a:
        IsMatrixCompatible |= isMatrixSupportedByHW(
            MatrixTypeUser, RowsUser, ColsUser, Combination.atype,
            Combination.max_msize, Combination.max_ksize, Combination.msize,
            Combination.ksize);
        break;
      case matrix_ext::use::b:
        IsMatrixCompatible |= isMatrixSupportedByHW(
            MatrixTypeUser, RowsUser, ColsUser, Combination.btype,
            Combination.max_ksize, Combination.max_nsize, Combination.ksize,
            Combination.nsize);
        break;
      case matrix_ext::use::accumulator: {
        IsMatrixCompatible |= isMatrixSupportedByHW(
            MatrixTypeUser, RowsUser, ColsUser, Combination.ctype,
            Combination.max_msize, Combination.max_nsize, Combination.msize,
            Combination.nsize);
        IsMatrixCompatible |= isMatrixSupportedByHW(
            MatrixTypeUser, RowsUser, ColsUser, Combination.dtype,
            Combination.max_msize, Combination.max_nsize, Combination.msize,
            Combination.nsize);
        break;
      }
      }

      // early exit if we have a match
      if (IsMatrixCompatible)
        break;
    }

    if (!IsMatrixCompatible)
      return sycl::exception(make_error_code(errc::kernel_not_supported),
                             "joint_matrix with parameters " + MatrixTypeUser +
                                 ", " + UseStrUser +
                                 ", Rows=" + std::to_string(RowsUser) +
                                 ", Cols=" + std::to_string(ColsUser) +
                                 " is not supported on this device");
  }
  return std::nullopt;
}

std::optional<sycl::exception> checkDevSupportJointMatrixMad(
    const std::string &JointMatrixProStr,
    const std::vector<ext::oneapi::experimental::matrix::combination>
        &SupportedMatrixCombinations) {
  std::istringstream JointMatrixMadStrStream(JointMatrixProStr);
  std::string SingleJointMatrixMad;

  // start to parse the value which is generated by
  // SYCLPropagateJointMatrixUsage pass
  while (std::getline(JointMatrixMadStrStream, SingleJointMatrixMad, ';')) {
    std::istringstream SingleJointMatrixMadStrStream(SingleJointMatrixMad);
    std::vector<std::string> JointMatrixMadVec;
    std::string Item;

    while (std::getline(SingleJointMatrixMadStrStream, Item, ',')) {
      JointMatrixMadVec.push_back(Item);
    }

    assert(JointMatrixMadVec.size() == 7 &&
           "Property set is corrupted, it must have 7 elements.");

    const std::string &MatrixTypeAStrUser = JointMatrixMadVec[0];
    const std::string &MatrixTypeBStrUser = JointMatrixMadVec[1];
    const std::string &MatrixTypeCStrUser = JointMatrixMadVec[2];
    const std::string &MatrixTypeDStrUser = JointMatrixMadVec[3];
    size_t MSizeUser, KSizeUser, NSizeUser = 0;
    try {
      MSizeUser = std::stoi(JointMatrixMadVec[4]);
      KSizeUser = std::stoi(JointMatrixMadVec[5]);
      NSizeUser = std::stoi(JointMatrixMadVec[6]);
    } catch (std::logic_error &) {
      // ignore exceptions, one way or another a user will see sycl::exception
      // with the message about incorrect size(s), because they are
      // initialized with 0 above
    }

    std::optional<matrix_ext::matrix_type> MatrixTypeAUserOpt =
        convertMatrixTypeStringMatrixTypeEnumValue(MatrixTypeAStrUser);
    std::optional<matrix_ext::matrix_type> MatrixTypeBUserOpt =
        convertMatrixTypeStringMatrixTypeEnumValue(MatrixTypeBStrUser);
    std::optional<matrix_ext::matrix_type> MatrixTypeCUserOpt =
        convertMatrixTypeStringMatrixTypeEnumValue(MatrixTypeCStrUser);
    std::optional<matrix_ext::matrix_type> MatrixTypeDUserOpt =
        convertMatrixTypeStringMatrixTypeEnumValue(MatrixTypeDStrUser);

    bool IsMatrixMadCompatible = false;

    for (const auto &Combination : SupportedMatrixCombinations) {
      if (!MatrixTypeAUserOpt || !MatrixTypeBUserOpt || !MatrixTypeCUserOpt ||
          !MatrixTypeDUserOpt)
        continue;

      bool IsMatrixTypeACompatible =
          (MatrixTypeAUserOpt.value() == Combination.atype);
      bool IsMatrixTypeBCompatible =
          (MatrixTypeBUserOpt.value() == Combination.btype);
      bool IsMatrixTypeCCompatible =
          (MatrixTypeCUserOpt.value() == Combination.ctype);
      bool IsMatrixTypeDCompatible =
          (MatrixTypeDUserOpt.value() == Combination.dtype);
      bool IsMSizeCompatible =
          ((Combination.msize != 0) ? (MSizeUser == Combination.msize)
                                    : (MSizeUser <= Combination.max_msize));
      bool IsKSizeCompatible =
          ((Combination.ksize != 0) ? (KSizeUser == Combination.ksize)
                                    : (KSizeUser <= Combination.max_ksize));
      bool IsNSizeCompatible =
          ((Combination.nsize != 0) ? (NSizeUser == Combination.nsize)
                                    : (NSizeUser <= Combination.max_nsize));

      IsMatrixMadCompatible =
          IsMatrixTypeACompatible && IsMatrixTypeBCompatible &&
          IsMatrixTypeCCompatible && IsMatrixTypeDCompatible &&
          IsMSizeCompatible && IsKSizeCompatible && IsNSizeCompatible;

      // early exit if we have a match
      if (IsMatrixMadCompatible)
        break;
    }

    if (!IsMatrixMadCompatible)
      return sycl::exception(
          make_error_code(errc::kernel_not_supported),
          "joint_matrix_mad function with parameters atype=" +
              MatrixTypeAStrUser + ", btype=" + MatrixTypeBStrUser +
              ", ctype=" + MatrixTypeCStrUser + ", dtype=" +
              MatrixTypeDStrUser + ", M=" + std::to_string(MSizeUser) + ", K=" +
              std::to_string(KSizeUser) + ", N=" + std::to_string(NSizeUser) +
              " is not supported on this "
              "device");
  }
  return std::nullopt;
}

std::optional<sycl::exception>
checkDevSupportDeviceRequirements(const device &Dev,
                                  const RTDeviceBinaryImage &Img,
                                  const NDRDescT &NDRDesc) {
  auto getPropIt = [&Img](const std::string &PropName) {
    auto &PropRange = Img.getDeviceRequirements();
    RTDeviceBinaryImage::PropertyRange::ConstIterator PropIt = std::find_if(
        PropRange.begin(), PropRange.end(),
        [&PropName](RTDeviceBinaryImage::PropertyRange::ConstIterator &&Prop) {
          return (*Prop)->Name == PropName;
        });
    return (PropIt == PropRange.end())
               ? std::nullopt
               : std::optional<
                     RTDeviceBinaryImage::PropertyRange::ConstIterator>{PropIt};
  };

  auto AspectsPropIt = getPropIt("aspects");
  auto JointMatrixPropIt = getPropIt("joint_matrix");
  auto JointMatrixMadPropIt = getPropIt("joint_matrix_mad");
  auto ReqdWGSizeUint32TPropIt = getPropIt("reqd_work_group_size");
  auto ReqdWGSizeUint64TPropIt = getPropIt("reqd_work_group_size_uint64_t");
  auto ReqdSubGroupSizePropIt = getPropIt("reqd_sub_group_size");
  auto WorkGroupNumDim = getPropIt("work_group_num_dim");

  // Checking if device supports defined aspects
  if (AspectsPropIt) {
    ByteArray Aspects =
        DeviceBinaryProperty(*(AspectsPropIt.value())).asByteArray();
    // Drop 8 bytes describing the size of the byte array.
    Aspects.dropBytes(8);
    while (!Aspects.empty()) {
      aspect Aspect = Aspects.consume<aspect>();
      if (!Dev.has(Aspect))
        return sycl::exception(errc::kernel_not_supported,
                               "Required aspect " + getAspectNameStr(Aspect) +
                                   " is not supported on the device");
    }
  }

  if (JointMatrixPropIt) {
    std::vector<ext::oneapi::experimental::matrix::combination> Combinations =
        Dev.get_info<
            ext::oneapi::experimental::info::device::matrix_combinations>();

    if (Combinations.empty())
      return sycl::exception(make_error_code(errc::kernel_not_supported),
                             "no matrix hardware on the target device, "
                             "joint_matrix is not supported");

    ByteArray JointMatrixByteArray =
        DeviceBinaryProperty(*(JointMatrixPropIt.value())).asByteArray();
    // Drop 8 bytes describing the size of the byte array.
    JointMatrixByteArray.dropBytes(8);
    std::string JointMatrixByteArrayToStr;
    while (!JointMatrixByteArray.empty()) {
      JointMatrixByteArrayToStr += JointMatrixByteArray.consume<char>();
    }
    std::optional<sycl::exception> Result =
        checkDevSupportJointMatrix(JointMatrixByteArrayToStr, Combinations);
    if (Result)
      return Result.value();
  }

  if (JointMatrixMadPropIt) {
    std::vector<ext::oneapi::experimental::matrix::combination> Combinations =
        Dev.get_info<
            ext::oneapi::experimental::info::device::matrix_combinations>();

    if (Combinations.empty())
      return sycl::exception(make_error_code(errc::kernel_not_supported),
                             "no matrix hardware on the target device, "
                             "joint_matrix_mad is not supported");

    ByteArray JointMatrixMadByteArray =
        DeviceBinaryProperty(*(JointMatrixMadPropIt.value())).asByteArray();
    // Drop 8 bytes describing the size of the byte array.
    JointMatrixMadByteArray.dropBytes(8);
    std::string JointMatrixMadByteArrayToStr;
    while (!JointMatrixMadByteArray.empty()) {
      JointMatrixMadByteArrayToStr += JointMatrixMadByteArray.consume<char>();
    }
    std::optional<sycl::exception> Result = checkDevSupportJointMatrixMad(
        JointMatrixMadByteArrayToStr, Combinations);
    if (Result)
      return Result.value();
  }

  // Checking if device supports defined required work group size
  if (ReqdWGSizeUint32TPropIt || ReqdWGSizeUint64TPropIt) {
    /// TODO: Before intel/llvm#10620, the reqd_work_group_size attribute
    // stores its values as uint32_t, but this needed to be expanded to
    // uint64_t.  However, this change did not happen in ABI-breaking
    // window, so we attach the required work-group size as the
    // reqd_work_group_size_uint64_t attribute. At the next ABI-breaking
    // window, we can remove the logic for the 32 bit property.
    bool usingUint64_t = ReqdWGSizeUint64TPropIt.has_value();
    auto it = usingUint64_t ? ReqdWGSizeUint64TPropIt : ReqdWGSizeUint32TPropIt;

    ByteArray ReqdWGSize = DeviceBinaryProperty(*(it.value())).asByteArray();
    // Drop 8 bytes describing the size of the byte array.
    ReqdWGSize.dropBytes(8);
    uint64_t ReqdWGSizeAllDimsTotal = 1;
    std::vector<uint64_t> ReqdWGSizeVec;
    int Dims = 0;
    while (!ReqdWGSize.empty()) {
      uint64_t SingleDimSize = usingUint64_t ? ReqdWGSize.consume<uint64_t>()
                                             : ReqdWGSize.consume<uint32_t>();
      if (auto res = multiply_with_overflow_check(ReqdWGSizeAllDimsTotal,
                                                  SingleDimSize))
        ReqdWGSizeAllDimsTotal = *res;
      else
        return sycl::exception(
            sycl::errc::kernel_not_supported,
            "Required work-group size is not supported"
            " (total number of work-items requested can't fit into size_t)");
      ReqdWGSizeVec.push_back(SingleDimSize);
      Dims++;
    }

    size_t UserProvidedNumDims = 0;
    if (WorkGroupNumDim) {
      // We know the dimensions have been padded to 3, make sure that the pad
      // value is always set to 1 and record the number of dimensions specified
      // by the user.
      UserProvidedNumDims =
          DeviceBinaryProperty(*(WorkGroupNumDim.value())).asUint32();
#ifndef NDEBUG
      for (unsigned i = UserProvidedNumDims; i < 3; ++i)
        assert(ReqdWGSizeVec[i] == 1 &&
               "Incorrect padding in required work-group size metadata.");
#endif // NDEBUG
    } else {
      UserProvidedNumDims = Dims;
    }

    if (NDRDesc.Dims != 0 && NDRDesc.Dims != UserProvidedNumDims)
      return sycl::exception(
          sycl::errc::nd_range,
          "The local size dimension of submitted nd_range doesn't match the "
          "required work-group size dimension");

    // The SingleDimSize was computed in an uint64_t; size_t does not
    // necessarily have to be the same uint64_t (but should fit in an
    // uint64_t).
    if (ReqdWGSizeAllDimsTotal >
        Dev.get_info<info::device::max_work_group_size>())
      return sycl::exception(sycl::errc::kernel_not_supported,
                             "Required work-group size " +
                                 std::to_string(ReqdWGSizeAllDimsTotal) +
                                 " is not supported on the device");
    // Creating std::variant to call max_work_item_sizes one time to avoid
    // performance drop
    std::variant<id<1>, id<2>, id<3>> MaxWorkItemSizesVariant;
    if (Dims == 1)
      MaxWorkItemSizesVariant =
          Dev.get_info<info::device::max_work_item_sizes<1>>();
    else if (Dims == 2)
      MaxWorkItemSizesVariant =
          Dev.get_info<info::device::max_work_item_sizes<2>>();
    else // (Dims == 3)
      MaxWorkItemSizesVariant =
          Dev.get_info<info::device::max_work_item_sizes<3>>();
    for (int i = 0; i < Dims; i++) {
      // Extracting value from std::variant to avoid dealing with type-safety
      // issues after that
      if (Dims == 1) {
        // ReqdWGSizeVec is in reverse order compared to MaxWorkItemSizes
        if (ReqdWGSizeVec[i] >
            std::get<id<1>>(MaxWorkItemSizesVariant)[Dims - i - 1])
          return sycl::exception(sycl::errc::kernel_not_supported,
                                 "Required work-group size " +
                                     std::to_string(ReqdWGSizeVec[i]) +
                                     " is not supported");
      } else if (Dims == 2) {
        if (ReqdWGSizeVec[i] >
            std::get<id<2>>(MaxWorkItemSizesVariant)[Dims - i - 1])
          return sycl::exception(sycl::errc::kernel_not_supported,
                                 "Required work-group size " +
                                     std::to_string(ReqdWGSizeVec[i]) +
                                     " is not supported");
      } else // (Dims == 3)
        if (ReqdWGSizeVec[i] >
            std::get<id<3>>(MaxWorkItemSizesVariant)[Dims - i - 1])
          return sycl::exception(sycl::errc::kernel_not_supported,
                                 "Required work-group size " +
                                     std::to_string(ReqdWGSizeVec[i]) +
                                     " is not supported");
    }
  }

  // Check if device supports required sub-group size.
  if (ReqdSubGroupSizePropIt) {
    auto ReqdSubGroupSize =
        DeviceBinaryProperty(*(ReqdSubGroupSizePropIt.value())).asUint32();
    auto SupportedSubGroupSizes = Dev.get_info<info::device::sub_group_sizes>();
    // !getUint32PropAsBool(Img, "isEsimdImage") is a WA for ESIMD,
    // as ESIMD images have a reqd-sub-group-size of 1, but currently
    // no backend currently includes 1 as a valid sub-group size.
    // This can be removed if backends add 1 as a valid sub-group size.
    if (!getUint32PropAsBool(Img, "isEsimdImage") &&
        std::none_of(SupportedSubGroupSizes.cbegin(),
                     SupportedSubGroupSizes.cend(),
                     [=](auto s) { return s == ReqdSubGroupSize; }))
      return sycl::exception(sycl::errc::kernel_not_supported,
                             "Sub-group size " +
                                 std::to_string(ReqdSubGroupSize) +
                                 " is not supported on the device");
  }

  return {};
}

} // namespace detail
} // namespace _V1
} // namespace sycl

extern "C" void __sycl_register_lib(sycl_device_binaries desc) {
  sycl::detail::ProgramManager::getInstance().addImages(desc);
}

// Executed as a part of current module's (.exe, .dll) static initialization
extern "C" void __sycl_unregister_lib(sycl_device_binaries desc) {
  (void)desc;
  // TODO implement the function
}<|MERGE_RESOLUTION|>--- conflicted
+++ resolved
@@ -606,17 +606,11 @@
     WorkList.push(ISProp->Name);
     HandledSymbols.insert(ISProp->Name);
   }
-<<<<<<< HEAD
-  sycl::detail::pi::PiDeviceBinaryType Format = MainImg.getFormat();
-  if (!WorkList.empty() && !checkLinkingSupport(Dev, MainImg)) {
-=======
   ur::DeviceBinaryType Format = MainImg.getFormat();
-  if (!WorkList.empty() && Format != SYCL_DEVICE_BINARY_TYPE_SPIRV)
->>>>>>> 2e2fb432
+  if (!WorkList.empty() && !checkLinkingSupport(Dev, MainImg))
     throw exception(make_error_code(errc::feature_not_supported),
                     "Cannot resolve external symbols, linking is unsupported "
                     "for the backend");
-  }
   while (!WorkList.empty()) {
     std::string Symbol = WorkList.front();
     WorkList.pop();
@@ -1474,14 +1468,9 @@
 ProgramManager::ProgramPtr ProgramManager::build(
     ProgramPtr Program, const ContextImplPtr Context,
     const std::string &CompileOptions, const std::string &LinkOptions,
-<<<<<<< HEAD
-    const sycl::detail::pi::PiDevice &Device, uint32_t DeviceLibReqMask,
-    const std::vector<sycl::detail::pi::PiProgram> &ExtraProgramsToLink,
+    ur_device_handle_t Device, uint32_t DeviceLibReqMask,
+    const std::vector<ur_program_handle_t> &ExtraProgramsToLink,
     bool CreatedFromBinary) {
-=======
-    ur_device_handle_t Device, uint32_t DeviceLibReqMask,
-    const std::vector<ur_program_handle_t> &ExtraProgramsToLink) {
->>>>>>> 2e2fb432
 
   if constexpr (DbgProgMgr > 0) {
     std::cerr << ">>> ProgramManager::build(" << Program.get() << ", "
@@ -1528,39 +1517,20 @@
     return Program;
   }
 
-<<<<<<< HEAD
+  // Include the main program and compile/link everything together
   if (!CreatedFromBinary) {
-    // Include the main program and compile/link everything together
-    Plugin->call<PiApiKind::piProgramCompile>(
-        Program.get(), /*num devices =*/1, &Device, CompileOptions.c_str(), 0,
-        nullptr, nullptr, nullptr, nullptr);
+    auto Res = doCompile(Plugin, Program.get(), /*num devices =*/1, &Device,
+                        Context->getHandleRef(), CompileOptions.c_str());
+    Plugin->checkUrResult<errc::build>(Res);
   }
   LinkPrograms.push_back(Program.get());
 
-  for (sycl::detail::pi::PiProgram Prg : ExtraProgramsToLink) {
+  for (ur_program_handle_t Prg : ExtraProgramsToLink) {
     if (!CreatedFromBinary) {
-      Plugin->call<PiApiKind::piProgramCompile>(
-          Prg, /*num devices =*/1, &Device, CompileOptions.c_str(), 0, nullptr,
-          nullptr, nullptr, nullptr);
-    }
-=======
-  // Include the main program and compile/link everything together
-  auto Res = doCompile(Plugin, Program.get(), /*num devices =*/1, &Device,
-                       Context->getHandleRef(), CompileOptions.c_str());
-  Plugin->checkUrResult<errc::build>(Res);
-  LinkPrograms.push_back(Program.get());
-
-  for (ur_program_handle_t Prg : ExtraProgramsToLink) {
-    auto Result =
-        Plugin->call_nocheck(urProgramCompileExp, Prg, /* num devices =*/1,
-                             &Device, CompileOptions.c_str());
-    if (Result == UR_RESULT_ERROR_UNSUPPORTED_FEATURE) {
-      Plugin->call(urProgramCompile, Context->getHandleRef(), Prg,
-                   CompileOptions.c_str());
-    }
-    Plugin->checkUrResult(Result);
-
->>>>>>> 2e2fb432
+      auto Res = doCompile(Plugin, Program.get(), /*num devices =*/1, &Device,
+                          Context->getHandleRef(), CompileOptions.c_str());
+      Plugin->checkUrResult<errc::build>(Res);
+    }
     LinkPrograms.push_back(Prg);
   }
 
