--- conflicted
+++ resolved
@@ -89,11 +89,6 @@
   Properties.pNext = nullptr;
   Properties.count = Metadata.size();
   Properties.pMetadatas = Metadata.data();
-<<<<<<< HEAD
-  BinaryStatus = Adapter->call_nocheck<UrApiKind::urProgramCreateWithBinary>(
-      Context->getHandleRef(), UrDevice, DataLen, Data, &Properties, &Program);
-=======
->>>>>>> 12ece03b
 
   assert(Devices.size() > 0 && "No devices provided for program creation");
   Adapter->call<UrApiKind::urProgramCreateWithBinary>(
