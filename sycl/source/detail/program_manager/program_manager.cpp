--- conflicted
+++ resolved
@@ -955,86 +955,7 @@
             PI_INVALID_OPERATION);
       Img = It->second;
     }
-<<<<<<< HEAD
-  }
-  auto SpecConstEntryIt = SpecConstMapIt->second.find(Name);
-
-  if (SpecConstEntryIt == SpecConstMapIt->second.end()) {
-    std::string NameStr(Name);
-    throw runtime_error("Module has no spec constant: <" + NameStr + ">",
-                        PI_INVALID_OPERATION);
-  }
-  return SpecConstEntryIt->second;
-}
-
-DynRTDeviceBinaryImage::DynRTDeviceBinaryImage(
-    std::unique_ptr<char[]> &&DataPtr, size_t DataSize, OSModuleHandle M)
-    : RTDeviceBinaryImage(M) {
-  Data = std::move(DataPtr);
-  Bin = new pi_device_binary_struct();
-  Bin->Version = PI_DEVICE_BINARY_VERSION;
-  Bin->Kind = PI_DEVICE_BINARY_OFFLOAD_KIND_SYCL;
-  Bin->CompileOptions = "";
-  Bin->LinkOptions = "";
-  Bin->ManifestStart = nullptr;
-  Bin->ManifestEnd = nullptr;
-  Bin->BinaryStart = reinterpret_cast<unsigned char *>(Data.get());
-  Bin->BinaryEnd = Bin->BinaryStart + DataSize;
-  Bin->EntriesBegin = nullptr;
-  Bin->EntriesEnd = nullptr;
-  Bin->Format = pi::getBinaryImageFormat(Bin->BinaryStart, DataSize);
-
-  switch (Bin->Format) {
-  case PI_DEVICE_BINARY_TYPE_SPIRV:
-    Bin->DeviceTargetSpec = PI_DEVICE_BINARY_TARGET_SPIRV64;
-    break;
-  default:
-    Bin->DeviceTargetSpec = PI_DEVICE_BINARY_TARGET_UNKNOWN;
-  }
-
-  init(Bin);
-}
-
-DynRTDeviceBinaryImage::~DynRTDeviceBinaryImage() {
-  delete Bin;
-  Bin = nullptr;
-}
-
-// Convenience class to iteratate via specialization constant names in the
-// binary image given in the constructor. Also implements the C string iterator
-// interface requred by some program manager APIs.
-class SpecConstNameIterator : public CStringIterator {
-public:
-  SpecConstNameIterator(const RTDeviceBinaryImage &Img)
-      : Range(Img.getSpecConstants()) {
-    Cur = Range.begin();
-  }
-
-  virtual const char *next() {
-    if (Cur == Range.end())
-      return nullptr;
-    const char *Res = (*Cur)->Name;
-    Cur++;
-    return Res;
-  }
-
-private:
-  const pi::DeviceBinaryImage::PropertyRange &Range;
-  pi::DeviceBinaryImage::PropertyRange::ConstIterator Cur;
-};
-
-void ProgramManager::flushSpecConstants(pi::PiProgram Prg, context_impl &Ctx) {
-  if (DbgProgMgr > 2) {
-    std::cerr << ">>> ProgramManager::flushSpecConstants(" << Prg << ",...)\n";
-  }
-  const RTDeviceBinaryImage *Img = nullptr;
-  { // make sure NativePrograms map access is synchronized
-    auto LockGuard = Ctx.getKernelProgramCache().acquireCachedPrograms();
-    auto It = NativePrograms.find(Prg);
-    if (It == NativePrograms.end()) {
-=======
     if (!Img->supportsSpecConstants()) {
->>>>>>> 9e79d310
       if (DbgProgMgr > 0)
         std::cerr << ">>> ProgramManager::flushSpecConstants: binary image "
                   << &Img->getRawData() << " doesn't support spec constants\n";
