//==------ program_manager.cpp --- SYCL program manager---------------------==//
//
// Part of the LLVM Project, under the Apache License v2.0 with LLVM Exceptions.
// See https://llvm.org/LICENSE.txt for license information.
// SPDX-License-Identifier: Apache-2.0 WITH LLVM-exception
//
//===----------------------------------------------------------------------===//

#include <detail/compiler.hpp>
#include <detail/config.hpp>
#include <detail/context_impl.hpp>
#include <detail/device_image_impl.hpp>
#include <detail/device_impl.hpp>
#include <detail/event_impl.hpp>
#include <detail/global_handler.hpp>
#include <detail/persistent_device_code_cache.hpp>
#include <detail/platform_impl.hpp>
#include <detail/program_manager/program_manager.hpp>
#include <detail/queue_impl.hpp>
#include <detail/spec_constant_impl.hpp>
#include <detail/split_string.hpp>
#include <detail/ur_info_code.hpp>
#include <sycl/aspects.hpp>
#include <sycl/backend_types.hpp>
#include <sycl/context.hpp>
#include <sycl/detail/common.hpp>
#include <sycl/detail/kernel_properties.hpp>
#include <sycl/detail/os_util.hpp>
#include <sycl/detail/type_traits.hpp>
#include <sycl/detail/util.hpp>
#include <sycl/device.hpp>
#include <sycl/exception.hpp>

#include <sycl/ext/oneapi/matrix/query-types.hpp>

#include <algorithm>
#include <cassert>
#include <cstdint>
#include <cstdlib>
#include <cstring>
#include <fstream>
#include <memory>
#include <mutex>
#include <sstream>
#include <string>
#include <variant>

namespace sycl {
inline namespace _V1 {
namespace detail {

using ContextImplPtr = std::shared_ptr<sycl::detail::context_impl>;

static constexpr int DbgProgMgr = 0;

static constexpr char UseSpvEnv[]("SYCL_USE_KERNEL_SPV");

/// This function enables ITT annotations in SPIR-V module by setting
/// a specialization constant if INTEL_LIBITTNOTIFY64 env variable is set.
static void enableITTAnnotationsIfNeeded(const ur_program_handle_t &Prog,
                                         const AdapterPtr &Adapter) {
  if (SYCLConfig<INTEL_ENABLE_OFFLOAD_ANNOTATIONS>::get() != nullptr) {
    constexpr char SpecValue = 1;
    ur_specialization_constant_info_t SpecConstInfo = {
        ITTSpecConstId, sizeof(char), &SpecValue};
    Adapter->call<UrApiKind::urProgramSetSpecializationConstants>(
        Prog, 1, &SpecConstInfo);
  }
}

ProgramManager &ProgramManager::getInstance() {
  return GlobalHandler::instance().getProgramManager();
}

static ur_program_handle_t
createBinaryProgram(const ContextImplPtr Context,
                    const std::vector<device> &Devices,
                    const uint8_t **Binaries, size_t *Lengths,
                    const std::vector<ur_program_metadata_t> &Metadata) {
  const AdapterPtr &Adapter = Context->getAdapter();
  ur_program_handle_t Program;
  std::vector<ur_device_handle_t> DeviceHandles;
  std::transform(
      Devices.begin(), Devices.end(), std::back_inserter(DeviceHandles),
      [](const device &Dev) { return getSyclObjImpl(Dev)->getHandleRef(); });
  ur_result_t BinaryStatus = UR_RESULT_SUCCESS;
  ur_program_properties_t Properties = {};
  Properties.stype = UR_STRUCTURE_TYPE_PROGRAM_PROPERTIES;
  Properties.pNext = nullptr;
  Properties.count = Metadata.size();
  Properties.pMetadatas = Metadata.data();

  assert(Devices.size() > 0 && "No devices provided for program creation");
  Adapter->call<UrApiKind::urProgramCreateWithBinary>(
      Context->getHandleRef(), DeviceHandles.size(), DeviceHandles.data(),
      Lengths, Binaries, &Properties, &Program);
  if (BinaryStatus != UR_RESULT_SUCCESS) {
    throw detail::set_ur_error(
        exception(make_error_code(errc::runtime),
                  "Creating program with binary failed."),
        BinaryStatus);
  }

  return Program;
}

static ur_program_handle_t createSpirvProgram(const ContextImplPtr Context,
                                              const unsigned char *Data,
                                              size_t DataLen) {
  ur_program_handle_t Program = nullptr;
  const AdapterPtr &Adapter = Context->getAdapter();
  Adapter->call<UrApiKind::urProgramCreateWithIL>(Context->getHandleRef(), Data,
                                                  DataLen, nullptr, &Program);
  return Program;
}

// TODO replace this with a new UR API function
static bool isDeviceBinaryTypeSupported(const context &C,
                                        ur::DeviceBinaryType Format) {
  // All formats except SYCL_DEVICE_BINARY_TYPE_SPIRV are supported.
  if (Format != SYCL_DEVICE_BINARY_TYPE_SPIRV)
    return true;

  const backend ContextBackend = detail::getSyclObjImpl(C)->getBackend();

  // The CUDA backend cannot use SPIR-V
  if (ContextBackend == backend::ext_oneapi_cuda)
    return false;

  std::vector<device> Devices = C.get_devices();

  // Program type is SPIR-V, so we need a device compiler to do JIT.
  for (const device &D : Devices) {
    if (!D.get_info<info::device::is_compiler_available>())
      return false;
  }

  // OpenCL 2.1 and greater require clCreateProgramWithIL
  if (ContextBackend == backend::opencl) {
    std::string ver = C.get_platform().get_info<info::platform::version>();
    if (ver.find("OpenCL 1.0") == std::string::npos &&
        ver.find("OpenCL 1.1") == std::string::npos &&
        ver.find("OpenCL 1.2") == std::string::npos &&
        ver.find("OpenCL 2.0") == std::string::npos)
      return true;
  }

  for (const device &D : Devices) {
    // We need cl_khr_il_program extension to be present
    // and we can call clCreateProgramWithILKHR using the extension
    std::vector<std::string> Extensions =
        D.get_info<info::device::extensions>();
    if (Extensions.end() ==
        std::find(Extensions.begin(), Extensions.end(), "cl_khr_il_program"))
      return false;
  }

  return true;
}

// getFormatStr is used for debug-printing, so it may be unused.
[[maybe_unused]] static const char *getFormatStr(ur::DeviceBinaryType Format) {
  switch (Format) {
  case SYCL_DEVICE_BINARY_TYPE_NONE:
    return "none";
  case SYCL_DEVICE_BINARY_TYPE_NATIVE:
    return "native";
  case SYCL_DEVICE_BINARY_TYPE_SPIRV:
    return "SPIR-V";
  case SYCL_DEVICE_BINARY_TYPE_LLVMIR_BITCODE:
    return "LLVM IR";
  case SYCL_DEVICE_BINARY_TYPE_COMPRESSED_NONE:
    return "compressed none";
  }
  assert(false && "Unknown device image format");
  return "unknown";
}

[[maybe_unused]] auto VecToString = [](auto &Vec) -> std::string {
  std::ostringstream Out;
  Out << "{";
  for (auto Elem : Vec)
    Out << Elem << " ";
  Out << "}";
  return Out.str();
};

ur_program_handle_t
ProgramManager::createURProgram(const RTDeviceBinaryImage &Img,
                                const context &Context,
                                const std::vector<device> &Devices) {
  if constexpr (DbgProgMgr > 0) {
    std::vector<ur_device_handle_t> URDevices;
    std::transform(
        Devices.begin(), Devices.end(), std::back_inserter(URDevices),
        [](const device &Dev) { return getSyclObjImpl(Dev)->getHandleRef(); });
    std::cerr << ">>> ProgramManager::createPIProgram(" << &Img << ", "
              << getSyclObjImpl(Context).get() << ", " << VecToString(URDevices)
              << ")\n";
  }
  const sycl_device_binary_struct &RawImg = Img.getRawData();

  // perform minimal sanity checks on the device image and the descriptor
  if (RawImg.BinaryEnd < RawImg.BinaryStart) {
    throw exception(make_error_code(errc::runtime),
                    "Malformed device program image descriptor");
  }
  if (RawImg.BinaryEnd == RawImg.BinaryStart) {
    throw exception(make_error_code(errc::runtime),
                    "Invalid device program image: size is zero");
  }
  size_t ImgSize = Img.getSize();

  // TODO if the binary image is a part of the fat binary, the clang
  //   driver should have set proper format option to the
  //   clang-offload-wrapper. The fix depends on AOT compilation
  //   implementation, so will be implemented together with it.
  //   Img->Format can't be updated as it is inside of the in-memory
  //   OS module binary.
  ur::DeviceBinaryType Format = Img.getFormat();

  if (Format == SYCL_DEVICE_BINARY_TYPE_NONE)
    Format = ur::getBinaryImageFormat(RawImg.BinaryStart, ImgSize);
  // sycl::detail::pi::PiDeviceBinaryType Format = Img->Format;
  // assert(Format != SYCL_DEVICE_BINARY_TYPE_NONE && "Image format not set");

  if (!isDeviceBinaryTypeSupported(Context, Format))
    throw sycl::exception(
        sycl::errc::feature_not_supported,
        "SPIR-V online compilation is not supported in this context");

  // Get program metadata from properties
  const auto &ProgMetadata = Img.getProgramMetadataUR();

  // Load the image
  const ContextImplPtr &Ctx = getSyclObjImpl(Context);
  std::vector<const uint8_t *> Binaries(
      Devices.size(), const_cast<uint8_t *>(RawImg.BinaryStart));
  std::vector<size_t> Lengths(Devices.size(), ImgSize);
  ur_program_handle_t Res =
      Format == SYCL_DEVICE_BINARY_TYPE_SPIRV
          ? createSpirvProgram(Ctx, RawImg.BinaryStart, ImgSize)
          : createBinaryProgram(Ctx, Devices, Binaries.data(), Lengths.data(),
                                ProgMetadata);

  {
    std::lock_guard<std::mutex> Lock(MNativeProgramsMutex);
    // associate the UR program with the image it was created for
    NativePrograms.insert({Res, {Ctx, &Img}});
  }

  Ctx->addDeviceGlobalInitializer(Res, Devices, &Img);

  if constexpr (DbgProgMgr > 1)
    std::cerr << "created program: " << Res
              << "; image format: " << getFormatStr(Format) << "\n";

  return Res;
}

static void appendLinkOptionsFromImage(std::string &LinkOpts,
                                       const RTDeviceBinaryImage &Img) {
  static const char *LinkOptsEnv = SYCLConfig<SYCL_PROGRAM_LINK_OPTIONS>::get();
  // Update only if link options are not overwritten by environment variable
  if (!LinkOptsEnv) {
    const char *TemporaryStr = Img.getLinkOptions();
    if (TemporaryStr != nullptr) {
      if (!LinkOpts.empty())
        LinkOpts += " ";
      LinkOpts += std::string(TemporaryStr);
    }
  }
}

static bool getUint32PropAsBool(const RTDeviceBinaryImage &Img,
                                const char *PropName) {
  sycl_device_binary_property Prop = Img.getProperty(PropName);
  return Prop && (DeviceBinaryProperty(Prop).asUint32() != 0);
}

static std::string getUint32PropAsOptStr(const RTDeviceBinaryImage &Img,
                                         const char *PropName) {
  sycl_device_binary_property Prop = Img.getProperty(PropName);
  std::stringstream ss;
  if (!Prop)
    return "";
  int optLevel = DeviceBinaryProperty(Prop).asUint32();
  if (optLevel < 0 || optLevel > 3)
    return "";
  ss << "-O" << optLevel;
  std::string temp = ss.str();
  return temp;
}

static void
appendCompileOptionsForGRFSizeProperties(std::string &CompileOpts,
                                         const RTDeviceBinaryImage &Img,
                                         bool IsEsimdImage) {
  // TODO: sycl-register-alloc-mode is deprecated and should be removed in the
  // next ABI break.
  sycl_device_binary_property RegAllocModeProp =
      Img.getProperty("sycl-register-alloc-mode");
  sycl_device_binary_property GRFSizeProp = Img.getProperty("sycl-grf-size");

  if (!RegAllocModeProp && !GRFSizeProp)
    return;
  // The mutual exclusivity of these properties should have been checked in
  // sycl-post-link.
  assert(!RegAllocModeProp || !GRFSizeProp);
  bool Is256GRF = false;
  bool IsAutoGRF = false;
  if (RegAllocModeProp) {
    uint32_t RegAllocModePropVal =
        DeviceBinaryProperty(RegAllocModeProp).asUint32();
    Is256GRF = RegAllocModePropVal ==
               static_cast<uint32_t>(register_alloc_mode_enum::large);
    IsAutoGRF = RegAllocModePropVal ==
                static_cast<uint32_t>(register_alloc_mode_enum::automatic);
  } else {
    assert(GRFSizeProp);
    uint32_t GRFSizePropVal = DeviceBinaryProperty(GRFSizeProp).asUint32();
    Is256GRF = GRFSizePropVal == 256;
    IsAutoGRF = GRFSizePropVal == 0;
  }
  if (Is256GRF) {
    if (!CompileOpts.empty())
      CompileOpts += " ";
    // This option works for both LO AND OCL backends.
    CompileOpts += IsEsimdImage ? "-doubleGRF" : "-ze-opt-large-register-file";
  }
  if (IsAutoGRF) {
    if (!CompileOpts.empty())
      CompileOpts += " ";
    // This option works for both LO AND OCL backends.
    CompileOpts += "-ze-intel-enable-auto-large-GRF-mode";
  }
}

static void appendCompileOptionsFromImage(std::string &CompileOpts,
                                          const RTDeviceBinaryImage &Img,
                                          const std::vector<device> &Devs,
                                          const AdapterPtr &) {
  // Build options are overridden if environment variables are present.
  // Environment variables are not changed during program lifecycle so it
  // is reasonable to use static here to read them only once.
  static const char *CompileOptsEnv =
      SYCLConfig<SYCL_PROGRAM_COMPILE_OPTIONS>::get();
  // Update only if compile options are not overwritten by environment
  // variable
  if (!CompileOptsEnv) {
    if (!CompileOpts.empty())
      CompileOpts += " ";
    const char *TemporaryStr = Img.getCompileOptions();
    if (TemporaryStr != nullptr)
      CompileOpts += std::string(TemporaryStr);
  }
  bool isEsimdImage = getUint32PropAsBool(Img, "isEsimdImage");
  // The -vc-codegen option is always preserved for ESIMD kernels, regardless
  // of the contents SYCL_PROGRAM_COMPILE_OPTIONS environment variable.
  if (isEsimdImage) {
    if (!CompileOpts.empty())
      CompileOpts += " ";
    CompileOpts += "-vc-codegen";
    // Allow warning and performance hints from vc/finalizer if the RT warning
    // level is at least 1.
    if (detail::SYCLConfig<detail::SYCL_RT_WARNING_LEVEL>::get() == 0)
      CompileOpts += " -disable-finalizer-msg";
  }

  appendCompileOptionsForGRFSizeProperties(CompileOpts, Img, isEsimdImage);

  const auto PlatformImpl = detail::getSyclObjImpl(Devs[0].get_platform());

  // Add optimization flags.
  auto str = getUint32PropAsOptStr(Img, "optLevel");
  const char *optLevelStr = str.c_str();
  // TODO: Passing these options to vector compiler causes build failure in
  // backend. Will pass the flags once backend compilation issue is resolved.
  // Update only if compile options are not overwritten by environment
  // variable.
  if (!isEsimdImage && !CompileOptsEnv && optLevelStr != nullptr &&
      optLevelStr[0] != '\0') {
    // Making sure all devices have the same platform.
    assert(!Devs.empty() &&
           std::all_of(Devs.begin(), Devs.end(), [&](const device &Dev) {
             return Dev.get_platform() == Devs[0].get_platform();
           }));
    const char *backend_option = nullptr;
    // Empty string is returned in backend_option when no appropriate backend
    // option is available for a given frontend option.
    PlatformImpl->getBackendOption(optLevelStr, &backend_option);
    if (backend_option && backend_option[0] != '\0') {
      if (!CompileOpts.empty())
        CompileOpts += " ";
      CompileOpts += std::string(backend_option);
    }
  }
  bool IsIntelGPU =
      (PlatformImpl->getBackend() == backend::ext_oneapi_level_zero ||
       PlatformImpl->getBackend() == backend::opencl) &&
      std::all_of(Devs.begin(), Devs.end(), [](const device &Dev) {
        return Dev.is_gpu() &&
               Dev.get_info<info::device::vendor_id>() == 0x8086;
      });
  if (!CompileOptsEnv) {
    static const char *TargetCompileFast = "-ftarget-compile-fast";
    if (auto Pos = CompileOpts.find(TargetCompileFast);
        Pos != std::string::npos) {
      const char *BackendOption = nullptr;
      if (IsIntelGPU)
        PlatformImpl->getBackendOption(TargetCompileFast, &BackendOption);
      auto OptLen = strlen(TargetCompileFast);
      if (IsIntelGPU && BackendOption && BackendOption[0] != '\0')
        CompileOpts.replace(Pos, OptLen, BackendOption);
      else
        CompileOpts.erase(Pos, OptLen);
    }
    static const std::string TargetRegisterAllocMode =
        "-ftarget-register-alloc-mode=";
    auto OptPos = CompileOpts.find(TargetRegisterAllocMode);
    while (OptPos != std::string::npos) {
      auto EndOfOpt = CompileOpts.find(" ", OptPos);
      // Extract everything after the equals until the end of the option
      auto OptValue = CompileOpts.substr(
          OptPos + TargetRegisterAllocMode.size(),
          EndOfOpt - OptPos - TargetRegisterAllocMode.size());
      auto ColonPos = OptValue.find(":");
      auto Device = OptValue.substr(0, ColonPos);
      std::string BackendStrToAdd;
      bool IsPVC =
          std::all_of(Devs.begin(), Devs.end(), [&](const device &Dev) {
            return IsIntelGPU &&
                   (Dev.get_info<ext::intel::info::device::device_id>() &
                    0xFF00) == 0x0B00;
          });
      // Currently 'pvc' is the only supported device.
      if (Device == "pvc" && IsPVC)
        BackendStrToAdd = " " + OptValue.substr(ColonPos + 1) + " ";

      // Extract everything before this option
      std::string NewCompileOpts =
          CompileOpts.substr(0, OptPos) + BackendStrToAdd;
      // Extract everything after this option and add it to the above.
      if (EndOfOpt != std::string::npos)
        NewCompileOpts += CompileOpts.substr(EndOfOpt);
      CompileOpts = NewCompileOpts;
      OptPos = CompileOpts.find(TargetRegisterAllocMode);
    }
    constexpr std::string_view ReplaceOpts[] = {"-foffload-fp32-prec-div",
                                                "-foffload-fp32-prec-sqrt"};
    for (const std::string_view Opt : ReplaceOpts) {
      if (auto Pos = CompileOpts.find(Opt); Pos != std::string::npos) {
        const char *BackendOption = nullptr;
        PlatformImpl->getBackendOption(std::string(Opt).c_str(),
                                       &BackendOption);
        CompileOpts.replace(Pos, Opt.length(), BackendOption);
      }
    }
  }
}

static void
appendCompileEnvironmentVariablesThatAppend(std::string &CompileOpts) {
  static const char *AppendCompileOptsEnv =
      SYCLConfig<SYCL_PROGRAM_APPEND_COMPILE_OPTIONS>::get();
  if (AppendCompileOptsEnv) {
    if (!CompileOpts.empty())
      CompileOpts += " ";
    CompileOpts += AppendCompileOptsEnv;
  }
}
static void appendLinkEnvironmentVariablesThatAppend(std::string &LinkOpts) {
  static const char *AppendLinkOptsEnv =
      SYCLConfig<SYCL_PROGRAM_APPEND_LINK_OPTIONS>::get();
  if (AppendLinkOptsEnv) {
    if (!LinkOpts.empty())
      LinkOpts += " ";
    LinkOpts += AppendLinkOptsEnv;
  }
}

static void applyOptionsFromImage(std::string &CompileOpts,
                                  std::string &LinkOpts,
                                  const RTDeviceBinaryImage &Img,
                                  const std::vector<device> &Devices,
                                  const AdapterPtr &Adapter) {
  appendCompileOptionsFromImage(CompileOpts, Img, Devices, Adapter);
  appendLinkOptionsFromImage(LinkOpts, Img);
}

static void applyCompileOptionsFromEnvironment(std::string &CompileOpts) {
  // Environment variables are not changed during program lifecycle so it
  // is reasonable to use static here to read them only once.
  static const char *CompileOptsEnv =
      SYCLConfig<SYCL_PROGRAM_COMPILE_OPTIONS>::get();
  if (CompileOptsEnv) {
    CompileOpts = CompileOptsEnv;
  }
}

static void applyLinkOptionsFromEnvironment(std::string &LinkOpts) {
  // Environment variables are not changed during program lifecycle so it
  // is reasonable to use static here to read them only once.
  static const char *LinkOptsEnv = SYCLConfig<SYCL_PROGRAM_LINK_OPTIONS>::get();
  if (LinkOptsEnv) {
    LinkOpts = LinkOptsEnv;
  }
}

static void applyOptionsFromEnvironment(std::string &CompileOpts,
                                        std::string &LinkOpts) {
  // Build options are overridden if environment variables are present.
  applyCompileOptionsFromEnvironment(CompileOpts);
  applyLinkOptionsFromEnvironment(LinkOpts);
}

std::pair<ur_program_handle_t, bool> ProgramManager::getOrCreateURProgram(
    const RTDeviceBinaryImage &MainImg,
    const std::vector<const RTDeviceBinaryImage *> &AllImages,
    const context &Context, const std::vector<device> &Devices,
    const std::string &CompileAndLinkOptions, SerializedObj SpecConsts) {
  ur_program_handle_t NativePrg;

  // Get binaries for each device (1:1 correpsondence with input Devices).
  auto Binaries = PersistentDeviceCodeCache::getItemFromDisc(
      Devices, AllImages, SpecConsts, CompileAndLinkOptions);
  if (!Binaries.empty()) {
    std::vector<const uint8_t *> BinPtrs;
    std::vector<size_t> Lengths;
    for (auto &Bin : Binaries) {
      Lengths.push_back(Bin.size());
      BinPtrs.push_back(reinterpret_cast<const uint8_t *>(Bin.data()));
    }

    // Get program metadata from properties
    std::vector<ur_program_metadata_t> ProgMetadataVector;
    for (const RTDeviceBinaryImage *Img : AllImages) {
      auto &ImgProgMetadata = Img->getProgramMetadataUR();
      ProgMetadataVector.insert(ProgMetadataVector.end(),
                                ImgProgMetadata.begin(), ImgProgMetadata.end());
    }
    NativePrg =
        createBinaryProgram(getSyclObjImpl(Context), Devices, BinPtrs.data(),
                            Lengths.data(), ProgMetadataVector);
  } else {
    NativePrg = createURProgram(MainImg, Context, Devices);
  }
  return {NativePrg, Binaries.size()};
}

/// Emits information about built programs if the appropriate contitions are
/// met, namely when SYCL_RT_WARNING_LEVEL is greater than or equal to 2.
static void emitBuiltProgramInfo(const ur_program_handle_t &Prog,
                                 const ContextImplPtr &Context) {
  if (SYCLConfig<SYCL_RT_WARNING_LEVEL>::get() >= 2) {
    std::string ProgramBuildLog =
        ProgramManager::getProgramBuildLog(Prog, Context);
    std::clog << ProgramBuildLog << std::endl;
  }
}

static const char *getUrDeviceTarget(const char *URDeviceTarget) {
  if (strcmp(URDeviceTarget, __SYCL_DEVICE_BINARY_TARGET_UNKNOWN) == 0)
    return UR_DEVICE_BINARY_TARGET_UNKNOWN;
  else if (strcmp(URDeviceTarget, __SYCL_DEVICE_BINARY_TARGET_SPIRV32) == 0)
    return UR_DEVICE_BINARY_TARGET_SPIRV32;
  else if (strcmp(URDeviceTarget, __SYCL_DEVICE_BINARY_TARGET_SPIRV64) == 0)
    return UR_DEVICE_BINARY_TARGET_SPIRV64;
  else if (strcmp(URDeviceTarget, __SYCL_DEVICE_BINARY_TARGET_SPIRV64_X86_64) ==
           0)
    return UR_DEVICE_BINARY_TARGET_SPIRV64_X86_64;
  else if (strcmp(URDeviceTarget, __SYCL_DEVICE_BINARY_TARGET_SPIRV64_GEN) == 0)
    return UR_DEVICE_BINARY_TARGET_SPIRV64_GEN;
  else if (strcmp(URDeviceTarget, __SYCL_DEVICE_BINARY_TARGET_SPIRV64_FPGA) ==
           0)
    return UR_DEVICE_BINARY_TARGET_SPIRV64_FPGA;
  else if (strcmp(URDeviceTarget, __SYCL_DEVICE_BINARY_TARGET_NVPTX64) == 0)
    return UR_DEVICE_BINARY_TARGET_NVPTX64;
  else if (strcmp(URDeviceTarget, __SYCL_DEVICE_BINARY_TARGET_AMDGCN) == 0)
    return UR_DEVICE_BINARY_TARGET_AMDGCN;
  else if (strcmp(URDeviceTarget, __SYCL_DEVICE_BINARY_TARGET_NATIVE_CPU) == 0)
    return "native_cpu"; // todo: define UR_DEVICE_BINARY_TARGET_NATIVE_CPU;

  return UR_DEVICE_BINARY_TARGET_UNKNOWN;
}

static bool compatibleWithDevice(RTDeviceBinaryImage *BinImage,
                                 const device &Dev) {
  const std::shared_ptr<detail::device_impl> &DeviceImpl =
      detail::getSyclObjImpl(Dev);
  auto &Adapter = DeviceImpl->getAdapter();

  const ur_device_handle_t &URDeviceHandle = DeviceImpl->getHandleRef();

  // Call urDeviceSelectBinary with only one image to check if an image is
  // compatible with implementation. The function returns invalid index if no
  // device images are compatible.
  uint32_t SuitableImageID = std::numeric_limits<uint32_t>::max();
  sycl_device_binary DevBin =
      const_cast<sycl_device_binary>(&BinImage->getRawData());

  ur_device_binary_t UrBinary{};
  UrBinary.pDeviceTargetSpec = getUrDeviceTarget(DevBin->DeviceTargetSpec);

  ur_result_t Error = Adapter->call_nocheck<UrApiKind::urDeviceSelectBinary>(
      URDeviceHandle, &UrBinary,
      /*num bin images = */ (uint32_t)1, &SuitableImageID);
  if (Error != UR_RESULT_SUCCESS && Error != UR_RESULT_ERROR_INVALID_BINARY)
    throw detail::set_ur_error(exception(make_error_code(errc::runtime),
                                         "Invalid binary image or device"),
                               Error);

  return (0 == SuitableImageID);
}

// Quick check to see whether BinImage is a compiler-generated device image.
static bool isSpecialDeviceImage(RTDeviceBinaryImage *BinImage) {
  // SYCL devicelib image.
  if (BinImage->getDeviceLibMetadata().isAvailable())
    return true;

  return false;
}

static bool isSpecialDeviceImageShouldBeUsed(RTDeviceBinaryImage *BinImage,
                                             const device &Dev) {
  // Decide whether a devicelib image should be used.
  if (BinImage->getDeviceLibMetadata().isAvailable()) {
    const RTDeviceBinaryImage::PropertyRange &DeviceLibMetaProp =
        BinImage->getDeviceLibMetadata();
    uint32_t DeviceLibMeta =
        DeviceBinaryProperty(*(DeviceLibMetaProp.begin())).asUint32();
    // Currently, only bfloat conversion devicelib are supported, so the prop
    // DeviceLibMeta are only used to represent fallback or native version.
    // For bfloat16 conversion devicelib, we have fallback and native version.
    // The native should be used on platform which supports native bfloat16
    // conversion capability and fallback version should be used on all other
    // platforms. The native bfloat16 capability can be queried via extension.
    // TODO: re-design the encode of the devicelib metadata if we must support
    // more devicelib images in this way.
    enum { DEVICELIB_FALLBACK = 0, DEVICELIB_NATIVE };
    const std::shared_ptr<detail::device_impl> &DeviceImpl =
        detail::getSyclObjImpl(Dev);
    std::string NativeBF16ExtName = "cl_intel_bfloat16_conversions";
    bool NativeBF16Supported = (DeviceImpl->has_extension(NativeBF16ExtName));
    return NativeBF16Supported == (DeviceLibMeta == DEVICELIB_NATIVE);
  }

  return false;
}

static bool checkLinkingSupport(const device &Dev,
                                const RTDeviceBinaryImage &Img) {
  const char *Target = Img.getRawData().DeviceTargetSpec;
  // TODO replace with extension checks once implemented in UR.
  if (strcmp(Target, __SYCL_DEVICE_BINARY_TARGET_SPIRV64) == 0) {
    return true;
  }
  if (strcmp(Target, __SYCL_DEVICE_BINARY_TARGET_SPIRV64_GEN) == 0) {
    return Dev.is_gpu() && Dev.get_backend() == backend::opencl;
  }
  return false;
}

std::set<RTDeviceBinaryImage *>
ProgramManager::collectDeviceImageDeps(const RTDeviceBinaryImage &Img,
                                       const device &Dev) {
  // TODO collecting dependencies for virtual functions and imported symbols
  // should be combined since one can lead to new unresolved dependencies for
  // the other.
  std::set<RTDeviceBinaryImage *> DeviceImagesToLink =
      collectDependentDeviceImagesForVirtualFunctions(Img, Dev);

  std::set<RTDeviceBinaryImage *> ImageDeps =
      collectDeviceImageDepsForImportedSymbols(Img, Dev);
  DeviceImagesToLink.insert(ImageDeps.begin(), ImageDeps.end());
  return DeviceImagesToLink;
}

std::set<RTDeviceBinaryImage *>
ProgramManager::collectDeviceImageDepsForImportedSymbols(
    const RTDeviceBinaryImage &MainImg, const device &Dev) {
  std::set<RTDeviceBinaryImage *> DeviceImagesToLink;
  std::set<std::string> HandledSymbols;
  std::queue<std::string> WorkList;
  for (const sycl_device_binary_property &ISProp :
       MainImg.getImportedSymbols()) {
    WorkList.push(ISProp->Name);
    HandledSymbols.insert(ISProp->Name);
  }
  ur::DeviceBinaryType Format = MainImg.getFormat();
  if (!WorkList.empty() && !checkLinkingSupport(Dev, MainImg))
    throw exception(make_error_code(errc::feature_not_supported),
                    "Cannot resolve external symbols, linking is unsupported "
                    "for the backend");
  while (!WorkList.empty()) {
    std::string Symbol = WorkList.front();
    WorkList.pop();

    auto Range = m_ExportedSymbolImages.equal_range(Symbol);
    bool Found = false;
    for (auto It = Range.first; It != Range.second; ++It) {
      RTDeviceBinaryImage *Img = It->second;
      if (Img->getFormat() != Format ||
          !doesDevSupportDeviceRequirements(Dev, *Img) ||
          !compatibleWithDevice(Img, Dev))
        continue;
      if (isSpecialDeviceImage(Img) &&
          !isSpecialDeviceImageShouldBeUsed(Img, Dev))
        continue;
      DeviceImagesToLink.insert(Img);
      Found = true;
      for (const sycl_device_binary_property &ISProp :
           Img->getImportedSymbols()) {
        if (HandledSymbols.insert(ISProp->Name).second)
          WorkList.push(ISProp->Name);
      }
      break;
    }
    if (!Found)
      throw sycl::exception(make_error_code(errc::build),
                            "No device image found for external symbol " +
                                Symbol);
  }
  DeviceImagesToLink.erase(const_cast<RTDeviceBinaryImage *>(&MainImg));
  return DeviceImagesToLink;
}

std::set<RTDeviceBinaryImage *>
ProgramManager::collectDependentDeviceImagesForVirtualFunctions(
    const RTDeviceBinaryImage &Img, const device &Dev) {
  // If virtual functions are used in a program, then we need to link several
  // device images together to make sure that vtable pointers stored in
  // objects are valid between different kernels (which could be in different
  // device images).
  std::set<RTDeviceBinaryImage *> DeviceImagesToLink;
  // KernelA may use some set-a, which is also used by KernelB that in turn
  // uses set-b, meaning that this search should be recursive. The set below
  // is used to stop that recursion, i.e. to avoid looking at sets we have
  // already seen.
  std::set<std::string> HandledSets;
  std::queue<std::string> WorkList;
  for (const sycl_device_binary_property &VFProp : Img.getVirtualFunctions()) {
    std::string StrValue = DeviceBinaryProperty(VFProp).asCString();
    // Device image passed to this function is expected to contain SYCL kernels
    // and therefore it may only use virtual function sets, but cannot provide
    // them. We expect to see just a single property here
    assert(std::string(VFProp->Name) == "uses-virtual-functions-set" &&
           "Unexpected virtual function property");
    for (const auto &SetName : detail::split_string(StrValue, ',')) {
      WorkList.push(SetName);
      HandledSets.insert(SetName);
    }
  }

  while (!WorkList.empty()) {
    std::string SetName = WorkList.front();
    WorkList.pop();

    // There could be more than one device image that uses the same set
    // of virtual functions, or provides virtual funtions from the same
    // set.
    for (RTDeviceBinaryImage *BinImage : m_VFSet2BinImage[SetName]) {
      // Here we can encounter both uses-virtual-functions-set and
      // virtual-functions-set properties, but their handling is the same: we
      // just grab all sets they reference and add them for consideration if
      // we haven't done so already.
      for (const sycl_device_binary_property &VFProp :
           BinImage->getVirtualFunctions()) {
        std::string StrValue = DeviceBinaryProperty(VFProp).asCString();
        for (const auto &SetName : detail::split_string(StrValue, ',')) {
          if (HandledSets.insert(SetName).second)
            WorkList.push(SetName);
        }
      }

      // TODO: Complete this part about handling of incompatible device images.
      // If device image uses the same virtual function set, then we only
      // link it if it is compatible.
      // However, if device image provides virtual function set and it is
      // incompatible, then we should link its "dummy" version to avoid link
      // errors about unresolved external symbols.
      if (doesDevSupportDeviceRequirements(Dev, *BinImage))
        DeviceImagesToLink.insert(BinImage);
    }
  }

  // We may have inserted the original image into the list as well, because it
  // is also a part of m_VFSet2BinImage map. No need to to return it to avoid
  // passing it twice to link call later.
  DeviceImagesToLink.erase(const_cast<RTDeviceBinaryImage *>(&Img));

  return DeviceImagesToLink;
}

static void
setSpecializationConstants(const std::shared_ptr<device_image_impl> &InputImpl,
                           ur_program_handle_t Prog,
                           const AdapterPtr &Adapter) {
  std::lock_guard<std::mutex> Lock{InputImpl->get_spec_const_data_lock()};
  const std::map<std::string, std::vector<device_image_impl::SpecConstDescT>>
      &SpecConstData = InputImpl->get_spec_const_data_ref();
  const SerializedObj &SpecConsts = InputImpl->get_spec_const_blob_ref();

  // Set all specialization IDs from descriptors in the input device image.
  for (const auto &[SpecConstNames, SpecConstDescs] : SpecConstData) {
    std::ignore = SpecConstNames;
    for (const device_image_impl::SpecConstDescT &SpecIDDesc : SpecConstDescs) {
      if (SpecIDDesc.IsSet) {
        ur_specialization_constant_info_t SpecConstInfo = {
            SpecIDDesc.ID, SpecIDDesc.Size,
            SpecConsts.data() + SpecIDDesc.BlobOffset};
        Adapter->call<UrApiKind::urProgramSetSpecializationConstants>(
            Prog, 1, &SpecConstInfo);
      }
    }
  }
}

static inline void
CheckAndDecompressImage([[maybe_unused]] RTDeviceBinaryImage *Img) {
#ifndef SYCL_RT_ZSTD_NOT_AVAIABLE
  if (auto CompImg = dynamic_cast<CompressedRTDeviceBinaryImage *>(Img))
    if (CompImg->IsCompressed())
      CompImg->Decompress();
#endif
}

// When caching is enabled, the returned UrProgram will already have
// its ref count incremented.
ur_program_handle_t ProgramManager::getBuiltURProgram(
    const ContextImplPtr &ContextImpl, const DeviceImplPtr &DeviceImpl,
    const std::string &KernelName, const NDRDescT &NDRDesc) {
  // Check if we can optimize program builds for sub-devices by using a program
  // built for the root device
  DeviceImplPtr RootDevImpl = DeviceImpl;
  while (!RootDevImpl->isRootDevice()) {
    auto ParentDev = detail::getSyclObjImpl(
        RootDevImpl->get_info<info::device::parent_device>());
    // Sharing is allowed within a single context only
    if (!ContextImpl->hasDevice(ParentDev))
      break;
    RootDevImpl = std::move(ParentDev);
  }

  ur_bool_t MustBuildOnSubdevice = true;
  ContextImpl->getAdapter()->call<UrApiKind::urDeviceGetInfo>(
      RootDevImpl->getHandleRef(), UR_DEVICE_INFO_BUILD_ON_SUBDEVICE,
      sizeof(ur_bool_t), &MustBuildOnSubdevice, nullptr);

  auto Context = createSyclObjFromImpl<context>(ContextImpl);
  auto Device = createSyclObjFromImpl<device>(
      MustBuildOnSubdevice == true ? DeviceImpl : RootDevImpl);
  const RTDeviceBinaryImage &Img = getDeviceImage(KernelName, Context, Device);

  // Check that device supports all aspects used by the kernel
  if (auto exception = checkDevSupportDeviceRequirements(Device, Img, NDRDesc))
    throw *exception;

  std::set<RTDeviceBinaryImage *> DeviceImagesToLink =
      collectDeviceImageDeps(Img, {Device});

  // Decompress all DeviceImagesToLink
  for (RTDeviceBinaryImage *BinImg : DeviceImagesToLink)
    CheckAndDecompressImage(BinImg);

  std::vector<const RTDeviceBinaryImage *> AllImages;
  AllImages.reserve(DeviceImagesToLink.size() + 1);
  AllImages.push_back(&Img);
  std::copy(DeviceImagesToLink.begin(), DeviceImagesToLink.end(),
            std::back_inserter(AllImages));

  return getBuiltURProgram(std::move(AllImages), Context, {std::move(Device)});
}

ur_program_handle_t ProgramManager::getBuiltURProgram(
    const BinImgWithDeps &ImgWithDeps, const context &Context,
    const std::vector<device> &Devs, const DevImgPlainWithDeps *DevImgWithDeps,
    const SerializedObj &SpecConsts) {
  std::string CompileOpts;
  std::string LinkOpts;
  applyOptionsFromEnvironment(CompileOpts, LinkOpts);
  auto BuildF = [this, &ImgWithDeps, &DevImgWithDeps, &Context, &Devs,
                 &CompileOpts, &LinkOpts, &SpecConsts] {
    const ContextImplPtr &ContextImpl = getSyclObjImpl(Context);
    const AdapterPtr &Adapter = ContextImpl->getAdapter();
    const RTDeviceBinaryImage &MainImg = *ImgWithDeps.getMain();
    applyOptionsFromImage(CompileOpts, LinkOpts, MainImg, Devs, Adapter);
    // Should always come last!
    appendCompileEnvironmentVariablesThatAppend(CompileOpts);
    appendLinkEnvironmentVariablesThatAppend(LinkOpts);

    auto [NativePrg, DeviceCodeWasInCache] =
        getOrCreateURProgram(MainImg, ImgWithDeps.getAll(), Context, Devs,
                             CompileOpts + LinkOpts, SpecConsts);

    if (!DeviceCodeWasInCache && MainImg.supportsSpecConstants()) {
      enableITTAnnotationsIfNeeded(NativePrg, Adapter);
      if (DevImgWithDeps)
        setSpecializationConstants(getSyclObjImpl(DevImgWithDeps->getMain()),
                                   NativePrg, Adapter);
    }

    UrFuncInfo<UrApiKind::urProgramRelease> programReleaseInfo;
    auto programRelease =
        programReleaseInfo.getFuncPtrFromModule(ur::getURLoaderLibrary());
    ProgramPtr ProgramManaged(NativePrg, programRelease);

    // Link a fallback implementation of device libraries if they are not
    // supported by a device compiler.
    // Pre-compiled programs (after AOT compilation or read from persitent
    // cache) are supposed to be already linked.
    // If device image is not SPIR-V, DeviceLibReqMask will be 0 which means
    // no fallback device library will be linked.
    uint32_t DeviceLibReqMask = 0;
    bool UseDeviceLibs = !DeviceCodeWasInCache &&
                         MainImg.getFormat() == SYCL_DEVICE_BINARY_TYPE_SPIRV &&
                         !SYCLConfig<SYCL_DEVICELIB_NO_FALLBACK>::get();
    if (UseDeviceLibs)
      DeviceLibReqMask = getDeviceLibReqMask(MainImg);

    std::vector<ur_program_handle_t> ProgramsToLink;
    // If we had a program in cache, then it should have been the fully linked
    // program already.
    if (!DeviceCodeWasInCache) {
      assert(!DevImgWithDeps ||
             DevImgWithDeps->getAll().size() == ImgWithDeps.getAll().size());
      // Oth image is the main one and has been handled, skip it.
      for (std::size_t I = 1; I < ImgWithDeps.getAll().size(); ++I) {
        const RTDeviceBinaryImage *BinImg = ImgWithDeps.getAll()[I];
        if (UseDeviceLibs)
          DeviceLibReqMask |= getDeviceLibReqMask(*BinImg);

        ur_program_handle_t NativePrg = createURProgram(*BinImg, Context, Devs);

        if (BinImg->supportsSpecConstants()) {
          enableITTAnnotationsIfNeeded(NativePrg, Adapter);
          if (DevImgWithDeps)
            setSpecializationConstants(
                getSyclObjImpl(DevImgWithDeps->getAll()[I]), NativePrg,
                Adapter);
        }
        ProgramsToLink.push_back(NativePrg);
      }
    }

    std::vector<ur_device_handle_t> URDevices;
    for (auto Dev : Devs)
      URDevices.push_back(getSyclObjImpl(Dev).get()->getHandleRef());

    ProgramPtr BuiltProgram =
        build(std::move(ProgramManaged), ContextImpl, CompileOpts, LinkOpts,
              URDevices, DeviceLibReqMask, ProgramsToLink,
              /*CreatedFromBinary*/ MainImg.getFormat() !=
                  SYCL_DEVICE_BINARY_TYPE_SPIRV);

    // Those extra programs won't be used anymore, just the final linked result
    for (ur_program_handle_t Prg : ProgramsToLink)
      Adapter->call<UrApiKind::urProgramRelease>(Prg);
    emitBuiltProgramInfo(BuiltProgram.get(), ContextImpl);

    {
      std::lock_guard<std::mutex> Lock(MNativeProgramsMutex);
      // NativePrograms map does not intend to keep reference to program handle,
      // so keys in the map can be invalid (reference count went to zero and the
      // underlying program disposed of). Protecting from incorrect values by
      // removal of map entries with same handle (obviously invalid entries).
      std::ignore = NativePrograms.erase(BuiltProgram.get());
      for (const RTDeviceBinaryImage *Img : ImgWithDeps) {
        NativePrograms.insert({BuiltProgram.get(), {ContextImpl, Img}});
      }
    }

    ContextImpl->addDeviceGlobalInitializer(BuiltProgram.get(), Devs, &MainImg);

    // Save program to persistent cache if it is not there
    if (!DeviceCodeWasInCache) {
      PersistentDeviceCodeCache::putItemToDisc(
          Devs, ImgWithDeps.getAll(), SpecConsts, CompileOpts + LinkOpts,
          BuiltProgram.get());
    }

    return BuiltProgram.release();
  };

  if (!SYCLConfig<SYCL_CACHE_IN_MEM>::get())
    return BuildF();

  uint32_t ImgId = ImgWithDeps.getMain()->getImageID();
  std::set<ur_device_handle_t> URDevicesSet;
  std::transform(Devs.begin(), Devs.end(),
                 std::inserter(URDevicesSet, URDevicesSet.begin()),
                 [](const device &Dev) {
                   return getSyclObjImpl(Dev).get()->getHandleRef();
                 });
  auto CacheKey =
      std::make_pair(std::make_pair(SpecConsts, ImgId), URDevicesSet);

  const ContextImplPtr &ContextImpl = getSyclObjImpl(Context);
  KernelProgramCache &Cache = ContextImpl->getKernelProgramCache();
  auto GetCachedBuildF = [&Cache, &CacheKey]() {
    return Cache.getOrInsertProgram(CacheKey);
  };

  auto EvictFunc = [&Cache, &CacheKey](ur_program_handle_t Program,
                                       bool isBuilt) {
    return Cache.registerProgramFetch(CacheKey, Program, isBuilt);
  };

  auto BuildResult =
      Cache.getOrBuild<errc::build>(GetCachedBuildF, BuildF, EvictFunc);

  // getOrBuild is not supposed to return nullptr
  assert(BuildResult != nullptr && "Invalid build result");

  ur_program_handle_t ResProgram = BuildResult->Val;

  // Here we have multiple devices a program is built for, so add the program to
  // the cache for all subsets of provided list of devices.
  const AdapterPtr &Adapter = ContextImpl->getAdapter();
  // If we linked any extra device images, then we need to
  // cache them as well.
  auto CacheLinkedImages = [&Adapter, &Cache, &CacheKey, &ResProgram,
                            &ImgWithDeps] {
    for (auto It = ImgWithDeps.depsBegin(); It != ImgWithDeps.depsEnd(); ++It) {
      const RTDeviceBinaryImage *BImg = *It;
      // CacheKey is captured by reference by GetCachedBuildF, so we can simply
      // update it here and re-use that lambda.
      CacheKey.first.second = BImg->getImageID();
      bool DidInsert = Cache.insertBuiltProgram(CacheKey, ResProgram);
      // Add to the eviction list.
      Cache.registerProgramFetch(CacheKey, ResProgram, DidInsert);
      if (DidInsert) {
        // For every cached copy of the program, we need to increment its
        // refcount
        Adapter->call<UrApiKind::urProgramRetain>(ResProgram);
      }
    }
  };
  CacheLinkedImages();

  if (URDevicesSet.size() > 1) {
    // emplace all subsets of the current set of devices into the cache.
    // Set of all devices is not included in the loop as it was already added
    // into the cache.
    int Mask = 1;
    if (URDevicesSet.size() > sizeof(Mask) * 8 - 1) {
      // Protection for the algorithm below. Although overflow is very unlikely
      // to be reached.
      throw sycl::exception(
          make_error_code(errc::runtime),
          "Unable to cache built program for more than 31 devices");
    }
    for (; Mask < (1 << URDevicesSet.size()) - 1; ++Mask) {
      std::set<ur_device_handle_t> Subset;
      int Index = 0;
      for (auto It = URDevicesSet.begin(); It != URDevicesSet.end();
           ++It, ++Index) {
        if (Mask & (1 << Index)) {
          Subset.insert(*It);
        }
      }
      // Change device in the cache key to reduce copying of spec const data.
      CacheKey.second = std::move(Subset);
      bool DidInsert = Cache.insertBuiltProgram(CacheKey, ResProgram);
      if (DidInsert) {
        // For every cached copy of the program, we need to increment its
        // refcount
        Adapter->call<UrApiKind::urProgramRetain>(ResProgram);
      }
      CacheLinkedImages();
      // getOrBuild is not supposed to return nullptr
      assert(BuildResult != nullptr && "Invalid build result");
    }
  }

  // If caching is enabled, one copy of the program handle will be
  // stored in the cache, and one handle is returned to the
  // caller. In that case, we need to increase the ref count of the
  // program.
  Adapter->call<UrApiKind::urProgramRetain>(ResProgram);
  return ResProgram;
}
// When caching is enabled, the returned UrProgram and UrKernel will
// already have their ref count incremented.
std::tuple<ur_kernel_handle_t, std::mutex *, const KernelArgMask *,
           ur_program_handle_t>
ProgramManager::getOrCreateKernel(const ContextImplPtr &ContextImpl,
                                  const DeviceImplPtr &DeviceImpl,
                                  const std::string &KernelName,
                                  const NDRDescT &NDRDesc) {
  if constexpr (DbgProgMgr > 0) {
    std::cerr << ">>> ProgramManager::getOrCreateKernel(" << ContextImpl.get()
              << ", " << DeviceImpl.get() << ", " << KernelName << ")\n";
  }

  using KernelArgMaskPairT = KernelProgramCache::KernelArgMaskPairT;

  KernelProgramCache &Cache = ContextImpl->getKernelProgramCache();
  ur_device_handle_t UrDevice = DeviceImpl->getHandleRef();

  auto key = std::make_pair(UrDevice, KernelName);
  if (SYCLConfig<SYCL_CACHE_IN_MEM>::get()) {
    auto ret_tuple = Cache.tryToGetKernelFast(key);
    constexpr size_t Kernel = 0;  // see KernelFastCacheValT tuple
    constexpr size_t Program = 3; // see KernelFastCacheValT tuple
    if (std::get<Kernel>(ret_tuple)) {
      // Pulling a copy of a kernel and program from the cache,
      // so we need to retain those resources.
      ContextImpl->getAdapter()->call<UrApiKind::urKernelRetain>(
          std::get<Kernel>(ret_tuple));
      ContextImpl->getAdapter()->call<UrApiKind::urProgramRetain>(
          std::get<Program>(ret_tuple));
      return ret_tuple;
    }
  }

  ur_program_handle_t Program =
      getBuiltURProgram(ContextImpl, DeviceImpl, KernelName, NDRDesc);

  auto BuildF = [this, &Program, &KernelName, &ContextImpl] {
    ur_kernel_handle_t Kernel = nullptr;

    const AdapterPtr &Adapter = ContextImpl->getAdapter();
    Adapter->call<errc::kernel_not_supported, UrApiKind::urKernelCreate>(
        Program, KernelName.c_str(), &Kernel);

    // Only set UR_USM_INDIRECT_ACCESS if the platform can handle it.
    if (ContextImpl->getPlatformImpl()->supports_usm()) {
      // Some UR Adapters (like OpenCL) require this call to enable USM
      // For others, UR will turn this into a NOP.
      const ur_bool_t UrTrue = true;
      Adapter->call<UrApiKind::urKernelSetExecInfo>(
          Kernel, UR_KERNEL_EXEC_INFO_USM_INDIRECT_ACCESS, sizeof(ur_bool_t),
          nullptr, &UrTrue);
    }

    const KernelArgMask *ArgMask = nullptr;
    if (!m_UseSpvFile)
      ArgMask = getEliminatedKernelArgMask(Program, KernelName);
    return std::make_pair(Kernel, ArgMask);
  };

  auto GetCachedBuildF = [&Cache, &KernelName, Program]() {
    return Cache.getOrInsertKernel(Program, KernelName);
  };

  if (!SYCLConfig<SYCL_CACHE_IN_MEM>::get()) {
    // The built kernel cannot be shared between multiple
    // threads when caching is disabled, so we can return
    // nullptr for the mutex.
    auto [Kernel, ArgMask] = BuildF();
    return make_tuple(Kernel, nullptr, ArgMask, Program);
  }

  auto BuildResult = Cache.getOrBuild<errc::invalid>(GetCachedBuildF, BuildF);
  // getOrBuild is not supposed to return nullptr
  assert(BuildResult != nullptr && "Invalid build result");
  const KernelArgMaskPairT &KernelArgMaskPair = BuildResult->Val;
  auto ret_val = std::make_tuple(KernelArgMaskPair.first,
                                 &(BuildResult->MBuildResultMutex),
                                 KernelArgMaskPair.second, Program);
  // If caching is enabled, one copy of the kernel handle will be
  // stored in the cache, and one handle is returned to the
  // caller. In that case, we need to increase the ref count of the
  // kernel.
  ContextImpl->getAdapter()->call<UrApiKind::urKernelRetain>(
      KernelArgMaskPair.first);
  Cache.saveKernel(key, ret_val);
  return ret_val;
}

ur_program_handle_t
ProgramManager::getUrProgramFromUrKernel(ur_kernel_handle_t Kernel,
                                         const ContextImplPtr &Context) {
  ur_program_handle_t Program;
  const AdapterPtr &Adapter = Context->getAdapter();
  Adapter->call<UrApiKind::urKernelGetInfo>(Kernel, UR_KERNEL_INFO_PROGRAM,
                                            sizeof(ur_program_handle_t),
                                            &Program, nullptr);
  return Program;
}

std::string
ProgramManager::getProgramBuildLog(const ur_program_handle_t &Program,
                                   const ContextImplPtr &Context) {
  size_t URDevicesSize = 0;
  const AdapterPtr &Adapter = Context->getAdapter();
  Adapter->call<UrApiKind::urProgramGetInfo>(Program, UR_PROGRAM_INFO_DEVICES,
                                             0, nullptr, &URDevicesSize);
  std::vector<ur_device_handle_t> URDevices(URDevicesSize /
                                            sizeof(ur_device_handle_t));
  Adapter->call<UrApiKind::urProgramGetInfo>(Program, UR_PROGRAM_INFO_DEVICES,
                                             URDevicesSize, URDevices.data(),
                                             nullptr);
  std::string Log = "The program was built for " +
                    std::to_string(URDevices.size()) + " devices";
  for (ur_device_handle_t &Device : URDevices) {
    std::string DeviceBuildInfoString;
    size_t DeviceBuildInfoStrSize = 0;
    Adapter->call<UrApiKind::urProgramGetBuildInfo>(
        Program, Device, UR_PROGRAM_BUILD_INFO_LOG, 0, nullptr,
        &DeviceBuildInfoStrSize);
    if (DeviceBuildInfoStrSize > 0) {
      std::vector<char> DeviceBuildInfo(DeviceBuildInfoStrSize);
      Adapter->call<UrApiKind::urProgramGetBuildInfo>(
          Program, Device, UR_PROGRAM_BUILD_INFO_LOG, DeviceBuildInfoStrSize,
          DeviceBuildInfo.data(), nullptr);
      DeviceBuildInfoString = std::string(DeviceBuildInfo.data());
    }

    std::string DeviceNameString;
    size_t DeviceNameStrSize = 0;
    Adapter->call<UrApiKind::urDeviceGetInfo>(Device, UR_DEVICE_INFO_NAME, 0,
                                              nullptr, &DeviceNameStrSize);
    if (DeviceNameStrSize > 0) {
      std::vector<char> DeviceName(DeviceNameStrSize);
      Adapter->call<UrApiKind::urDeviceGetInfo>(Device, UR_DEVICE_INFO_NAME,
                                                DeviceNameStrSize,
                                                DeviceName.data(), nullptr);
      DeviceNameString = std::string(DeviceName.data());
    }
    Log += "\nBuild program log for '" + DeviceNameString + "':\n" +
           DeviceBuildInfoString;
  }
  return Log;
}

// TODO device libraries may use scpecialization constants, manifest files, etc.
// To support that they need to be delivered in a different container - so that
// sycl_device_binary_struct can be created for each of them.
static bool loadDeviceLib(const ContextImplPtr Context, const char *Name,
                          ur_program_handle_t &Prog) {
  std::string LibSyclDir = OSUtil::getCurrentDSODir();
  std::ifstream File(LibSyclDir + OSUtil::DirSep + Name,
                     std::ifstream::in | std::ifstream::binary);
  if (!File.good()) {
    return false;
  }

  File.seekg(0, std::ios::end);
  size_t FileSize = File.tellg();
  File.seekg(0, std::ios::beg);
  std::vector<char> FileContent(FileSize);
  File.read(&FileContent[0], FileSize);
  File.close();

  Prog =
      createSpirvProgram(Context, (unsigned char *)&FileContent[0], FileSize);
  return Prog != nullptr;
}

// For each extension, a pair of library names. The first uses native support,
// the second emulates functionality in software.
static const std::map<DeviceLibExt, std::pair<const char *, const char *>>
    DeviceLibNames = {
        {DeviceLibExt::cl_intel_devicelib_assert,
         {nullptr, "libsycl-fallback-cassert.spv"}},
        {DeviceLibExt::cl_intel_devicelib_math,
         {nullptr, "libsycl-fallback-cmath.spv"}},
        {DeviceLibExt::cl_intel_devicelib_math_fp64,
         {nullptr, "libsycl-fallback-cmath-fp64.spv"}},
        {DeviceLibExt::cl_intel_devicelib_complex,
         {nullptr, "libsycl-fallback-complex.spv"}},
        {DeviceLibExt::cl_intel_devicelib_complex_fp64,
         {nullptr, "libsycl-fallback-complex-fp64.spv"}},
        {DeviceLibExt::cl_intel_devicelib_cstring,
         {nullptr, "libsycl-fallback-cstring.spv"}},
        {DeviceLibExt::cl_intel_devicelib_imf,
         {nullptr, "libsycl-fallback-imf.spv"}},
        {DeviceLibExt::cl_intel_devicelib_imf_fp64,
         {nullptr, "libsycl-fallback-imf-fp64.spv"}},
        {DeviceLibExt::cl_intel_devicelib_imf_bf16,
         {nullptr, "libsycl-fallback-imf-bf16.spv"}},
        {DeviceLibExt::cl_intel_devicelib_bfloat16,
         {"libsycl-native-bfloat16.spv", "libsycl-fallback-bfloat16.spv"}}};

static const char *getDeviceLibFilename(DeviceLibExt Extension, bool Native) {
  auto LibPair = DeviceLibNames.find(Extension);
  const char *Lib = nullptr;
  if (LibPair != DeviceLibNames.end())
    Lib = Native ? LibPair->second.first : LibPair->second.second;
  if (Lib == nullptr)
    throw exception(make_error_code(errc::build),
                    "Unhandled (new?) device library extension");
  return Lib;
}

// For each extension understood by the SYCL runtime, the string representation
// of its name. Names with devicelib in them are internal to the runtime. Others
// are actual OpenCL extensions.
static const std::map<DeviceLibExt, const char *> DeviceLibExtensionStrs = {
    {DeviceLibExt::cl_intel_devicelib_assert, "cl_intel_devicelib_assert"},
    {DeviceLibExt::cl_intel_devicelib_math, "cl_intel_devicelib_math"},
    {DeviceLibExt::cl_intel_devicelib_math_fp64,
     "cl_intel_devicelib_math_fp64"},
    {DeviceLibExt::cl_intel_devicelib_complex, "cl_intel_devicelib_complex"},
    {DeviceLibExt::cl_intel_devicelib_complex_fp64,
     "cl_intel_devicelib_complex_fp64"},
    {DeviceLibExt::cl_intel_devicelib_cstring, "cl_intel_devicelib_cstring"},
    {DeviceLibExt::cl_intel_devicelib_imf, "cl_intel_devicelib_imf"},
    {DeviceLibExt::cl_intel_devicelib_imf_fp64, "cl_intel_devicelib_imf_fp64"},
    {DeviceLibExt::cl_intel_devicelib_imf_bf16, "cl_intel_devicelib_imf_bf16"},
    {DeviceLibExt::cl_intel_devicelib_bfloat16,
     "cl_intel_bfloat16_conversions"}};

static const char *getDeviceLibExtensionStr(DeviceLibExt Extension) {
  auto Ext = DeviceLibExtensionStrs.find(Extension);
  if (Ext == DeviceLibExtensionStrs.end())
    throw exception(make_error_code(errc::build),
                    "Unhandled (new?) device library extension");
  return Ext->second;
}

static ur_result_t doCompile(const AdapterPtr &Adapter,
                             ur_program_handle_t Program, uint32_t NumDevs,
                             ur_device_handle_t *Devs, ur_context_handle_t Ctx,
                             const char *Opts) {
  // Try to compile with given devices, fall back to compiling with the program
  // context if unsupported by the adapter
  auto Result = Adapter->call_nocheck<UrApiKind::urProgramCompileExp>(
      Program, NumDevs, Devs, Opts);
  if (Result == UR_RESULT_ERROR_UNSUPPORTED_FEATURE) {
    return Adapter->call_nocheck<UrApiKind::urProgramCompile>(Ctx, Program,
                                                              Opts);
  }
  return Result;
}

static ur_program_handle_t
loadDeviceLibFallback(const ContextImplPtr Context, DeviceLibExt Extension,
                      std::vector<ur_device_handle_t> &Devices,
                      bool UseNativeLib) {

  auto LibFileName = getDeviceLibFilename(Extension, UseNativeLib);
  auto LockedCache = Context->acquireCachedLibPrograms();
  auto &CachedLibPrograms = LockedCache.get();
  // Collect list of devices to compile the library for. Library was already
  // compiled for a device if there is a corresponding record in the per-context
  // cache.
  std::vector<ur_device_handle_t> DevicesToCompile;
  ur_program_handle_t URProgram = nullptr;
  assert(Devices.size() > 0 &&
         "At least one device is expected in the input vector");
  // Vector of devices that don't have the library cached.
  for (auto Dev : Devices) {
    auto CacheResult = CachedLibPrograms.emplace(
        std::make_pair(std::make_pair(Extension, Dev), nullptr));
    auto Cached = !CacheResult.second;
    if (!Cached) {
      DevicesToCompile.push_back(Dev);
    } else {
      auto CachedURProgram = CacheResult.first->second;
      assert(CachedURProgram && "If device lib UR program was cached then is "
                                "expected to be not a nullptr");
      assert(((URProgram && URProgram == CachedURProgram) || (!URProgram)) &&
             "All cached UR programs should be the same");
      if (!URProgram)
        URProgram = CachedURProgram;
    }
  }
  if (DevicesToCompile.empty())
    return URProgram;

  auto EraseProgramForDevices = [&]() {
    for (auto Dev : DevicesToCompile)
      CachedLibPrograms.erase(std::make_pair(Extension, Dev));
  };
  bool IsProgramCreated = !URProgram;

  // Create UR program for device lib if we don't have it yet.
  if (!URProgram && !loadDeviceLib(Context, LibFileName, URProgram)) {
    EraseProgramForDevices();
    throw exception(make_error_code(errc::build),
                    std::string("Failed to load ") + LibFileName);
  }

  // Insert URProgram into the cache for all devices that we compiled it for.
  // Retain UR program for each record in the cache.
  const AdapterPtr &Adapter = Context->getAdapter();

  // UR program handle is stored in the cache for each device that we compiled
  // it for. We have to retain UR program for each record in the cache. We need
  // to take into account that UR program creation makes its reference count to
  // be 1.
  size_t RetainCount =
      IsProgramCreated ? DevicesToCompile.size() - 1 : DevicesToCompile.size();
  for (size_t I = 0; I < RetainCount; ++I)
    Adapter->call<UrApiKind::urProgramRetain>(URProgram);

  for (auto Dev : DevicesToCompile)
    CachedLibPrograms[std::make_pair(Extension, Dev)] = URProgram;

  // TODO no spec constants are used in the std libraries, support in the future
  // Do not use compile options for library programs: it is not clear if user
  // options (image options) are supposed to be applied to library program as
  // well, and what actually happens to a SPIR-V program if we apply them.
  ur_result_t Error =
      doCompile(Adapter, URProgram, DevicesToCompile.size(),
                DevicesToCompile.data(), Context->getHandleRef(), "");
  if (Error != UR_RESULT_SUCCESS) {
    EraseProgramForDevices();
    throw detail::set_ur_error(
        exception(make_error_code(errc::build),
                  ProgramManager::getProgramBuildLog(URProgram, Context)),
        Error);
  }

  return URProgram;
}

ProgramManager::ProgramManager()
    : m_SanitizerFoundInImage(SanitizerType::None) {
  const char *SpvFile = std::getenv(UseSpvEnv);
  // If a SPIR-V file is specified with an environment variable,
  // register the corresponding image
  if (SpvFile) {
    m_UseSpvFile = true;
    // The env var requests that the program is loaded from a SPIR-V file on
    // disk
    std::ifstream File(SpvFile, std::ios::binary);

    if (!File.is_open())
      throw exception(make_error_code(errc::runtime),
                      std::string("Can't open file specified via ") +
                          UseSpvEnv + ": " + SpvFile);
    File.seekg(0, std::ios::end);
    size_t Size = File.tellg();
    std::unique_ptr<char[]> Data(new char[Size]);
    File.seekg(0);
    File.read(Data.get(), Size);
    File.close();
    if (!File.good())
      throw exception(make_error_code(errc::runtime),
                      std::string("read from ") + SpvFile +
                          std::string(" failed"));
    // No need for a mutex here since all access to these private fields is
    // blocked until the construction of the ProgramManager singleton is
    // finished.
    m_SpvFileImage =
        std::make_unique<DynRTDeviceBinaryImage>(std::move(Data), Size);

    if constexpr (DbgProgMgr > 0) {
      std::cerr << "loaded device image binary from " << SpvFile << "\n";
      std::cerr << "format: " << getFormatStr(m_SpvFileImage->getFormat())
                << "\n";
    }
  }
}

const char *getArchName(const device &Device) {
  namespace syclex = sycl::ext::oneapi::experimental;
  auto Arch = getSyclObjImpl(Device)->getDeviceArch();
  switch (Arch) {
#define __SYCL_ARCHITECTURE(ARCH, VAL)                                         \
  case syclex::architecture::ARCH:                                             \
    return #ARCH;
#define __SYCL_ARCHITECTURE_ALIAS(ARCH, VAL)
#include <sycl/ext/oneapi/experimental/device_architecture.def>
#undef __SYCL_ARCHITECTURE
#undef __SYCL_ARCHITECTURE_ALIAS
  }
  return "unknown";
}

sycl_device_binary getRawImg(RTDeviceBinaryImage *Img) {
  return reinterpret_cast<sycl_device_binary>(
      const_cast<sycl_device_binary>(&Img->getRawData()));
}

template <typename StorageKey>
RTDeviceBinaryImage *getBinImageFromMultiMap(
    const std::unordered_multimap<StorageKey, RTDeviceBinaryImage *> &ImagesSet,
    const StorageKey &Key, const context &Context, const device &Device) {
  auto [ItBegin, ItEnd] = ImagesSet.equal_range(Key);
  if (ItBegin == ItEnd)
    return nullptr;

  // Here, we aim to select all the device images from the
  // [ItBegin, ItEnd) range that are AOT compiled for Device
  // (checked using info::device::architecture) or JIT compiled.
  // This selection will then be passed to urDeviceSelectBinary
  // for final selection.
  std::vector<RTDeviceBinaryImage *> DeviceFilteredImgs;
  DeviceFilteredImgs.reserve(std::distance(ItBegin, ItEnd));
  for (auto It = ItBegin; It != ItEnd; ++It) {
    if (doesImageTargetMatchDevice(*It->second, Device))
      DeviceFilteredImgs.push_back(It->second);
  }

  if (DeviceFilteredImgs.empty())
    return nullptr;

  std::vector<ur_device_binary_t> UrBinaries(DeviceFilteredImgs.size());
  for (uint32_t BinaryCount = 0; BinaryCount < DeviceFilteredImgs.size();
       BinaryCount++) {
    UrBinaries[BinaryCount].pDeviceTargetSpec = getUrDeviceTarget(
        getRawImg(DeviceFilteredImgs[BinaryCount])->DeviceTargetSpec);
  }

  uint32_t ImgInd = 0;
  // Ask the native runtime under the given context to choose the device image
  // it prefers.
  getSyclObjImpl(Context)->getAdapter()->call<UrApiKind::urDeviceSelectBinary>(
      getSyclObjImpl(Device)->getHandleRef(), UrBinaries.data(),
      UrBinaries.size(), &ImgInd);
  return DeviceFilteredImgs[ImgInd];
}

RTDeviceBinaryImage &
ProgramManager::getDeviceImage(const std::string &KernelName,
                               const context &Context, const device &Device) {
  if constexpr (DbgProgMgr > 0) {
    std::cerr << ">>> ProgramManager::getDeviceImage(\"" << KernelName << "\", "
              << getSyclObjImpl(Context).get() << ", "
              << getSyclObjImpl(Device).get() << ")\n";

    std::cerr << "available device images:\n";
    debugPrintBinaryImages();
  }

  if (m_UseSpvFile) {
    assert(m_SpvFileImage);
    return getDeviceImage(
        std::unordered_set<RTDeviceBinaryImage *>({m_SpvFileImage.get()}),
        Context, Device);
  }

  RTDeviceBinaryImage *Img = nullptr;
  {
    std::lock_guard<std::mutex> KernelIDsGuard(m_KernelIDsMutex);
    if (auto KernelId = m_KernelName2KernelIDs.find(KernelName);
        KernelId != m_KernelName2KernelIDs.end()) {
      Img = getBinImageFromMultiMap(m_KernelIDs2BinImage, KernelId->second,
                                    Context, Device);
    } else {
      Img = getBinImageFromMultiMap(m_ServiceKernels, KernelName, Context,
                                    Device);
    }
  }

  // Decompress the image if it is compressed.
  CheckAndDecompressImage(Img);

  if (Img) {
    if constexpr (DbgProgMgr > 0) {
      std::cerr << "selected device image: " << &Img->getRawData() << "\n";
      Img->print();
    }
    return *Img;
  }

  throw exception(make_error_code(errc::runtime),
                  "No kernel named " + KernelName + " was found");
}

RTDeviceBinaryImage &ProgramManager::getDeviceImage(
    const std::unordered_set<RTDeviceBinaryImage *> &ImageSet,
    const context &Context, const device &Device) {
  assert(ImageSet.size() > 0);

  if constexpr (DbgProgMgr > 0) {
    std::cerr << ">>> ProgramManager::getDeviceImage(Custom SPV file "
              << getSyclObjImpl(Context).get() << ", "
              << getSyclObjImpl(Device).get() << ")\n";

    std::cerr << "available device images:\n";
    debugPrintBinaryImages();
  }

  std::lock_guard<std::mutex> KernelIDsGuard(m_KernelIDsMutex);
  std::vector<sycl_device_binary> RawImgs(ImageSet.size());
  auto ImageIterator = ImageSet.begin();
  for (size_t i = 0; i < ImageSet.size(); i++, ImageIterator++)
    RawImgs[i] = reinterpret_cast<sycl_device_binary>(
        const_cast<sycl_device_binary>(&(*ImageIterator)->getRawData()));
  uint32_t ImgInd = 0;
  // Ask the native runtime under the given context to choose the device image
  // it prefers.

  std::vector<ur_device_binary_t> UrBinaries(RawImgs.size());
  for (uint32_t BinaryCount = 0; BinaryCount < RawImgs.size(); BinaryCount++) {
    UrBinaries[BinaryCount].pDeviceTargetSpec =
        getUrDeviceTarget(RawImgs[BinaryCount]->DeviceTargetSpec);
  }

  getSyclObjImpl(Context)->getAdapter()->call<UrApiKind::urDeviceSelectBinary>(
      getSyclObjImpl(Device)->getHandleRef(), UrBinaries.data(),
      UrBinaries.size(), &ImgInd);

  ImageIterator = ImageSet.begin();
  std::advance(ImageIterator, ImgInd);

  if constexpr (DbgProgMgr > 0) {
    std::cerr << "selected device image: " << &(*ImageIterator)->getRawData()
              << "\n";
    (*ImageIterator)->print();
  }
  return **ImageIterator;
}

static bool isDeviceLibRequired(DeviceLibExt Ext, uint32_t DeviceLibReqMask) {
  uint32_t Mask =
      0x1 << (static_cast<uint32_t>(Ext) -
              static_cast<uint32_t>(DeviceLibExt::cl_intel_devicelib_assert));
  return ((DeviceLibReqMask & Mask) == Mask);
}

static std::vector<ur_program_handle_t>
getDeviceLibPrograms(const ContextImplPtr Context,
                     std::vector<ur_device_handle_t> &Devices,
                     uint32_t DeviceLibReqMask) {
  std::vector<ur_program_handle_t> Programs;

  std::pair<DeviceLibExt, bool> RequiredDeviceLibExt[] = {
      {DeviceLibExt::cl_intel_devicelib_assert,
       /* is fallback loaded? */ false},
      {DeviceLibExt::cl_intel_devicelib_math, false},
      {DeviceLibExt::cl_intel_devicelib_math_fp64, false},
      {DeviceLibExt::cl_intel_devicelib_complex, false},
      {DeviceLibExt::cl_intel_devicelib_complex_fp64, false},
      {DeviceLibExt::cl_intel_devicelib_cstring, false},
      {DeviceLibExt::cl_intel_devicelib_imf, false},
      {DeviceLibExt::cl_intel_devicelib_imf_fp64, false},
      {DeviceLibExt::cl_intel_devicelib_imf_bf16, false},
      {DeviceLibExt::cl_intel_devicelib_bfloat16, false}};

  // Disable all devicelib extensions requiring fp64 support if at least
  // one underlying device doesn't support cl_khr_fp64.
  const bool fp64Support = std::all_of(
      Devices.begin(), Devices.end(), [&Context](ur_device_handle_t Device) {
        std::string DevExtList =
            Context->getPlatformImpl()
                ->getDeviceImpl(Device)
                ->get_device_info_string(
                    UrInfoCode<info::device::extensions>::value);
        return (DevExtList.npos != DevExtList.find("cl_khr_fp64"));
      });

  // Load a fallback library for an extension if the any device does not
  // support it.
  for (auto Device : Devices) {
    std::string DevExtList =
        Context->getPlatformImpl()
            ->getDeviceImpl(Device)
            ->get_device_info_string(
                UrInfoCode<info::device::extensions>::value);

    for (auto &Pair : RequiredDeviceLibExt) {
      DeviceLibExt Ext = Pair.first;
      bool &FallbackIsLoaded = Pair.second;

      if (FallbackIsLoaded) {
        continue;
      }

      if (!isDeviceLibRequired(Ext, DeviceLibReqMask)) {
        continue;
      }

      // Skip loading the fallback library that requires fp64 support if any
      // device in the list doesn't support fp64.
      if ((Ext == DeviceLibExt::cl_intel_devicelib_math_fp64 ||
           Ext == DeviceLibExt::cl_intel_devicelib_complex_fp64 ||
           Ext == DeviceLibExt::cl_intel_devicelib_imf_fp64) &&
          !fp64Support) {
        continue;
      }

      auto ExtName = getDeviceLibExtensionStr(Ext);

      bool InhibitNativeImpl = false;
      if (const char *Env = getenv("SYCL_DEVICELIB_INHIBIT_NATIVE")) {
        InhibitNativeImpl = strstr(Env, ExtName) != nullptr;
      }

      bool DeviceSupports = DevExtList.npos != DevExtList.find(ExtName);
      if (!DeviceSupports || InhibitNativeImpl) {
        Programs.push_back(loadDeviceLibFallback(Context, Ext, Devices,
                                                 /*UseNativeLib=*/false));
        FallbackIsLoaded = true;
      } else {
        // bfloat16 needs native library if device supports it
        if (Ext == DeviceLibExt::cl_intel_devicelib_bfloat16) {
          Programs.push_back(loadDeviceLibFallback(Context, Ext, Devices,
                                                   /*UseNativeLib=*/true));
          FallbackIsLoaded = true;
        }
      }
    }
  }
  return Programs;
}

// Check if device image is compressed.
static inline bool isDeviceImageCompressed(sycl_device_binary Bin) {

  auto currFormat = static_cast<ur::DeviceBinaryType>(Bin->Format);
  return currFormat == SYCL_DEVICE_BINARY_TYPE_COMPRESSED_NONE;
}

ProgramManager::ProgramPtr ProgramManager::build(
    ProgramPtr Program, const ContextImplPtr Context,
    const std::string &CompileOptions, const std::string &LinkOptions,
    std::vector<ur_device_handle_t> &Devices, uint32_t DeviceLibReqMask,
    const std::vector<ur_program_handle_t> &ExtraProgramsToLink,
    bool CreatedFromBinary) {

  if constexpr (DbgProgMgr > 0) {
    std::cerr << ">>> ProgramManager::build(" << Program.get() << ", "
              << CompileOptions << ", " << LinkOptions << ", "
              << VecToString(Devices) << ", " << std::hex << DeviceLibReqMask
              << std::dec << ", " << VecToString(ExtraProgramsToLink) << ", "
              << CreatedFromBinary << ")\n";
  }

  bool LinkDeviceLibs = (DeviceLibReqMask != 0);

  // TODO: this is a temporary workaround for GPU tests for ESIMD compiler.
  // We do not link with other device libraries, because it may fail
  // due to unrecognized SPIR-V format of those libraries.
  if (CompileOptions.find(std::string("-cmc")) != std::string::npos ||
      CompileOptions.find(std::string("-vc-codegen")) != std::string::npos)
    LinkDeviceLibs = false;

  std::vector<ur_program_handle_t> LinkPrograms;
  if (LinkDeviceLibs) {
    LinkPrograms = getDeviceLibPrograms(Context, Devices, DeviceLibReqMask);
  }

  static const char *ForceLinkEnv = std::getenv("SYCL_FORCE_LINK");
  static bool ForceLink = ForceLinkEnv && (*ForceLinkEnv == '1');

  const AdapterPtr &Adapter = Context->getAdapter();
  if (LinkPrograms.empty() && ExtraProgramsToLink.empty() && !ForceLink) {
    const std::string &Options = LinkOptions.empty()
                                     ? CompileOptions
                                     : (CompileOptions + " " + LinkOptions);
    ur_result_t Error = Adapter->call_nocheck<UrApiKind::urProgramBuildExp>(
        Program.get(), Devices.size(), Devices.data(), Options.c_str());
    if (Error == UR_RESULT_ERROR_UNSUPPORTED_FEATURE) {
      Error = Adapter->call_nocheck<UrApiKind::urProgramBuild>(
          Context->getHandleRef(), Program.get(), Options.c_str());
    }

    if (Error != UR_RESULT_SUCCESS)
      throw detail::set_ur_error(
          exception(make_error_code(errc::build),
                    getProgramBuildLog(Program.get(), Context)),
          Error);

    return Program;
  }

  // Include the main program and compile/link everything together
  if (!CreatedFromBinary) {
    auto Res = doCompile(Adapter, Program.get(), Devices.size(), Devices.data(),
                         Context->getHandleRef(), CompileOptions.c_str());
    Adapter->checkUrResult<errc::build>(Res);
  }
  LinkPrograms.push_back(Program.get());

  for (ur_program_handle_t Prg : ExtraProgramsToLink) {
    if (!CreatedFromBinary) {
      auto Res = doCompile(Adapter, Prg, Devices.size(), Devices.data(),
                           Context->getHandleRef(), CompileOptions.c_str());
      Adapter->checkUrResult<errc::build>(Res);
    }
    LinkPrograms.push_back(Prg);
  }

  ur_program_handle_t LinkedProg = nullptr;
  auto doLink = [&] {
    auto Res = Adapter->call_nocheck<UrApiKind::urProgramLinkExp>(
        Context->getHandleRef(), Devices.size(), Devices.data(),
        LinkPrograms.size(), LinkPrograms.data(), LinkOptions.c_str(),
        &LinkedProg);
    if (Res == UR_RESULT_ERROR_UNSUPPORTED_FEATURE) {
      Res = Adapter->call_nocheck<UrApiKind::urProgramLink>(
          Context->getHandleRef(), LinkPrograms.size(), LinkPrograms.data(),
          LinkOptions.c_str(), &LinkedProg);
    }
    return Res;
  };
  ur_result_t Error = doLink();
  if (Error == UR_RESULT_ERROR_OUT_OF_RESOURCES ||
      Error == UR_RESULT_ERROR_OUT_OF_HOST_MEMORY ||
      Error == UR_RESULT_ERROR_OUT_OF_DEVICE_MEMORY) {
    Context->getKernelProgramCache().reset();
    Error = doLink();
  }

  // Link program call returns a new program object if all parameters are valid,
  // or NULL otherwise. Release the original (user) program.
  Program.reset(LinkedProg);
  if (Error != UR_RESULT_SUCCESS) {
    if (LinkedProg) {
      // A non-trivial error occurred during linkage: get a build log, release
      // an incomplete (but valid) LinkedProg, and throw.
      throw detail::set_ur_error(
          exception(make_error_code(errc::build),
                    getProgramBuildLog(LinkedProg, Context)),
          Error);
    }
    Adapter->checkUrResult(Error);
  }
  return Program;
}

void ProgramManager::cacheKernelUsesAssertInfo(RTDeviceBinaryImage &Img) {
  const RTDeviceBinaryImage::PropertyRange &AssertUsedRange =
      Img.getAssertUsed();
  if (AssertUsedRange.isAvailable())
    for (const auto &Prop : AssertUsedRange)
      m_KernelUsesAssert.insert(Prop->Name);
}

bool ProgramManager::kernelUsesAssert(const std::string &KernelName) const {
  return m_KernelUsesAssert.find(KernelName) != m_KernelUsesAssert.end();
}

void ProgramManager::cacheKernelImplicitLocalArg(RTDeviceBinaryImage &Img) {
  const RTDeviceBinaryImage::PropertyRange &ImplicitLocalArgRange =
      Img.getImplicitLocalArg();
  if (ImplicitLocalArgRange.isAvailable())
    for (auto Prop : ImplicitLocalArgRange) {
      m_KernelImplicitLocalArgPos[Prop->Name] =
          DeviceBinaryProperty(Prop).asUint32();
    }
}

std::optional<int>
ProgramManager::kernelImplicitLocalArgPos(const std::string &KernelName) const {
  auto it = m_KernelImplicitLocalArgPos.find(KernelName);
  if (it != m_KernelImplicitLocalArgPos.end())
    return it->second;
  return {};
}

static bool shouldSkipEmptyImage(sycl_device_binary RawImg, bool IsRTC) {
  // For bfloat16 device library image, we should keep it. However, in some
  // scenario, __sycl_register_lib can be called multiple times and the same
  // bfloat16 device library image may be handled multiple times which is not
  // needed. 2 static bool variables are created to record whether native or
  // fallback bfloat16 device library image has been handled, if yes, we just
  // need to skip it.
  // We cannot prevent redundant loads of device library images if they are part
  // of a runtime-compiled device binary, as these will be freed when the
  // corresponding kernel bundle is destroyed. Hence, normal kernels cannot rely
  // on the presence of RTC device library images.
  sycl_device_binary_property_set ImgPS;
  static bool IsNativeBF16DeviceLibHandled = false;
  static bool IsFallbackBF16DeviceLibHandled = false;
  for (ImgPS = RawImg->PropertySetsBegin; ImgPS != RawImg->PropertySetsEnd;
       ++ImgPS) {
    if (ImgPS->Name &&
        !strcmp(__SYCL_PROPERTY_SET_DEVICELIB_METADATA, ImgPS->Name)) {
      sycl_device_binary_property ImgP;
      for (ImgP = ImgPS->PropertiesBegin; ImgP != ImgPS->PropertiesEnd;
           ++ImgP) {
        if (ImgP->Name && !strcmp("bfloat16", ImgP->Name) &&
            (ImgP->Type == SYCL_PROPERTY_TYPE_UINT32))
          break;
      }
      if (ImgP == ImgPS->PropertiesEnd)
        return true;

      // A valid bfloat16 device library image is found here.
      // If it originated from RTC, we cannot skip it, but do not mark it as
      // being present.
      if (IsRTC)
        return false;

      // Otherwise, we need to check whether it has been handled already.
      uint32_t BF16NativeVal = DeviceBinaryProperty(ImgP).asUint32();
      if (((BF16NativeVal == 0) && IsFallbackBF16DeviceLibHandled) ||
          ((BF16NativeVal == 1) && IsNativeBF16DeviceLibHandled))
        return true;

      if (BF16NativeVal == 0)
        IsFallbackBF16DeviceLibHandled = true;
      else
        IsNativeBF16DeviceLibHandled = true;

      return false;
    }
  }
  return true;
}

static bool isCompiledAtRuntime(sycl_device_binaries DeviceBinary) {
  // Check whether the first device binary contains a legacy format offload
  // entry with a `$` in its name.
  if (DeviceBinary->NumDeviceBinaries > 0) {
    sycl_device_binary Binary = DeviceBinary->DeviceBinaries;
    if (Binary->EntriesBegin != Binary->EntriesEnd) {
      sycl_offload_entry Entry = Binary->EntriesBegin;
      if (!Entry->IsNewOffloadEntryType() &&
          std::string_view{Entry->name}.find('$') != std::string_view::npos) {
        return true;
      }
    }
  }
  return false;
}

void ProgramManager::addImage(sycl_device_binary RawImg,
                              bool IsRTC,
                              RTDeviceBinaryImage **OutImage,
                              std::vector<kernel_id> *OutKernelIDs) {
  const bool DumpImages = std::getenv("SYCL_DUMP_IMAGES") && !m_UseSpvFile;
  const sycl_offload_entry EntriesB = RawImg->EntriesBegin;
  const sycl_offload_entry EntriesE = RawImg->EntriesEnd;
  // Treat the image as empty one
  if (EntriesB == EntriesE && shouldSkipEmptyImage(RawImg, IsRTC))
    return;

  std::unique_ptr<RTDeviceBinaryImage> Img;
  if (isDeviceImageCompressed(RawImg))
#ifndef SYCL_RT_ZSTD_NOT_AVAIABLE
    Img = std::make_unique<CompressedRTDeviceBinaryImage>(RawImg);
#else
    throw sycl::exception(sycl::make_error_code(sycl::errc::runtime),
                          "Recieved a compressed device image, but "
                          "SYCL RT was built without ZSTD support."
                          "Aborting. ");
#endif
  else
    Img = std::make_unique<RTDeviceBinaryImage>(RawImg);

  // If an output image is requested, set it to the newly allocated image.
  if (OutImage)
    *OutImage = Img.get();

  static uint32_t SequenceID = 0;

  // Fill the kernel argument mask map
  const RTDeviceBinaryImage::PropertyRange &KPOIRange =
      Img->getKernelParamOptInfo();
  if (KPOIRange.isAvailable()) {
    KernelNameToArgMaskMap &ArgMaskMap = m_EliminatedKernelArgMasks[Img.get()];
    for (const auto &Info : KPOIRange)
      ArgMaskMap[Info->Name] =
          createKernelArgMask(DeviceBinaryProperty(Info).asByteArray());
  }

  // Fill maps for kernel bundles
  std::lock_guard<std::mutex> KernelIDsGuard(m_KernelIDsMutex);

  // Register all exported symbols
  for (const sycl_device_binary_property &ESProp : Img->getExportedSymbols()) {
    m_ExportedSymbolImages.insert({ESProp->Name, Img.get()});
  }

  // Record mapping between virtual function sets and device images
  for (const sycl_device_binary_property &VFProp : Img->getVirtualFunctions()) {
    std::string StrValue = DeviceBinaryProperty(VFProp).asCString();
    for (const auto &SetName : detail::split_string(StrValue, ','))
      m_VFSet2BinImage[SetName].insert(Img.get());
  }

  if (DumpImages) {
    const bool NeedsSequenceID =
        std::any_of(m_BinImg2KernelIDs.begin(), m_BinImg2KernelIDs.end(),
                    [&](auto &CurrentImg) {
                      return CurrentImg.first->getFormat() == Img->getFormat();
                    });

    // Check if image is compressed, and decompress it before dumping.
    CheckAndDecompressImage(Img.get());

    dumpImage(*Img, NeedsSequenceID ? ++SequenceID : 0);
  }

  std::shared_ptr<std::vector<kernel_id>> &KernelIDs =
      m_BinImg2KernelIDs[Img.get()];
  KernelIDs.reset(new std::vector<kernel_id>);

  for (sycl_offload_entry EntriesIt = EntriesB; EntriesIt != EntriesE;
       EntriesIt = EntriesIt->Increment()) {

    auto name = EntriesIt->GetName();

    // Skip creating unique kernel ID if it is a service kernel.
    // SYCL service kernels are identified by having
    // __sycl_service_kernel__ in the mangled name, primarily as part of
    // the namespace of the name type.
    if (std::strstr(name, "__sycl_service_kernel__")) {
      m_ServiceKernels.insert(std::make_pair(name, Img.get()));
      continue;
    }

    // Skip creating unique kernel ID if it is an exported device
    // function. Exported device functions appear in the offload entries
    // among kernels, but are identifiable by being listed in properties.
    if (m_ExportedSymbolImages.find(name) != m_ExportedSymbolImages.end())
      continue;

    // ... and create a unique kernel ID for the entry
    auto It = m_KernelName2KernelIDs.find(name);
    if (It == m_KernelName2KernelIDs.end()) {
      std::shared_ptr<detail::kernel_id_impl> KernelIDImpl =
          std::make_shared<detail::kernel_id_impl>(name);
      sycl::kernel_id KernelID =
          detail::createSyclObjFromImpl<sycl::kernel_id>(KernelIDImpl);

      It = m_KernelName2KernelIDs.emplace_hint(It, name, KernelID);
    }
    m_KernelIDs2BinImage.insert(std::make_pair(It->second, Img.get()));
    KernelIDs->push_back(It->second);
  }

  cacheKernelUsesAssertInfo(*Img);

  // check if kernel uses sanitizer
  {
    sycl_device_binary_property SanProp = Img->getProperty("sanUsed");
    if (SanProp) {
      std::string SanValue = detail::DeviceBinaryProperty(SanProp).asCString();

      if (SanValue.rfind("asan", 0) == 0) { // starts_with
        m_SanitizerFoundInImage = SanitizerType::AddressSanitizer;
      } else if (SanValue.rfind("msan", 0) == 0) {
        m_SanitizerFoundInImage = SanitizerType::MemorySanitizer;
      } else if (SanValue.rfind("tsan", 0) == 0) {
        m_SanitizerFoundInImage = SanitizerType::ThreadSanitizer;
      }
    }
  }

  cacheKernelImplicitLocalArg(*Img);

  // Sort kernel ids for faster search
  std::sort(KernelIDs->begin(), KernelIDs->end(), LessByHash<kernel_id>{});

  // If requested, copy the new (sorted) kernel IDs.
  if (OutKernelIDs)
    OutKernelIDs->insert(OutKernelIDs->end(), KernelIDs->begin(),
                         KernelIDs->end());

  // ... and initialize associated device_global information
  {
    std::lock_guard<std::mutex> DeviceGlobalsGuard(m_DeviceGlobalsMutex);

    auto DeviceGlobals = Img->getDeviceGlobals();
    for (const sycl_device_binary_property &DeviceGlobal : DeviceGlobals) {
      ByteArray DeviceGlobalInfo =
          DeviceBinaryProperty(DeviceGlobal).asByteArray();

      // The supplied device_global info property is expected to contain:
      // * 8 bytes - Size of the property.
      // * 4 bytes - Size of the underlying type in the device_global.
      // * 4 bytes - 0 if device_global has device_image_scope and any value
      //             otherwise.
      DeviceGlobalInfo.dropBytes(8);
      auto [TypeSize, DeviceImageScopeDecorated] =
          DeviceGlobalInfo.consume<std::uint32_t, std::uint32_t>();
      assert(DeviceGlobalInfo.empty() && "Extra data left!");

      // Give the image pointer as an identifier for the image the
      // device-global is associated with.

      auto ExistingDeviceGlobal = m_DeviceGlobals.find(DeviceGlobal->Name);
      if (ExistingDeviceGlobal != m_DeviceGlobals.end()) {
        // If it has already been registered we update the information.
        ExistingDeviceGlobal->second->initialize(Img.get(), TypeSize,
                                                 DeviceImageScopeDecorated);
      } else {
        // If it has not already been registered we create a new entry.
        // Note: Pointer to the device global is not available here, so it
        //       cannot be set until registration happens.
        auto EntryUPtr = std::make_unique<DeviceGlobalMapEntry>(
            DeviceGlobal->Name, Img.get(), TypeSize, DeviceImageScopeDecorated);
        m_DeviceGlobals.emplace(DeviceGlobal->Name, std::move(EntryUPtr));
      }
    }
  }
  // ... and initialize associated host_pipe information
  {
    std::lock_guard<std::mutex> HostPipesGuard(m_HostPipesMutex);
    auto HostPipes = Img->getHostPipes();
    for (const sycl_device_binary_property &HostPipe : HostPipes) {
      ByteArray HostPipeInfo = DeviceBinaryProperty(HostPipe).asByteArray();

      // The supplied host_pipe info property is expected to contain:
      // * 8 bytes - Size of the property.
      // * 4 bytes - Size of the underlying type in the host_pipe.
      // Note: Property may be padded.

      HostPipeInfo.dropBytes(8);
      auto TypeSize = HostPipeInfo.consume<std::uint32_t>();
      assert(HostPipeInfo.empty() && "Extra data left!");

      auto ExistingHostPipe = m_HostPipes.find(HostPipe->Name);
      if (ExistingHostPipe != m_HostPipes.end()) {
        // If it has already been registered we update the information.
        ExistingHostPipe->second->initialize(TypeSize);
        ExistingHostPipe->second->initialize(Img.get());
      } else {
        // If it has not already been registered we create a new entry.
        // Note: Pointer to the host pipe is not available here, so it
        //       cannot be set until registration happens.
        auto EntryUPtr =
            std::make_unique<HostPipeMapEntry>(HostPipe->Name, TypeSize);
        EntryUPtr->initialize(Img.get());
        m_HostPipes.emplace(HostPipe->Name, std::move(EntryUPtr));
      }
    }
  }

  m_DeviceImages.insert({RawImg, std::move(Img)});
}

void ProgramManager::addImages(sycl_device_binaries DeviceBinary) {
  const bool IsRTC = isCompiledAtRuntime(DeviceBinary);
  for (int I = 0; I < DeviceBinary->NumDeviceBinaries; I++)
    addImage(&(DeviceBinary->DeviceBinaries[I]), IsRTC);
}

void ProgramManager::removeImages(sycl_device_binaries DeviceBinary) {
  bool IsRTC = isCompiledAtRuntime(DeviceBinary);
  for (int I = 0; I < DeviceBinary->NumDeviceBinaries; I++) {
    sycl_device_binary RawImg = &(DeviceBinary->DeviceBinaries[I]);
    auto DevImgIt = m_DeviceImages.find(RawImg);
    if (DevImgIt == m_DeviceImages.end())
      continue;
    const sycl_offload_entry EntriesB = RawImg->EntriesBegin;
    const sycl_offload_entry EntriesE = RawImg->EntriesEnd;
    // Skip clean up if there are no offload entries, unless `DeviceBinary`
    // resulted from runtime compilation: Then, this is one of the `bfloat16`
    // device libraries, so we want to make sure that the image and its exported
    // symbols are removed from the program manager's maps.
    if (EntriesB == EntriesE && !IsRTC)
      continue;

    RTDeviceBinaryImage *Img = DevImgIt->second.get();

    // Drop the kernel argument mask map
    m_EliminatedKernelArgMasks.erase(Img);

    // Acquire lock to modify maps for kernel bundles
    std::lock_guard<std::mutex> KernelIDsGuard(m_KernelIDsMutex);

    // Unmap the unique kernel IDs for the offload entries
    for (sycl_offload_entry EntriesIt = EntriesB; EntriesIt != EntriesE;
         EntriesIt = EntriesIt->Increment()) {

      // Drop entry for service kernel
      if (std::strstr(EntriesIt->GetName(), "__sycl_service_kernel__")) {
        m_ServiceKernels.erase(EntriesIt->GetName());
        continue;
      }

      // Exported device functions won't have a kernel ID
      if (m_ExportedSymbolImages.find(EntriesIt->GetName()) !=
          m_ExportedSymbolImages.end()) {
        continue;
      }

      // remove everything associated with this KernelName
      m_KernelUsesAssert.erase(EntriesIt->GetName());
      m_KernelImplicitLocalArgPos.erase(EntriesIt->GetName());

      if (auto It = m_KernelName2KernelIDs.find(EntriesIt->GetName());
          It != m_KernelName2KernelIDs.end()) {
        m_KernelName2KernelIDs.erase(It);
        m_KernelIDs2BinImage.erase(It->second);
      }
    }

    // Drop reverse mapping
    m_BinImg2KernelIDs.erase(Img);

    // Unregister exported symbols (needs to happen after the ID unmap loop)
    for (const sycl_device_binary_property &ESProp :
         Img->getExportedSymbols()) {
      m_ExportedSymbolImages.erase(ESProp->Name);
    }

    for (const sycl_device_binary_property &VFProp :
         Img->getVirtualFunctions()) {
      std::string StrValue = DeviceBinaryProperty(VFProp).asCString();
      for (const auto &SetName : detail::split_string(StrValue, ','))
        m_VFSet2BinImage.erase(SetName);
    }

    {
      std::lock_guard<std::mutex> DeviceGlobalsGuard(m_DeviceGlobalsMutex);
      auto DeviceGlobals = Img->getDeviceGlobals();
      for (const sycl_device_binary_property &DeviceGlobal : DeviceGlobals) {
        if (auto DevGlobalIt = m_DeviceGlobals.find(DeviceGlobal->Name);
            DevGlobalIt != m_DeviceGlobals.end()) {
          auto findDevGlobalByValue = std::find_if(
              m_Ptr2DeviceGlobal.begin(), m_Ptr2DeviceGlobal.end(),
              [&DevGlobalIt](const std::pair<const void *,
                                             DeviceGlobalMapEntry *> &Entry) {
                return Entry.second == DevGlobalIt->second.get();
              });
          if (findDevGlobalByValue != m_Ptr2DeviceGlobal.end())
            m_Ptr2DeviceGlobal.erase(findDevGlobalByValue);
          m_DeviceGlobals.erase(DevGlobalIt);
        }
      }
    }

    {
      std::lock_guard<std::mutex> HostPipesGuard(m_HostPipesMutex);
      auto HostPipes = Img->getHostPipes();
      for (const sycl_device_binary_property &HostPipe : HostPipes) {
        if (auto HostPipesIt = m_HostPipes.find(HostPipe->Name);
            HostPipesIt != m_HostPipes.end()) {
          auto findHostPipesByValue = std::find_if(
              m_Ptr2HostPipe.begin(), m_Ptr2HostPipe.end(),
              [&HostPipesIt](
                  const std::pair<const void *, HostPipeMapEntry *> &Entry) {
                return Entry.second == HostPipesIt->second.get();
              });
          if (findHostPipesByValue != m_Ptr2HostPipe.end())
            m_Ptr2HostPipe.erase(findHostPipesByValue);
          m_HostPipes.erase(HostPipesIt);
        }
      }
    }

    // Purge references to the image in native programs map
    {
      std::lock_guard<std::mutex> NativeProgramsGuard(MNativeProgramsMutex);

      // The map does not keep references to program handles; we can erase the
      // entry without calling UR release
      for (auto It = NativePrograms.begin(); It != NativePrograms.end();) {
        auto CurIt = It++;
        if (CurIt->second.second == Img) {
          if (auto ContextImpl = CurIt->second.first.lock()) {
            ContextImpl->getKernelProgramCache().removeAllRelatedEntries(
                Img->getImageID());
          }
          NativePrograms.erase(CurIt);
        }
      }
    }

    m_DeviceImages.erase(DevImgIt);
  }
}

void ProgramManager::debugPrintBinaryImages() const {
  for (const auto &ImgIt : m_BinImg2KernelIDs) {
    ImgIt.first->print();
  }
}

void ProgramManager::dumpImage(const RTDeviceBinaryImage &Img,
                               uint32_t SequenceID) const {
  const char *Prefix = std::getenv("SYCL_DUMP_IMAGES_PREFIX");
  std::string Fname(Prefix ? Prefix : "sycl_");
  const sycl_device_binary_struct &RawImg = Img.getRawData();
  Fname += RawImg.DeviceTargetSpec;
  if (SequenceID)
    Fname += '_' + std::to_string(SequenceID);
  std::string Ext;

  ur::DeviceBinaryType Format = Img.getFormat();
  if (Format == SYCL_DEVICE_BINARY_TYPE_SPIRV)
    Ext = ".spv";
  else if (Format == SYCL_DEVICE_BINARY_TYPE_LLVMIR_BITCODE)
    Ext = ".bc";
  else
    Ext = ".bin";
  Fname += Ext;

  std::ofstream F(Fname, std::ios::binary);

  if (!F.is_open()) {
    throw exception(make_error_code(errc::runtime), "Can not write " + Fname);
  }
  Img.dump(F);
  F.close();
}

uint32_t ProgramManager::getDeviceLibReqMask(const RTDeviceBinaryImage &Img) {
  const RTDeviceBinaryImage::PropertyRange &DLMRange =
      Img.getDeviceLibReqMask();
  if (DLMRange.isAvailable())
    return DeviceBinaryProperty(*(DLMRange.begin())).asUint32();
  else
    return 0x0;
}

const KernelArgMask *
ProgramManager::getEliminatedKernelArgMask(ur_program_handle_t NativePrg,
                                           const std::string &KernelName) {
  // Bail out if there are no eliminated kernel arg masks in our images
  if (m_EliminatedKernelArgMasks.empty())
    return nullptr;

  {
    std::lock_guard<std::mutex> Lock(MNativeProgramsMutex);
    auto Range = NativePrograms.equal_range(NativePrg);
    for (auto ImgIt = Range.first; ImgIt != Range.second; ++ImgIt) {
      auto MapIt = m_EliminatedKernelArgMasks.find(ImgIt->second.second);
      if (MapIt == m_EliminatedKernelArgMasks.end())
        continue;
      auto ArgMaskMapIt = MapIt->second.find(KernelName);
      if (ArgMaskMapIt != MapIt->second.end())
        return &MapIt->second[KernelName];
    }
    if (Range.first != Range.second)
      return nullptr;
  }

  // If the program was not cached iterate over all available images looking for
  // the requested kernel
  for (auto &Elem : m_EliminatedKernelArgMasks) {
    auto ArgMask = Elem.second.find(KernelName);
    if (ArgMask != Elem.second.end())
      return &ArgMask->second;
  }

  // The kernel is not generated by DPCPP stack, so a mask doesn't exist for it
  return nullptr;
}

static bundle_state getBinImageState(const RTDeviceBinaryImage *BinImage) {
  auto IsAOTBinary = [](const char *Format) {
    return ((strcmp(Format, __SYCL_DEVICE_BINARY_TARGET_SPIRV64_X86_64) == 0) ||
            (strcmp(Format, __SYCL_DEVICE_BINARY_TARGET_SPIRV64_GEN) == 0) ||
            (strcmp(Format, __SYCL_DEVICE_BINARY_TARGET_SPIRV64_FPGA) == 0));
  };

  // Three possible initial states:
  // - SPIRV that needs to be compiled and linked
  // - AOT compiled binary with dependnecies, needs linking.
  // - AOT compiled binary without dependencies.

  const bool IsAOT = IsAOTBinary(BinImage->getRawData().DeviceTargetSpec);

  if (!IsAOT)
    return sycl::bundle_state::input;
  return BinImage->getImportedSymbols().empty() ? sycl::bundle_state::executable
                                                : sycl::bundle_state::object;
}

std::optional<kernel_id>
ProgramManager::tryGetSYCLKernelID(const std::string &KernelName) {
  std::lock_guard<std::mutex> KernelIDsGuard(m_KernelIDsMutex);

  auto KernelID = m_KernelName2KernelIDs.find(KernelName);
  if (KernelID == m_KernelName2KernelIDs.end())
    return std::nullopt;

  return KernelID->second;
}

kernel_id ProgramManager::getSYCLKernelID(const std::string &KernelName) {
  if (std::optional<kernel_id> MaybeKernelID = tryGetSYCLKernelID(KernelName))
    return *MaybeKernelID;
  throw exception(make_error_code(errc::runtime),
                  "No kernel found with the specified name");
}

bool ProgramManager::hasCompatibleImage(const device &Dev) {
  std::lock_guard<std::mutex> Guard(m_KernelIDsMutex);

  return std::any_of(
      m_BinImg2KernelIDs.cbegin(), m_BinImg2KernelIDs.cend(),
      [&](std::pair<RTDeviceBinaryImage *,
                    std::shared_ptr<std::vector<kernel_id>>>
              Elem) { return compatibleWithDevice(Elem.first, Dev); });
}

std::vector<kernel_id> ProgramManager::getAllSYCLKernelIDs() {
  std::lock_guard<std::mutex> KernelIDsGuard(m_KernelIDsMutex);

  std::vector<sycl::kernel_id> AllKernelIDs;
  AllKernelIDs.reserve(m_KernelName2KernelIDs.size());
  for (std::pair<std::string, kernel_id> KernelID : m_KernelName2KernelIDs) {
    AllKernelIDs.push_back(KernelID.second);
  }
  return AllKernelIDs;
}

kernel_id ProgramManager::getBuiltInKernelID(const std::string &KernelName) {
  std::lock_guard<std::mutex> BuiltInKernelIDsGuard(m_BuiltInKernelIDsMutex);

  auto KernelID = m_BuiltInKernelIDs.find(KernelName);
  if (KernelID == m_BuiltInKernelIDs.end()) {
    auto Impl = std::make_shared<kernel_id_impl>(KernelName);
    auto CachedID = createSyclObjFromImpl<kernel_id>(std::move(Impl));
    KernelID = m_BuiltInKernelIDs.insert({KernelName, CachedID}).first;
  }

  return KernelID->second;
}

void ProgramManager::addOrInitDeviceGlobalEntry(const void *DeviceGlobalPtr,
                                                const char *UniqueId) {
  std::lock_guard<std::mutex> DeviceGlobalsGuard(m_DeviceGlobalsMutex);

  auto ExistingDeviceGlobal = m_DeviceGlobals.find(UniqueId);
  if (ExistingDeviceGlobal != m_DeviceGlobals.end()) {
    // Update the existing information and add the entry to the pointer map.
    ExistingDeviceGlobal->second->initialize(DeviceGlobalPtr);
    m_Ptr2DeviceGlobal.insert(
        {DeviceGlobalPtr, ExistingDeviceGlobal->second.get()});
    return;
  }

  auto EntryUPtr =
      std::make_unique<DeviceGlobalMapEntry>(UniqueId, DeviceGlobalPtr);
  auto NewEntry = m_DeviceGlobals.emplace(UniqueId, std::move(EntryUPtr));
  m_Ptr2DeviceGlobal.insert({DeviceGlobalPtr, NewEntry.first->second.get()});
}

std::set<RTDeviceBinaryImage *>
ProgramManager::getRawDeviceImages(const std::vector<kernel_id> &KernelIDs) {
  std::set<RTDeviceBinaryImage *> BinImages;
  std::lock_guard<std::mutex> KernelIDsGuard(m_KernelIDsMutex);
  for (const kernel_id &KID : KernelIDs) {
    auto Range = m_KernelIDs2BinImage.equal_range(KID);
    for (auto It = Range.first, End = Range.second; It != End; ++It)
      BinImages.insert(It->second);
  }
  return BinImages;
}

DeviceGlobalMapEntry *
ProgramManager::getDeviceGlobalEntry(const void *DeviceGlobalPtr) {
  std::lock_guard<std::mutex> DeviceGlobalsGuard(m_DeviceGlobalsMutex);
  auto Entry = m_Ptr2DeviceGlobal.find(DeviceGlobalPtr);
  assert(Entry != m_Ptr2DeviceGlobal.end() && "Device global entry not found");
  return Entry->second;
}

DeviceGlobalMapEntry *
ProgramManager::tryGetDeviceGlobalEntry(const std::string &UniqueId,
                                        bool ExcludeDeviceImageScopeDecorated) {
  std::lock_guard<std::mutex> DeviceGlobalsGuard(m_DeviceGlobalsMutex);
  auto DeviceGlobalEntry = m_DeviceGlobals.find(UniqueId);
  assert(DeviceGlobalEntry != m_DeviceGlobals.end() &&
         "Device global not found in map.");
  if (DeviceGlobalEntry != m_DeviceGlobals.end() &&
      (!ExcludeDeviceImageScopeDecorated ||
       !DeviceGlobalEntry->second->MIsDeviceImageScopeDecorated))
    return DeviceGlobalEntry->second.get();
  return nullptr;
}

std::vector<DeviceGlobalMapEntry *> ProgramManager::getDeviceGlobalEntries(
    const std::vector<std::string> &UniqueIds,
    bool ExcludeDeviceImageScopeDecorated) {
  std::vector<DeviceGlobalMapEntry *> FoundEntries;
  FoundEntries.reserve(UniqueIds.size());

  std::lock_guard<std::mutex> DeviceGlobalsGuard(m_DeviceGlobalsMutex);
  for (const std::string &UniqueId : UniqueIds) {
    auto DeviceGlobalEntry = m_DeviceGlobals.find(UniqueId);
    assert(DeviceGlobalEntry != m_DeviceGlobals.end() &&
           "Device global not found in map.");
    if (!ExcludeDeviceImageScopeDecorated ||
        !DeviceGlobalEntry->second->MIsDeviceImageScopeDecorated)
      FoundEntries.push_back(DeviceGlobalEntry->second.get());
  }
  return FoundEntries;
}

void ProgramManager::addOrInitHostPipeEntry(const void *HostPipePtr,
                                            const char *UniqueId) {
  std::lock_guard<std::mutex> HostPipesGuard(m_HostPipesMutex);

  auto ExistingHostPipe = m_HostPipes.find(UniqueId);
  if (ExistingHostPipe != m_HostPipes.end()) {
    ExistingHostPipe->second->initialize(HostPipePtr);
    m_Ptr2HostPipe.insert({HostPipePtr, ExistingHostPipe->second.get()});
    return;
  }

  auto EntryUPtr = std::make_unique<HostPipeMapEntry>(UniqueId, HostPipePtr);
  auto NewEntry = m_HostPipes.emplace(UniqueId, std::move(EntryUPtr));
  m_Ptr2HostPipe.insert({HostPipePtr, NewEntry.first->second.get()});
}

HostPipeMapEntry *
ProgramManager::getHostPipeEntry(const std::string &UniqueId) {
  std::lock_guard<std::mutex> HostPipesGuard(m_HostPipesMutex);
  auto Entry = m_HostPipes.find(UniqueId);
  assert(Entry != m_HostPipes.end() && "Host pipe entry not found");
  return Entry->second.get();
}

HostPipeMapEntry *ProgramManager::getHostPipeEntry(const void *HostPipePtr) {
  std::lock_guard<std::mutex> HostPipesGuard(m_HostPipesMutex);
  auto Entry = m_Ptr2HostPipe.find(HostPipePtr);
  assert(Entry != m_Ptr2HostPipe.end() && "Host pipe entry not found");
  return Entry->second;
}

device_image_plain ProgramManager::getDeviceImageFromBinaryImage(
    RTDeviceBinaryImage *BinImage, const context &Ctx, const device &Dev) {
  const bundle_state ImgState = getBinImageState(BinImage);

  assert(compatibleWithDevice(BinImage, Dev));

  std::shared_ptr<std::vector<sycl::kernel_id>> KernelIDs;
  // Collect kernel names for the image.
  {
    std::lock_guard<std::mutex> KernelIDsGuard(m_KernelIDsMutex);
    KernelIDs = m_BinImg2KernelIDs[BinImage];
  }

  DeviceImageImplPtr Impl = std::make_shared<detail::device_image_impl>(
      BinImage, Ctx, std::vector<device>{Dev}, ImgState, KernelIDs,
      /*PIProgram=*/nullptr);

  return createSyclObjFromImpl<device_image_plain>(std::move(Impl));
}

std::vector<DevImgPlainWithDeps>
ProgramManager::getSYCLDeviceImagesWithCompatibleState(
    const context &Ctx, const std::vector<device> &Devs,
    bundle_state TargetState, const std::vector<kernel_id> &KernelIDs) {

  // Collect unique raw device images taking into account kernel ids passed
  // TODO: Can we avoid repacking?
  std::set<RTDeviceBinaryImage *> BinImages;
  if (!KernelIDs.empty()) {
    for (const auto &KID : KernelIDs) {
      bool isCompatibleWithAtLeastOneDev =
          std::any_of(Devs.begin(), Devs.end(), [&KID](const auto &Dev) {
            return sycl::is_compatible({KID}, Dev);
          });
      if (!isCompatibleWithAtLeastOneDev)
        throw sycl::exception(
            make_error_code(errc::invalid),
            "Kernel is incompatible with all devices in devs");
    }
    BinImages = getRawDeviceImages(KernelIDs);
  } else {
    std::lock_guard<std::mutex> KernelIDsGuard(m_KernelIDsMutex);
    for (auto &ImageUPtr : m_BinImg2KernelIDs) {
      BinImages.insert(ImageUPtr.first);
    }
  }

  // Ignore images with incompatible state. Image is considered compatible
  // with a target state if an image is already in the target state or can
  // be brought to target state by compiling/linking/building.
  //
  // Example: an image in "executable" state is not compatible with
  // "input" target state - there is no operation to convert the image it
  // to "input" state. An image in "input" state is compatible with
  // "executable" target state because it can be built to get into
  // "executable" state.
  for (auto It = BinImages.begin(); It != BinImages.end();) {
    if (getBinImageState(*It) > TargetState)
      It = BinImages.erase(It);
    else
      ++It;
  }

  // If a non-input state is requested, we can filter out some compatible
  // images and return only those with the highest compatible state for each
  // device-kernel pair. This map tracks how many kernel-device pairs need each
  // image, so that any unneeded ones are skipped.
  // TODO this has no effect if the requested state is input, consider having
  // a separate branch for that case to avoid unnecessary tracking work.
  struct DeviceBinaryImageInfo {
    std::shared_ptr<std::vector<sycl::kernel_id>> KernelIDs;
    std::set<RTDeviceBinaryImage *> Deps;
    bundle_state State = bundle_state::input;
    int RequirementCounter = 0;
  };
  std::unordered_map<RTDeviceBinaryImage *, DeviceBinaryImageInfo> ImageInfoMap;

  for (const sycl::device &Dev : Devs) {
    // Track the highest image state for each requested kernel.
    using StateImagesPairT =
        std::pair<bundle_state, std::vector<RTDeviceBinaryImage *>>;
    using KernelImageMapT =
        std::map<kernel_id, StateImagesPairT, LessByNameComp>;
    KernelImageMapT KernelImageMap;
    if (!KernelIDs.empty())
      for (const kernel_id &KernelID : KernelIDs)
        KernelImageMap.insert({KernelID, {}});

    for (RTDeviceBinaryImage *BinImage : BinImages) {
      if (!compatibleWithDevice(BinImage, Dev) ||
          !doesDevSupportDeviceRequirements(Dev, *BinImage))
        continue;

      auto InsertRes = ImageInfoMap.insert({BinImage, {}});
      DeviceBinaryImageInfo &ImgInfo = InsertRes.first->second;
      if (InsertRes.second) {
        ImgInfo.State = getBinImageState(BinImage);
        // Collect kernel names for the image
        {
          std::lock_guard<std::mutex> KernelIDsGuard(m_KernelIDsMutex);
          ImgInfo.KernelIDs = m_BinImg2KernelIDs[BinImage];
        }
        ImgInfo.Deps = collectDeviceImageDeps(*BinImage, {Dev});
      }
      const bundle_state ImgState = ImgInfo.State;
      const std::shared_ptr<std::vector<sycl::kernel_id>> &ImageKernelIDs =
          ImgInfo.KernelIDs;
      int &ImgRequirementCounter = ImgInfo.RequirementCounter;

      // If the image does not contain any non-service kernels we can skip it.
      if (!ImageKernelIDs || ImageKernelIDs->empty())
        continue;

      // Update tracked information.
      for (kernel_id &KernelID : *ImageKernelIDs) {
        StateImagesPairT *StateImagesPair;
        // If only specific kernels are requested, ignore the rest.
        if (!KernelIDs.empty()) {
          auto It = KernelImageMap.find(KernelID);
          if (It == KernelImageMap.end())
            continue;
          StateImagesPair = &It->second;
        } else
          StateImagesPair = &KernelImageMap[KernelID];

        auto &[KernelImagesState, KernelImages] = *StateImagesPair;

        // Check if device image is compressed and decompress it if needed
        CheckAndDecompressImage(BinImage);

        if (KernelImages.empty()) {
          KernelImagesState = ImgState;
          KernelImages.push_back(BinImage);
          ++ImgRequirementCounter;
        } else if (KernelImagesState < ImgState) {
          for (RTDeviceBinaryImage *Img : KernelImages) {
            auto It = ImageInfoMap.find(Img);
            assert(It != ImageInfoMap.end());
            assert(It->second.RequirementCounter > 0);
            --(It->second.RequirementCounter);
          }
          KernelImages.clear();
          KernelImages.push_back(BinImage);
          KernelImagesState = ImgState;
          ++ImgRequirementCounter;
        } else if (KernelImagesState == ImgState) {
          KernelImages.push_back(BinImage);
          ++ImgRequirementCounter;
        }
      }
    }
  }

  // Filter out main images that are represented as dependencies of other chosen
  // images to avoid unnecessary duplication.
  // TODO it might make sense to do something about shared dependencies as well.
  for (const auto &ImgInfoPair : ImageInfoMap) {
    if (ImgInfoPair.second.RequirementCounter == 0)
      continue;
    for (RTDeviceBinaryImage *Dep : ImgInfoPair.second.Deps) {
      auto It = ImageInfoMap.find(Dep);
      if (It != ImageInfoMap.end())
        It->second.RequirementCounter = 0;
    }
  }

  std::vector<DevImgPlainWithDeps> SYCLDeviceImages;
  for (const auto &ImgInfoPair : ImageInfoMap) {
    if (ImgInfoPair.second.RequirementCounter == 0)
      continue;

    DeviceImageImplPtr MainImpl = std::make_shared<detail::device_image_impl>(
        ImgInfoPair.first, Ctx, Devs, ImgInfoPair.second.State,
        ImgInfoPair.second.KernelIDs, /*PIProgram=*/nullptr);

    std::vector<device_image_plain> Images;
    const std::set<RTDeviceBinaryImage *> &Deps = ImgInfoPair.second.Deps;
    Images.reserve(Deps.size() + 1);
    Images.push_back(
        createSyclObjFromImpl<device_image_plain>(std::move(MainImpl)));
    for (RTDeviceBinaryImage *Dep : Deps) {
      std::shared_ptr<std::vector<sycl::kernel_id>> DepKernelIDs;
      {
        std::lock_guard<std::mutex> KernelIDsGuard(m_KernelIDsMutex);
        DepKernelIDs = m_BinImg2KernelIDs[Dep];
      }

      assert(ImgInfoPair.second.State == getBinImageState(Dep) &&
             "State mismatch between main image and its dependency");
      DeviceImageImplPtr DepImpl = std::make_shared<detail::device_image_impl>(
          Dep, Ctx, Devs, ImgInfoPair.second.State, DepKernelIDs,
          /*PIProgram=*/nullptr);

      Images.push_back(
          createSyclObjFromImpl<device_image_plain>(std::move(DepImpl)));
    }
    SYCLDeviceImages.push_back(std::move(Images));
  }

  return SYCLDeviceImages;
}

<<<<<<< HEAD
void ProgramManager::bringSYCLDeviceImageToState(
    DevImgPlainWithDeps &DeviceImage, bundle_state TargetState) {
  device_image_plain &MainImg = DeviceImage.getMain();
  const bundle_state DevImageState = getSyclObjImpl(MainImg)->get_state();
  // At this time, there is no circumstance where a device image should ever
  // be in the source state. That not good.
  assert(DevImageState != bundle_state::ext_oneapi_source);

  switch (TargetState) {
  case bundle_state::ext_oneapi_source:
    // This case added for switch statement completion. We should not be here.
    assert(DevImageState == bundle_state::ext_oneapi_source);
    break;
  case bundle_state::input:
    // Do nothing since there is no state which can be upgraded to the input.
    assert(DevImageState == bundle_state::input);
    break;
  case bundle_state::object:
    if (DevImageState == bundle_state::input) {
      DeviceImage = compile(DeviceImage, getSyclObjImpl(MainImg)->get_devices(),
                            /*PropList=*/{});
      break;
    }
    // Device image is expected to be object state then.
    assert(DevImageState == bundle_state::object);
    break;
  case bundle_state::executable: {
    switch (DevImageState) {
=======
void ProgramManager::bringSYCLDeviceImagesToState(
    std::vector<DevImgPlainWithDeps> &DeviceImages, bundle_state TargetState) {

  for (DevImgPlainWithDeps &ImgWithDeps : DeviceImages) {
    device_image_plain &MainImg = ImgWithDeps.getMain();
    const DeviceImageImplPtr &MainImgImpl = getSyclObjImpl(MainImg);
    const bundle_state DevImageState = MainImgImpl->get_state();
    // At this time, there is no circumstance where a device image should ever
    // be in the source state. That not good.
    assert(DevImageState != bundle_state::ext_oneapi_source);

    switch (TargetState) {
>>>>>>> 1687b789
    case bundle_state::ext_oneapi_source:
      // This case added for switch statement completion.
      // We should not be here.
      assert(DevImageState != bundle_state::ext_oneapi_source);
      break;
    case bundle_state::input:
      DeviceImage = build(DeviceImage, getSyclObjImpl(MainImg)->get_devices(),
                          /*PropList=*/{});
      break;
<<<<<<< HEAD
    case bundle_state::object: {
      std::vector<device_image_plain> LinkedDevImages =
          link(DeviceImage, getSyclObjImpl(MainImg)->get_devices(),
               /*PropList=*/{});
      // Since only one device image is passed here one output device image is
      // expected
      assert(LinkedDevImages.size() == 1 && "Expected one linked image here");
      DeviceImage = LinkedDevImages[0];
=======
    case bundle_state::object:
      if (DevImageState == bundle_state::input) {
        ImgWithDeps = compile(ImgWithDeps, MainImgImpl->get_devices(),
                              /*PropList=*/{});
        break;
      }
      // Device image is expected to be object state then.
      assert(DevImageState == bundle_state::object);
      break;
    case bundle_state::executable: {
      switch (DevImageState) {
      case bundle_state::ext_oneapi_source:
        // This case added for switch statement completion.
        // We should not be here.
        assert(DevImageState != bundle_state::ext_oneapi_source);
        break;
      case bundle_state::input:
        ImgWithDeps = build(ImgWithDeps, MainImgImpl->get_devices(),
                            /*PropList=*/{});
        break;
      case bundle_state::object: {
        std::vector<device_image_plain> LinkedDevImages =
            link(ImgWithDeps, getSyclObjImpl(MainImg)->get_devices(),
                 /*PropList=*/{});
        // Since only one device image is passed here one output device image is
        // expected
        assert(LinkedDevImages.size() == 1 && "Expected one linked image here");
        ImgWithDeps = LinkedDevImages[0];
        break;
      }
      case bundle_state::executable:
        ImgWithDeps = build(ImgWithDeps, MainImgImpl->get_devices(),
                            /*PropList=*/{});
        break;
      }
>>>>>>> 1687b789
      break;
    }
    case bundle_state::executable:
      DeviceImage = build(DeviceImage, getSyclObjImpl(MainImg)->get_devices(),
                          /*PropList=*/{});
      break;
    }
    break;
  }
  }
}

void ProgramManager::bringSYCLDeviceImagesToState(
    std::vector<DevImgPlainWithDeps> &DeviceImages, bundle_state TargetState) {
  for (DevImgPlainWithDeps &ImgWithDeps : DeviceImages)
    bringSYCLDeviceImageToState(ImgWithDeps, TargetState);
}

std::vector<DevImgPlainWithDeps>
ProgramManager::getSYCLDeviceImages(const context &Ctx,
                                    const std::vector<device> &Devs,
                                    bundle_state TargetState) {
  // Collect device images with compatible state
  std::vector<DevImgPlainWithDeps> DeviceImages =
      getSYCLDeviceImagesWithCompatibleState(Ctx, Devs, TargetState);
  // Bring device images with compatible state to desired state.
  bringSYCLDeviceImagesToState(DeviceImages, TargetState);
  return DeviceImages;
}

std::vector<DevImgPlainWithDeps> ProgramManager::getSYCLDeviceImages(
    const context &Ctx, const std::vector<device> &Devs,
    const DevImgSelectorImpl &Selector, bundle_state TargetState) {
  // Collect device images with compatible state
  std::vector<DevImgPlainWithDeps> DeviceImages =
      getSYCLDeviceImagesWithCompatibleState(Ctx, Devs, TargetState);

  // Filter out images that are rejected by Selector
  // TODO Clarify spec, should the selector be able to affect dependent images
  // here?
  auto It = std::remove_if(
      DeviceImages.begin(), DeviceImages.end(),
      [&Selector](const DevImgPlainWithDeps &ImageWithDeps) {
        return !Selector(getSyclObjImpl(ImageWithDeps.getMain()));
      });
  DeviceImages.erase(It, DeviceImages.end());

  // The spec says that the function should not call online compiler or linker
  // to translate device images into target state
  return DeviceImages;
}

std::vector<DevImgPlainWithDeps> ProgramManager::getSYCLDeviceImages(
    const context &Ctx, const std::vector<device> &Devs,
    const std::vector<kernel_id> &KernelIDs, bundle_state TargetState) {
  // Fast path for when no kernel IDs are requested
  if (KernelIDs.empty())
    return {};

  {
    std::lock_guard<std::mutex> BuiltInKernelIDsGuard(m_BuiltInKernelIDsMutex);

    for (auto &It : m_BuiltInKernelIDs) {
      if (std::find(KernelIDs.begin(), KernelIDs.end(), It.second) !=
          KernelIDs.end())
        throw sycl::exception(make_error_code(errc::kernel_argument),
                              "Attempting to use a built-in kernel. They are "
                              "not fully supported");
    }
  }

  // Collect device images with compatible state
  std::vector<DevImgPlainWithDeps> DeviceImages =
      getSYCLDeviceImagesWithCompatibleState(Ctx, Devs, TargetState, KernelIDs);

  // Bring device images with compatible state to desired state.
  bringSYCLDeviceImagesToState(DeviceImages, TargetState);
  return DeviceImages;
}

DevImgPlainWithDeps
ProgramManager::compile(const DevImgPlainWithDeps &ImgWithDeps,
                        const std::vector<device> &Devs,
                        const property_list &PropList) {
  {
    auto NoAllowedPropertiesCheck = [](int) { return false; };
    detail::PropertyValidator::checkPropsAndThrow(
        PropList, NoAllowedPropertiesCheck, NoAllowedPropertiesCheck);
  }

  // TODO: Extract compile options from property list once the Spec clarifies
  // how they can be passed.

  // TODO: Probably we could have cached compiled device images.

  // TODO: Handle zero sized Device list.
  std::vector<ur_device_handle_t> URDevices;
  URDevices.reserve(Devs.size());
  for (const device &Dev : Devs)
    URDevices.push_back(getSyclObjImpl(Dev)->getHandleRef());

  std::vector<device_image_plain> CompiledImages;
  CompiledImages.reserve(ImgWithDeps.size());
  for (const device_image_plain &DeviceImage : ImgWithDeps.getAll()) {
    const std::shared_ptr<device_image_impl> &InputImpl =
        getSyclObjImpl(DeviceImage);

    const AdapterPtr &Adapter =
        getSyclObjImpl(InputImpl->get_context())->getAdapter();

    ur_program_handle_t Prog = createURProgram(*InputImpl->get_bin_image_ref(),
                                               InputImpl->get_context(), Devs);

    if (InputImpl->get_bin_image_ref()->supportsSpecConstants())
      setSpecializationConstants(InputImpl, Prog, Adapter);

    std::optional<detail::KernelCompilerBinaryInfo> RTCInfo =
        InputImpl->getRTCInfo();
    DeviceImageImplPtr ObjectImpl = std::make_shared<detail::device_image_impl>(
        InputImpl->get_bin_image_ref(), InputImpl->get_context(), Devs,
        bundle_state::object, InputImpl->get_kernel_ids_ptr(), Prog,
        InputImpl->get_spec_const_data_ref(),
        InputImpl->get_spec_const_blob_ref(), InputImpl->getOriginMask(),
        std::move(RTCInfo));

    std::string CompileOptions;
    applyCompileOptionsFromEnvironment(CompileOptions);
    appendCompileOptionsFromImage(
        CompileOptions, *(InputImpl->get_bin_image_ref()), Devs, Adapter);
    // Should always come last!
    appendCompileEnvironmentVariablesThatAppend(CompileOptions);
    ur_result_t Error = doCompile(
        Adapter, ObjectImpl->get_ur_program_ref(), Devs.size(),
        URDevices.data(),
        getSyclObjImpl(InputImpl->get_context()).get()->getHandleRef(),
        CompileOptions.c_str());
    if (Error != UR_RESULT_SUCCESS)
      throw sycl::exception(
          make_error_code(errc::build),
          getProgramBuildLog(ObjectImpl->get_ur_program_ref(),
                             getSyclObjImpl(ObjectImpl->get_context())));

    CompiledImages.push_back(
        createSyclObjFromImpl<device_image_plain>(std::move(ObjectImpl)));
  }
  return CompiledImages;
}

static void mergeImageData(const std::vector<device_image_plain> &Imgs,
                           std::vector<kernel_id> &KernelIDs,
                           std::vector<unsigned char> &NewSpecConstBlob,
                           device_image_impl::SpecConstMapT &NewSpecConstMap) {
  for (const device_image_plain &Img : Imgs) {
    const std::shared_ptr<device_image_impl> &DeviceImageImpl =
        getSyclObjImpl(Img);
    // Duplicates are not expected here, otherwise urProgramLink should fail
    KernelIDs.insert(KernelIDs.end(),
                     DeviceImageImpl->get_kernel_ids_ptr()->begin(),
                     DeviceImageImpl->get_kernel_ids_ptr()->end());
    // To be able to answer queries about specialziation constants, the new
    // device image should have the specialization constants from all the linked
    // images.
    const std::lock_guard<std::mutex> SpecConstLock(
        DeviceImageImpl->get_spec_const_data_lock());
    // Copy all map entries to the new map. Since the blob will be copied to
    // the end of the new blob we need to move the blob offset of each entry.
    for (const auto &SpecConstIt : DeviceImageImpl->get_spec_const_data_ref()) {
      std::vector<device_image_impl::SpecConstDescT> &NewDescEntries =
          NewSpecConstMap[SpecConstIt.first];

      if (NewDescEntries.empty()) {
        NewDescEntries.reserve(SpecConstIt.second.size());
        for (const device_image_impl::SpecConstDescT &SpecConstDesc :
             SpecConstIt.second) {
          device_image_impl::SpecConstDescT NewSpecConstDesc = SpecConstDesc;
          NewSpecConstDesc.BlobOffset += NewSpecConstBlob.size();
          NewDescEntries.push_back(std::move(NewSpecConstDesc));
        }
      }
    }

    // Copy the blob from the device image into the new blob. This moves the
    // offsets of the following blobs.
    NewSpecConstBlob.insert(NewSpecConstBlob.end(),
                            DeviceImageImpl->get_spec_const_blob_ref().begin(),
                            DeviceImageImpl->get_spec_const_blob_ref().end());
  }
  // device_image_impl expects kernel ids to be sorted for fast search
  std::sort(KernelIDs.begin(), KernelIDs.end(), LessByHash<kernel_id>{});
}

std::vector<device_image_plain>
ProgramManager::link(const DevImgPlainWithDeps &ImgWithDeps,
                     const std::vector<device> &Devs,
                     const property_list &PropList) {
  {
    auto NoAllowedPropertiesCheck = [](int) { return false; };
    detail::PropertyValidator::checkPropsAndThrow(
        PropList, NoAllowedPropertiesCheck, NoAllowedPropertiesCheck);
  }

  const std::vector<device_image_plain> &Imgs = ImgWithDeps.getAll();
  std::vector<ur_program_handle_t> URPrograms;
  URPrograms.reserve(Imgs.size());
  for (const device_image_plain &Img : Imgs)
    URPrograms.push_back(getSyclObjImpl(Img)->get_ur_program_ref());

  std::vector<ur_device_handle_t> URDevices;
  URDevices.reserve(Devs.size());
  for (const device &Dev : Devs)
    URDevices.push_back(getSyclObjImpl(Dev)->getHandleRef());

  std::string LinkOptionsStr;
  applyLinkOptionsFromEnvironment(LinkOptionsStr);
  const device_image_plain &MainImg = ImgWithDeps.getMain();
  const std::shared_ptr<device_image_impl> &InputImpl = getSyclObjImpl(MainImg);
  if (LinkOptionsStr.empty()) {
    appendLinkOptionsFromImage(LinkOptionsStr,
                               *(InputImpl->get_bin_image_ref()));
  }
  // Should always come last!
  appendLinkEnvironmentVariablesThatAppend(LinkOptionsStr);
  const context &Context = InputImpl->get_context();
  const ContextImplPtr &ContextImpl = getSyclObjImpl(Context);
  const AdapterPtr &Adapter = ContextImpl->getAdapter();

  ur_program_handle_t LinkedProg = nullptr;
  auto doLink = [&] {
    auto Res = Adapter->call_nocheck<UrApiKind::urProgramLinkExp>(
        ContextImpl->getHandleRef(), URDevices.size(), URDevices.data(),
        URPrograms.size(), URPrograms.data(), LinkOptionsStr.c_str(),
        &LinkedProg);
    if (Res == UR_RESULT_ERROR_UNSUPPORTED_FEATURE) {
      Res = Adapter->call_nocheck<UrApiKind::urProgramLink>(
          ContextImpl->getHandleRef(), URPrograms.size(), URPrograms.data(),
          LinkOptionsStr.c_str(), &LinkedProg);
    }
    return Res;
  };
  ur_result_t Error = doLink();
  if (Error == UR_RESULT_ERROR_OUT_OF_RESOURCES ||
      Error == UR_RESULT_ERROR_OUT_OF_HOST_MEMORY ||
      Error == UR_RESULT_ERROR_OUT_OF_DEVICE_MEMORY) {
    ContextImpl->getKernelProgramCache().reset();
    Error = doLink();
  }

  if (Error != UR_RESULT_SUCCESS) {
    if (LinkedProg) {
      const std::string ErrorMsg = getProgramBuildLog(LinkedProg, ContextImpl);
      throw sycl::exception(make_error_code(errc::build), ErrorMsg);
    }
    throw set_ur_error(exception(make_error_code(errc::build), "link() failed"),
                       Error);
  }

  std::shared_ptr<std::vector<kernel_id>> KernelIDs{new std::vector<kernel_id>};
  std::vector<unsigned char> NewSpecConstBlob;
  device_image_impl::SpecConstMapT NewSpecConstMap;
  mergeImageData(Imgs, *KernelIDs, NewSpecConstBlob, NewSpecConstMap);

  {
    std::lock_guard<std::mutex> Lock(MNativeProgramsMutex);
    // NativePrograms map does not intend to keep reference to program handle,
    // so keys in the map can be invalid (reference count went to zero and the
    // underlying program disposed of). Protecting from incorrect values by
    // removal of map entries with same handle (obviously invalid entries).
    std::ignore = NativePrograms.erase(LinkedProg);
    for (const device_image_plain &Img : ImgWithDeps) {
      NativePrograms.insert(
          {LinkedProg,
           {ContextImpl, getSyclObjImpl(Img)->get_bin_image_ref()}});
    }
  }

<<<<<<< HEAD
  // The origin becomes the combination of all the origins.
  uint8_t CombinedOrigins = 0;
  for (const device_image_plain &DevImg : ImgWithDeps)
    CombinedOrigins |= getSyclObjImpl(DevImg)->getOriginMask();

  std::vector<const std::optional<detail::KernelCompilerBinaryInfo> *>
      RTCInfoPtrs;
  RTCInfoPtrs.reserve(ImgWithDeps.size());
  for (const device_image_plain &DevImg : ImgWithDeps)
    RTCInfoPtrs.emplace_back(&(getSyclObjImpl(DevImg)->getRTCInfo()));
  auto MergedRTCInfo = detail::KernelCompilerBinaryInfo::Merge(RTCInfoPtrs);

  auto BinImg = getSyclObjImpl(MainImg)->get_bin_image_ref();
=======
  auto BinImg = InputImpl->get_bin_image_ref();
>>>>>>> 1687b789
  DeviceImageImplPtr ExecutableImpl =
      std::make_shared<detail::device_image_impl>(
          BinImg, Context, Devs, bundle_state::executable, std::move(KernelIDs),
          LinkedProg, std::move(NewSpecConstMap), std::move(NewSpecConstBlob),
          CombinedOrigins, std::move(MergedRTCInfo));

  // TODO: Make multiple sets of device images organized by devices they are
  // compiled for.
  return {createSyclObjFromImpl<device_image_plain>(std::move(ExecutableImpl))};
}

// The function duplicates most of the code from existing getBuiltPIProgram.
// The differences are:
// Different API - uses different objects to extract required info
// Supports caching of a program built for multiple devices
device_image_plain
ProgramManager::build(const DevImgPlainWithDeps &DevImgWithDeps,
                      const std::vector<device> &Devs,
                      const property_list &PropList) {
  {
    auto NoAllowedPropertiesCheck = [](int) { return false; };
    detail::PropertyValidator::checkPropsAndThrow(
        PropList, NoAllowedPropertiesCheck, NoAllowedPropertiesCheck);
  }

  const std::shared_ptr<device_image_impl> &MainInputImpl =
      getSyclObjImpl(DevImgWithDeps.getMain());

  const context Context = MainInputImpl->get_context();

  std::vector<const RTDeviceBinaryImage *> BinImgs;
  BinImgs.reserve(DevImgWithDeps.size());
  for (const device_image_plain &DevImg : DevImgWithDeps)
    BinImgs.push_back(getSyclObjImpl(DevImg)->get_bin_image_ref());

  std::shared_ptr<std::vector<kernel_id>> KernelIDs;
  std::vector<unsigned char> SpecConstBlob;
  device_image_impl::SpecConstMapT SpecConstMap;

  if (DevImgWithDeps.hasDeps()) {
    KernelIDs = std::make_shared<std::vector<kernel_id>>();
    // Sort the images to make the order of spec constant values used for
    // caching consistent.
    std::vector<device_image_plain> SortedImgs = DevImgWithDeps.getAll();
    std::sort(SortedImgs.begin(), SortedImgs.end(),
              [](const auto &A, const auto &B) {
                return getSyclObjImpl(A)->get_bin_image_ref()->getImageID() <
                       getSyclObjImpl(B)->get_bin_image_ref()->getImageID();
              });
    mergeImageData(SortedImgs, *KernelIDs, SpecConstBlob, SpecConstMap);
  } else {
    KernelIDs = MainInputImpl->get_kernel_ids_ptr();
    SpecConstBlob = MainInputImpl->get_spec_const_blob_ref();
    SpecConstMap = MainInputImpl->get_spec_const_data_ref();
  }

  // The origin becomes the combination of all the origins.
  uint8_t CombinedOrigins = 0;
  for (const device_image_plain &DevImg : DevImgWithDeps)
    CombinedOrigins |= getSyclObjImpl(DevImg)->getOriginMask();

  std::vector<const std::optional<detail::KernelCompilerBinaryInfo> *>
      RTCInfoPtrs;
  RTCInfoPtrs.reserve(DevImgWithDeps.size());
  for (const device_image_plain &DevImg : DevImgWithDeps)
    RTCInfoPtrs.emplace_back(&(getSyclObjImpl(DevImg)->getRTCInfo()));
  auto MergedRTCInfo = detail::KernelCompilerBinaryInfo::Merge(RTCInfoPtrs);

  ur_program_handle_t ResProgram = getBuiltURProgram(
      std::move(BinImgs), Context, Devs, &DevImgWithDeps, SpecConstBlob);

  DeviceImageImplPtr ExecImpl = std::make_shared<detail::device_image_impl>(
      MainInputImpl->get_bin_image_ref(), Context, Devs,
      bundle_state::executable, std::move(KernelIDs), ResProgram,
      std::move(SpecConstMap), std::move(SpecConstBlob), CombinedOrigins,
      std::move(MergedRTCInfo));
  return createSyclObjFromImpl<device_image_plain>(std::move(ExecImpl));
}

// When caching is enabled, the returned UrKernel will already have
// its ref count incremented.
std::tuple<ur_kernel_handle_t, std::mutex *, const KernelArgMask *>
ProgramManager::getOrCreateKernel(const context &Context,
                                  const std::string &KernelName,
                                  const property_list &PropList,
                                  ur_program_handle_t Program) {

  {
    auto NoAllowedPropertiesCheck = [](int) { return false; };
    detail::PropertyValidator::checkPropsAndThrow(
        PropList, NoAllowedPropertiesCheck, NoAllowedPropertiesCheck);
  }

  const ContextImplPtr &Ctx = getSyclObjImpl(Context);

  KernelProgramCache &Cache = Ctx->getKernelProgramCache();

  auto BuildF = [this, &Program, &KernelName, &Ctx] {
    ur_kernel_handle_t Kernel = nullptr;

    const AdapterPtr &Adapter = Ctx->getAdapter();
    Adapter->call<UrApiKind::urKernelCreate>(Program, KernelName.c_str(),
                                             &Kernel);

    // Only set UR_USM_INDIRECT_ACCESS if the platform can handle it.
    if (Ctx->getPlatformImpl()->supports_usm()) {
      bool EnableAccess = true;
      Adapter->call<UrApiKind::urKernelSetExecInfo>(
          Kernel, UR_KERNEL_EXEC_INFO_USM_INDIRECT_ACCESS, sizeof(ur_bool_t),
          nullptr, &EnableAccess);
    }

    // Ignore possible m_UseSpvFile for now.
    // TODO consider making m_UseSpvFile interact with kernel bundles as well.
    const KernelArgMask *KernelArgMask =
        getEliminatedKernelArgMask(Program, KernelName);

    return std::make_pair(Kernel, KernelArgMask);
  };

  auto GetCachedBuildF = [&Cache, &KernelName, Program]() {
    return Cache.getOrInsertKernel(Program, KernelName);
  };

  if (!SYCLConfig<SYCL_CACHE_IN_MEM>::get()) {
    // The built kernel cannot be shared between multiple
    // threads when caching is disabled, so we can return
    // nullptr for the mutex.
    auto [Kernel, ArgMask] = BuildF();
    return make_tuple(Kernel, nullptr, ArgMask);
  }

  auto BuildResult = Cache.getOrBuild<errc::invalid>(GetCachedBuildF, BuildF);
  // getOrBuild is not supposed to return nullptr
  assert(BuildResult != nullptr && "Invalid build result");
  // If caching is enabled, one copy of the kernel handle will be
  // stored in the cache, and one handle is returned to the
  // caller. In that case, we need to increase the ref count of the
  // kernel.
  Ctx->getAdapter()->call<UrApiKind::urKernelRetain>(BuildResult->Val.first);
  return std::make_tuple(BuildResult->Val.first,
                         &(BuildResult->MBuildResultMutex),
                         BuildResult->Val.second);
}

ur_kernel_handle_t ProgramManager::getCachedMaterializedKernel(
    const std::string &KernelName,
    const std::vector<unsigned char> &SpecializationConsts) {
  if constexpr (DbgProgMgr > 0)
    std::cerr << ">>> ProgramManager::getCachedMaterializedKernel\n"
              << "KernelName: " << KernelName << "\n";

  {
    std::lock_guard<std::mutex> KernelIDsGuard(m_KernelIDsMutex);
    if (auto KnownMaterializations = m_MaterializedKernels.find(KernelName);
        KnownMaterializations != m_MaterializedKernels.end()) {
      if constexpr (DbgProgMgr > 0)
        std::cerr << ">>> There are:" << KnownMaterializations->second.size()
                  << " materialized kernels.\n";
      if (auto Kernel =
              KnownMaterializations->second.find(SpecializationConsts);
          Kernel != KnownMaterializations->second.end()) {
        if constexpr (DbgProgMgr > 0)
          std::cerr << ">>> Kernel in the chache\n";
        return Kernel->second;
      }
    }
  }

  if constexpr (DbgProgMgr > 0)
    std::cerr << ">>> Kernel not in the chache\n";

  return nullptr;
}

ur_kernel_handle_t ProgramManager::getOrCreateMaterializedKernel(
    const RTDeviceBinaryImage &Img, const context &Context,
    const device &Device, const std::string &KernelName,
    const std::vector<unsigned char> &SpecializationConsts) {
  // Check if we already have the kernel in the cache.
  if constexpr (DbgProgMgr > 0)
    std::cerr << ">>> ProgramManager::getOrCreateMaterializedKernel\n"
              << "KernelName: " << KernelName << "\n";

  if (auto CachedKernel =
          getCachedMaterializedKernel(KernelName, SpecializationConsts))
    return CachedKernel;

  if constexpr (DbgProgMgr > 0)
    std::cerr << ">>> Adding the kernel to the cache.\n";
  auto Program = createURProgram(Img, Context, {Device});
  auto DeviceImpl = detail::getSyclObjImpl(Device);
  auto &Adapter = DeviceImpl->getAdapter();
  UrFuncInfo<UrApiKind::urProgramRelease> programReleaseInfo;
  auto programRelease =
      programReleaseInfo.getFuncPtrFromModule(ur::getURLoaderLibrary());
  ProgramPtr ProgramManaged(Program, programRelease);

  std::string CompileOpts;
  std::string LinkOpts;
  applyOptionsFromEnvironment(CompileOpts, LinkOpts);
  // No linking of extra programs reqruired.
  std::vector<ur_program_handle_t> ExtraProgramsToLink;
  std::vector<ur_device_handle_t> Devs = {DeviceImpl->getHandleRef()};
  auto BuildProgram =
      build(std::move(ProgramManaged), detail::getSyclObjImpl(Context),
            CompileOpts, LinkOpts, Devs,
            /*For non SPIR-V devices DeviceLibReqdMask is always 0*/ 0,
            ExtraProgramsToLink);
  ur_kernel_handle_t UrKernel{nullptr};
  Adapter->call<errc::kernel_not_supported, UrApiKind::urKernelCreate>(
      BuildProgram.get(), KernelName.c_str(), &UrKernel);
  {
    std::lock_guard<std::mutex> KernelIDsGuard(m_KernelIDsMutex);
    m_MaterializedKernels[KernelName][SpecializationConsts] = UrKernel;
  }

  return UrKernel;
}

bool doesDevSupportDeviceRequirements(const device &Dev,
                                      const RTDeviceBinaryImage &Img) {
  return !checkDevSupportDeviceRequirements(Dev, Img).has_value();
}

static std::string getAspectNameStr(sycl::aspect AspectNum) {
#define __SYCL_ASPECT(ASPECT, ID)                                              \
  case aspect::ASPECT:                                                         \
    return #ASPECT;
#define __SYCL_ASPECT_DEPRECATED(ASPECT, ID, MESSAGE) __SYCL_ASPECT(ASPECT, ID)
// We don't need "case aspect::usm_allocator" here because it will duplicate
// "case aspect::usm_system_allocations", therefore leave this macro empty
#define __SYCL_ASPECT_DEPRECATED_ALIAS(ASPECT, ID, MESSAGE)
  switch (AspectNum) {
#include <sycl/info/aspects.def>
#include <sycl/info/aspects_deprecated.def>
  }
  throw sycl::exception(errc::kernel_not_supported,
                        "Unknown aspect " +
                            std::to_string(static_cast<unsigned>(AspectNum)));
#undef __SYCL_ASPECT_DEPRECATED_ALIAS
#undef __SYCL_ASPECT_DEPRECATED
#undef __SYCL_ASPECT
}

// Check if the multiplication over unsigned integers overflows
template <typename T>
static std::enable_if_t<std::is_unsigned_v<T>, std::optional<T>>
multiply_with_overflow_check(T x, T y) {
  if (y == 0)
    return 0;
  if (x > std::numeric_limits<T>::max() / y)
    return {};
  else
    return x * y;
}

namespace matrix_ext = ext::oneapi::experimental::matrix;

// Matrix type string to matrix_type enum value conversion
// Note: matrix type strings are defined in template specialization for
// convertTypeToMatrixTypeString above
std::optional<matrix_ext::matrix_type>
convertMatrixTypeStringMatrixTypeEnumValue(
    const std::string &MatrixTypeString) {
  assert(!MatrixTypeString.empty() &&
         "MatrixTypeString type string can't be empty. Check if required "
         "template specialization for convertTypeToMatrixTypeString exists.");
  std::string_view MatrixTypeStringView = MatrixTypeString;
  std::string Prefix("matrix_type::");
  assert((MatrixTypeStringView.substr(0, Prefix.size()) == Prefix) &&
         "MatrixTypeString has incorrect prefix, should be \"matrix_type::\".");
  MatrixTypeStringView.remove_prefix(Prefix.size());
  if ("bf16" == MatrixTypeStringView)
    return matrix_ext::matrix_type::bf16;
  else if ("fp16" == MatrixTypeStringView)
    return matrix_ext::matrix_type::fp16;
  else if ("tf32" == MatrixTypeStringView)
    return matrix_ext::matrix_type::tf32;
  else if ("fp32" == MatrixTypeStringView)
    return matrix_ext::matrix_type::fp32;
  else if ("fp64" == MatrixTypeStringView)
    return matrix_ext::matrix_type::fp64;
  else if ("sint8" == MatrixTypeStringView)
    return matrix_ext::matrix_type::sint8;
  else if ("sint16" == MatrixTypeStringView)
    return matrix_ext::matrix_type::sint16;
  else if ("sint32" == MatrixTypeStringView)
    return matrix_ext::matrix_type::sint32;
  else if ("sint64" == MatrixTypeStringView)
    return matrix_ext::matrix_type::sint64;
  else if ("uint8" == MatrixTypeStringView)
    return matrix_ext::matrix_type::uint8;
  else if ("uint16" == MatrixTypeStringView)
    return matrix_ext::matrix_type::uint16;
  else if ("uint32" == MatrixTypeStringView)
    return matrix_ext::matrix_type::uint32;
  else if ("uint64" == MatrixTypeStringView)
    return matrix_ext::matrix_type::uint64;
  return std::nullopt;
}

bool isMatrixSupportedByHW(const std::string &MatrixTypeStrUser,
                           size_t RowsUser, size_t ColsUser,
                           matrix_ext::matrix_type MatrixTypeRuntime,
                           size_t MaxRowsRuntime, size_t MaxColsRuntime,
                           size_t RowsRuntime, size_t ColsRuntime) {
  std::optional<matrix_ext::matrix_type> MatrixTypeUserOpt =
      convertMatrixTypeStringMatrixTypeEnumValue(MatrixTypeStrUser);
  if (!MatrixTypeUserOpt)
    return false;
  bool IsMatrixTypeSupported = (MatrixTypeUserOpt.value() == MatrixTypeRuntime);
  bool IsRowsSupported = ((RowsRuntime != 0) ? (RowsUser == RowsRuntime)
                                             : (RowsUser <= MaxRowsRuntime));
  bool IsColsSupported = ((ColsRuntime != 0) ? (ColsUser == ColsRuntime)
                                             : (ColsUser <= MaxColsRuntime));
  return IsMatrixTypeSupported && IsRowsSupported && IsColsSupported;
}

std::optional<sycl::exception> checkDevSupportJointMatrix(
    const std::string &JointMatrixProStr,
    const std::vector<ext::oneapi::experimental::matrix::combination>
        &SupportedMatrixCombinations) {
  std::istringstream JointMatrixStrStream(JointMatrixProStr);
  std::string SingleJointMatrix;

  // start to parse the value which is generated by
  // SYCLPropagateJointMatrixUsage pass
  while (std::getline(JointMatrixStrStream, SingleJointMatrix, ';')) {
    std::istringstream SingleJointMatrixStrStream(SingleJointMatrix);
    std::vector<std::string> JointMatrixVec;
    std::string Item;

    while (std::getline(SingleJointMatrixStrStream, Item, ',')) {
      JointMatrixVec.push_back(Item);
    }

    assert(JointMatrixVec.size() == 4 &&
           "Property set is corrupted, it must have 4 elements.");

    const std::string &MatrixTypeUser = JointMatrixVec[0];
    const std::string &UseStrUser = JointMatrixVec[1];
    size_t RowsUser, ColsUser = 0;
    try {
      RowsUser = std::stoi(JointMatrixVec[2]);
      ColsUser = std::stoi(JointMatrixVec[3]);
    } catch (std::logic_error &) {
      // ignore exceptions, one way or another a user will see sycl::exception
      // with the message about incorrect rows or cols, because they are
      // initialized with 0 above
    }

    bool IsMatrixCompatible = false;

    for (const auto &Combination : SupportedMatrixCombinations) {
      std::optional<ext::oneapi::experimental::matrix::use> Use =
          detail::convertMatrixUseStringToEnum(UseStrUser.c_str());
      assert(Use && "Property set has empty matrix::use value.");
      switch (Use.value()) {
      case matrix_ext::use::a:
        IsMatrixCompatible |= isMatrixSupportedByHW(
            MatrixTypeUser, RowsUser, ColsUser, Combination.atype,
            Combination.max_msize, Combination.max_ksize, Combination.msize,
            Combination.ksize);
        break;
      case matrix_ext::use::b:
        IsMatrixCompatible |= isMatrixSupportedByHW(
            MatrixTypeUser, RowsUser, ColsUser, Combination.btype,
            Combination.max_ksize, Combination.max_nsize, Combination.ksize,
            Combination.nsize);
        break;
      case matrix_ext::use::accumulator: {
        IsMatrixCompatible |= isMatrixSupportedByHW(
            MatrixTypeUser, RowsUser, ColsUser, Combination.ctype,
            Combination.max_msize, Combination.max_nsize, Combination.msize,
            Combination.nsize);
        IsMatrixCompatible |= isMatrixSupportedByHW(
            MatrixTypeUser, RowsUser, ColsUser, Combination.dtype,
            Combination.max_msize, Combination.max_nsize, Combination.msize,
            Combination.nsize);
        break;
      }
      }

      // early exit if we have a match
      if (IsMatrixCompatible)
        break;
    }

    if (!IsMatrixCompatible)
      return sycl::exception(make_error_code(errc::kernel_not_supported),
                             "joint_matrix with parameters " + MatrixTypeUser +
                                 ", " + UseStrUser +
                                 ", Rows=" + std::to_string(RowsUser) +
                                 ", Cols=" + std::to_string(ColsUser) +
                                 " is not supported on this device");
  }
  return std::nullopt;
}

std::optional<sycl::exception> checkDevSupportJointMatrixMad(
    const std::string &JointMatrixProStr,
    const std::vector<ext::oneapi::experimental::matrix::combination>
        &SupportedMatrixCombinations) {
  std::istringstream JointMatrixMadStrStream(JointMatrixProStr);
  std::string SingleJointMatrixMad;

  // start to parse the value which is generated by
  // SYCLPropagateJointMatrixUsage pass
  while (std::getline(JointMatrixMadStrStream, SingleJointMatrixMad, ';')) {
    std::istringstream SingleJointMatrixMadStrStream(SingleJointMatrixMad);
    std::vector<std::string> JointMatrixMadVec;
    std::string Item;

    while (std::getline(SingleJointMatrixMadStrStream, Item, ',')) {
      JointMatrixMadVec.push_back(Item);
    }

    assert(JointMatrixMadVec.size() == 7 &&
           "Property set is corrupted, it must have 7 elements.");

    const std::string &MatrixTypeAStrUser = JointMatrixMadVec[0];
    const std::string &MatrixTypeBStrUser = JointMatrixMadVec[1];
    const std::string &MatrixTypeCStrUser = JointMatrixMadVec[2];
    const std::string &MatrixTypeDStrUser = JointMatrixMadVec[3];
    size_t MSizeUser, KSizeUser, NSizeUser = 0;
    try {
      MSizeUser = std::stoi(JointMatrixMadVec[4]);
      KSizeUser = std::stoi(JointMatrixMadVec[5]);
      NSizeUser = std::stoi(JointMatrixMadVec[6]);
    } catch (std::logic_error &) {
      // ignore exceptions, one way or another a user will see sycl::exception
      // with the message about incorrect size(s), because they are
      // initialized with 0 above
    }

    std::optional<matrix_ext::matrix_type> MatrixTypeAUserOpt =
        convertMatrixTypeStringMatrixTypeEnumValue(MatrixTypeAStrUser);
    std::optional<matrix_ext::matrix_type> MatrixTypeBUserOpt =
        convertMatrixTypeStringMatrixTypeEnumValue(MatrixTypeBStrUser);
    std::optional<matrix_ext::matrix_type> MatrixTypeCUserOpt =
        convertMatrixTypeStringMatrixTypeEnumValue(MatrixTypeCStrUser);
    std::optional<matrix_ext::matrix_type> MatrixTypeDUserOpt =
        convertMatrixTypeStringMatrixTypeEnumValue(MatrixTypeDStrUser);

    bool IsMatrixMadCompatible = false;

    for (const auto &Combination : SupportedMatrixCombinations) {
      if (!MatrixTypeAUserOpt || !MatrixTypeBUserOpt || !MatrixTypeCUserOpt ||
          !MatrixTypeDUserOpt)
        continue;

      bool IsMatrixTypeACompatible =
          (MatrixTypeAUserOpt.value() == Combination.atype);
      bool IsMatrixTypeBCompatible =
          (MatrixTypeBUserOpt.value() == Combination.btype);
      bool IsMatrixTypeCCompatible =
          (MatrixTypeCUserOpt.value() == Combination.ctype);
      bool IsMatrixTypeDCompatible =
          (MatrixTypeDUserOpt.value() == Combination.dtype);
      bool IsMSizeCompatible =
          ((Combination.msize != 0) ? (MSizeUser == Combination.msize)
                                    : (MSizeUser <= Combination.max_msize));
      bool IsKSizeCompatible =
          ((Combination.ksize != 0) ? (KSizeUser == Combination.ksize)
                                    : (KSizeUser <= Combination.max_ksize));
      bool IsNSizeCompatible =
          ((Combination.nsize != 0) ? (NSizeUser == Combination.nsize)
                                    : (NSizeUser <= Combination.max_nsize));

      IsMatrixMadCompatible =
          IsMatrixTypeACompatible && IsMatrixTypeBCompatible &&
          IsMatrixTypeCCompatible && IsMatrixTypeDCompatible &&
          IsMSizeCompatible && IsKSizeCompatible && IsNSizeCompatible;

      // early exit if we have a match
      if (IsMatrixMadCompatible)
        break;
    }

    if (!IsMatrixMadCompatible)
      return sycl::exception(
          make_error_code(errc::kernel_not_supported),
          "joint_matrix_mad function with parameters atype=" +
              MatrixTypeAStrUser + ", btype=" + MatrixTypeBStrUser +
              ", ctype=" + MatrixTypeCStrUser + ", dtype=" +
              MatrixTypeDStrUser + ", M=" + std::to_string(MSizeUser) + ", K=" +
              std::to_string(KSizeUser) + ", N=" + std::to_string(NSizeUser) +
              " is not supported on this "
              "device");
  }
  return std::nullopt;
}

std::optional<sycl::exception>
checkDevSupportDeviceRequirements(const device &Dev,
                                  const RTDeviceBinaryImage &Img,
                                  const NDRDescT &NDRDesc) {
  auto getPropIt = [&Img](const std::string &PropName) {
    auto &PropRange = Img.getDeviceRequirements();
    RTDeviceBinaryImage::PropertyRange::ConstIterator PropIt = std::find_if(
        PropRange.begin(), PropRange.end(),
        [&PropName](RTDeviceBinaryImage::PropertyRange::ConstIterator &&Prop) {
          return (*Prop)->Name == PropName;
        });
    return (PropIt == PropRange.end())
               ? std::nullopt
               : std::optional<
                     RTDeviceBinaryImage::PropertyRange::ConstIterator>{PropIt};
  };

  auto AspectsPropIt = getPropIt("aspects");
  auto JointMatrixPropIt = getPropIt("joint_matrix");
  auto JointMatrixMadPropIt = getPropIt("joint_matrix_mad");
  auto ReqdWGSizeUint32TPropIt = getPropIt("reqd_work_group_size");
  auto ReqdWGSizeUint64TPropIt = getPropIt("reqd_work_group_size_uint64_t");
  auto ReqdSubGroupSizePropIt = getPropIt("reqd_sub_group_size");
  auto WorkGroupNumDim = getPropIt("work_group_num_dim");

  // Checking if device supports defined aspects
  if (AspectsPropIt) {
    ByteArray Aspects =
        DeviceBinaryProperty(*(AspectsPropIt.value())).asByteArray();
    // Drop 8 bytes describing the size of the byte array.
    Aspects.dropBytes(8);
    while (!Aspects.empty()) {
      aspect Aspect = Aspects.consume<aspect>();
      if (!Dev.has(Aspect))
        return sycl::exception(errc::kernel_not_supported,
                               "Required aspect " + getAspectNameStr(Aspect) +
                                   " is not supported on the device");
    }
  }

  if (JointMatrixPropIt) {
    std::vector<ext::oneapi::experimental::matrix::combination> Combinations =
        Dev.get_info<
            ext::oneapi::experimental::info::device::matrix_combinations>();

    if (Combinations.empty())
      return sycl::exception(make_error_code(errc::kernel_not_supported),
                             "no matrix hardware on the target device, "
                             "joint_matrix is not supported");

    ByteArray JointMatrixByteArray =
        DeviceBinaryProperty(*(JointMatrixPropIt.value())).asByteArray();
    // Drop 8 bytes describing the size of the byte array.
    JointMatrixByteArray.dropBytes(8);
    std::string JointMatrixByteArrayToStr;
    while (!JointMatrixByteArray.empty()) {
      JointMatrixByteArrayToStr += JointMatrixByteArray.consume<char>();
    }
    std::optional<sycl::exception> Result =
        checkDevSupportJointMatrix(JointMatrixByteArrayToStr, Combinations);
    if (Result)
      return Result.value();
  }

  if (JointMatrixMadPropIt) {
    std::vector<ext::oneapi::experimental::matrix::combination> Combinations =
        Dev.get_info<
            ext::oneapi::experimental::info::device::matrix_combinations>();

    if (Combinations.empty())
      return sycl::exception(make_error_code(errc::kernel_not_supported),
                             "no matrix hardware on the target device, "
                             "joint_matrix_mad is not supported");

    ByteArray JointMatrixMadByteArray =
        DeviceBinaryProperty(*(JointMatrixMadPropIt.value())).asByteArray();
    // Drop 8 bytes describing the size of the byte array.
    JointMatrixMadByteArray.dropBytes(8);
    std::string JointMatrixMadByteArrayToStr;
    while (!JointMatrixMadByteArray.empty()) {
      JointMatrixMadByteArrayToStr += JointMatrixMadByteArray.consume<char>();
    }
    std::optional<sycl::exception> Result = checkDevSupportJointMatrixMad(
        JointMatrixMadByteArrayToStr, Combinations);
    if (Result)
      return Result.value();
  }

  // Checking if device supports defined required work group size
  if (ReqdWGSizeUint32TPropIt || ReqdWGSizeUint64TPropIt) {
    /// TODO: Before intel/llvm#10620, the reqd_work_group_size attribute
    // stores its values as uint32_t, but this needed to be expanded to
    // uint64_t.  However, this change did not happen in ABI-breaking
    // window, so we attach the required work-group size as the
    // reqd_work_group_size_uint64_t attribute. At the next ABI-breaking
    // window, we can remove the logic for the 32 bit property.
    bool usingUint64_t = ReqdWGSizeUint64TPropIt.has_value();
    auto it = usingUint64_t ? ReqdWGSizeUint64TPropIt : ReqdWGSizeUint32TPropIt;

    ByteArray ReqdWGSize = DeviceBinaryProperty(*(it.value())).asByteArray();
    // Drop 8 bytes describing the size of the byte array.
    ReqdWGSize.dropBytes(8);
    uint64_t ReqdWGSizeAllDimsTotal = 1;
    std::vector<uint64_t> ReqdWGSizeVec;
    int Dims = 0;
    while (!ReqdWGSize.empty()) {
      uint64_t SingleDimSize = usingUint64_t ? ReqdWGSize.consume<uint64_t>()
                                             : ReqdWGSize.consume<uint32_t>();
      if (auto res = multiply_with_overflow_check(ReqdWGSizeAllDimsTotal,
                                                  SingleDimSize))
        ReqdWGSizeAllDimsTotal = *res;
      else
        return sycl::exception(
            sycl::errc::kernel_not_supported,
            "Required work-group size is not supported"
            " (total number of work-items requested can't fit into size_t)");
      ReqdWGSizeVec.push_back(SingleDimSize);
      Dims++;
    }

    size_t UserProvidedNumDims = 0;
    if (WorkGroupNumDim) {
      // We know the dimensions have been padded to 3, make sure that the pad
      // value is always set to 1 and record the number of dimensions specified
      // by the user.
      UserProvidedNumDims =
          DeviceBinaryProperty(*(WorkGroupNumDim.value())).asUint32();
#ifndef NDEBUG
      for (unsigned i = UserProvidedNumDims; i < 3; ++i)
        assert(ReqdWGSizeVec[i] == 1 &&
               "Incorrect padding in required work-group size metadata.");
#endif // NDEBUG
    } else {
      UserProvidedNumDims = Dims;
    }

    if (NDRDesc.Dims != 0 && NDRDesc.Dims != UserProvidedNumDims)
      return sycl::exception(
          sycl::errc::nd_range,
          "The local size dimension of submitted nd_range doesn't match the "
          "required work-group size dimension");

    // The SingleDimSize was computed in an uint64_t; size_t does not
    // necessarily have to be the same uint64_t (but should fit in an
    // uint64_t).
    if (ReqdWGSizeAllDimsTotal >
        Dev.get_info<info::device::max_work_group_size>())
      return sycl::exception(sycl::errc::kernel_not_supported,
                             "Required work-group size " +
                                 std::to_string(ReqdWGSizeAllDimsTotal) +
                                 " is not supported on the device");
    // Creating std::variant to call max_work_item_sizes one time to avoid
    // performance drop
    std::variant<id<1>, id<2>, id<3>> MaxWorkItemSizesVariant;
    if (Dims == 1)
      MaxWorkItemSizesVariant =
          Dev.get_info<info::device::max_work_item_sizes<1>>();
    else if (Dims == 2)
      MaxWorkItemSizesVariant =
          Dev.get_info<info::device::max_work_item_sizes<2>>();
    else // (Dims == 3)
      MaxWorkItemSizesVariant =
          Dev.get_info<info::device::max_work_item_sizes<3>>();
    for (int i = 0; i < Dims; i++) {
      // Extracting value from std::variant to avoid dealing with type-safety
      // issues after that
      if (Dims == 1) {
        // ReqdWGSizeVec is in reverse order compared to MaxWorkItemSizes
        if (ReqdWGSizeVec[i] >
            std::get<id<1>>(MaxWorkItemSizesVariant)[Dims - i - 1])
          return sycl::exception(sycl::errc::kernel_not_supported,
                                 "Required work-group size " +
                                     std::to_string(ReqdWGSizeVec[i]) +
                                     " is not supported");
      } else if (Dims == 2) {
        if (ReqdWGSizeVec[i] >
            std::get<id<2>>(MaxWorkItemSizesVariant)[Dims - i - 1])
          return sycl::exception(sycl::errc::kernel_not_supported,
                                 "Required work-group size " +
                                     std::to_string(ReqdWGSizeVec[i]) +
                                     " is not supported");
      } else // (Dims == 3)
        if (ReqdWGSizeVec[i] >
            std::get<id<3>>(MaxWorkItemSizesVariant)[Dims - i - 1])
          return sycl::exception(sycl::errc::kernel_not_supported,
                                 "Required work-group size " +
                                     std::to_string(ReqdWGSizeVec[i]) +
                                     " is not supported");
    }
  }

  // Check if device supports required sub-group size.
  if (ReqdSubGroupSizePropIt) {
    auto ReqdSubGroupSize =
        DeviceBinaryProperty(*(ReqdSubGroupSizePropIt.value())).asUint32();
    auto SupportedSubGroupSizes = Dev.get_info<info::device::sub_group_sizes>();
    // !getUint32PropAsBool(Img, "isEsimdImage") is a WA for ESIMD,
    // as ESIMD images have a reqd-sub-group-size of 1, but currently
    // no backend currently includes 1 as a valid sub-group size.
    // This can be removed if backends add 1 as a valid sub-group size.
    if (!getUint32PropAsBool(Img, "isEsimdImage") &&
        std::none_of(SupportedSubGroupSizes.cbegin(),
                     SupportedSubGroupSizes.cend(),
                     [=](auto s) { return s == ReqdSubGroupSize; }))
      return sycl::exception(sycl::errc::kernel_not_supported,
                             "Sub-group size " +
                                 std::to_string(ReqdSubGroupSize) +
                                 " is not supported on the device");
  }

  return {};
}

bool doesImageTargetMatchDevice(const RTDeviceBinaryImage &Img,
                                const device &Dev) {
  auto PropRange = Img.getDeviceRequirements();
  auto PropIt =
      std::find_if(PropRange.begin(), PropRange.end(), [&](const auto &Prop) {
        return Prop->Name == std::string_view("compile_target");
      });
  // Device image has no compile_target property, check target.
  if (PropIt == PropRange.end()) {
    sycl::backend BE = Dev.get_backend();
    const char *Target = Img.getRawData().DeviceTargetSpec;
    if (strcmp(Target, __SYCL_DEVICE_BINARY_TARGET_SPIRV64) == 0) {
      return (BE == sycl::backend::opencl ||
              BE == sycl::backend::ext_oneapi_level_zero);
    }
    if (strcmp(Target, __SYCL_DEVICE_BINARY_TARGET_SPIRV64_X86_64) == 0) {
      return Dev.is_cpu();
    }
    if (strcmp(Target, __SYCL_DEVICE_BINARY_TARGET_SPIRV64_GEN) == 0) {
      return Dev.is_gpu() && (BE == sycl::backend::opencl ||
                              BE == sycl::backend::ext_oneapi_level_zero);
    }
    if (strcmp(Target, __SYCL_DEVICE_BINARY_TARGET_SPIRV64_FPGA) == 0) {
      return Dev.is_accelerator();
    }
    if (strcmp(Target, __SYCL_DEVICE_BINARY_TARGET_NVPTX64) == 0 ||
        strcmp(Target, __SYCL_DEVICE_BINARY_TARGET_LLVM_NVPTX64) == 0) {
      return BE == sycl::backend::ext_oneapi_cuda;
    }
    if (strcmp(Target, __SYCL_DEVICE_BINARY_TARGET_AMDGCN) == 0 ||
        strcmp(Target, __SYCL_DEVICE_BINARY_TARGET_LLVM_AMDGCN) == 0) {
      return BE == sycl::backend::ext_oneapi_hip;
    }
    if (strcmp(Target, __SYCL_DEVICE_BINARY_TARGET_NATIVE_CPU) == 0) {
      return BE == sycl::backend::ext_oneapi_native_cpu;
    }
    assert(false && "Unexpected image target");
    return false;
  }

  // Device image has the compile_target property, so it is AOT compiled for
  // some device, check if that architecture is Device's architecture.
  auto CompileTargetByteArray = DeviceBinaryProperty(*PropIt).asByteArray();
  // Drop 8 bytes describing the size of the byte array.
  CompileTargetByteArray.dropBytes(8);
  std::string_view CompileTarget(
      reinterpret_cast<const char *>(&CompileTargetByteArray[0]),
      CompileTargetByteArray.size());
  std::string_view ArchName = getArchName(Dev);
  // Note: there are no explicit targets for CPUs, so on x86_64,
  // intel_cpu_spr, and intel_cpu_gnr, we use a spir64_x86_64
  // compile target image.
  // TODO: When dedicated targets for CPU are added, (i.e.
  // -fsycl-targets=intel_cpu_spr etc.) remove this special
  // handling of CPU targets.
  return ((ArchName == CompileTarget) ||
          (CompileTarget == "spir64_x86_64" &&
           (ArchName == "x86_64" || ArchName == "intel_cpu_spr" ||
            ArchName == "intel_cpu_gnr")));
}

} // namespace detail
} // namespace _V1
} // namespace sycl

extern "C" void __sycl_register_lib(sycl_device_binaries desc) {
  sycl::detail::ProgramManager::getInstance().addImages(desc);
}

// Executed as a part of current module's (.exe, .dll) static initialization
extern "C" void __sycl_unregister_lib(sycl_device_binaries desc) {
  // Partial cleanup is not necessary at shutdown
  if (!sycl::detail::GlobalHandler::instance().isOkToDefer())
    return;
  sycl::detail::ProgramManager::getInstance().removeImages(desc);
}<|MERGE_RESOLUTION|>--- conflicted
+++ resolved
@@ -2697,10 +2697,10 @@
   return SYCLDeviceImages;
 }
 
-<<<<<<< HEAD
 void ProgramManager::bringSYCLDeviceImageToState(
     DevImgPlainWithDeps &DeviceImage, bundle_state TargetState) {
   device_image_plain &MainImg = DeviceImage.getMain();
+  const DeviceImageImplPtr &MainImgImpl = getSyclObjImpl(MainImg);
   const bundle_state DevImageState = getSyclObjImpl(MainImg)->get_state();
   // At this time, there is no circumstance where a device image should ever
   // be in the source state. That not good.
@@ -2717,7 +2717,7 @@
     break;
   case bundle_state::object:
     if (DevImageState == bundle_state::input) {
-      DeviceImage = compile(DeviceImage, getSyclObjImpl(MainImg)->get_devices(),
+      DeviceImage = compile(DeviceImage, MainImgImpl->get_devices(),
                             /*PropList=*/{});
       break;
     }
@@ -2726,79 +2726,27 @@
     break;
   case bundle_state::executable: {
     switch (DevImageState) {
-=======
-void ProgramManager::bringSYCLDeviceImagesToState(
-    std::vector<DevImgPlainWithDeps> &DeviceImages, bundle_state TargetState) {
-
-  for (DevImgPlainWithDeps &ImgWithDeps : DeviceImages) {
-    device_image_plain &MainImg = ImgWithDeps.getMain();
-    const DeviceImageImplPtr &MainImgImpl = getSyclObjImpl(MainImg);
-    const bundle_state DevImageState = MainImgImpl->get_state();
-    // At this time, there is no circumstance where a device image should ever
-    // be in the source state. That not good.
-    assert(DevImageState != bundle_state::ext_oneapi_source);
-
-    switch (TargetState) {
->>>>>>> 1687b789
     case bundle_state::ext_oneapi_source:
       // This case added for switch statement completion.
       // We should not be here.
       assert(DevImageState != bundle_state::ext_oneapi_source);
       break;
     case bundle_state::input:
-      DeviceImage = build(DeviceImage, getSyclObjImpl(MainImg)->get_devices(),
+      DeviceImage = build(DeviceImage, MainImgImpl->get_devices(),
                           /*PropList=*/{});
       break;
-<<<<<<< HEAD
     case bundle_state::object: {
       std::vector<device_image_plain> LinkedDevImages =
-          link(DeviceImage, getSyclObjImpl(MainImg)->get_devices(),
+          link(DeviceImage, MainImgImpl->get_devices(),
                /*PropList=*/{});
       // Since only one device image is passed here one output device image is
       // expected
       assert(LinkedDevImages.size() == 1 && "Expected one linked image here");
       DeviceImage = LinkedDevImages[0];
-=======
-    case bundle_state::object:
-      if (DevImageState == bundle_state::input) {
-        ImgWithDeps = compile(ImgWithDeps, MainImgImpl->get_devices(),
-                              /*PropList=*/{});
-        break;
-      }
-      // Device image is expected to be object state then.
-      assert(DevImageState == bundle_state::object);
       break;
-    case bundle_state::executable: {
-      switch (DevImageState) {
-      case bundle_state::ext_oneapi_source:
-        // This case added for switch statement completion.
-        // We should not be here.
-        assert(DevImageState != bundle_state::ext_oneapi_source);
-        break;
-      case bundle_state::input:
-        ImgWithDeps = build(ImgWithDeps, MainImgImpl->get_devices(),
-                            /*PropList=*/{});
-        break;
-      case bundle_state::object: {
-        std::vector<device_image_plain> LinkedDevImages =
-            link(ImgWithDeps, getSyclObjImpl(MainImg)->get_devices(),
-                 /*PropList=*/{});
-        // Since only one device image is passed here one output device image is
-        // expected
-        assert(LinkedDevImages.size() == 1 && "Expected one linked image here");
-        ImgWithDeps = LinkedDevImages[0];
-        break;
-      }
-      case bundle_state::executable:
-        ImgWithDeps = build(ImgWithDeps, MainImgImpl->get_devices(),
-                            /*PropList=*/{});
-        break;
-      }
->>>>>>> 1687b789
-      break;
     }
     case bundle_state::executable:
-      DeviceImage = build(DeviceImage, getSyclObjImpl(MainImg)->get_devices(),
+      DeviceImage = build(DeviceImage, MainImgImpl->get_devices(),
                           /*PropList=*/{});
       break;
     }
@@ -3070,23 +3018,21 @@
     }
   }
 
-<<<<<<< HEAD
   // The origin becomes the combination of all the origins.
   uint8_t CombinedOrigins = 0;
-  for (const device_image_plain &DevImg : ImgWithDeps)
-    CombinedOrigins |= getSyclObjImpl(DevImg)->getOriginMask();
-
+  // For the kernel compiler binary info, we collect pointers to all of the
+  // input ones and then merge them afterwards.
   std::vector<const std::optional<detail::KernelCompilerBinaryInfo> *>
       RTCInfoPtrs;
   RTCInfoPtrs.reserve(ImgWithDeps.size());
-  for (const device_image_plain &DevImg : ImgWithDeps)
-    RTCInfoPtrs.emplace_back(&(getSyclObjImpl(DevImg)->getRTCInfo()));
+  for (const device_image_plain &DevImg : ImgWithDeps) {
+    const DeviceImageImplPtr &DevImgImpl = getSyclObjImpl(DevImg);
+    CombinedOrigins |= DevImgImpl->getOriginMask();
+    RTCInfoPtrs.emplace_back(&(DevImgImpl->getRTCInfo()));
+  }
   auto MergedRTCInfo = detail::KernelCompilerBinaryInfo::Merge(RTCInfoPtrs);
 
-  auto BinImg = getSyclObjImpl(MainImg)->get_bin_image_ref();
-=======
   auto BinImg = InputImpl->get_bin_image_ref();
->>>>>>> 1687b789
   DeviceImageImplPtr ExecutableImpl =
       std::make_shared<detail::device_image_impl>(
           BinImg, Context, Devs, bundle_state::executable, std::move(KernelIDs),
