//==------ program_manager.cpp --- SYCL program manager---------------------==//
//
// Part of the LLVM Project, under the Apache License v2.0 with LLVM Exceptions.
// See https://llvm.org/LICENSE.txt for license information.
// SPDX-License-Identifier: Apache-2.0 WITH LLVM-exception
//
//===----------------------------------------------------------------------===//

#include <detail/compiler.hpp>
#include <detail/config.hpp>
#include <detail/context_impl.hpp>
#include <detail/device_image_impl.hpp>
#include <detail/device_impl.hpp>
#include <detail/event_impl.hpp>
#include <detail/global_handler.hpp>
#include <detail/persistent_device_code_cache.hpp>
#include <detail/platform_impl.hpp>
#include <detail/program_manager/program_manager.hpp>
#include <detail/queue_impl.hpp>
#include <detail/spec_constant_impl.hpp>
#include <detail/split_string.hpp>
#include <detail/ur_info_code.hpp>
#include <sycl/aspects.hpp>
#include <sycl/backend_types.hpp>
#include <sycl/context.hpp>
#include <sycl/detail/common.hpp>
#include <sycl/detail/kernel_properties.hpp>
#include <sycl/detail/os_util.hpp>
#include <sycl/detail/type_traits.hpp>
#include <sycl/detail/util.hpp>
#include <sycl/device.hpp>
#include <sycl/exception.hpp>

#include <sycl/ext/oneapi/matrix/query-types.hpp>

#include <algorithm>
#include <cassert>
#include <cstdint>
#include <cstdlib>
#include <cstring>
#include <fstream>
#include <memory>
#include <mutex>
#include <sstream>
#include <string>
#include <variant>

namespace sycl {
inline namespace _V1 {
namespace detail {

using ContextImplPtr = std::shared_ptr<sycl::detail::context_impl>;

static constexpr int DbgProgMgr = 0;

static constexpr char UseSpvEnv[]("SYCL_USE_KERNEL_SPV");

/// This function enables ITT annotations in SPIR-V module by setting
/// a specialization constant if INTEL_LIBITTNOTIFY64 env variable is set.
static void enableITTAnnotationsIfNeeded(const ur_program_handle_t &Prog,
                                         const AdapterPtr &Adapter) {
  if (SYCLConfig<INTEL_ENABLE_OFFLOAD_ANNOTATIONS>::get() != nullptr) {
    constexpr char SpecValue = 1;
    ur_specialization_constant_info_t SpecConstInfo = {
        ITTSpecConstId, sizeof(char), &SpecValue};
    Adapter->call<UrApiKind::urProgramSetSpecializationConstants>(
        Prog, 1, &SpecConstInfo);
  }
}

ProgramManager &ProgramManager::getInstance() {
  return GlobalHandler::instance().getProgramManager();
}

static ur_program_handle_t
createBinaryProgram(const ContextImplPtr Context,
                    const std::vector<device> &Devices,
                    const uint8_t **Binaries, size_t *Lengths,
                    const std::vector<ur_program_metadata_t> &Metadata) {
  const AdapterPtr &Adapter = Context->getAdapter();
  ur_program_handle_t Program;
  std::vector<ur_device_handle_t> DeviceHandles;
  std::transform(
      Devices.begin(), Devices.end(), std::back_inserter(DeviceHandles),
      [](const device &Dev) { return getSyclObjImpl(Dev)->getHandleRef(); });
  ur_result_t BinaryStatus = UR_RESULT_SUCCESS;
  ur_program_properties_t Properties = {};
  Properties.stype = UR_STRUCTURE_TYPE_PROGRAM_PROPERTIES;
  Properties.pNext = nullptr;
  Properties.count = Metadata.size();
  Properties.pMetadatas = Metadata.data();

  assert(Devices.size() > 0 && "No devices provided for program creation");
  Adapter->call<UrApiKind::urProgramCreateWithBinary>(
      Context->getHandleRef(), DeviceHandles.size(), DeviceHandles.data(),
      Lengths, Binaries, &Properties, &Program);
  if (BinaryStatus != UR_RESULT_SUCCESS) {
    throw detail::set_ur_error(
        exception(make_error_code(errc::runtime),
                  "Creating program with binary failed."),
        BinaryStatus);
  }

  return Program;
}

static ur_program_handle_t createSpirvProgram(const ContextImplPtr Context,
                                              const unsigned char *Data,
                                              size_t DataLen) {
  ur_program_handle_t Program = nullptr;
  const AdapterPtr &Adapter = Context->getAdapter();
  Adapter->call<UrApiKind::urProgramCreateWithIL>(Context->getHandleRef(), Data,
                                                  DataLen, nullptr, &Program);
  return Program;
}

// TODO replace this with a new UR API function
static bool isDeviceBinaryTypeSupported(const context &C,
                                        ur::DeviceBinaryType Format) {
  // All formats except SYCL_DEVICE_BINARY_TYPE_SPIRV are supported.
  if (Format != SYCL_DEVICE_BINARY_TYPE_SPIRV)
    return true;

  const backend ContextBackend = detail::getSyclObjImpl(C)->getBackend();

  // The CUDA backend cannot use SPIR-V
  if (ContextBackend == backend::ext_oneapi_cuda)
    return false;

  std::vector<device> Devices = C.get_devices();

  // Program type is SPIR-V, so we need a device compiler to do JIT.
  for (const device &D : Devices) {
    if (!D.get_info<info::device::is_compiler_available>())
      return false;
  }

  // OpenCL 2.1 and greater require clCreateProgramWithIL
  if (ContextBackend == backend::opencl) {
    std::string ver = C.get_platform().get_info<info::platform::version>();
    if (ver.find("OpenCL 1.0") == std::string::npos &&
        ver.find("OpenCL 1.1") == std::string::npos &&
        ver.find("OpenCL 1.2") == std::string::npos &&
        ver.find("OpenCL 2.0") == std::string::npos)
      return true;
  }

  for (const device &D : Devices) {
    // We need cl_khr_il_program extension to be present
    // and we can call clCreateProgramWithILKHR using the extension
    std::vector<std::string> Extensions =
        D.get_info<info::device::extensions>();
    if (Extensions.end() ==
        std::find(Extensions.begin(), Extensions.end(), "cl_khr_il_program"))
      return false;
  }

  return true;
}

// getFormatStr is used for debug-printing, so it may be unused.
[[maybe_unused]] static const char *getFormatStr(ur::DeviceBinaryType Format) {
  switch (Format) {
  case SYCL_DEVICE_BINARY_TYPE_NONE:
    return "none";
  case SYCL_DEVICE_BINARY_TYPE_NATIVE:
    return "native";
  case SYCL_DEVICE_BINARY_TYPE_SPIRV:
    return "SPIR-V";
  case SYCL_DEVICE_BINARY_TYPE_LLVMIR_BITCODE:
    return "LLVM IR";
  case SYCL_DEVICE_BINARY_TYPE_COMPRESSED_NONE:
    return "compressed none";
  }
  assert(false && "Unknown device image format");
  return "unknown";
}

[[maybe_unused]] auto VecToString = [](auto &Vec) -> std::string {
  std::ostringstream Out;
  Out << "{";
  for (auto Elem : Vec)
    Out << Elem << " ";
  Out << "}";
  return Out.str();
};

ur_program_handle_t
ProgramManager::createURProgram(const RTDeviceBinaryImage &Img,
                                const context &Context,
                                const std::vector<device> &Devices) {
  if constexpr (DbgProgMgr > 0) {
    std::vector<ur_device_handle_t> URDevices;
    std::transform(
        Devices.begin(), Devices.end(), std::back_inserter(URDevices),
        [](const device &Dev) { return getSyclObjImpl(Dev)->getHandleRef(); });
    std::cerr << ">>> ProgramManager::createPIProgram(" << &Img << ", "
              << getSyclObjImpl(Context).get() << ", " << VecToString(URDevices)
              << ")\n";
  }
  const sycl_device_binary_struct &RawImg = Img.getRawData();

  // perform minimal sanity checks on the device image and the descriptor
  if (RawImg.BinaryEnd < RawImg.BinaryStart) {
    throw exception(make_error_code(errc::runtime),
                    "Malformed device program image descriptor");
  }
  if (RawImg.BinaryEnd == RawImg.BinaryStart) {
    throw exception(make_error_code(errc::runtime),
                    "Invalid device program image: size is zero");
  }
  size_t ImgSize = Img.getSize();

  // TODO if the binary image is a part of the fat binary, the clang
  //   driver should have set proper format option to the
  //   clang-offload-wrapper. The fix depends on AOT compilation
  //   implementation, so will be implemented together with it.
  //   Img->Format can't be updated as it is inside of the in-memory
  //   OS module binary.
  ur::DeviceBinaryType Format = Img.getFormat();

  if (Format == SYCL_DEVICE_BINARY_TYPE_NONE)
    Format = ur::getBinaryImageFormat(RawImg.BinaryStart, ImgSize);
  // sycl::detail::pi::PiDeviceBinaryType Format = Img->Format;
  // assert(Format != SYCL_DEVICE_BINARY_TYPE_NONE && "Image format not set");

  if (!isDeviceBinaryTypeSupported(Context, Format))
    throw sycl::exception(
        sycl::errc::feature_not_supported,
        "SPIR-V online compilation is not supported in this context");

  // Get program metadata from properties
  const auto &ProgMetadata = Img.getProgramMetadataUR();

  // Load the image
  const ContextImplPtr Ctx = getSyclObjImpl(Context);
  std::vector<const uint8_t *> Binaries(
      Devices.size(), const_cast<uint8_t *>(RawImg.BinaryStart));
  std::vector<size_t> Lengths(Devices.size(), ImgSize);
  ur_program_handle_t Res =
      Format == SYCL_DEVICE_BINARY_TYPE_SPIRV
          ? createSpirvProgram(Ctx, RawImg.BinaryStart, ImgSize)
          : createBinaryProgram(Ctx, Devices, Binaries.data(), Lengths.data(),
                                ProgMetadata);

  {
    std::lock_guard<std::mutex> Lock(MNativeProgramsMutex);
    // associate the UR program with the image it was created for
    NativePrograms.insert({Res, {Ctx, &Img}});
  }

  Ctx->addDeviceGlobalInitializer(Res, Devices, &Img);

  if constexpr (DbgProgMgr > 1)
    std::cerr << "created program: " << Res
              << "; image format: " << getFormatStr(Format) << "\n";

  return Res;
}

static void appendLinkOptionsFromImage(std::string &LinkOpts,
                                       const RTDeviceBinaryImage &Img) {
  static const char *LinkOptsEnv = SYCLConfig<SYCL_PROGRAM_LINK_OPTIONS>::get();
  // Update only if link options are not overwritten by environment variable
  if (!LinkOptsEnv) {
    const char *TemporaryStr = Img.getLinkOptions();
    if (TemporaryStr != nullptr) {
      if (!LinkOpts.empty())
        LinkOpts += " ";
      LinkOpts += std::string(TemporaryStr);
    }
  }
}

static bool getUint32PropAsBool(const RTDeviceBinaryImage &Img,
                                const char *PropName) {
  sycl_device_binary_property Prop = Img.getProperty(PropName);
  return Prop && (DeviceBinaryProperty(Prop).asUint32() != 0);
}

static std::string getUint32PropAsOptStr(const RTDeviceBinaryImage &Img,
                                         const char *PropName) {
  sycl_device_binary_property Prop = Img.getProperty(PropName);
  std::stringstream ss;
  if (!Prop)
    return "";
  int optLevel = DeviceBinaryProperty(Prop).asUint32();
  if (optLevel < 0 || optLevel > 3)
    return "";
  ss << "-O" << optLevel;
  std::string temp = ss.str();
  return temp;
}

static void
appendCompileOptionsForGRFSizeProperties(std::string &CompileOpts,
                                         const RTDeviceBinaryImage &Img,
                                         bool IsEsimdImage) {
  // TODO: sycl-register-alloc-mode is deprecated and should be removed in the
  // next ABI break.
  sycl_device_binary_property RegAllocModeProp =
      Img.getProperty("sycl-register-alloc-mode");
  sycl_device_binary_property GRFSizeProp = Img.getProperty("sycl-grf-size");

  if (!RegAllocModeProp && !GRFSizeProp)
    return;
  // The mutual exclusivity of these properties should have been checked in
  // sycl-post-link.
  assert(!RegAllocModeProp || !GRFSizeProp);
  bool Is256GRF = false;
  bool IsAutoGRF = false;
  if (RegAllocModeProp) {
    uint32_t RegAllocModePropVal =
        DeviceBinaryProperty(RegAllocModeProp).asUint32();
    Is256GRF = RegAllocModePropVal ==
               static_cast<uint32_t>(register_alloc_mode_enum::large);
    IsAutoGRF = RegAllocModePropVal ==
                static_cast<uint32_t>(register_alloc_mode_enum::automatic);
  } else {
    assert(GRFSizeProp);
    uint32_t GRFSizePropVal = DeviceBinaryProperty(GRFSizeProp).asUint32();
    Is256GRF = GRFSizePropVal == 256;
    IsAutoGRF = GRFSizePropVal == 0;
  }
  if (Is256GRF) {
    if (!CompileOpts.empty())
      CompileOpts += " ";
    // This option works for both LO AND OCL backends.
    CompileOpts += IsEsimdImage ? "-doubleGRF" : "-ze-opt-large-register-file";
  }
  if (IsAutoGRF) {
    if (!CompileOpts.empty())
      CompileOpts += " ";
    // This option works for both LO AND OCL backends.
    CompileOpts += "-ze-intel-enable-auto-large-GRF-mode";
  }
}

static void appendCompileOptionsFromImage(std::string &CompileOpts,
                                          const RTDeviceBinaryImage &Img,
                                          const std::vector<device> &Devs,
                                          const AdapterPtr &) {
  // Build options are overridden if environment variables are present.
  // Environment variables are not changed during program lifecycle so it
  // is reasonable to use static here to read them only once.
  static const char *CompileOptsEnv =
      SYCLConfig<SYCL_PROGRAM_COMPILE_OPTIONS>::get();
  // Update only if compile options are not overwritten by environment
  // variable
  if (!CompileOptsEnv) {
    if (!CompileOpts.empty())
      CompileOpts += " ";
    const char *TemporaryStr = Img.getCompileOptions();
    if (TemporaryStr != nullptr)
      CompileOpts += std::string(TemporaryStr);
  }
  bool isEsimdImage = getUint32PropAsBool(Img, "isEsimdImage");
  // The -vc-codegen option is always preserved for ESIMD kernels, regardless
  // of the contents SYCL_PROGRAM_COMPILE_OPTIONS environment variable.
  if (isEsimdImage) {
    if (!CompileOpts.empty())
      CompileOpts += " ";
    CompileOpts += "-vc-codegen";
    // Allow warning and performance hints from vc/finalizer if the RT warning
    // level is at least 1.
    if (detail::SYCLConfig<detail::SYCL_RT_WARNING_LEVEL>::get() == 0)
      CompileOpts += " -disable-finalizer-msg";
  }

  appendCompileOptionsForGRFSizeProperties(CompileOpts, Img, isEsimdImage);

  const auto PlatformImpl = detail::getSyclObjImpl(Devs[0].get_platform());

  // Add optimization flags.
  auto str = getUint32PropAsOptStr(Img, "optLevel");
  const char *optLevelStr = str.c_str();
  // TODO: Passing these options to vector compiler causes build failure in
  // backend. Will pass the flags once backend compilation issue is resolved.
  // Update only if compile options are not overwritten by environment
  // variable.
  if (!isEsimdImage && !CompileOptsEnv && optLevelStr != nullptr &&
      optLevelStr[0] != '\0') {
    // Making sure all devices have the same platform.
    assert(!Devs.empty() &&
           std::all_of(Devs.begin(), Devs.end(), [&](const device &Dev) {
             return Dev.get_platform() == Devs[0].get_platform();
           }));
    const char *backend_option = nullptr;
    // Empty string is returned in backend_option when no appropriate backend
    // option is available for a given frontend option.
    PlatformImpl->getBackendOption(optLevelStr, &backend_option);
    if (backend_option && backend_option[0] != '\0') {
      if (!CompileOpts.empty())
        CompileOpts += " ";
      CompileOpts += std::string(backend_option);
    }
  }
  bool IsIntelGPU =
      (PlatformImpl->getBackend() == backend::ext_oneapi_level_zero ||
       PlatformImpl->getBackend() == backend::opencl) &&
      std::all_of(Devs.begin(), Devs.end(), [](const device &Dev) {
        return Dev.is_gpu() &&
               Dev.get_info<info::device::vendor_id>() == 0x8086;
      });
  if (!CompileOptsEnv) {
    static const char *TargetCompileFast = "-ftarget-compile-fast";
    if (auto Pos = CompileOpts.find(TargetCompileFast);
        Pos != std::string::npos) {
      const char *BackendOption = nullptr;
      if (IsIntelGPU)
        PlatformImpl->getBackendOption(TargetCompileFast, &BackendOption);
      auto OptLen = strlen(TargetCompileFast);
      if (IsIntelGPU && BackendOption && BackendOption[0] != '\0')
        CompileOpts.replace(Pos, OptLen, BackendOption);
      else
        CompileOpts.erase(Pos, OptLen);
    }
    static const std::string TargetRegisterAllocMode =
        "-ftarget-register-alloc-mode=";
    auto OptPos = CompileOpts.find(TargetRegisterAllocMode);
    while (OptPos != std::string::npos) {
      auto EndOfOpt = CompileOpts.find(" ", OptPos);
      // Extract everything after the equals until the end of the option
      auto OptValue = CompileOpts.substr(
          OptPos + TargetRegisterAllocMode.size(),
          EndOfOpt - OptPos - TargetRegisterAllocMode.size());
      auto ColonPos = OptValue.find(":");
      auto Device = OptValue.substr(0, ColonPos);
      std::string BackendStrToAdd;
      bool IsPVC =
          std::all_of(Devs.begin(), Devs.end(), [&](const device &Dev) {
            return IsIntelGPU &&
                   (Dev.get_info<ext::intel::info::device::device_id>() &
                    0xFF00) == 0x0B00;
          });
      // Currently 'pvc' is the only supported device.
      if (Device == "pvc" && IsPVC)
        BackendStrToAdd = " " + OptValue.substr(ColonPos + 1) + " ";

      // Extract everything before this option
      std::string NewCompileOpts =
          CompileOpts.substr(0, OptPos) + BackendStrToAdd;
      // Extract everything after this option and add it to the above.
      if (EndOfOpt != std::string::npos)
        NewCompileOpts += CompileOpts.substr(EndOfOpt);
      CompileOpts = NewCompileOpts;
      OptPos = CompileOpts.find(TargetRegisterAllocMode);
    }
    constexpr std::string_view ReplaceOpts[] = {"-foffload-fp32-prec-div",
                                                "-foffload-fp32-prec-sqrt"};
    for (const std::string_view Opt : ReplaceOpts) {
      if (auto Pos = CompileOpts.find(Opt); Pos != std::string::npos) {
        const char *BackendOption = nullptr;
        PlatformImpl->getBackendOption(std::string(Opt).c_str(),
                                       &BackendOption);
        CompileOpts.replace(Pos, Opt.length(), BackendOption);
      }
    }
  }
}

static void
appendCompileEnvironmentVariablesThatAppend(std::string &CompileOpts) {
  static const char *AppendCompileOptsEnv =
      SYCLConfig<SYCL_PROGRAM_APPEND_COMPILE_OPTIONS>::get();
  if (AppendCompileOptsEnv) {
    if (!CompileOpts.empty())
      CompileOpts += " ";
    CompileOpts += AppendCompileOptsEnv;
  }
}
static void appendLinkEnvironmentVariablesThatAppend(std::string &LinkOpts) {
  static const char *AppendLinkOptsEnv =
      SYCLConfig<SYCL_PROGRAM_APPEND_LINK_OPTIONS>::get();
  if (AppendLinkOptsEnv) {
    if (!LinkOpts.empty())
      LinkOpts += " ";
    LinkOpts += AppendLinkOptsEnv;
  }
}

static void applyOptionsFromImage(std::string &CompileOpts,
                                  std::string &LinkOpts,
                                  const RTDeviceBinaryImage &Img,
                                  const std::vector<device> &Devices,
                                  const AdapterPtr &Adapter) {
  appendCompileOptionsFromImage(CompileOpts, Img, Devices, Adapter);
  appendLinkOptionsFromImage(LinkOpts, Img);
}

static void applyCompileOptionsFromEnvironment(std::string &CompileOpts) {
  // Environment variables are not changed during program lifecycle so it
  // is reasonable to use static here to read them only once.
  static const char *CompileOptsEnv =
      SYCLConfig<SYCL_PROGRAM_COMPILE_OPTIONS>::get();
  if (CompileOptsEnv) {
    CompileOpts = CompileOptsEnv;
  }
}

static void applyLinkOptionsFromEnvironment(std::string &LinkOpts) {
  // Environment variables are not changed during program lifecycle so it
  // is reasonable to use static here to read them only once.
  static const char *LinkOptsEnv = SYCLConfig<SYCL_PROGRAM_LINK_OPTIONS>::get();
  if (LinkOptsEnv) {
    LinkOpts = LinkOptsEnv;
  }
}

static void applyOptionsFromEnvironment(std::string &CompileOpts,
                                        std::string &LinkOpts) {
  // Build options are overridden if environment variables are present.
  applyCompileOptionsFromEnvironment(CompileOpts);
  applyLinkOptionsFromEnvironment(LinkOpts);
}

std::pair<ur_program_handle_t, bool> ProgramManager::getOrCreateURProgram(
    const RTDeviceBinaryImage &MainImg,
    const std::vector<const RTDeviceBinaryImage *> &AllImages,
    const context &Context, const std::vector<device> &Devices,
    const std::string &CompileAndLinkOptions, SerializedObj SpecConsts) {
  ur_program_handle_t NativePrg;

  // Get binaries for each device (1:1 correpsondence with input Devices).
  auto Binaries = PersistentDeviceCodeCache::getItemFromDisc(
      Devices, AllImages, SpecConsts, CompileAndLinkOptions);
  if (!Binaries.empty()) {
    std::vector<const uint8_t *> BinPtrs;
    std::vector<size_t> Lengths;
    for (auto &Bin : Binaries) {
      Lengths.push_back(Bin.size());
      BinPtrs.push_back(reinterpret_cast<const uint8_t *>(Bin.data()));
    }

    // Get program metadata from properties
    std::vector<ur_program_metadata_t> ProgMetadataVector;
    for (const RTDeviceBinaryImage *Img : AllImages) {
      auto &ImgProgMetadata = Img->getProgramMetadataUR();
      ProgMetadataVector.insert(ProgMetadataVector.end(),
                                ImgProgMetadata.begin(), ImgProgMetadata.end());
    }
    NativePrg =
        createBinaryProgram(getSyclObjImpl(Context), Devices, BinPtrs.data(),
                            Lengths.data(), ProgMetadataVector);
  } else {
    NativePrg = createURProgram(MainImg, Context, Devices);
  }
  return {NativePrg, Binaries.size()};
}

/// Emits information about built programs if the appropriate contitions are
/// met, namely when SYCL_RT_WARNING_LEVEL is greater than or equal to 2.
static void emitBuiltProgramInfo(const ur_program_handle_t &Prog,
                                 const ContextImplPtr &Context) {
  if (SYCLConfig<SYCL_RT_WARNING_LEVEL>::get() >= 2) {
    std::string ProgramBuildLog =
        ProgramManager::getProgramBuildLog(Prog, Context);
    std::clog << ProgramBuildLog << std::endl;
  }
}

static const char *getUrDeviceTarget(const char *URDeviceTarget) {
  if (strcmp(URDeviceTarget, __SYCL_DEVICE_BINARY_TARGET_UNKNOWN) == 0)
    return UR_DEVICE_BINARY_TARGET_UNKNOWN;
  else if (strcmp(URDeviceTarget, __SYCL_DEVICE_BINARY_TARGET_SPIRV32) == 0)
    return UR_DEVICE_BINARY_TARGET_SPIRV32;
  else if (strcmp(URDeviceTarget, __SYCL_DEVICE_BINARY_TARGET_SPIRV64) == 0)
    return UR_DEVICE_BINARY_TARGET_SPIRV64;
  else if (strcmp(URDeviceTarget, __SYCL_DEVICE_BINARY_TARGET_SPIRV64_X86_64) ==
           0)
    return UR_DEVICE_BINARY_TARGET_SPIRV64_X86_64;
  else if (strcmp(URDeviceTarget, __SYCL_DEVICE_BINARY_TARGET_SPIRV64_GEN) == 0)
    return UR_DEVICE_BINARY_TARGET_SPIRV64_GEN;
  else if (strcmp(URDeviceTarget, __SYCL_DEVICE_BINARY_TARGET_SPIRV64_FPGA) ==
           0)
    return UR_DEVICE_BINARY_TARGET_SPIRV64_FPGA;
  else if (strcmp(URDeviceTarget, __SYCL_DEVICE_BINARY_TARGET_NVPTX64) == 0)
    return UR_DEVICE_BINARY_TARGET_NVPTX64;
  else if (strcmp(URDeviceTarget, __SYCL_DEVICE_BINARY_TARGET_AMDGCN) == 0)
    return UR_DEVICE_BINARY_TARGET_AMDGCN;
  else if (strcmp(URDeviceTarget, __SYCL_DEVICE_BINARY_TARGET_NATIVE_CPU) == 0)
    return "native_cpu"; // todo: define UR_DEVICE_BINARY_TARGET_NATIVE_CPU;

  return UR_DEVICE_BINARY_TARGET_UNKNOWN;
}

static bool compatibleWithDevice(RTDeviceBinaryImage *BinImage,
                                 const device &Dev) {
  const std::shared_ptr<detail::device_impl> &DeviceImpl =
      detail::getSyclObjImpl(Dev);
  auto &Adapter = DeviceImpl->getAdapter();

  const ur_device_handle_t &URDeviceHandle = DeviceImpl->getHandleRef();

  // Call urDeviceSelectBinary with only one image to check if an image is
  // compatible with implementation. The function returns invalid index if no
  // device images are compatible.
  uint32_t SuitableImageID = std::numeric_limits<uint32_t>::max();
  sycl_device_binary DevBin =
      const_cast<sycl_device_binary>(&BinImage->getRawData());

  ur_device_binary_t UrBinary{};
  UrBinary.pDeviceTargetSpec = getUrDeviceTarget(DevBin->DeviceTargetSpec);

  ur_result_t Error = Adapter->call_nocheck<UrApiKind::urDeviceSelectBinary>(
      URDeviceHandle, &UrBinary,
      /*num bin images = */ (uint32_t)1, &SuitableImageID);
  if (Error != UR_RESULT_SUCCESS && Error != UR_RESULT_ERROR_INVALID_BINARY)
    throw detail::set_ur_error(exception(make_error_code(errc::runtime),
                                         "Invalid binary image or device"),
                               Error);

  return (0 == SuitableImageID);
}

static bool checkLinkingSupport(const device &Dev,
                                const RTDeviceBinaryImage &Img) {
  const char *Target = Img.getRawData().DeviceTargetSpec;
  // TODO replace with extension checks once implemented in UR.
  if (strcmp(Target, __SYCL_DEVICE_BINARY_TARGET_SPIRV64) == 0) {
    return true;
  }
  if (strcmp(Target, __SYCL_DEVICE_BINARY_TARGET_SPIRV64_GEN) == 0) {
    return Dev.is_gpu() && Dev.get_backend() == backend::opencl;
  }
  return false;
}

std::set<RTDeviceBinaryImage *>
ProgramManager::collectDeviceImageDeps(const RTDeviceBinaryImage &Img,
                                       const device &Dev) {
  // TODO collecting dependencies for virtual functions and imported symbols
  // should be combined since one can lead to new unresolved dependencies for
  // the other.
  std::set<RTDeviceBinaryImage *> DeviceImagesToLink =
      collectDependentDeviceImagesForVirtualFunctions(Img, Dev);

  std::set<RTDeviceBinaryImage *> ImageDeps =
      collectDeviceImageDepsForImportedSymbols(Img, Dev);
  DeviceImagesToLink.insert(ImageDeps.begin(), ImageDeps.end());
  return DeviceImagesToLink;
}

std::set<RTDeviceBinaryImage *>
ProgramManager::collectDeviceImageDepsForImportedSymbols(
    const RTDeviceBinaryImage &MainImg, const device &Dev) {
  std::set<RTDeviceBinaryImage *> DeviceImagesToLink;
  std::set<std::string> HandledSymbols;
  std::queue<std::string> WorkList;
  for (const sycl_device_binary_property &ISProp :
       MainImg.getImportedSymbols()) {
    WorkList.push(ISProp->Name);
    HandledSymbols.insert(ISProp->Name);
  }
  ur::DeviceBinaryType Format = MainImg.getFormat();
  if (!WorkList.empty() && !checkLinkingSupport(Dev, MainImg))
    throw exception(make_error_code(errc::feature_not_supported),
                    "Cannot resolve external symbols, linking is unsupported "
                    "for the backend");
  while (!WorkList.empty()) {
    std::string Symbol = WorkList.front();
    WorkList.pop();

    auto Range = m_ExportedSymbolImages.equal_range(Symbol);
    bool Found = false;
    for (auto It = Range.first; It != Range.second; ++It) {
      RTDeviceBinaryImage *Img = It->second;
      if (Img->getFormat() != Format ||
          !doesDevSupportDeviceRequirements(Dev, *Img) ||
          !compatibleWithDevice(Img, Dev))
        continue;
      DeviceImagesToLink.insert(Img);
      Found = true;
      for (const sycl_device_binary_property &ISProp :
           Img->getImportedSymbols()) {
        if (HandledSymbols.insert(ISProp->Name).second)
          WorkList.push(ISProp->Name);
      }
      break;
    }
    if (!Found)
      throw sycl::exception(make_error_code(errc::build),
                            "No device image found for external symbol " +
                                Symbol);
  }
  DeviceImagesToLink.erase(const_cast<RTDeviceBinaryImage *>(&MainImg));
  return DeviceImagesToLink;
}

std::set<RTDeviceBinaryImage *>
ProgramManager::collectDependentDeviceImagesForVirtualFunctions(
    const RTDeviceBinaryImage &Img, const device &Dev) {
  // If virtual functions are used in a program, then we need to link several
  // device images together to make sure that vtable pointers stored in
  // objects are valid between different kernels (which could be in different
  // device images).
  std::set<RTDeviceBinaryImage *> DeviceImagesToLink;
  // KernelA may use some set-a, which is also used by KernelB that in turn
  // uses set-b, meaning that this search should be recursive. The set below
  // is used to stop that recursion, i.e. to avoid looking at sets we have
  // already seen.
  std::set<std::string> HandledSets;
  std::queue<std::string> WorkList;
  for (const sycl_device_binary_property &VFProp : Img.getVirtualFunctions()) {
    std::string StrValue = DeviceBinaryProperty(VFProp).asCString();
    // Device image passed to this function is expected to contain SYCL kernels
    // and therefore it may only use virtual function sets, but cannot provide
    // them. We expect to see just a single property here
    assert(std::string(VFProp->Name) == "uses-virtual-functions-set" &&
           "Unexpected virtual function property");
    for (const auto &SetName : detail::split_string(StrValue, ',')) {
      WorkList.push(SetName);
      HandledSets.insert(SetName);
    }
  }

  while (!WorkList.empty()) {
    std::string SetName = WorkList.front();
    WorkList.pop();

    // There could be more than one device image that uses the same set
    // of virtual functions, or provides virtual funtions from the same
    // set.
    for (RTDeviceBinaryImage *BinImage : m_VFSet2BinImage[SetName]) {
      // Here we can encounter both uses-virtual-functions-set and
      // virtual-functions-set properties, but their handling is the same: we
      // just grab all sets they reference and add them for consideration if
      // we haven't done so already.
      for (const sycl_device_binary_property &VFProp :
           BinImage->getVirtualFunctions()) {
        std::string StrValue = DeviceBinaryProperty(VFProp).asCString();
        for (const auto &SetName : detail::split_string(StrValue, ',')) {
          if (HandledSets.insert(SetName).second)
            WorkList.push(SetName);
        }
      }

      // TODO: Complete this part about handling of incompatible device images.
      // If device image uses the same virtual function set, then we only
      // link it if it is compatible.
      // However, if device image provides virtual function set and it is
      // incompatible, then we should link its "dummy" version to avoid link
      // errors about unresolved external symbols.
      if (doesDevSupportDeviceRequirements(Dev, *BinImage))
        DeviceImagesToLink.insert(BinImage);
    }
  }

  // We may have inserted the original image into the list as well, because it
  // is also a part of m_VFSet2BinImage map. No need to to return it to avoid
  // passing it twice to link call later.
  DeviceImagesToLink.erase(const_cast<RTDeviceBinaryImage *>(&Img));

  return DeviceImagesToLink;
}

static void
setSpecializationConstants(const std::shared_ptr<device_image_impl> &InputImpl,
                           ur_program_handle_t Prog,
                           const AdapterPtr &Adapter) {
  std::lock_guard<std::mutex> Lock{InputImpl->get_spec_const_data_lock()};
  const std::map<std::string, std::vector<device_image_impl::SpecConstDescT>>
      &SpecConstData = InputImpl->get_spec_const_data_ref();
  const SerializedObj &SpecConsts = InputImpl->get_spec_const_blob_ref();

  // Set all specialization IDs from descriptors in the input device image.
  for (const auto &[SpecConstNames, SpecConstDescs] : SpecConstData) {
    std::ignore = SpecConstNames;
    for (const device_image_impl::SpecConstDescT &SpecIDDesc : SpecConstDescs) {
      if (SpecIDDesc.IsSet) {
        ur_specialization_constant_info_t SpecConstInfo = {
            SpecIDDesc.ID, SpecIDDesc.Size,
            SpecConsts.data() + SpecIDDesc.BlobOffset};
        Adapter->call<UrApiKind::urProgramSetSpecializationConstants>(
            Prog, 1, &SpecConstInfo);
      }
    }
  }
}

static inline void
CheckAndDecompressImage([[maybe_unused]] RTDeviceBinaryImage *Img) {
#ifndef SYCL_RT_ZSTD_NOT_AVAIABLE
  if (auto CompImg = dynamic_cast<CompressedRTDeviceBinaryImage *>(Img))
    if (CompImg->IsCompressed())
      CompImg->Decompress();
#endif
}

// When caching is enabled, the returned UrProgram will already have
// its ref count incremented.
ur_program_handle_t ProgramManager::getBuiltURProgram(
    const ContextImplPtr &ContextImpl, const DeviceImplPtr &DeviceImpl,
    const std::string &KernelName, const NDRDescT &NDRDesc) {
  // Check if we can optimize program builds for sub-devices by using a program
  // built for the root device
  DeviceImplPtr RootDevImpl = DeviceImpl;
  while (!RootDevImpl->isRootDevice()) {
    auto ParentDev = detail::getSyclObjImpl(
        RootDevImpl->get_info<info::device::parent_device>());
    // Sharing is allowed within a single context only
    if (!ContextImpl->hasDevice(ParentDev))
      break;
    RootDevImpl = std::move(ParentDev);
  }

  ur_bool_t MustBuildOnSubdevice = true;
  ContextImpl->getAdapter()->call<UrApiKind::urDeviceGetInfo>(
      RootDevImpl->getHandleRef(), UR_DEVICE_INFO_BUILD_ON_SUBDEVICE,
      sizeof(ur_bool_t), &MustBuildOnSubdevice, nullptr);

  auto Context = createSyclObjFromImpl<context>(ContextImpl);
  auto Device = createSyclObjFromImpl<device>(
      MustBuildOnSubdevice == true ? DeviceImpl : RootDevImpl);
  const RTDeviceBinaryImage &Img = getDeviceImage(KernelName, Context, Device);

  // Check that device supports all aspects used by the kernel
  if (auto exception = checkDevSupportDeviceRequirements(Device, Img, NDRDesc))
    throw *exception;

  std::set<RTDeviceBinaryImage *> DeviceImagesToLink =
      collectDeviceImageDeps(Img, {Device});

  // Decompress all DeviceImagesToLink
  for (RTDeviceBinaryImage *BinImg : DeviceImagesToLink)
    CheckAndDecompressImage(BinImg);

  std::vector<const RTDeviceBinaryImage *> AllImages;
  AllImages.reserve(DeviceImagesToLink.size() + 1);
  AllImages.push_back(&Img);
  std::copy(DeviceImagesToLink.begin(), DeviceImagesToLink.end(),
            std::back_inserter(AllImages));

  return getBuiltURProgram(std::move(AllImages), Context, {std::move(Device)});
}

ur_program_handle_t ProgramManager::getBuiltURProgram(
    const BinImgWithDeps &ImgWithDeps, const context &Context,
    const std::vector<device> &Devs, const DevImgPlainWithDeps *DevImgWithDeps,
    const SerializedObj &SpecConsts) {
  std::string CompileOpts;
  std::string LinkOpts;
  applyOptionsFromEnvironment(CompileOpts, LinkOpts);
  auto BuildF = [this, &ImgWithDeps, &DevImgWithDeps, &Context, &Devs,
                 &CompileOpts, &LinkOpts, &SpecConsts] {
    const ContextImplPtr &ContextImpl = getSyclObjImpl(Context);
    const AdapterPtr &Adapter = ContextImpl->getAdapter();
    const RTDeviceBinaryImage &MainImg = *ImgWithDeps.getMain();
    applyOptionsFromImage(CompileOpts, LinkOpts, MainImg, Devs, Adapter);
    // Should always come last!
    appendCompileEnvironmentVariablesThatAppend(CompileOpts);
    appendLinkEnvironmentVariablesThatAppend(LinkOpts);

    auto [NativePrg, DeviceCodeWasInCache] =
        getOrCreateURProgram(MainImg, ImgWithDeps.getAll(), Context, Devs,
                             CompileOpts + LinkOpts, SpecConsts);

    if (!DeviceCodeWasInCache && MainImg.supportsSpecConstants()) {
      enableITTAnnotationsIfNeeded(NativePrg, Adapter);
      if (DevImgWithDeps)
        setSpecializationConstants(getSyclObjImpl(DevImgWithDeps->getMain()),
                                   NativePrg, Adapter);
    }

    UrFuncInfo<UrApiKind::urProgramRelease> programReleaseInfo;
    auto programRelease =
        programReleaseInfo.getFuncPtrFromModule(ur::getURLoaderLibrary());
    ProgramPtr ProgramManaged(NativePrg, programRelease);

    // Link a fallback implementation of device libraries if they are not
    // supported by a device compiler.
    // Pre-compiled programs (after AOT compilation or read from persitent
    // cache) are supposed to be already linked.
    // If device image is not SPIR-V, DeviceLibReqMask will be 0 which means
    // no fallback device library will be linked.
    uint32_t DeviceLibReqMask = 0;
    bool UseDeviceLibs = !DeviceCodeWasInCache &&
                         MainImg.getFormat() == SYCL_DEVICE_BINARY_TYPE_SPIRV &&
                         !SYCLConfig<SYCL_DEVICELIB_NO_FALLBACK>::get();
    if (UseDeviceLibs)
      DeviceLibReqMask = getDeviceLibReqMask(MainImg);

    std::vector<ur_program_handle_t> ProgramsToLink;
    // If we had a program in cache, then it should have been the fully linked
    // program already.
    if (!DeviceCodeWasInCache) {
      assert(!DevImgWithDeps ||
             DevImgWithDeps->getAll().size() == ImgWithDeps.getAll().size());
      // Oth image is the main one and has been handled, skip it.
      for (std::size_t I = 1; I < ImgWithDeps.getAll().size(); ++I) {
        const RTDeviceBinaryImage *BinImg = ImgWithDeps.getAll()[I];
        if (UseDeviceLibs)
          DeviceLibReqMask |= getDeviceLibReqMask(*BinImg);

        ur_program_handle_t NativePrg = createURProgram(*BinImg, Context, Devs);

        if (BinImg->supportsSpecConstants()) {
          enableITTAnnotationsIfNeeded(NativePrg, Adapter);
          if (DevImgWithDeps)
            setSpecializationConstants(
                getSyclObjImpl(DevImgWithDeps->getAll()[I]), NativePrg,
                Adapter);
        }
        ProgramsToLink.push_back(NativePrg);
      }
    }

    std::vector<ur_device_handle_t> URDevices;
    for (auto Dev : Devs)
      URDevices.push_back(getSyclObjImpl(Dev).get()->getHandleRef());

    ProgramPtr BuiltProgram =
        build(std::move(ProgramManaged), ContextImpl, CompileOpts, LinkOpts,
              URDevices, DeviceLibReqMask, ProgramsToLink,
              /*CreatedFromBinary*/ MainImg.getFormat() !=
                  SYCL_DEVICE_BINARY_TYPE_SPIRV);

    // Those extra programs won't be used anymore, just the final linked result
    for (ur_program_handle_t Prg : ProgramsToLink)
      Adapter->call<UrApiKind::urProgramRelease>(Prg);
    emitBuiltProgramInfo(BuiltProgram.get(), ContextImpl);

    {
      std::lock_guard<std::mutex> Lock(MNativeProgramsMutex);
      // NativePrograms map does not intend to keep reference to program handle,
      // so keys in the map can be invalid (reference count went to zero and the
      // underlying program disposed of). Protecting from incorrect values by
      // removal of map entries with same handle (obviously invalid entries).
      std::ignore = NativePrograms.erase(BuiltProgram.get());
      for (const RTDeviceBinaryImage *Img : ImgWithDeps) {
        NativePrograms.insert({BuiltProgram.get(), {ContextImpl, Img}});
      }
    }

    ContextImpl->addDeviceGlobalInitializer(BuiltProgram.get(), Devs, &MainImg);

    // Save program to persistent cache if it is not there
    if (!DeviceCodeWasInCache) {
      PersistentDeviceCodeCache::putItemToDisc(
          Devs, ImgWithDeps.getAll(), SpecConsts, CompileOpts + LinkOpts,
          BuiltProgram.get());
    }

    return BuiltProgram.release();
  };

  if (!SYCLConfig<SYCL_CACHE_IN_MEM>::get())
    return BuildF();

  uint32_t ImgId = ImgWithDeps.getMain()->getImageID();
  std::set<ur_device_handle_t> URDevicesSet;
  std::transform(Devs.begin(), Devs.end(),
                 std::inserter(URDevicesSet, URDevicesSet.begin()),
                 [](const device &Dev) {
                   return getSyclObjImpl(Dev).get()->getHandleRef();
                 });
  auto CacheKey =
      std::make_pair(std::make_pair(SpecConsts, ImgId), URDevicesSet);

  const ContextImplPtr &ContextImpl = getSyclObjImpl(Context);
  KernelProgramCache &Cache = ContextImpl->getKernelProgramCache();
  auto GetCachedBuildF = [&Cache, &CacheKey]() {
    return Cache.getOrInsertProgram(CacheKey);
  };

  auto EvictFunc = [&Cache, &CacheKey](ur_program_handle_t Program,
                                       bool isBuilt) {
    return Cache.registerProgramFetch(CacheKey, Program, isBuilt);
  };

  auto BuildResult =
      Cache.getOrBuild<errc::build>(GetCachedBuildF, BuildF, EvictFunc);

  // getOrBuild is not supposed to return nullptr
  assert(BuildResult != nullptr && "Invalid build result");

  ur_program_handle_t ResProgram = BuildResult->Val;

  // Here we have multiple devices a program is built for, so add the program to
  // the cache for all subsets of provided list of devices.
  const AdapterPtr &Adapter = ContextImpl->getAdapter();
  // If we linked any extra device images, then we need to
  // cache them as well.
  auto CacheLinkedImages = [&Adapter, &Cache, &CacheKey, &ResProgram,
                            &ImgWithDeps] {
    for (auto It = ImgWithDeps.depsBegin(); It != ImgWithDeps.depsEnd(); ++It) {
      const RTDeviceBinaryImage *BImg = *It;
      // CacheKey is captured by reference by GetCachedBuildF, so we can simply
      // update it here and re-use that lambda.
      CacheKey.first.second = BImg->getImageID();
      bool DidInsert = Cache.insertBuiltProgram(CacheKey, ResProgram);
      // Add to the eviction list.
      Cache.registerProgramFetch(CacheKey, ResProgram, DidInsert);
      if (DidInsert) {
        // For every cached copy of the program, we need to increment its
        // refcount
        Adapter->call<UrApiKind::urProgramRetain>(ResProgram);
      }
    }
  };
  CacheLinkedImages();

  if (URDevicesSet.size() > 1) {
    // emplace all subsets of the current set of devices into the cache.
    // Set of all devices is not included in the loop as it was already added
    // into the cache.
    int Mask = 1;
    if (URDevicesSet.size() > sizeof(Mask) * 8 - 1) {
      // Protection for the algorithm below. Although overflow is very unlikely
      // to be reached.
      throw sycl::exception(
          make_error_code(errc::runtime),
          "Unable to cache built program for more than 31 devices");
    }
    for (; Mask < (1 << URDevicesSet.size()) - 1; ++Mask) {
      std::set<ur_device_handle_t> Subset;
      int Index = 0;
      for (auto It = URDevicesSet.begin(); It != URDevicesSet.end();
           ++It, ++Index) {
        if (Mask & (1 << Index)) {
          Subset.insert(*It);
        }
      }
      // Change device in the cache key to reduce copying of spec const data.
      CacheKey.second = std::move(Subset);
      bool DidInsert = Cache.insertBuiltProgram(CacheKey, ResProgram);
      if (DidInsert) {
        // For every cached copy of the program, we need to increment its
        // refcount
        Adapter->call<UrApiKind::urProgramRetain>(ResProgram);
      }
      CacheLinkedImages();
      // getOrBuild is not supposed to return nullptr
      assert(BuildResult != nullptr && "Invalid build result");
    }
  }

  // If caching is enabled, one copy of the program handle will be
  // stored in the cache, and one handle is returned to the
  // caller. In that case, we need to increase the ref count of the
  // program.
  Adapter->call<UrApiKind::urProgramRetain>(ResProgram);
  return ResProgram;
}
// When caching is enabled, the returned UrProgram and UrKernel will
// already have their ref count incremented.
std::tuple<ur_kernel_handle_t, std::mutex *, const KernelArgMask *,
           ur_program_handle_t>
ProgramManager::getOrCreateKernel(const ContextImplPtr &ContextImpl,
                                  const DeviceImplPtr &DeviceImpl,
                                  const std::string &KernelName,
                                  const NDRDescT &NDRDesc) {
  if constexpr (DbgProgMgr > 0) {
    std::cerr << ">>> ProgramManager::getOrCreateKernel(" << ContextImpl.get()
              << ", " << DeviceImpl.get() << ", " << KernelName << ")\n";
  }

  using KernelArgMaskPairT = KernelProgramCache::KernelArgMaskPairT;

  KernelProgramCache &Cache = ContextImpl->getKernelProgramCache();
  ur_device_handle_t UrDevice = DeviceImpl->getHandleRef();

  auto key = std::make_pair(UrDevice, KernelName);
  if (SYCLConfig<SYCL_CACHE_IN_MEM>::get()) {
    auto ret_tuple = Cache.tryToGetKernelFast(key);
    constexpr size_t Kernel = 0;  // see KernelFastCacheValT tuple
    constexpr size_t Program = 3; // see KernelFastCacheValT tuple
    if (std::get<Kernel>(ret_tuple)) {
      // Pulling a copy of a kernel and program from the cache,
      // so we need to retain those resources.
      ContextImpl->getAdapter()->call<UrApiKind::urKernelRetain>(
          std::get<Kernel>(ret_tuple));
      ContextImpl->getAdapter()->call<UrApiKind::urProgramRetain>(
          std::get<Program>(ret_tuple));
      return ret_tuple;
    }
  }

  ur_program_handle_t Program =
      getBuiltURProgram(ContextImpl, DeviceImpl, KernelName, NDRDesc);

  auto BuildF = [this, &Program, &KernelName, &ContextImpl] {
    ur_kernel_handle_t Kernel = nullptr;

    const AdapterPtr &Adapter = ContextImpl->getAdapter();
    Adapter->call<errc::kernel_not_supported, UrApiKind::urKernelCreate>(
        Program, KernelName.c_str(), &Kernel);

    // Only set UR_USM_INDIRECT_ACCESS if the platform can handle it.
    if (ContextImpl->getPlatformImpl()->supports_usm()) {
      // Some UR Adapters (like OpenCL) require this call to enable USM
      // For others, UR will turn this into a NOP.
      const ur_bool_t UrTrue = true;
      Adapter->call<UrApiKind::urKernelSetExecInfo>(
          Kernel, UR_KERNEL_EXEC_INFO_USM_INDIRECT_ACCESS, sizeof(ur_bool_t),
          nullptr, &UrTrue);
    }

    const KernelArgMask *ArgMask = nullptr;
    if (!m_UseSpvFile)
      ArgMask = getEliminatedKernelArgMask(Program, KernelName);
    return std::make_pair(Kernel, ArgMask);
  };

  auto GetCachedBuildF = [&Cache, &KernelName, Program]() {
    return Cache.getOrInsertKernel(Program, KernelName);
  };

  if (!SYCLConfig<SYCL_CACHE_IN_MEM>::get()) {
    // The built kernel cannot be shared between multiple
    // threads when caching is disabled, so we can return
    // nullptr for the mutex.
    auto [Kernel, ArgMask] = BuildF();
    return make_tuple(Kernel, nullptr, ArgMask, Program);
  }

  auto BuildResult = Cache.getOrBuild<errc::invalid>(GetCachedBuildF, BuildF);
  // getOrBuild is not supposed to return nullptr
  assert(BuildResult != nullptr && "Invalid build result");
  const KernelArgMaskPairT &KernelArgMaskPair = BuildResult->Val;
  auto ret_val = std::make_tuple(KernelArgMaskPair.first,
                                 &(BuildResult->MBuildResultMutex),
                                 KernelArgMaskPair.second, Program);
  // If caching is enabled, one copy of the kernel handle will be
  // stored in the cache, and one handle is returned to the
  // caller. In that case, we need to increase the ref count of the
  // kernel.
  ContextImpl->getAdapter()->call<UrApiKind::urKernelRetain>(
      KernelArgMaskPair.first);
  Cache.saveKernel(key, ret_val);
  return ret_val;
}

ur_program_handle_t
ProgramManager::getUrProgramFromUrKernel(ur_kernel_handle_t Kernel,
                                         const ContextImplPtr Context) {
  ur_program_handle_t Program;
  const AdapterPtr &Adapter = Context->getAdapter();
  Adapter->call<UrApiKind::urKernelGetInfo>(Kernel, UR_KERNEL_INFO_PROGRAM,
                                            sizeof(ur_program_handle_t),
                                            &Program, nullptr);
  return Program;
}

std::string
ProgramManager::getProgramBuildLog(const ur_program_handle_t &Program,
                                   const ContextImplPtr &Context) {
  size_t URDevicesSize = 0;
  const AdapterPtr &Adapter = Context->getAdapter();
  Adapter->call<UrApiKind::urProgramGetInfo>(Program, UR_PROGRAM_INFO_DEVICES,
                                             0, nullptr, &URDevicesSize);
  std::vector<ur_device_handle_t> URDevices(URDevicesSize /
                                            sizeof(ur_device_handle_t));
  Adapter->call<UrApiKind::urProgramGetInfo>(Program, UR_PROGRAM_INFO_DEVICES,
                                             URDevicesSize, URDevices.data(),
                                             nullptr);
  std::string Log = "The program was built for " +
                    std::to_string(URDevices.size()) + " devices";
  for (ur_device_handle_t &Device : URDevices) {
    std::string DeviceBuildInfoString;
    size_t DeviceBuildInfoStrSize = 0;
    Adapter->call<UrApiKind::urProgramGetBuildInfo>(
        Program, Device, UR_PROGRAM_BUILD_INFO_LOG, 0, nullptr,
        &DeviceBuildInfoStrSize);
    if (DeviceBuildInfoStrSize > 0) {
      std::vector<char> DeviceBuildInfo(DeviceBuildInfoStrSize);
      Adapter->call<UrApiKind::urProgramGetBuildInfo>(
          Program, Device, UR_PROGRAM_BUILD_INFO_LOG, DeviceBuildInfoStrSize,
          DeviceBuildInfo.data(), nullptr);
      DeviceBuildInfoString = std::string(DeviceBuildInfo.data());
    }

    std::string DeviceNameString;
    size_t DeviceNameStrSize = 0;
    Adapter->call<UrApiKind::urDeviceGetInfo>(Device, UR_DEVICE_INFO_NAME, 0,
                                              nullptr, &DeviceNameStrSize);
    if (DeviceNameStrSize > 0) {
      std::vector<char> DeviceName(DeviceNameStrSize);
      Adapter->call<UrApiKind::urDeviceGetInfo>(Device, UR_DEVICE_INFO_NAME,
                                                DeviceNameStrSize,
                                                DeviceName.data(), nullptr);
      DeviceNameString = std::string(DeviceName.data());
    }
    Log += "\nBuild program log for '" + DeviceNameString + "':\n" +
           DeviceBuildInfoString;
  }
  return Log;
}

// TODO device libraries may use scpecialization constants, manifest files, etc.
// To support that they need to be delivered in a different container - so that
// sycl_device_binary_struct can be created for each of them.
static bool loadDeviceLib(const ContextImplPtr Context, const char *Name,
                          ur_program_handle_t &Prog) {
  std::string LibSyclDir = OSUtil::getCurrentDSODir();
  std::ifstream File(LibSyclDir + OSUtil::DirSep + Name,
                     std::ifstream::in | std::ifstream::binary);
  if (!File.good()) {
    return false;
  }

  File.seekg(0, std::ios::end);
  size_t FileSize = File.tellg();
  File.seekg(0, std::ios::beg);
  std::vector<char> FileContent(FileSize);
  File.read(&FileContent[0], FileSize);
  File.close();

  Prog =
      createSpirvProgram(Context, (unsigned char *)&FileContent[0], FileSize);
  return Prog != nullptr;
}

// For each extension, a pair of library names. The first uses native support,
// the second emulates functionality in software.
static const std::map<DeviceLibExt, std::pair<const char *, const char *>>
    DeviceLibNames = {
        {DeviceLibExt::cl_intel_devicelib_assert,
         {nullptr, "libsycl-fallback-cassert.spv"}},
        {DeviceLibExt::cl_intel_devicelib_math,
         {nullptr, "libsycl-fallback-cmath.spv"}},
        {DeviceLibExt::cl_intel_devicelib_math_fp64,
         {nullptr, "libsycl-fallback-cmath-fp64.spv"}},
        {DeviceLibExt::cl_intel_devicelib_complex,
         {nullptr, "libsycl-fallback-complex.spv"}},
        {DeviceLibExt::cl_intel_devicelib_complex_fp64,
         {nullptr, "libsycl-fallback-complex-fp64.spv"}},
        {DeviceLibExt::cl_intel_devicelib_cstring,
         {nullptr, "libsycl-fallback-cstring.spv"}},
        {DeviceLibExt::cl_intel_devicelib_imf,
         {nullptr, "libsycl-fallback-imf.spv"}},
        {DeviceLibExt::cl_intel_devicelib_imf_fp64,
         {nullptr, "libsycl-fallback-imf-fp64.spv"}},
        {DeviceLibExt::cl_intel_devicelib_imf_bf16,
         {nullptr, "libsycl-fallback-imf-bf16.spv"}},
        {DeviceLibExt::cl_intel_devicelib_bfloat16,
         {"libsycl-native-bfloat16.spv", "libsycl-fallback-bfloat16.spv"}}};

static const char *getDeviceLibFilename(DeviceLibExt Extension, bool Native) {
  auto LibPair = DeviceLibNames.find(Extension);
  const char *Lib = nullptr;
  if (LibPair != DeviceLibNames.end())
    Lib = Native ? LibPair->second.first : LibPair->second.second;
  if (Lib == nullptr)
    throw exception(make_error_code(errc::build),
                    "Unhandled (new?) device library extension");
  return Lib;
}

// For each extension understood by the SYCL runtime, the string representation
// of its name. Names with devicelib in them are internal to the runtime. Others
// are actual OpenCL extensions.
static const std::map<DeviceLibExt, const char *> DeviceLibExtensionStrs = {
    {DeviceLibExt::cl_intel_devicelib_assert, "cl_intel_devicelib_assert"},
    {DeviceLibExt::cl_intel_devicelib_math, "cl_intel_devicelib_math"},
    {DeviceLibExt::cl_intel_devicelib_math_fp64,
     "cl_intel_devicelib_math_fp64"},
    {DeviceLibExt::cl_intel_devicelib_complex, "cl_intel_devicelib_complex"},
    {DeviceLibExt::cl_intel_devicelib_complex_fp64,
     "cl_intel_devicelib_complex_fp64"},
    {DeviceLibExt::cl_intel_devicelib_cstring, "cl_intel_devicelib_cstring"},
    {DeviceLibExt::cl_intel_devicelib_imf, "cl_intel_devicelib_imf"},
    {DeviceLibExt::cl_intel_devicelib_imf_fp64, "cl_intel_devicelib_imf_fp64"},
    {DeviceLibExt::cl_intel_devicelib_imf_bf16, "cl_intel_devicelib_imf_bf16"},
    {DeviceLibExt::cl_intel_devicelib_bfloat16,
     "cl_intel_bfloat16_conversions"}};

static const char *getDeviceLibExtensionStr(DeviceLibExt Extension) {
  auto Ext = DeviceLibExtensionStrs.find(Extension);
  if (Ext == DeviceLibExtensionStrs.end())
    throw exception(make_error_code(errc::build),
                    "Unhandled (new?) device library extension");
  return Ext->second;
}

static ur_result_t doCompile(const AdapterPtr &Adapter,
                             ur_program_handle_t Program, uint32_t NumDevs,
                             ur_device_handle_t *Devs, ur_context_handle_t Ctx,
                             const char *Opts) {
  // Try to compile with given devices, fall back to compiling with the program
  // context if unsupported by the adapter
  auto Result = Adapter->call_nocheck<UrApiKind::urProgramCompileExp>(
      Program, NumDevs, Devs, Opts);
  if (Result == UR_RESULT_ERROR_UNSUPPORTED_FEATURE) {
    return Adapter->call_nocheck<UrApiKind::urProgramCompile>(Ctx, Program,
                                                              Opts);
  }
  return Result;
}

static ur_program_handle_t
loadDeviceLibFallback(const ContextImplPtr Context, DeviceLibExt Extension,
                      std::vector<ur_device_handle_t> &Devices,
                      bool UseNativeLib) {

  auto LibFileName = getDeviceLibFilename(Extension, UseNativeLib);
  auto LockedCache = Context->acquireCachedLibPrograms();
  auto &CachedLibPrograms = LockedCache.get();
  // Collect list of devices to compile the library for. Library was already
  // compiled for a device if there is a corresponding record in the per-context
  // cache.
  std::vector<ur_device_handle_t> DevicesToCompile;
  ur_program_handle_t URProgram = nullptr;
  assert(Devices.size() > 0 &&
         "At least one device is expected in the input vector");
  // Vector of devices that don't have the library cached.
  for (auto Dev : Devices) {
    auto CacheResult = CachedLibPrograms.emplace(
        std::make_pair(std::make_pair(Extension, Dev), nullptr));
    auto Cached = !CacheResult.second;
    if (!Cached) {
      DevicesToCompile.push_back(Dev);
    } else {
      auto CachedURProgram = CacheResult.first->second;
      assert(CachedURProgram && "If device lib UR program was cached then is "
                                "expected to be not a nullptr");
      assert(((URProgram && URProgram == CachedURProgram) || (!URProgram)) &&
             "All cached UR programs should be the same");
      if (!URProgram)
        URProgram = CachedURProgram;
    }
  }
  if (DevicesToCompile.empty())
    return URProgram;

  auto EraseProgramForDevices = [&]() {
    for (auto Dev : DevicesToCompile)
      CachedLibPrograms.erase(std::make_pair(Extension, Dev));
  };
  bool IsProgramCreated = !URProgram;

  // Create UR program for device lib if we don't have it yet.
  if (!URProgram && !loadDeviceLib(Context, LibFileName, URProgram)) {
    EraseProgramForDevices();
    throw exception(make_error_code(errc::build),
                    std::string("Failed to load ") + LibFileName);
  }

  // Insert URProgram into the cache for all devices that we compiled it for.
  // Retain UR program for each record in the cache.
  const AdapterPtr &Adapter = Context->getAdapter();

  // UR program handle is stored in the cache for each device that we compiled
  // it for. We have to retain UR program for each record in the cache. We need
  // to take into account that UR program creation makes its reference count to
  // be 1.
  size_t RetainCount =
      IsProgramCreated ? DevicesToCompile.size() - 1 : DevicesToCompile.size();
  for (size_t I = 0; I < RetainCount; ++I)
    Adapter->call<UrApiKind::urProgramRetain>(URProgram);

  for (auto Dev : DevicesToCompile)
    CachedLibPrograms[std::make_pair(Extension, Dev)] = URProgram;

  // TODO no spec constants are used in the std libraries, support in the future
  // Do not use compile options for library programs: it is not clear if user
  // options (image options) are supposed to be applied to library program as
  // well, and what actually happens to a SPIR-V program if we apply them.
  ur_result_t Error =
      doCompile(Adapter, URProgram, DevicesToCompile.size(),
                DevicesToCompile.data(), Context->getHandleRef(), "");
  if (Error != UR_RESULT_SUCCESS) {
    EraseProgramForDevices();
    throw detail::set_ur_error(
        exception(make_error_code(errc::build),
                  ProgramManager::getProgramBuildLog(URProgram, Context)),
        Error);
  }

  return URProgram;
}

ProgramManager::ProgramManager()
    : m_SanitizerFoundInImage(SanitizerType::None) {
  const char *SpvFile = std::getenv(UseSpvEnv);
  // If a SPIR-V file is specified with an environment variable,
  // register the corresponding image
  if (SpvFile) {
    m_UseSpvFile = true;
    // The env var requests that the program is loaded from a SPIR-V file on
    // disk
    std::ifstream File(SpvFile, std::ios::binary);

    if (!File.is_open())
      throw exception(make_error_code(errc::runtime),
                      std::string("Can't open file specified via ") +
                          UseSpvEnv + ": " + SpvFile);
    File.seekg(0, std::ios::end);
    size_t Size = File.tellg();
    std::unique_ptr<char[]> Data(new char[Size]);
    File.seekg(0);
    File.read(Data.get(), Size);
    File.close();
    if (!File.good())
      throw exception(make_error_code(errc::runtime),
                      std::string("read from ") + SpvFile +
                          std::string(" failed"));
    // No need for a mutex here since all access to these private fields is
    // blocked until the construction of the ProgramManager singleton is
    // finished.
    m_SpvFileImage =
        std::make_unique<DynRTDeviceBinaryImage>(std::move(Data), Size);

    if constexpr (DbgProgMgr > 0) {
      std::cerr << "loaded device image binary from " << SpvFile << "\n";
      std::cerr << "format: " << getFormatStr(m_SpvFileImage->getFormat())
                << "\n";
    }
  }
}

const char *getArchName(const device &Device) {
  namespace syclex = sycl::ext::oneapi::experimental;
  auto Arch = getSyclObjImpl(Device)->getDeviceArch();
  switch (Arch) {
#define __SYCL_ARCHITECTURE(ARCH, VAL)                                         \
  case syclex::architecture::ARCH:                                             \
    return #ARCH;
#define __SYCL_ARCHITECTURE_ALIAS(ARCH, VAL)
#include <sycl/ext/oneapi/experimental/device_architecture.def>
#undef __SYCL_ARCHITECTURE
#undef __SYCL_ARCHITECTURE_ALIAS
  }
  return "unknown";
}

sycl_device_binary getRawImg(RTDeviceBinaryImage *Img) {
  return reinterpret_cast<sycl_device_binary>(
      const_cast<sycl_device_binary>(&Img->getRawData()));
}

template <typename StorageKey>
RTDeviceBinaryImage *getBinImageFromMultiMap(
    const std::unordered_multimap<StorageKey, RTDeviceBinaryImage *> &ImagesSet,
    const StorageKey &Key, const context &Context, const device &Device) {
  auto [ItBegin, ItEnd] = ImagesSet.equal_range(Key);
  if (ItBegin == ItEnd)
    return nullptr;

  // Here, we aim to select all the device images from the
  // [ItBegin, ItEnd) range that are AOT compiled for Device
  // (checked using info::device::architecture) or JIT compiled.
  // This selection will then be passed to urDeviceSelectBinary
  // for final selection.
  std::vector<RTDeviceBinaryImage *> DeviceFilteredImgs;
  DeviceFilteredImgs.reserve(std::distance(ItBegin, ItEnd));
  for (auto It = ItBegin; It != ItEnd; ++It) {
    if (doesImageTargetMatchDevice(*It->second, Device))
      DeviceFilteredImgs.push_back(It->second);
  }

  if (DeviceFilteredImgs.empty())
    return nullptr;

  std::vector<ur_device_binary_t> UrBinaries(DeviceFilteredImgs.size());
  for (uint32_t BinaryCount = 0; BinaryCount < DeviceFilteredImgs.size();
       BinaryCount++) {
    UrBinaries[BinaryCount].pDeviceTargetSpec = getUrDeviceTarget(
        getRawImg(DeviceFilteredImgs[BinaryCount])->DeviceTargetSpec);
  }

  uint32_t ImgInd = 0;
  // Ask the native runtime under the given context to choose the device image
  // it prefers.
  getSyclObjImpl(Context)->getAdapter()->call<UrApiKind::urDeviceSelectBinary>(
      getSyclObjImpl(Device)->getHandleRef(), UrBinaries.data(),
      UrBinaries.size(), &ImgInd);
  return DeviceFilteredImgs[ImgInd];
}

RTDeviceBinaryImage &
ProgramManager::getDeviceImage(const std::string &KernelName,
                               const context &Context, const device &Device) {
  if constexpr (DbgProgMgr > 0) {
    std::cerr << ">>> ProgramManager::getDeviceImage(\"" << KernelName << "\", "
              << getSyclObjImpl(Context).get() << ", "
              << getSyclObjImpl(Device).get() << ")\n";

    std::cerr << "available device images:\n";
    debugPrintBinaryImages();
  }

  if (m_UseSpvFile) {
    assert(m_SpvFileImage);
    return getDeviceImage(
        std::unordered_set<RTDeviceBinaryImage *>({m_SpvFileImage.get()}),
        Context, Device);
  }

  RTDeviceBinaryImage *Img = nullptr;
  {
    std::lock_guard<std::mutex> KernelIDsGuard(m_KernelIDsMutex);
    if (auto KernelId = m_KernelName2KernelIDs.find(KernelName);
        KernelId != m_KernelName2KernelIDs.end()) {
      Img = getBinImageFromMultiMap(m_KernelIDs2BinImage, KernelId->second,
                                    Context, Device);
    } else {
      Img = getBinImageFromMultiMap(m_ServiceKernels, KernelName, Context,
                                    Device);
    }
  }

  // Decompress the image if it is compressed.
  CheckAndDecompressImage(Img);

  if (Img) {
    if constexpr (DbgProgMgr > 0) {
      std::cerr << "selected device image: " << &Img->getRawData() << "\n";
      Img->print();
    }
    return *Img;
  }

  throw exception(make_error_code(errc::runtime),
                  "No kernel named " + KernelName + " was found");
}

RTDeviceBinaryImage &ProgramManager::getDeviceImage(
    const std::unordered_set<RTDeviceBinaryImage *> &ImageSet,
    const context &Context, const device &Device) {
  assert(ImageSet.size() > 0);

  if constexpr (DbgProgMgr > 0) {
    std::cerr << ">>> ProgramManager::getDeviceImage(Custom SPV file "
              << getSyclObjImpl(Context).get() << ", "
              << getSyclObjImpl(Device).get() << ")\n";

    std::cerr << "available device images:\n";
    debugPrintBinaryImages();
  }

  std::lock_guard<std::mutex> KernelIDsGuard(m_KernelIDsMutex);
  std::vector<sycl_device_binary> RawImgs(ImageSet.size());
  auto ImageIterator = ImageSet.begin();
  for (size_t i = 0; i < ImageSet.size(); i++, ImageIterator++)
    RawImgs[i] = reinterpret_cast<sycl_device_binary>(
        const_cast<sycl_device_binary>(&(*ImageIterator)->getRawData()));
  uint32_t ImgInd = 0;
  // Ask the native runtime under the given context to choose the device image
  // it prefers.

  std::vector<ur_device_binary_t> UrBinaries(RawImgs.size());
  for (uint32_t BinaryCount = 0; BinaryCount < RawImgs.size(); BinaryCount++) {
    UrBinaries[BinaryCount].pDeviceTargetSpec =
        getUrDeviceTarget(RawImgs[BinaryCount]->DeviceTargetSpec);
  }

  getSyclObjImpl(Context)->getAdapter()->call<UrApiKind::urDeviceSelectBinary>(
      getSyclObjImpl(Device)->getHandleRef(), UrBinaries.data(),
      UrBinaries.size(), &ImgInd);

  ImageIterator = ImageSet.begin();
  std::advance(ImageIterator, ImgInd);

  if constexpr (DbgProgMgr > 0) {
    std::cerr << "selected device image: " << &(*ImageIterator)->getRawData()
              << "\n";
    (*ImageIterator)->print();
  }
  return **ImageIterator;
}

static bool isDeviceLibRequired(DeviceLibExt Ext, uint32_t DeviceLibReqMask) {
  uint32_t Mask =
      0x1 << (static_cast<uint32_t>(Ext) -
              static_cast<uint32_t>(DeviceLibExt::cl_intel_devicelib_assert));
  return ((DeviceLibReqMask & Mask) == Mask);
}

static std::vector<ur_program_handle_t>
getDeviceLibPrograms(const ContextImplPtr Context,
                     std::vector<ur_device_handle_t> &Devices,
                     uint32_t DeviceLibReqMask) {
  std::vector<ur_program_handle_t> Programs;

  std::pair<DeviceLibExt, bool> RequiredDeviceLibExt[] = {
      {DeviceLibExt::cl_intel_devicelib_assert,
       /* is fallback loaded? */ false},
      {DeviceLibExt::cl_intel_devicelib_math, false},
      {DeviceLibExt::cl_intel_devicelib_math_fp64, false},
      {DeviceLibExt::cl_intel_devicelib_complex, false},
      {DeviceLibExt::cl_intel_devicelib_complex_fp64, false},
      {DeviceLibExt::cl_intel_devicelib_cstring, false},
      {DeviceLibExt::cl_intel_devicelib_imf, false},
      {DeviceLibExt::cl_intel_devicelib_imf_fp64, false},
      {DeviceLibExt::cl_intel_devicelib_imf_bf16, false},
      {DeviceLibExt::cl_intel_devicelib_bfloat16, false}};

  // Disable all devicelib extensions requiring fp64 support if at least
  // one underlying device doesn't support cl_khr_fp64.
  const bool fp64Support = std::all_of(
      Devices.begin(), Devices.end(), [&Context](ur_device_handle_t Device) {
        std::string DevExtList =
            Context->getPlatformImpl()
                ->getDeviceImpl(Device)
                ->get_device_info_string(
                    UrInfoCode<info::device::extensions>::value);
        return (DevExtList.npos != DevExtList.find("cl_khr_fp64"));
      });

  // Load a fallback library for an extension if the any device does not
  // support it.
  for (auto Device : Devices) {
    std::string DevExtList =
        Context->getPlatformImpl()
            ->getDeviceImpl(Device)
            ->get_device_info_string(
                UrInfoCode<info::device::extensions>::value);

    for (auto &Pair : RequiredDeviceLibExt) {
      DeviceLibExt Ext = Pair.first;
      bool &FallbackIsLoaded = Pair.second;

      if (FallbackIsLoaded) {
        continue;
      }

      if (!isDeviceLibRequired(Ext, DeviceLibReqMask)) {
        continue;
      }

      // Skip loading the fallback library that requires fp64 support if any
      // device in the list doesn't support fp64.
      if ((Ext == DeviceLibExt::cl_intel_devicelib_math_fp64 ||
           Ext == DeviceLibExt::cl_intel_devicelib_complex_fp64 ||
           Ext == DeviceLibExt::cl_intel_devicelib_imf_fp64) &&
          !fp64Support) {
        continue;
      }

      auto ExtName = getDeviceLibExtensionStr(Ext);

      bool InhibitNativeImpl = false;
      if (const char *Env = getenv("SYCL_DEVICELIB_INHIBIT_NATIVE")) {
        InhibitNativeImpl = strstr(Env, ExtName) != nullptr;
      }

      bool DeviceSupports = DevExtList.npos != DevExtList.find(ExtName);
      if (!DeviceSupports || InhibitNativeImpl) {
        Programs.push_back(loadDeviceLibFallback(Context, Ext, Devices,
                                                 /*UseNativeLib=*/false));
        FallbackIsLoaded = true;
      } else {
        // bfloat16 needs native library if device supports it
        if (Ext == DeviceLibExt::cl_intel_devicelib_bfloat16) {
          Programs.push_back(loadDeviceLibFallback(Context, Ext, Devices,
                                                   /*UseNativeLib=*/true));
          FallbackIsLoaded = true;
        }
      }
    }
  }
  return Programs;
}

// Check if device image is compressed.
static inline bool isDeviceImageCompressed(sycl_device_binary Bin) {

  auto currFormat = static_cast<ur::DeviceBinaryType>(Bin->Format);
  return currFormat == SYCL_DEVICE_BINARY_TYPE_COMPRESSED_NONE;
}

ProgramManager::ProgramPtr ProgramManager::build(
    ProgramPtr Program, const ContextImplPtr Context,
    const std::string &CompileOptions, const std::string &LinkOptions,
    std::vector<ur_device_handle_t> &Devices, uint32_t DeviceLibReqMask,
    const std::vector<ur_program_handle_t> &ExtraProgramsToLink,
    bool CreatedFromBinary) {

  if constexpr (DbgProgMgr > 0) {
    std::cerr << ">>> ProgramManager::build(" << Program.get() << ", "
              << CompileOptions << ", " << LinkOptions << ", "
              << VecToString(Devices) << ", " << std::hex << DeviceLibReqMask
              << std::dec << ", " << VecToString(ExtraProgramsToLink) << ", "
              << CreatedFromBinary << ")\n";
  }

  bool LinkDeviceLibs = (DeviceLibReqMask != 0);

  // TODO: this is a temporary workaround for GPU tests for ESIMD compiler.
  // We do not link with other device libraries, because it may fail
  // due to unrecognized SPIR-V format of those libraries.
  if (CompileOptions.find(std::string("-cmc")) != std::string::npos ||
      CompileOptions.find(std::string("-vc-codegen")) != std::string::npos)
    LinkDeviceLibs = false;

  std::vector<ur_program_handle_t> LinkPrograms;
  if (LinkDeviceLibs) {
    LinkPrograms = getDeviceLibPrograms(Context, Devices, DeviceLibReqMask);
  }

  static const char *ForceLinkEnv = std::getenv("SYCL_FORCE_LINK");
  static bool ForceLink = ForceLinkEnv && (*ForceLinkEnv == '1');

  const AdapterPtr &Adapter = Context->getAdapter();
  if (LinkPrograms.empty() && ExtraProgramsToLink.empty() && !ForceLink) {
    const std::string &Options = LinkOptions.empty()
                                     ? CompileOptions
                                     : (CompileOptions + " " + LinkOptions);
    ur_result_t Error = Adapter->call_nocheck<UrApiKind::urProgramBuildExp>(
        Program.get(), Devices.size(), Devices.data(), Options.c_str());
    if (Error == UR_RESULT_ERROR_UNSUPPORTED_FEATURE) {
      Error = Adapter->call_nocheck<UrApiKind::urProgramBuild>(
          Context->getHandleRef(), Program.get(), Options.c_str());
    }

    if (Error != UR_RESULT_SUCCESS)
      throw detail::set_ur_error(
          exception(make_error_code(errc::build),
                    getProgramBuildLog(Program.get(), Context)),
          Error);

    return Program;
  }

  // Include the main program and compile/link everything together
  if (!CreatedFromBinary) {
    auto Res = doCompile(Adapter, Program.get(), Devices.size(), Devices.data(),
                         Context->getHandleRef(), CompileOptions.c_str());
    Adapter->checkUrResult<errc::build>(Res);
  }
  LinkPrograms.push_back(Program.get());

  for (ur_program_handle_t Prg : ExtraProgramsToLink) {
    if (!CreatedFromBinary) {
      auto Res = doCompile(Adapter, Prg, Devices.size(), Devices.data(),
                           Context->getHandleRef(), CompileOptions.c_str());
      Adapter->checkUrResult<errc::build>(Res);
    }
    LinkPrograms.push_back(Prg);
  }

  ur_program_handle_t LinkedProg = nullptr;
  auto doLink = [&] {
    auto Res = Adapter->call_nocheck<UrApiKind::urProgramLinkExp>(
        Context->getHandleRef(), Devices.size(), Devices.data(),
        LinkPrograms.size(), LinkPrograms.data(), LinkOptions.c_str(),
        &LinkedProg);
    if (Res == UR_RESULT_ERROR_UNSUPPORTED_FEATURE) {
      Res = Adapter->call_nocheck<UrApiKind::urProgramLink>(
          Context->getHandleRef(), LinkPrograms.size(), LinkPrograms.data(),
          LinkOptions.c_str(), &LinkedProg);
    }
    return Res;
  };
  ur_result_t Error = doLink();
  if (Error == UR_RESULT_ERROR_OUT_OF_RESOURCES ||
      Error == UR_RESULT_ERROR_OUT_OF_HOST_MEMORY ||
      Error == UR_RESULT_ERROR_OUT_OF_DEVICE_MEMORY) {
    Context->getKernelProgramCache().reset();
    Error = doLink();
  }

  // Link program call returns a new program object if all parameters are valid,
  // or NULL otherwise. Release the original (user) program.
  Program.reset(LinkedProg);
  if (Error != UR_RESULT_SUCCESS) {
    if (LinkedProg) {
      // A non-trivial error occurred during linkage: get a build log, release
      // an incomplete (but valid) LinkedProg, and throw.
      throw detail::set_ur_error(
          exception(make_error_code(errc::build),
                    getProgramBuildLog(LinkedProg, Context)),
          Error);
    }
    Adapter->checkUrResult(Error);
  }
  return Program;
}

void ProgramManager::cacheKernelUsesAssertInfo(RTDeviceBinaryImage &Img) {
  const RTDeviceBinaryImage::PropertyRange &AssertUsedRange =
      Img.getAssertUsed();
  if (AssertUsedRange.isAvailable())
    for (const auto &Prop : AssertUsedRange)
      m_KernelUsesAssert.insert(Prop->Name);
}

bool ProgramManager::kernelUsesAssert(const std::string &KernelName) const {
  return m_KernelUsesAssert.find(KernelName) != m_KernelUsesAssert.end();
}

void ProgramManager::cacheKernelImplicitLocalArg(RTDeviceBinaryImage &Img) {
  const RTDeviceBinaryImage::PropertyRange &ImplicitLocalArgRange =
      Img.getImplicitLocalArg();
  if (ImplicitLocalArgRange.isAvailable())
    for (auto Prop : ImplicitLocalArgRange) {
      m_KernelImplicitLocalArgPos[Prop->Name] =
          DeviceBinaryProperty(Prop).asUint32();
    }
}

std::optional<int>
ProgramManager::kernelImplicitLocalArgPos(const std::string &KernelName) const {
  auto it = m_KernelImplicitLocalArgPos.find(KernelName);
  if (it != m_KernelImplicitLocalArgPos.end())
    return it->second;
  return {};
}

void ProgramManager::addImages(sycl_device_binaries DeviceBinary) {
  const bool DumpImages = std::getenv("SYCL_DUMP_IMAGES") && !m_UseSpvFile;
  for (int I = 0; I < DeviceBinary->NumDeviceBinaries; I++) {
    sycl_device_binary RawImg = &(DeviceBinary->DeviceBinaries[I]);
    const sycl_offload_entry EntriesB = RawImg->EntriesBegin;
    const sycl_offload_entry EntriesE = RawImg->EntriesEnd;
    // Treat the image as empty one
    if (EntriesB == EntriesE)
      continue;

    std::unique_ptr<RTDeviceBinaryImage> Img;
    if (isDeviceImageCompressed(RawImg))
#ifndef SYCL_RT_ZSTD_NOT_AVAIABLE
      Img = std::make_unique<CompressedRTDeviceBinaryImage>(RawImg);
#else
      throw sycl::exception(sycl::make_error_code(sycl::errc::runtime),
                            "Recieved a compressed device image, but "
                            "SYCL RT was built without ZSTD support."
                            "Aborting. ");
#endif
    else
      Img = std::make_unique<RTDeviceBinaryImage>(RawImg);

    static uint32_t SequenceID = 0;

    // Fill the kernel argument mask map
    const RTDeviceBinaryImage::PropertyRange &KPOIRange =
        Img->getKernelParamOptInfo();
    if (KPOIRange.isAvailable()) {
      KernelNameToArgMaskMap &ArgMaskMap =
          m_EliminatedKernelArgMasks[Img.get()];
      for (const auto &Info : KPOIRange)
        ArgMaskMap[Info->Name] =
            createKernelArgMask(DeviceBinaryProperty(Info).asByteArray());
    }

    // Fill maps for kernel bundles
    std::lock_guard<std::mutex> KernelIDsGuard(m_KernelIDsMutex);

    // Register all exported symbols
    for (const sycl_device_binary_property &ESProp :
         Img->getExportedSymbols()) {
      m_ExportedSymbolImages.insert({ESProp->Name, Img.get()});
    }

    // Record mapping between virtual function sets and device images
    for (const sycl_device_binary_property &VFProp :
         Img->getVirtualFunctions()) {
      std::string StrValue = DeviceBinaryProperty(VFProp).asCString();
      for (const auto &SetName : detail::split_string(StrValue, ','))
        m_VFSet2BinImage[SetName].insert(Img.get());
    }

    if (DumpImages) {
      const bool NeedsSequenceID = std::any_of(
          m_BinImg2KernelIDs.begin(), m_BinImg2KernelIDs.end(),
          [&](auto &CurrentImg) {
            return CurrentImg.first->getFormat() == Img->getFormat();
          });

      // Check if image is compressed, and decompress it before dumping.
      CheckAndDecompressImage(Img.get());

      dumpImage(*Img, NeedsSequenceID ? ++SequenceID : 0);
    }

    m_BinImg2KernelIDs[Img.get()].reset(new std::vector<kernel_id>);

    for (sycl_offload_entry EntriesIt = EntriesB; EntriesIt != EntriesE;
         ++EntriesIt) {

      auto name = EntriesIt->GetName();

      // Skip creating unique kernel ID if it is a service kernel.
      // SYCL service kernels are identified by having
      // __sycl_service_kernel__ in the mangled name, primarily as part of
      // the namespace of the name type.
      if (std::strstr(name, "__sycl_service_kernel__")) {
        m_ServiceKernels.insert(std::make_pair(name, Img.get()));
        continue;
      }

      // Skip creating unique kernel ID if it is an exported device
      // function. Exported device functions appear in the offload entries
      // among kernels, but are identifiable by being listed in properties.
      if (m_ExportedSymbolImages.find(name) != m_ExportedSymbolImages.end())
        continue;

      // ... and create a unique kernel ID for the entry
      auto It = m_KernelName2KernelIDs.find(name);
      if (It == m_KernelName2KernelIDs.end()) {
        std::shared_ptr<detail::kernel_id_impl> KernelIDImpl =
            std::make_shared<detail::kernel_id_impl>(name);
        sycl::kernel_id KernelID =
            detail::createSyclObjFromImpl<sycl::kernel_id>(KernelIDImpl);

        It = m_KernelName2KernelIDs.emplace_hint(It, name, KernelID);
      }
      m_KernelIDs2BinImage.insert(std::make_pair(It->second, Img.get()));
      m_BinImg2KernelIDs[Img.get()]->push_back(It->second);
    }

    cacheKernelUsesAssertInfo(*Img);

    // check if kernel uses sanitizer
    {
      sycl_device_binary_property SanProp = Img->getProperty("sanUsed");
      if (SanProp) {
        std::string SanValue =
            detail::DeviceBinaryProperty(SanProp).asCString();

        if (SanValue.rfind("asan", 0) == 0) { // starts_with
          m_SanitizerFoundInImage = SanitizerType::AddressSanitizer;
        } else if (SanValue.rfind("msan", 0) == 0) {
          m_SanitizerFoundInImage = SanitizerType::MemorySanitizer;
        } else if (SanValue.rfind("tsan", 0) == 0) {
          m_SanitizerFoundInImage = SanitizerType::ThreadSanitizer;
        }
      }
    }

    cacheKernelImplicitLocalArg(*Img);

    // Sort kernel ids for faster search
    std::sort(m_BinImg2KernelIDs[Img.get()]->begin(),
              m_BinImg2KernelIDs[Img.get()]->end(), LessByHash<kernel_id>{});

    // ... and initialize associated device_global information
    {
      std::lock_guard<std::mutex> DeviceGlobalsGuard(m_DeviceGlobalsMutex);

      auto DeviceGlobals = Img->getDeviceGlobals();
      for (const sycl_device_binary_property &DeviceGlobal : DeviceGlobals) {
        ByteArray DeviceGlobalInfo =
            DeviceBinaryProperty(DeviceGlobal).asByteArray();

        // The supplied device_global info property is expected to contain:
        // * 8 bytes - Size of the property.
        // * 4 bytes - Size of the underlying type in the device_global.
        // * 4 bytes - 0 if device_global has device_image_scope and any value
        //             otherwise.
        DeviceGlobalInfo.dropBytes(8);
        auto [TypeSize, DeviceImageScopeDecorated] =
            DeviceGlobalInfo.consume<std::uint32_t, std::uint32_t>();
        assert(DeviceGlobalInfo.empty() && "Extra data left!");

        // Give the image pointer as an identifier for the image the
        // device-global is associated with.

        auto ExistingDeviceGlobal = m_DeviceGlobals.find(DeviceGlobal->Name);
        if (ExistingDeviceGlobal != m_DeviceGlobals.end()) {
          // If it has already been registered we update the information.
          ExistingDeviceGlobal->second->initialize(Img.get(), TypeSize,
                                                   DeviceImageScopeDecorated);
        } else {
          // If it has not already been registered we create a new entry.
          // Note: Pointer to the device global is not available here, so it
          //       cannot be set until registration happens.
          auto EntryUPtr = std::make_unique<DeviceGlobalMapEntry>(
              DeviceGlobal->Name, Img.get(), TypeSize,
              DeviceImageScopeDecorated);
          m_DeviceGlobals.emplace(DeviceGlobal->Name, std::move(EntryUPtr));
        }
      }
    }
    // ... and initialize associated host_pipe information
    {
      std::lock_guard<std::mutex> HostPipesGuard(m_HostPipesMutex);
      auto HostPipes = Img->getHostPipes();
      for (const sycl_device_binary_property &HostPipe : HostPipes) {
        ByteArray HostPipeInfo = DeviceBinaryProperty(HostPipe).asByteArray();

        // The supplied host_pipe info property is expected to contain:
        // * 8 bytes - Size of the property.
        // * 4 bytes - Size of the underlying type in the host_pipe.
        // Note: Property may be padded.

        HostPipeInfo.dropBytes(8);
        auto TypeSize = HostPipeInfo.consume<std::uint32_t>();
        assert(HostPipeInfo.empty() && "Extra data left!");

        auto ExistingHostPipe = m_HostPipes.find(HostPipe->Name);
        if (ExistingHostPipe != m_HostPipes.end()) {
          // If it has already been registered we update the information.
          ExistingHostPipe->second->initialize(TypeSize);
          ExistingHostPipe->second->initialize(Img.get());
        } else {
          // If it has not already been registered we create a new entry.
          // Note: Pointer to the host pipe is not available here, so it
          //       cannot be set until registration happens.
          auto EntryUPtr =
              std::make_unique<HostPipeMapEntry>(HostPipe->Name, TypeSize);
          EntryUPtr->initialize(Img.get());
          m_HostPipes.emplace(HostPipe->Name, std::move(EntryUPtr));
        }
      }
    }
    m_DeviceImages.insert({RawImg, std::move(Img)});
  }
}

void ProgramManager::removeImages(sycl_device_binaries DeviceBinary) {
  for (int I = 0; I < DeviceBinary->NumDeviceBinaries; I++) {
    sycl_device_binary RawImg = &(DeviceBinary->DeviceBinaries[I]);
    auto DevImgIt = m_DeviceImages.find(RawImg);
    if (DevImgIt == m_DeviceImages.end())
      continue;
    const sycl_offload_entry EntriesB = RawImg->EntriesBegin;
    const sycl_offload_entry EntriesE = RawImg->EntriesEnd;
    // Treat the image as empty one
    if (EntriesB == EntriesE)
      continue;

<<<<<<< HEAD
    // Retrieve RTDeviceBinaryImage by looking up the first offload entry
    kernel_id FirstKernelID = getSYCLKernelID(RawImg->EntriesBegin->GetName());
    auto RTDBImages = getRawDeviceImages({FirstKernelID});
    assert(RTDBImages.size() == 1);

    RTDeviceBinaryImage *Img = *RTDBImages.begin();
=======
    RTDeviceBinaryImage *Img = DevImgIt->second.get();
>>>>>>> b411b625

    // Drop the kernel argument mask map
    m_EliminatedKernelArgMasks.erase(Img);

    // Acquire lock to modify maps for kernel bundles
    std::lock_guard<std::mutex> KernelIDsGuard(m_KernelIDsMutex);

    // Unmap the unique kernel IDs for the offload entries
    for (sycl_offload_entry EntriesIt = EntriesB; EntriesIt != EntriesE;
         ++EntriesIt) {

      // Drop entry for service kernel
      if (std::strstr(EntriesIt->GetName(), "__sycl_service_kernel__")) {
        m_ServiceKernels.erase(EntriesIt->GetName());
        continue;
      }

      // Exported device functions won't have a kernel ID
      if (m_ExportedSymbolImages.find(EntriesIt->GetName()) !=
          m_ExportedSymbolImages.end()) {
        continue;
      }

<<<<<<< HEAD
      auto It = m_KernelName2KernelIDs.find(EntriesIt->GetName());
      assert(It != m_KernelName2KernelIDs.end());
      m_KernelName2KernelIDs.erase(It);
      m_KernelIDs2BinImage.erase(It->second);
=======
      // remove everything associated with this KernelName
      m_KernelUsesAssert.erase(EntriesIt->name);
      m_KernelImplicitLocalArgPos.erase(EntriesIt->name);

      if (auto It = m_KernelName2KernelIDs.find(EntriesIt->name);
          It != m_KernelName2KernelIDs.end()) {
        m_KernelName2KernelIDs.erase(It);
        m_KernelIDs2BinImage.erase(It->second);
      }
>>>>>>> b411b625
    }

    // Drop reverse mapping
    m_BinImg2KernelIDs.erase(Img);

    // Unregister exported symbols (needs to happen after the ID unmap loop)
    for (const sycl_device_binary_property &ESProp :
         Img->getExportedSymbols()) {
      m_ExportedSymbolImages.erase(ESProp->Name);
    }

    for (const sycl_device_binary_property &VFProp :
         Img->getVirtualFunctions()) {
      std::string StrValue = DeviceBinaryProperty(VFProp).asCString();
      for (const auto &SetName : detail::split_string(StrValue, ','))
        m_VFSet2BinImage.erase(SetName);
    }

    {
      std::lock_guard<std::mutex> DeviceGlobalsGuard(m_DeviceGlobalsMutex);
      auto DeviceGlobals = Img->getDeviceGlobals();
      for (const sycl_device_binary_property &DeviceGlobal : DeviceGlobals) {
        if (auto DevGlobalIt = m_DeviceGlobals.find(DeviceGlobal->Name);
            DevGlobalIt != m_DeviceGlobals.end()) {
          auto findDevGlobalByValue = std::find_if(
              m_Ptr2DeviceGlobal.begin(), m_Ptr2DeviceGlobal.end(),
              [&DevGlobalIt](const std::pair<const void *,
                                             DeviceGlobalMapEntry *> &Entry) {
                return Entry.second == DevGlobalIt->second.get();
              });
          if (findDevGlobalByValue != m_Ptr2DeviceGlobal.end())
            m_Ptr2DeviceGlobal.erase(findDevGlobalByValue);
          m_DeviceGlobals.erase(DevGlobalIt);
        }
      }
    }

    {
      std::lock_guard<std::mutex> HostPipesGuard(m_HostPipesMutex);
      auto HostPipes = Img->getHostPipes();
      for (const sycl_device_binary_property &HostPipe : HostPipes) {
        if (auto HostPipesIt = m_HostPipes.find(HostPipe->Name);
            HostPipesIt != m_HostPipes.end()) {
          auto findHostPipesByValue = std::find_if(
              m_Ptr2HostPipe.begin(), m_Ptr2HostPipe.end(),
              [&HostPipesIt](
                  const std::pair<const void *, HostPipeMapEntry *> &Entry) {
                return Entry.second == HostPipesIt->second.get();
              });
          if (findHostPipesByValue != m_Ptr2HostPipe.end())
            m_Ptr2HostPipe.erase(findHostPipesByValue);
          m_HostPipes.erase(HostPipesIt);
        }
      }
    }

    // Purge references to the image in native programs map
    {
      std::lock_guard<std::mutex> NativeProgramsGuard(MNativeProgramsMutex);

      // The map does not keep references to program handles; we can erase the
      // entry without calling UR release
      for (auto It = NativePrograms.begin(); It != NativePrograms.end();) {
        auto CurIt = It++;
        if (CurIt->second.second == Img) {
          if (auto ContextImpl = CurIt->second.first.lock()) {
            ContextImpl->getKernelProgramCache().removeAllRelatedEntries(
                Img->getImageID());
          }
          NativePrograms.erase(CurIt);
        }
      }
    }

    m_DeviceImages.erase(DevImgIt);
  }
}

void ProgramManager::debugPrintBinaryImages() const {
  for (const auto &ImgIt : m_BinImg2KernelIDs) {
    ImgIt.first->print();
  }
}

void ProgramManager::dumpImage(const RTDeviceBinaryImage &Img,
                               uint32_t SequenceID) const {
  const char *Prefix = std::getenv("SYCL_DUMP_IMAGES_PREFIX");
  std::string Fname(Prefix ? Prefix : "sycl_");
  const sycl_device_binary_struct &RawImg = Img.getRawData();
  Fname += RawImg.DeviceTargetSpec;
  if (SequenceID)
    Fname += '_' + std::to_string(SequenceID);
  std::string Ext;

  ur::DeviceBinaryType Format = Img.getFormat();
  if (Format == SYCL_DEVICE_BINARY_TYPE_SPIRV)
    Ext = ".spv";
  else if (Format == SYCL_DEVICE_BINARY_TYPE_LLVMIR_BITCODE)
    Ext = ".bc";
  else
    Ext = ".bin";
  Fname += Ext;

  std::ofstream F(Fname, std::ios::binary);

  if (!F.is_open()) {
    throw exception(make_error_code(errc::runtime), "Can not write " + Fname);
  }
  Img.dump(F);
  F.close();
}

uint32_t ProgramManager::getDeviceLibReqMask(const RTDeviceBinaryImage &Img) {
  const RTDeviceBinaryImage::PropertyRange &DLMRange =
      Img.getDeviceLibReqMask();
  if (DLMRange.isAvailable())
    return DeviceBinaryProperty(*(DLMRange.begin())).asUint32();
  else
    return 0x0;
}

const KernelArgMask *
ProgramManager::getEliminatedKernelArgMask(ur_program_handle_t NativePrg,
                                           const std::string &KernelName) {
  // Bail out if there are no eliminated kernel arg masks in our images
  if (m_EliminatedKernelArgMasks.empty())
    return nullptr;

  {
    std::lock_guard<std::mutex> Lock(MNativeProgramsMutex);
    auto Range = NativePrograms.equal_range(NativePrg);
    for (auto ImgIt = Range.first; ImgIt != Range.second; ++ImgIt) {
      auto MapIt = m_EliminatedKernelArgMasks.find(ImgIt->second.second);
      if (MapIt == m_EliminatedKernelArgMasks.end())
        continue;
      auto ArgMaskMapIt = MapIt->second.find(KernelName);
      if (ArgMaskMapIt != MapIt->second.end())
        return &MapIt->second[KernelName];
    }
    if (Range.first != Range.second)
      return nullptr;
  }

  // If the program was not cached iterate over all available images looking for
  // the requested kernel
  for (auto &Elem : m_EliminatedKernelArgMasks) {
    auto ArgMask = Elem.second.find(KernelName);
    if (ArgMask != Elem.second.end())
      return &ArgMask->second;
  }

  // The kernel is not generated by DPCPP stack, so a mask doesn't exist for it
  return nullptr;
}

static bundle_state getBinImageState(const RTDeviceBinaryImage *BinImage) {
  auto IsAOTBinary = [](const char *Format) {
    return ((strcmp(Format, __SYCL_DEVICE_BINARY_TARGET_SPIRV64_X86_64) == 0) ||
            (strcmp(Format, __SYCL_DEVICE_BINARY_TARGET_SPIRV64_GEN) == 0) ||
            (strcmp(Format, __SYCL_DEVICE_BINARY_TARGET_SPIRV64_FPGA) == 0));
  };

  // Three possible initial states:
  // - SPIRV that needs to be compiled and linked
  // - AOT compiled binary with dependnecies, needs linking.
  // - AOT compiled binary without dependencies.

  const bool IsAOT = IsAOTBinary(BinImage->getRawData().DeviceTargetSpec);

  if (!IsAOT)
    return sycl::bundle_state::input;
  return BinImage->getImportedSymbols().empty() ? sycl::bundle_state::executable
                                                : sycl::bundle_state::object;
}

kernel_id ProgramManager::getSYCLKernelID(const std::string &KernelName) {
  std::lock_guard<std::mutex> KernelIDsGuard(m_KernelIDsMutex);

  auto KernelID = m_KernelName2KernelIDs.find(KernelName);
  if (KernelID == m_KernelName2KernelIDs.end())
    throw exception(make_error_code(errc::runtime),
                    "No kernel found with the specified name");

  return KernelID->second;
}

bool ProgramManager::hasCompatibleImage(const device &Dev) {
  std::lock_guard<std::mutex> Guard(m_KernelIDsMutex);

  return std::any_of(
      m_BinImg2KernelIDs.cbegin(), m_BinImg2KernelIDs.cend(),
      [&](std::pair<RTDeviceBinaryImage *,
                    std::shared_ptr<std::vector<kernel_id>>>
              Elem) { return compatibleWithDevice(Elem.first, Dev); });
}

std::vector<kernel_id> ProgramManager::getAllSYCLKernelIDs() {
  std::lock_guard<std::mutex> KernelIDsGuard(m_KernelIDsMutex);

  std::vector<sycl::kernel_id> AllKernelIDs;
  AllKernelIDs.reserve(m_KernelName2KernelIDs.size());
  for (std::pair<std::string, kernel_id> KernelID : m_KernelName2KernelIDs) {
    AllKernelIDs.push_back(KernelID.second);
  }
  return AllKernelIDs;
}

kernel_id ProgramManager::getBuiltInKernelID(const std::string &KernelName) {
  std::lock_guard<std::mutex> BuiltInKernelIDsGuard(m_BuiltInKernelIDsMutex);

  auto KernelID = m_BuiltInKernelIDs.find(KernelName);
  if (KernelID == m_BuiltInKernelIDs.end()) {
    auto Impl = std::make_shared<kernel_id_impl>(KernelName);
    auto CachedID = createSyclObjFromImpl<kernel_id>(Impl);
    KernelID = m_BuiltInKernelIDs.insert({KernelName, CachedID}).first;
  }

  return KernelID->second;
}

void ProgramManager::addOrInitDeviceGlobalEntry(const void *DeviceGlobalPtr,
                                                const char *UniqueId) {
  std::lock_guard<std::mutex> DeviceGlobalsGuard(m_DeviceGlobalsMutex);

  auto ExistingDeviceGlobal = m_DeviceGlobals.find(UniqueId);
  if (ExistingDeviceGlobal != m_DeviceGlobals.end()) {
    // Update the existing information and add the entry to the pointer map.
    ExistingDeviceGlobal->second->initialize(DeviceGlobalPtr);
    m_Ptr2DeviceGlobal.insert(
        {DeviceGlobalPtr, ExistingDeviceGlobal->second.get()});
    return;
  }

  auto EntryUPtr =
      std::make_unique<DeviceGlobalMapEntry>(UniqueId, DeviceGlobalPtr);
  auto NewEntry = m_DeviceGlobals.emplace(UniqueId, std::move(EntryUPtr));
  m_Ptr2DeviceGlobal.insert({DeviceGlobalPtr, NewEntry.first->second.get()});
}

std::set<RTDeviceBinaryImage *>
ProgramManager::getRawDeviceImages(const std::vector<kernel_id> &KernelIDs) {
  std::set<RTDeviceBinaryImage *> BinImages;
  std::lock_guard<std::mutex> KernelIDsGuard(m_KernelIDsMutex);
  for (const kernel_id &KID : KernelIDs) {
    auto Range = m_KernelIDs2BinImage.equal_range(KID);
    for (auto It = Range.first, End = Range.second; It != End; ++It)
      BinImages.insert(It->second);
  }
  return BinImages;
}

DeviceGlobalMapEntry *
ProgramManager::getDeviceGlobalEntry(const void *DeviceGlobalPtr) {
  std::lock_guard<std::mutex> DeviceGlobalsGuard(m_DeviceGlobalsMutex);
  auto Entry = m_Ptr2DeviceGlobal.find(DeviceGlobalPtr);
  assert(Entry != m_Ptr2DeviceGlobal.end() && "Device global entry not found");
  return Entry->second;
}

std::vector<DeviceGlobalMapEntry *> ProgramManager::getDeviceGlobalEntries(
    const std::vector<std::string> &UniqueIds,
    bool ExcludeDeviceImageScopeDecorated) {
  std::vector<DeviceGlobalMapEntry *> FoundEntries;
  FoundEntries.reserve(UniqueIds.size());

  std::lock_guard<std::mutex> DeviceGlobalsGuard(m_DeviceGlobalsMutex);
  for (const std::string &UniqueId : UniqueIds) {
    auto DeviceGlobalEntry = m_DeviceGlobals.find(UniqueId);
    assert(DeviceGlobalEntry != m_DeviceGlobals.end() &&
           "Device global not found in map.");
    if (!ExcludeDeviceImageScopeDecorated ||
        !DeviceGlobalEntry->second->MIsDeviceImageScopeDecorated)
      FoundEntries.push_back(DeviceGlobalEntry->second.get());
  }
  return FoundEntries;
}

void ProgramManager::addOrInitHostPipeEntry(const void *HostPipePtr,
                                            const char *UniqueId) {
  std::lock_guard<std::mutex> HostPipesGuard(m_HostPipesMutex);

  auto ExistingHostPipe = m_HostPipes.find(UniqueId);
  if (ExistingHostPipe != m_HostPipes.end()) {
    ExistingHostPipe->second->initialize(HostPipePtr);
    m_Ptr2HostPipe.insert({HostPipePtr, ExistingHostPipe->second.get()});
    return;
  }

  auto EntryUPtr = std::make_unique<HostPipeMapEntry>(UniqueId, HostPipePtr);
  auto NewEntry = m_HostPipes.emplace(UniqueId, std::move(EntryUPtr));
  m_Ptr2HostPipe.insert({HostPipePtr, NewEntry.first->second.get()});
}

HostPipeMapEntry *
ProgramManager::getHostPipeEntry(const std::string &UniqueId) {
  std::lock_guard<std::mutex> HostPipesGuard(m_HostPipesMutex);
  auto Entry = m_HostPipes.find(UniqueId);
  assert(Entry != m_HostPipes.end() && "Host pipe entry not found");
  return Entry->second.get();
}

HostPipeMapEntry *ProgramManager::getHostPipeEntry(const void *HostPipePtr) {
  std::lock_guard<std::mutex> HostPipesGuard(m_HostPipesMutex);
  auto Entry = m_Ptr2HostPipe.find(HostPipePtr);
  assert(Entry != m_Ptr2HostPipe.end() && "Host pipe entry not found");
  return Entry->second;
}

device_image_plain ProgramManager::getDeviceImageFromBinaryImage(
    RTDeviceBinaryImage *BinImage, const context &Ctx, const device &Dev) {
  const bundle_state ImgState = getBinImageState(BinImage);

  assert(compatibleWithDevice(BinImage, Dev));

  std::shared_ptr<std::vector<sycl::kernel_id>> KernelIDs;
  // Collect kernel names for the image.
  {
    std::lock_guard<std::mutex> KernelIDsGuard(m_KernelIDsMutex);
    KernelIDs = m_BinImg2KernelIDs[BinImage];
  }

  DeviceImageImplPtr Impl = std::make_shared<detail::device_image_impl>(
      BinImage, Ctx, std::vector<device>{Dev}, ImgState, KernelIDs,
      /*PIProgram=*/nullptr);

  return createSyclObjFromImpl<device_image_plain>(Impl);
}

std::vector<DevImgPlainWithDeps>
ProgramManager::getSYCLDeviceImagesWithCompatibleState(
    const context &Ctx, const std::vector<device> &Devs,
    bundle_state TargetState, const std::vector<kernel_id> &KernelIDs) {

  // Collect unique raw device images taking into account kernel ids passed
  // TODO: Can we avoid repacking?
  std::set<RTDeviceBinaryImage *> BinImages;
  if (!KernelIDs.empty()) {
    for (const auto &KID : KernelIDs) {
      bool isCompatibleWithAtLeastOneDev =
          std::any_of(Devs.begin(), Devs.end(), [&KID](const auto &Dev) {
            return sycl::is_compatible({KID}, Dev);
          });
      if (!isCompatibleWithAtLeastOneDev)
        throw sycl::exception(
            make_error_code(errc::invalid),
            "Kernel is incompatible with all devices in devs");
    }
    BinImages = getRawDeviceImages(KernelIDs);
  } else {
    std::lock_guard<std::mutex> KernelIDsGuard(m_KernelIDsMutex);
    for (auto &ImageUPtr : m_BinImg2KernelIDs) {
      BinImages.insert(ImageUPtr.first);
    }
  }

  // Ignore images with incompatible state. Image is considered compatible
  // with a target state if an image is already in the target state or can
  // be brought to target state by compiling/linking/building.
  //
  // Example: an image in "executable" state is not compatible with
  // "input" target state - there is no operation to convert the image it
  // to "input" state. An image in "input" state is compatible with
  // "executable" target state because it can be built to get into
  // "executable" state.
  for (auto It = BinImages.begin(); It != BinImages.end();) {
    if (getBinImageState(*It) > TargetState)
      It = BinImages.erase(It);
    else
      ++It;
  }

  // If a non-input state is requested, we can filter out some compatible
  // images and return only those with the highest compatible state for each
  // device-kernel pair. This map tracks how many kernel-device pairs need each
  // image, so that any unneeded ones are skipped.
  // TODO this has no effect if the requested state is input, consider having
  // a separate branch for that case to avoid unnecessary tracking work.
  struct DeviceBinaryImageInfo {
    std::shared_ptr<std::vector<sycl::kernel_id>> KernelIDs;
    std::set<RTDeviceBinaryImage *> Deps;
    bundle_state State = bundle_state::input;
    int RequirementCounter = 0;
  };
  std::unordered_map<RTDeviceBinaryImage *, DeviceBinaryImageInfo> ImageInfoMap;

  for (const sycl::device &Dev : Devs) {
    // Track the highest image state for each requested kernel.
    using StateImagesPairT =
        std::pair<bundle_state, std::vector<RTDeviceBinaryImage *>>;
    using KernelImageMapT =
        std::map<kernel_id, StateImagesPairT, LessByNameComp>;
    KernelImageMapT KernelImageMap;
    if (!KernelIDs.empty())
      for (const kernel_id &KernelID : KernelIDs)
        KernelImageMap.insert({KernelID, {}});

    for (RTDeviceBinaryImage *BinImage : BinImages) {
      if (!compatibleWithDevice(BinImage, Dev) ||
          !doesDevSupportDeviceRequirements(Dev, *BinImage))
        continue;

      auto InsertRes = ImageInfoMap.insert({BinImage, {}});
      DeviceBinaryImageInfo &ImgInfo = InsertRes.first->second;
      if (InsertRes.second) {
        ImgInfo.State = getBinImageState(BinImage);
        // Collect kernel names for the image
        {
          std::lock_guard<std::mutex> KernelIDsGuard(m_KernelIDsMutex);
          ImgInfo.KernelIDs = m_BinImg2KernelIDs[BinImage];
        }
        ImgInfo.Deps = collectDeviceImageDeps(*BinImage, {Dev});
      }
      const bundle_state ImgState = ImgInfo.State;
      const std::shared_ptr<std::vector<sycl::kernel_id>> &ImageKernelIDs =
          ImgInfo.KernelIDs;
      int &ImgRequirementCounter = ImgInfo.RequirementCounter;

      // If the image does not contain any non-service kernels we can skip it.
      if (!ImageKernelIDs || ImageKernelIDs->empty())
        continue;

      // Update tracked information.
      for (kernel_id &KernelID : *ImageKernelIDs) {
        StateImagesPairT *StateImagesPair;
        // If only specific kernels are requested, ignore the rest.
        if (!KernelIDs.empty()) {
          auto It = KernelImageMap.find(KernelID);
          if (It == KernelImageMap.end())
            continue;
          StateImagesPair = &It->second;
        } else
          StateImagesPair = &KernelImageMap[KernelID];

        auto &[KernelImagesState, KernelImages] = *StateImagesPair;

        // Check if device image is compressed and decompress it if needed
        CheckAndDecompressImage(BinImage);

        if (KernelImages.empty()) {
          KernelImagesState = ImgState;
          KernelImages.push_back(BinImage);
          ++ImgRequirementCounter;
        } else if (KernelImagesState < ImgState) {
          for (RTDeviceBinaryImage *Img : KernelImages) {
            auto It = ImageInfoMap.find(Img);
            assert(It != ImageInfoMap.end());
            assert(It->second.RequirementCounter > 0);
            --(It->second.RequirementCounter);
          }
          KernelImages.clear();
          KernelImages.push_back(BinImage);
          KernelImagesState = ImgState;
          ++ImgRequirementCounter;
        } else if (KernelImagesState == ImgState) {
          KernelImages.push_back(BinImage);
          ++ImgRequirementCounter;
        }
      }
    }
  }

  // Filter out main images that are represented as dependencies of other chosen
  // images to avoid unnecessary duplication.
  // TODO it might make sense to do something about shared dependencies as well.
  for (const auto &ImgInfoPair : ImageInfoMap) {
    if (ImgInfoPair.second.RequirementCounter == 0)
      continue;
    for (RTDeviceBinaryImage *Dep : ImgInfoPair.second.Deps) {
      auto It = ImageInfoMap.find(Dep);
      if (It != ImageInfoMap.end())
        It->second.RequirementCounter = 0;
    }
  }

  std::vector<DevImgPlainWithDeps> SYCLDeviceImages;
  for (const auto &ImgInfoPair : ImageInfoMap) {
    if (ImgInfoPair.second.RequirementCounter == 0)
      continue;

    DeviceImageImplPtr MainImpl = std::make_shared<detail::device_image_impl>(
        ImgInfoPair.first, Ctx, Devs, ImgInfoPair.second.State,
        ImgInfoPair.second.KernelIDs, /*PIProgram=*/nullptr);

    std::vector<device_image_plain> Images;
    const std::set<RTDeviceBinaryImage *> &Deps = ImgInfoPair.second.Deps;
    Images.reserve(Deps.size() + 1);
    Images.push_back(
        createSyclObjFromImpl<device_image_plain>(std::move(MainImpl)));
    for (RTDeviceBinaryImage *Dep : Deps) {
      std::shared_ptr<std::vector<sycl::kernel_id>> DepKernelIDs;
      {
        std::lock_guard<std::mutex> KernelIDsGuard(m_KernelIDsMutex);
        DepKernelIDs = m_BinImg2KernelIDs[Dep];
      }

      assert(ImgInfoPair.second.State == getBinImageState(Dep) &&
             "State mismatch between main image and its dependency");
      DeviceImageImplPtr DepImpl = std::make_shared<detail::device_image_impl>(
          Dep, Ctx, Devs, ImgInfoPair.second.State, DepKernelIDs,
          /*PIProgram=*/nullptr);

      Images.push_back(
          createSyclObjFromImpl<device_image_plain>(std::move(DepImpl)));
    }
    SYCLDeviceImages.push_back(std::move(Images));
  }

  return SYCLDeviceImages;
}

void ProgramManager::bringSYCLDeviceImagesToState(
    std::vector<DevImgPlainWithDeps> &DeviceImages, bundle_state TargetState) {

  for (DevImgPlainWithDeps &ImgWithDeps : DeviceImages) {
    device_image_plain &MainImg = ImgWithDeps.getMain();
    const bundle_state DevImageState = getSyclObjImpl(MainImg)->get_state();
    // At this time, there is no circumstance where a device image should ever
    // be in the source state. That not good.
    assert(DevImageState != bundle_state::ext_oneapi_source);

    switch (TargetState) {
    case bundle_state::ext_oneapi_source:
      // This case added for switch statement completion. We should not be here.
      assert(DevImageState == bundle_state::ext_oneapi_source);
      break;
    case bundle_state::input:
      // Do nothing since there is no state which can be upgraded to the input.
      assert(DevImageState == bundle_state::input);
      break;
    case bundle_state::object:
      if (DevImageState == bundle_state::input) {
        ImgWithDeps =
            compile(ImgWithDeps, getSyclObjImpl(MainImg)->get_devices(),
                    /*PropList=*/{});
        break;
      }
      // Device image is expected to be object state then.
      assert(DevImageState == bundle_state::object);
      break;
    case bundle_state::executable: {
      switch (DevImageState) {
      case bundle_state::ext_oneapi_source:
        // This case added for switch statement completion.
        // We should not be here.
        assert(DevImageState != bundle_state::ext_oneapi_source);
        break;
      case bundle_state::input:
        ImgWithDeps = build(ImgWithDeps, getSyclObjImpl(MainImg)->get_devices(),
                            /*PropList=*/{});
        break;
      case bundle_state::object: {
        std::vector<device_image_plain> LinkedDevImages =
            link(ImgWithDeps, getSyclObjImpl(MainImg)->get_devices(),
                 /*PropList=*/{});
        // Since only one device image is passed here one output device image is
        // expected
        assert(LinkedDevImages.size() == 1 && "Expected one linked image here");
        ImgWithDeps = LinkedDevImages[0];
        break;
      }
      case bundle_state::executable:
        ImgWithDeps = build(ImgWithDeps, getSyclObjImpl(MainImg)->get_devices(),
                            /*PropList=*/{});
        break;
      }
      break;
    }
    }
  }
}

std::vector<DevImgPlainWithDeps>
ProgramManager::getSYCLDeviceImages(const context &Ctx,
                                    const std::vector<device> &Devs,
                                    bundle_state TargetState) {
  // Collect device images with compatible state
  std::vector<DevImgPlainWithDeps> DeviceImages =
      getSYCLDeviceImagesWithCompatibleState(Ctx, Devs, TargetState);
  // Bring device images with compatible state to desired state.
  bringSYCLDeviceImagesToState(DeviceImages, TargetState);
  return DeviceImages;
}

std::vector<DevImgPlainWithDeps> ProgramManager::getSYCLDeviceImages(
    const context &Ctx, const std::vector<device> &Devs,
    const DevImgSelectorImpl &Selector, bundle_state TargetState) {
  // Collect device images with compatible state
  std::vector<DevImgPlainWithDeps> DeviceImages =
      getSYCLDeviceImagesWithCompatibleState(Ctx, Devs, TargetState);

  // Filter out images that are rejected by Selector
  // TODO Clarify spec, should the selector be able to affect dependent images
  // here?
  auto It = std::remove_if(
      DeviceImages.begin(), DeviceImages.end(),
      [&Selector](const DevImgPlainWithDeps &ImageWithDeps) {
        return !Selector(getSyclObjImpl(ImageWithDeps.getMain()));
      });
  DeviceImages.erase(It, DeviceImages.end());

  // The spec says that the function should not call online compiler or linker
  // to translate device images into target state
  return DeviceImages;
}

std::vector<DevImgPlainWithDeps> ProgramManager::getSYCLDeviceImages(
    const context &Ctx, const std::vector<device> &Devs,
    const std::vector<kernel_id> &KernelIDs, bundle_state TargetState) {
  // Fast path for when no kernel IDs are requested
  if (KernelIDs.empty())
    return {};

  {
    std::lock_guard<std::mutex> BuiltInKernelIDsGuard(m_BuiltInKernelIDsMutex);

    for (auto &It : m_BuiltInKernelIDs) {
      if (std::find(KernelIDs.begin(), KernelIDs.end(), It.second) !=
          KernelIDs.end())
        throw sycl::exception(make_error_code(errc::kernel_argument),
                              "Attempting to use a built-in kernel. They are "
                              "not fully supported");
    }
  }

  // Collect device images with compatible state
  std::vector<DevImgPlainWithDeps> DeviceImages =
      getSYCLDeviceImagesWithCompatibleState(Ctx, Devs, TargetState, KernelIDs);

  // Bring device images with compatible state to desired state.
  bringSYCLDeviceImagesToState(DeviceImages, TargetState);
  return DeviceImages;
}

DevImgPlainWithDeps
ProgramManager::compile(const DevImgPlainWithDeps &ImgWithDeps,
                        const std::vector<device> &Devs,
                        const property_list &PropList) {
  {
    auto NoAllowedPropertiesCheck = [](int) { return false; };
    detail::PropertyValidator::checkPropsAndThrow(
        PropList, NoAllowedPropertiesCheck, NoAllowedPropertiesCheck);
  }

  // TODO: Extract compile options from property list once the Spec clarifies
  // how they can be passed.

  // TODO: Probably we could have cached compiled device images.

  // TODO: Handle zero sized Device list.
  std::vector<ur_device_handle_t> URDevices;
  URDevices.reserve(Devs.size());
  for (const device &Dev : Devs)
    URDevices.push_back(getSyclObjImpl(Dev)->getHandleRef());

  std::vector<device_image_plain> CompiledImages;
  CompiledImages.reserve(ImgWithDeps.size());
  for (const device_image_plain &DeviceImage : ImgWithDeps.getAll()) {
    const std::shared_ptr<device_image_impl> &InputImpl =
        getSyclObjImpl(DeviceImage);

    const AdapterPtr &Adapter =
        getSyclObjImpl(InputImpl->get_context())->getAdapter();

    ur_program_handle_t Prog = createURProgram(*InputImpl->get_bin_image_ref(),
                                               InputImpl->get_context(), Devs);

    if (InputImpl->get_bin_image_ref()->supportsSpecConstants())
      setSpecializationConstants(InputImpl, Prog, Adapter);

    DeviceImageImplPtr ObjectImpl = std::make_shared<detail::device_image_impl>(
        InputImpl->get_bin_image_ref(), InputImpl->get_context(), Devs,
        bundle_state::object, InputImpl->get_kernel_ids_ptr(), Prog,
        InputImpl->get_spec_const_data_ref(),
        InputImpl->get_spec_const_blob_ref());

    std::string CompileOptions;
    applyCompileOptionsFromEnvironment(CompileOptions);
    appendCompileOptionsFromImage(
        CompileOptions, *(InputImpl->get_bin_image_ref()), Devs, Adapter);
    // Should always come last!
    appendCompileEnvironmentVariablesThatAppend(CompileOptions);
    ur_result_t Error = doCompile(
        Adapter, ObjectImpl->get_ur_program_ref(), Devs.size(),
        URDevices.data(),
        getSyclObjImpl(InputImpl->get_context()).get()->getHandleRef(),
        CompileOptions.c_str());
    if (Error != UR_RESULT_SUCCESS)
      throw sycl::exception(
          make_error_code(errc::build),
          getProgramBuildLog(ObjectImpl->get_ur_program_ref(),
                             getSyclObjImpl(ObjectImpl->get_context())));

    CompiledImages.push_back(
        createSyclObjFromImpl<device_image_plain>(std::move(ObjectImpl)));
  }
  return CompiledImages;
}

static void mergeImageData(const std::vector<device_image_plain> &Imgs,
                           std::vector<kernel_id> &KernelIDs,
                           std::vector<unsigned char> &NewSpecConstBlob,
                           device_image_impl::SpecConstMapT &NewSpecConstMap) {
  for (const device_image_plain &Img : Imgs) {
    std::shared_ptr<device_image_impl> DeviceImageImpl = getSyclObjImpl(Img);
    // Duplicates are not expected here, otherwise urProgramLink should fail
    KernelIDs.insert(KernelIDs.end(),
                     DeviceImageImpl->get_kernel_ids_ptr()->begin(),
                     DeviceImageImpl->get_kernel_ids_ptr()->end());
    // To be able to answer queries about specialziation constants, the new
    // device image should have the specialization constants from all the linked
    // images.
    const std::lock_guard<std::mutex> SpecConstLock(
        DeviceImageImpl->get_spec_const_data_lock());
    // Copy all map entries to the new map. Since the blob will be copied to
    // the end of the new blob we need to move the blob offset of each entry.
    for (const auto &SpecConstIt : DeviceImageImpl->get_spec_const_data_ref()) {
      std::vector<device_image_impl::SpecConstDescT> &NewDescEntries =
          NewSpecConstMap[SpecConstIt.first];

      if (NewDescEntries.empty()) {
        NewDescEntries.reserve(SpecConstIt.second.size());
        for (const device_image_impl::SpecConstDescT &SpecConstDesc :
             SpecConstIt.second) {
          device_image_impl::SpecConstDescT NewSpecConstDesc = SpecConstDesc;
          NewSpecConstDesc.BlobOffset += NewSpecConstBlob.size();
          NewDescEntries.push_back(std::move(NewSpecConstDesc));
        }
      }
    }

    // Copy the blob from the device image into the new blob. This moves the
    // offsets of the following blobs.
    NewSpecConstBlob.insert(NewSpecConstBlob.end(),
                            DeviceImageImpl->get_spec_const_blob_ref().begin(),
                            DeviceImageImpl->get_spec_const_blob_ref().end());
  }
  // device_image_impl expects kernel ids to be sorted for fast search
  std::sort(KernelIDs.begin(), KernelIDs.end(), LessByHash<kernel_id>{});
}

std::vector<device_image_plain>
ProgramManager::link(const DevImgPlainWithDeps &ImgWithDeps,
                     const std::vector<device> &Devs,
                     const property_list &PropList) {
  {
    auto NoAllowedPropertiesCheck = [](int) { return false; };
    detail::PropertyValidator::checkPropsAndThrow(
        PropList, NoAllowedPropertiesCheck, NoAllowedPropertiesCheck);
  }

  const std::vector<device_image_plain> &Imgs = ImgWithDeps.getAll();
  std::vector<ur_program_handle_t> URPrograms;
  URPrograms.reserve(Imgs.size());
  for (const device_image_plain &Img : Imgs)
    URPrograms.push_back(getSyclObjImpl(Img)->get_ur_program_ref());

  std::vector<ur_device_handle_t> URDevices;
  URDevices.reserve(Devs.size());
  for (const device &Dev : Devs)
    URDevices.push_back(getSyclObjImpl(Dev)->getHandleRef());

  std::string LinkOptionsStr;
  applyLinkOptionsFromEnvironment(LinkOptionsStr);
  const device_image_plain &MainImg = ImgWithDeps.getMain();
  if (LinkOptionsStr.empty()) {
    const std::shared_ptr<device_image_impl> &InputImpl =
        getSyclObjImpl(MainImg);
    appendLinkOptionsFromImage(LinkOptionsStr,
                               *(InputImpl->get_bin_image_ref()));
  }
  // Should always come last!
  appendLinkEnvironmentVariablesThatAppend(LinkOptionsStr);
  const context &Context = getSyclObjImpl(MainImg)->get_context();
  const ContextImplPtr ContextImpl = getSyclObjImpl(Context);
  const AdapterPtr &Adapter = ContextImpl->getAdapter();

  ur_program_handle_t LinkedProg = nullptr;
  auto doLink = [&] {
    auto Res = Adapter->call_nocheck<UrApiKind::urProgramLinkExp>(
        ContextImpl->getHandleRef(), URDevices.size(), URDevices.data(),
        URPrograms.size(), URPrograms.data(), LinkOptionsStr.c_str(),
        &LinkedProg);
    if (Res == UR_RESULT_ERROR_UNSUPPORTED_FEATURE) {
      Res = Adapter->call_nocheck<UrApiKind::urProgramLink>(
          ContextImpl->getHandleRef(), URPrograms.size(), URPrograms.data(),
          LinkOptionsStr.c_str(), &LinkedProg);
    }
    return Res;
  };
  ur_result_t Error = doLink();
  if (Error == UR_RESULT_ERROR_OUT_OF_RESOURCES ||
      Error == UR_RESULT_ERROR_OUT_OF_HOST_MEMORY ||
      Error == UR_RESULT_ERROR_OUT_OF_DEVICE_MEMORY) {
    ContextImpl->getKernelProgramCache().reset();
    Error = doLink();
  }

  if (Error != UR_RESULT_SUCCESS) {
    if (LinkedProg) {
      const std::string ErrorMsg =
          getProgramBuildLog(LinkedProg, std::move(ContextImpl));
      throw sycl::exception(make_error_code(errc::build), ErrorMsg);
    }
    throw set_ur_error(exception(make_error_code(errc::build), "link() failed"),
                       Error);
  }

  std::shared_ptr<std::vector<kernel_id>> KernelIDs{new std::vector<kernel_id>};
  std::vector<unsigned char> NewSpecConstBlob;
  device_image_impl::SpecConstMapT NewSpecConstMap;
  mergeImageData(Imgs, *KernelIDs, NewSpecConstBlob, NewSpecConstMap);

  {
    std::lock_guard<std::mutex> Lock(MNativeProgramsMutex);
    // NativePrograms map does not intend to keep reference to program handle,
    // so keys in the map can be invalid (reference count went to zero and the
    // underlying program disposed of). Protecting from incorrect values by
    // removal of map entries with same handle (obviously invalid entries).
    std::ignore = NativePrograms.erase(LinkedProg);
    for (const device_image_plain &Img : ImgWithDeps) {
      NativePrograms.insert(
          {LinkedProg,
           {ContextImpl, getSyclObjImpl(Img)->get_bin_image_ref()}});
    }
  }

  auto BinImg = getSyclObjImpl(MainImg)->get_bin_image_ref();
  DeviceImageImplPtr ExecutableImpl =
      std::make_shared<detail::device_image_impl>(
          BinImg, Context, Devs, bundle_state::executable, std::move(KernelIDs),
          LinkedProg, std::move(NewSpecConstMap), std::move(NewSpecConstBlob));

  // TODO: Make multiple sets of device images organized by devices they are
  // compiled for.
  return {createSyclObjFromImpl<device_image_plain>(std::move(ExecutableImpl))};
}

// The function duplicates most of the code from existing getBuiltPIProgram.
// The differences are:
// Different API - uses different objects to extract required info
// Supports caching of a program built for multiple devices
device_image_plain
ProgramManager::build(const DevImgPlainWithDeps &DevImgWithDeps,
                      const std::vector<device> &Devs,
                      const property_list &PropList) {
  {
    auto NoAllowedPropertiesCheck = [](int) { return false; };
    detail::PropertyValidator::checkPropsAndThrow(
        PropList, NoAllowedPropertiesCheck, NoAllowedPropertiesCheck);
  }

  const std::shared_ptr<device_image_impl> &MainInputImpl =
      getSyclObjImpl(DevImgWithDeps.getMain());

  const context Context = MainInputImpl->get_context();
  const ContextImplPtr ContextImpl = getSyclObjImpl(Context);

  std::vector<const RTDeviceBinaryImage *> BinImgs;
  BinImgs.reserve(DevImgWithDeps.size());
  for (const device_image_plain &DevImg : DevImgWithDeps)
    BinImgs.push_back(getSyclObjImpl(DevImg)->get_bin_image_ref());

  std::shared_ptr<std::vector<kernel_id>> KernelIDs;
  std::vector<unsigned char> SpecConstBlob;
  device_image_impl::SpecConstMapT SpecConstMap;

  if (DevImgWithDeps.hasDeps()) {
    KernelIDs = std::make_shared<std::vector<kernel_id>>();
    // Sort the images to make the order of spec constant values used for
    // caching consistent.
    std::vector<device_image_plain> SortedImgs = DevImgWithDeps.getAll();
    std::sort(SortedImgs.begin(), SortedImgs.end(),
              [](const auto &A, const auto &B) {
                return getSyclObjImpl(A)->get_bin_image_ref()->getImageID() <
                       getSyclObjImpl(B)->get_bin_image_ref()->getImageID();
              });
    mergeImageData(SortedImgs, *KernelIDs, SpecConstBlob, SpecConstMap);
  } else {
    KernelIDs = MainInputImpl->get_kernel_ids_ptr();
    SpecConstBlob = MainInputImpl->get_spec_const_blob_ref();
    SpecConstMap = MainInputImpl->get_spec_const_data_ref();
  }

  ur_program_handle_t ResProgram = getBuiltURProgram(
      std::move(BinImgs), Context, Devs, &DevImgWithDeps, SpecConstBlob);

  DeviceImageImplPtr ExecImpl = std::make_shared<detail::device_image_impl>(
      MainInputImpl->get_bin_image_ref(), Context, Devs,
      bundle_state::executable, std::move(KernelIDs), ResProgram,
      std::move(SpecConstMap), std::move(SpecConstBlob));
  return createSyclObjFromImpl<device_image_plain>(std::move(ExecImpl));
}

// When caching is enabled, the returned UrKernel will already have
// its ref count incremented.
std::tuple<ur_kernel_handle_t, std::mutex *, const KernelArgMask *>
ProgramManager::getOrCreateKernel(const context &Context,
                                  const std::string &KernelName,
                                  const property_list &PropList,
                                  ur_program_handle_t Program) {

  {
    auto NoAllowedPropertiesCheck = [](int) { return false; };
    detail::PropertyValidator::checkPropsAndThrow(
        PropList, NoAllowedPropertiesCheck, NoAllowedPropertiesCheck);
  }

  const ContextImplPtr Ctx = getSyclObjImpl(Context);

  KernelProgramCache &Cache = Ctx->getKernelProgramCache();

  auto BuildF = [this, &Program, &KernelName, &Ctx] {
    ur_kernel_handle_t Kernel = nullptr;

    const AdapterPtr &Adapter = Ctx->getAdapter();
    Adapter->call<UrApiKind::urKernelCreate>(Program, KernelName.c_str(),
                                             &Kernel);

    // Only set UR_USM_INDIRECT_ACCESS if the platform can handle it.
    if (Ctx->getPlatformImpl()->supports_usm()) {
      bool EnableAccess = true;
      Adapter->call<UrApiKind::urKernelSetExecInfo>(
          Kernel, UR_KERNEL_EXEC_INFO_USM_INDIRECT_ACCESS, sizeof(ur_bool_t),
          nullptr, &EnableAccess);
    }

    // Ignore possible m_UseSpvFile for now.
    // TODO consider making m_UseSpvFile interact with kernel bundles as well.
    const KernelArgMask *KernelArgMask =
        getEliminatedKernelArgMask(Program, KernelName);

    return std::make_pair(Kernel, KernelArgMask);
  };

  auto GetCachedBuildF = [&Cache, &KernelName, Program]() {
    return Cache.getOrInsertKernel(Program, KernelName);
  };

  if (!SYCLConfig<SYCL_CACHE_IN_MEM>::get()) {
    // The built kernel cannot be shared between multiple
    // threads when caching is disabled, so we can return
    // nullptr for the mutex.
    auto [Kernel, ArgMask] = BuildF();
    return make_tuple(Kernel, nullptr, ArgMask);
  }

  auto BuildResult = Cache.getOrBuild<errc::invalid>(GetCachedBuildF, BuildF);
  // getOrBuild is not supposed to return nullptr
  assert(BuildResult != nullptr && "Invalid build result");
  // If caching is enabled, one copy of the kernel handle will be
  // stored in the cache, and one handle is returned to the
  // caller. In that case, we need to increase the ref count of the
  // kernel.
  Ctx->getAdapter()->call<UrApiKind::urKernelRetain>(BuildResult->Val.first);
  return std::make_tuple(BuildResult->Val.first,
                         &(BuildResult->MBuildResultMutex),
                         BuildResult->Val.second);
}

ur_kernel_handle_t ProgramManager::getCachedMaterializedKernel(
    const std::string &KernelName,
    const std::vector<unsigned char> &SpecializationConsts) {
  if constexpr (DbgProgMgr > 0)
    std::cerr << ">>> ProgramManager::getCachedMaterializedKernel\n"
              << "KernelName: " << KernelName << "\n";

  {
    std::lock_guard<std::mutex> KernelIDsGuard(m_KernelIDsMutex);
    if (auto KnownMaterializations = m_MaterializedKernels.find(KernelName);
        KnownMaterializations != m_MaterializedKernels.end()) {
      if constexpr (DbgProgMgr > 0)
        std::cerr << ">>> There are:" << KnownMaterializations->second.size()
                  << " materialized kernels.\n";
      if (auto Kernel =
              KnownMaterializations->second.find(SpecializationConsts);
          Kernel != KnownMaterializations->second.end()) {
        if constexpr (DbgProgMgr > 0)
          std::cerr << ">>> Kernel in the chache\n";
        return Kernel->second;
      }
    }
  }

  if constexpr (DbgProgMgr > 0)
    std::cerr << ">>> Kernel not in the chache\n";

  return nullptr;
}

ur_kernel_handle_t ProgramManager::getOrCreateMaterializedKernel(
    const RTDeviceBinaryImage &Img, const context &Context,
    const device &Device, const std::string &KernelName,
    const std::vector<unsigned char> &SpecializationConsts) {
  // Check if we already have the kernel in the cache.
  if constexpr (DbgProgMgr > 0)
    std::cerr << ">>> ProgramManager::getOrCreateMaterializedKernel\n"
              << "KernelName: " << KernelName << "\n";

  if (auto CachedKernel =
          getCachedMaterializedKernel(KernelName, SpecializationConsts))
    return CachedKernel;

  if constexpr (DbgProgMgr > 0)
    std::cerr << ">>> Adding the kernel to the cache.\n";
  auto Program = createURProgram(Img, Context, {Device});
  auto DeviceImpl = detail::getSyclObjImpl(Device);
  auto &Adapter = DeviceImpl->getAdapter();
  UrFuncInfo<UrApiKind::urProgramRelease> programReleaseInfo;
  auto programRelease =
      programReleaseInfo.getFuncPtrFromModule(ur::getURLoaderLibrary());
  ProgramPtr ProgramManaged(Program, programRelease);

  std::string CompileOpts;
  std::string LinkOpts;
  applyOptionsFromEnvironment(CompileOpts, LinkOpts);
  // No linking of extra programs reqruired.
  std::vector<ur_program_handle_t> ExtraProgramsToLink;
  std::vector<ur_device_handle_t> Devs = {DeviceImpl->getHandleRef()};
  auto BuildProgram =
      build(std::move(ProgramManaged), detail::getSyclObjImpl(Context),
            CompileOpts, LinkOpts, Devs,
            /*For non SPIR-V devices DeviceLibReqdMask is always 0*/ 0,
            ExtraProgramsToLink);
  ur_kernel_handle_t UrKernel{nullptr};
  Adapter->call<errc::kernel_not_supported, UrApiKind::urKernelCreate>(
      BuildProgram.get(), KernelName.c_str(), &UrKernel);
  {
    std::lock_guard<std::mutex> KernelIDsGuard(m_KernelIDsMutex);
    m_MaterializedKernels[KernelName][SpecializationConsts] = UrKernel;
  }

  return UrKernel;
}

bool doesDevSupportDeviceRequirements(const device &Dev,
                                      const RTDeviceBinaryImage &Img) {
  return !checkDevSupportDeviceRequirements(Dev, Img).has_value();
}

static std::string getAspectNameStr(sycl::aspect AspectNum) {
#define __SYCL_ASPECT(ASPECT, ID)                                              \
  case aspect::ASPECT:                                                         \
    return #ASPECT;
#define __SYCL_ASPECT_DEPRECATED(ASPECT, ID, MESSAGE) __SYCL_ASPECT(ASPECT, ID)
// We don't need "case aspect::usm_allocator" here because it will duplicate
// "case aspect::usm_system_allocations", therefore leave this macro empty
#define __SYCL_ASPECT_DEPRECATED_ALIAS(ASPECT, ID, MESSAGE)
  switch (AspectNum) {
#include <sycl/info/aspects.def>
#include <sycl/info/aspects_deprecated.def>
  }
  throw sycl::exception(errc::kernel_not_supported,
                        "Unknown aspect " +
                            std::to_string(static_cast<unsigned>(AspectNum)));
#undef __SYCL_ASPECT_DEPRECATED_ALIAS
#undef __SYCL_ASPECT_DEPRECATED
#undef __SYCL_ASPECT
}

// Check if the multiplication over unsigned integers overflows
template <typename T>
static std::enable_if_t<std::is_unsigned_v<T>, std::optional<T>>
multiply_with_overflow_check(T x, T y) {
  if (y == 0)
    return 0;
  if (x > std::numeric_limits<T>::max() / y)
    return {};
  else
    return x * y;
}

namespace matrix_ext = ext::oneapi::experimental::matrix;

// Matrix type string to matrix_type enum value conversion
// Note: matrix type strings are defined in template specialization for
// convertTypeToMatrixTypeString above
std::optional<matrix_ext::matrix_type>
convertMatrixTypeStringMatrixTypeEnumValue(
    const std::string &MatrixTypeString) {
  assert(!MatrixTypeString.empty() &&
         "MatrixTypeString type string can't be empty. Check if required "
         "template specialization for convertTypeToMatrixTypeString exists.");
  std::string_view MatrixTypeStringView = MatrixTypeString;
  std::string Prefix("matrix_type::");
  assert((MatrixTypeStringView.substr(0, Prefix.size()) == Prefix) &&
         "MatrixTypeString has incorrect prefix, should be \"matrix_type::\".");
  MatrixTypeStringView.remove_prefix(Prefix.size());
  if ("bf16" == MatrixTypeStringView)
    return matrix_ext::matrix_type::bf16;
  else if ("fp16" == MatrixTypeStringView)
    return matrix_ext::matrix_type::fp16;
  else if ("tf32" == MatrixTypeStringView)
    return matrix_ext::matrix_type::tf32;
  else if ("fp32" == MatrixTypeStringView)
    return matrix_ext::matrix_type::fp32;
  else if ("fp64" == MatrixTypeStringView)
    return matrix_ext::matrix_type::fp64;
  else if ("sint8" == MatrixTypeStringView)
    return matrix_ext::matrix_type::sint8;
  else if ("sint16" == MatrixTypeStringView)
    return matrix_ext::matrix_type::sint16;
  else if ("sint32" == MatrixTypeStringView)
    return matrix_ext::matrix_type::sint32;
  else if ("sint64" == MatrixTypeStringView)
    return matrix_ext::matrix_type::sint64;
  else if ("uint8" == MatrixTypeStringView)
    return matrix_ext::matrix_type::uint8;
  else if ("uint16" == MatrixTypeStringView)
    return matrix_ext::matrix_type::uint16;
  else if ("uint32" == MatrixTypeStringView)
    return matrix_ext::matrix_type::uint32;
  else if ("uint64" == MatrixTypeStringView)
    return matrix_ext::matrix_type::uint64;
  return std::nullopt;
}

bool isMatrixSupportedByHW(const std::string &MatrixTypeStrUser,
                           size_t RowsUser, size_t ColsUser,
                           matrix_ext::matrix_type MatrixTypeRuntime,
                           size_t MaxRowsRuntime, size_t MaxColsRuntime,
                           size_t RowsRuntime, size_t ColsRuntime) {
  std::optional<matrix_ext::matrix_type> MatrixTypeUserOpt =
      convertMatrixTypeStringMatrixTypeEnumValue(MatrixTypeStrUser);
  if (!MatrixTypeUserOpt)
    return false;
  bool IsMatrixTypeSupported = (MatrixTypeUserOpt.value() == MatrixTypeRuntime);
  bool IsRowsSupported = ((RowsRuntime != 0) ? (RowsUser == RowsRuntime)
                                             : (RowsUser <= MaxRowsRuntime));
  bool IsColsSupported = ((ColsRuntime != 0) ? (ColsUser == ColsRuntime)
                                             : (ColsUser <= MaxColsRuntime));
  return IsMatrixTypeSupported && IsRowsSupported && IsColsSupported;
}

std::optional<sycl::exception> checkDevSupportJointMatrix(
    const std::string &JointMatrixProStr,
    const std::vector<ext::oneapi::experimental::matrix::combination>
        &SupportedMatrixCombinations) {
  std::istringstream JointMatrixStrStream(JointMatrixProStr);
  std::string SingleJointMatrix;

  // start to parse the value which is generated by
  // SYCLPropagateJointMatrixUsage pass
  while (std::getline(JointMatrixStrStream, SingleJointMatrix, ';')) {
    std::istringstream SingleJointMatrixStrStream(SingleJointMatrix);
    std::vector<std::string> JointMatrixVec;
    std::string Item;

    while (std::getline(SingleJointMatrixStrStream, Item, ',')) {
      JointMatrixVec.push_back(Item);
    }

    assert(JointMatrixVec.size() == 4 &&
           "Property set is corrupted, it must have 4 elements.");

    const std::string &MatrixTypeUser = JointMatrixVec[0];
    const std::string &UseStrUser = JointMatrixVec[1];
    size_t RowsUser, ColsUser = 0;
    try {
      RowsUser = std::stoi(JointMatrixVec[2]);
      ColsUser = std::stoi(JointMatrixVec[3]);
    } catch (std::logic_error &) {
      // ignore exceptions, one way or another a user will see sycl::exception
      // with the message about incorrect rows or cols, because they are
      // initialized with 0 above
    }

    bool IsMatrixCompatible = false;

    for (const auto &Combination : SupportedMatrixCombinations) {
      std::optional<ext::oneapi::experimental::matrix::use> Use =
          detail::convertMatrixUseStringToEnum(UseStrUser.c_str());
      assert(Use && "Property set has empty matrix::use value.");
      switch (Use.value()) {
      case matrix_ext::use::a:
        IsMatrixCompatible |= isMatrixSupportedByHW(
            MatrixTypeUser, RowsUser, ColsUser, Combination.atype,
            Combination.max_msize, Combination.max_ksize, Combination.msize,
            Combination.ksize);
        break;
      case matrix_ext::use::b:
        IsMatrixCompatible |= isMatrixSupportedByHW(
            MatrixTypeUser, RowsUser, ColsUser, Combination.btype,
            Combination.max_ksize, Combination.max_nsize, Combination.ksize,
            Combination.nsize);
        break;
      case matrix_ext::use::accumulator: {
        IsMatrixCompatible |= isMatrixSupportedByHW(
            MatrixTypeUser, RowsUser, ColsUser, Combination.ctype,
            Combination.max_msize, Combination.max_nsize, Combination.msize,
            Combination.nsize);
        IsMatrixCompatible |= isMatrixSupportedByHW(
            MatrixTypeUser, RowsUser, ColsUser, Combination.dtype,
            Combination.max_msize, Combination.max_nsize, Combination.msize,
            Combination.nsize);
        break;
      }
      }

      // early exit if we have a match
      if (IsMatrixCompatible)
        break;
    }

    if (!IsMatrixCompatible)
      return sycl::exception(make_error_code(errc::kernel_not_supported),
                             "joint_matrix with parameters " + MatrixTypeUser +
                                 ", " + UseStrUser +
                                 ", Rows=" + std::to_string(RowsUser) +
                                 ", Cols=" + std::to_string(ColsUser) +
                                 " is not supported on this device");
  }
  return std::nullopt;
}

std::optional<sycl::exception> checkDevSupportJointMatrixMad(
    const std::string &JointMatrixProStr,
    const std::vector<ext::oneapi::experimental::matrix::combination>
        &SupportedMatrixCombinations) {
  std::istringstream JointMatrixMadStrStream(JointMatrixProStr);
  std::string SingleJointMatrixMad;

  // start to parse the value which is generated by
  // SYCLPropagateJointMatrixUsage pass
  while (std::getline(JointMatrixMadStrStream, SingleJointMatrixMad, ';')) {
    std::istringstream SingleJointMatrixMadStrStream(SingleJointMatrixMad);
    std::vector<std::string> JointMatrixMadVec;
    std::string Item;

    while (std::getline(SingleJointMatrixMadStrStream, Item, ',')) {
      JointMatrixMadVec.push_back(Item);
    }

    assert(JointMatrixMadVec.size() == 7 &&
           "Property set is corrupted, it must have 7 elements.");

    const std::string &MatrixTypeAStrUser = JointMatrixMadVec[0];
    const std::string &MatrixTypeBStrUser = JointMatrixMadVec[1];
    const std::string &MatrixTypeCStrUser = JointMatrixMadVec[2];
    const std::string &MatrixTypeDStrUser = JointMatrixMadVec[3];
    size_t MSizeUser, KSizeUser, NSizeUser = 0;
    try {
      MSizeUser = std::stoi(JointMatrixMadVec[4]);
      KSizeUser = std::stoi(JointMatrixMadVec[5]);
      NSizeUser = std::stoi(JointMatrixMadVec[6]);
    } catch (std::logic_error &) {
      // ignore exceptions, one way or another a user will see sycl::exception
      // with the message about incorrect size(s), because they are
      // initialized with 0 above
    }

    std::optional<matrix_ext::matrix_type> MatrixTypeAUserOpt =
        convertMatrixTypeStringMatrixTypeEnumValue(MatrixTypeAStrUser);
    std::optional<matrix_ext::matrix_type> MatrixTypeBUserOpt =
        convertMatrixTypeStringMatrixTypeEnumValue(MatrixTypeBStrUser);
    std::optional<matrix_ext::matrix_type> MatrixTypeCUserOpt =
        convertMatrixTypeStringMatrixTypeEnumValue(MatrixTypeCStrUser);
    std::optional<matrix_ext::matrix_type> MatrixTypeDUserOpt =
        convertMatrixTypeStringMatrixTypeEnumValue(MatrixTypeDStrUser);

    bool IsMatrixMadCompatible = false;

    for (const auto &Combination : SupportedMatrixCombinations) {
      if (!MatrixTypeAUserOpt || !MatrixTypeBUserOpt || !MatrixTypeCUserOpt ||
          !MatrixTypeDUserOpt)
        continue;

      bool IsMatrixTypeACompatible =
          (MatrixTypeAUserOpt.value() == Combination.atype);
      bool IsMatrixTypeBCompatible =
          (MatrixTypeBUserOpt.value() == Combination.btype);
      bool IsMatrixTypeCCompatible =
          (MatrixTypeCUserOpt.value() == Combination.ctype);
      bool IsMatrixTypeDCompatible =
          (MatrixTypeDUserOpt.value() == Combination.dtype);
      bool IsMSizeCompatible =
          ((Combination.msize != 0) ? (MSizeUser == Combination.msize)
                                    : (MSizeUser <= Combination.max_msize));
      bool IsKSizeCompatible =
          ((Combination.ksize != 0) ? (KSizeUser == Combination.ksize)
                                    : (KSizeUser <= Combination.max_ksize));
      bool IsNSizeCompatible =
          ((Combination.nsize != 0) ? (NSizeUser == Combination.nsize)
                                    : (NSizeUser <= Combination.max_nsize));

      IsMatrixMadCompatible =
          IsMatrixTypeACompatible && IsMatrixTypeBCompatible &&
          IsMatrixTypeCCompatible && IsMatrixTypeDCompatible &&
          IsMSizeCompatible && IsKSizeCompatible && IsNSizeCompatible;

      // early exit if we have a match
      if (IsMatrixMadCompatible)
        break;
    }

    if (!IsMatrixMadCompatible)
      return sycl::exception(
          make_error_code(errc::kernel_not_supported),
          "joint_matrix_mad function with parameters atype=" +
              MatrixTypeAStrUser + ", btype=" + MatrixTypeBStrUser +
              ", ctype=" + MatrixTypeCStrUser + ", dtype=" +
              MatrixTypeDStrUser + ", M=" + std::to_string(MSizeUser) + ", K=" +
              std::to_string(KSizeUser) + ", N=" + std::to_string(NSizeUser) +
              " is not supported on this "
              "device");
  }
  return std::nullopt;
}

std::optional<sycl::exception>
checkDevSupportDeviceRequirements(const device &Dev,
                                  const RTDeviceBinaryImage &Img,
                                  const NDRDescT &NDRDesc) {
  auto getPropIt = [&Img](const std::string &PropName) {
    auto &PropRange = Img.getDeviceRequirements();
    RTDeviceBinaryImage::PropertyRange::ConstIterator PropIt = std::find_if(
        PropRange.begin(), PropRange.end(),
        [&PropName](RTDeviceBinaryImage::PropertyRange::ConstIterator &&Prop) {
          return (*Prop)->Name == PropName;
        });
    return (PropIt == PropRange.end())
               ? std::nullopt
               : std::optional<
                     RTDeviceBinaryImage::PropertyRange::ConstIterator>{PropIt};
  };

  auto AspectsPropIt = getPropIt("aspects");
  auto JointMatrixPropIt = getPropIt("joint_matrix");
  auto JointMatrixMadPropIt = getPropIt("joint_matrix_mad");
  auto ReqdWGSizeUint32TPropIt = getPropIt("reqd_work_group_size");
  auto ReqdWGSizeUint64TPropIt = getPropIt("reqd_work_group_size_uint64_t");
  auto ReqdSubGroupSizePropIt = getPropIt("reqd_sub_group_size");
  auto WorkGroupNumDim = getPropIt("work_group_num_dim");

  // Checking if device supports defined aspects
  if (AspectsPropIt) {
    ByteArray Aspects =
        DeviceBinaryProperty(*(AspectsPropIt.value())).asByteArray();
    // Drop 8 bytes describing the size of the byte array.
    Aspects.dropBytes(8);
    while (!Aspects.empty()) {
      aspect Aspect = Aspects.consume<aspect>();
      if (!Dev.has(Aspect))
        return sycl::exception(errc::kernel_not_supported,
                               "Required aspect " + getAspectNameStr(Aspect) +
                                   " is not supported on the device");
    }
  }

  if (JointMatrixPropIt) {
    std::vector<ext::oneapi::experimental::matrix::combination> Combinations =
        Dev.get_info<
            ext::oneapi::experimental::info::device::matrix_combinations>();

    if (Combinations.empty())
      return sycl::exception(make_error_code(errc::kernel_not_supported),
                             "no matrix hardware on the target device, "
                             "joint_matrix is not supported");

    ByteArray JointMatrixByteArray =
        DeviceBinaryProperty(*(JointMatrixPropIt.value())).asByteArray();
    // Drop 8 bytes describing the size of the byte array.
    JointMatrixByteArray.dropBytes(8);
    std::string JointMatrixByteArrayToStr;
    while (!JointMatrixByteArray.empty()) {
      JointMatrixByteArrayToStr += JointMatrixByteArray.consume<char>();
    }
    std::optional<sycl::exception> Result =
        checkDevSupportJointMatrix(JointMatrixByteArrayToStr, Combinations);
    if (Result)
      return Result.value();
  }

  if (JointMatrixMadPropIt) {
    std::vector<ext::oneapi::experimental::matrix::combination> Combinations =
        Dev.get_info<
            ext::oneapi::experimental::info::device::matrix_combinations>();

    if (Combinations.empty())
      return sycl::exception(make_error_code(errc::kernel_not_supported),
                             "no matrix hardware on the target device, "
                             "joint_matrix_mad is not supported");

    ByteArray JointMatrixMadByteArray =
        DeviceBinaryProperty(*(JointMatrixMadPropIt.value())).asByteArray();
    // Drop 8 bytes describing the size of the byte array.
    JointMatrixMadByteArray.dropBytes(8);
    std::string JointMatrixMadByteArrayToStr;
    while (!JointMatrixMadByteArray.empty()) {
      JointMatrixMadByteArrayToStr += JointMatrixMadByteArray.consume<char>();
    }
    std::optional<sycl::exception> Result = checkDevSupportJointMatrixMad(
        JointMatrixMadByteArrayToStr, Combinations);
    if (Result)
      return Result.value();
  }

  // Checking if device supports defined required work group size
  if (ReqdWGSizeUint32TPropIt || ReqdWGSizeUint64TPropIt) {
    /// TODO: Before intel/llvm#10620, the reqd_work_group_size attribute
    // stores its values as uint32_t, but this needed to be expanded to
    // uint64_t.  However, this change did not happen in ABI-breaking
    // window, so we attach the required work-group size as the
    // reqd_work_group_size_uint64_t attribute. At the next ABI-breaking
    // window, we can remove the logic for the 32 bit property.
    bool usingUint64_t = ReqdWGSizeUint64TPropIt.has_value();
    auto it = usingUint64_t ? ReqdWGSizeUint64TPropIt : ReqdWGSizeUint32TPropIt;

    ByteArray ReqdWGSize = DeviceBinaryProperty(*(it.value())).asByteArray();
    // Drop 8 bytes describing the size of the byte array.
    ReqdWGSize.dropBytes(8);
    uint64_t ReqdWGSizeAllDimsTotal = 1;
    std::vector<uint64_t> ReqdWGSizeVec;
    int Dims = 0;
    while (!ReqdWGSize.empty()) {
      uint64_t SingleDimSize = usingUint64_t ? ReqdWGSize.consume<uint64_t>()
                                             : ReqdWGSize.consume<uint32_t>();
      if (auto res = multiply_with_overflow_check(ReqdWGSizeAllDimsTotal,
                                                  SingleDimSize))
        ReqdWGSizeAllDimsTotal = *res;
      else
        return sycl::exception(
            sycl::errc::kernel_not_supported,
            "Required work-group size is not supported"
            " (total number of work-items requested can't fit into size_t)");
      ReqdWGSizeVec.push_back(SingleDimSize);
      Dims++;
    }

    size_t UserProvidedNumDims = 0;
    if (WorkGroupNumDim) {
      // We know the dimensions have been padded to 3, make sure that the pad
      // value is always set to 1 and record the number of dimensions specified
      // by the user.
      UserProvidedNumDims =
          DeviceBinaryProperty(*(WorkGroupNumDim.value())).asUint32();
#ifndef NDEBUG
      for (unsigned i = UserProvidedNumDims; i < 3; ++i)
        assert(ReqdWGSizeVec[i] == 1 &&
               "Incorrect padding in required work-group size metadata.");
#endif // NDEBUG
    } else {
      UserProvidedNumDims = Dims;
    }

    if (NDRDesc.Dims != 0 && NDRDesc.Dims != UserProvidedNumDims)
      return sycl::exception(
          sycl::errc::nd_range,
          "The local size dimension of submitted nd_range doesn't match the "
          "required work-group size dimension");

    // The SingleDimSize was computed in an uint64_t; size_t does not
    // necessarily have to be the same uint64_t (but should fit in an
    // uint64_t).
    if (ReqdWGSizeAllDimsTotal >
        Dev.get_info<info::device::max_work_group_size>())
      return sycl::exception(sycl::errc::kernel_not_supported,
                             "Required work-group size " +
                                 std::to_string(ReqdWGSizeAllDimsTotal) +
                                 " is not supported on the device");
    // Creating std::variant to call max_work_item_sizes one time to avoid
    // performance drop
    std::variant<id<1>, id<2>, id<3>> MaxWorkItemSizesVariant;
    if (Dims == 1)
      MaxWorkItemSizesVariant =
          Dev.get_info<info::device::max_work_item_sizes<1>>();
    else if (Dims == 2)
      MaxWorkItemSizesVariant =
          Dev.get_info<info::device::max_work_item_sizes<2>>();
    else // (Dims == 3)
      MaxWorkItemSizesVariant =
          Dev.get_info<info::device::max_work_item_sizes<3>>();
    for (int i = 0; i < Dims; i++) {
      // Extracting value from std::variant to avoid dealing with type-safety
      // issues after that
      if (Dims == 1) {
        // ReqdWGSizeVec is in reverse order compared to MaxWorkItemSizes
        if (ReqdWGSizeVec[i] >
            std::get<id<1>>(MaxWorkItemSizesVariant)[Dims - i - 1])
          return sycl::exception(sycl::errc::kernel_not_supported,
                                 "Required work-group size " +
                                     std::to_string(ReqdWGSizeVec[i]) +
                                     " is not supported");
      } else if (Dims == 2) {
        if (ReqdWGSizeVec[i] >
            std::get<id<2>>(MaxWorkItemSizesVariant)[Dims - i - 1])
          return sycl::exception(sycl::errc::kernel_not_supported,
                                 "Required work-group size " +
                                     std::to_string(ReqdWGSizeVec[i]) +
                                     " is not supported");
      } else // (Dims == 3)
        if (ReqdWGSizeVec[i] >
            std::get<id<3>>(MaxWorkItemSizesVariant)[Dims - i - 1])
          return sycl::exception(sycl::errc::kernel_not_supported,
                                 "Required work-group size " +
                                     std::to_string(ReqdWGSizeVec[i]) +
                                     " is not supported");
    }
  }

  // Check if device supports required sub-group size.
  if (ReqdSubGroupSizePropIt) {
    auto ReqdSubGroupSize =
        DeviceBinaryProperty(*(ReqdSubGroupSizePropIt.value())).asUint32();
    auto SupportedSubGroupSizes = Dev.get_info<info::device::sub_group_sizes>();
    // !getUint32PropAsBool(Img, "isEsimdImage") is a WA for ESIMD,
    // as ESIMD images have a reqd-sub-group-size of 1, but currently
    // no backend currently includes 1 as a valid sub-group size.
    // This can be removed if backends add 1 as a valid sub-group size.
    if (!getUint32PropAsBool(Img, "isEsimdImage") &&
        std::none_of(SupportedSubGroupSizes.cbegin(),
                     SupportedSubGroupSizes.cend(),
                     [=](auto s) { return s == ReqdSubGroupSize; }))
      return sycl::exception(sycl::errc::kernel_not_supported,
                             "Sub-group size " +
                                 std::to_string(ReqdSubGroupSize) +
                                 " is not supported on the device");
  }

  return {};
}

bool doesImageTargetMatchDevice(const RTDeviceBinaryImage &Img,
                                const device &Dev) {
  auto PropRange = Img.getDeviceRequirements();
  auto PropIt =
      std::find_if(PropRange.begin(), PropRange.end(), [&](const auto &Prop) {
        return Prop->Name == std::string_view("compile_target");
      });
  // Device image has no compile_target property, check target.
  if (PropIt == PropRange.end()) {
    sycl::backend BE = Dev.get_backend();
    const char *Target = Img.getRawData().DeviceTargetSpec;
    if (strcmp(Target, __SYCL_DEVICE_BINARY_TARGET_SPIRV64) == 0) {
      return (BE == sycl::backend::opencl ||
              BE == sycl::backend::ext_oneapi_level_zero);
    }
    if (strcmp(Target, __SYCL_DEVICE_BINARY_TARGET_SPIRV64_X86_64) == 0) {
      return Dev.is_cpu();
    }
    if (strcmp(Target, __SYCL_DEVICE_BINARY_TARGET_SPIRV64_GEN) == 0) {
      return Dev.is_gpu() && (BE == sycl::backend::opencl ||
                              BE == sycl::backend::ext_oneapi_level_zero);
    }
    if (strcmp(Target, __SYCL_DEVICE_BINARY_TARGET_SPIRV64_FPGA) == 0) {
      return Dev.is_accelerator();
    }
    if (strcmp(Target, __SYCL_DEVICE_BINARY_TARGET_NVPTX64) == 0 ||
        strcmp(Target, __SYCL_DEVICE_BINARY_TARGET_LLVM_NVPTX64) == 0) {
      return BE == sycl::backend::ext_oneapi_cuda;
    }
    if (strcmp(Target, __SYCL_DEVICE_BINARY_TARGET_AMDGCN) == 0 ||
        strcmp(Target, __SYCL_DEVICE_BINARY_TARGET_LLVM_AMDGCN) == 0) {
      return BE == sycl::backend::ext_oneapi_hip;
    }
    if (strcmp(Target, __SYCL_DEVICE_BINARY_TARGET_NATIVE_CPU) == 0) {
      return BE == sycl::backend::ext_oneapi_native_cpu;
    }
    assert(false && "Unexpected image target");
    return false;
  }

  // Device image has the compile_target property, so it is AOT compiled for
  // some device, check if that architecture is Device's architecture.
  auto CompileTargetByteArray = DeviceBinaryProperty(*PropIt).asByteArray();
  // Drop 8 bytes describing the size of the byte array.
  CompileTargetByteArray.dropBytes(8);
  std::string_view CompileTarget(
      reinterpret_cast<const char *>(&CompileTargetByteArray[0]),
      CompileTargetByteArray.size());
  std::string_view ArchName = getArchName(Dev);
  // Note: there are no explicit targets for CPUs, so on x86_64,
  // intel_cpu_spr, and intel_cpu_gnr, we use a spir64_x86_64
  // compile target image.
  // TODO: When dedicated targets for CPU are added, (i.e.
  // -fsycl-targets=intel_cpu_spr etc.) remove this special
  // handling of CPU targets.
  return ((ArchName == CompileTarget) ||
          (CompileTarget == "spir64_x86_64" &&
           (ArchName == "x86_64" || ArchName == "intel_cpu_spr" ||
            ArchName == "intel_cpu_gnr")));
}

} // namespace detail
} // namespace _V1
} // namespace sycl

extern "C" void __sycl_register_lib(sycl_device_binaries desc) {
  sycl::detail::ProgramManager::getInstance().addImages(desc);
}

// Executed as a part of current module's (.exe, .dll) static initialization
extern "C" void __sycl_unregister_lib(sycl_device_binaries desc) {
  // Partial cleanup is not necessary at shutdown
  if (!sycl::detail::GlobalHandler::instance().isOkToDefer())
    return;
  sycl::detail::ProgramManager::getInstance().removeImages(desc);
}<|MERGE_RESOLUTION|>--- conflicted
+++ resolved
@@ -2011,16 +2011,7 @@
     if (EntriesB == EntriesE)
       continue;
 
-<<<<<<< HEAD
-    // Retrieve RTDeviceBinaryImage by looking up the first offload entry
-    kernel_id FirstKernelID = getSYCLKernelID(RawImg->EntriesBegin->GetName());
-    auto RTDBImages = getRawDeviceImages({FirstKernelID});
-    assert(RTDBImages.size() == 1);
-
-    RTDeviceBinaryImage *Img = *RTDBImages.begin();
-=======
     RTDeviceBinaryImage *Img = DevImgIt->second.get();
->>>>>>> b411b625
 
     // Drop the kernel argument mask map
     m_EliminatedKernelArgMasks.erase(Img);
@@ -2044,22 +2035,15 @@
         continue;
       }
 
-<<<<<<< HEAD
-      auto It = m_KernelName2KernelIDs.find(EntriesIt->GetName());
-      assert(It != m_KernelName2KernelIDs.end());
-      m_KernelName2KernelIDs.erase(It);
-      m_KernelIDs2BinImage.erase(It->second);
-=======
       // remove everything associated with this KernelName
-      m_KernelUsesAssert.erase(EntriesIt->name);
-      m_KernelImplicitLocalArgPos.erase(EntriesIt->name);
-
-      if (auto It = m_KernelName2KernelIDs.find(EntriesIt->name);
+      m_KernelUsesAssert.erase(EntriesIt->GetName());
+      m_KernelImplicitLocalArgPos.erase(EntriesIt->GetName());
+
+      if (auto It = m_KernelName2KernelIDs.find(EntriesIt->GetName());
           It != m_KernelName2KernelIDs.end()) {
         m_KernelName2KernelIDs.erase(It);
         m_KernelIDs2BinImage.erase(It->second);
       }
->>>>>>> b411b625
     }
 
     // Drop reverse mapping
