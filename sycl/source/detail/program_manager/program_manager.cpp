--- conflicted
+++ resolved
@@ -555,10 +555,10 @@
 static bool checkLinkingSupport(device Dev, const RTDeviceBinaryImage &Img) {
   const char *Target = Img.getRawData().DeviceTargetSpec;
   // TODO replace with extension checks once implemented in UR.
-  if (strcmp(Target, __SYCL_PI_DEVICE_BINARY_TARGET_SPIRV64) == 0) {
+  if (strcmp(Target, __SYCL_DEVICE_BINARY_TARGET_SPIRV64) == 0) {
     return true;
   }
-  if (strcmp(Target, __SYCL_PI_DEVICE_BINARY_TARGET_SPIRV64_GEN) == 0) {
+  if (strcmp(Target, __SYCL_DEVICE_BINARY_TARGET_SPIRV64_GEN) == 0) {
     return Dev.is_gpu() && Dev.get_backend() == backend::opencl;
   }
   return false;
@@ -576,11 +576,7 @@
     HandledSymbols.insert(ISProp->Name);
   }
   sycl::detail::pi::PiDeviceBinaryType Format = MainImg.getFormat();
-<<<<<<< HEAD
   if (!WorkList.empty() && !checkLinkingSupport(Dev, MainImg)) {
-=======
-  if (!WorkList.empty() && Format != SYCL_DEVICE_BINARY_TYPE_SPIRV)
->>>>>>> e4ad6276
     throw exception(make_error_code(errc::feature_not_supported),
                     "Cannot resolve external symbols, linking is unsupported "
                     "for the backend");
@@ -821,7 +817,7 @@
         build(std::move(ProgramManaged), ContextImpl, CompileOpts, LinkOpts,
               getSyclObjImpl(Device).get()->getHandleRef(), DeviceLibReqMask,
               ProgramsToLink, /*CreatedFromBinary*/ Img.getFormat() !=
-                                  PI_DEVICE_BINARY_TYPE_SPIRV);
+                                  SYCL_DEVICE_BINARY_TYPE_SPIRV);
     // Those extra programs won't be used anymore, just the final linked result
     for (sycl::detail::pi::PiProgram Prg : ProgramsToLink)
       Plugin->call<PiApiKind::piProgramRelease>(Prg);
