--- conflicted
+++ resolved
@@ -856,8 +856,6 @@
     // supported by a device compiler.
     // Pre-compiled programs (after AOT compilation or read from persitent
     // cache) are supposed to be already linked.
-    // If device image is not SPIR-V, DeviceLibReqMask will be 0 which means
-    // no fallback device library will be linked.
     bool UseDeviceLibs = !DeviceCodeWasInCache &&
                          Img.getFormat() == SYCL_DEVICE_BINARY_TYPE_SPIRV &&
                          !SYCLConfig<SYCL_DEVICELIB_NO_FALLBACK>::get();
@@ -870,18 +868,7 @@
     if (!DeviceCodeWasInCache) {
       for (RTDeviceBinaryImage *BinImg : DeviceImagesToLink) {
         if (UseDeviceLibs)
-<<<<<<< HEAD
           ImagesVec.push_back(BinImg);
-        device_image_plain DevImagePlain =
-            getDeviceImageFromBinaryImage(BinImg, Context, Device);
-        const std::shared_ptr<detail::device_image_impl> &DeviceImageImpl =
-            detail::getSyclObjImpl(DevImagePlain);
-
-        SerializedObj ImgSpecConsts =
-            DeviceImageImpl->get_spec_const_blob_ref();
-=======
-          DeviceLibReqMask |= getDeviceLibReqMask(*BinImg);
->>>>>>> 906a9a3b
 
         ur_program_handle_t NativePrg = createURProgram(*BinImg, Context, Devs);
 
@@ -891,14 +878,6 @@
         ProgramsToLink.push_back(NativePrg);
       }
     }
-<<<<<<< HEAD
-    std::vector<ur_device_handle_t> Devs = {
-        getSyclObjImpl(Device).get()->getHandleRef()};
-
-    ProgramPtr BuiltProgram = build(
-        std::move(ProgramManaged), ContextImpl, CompileOpts, LinkOpts, Devs,
-        ImagesVec, ProgramsToLink,
-=======
 
     std::vector<ur_device_handle_t> URDevices;
     for (auto Dev : Devs)
@@ -906,8 +885,7 @@
 
     ProgramPtr BuiltProgram = build(
         std::move(ProgramManaged), ContextImpl, CompileOpts, LinkOpts,
-        URDevices, DeviceLibReqMask, ProgramsToLink,
->>>>>>> 906a9a3b
+        URDevices, ImagesVec, ProgramsToLink,
         /*CreatedFromBinary*/ Img.getFormat() != SYCL_DEVICE_BINARY_TYPE_SPIRV);
 
     // Those extra programs won't be used anymore, just the final linked result
@@ -2842,146 +2820,10 @@
 
   SerializedObj SpecConsts = InputImpl->get_spec_const_blob_ref();
 
-<<<<<<< HEAD
-  // TODO: Unify this code with getBuiltPIProgram
-  auto BuildF = [this, &Context, &Img, &Devs, &CompileOpts, &LinkOpts,
-                 &InputImpl, SpecConsts] {
-    ContextImplPtr ContextImpl = getSyclObjImpl(Context);
-    const AdapterPtr &Adapter = ContextImpl->getAdapter();
-    applyOptionsFromImage(CompileOpts, LinkOpts, Img, Devs, Adapter);
-    // Should always come last!
-    appendCompileEnvironmentVariablesThatAppend(CompileOpts);
-    appendLinkEnvironmentVariablesThatAppend(LinkOpts);
-
-    // Device is not used when creating program from SPIRV, so passing only one
-    // device is OK.
-    auto [NativePrg, DeviceCodeWasInCache] = getOrCreateURProgram(
-        Img, {&Img}, Context, Devs, CompileOpts + LinkOpts, SpecConsts);
-
-    if (!DeviceCodeWasInCache &&
-        InputImpl->get_bin_image_ref()->supportsSpecConstants())
-      setSpecializationConstants(InputImpl, NativePrg, Adapter);
-
-    UrFuncInfo<UrApiKind::urProgramRelease> programReleaseInfo;
-    auto programRelease =
-        programReleaseInfo.getFuncPtrFromModule(ur::getURLoaderLibrary());
-    ProgramPtr ProgramManaged(NativePrg, programRelease);
-
-    // Link a fallback implementation of device libraries if they are not
-    // supported by a device compiler.
-    // Pre-compiled programs are supposed to be already linked.
-    // If device image is not SPIR-V, DeviceLibReqMask will be 0 which means
-    // no fallback device library will be linked.
-    std::vector<const RTDeviceBinaryImage *> ImagesVec;
-    if (Img.getFormat() == SYCL_DEVICE_BINARY_TYPE_SPIRV &&
-        !SYCLConfig<SYCL_DEVICELIB_NO_FALLBACK>::get())
-      ImagesVec.push_back(&Img);
-
-    // TODO: Add support for dynamic linking with kernel bundles
-    std::vector<ur_program_handle_t> ExtraProgramsToLink;
-    std::vector<ur_device_handle_t> URDevices;
-    for (auto Dev : Devs) {
-      URDevices.push_back(getSyclObjImpl(Dev).get()->getHandleRef());
-    }
-    ProgramPtr BuiltProgram =
-        build(std::move(ProgramManaged), ContextImpl, CompileOpts, LinkOpts,
-              URDevices, ImagesVec, ExtraProgramsToLink);
-
-    emitBuiltProgramInfo(BuiltProgram.get(), ContextImpl);
-
-    {
-      std::lock_guard<std::mutex> Lock(MNativeProgramsMutex);
-      NativePrograms.insert({BuiltProgram.get(), &Img});
-    }
-
-    ContextImpl->addDeviceGlobalInitializer(BuiltProgram.get(), Devs, &Img);
-
-    // Save program to persistent cache if it is not there
-    if (!DeviceCodeWasInCache)
-      PersistentDeviceCodeCache::putItemToDisc(
-          Devs, {&Img}, SpecConsts, CompileOpts + LinkOpts, BuiltProgram.get());
-
-    return BuiltProgram.release();
-  };
-
-  if (!SYCLConfig<SYCL_CACHE_IN_MEM>::get()) {
-    auto ResProgram = BuildF();
-    DeviceImageImplPtr ExecImpl = std::make_shared<detail::device_image_impl>(
-        InputImpl->get_bin_image_ref(), Context, Devs, bundle_state::executable,
-        InputImpl->get_kernel_ids_ptr(), ResProgram,
-        InputImpl->get_spec_const_data_ref(),
-        InputImpl->get_spec_const_blob_ref());
-
-    return createSyclObjFromImpl<device_image_plain>(ExecImpl);
-  }
-
-  uint32_t ImgId = Img.getImageID();
-  std::set<ur_device_handle_t> URDevicesSet;
-  std::transform(Devs.begin(), Devs.end(),
-                 std::inserter(URDevicesSet, URDevicesSet.begin()),
-                 [](const device &Dev) {
-                   return getSyclObjImpl(Dev).get()->getHandleRef();
-                 });
-  auto CacheKey = std::make_pair(std::make_pair(std::move(SpecConsts), ImgId),
-                                 URDevicesSet);
-
-  // CacheKey is captured by reference so when we overwrite it later we can
-  // reuse this function.
-  auto GetCachedBuildF = [&Cache, &CacheKey]() {
-    return Cache.getOrInsertProgram(CacheKey);
-  };
-
-  auto EvictFunc = [&Cache, &CacheKey](ur_program_handle_t Program,
-                                       bool isBuilt) {
-    return Cache.registerProgramFetch(CacheKey, Program, isBuilt);
-  };
-
-  auto BuildResult =
-      Cache.getOrBuild<errc::build>(GetCachedBuildF, BuildF, EvictFunc);
-  // getOrBuild is not supposed to return nullptr
-  assert(BuildResult != nullptr && "Invalid build result");
-
-  ur_program_handle_t ResProgram = BuildResult->Val;
-
-  // Here we have multiple devices a program is built for, so add the program to
-  // the cache for all subsets of provided list of devices.
-  const AdapterPtr &Adapter = ContextImpl->getAdapter();
-  auto CacheSubsets = [ResProgram, &Adapter]() {
-    Adapter->call<UrApiKind::urProgramRetain>(ResProgram);
-    return ResProgram;
-  };
-
-  if (URDevicesSet.size() > 1) {
-    // emplace all subsets of the current set of devices into the cache.
-    // Set of all devices is not included in the loop as it was already added
-    // into the cache.
-    for (int Mask = 1; Mask < (1 << URDevicesSet.size()) - 1; ++Mask) {
-      std::set<ur_device_handle_t> Subset;
-      int Index = 0;
-      for (auto It = URDevicesSet.begin(); It != URDevicesSet.end();
-           ++It, ++Index) {
-        if (Mask & (1 << Index)) {
-          Subset.insert(*It);
-        }
-      }
-      // Change device in the cache key to reduce copying of spec const data.
-      CacheKey.second = Subset;
-      Cache.getOrBuild<errc::build>(GetCachedBuildF, CacheSubsets, EvictFunc);
-      // getOrBuild is not supposed to return nullptr
-      assert(BuildResult != nullptr && "Invalid build result");
-    }
-  }
-
-  // devive_image_impl shares ownership of PIProgram with, at least, program
-  // cache. The ref counter will be descremented in the destructor of
-  // device_image_impl
-  Adapter->call<UrApiKind::urProgramRetain>(ResProgram);
-=======
   // TODO: Add support for dynamic linking with kernel bundles
   ur_program_handle_t ResProgram =
       getBuiltURProgram(Img, Context, Devs, /*DeviceImagesToLink*/ {}, {&Img},
                         InputImpl, SpecConsts);
->>>>>>> 906a9a3b
 
   DeviceImageImplPtr ExecImpl = std::make_shared<detail::device_image_impl>(
       InputImpl->get_bin_image_ref(), Context, Devs, bundle_state::executable,
