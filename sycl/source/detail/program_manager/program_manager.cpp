//==------ program_manager.cpp --- SYCL program manager---------------------==//
//
// Part of the LLVM Project, under the Apache License v2.0 with LLVM Exceptions.
// See https://llvm.org/LICENSE.txt for license information.
// SPDX-License-Identifier: Apache-2.0 WITH LLVM-exception
//
//===----------------------------------------------------------------------===//

#include <detail/compiler.hpp>
#include <detail/config.hpp>
#include <detail/context_impl.hpp>
#include <detail/device_image_impl.hpp>
#include <detail/device_impl.hpp>
#include <detail/event_impl.hpp>
#include <detail/global_handler.hpp>
#include <detail/persistent_device_code_cache.hpp>
#include <detail/platform_impl.hpp>
#include <detail/program_manager/program_manager.hpp>
#include <detail/queue_impl.hpp>
#include <detail/spec_constant_impl.hpp>
#include <detail/split_string.hpp>
#include <detail/ur_info_code.hpp>
#include <sycl/aspects.hpp>
#include <sycl/backend_types.hpp>
#include <sycl/context.hpp>
#include <sycl/detail/common.hpp>
#include <sycl/detail/kernel_properties.hpp>
#include <sycl/detail/os_util.hpp>
#include <sycl/detail/type_traits.hpp>
#include <sycl/detail/util.hpp>
#include <sycl/device.hpp>
#include <sycl/exception.hpp>

#include <sycl/ext/oneapi/matrix/query-types.hpp>

#include <algorithm>
#include <cassert>
#include <cstdint>
#include <cstdlib>
#include <cstring>
#include <fstream>
#include <memory>
#include <mutex>
#include <sstream>
#include <string>
#include <variant>

namespace sycl {
inline namespace _V1 {
namespace detail {

using ContextImplPtr = std::shared_ptr<sycl::detail::context_impl>;

static constexpr int DbgProgMgr = 0;

static constexpr char UseSpvEnv[]("SYCL_USE_KERNEL_SPV");

/// This function enables ITT annotations in SPIR-V module by setting
/// a specialization constant if INTEL_LIBITTNOTIFY64 env variable is set.
static void enableITTAnnotationsIfNeeded(const ur_program_handle_t &Prog,
                                         const AdapterPtr &Adapter) {
  if (SYCLConfig<INTEL_ENABLE_OFFLOAD_ANNOTATIONS>::get() != nullptr) {
    constexpr char SpecValue = 1;
    ur_specialization_constant_info_t SpecConstInfo = {
        ITTSpecConstId, sizeof(char), &SpecValue};
    Adapter->call<UrApiKind::urProgramSetSpecializationConstants>(
        Prog, 1, &SpecConstInfo);
  }
}

ProgramManager &ProgramManager::getInstance() {
  return GlobalHandler::instance().getProgramManager();
}

static ur_program_handle_t
createBinaryProgram(const ContextImplPtr &Context,
                    const std::vector<device> &Devices,
                    const uint8_t **Binaries, size_t *Lengths,
                    const std::vector<ur_program_metadata_t> &Metadata) {
  const AdapterPtr &Adapter = Context->getAdapter();
  ur_program_handle_t Program;
  std::vector<ur_device_handle_t> DeviceHandles;
  std::transform(
      Devices.begin(), Devices.end(), std::back_inserter(DeviceHandles),
      [](const device &Dev) { return getSyclObjImpl(Dev)->getHandleRef(); });
  ur_result_t BinaryStatus = UR_RESULT_SUCCESS;
  ur_program_properties_t Properties = {};
  Properties.stype = UR_STRUCTURE_TYPE_PROGRAM_PROPERTIES;
  Properties.pNext = nullptr;
  Properties.count = Metadata.size();
  Properties.pMetadatas = Metadata.data();

  assert(Devices.size() > 0 && "No devices provided for program creation");
  Adapter->call<UrApiKind::urProgramCreateWithBinary>(
      Context->getHandleRef(), DeviceHandles.size(), DeviceHandles.data(),
      Lengths, Binaries, &Properties, &Program);
  if (BinaryStatus != UR_RESULT_SUCCESS) {
    throw detail::set_ur_error(
        exception(make_error_code(errc::runtime),
                  "Creating program with binary failed."),
        BinaryStatus);
  }

  return Program;
}

static ur_program_handle_t createSpirvProgram(const ContextImplPtr &Context,
                                              const unsigned char *Data,
                                              size_t DataLen) {
  ur_program_handle_t Program = nullptr;
  const AdapterPtr &Adapter = Context->getAdapter();
  Adapter->call<UrApiKind::urProgramCreateWithIL>(Context->getHandleRef(), Data,
                                                  DataLen, nullptr, &Program);
  return Program;
}

// TODO replace this with a new UR API function
static bool isDeviceBinaryTypeSupported(const ContextImplPtr &ContextImpl,
                                        ur::DeviceBinaryType Format) {
  // All formats except SYCL_DEVICE_BINARY_TYPE_SPIRV are supported.
  if (Format != SYCL_DEVICE_BINARY_TYPE_SPIRV)
    return true;

  const backend ContextBackend = ContextImpl->getBackend();

  // The CUDA backend cannot use SPIR-V
  if (ContextBackend == backend::ext_oneapi_cuda)
    return false;

  const std::vector<device> &Devices = ContextImpl->getDevices();

  // Program type is SPIR-V, so we need a device compiler to do JIT.
  for (const device &D : Devices) {
    if (!D.get_info<info::device::is_compiler_available>())
      return false;
  }

  // OpenCL 2.1 and greater require clCreateProgramWithIL
  if (ContextBackend == backend::opencl) {
    std::string ver = ContextImpl->get_info<info::context::platform>()
                          .get_info<info::platform::version>();
    if (ver.find("OpenCL 1.0") == std::string::npos &&
        ver.find("OpenCL 1.1") == std::string::npos &&
        ver.find("OpenCL 1.2") == std::string::npos &&
        ver.find("OpenCL 2.0") == std::string::npos)
      return true;
  }

  for (const device &D : Devices) {
    // We need cl_khr_il_program extension to be present
    // and we can call clCreateProgramWithILKHR using the extension
    std::vector<std::string> Extensions =
        D.get_info<info::device::extensions>();
    if (Extensions.end() ==
        std::find(Extensions.begin(), Extensions.end(), "cl_khr_il_program"))
      return false;
  }

  return true;
}

// getFormatStr is used for debug-printing, so it may be unused.
[[maybe_unused]] static const char *getFormatStr(ur::DeviceBinaryType Format) {
  switch (Format) {
  case SYCL_DEVICE_BINARY_TYPE_NONE:
    return "none";
  case SYCL_DEVICE_BINARY_TYPE_NATIVE:
    return "native";
  case SYCL_DEVICE_BINARY_TYPE_SPIRV:
    return "SPIR-V";
  case SYCL_DEVICE_BINARY_TYPE_LLVMIR_BITCODE:
    return "LLVM IR";
  case SYCL_DEVICE_BINARY_TYPE_COMPRESSED_NONE:
    return "compressed none";
  }
  assert(false && "Unknown device image format");
  return "unknown";
}

[[maybe_unused]] auto VecToString = [](auto &Vec) -> std::string {
  std::ostringstream Out;
  Out << "{";
  for (auto Elem : Vec)
    Out << Elem << " ";
  Out << "}";
  return Out.str();
};

ur_program_handle_t
ProgramManager::createURProgram(const RTDeviceBinaryImage &Img,
                                const ContextImplPtr &ContextImpl,
                                const std::vector<device> &Devices) {
  if constexpr (DbgProgMgr > 0) {
    std::vector<ur_device_handle_t> URDevices;
    std::transform(
        Devices.begin(), Devices.end(), std::back_inserter(URDevices),
        [](const device &Dev) { return getSyclObjImpl(Dev)->getHandleRef(); });
    std::cerr << ">>> ProgramManager::createPIProgram(" << &Img << ", "
              << ContextImpl.get() << ", " << VecToString(URDevices) << ")\n";
  }
  const sycl_device_binary_struct &RawImg = Img.getRawData();

  // perform minimal sanity checks on the device image and the descriptor
  if (RawImg.BinaryEnd < RawImg.BinaryStart) {
    throw exception(make_error_code(errc::runtime),
                    "Malformed device program image descriptor");
  }
  if (RawImg.BinaryEnd == RawImg.BinaryStart) {
    throw exception(make_error_code(errc::runtime),
                    "Invalid device program image: size is zero");
  }
  size_t ImgSize = Img.getSize();

  // TODO if the binary image is a part of the fat binary, the clang
  //   driver should have set proper format option to the
  //   clang-offload-wrapper. The fix depends on AOT compilation
  //   implementation, so will be implemented together with it.
  //   Img->Format can't be updated as it is inside of the in-memory
  //   OS module binary.
  ur::DeviceBinaryType Format = Img.getFormat();

  if (Format == SYCL_DEVICE_BINARY_TYPE_NONE)
    Format = ur::getBinaryImageFormat(RawImg.BinaryStart, ImgSize);
  // sycl::detail::pi::PiDeviceBinaryType Format = Img->Format;
  // assert(Format != SYCL_DEVICE_BINARY_TYPE_NONE && "Image format not set");

  if (!isDeviceBinaryTypeSupported(ContextImpl, Format))
    throw sycl::exception(
        sycl::errc::feature_not_supported,
        "SPIR-V online compilation is not supported in this context");

  // Get program metadata from properties
  const auto &ProgMetadata = Img.getProgramMetadataUR();

  // Load the image
  std::vector<const uint8_t *> Binaries(
      Devices.size(), const_cast<uint8_t *>(RawImg.BinaryStart));
  std::vector<size_t> Lengths(Devices.size(), ImgSize);
  ur_program_handle_t Res =
      Format == SYCL_DEVICE_BINARY_TYPE_SPIRV
          ? createSpirvProgram(ContextImpl, RawImg.BinaryStart, ImgSize)
          : createBinaryProgram(ContextImpl, Devices, Binaries.data(),
                                Lengths.data(), ProgMetadata);

  {
    std::lock_guard<std::mutex> Lock(MNativeProgramsMutex);
    // associate the UR program with the image it was created for
    NativePrograms.insert({Res, {ContextImpl, &Img}});
  }

  ContextImpl->addDeviceGlobalInitializer(Res, Devices, &Img);

  if constexpr (DbgProgMgr > 1)
    std::cerr << "created program: " << Res
              << "; image format: " << getFormatStr(Format) << "\n";

  return Res;
}

static void appendLinkOptionsFromImage(std::string &LinkOpts,
                                       const RTDeviceBinaryImage &Img) {
  static const char *LinkOptsEnv = SYCLConfig<SYCL_PROGRAM_LINK_OPTIONS>::get();
  // Update only if link options are not overwritten by environment variable
  if (!LinkOptsEnv) {
    const char *TemporaryStr = Img.getLinkOptions();
    if (TemporaryStr != nullptr) {
      if (!LinkOpts.empty())
        LinkOpts += " ";
      LinkOpts += std::string(TemporaryStr);
    }
  }
}

static bool getUint32PropAsBool(const RTDeviceBinaryImage &Img,
                                const char *PropName) {
  sycl_device_binary_property Prop = Img.getProperty(PropName);
  return Prop && (DeviceBinaryProperty(Prop).asUint32() != 0);
}

static std::string getUint32PropAsOptStr(const RTDeviceBinaryImage &Img,
                                         const char *PropName) {
  sycl_device_binary_property Prop = Img.getProperty(PropName);
  std::stringstream ss;
  if (!Prop)
    return "";
  int optLevel = DeviceBinaryProperty(Prop).asUint32();
  if (optLevel < 0 || optLevel > 3)
    return "";
  ss << "-O" << optLevel;
  std::string temp = ss.str();
  return temp;
}

static void
appendCompileOptionsForGRFSizeProperties(std::string &CompileOpts,
                                         const RTDeviceBinaryImage &Img,
                                         bool IsEsimdImage) {
  // TODO: sycl-register-alloc-mode is deprecated and should be removed in the
  // next ABI break.
  sycl_device_binary_property RegAllocModeProp =
      Img.getProperty("sycl-register-alloc-mode");
  sycl_device_binary_property GRFSizeProp = Img.getProperty("sycl-grf-size");

  if (!RegAllocModeProp && !GRFSizeProp)
    return;
  // The mutual exclusivity of these properties should have been checked in
  // sycl-post-link.
  assert(!RegAllocModeProp || !GRFSizeProp);
  bool Is256GRF = false;
  bool IsAutoGRF = false;
  if (RegAllocModeProp) {
    uint32_t RegAllocModePropVal =
        DeviceBinaryProperty(RegAllocModeProp).asUint32();
    Is256GRF = RegAllocModePropVal ==
               static_cast<uint32_t>(register_alloc_mode_enum::large);
    IsAutoGRF = RegAllocModePropVal ==
                static_cast<uint32_t>(register_alloc_mode_enum::automatic);
  } else {
    assert(GRFSizeProp);
    uint32_t GRFSizePropVal = DeviceBinaryProperty(GRFSizeProp).asUint32();
    Is256GRF = GRFSizePropVal == 256;
    IsAutoGRF = GRFSizePropVal == 0;
  }
  if (Is256GRF) {
    if (!CompileOpts.empty())
      CompileOpts += " ";
    // This option works for both LO AND OCL backends.
    CompileOpts += IsEsimdImage ? "-doubleGRF" : "-ze-opt-large-register-file";
  }
  if (IsAutoGRF) {
    if (!CompileOpts.empty())
      CompileOpts += " ";
    // This option works for both LO AND OCL backends.
    CompileOpts += "-ze-intel-enable-auto-large-GRF-mode";
  }
}

static void appendCompileOptionsFromImage(std::string &CompileOpts,
                                          const RTDeviceBinaryImage &Img,
                                          const std::vector<device> &Devs,
                                          const AdapterPtr &) {
  // Build options are overridden if environment variables are present.
  // Environment variables are not changed during program lifecycle so it
  // is reasonable to use static here to read them only once.
  static const char *CompileOptsEnv =
      SYCLConfig<SYCL_PROGRAM_COMPILE_OPTIONS>::get();
  // Update only if compile options are not overwritten by environment
  // variable
  if (!CompileOptsEnv) {
    if (!CompileOpts.empty())
      CompileOpts += " ";
    const char *TemporaryStr = Img.getCompileOptions();
    if (TemporaryStr != nullptr)
      CompileOpts += std::string(TemporaryStr);
  }
  bool isEsimdImage = getUint32PropAsBool(Img, "isEsimdImage");
  // The -vc-codegen option is always preserved for ESIMD kernels, regardless
  // of the contents SYCL_PROGRAM_COMPILE_OPTIONS environment variable.
  if (isEsimdImage) {
    if (!CompileOpts.empty())
      CompileOpts += " ";
    CompileOpts += "-vc-codegen";
    // Allow warning and performance hints from vc/finalizer if the RT warning
    // level is at least 1.
    if (detail::SYCLConfig<detail::SYCL_RT_WARNING_LEVEL>::get() == 0)
      CompileOpts += " -disable-finalizer-msg";
  }

  appendCompileOptionsForGRFSizeProperties(CompileOpts, Img, isEsimdImage);

  const detail::DeviceImplPtr &DeviceImpl = detail::getSyclObjImpl(Devs[0]);
  const detail::PlatformImplPtr &PlatformImpl = DeviceImpl->getPlatformImpl();

  // Add optimization flags.
  auto str = getUint32PropAsOptStr(Img, "optLevel");
  const char *optLevelStr = str.c_str();
  // TODO: Passing these options to vector compiler causes build failure in
  // backend. Will pass the flags once backend compilation issue is resolved.
  // Update only if compile options are not overwritten by environment
  // variable.
  if (!isEsimdImage && !CompileOptsEnv && optLevelStr != nullptr &&
      optLevelStr[0] != '\0') {
    // Making sure all devices have the same platform.
    assert(!Devs.empty() &&
           std::all_of(Devs.begin(), Devs.end(), [&](const device &Dev) {
             return Dev.get_platform() == Devs[0].get_platform();
           }));
    const char *backend_option = nullptr;
    // Empty string is returned in backend_option when no appropriate backend
    // option is available for a given frontend option.
    PlatformImpl->getBackendOption(optLevelStr, &backend_option);
    if (backend_option && backend_option[0] != '\0') {
      if (!CompileOpts.empty())
        CompileOpts += " ";
      CompileOpts += std::string(backend_option);
    }
  }
  bool IsIntelGPU =
      (PlatformImpl->getBackend() == backend::ext_oneapi_level_zero ||
       PlatformImpl->getBackend() == backend::opencl) &&
      std::all_of(Devs.begin(), Devs.end(), [](const device &Dev) {
        return Dev.is_gpu() &&
               Dev.get_info<info::device::vendor_id>() == 0x8086;
      });
  if (!CompileOptsEnv) {
    static const char *TargetCompileFast = "-ftarget-compile-fast";
    if (auto Pos = CompileOpts.find(TargetCompileFast);
        Pos != std::string::npos) {
      const char *BackendOption = nullptr;
      if (IsIntelGPU)
        PlatformImpl->getBackendOption(TargetCompileFast, &BackendOption);
      auto OptLen = strlen(TargetCompileFast);
      if (IsIntelGPU && BackendOption && BackendOption[0] != '\0')
        CompileOpts.replace(Pos, OptLen, BackendOption);
      else
        CompileOpts.erase(Pos, OptLen);
    }
    static const std::string TargetRegisterAllocMode =
        "-ftarget-register-alloc-mode=";
    auto OptPos = CompileOpts.find(TargetRegisterAllocMode);
    while (OptPos != std::string::npos) {
      auto EndOfOpt = CompileOpts.find(" ", OptPos);
      // Extract everything after the equals until the end of the option
      auto OptValue = CompileOpts.substr(
          OptPos + TargetRegisterAllocMode.size(),
          EndOfOpt - OptPos - TargetRegisterAllocMode.size());
      auto ColonPos = OptValue.find(":");
      auto Device = OptValue.substr(0, ColonPos);
      std::string BackendStrToAdd;
      bool IsPVC =
          std::all_of(Devs.begin(), Devs.end(), [&](const device &Dev) {
            return IsIntelGPU &&
                   (Dev.get_info<ext::intel::info::device::device_id>() &
                    0xFF00) == 0x0B00;
          });
      // Currently 'pvc' is the only supported device.
      if (Device == "pvc" && IsPVC)
        BackendStrToAdd = " " + OptValue.substr(ColonPos + 1) + " ";

      // Extract everything before this option
      std::string NewCompileOpts =
          CompileOpts.substr(0, OptPos) + BackendStrToAdd;
      // Extract everything after this option and add it to the above.
      if (EndOfOpt != std::string::npos)
        NewCompileOpts += CompileOpts.substr(EndOfOpt);
      CompileOpts = NewCompileOpts;
      OptPos = CompileOpts.find(TargetRegisterAllocMode);
    }
    constexpr std::string_view ReplaceOpts[] = {"-foffload-fp32-prec-div",
                                                "-foffload-fp32-prec-sqrt"};
    for (const std::string_view Opt : ReplaceOpts) {
      if (auto Pos = CompileOpts.find(Opt); Pos != std::string::npos) {
        const char *BackendOption = nullptr;
        PlatformImpl->getBackendOption(std::string(Opt).c_str(),
                                       &BackendOption);
        CompileOpts.replace(Pos, Opt.length(), BackendOption);
      }
    }
  }
}

static void
appendCompileEnvironmentVariablesThatAppend(std::string &CompileOpts) {
  static const char *AppendCompileOptsEnv =
      SYCLConfig<SYCL_PROGRAM_APPEND_COMPILE_OPTIONS>::get();
  if (AppendCompileOptsEnv) {
    if (!CompileOpts.empty())
      CompileOpts += " ";
    CompileOpts += AppendCompileOptsEnv;
  }
}
static void appendLinkEnvironmentVariablesThatAppend(std::string &LinkOpts) {
  static const char *AppendLinkOptsEnv =
      SYCLConfig<SYCL_PROGRAM_APPEND_LINK_OPTIONS>::get();
  if (AppendLinkOptsEnv) {
    if (!LinkOpts.empty())
      LinkOpts += " ";
    LinkOpts += AppendLinkOptsEnv;
  }
}

static void applyOptionsFromImage(std::string &CompileOpts,
                                  std::string &LinkOpts,
                                  const RTDeviceBinaryImage &Img,
                                  const std::vector<device> &Devices,
                                  const AdapterPtr &Adapter) {
  appendCompileOptionsFromImage(CompileOpts, Img, Devices, Adapter);
  appendLinkOptionsFromImage(LinkOpts, Img);
}

static void applyCompileOptionsFromEnvironment(std::string &CompileOpts) {
  // Environment variables are not changed during program lifecycle so it
  // is reasonable to use static here to read them only once.
  static const char *CompileOptsEnv =
      SYCLConfig<SYCL_PROGRAM_COMPILE_OPTIONS>::get();
  if (CompileOptsEnv) {
    CompileOpts = CompileOptsEnv;
  }
}

static void applyLinkOptionsFromEnvironment(std::string &LinkOpts) {
  // Environment variables are not changed during program lifecycle so it
  // is reasonable to use static here to read them only once.
  static const char *LinkOptsEnv = SYCLConfig<SYCL_PROGRAM_LINK_OPTIONS>::get();
  if (LinkOptsEnv) {
    LinkOpts = LinkOptsEnv;
  }
}

static void applyOptionsFromEnvironment(std::string &CompileOpts,
                                        std::string &LinkOpts) {
  // Build options are overridden if environment variables are present.
  applyCompileOptionsFromEnvironment(CompileOpts);
  applyLinkOptionsFromEnvironment(LinkOpts);
}

std::pair<ur_program_handle_t, bool> ProgramManager::getOrCreateURProgram(
    const RTDeviceBinaryImage &MainImg,
    const std::vector<const RTDeviceBinaryImage *> &AllImages,
    const ContextImplPtr &ContextImpl, const std::vector<device> &Devices,
    const std::string &CompileAndLinkOptions, SerializedObj SpecConsts) {
  ur_program_handle_t NativePrg;

  // Get binaries for each device (1:1 correpsondence with input Devices).
  auto Binaries = PersistentDeviceCodeCache::getItemFromDisc(
      Devices, AllImages, SpecConsts, CompileAndLinkOptions);
  if (!Binaries.empty()) {
    std::vector<const uint8_t *> BinPtrs;
    std::vector<size_t> Lengths;
    for (auto &Bin : Binaries) {
      Lengths.push_back(Bin.size());
      BinPtrs.push_back(reinterpret_cast<const uint8_t *>(Bin.data()));
    }

    // Get program metadata from properties
    std::vector<ur_program_metadata_t> ProgMetadataVector;
    for (const RTDeviceBinaryImage *Img : AllImages) {
      auto &ImgProgMetadata = Img->getProgramMetadataUR();
      ProgMetadataVector.insert(ProgMetadataVector.end(),
                                ImgProgMetadata.begin(), ImgProgMetadata.end());
    }
    NativePrg = createBinaryProgram(ContextImpl, Devices, BinPtrs.data(),
                                    Lengths.data(), ProgMetadataVector);
  } else {
    NativePrg = createURProgram(MainImg, ContextImpl, Devices);
  }
  return {NativePrg, Binaries.size()};
}

/// Emits information about built programs if the appropriate contitions are
/// met, namely when SYCL_RT_WARNING_LEVEL is greater than or equal to 2.
static void emitBuiltProgramInfo(const ur_program_handle_t &Prog,
                                 const ContextImplPtr &Context) {
  if (SYCLConfig<SYCL_RT_WARNING_LEVEL>::get() >= 2) {
    std::string ProgramBuildLog =
        ProgramManager::getProgramBuildLog(Prog, Context);
    std::clog << ProgramBuildLog << std::endl;
  }
}

static const char *getUrDeviceTarget(const char *URDeviceTarget) {
  if (strcmp(URDeviceTarget, __SYCL_DEVICE_BINARY_TARGET_UNKNOWN) == 0)
    return UR_DEVICE_BINARY_TARGET_UNKNOWN;
  else if (strcmp(URDeviceTarget, __SYCL_DEVICE_BINARY_TARGET_SPIRV32) == 0)
    return UR_DEVICE_BINARY_TARGET_SPIRV32;
  else if (strcmp(URDeviceTarget, __SYCL_DEVICE_BINARY_TARGET_SPIRV64) == 0)
    return UR_DEVICE_BINARY_TARGET_SPIRV64;
  else if (strcmp(URDeviceTarget, __SYCL_DEVICE_BINARY_TARGET_SPIRV64_X86_64) ==
           0)
    return UR_DEVICE_BINARY_TARGET_SPIRV64_X86_64;
  else if (strcmp(URDeviceTarget, __SYCL_DEVICE_BINARY_TARGET_SPIRV64_GEN) == 0)
    return UR_DEVICE_BINARY_TARGET_SPIRV64_GEN;
  else if (strcmp(URDeviceTarget, __SYCL_DEVICE_BINARY_TARGET_SPIRV64_FPGA) ==
           0)
    return UR_DEVICE_BINARY_TARGET_SPIRV64_FPGA;
  else if (strcmp(URDeviceTarget, __SYCL_DEVICE_BINARY_TARGET_NVPTX64) == 0)
    return UR_DEVICE_BINARY_TARGET_NVPTX64;
  else if (strcmp(URDeviceTarget, __SYCL_DEVICE_BINARY_TARGET_AMDGCN) == 0)
    return UR_DEVICE_BINARY_TARGET_AMDGCN;
  else if (strcmp(URDeviceTarget, __SYCL_DEVICE_BINARY_TARGET_NATIVE_CPU) == 0)
    return "native_cpu"; // todo: define UR_DEVICE_BINARY_TARGET_NATIVE_CPU;

  return UR_DEVICE_BINARY_TARGET_UNKNOWN;
}

static bool compatibleWithDevice(RTDeviceBinaryImage *BinImage,
                                 const device &Dev) {
  const std::shared_ptr<detail::device_impl> &DeviceImpl =
      detail::getSyclObjImpl(Dev);
  auto &Adapter = DeviceImpl->getAdapter();

  const ur_device_handle_t &URDeviceHandle = DeviceImpl->getHandleRef();

  // Call urDeviceSelectBinary with only one image to check if an image is
  // compatible with implementation. The function returns invalid index if no
  // device images are compatible.
  uint32_t SuitableImageID = std::numeric_limits<uint32_t>::max();
  sycl_device_binary DevBin =
      const_cast<sycl_device_binary>(&BinImage->getRawData());

  ur_device_binary_t UrBinary{};
  UrBinary.pDeviceTargetSpec = getUrDeviceTarget(DevBin->DeviceTargetSpec);

  ur_result_t Error = Adapter->call_nocheck<UrApiKind::urDeviceSelectBinary>(
      URDeviceHandle, &UrBinary,
      /*num bin images = */ (uint32_t)1, &SuitableImageID);
  if (Error != UR_RESULT_SUCCESS && Error != UR_RESULT_ERROR_INVALID_BINARY)
    throw detail::set_ur_error(exception(make_error_code(errc::runtime),
                                         "Invalid binary image or device"),
                               Error);

  return (0 == SuitableImageID);
}

// Quick check to see whether BinImage is a compiler-generated device image.
bool ProgramManager::isSpecialDeviceImage(RTDeviceBinaryImage *BinImage) {
  // SYCL devicelib image.
  if ((m_Bfloat16DeviceLibImages[0].get() == BinImage) ||
      m_Bfloat16DeviceLibImages[1].get() == BinImage)
    return true;

  return false;
}

bool ProgramManager::isSpecialDeviceImageShouldBeUsed(
    RTDeviceBinaryImage *BinImage, const device &Dev) {
  // Decide whether a devicelib image should be used.
  int Bfloat16DeviceLibVersion = -1;
  if (m_Bfloat16DeviceLibImages[0].get() == BinImage)
    Bfloat16DeviceLibVersion = 0;
  else if (m_Bfloat16DeviceLibImages[1].get() == BinImage)
    Bfloat16DeviceLibVersion = 1;

  if (Bfloat16DeviceLibVersion != -1) {
    // Currently, only bfloat conversion devicelib are supported, so the prop
    // DeviceLibMeta are only used to represent fallback or native version.
    // For bfloat16 conversion devicelib, we have fallback and native version.
    // The native should be used on platform which supports native bfloat16
    // conversion capability and fallback version should be used on all other
    // platforms. The native bfloat16 capability can be queried via extension.
    // TODO: re-design the encode of the devicelib metadata if we must support
    // more devicelib images in this way.
    enum { DEVICELIB_FALLBACK = 0, DEVICELIB_NATIVE };
    ur_bool_t NativeBF16Supported = false;
    const std::shared_ptr<detail::device_impl> &DeviceImpl =
        detail::getSyclObjImpl(Dev);
    ur_result_t CallSuccessful =
        DeviceImpl->getAdapter()->call_nocheck<UrApiKind::urDeviceGetInfo>(
            DeviceImpl->getHandleRef(),
            UR_DEVICE_INFO_BFLOAT16_CONVERSIONS_NATIVE, sizeof(ur_bool_t),
            &NativeBF16Supported, nullptr);
    if (CallSuccessful != UR_RESULT_SUCCESS) {
      // If backend query is not successful, we will use fallback bfloat16
      // device library for safety.
      return Bfloat16DeviceLibVersion == DEVICELIB_FALLBACK;
    } else
      return NativeBF16Supported ==
             (Bfloat16DeviceLibVersion == DEVICELIB_NATIVE);
  }

  return false;
}

static bool checkLinkingSupport(const device &Dev,
                                const RTDeviceBinaryImage &Img) {
  const char *Target = Img.getRawData().DeviceTargetSpec;
  // TODO replace with extension checks once implemented in UR.
  if (strcmp(Target, __SYCL_DEVICE_BINARY_TARGET_SPIRV64) == 0) {
    return true;
  }
  if (strcmp(Target, __SYCL_DEVICE_BINARY_TARGET_SPIRV64_GEN) == 0) {
    return Dev.is_gpu() && Dev.get_backend() == backend::opencl;
  }
  return false;
}

std::set<RTDeviceBinaryImage *>
ProgramManager::collectDeviceImageDeps(const RTDeviceBinaryImage &Img,
                                       const device &Dev,
                                       bool ErrorOnUnresolvableImport) {
  // TODO collecting dependencies for virtual functions and imported symbols
  // should be combined since one can lead to new unresolved dependencies for
  // the other.
  std::set<RTDeviceBinaryImage *> DeviceImagesToLink =
      collectDependentDeviceImagesForVirtualFunctions(Img, Dev);

  std::set<RTDeviceBinaryImage *> ImageDeps =
      collectDeviceImageDepsForImportedSymbols(Img, Dev,
                                               ErrorOnUnresolvableImport);
  DeviceImagesToLink.insert(ImageDeps.begin(), ImageDeps.end());
  return DeviceImagesToLink;
}

std::set<RTDeviceBinaryImage *>
ProgramManager::collectDeviceImageDepsForImportedSymbols(
    const RTDeviceBinaryImage &MainImg, const device &Dev,
    bool ErrorOnUnresolvableImport) {
  std::set<RTDeviceBinaryImage *> DeviceImagesToLink;
  std::set<std::string> HandledSymbols;
  std::queue<std::string> WorkList;
  for (const sycl_device_binary_property &ISProp :
       MainImg.getImportedSymbols()) {
    WorkList.push(ISProp->Name);
    HandledSymbols.insert(ISProp->Name);
  }
  ur::DeviceBinaryType Format = MainImg.getFormat();
  if (!WorkList.empty() && !checkLinkingSupport(Dev, MainImg))
    throw exception(make_error_code(errc::feature_not_supported),
                    "Cannot resolve external symbols, linking is unsupported "
                    "for the backend");
  while (!WorkList.empty()) {
    std::string Symbol = WorkList.front();
    WorkList.pop();

    auto Range = m_ExportedSymbolImages.equal_range(Symbol);
    bool Found = false;
    for (auto It = Range.first; It != Range.second; ++It) {
      RTDeviceBinaryImage *Img = It->second;
      if (Img->getFormat() != Format ||
          !doesDevSupportDeviceRequirements(Dev, *Img) ||
          !compatibleWithDevice(Img, Dev))
        continue;
      if (isSpecialDeviceImage(Img) &&
          !isSpecialDeviceImageShouldBeUsed(Img, Dev))
        continue;
      DeviceImagesToLink.insert(Img);
      Found = true;
      for (const sycl_device_binary_property &ISProp :
           Img->getImportedSymbols()) {
        if (HandledSymbols.insert(ISProp->Name).second)
          WorkList.push(ISProp->Name);
      }
      break;
    }
    if (ErrorOnUnresolvableImport && !Found)
      throw sycl::exception(make_error_code(errc::build),
                            "No device image found for external symbol " +
                                Symbol);
  }
  DeviceImagesToLink.erase(const_cast<RTDeviceBinaryImage *>(&MainImg));
  return DeviceImagesToLink;
}

std::set<RTDeviceBinaryImage *>
ProgramManager::collectDependentDeviceImagesForVirtualFunctions(
    const RTDeviceBinaryImage &Img, const device &Dev) {
  // If virtual functions are used in a program, then we need to link several
  // device images together to make sure that vtable pointers stored in
  // objects are valid between different kernels (which could be in different
  // device images).
  std::set<RTDeviceBinaryImage *> DeviceImagesToLink;
  // KernelA may use some set-a, which is also used by KernelB that in turn
  // uses set-b, meaning that this search should be recursive. The set below
  // is used to stop that recursion, i.e. to avoid looking at sets we have
  // already seen.
  std::set<std::string> HandledSets;
  std::queue<std::string> WorkList;
  for (const sycl_device_binary_property &VFProp : Img.getVirtualFunctions()) {
    std::string StrValue = DeviceBinaryProperty(VFProp).asCString();
    // Device image passed to this function is expected to contain SYCL kernels
    // and therefore it may only use virtual function sets, but cannot provide
    // them. We expect to see just a single property here
    assert(std::string(VFProp->Name) == "uses-virtual-functions-set" &&
           "Unexpected virtual function property");
    for (const auto &SetName : detail::split_string(StrValue, ',')) {
      WorkList.push(SetName);
      HandledSets.insert(SetName);
    }
  }

  while (!WorkList.empty()) {
    std::string SetName = WorkList.front();
    WorkList.pop();

    // There could be more than one device image that uses the same set
    // of virtual functions, or provides virtual funtions from the same
    // set.
    for (RTDeviceBinaryImage *BinImage : m_VFSet2BinImage[SetName]) {
      // Here we can encounter both uses-virtual-functions-set and
      // virtual-functions-set properties, but their handling is the same: we
      // just grab all sets they reference and add them for consideration if
      // we haven't done so already.
      for (const sycl_device_binary_property &VFProp :
           BinImage->getVirtualFunctions()) {
        std::string StrValue = DeviceBinaryProperty(VFProp).asCString();
        for (const auto &SetName : detail::split_string(StrValue, ',')) {
          if (HandledSets.insert(SetName).second)
            WorkList.push(SetName);
        }
      }

      // TODO: Complete this part about handling of incompatible device images.
      // If device image uses the same virtual function set, then we only
      // link it if it is compatible.
      // However, if device image provides virtual function set and it is
      // incompatible, then we should link its "dummy" version to avoid link
      // errors about unresolved external symbols.
      if (doesDevSupportDeviceRequirements(Dev, *BinImage))
        DeviceImagesToLink.insert(BinImage);
    }
  }

  // We may have inserted the original image into the list as well, because it
  // is also a part of m_VFSet2BinImage map. No need to to return it to avoid
  // passing it twice to link call later.
  DeviceImagesToLink.erase(const_cast<RTDeviceBinaryImage *>(&Img));

  return DeviceImagesToLink;
}

static void
setSpecializationConstants(const std::shared_ptr<device_image_impl> &InputImpl,
                           ur_program_handle_t Prog,
                           const AdapterPtr &Adapter) {
  std::lock_guard<std::mutex> Lock{InputImpl->get_spec_const_data_lock()};
  const std::map<std::string, std::vector<device_image_impl::SpecConstDescT>>
      &SpecConstData = InputImpl->get_spec_const_data_ref();
  const SerializedObj &SpecConsts = InputImpl->get_spec_const_blob_ref();

  // Set all specialization IDs from descriptors in the input device image.
  for (const auto &[SpecConstNames, SpecConstDescs] : SpecConstData) {
    std::ignore = SpecConstNames;
    for (const device_image_impl::SpecConstDescT &SpecIDDesc : SpecConstDescs) {
      if (SpecIDDesc.IsSet) {
        ur_specialization_constant_info_t SpecConstInfo = {
            SpecIDDesc.ID, SpecIDDesc.Size,
            SpecConsts.data() + SpecIDDesc.BlobOffset};
        Adapter->call<UrApiKind::urProgramSetSpecializationConstants>(
            Prog, 1, &SpecConstInfo);
      }
    }
  }
}

static inline void
CheckAndDecompressImage([[maybe_unused]] RTDeviceBinaryImage *Img) {
#ifndef SYCL_RT_ZSTD_NOT_AVAIABLE
  if (auto CompImg = dynamic_cast<CompressedRTDeviceBinaryImage *>(Img))
    if (CompImg->IsCompressed())
      CompImg->Decompress();
#endif
}

// When caching is enabled, the returned UrProgram will already have
// its ref count incremented.
ur_program_handle_t ProgramManager::getBuiltURProgram(
    const ContextImplPtr &ContextImpl, const DeviceImplPtr &DeviceImpl,
    KernelNameStrRefT KernelName, const NDRDescT &NDRDesc) {
  DeviceImplPtr RootDevImpl;
  ur_bool_t MustBuildOnSubdevice = true;

  // Check if we can optimize program builds for sub-devices by using a program
  // built for the root device
  if (!DeviceImpl->isRootDevice()) {
    RootDevImpl = DeviceImpl;
    while (!RootDevImpl->isRootDevice()) {
      auto ParentDev = detail::getSyclObjImpl(
          RootDevImpl->get_info<info::device::parent_device>());
      // Sharing is allowed within a single context only
      if (!ContextImpl->hasDevice(ParentDev))
        break;
      RootDevImpl = std::move(ParentDev);
    }

    ContextImpl->getAdapter()->call<UrApiKind::urDeviceGetInfo>(
        RootDevImpl->getHandleRef(), UR_DEVICE_INFO_BUILD_ON_SUBDEVICE,
        sizeof(ur_bool_t), &MustBuildOnSubdevice, nullptr);
  }

  auto Device = createSyclObjFromImpl<device>(
      MustBuildOnSubdevice == true ? DeviceImpl : RootDevImpl);
  const RTDeviceBinaryImage &Img =
      getDeviceImage(KernelName, ContextImpl, Device);

  // Check that device supports all aspects used by the kernel
  if (auto exception = checkDevSupportDeviceRequirements(Device, Img, NDRDesc))
    throw *exception;

  std::set<RTDeviceBinaryImage *> DeviceImagesToLink =
      collectDeviceImageDeps(Img, {Device});

  // Decompress all DeviceImagesToLink
  for (RTDeviceBinaryImage *BinImg : DeviceImagesToLink)
    CheckAndDecompressImage(BinImg);

  std::vector<const RTDeviceBinaryImage *> AllImages;
  AllImages.reserve(DeviceImagesToLink.size() + 1);
  AllImages.push_back(&Img);
  std::copy(DeviceImagesToLink.begin(), DeviceImagesToLink.end(),
            std::back_inserter(AllImages));

  return getBuiltURProgram(std::move(AllImages), ContextImpl,
                           {std::move(Device)});
}

ur_program_handle_t ProgramManager::getBuiltURProgram(
    const BinImgWithDeps &ImgWithDeps, const ContextImplPtr &ContextImpl,
    const std::vector<device> &Devs, const DevImgPlainWithDeps *DevImgWithDeps,
    const SerializedObj &SpecConsts) {
  std::string CompileOpts;
  std::string LinkOpts;
  applyOptionsFromEnvironment(CompileOpts, LinkOpts);
  auto BuildF = [this, &ImgWithDeps, &DevImgWithDeps, &ContextImpl, &Devs,
                 &CompileOpts, &LinkOpts, &SpecConsts] {
    const AdapterPtr &Adapter = ContextImpl->getAdapter();
    const RTDeviceBinaryImage &MainImg = *ImgWithDeps.getMain();
    applyOptionsFromImage(CompileOpts, LinkOpts, MainImg, Devs, Adapter);
    // Should always come last!
    appendCompileEnvironmentVariablesThatAppend(CompileOpts);
    appendLinkEnvironmentVariablesThatAppend(LinkOpts);

    auto [NativePrg, DeviceCodeWasInCache] =
        getOrCreateURProgram(MainImg, ImgWithDeps.getAll(), ContextImpl, Devs,
                             CompileOpts + LinkOpts, SpecConsts);

    if (!DeviceCodeWasInCache && MainImg.supportsSpecConstants()) {
      enableITTAnnotationsIfNeeded(NativePrg, Adapter);
      if (DevImgWithDeps)
        setSpecializationConstants(getSyclObjImpl(DevImgWithDeps->getMain()),
                                   NativePrg, Adapter);
    }

    UrFuncInfo<UrApiKind::urProgramRelease> programReleaseInfo;
    auto programRelease =
        programReleaseInfo.getFuncPtrFromModule(ur::getURLoaderLibrary());
    ProgramPtr ProgramManaged(NativePrg, programRelease);

    // Link a fallback implementation of device libraries if they are not
    // supported by a device compiler.
    // Pre-compiled programs (after AOT compilation or read from persitent
    // cache) are supposed to be already linked.
    // If device image is not SPIR-V, DeviceLibReqMask will be 0 which means
    // no fallback device library will be linked.
    uint32_t DeviceLibReqMask = 0;
    bool UseDeviceLibs = !DeviceCodeWasInCache &&
                         MainImg.getFormat() == SYCL_DEVICE_BINARY_TYPE_SPIRV &&
                         !SYCLConfig<SYCL_DEVICELIB_NO_FALLBACK>::get();
    if (UseDeviceLibs)
      DeviceLibReqMask = getDeviceLibReqMask(MainImg);

    std::vector<ur_program_handle_t> ProgramsToLink;
    // If we had a program in cache, then it should have been the fully linked
    // program already.
    if (!DeviceCodeWasInCache) {
      assert(!DevImgWithDeps ||
             DevImgWithDeps->getAll().size() == ImgWithDeps.getAll().size());
      // Oth image is the main one and has been handled, skip it.
      for (std::size_t I = 1; I < ImgWithDeps.getAll().size(); ++I) {
        const RTDeviceBinaryImage *BinImg = ImgWithDeps.getAll()[I];
        if (UseDeviceLibs)
          DeviceLibReqMask |= getDeviceLibReqMask(*BinImg);

        ur_program_handle_t NativePrg =
            createURProgram(*BinImg, ContextImpl, Devs);

        if (BinImg->supportsSpecConstants()) {
          enableITTAnnotationsIfNeeded(NativePrg, Adapter);
          if (DevImgWithDeps)
            setSpecializationConstants(
                getSyclObjImpl(DevImgWithDeps->getAll()[I]), NativePrg,
                Adapter);
        }
        ProgramsToLink.push_back(NativePrg);
      }
    }

    std::vector<ur_device_handle_t> URDevices;
    for (auto &Dev : Devs)
      URDevices.push_back(getSyclObjImpl(Dev).get()->getHandleRef());

    ProgramPtr BuiltProgram =
        build(std::move(ProgramManaged), ContextImpl, CompileOpts, LinkOpts,
              URDevices, DeviceLibReqMask, ProgramsToLink,
              /*CreatedFromBinary*/ MainImg.getFormat() !=
                  SYCL_DEVICE_BINARY_TYPE_SPIRV);

    // Those extra programs won't be used anymore, just the final linked result
    for (ur_program_handle_t Prg : ProgramsToLink)
      Adapter->call<UrApiKind::urProgramRelease>(Prg);
    emitBuiltProgramInfo(BuiltProgram.get(), ContextImpl);

    {
      std::lock_guard<std::mutex> Lock(MNativeProgramsMutex);
      // NativePrograms map does not intend to keep reference to program handle,
      // so keys in the map can be invalid (reference count went to zero and the
      // underlying program disposed of). Protecting from incorrect values by
      // removal of map entries with same handle (obviously invalid entries).
      std::ignore = NativePrograms.erase(BuiltProgram.get());
      for (const RTDeviceBinaryImage *Img : ImgWithDeps) {
        NativePrograms.insert({BuiltProgram.get(), {ContextImpl, Img}});
      }
    }

    ContextImpl->addDeviceGlobalInitializer(BuiltProgram.get(), Devs, &MainImg);

    // Save program to persistent cache if it is not there
    if (!DeviceCodeWasInCache) {
      PersistentDeviceCodeCache::putItemToDisc(
          Devs, ImgWithDeps.getAll(), SpecConsts, CompileOpts + LinkOpts,
          BuiltProgram.get());
    }

    return BuiltProgram.release();
  };

  if (!SYCLConfig<SYCL_CACHE_IN_MEM>::get())
    return BuildF();

  uint32_t ImgId = ImgWithDeps.getMain()->getImageID();
  std::set<ur_device_handle_t> URDevicesSet;
  std::transform(Devs.begin(), Devs.end(),
                 std::inserter(URDevicesSet, URDevicesSet.begin()),
                 [](const device &Dev) {
                   return getSyclObjImpl(Dev).get()->getHandleRef();
                 });
  auto CacheKey =
      std::make_pair(std::make_pair(SpecConsts, ImgId), URDevicesSet);

  KernelProgramCache &Cache = ContextImpl->getKernelProgramCache();
  auto GetCachedBuildF = [&Cache, &CacheKey]() {
    return Cache.getOrInsertProgram(CacheKey);
  };

  auto EvictFunc = [&Cache, &CacheKey](ur_program_handle_t Program,
                                       bool isBuilt) {
    return Cache.registerProgramFetch(CacheKey, Program, isBuilt);
  };

  auto BuildResult =
      Cache.getOrBuild<errc::build>(GetCachedBuildF, BuildF, EvictFunc);

  // getOrBuild is not supposed to return nullptr
  assert(BuildResult != nullptr && "Invalid build result");

  ur_program_handle_t ResProgram = BuildResult->Val;

  // Here we have multiple devices a program is built for, so add the program to
  // the cache for all subsets of provided list of devices.
  const AdapterPtr &Adapter = ContextImpl->getAdapter();
  // If we linked any extra device images, then we need to
  // cache them as well.
  auto CacheLinkedImages = [&Adapter, &Cache, &CacheKey, &ResProgram,
                            &ImgWithDeps] {
    for (auto It = ImgWithDeps.depsBegin(); It != ImgWithDeps.depsEnd(); ++It) {
      const RTDeviceBinaryImage *BImg = *It;
      // CacheKey is captured by reference by GetCachedBuildF, so we can simply
      // update it here and re-use that lambda.
      CacheKey.first.second = BImg->getImageID();
      bool DidInsert = Cache.insertBuiltProgram(CacheKey, ResProgram);
      // Add to the eviction list.
      Cache.registerProgramFetch(CacheKey, ResProgram, DidInsert);
      if (DidInsert) {
        // For every cached copy of the program, we need to increment its
        // refcount
        Adapter->call<UrApiKind::urProgramRetain>(ResProgram);
      }
    }
  };
  CacheLinkedImages();

  if (URDevicesSet.size() > 1) {
    // emplace all subsets of the current set of devices into the cache.
    // Set of all devices is not included in the loop as it was already added
    // into the cache.
    int Mask = 1;
    if (URDevicesSet.size() > sizeof(Mask) * 8 - 1) {
      // Protection for the algorithm below. Although overflow is very unlikely
      // to be reached.
      throw sycl::exception(
          make_error_code(errc::runtime),
          "Unable to cache built program for more than 31 devices");
    }
    for (; Mask < (1 << URDevicesSet.size()) - 1; ++Mask) {
      std::set<ur_device_handle_t> Subset;
      int Index = 0;
      for (auto It = URDevicesSet.begin(); It != URDevicesSet.end();
           ++It, ++Index) {
        if (Mask & (1 << Index)) {
          Subset.insert(*It);
        }
      }
      // Change device in the cache key to reduce copying of spec const data.
      CacheKey.second = std::move(Subset);
      bool DidInsert = Cache.insertBuiltProgram(CacheKey, ResProgram);
      if (DidInsert) {
        // For every cached copy of the program, we need to increment its
        // refcount
        Adapter->call<UrApiKind::urProgramRetain>(ResProgram);
      }
      CacheLinkedImages();
      // getOrBuild is not supposed to return nullptr
      assert(BuildResult != nullptr && "Invalid build result");
    }
  }

  // If caching is enabled, one copy of the program handle will be
  // stored in the cache, and one handle is returned to the
  // caller. In that case, we need to increase the ref count of the
  // program.
  Adapter->call<UrApiKind::urProgramRetain>(ResProgram);
  return ResProgram;
}
// When caching is enabled, the returned UrProgram and UrKernel will
// already have their ref count incremented.
std::tuple<ur_kernel_handle_t, std::mutex *, const KernelArgMask *,
           ur_program_handle_t>
ProgramManager::getOrCreateKernel(const ContextImplPtr &ContextImpl,
                                  const DeviceImplPtr &DeviceImpl,
                                  KernelNameStrRefT KernelName,
                                  const NDRDescT &NDRDesc) {
  if constexpr (DbgProgMgr > 0) {
    std::cerr << ">>> ProgramManager::getOrCreateKernel(" << ContextImpl.get()
              << ", " << DeviceImpl.get() << ", " << KernelName << ")\n";
  }

  using KernelArgMaskPairT = KernelProgramCache::KernelArgMaskPairT;

  KernelProgramCache &Cache = ContextImpl->getKernelProgramCache();
  ur_device_handle_t UrDevice = DeviceImpl->getHandleRef();

  auto key = std::make_pair(UrDevice, KernelName);
  if (SYCLConfig<SYCL_CACHE_IN_MEM>::get()) {
    auto ret_tuple = Cache.tryToGetKernelFast(key);
    constexpr size_t Kernel = 0;  // see KernelFastCacheValT tuple
    constexpr size_t Program = 3; // see KernelFastCacheValT tuple
    if (std::get<Kernel>(ret_tuple)) {
      // Pulling a copy of a kernel and program from the cache,
      // so we need to retain those resources.
      ContextImpl->getAdapter()->call<UrApiKind::urKernelRetain>(
          std::get<Kernel>(ret_tuple));
      ContextImpl->getAdapter()->call<UrApiKind::urProgramRetain>(
          std::get<Program>(ret_tuple));
      return ret_tuple;
    }
  }

  ur_program_handle_t Program =
      getBuiltURProgram(ContextImpl, DeviceImpl, KernelName, NDRDesc);

  auto BuildF = [this, &Program, &KernelName, &ContextImpl] {
    ur_kernel_handle_t Kernel = nullptr;

    const AdapterPtr &Adapter = ContextImpl->getAdapter();
    Adapter->call<errc::kernel_not_supported, UrApiKind::urKernelCreate>(
        Program, KernelName.data(), &Kernel);

    // Only set UR_USM_INDIRECT_ACCESS if the platform can handle it.
    if (ContextImpl->getPlatformImpl()->supports_usm()) {
      // Some UR Adapters (like OpenCL) require this call to enable USM
      // For others, UR will turn this into a NOP.
      const ur_bool_t UrTrue = true;
      Adapter->call<UrApiKind::urKernelSetExecInfo>(
          Kernel, UR_KERNEL_EXEC_INFO_USM_INDIRECT_ACCESS, sizeof(ur_bool_t),
          nullptr, &UrTrue);
    }

    const KernelArgMask *ArgMask = nullptr;
    if (!m_UseSpvFile)
      ArgMask = getEliminatedKernelArgMask(Program, KernelName);
    return std::make_pair(Kernel, ArgMask);
  };

  auto GetCachedBuildF = [&Cache, &KernelName, Program]() {
    return Cache.getOrInsertKernel(Program, KernelName);
  };

  if (!SYCLConfig<SYCL_CACHE_IN_MEM>::get()) {
    // The built kernel cannot be shared between multiple
    // threads when caching is disabled, so we can return
    // nullptr for the mutex.
    auto [Kernel, ArgMask] = BuildF();
    return make_tuple(Kernel, nullptr, ArgMask, Program);
  }

  auto BuildResult = Cache.getOrBuild<errc::invalid>(GetCachedBuildF, BuildF);
  // getOrBuild is not supposed to return nullptr
  assert(BuildResult != nullptr && "Invalid build result");
  const KernelArgMaskPairT &KernelArgMaskPair = BuildResult->Val;
  auto ret_val = std::make_tuple(KernelArgMaskPair.first,
                                 &(BuildResult->MBuildResultMutex),
                                 KernelArgMaskPair.second, Program);
  // If caching is enabled, one copy of the kernel handle will be
  // stored in the cache, and one handle is returned to the
  // caller. In that case, we need to increase the ref count of the
  // kernel.
  ContextImpl->getAdapter()->call<UrApiKind::urKernelRetain>(
      KernelArgMaskPair.first);
  Cache.saveKernel(key, ret_val);
  return ret_val;
}

ur_program_handle_t
ProgramManager::getUrProgramFromUrKernel(ur_kernel_handle_t Kernel,
                                         const ContextImplPtr &Context) {
  ur_program_handle_t Program;
  const AdapterPtr &Adapter = Context->getAdapter();
  Adapter->call<UrApiKind::urKernelGetInfo>(Kernel, UR_KERNEL_INFO_PROGRAM,
                                            sizeof(ur_program_handle_t),
                                            &Program, nullptr);
  return Program;
}

std::string
ProgramManager::getProgramBuildLog(const ur_program_handle_t &Program,
                                   const ContextImplPtr &Context) {
  size_t URDevicesSize = 0;
  const AdapterPtr &Adapter = Context->getAdapter();
  Adapter->call<UrApiKind::urProgramGetInfo>(Program, UR_PROGRAM_INFO_DEVICES,
                                             0, nullptr, &URDevicesSize);
  std::vector<ur_device_handle_t> URDevices(URDevicesSize /
                                            sizeof(ur_device_handle_t));
  Adapter->call<UrApiKind::urProgramGetInfo>(Program, UR_PROGRAM_INFO_DEVICES,
                                             URDevicesSize, URDevices.data(),
                                             nullptr);
  std::string Log = "The program was built for " +
                    std::to_string(URDevices.size()) + " devices";
  for (ur_device_handle_t &Device : URDevices) {
    std::string DeviceBuildInfoString;
    size_t DeviceBuildInfoStrSize = 0;
    Adapter->call<UrApiKind::urProgramGetBuildInfo>(
        Program, Device, UR_PROGRAM_BUILD_INFO_LOG, 0, nullptr,
        &DeviceBuildInfoStrSize);
    if (DeviceBuildInfoStrSize > 0) {
      std::vector<char> DeviceBuildInfo(DeviceBuildInfoStrSize);
      Adapter->call<UrApiKind::urProgramGetBuildInfo>(
          Program, Device, UR_PROGRAM_BUILD_INFO_LOG, DeviceBuildInfoStrSize,
          DeviceBuildInfo.data(), nullptr);
      DeviceBuildInfoString = std::string(DeviceBuildInfo.data());
    }

    std::string DeviceNameString;
    size_t DeviceNameStrSize = 0;
    Adapter->call<UrApiKind::urDeviceGetInfo>(Device, UR_DEVICE_INFO_NAME, 0,
                                              nullptr, &DeviceNameStrSize);
    if (DeviceNameStrSize > 0) {
      std::vector<char> DeviceName(DeviceNameStrSize);
      Adapter->call<UrApiKind::urDeviceGetInfo>(Device, UR_DEVICE_INFO_NAME,
                                                DeviceNameStrSize,
                                                DeviceName.data(), nullptr);
      DeviceNameString = std::string(DeviceName.data());
    }
    Log += "\nBuild program log for '" + DeviceNameString + "':\n" +
           DeviceBuildInfoString;
  }
  return Log;
}

// TODO device libraries may use scpecialization constants, manifest files, etc.
// To support that they need to be delivered in a different container - so that
// sycl_device_binary_struct can be created for each of them.
static bool loadDeviceLib(const ContextImplPtr Context, const char *Name,
                          ur_program_handle_t &Prog) {
  std::string LibSyclDir = OSUtil::getCurrentDSODir();
  std::ifstream File(LibSyclDir + OSUtil::DirSep + Name,
                     std::ifstream::in | std::ifstream::binary);
  if (!File.good()) {
    return false;
  }

  File.seekg(0, std::ios::end);
  size_t FileSize = File.tellg();
  File.seekg(0, std::ios::beg);
  std::vector<char> FileContent(FileSize);
  File.read(&FileContent[0], FileSize);
  File.close();

  Prog =
      createSpirvProgram(Context, (unsigned char *)&FileContent[0], FileSize);
  return Prog != nullptr;
}

// For each extension, a pair of library names. The first uses native support,
// the second emulates functionality in software.
static const std::map<DeviceLibExt, std::pair<const char *, const char *>>
    DeviceLibNames = {
        {DeviceLibExt::cl_intel_devicelib_assert,
         {nullptr, "libsycl-fallback-cassert.spv"}},
        {DeviceLibExt::cl_intel_devicelib_math,
         {nullptr, "libsycl-fallback-cmath.spv"}},
        {DeviceLibExt::cl_intel_devicelib_math_fp64,
         {nullptr, "libsycl-fallback-cmath-fp64.spv"}},
        {DeviceLibExt::cl_intel_devicelib_complex,
         {nullptr, "libsycl-fallback-complex.spv"}},
        {DeviceLibExt::cl_intel_devicelib_complex_fp64,
         {nullptr, "libsycl-fallback-complex-fp64.spv"}},
        {DeviceLibExt::cl_intel_devicelib_cstring,
         {nullptr, "libsycl-fallback-cstring.spv"}},
        {DeviceLibExt::cl_intel_devicelib_imf,
         {nullptr, "libsycl-fallback-imf.spv"}},
        {DeviceLibExt::cl_intel_devicelib_imf_fp64,
         {nullptr, "libsycl-fallback-imf-fp64.spv"}},
        {DeviceLibExt::cl_intel_devicelib_imf_bf16,
         {nullptr, "libsycl-fallback-imf-bf16.spv"}},
        {DeviceLibExt::cl_intel_devicelib_bfloat16,
         {"libsycl-native-bfloat16.spv", "libsycl-fallback-bfloat16.spv"}}};

static const char *getDeviceLibFilename(DeviceLibExt Extension, bool Native) {
  auto LibPair = DeviceLibNames.find(Extension);
  const char *Lib = nullptr;
  if (LibPair != DeviceLibNames.end())
    Lib = Native ? LibPair->second.first : LibPair->second.second;
  if (Lib == nullptr)
    throw exception(make_error_code(errc::build),
                    "Unhandled (new?) device library extension");
  return Lib;
}

// For each extension understood by the SYCL runtime, the string representation
// of its name. Names with devicelib in them are internal to the runtime. Others
// are actual OpenCL extensions.
static const std::map<DeviceLibExt, const char *> DeviceLibExtensionStrs = {
    {DeviceLibExt::cl_intel_devicelib_assert, "cl_intel_devicelib_assert"},
    {DeviceLibExt::cl_intel_devicelib_math, "cl_intel_devicelib_math"},
    {DeviceLibExt::cl_intel_devicelib_math_fp64,
     "cl_intel_devicelib_math_fp64"},
    {DeviceLibExt::cl_intel_devicelib_complex, "cl_intel_devicelib_complex"},
    {DeviceLibExt::cl_intel_devicelib_complex_fp64,
     "cl_intel_devicelib_complex_fp64"},
    {DeviceLibExt::cl_intel_devicelib_cstring, "cl_intel_devicelib_cstring"},
    {DeviceLibExt::cl_intel_devicelib_imf, "cl_intel_devicelib_imf"},
    {DeviceLibExt::cl_intel_devicelib_imf_fp64, "cl_intel_devicelib_imf_fp64"},
    {DeviceLibExt::cl_intel_devicelib_imf_bf16, "cl_intel_devicelib_imf_bf16"},
    {DeviceLibExt::cl_intel_devicelib_bfloat16,
     "cl_intel_bfloat16_conversions"}};

static const char *getDeviceLibExtensionStr(DeviceLibExt Extension) {
  auto Ext = DeviceLibExtensionStrs.find(Extension);
  if (Ext == DeviceLibExtensionStrs.end())
    throw exception(make_error_code(errc::build),
                    "Unhandled (new?) device library extension");
  return Ext->second;
}

static ur_result_t doCompile(const AdapterPtr &Adapter,
                             ur_program_handle_t Program, uint32_t NumDevs,
                             ur_device_handle_t *Devs, ur_context_handle_t Ctx,
                             const char *Opts) {
  // Try to compile with given devices, fall back to compiling with the program
  // context if unsupported by the adapter
  auto Result = Adapter->call_nocheck<UrApiKind::urProgramCompileExp>(
      Program, NumDevs, Devs, Opts);
  if (Result == UR_RESULT_ERROR_UNSUPPORTED_FEATURE) {
    return Adapter->call_nocheck<UrApiKind::urProgramCompile>(Ctx, Program,
                                                              Opts);
  }
  return Result;
}

static ur_program_handle_t
loadDeviceLibFallback(const ContextImplPtr Context, DeviceLibExt Extension,
                      std::vector<ur_device_handle_t> &Devices,
                      bool UseNativeLib) {

  auto LibFileName = getDeviceLibFilename(Extension, UseNativeLib);
  auto LockedCache = Context->acquireCachedLibPrograms();
  auto &CachedLibPrograms = LockedCache.get();
  // Collect list of devices to compile the library for. Library was already
  // compiled for a device if there is a corresponding record in the per-context
  // cache.
  std::vector<ur_device_handle_t> DevicesToCompile;
  ur_program_handle_t URProgram = nullptr;
  assert(Devices.size() > 0 &&
         "At least one device is expected in the input vector");
  // Vector of devices that don't have the library cached.
  for (auto Dev : Devices) {
    auto CacheResult = CachedLibPrograms.emplace(
        std::make_pair(std::make_pair(Extension, Dev), nullptr));
    auto Cached = !CacheResult.second;
    if (!Cached) {
      DevicesToCompile.push_back(Dev);
    } else {
      auto CachedURProgram = CacheResult.first->second;
      assert(CachedURProgram && "If device lib UR program was cached then is "
                                "expected to be not a nullptr");
      assert(((URProgram && URProgram == CachedURProgram) || (!URProgram)) &&
             "All cached UR programs should be the same");
      if (!URProgram)
        URProgram = CachedURProgram;
    }
  }
  if (DevicesToCompile.empty())
    return URProgram;

  auto EraseProgramForDevices = [&]() {
    for (auto Dev : DevicesToCompile)
      CachedLibPrograms.erase(std::make_pair(Extension, Dev));
  };
  bool IsProgramCreated = !URProgram;

  // Create UR program for device lib if we don't have it yet.
  if (!URProgram && !loadDeviceLib(Context, LibFileName, URProgram)) {
    EraseProgramForDevices();
    throw exception(make_error_code(errc::build),
                    std::string("Failed to load ") + LibFileName);
  }

  // Insert URProgram into the cache for all devices that we compiled it for.
  // Retain UR program for each record in the cache.
  const AdapterPtr &Adapter = Context->getAdapter();

  // UR program handle is stored in the cache for each device that we compiled
  // it for. We have to retain UR program for each record in the cache. We need
  // to take into account that UR program creation makes its reference count to
  // be 1.
  size_t RetainCount =
      IsProgramCreated ? DevicesToCompile.size() - 1 : DevicesToCompile.size();
  for (size_t I = 0; I < RetainCount; ++I)
    Adapter->call<UrApiKind::urProgramRetain>(URProgram);

  for (auto Dev : DevicesToCompile)
    CachedLibPrograms[std::make_pair(Extension, Dev)] = URProgram;

  // TODO no spec constants are used in the std libraries, support in the future
  // Do not use compile options for library programs: it is not clear if user
  // options (image options) are supposed to be applied to library program as
  // well, and what actually happens to a SPIR-V program if we apply them.
  ur_result_t Error =
      doCompile(Adapter, URProgram, DevicesToCompile.size(),
                DevicesToCompile.data(), Context->getHandleRef(), "");
  if (Error != UR_RESULT_SUCCESS) {
    EraseProgramForDevices();
    throw detail::set_ur_error(
        exception(make_error_code(errc::build),
                  ProgramManager::getProgramBuildLog(URProgram, Context)),
        Error);
  }

  return URProgram;
}

ProgramManager::ProgramManager()
    : m_SanitizerFoundInImage(SanitizerType::None) {
  const char *SpvFile = std::getenv(UseSpvEnv);
  // If a SPIR-V file is specified with an environment variable,
  // register the corresponding image
  if (SpvFile) {
    m_UseSpvFile = true;
    // The env var requests that the program is loaded from a SPIR-V file on
    // disk
    std::ifstream File(SpvFile, std::ios::binary);

    if (!File.is_open())
      throw exception(make_error_code(errc::runtime),
                      std::string("Can't open file specified via ") +
                          UseSpvEnv + ": " + SpvFile);
    File.seekg(0, std::ios::end);
    size_t Size = File.tellg();
    std::unique_ptr<char[], std::function<void(void *)>> Data(new char[Size],
                                                              std::free);
    File.seekg(0);
    File.read(Data.get(), Size);
    File.close();
    if (!File.good())
      throw exception(make_error_code(errc::runtime),
                      std::string("read from ") + SpvFile +
                          std::string(" failed"));
    // No need for a mutex here since all access to these private fields is
    // blocked until the construction of the ProgramManager singleton is
    // finished.
    m_SpvFileImage =
        std::make_unique<DynRTDeviceBinaryImage>(std::move(Data), Size);

    if constexpr (DbgProgMgr > 0) {
      std::cerr << "loaded device image binary from " << SpvFile << "\n";
      std::cerr << "format: " << getFormatStr(m_SpvFileImage->getFormat())
                << "\n";
    }
  }
}

const char *getArchName(const device &Device) {
  namespace syclex = sycl::ext::oneapi::experimental;
  auto Arch = getSyclObjImpl(Device)->getDeviceArch();
  switch (Arch) {
#define __SYCL_ARCHITECTURE(ARCH, VAL)                                         \
  case syclex::architecture::ARCH:                                             \
    return #ARCH;
#define __SYCL_ARCHITECTURE_ALIAS(ARCH, VAL)
#include <sycl/ext/oneapi/experimental/device_architecture.def>
#undef __SYCL_ARCHITECTURE
#undef __SYCL_ARCHITECTURE_ALIAS
  }
  return "unknown";
}

sycl_device_binary getRawImg(RTDeviceBinaryImage *Img) {
  return reinterpret_cast<sycl_device_binary>(
      const_cast<sycl_device_binary>(&Img->getRawData()));
}

template <typename StorageKey>
RTDeviceBinaryImage *getBinImageFromMultiMap(
    const std::unordered_multimap<StorageKey, RTDeviceBinaryImage *> &ImagesSet,
    const StorageKey &Key, const ContextImplPtr &ContextImpl,
    const device &Device) {
  auto [ItBegin, ItEnd] = ImagesSet.equal_range(Key);
  if (ItBegin == ItEnd)
    return nullptr;

  // Here, we aim to select all the device images from the
  // [ItBegin, ItEnd) range that are AOT compiled for Device
  // (checked using info::device::architecture) or JIT compiled.
  // This selection will then be passed to urDeviceSelectBinary
  // for final selection.
  std::vector<RTDeviceBinaryImage *> DeviceFilteredImgs;
  DeviceFilteredImgs.reserve(std::distance(ItBegin, ItEnd));
  for (auto It = ItBegin; It != ItEnd; ++It) {
    if (doesImageTargetMatchDevice(*It->second, Device))
      DeviceFilteredImgs.push_back(It->second);
  }

  if (DeviceFilteredImgs.empty())
    return nullptr;

  std::vector<ur_device_binary_t> UrBinaries(DeviceFilteredImgs.size());
  for (uint32_t BinaryCount = 0; BinaryCount < DeviceFilteredImgs.size();
       BinaryCount++) {
    UrBinaries[BinaryCount].pDeviceTargetSpec = getUrDeviceTarget(
        getRawImg(DeviceFilteredImgs[BinaryCount])->DeviceTargetSpec);
  }

  uint32_t ImgInd = 0;
  // Ask the native runtime under the given context to choose the device image
  // it prefers.
  ContextImpl->getAdapter()->call<UrApiKind::urDeviceSelectBinary>(
      getSyclObjImpl(Device)->getHandleRef(), UrBinaries.data(),
      UrBinaries.size(), &ImgInd);
  return DeviceFilteredImgs[ImgInd];
}

RTDeviceBinaryImage &
ProgramManager::getDeviceImage(KernelNameStrRefT KernelName,
                               const ContextImplPtr &ContextImpl,
                               const device &Device) {
  if constexpr (DbgProgMgr > 0) {
    std::cerr << ">>> ProgramManager::getDeviceImage(\"" << KernelName << "\", "
              << ContextImpl.get() << ", " << getSyclObjImpl(Device).get()
              << ")\n";

    std::cerr << "available device images:\n";
    debugPrintBinaryImages();
  }

  if (m_UseSpvFile) {
    assert(m_SpvFileImage);
    return getDeviceImage(
        std::unordered_set<RTDeviceBinaryImage *>({m_SpvFileImage.get()}),
        ContextImpl, Device);
  }

  RTDeviceBinaryImage *Img = nullptr;
  {
    std::lock_guard<std::mutex> KernelIDsGuard(m_KernelIDsMutex);
    if (auto KernelId = m_KernelName2KernelIDs.find(KernelName);
        KernelId != m_KernelName2KernelIDs.end()) {
      Img = getBinImageFromMultiMap(m_KernelIDs2BinImage, KernelId->second,
                                    ContextImpl, Device);
    } else {
      Img = getBinImageFromMultiMap(m_ServiceKernels, KernelName, ContextImpl,
                                    Device);
    }
  }

  // Decompress the image if it is compressed.
  CheckAndDecompressImage(Img);

  if (Img) {
    if constexpr (DbgProgMgr > 0) {
      std::cerr << "selected device image: " << &Img->getRawData() << "\n";
      Img->print();
    }
    return *Img;
  }

  throw exception(make_error_code(errc::runtime),
                  "No kernel named " + std::string(KernelName) + " was found");
}

RTDeviceBinaryImage &ProgramManager::getDeviceImage(
    const std::unordered_set<RTDeviceBinaryImage *> &ImageSet,
    const ContextImplPtr &ContextImpl, const device &Device) {
  assert(ImageSet.size() > 0);

  if constexpr (DbgProgMgr > 0) {
    std::cerr << ">>> ProgramManager::getDeviceImage(Custom SPV file "
              << ContextImpl.get() << ", " << getSyclObjImpl(Device).get()
              << ")\n";

    std::cerr << "available device images:\n";
    debugPrintBinaryImages();
  }

  std::lock_guard<std::mutex> KernelIDsGuard(m_KernelIDsMutex);
  std::vector<sycl_device_binary> RawImgs(ImageSet.size());
  auto ImageIterator = ImageSet.begin();
  for (size_t i = 0; i < ImageSet.size(); i++, ImageIterator++)
    RawImgs[i] = reinterpret_cast<sycl_device_binary>(
        const_cast<sycl_device_binary>(&(*ImageIterator)->getRawData()));
  uint32_t ImgInd = 0;
  // Ask the native runtime under the given context to choose the device image
  // it prefers.

  std::vector<ur_device_binary_t> UrBinaries(RawImgs.size());
  for (uint32_t BinaryCount = 0; BinaryCount < RawImgs.size(); BinaryCount++) {
    UrBinaries[BinaryCount].pDeviceTargetSpec =
        getUrDeviceTarget(RawImgs[BinaryCount]->DeviceTargetSpec);
  }

  ContextImpl->getAdapter()->call<UrApiKind::urDeviceSelectBinary>(
      getSyclObjImpl(Device)->getHandleRef(), UrBinaries.data(),
      UrBinaries.size(), &ImgInd);

  ImageIterator = ImageSet.begin();
  std::advance(ImageIterator, ImgInd);

  if constexpr (DbgProgMgr > 0) {
    std::cerr << "selected device image: " << &(*ImageIterator)->getRawData()
              << "\n";
    (*ImageIterator)->print();
  }
  return **ImageIterator;
}

static bool isDeviceLibRequired(DeviceLibExt Ext, uint32_t DeviceLibReqMask) {
  uint32_t Mask =
      0x1 << (static_cast<uint32_t>(Ext) -
              static_cast<uint32_t>(DeviceLibExt::cl_intel_devicelib_assert));
  return ((DeviceLibReqMask & Mask) == Mask);
}

static std::vector<ur_program_handle_t>
getDeviceLibPrograms(const ContextImplPtr Context,
                     std::vector<ur_device_handle_t> &Devices,
                     uint32_t DeviceLibReqMask) {
  std::vector<ur_program_handle_t> Programs;

  std::pair<DeviceLibExt, bool> RequiredDeviceLibExt[] = {
      {DeviceLibExt::cl_intel_devicelib_assert,
       /* is fallback loaded? */ false},
      {DeviceLibExt::cl_intel_devicelib_math, false},
      {DeviceLibExt::cl_intel_devicelib_math_fp64, false},
      {DeviceLibExt::cl_intel_devicelib_complex, false},
      {DeviceLibExt::cl_intel_devicelib_complex_fp64, false},
      {DeviceLibExt::cl_intel_devicelib_cstring, false},
      {DeviceLibExt::cl_intel_devicelib_imf, false},
      {DeviceLibExt::cl_intel_devicelib_imf_fp64, false},
      {DeviceLibExt::cl_intel_devicelib_imf_bf16, false},
      {DeviceLibExt::cl_intel_devicelib_bfloat16, false}};

  // Disable all devicelib extensions requiring fp64 support if at least
  // one underlying device doesn't support cl_khr_fp64.
  const bool fp64Support = std::all_of(
      Devices.begin(), Devices.end(), [&Context](ur_device_handle_t Device) {
        std::string DevExtList =
            Context->getPlatformImpl()
                ->getDeviceImpl(Device)
                ->get_device_info_string(
                    UrInfoCode<info::device::extensions>::value);
        return (DevExtList.npos != DevExtList.find("cl_khr_fp64"));
      });

  // Load a fallback library for an extension if the any device does not
  // support it.
  for (auto Device : Devices) {
    std::string DevExtList =
        Context->getPlatformImpl()
            ->getDeviceImpl(Device)
            ->get_device_info_string(
                UrInfoCode<info::device::extensions>::value);

    for (auto &Pair : RequiredDeviceLibExt) {
      DeviceLibExt Ext = Pair.first;
      bool &FallbackIsLoaded = Pair.second;

      if (FallbackIsLoaded) {
        continue;
      }

      if (!isDeviceLibRequired(Ext, DeviceLibReqMask)) {
        continue;
      }

      // Skip loading the fallback library that requires fp64 support if any
      // device in the list doesn't support fp64.
      if ((Ext == DeviceLibExt::cl_intel_devicelib_math_fp64 ||
           Ext == DeviceLibExt::cl_intel_devicelib_complex_fp64 ||
           Ext == DeviceLibExt::cl_intel_devicelib_imf_fp64) &&
          !fp64Support) {
        continue;
      }

      auto ExtName = getDeviceLibExtensionStr(Ext);

      bool InhibitNativeImpl = false;
      if (const char *Env = getenv("SYCL_DEVICELIB_INHIBIT_NATIVE")) {
        InhibitNativeImpl = strstr(Env, ExtName) != nullptr;
      }

      bool DeviceSupports = DevExtList.npos != DevExtList.find(ExtName);
      if (!DeviceSupports || InhibitNativeImpl) {
        Programs.push_back(loadDeviceLibFallback(Context, Ext, Devices,
                                                 /*UseNativeLib=*/false));
        FallbackIsLoaded = true;
      } else {
        // bfloat16 needs native library if device supports it
        if (Ext == DeviceLibExt::cl_intel_devicelib_bfloat16) {
          Programs.push_back(loadDeviceLibFallback(Context, Ext, Devices,
                                                   /*UseNativeLib=*/true));
          FallbackIsLoaded = true;
        }
      }
    }
  }
  return Programs;
}

// Check if device image is compressed.
static inline bool isDeviceImageCompressed(sycl_device_binary Bin) {

  auto currFormat = static_cast<ur::DeviceBinaryType>(Bin->Format);
  return currFormat == SYCL_DEVICE_BINARY_TYPE_COMPRESSED_NONE;
}

ProgramManager::ProgramPtr ProgramManager::build(
    ProgramPtr Program, const ContextImplPtr &Context,
    const std::string &CompileOptions, const std::string &LinkOptions,
    std::vector<ur_device_handle_t> &Devices, uint32_t DeviceLibReqMask,
    const std::vector<ur_program_handle_t> &ExtraProgramsToLink,
    bool CreatedFromBinary) {

  if constexpr (DbgProgMgr > 0) {
    std::cerr << ">>> ProgramManager::build(" << Program.get() << ", "
              << CompileOptions << ", " << LinkOptions << ", "
              << VecToString(Devices) << ", " << std::hex << DeviceLibReqMask
              << std::dec << ", " << VecToString(ExtraProgramsToLink) << ", "
              << CreatedFromBinary << ")\n";
  }

  bool LinkDeviceLibs = (DeviceLibReqMask != 0);

  // TODO: this is a temporary workaround for GPU tests for ESIMD compiler.
  // We do not link with other device libraries, because it may fail
  // due to unrecognized SPIR-V format of those libraries.
  if (CompileOptions.find(std::string("-cmc")) != std::string::npos ||
      CompileOptions.find(std::string("-vc-codegen")) != std::string::npos)
    LinkDeviceLibs = false;

  std::vector<ur_program_handle_t> LinkPrograms;
  if (LinkDeviceLibs) {
    LinkPrograms = getDeviceLibPrograms(Context, Devices, DeviceLibReqMask);
  }

  static const char *ForceLinkEnv = std::getenv("SYCL_FORCE_LINK");
  static bool ForceLink = ForceLinkEnv && (*ForceLinkEnv == '1');

  const AdapterPtr &Adapter = Context->getAdapter();
  if (LinkPrograms.empty() && ExtraProgramsToLink.empty() && !ForceLink) {
    const std::string &Options = LinkOptions.empty()
                                     ? CompileOptions
                                     : (CompileOptions + " " + LinkOptions);
    ur_result_t Error = Adapter->call_nocheck<UrApiKind::urProgramBuildExp>(
        Program.get(), Devices.size(), Devices.data(), Options.c_str());
    if (Error == UR_RESULT_ERROR_UNSUPPORTED_FEATURE) {
      Error = Adapter->call_nocheck<UrApiKind::urProgramBuild>(
          Context->getHandleRef(), Program.get(), Options.c_str());
    }

    if (Error != UR_RESULT_SUCCESS)
      throw detail::set_ur_error(
          exception(make_error_code(errc::build),
                    getProgramBuildLog(Program.get(), Context)),
          Error);

    return Program;
  }

  // Include the main program and compile/link everything together
  if (!CreatedFromBinary) {
    auto Res = doCompile(Adapter, Program.get(), Devices.size(), Devices.data(),
                         Context->getHandleRef(), CompileOptions.c_str());
    Adapter->checkUrResult<errc::build>(Res);
  }
  LinkPrograms.push_back(Program.get());

  for (ur_program_handle_t Prg : ExtraProgramsToLink) {
    if (!CreatedFromBinary) {
      auto Res = doCompile(Adapter, Prg, Devices.size(), Devices.data(),
                           Context->getHandleRef(), CompileOptions.c_str());
      Adapter->checkUrResult<errc::build>(Res);
    }
    LinkPrograms.push_back(Prg);
  }

  ur_program_handle_t LinkedProg = nullptr;
  auto doLink = [&] {
    auto Res = Adapter->call_nocheck<UrApiKind::urProgramLinkExp>(
        Context->getHandleRef(), Devices.size(), Devices.data(),
        LinkPrograms.size(), LinkPrograms.data(), LinkOptions.c_str(),
        &LinkedProg);
    if (Res == UR_RESULT_ERROR_UNSUPPORTED_FEATURE) {
      Res = Adapter->call_nocheck<UrApiKind::urProgramLink>(
          Context->getHandleRef(), LinkPrograms.size(), LinkPrograms.data(),
          LinkOptions.c_str(), &LinkedProg);
    }
    return Res;
  };
  ur_result_t Error = doLink();
  if (Error == UR_RESULT_ERROR_OUT_OF_RESOURCES ||
      Error == UR_RESULT_ERROR_OUT_OF_HOST_MEMORY ||
      Error == UR_RESULT_ERROR_OUT_OF_DEVICE_MEMORY) {
    Context->getKernelProgramCache().reset();
    Error = doLink();
  }

  // Link program call returns a new program object if all parameters are valid,
  // or NULL otherwise. Release the original (user) program.
  Program.reset(LinkedProg);
  if (Error != UR_RESULT_SUCCESS) {
    if (LinkedProg) {
      // A non-trivial error occurred during linkage: get a build log, release
      // an incomplete (but valid) LinkedProg, and throw.
      throw detail::set_ur_error(
          exception(make_error_code(errc::build),
                    getProgramBuildLog(LinkedProg, Context)),
          Error);
    }
    Adapter->checkUrResult(Error);
  }
  return Program;
}

void ProgramManager::cacheKernelUsesAssertInfo(RTDeviceBinaryImage &Img) {
  const RTDeviceBinaryImage::PropertyRange &AssertUsedRange =
      Img.getAssertUsed();
  if (AssertUsedRange.isAvailable())
    for (const auto &Prop : AssertUsedRange)
      m_KernelUsesAssert.insert(Prop->Name);
}

void ProgramManager::cacheKernelImplicitLocalArg(RTDeviceBinaryImage &Img) {
  const RTDeviceBinaryImage::PropertyRange &ImplicitLocalArgRange =
      Img.getImplicitLocalArg();
  if (ImplicitLocalArgRange.isAvailable())
    for (auto Prop : ImplicitLocalArgRange) {
      m_KernelImplicitLocalArgPos[Prop->Name] =
          DeviceBinaryProperty(Prop).asUint32();
    }
}

std::optional<int>
ProgramManager::kernelImplicitLocalArgPos(KernelNameStrRefT KernelName) const {
  auto it = m_KernelImplicitLocalArgPos.find(KernelName);
  if (it != m_KernelImplicitLocalArgPos.end())
    return it->second;
  return {};
}

static bool isBfloat16DeviceLibImage(sycl_device_binary RawImg,
                                     uint32_t *LibVersion = nullptr) {
  sycl_device_binary_property_set ImgPS;
  for (ImgPS = RawImg->PropertySetsBegin; ImgPS != RawImg->PropertySetsEnd;
       ++ImgPS) {
    if (ImgPS->Name &&
        !strcmp(__SYCL_PROPERTY_SET_DEVICELIB_METADATA, ImgPS->Name)) {
      if (!LibVersion)
        return true;

      // Valid version for bfloat16 device library is 0(fallback), 1(native).
      *LibVersion = 2;
      sycl_device_binary_property ImgP;
      for (ImgP = ImgPS->PropertiesBegin; ImgP != ImgPS->PropertiesEnd;
           ++ImgP) {
        if (ImgP->Name && !strcmp("bfloat16", ImgP->Name) &&
            (ImgP->Type == SYCL_PROPERTY_TYPE_UINT32))
          break;
      }
      if (ImgP != ImgPS->PropertiesEnd)
        *LibVersion = DeviceBinaryProperty(ImgP).asUint32();
      return true;
    }
  }

  return false;
}

static sycl_device_binary_property_set
getExportedSymbolPS(sycl_device_binary RawImg) {
  sycl_device_binary_property_set ImgPS;
  for (ImgPS = RawImg->PropertySetsBegin; ImgPS != RawImg->PropertySetsEnd;
       ++ImgPS) {
    if (ImgPS->Name &&
        !strcmp(__SYCL_PROPERTY_SET_SYCL_EXPORTED_SYMBOLS, ImgPS->Name))
      return ImgPS;
  }

  return nullptr;
}

static bool shouldSkipEmptyImage(sycl_device_binary RawImg) {
  // For bfloat16 device library image, we should keep it although it doesn't
  // include any kernel.
  if (isBfloat16DeviceLibImage(RawImg))
    return false;

  // We may extend the logic here other than bfloat16 device library image.
  return true;
}

void ProgramManager::addImage(sycl_device_binary RawImg,
                              bool RegisterImgExports,
                              RTDeviceBinaryImage **OutImage,
                              std::vector<kernel_id> *OutKernelIDs) {
  const bool DumpImages = std::getenv("SYCL_DUMP_IMAGES") && !m_UseSpvFile;
  const sycl_offload_entry EntriesB = RawImg->EntriesBegin;
  const sycl_offload_entry EntriesE = RawImg->EntriesEnd;
  // Treat the image as empty one
  if (EntriesB == EntriesE && shouldSkipEmptyImage(RawImg))
    return;

  uint32_t Bfloat16DeviceLibVersion = 0;
  const bool IsBfloat16DeviceLib =
      isBfloat16DeviceLibImage(RawImg, &Bfloat16DeviceLibVersion);
  const bool IsDeviceImageCompressed = isDeviceImageCompressed(RawImg);

  std::unique_ptr<RTDeviceBinaryImage> Img;
  if (IsDeviceImageCompressed) {
#ifndef SYCL_RT_ZSTD_NOT_AVAIABLE
    Img = std::make_unique<CompressedRTDeviceBinaryImage>(RawImg);
#else
    throw sycl::exception(sycl::make_error_code(sycl::errc::runtime),
                          "Recieved a compressed device image, but "
                          "SYCL RT was built without ZSTD support."
                          "Aborting. ");
#endif
  } else if (!IsBfloat16DeviceLib) {
    Img = std::make_unique<RTDeviceBinaryImage>(RawImg);
  }

  // If an output image is requested, set it to the newly allocated image.
  if (OutImage)
    *OutImage = Img.get();

  static uint32_t SequenceID = 0;

  // Fill the kernel argument mask map, no need to do this for bfloat16
  // device library image since it doesn't include any kernel.
  if (!IsBfloat16DeviceLib) {
    const RTDeviceBinaryImage::PropertyRange &KPOIRange =
        Img->getKernelParamOptInfo();
    if (KPOIRange.isAvailable()) {
      KernelNameToArgMaskMap &ArgMaskMap =
          m_EliminatedKernelArgMasks[Img.get()];
      for (const auto &Info : KPOIRange)
        ArgMaskMap[Info->Name] =
            createKernelArgMask(DeviceBinaryProperty(Info).asByteArray());
    }
  }

  // Fill maps for kernel bundles
  std::lock_guard<std::mutex> KernelIDsGuard(m_KernelIDsMutex);

  // For bfloat16 device library image, it doesn't include any kernel, device
  // global, virtual function, so just skip adding it to any related maps.
  // The bfloat16 device library are provided by compiler and may be used by
  // different sycl device images, program manager will own single copy for
  // native and fallback version bfloat16 device library, these device
  // library images will not be erased unless program manager is destroyed.
  {
    if (IsBfloat16DeviceLib) {
      assert((Bfloat16DeviceLibVersion < 2) &&
             "Invalid Bfloat16 Device Library Index.");
      if (m_Bfloat16DeviceLibImages[Bfloat16DeviceLibVersion].get())
        return;
<<<<<<< HEAD
      size_t ImgSize =
          static_cast<size_t>(RawImg->BinaryEnd - RawImg->BinaryStart);
      std::unique_ptr<char[], std::function<void(void *)>> Data(
          new char[ImgSize], std::free);
      std::memcpy(Data.get(), RawImg->BinaryStart, ImgSize);
      auto DynBfloat16DeviceLibImg =
          std::make_unique<DynRTDeviceBinaryImage>(std::move(Data), ImgSize);
=======

      std::unique_ptr<RTDeviceBinaryImage> DevImg;
      if (IsDeviceImageCompressed) {
        // Decompress the image.
        CheckAndDecompressImage(Img.get());
        DevImg = std::move(Img);
      } else {
        size_t ImgSize =
            static_cast<size_t>(RawImg->BinaryEnd - RawImg->BinaryStart);
        std::unique_ptr<char[]> Data(new char[ImgSize]);
        std::memcpy(Data.get(), RawImg->BinaryStart, ImgSize);
        DevImg =
            std::make_unique<DynRTDeviceBinaryImage>(std::move(Data), ImgSize);
      }

      // Register export symbols for bfloat16 device library image.
>>>>>>> 8f7d08c6
      auto ESPropSet = getExportedSymbolPS(RawImg);
      for (auto ESProp = ESPropSet->PropertiesBegin;
           ESProp != ESPropSet->PropertiesEnd; ++ESProp) {
        m_ExportedSymbolImages.insert({ESProp->Name, DevImg.get()});
      }
      m_Bfloat16DeviceLibImages[Bfloat16DeviceLibVersion] = std::move(DevImg);

      return;
    }
  }

  // Register all exported symbols
  if (RegisterImgExports) {
    for (const sycl_device_binary_property &ESProp :
         Img->getExportedSymbols()) {
      m_ExportedSymbolImages.insert({ESProp->Name, Img.get()});
    }
  }

  // Record mapping between virtual function sets and device images
  for (const sycl_device_binary_property &VFProp : Img->getVirtualFunctions()) {
    std::string StrValue = DeviceBinaryProperty(VFProp).asCString();
    for (const auto &SetName : detail::split_string(StrValue, ','))
      m_VFSet2BinImage[SetName].insert(Img.get());
  }

  if (DumpImages) {
    const bool NeedsSequenceID =
        std::any_of(m_BinImg2KernelIDs.begin(), m_BinImg2KernelIDs.end(),
                    [&](auto &CurrentImg) {
                      return CurrentImg.first->getFormat() == Img->getFormat();
                    });

    // Check if image is compressed, and decompress it before dumping.
    CheckAndDecompressImage(Img.get());

    dumpImage(*Img, NeedsSequenceID ? ++SequenceID : 0);
  }

  std::shared_ptr<std::vector<kernel_id>> &KernelIDs =
      m_BinImg2KernelIDs[Img.get()];
  KernelIDs.reset(new std::vector<kernel_id>);

  for (sycl_offload_entry EntriesIt = EntriesB; EntriesIt != EntriesE;
       EntriesIt = EntriesIt->Increment()) {

    auto name = EntriesIt->GetName();

    // Skip creating unique kernel ID if it is a service kernel.
    // SYCL service kernels are identified by having
    // __sycl_service_kernel__ in the mangled name, primarily as part of
    // the namespace of the name type.
    if (std::strstr(name, "__sycl_service_kernel__")) {
      m_ServiceKernels.insert(std::make_pair(name, Img.get()));
      continue;
    }

    // Skip creating unique kernel ID if it is an exported device
    // function. Exported device functions appear in the offload entries
    // among kernels, but are identifiable by being listed in properties.
    if (m_ExportedSymbolImages.find(name) != m_ExportedSymbolImages.end())
      continue;

    // ... and create a unique kernel ID for the entry
    auto It = m_KernelName2KernelIDs.find(name);
    if (It == m_KernelName2KernelIDs.end()) {
      std::shared_ptr<detail::kernel_id_impl> KernelIDImpl =
          std::make_shared<detail::kernel_id_impl>(name);
      sycl::kernel_id KernelID =
          detail::createSyclObjFromImpl<sycl::kernel_id>(KernelIDImpl);

      It = m_KernelName2KernelIDs.emplace_hint(It, name, KernelID);
    }
    m_KernelIDs2BinImage.insert(std::make_pair(It->second, Img.get()));
    KernelIDs->push_back(It->second);
  }

  cacheKernelUsesAssertInfo(*Img);

  // check if kernel uses sanitizer
  {
    sycl_device_binary_property SanProp = Img->getProperty("sanUsed");
    if (SanProp) {
      std::string SanValue = detail::DeviceBinaryProperty(SanProp).asCString();

      if (SanValue.rfind("asan", 0) == 0) { // starts_with
        m_SanitizerFoundInImage = SanitizerType::AddressSanitizer;
      } else if (SanValue.rfind("msan", 0) == 0) {
        m_SanitizerFoundInImage = SanitizerType::MemorySanitizer;
      } else if (SanValue.rfind("tsan", 0) == 0) {
        m_SanitizerFoundInImage = SanitizerType::ThreadSanitizer;
      }
    }
  }

  cacheKernelImplicitLocalArg(*Img);

  // Sort kernel ids for faster search
  std::sort(KernelIDs->begin(), KernelIDs->end(), LessByHash<kernel_id>{});

  // If requested, copy the new (sorted) kernel IDs.
  if (OutKernelIDs)
    OutKernelIDs->insert(OutKernelIDs->end(), KernelIDs->begin(),
                         KernelIDs->end());

  // ... and initialize associated device_global information
  {
    std::lock_guard<std::mutex> DeviceGlobalsGuard(m_DeviceGlobalsMutex);

    auto DeviceGlobals = Img->getDeviceGlobals();
    for (const sycl_device_binary_property &DeviceGlobal : DeviceGlobals) {
      ByteArray DeviceGlobalInfo =
          DeviceBinaryProperty(DeviceGlobal).asByteArray();

      // The supplied device_global info property is expected to contain:
      // * 8 bytes - Size of the property.
      // * 4 bytes - Size of the underlying type in the device_global.
      // * 4 bytes - 0 if device_global has device_image_scope and any value
      //             otherwise.
      DeviceGlobalInfo.dropBytes(8);
      auto [TypeSize, DeviceImageScopeDecorated] =
          DeviceGlobalInfo.consume<std::uint32_t, std::uint32_t>();
      assert(DeviceGlobalInfo.empty() && "Extra data left!");

      // Give the image pointer as an identifier for the image the
      // device-global is associated with.

      auto ExistingDeviceGlobal = m_DeviceGlobals.find(DeviceGlobal->Name);
      if (ExistingDeviceGlobal != m_DeviceGlobals.end()) {
        // If it has already been registered we update the information.
        ExistingDeviceGlobal->second->initialize(Img.get(), TypeSize,
                                                 DeviceImageScopeDecorated);
      } else {
        // If it has not already been registered we create a new entry.
        // Note: Pointer to the device global is not available here, so it
        //       cannot be set until registration happens.
        auto EntryUPtr = std::make_unique<DeviceGlobalMapEntry>(
            DeviceGlobal->Name, Img.get(), TypeSize, DeviceImageScopeDecorated);
        m_DeviceGlobals.emplace(DeviceGlobal->Name, std::move(EntryUPtr));
      }
    }
  }
  // ... and initialize associated host_pipe information
  {
    std::lock_guard<std::mutex> HostPipesGuard(m_HostPipesMutex);
    auto HostPipes = Img->getHostPipes();
    for (const sycl_device_binary_property &HostPipe : HostPipes) {
      ByteArray HostPipeInfo = DeviceBinaryProperty(HostPipe).asByteArray();

      // The supplied host_pipe info property is expected to contain:
      // * 8 bytes - Size of the property.
      // * 4 bytes - Size of the underlying type in the host_pipe.
      // Note: Property may be padded.

      HostPipeInfo.dropBytes(8);
      auto TypeSize = HostPipeInfo.consume<std::uint32_t>();
      assert(HostPipeInfo.empty() && "Extra data left!");

      auto ExistingHostPipe = m_HostPipes.find(HostPipe->Name);
      if (ExistingHostPipe != m_HostPipes.end()) {
        // If it has already been registered we update the information.
        ExistingHostPipe->second->initialize(TypeSize);
        ExistingHostPipe->second->initialize(Img.get());
      } else {
        // If it has not already been registered we create a new entry.
        // Note: Pointer to the host pipe is not available here, so it
        //       cannot be set until registration happens.
        auto EntryUPtr =
            std::make_unique<HostPipeMapEntry>(HostPipe->Name, TypeSize);
        EntryUPtr->initialize(Img.get());
        m_HostPipes.emplace(HostPipe->Name, std::move(EntryUPtr));
      }
    }
  }

  m_DeviceImages.insert({RawImg, std::move(Img)});
}

void ProgramManager::addImages(sycl_device_binaries DeviceBinary) {
  for (int I = 0; I < DeviceBinary->NumDeviceBinaries; I++)
    addImage(&(DeviceBinary->DeviceBinaries[I]));
}

void ProgramManager::removeImages(sycl_device_binaries DeviceBinary) {
  for (int I = 0; I < DeviceBinary->NumDeviceBinaries; I++) {
    sycl_device_binary RawImg = &(DeviceBinary->DeviceBinaries[I]);
    auto DevImgIt = m_DeviceImages.find(RawImg);
    if (DevImgIt == m_DeviceImages.end())
      continue;
    const sycl_offload_entry EntriesB = RawImg->EntriesBegin;
    const sycl_offload_entry EntriesE = RawImg->EntriesEnd;
    if (EntriesB == EntriesE)
      continue;

    RTDeviceBinaryImage *Img = DevImgIt->second.get();

    // Drop the kernel argument mask map
    m_EliminatedKernelArgMasks.erase(Img);

    // Acquire lock to modify maps for kernel bundles
    std::lock_guard<std::mutex> KernelIDsGuard(m_KernelIDsMutex);

    // Unmap the unique kernel IDs for the offload entries
    for (sycl_offload_entry EntriesIt = EntriesB; EntriesIt != EntriesE;
         EntriesIt = EntriesIt->Increment()) {

      // Drop entry for service kernel
      if (std::strstr(EntriesIt->GetName(), "__sycl_service_kernel__")) {
        m_ServiceKernels.erase(EntriesIt->GetName());
        continue;
      }

      // Exported device functions won't have a kernel ID
      if (m_ExportedSymbolImages.find(EntriesIt->GetName()) !=
          m_ExportedSymbolImages.end()) {
        continue;
      }

      // remove everything associated with this KernelName
      m_KernelUsesAssert.erase(EntriesIt->GetName());
      m_KernelImplicitLocalArgPos.erase(EntriesIt->GetName());

      if (auto It = m_KernelName2KernelIDs.find(EntriesIt->GetName());
          It != m_KernelName2KernelIDs.end()) {
        m_KernelIDs2BinImage.erase(It->second);
        m_KernelName2KernelIDs.erase(It);
      }
    }

    // Drop reverse mapping
    m_BinImg2KernelIDs.erase(Img);

    // Unregister exported symbols (needs to happen after the ID unmap loop)
    for (const sycl_device_binary_property &ESProp :
         Img->getExportedSymbols()) {
      m_ExportedSymbolImages.erase(ESProp->Name);
    }

    for (const sycl_device_binary_property &VFProp :
         Img->getVirtualFunctions()) {
      std::string StrValue = DeviceBinaryProperty(VFProp).asCString();
      for (const auto &SetName : detail::split_string(StrValue, ','))
        m_VFSet2BinImage.erase(SetName);
    }

    {
      std::lock_guard<std::mutex> DeviceGlobalsGuard(m_DeviceGlobalsMutex);
      auto DeviceGlobals = Img->getDeviceGlobals();
      for (const sycl_device_binary_property &DeviceGlobal : DeviceGlobals) {
        if (auto DevGlobalIt = m_DeviceGlobals.find(DeviceGlobal->Name);
            DevGlobalIt != m_DeviceGlobals.end()) {
          auto findDevGlobalByValue = std::find_if(
              m_Ptr2DeviceGlobal.begin(), m_Ptr2DeviceGlobal.end(),
              [&DevGlobalIt](const std::pair<const void *,
                                             DeviceGlobalMapEntry *> &Entry) {
                return Entry.second == DevGlobalIt->second.get();
              });
          if (findDevGlobalByValue != m_Ptr2DeviceGlobal.end())
            m_Ptr2DeviceGlobal.erase(findDevGlobalByValue);
          m_DeviceGlobals.erase(DevGlobalIt);
        }
      }
    }

    {
      std::lock_guard<std::mutex> HostPipesGuard(m_HostPipesMutex);
      auto HostPipes = Img->getHostPipes();
      for (const sycl_device_binary_property &HostPipe : HostPipes) {
        if (auto HostPipesIt = m_HostPipes.find(HostPipe->Name);
            HostPipesIt != m_HostPipes.end()) {
          auto findHostPipesByValue = std::find_if(
              m_Ptr2HostPipe.begin(), m_Ptr2HostPipe.end(),
              [&HostPipesIt](
                  const std::pair<const void *, HostPipeMapEntry *> &Entry) {
                return Entry.second == HostPipesIt->second.get();
              });
          if (findHostPipesByValue != m_Ptr2HostPipe.end())
            m_Ptr2HostPipe.erase(findHostPipesByValue);
          m_HostPipes.erase(HostPipesIt);
        }
      }
    }

    // Purge references to the image in native programs map
    {
      std::lock_guard<std::mutex> NativeProgramsGuard(MNativeProgramsMutex);

      // The map does not keep references to program handles; we can erase the
      // entry without calling UR release
      for (auto It = NativePrograms.begin(); It != NativePrograms.end();) {
        auto CurIt = It++;
        if (CurIt->second.second == Img) {
          if (auto ContextImpl = CurIt->second.first.lock()) {
            ContextImpl->getKernelProgramCache().removeAllRelatedEntries(
                Img->getImageID());
          }
          NativePrograms.erase(CurIt);
        }
      }
    }

    m_DeviceImages.erase(DevImgIt);
  }
}

void ProgramManager::debugPrintBinaryImages() const {
  for (const auto &ImgIt : m_BinImg2KernelIDs) {
    ImgIt.first->print();
  }
}

void ProgramManager::dumpImage(const RTDeviceBinaryImage &Img,
                               uint32_t SequenceID) const {
  const char *Prefix = std::getenv("SYCL_DUMP_IMAGES_PREFIX");
  std::string Fname(Prefix ? Prefix : "sycl_");
  const sycl_device_binary_struct &RawImg = Img.getRawData();
  Fname += RawImg.DeviceTargetSpec;
  if (SequenceID)
    Fname += '_' + std::to_string(SequenceID);
  std::string Ext;

  ur::DeviceBinaryType Format = Img.getFormat();
  if (Format == SYCL_DEVICE_BINARY_TYPE_SPIRV)
    Ext = ".spv";
  else if (Format == SYCL_DEVICE_BINARY_TYPE_LLVMIR_BITCODE)
    Ext = ".bc";
  else
    Ext = ".bin";
  Fname += Ext;

  std::ofstream F(Fname, std::ios::binary);

  if (!F.is_open()) {
    throw exception(make_error_code(errc::runtime), "Can not write " + Fname);
  }
  Img.dump(F);
  F.close();
}

uint32_t ProgramManager::getDeviceLibReqMask(const RTDeviceBinaryImage &Img) {
  const RTDeviceBinaryImage::PropertyRange &DLMRange =
      Img.getDeviceLibReqMask();
  if (DLMRange.isAvailable())
    return DeviceBinaryProperty(*(DLMRange.begin())).asUint32();
  else
    return 0x0;
}

const KernelArgMask *
ProgramManager::getEliminatedKernelArgMask(ur_program_handle_t NativePrg,
                                           KernelNameStrRefT KernelName) {
  // Bail out if there are no eliminated kernel arg masks in our images
  if (m_EliminatedKernelArgMasks.empty())
    return nullptr;

  {
    std::lock_guard<std::mutex> Lock(MNativeProgramsMutex);
    auto Range = NativePrograms.equal_range(NativePrg);
    for (auto ImgIt = Range.first; ImgIt != Range.second; ++ImgIt) {
      auto MapIt = m_EliminatedKernelArgMasks.find(ImgIt->second.second);
      if (MapIt == m_EliminatedKernelArgMasks.end())
        continue;
      auto ArgMaskMapIt = MapIt->second.find(KernelName);
      if (ArgMaskMapIt != MapIt->second.end())
        return &MapIt->second[KernelName];
    }
    if (Range.first != Range.second)
      return nullptr;
  }

  // If the program was not cached iterate over all available images looking for
  // the requested kernel
  for (auto &Elem : m_EliminatedKernelArgMasks) {
    auto ArgMask = Elem.second.find(KernelName);
    if (ArgMask != Elem.second.end())
      return &ArgMask->second;
  }

  // The kernel is not generated by DPCPP stack, so a mask doesn't exist for it
  return nullptr;
}

static bundle_state getBinImageState(const RTDeviceBinaryImage *BinImage) {
  auto IsAOTBinary = [](const char *Format) {
    return ((strcmp(Format, __SYCL_DEVICE_BINARY_TARGET_SPIRV64_X86_64) == 0) ||
            (strcmp(Format, __SYCL_DEVICE_BINARY_TARGET_SPIRV64_GEN) == 0) ||
            (strcmp(Format, __SYCL_DEVICE_BINARY_TARGET_SPIRV64_FPGA) == 0));
  };

  // Three possible initial states:
  // - SPIRV that needs to be compiled and linked
  // - AOT compiled binary with dependnecies, needs linking.
  // - AOT compiled binary without dependencies.

  const bool IsAOT = IsAOTBinary(BinImage->getRawData().DeviceTargetSpec);

  if (!IsAOT)
    return sycl::bundle_state::input;
  return BinImage->getImportedSymbols().empty() ? sycl::bundle_state::executable
                                                : sycl::bundle_state::object;
}

std::optional<kernel_id>
ProgramManager::tryGetSYCLKernelID(KernelNameStrRefT KernelName) {
  std::lock_guard<std::mutex> KernelIDsGuard(m_KernelIDsMutex);

  auto KernelID = m_KernelName2KernelIDs.find(KernelName);
  if (KernelID == m_KernelName2KernelIDs.end())
    return std::nullopt;

  return KernelID->second;
}

kernel_id ProgramManager::getSYCLKernelID(KernelNameStrRefT KernelName) {
  if (std::optional<kernel_id> MaybeKernelID = tryGetSYCLKernelID(KernelName))
    return *MaybeKernelID;
  throw exception(make_error_code(errc::runtime),
                  "No kernel found with the specified name");
}

bool ProgramManager::hasCompatibleImage(const device &Dev) {
  std::lock_guard<std::mutex> Guard(m_KernelIDsMutex);

  return std::any_of(
      m_BinImg2KernelIDs.cbegin(), m_BinImg2KernelIDs.cend(),
      [&](std::pair<RTDeviceBinaryImage *,
                    std::shared_ptr<std::vector<kernel_id>>>
              Elem) { return compatibleWithDevice(Elem.first, Dev); });
}

std::vector<kernel_id> ProgramManager::getAllSYCLKernelIDs() {
  std::lock_guard<std::mutex> KernelIDsGuard(m_KernelIDsMutex);

  std::vector<sycl::kernel_id> AllKernelIDs;
  AllKernelIDs.reserve(m_KernelName2KernelIDs.size());
  for (std::pair<KernelNameStrT, kernel_id> KernelID : m_KernelName2KernelIDs) {
    AllKernelIDs.push_back(KernelID.second);
  }
  return AllKernelIDs;
}

kernel_id ProgramManager::getBuiltInKernelID(KernelNameStrRefT KernelName) {
  std::lock_guard<std::mutex> BuiltInKernelIDsGuard(m_BuiltInKernelIDsMutex);

  auto KernelID = m_BuiltInKernelIDs.find(KernelName);
  if (KernelID == m_BuiltInKernelIDs.end()) {
    auto Impl = std::make_shared<kernel_id_impl>(KernelName);
    auto CachedID = createSyclObjFromImpl<kernel_id>(std::move(Impl));
    KernelID = m_BuiltInKernelIDs.insert({KernelName, CachedID}).first;
  }

  return KernelID->second;
}

void ProgramManager::addOrInitDeviceGlobalEntry(const void *DeviceGlobalPtr,
                                                const char *UniqueId) {
  std::lock_guard<std::mutex> DeviceGlobalsGuard(m_DeviceGlobalsMutex);

  auto ExistingDeviceGlobal = m_DeviceGlobals.find(UniqueId);
  if (ExistingDeviceGlobal != m_DeviceGlobals.end()) {
    // Update the existing information and add the entry to the pointer map.
    ExistingDeviceGlobal->second->initialize(DeviceGlobalPtr);
    m_Ptr2DeviceGlobal.insert(
        {DeviceGlobalPtr, ExistingDeviceGlobal->second.get()});
    return;
  }

  auto EntryUPtr =
      std::make_unique<DeviceGlobalMapEntry>(UniqueId, DeviceGlobalPtr);
  auto NewEntry = m_DeviceGlobals.emplace(UniqueId, std::move(EntryUPtr));
  m_Ptr2DeviceGlobal.insert({DeviceGlobalPtr, NewEntry.first->second.get()});
}

std::set<RTDeviceBinaryImage *>
ProgramManager::getRawDeviceImages(const std::vector<kernel_id> &KernelIDs) {
  std::set<RTDeviceBinaryImage *> BinImages;
  std::lock_guard<std::mutex> KernelIDsGuard(m_KernelIDsMutex);
  for (const kernel_id &KID : KernelIDs) {
    auto Range = m_KernelIDs2BinImage.equal_range(KID);
    for (auto It = Range.first, End = Range.second; It != End; ++It)
      BinImages.insert(It->second);
  }
  return BinImages;
}

DeviceGlobalMapEntry *
ProgramManager::getDeviceGlobalEntry(const void *DeviceGlobalPtr) {
  std::lock_guard<std::mutex> DeviceGlobalsGuard(m_DeviceGlobalsMutex);
  auto Entry = m_Ptr2DeviceGlobal.find(DeviceGlobalPtr);
  assert(Entry != m_Ptr2DeviceGlobal.end() && "Device global entry not found");
  return Entry->second;
}

DeviceGlobalMapEntry *
ProgramManager::tryGetDeviceGlobalEntry(const std::string &UniqueId,
                                        bool ExcludeDeviceImageScopeDecorated) {
  std::lock_guard<std::mutex> DeviceGlobalsGuard(m_DeviceGlobalsMutex);
  auto DeviceGlobalEntry = m_DeviceGlobals.find(UniqueId);
  assert(DeviceGlobalEntry != m_DeviceGlobals.end() &&
         "Device global not found in map.");
  if (DeviceGlobalEntry != m_DeviceGlobals.end() &&
      (!ExcludeDeviceImageScopeDecorated ||
       !DeviceGlobalEntry->second->MIsDeviceImageScopeDecorated))
    return DeviceGlobalEntry->second.get();
  return nullptr;
}

std::vector<DeviceGlobalMapEntry *> ProgramManager::getDeviceGlobalEntries(
    const std::vector<std::string> &UniqueIds,
    bool ExcludeDeviceImageScopeDecorated) {
  std::vector<DeviceGlobalMapEntry *> FoundEntries;
  FoundEntries.reserve(UniqueIds.size());

  std::lock_guard<std::mutex> DeviceGlobalsGuard(m_DeviceGlobalsMutex);
  for (const std::string &UniqueId : UniqueIds) {
    auto DeviceGlobalEntry = m_DeviceGlobals.find(UniqueId);
    assert(DeviceGlobalEntry != m_DeviceGlobals.end() &&
           "Device global not found in map.");
    if (!ExcludeDeviceImageScopeDecorated ||
        !DeviceGlobalEntry->second->MIsDeviceImageScopeDecorated)
      FoundEntries.push_back(DeviceGlobalEntry->second.get());
  }
  return FoundEntries;
}

void ProgramManager::addOrInitHostPipeEntry(const void *HostPipePtr,
                                            const char *UniqueId) {
  std::lock_guard<std::mutex> HostPipesGuard(m_HostPipesMutex);

  auto ExistingHostPipe = m_HostPipes.find(UniqueId);
  if (ExistingHostPipe != m_HostPipes.end()) {
    ExistingHostPipe->second->initialize(HostPipePtr);
    m_Ptr2HostPipe.insert({HostPipePtr, ExistingHostPipe->second.get()});
    return;
  }

  auto EntryUPtr = std::make_unique<HostPipeMapEntry>(UniqueId, HostPipePtr);
  auto NewEntry = m_HostPipes.emplace(UniqueId, std::move(EntryUPtr));
  m_Ptr2HostPipe.insert({HostPipePtr, NewEntry.first->second.get()});
}

HostPipeMapEntry *
ProgramManager::getHostPipeEntry(const std::string &UniqueId) {
  std::lock_guard<std::mutex> HostPipesGuard(m_HostPipesMutex);
  auto Entry = m_HostPipes.find(UniqueId);
  assert(Entry != m_HostPipes.end() && "Host pipe entry not found");
  return Entry->second.get();
}

HostPipeMapEntry *ProgramManager::getHostPipeEntry(const void *HostPipePtr) {
  std::lock_guard<std::mutex> HostPipesGuard(m_HostPipesMutex);
  auto Entry = m_Ptr2HostPipe.find(HostPipePtr);
  assert(Entry != m_Ptr2HostPipe.end() && "Host pipe entry not found");
  return Entry->second;
}

device_image_plain ProgramManager::getDeviceImageFromBinaryImage(
    RTDeviceBinaryImage *BinImage, const context &Ctx, const device &Dev) {
  const bundle_state ImgState = getBinImageState(BinImage);

  assert(compatibleWithDevice(BinImage, Dev));

  std::shared_ptr<std::vector<sycl::kernel_id>> KernelIDs;
  // Collect kernel names for the image.
  {
    std::lock_guard<std::mutex> KernelIDsGuard(m_KernelIDsMutex);
    KernelIDs = m_BinImg2KernelIDs[BinImage];
  }

  DeviceImageImplPtr Impl = std::make_shared<detail::device_image_impl>(
      BinImage, Ctx, std::vector<device>{Dev}, ImgState, KernelIDs,
      /*PIProgram=*/nullptr);

  return createSyclObjFromImpl<device_image_plain>(std::move(Impl));
}

std::vector<DevImgPlainWithDeps>
ProgramManager::getSYCLDeviceImagesWithCompatibleState(
    const context &Ctx, const std::vector<device> &Devs,
    bundle_state TargetState, const std::vector<kernel_id> &KernelIDs) {

  // Collect unique raw device images taking into account kernel ids passed
  // TODO: Can we avoid repacking?
  std::set<RTDeviceBinaryImage *> BinImages;
  if (!KernelIDs.empty()) {
    for (const auto &KID : KernelIDs) {
      bool isCompatibleWithAtLeastOneDev =
          std::any_of(Devs.begin(), Devs.end(), [&KID](const auto &Dev) {
            return sycl::is_compatible({KID}, Dev);
          });
      if (!isCompatibleWithAtLeastOneDev)
        throw sycl::exception(
            make_error_code(errc::invalid),
            "Kernel is incompatible with all devices in devs");
    }
    BinImages = getRawDeviceImages(KernelIDs);
  } else {
    std::lock_guard<std::mutex> KernelIDsGuard(m_KernelIDsMutex);
    for (auto &ImageUPtr : m_BinImg2KernelIDs) {
      BinImages.insert(ImageUPtr.first);
    }
  }

  // Ignore images with incompatible state. Image is considered compatible
  // with a target state if an image is already in the target state or can
  // be brought to target state by compiling/linking/building.
  //
  // Example: an image in "executable" state is not compatible with
  // "input" target state - there is no operation to convert the image it
  // to "input" state. An image in "input" state is compatible with
  // "executable" target state because it can be built to get into
  // "executable" state.
  for (auto It = BinImages.begin(); It != BinImages.end();) {
    if (getBinImageState(*It) > TargetState)
      It = BinImages.erase(It);
    else
      ++It;
  }

  // If a non-input state is requested, we can filter out some compatible
  // images and return only those with the highest compatible state for each
  // device-kernel pair. This map tracks how many kernel-device pairs need each
  // image, so that any unneeded ones are skipped.
  // TODO this has no effect if the requested state is input, consider having
  // a separate branch for that case to avoid unnecessary tracking work.
  struct DeviceBinaryImageInfo {
    std::shared_ptr<std::vector<sycl::kernel_id>> KernelIDs;
    std::set<RTDeviceBinaryImage *> Deps;
    bundle_state State = bundle_state::input;
    int RequirementCounter = 0;
  };
  std::unordered_map<RTDeviceBinaryImage *, DeviceBinaryImageInfo> ImageInfoMap;

  for (const sycl::device &Dev : Devs) {
    // Track the highest image state for each requested kernel.
    using StateImagesPairT =
        std::pair<bundle_state, std::vector<RTDeviceBinaryImage *>>;
    using KernelImageMapT =
        std::map<kernel_id, StateImagesPairT, LessByNameComp>;
    KernelImageMapT KernelImageMap;
    if (!KernelIDs.empty())
      for (const kernel_id &KernelID : KernelIDs)
        KernelImageMap.insert({KernelID, {}});

    for (RTDeviceBinaryImage *BinImage : BinImages) {
      if (!compatibleWithDevice(BinImage, Dev) ||
          !doesDevSupportDeviceRequirements(Dev, *BinImage))
        continue;

      auto InsertRes = ImageInfoMap.insert({BinImage, {}});
      DeviceBinaryImageInfo &ImgInfo = InsertRes.first->second;
      if (InsertRes.second) {
        ImgInfo.State = getBinImageState(BinImage);
        // Collect kernel names for the image
        {
          std::lock_guard<std::mutex> KernelIDsGuard(m_KernelIDsMutex);
          ImgInfo.KernelIDs = m_BinImg2KernelIDs[BinImage];
        }
        ImgInfo.Deps = collectDeviceImageDeps(*BinImage, {Dev});
      }
      const bundle_state ImgState = ImgInfo.State;
      const std::shared_ptr<std::vector<sycl::kernel_id>> &ImageKernelIDs =
          ImgInfo.KernelIDs;
      int &ImgRequirementCounter = ImgInfo.RequirementCounter;

      // If the image does not contain any non-service kernels we can skip it.
      if (!ImageKernelIDs || ImageKernelIDs->empty())
        continue;

      // Update tracked information.
      for (kernel_id &KernelID : *ImageKernelIDs) {
        StateImagesPairT *StateImagesPair;
        // If only specific kernels are requested, ignore the rest.
        if (!KernelIDs.empty()) {
          auto It = KernelImageMap.find(KernelID);
          if (It == KernelImageMap.end())
            continue;
          StateImagesPair = &It->second;
        } else
          StateImagesPair = &KernelImageMap[KernelID];

        auto &[KernelImagesState, KernelImages] = *StateImagesPair;

        // Check if device image is compressed and decompress it if needed
        CheckAndDecompressImage(BinImage);

        if (KernelImages.empty()) {
          KernelImagesState = ImgState;
          KernelImages.push_back(BinImage);
          ++ImgRequirementCounter;
        } else if (KernelImagesState < ImgState) {
          for (RTDeviceBinaryImage *Img : KernelImages) {
            auto It = ImageInfoMap.find(Img);
            assert(It != ImageInfoMap.end());
            assert(It->second.RequirementCounter > 0);
            --(It->second.RequirementCounter);
          }
          KernelImages.clear();
          KernelImages.push_back(BinImage);
          KernelImagesState = ImgState;
          ++ImgRequirementCounter;
        } else if (KernelImagesState == ImgState) {
          KernelImages.push_back(BinImage);
          ++ImgRequirementCounter;
        }
      }
    }
  }

  // Filter out main images that are represented as dependencies of other chosen
  // images to avoid unnecessary duplication.
  // TODO it might make sense to do something about shared dependencies as well.
  for (const auto &ImgInfoPair : ImageInfoMap) {
    if (ImgInfoPair.second.RequirementCounter == 0)
      continue;
    for (RTDeviceBinaryImage *Dep : ImgInfoPair.second.Deps) {
      auto It = ImageInfoMap.find(Dep);
      if (It != ImageInfoMap.end())
        It->second.RequirementCounter = 0;
    }
  }

  std::vector<DevImgPlainWithDeps> SYCLDeviceImages;
  for (const auto &ImgInfoPair : ImageInfoMap) {
    if (ImgInfoPair.second.RequirementCounter == 0)
      continue;

    DeviceImageImplPtr MainImpl = std::make_shared<detail::device_image_impl>(
        ImgInfoPair.first, Ctx, Devs, ImgInfoPair.second.State,
        ImgInfoPair.second.KernelIDs, /*PIProgram=*/nullptr);

    std::vector<device_image_plain> Images;
    const std::set<RTDeviceBinaryImage *> &Deps = ImgInfoPair.second.Deps;
    Images.reserve(Deps.size() + 1);
    Images.push_back(
        createSyclObjFromImpl<device_image_plain>(std::move(MainImpl)));
    for (RTDeviceBinaryImage *Dep : Deps)
      Images.push_back(
          createDependencyImage(Ctx, Devs, Dep, ImgInfoPair.second.State));
    SYCLDeviceImages.push_back(std::move(Images));
  }

  return SYCLDeviceImages;
}

device_image_plain ProgramManager::createDependencyImage(
    const context &Ctx, const std::vector<device> &Devs,
    RTDeviceBinaryImage *DepImage, bundle_state DepState) {
  std::shared_ptr<std::vector<sycl::kernel_id>> DepKernelIDs;
  {
    std::lock_guard<std::mutex> KernelIDsGuard(m_KernelIDsMutex);
    // For device library images, they are not in m_BinImg2KernelIDs since
    // no kernel is included.
    auto DepIt = m_BinImg2KernelIDs.find(DepImage);
    if (DepIt != m_BinImg2KernelIDs.end())
      DepKernelIDs = DepIt->second;
  }

  assert(DepState == getBinImageState(DepImage) &&
         "State mismatch between main image and its dependency");
  DeviceImageImplPtr DepImpl = std::make_shared<detail::device_image_impl>(
      DepImage, Ctx, Devs, DepState, DepKernelIDs, /*PIProgram=*/nullptr);

  return createSyclObjFromImpl<device_image_plain>(std::move(DepImpl));
}

void ProgramManager::bringSYCLDeviceImageToState(
    DevImgPlainWithDeps &DeviceImage, bundle_state TargetState) {
  device_image_plain &MainImg = DeviceImage.getMain();
  const DeviceImageImplPtr &MainImgImpl = getSyclObjImpl(MainImg);
  const bundle_state DevImageState = getSyclObjImpl(MainImg)->get_state();
  // At this time, there is no circumstance where a device image should ever
  // be in the source state. That not good.
  assert(DevImageState != bundle_state::ext_oneapi_source);

  switch (TargetState) {
  case bundle_state::ext_oneapi_source:
    // This case added for switch statement completion. We should not be here.
    assert(DevImageState == bundle_state::ext_oneapi_source);
    break;
  case bundle_state::input:
    // Do nothing since there is no state which can be upgraded to the input.
    assert(DevImageState == bundle_state::input);
    break;
  case bundle_state::object:
    if (DevImageState == bundle_state::input) {
      DeviceImage = compile(DeviceImage, MainImgImpl->get_devices(),
                            /*PropList=*/{});
      break;
    }
    // Device image is expected to be object state then.
    assert(DevImageState == bundle_state::object);
    break;
  case bundle_state::executable: {
    switch (DevImageState) {
    case bundle_state::ext_oneapi_source:
      // This case added for switch statement completion.
      // We should not be here.
      assert(DevImageState != bundle_state::ext_oneapi_source);
      break;
    case bundle_state::input:
      DeviceImage = build(DeviceImage, MainImgImpl->get_devices(),
                          /*PropList=*/{});
      break;
    case bundle_state::object: {
      std::vector<device_image_plain> LinkedDevImages =
          link(DeviceImage.getAll(), MainImgImpl->get_devices(),
               /*PropList=*/{});
      // Since only one device image is passed here one output device image is
      // expected
      assert(LinkedDevImages.size() == 1 && "Expected one linked image here");
      DeviceImage = LinkedDevImages[0];
      break;
    }
    case bundle_state::executable:
      DeviceImage = build(DeviceImage, MainImgImpl->get_devices(),
                          /*PropList=*/{});
      break;
    }
    break;
  }
  }
}

void ProgramManager::bringSYCLDeviceImagesToState(
    std::vector<DevImgPlainWithDeps> &DeviceImages, bundle_state TargetState) {
  for (DevImgPlainWithDeps &ImgWithDeps : DeviceImages)
    bringSYCLDeviceImageToState(ImgWithDeps, TargetState);
}

std::vector<DevImgPlainWithDeps>
ProgramManager::getSYCLDeviceImages(const context &Ctx,
                                    const std::vector<device> &Devs,
                                    bundle_state TargetState) {
  // Collect device images with compatible state
  std::vector<DevImgPlainWithDeps> DeviceImages =
      getSYCLDeviceImagesWithCompatibleState(Ctx, Devs, TargetState);
  // Bring device images with compatible state to desired state.
  bringSYCLDeviceImagesToState(DeviceImages, TargetState);
  return DeviceImages;
}

std::vector<DevImgPlainWithDeps> ProgramManager::getSYCLDeviceImages(
    const context &Ctx, const std::vector<device> &Devs,
    const DevImgSelectorImpl &Selector, bundle_state TargetState) {
  // Collect device images with compatible state
  std::vector<DevImgPlainWithDeps> DeviceImages =
      getSYCLDeviceImagesWithCompatibleState(Ctx, Devs, TargetState);

  // Filter out images that are rejected by Selector
  // TODO Clarify spec, should the selector be able to affect dependent images
  // here?
  auto It = std::remove_if(
      DeviceImages.begin(), DeviceImages.end(),
      [&Selector](const DevImgPlainWithDeps &ImageWithDeps) {
        return !Selector(getSyclObjImpl(ImageWithDeps.getMain()));
      });
  DeviceImages.erase(It, DeviceImages.end());

  // The spec says that the function should not call online compiler or linker
  // to translate device images into target state
  return DeviceImages;
}

std::vector<DevImgPlainWithDeps> ProgramManager::getSYCLDeviceImages(
    const context &Ctx, const std::vector<device> &Devs,
    const std::vector<kernel_id> &KernelIDs, bundle_state TargetState) {
  // Fast path for when no kernel IDs are requested
  if (KernelIDs.empty())
    return {};

  {
    std::lock_guard<std::mutex> BuiltInKernelIDsGuard(m_BuiltInKernelIDsMutex);

    for (auto &It : m_BuiltInKernelIDs) {
      if (std::find(KernelIDs.begin(), KernelIDs.end(), It.second) !=
          KernelIDs.end())
        throw sycl::exception(make_error_code(errc::kernel_argument),
                              "Attempting to use a built-in kernel. They are "
                              "not fully supported");
    }
  }

  // Collect device images with compatible state
  std::vector<DevImgPlainWithDeps> DeviceImages =
      getSYCLDeviceImagesWithCompatibleState(Ctx, Devs, TargetState, KernelIDs);

  // Bring device images with compatible state to desired state.
  bringSYCLDeviceImagesToState(DeviceImages, TargetState);
  return DeviceImages;
}

DevImgPlainWithDeps
ProgramManager::compile(const DevImgPlainWithDeps &ImgWithDeps,
                        const std::vector<device> &Devs,
                        const property_list &PropList) {
  {
    auto NoAllowedPropertiesCheck = [](int) { return false; };
    detail::PropertyValidator::checkPropsAndThrow(
        PropList, NoAllowedPropertiesCheck, NoAllowedPropertiesCheck);
  }

  // TODO: Extract compile options from property list once the Spec clarifies
  // how they can be passed.

  // TODO: Probably we could have cached compiled device images.

  // TODO: Handle zero sized Device list.
  std::vector<ur_device_handle_t> URDevices;
  URDevices.reserve(Devs.size());
  for (const device &Dev : Devs)
    URDevices.push_back(getSyclObjImpl(Dev)->getHandleRef());

  std::vector<device_image_plain> CompiledImages;
  CompiledImages.reserve(ImgWithDeps.size());
  for (const device_image_plain &DeviceImage : ImgWithDeps.getAll()) {
    const std::shared_ptr<device_image_impl> &InputImpl =
        getSyclObjImpl(DeviceImage);

    const AdapterPtr &Adapter =
        getSyclObjImpl(InputImpl->get_context())->getAdapter();

    ur_program_handle_t Prog =
        createURProgram(*InputImpl->get_bin_image_ref(),
                        getSyclObjImpl(InputImpl->get_context()), Devs);

    if (InputImpl->get_bin_image_ref()->supportsSpecConstants())
      setSpecializationConstants(InputImpl, Prog, Adapter);

    std::optional<detail::KernelCompilerBinaryInfo> RTCInfo =
        InputImpl->getRTCInfo();
    DeviceImageImplPtr ObjectImpl = std::make_shared<detail::device_image_impl>(
        InputImpl->get_bin_image_ref(), InputImpl->get_context(),
        std::vector<device>{Devs}, bundle_state::object,
        InputImpl->get_kernel_ids_ptr(), Prog,
        InputImpl->get_spec_const_data_ref(),
        InputImpl->get_spec_const_blob_ref(), InputImpl->getOriginMask(),
        std::move(RTCInfo));

    std::string CompileOptions;
    applyCompileOptionsFromEnvironment(CompileOptions);
    appendCompileOptionsFromImage(
        CompileOptions, *(InputImpl->get_bin_image_ref()), Devs, Adapter);
    // Should always come last!
    appendCompileEnvironmentVariablesThatAppend(CompileOptions);
    ur_result_t Error = doCompile(
        Adapter, ObjectImpl->get_ur_program_ref(), Devs.size(),
        URDevices.data(),
        getSyclObjImpl(InputImpl->get_context()).get()->getHandleRef(),
        CompileOptions.c_str());
    if (Error != UR_RESULT_SUCCESS)
      throw sycl::exception(
          make_error_code(errc::build),
          getProgramBuildLog(ObjectImpl->get_ur_program_ref(),
                             getSyclObjImpl(ObjectImpl->get_context())));

    CompiledImages.push_back(
        createSyclObjFromImpl<device_image_plain>(std::move(ObjectImpl)));
  }
  return CompiledImages;
}

// Returns a merged device binary image, new set of kernel IDs and new
// specialization constant data.
static const RTDeviceBinaryImage *
mergeImageData(const std::vector<device_image_plain> &Imgs,
               std::vector<kernel_id> &KernelIDs,
               std::vector<unsigned char> &NewSpecConstBlob,
               device_image_impl::SpecConstMapT &NewSpecConstMap,
               std::unique_ptr<DynRTDeviceBinaryImage> &MergedImageStorage) {
  for (const device_image_plain &Img : Imgs) {
    const std::shared_ptr<device_image_impl> &DeviceImageImpl =
        getSyclObjImpl(Img);
    // Duplicates are not expected here, otherwise urProgramLink should fail
    if (DeviceImageImpl->get_kernel_ids_ptr())
      KernelIDs.insert(KernelIDs.end(),
                       DeviceImageImpl->get_kernel_ids_ptr()->begin(),
                       DeviceImageImpl->get_kernel_ids_ptr()->end());
    // To be able to answer queries about specialziation constants, the new
    // device image should have the specialization constants from all the linked
    // images.
    const std::lock_guard<std::mutex> SpecConstLock(
        DeviceImageImpl->get_spec_const_data_lock());
    // Copy all map entries to the new map. Since the blob will be copied to
    // the end of the new blob we need to move the blob offset of each entry.
    for (const auto &SpecConstIt : DeviceImageImpl->get_spec_const_data_ref()) {
      std::vector<device_image_impl::SpecConstDescT> &NewDescEntries =
          NewSpecConstMap[SpecConstIt.first];

      if (NewDescEntries.empty()) {
        NewDescEntries.reserve(SpecConstIt.second.size());
        for (const device_image_impl::SpecConstDescT &SpecConstDesc :
             SpecConstIt.second) {
          device_image_impl::SpecConstDescT NewSpecConstDesc = SpecConstDesc;
          NewSpecConstDesc.BlobOffset += NewSpecConstBlob.size();
          NewDescEntries.push_back(std::move(NewSpecConstDesc));
        }
      }
    }

    // Copy the blob from the device image into the new blob. This moves the
    // offsets of the following blobs.
    NewSpecConstBlob.insert(NewSpecConstBlob.end(),
                            DeviceImageImpl->get_spec_const_blob_ref().begin(),
                            DeviceImageImpl->get_spec_const_blob_ref().end());
  }
  // device_image_impl expects kernel ids to be sorted for fast search
  std::sort(KernelIDs.begin(), KernelIDs.end(), LessByHash<kernel_id>{});

  // If there is only a single image, use it as the result.
  if (Imgs.size() == 1)
    return getSyclObjImpl(Imgs[0])->get_bin_image_ref();

  // Otherwise we create a dynamic image with the merged information.
  std::vector<const RTDeviceBinaryImage *> BinImgs;
  BinImgs.reserve(Imgs.size());
  for (const device_image_plain &Img : Imgs) {
    auto ImgBinRef = getSyclObjImpl(Img)->get_bin_image_ref();
    // For some cases, like SYCL kernel compiler binaries, we don't have
    // binaries. For these we assume no properties associated, so they can be
    // safely ignored.
    if (ImgBinRef)
      BinImgs.push_back(ImgBinRef);
  }
  MergedImageStorage = std::make_unique<DynRTDeviceBinaryImage>(BinImgs);
  return MergedImageStorage.get();
}

std::vector<device_image_plain>
ProgramManager::link(const std::vector<device_image_plain> &Imgs,
                     const std::vector<device> &Devs,
                     const property_list &PropList) {
  {
    auto NoAllowedPropertiesCheck = [](int) { return false; };
    detail::PropertyValidator::checkPropsAndThrow(
        PropList, NoAllowedPropertiesCheck, NoAllowedPropertiesCheck);
  }

  std::vector<ur_program_handle_t> URPrograms;
  URPrograms.reserve(Imgs.size());
  for (const device_image_plain &Img : Imgs)
    URPrograms.push_back(getSyclObjImpl(Img)->get_ur_program_ref());

  std::vector<ur_device_handle_t> URDevices;
  URDevices.reserve(Devs.size());
  for (const device &Dev : Devs)
    URDevices.push_back(getSyclObjImpl(Dev)->getHandleRef());
  // FIXME: Linker options are picked from the first object, but is that safe?
  std::string LinkOptionsStr;
  applyLinkOptionsFromEnvironment(LinkOptionsStr);
  const std::shared_ptr<device_image_impl> &FirstImgImpl =
      getSyclObjImpl(Imgs[0]);
  if (LinkOptionsStr.empty() && FirstImgImpl->get_bin_image_ref())
    appendLinkOptionsFromImage(LinkOptionsStr,
                               *(FirstImgImpl->get_bin_image_ref()));
  // Should always come last!
  appendLinkEnvironmentVariablesThatAppend(LinkOptionsStr);
  const context &Context = FirstImgImpl->get_context();
  const ContextImplPtr &ContextImpl = getSyclObjImpl(Context);
  const AdapterPtr &Adapter = ContextImpl->getAdapter();

  ur_program_handle_t LinkedProg = nullptr;
  auto doLink = [&] {
    auto Res = Adapter->call_nocheck<UrApiKind::urProgramLinkExp>(
        ContextImpl->getHandleRef(), URDevices.size(), URDevices.data(),
        URPrograms.size(), URPrograms.data(), LinkOptionsStr.c_str(),
        &LinkedProg);
    if (Res == UR_RESULT_ERROR_UNSUPPORTED_FEATURE) {
      Res = Adapter->call_nocheck<UrApiKind::urProgramLink>(
          ContextImpl->getHandleRef(), URPrograms.size(), URPrograms.data(),
          LinkOptionsStr.c_str(), &LinkedProg);
    }
    return Res;
  };
  ur_result_t Error = doLink();
  if (Error == UR_RESULT_ERROR_OUT_OF_RESOURCES ||
      Error == UR_RESULT_ERROR_OUT_OF_HOST_MEMORY ||
      Error == UR_RESULT_ERROR_OUT_OF_DEVICE_MEMORY) {
    ContextImpl->getKernelProgramCache().reset();
    Error = doLink();
  }

  if (Error != UR_RESULT_SUCCESS) {
    if (LinkedProg) {
      const std::string ErrorMsg = getProgramBuildLog(LinkedProg, ContextImpl);
      throw sycl::exception(make_error_code(errc::build), ErrorMsg);
    }
    throw set_ur_error(exception(make_error_code(errc::build), "link() failed"),
                       Error);
  }

  std::shared_ptr<std::vector<kernel_id>> KernelIDs{new std::vector<kernel_id>};
  std::vector<unsigned char> NewSpecConstBlob;
  device_image_impl::SpecConstMapT NewSpecConstMap;
  std::unique_ptr<DynRTDeviceBinaryImage> MergedImageStorage;
  const RTDeviceBinaryImage *NewBinImg = mergeImageData(
      Imgs, *KernelIDs, NewSpecConstBlob, NewSpecConstMap, MergedImageStorage);

  {
    std::lock_guard<std::mutex> Lock(MNativeProgramsMutex);
    // NativePrograms map does not intend to keep reference to program handle,
    // so keys in the map can be invalid (reference count went to zero and the
    // underlying program disposed of). Protecting from incorrect values by
    // removal of map entries with same handle (obviously invalid entries).
    std::ignore = NativePrograms.erase(LinkedProg);
    for (const device_image_plain &Img : Imgs) {
      const std::shared_ptr<device_image_impl> &ImgImpl = getSyclObjImpl(Img);
      if (ImgImpl->get_bin_image_ref())
        NativePrograms.insert(
            {LinkedProg, {ContextImpl, ImgImpl->get_bin_image_ref()}});
    }
  }

  // The origin becomes the combination of all the origins.
  uint8_t CombinedOrigins = 0;
  // For the kernel compiler binary info, we collect pointers to all of the
  // input ones and then merge them afterwards.
  std::vector<const std::optional<detail::KernelCompilerBinaryInfo> *>
      RTCInfoPtrs;
  RTCInfoPtrs.reserve(Imgs.size());
  for (const device_image_plain &DevImg : Imgs) {
    const DeviceImageImplPtr &DevImgImpl = getSyclObjImpl(DevImg);
    CombinedOrigins |= DevImgImpl->getOriginMask();
    RTCInfoPtrs.emplace_back(&(DevImgImpl->getRTCInfo()));
  }
  auto MergedRTCInfo = detail::KernelCompilerBinaryInfo::Merge(RTCInfoPtrs);

  DeviceImageImplPtr ExecutableImpl =
      std::make_shared<detail::device_image_impl>(
          NewBinImg, Context, std::vector<device>{Devs},
          bundle_state::executable, std::move(KernelIDs), LinkedProg,
          std::move(NewSpecConstMap), std::move(NewSpecConstBlob),
          CombinedOrigins, std::move(MergedRTCInfo),
          std::move(MergedImageStorage));

  // TODO: Make multiple sets of device images organized by devices they are
  // compiled for.
  return {createSyclObjFromImpl<device_image_plain>(std::move(ExecutableImpl))};
}

// The function duplicates most of the code from existing getBuiltPIProgram.
// The differences are:
// Different API - uses different objects to extract required info
// Supports caching of a program built for multiple devices
device_image_plain
ProgramManager::build(const DevImgPlainWithDeps &DevImgWithDeps,
                      const std::vector<device> &Devs,
                      const property_list &PropList) {
  {
    auto NoAllowedPropertiesCheck = [](int) { return false; };
    detail::PropertyValidator::checkPropsAndThrow(
        PropList, NoAllowedPropertiesCheck, NoAllowedPropertiesCheck);
  }

  const std::shared_ptr<device_image_impl> &MainInputImpl =
      getSyclObjImpl(DevImgWithDeps.getMain());

  const context &Context = MainInputImpl->get_context();
  const ContextImplPtr &ContextImpl = detail::getSyclObjImpl(Context);

  std::vector<const RTDeviceBinaryImage *> BinImgs;
  BinImgs.reserve(DevImgWithDeps.size());
  for (const device_image_plain &DevImg : DevImgWithDeps)
    BinImgs.push_back(getSyclObjImpl(DevImg)->get_bin_image_ref());

  std::shared_ptr<std::vector<kernel_id>> KernelIDs;
  std::vector<unsigned char> SpecConstBlob;
  device_image_impl::SpecConstMapT SpecConstMap;

  std::unique_ptr<DynRTDeviceBinaryImage> MergedImageStorage;
  const RTDeviceBinaryImage *ResultBinImg = MainInputImpl->get_bin_image_ref();
  if (DevImgWithDeps.hasDeps()) {
    KernelIDs = std::make_shared<std::vector<kernel_id>>();
    // Sort the images to make the order of spec constant values used for
    // caching consistent.
    std::vector<device_image_plain> SortedImgs = DevImgWithDeps.getAll();
    std::sort(SortedImgs.begin(), SortedImgs.end(),
              [](const auto &A, const auto &B) {
                return getSyclObjImpl(A)->get_bin_image_ref()->getImageID() <
                       getSyclObjImpl(B)->get_bin_image_ref()->getImageID();
              });
    ResultBinImg = mergeImageData(SortedImgs, *KernelIDs, SpecConstBlob,
                                  SpecConstMap, MergedImageStorage);
  } else {
    KernelIDs = MainInputImpl->get_kernel_ids_ptr();
    SpecConstBlob = MainInputImpl->get_spec_const_blob_ref();
    SpecConstMap = MainInputImpl->get_spec_const_data_ref();
  }

  // The origin becomes the combination of all the origins.
  uint8_t CombinedOrigins = 0;
  for (const device_image_plain &DevImg : DevImgWithDeps)
    CombinedOrigins |= getSyclObjImpl(DevImg)->getOriginMask();

  std::vector<const std::optional<detail::KernelCompilerBinaryInfo> *>
      RTCInfoPtrs;
  RTCInfoPtrs.reserve(DevImgWithDeps.size());
  for (const device_image_plain &DevImg : DevImgWithDeps)
    RTCInfoPtrs.emplace_back(&(getSyclObjImpl(DevImg)->getRTCInfo()));
  auto MergedRTCInfo = detail::KernelCompilerBinaryInfo::Merge(RTCInfoPtrs);

  ur_program_handle_t ResProgram = getBuiltURProgram(
      std::move(BinImgs), ContextImpl, Devs, &DevImgWithDeps, SpecConstBlob);

  DeviceImageImplPtr ExecImpl = std::make_shared<detail::device_image_impl>(
      ResultBinImg, Context, std::vector<device>{Devs},
      bundle_state::executable, std::move(KernelIDs), ResProgram,
      std::move(SpecConstMap), std::move(SpecConstBlob), CombinedOrigins,
      std::move(MergedRTCInfo), std::move(MergedImageStorage));
  return createSyclObjFromImpl<device_image_plain>(std::move(ExecImpl));
}

// When caching is enabled, the returned UrKernel will already have
// its ref count incremented.
std::tuple<ur_kernel_handle_t, std::mutex *, const KernelArgMask *>
ProgramManager::getOrCreateKernel(const context &Context,
                                  KernelNameStrRefT KernelName,
                                  const property_list &PropList,
                                  ur_program_handle_t Program) {

  {
    auto NoAllowedPropertiesCheck = [](int) { return false; };
    detail::PropertyValidator::checkPropsAndThrow(
        PropList, NoAllowedPropertiesCheck, NoAllowedPropertiesCheck);
  }

  const ContextImplPtr &Ctx = getSyclObjImpl(Context);

  KernelProgramCache &Cache = Ctx->getKernelProgramCache();

  auto BuildF = [this, &Program, &KernelName, &Ctx] {
    ur_kernel_handle_t Kernel = nullptr;

    const AdapterPtr &Adapter = Ctx->getAdapter();
    Adapter->call<UrApiKind::urKernelCreate>(Program, KernelName.data(),
                                             &Kernel);

    // Only set UR_USM_INDIRECT_ACCESS if the platform can handle it.
    if (Ctx->getPlatformImpl()->supports_usm()) {
      bool EnableAccess = true;
      Adapter->call<UrApiKind::urKernelSetExecInfo>(
          Kernel, UR_KERNEL_EXEC_INFO_USM_INDIRECT_ACCESS, sizeof(ur_bool_t),
          nullptr, &EnableAccess);
    }

    // Ignore possible m_UseSpvFile for now.
    // TODO consider making m_UseSpvFile interact with kernel bundles as well.
    const KernelArgMask *KernelArgMask =
        getEliminatedKernelArgMask(Program, KernelName);

    return std::make_pair(Kernel, KernelArgMask);
  };

  auto GetCachedBuildF = [&Cache, &KernelName, Program]() {
    return Cache.getOrInsertKernel(Program, KernelName);
  };

  if (!SYCLConfig<SYCL_CACHE_IN_MEM>::get()) {
    // The built kernel cannot be shared between multiple
    // threads when caching is disabled, so we can return
    // nullptr for the mutex.
    auto [Kernel, ArgMask] = BuildF();
    return make_tuple(Kernel, nullptr, ArgMask);
  }

  auto BuildResult = Cache.getOrBuild<errc::invalid>(GetCachedBuildF, BuildF);
  // getOrBuild is not supposed to return nullptr
  assert(BuildResult != nullptr && "Invalid build result");
  // If caching is enabled, one copy of the kernel handle will be
  // stored in the cache, and one handle is returned to the
  // caller. In that case, we need to increase the ref count of the
  // kernel.
  Ctx->getAdapter()->call<UrApiKind::urKernelRetain>(BuildResult->Val.first);
  return std::make_tuple(BuildResult->Val.first,
                         &(BuildResult->MBuildResultMutex),
                         BuildResult->Val.second);
}

ur_kernel_handle_t ProgramManager::getCachedMaterializedKernel(
    KernelNameStrRefT KernelName,
    const std::vector<unsigned char> &SpecializationConsts) {
  if constexpr (DbgProgMgr > 0)
    std::cerr << ">>> ProgramManager::getCachedMaterializedKernel\n"
              << "KernelName: " << KernelName << "\n";

  {
    std::lock_guard<std::mutex> KernelIDsGuard(m_KernelIDsMutex);
    if (auto KnownMaterializations = m_MaterializedKernels.find(KernelName);
        KnownMaterializations != m_MaterializedKernels.end()) {
      if constexpr (DbgProgMgr > 0)
        std::cerr << ">>> There are:" << KnownMaterializations->second.size()
                  << " materialized kernels.\n";
      if (auto Kernel =
              KnownMaterializations->second.find(SpecializationConsts);
          Kernel != KnownMaterializations->second.end()) {
        if constexpr (DbgProgMgr > 0)
          std::cerr << ">>> Kernel in the chache\n";
        return Kernel->second;
      }
    }
  }

  if constexpr (DbgProgMgr > 0)
    std::cerr << ">>> Kernel not in the chache\n";

  return nullptr;
}

ur_kernel_handle_t ProgramManager::getOrCreateMaterializedKernel(
    const RTDeviceBinaryImage &Img, const context &Context,
    const device &Device, KernelNameStrRefT KernelName,
    const std::vector<unsigned char> &SpecializationConsts) {
  // Check if we already have the kernel in the cache.
  if constexpr (DbgProgMgr > 0)
    std::cerr << ">>> ProgramManager::getOrCreateMaterializedKernel\n"
              << "KernelName: " << KernelName << "\n";

  if (auto CachedKernel =
          getCachedMaterializedKernel(KernelName, SpecializationConsts))
    return CachedKernel;

  if constexpr (DbgProgMgr > 0)
    std::cerr << ">>> Adding the kernel to the cache.\n";
  const ContextImplPtr &ContextImpl = detail::getSyclObjImpl(Context);
  auto Program = createURProgram(Img, ContextImpl, {Device});
  auto DeviceImpl = detail::getSyclObjImpl(Device);
  auto &Adapter = DeviceImpl->getAdapter();
  UrFuncInfo<UrApiKind::urProgramRelease> programReleaseInfo;
  auto programRelease =
      programReleaseInfo.getFuncPtrFromModule(ur::getURLoaderLibrary());
  ProgramPtr ProgramManaged(Program, programRelease);

  std::string CompileOpts;
  std::string LinkOpts;
  applyOptionsFromEnvironment(CompileOpts, LinkOpts);
  // No linking of extra programs reqruired.
  std::vector<ur_program_handle_t> ExtraProgramsToLink;
  std::vector<ur_device_handle_t> Devs = {DeviceImpl->getHandleRef()};
  auto BuildProgram =
      build(std::move(ProgramManaged), ContextImpl, CompileOpts, LinkOpts, Devs,
            /*For non SPIR-V devices DeviceLibReqdMask is always 0*/ 0,
            ExtraProgramsToLink);
  ur_kernel_handle_t UrKernel{nullptr};
  Adapter->call<errc::kernel_not_supported, UrApiKind::urKernelCreate>(
      BuildProgram.get(), KernelName.data(), &UrKernel);
  {
    std::lock_guard<std::mutex> KernelIDsGuard(m_KernelIDsMutex);
    m_MaterializedKernels[KernelName][SpecializationConsts] = UrKernel;
  }

  return UrKernel;
}

bool doesDevSupportDeviceRequirements(const device &Dev,
                                      const RTDeviceBinaryImage &Img) {
  return !checkDevSupportDeviceRequirements(Dev, Img).has_value();
}

static std::string getAspectNameStr(sycl::aspect AspectNum) {
#define __SYCL_ASPECT(ASPECT, ID)                                              \
  case aspect::ASPECT:                                                         \
    return #ASPECT;
#define __SYCL_ASPECT_DEPRECATED(ASPECT, ID, MESSAGE) __SYCL_ASPECT(ASPECT, ID)
// We don't need "case aspect::usm_allocator" here because it will duplicate
// "case aspect::usm_system_allocations", therefore leave this macro empty
#define __SYCL_ASPECT_DEPRECATED_ALIAS(ASPECT, ID, MESSAGE)
  switch (AspectNum) {
#include <sycl/info/aspects.def>
#include <sycl/info/aspects_deprecated.def>
  }
  throw sycl::exception(errc::kernel_not_supported,
                        "Unknown aspect " +
                            std::to_string(static_cast<unsigned>(AspectNum)));
#undef __SYCL_ASPECT_DEPRECATED_ALIAS
#undef __SYCL_ASPECT_DEPRECATED
#undef __SYCL_ASPECT
}

// Check if the multiplication over unsigned integers overflows
template <typename T>
static std::enable_if_t<std::is_unsigned_v<T>, std::optional<T>>
multiply_with_overflow_check(T x, T y) {
  if (y == 0)
    return 0;
  if (x > std::numeric_limits<T>::max() / y)
    return {};
  else
    return x * y;
}

namespace matrix_ext = ext::oneapi::experimental::matrix;

// Matrix type string to matrix_type enum value conversion
// Note: matrix type strings are defined in template specialization for
// convertTypeToMatrixTypeString above
std::optional<matrix_ext::matrix_type>
convertMatrixTypeStringMatrixTypeEnumValue(
    const std::string &MatrixTypeString) {
  assert(!MatrixTypeString.empty() &&
         "MatrixTypeString type string can't be empty. Check if required "
         "template specialization for convertTypeToMatrixTypeString exists.");
  std::string_view MatrixTypeStringView = MatrixTypeString;
  std::string Prefix("matrix_type::");
  assert((MatrixTypeStringView.substr(0, Prefix.size()) == Prefix) &&
         "MatrixTypeString has incorrect prefix, should be \"matrix_type::\".");
  MatrixTypeStringView.remove_prefix(Prefix.size());
  if ("bf16" == MatrixTypeStringView)
    return matrix_ext::matrix_type::bf16;
  else if ("fp16" == MatrixTypeStringView)
    return matrix_ext::matrix_type::fp16;
  else if ("tf32" == MatrixTypeStringView)
    return matrix_ext::matrix_type::tf32;
  else if ("fp32" == MatrixTypeStringView)
    return matrix_ext::matrix_type::fp32;
  else if ("fp64" == MatrixTypeStringView)
    return matrix_ext::matrix_type::fp64;
  else if ("sint8" == MatrixTypeStringView)
    return matrix_ext::matrix_type::sint8;
  else if ("sint16" == MatrixTypeStringView)
    return matrix_ext::matrix_type::sint16;
  else if ("sint32" == MatrixTypeStringView)
    return matrix_ext::matrix_type::sint32;
  else if ("sint64" == MatrixTypeStringView)
    return matrix_ext::matrix_type::sint64;
  else if ("uint8" == MatrixTypeStringView)
    return matrix_ext::matrix_type::uint8;
  else if ("uint16" == MatrixTypeStringView)
    return matrix_ext::matrix_type::uint16;
  else if ("uint32" == MatrixTypeStringView)
    return matrix_ext::matrix_type::uint32;
  else if ("uint64" == MatrixTypeStringView)
    return matrix_ext::matrix_type::uint64;
  return std::nullopt;
}

bool isMatrixSupportedByHW(const std::string &MatrixTypeStrUser,
                           size_t RowsUser, size_t ColsUser,
                           matrix_ext::matrix_type MatrixTypeRuntime,
                           size_t MaxRowsRuntime, size_t MaxColsRuntime,
                           size_t RowsRuntime, size_t ColsRuntime) {
  std::optional<matrix_ext::matrix_type> MatrixTypeUserOpt =
      convertMatrixTypeStringMatrixTypeEnumValue(MatrixTypeStrUser);
  if (!MatrixTypeUserOpt)
    return false;
  bool IsMatrixTypeSupported = (MatrixTypeUserOpt.value() == MatrixTypeRuntime);
  bool IsRowsSupported = ((RowsRuntime != 0) ? (RowsUser == RowsRuntime)
                                             : (RowsUser <= MaxRowsRuntime));
  bool IsColsSupported = ((ColsRuntime != 0) ? (ColsUser == ColsRuntime)
                                             : (ColsUser <= MaxColsRuntime));
  return IsMatrixTypeSupported && IsRowsSupported && IsColsSupported;
}

std::optional<sycl::exception> checkDevSupportJointMatrix(
    const std::string &JointMatrixProStr,
    const std::vector<ext::oneapi::experimental::matrix::combination>
        &SupportedMatrixCombinations) {
  std::istringstream JointMatrixStrStream(JointMatrixProStr);
  std::string SingleJointMatrix;

  // start to parse the value which is generated by
  // SYCLPropagateJointMatrixUsage pass
  while (std::getline(JointMatrixStrStream, SingleJointMatrix, ';')) {
    std::istringstream SingleJointMatrixStrStream(SingleJointMatrix);
    std::vector<std::string> JointMatrixVec;
    std::string Item;

    while (std::getline(SingleJointMatrixStrStream, Item, ',')) {
      JointMatrixVec.push_back(Item);
    }

    assert(JointMatrixVec.size() == 4 &&
           "Property set is corrupted, it must have 4 elements.");

    const std::string &MatrixTypeUser = JointMatrixVec[0];
    const std::string &UseStrUser = JointMatrixVec[1];
    size_t RowsUser, ColsUser = 0;
    try {
      RowsUser = std::stoi(JointMatrixVec[2]);
      ColsUser = std::stoi(JointMatrixVec[3]);
    } catch (std::logic_error &) {
      // ignore exceptions, one way or another a user will see sycl::exception
      // with the message about incorrect rows or cols, because they are
      // initialized with 0 above
    }

    bool IsMatrixCompatible = false;

    for (const auto &Combination : SupportedMatrixCombinations) {
      std::optional<ext::oneapi::experimental::matrix::use> Use =
          detail::convertMatrixUseStringToEnum(UseStrUser.c_str());
      assert(Use && "Property set has empty matrix::use value.");
      switch (Use.value()) {
      case matrix_ext::use::a:
        IsMatrixCompatible |= isMatrixSupportedByHW(
            MatrixTypeUser, RowsUser, ColsUser, Combination.atype,
            Combination.max_msize, Combination.max_ksize, Combination.msize,
            Combination.ksize);
        break;
      case matrix_ext::use::b:
        IsMatrixCompatible |= isMatrixSupportedByHW(
            MatrixTypeUser, RowsUser, ColsUser, Combination.btype,
            Combination.max_ksize, Combination.max_nsize, Combination.ksize,
            Combination.nsize);
        break;
      case matrix_ext::use::accumulator: {
        IsMatrixCompatible |= isMatrixSupportedByHW(
            MatrixTypeUser, RowsUser, ColsUser, Combination.ctype,
            Combination.max_msize, Combination.max_nsize, Combination.msize,
            Combination.nsize);
        IsMatrixCompatible |= isMatrixSupportedByHW(
            MatrixTypeUser, RowsUser, ColsUser, Combination.dtype,
            Combination.max_msize, Combination.max_nsize, Combination.msize,
            Combination.nsize);
        break;
      }
      }

      // early exit if we have a match
      if (IsMatrixCompatible)
        break;
    }

    if (!IsMatrixCompatible)
      return sycl::exception(make_error_code(errc::kernel_not_supported),
                             "joint_matrix with parameters " + MatrixTypeUser +
                                 ", " + UseStrUser +
                                 ", Rows=" + std::to_string(RowsUser) +
                                 ", Cols=" + std::to_string(ColsUser) +
                                 " is not supported on this device");
  }
  return std::nullopt;
}

std::optional<sycl::exception> checkDevSupportJointMatrixMad(
    const std::string &JointMatrixProStr,
    const std::vector<ext::oneapi::experimental::matrix::combination>
        &SupportedMatrixCombinations) {
  std::istringstream JointMatrixMadStrStream(JointMatrixProStr);
  std::string SingleJointMatrixMad;

  // start to parse the value which is generated by
  // SYCLPropagateJointMatrixUsage pass
  while (std::getline(JointMatrixMadStrStream, SingleJointMatrixMad, ';')) {
    std::istringstream SingleJointMatrixMadStrStream(SingleJointMatrixMad);
    std::vector<std::string> JointMatrixMadVec;
    std::string Item;

    while (std::getline(SingleJointMatrixMadStrStream, Item, ',')) {
      JointMatrixMadVec.push_back(Item);
    }

    assert(JointMatrixMadVec.size() == 7 &&
           "Property set is corrupted, it must have 7 elements.");

    const std::string &MatrixTypeAStrUser = JointMatrixMadVec[0];
    const std::string &MatrixTypeBStrUser = JointMatrixMadVec[1];
    const std::string &MatrixTypeCStrUser = JointMatrixMadVec[2];
    const std::string &MatrixTypeDStrUser = JointMatrixMadVec[3];
    size_t MSizeUser, KSizeUser, NSizeUser = 0;
    try {
      MSizeUser = std::stoi(JointMatrixMadVec[4]);
      KSizeUser = std::stoi(JointMatrixMadVec[5]);
      NSizeUser = std::stoi(JointMatrixMadVec[6]);
    } catch (std::logic_error &) {
      // ignore exceptions, one way or another a user will see sycl::exception
      // with the message about incorrect size(s), because they are
      // initialized with 0 above
    }

    std::optional<matrix_ext::matrix_type> MatrixTypeAUserOpt =
        convertMatrixTypeStringMatrixTypeEnumValue(MatrixTypeAStrUser);
    std::optional<matrix_ext::matrix_type> MatrixTypeBUserOpt =
        convertMatrixTypeStringMatrixTypeEnumValue(MatrixTypeBStrUser);
    std::optional<matrix_ext::matrix_type> MatrixTypeCUserOpt =
        convertMatrixTypeStringMatrixTypeEnumValue(MatrixTypeCStrUser);
    std::optional<matrix_ext::matrix_type> MatrixTypeDUserOpt =
        convertMatrixTypeStringMatrixTypeEnumValue(MatrixTypeDStrUser);

    bool IsMatrixMadCompatible = false;

    for (const auto &Combination : SupportedMatrixCombinations) {
      if (!MatrixTypeAUserOpt || !MatrixTypeBUserOpt || !MatrixTypeCUserOpt ||
          !MatrixTypeDUserOpt)
        continue;

      bool IsMatrixTypeACompatible =
          (MatrixTypeAUserOpt.value() == Combination.atype);
      bool IsMatrixTypeBCompatible =
          (MatrixTypeBUserOpt.value() == Combination.btype);
      bool IsMatrixTypeCCompatible =
          (MatrixTypeCUserOpt.value() == Combination.ctype);
      bool IsMatrixTypeDCompatible =
          (MatrixTypeDUserOpt.value() == Combination.dtype);
      bool IsMSizeCompatible =
          ((Combination.msize != 0) ? (MSizeUser == Combination.msize)
                                    : (MSizeUser <= Combination.max_msize));
      bool IsKSizeCompatible =
          ((Combination.ksize != 0) ? (KSizeUser == Combination.ksize)
                                    : (KSizeUser <= Combination.max_ksize));
      bool IsNSizeCompatible =
          ((Combination.nsize != 0) ? (NSizeUser == Combination.nsize)
                                    : (NSizeUser <= Combination.max_nsize));

      IsMatrixMadCompatible =
          IsMatrixTypeACompatible && IsMatrixTypeBCompatible &&
          IsMatrixTypeCCompatible && IsMatrixTypeDCompatible &&
          IsMSizeCompatible && IsKSizeCompatible && IsNSizeCompatible;

      // early exit if we have a match
      if (IsMatrixMadCompatible)
        break;
    }

    if (!IsMatrixMadCompatible)
      return sycl::exception(
          make_error_code(errc::kernel_not_supported),
          "joint_matrix_mad function with parameters atype=" +
              MatrixTypeAStrUser + ", btype=" + MatrixTypeBStrUser +
              ", ctype=" + MatrixTypeCStrUser + ", dtype=" +
              MatrixTypeDStrUser + ", M=" + std::to_string(MSizeUser) + ", K=" +
              std::to_string(KSizeUser) + ", N=" + std::to_string(NSizeUser) +
              " is not supported on this "
              "device");
  }
  return std::nullopt;
}

std::optional<sycl::exception>
checkDevSupportDeviceRequirements(const device &Dev,
                                  const RTDeviceBinaryImage &Img,
                                  const NDRDescT &NDRDesc) {
  auto getPropIt = [&Img](const std::string &PropName) {
    auto &PropRange = Img.getDeviceRequirements();
    RTDeviceBinaryImage::PropertyRange::ConstIterator PropIt = std::find_if(
        PropRange.begin(), PropRange.end(),
        [&PropName](RTDeviceBinaryImage::PropertyRange::ConstIterator &&Prop) {
          return (*Prop)->Name == PropName;
        });
    return (PropIt == PropRange.end())
               ? std::nullopt
               : std::optional<
                     RTDeviceBinaryImage::PropertyRange::ConstIterator>{PropIt};
  };

  auto AspectsPropIt = getPropIt("aspects");
  auto JointMatrixPropIt = getPropIt("joint_matrix");
  auto JointMatrixMadPropIt = getPropIt("joint_matrix_mad");
  auto ReqdWGSizeUint32TPropIt = getPropIt("reqd_work_group_size");
  auto ReqdWGSizeUint64TPropIt = getPropIt("reqd_work_group_size_uint64_t");
  auto ReqdSubGroupSizePropIt = getPropIt("reqd_sub_group_size");
  auto WorkGroupNumDim = getPropIt("work_group_num_dim");

  // Checking if device supports defined aspects
  if (AspectsPropIt) {
    ByteArray Aspects =
        DeviceBinaryProperty(*(AspectsPropIt.value())).asByteArray();
    // Drop 8 bytes describing the size of the byte array.
    Aspects.dropBytes(8);
    while (!Aspects.empty()) {
      aspect Aspect = Aspects.consume<aspect>();
      if (!Dev.has(Aspect))
        return sycl::exception(errc::kernel_not_supported,
                               "Required aspect " + getAspectNameStr(Aspect) +
                                   " is not supported on the device");
    }
  }

  if (JointMatrixPropIt) {
    std::vector<ext::oneapi::experimental::matrix::combination> Combinations =
        Dev.get_info<
            ext::oneapi::experimental::info::device::matrix_combinations>();

    if (Combinations.empty())
      return sycl::exception(make_error_code(errc::kernel_not_supported),
                             "no matrix hardware on the target device, "
                             "joint_matrix is not supported");

    ByteArray JointMatrixByteArray =
        DeviceBinaryProperty(*(JointMatrixPropIt.value())).asByteArray();
    // Drop 8 bytes describing the size of the byte array.
    JointMatrixByteArray.dropBytes(8);
    std::string JointMatrixByteArrayToStr;
    while (!JointMatrixByteArray.empty()) {
      JointMatrixByteArrayToStr += JointMatrixByteArray.consume<char>();
    }
    std::optional<sycl::exception> Result =
        checkDevSupportJointMatrix(JointMatrixByteArrayToStr, Combinations);
    if (Result)
      return Result.value();
  }

  if (JointMatrixMadPropIt) {
    std::vector<ext::oneapi::experimental::matrix::combination> Combinations =
        Dev.get_info<
            ext::oneapi::experimental::info::device::matrix_combinations>();

    if (Combinations.empty())
      return sycl::exception(make_error_code(errc::kernel_not_supported),
                             "no matrix hardware on the target device, "
                             "joint_matrix_mad is not supported");

    ByteArray JointMatrixMadByteArray =
        DeviceBinaryProperty(*(JointMatrixMadPropIt.value())).asByteArray();
    // Drop 8 bytes describing the size of the byte array.
    JointMatrixMadByteArray.dropBytes(8);
    std::string JointMatrixMadByteArrayToStr;
    while (!JointMatrixMadByteArray.empty()) {
      JointMatrixMadByteArrayToStr += JointMatrixMadByteArray.consume<char>();
    }
    std::optional<sycl::exception> Result = checkDevSupportJointMatrixMad(
        JointMatrixMadByteArrayToStr, Combinations);
    if (Result)
      return Result.value();
  }

  // Checking if device supports defined required work group size
  if (ReqdWGSizeUint32TPropIt || ReqdWGSizeUint64TPropIt) {
    /// TODO: Before intel/llvm#10620, the reqd_work_group_size attribute
    // stores its values as uint32_t, but this needed to be expanded to
    // uint64_t.  However, this change did not happen in ABI-breaking
    // window, so we attach the required work-group size as the
    // reqd_work_group_size_uint64_t attribute. At the next ABI-breaking
    // window, we can remove the logic for the 32 bit property.
    bool usingUint64_t = ReqdWGSizeUint64TPropIt.has_value();
    auto it = usingUint64_t ? ReqdWGSizeUint64TPropIt : ReqdWGSizeUint32TPropIt;

    ByteArray ReqdWGSize = DeviceBinaryProperty(*(it.value())).asByteArray();
    // Drop 8 bytes describing the size of the byte array.
    ReqdWGSize.dropBytes(8);
    uint64_t ReqdWGSizeAllDimsTotal = 1;
    std::vector<uint64_t> ReqdWGSizeVec;
    int Dims = 0;
    while (!ReqdWGSize.empty()) {
      uint64_t SingleDimSize = usingUint64_t ? ReqdWGSize.consume<uint64_t>()
                                             : ReqdWGSize.consume<uint32_t>();
      if (auto res = multiply_with_overflow_check(ReqdWGSizeAllDimsTotal,
                                                  SingleDimSize))
        ReqdWGSizeAllDimsTotal = *res;
      else
        return sycl::exception(
            sycl::errc::kernel_not_supported,
            "Required work-group size is not supported"
            " (total number of work-items requested can't fit into size_t)");
      ReqdWGSizeVec.push_back(SingleDimSize);
      Dims++;
    }

    size_t UserProvidedNumDims = 0;
    if (WorkGroupNumDim) {
      // We know the dimensions have been padded to 3, make sure that the pad
      // value is always set to 1 and record the number of dimensions specified
      // by the user.
      UserProvidedNumDims =
          DeviceBinaryProperty(*(WorkGroupNumDim.value())).asUint32();
#ifndef NDEBUG
      for (unsigned i = UserProvidedNumDims; i < 3; ++i)
        assert(ReqdWGSizeVec[i] == 1 &&
               "Incorrect padding in required work-group size metadata.");
#endif // NDEBUG
    } else {
      UserProvidedNumDims = Dims;
    }

    if (NDRDesc.Dims != 0 && NDRDesc.Dims != UserProvidedNumDims)
      return sycl::exception(
          sycl::errc::nd_range,
          "The local size dimension of submitted nd_range doesn't match the "
          "required work-group size dimension");

    // The SingleDimSize was computed in an uint64_t; size_t does not
    // necessarily have to be the same uint64_t (but should fit in an
    // uint64_t).
    if (ReqdWGSizeAllDimsTotal >
        Dev.get_info<info::device::max_work_group_size>())
      return sycl::exception(sycl::errc::kernel_not_supported,
                             "Required work-group size " +
                                 std::to_string(ReqdWGSizeAllDimsTotal) +
                                 " is not supported on the device");
    // Creating std::variant to call max_work_item_sizes one time to avoid
    // performance drop
    std::variant<id<1>, id<2>, id<3>> MaxWorkItemSizesVariant;
    if (Dims == 1)
      MaxWorkItemSizesVariant =
          Dev.get_info<info::device::max_work_item_sizes<1>>();
    else if (Dims == 2)
      MaxWorkItemSizesVariant =
          Dev.get_info<info::device::max_work_item_sizes<2>>();
    else // (Dims == 3)
      MaxWorkItemSizesVariant =
          Dev.get_info<info::device::max_work_item_sizes<3>>();
    for (int i = 0; i < Dims; i++) {
      // Extracting value from std::variant to avoid dealing with type-safety
      // issues after that
      if (Dims == 1) {
        // ReqdWGSizeVec is in reverse order compared to MaxWorkItemSizes
        if (ReqdWGSizeVec[i] >
            std::get<id<1>>(MaxWorkItemSizesVariant)[Dims - i - 1])
          return sycl::exception(sycl::errc::kernel_not_supported,
                                 "Required work-group size " +
                                     std::to_string(ReqdWGSizeVec[i]) +
                                     " is not supported");
      } else if (Dims == 2) {
        if (ReqdWGSizeVec[i] >
            std::get<id<2>>(MaxWorkItemSizesVariant)[Dims - i - 1])
          return sycl::exception(sycl::errc::kernel_not_supported,
                                 "Required work-group size " +
                                     std::to_string(ReqdWGSizeVec[i]) +
                                     " is not supported");
      } else // (Dims == 3)
        if (ReqdWGSizeVec[i] >
            std::get<id<3>>(MaxWorkItemSizesVariant)[Dims - i - 1])
          return sycl::exception(sycl::errc::kernel_not_supported,
                                 "Required work-group size " +
                                     std::to_string(ReqdWGSizeVec[i]) +
                                     " is not supported");
    }
  }

  // Check if device supports required sub-group size.
  if (ReqdSubGroupSizePropIt) {
    auto ReqdSubGroupSize =
        DeviceBinaryProperty(*(ReqdSubGroupSizePropIt.value())).asUint32();
    auto SupportedSubGroupSizes = Dev.get_info<info::device::sub_group_sizes>();
    // !getUint32PropAsBool(Img, "isEsimdImage") is a WA for ESIMD,
    // as ESIMD images have a reqd-sub-group-size of 1, but currently
    // no backend currently includes 1 as a valid sub-group size.
    // This can be removed if backends add 1 as a valid sub-group size.
    if (!getUint32PropAsBool(Img, "isEsimdImage") &&
        std::none_of(SupportedSubGroupSizes.cbegin(),
                     SupportedSubGroupSizes.cend(),
                     [=](auto s) { return s == ReqdSubGroupSize; }))
      return sycl::exception(sycl::errc::kernel_not_supported,
                             "Sub-group size " +
                                 std::to_string(ReqdSubGroupSize) +
                                 " is not supported on the device");
  }

  return {};
}

bool doesImageTargetMatchDevice(const RTDeviceBinaryImage &Img,
                                const device &Dev) {
  auto PropRange = Img.getDeviceRequirements();
  auto PropIt =
      std::find_if(PropRange.begin(), PropRange.end(), [&](const auto &Prop) {
        return Prop->Name == std::string_view("compile_target");
      });
  // Device image has no compile_target property, check target.
  if (PropIt == PropRange.end()) {
    sycl::backend BE = Dev.get_backend();
    const char *Target = Img.getRawData().DeviceTargetSpec;
    if (strcmp(Target, __SYCL_DEVICE_BINARY_TARGET_SPIRV64) == 0) {
      return (BE == sycl::backend::opencl ||
              BE == sycl::backend::ext_oneapi_level_zero);
    }
    if (strcmp(Target, __SYCL_DEVICE_BINARY_TARGET_SPIRV64_X86_64) == 0) {
      return Dev.is_cpu();
    }
    if (strcmp(Target, __SYCL_DEVICE_BINARY_TARGET_SPIRV64_GEN) == 0) {
      return Dev.is_gpu() && (BE == sycl::backend::opencl ||
                              BE == sycl::backend::ext_oneapi_level_zero);
    }
    if (strcmp(Target, __SYCL_DEVICE_BINARY_TARGET_SPIRV64_FPGA) == 0) {
      return Dev.is_accelerator();
    }
    if (strcmp(Target, __SYCL_DEVICE_BINARY_TARGET_NVPTX64) == 0 ||
        strcmp(Target, __SYCL_DEVICE_BINARY_TARGET_LLVM_NVPTX64) == 0) {
      return BE == sycl::backend::ext_oneapi_cuda;
    }
    if (strcmp(Target, __SYCL_DEVICE_BINARY_TARGET_AMDGCN) == 0 ||
        strcmp(Target, __SYCL_DEVICE_BINARY_TARGET_LLVM_AMDGCN) == 0) {
      return BE == sycl::backend::ext_oneapi_hip;
    }
    if (strcmp(Target, __SYCL_DEVICE_BINARY_TARGET_NATIVE_CPU) == 0) {
      return BE == sycl::backend::ext_oneapi_native_cpu;
    }
    assert(false && "Unexpected image target");
    return false;
  }

  // Device image has the compile_target property, so it is AOT compiled for
  // some device, check if that architecture is Device's architecture.
  auto CompileTargetByteArray = DeviceBinaryProperty(*PropIt).asByteArray();
  // Drop 8 bytes describing the size of the byte array.
  CompileTargetByteArray.dropBytes(8);
  std::string_view CompileTarget(
      reinterpret_cast<const char *>(&CompileTargetByteArray[0]),
      CompileTargetByteArray.size());
  std::string_view ArchName = getArchName(Dev);
  // Note: there are no explicit targets for CPUs, so on x86_64,
  // intel_cpu_spr, and intel_cpu_gnr, we use a spir64_x86_64
  // compile target image.
  // TODO: When dedicated targets for CPU are added, (i.e.
  // -fsycl-targets=intel_cpu_spr etc.) remove this special
  // handling of CPU targets.
  return ((ArchName == CompileTarget) ||
          (CompileTarget == "spir64_x86_64" &&
           (ArchName == "x86_64" || ArchName == "intel_cpu_spr" ||
            ArchName == "intel_cpu_gnr")));
}

} // namespace detail
} // namespace _V1
} // namespace sycl

extern "C" void __sycl_register_lib(sycl_device_binaries desc) {
  sycl::detail::ProgramManager::getInstance().addImages(desc);
}

// Executed as a part of current module's (.exe, .dll) static initialization
extern "C" void __sycl_unregister_lib(sycl_device_binaries desc) {
  // Partial cleanup is not necessary at shutdown
  if (!sycl::detail::GlobalHandler::instance().isOkToDefer())
    return;
  sycl::detail::ProgramManager::getInstance().removeImages(desc);
}<|MERGE_RESOLUTION|>--- conflicted
+++ resolved
@@ -1971,15 +1971,6 @@
              "Invalid Bfloat16 Device Library Index.");
       if (m_Bfloat16DeviceLibImages[Bfloat16DeviceLibVersion].get())
         return;
-<<<<<<< HEAD
-      size_t ImgSize =
-          static_cast<size_t>(RawImg->BinaryEnd - RawImg->BinaryStart);
-      std::unique_ptr<char[], std::function<void(void *)>> Data(
-          new char[ImgSize], std::free);
-      std::memcpy(Data.get(), RawImg->BinaryStart, ImgSize);
-      auto DynBfloat16DeviceLibImg =
-          std::make_unique<DynRTDeviceBinaryImage>(std::move(Data), ImgSize);
-=======
 
       std::unique_ptr<RTDeviceBinaryImage> DevImg;
       if (IsDeviceImageCompressed) {
@@ -1989,14 +1980,14 @@
       } else {
         size_t ImgSize =
             static_cast<size_t>(RawImg->BinaryEnd - RawImg->BinaryStart);
-        std::unique_ptr<char[]> Data(new char[ImgSize]);
+        std::unique_ptr<char[], std::function<void(void *)>> Data(
+            new char[ImgSize], std::free);
         std::memcpy(Data.get(), RawImg->BinaryStart, ImgSize);
         DevImg =
             std::make_unique<DynRTDeviceBinaryImage>(std::move(Data), ImgSize);
       }
 
       // Register export symbols for bfloat16 device library image.
->>>>>>> 8f7d08c6
       auto ESPropSet = getExportedSymbolPS(RawImg);
       for (auto ESProp = ESPropSet->PropertiesBegin;
            ESProp != ESPropSet->PropertiesEnd; ++ESProp) {
