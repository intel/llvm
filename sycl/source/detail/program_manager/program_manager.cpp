--- conflicted
+++ resolved
@@ -2445,9 +2445,6 @@
 
 bool doesDevSupportDeviceRequirements(const device &Dev,
                                       const RTDeviceBinaryImage &Img) {
-<<<<<<< HEAD
-  XPTI_LW_TRACE();
-=======
   return !checkDevSupportDeviceRequirements(Dev, Img).has_value();
 }
 
@@ -2486,7 +2483,7 @@
 std::optional<sycl::exception>
 checkDevSupportDeviceRequirements(const device &Dev,
                                   const RTDeviceBinaryImage &Img) {
->>>>>>> d778e562
+  XPTI_LW_TRACE();
   auto getPropIt = [&Img](const std::string &PropName) {
     const RTDeviceBinaryImage::PropertyRange &PropRange =
         Img.getDeviceRequirements();
