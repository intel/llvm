//==------ program_manager.cpp --- SYCL program manager---------------------==//
//
// Part of the LLVM Project, under the Apache License v2.0 with LLVM Exceptions.
// See https://llvm.org/LICENSE.txt for license information.
// SPDX-License-Identifier: Apache-2.0 WITH LLVM-exception
//
//===----------------------------------------------------------------------===//

#include <detail/compiler.hpp>
#include <detail/config.hpp>
#include <detail/context_impl.hpp>
#include <detail/device_image_impl.hpp>
#include <detail/device_impl.hpp>
#include <detail/event_impl.hpp>
#include <detail/global_handler.hpp>
#include <detail/persistent_device_code_cache.hpp>
#include <detail/platform_impl.hpp>
#include <detail/program_manager/program_manager.hpp>
#include <detail/queue_impl.hpp>
#include <detail/spec_constant_impl.hpp>
#include <detail/split_string.hpp>
#include <detail/ur_info_code.hpp>
#include <sycl/aspects.hpp>
#include <sycl/backend_types.hpp>
#include <sycl/context.hpp>
#include <sycl/detail/common.hpp>
#include <sycl/detail/kernel_properties.hpp>
#include <sycl/detail/os_util.hpp>
#include <sycl/detail/type_traits.hpp>
#include <sycl/detail/util.hpp>
#include <sycl/device.hpp>
#include <sycl/exception.hpp>

#include <sycl/ext/oneapi/matrix/query-types.hpp>

#include <algorithm>
#include <cassert>
#include <cstdint>
#include <cstdlib>
#include <cstring>
#include <fstream>
#include <memory>
#include <mutex>
#include <sstream>
#include <string>
#include <variant>

namespace sycl {
inline namespace _V1 {
namespace detail {

using ContextImplPtr = std::shared_ptr<sycl::detail::context_impl>;

static constexpr int DbgProgMgr = 0;

static constexpr char UseSpvEnv[]("SYCL_USE_KERNEL_SPV");

/// This function enables ITT annotations in SPIR-V module by setting
/// a specialization constant if INTEL_LIBITTNOTIFY64 env variable is set.
static void enableITTAnnotationsIfNeeded(const ur_program_handle_t &Prog,
                                         const AdapterPtr &Adapter) {
  if (SYCLConfig<INTEL_ENABLE_OFFLOAD_ANNOTATIONS>::get() != nullptr) {
    constexpr char SpecValue = 1;
    ur_specialization_constant_info_t SpecConstInfo = {
        ITTSpecConstId, sizeof(char), &SpecValue};
    Adapter->call<UrApiKind::urProgramSetSpecializationConstants>(
        Prog, 1, &SpecConstInfo);
  }
}

ProgramManager &ProgramManager::getInstance() {
  return GlobalHandler::instance().getProgramManager();
}

static ur_program_handle_t
createBinaryProgram(const ContextImplPtr Context,
                    const std::vector<device> &Devices,
                    const uint8_t **Binaries, size_t *Lengths,
                    const std::vector<ur_program_metadata_t> &Metadata) {
  const AdapterPtr &Adapter = Context->getAdapter();
  ur_program_handle_t Program;
  std::vector<ur_device_handle_t> DeviceHandles;
  std::transform(
      Devices.begin(), Devices.end(), std::back_inserter(DeviceHandles),
      [](const device &Dev) { return getSyclObjImpl(Dev)->getHandleRef(); });
  ur_result_t BinaryStatus = UR_RESULT_SUCCESS;
  ur_program_properties_t Properties = {};
  Properties.stype = UR_STRUCTURE_TYPE_PROGRAM_PROPERTIES;
  Properties.pNext = nullptr;
  Properties.count = Metadata.size();
  Properties.pMetadatas = Metadata.data();

  assert(Devices.size() > 0 && "No devices provided for program creation");
  Adapter->call<UrApiKind::urProgramCreateWithBinary>(
      Context->getHandleRef(), DeviceHandles.size(), DeviceHandles.data(),
      Lengths, Binaries, &Properties, &Program);
  if (BinaryStatus != UR_RESULT_SUCCESS) {
    throw detail::set_ur_error(
        exception(make_error_code(errc::runtime),
                  "Creating program with binary failed."),
        BinaryStatus);
  }

  return Program;
}

static ur_program_handle_t createSpirvProgram(const ContextImplPtr Context,
                                              const unsigned char *Data,
                                              size_t DataLen) {
  ur_program_handle_t Program = nullptr;
  const AdapterPtr &Adapter = Context->getAdapter();
  Adapter->call<UrApiKind::urProgramCreateWithIL>(Context->getHandleRef(), Data,
                                                  DataLen, nullptr, &Program);
  return Program;
}

// TODO replace this with a new UR API function
static bool isDeviceBinaryTypeSupported(const context &C,
                                        ur::DeviceBinaryType Format) {
  // All formats except SYCL_DEVICE_BINARY_TYPE_SPIRV are supported.
  if (Format != SYCL_DEVICE_BINARY_TYPE_SPIRV)
    return true;

  const backend ContextBackend = detail::getSyclObjImpl(C)->getBackend();

  // The CUDA backend cannot use SPIR-V
  if (ContextBackend == backend::ext_oneapi_cuda)
    return false;

  std::vector<device> Devices = C.get_devices();

  // Program type is SPIR-V, so we need a device compiler to do JIT.
  for (const device &D : Devices) {
    if (!D.get_info<info::device::is_compiler_available>())
      return false;
  }

  // OpenCL 2.1 and greater require clCreateProgramWithIL
  if (ContextBackend == backend::opencl) {
    std::string ver = C.get_platform().get_info<info::platform::version>();
    if (ver.find("OpenCL 1.0") == std::string::npos &&
        ver.find("OpenCL 1.1") == std::string::npos &&
        ver.find("OpenCL 1.2") == std::string::npos &&
        ver.find("OpenCL 2.0") == std::string::npos)
      return true;
  }

  for (const device &D : Devices) {
    // We need cl_khr_il_program extension to be present
    // and we can call clCreateProgramWithILKHR using the extension
    std::vector<std::string> Extensions =
        D.get_info<info::device::extensions>();
    if (Extensions.end() ==
        std::find(Extensions.begin(), Extensions.end(), "cl_khr_il_program"))
      return false;
  }

  return true;
}

// getFormatStr is used for debug-printing, so it may be unused.
[[maybe_unused]] static const char *getFormatStr(ur::DeviceBinaryType Format) {
  switch (Format) {
  case SYCL_DEVICE_BINARY_TYPE_NONE:
    return "none";
  case SYCL_DEVICE_BINARY_TYPE_NATIVE:
    return "native";
  case SYCL_DEVICE_BINARY_TYPE_SPIRV:
    return "SPIR-V";
  case SYCL_DEVICE_BINARY_TYPE_LLVMIR_BITCODE:
    return "LLVM IR";
  case SYCL_DEVICE_BINARY_TYPE_COMPRESSED_NONE:
    return "compressed none";
  }
  assert(false && "Unknown device image format");
  return "unknown";
}

[[maybe_unused]] auto VecToString = [](auto &Vec) -> std::string {
  std::ostringstream Out;
  Out << "{";
  for (auto Elem : Vec)
    Out << Elem << " ";
  Out << "}";
  return Out.str();
};

ur_program_handle_t
ProgramManager::createURProgram(const RTDeviceBinaryImage &Img,
                                const context &Context,
                                const std::vector<device> &Devices) {
  if constexpr (DbgProgMgr > 0) {
    std::vector<ur_device_handle_t> URDevices;
    std::transform(
        Devices.begin(), Devices.end(), std::back_inserter(URDevices),
        [](const device &Dev) { return getSyclObjImpl(Dev)->getHandleRef(); });
    std::cerr << ">>> ProgramManager::createPIProgram(" << &Img << ", "
              << getSyclObjImpl(Context).get() << ", " << VecToString(URDevices)
              << ")\n";
  }
  const sycl_device_binary_struct &RawImg = Img.getRawData();

  // perform minimal sanity checks on the device image and the descriptor
  if (RawImg.BinaryEnd < RawImg.BinaryStart) {
    throw exception(make_error_code(errc::runtime),
                    "Malformed device program image descriptor");
  }
  if (RawImg.BinaryEnd == RawImg.BinaryStart) {
    throw exception(make_error_code(errc::runtime),
                    "Invalid device program image: size is zero");
  }
  size_t ImgSize = Img.getSize();

  // TODO if the binary image is a part of the fat binary, the clang
  //   driver should have set proper format option to the
  //   clang-offload-wrapper. The fix depends on AOT compilation
  //   implementation, so will be implemented together with it.
  //   Img->Format can't be updated as it is inside of the in-memory
  //   OS module binary.
  ur::DeviceBinaryType Format = Img.getFormat();

  if (Format == SYCL_DEVICE_BINARY_TYPE_NONE)
    Format = ur::getBinaryImageFormat(RawImg.BinaryStart, ImgSize);
  // sycl::detail::pi::PiDeviceBinaryType Format = Img->Format;
  // assert(Format != SYCL_DEVICE_BINARY_TYPE_NONE && "Image format not set");

  if (!isDeviceBinaryTypeSupported(Context, Format))
    throw sycl::exception(
        sycl::errc::feature_not_supported,
        "SPIR-V online compilation is not supported in this context");

  // Get program metadata from properties
  const auto &ProgMetadata = Img.getProgramMetadataUR();

  // Load the image
  const ContextImplPtr Ctx = getSyclObjImpl(Context);
  std::vector<const uint8_t *> Binaries(
      Devices.size(), const_cast<uint8_t *>(RawImg.BinaryStart));
  std::vector<size_t> Lengths(Devices.size(), ImgSize);
  ur_program_handle_t Res =
      Format == SYCL_DEVICE_BINARY_TYPE_SPIRV
          ? createSpirvProgram(Ctx, RawImg.BinaryStart, ImgSize)
          : createBinaryProgram(Ctx, Devices, Binaries.data(), Lengths.data(),
                                ProgMetadata);

  {
    std::lock_guard<std::mutex> Lock(MNativeProgramsMutex);
    // associate the UR program with the image it was created for
    NativePrograms.insert({Res, &Img});
  }

  Ctx->addDeviceGlobalInitializer(Res, Devices, &Img);

  if constexpr (DbgProgMgr > 1)
    std::cerr << "created program: " << Res
              << "; image format: " << getFormatStr(Format) << "\n";

  return Res;
}

static void appendLinkOptionsFromImage(std::string &LinkOpts,
                                       const RTDeviceBinaryImage &Img) {
  static const char *LinkOptsEnv = SYCLConfig<SYCL_PROGRAM_LINK_OPTIONS>::get();
  // Update only if link options are not overwritten by environment variable
  if (!LinkOptsEnv) {
    const char *TemporaryStr = Img.getLinkOptions();
    if (TemporaryStr != nullptr) {
      if (!LinkOpts.empty())
        LinkOpts += " ";
      LinkOpts += std::string(TemporaryStr);
    }
  }
}

static bool getUint32PropAsBool(const RTDeviceBinaryImage &Img,
                                const char *PropName) {
  sycl_device_binary_property Prop = Img.getProperty(PropName);
  return Prop && (DeviceBinaryProperty(Prop).asUint32() != 0);
}

static std::string getUint32PropAsOptStr(const RTDeviceBinaryImage &Img,
                                         const char *PropName) {
  sycl_device_binary_property Prop = Img.getProperty(PropName);
  std::stringstream ss;
  if (!Prop)
    return "";
  int optLevel = DeviceBinaryProperty(Prop).asUint32();
  if (optLevel < 0 || optLevel > 3)
    return "";
  ss << "-O" << optLevel;
  std::string temp = ss.str();
  return temp;
}

static void
appendCompileOptionsForGRFSizeProperties(std::string &CompileOpts,
                                         const RTDeviceBinaryImage &Img,
                                         bool IsEsimdImage) {
  // TODO: sycl-register-alloc-mode is deprecated and should be removed in the
  // next ABI break.
  sycl_device_binary_property RegAllocModeProp =
      Img.getProperty("sycl-register-alloc-mode");
  sycl_device_binary_property GRFSizeProp = Img.getProperty("sycl-grf-size");

  if (!RegAllocModeProp && !GRFSizeProp)
    return;
  // The mutual exclusivity of these properties should have been checked in
  // sycl-post-link.
  assert(!RegAllocModeProp || !GRFSizeProp);
  bool Is256GRF = false;
  bool IsAutoGRF = false;
  if (RegAllocModeProp) {
    uint32_t RegAllocModePropVal =
        DeviceBinaryProperty(RegAllocModeProp).asUint32();
    Is256GRF = RegAllocModePropVal ==
               static_cast<uint32_t>(register_alloc_mode_enum::large);
    IsAutoGRF = RegAllocModePropVal ==
                static_cast<uint32_t>(register_alloc_mode_enum::automatic);
  } else {
    assert(GRFSizeProp);
    uint32_t GRFSizePropVal = DeviceBinaryProperty(GRFSizeProp).asUint32();
    Is256GRF = GRFSizePropVal == 256;
    IsAutoGRF = GRFSizePropVal == 0;
  }
  if (Is256GRF) {
    if (!CompileOpts.empty())
      CompileOpts += " ";
    // This option works for both LO AND OCL backends.
    CompileOpts += IsEsimdImage ? "-doubleGRF" : "-ze-opt-large-register-file";
  }
  if (IsAutoGRF) {
    if (!CompileOpts.empty())
      CompileOpts += " ";
    // This option works for both LO AND OCL backends.
    CompileOpts += "-ze-intel-enable-auto-large-GRF-mode";
  }
}

static void appendCompileOptionsFromImage(std::string &CompileOpts,
                                          const RTDeviceBinaryImage &Img,
                                          const std::vector<device> &Devs,
                                          const AdapterPtr &) {
  // Build options are overridden if environment variables are present.
  // Environment variables are not changed during program lifecycle so it
  // is reasonable to use static here to read them only once.
  static const char *CompileOptsEnv =
      SYCLConfig<SYCL_PROGRAM_COMPILE_OPTIONS>::get();
  // Update only if compile options are not overwritten by environment
  // variable
  if (!CompileOptsEnv) {
    if (!CompileOpts.empty())
      CompileOpts += " ";
    const char *TemporaryStr = Img.getCompileOptions();
    if (TemporaryStr != nullptr)
      CompileOpts += std::string(TemporaryStr);
  }
  bool isEsimdImage = getUint32PropAsBool(Img, "isEsimdImage");
  // The -vc-codegen option is always preserved for ESIMD kernels, regardless
  // of the contents SYCL_PROGRAM_COMPILE_OPTIONS environment variable.
  if (isEsimdImage) {
    if (!CompileOpts.empty())
      CompileOpts += " ";
    CompileOpts += "-vc-codegen";
    // Allow warning and performance hints from vc/finalizer if the RT warning
    // level is at least 1.
    if (detail::SYCLConfig<detail::SYCL_RT_WARNING_LEVEL>::get() == 0)
      CompileOpts += " -disable-finalizer-msg";
  }

  appendCompileOptionsForGRFSizeProperties(CompileOpts, Img, isEsimdImage);

  const auto PlatformImpl = detail::getSyclObjImpl(Devs[0].get_platform());

  // Add optimization flags.
  auto str = getUint32PropAsOptStr(Img, "optLevel");
  const char *optLevelStr = str.c_str();
  // TODO: Passing these options to vector compiler causes build failure in
  // backend. Will pass the flags once backend compilation issue is resolved.
  // Update only if compile options are not overwritten by environment
  // variable.
  if (!isEsimdImage && !CompileOptsEnv && optLevelStr != nullptr &&
      optLevelStr[0] != '\0') {
    // Making sure all devices have the same platform.
    assert(!Devs.empty() &&
           std::all_of(Devs.begin(), Devs.end(), [&](const device &Dev) {
             return Dev.get_platform() == Devs[0].get_platform();
           }));
    const char *backend_option = nullptr;
    // Empty string is returned in backend_option when no appropriate backend
    // option is available for a given frontend option.
    PlatformImpl->getBackendOption(optLevelStr, &backend_option);
    if (backend_option && backend_option[0] != '\0') {
      if (!CompileOpts.empty())
        CompileOpts += " ";
      CompileOpts += std::string(backend_option);
    }
  }
  bool IsIntelGPU =
      (PlatformImpl->getBackend() == backend::ext_oneapi_level_zero ||
       PlatformImpl->getBackend() == backend::opencl) &&
      std::all_of(Devs.begin(), Devs.end(), [](const device &Dev) {
        return Dev.is_gpu() &&
               Dev.get_info<info::device::vendor_id>() == 0x8086;
      });
  if (!CompileOptsEnv) {
    static const char *TargetCompileFast = "-ftarget-compile-fast";
    if (auto Pos = CompileOpts.find(TargetCompileFast);
        Pos != std::string::npos) {
      const char *BackendOption = nullptr;
      if (IsIntelGPU)
        PlatformImpl->getBackendOption(TargetCompileFast, &BackendOption);
      auto OptLen = strlen(TargetCompileFast);
      if (IsIntelGPU && BackendOption && BackendOption[0] != '\0')
        CompileOpts.replace(Pos, OptLen, BackendOption);
      else
        CompileOpts.erase(Pos, OptLen);
    }
    static const std::string TargetRegisterAllocMode =
        "-ftarget-register-alloc-mode=";
    auto OptPos = CompileOpts.find(TargetRegisterAllocMode);
    while (OptPos != std::string::npos) {
      auto EndOfOpt = CompileOpts.find(" ", OptPos);
      // Extract everything after the equals until the end of the option
      auto OptValue = CompileOpts.substr(
          OptPos + TargetRegisterAllocMode.size(),
          EndOfOpt - OptPos - TargetRegisterAllocMode.size());
      auto ColonPos = OptValue.find(":");
      auto Device = OptValue.substr(0, ColonPos);
      std::string BackendStrToAdd;
      bool IsPVC =
          std::all_of(Devs.begin(), Devs.end(), [&](const device &Dev) {
            return IsIntelGPU &&
                   (Dev.get_info<ext::intel::info::device::device_id>() &
                    0xFF00) == 0x0B00;
          });
      // Currently 'pvc' is the only supported device.
      if (Device == "pvc" && IsPVC)
        BackendStrToAdd = " " + OptValue.substr(ColonPos + 1) + " ";

      // Extract everything before this option
      std::string NewCompileOpts =
          CompileOpts.substr(0, OptPos) + BackendStrToAdd;
      // Extract everything after this option and add it to the above.
      if (EndOfOpt != std::string::npos)
        NewCompileOpts += CompileOpts.substr(EndOfOpt);
      CompileOpts = NewCompileOpts;
      OptPos = CompileOpts.find(TargetRegisterAllocMode);
    }
  }
}

static void
appendCompileEnvironmentVariablesThatAppend(std::string &CompileOpts) {
  static const char *AppendCompileOptsEnv =
      SYCLConfig<SYCL_PROGRAM_APPEND_COMPILE_OPTIONS>::get();
  if (AppendCompileOptsEnv) {
    if (!CompileOpts.empty())
      CompileOpts += " ";
    CompileOpts += AppendCompileOptsEnv;
  }
}
static void appendLinkEnvironmentVariablesThatAppend(std::string &LinkOpts) {
  static const char *AppendLinkOptsEnv =
      SYCLConfig<SYCL_PROGRAM_APPEND_LINK_OPTIONS>::get();
  if (AppendLinkOptsEnv) {
    if (!LinkOpts.empty())
      LinkOpts += " ";
    LinkOpts += AppendLinkOptsEnv;
  }
}

static void applyOptionsFromImage(std::string &CompileOpts,
                                  std::string &LinkOpts,
                                  const RTDeviceBinaryImage &Img,
                                  const std::vector<device> &Devices,
                                  const AdapterPtr &Adapter) {
  appendCompileOptionsFromImage(CompileOpts, Img, Devices, Adapter);
  appendLinkOptionsFromImage(LinkOpts, Img);
}

static void applyCompileOptionsFromEnvironment(std::string &CompileOpts) {
  // Environment variables are not changed during program lifecycle so it
  // is reasonable to use static here to read them only once.
  static const char *CompileOptsEnv =
      SYCLConfig<SYCL_PROGRAM_COMPILE_OPTIONS>::get();
  if (CompileOptsEnv) {
    CompileOpts = CompileOptsEnv;
  }
}

static void applyLinkOptionsFromEnvironment(std::string &LinkOpts) {
  // Environment variables are not changed during program lifecycle so it
  // is reasonable to use static here to read them only once.
  static const char *LinkOptsEnv = SYCLConfig<SYCL_PROGRAM_LINK_OPTIONS>::get();
  if (LinkOptsEnv) {
    LinkOpts = LinkOptsEnv;
  }
}

static void applyOptionsFromEnvironment(std::string &CompileOpts,
                                        std::string &LinkOpts) {
  // Build options are overridden if environment variables are present.
  applyCompileOptionsFromEnvironment(CompileOpts);
  applyLinkOptionsFromEnvironment(LinkOpts);
}

std::pair<ur_program_handle_t, bool> ProgramManager::getOrCreateURProgram(
    const RTDeviceBinaryImage &MainImg,
    const std::vector<const RTDeviceBinaryImage *> &AllImages,
    const context &Context, const std::vector<device> &Devices,
    const std::string &CompileAndLinkOptions, SerializedObj SpecConsts) {
  ur_program_handle_t NativePrg; // TODO: Or native?

  // Get binaries for each device (1:1 correpsondence with input Devices).
  auto Binaries = PersistentDeviceCodeCache::getItemFromDisc(
      Devices, AllImages, SpecConsts, CompileAndLinkOptions);
  if (!Binaries.empty()) {
    std::vector<const uint8_t *> BinPtrs;
    std::vector<size_t> Lengths;
    for (auto &Bin : Binaries) {
      Lengths.push_back(Bin.size());
      BinPtrs.push_back(reinterpret_cast<const uint8_t *>(Bin.data()));
    }

    // Get program metadata from properties
    std::vector<ur_program_metadata_t> ProgMetadataVector;
    for (const RTDeviceBinaryImage *Img : AllImages) {
      auto &ImgProgMetadata = Img->getProgramMetadataUR();
      ProgMetadataVector.insert(ProgMetadataVector.end(),
                                ImgProgMetadata.begin(), ImgProgMetadata.end());
    }
    NativePrg =
        createBinaryProgram(getSyclObjImpl(Context), Devices, BinPtrs.data(),
                            Lengths.data(), ProgMetadataVector);
  } else {
    NativePrg = createURProgram(MainImg, Context, Devices);
  }
  return {NativePrg, Binaries.size()};
}

/// Emits information about built programs if the appropriate contitions are
/// met, namely when SYCL_RT_WARNING_LEVEL is greater than or equal to 2.
static void emitBuiltProgramInfo(const ur_program_handle_t &Prog,
                                 const ContextImplPtr &Context) {
  if (SYCLConfig<SYCL_RT_WARNING_LEVEL>::get() >= 2) {
    std::string ProgramBuildLog =
        ProgramManager::getProgramBuildLog(Prog, Context);
    std::clog << ProgramBuildLog << std::endl;
  }
}

static const char *getUrDeviceTarget(const char *URDeviceTarget) {
  if (strcmp(URDeviceTarget, __SYCL_DEVICE_BINARY_TARGET_UNKNOWN) == 0)
    return UR_DEVICE_BINARY_TARGET_UNKNOWN;
  else if (strcmp(URDeviceTarget, __SYCL_DEVICE_BINARY_TARGET_SPIRV32) == 0)
    return UR_DEVICE_BINARY_TARGET_SPIRV32;
  else if (strcmp(URDeviceTarget, __SYCL_DEVICE_BINARY_TARGET_SPIRV64) == 0)
    return UR_DEVICE_BINARY_TARGET_SPIRV64;
  else if (strcmp(URDeviceTarget, __SYCL_DEVICE_BINARY_TARGET_SPIRV64_X86_64) ==
           0)
    return UR_DEVICE_BINARY_TARGET_SPIRV64_X86_64;
  else if (strcmp(URDeviceTarget, __SYCL_DEVICE_BINARY_TARGET_SPIRV64_GEN) == 0)
    return UR_DEVICE_BINARY_TARGET_SPIRV64_GEN;
  else if (strcmp(URDeviceTarget, __SYCL_DEVICE_BINARY_TARGET_SPIRV64_FPGA) ==
           0)
    return UR_DEVICE_BINARY_TARGET_SPIRV64_FPGA;
  else if (strcmp(URDeviceTarget, __SYCL_DEVICE_BINARY_TARGET_NVPTX64) == 0)
    return UR_DEVICE_BINARY_TARGET_NVPTX64;
  else if (strcmp(URDeviceTarget, __SYCL_DEVICE_BINARY_TARGET_AMDGCN) == 0)
    return UR_DEVICE_BINARY_TARGET_AMDGCN;
  else if (strcmp(URDeviceTarget, __SYCL_DEVICE_BINARY_TARGET_NATIVE_CPU) == 0)
    return "native_cpu"; // todo: define UR_DEVICE_BINARY_TARGET_NATIVE_CPU;

  return UR_DEVICE_BINARY_TARGET_UNKNOWN;
}

static bool compatibleWithDevice(RTDeviceBinaryImage *BinImage,
                                 const device &Dev) {
  const std::shared_ptr<detail::device_impl> &DeviceImpl =
      detail::getSyclObjImpl(Dev);
  auto &Adapter = DeviceImpl->getAdapter();

  const ur_device_handle_t &URDeviceHandle = DeviceImpl->getHandleRef();

  // Call urDeviceSelectBinary with only one image to check if an image is
  // compatible with implementation. The function returns invalid index if no
  // device images are compatible.
  uint32_t SuitableImageID = std::numeric_limits<uint32_t>::max();
  sycl_device_binary DevBin =
      const_cast<sycl_device_binary>(&BinImage->getRawData());

  ur_device_binary_t UrBinary{};
  UrBinary.pDeviceTargetSpec = getUrDeviceTarget(DevBin->DeviceTargetSpec);

  ur_result_t Error = Adapter->call_nocheck<UrApiKind::urDeviceSelectBinary>(
      URDeviceHandle, &UrBinary,
      /*num bin images = */ (uint32_t)1, &SuitableImageID);
  if (Error != UR_RESULT_SUCCESS && Error != UR_RESULT_ERROR_INVALID_BINARY)
    throw detail::set_ur_error(exception(make_error_code(errc::runtime),
                                         "Invalid binary image or device"),
                               Error);

  return (0 == SuitableImageID);
}

static bool checkLinkingSupport(const device &Dev,
                                const RTDeviceBinaryImage &Img) {
  const char *Target = Img.getRawData().DeviceTargetSpec;
  // TODO replace with extension checks once implemented in UR.
  if (strcmp(Target, __SYCL_DEVICE_BINARY_TARGET_SPIRV64) == 0) {
    return true;
  }
  if (strcmp(Target, __SYCL_DEVICE_BINARY_TARGET_SPIRV64_GEN) == 0) {
    return Dev.is_gpu() && Dev.get_backend() == backend::opencl;
  }
  return false;
}

std::set<RTDeviceBinaryImage *>
ProgramManager::collectDeviceImageDeps(const RTDeviceBinaryImage &Img,
                                       const device &Dev) {
  // TODO collecting dependencies for virtual functions and imported symbols
  // should be combined since one can lead to new unresolved dependencies for
  // the other.
  std::set<RTDeviceBinaryImage *> DeviceImagesToLink =
      collectDependentDeviceImagesForVirtualFunctions(Img, Dev);

  std::set<RTDeviceBinaryImage *> ImageDeps =
      collectDeviceImageDepsForImportedSymbols(Img, Dev);
  DeviceImagesToLink.insert(ImageDeps.begin(), ImageDeps.end());
  return DeviceImagesToLink;
}

std::set<RTDeviceBinaryImage *>
ProgramManager::collectDeviceImageDepsForImportedSymbols(
    const RTDeviceBinaryImage &MainImg, const device &Dev) {
  std::set<RTDeviceBinaryImage *> DeviceImagesToLink;
  std::set<std::string> HandledSymbols;
  std::queue<std::string> WorkList;
  for (const sycl_device_binary_property &ISProp :
       MainImg.getImportedSymbols()) {
    WorkList.push(ISProp->Name);
    HandledSymbols.insert(ISProp->Name);
  }
  ur::DeviceBinaryType Format = MainImg.getFormat();
  if (!WorkList.empty() && !checkLinkingSupport(Dev, MainImg))
    throw exception(make_error_code(errc::feature_not_supported),
                    "Cannot resolve external symbols, linking is unsupported "
                    "for the backend");
  while (!WorkList.empty()) {
    std::string Symbol = WorkList.front();
    WorkList.pop();

    auto Range = m_ExportedSymbolImages.equal_range(Symbol);
    bool Found = false;
    for (auto It = Range.first; It != Range.second; ++It) {
      RTDeviceBinaryImage *Img = It->second;
      if (Img->getFormat() != Format ||
          !doesDevSupportDeviceRequirements(Dev, *Img) ||
          !compatibleWithDevice(Img, Dev))
        continue;
      DeviceImagesToLink.insert(Img);
      Found = true;
      for (const sycl_device_binary_property &ISProp :
           Img->getImportedSymbols()) {
        if (HandledSymbols.insert(ISProp->Name).second)
          WorkList.push(ISProp->Name);
      }
      break;
    }
    if (!Found)
      throw sycl::exception(make_error_code(errc::build),
                            "No device image found for external symbol " +
                                Symbol);
  }
  DeviceImagesToLink.erase(const_cast<RTDeviceBinaryImage *>(&MainImg));
  return DeviceImagesToLink;
}

std::set<RTDeviceBinaryImage *>
ProgramManager::collectDependentDeviceImagesForVirtualFunctions(
    const RTDeviceBinaryImage &Img, const device &Dev) {
  // If virtual functions are used in a program, then we need to link several
  // device images together to make sure that vtable pointers stored in
  // objects are valid between different kernels (which could be in different
  // device images).
  std::set<RTDeviceBinaryImage *> DeviceImagesToLink;
  // KernelA may use some set-a, which is also used by KernelB that in turn
  // uses set-b, meaning that this search should be recursive. The set below
  // is used to stop that recursion, i.e. to avoid looking at sets we have
  // already seen.
  std::set<std::string> HandledSets;
  std::queue<std::string> WorkList;
  for (const sycl_device_binary_property &VFProp : Img.getVirtualFunctions()) {
    std::string StrValue = DeviceBinaryProperty(VFProp).asCString();
    // Device image passed to this function is expected to contain SYCL kernels
    // and therefore it may only use virtual function sets, but cannot provide
    // them. We expect to see just a single property here
    assert(std::string(VFProp->Name) == "uses-virtual-functions-set" &&
           "Unexpected virtual function property");
    for (const auto &SetName : detail::split_string(StrValue, ',')) {
      WorkList.push(SetName);
      HandledSets.insert(SetName);
    }
  }

  while (!WorkList.empty()) {
    std::string SetName = WorkList.front();
    WorkList.pop();

    // There could be more than one device image that uses the same set
    // of virtual functions, or provides virtual funtions from the same
    // set.
    for (RTDeviceBinaryImage *BinImage : m_VFSet2BinImage[SetName]) {
      // Here we can encounter both uses-virtual-functions-set and
      // virtual-functions-set properties, but their handling is the same: we
      // just grab all sets they reference and add them for consideration if
      // we haven't done so already.
      for (const sycl_device_binary_property &VFProp :
           BinImage->getVirtualFunctions()) {
        std::string StrValue = DeviceBinaryProperty(VFProp).asCString();
        for (const auto &SetName : detail::split_string(StrValue, ',')) {
          if (HandledSets.insert(SetName).second)
            WorkList.push(SetName);
        }
      }

      // TODO: Complete this part about handling of incompatible device images.
      // If device image uses the same virtual function set, then we only
      // link it if it is compatible.
      // However, if device image provides virtual function set and it is
      // incompatible, then we should link its "dummy" version to avoid link
      // errors about unresolved external symbols.
      if (doesDevSupportDeviceRequirements(Dev, *BinImage))
        DeviceImagesToLink.insert(BinImage);
    }
  }

  // We may have inserted the original image into the list as well, because it
  // is also a part of m_VFSet2BinImage map. No need to to return it to avoid
  // passing it twice to link call later.
  DeviceImagesToLink.erase(const_cast<RTDeviceBinaryImage *>(&Img));

  return DeviceImagesToLink;
}

static void
setSpecializationConstants(const std::shared_ptr<device_image_impl> &InputImpl,
                           ur_program_handle_t Prog,
                           const AdapterPtr &Adapter) {
  std::lock_guard<std::mutex> Lock{InputImpl->get_spec_const_data_lock()};
  const std::map<std::string, std::vector<device_image_impl::SpecConstDescT>>
      &SpecConstData = InputImpl->get_spec_const_data_ref();
  const SerializedObj &SpecConsts = InputImpl->get_spec_const_blob_ref();

  // Set all specialization IDs from descriptors in the input device image.
  for (const auto &[SpecConstNames, SpecConstDescs] : SpecConstData) {
    std::ignore = SpecConstNames;
    for (const device_image_impl::SpecConstDescT &SpecIDDesc : SpecConstDescs) {
      if (SpecIDDesc.IsSet) {
        ur_specialization_constant_info_t SpecConstInfo = {
            SpecIDDesc.ID, SpecIDDesc.Size,
            SpecConsts.data() + SpecIDDesc.BlobOffset};
        Adapter->call<UrApiKind::urProgramSetSpecializationConstants>(
            Prog, 1, &SpecConstInfo);
      }
    }
  }
}

static inline void CheckAndDecompressImage([[maybe_unused]] RTDeviceBinaryImage *Img) {
#ifndef SYCL_RT_ZSTD_NOT_AVAIABLE
  if (auto CompImg = dynamic_cast<CompressedRTDeviceBinaryImage *>(Img))
    if (CompImg->IsCompressed())
      CompImg->Decompress();
#endif
}

// When caching is enabled, the returned UrProgram will already have
// its ref count incremented.
ur_program_handle_t ProgramManager::getBuiltURProgram(
    const ContextImplPtr &ContextImpl, const DeviceImplPtr &DeviceImpl,
    const std::string &KernelName, const NDRDescT &NDRDesc,
    bool JITCompilationIsRequired) {
  // Check if we can optimize program builds for sub-devices by using a program
  // built for the root device
  DeviceImplPtr RootDevImpl = DeviceImpl;
  while (!RootDevImpl->isRootDevice()) {
    auto ParentDev = detail::getSyclObjImpl(
        RootDevImpl->get_info<info::device::parent_device>());
    // Sharing is allowed within a single context only
    if (!ContextImpl->hasDevice(ParentDev))
      break;
    RootDevImpl = ParentDev;
  }

  ur_bool_t MustBuildOnSubdevice = true;
  ContextImpl->getAdapter()->call<UrApiKind::urDeviceGetInfo>(
      RootDevImpl->getHandleRef(), UR_DEVICE_INFO_BUILD_ON_SUBDEVICE,
      sizeof(ur_bool_t), &MustBuildOnSubdevice, nullptr);

  auto Context = createSyclObjFromImpl<context>(ContextImpl);
  auto Device = createSyclObjFromImpl<device>(
      MustBuildOnSubdevice == true ? DeviceImpl : RootDevImpl);
  const RTDeviceBinaryImage &Img =
      getDeviceImage(KernelName, Context, Device, JITCompilationIsRequired);

  // Check that device supports all aspects used by the kernel
  if (auto exception = checkDevSupportDeviceRequirements(Device, Img, NDRDesc))
    throw *exception;

  std::set<RTDeviceBinaryImage *> DeviceImagesToLink =
      collectDeviceImageDeps(Img, {Device});

  // Decompress all DeviceImagesToLink
  for (RTDeviceBinaryImage *BinImg : DeviceImagesToLink)
    CheckAndDecompressImage(BinImg);

  std::vector<const RTDeviceBinaryImage *> AllImages;
  AllImages.reserve(DeviceImagesToLink.size() + 1);
  AllImages.push_back(&Img);
  std::copy(DeviceImagesToLink.begin(), DeviceImagesToLink.end(),
            std::back_inserter(AllImages));

<<<<<<< HEAD
  return getBuiltURProgram(AllImages, Context, {std::move(Device)});
=======
  return getBuiltURProgram(std::move(AllImages), Context, {Device});
>>>>>>> 2a97b05d
}

ur_program_handle_t ProgramManager::getBuiltURProgram(
    const BinImgWithDeps &ImgWithDeps, const context &Context,
    const std::vector<device> &Devs, const DevImgPlainWithDeps *DevImgWithDeps,
    const SerializedObj &SpecConsts) {
  std::string CompileOpts;
  std::string LinkOpts;
  applyOptionsFromEnvironment(CompileOpts, LinkOpts);
  auto BuildF = [this, &ImgWithDeps, &DevImgWithDeps, &Context, &Devs,
                 &CompileOpts, &LinkOpts, &SpecConsts] {
    const ContextImplPtr &ContextImpl = getSyclObjImpl(Context);
    const AdapterPtr &Adapter = ContextImpl->getAdapter();
    const RTDeviceBinaryImage &MainImg = *ImgWithDeps.getMain();
    applyOptionsFromImage(CompileOpts, LinkOpts, MainImg, Devs, Adapter);
    // Should always come last!
    appendCompileEnvironmentVariablesThatAppend(CompileOpts);
    appendLinkEnvironmentVariablesThatAppend(LinkOpts);

    auto [NativePrg, DeviceCodeWasInCache] =
        getOrCreateURProgram(MainImg, ImgWithDeps.getAll(), Context, Devs,
                             CompileOpts + LinkOpts, SpecConsts);

    if (!DeviceCodeWasInCache && MainImg.supportsSpecConstants()) {
      enableITTAnnotationsIfNeeded(NativePrg, Adapter);
      if (DevImgWithDeps)
        setSpecializationConstants(getSyclObjImpl(DevImgWithDeps->getMain()),
                                   NativePrg, Adapter);
    }

    UrFuncInfo<UrApiKind::urProgramRelease> programReleaseInfo;
    auto programRelease =
        programReleaseInfo.getFuncPtrFromModule(ur::getURLoaderLibrary());
    ProgramPtr ProgramManaged(NativePrg, programRelease);

    // Link a fallback implementation of device libraries if they are not
    // supported by a device compiler.
    // Pre-compiled programs (after AOT compilation or read from persitent
    // cache) are supposed to be already linked.
    // If device image is not SPIR-V, DeviceLibReqMask will be 0 which means
    // no fallback device library will be linked.
    uint32_t DeviceLibReqMask = 0;
    bool UseDeviceLibs = !DeviceCodeWasInCache &&
                         MainImg.getFormat() == SYCL_DEVICE_BINARY_TYPE_SPIRV &&
                         !SYCLConfig<SYCL_DEVICELIB_NO_FALLBACK>::get();
    if (UseDeviceLibs)
      DeviceLibReqMask = getDeviceLibReqMask(MainImg);

    std::vector<ur_program_handle_t> ProgramsToLink;
    // If we had a program in cache, then it should have been the fully linked
    // program already.
    if (!DeviceCodeWasInCache) {
      assert(!DevImgWithDeps ||
             DevImgWithDeps->getAll().size() == ImgWithDeps.getAll().size());
      // Oth image is the main one and has been handled, skip it.
      for (std::size_t I = 1; I < ImgWithDeps.getAll().size(); ++I) {
        const RTDeviceBinaryImage *BinImg = ImgWithDeps.getAll()[I];
        if (UseDeviceLibs)
          DeviceLibReqMask |= getDeviceLibReqMask(*BinImg);

        ur_program_handle_t NativePrg = createURProgram(*BinImg, Context, Devs);

        if (BinImg->supportsSpecConstants()) {
          enableITTAnnotationsIfNeeded(NativePrg, Adapter);
          if (DevImgWithDeps)
            setSpecializationConstants(
                getSyclObjImpl(DevImgWithDeps->getAll()[I]), NativePrg,
                Adapter);
        }
        ProgramsToLink.push_back(NativePrg);
      }
    }

    std::vector<ur_device_handle_t> URDevices;
    for (auto Dev : Devs)
      URDevices.push_back(getSyclObjImpl(Dev).get()->getHandleRef());

    ProgramPtr BuiltProgram =
        build(std::move(ProgramManaged), ContextImpl, CompileOpts, LinkOpts,
              URDevices, DeviceLibReqMask, ProgramsToLink,
              /*CreatedFromBinary*/ MainImg.getFormat() !=
                  SYCL_DEVICE_BINARY_TYPE_SPIRV);

    // Those extra programs won't be used anymore, just the final linked result
    for (ur_program_handle_t Prg : ProgramsToLink)
      Adapter->call<UrApiKind::urProgramRelease>(Prg);
    emitBuiltProgramInfo(BuiltProgram.get(), ContextImpl);

    {
      std::lock_guard<std::mutex> Lock(MNativeProgramsMutex);
      for (const RTDeviceBinaryImage *Img : ImgWithDeps) {
        NativePrograms.insert({BuiltProgram.get(), Img});
      }
    }

    ContextImpl->addDeviceGlobalInitializer(BuiltProgram.get(), Devs, &MainImg);

    // Save program to persistent cache if it is not there
    if (!DeviceCodeWasInCache) {
      PersistentDeviceCodeCache::putItemToDisc(
          Devs, ImgWithDeps.getAll(), SpecConsts, CompileOpts + LinkOpts,
          BuiltProgram.get());
    }

    return BuiltProgram.release();
  };

  if (!SYCLConfig<SYCL_CACHE_IN_MEM>::get())
    return BuildF();

  uint32_t ImgId = ImgWithDeps.getMain()->getImageID();
  std::set<ur_device_handle_t> URDevicesSet;
  std::transform(Devs.begin(), Devs.end(),
                 std::inserter(URDevicesSet, URDevicesSet.begin()),
                 [](const device &Dev) {
                   return getSyclObjImpl(Dev).get()->getHandleRef();
                 });
  auto CacheKey =
      std::make_pair(std::make_pair(SpecConsts, ImgId), URDevicesSet);

  const ContextImplPtr &ContextImpl = getSyclObjImpl(Context);
  KernelProgramCache &Cache = ContextImpl->getKernelProgramCache();
  auto GetCachedBuildF = [&Cache, &CacheKey]() {
    return Cache.getOrInsertProgram(CacheKey);
  };

  auto EvictFunc = [&Cache, &CacheKey](ur_program_handle_t Program,
                                       bool isBuilt) {
    return Cache.registerProgramFetch(CacheKey, Program, isBuilt);
  };

  auto BuildResult =
      Cache.getOrBuild<errc::build>(GetCachedBuildF, BuildF, EvictFunc);

  // getOrBuild is not supposed to return nullptr
  assert(BuildResult != nullptr && "Invalid build result");

  ur_program_handle_t ResProgram = BuildResult->Val;

  // Here we have multiple devices a program is built for, so add the program to
  // the cache for all subsets of provided list of devices.
  const AdapterPtr &Adapter = ContextImpl->getAdapter();
  // If we linked any extra device images, then we need to
  // cache them as well.
  auto CacheLinkedImages = [&Adapter, &Cache, &CacheKey, &ResProgram,
                            &ImgWithDeps] {
    for (auto It = ImgWithDeps.depsBegin(); It != ImgWithDeps.depsEnd(); ++It) {
      const RTDeviceBinaryImage *BImg = *It;
      // CacheKey is captured by reference by GetCachedBuildF, so we can simply
      // update it here and re-use that lambda.
      CacheKey.first.second = BImg->getImageID();
      bool DidInsert = Cache.insertBuiltProgram(CacheKey, ResProgram);
      // Add to the eviction list.
      Cache.registerProgramFetch(CacheKey, ResProgram, DidInsert);
      if (DidInsert) {
        // For every cached copy of the program, we need to increment its
        // refcount
        Adapter->call<UrApiKind::urProgramRetain>(ResProgram);
      }
    }
  };
  CacheLinkedImages();

  if (URDevicesSet.size() > 1) {
    // emplace all subsets of the current set of devices into the cache.
    // Set of all devices is not included in the loop as it was already added
    // into the cache.
    int Mask = 1;
    if (URDevicesSet.size() > sizeof(Mask) * 8 - 1) {
      // Protection for the algorithm below. Although overflow is very unlikely
      // to be reached.
      throw sycl::exception(
          make_error_code(errc::runtime),
          "Unable to cache built program for more than 31 devices");
    }
    for (; Mask < (1 << URDevicesSet.size()) - 1; ++Mask) {
      std::set<ur_device_handle_t> Subset;
      int Index = 0;
      for (auto It = URDevicesSet.begin(); It != URDevicesSet.end();
           ++It, ++Index) {
        if (Mask & (1 << Index)) {
          Subset.insert(*It);
        }
      }
      // Change device in the cache key to reduce copying of spec const data.
      CacheKey.second = std::move(Subset);
      bool DidInsert = Cache.insertBuiltProgram(CacheKey, ResProgram);
      if (DidInsert) {
        // For every cached copy of the program, we need to increment its
        // refcount
        Adapter->call<UrApiKind::urProgramRetain>(ResProgram);
      }
      CacheLinkedImages();
      // getOrBuild is not supposed to return nullptr
      assert(BuildResult != nullptr && "Invalid build result");
    }
  }

  // If caching is enabled, one copy of the program handle will be
  // stored in the cache, and one handle is returned to the
  // caller. In that case, we need to increase the ref count of the
  // program.
  Adapter->call<UrApiKind::urProgramRetain>(ResProgram);
  return ResProgram;
}
// When caching is enabled, the returned UrProgram and UrKernel will
// already have their ref count incremented.
std::tuple<ur_kernel_handle_t, std::mutex *, const KernelArgMask *,
           ur_program_handle_t>
ProgramManager::getOrCreateKernel(const ContextImplPtr &ContextImpl,
                                  const DeviceImplPtr &DeviceImpl,
                                  const std::string &KernelName,
                                  const NDRDescT &NDRDesc) {
  if constexpr (DbgProgMgr > 0) {
    std::cerr << ">>> ProgramManager::getOrCreateKernel(" << ContextImpl.get()
              << ", " << DeviceImpl.get() << ", " << KernelName << ")\n";
  }

  using KernelArgMaskPairT = KernelProgramCache::KernelArgMaskPairT;

  KernelProgramCache &Cache = ContextImpl->getKernelProgramCache();
  SerializedObj SpecConsts;

  ur_device_handle_t UrDevice = DeviceImpl->getHandleRef();

  auto key = std::make_tuple(std::move(SpecConsts), UrDevice, KernelName);
  if (SYCLConfig<SYCL_CACHE_IN_MEM>::get()) {
    auto ret_tuple = Cache.tryToGetKernelFast(key);
    constexpr size_t Kernel = 0;  // see KernelFastCacheValT tuple
    constexpr size_t Program = 3; // see KernelFastCacheValT tuple
    if (std::get<Kernel>(ret_tuple)) {
      // Pulling a copy of a kernel and program from the cache,
      // so we need to retain those resources.
      ContextImpl->getAdapter()->call<UrApiKind::urKernelRetain>(
          std::get<Kernel>(ret_tuple));
      ContextImpl->getAdapter()->call<UrApiKind::urProgramRetain>(
          std::get<Program>(ret_tuple));
      return ret_tuple;
    }
  }

  ur_program_handle_t Program =
      getBuiltURProgram(ContextImpl, DeviceImpl, KernelName, NDRDesc);

  auto BuildF = [this, &Program, &KernelName, &ContextImpl] {
    ur_kernel_handle_t Kernel = nullptr;

    const AdapterPtr &Adapter = ContextImpl->getAdapter();
    Adapter->call<errc::kernel_not_supported, UrApiKind::urKernelCreate>(
        Program, KernelName.c_str(), &Kernel);

    // Only set UR_USM_INDIRECT_ACCESS if the platform can handle it.
    if (ContextImpl->getPlatformImpl()->supports_usm()) {
      // Some UR Adapters (like OpenCL) require this call to enable USM
      // For others, UR will turn this into a NOP.
      const ur_bool_t UrTrue = true;
      Adapter->call<UrApiKind::urKernelSetExecInfo>(
          Kernel, UR_KERNEL_EXEC_INFO_USM_INDIRECT_ACCESS, sizeof(ur_bool_t),
          nullptr, &UrTrue);
    }

    const KernelArgMask *ArgMask = nullptr;
    if (!m_UseSpvFile)
      ArgMask = getEliminatedKernelArgMask(Program, KernelName);
    return std::make_pair(Kernel, ArgMask);
  };

  auto GetCachedBuildF = [&Cache, &KernelName, Program]() {
    return Cache.getOrInsertKernel(Program, KernelName);
  };

  if (!SYCLConfig<SYCL_CACHE_IN_MEM>::get()) {
    // The built kernel cannot be shared between multiple
    // threads when caching is disabled, so we can return
    // nullptr for the mutex.
    auto [Kernel, ArgMask] = BuildF();
    return make_tuple(Kernel, nullptr, ArgMask, Program);
  }

  auto BuildResult = Cache.getOrBuild<errc::invalid>(GetCachedBuildF, BuildF);
  // getOrBuild is not supposed to return nullptr
  assert(BuildResult != nullptr && "Invalid build result");
  const KernelArgMaskPairT &KernelArgMaskPair = BuildResult->Val;
  auto ret_val = std::make_tuple(KernelArgMaskPair.first,
                                 &(BuildResult->MBuildResultMutex),
                                 KernelArgMaskPair.second, Program);
  // If caching is enabled, one copy of the kernel handle will be
  // stored in the cache, and one handle is returned to the
  // caller. In that case, we need to increase the ref count of the
  // kernel.
  ContextImpl->getAdapter()->call<UrApiKind::urKernelRetain>(
      KernelArgMaskPair.first);
  Cache.saveKernel(key, ret_val);
  return ret_val;
}

ur_program_handle_t
ProgramManager::getUrProgramFromUrKernel(ur_kernel_handle_t Kernel,
                                         const ContextImplPtr Context) {
  ur_program_handle_t Program;
  const AdapterPtr &Adapter = Context->getAdapter();
  Adapter->call<UrApiKind::urKernelGetInfo>(Kernel, UR_KERNEL_INFO_PROGRAM,
                                            sizeof(ur_program_handle_t),
                                            &Program, nullptr);
  return Program;
}

std::string
ProgramManager::getProgramBuildLog(const ur_program_handle_t &Program,
                                   const ContextImplPtr &Context) {
  size_t URDevicesSize = 0;
  const AdapterPtr &Adapter = Context->getAdapter();
  Adapter->call<UrApiKind::urProgramGetInfo>(Program, UR_PROGRAM_INFO_DEVICES,
                                             0, nullptr, &URDevicesSize);
  std::vector<ur_device_handle_t> URDevices(URDevicesSize /
                                            sizeof(ur_device_handle_t));
  Adapter->call<UrApiKind::urProgramGetInfo>(Program, UR_PROGRAM_INFO_DEVICES,
                                             URDevicesSize, URDevices.data(),
                                             nullptr);
  std::string Log = "The program was built for " +
                    std::to_string(URDevices.size()) + " devices";
  for (ur_device_handle_t &Device : URDevices) {
    std::string DeviceBuildInfoString;
    size_t DeviceBuildInfoStrSize = 0;
    Adapter->call<UrApiKind::urProgramGetBuildInfo>(
        Program, Device, UR_PROGRAM_BUILD_INFO_LOG, 0, nullptr,
        &DeviceBuildInfoStrSize);
    if (DeviceBuildInfoStrSize > 0) {
      std::vector<char> DeviceBuildInfo(DeviceBuildInfoStrSize);
      Adapter->call<UrApiKind::urProgramGetBuildInfo>(
          Program, Device, UR_PROGRAM_BUILD_INFO_LOG, DeviceBuildInfoStrSize,
          DeviceBuildInfo.data(), nullptr);
      DeviceBuildInfoString = std::string(DeviceBuildInfo.data());
    }

    std::string DeviceNameString;
    size_t DeviceNameStrSize = 0;
    Adapter->call<UrApiKind::urDeviceGetInfo>(Device, UR_DEVICE_INFO_NAME, 0,
                                              nullptr, &DeviceNameStrSize);
    if (DeviceNameStrSize > 0) {
      std::vector<char> DeviceName(DeviceNameStrSize);
      Adapter->call<UrApiKind::urDeviceGetInfo>(Device, UR_DEVICE_INFO_NAME,
                                                DeviceNameStrSize,
                                                DeviceName.data(), nullptr);
      DeviceNameString = std::string(DeviceName.data());
    }
    Log += "\nBuild program log for '" + DeviceNameString + "':\n" +
           DeviceBuildInfoString;
  }
  return Log;
}

// TODO device libraries may use scpecialization constants, manifest files, etc.
// To support that they need to be delivered in a different container - so that
// sycl_device_binary_struct can be created for each of them.
static bool loadDeviceLib(const ContextImplPtr Context, const char *Name,
                          ur_program_handle_t &Prog) {
  std::string LibSyclDir = OSUtil::getCurrentDSODir();
  std::ifstream File(LibSyclDir + OSUtil::DirSep + Name,
                     std::ifstream::in | std::ifstream::binary);
  if (!File.good()) {
    return false;
  }

  File.seekg(0, std::ios::end);
  size_t FileSize = File.tellg();
  File.seekg(0, std::ios::beg);
  std::vector<char> FileContent(FileSize);
  File.read(&FileContent[0], FileSize);
  File.close();

  Prog =
      createSpirvProgram(Context, (unsigned char *)&FileContent[0], FileSize);
  return Prog != nullptr;
}

// For each extension, a pair of library names. The first uses native support,
// the second emulates functionality in software.
static const std::map<DeviceLibExt, std::pair<const char *, const char *>>
    DeviceLibNames = {
        {DeviceLibExt::cl_intel_devicelib_assert,
         {nullptr, "libsycl-fallback-cassert.spv"}},
        {DeviceLibExt::cl_intel_devicelib_math,
         {nullptr, "libsycl-fallback-cmath.spv"}},
        {DeviceLibExt::cl_intel_devicelib_math_fp64,
         {nullptr, "libsycl-fallback-cmath-fp64.spv"}},
        {DeviceLibExt::cl_intel_devicelib_complex,
         {nullptr, "libsycl-fallback-complex.spv"}},
        {DeviceLibExt::cl_intel_devicelib_complex_fp64,
         {nullptr, "libsycl-fallback-complex-fp64.spv"}},
        {DeviceLibExt::cl_intel_devicelib_cstring,
         {nullptr, "libsycl-fallback-cstring.spv"}},
        {DeviceLibExt::cl_intel_devicelib_imf,
         {nullptr, "libsycl-fallback-imf.spv"}},
        {DeviceLibExt::cl_intel_devicelib_imf_fp64,
         {nullptr, "libsycl-fallback-imf-fp64.spv"}},
        {DeviceLibExt::cl_intel_devicelib_imf_bf16,
         {nullptr, "libsycl-fallback-imf-bf16.spv"}},
        {DeviceLibExt::cl_intel_devicelib_bfloat16,
         {"libsycl-native-bfloat16.spv", "libsycl-fallback-bfloat16.spv"}}};

static const char *getDeviceLibFilename(DeviceLibExt Extension, bool Native) {
  auto LibPair = DeviceLibNames.find(Extension);
  const char *Lib = nullptr;
  if (LibPair != DeviceLibNames.end())
    Lib = Native ? LibPair->second.first : LibPair->second.second;
  if (Lib == nullptr)
    throw exception(make_error_code(errc::build),
                    "Unhandled (new?) device library extension");
  return Lib;
}

// For each extension understood by the SYCL runtime, the string representation
// of its name. Names with devicelib in them are internal to the runtime. Others
// are actual OpenCL extensions.
static const std::map<DeviceLibExt, const char *> DeviceLibExtensionStrs = {
    {DeviceLibExt::cl_intel_devicelib_assert, "cl_intel_devicelib_assert"},
    {DeviceLibExt::cl_intel_devicelib_math, "cl_intel_devicelib_math"},
    {DeviceLibExt::cl_intel_devicelib_math_fp64,
     "cl_intel_devicelib_math_fp64"},
    {DeviceLibExt::cl_intel_devicelib_complex, "cl_intel_devicelib_complex"},
    {DeviceLibExt::cl_intel_devicelib_complex_fp64,
     "cl_intel_devicelib_complex_fp64"},
    {DeviceLibExt::cl_intel_devicelib_cstring, "cl_intel_devicelib_cstring"},
    {DeviceLibExt::cl_intel_devicelib_imf, "cl_intel_devicelib_imf"},
    {DeviceLibExt::cl_intel_devicelib_imf_fp64, "cl_intel_devicelib_imf_fp64"},
    {DeviceLibExt::cl_intel_devicelib_imf_bf16, "cl_intel_devicelib_imf_bf16"},
    {DeviceLibExt::cl_intel_devicelib_bfloat16,
     "cl_intel_bfloat16_conversions"}};

static const char *getDeviceLibExtensionStr(DeviceLibExt Extension) {
  auto Ext = DeviceLibExtensionStrs.find(Extension);
  if (Ext == DeviceLibExtensionStrs.end())
    throw exception(make_error_code(errc::build),
                    "Unhandled (new?) device library extension");
  return Ext->second;
}

static ur_result_t doCompile(const AdapterPtr &Adapter,
                             ur_program_handle_t Program, uint32_t NumDevs,
                             ur_device_handle_t *Devs, ur_context_handle_t Ctx,
                             const char *Opts) {
  // Try to compile with given devices, fall back to compiling with the program
  // context if unsupported by the adapter
  auto Result = Adapter->call_nocheck<UrApiKind::urProgramCompileExp>(
      Program, NumDevs, Devs, Opts);
  if (Result == UR_RESULT_ERROR_UNSUPPORTED_FEATURE) {
    return Adapter->call_nocheck<UrApiKind::urProgramCompile>(Ctx, Program,
                                                              Opts);
  }
  return Result;
}

static ur_program_handle_t
loadDeviceLibFallback(const ContextImplPtr Context, DeviceLibExt Extension,
                      std::vector<ur_device_handle_t> &Devices,
                      bool UseNativeLib) {

  auto LibFileName = getDeviceLibFilename(Extension, UseNativeLib);
  auto LockedCache = Context->acquireCachedLibPrograms();
  auto &CachedLibPrograms = LockedCache.get();
  // Collect list of devices to compile the library for. Library was already
  // compiled for a device if there is a corresponding record in the per-context
  // cache.
  std::vector<ur_device_handle_t> DevicesToCompile;
  ur_program_handle_t URProgram = nullptr;
  assert(Devices.size() > 0 &&
         "At least one device is expected in the input vector");
  // Vector of devices that don't have the library cached.
  for (auto Dev : Devices) {
    auto CacheResult = CachedLibPrograms.emplace(
        std::make_pair(std::make_pair(Extension, Dev), nullptr));
    auto Cached = !CacheResult.second;
    if (!Cached) {
      DevicesToCompile.push_back(Dev);
    } else {
      auto CachedURProgram = CacheResult.first->second;
      assert(CachedURProgram && "If device lib UR program was cached then is "
                                "expected to be not a nullptr");
      assert(((URProgram && URProgram == CachedURProgram) || (!URProgram)) &&
             "All cached UR programs should be the same");
      if (!URProgram)
        URProgram = CachedURProgram;
    }
  }
  if (DevicesToCompile.empty())
    return URProgram;

  auto EraseProgramForDevices = [&]() {
    for (auto Dev : DevicesToCompile)
      CachedLibPrograms.erase(std::make_pair(Extension, Dev));
  };
  bool IsProgramCreated = !URProgram;

  // Create UR program for device lib if we don't have it yet.
  if (!URProgram && !loadDeviceLib(Context, LibFileName, URProgram)) {
    EraseProgramForDevices();
    throw exception(make_error_code(errc::build),
                    std::string("Failed to load ") + LibFileName);
  }

  // Insert URProgram into the cache for all devices that we compiled it for.
  // Retain UR program for each record in the cache.
  const AdapterPtr &Adapter = Context->getAdapter();

  // UR program handle is stored in the cache for each device that we compiled
  // it for. We have to retain UR program for each record in the cache. We need
  // to take into account that UR program creation makes its reference count to
  // be 1.
  size_t RetainCount =
      IsProgramCreated ? DevicesToCompile.size() - 1 : DevicesToCompile.size();
  for (size_t I = 0; I < RetainCount; ++I)
    Adapter->call<UrApiKind::urProgramRetain>(URProgram);

  for (auto Dev : DevicesToCompile)
    CachedLibPrograms[std::make_pair(Extension, Dev)] = URProgram;

  // TODO no spec constants are used in the std libraries, support in the future
  // Do not use compile options for library programs: it is not clear if user
  // options (image options) are supposed to be applied to library program as
  // well, and what actually happens to a SPIR-V program if we apply them.
  ur_result_t Error =
      doCompile(Adapter, URProgram, DevicesToCompile.size(),
                DevicesToCompile.data(), Context->getHandleRef(), "");
  if (Error != UR_RESULT_SUCCESS) {
    EraseProgramForDevices();
    throw detail::set_ur_error(
        exception(make_error_code(errc::build),
                  ProgramManager::getProgramBuildLog(URProgram, Context)),
        Error);
  }

  return URProgram;
}

ProgramManager::ProgramManager()
    : m_SanitizerFoundInImage(SanitizerType::None) {
  const char *SpvFile = std::getenv(UseSpvEnv);
  // If a SPIR-V file is specified with an environment variable,
  // register the corresponding image
  if (SpvFile) {
    m_UseSpvFile = true;
    // The env var requests that the program is loaded from a SPIR-V file on
    // disk
    std::ifstream File(SpvFile, std::ios::binary);

    if (!File.is_open())
      throw exception(make_error_code(errc::runtime),
                      std::string("Can't open file specified via ") +
                          UseSpvEnv + ": " + SpvFile);
    File.seekg(0, std::ios::end);
    size_t Size = File.tellg();
    std::unique_ptr<char[]> Data(new char[Size]);
    File.seekg(0);
    File.read(Data.get(), Size);
    File.close();
    if (!File.good())
      throw exception(make_error_code(errc::runtime),
                      std::string("read from ") + SpvFile +
                          std::string(" failed"));
    // No need for a mutex here since all access to these private fields is
    // blocked until the construction of the ProgramManager singleton is
    // finished.
    m_SpvFileImage =
        std::make_unique<DynRTDeviceBinaryImage>(std::move(Data), Size);

    if constexpr (DbgProgMgr > 0) {
      std::cerr << "loaded device image binary from " << SpvFile << "\n";
      std::cerr << "format: " << getFormatStr(m_SpvFileImage->getFormat())
                << "\n";
    }
  }
}

void CheckJITCompilationForImage(const RTDeviceBinaryImage *const &Image,
                                 bool JITCompilationIsRequired) {
  if (!JITCompilationIsRequired)
    return;
  // If the image is already compiled with AOT, throw an exception.
  const sycl_device_binary_struct &RawImg = Image->getRawData();
  if ((strcmp(RawImg.DeviceTargetSpec,
              __SYCL_DEVICE_BINARY_TARGET_SPIRV64_X86_64) == 0) ||
      (strcmp(RawImg.DeviceTargetSpec,
              __SYCL_DEVICE_BINARY_TARGET_SPIRV64_GEN) == 0) ||
      (strcmp(RawImg.DeviceTargetSpec,
              __SYCL_DEVICE_BINARY_TARGET_SPIRV64_FPGA) == 0)) {
    throw sycl::exception(sycl::errc::feature_not_supported,
                          "Recompiling AOT image is not supported");
  }
}

const char *getArchName(const device &Device) {
  namespace syclex = sycl::ext::oneapi::experimental;
  auto Arch = getSyclObjImpl(Device)->getDeviceArch();
  switch (Arch) {
#define __SYCL_ARCHITECTURE(ARCH, VAL)                                         \
  case syclex::architecture::ARCH:                                             \
    return #ARCH;
#define __SYCL_ARCHITECTURE_ALIAS(ARCH, VAL)
#include <sycl/ext/oneapi/experimental/device_architecture.def>
#undef __SYCL_ARCHITECTURE
#undef __SYCL_ARCHITECTURE_ALIAS
  }
  return "unknown";
}

sycl_device_binary getRawImg(RTDeviceBinaryImage *Img) {
  return reinterpret_cast<sycl_device_binary>(
      const_cast<sycl_device_binary>(&Img->getRawData()));
}

template <typename StorageKey>
RTDeviceBinaryImage *getBinImageFromMultiMap(
    const std::unordered_multimap<StorageKey, RTDeviceBinaryImage *> &ImagesSet,
    const StorageKey &Key, const context &Context, const device &Device) {
  auto [ItBegin, ItEnd] = ImagesSet.equal_range(Key);
  if (ItBegin == ItEnd)
    return nullptr;

  // Here, we aim to select all the device images from the
  // [ItBegin, ItEnd) range that are AOT compiled for Device
  // (checked using info::device::architecture) or JIT compiled.
  // This selection will then be passed to urDeviceSelectBinary
  // for final selection.
  std::vector<RTDeviceBinaryImage *> DeviceFilteredImgs;
  DeviceFilteredImgs.reserve(std::distance(ItBegin, ItEnd));
  for (auto It = ItBegin; It != ItEnd; ++It) {
    if (doesImageTargetMatchDevice(*It->second, Device))
      DeviceFilteredImgs.push_back(It->second);
  }

  if (DeviceFilteredImgs.empty())
    return nullptr;

  std::vector<ur_device_binary_t> UrBinaries(DeviceFilteredImgs.size());
  for (uint32_t BinaryCount = 0; BinaryCount < DeviceFilteredImgs.size();
       BinaryCount++) {
    UrBinaries[BinaryCount].pDeviceTargetSpec = getUrDeviceTarget(
        getRawImg(DeviceFilteredImgs[BinaryCount])->DeviceTargetSpec);
  }

  uint32_t ImgInd = 0;
  // Ask the native runtime under the given context to choose the device image
  // it prefers.
  getSyclObjImpl(Context)->getAdapter()->call<UrApiKind::urDeviceSelectBinary>(
      getSyclObjImpl(Device)->getHandleRef(), UrBinaries.data(),
      UrBinaries.size(), &ImgInd);
  return DeviceFilteredImgs[ImgInd];
}

RTDeviceBinaryImage &
ProgramManager::getDeviceImage(const std::string &KernelName,
                               const context &Context, const device &Device,
                               bool JITCompilationIsRequired) {
  if constexpr (DbgProgMgr > 0) {
    std::cerr << ">>> ProgramManager::getDeviceImage(\"" << KernelName << "\", "
              << getSyclObjImpl(Context).get() << ", "
              << getSyclObjImpl(Device).get() << ", "
              << JITCompilationIsRequired << ")\n";

    std::cerr << "available device images:\n";
    debugPrintBinaryImages();
  }

  if (m_UseSpvFile) {
    assert(m_SpvFileImage);
    return getDeviceImage(
        std::unordered_set<RTDeviceBinaryImage *>({m_SpvFileImage.get()}),
        Context, Device, JITCompilationIsRequired);
  }

  RTDeviceBinaryImage *Img = nullptr;
  {
    std::lock_guard<std::mutex> KernelIDsGuard(m_KernelIDsMutex);
    if (auto KernelId = m_KernelName2KernelIDs.find(KernelName);
        KernelId != m_KernelName2KernelIDs.end()) {
      Img = getBinImageFromMultiMap(m_KernelIDs2BinImage, KernelId->second,
                                    Context, Device);
    } else {
      Img = getBinImageFromMultiMap(m_ServiceKernels, KernelName, Context,
                                    Device);
    }
  }

  // Decompress the image if it is compressed.
  CheckAndDecompressImage(Img);

  if (Img) {
    CheckJITCompilationForImage(Img, JITCompilationIsRequired);

    if constexpr (DbgProgMgr > 0) {
      std::cerr << "selected device image: " << &Img->getRawData() << "\n";
      Img->print();
    }
    return *Img;
  }

  throw exception(make_error_code(errc::runtime),
                  "No kernel named " + KernelName + " was found");
}

RTDeviceBinaryImage &ProgramManager::getDeviceImage(
    const std::unordered_set<RTDeviceBinaryImage *> &ImageSet,
    const context &Context, const device &Device,
    bool JITCompilationIsRequired) {
  assert(ImageSet.size() > 0);

  if constexpr (DbgProgMgr > 0) {
    std::cerr << ">>> ProgramManager::getDeviceImage(Custom SPV file "
              << getSyclObjImpl(Context).get() << ", "
              << getSyclObjImpl(Device).get() << ", "
              << JITCompilationIsRequired << ")\n";

    std::cerr << "available device images:\n";
    debugPrintBinaryImages();
  }

  std::lock_guard<std::mutex> KernelIDsGuard(m_KernelIDsMutex);
  std::vector<sycl_device_binary> RawImgs(ImageSet.size());
  auto ImageIterator = ImageSet.begin();
  for (size_t i = 0; i < ImageSet.size(); i++, ImageIterator++)
    RawImgs[i] = reinterpret_cast<sycl_device_binary>(
        const_cast<sycl_device_binary>(&(*ImageIterator)->getRawData()));
  uint32_t ImgInd = 0;
  // Ask the native runtime under the given context to choose the device image
  // it prefers.

  std::vector<ur_device_binary_t> UrBinaries(RawImgs.size());
  for (uint32_t BinaryCount = 0; BinaryCount < RawImgs.size(); BinaryCount++) {
    UrBinaries[BinaryCount].pDeviceTargetSpec =
        getUrDeviceTarget(RawImgs[BinaryCount]->DeviceTargetSpec);
  }

  getSyclObjImpl(Context)->getAdapter()->call<UrApiKind::urDeviceSelectBinary>(
      getSyclObjImpl(Device)->getHandleRef(), UrBinaries.data(),
      UrBinaries.size(), &ImgInd);

  ImageIterator = ImageSet.begin();
  std::advance(ImageIterator, ImgInd);

  CheckJITCompilationForImage(*ImageIterator, JITCompilationIsRequired);

  if constexpr (DbgProgMgr > 0) {
    std::cerr << "selected device image: " << &(*ImageIterator)->getRawData()
              << "\n";
    (*ImageIterator)->print();
  }
  return **ImageIterator;
}

static bool isDeviceLibRequired(DeviceLibExt Ext, uint32_t DeviceLibReqMask) {
  uint32_t Mask =
      0x1 << (static_cast<uint32_t>(Ext) -
              static_cast<uint32_t>(DeviceLibExt::cl_intel_devicelib_assert));
  return ((DeviceLibReqMask & Mask) == Mask);
}

static std::vector<ur_program_handle_t>
getDeviceLibPrograms(const ContextImplPtr Context,
                     std::vector<ur_device_handle_t> &Devices,
                     uint32_t DeviceLibReqMask) {
  std::vector<ur_program_handle_t> Programs;

  std::pair<DeviceLibExt, bool> RequiredDeviceLibExt[] = {
      {DeviceLibExt::cl_intel_devicelib_assert,
       /* is fallback loaded? */ false},
      {DeviceLibExt::cl_intel_devicelib_math, false},
      {DeviceLibExt::cl_intel_devicelib_math_fp64, false},
      {DeviceLibExt::cl_intel_devicelib_complex, false},
      {DeviceLibExt::cl_intel_devicelib_complex_fp64, false},
      {DeviceLibExt::cl_intel_devicelib_cstring, false},
      {DeviceLibExt::cl_intel_devicelib_imf, false},
      {DeviceLibExt::cl_intel_devicelib_imf_fp64, false},
      {DeviceLibExt::cl_intel_devicelib_imf_bf16, false},
      {DeviceLibExt::cl_intel_devicelib_bfloat16, false}};

  // Disable all devicelib extensions requiring fp64 support if at least
  // one underlying device doesn't support cl_khr_fp64.
  const bool fp64Support = std::all_of(
      Devices.begin(), Devices.end(), [&Context](ur_device_handle_t Device) {
        std::string DevExtList =
            Context->getPlatformImpl()
                ->getDeviceImpl(Device)
                ->get_device_info_string(
                    UrInfoCode<info::device::extensions>::value);
        return (DevExtList.npos != DevExtList.find("cl_khr_fp64"));
      });

  // Load a fallback library for an extension if the any device does not
  // support it.
  for (auto Device : Devices) {
    std::string DevExtList =
        Context->getPlatformImpl()
            ->getDeviceImpl(Device)
            ->get_device_info_string(
                UrInfoCode<info::device::extensions>::value);

    for (auto &Pair : RequiredDeviceLibExt) {
      DeviceLibExt Ext = Pair.first;
      bool &FallbackIsLoaded = Pair.second;

      if (FallbackIsLoaded) {
        continue;
      }

      if (!isDeviceLibRequired(Ext, DeviceLibReqMask)) {
        continue;
      }

      // Skip loading the fallback library that requires fp64 support if any
      // device in the list doesn't support fp64.
      if ((Ext == DeviceLibExt::cl_intel_devicelib_math_fp64 ||
           Ext == DeviceLibExt::cl_intel_devicelib_complex_fp64 ||
           Ext == DeviceLibExt::cl_intel_devicelib_imf_fp64) &&
          !fp64Support) {
        continue;
      }

      auto ExtName = getDeviceLibExtensionStr(Ext);

      bool InhibitNativeImpl = false;
      if (const char *Env = getenv("SYCL_DEVICELIB_INHIBIT_NATIVE")) {
        InhibitNativeImpl = strstr(Env, ExtName) != nullptr;
      }

      bool DeviceSupports = DevExtList.npos != DevExtList.find(ExtName);
      if (!DeviceSupports || InhibitNativeImpl) {
        Programs.push_back(loadDeviceLibFallback(Context, Ext, Devices,
                                                 /*UseNativeLib=*/false));
        FallbackIsLoaded = true;
      } else {
        // bfloat16 needs native library if device supports it
        if (Ext == DeviceLibExt::cl_intel_devicelib_bfloat16) {
          Programs.push_back(loadDeviceLibFallback(Context, Ext, Devices,
                                                   /*UseNativeLib=*/true));
          FallbackIsLoaded = true;
        }
      }
    }
  }
  return Programs;
}

// Check if device image is compressed.
static inline bool isDeviceImageCompressed(sycl_device_binary Bin) {

  auto currFormat = static_cast<ur::DeviceBinaryType>(Bin->Format);
  return currFormat == SYCL_DEVICE_BINARY_TYPE_COMPRESSED_NONE;
}

ProgramManager::ProgramPtr ProgramManager::build(
    ProgramPtr Program, const ContextImplPtr Context,
    const std::string &CompileOptions, const std::string &LinkOptions,
    std::vector<ur_device_handle_t> &Devices, uint32_t DeviceLibReqMask,
    const std::vector<ur_program_handle_t> &ExtraProgramsToLink,
    bool CreatedFromBinary) {

  if constexpr (DbgProgMgr > 0) {
    std::cerr << ">>> ProgramManager::build(" << Program.get() << ", "
              << CompileOptions << ", " << LinkOptions << ", "
              << VecToString(Devices) << ", " << std::hex << DeviceLibReqMask
              << std::dec << ", " << VecToString(ExtraProgramsToLink) << ", "
              << CreatedFromBinary << ")\n";
  }

  bool LinkDeviceLibs = (DeviceLibReqMask != 0);

  // TODO: this is a temporary workaround for GPU tests for ESIMD compiler.
  // We do not link with other device libraries, because it may fail
  // due to unrecognized SPIR-V format of those libraries.
  if (CompileOptions.find(std::string("-cmc")) != std::string::npos ||
      CompileOptions.find(std::string("-vc-codegen")) != std::string::npos)
    LinkDeviceLibs = false;

  std::vector<ur_program_handle_t> LinkPrograms;
  if (LinkDeviceLibs) {
    LinkPrograms = getDeviceLibPrograms(Context, Devices, DeviceLibReqMask);
  }

  static const char *ForceLinkEnv = std::getenv("SYCL_FORCE_LINK");
  static bool ForceLink = ForceLinkEnv && (*ForceLinkEnv == '1');

  const AdapterPtr &Adapter = Context->getAdapter();
  if (LinkPrograms.empty() && ExtraProgramsToLink.empty() && !ForceLink) {
    const std::string &Options = LinkOptions.empty()
                                     ? CompileOptions
                                     : (CompileOptions + " " + LinkOptions);
    ur_result_t Error = Adapter->call_nocheck<UrApiKind::urProgramBuildExp>(
        Program.get(), Devices.size(), Devices.data(), Options.c_str());
    if (Error == UR_RESULT_ERROR_UNSUPPORTED_FEATURE) {
      Error = Adapter->call_nocheck<UrApiKind::urProgramBuild>(
          Context->getHandleRef(), Program.get(), Options.c_str());
    }

    if (Error != UR_RESULT_SUCCESS)
      throw detail::set_ur_error(
          exception(make_error_code(errc::build),
                    getProgramBuildLog(Program.get(), Context)),
          Error);

    return Program;
  }

  // Include the main program and compile/link everything together
  if (!CreatedFromBinary) {
    auto Res = doCompile(Adapter, Program.get(), Devices.size(), Devices.data(),
                         Context->getHandleRef(), CompileOptions.c_str());
    Adapter->checkUrResult<errc::build>(Res);
  }
  LinkPrograms.push_back(Program.get());

  for (ur_program_handle_t Prg : ExtraProgramsToLink) {
    if (!CreatedFromBinary) {
      auto Res = doCompile(Adapter, Prg, Devices.size(), Devices.data(),
                           Context->getHandleRef(), CompileOptions.c_str());
      Adapter->checkUrResult<errc::build>(Res);
    }
    LinkPrograms.push_back(Prg);
  }

  ur_program_handle_t LinkedProg = nullptr;
  auto doLink = [&] {
    auto Res = Adapter->call_nocheck<UrApiKind::urProgramLinkExp>(
        Context->getHandleRef(), Devices.size(), Devices.data(),
        LinkPrograms.size(), LinkPrograms.data(), LinkOptions.c_str(),
        &LinkedProg);
    if (Res == UR_RESULT_ERROR_UNSUPPORTED_FEATURE) {
      Res = Adapter->call_nocheck<UrApiKind::urProgramLink>(
          Context->getHandleRef(), LinkPrograms.size(), LinkPrograms.data(),
          LinkOptions.c_str(), &LinkedProg);
    }
    return Res;
  };
  ur_result_t Error = doLink();
  if (Error == UR_RESULT_ERROR_OUT_OF_RESOURCES ||
      Error == UR_RESULT_ERROR_OUT_OF_HOST_MEMORY ||
      Error == UR_RESULT_ERROR_OUT_OF_DEVICE_MEMORY) {
    Context->getKernelProgramCache().reset();
    Error = doLink();
  }

  // Link program call returns a new program object if all parameters are valid,
  // or NULL otherwise. Release the original (user) program.
  Program.reset(LinkedProg);
  if (Error != UR_RESULT_SUCCESS) {
    if (LinkedProg) {
      // A non-trivial error occurred during linkage: get a build log, release
      // an incomplete (but valid) LinkedProg, and throw.
      throw detail::set_ur_error(
          exception(make_error_code(errc::build),
                    getProgramBuildLog(LinkedProg, Context)),
          Error);
    }
    Adapter->checkUrResult(Error);
  }
  return Program;
}

void ProgramManager::cacheKernelUsesAssertInfo(RTDeviceBinaryImage &Img) {
  const RTDeviceBinaryImage::PropertyRange &AssertUsedRange =
      Img.getAssertUsed();
  if (AssertUsedRange.isAvailable())
    for (const auto &Prop : AssertUsedRange)
      m_KernelUsesAssert.insert(Prop->Name);
}

bool ProgramManager::kernelUsesAssert(const std::string &KernelName) const {
  return m_KernelUsesAssert.find(KernelName) != m_KernelUsesAssert.end();
}

void ProgramManager::cacheKernelImplicitLocalArg(RTDeviceBinaryImage &Img) {
  const RTDeviceBinaryImage::PropertyRange &ImplicitLocalArgRange =
      Img.getImplicitLocalArg();
  if (ImplicitLocalArgRange.isAvailable())
    for (auto Prop : ImplicitLocalArgRange) {
      m_KernelImplicitLocalArgPos[Prop->Name] =
          DeviceBinaryProperty(Prop).asUint32();
    }
}

std::optional<int>
ProgramManager::kernelImplicitLocalArgPos(const std::string &KernelName) const {
  auto it = m_KernelImplicitLocalArgPos.find(KernelName);
  if (it != m_KernelImplicitLocalArgPos.end())
    return it->second;
  return {};
}

void ProgramManager::addImages(sycl_device_binaries DeviceBinary) {
  const bool DumpImages = std::getenv("SYCL_DUMP_IMAGES") && !m_UseSpvFile;
  for (int I = 0; I < DeviceBinary->NumDeviceBinaries; I++) {
    sycl_device_binary RawImg = &(DeviceBinary->DeviceBinaries[I]);
    const sycl_offload_entry EntriesB = RawImg->EntriesBegin;
    const sycl_offload_entry EntriesE = RawImg->EntriesEnd;
    // Treat the image as empty one
    if (EntriesB == EntriesE)
      continue;

    std::unique_ptr<RTDeviceBinaryImage> Img;
    if (isDeviceImageCompressed(RawImg))
#ifndef SYCL_RT_ZSTD_NOT_AVAIABLE
      Img = std::make_unique<CompressedRTDeviceBinaryImage>(RawImg);
#else
      throw sycl::exception(sycl::make_error_code(sycl::errc::runtime),
                            "Recieved a compressed device image, but "
                            "SYCL RT was built without ZSTD support."
                            "Aborting. ");
#endif
    else
      Img = std::make_unique<RTDeviceBinaryImage>(RawImg);

    static uint32_t SequenceID = 0;

    // Fill the kernel argument mask map
    const RTDeviceBinaryImage::PropertyRange &KPOIRange =
        Img->getKernelParamOptInfo();
    if (KPOIRange.isAvailable()) {
      KernelNameToArgMaskMap &ArgMaskMap =
          m_EliminatedKernelArgMasks[Img.get()];
      for (const auto &Info : KPOIRange)
        ArgMaskMap[Info->Name] =
            createKernelArgMask(DeviceBinaryProperty(Info).asByteArray());
    }

    // Fill maps for kernel bundles
    std::lock_guard<std::mutex> KernelIDsGuard(m_KernelIDsMutex);

    // Register all exported symbols
    for (const sycl_device_binary_property &ESProp :
         Img->getExportedSymbols()) {
      m_ExportedSymbolImages.insert({ESProp->Name, Img.get()});
    }

    // Record mapping between virtual function sets and device images
    for (const sycl_device_binary_property &VFProp :
         Img->getVirtualFunctions()) {
      std::string StrValue = DeviceBinaryProperty(VFProp).asCString();
      for (const auto &SetName : detail::split_string(StrValue, ','))
        m_VFSet2BinImage[SetName].insert(Img.get());
    }

    if (DumpImages) {
      const bool NeedsSequenceID = std::any_of(
          m_BinImg2KernelIDs.begin(), m_BinImg2KernelIDs.end(),
          [&](auto &CurrentImg) {
            return CurrentImg.first->getFormat() == Img->getFormat();
          });

      // Check if image is compressed, and decompress it before dumping.
      CheckAndDecompressImage(Img.get());

      dumpImage(*Img, NeedsSequenceID ? ++SequenceID : 0);
    }

    m_BinImg2KernelIDs[Img.get()].reset(new std::vector<kernel_id>);

    for (sycl_offload_entry EntriesIt = EntriesB; EntriesIt != EntriesE;
         ++EntriesIt) {

      // Skip creating unique kernel ID if it is a service kernel.
      // SYCL service kernels are identified by having
      // __sycl_service_kernel__ in the mangled name, primarily as part of
      // the namespace of the name type.
      if (std::strstr(EntriesIt->name, "__sycl_service_kernel__")) {
        m_ServiceKernels.insert(std::make_pair(EntriesIt->name, Img.get()));
        continue;
      }

      // Skip creating unique kernel ID if it is an exported device
      // function. Exported device functions appear in the offload entries
      // among kernels, but are identifiable by being listed in properties.
      if (m_ExportedSymbolImages.find(EntriesIt->name) !=
          m_ExportedSymbolImages.end())
        continue;

      // ... and create a unique kernel ID for the entry
      auto It = m_KernelName2KernelIDs.find(EntriesIt->name);
      if (It == m_KernelName2KernelIDs.end()) {
        std::shared_ptr<detail::kernel_id_impl> KernelIDImpl =
            std::make_shared<detail::kernel_id_impl>(EntriesIt->name);
        sycl::kernel_id KernelID =
            detail::createSyclObjFromImpl<sycl::kernel_id>(KernelIDImpl);

        It = m_KernelName2KernelIDs.emplace_hint(It, EntriesIt->name, KernelID);
      }
      m_KernelIDs2BinImage.insert(std::make_pair(It->second, Img.get()));
      m_BinImg2KernelIDs[Img.get()]->push_back(It->second);
    }

    cacheKernelUsesAssertInfo(*Img);

    // check if kernel uses sanitizer
    {
      sycl_device_binary_property SanProp = Img->getProperty("sanUsed");
      if (SanProp) {
        std::string SanValue =
            detail::DeviceBinaryProperty(SanProp).asCString();

        if (SanValue.rfind("asan", 0) == 0) { // starts_with
          m_SanitizerFoundInImage = SanitizerType::AddressSanitizer;
        } else if (SanValue.rfind("msan", 0) == 0) {
          m_SanitizerFoundInImage = SanitizerType::MemorySanitizer;
        } else if (SanValue.rfind("tsan", 0) == 0) {
          m_SanitizerFoundInImage = SanitizerType::ThreadSanitizer;
        }
      }
    }

    cacheKernelImplicitLocalArg(*Img);

    // Sort kernel ids for faster search
    std::sort(m_BinImg2KernelIDs[Img.get()]->begin(),
              m_BinImg2KernelIDs[Img.get()]->end(), LessByHash<kernel_id>{});

    // ... and initialize associated device_global information
    {
      std::lock_guard<std::mutex> DeviceGlobalsGuard(m_DeviceGlobalsMutex);

      auto DeviceGlobals = Img->getDeviceGlobals();
      for (const sycl_device_binary_property &DeviceGlobal : DeviceGlobals) {
        ByteArray DeviceGlobalInfo =
            DeviceBinaryProperty(DeviceGlobal).asByteArray();

        // The supplied device_global info property is expected to contain:
        // * 8 bytes - Size of the property.
        // * 4 bytes - Size of the underlying type in the device_global.
        // * 4 bytes - 0 if device_global has device_image_scope and any value
        //             otherwise.
        DeviceGlobalInfo.dropBytes(8);
        auto [TypeSize, DeviceImageScopeDecorated] =
            DeviceGlobalInfo.consume<std::uint32_t, std::uint32_t>();
        assert(DeviceGlobalInfo.empty() && "Extra data left!");

        // Give the image pointer as an identifier for the image the
        // device-global is associated with.

        auto ExistingDeviceGlobal = m_DeviceGlobals.find(DeviceGlobal->Name);
        if (ExistingDeviceGlobal != m_DeviceGlobals.end()) {
          // If it has already been registered we update the information.
          ExistingDeviceGlobal->second->initialize(Img.get(), TypeSize,
                                                   DeviceImageScopeDecorated);
        } else {
          // If it has not already been registered we create a new entry.
          // Note: Pointer to the device global is not available here, so it
          //       cannot be set until registration happens.
          auto EntryUPtr = std::make_unique<DeviceGlobalMapEntry>(
              DeviceGlobal->Name, Img.get(), TypeSize,
              DeviceImageScopeDecorated);
          m_DeviceGlobals.emplace(DeviceGlobal->Name, std::move(EntryUPtr));
        }
      }
    }
    // ... and initialize associated host_pipe information
    {
      std::lock_guard<std::mutex> HostPipesGuard(m_HostPipesMutex);
      auto HostPipes = Img->getHostPipes();
      for (const sycl_device_binary_property &HostPipe : HostPipes) {
        ByteArray HostPipeInfo = DeviceBinaryProperty(HostPipe).asByteArray();

        // The supplied host_pipe info property is expected to contain:
        // * 8 bytes - Size of the property.
        // * 4 bytes - Size of the underlying type in the host_pipe.
        // Note: Property may be padded.

        HostPipeInfo.dropBytes(8);
        auto TypeSize = HostPipeInfo.consume<std::uint32_t>();
        assert(HostPipeInfo.empty() && "Extra data left!");

        auto ExistingHostPipe = m_HostPipes.find(HostPipe->Name);
        if (ExistingHostPipe != m_HostPipes.end()) {
          // If it has already been registered we update the information.
          ExistingHostPipe->second->initialize(TypeSize);
          ExistingHostPipe->second->initialize(Img.get());
        } else {
          // If it has not already been registered we create a new entry.
          // Note: Pointer to the host pipe is not available here, so it
          //       cannot be set until registration happens.
          auto EntryUPtr =
              std::make_unique<HostPipeMapEntry>(HostPipe->Name, TypeSize);
          EntryUPtr->initialize(Img.get());
          m_HostPipes.emplace(HostPipe->Name, std::move(EntryUPtr));
        }
      }
    }
    m_DeviceImages.insert(std::move(Img));
  }
}

void ProgramManager::debugPrintBinaryImages() const {
  for (const auto &ImgIt : m_BinImg2KernelIDs) {
    ImgIt.first->print();
  }
}

void ProgramManager::dumpImage(const RTDeviceBinaryImage &Img,
                               uint32_t SequenceID) const {
  const char *Prefix = std::getenv("SYCL_DUMP_IMAGES_PREFIX");
  std::string Fname(Prefix ? Prefix : "sycl_");
  const sycl_device_binary_struct &RawImg = Img.getRawData();
  Fname += RawImg.DeviceTargetSpec;
  if (SequenceID)
    Fname += '_' + std::to_string(SequenceID);
  std::string Ext;

  ur::DeviceBinaryType Format = Img.getFormat();
  if (Format == SYCL_DEVICE_BINARY_TYPE_SPIRV)
    Ext = ".spv";
  else if (Format == SYCL_DEVICE_BINARY_TYPE_LLVMIR_BITCODE)
    Ext = ".bc";
  else
    Ext = ".bin";
  Fname += Ext;

  std::ofstream F(Fname, std::ios::binary);

  if (!F.is_open()) {
    throw exception(make_error_code(errc::runtime), "Can not write " + Fname);
  }
  Img.dump(F);
  F.close();
}

uint32_t ProgramManager::getDeviceLibReqMask(const RTDeviceBinaryImage &Img) {
  const RTDeviceBinaryImage::PropertyRange &DLMRange =
      Img.getDeviceLibReqMask();
  if (DLMRange.isAvailable())
    return DeviceBinaryProperty(*(DLMRange.begin())).asUint32();
  else
    return 0x0;
}

const KernelArgMask *
ProgramManager::getEliminatedKernelArgMask(ur_program_handle_t NativePrg,
                                           const std::string &KernelName) {
  // Bail out if there are no eliminated kernel arg masks in our images
  if (m_EliminatedKernelArgMasks.empty())
    return nullptr;

  {
    std::lock_guard<std::mutex> Lock(MNativeProgramsMutex);
    auto Range = NativePrograms.equal_range(NativePrg);
    for (auto ImgIt = Range.first; ImgIt != Range.second; ++ImgIt) {
      auto MapIt = m_EliminatedKernelArgMasks.find(ImgIt->second);
      if (MapIt == m_EliminatedKernelArgMasks.end())
        continue;
      auto ArgMaskMapIt = MapIt->second.find(KernelName);
      if (ArgMaskMapIt != MapIt->second.end())
        return &MapIt->second[KernelName];
    }
    if (Range.first != Range.second)
      return nullptr;
  }

  // If the program was not cached iterate over all available images looking for
  // the requested kernel
  for (auto &Elem : m_EliminatedKernelArgMasks) {
    auto ArgMask = Elem.second.find(KernelName);
    if (ArgMask != Elem.second.end())
      return &ArgMask->second;
  }

  // The kernel is not generated by DPCPP stack, so a mask doesn't exist for it
  return nullptr;
}

static bundle_state getBinImageState(const RTDeviceBinaryImage *BinImage) {
  auto IsAOTBinary = [](const char *Format) {
    return ((strcmp(Format, __SYCL_DEVICE_BINARY_TARGET_SPIRV64_X86_64) == 0) ||
            (strcmp(Format, __SYCL_DEVICE_BINARY_TARGET_SPIRV64_GEN) == 0) ||
            (strcmp(Format, __SYCL_DEVICE_BINARY_TARGET_SPIRV64_FPGA) == 0));
  };

  // Three possible initial states:
  // - SPIRV that needs to be compiled and linked
  // - AOT compiled binary with dependnecies, needs linking.
  // - AOT compiled binary without dependencies.

  const bool IsAOT = IsAOTBinary(BinImage->getRawData().DeviceTargetSpec);

  if (!IsAOT)
    return sycl::bundle_state::input;
  return BinImage->getImportedSymbols().empty() ? sycl::bundle_state::executable
                                                : sycl::bundle_state::object;
}

kernel_id ProgramManager::getSYCLKernelID(const std::string &KernelName) {
  std::lock_guard<std::mutex> KernelIDsGuard(m_KernelIDsMutex);

  auto KernelID = m_KernelName2KernelIDs.find(KernelName);
  if (KernelID == m_KernelName2KernelIDs.end())
    throw exception(make_error_code(errc::runtime),
                    "No kernel found with the specified name");

  return KernelID->second;
}

bool ProgramManager::hasCompatibleImage(const device &Dev) {
  std::lock_guard<std::mutex> Guard(m_KernelIDsMutex);

  return std::any_of(
      m_BinImg2KernelIDs.cbegin(), m_BinImg2KernelIDs.cend(),
      [&](std::pair<RTDeviceBinaryImage *,
                    std::shared_ptr<std::vector<kernel_id>>>
              Elem) { return compatibleWithDevice(Elem.first, Dev); });
}

std::vector<kernel_id> ProgramManager::getAllSYCLKernelIDs() {
  std::lock_guard<std::mutex> KernelIDsGuard(m_KernelIDsMutex);

  std::vector<sycl::kernel_id> AllKernelIDs;
  AllKernelIDs.reserve(m_KernelName2KernelIDs.size());
  for (std::pair<std::string, kernel_id> KernelID : m_KernelName2KernelIDs) {
    AllKernelIDs.push_back(KernelID.second);
  }
  return AllKernelIDs;
}

kernel_id ProgramManager::getBuiltInKernelID(const std::string &KernelName) {
  std::lock_guard<std::mutex> BuiltInKernelIDsGuard(m_BuiltInKernelIDsMutex);

  auto KernelID = m_BuiltInKernelIDs.find(KernelName);
  if (KernelID == m_BuiltInKernelIDs.end()) {
    auto Impl = std::make_shared<kernel_id_impl>(KernelName);
    auto CachedID = createSyclObjFromImpl<kernel_id>(Impl);
    KernelID = m_BuiltInKernelIDs.insert({KernelName, CachedID}).first;
  }

  return KernelID->second;
}

void ProgramManager::addOrInitDeviceGlobalEntry(const void *DeviceGlobalPtr,
                                                const char *UniqueId) {
  std::lock_guard<std::mutex> DeviceGlobalsGuard(m_DeviceGlobalsMutex);

  auto ExistingDeviceGlobal = m_DeviceGlobals.find(UniqueId);
  if (ExistingDeviceGlobal != m_DeviceGlobals.end()) {
    // Update the existing information and add the entry to the pointer map.
    ExistingDeviceGlobal->second->initialize(DeviceGlobalPtr);
    m_Ptr2DeviceGlobal.insert(
        {DeviceGlobalPtr, ExistingDeviceGlobal->second.get()});
    return;
  }

  auto EntryUPtr =
      std::make_unique<DeviceGlobalMapEntry>(UniqueId, DeviceGlobalPtr);
  auto NewEntry = m_DeviceGlobals.emplace(UniqueId, std::move(EntryUPtr));
  m_Ptr2DeviceGlobal.insert({DeviceGlobalPtr, NewEntry.first->second.get()});
}

std::set<RTDeviceBinaryImage *>
ProgramManager::getRawDeviceImages(const std::vector<kernel_id> &KernelIDs) {
  std::set<RTDeviceBinaryImage *> BinImages;
  std::lock_guard<std::mutex> KernelIDsGuard(m_KernelIDsMutex);
  for (const kernel_id &KID : KernelIDs) {
    auto Range = m_KernelIDs2BinImage.equal_range(KID);
    for (auto It = Range.first, End = Range.second; It != End; ++It)
      BinImages.insert(It->second);
  }
  return BinImages;
}

DeviceGlobalMapEntry *
ProgramManager::getDeviceGlobalEntry(const void *DeviceGlobalPtr) {
  std::lock_guard<std::mutex> DeviceGlobalsGuard(m_DeviceGlobalsMutex);
  auto Entry = m_Ptr2DeviceGlobal.find(DeviceGlobalPtr);
  assert(Entry != m_Ptr2DeviceGlobal.end() && "Device global entry not found");
  return Entry->second;
}

std::vector<DeviceGlobalMapEntry *> ProgramManager::getDeviceGlobalEntries(
    const std::vector<std::string> &UniqueIds,
    bool ExcludeDeviceImageScopeDecorated) {
  std::vector<DeviceGlobalMapEntry *> FoundEntries;
  FoundEntries.reserve(UniqueIds.size());

  std::lock_guard<std::mutex> DeviceGlobalsGuard(m_DeviceGlobalsMutex);
  for (const std::string &UniqueId : UniqueIds) {
    auto DeviceGlobalEntry = m_DeviceGlobals.find(UniqueId);
    assert(DeviceGlobalEntry != m_DeviceGlobals.end() &&
           "Device global not found in map.");
    if (!ExcludeDeviceImageScopeDecorated ||
        !DeviceGlobalEntry->second->MIsDeviceImageScopeDecorated)
      FoundEntries.push_back(DeviceGlobalEntry->second.get());
  }
  return FoundEntries;
}

void ProgramManager::addOrInitHostPipeEntry(const void *HostPipePtr,
                                            const char *UniqueId) {
  std::lock_guard<std::mutex> HostPipesGuard(m_HostPipesMutex);

  auto ExistingHostPipe = m_HostPipes.find(UniqueId);
  if (ExistingHostPipe != m_HostPipes.end()) {
    ExistingHostPipe->second->initialize(HostPipePtr);
    m_Ptr2HostPipe.insert({HostPipePtr, ExistingHostPipe->second.get()});
    return;
  }

  auto EntryUPtr = std::make_unique<HostPipeMapEntry>(UniqueId, HostPipePtr);
  auto NewEntry = m_HostPipes.emplace(UniqueId, std::move(EntryUPtr));
  m_Ptr2HostPipe.insert({HostPipePtr, NewEntry.first->second.get()});
}

HostPipeMapEntry *
ProgramManager::getHostPipeEntry(const std::string &UniqueId) {
  std::lock_guard<std::mutex> HostPipesGuard(m_HostPipesMutex);
  auto Entry = m_HostPipes.find(UniqueId);
  assert(Entry != m_HostPipes.end() && "Host pipe entry not found");
  return Entry->second.get();
}

HostPipeMapEntry *ProgramManager::getHostPipeEntry(const void *HostPipePtr) {
  std::lock_guard<std::mutex> HostPipesGuard(m_HostPipesMutex);
  auto Entry = m_Ptr2HostPipe.find(HostPipePtr);
  assert(Entry != m_Ptr2HostPipe.end() && "Host pipe entry not found");
  return Entry->second;
}

device_image_plain ProgramManager::getDeviceImageFromBinaryImage(
    RTDeviceBinaryImage *BinImage, const context &Ctx, const device &Dev) {
  const bundle_state ImgState = getBinImageState(BinImage);

  assert(compatibleWithDevice(BinImage, Dev));

  std::shared_ptr<std::vector<sycl::kernel_id>> KernelIDs;
  // Collect kernel names for the image.
  {
    std::lock_guard<std::mutex> KernelIDsGuard(m_KernelIDsMutex);
    KernelIDs = m_BinImg2KernelIDs[BinImage];
  }

  DeviceImageImplPtr Impl = std::make_shared<detail::device_image_impl>(
      BinImage, Ctx, std::vector<device>{Dev}, ImgState, KernelIDs,
      /*PIProgram=*/nullptr);

  return createSyclObjFromImpl<device_image_plain>(Impl);
}

std::vector<DevImgPlainWithDeps>
ProgramManager::getSYCLDeviceImagesWithCompatibleState(
    const context &Ctx, const std::vector<device> &Devs,
    bundle_state TargetState, const std::vector<kernel_id> &KernelIDs) {

  // Collect unique raw device images taking into account kernel ids passed
  // TODO: Can we avoid repacking?
  std::set<RTDeviceBinaryImage *> BinImages;
  if (!KernelIDs.empty()) {
    for (const auto &KID : KernelIDs) {
      bool isCompatibleWithAtLeastOneDev =
          std::any_of(Devs.begin(), Devs.end(), [&KID](const auto &Dev) {
            return sycl::is_compatible({KID}, Dev);
          });
      if (!isCompatibleWithAtLeastOneDev)
        throw sycl::exception(
            make_error_code(errc::invalid),
            "Kernel is incompatible with all devices in devs");
    }
    BinImages = getRawDeviceImages(KernelIDs);
  } else {
    std::lock_guard<std::mutex> KernelIDsGuard(m_KernelIDsMutex);
    for (auto &ImageUPtr : m_BinImg2KernelIDs) {
      BinImages.insert(ImageUPtr.first);
    }
  }

  // Ignore images with incompatible state. Image is considered compatible
  // with a target state if an image is already in the target state or can
  // be brought to target state by compiling/linking/building.
  //
  // Example: an image in "executable" state is not compatible with
  // "input" target state - there is no operation to convert the image it
  // to "input" state. An image in "input" state is compatible with
  // "executable" target state because it can be built to get into
  // "executable" state.
  for (auto It = BinImages.begin(); It != BinImages.end();) {
    if (getBinImageState(*It) > TargetState)
      It = BinImages.erase(It);
    else
      ++It;
  }

  // If a non-input state is requested, we can filter out some compatible
  // images and return only those with the highest compatible state for each
  // device-kernel pair. This map tracks how many kernel-device pairs need each
  // image, so that any unneeded ones are skipped.
  // TODO this has no effect if the requested state is input, consider having
  // a separate branch for that case to avoid unnecessary tracking work.
  struct DeviceBinaryImageInfo {
    std::shared_ptr<std::vector<sycl::kernel_id>> KernelIDs;
    std::set<RTDeviceBinaryImage *> Deps;
    bundle_state State = bundle_state::input;
    int RequirementCounter = 0;
  };
  std::unordered_map<RTDeviceBinaryImage *, DeviceBinaryImageInfo> ImageInfoMap;

  for (const sycl::device &Dev : Devs) {
    // Track the highest image state for each requested kernel.
    using StateImagesPairT =
        std::pair<bundle_state, std::vector<RTDeviceBinaryImage *>>;
    using KernelImageMapT =
        std::map<kernel_id, StateImagesPairT, LessByNameComp>;
    KernelImageMapT KernelImageMap;
    if (!KernelIDs.empty())
      for (const kernel_id &KernelID : KernelIDs)
        KernelImageMap.insert({KernelID, {}});

    for (RTDeviceBinaryImage *BinImage : BinImages) {
      if (!compatibleWithDevice(BinImage, Dev) ||
          !doesDevSupportDeviceRequirements(Dev, *BinImage))
        continue;

      auto InsertRes = ImageInfoMap.insert({BinImage, {}});
      DeviceBinaryImageInfo &ImgInfo = InsertRes.first->second;
      if (InsertRes.second) {
        ImgInfo.State = getBinImageState(BinImage);
        // Collect kernel names for the image
        {
          std::lock_guard<std::mutex> KernelIDsGuard(m_KernelIDsMutex);
          ImgInfo.KernelIDs = m_BinImg2KernelIDs[BinImage];
        }
        ImgInfo.Deps = collectDeviceImageDeps(*BinImage, {Dev});
      }
      const bundle_state ImgState = ImgInfo.State;
      const std::shared_ptr<std::vector<sycl::kernel_id>> &ImageKernelIDs =
          ImgInfo.KernelIDs;
      int &ImgRequirementCounter = ImgInfo.RequirementCounter;

      // If the image does not contain any non-service kernels we can skip it.
      if (!ImageKernelIDs || ImageKernelIDs->empty())
        continue;

      // Update tracked information.
      for (kernel_id &KernelID : *ImageKernelIDs) {
        StateImagesPairT *StateImagesPair;
        // If only specific kernels are requested, ignore the rest.
        if (!KernelIDs.empty()) {
          auto It = KernelImageMap.find(KernelID);
          if (It == KernelImageMap.end())
            continue;
          StateImagesPair = &It->second;
        } else
          StateImagesPair = &KernelImageMap[KernelID];

        auto &[KernelImagesState, KernelImages] = *StateImagesPair;

        // Check if device image is compressed and decompress it if needed
        CheckAndDecompressImage(BinImage);

        if (KernelImages.empty()) {
          KernelImagesState = ImgState;
          KernelImages.push_back(BinImage);
          ++ImgRequirementCounter;
        } else if (KernelImagesState < ImgState) {
          for (RTDeviceBinaryImage *Img : KernelImages) {
            auto It = ImageInfoMap.find(Img);
            assert(It != ImageInfoMap.end());
            assert(It->second.RequirementCounter > 0);
            --(It->second.RequirementCounter);
          }
          KernelImages.clear();
          KernelImages.push_back(BinImage);
          KernelImagesState = ImgState;
          ++ImgRequirementCounter;
        } else if (KernelImagesState == ImgState) {
          KernelImages.push_back(BinImage);
          ++ImgRequirementCounter;
        }
      }
    }
  }

  // Filter out main images that are represented as dependencies of other chosen
  // images to avoid unnecessary duplication.
  // TODO it might make sense to do something about shared dependencies as well.
  for (const auto &ImgInfoPair : ImageInfoMap) {
    if (ImgInfoPair.second.RequirementCounter == 0)
      continue;
    for (RTDeviceBinaryImage *Dep : ImgInfoPair.second.Deps) {
      auto It = ImageInfoMap.find(Dep);
      if (It != ImageInfoMap.end())
        It->second.RequirementCounter = 0;
    }
  }

  std::vector<DevImgPlainWithDeps> SYCLDeviceImages;
  for (const auto &ImgInfoPair : ImageInfoMap) {
    if (ImgInfoPair.second.RequirementCounter == 0)
      continue;

    DeviceImageImplPtr MainImpl = std::make_shared<detail::device_image_impl>(
        ImgInfoPair.first, Ctx, Devs, ImgInfoPair.second.State,
        ImgInfoPair.second.KernelIDs, /*PIProgram=*/nullptr);

    std::vector<device_image_plain> Images;
    const std::set<RTDeviceBinaryImage *> &Deps = ImgInfoPair.second.Deps;
    Images.reserve(Deps.size() + 1);
    Images.push_back(
        createSyclObjFromImpl<device_image_plain>(std::move(MainImpl)));
    for (RTDeviceBinaryImage *Dep : Deps) {
      std::shared_ptr<std::vector<sycl::kernel_id>> DepKernelIDs;
      {
        std::lock_guard<std::mutex> KernelIDsGuard(m_KernelIDsMutex);
        DepKernelIDs = m_BinImg2KernelIDs[Dep];
      }

      assert(ImgInfoPair.second.State == getBinImageState(Dep) &&
             "State mismatch between main image and its dependency");
      DeviceImageImplPtr DepImpl = std::make_shared<detail::device_image_impl>(
          Dep, Ctx, Devs, ImgInfoPair.second.State, DepKernelIDs,
          /*PIProgram=*/nullptr);

      Images.push_back(
          createSyclObjFromImpl<device_image_plain>(std::move(DepImpl)));
    }
    SYCLDeviceImages.push_back(std::move(Images));
  }

  return SYCLDeviceImages;
}

void ProgramManager::bringSYCLDeviceImagesToState(
    std::vector<DevImgPlainWithDeps> &DeviceImages, bundle_state TargetState) {

  for (DevImgPlainWithDeps &ImgWithDeps : DeviceImages) {
    device_image_plain &MainImg = ImgWithDeps.getMain();
    const bundle_state DevImageState = getSyclObjImpl(MainImg)->get_state();
    // At this time, there is no circumstance where a device image should ever
    // be in the source state. That not good.
    assert(DevImageState != bundle_state::ext_oneapi_source);

    switch (TargetState) {
    case bundle_state::ext_oneapi_source:
      // This case added for switch statement completion. We should not be here.
      assert(DevImageState == bundle_state::ext_oneapi_source);
      break;
    case bundle_state::input:
      // Do nothing since there is no state which can be upgraded to the input.
      assert(DevImageState == bundle_state::input);
      break;
    case bundle_state::object:
      if (DevImageState == bundle_state::input) {
        ImgWithDeps =
            compile(ImgWithDeps, getSyclObjImpl(MainImg)->get_devices(),
                    /*PropList=*/{});
        break;
      }
      // Device image is expected to be object state then.
      assert(DevImageState == bundle_state::object);
      break;
    case bundle_state::executable: {
      switch (DevImageState) {
      case bundle_state::ext_oneapi_source:
        // This case added for switch statement completion.
        // We should not be here.
        assert(DevImageState != bundle_state::ext_oneapi_source);
        break;
      case bundle_state::input:
        ImgWithDeps = build(ImgWithDeps, getSyclObjImpl(MainImg)->get_devices(),
                            /*PropList=*/{});
        break;
      case bundle_state::object: {
        std::vector<device_image_plain> LinkedDevImages =
            link(ImgWithDeps, getSyclObjImpl(MainImg)->get_devices(),
                 /*PropList=*/{});
        // Since only one device image is passed here one output device image is
        // expected
        assert(LinkedDevImages.size() == 1 && "Expected one linked image here");
        ImgWithDeps = LinkedDevImages[0];
        break;
      }
      case bundle_state::executable:
        ImgWithDeps = build(ImgWithDeps, getSyclObjImpl(MainImg)->get_devices(),
                            /*PropList=*/{});
        break;
      }
      break;
    }
    }
  }
}

std::vector<DevImgPlainWithDeps>
ProgramManager::getSYCLDeviceImages(const context &Ctx,
                                    const std::vector<device> &Devs,
                                    bundle_state TargetState) {
  // Collect device images with compatible state
  std::vector<DevImgPlainWithDeps> DeviceImages =
      getSYCLDeviceImagesWithCompatibleState(Ctx, Devs, TargetState);
  // Bring device images with compatible state to desired state.
  bringSYCLDeviceImagesToState(DeviceImages, TargetState);
  return DeviceImages;
}

std::vector<DevImgPlainWithDeps> ProgramManager::getSYCLDeviceImages(
    const context &Ctx, const std::vector<device> &Devs,
    const DevImgSelectorImpl &Selector, bundle_state TargetState) {
  // Collect device images with compatible state
  std::vector<DevImgPlainWithDeps> DeviceImages =
      getSYCLDeviceImagesWithCompatibleState(Ctx, Devs, TargetState);

  // Filter out images that are rejected by Selector
  // TODO Clarify spec, should the selector be able to affect dependent images
  // here?
  auto It = std::remove_if(
      DeviceImages.begin(), DeviceImages.end(),
      [&Selector](const DevImgPlainWithDeps &ImageWithDeps) {
        return !Selector(getSyclObjImpl(ImageWithDeps.getMain()));
      });
  DeviceImages.erase(It, DeviceImages.end());

  // The spec says that the function should not call online compiler or linker
  // to translate device images into target state
  return DeviceImages;
}

std::vector<DevImgPlainWithDeps> ProgramManager::getSYCLDeviceImages(
    const context &Ctx, const std::vector<device> &Devs,
    const std::vector<kernel_id> &KernelIDs, bundle_state TargetState) {
  // Fast path for when no kernel IDs are requested
  if (KernelIDs.empty())
    return {};

  {
    std::lock_guard<std::mutex> BuiltInKernelIDsGuard(m_BuiltInKernelIDsMutex);

    for (auto &It : m_BuiltInKernelIDs) {
      if (std::find(KernelIDs.begin(), KernelIDs.end(), It.second) !=
          KernelIDs.end())
        throw sycl::exception(make_error_code(errc::kernel_argument),
                              "Attempting to use a built-in kernel. They are "
                              "not fully supported");
    }
  }

  // Collect device images with compatible state
  std::vector<DevImgPlainWithDeps> DeviceImages =
      getSYCLDeviceImagesWithCompatibleState(Ctx, Devs, TargetState, KernelIDs);

  // Bring device images with compatible state to desired state.
  bringSYCLDeviceImagesToState(DeviceImages, TargetState);
  return DeviceImages;
}

DevImgPlainWithDeps
ProgramManager::compile(const DevImgPlainWithDeps &ImgWithDeps,
                        const std::vector<device> &Devs,
                        const property_list &) {

  // TODO: Extract compile options from property list once the Spec clarifies
  // how they can be passed.

  // TODO: Probably we could have cached compiled device images.

  // TODO: Handle zero sized Device list.
  std::vector<ur_device_handle_t> URDevices;
  URDevices.reserve(Devs.size());
  for (const device &Dev : Devs)
    URDevices.push_back(getSyclObjImpl(Dev)->getHandleRef());

  std::vector<device_image_plain> CompiledImages;
  CompiledImages.reserve(ImgWithDeps.size());
  for (const device_image_plain &DeviceImage : ImgWithDeps.getAll()) {
    const std::shared_ptr<device_image_impl> &InputImpl =
        getSyclObjImpl(DeviceImage);

    const AdapterPtr &Adapter =
        getSyclObjImpl(InputImpl->get_context())->getAdapter();

    ur_program_handle_t Prog = createURProgram(*InputImpl->get_bin_image_ref(),
                                               InputImpl->get_context(), Devs);

    if (InputImpl->get_bin_image_ref()->supportsSpecConstants())
      setSpecializationConstants(InputImpl, Prog, Adapter);

    DeviceImageImplPtr ObjectImpl = std::make_shared<detail::device_image_impl>(
        InputImpl->get_bin_image_ref(), InputImpl->get_context(), Devs,
        bundle_state::object, InputImpl->get_kernel_ids_ptr(), Prog,
        InputImpl->get_spec_const_data_ref(),
        InputImpl->get_spec_const_blob_ref());

    std::string CompileOptions;
    applyCompileOptionsFromEnvironment(CompileOptions);
    appendCompileOptionsFromImage(
        CompileOptions, *(InputImpl->get_bin_image_ref()), Devs, Adapter);
    // Should always come last!
    appendCompileEnvironmentVariablesThatAppend(CompileOptions);
    ur_result_t Error = doCompile(
        Adapter, ObjectImpl->get_ur_program_ref(), Devs.size(),
        URDevices.data(),
        getSyclObjImpl(InputImpl->get_context()).get()->getHandleRef(),
        CompileOptions.c_str());
    if (Error != UR_RESULT_SUCCESS)
      throw sycl::exception(
          make_error_code(errc::build),
          getProgramBuildLog(ObjectImpl->get_ur_program_ref(),
                             getSyclObjImpl(ObjectImpl->get_context())));

    CompiledImages.push_back(
        createSyclObjFromImpl<device_image_plain>(std::move(ObjectImpl)));
  }
  return CompiledImages;
}

static void mergeImageData(const std::vector<device_image_plain> &Imgs,
                           std::vector<kernel_id> &KernelIDs,
                           std::vector<unsigned char> &NewSpecConstBlob,
                           device_image_impl::SpecConstMapT &NewSpecConstMap) {
  for (const device_image_plain &Img : Imgs) {
    std::shared_ptr<device_image_impl> DeviceImageImpl = getSyclObjImpl(Img);
    // Duplicates are not expected here, otherwise urProgramLink should fail
    KernelIDs.insert(KernelIDs.end(),
                     DeviceImageImpl->get_kernel_ids_ptr()->begin(),
                     DeviceImageImpl->get_kernel_ids_ptr()->end());
    // To be able to answer queries about specialziation constants, the new
    // device image should have the specialization constants from all the linked
    // images.
    const std::lock_guard<std::mutex> SpecConstLock(
        DeviceImageImpl->get_spec_const_data_lock());
    // Copy all map entries to the new map. Since the blob will be copied to
    // the end of the new blob we need to move the blob offset of each entry.
    for (const auto &SpecConstIt : DeviceImageImpl->get_spec_const_data_ref()) {
      std::vector<device_image_impl::SpecConstDescT> &NewDescEntries =
          NewSpecConstMap[SpecConstIt.first];

      if (NewDescEntries.empty()) {
        NewDescEntries.reserve(SpecConstIt.second.size());
        for (const device_image_impl::SpecConstDescT &SpecConstDesc :
             SpecConstIt.second) {
          device_image_impl::SpecConstDescT NewSpecConstDesc = SpecConstDesc;
          NewSpecConstDesc.BlobOffset += NewSpecConstBlob.size();
          NewDescEntries.push_back(std::move(NewSpecConstDesc));
        }
      }
    }

    // Copy the blob from the device image into the new blob. This moves the
    // offsets of the following blobs.
    NewSpecConstBlob.insert(NewSpecConstBlob.end(),
                            DeviceImageImpl->get_spec_const_blob_ref().begin(),
                            DeviceImageImpl->get_spec_const_blob_ref().end());
  }
  // device_image_impl expects kernel ids to be sorted for fast search
  std::sort(KernelIDs.begin(), KernelIDs.end(), LessByHash<kernel_id>{});
}

std::vector<device_image_plain>
ProgramManager::link(const DevImgPlainWithDeps &ImgWithDeps,
                     const std::vector<device> &Devs,
                     const property_list &PropList) {
  (void)PropList;

  const std::vector<device_image_plain> &Imgs = ImgWithDeps.getAll();
  std::vector<ur_program_handle_t> URPrograms;
  URPrograms.reserve(Imgs.size());
  for (const device_image_plain &Img : Imgs)
    URPrograms.push_back(getSyclObjImpl(Img)->get_ur_program_ref());

  std::vector<ur_device_handle_t> URDevices;
  URDevices.reserve(Devs.size());
  for (const device &Dev : Devs)
    URDevices.push_back(getSyclObjImpl(Dev)->getHandleRef());

  std::string LinkOptionsStr;
  applyLinkOptionsFromEnvironment(LinkOptionsStr);
  const device_image_plain &MainImg = ImgWithDeps.getMain();
  if (LinkOptionsStr.empty()) {
    const std::shared_ptr<device_image_impl> &InputImpl =
        getSyclObjImpl(MainImg);
    appendLinkOptionsFromImage(LinkOptionsStr,
                               *(InputImpl->get_bin_image_ref()));
  }
  // Should always come last!
  appendLinkEnvironmentVariablesThatAppend(LinkOptionsStr);
  const context &Context = getSyclObjImpl(MainImg)->get_context();
  const ContextImplPtr ContextImpl = getSyclObjImpl(Context);
  const AdapterPtr &Adapter = ContextImpl->getAdapter();

  ur_program_handle_t LinkedProg = nullptr;
  auto doLink = [&] {
    auto Res = Adapter->call_nocheck<UrApiKind::urProgramLinkExp>(
        ContextImpl->getHandleRef(), URDevices.size(), URDevices.data(),
        URPrograms.size(), URPrograms.data(), LinkOptionsStr.c_str(),
        &LinkedProg);
    if (Res == UR_RESULT_ERROR_UNSUPPORTED_FEATURE) {
      Res = Adapter->call_nocheck<UrApiKind::urProgramLink>(
          ContextImpl->getHandleRef(), URPrograms.size(), URPrograms.data(),
          LinkOptionsStr.c_str(), &LinkedProg);
    }
    return Res;
  };
  ur_result_t Error = doLink();
  if (Error == UR_RESULT_ERROR_OUT_OF_RESOURCES ||
      Error == UR_RESULT_ERROR_OUT_OF_HOST_MEMORY ||
      Error == UR_RESULT_ERROR_OUT_OF_DEVICE_MEMORY) {
    ContextImpl->getKernelProgramCache().reset();
    Error = doLink();
  }

  if (Error != UR_RESULT_SUCCESS) {
    if (LinkedProg) {
      const std::string ErrorMsg = getProgramBuildLog(LinkedProg, ContextImpl);
      throw sycl::exception(make_error_code(errc::build), ErrorMsg);
    }
    throw set_ur_error(exception(make_error_code(errc::build), "link() failed"),
                       Error);
  }

  std::shared_ptr<std::vector<kernel_id>> KernelIDs{new std::vector<kernel_id>};
  std::vector<unsigned char> NewSpecConstBlob;
  device_image_impl::SpecConstMapT NewSpecConstMap;
  mergeImageData(Imgs, *KernelIDs, NewSpecConstBlob, NewSpecConstMap);

  {
    std::lock_guard<std::mutex> Lock(MNativeProgramsMutex);
    for (const device_image_plain &Img : ImgWithDeps) {
      NativePrograms.insert(
          {LinkedProg, getSyclObjImpl(Img)->get_bin_image_ref()});
    }
  }

  auto BinImg = getSyclObjImpl(MainImg)->get_bin_image_ref();
  DeviceImageImplPtr ExecutableImpl =
      std::make_shared<detail::device_image_impl>(
          BinImg, Context, Devs, bundle_state::executable, std::move(KernelIDs),
          LinkedProg, std::move(NewSpecConstMap), std::move(NewSpecConstBlob));

  // TODO: Make multiple sets of device images organized by devices they are
  // compiled for.
  return {createSyclObjFromImpl<device_image_plain>(ExecutableImpl)};
}

// The function duplicates most of the code from existing getBuiltPIProgram.
// The differences are:
// Different API - uses different objects to extract required info
// Supports caching of a program built for multiple devices
device_image_plain
ProgramManager::build(const DevImgPlainWithDeps &DevImgWithDeps,
                      const std::vector<device> &Devs,
                      const property_list &PropList) {
  (void)PropList;

  const std::shared_ptr<device_image_impl> &MainInputImpl =
      getSyclObjImpl(DevImgWithDeps.getMain());

  const context Context = MainInputImpl->get_context();
  const ContextImplPtr ContextImpl = getSyclObjImpl(Context);

  std::vector<const RTDeviceBinaryImage *> BinImgs;
  BinImgs.reserve(DevImgWithDeps.size());
  for (const device_image_plain &DevImg : DevImgWithDeps)
    BinImgs.push_back(getSyclObjImpl(DevImg)->get_bin_image_ref());

  std::shared_ptr<std::vector<kernel_id>> KernelIDs;
  std::vector<unsigned char> SpecConstBlob;
  device_image_impl::SpecConstMapT SpecConstMap;

  if (DevImgWithDeps.hasDeps()) {
    KernelIDs = std::make_shared<std::vector<kernel_id>>();
    // Sort the images to make the order of spec constant values used for
    // caching consistent.
    std::vector<device_image_plain> SortedImgs = DevImgWithDeps.getAll();
    std::sort(SortedImgs.begin(), SortedImgs.end(),
              [](const auto &A, const auto &B) {
                return getSyclObjImpl(A)->get_bin_image_ref()->getImageID() <
                       getSyclObjImpl(B)->get_bin_image_ref()->getImageID();
              });
    mergeImageData(SortedImgs, *KernelIDs, SpecConstBlob, SpecConstMap);
  } else {
    KernelIDs = MainInputImpl->get_kernel_ids_ptr();
    SpecConstBlob = MainInputImpl->get_spec_const_blob_ref();
    SpecConstMap = MainInputImpl->get_spec_const_data_ref();
  }

  ur_program_handle_t ResProgram = getBuiltURProgram(
      std::move(BinImgs), Context, Devs, &DevImgWithDeps, SpecConstBlob);

  DeviceImageImplPtr ExecImpl = std::make_shared<detail::device_image_impl>(
      MainInputImpl->get_bin_image_ref(), Context, Devs,
      bundle_state::executable, std::move(KernelIDs), ResProgram,
      std::move(SpecConstMap), std::move(SpecConstBlob));
  return createSyclObjFromImpl<device_image_plain>(std::move(ExecImpl));
}

// When caching is enabled, the returned UrKernel will already have
// its ref count incremented.
std::tuple<ur_kernel_handle_t, std::mutex *, const KernelArgMask *>
ProgramManager::getOrCreateKernel(const context &Context,
                                  const std::string &KernelName,
                                  const property_list &PropList,
                                  ur_program_handle_t Program) {

  (void)PropList;

  const ContextImplPtr Ctx = getSyclObjImpl(Context);

  KernelProgramCache &Cache = Ctx->getKernelProgramCache();

  auto BuildF = [this, &Program, &KernelName, &Ctx] {
    ur_kernel_handle_t Kernel = nullptr;

    const AdapterPtr &Adapter = Ctx->getAdapter();
    Adapter->call<UrApiKind::urKernelCreate>(Program, KernelName.c_str(),
                                             &Kernel);

    // Only set UR_USM_INDIRECT_ACCESS if the platform can handle it.
    if (Ctx->getPlatformImpl()->supports_usm()) {
      bool EnableAccess = true;
      Adapter->call<UrApiKind::urKernelSetExecInfo>(
          Kernel, UR_KERNEL_EXEC_INFO_USM_INDIRECT_ACCESS, sizeof(ur_bool_t),
          nullptr, &EnableAccess);
    }

    // Ignore possible m_UseSpvFile for now.
    // TODO consider making m_UseSpvFile interact with kernel bundles as well.
    const KernelArgMask *KernelArgMask =
        getEliminatedKernelArgMask(Program, KernelName);

    return std::make_pair(Kernel, KernelArgMask);
  };

  auto GetCachedBuildF = [&Cache, &KernelName, Program]() {
    return Cache.getOrInsertKernel(Program, KernelName);
  };

  if (!SYCLConfig<SYCL_CACHE_IN_MEM>::get()) {
    // The built kernel cannot be shared between multiple
    // threads when caching is disabled, so we can return
    // nullptr for the mutex.
    auto [Kernel, ArgMask] = BuildF();
    return make_tuple(Kernel, nullptr, ArgMask);
  }

  auto BuildResult = Cache.getOrBuild<errc::invalid>(GetCachedBuildF, BuildF);
  // getOrBuild is not supposed to return nullptr
  assert(BuildResult != nullptr && "Invalid build result");
  // If caching is enabled, one copy of the kernel handle will be
  // stored in the cache, and one handle is returned to the
  // caller. In that case, we need to increase the ref count of the
  // kernel.
  Ctx->getAdapter()->call<UrApiKind::urKernelRetain>(BuildResult->Val.first);
  return std::make_tuple(BuildResult->Val.first,
                         &(BuildResult->MBuildResultMutex),
                         BuildResult->Val.second);
}

ur_kernel_handle_t ProgramManager::getCachedMaterializedKernel(
    const std::string &KernelName,
    const std::vector<unsigned char> &SpecializationConsts) {
  if constexpr (DbgProgMgr > 0)
    std::cerr << ">>> ProgramManager::getCachedMaterializedKernel\n"
              << "KernelName: " << KernelName << "\n";

  {
    std::lock_guard<std::mutex> KernelIDsGuard(m_KernelIDsMutex);
    if (auto KnownMaterializations = m_MaterializedKernels.find(KernelName);
        KnownMaterializations != m_MaterializedKernels.end()) {
      if constexpr (DbgProgMgr > 0)
        std::cerr << ">>> There are:" << KnownMaterializations->second.size()
                  << " materialized kernels.\n";
      if (auto Kernel =
              KnownMaterializations->second.find(SpecializationConsts);
          Kernel != KnownMaterializations->second.end()) {
        if constexpr (DbgProgMgr > 0)
          std::cerr << ">>> Kernel in the chache\n";
        return Kernel->second;
      }
    }
  }

  if constexpr (DbgProgMgr > 0)
    std::cerr << ">>> Kernel not in the chache\n";

  return nullptr;
}

ur_kernel_handle_t ProgramManager::getOrCreateMaterializedKernel(
    const RTDeviceBinaryImage &Img, const context &Context,
    const device &Device, const std::string &KernelName,
    const std::vector<unsigned char> &SpecializationConsts) {
  // Check if we already have the kernel in the cache.
  if constexpr (DbgProgMgr > 0)
    std::cerr << ">>> ProgramManager::getOrCreateMaterializedKernel\n"
              << "KernelName: " << KernelName << "\n";

  if (auto CachedKernel =
          getCachedMaterializedKernel(KernelName, SpecializationConsts))
    return CachedKernel;

  if constexpr (DbgProgMgr > 0)
    std::cerr << ">>> Adding the kernel to the cache.\n";
  auto Program = createURProgram(Img, Context, {Device});
  auto DeviceImpl = detail::getSyclObjImpl(Device);
  auto &Adapter = DeviceImpl->getAdapter();
  UrFuncInfo<UrApiKind::urProgramRelease> programReleaseInfo;
  auto programRelease =
      programReleaseInfo.getFuncPtrFromModule(ur::getURLoaderLibrary());
  ProgramPtr ProgramManaged(Program, programRelease);

  std::string CompileOpts;
  std::string LinkOpts;
  applyOptionsFromEnvironment(CompileOpts, LinkOpts);
  // No linking of extra programs reqruired.
  std::vector<ur_program_handle_t> ExtraProgramsToLink;
  std::vector<ur_device_handle_t> Devs = {DeviceImpl->getHandleRef()};
  auto BuildProgram =
      build(std::move(ProgramManaged), detail::getSyclObjImpl(Context),
            CompileOpts, LinkOpts, Devs,
            /*For non SPIR-V devices DeviceLibReqdMask is always 0*/ 0,
            ExtraProgramsToLink);
  ur_kernel_handle_t UrKernel{nullptr};
  Adapter->call<errc::kernel_not_supported, UrApiKind::urKernelCreate>(
      BuildProgram.get(), KernelName.c_str(), &UrKernel);
  {
    std::lock_guard<std::mutex> KernelIDsGuard(m_KernelIDsMutex);
    m_MaterializedKernels[KernelName][SpecializationConsts] = UrKernel;
  }

  return UrKernel;
}

bool doesDevSupportDeviceRequirements(const device &Dev,
                                      const RTDeviceBinaryImage &Img) {
  return !checkDevSupportDeviceRequirements(Dev, Img).has_value();
}

static std::string getAspectNameStr(sycl::aspect AspectNum) {
#define __SYCL_ASPECT(ASPECT, ID)                                              \
  case aspect::ASPECT:                                                         \
    return #ASPECT;
#define __SYCL_ASPECT_DEPRECATED(ASPECT, ID, MESSAGE) __SYCL_ASPECT(ASPECT, ID)
// We don't need "case aspect::usm_allocator" here because it will duplicate
// "case aspect::usm_system_allocations", therefore leave this macro empty
#define __SYCL_ASPECT_DEPRECATED_ALIAS(ASPECT, ID, MESSAGE)
  switch (AspectNum) {
#include <sycl/info/aspects.def>
#include <sycl/info/aspects_deprecated.def>
  }
  throw sycl::exception(errc::kernel_not_supported,
                        "Unknown aspect " +
                            std::to_string(static_cast<unsigned>(AspectNum)));
#undef __SYCL_ASPECT_DEPRECATED_ALIAS
#undef __SYCL_ASPECT_DEPRECATED
#undef __SYCL_ASPECT
}

// Check if the multiplication over unsigned integers overflows
template <typename T>
static std::enable_if_t<std::is_unsigned_v<T>, std::optional<T>>
multiply_with_overflow_check(T x, T y) {
  if (y == 0)
    return 0;
  if (x > std::numeric_limits<T>::max() / y)
    return {};
  else
    return x * y;
}

namespace matrix_ext = ext::oneapi::experimental::matrix;

// Matrix type string to matrix_type enum value conversion
// Note: matrix type strings are defined in template specialization for
// convertTypeToMatrixTypeString above
std::optional<matrix_ext::matrix_type>
convertMatrixTypeStringMatrixTypeEnumValue(
    const std::string &MatrixTypeString) {
  assert(!MatrixTypeString.empty() &&
         "MatrixTypeString type string can't be empty. Check if required "
         "template specialization for convertTypeToMatrixTypeString exists.");
  std::string_view MatrixTypeStringView = MatrixTypeString;
  std::string Prefix("matrix_type::");
  assert((MatrixTypeStringView.substr(0, Prefix.size()) == Prefix) &&
         "MatrixTypeString has incorrect prefix, should be \"matrix_type::\".");
  MatrixTypeStringView.remove_prefix(Prefix.size());
  if ("bf16" == MatrixTypeStringView)
    return matrix_ext::matrix_type::bf16;
  else if ("fp16" == MatrixTypeStringView)
    return matrix_ext::matrix_type::fp16;
  else if ("tf32" == MatrixTypeStringView)
    return matrix_ext::matrix_type::tf32;
  else if ("fp32" == MatrixTypeStringView)
    return matrix_ext::matrix_type::fp32;
  else if ("fp64" == MatrixTypeStringView)
    return matrix_ext::matrix_type::fp64;
  else if ("sint8" == MatrixTypeStringView)
    return matrix_ext::matrix_type::sint8;
  else if ("sint16" == MatrixTypeStringView)
    return matrix_ext::matrix_type::sint16;
  else if ("sint32" == MatrixTypeStringView)
    return matrix_ext::matrix_type::sint32;
  else if ("sint64" == MatrixTypeStringView)
    return matrix_ext::matrix_type::sint64;
  else if ("uint8" == MatrixTypeStringView)
    return matrix_ext::matrix_type::uint8;
  else if ("uint16" == MatrixTypeStringView)
    return matrix_ext::matrix_type::uint16;
  else if ("uint32" == MatrixTypeStringView)
    return matrix_ext::matrix_type::uint32;
  else if ("uint64" == MatrixTypeStringView)
    return matrix_ext::matrix_type::uint64;
  return std::nullopt;
}

bool isMatrixSupportedByHW(const std::string &MatrixTypeStrUser,
                           size_t RowsUser, size_t ColsUser,
                           matrix_ext::matrix_type MatrixTypeRuntime,
                           size_t MaxRowsRuntime, size_t MaxColsRuntime,
                           size_t RowsRuntime, size_t ColsRuntime) {
  std::optional<matrix_ext::matrix_type> MatrixTypeUserOpt =
      convertMatrixTypeStringMatrixTypeEnumValue(MatrixTypeStrUser);
  if (!MatrixTypeUserOpt)
    return false;
  bool IsMatrixTypeSupported = (MatrixTypeUserOpt.value() == MatrixTypeRuntime);
  bool IsRowsSupported = ((RowsRuntime != 0) ? (RowsUser == RowsRuntime)
                                             : (RowsUser <= MaxRowsRuntime));
  bool IsColsSupported = ((ColsRuntime != 0) ? (ColsUser == ColsRuntime)
                                             : (ColsUser <= MaxColsRuntime));
  return IsMatrixTypeSupported && IsRowsSupported && IsColsSupported;
}

std::optional<sycl::exception> checkDevSupportJointMatrix(
    const std::string &JointMatrixProStr,
    const std::vector<ext::oneapi::experimental::matrix::combination>
        &SupportedMatrixCombinations) {
  std::istringstream JointMatrixStrStream(JointMatrixProStr);
  std::string SingleJointMatrix;

  // start to parse the value which is generated by
  // SYCLPropagateJointMatrixUsage pass
  while (std::getline(JointMatrixStrStream, SingleJointMatrix, ';')) {
    std::istringstream SingleJointMatrixStrStream(SingleJointMatrix);
    std::vector<std::string> JointMatrixVec;
    std::string Item;

    while (std::getline(SingleJointMatrixStrStream, Item, ',')) {
      JointMatrixVec.push_back(Item);
    }

    assert(JointMatrixVec.size() == 4 &&
           "Property set is corrupted, it must have 4 elements.");

    const std::string &MatrixTypeUser = JointMatrixVec[0];
    const std::string &UseStrUser = JointMatrixVec[1];
    size_t RowsUser, ColsUser = 0;
    try {
      RowsUser = std::stoi(JointMatrixVec[2]);
      ColsUser = std::stoi(JointMatrixVec[3]);
    } catch (std::logic_error &) {
      // ignore exceptions, one way or another a user will see sycl::exception
      // with the message about incorrect rows or cols, because they are
      // initialized with 0 above
    }

    bool IsMatrixCompatible = false;

    for (const auto &Combination : SupportedMatrixCombinations) {
      std::optional<ext::oneapi::experimental::matrix::use> Use =
          detail::convertMatrixUseStringToEnum(UseStrUser.c_str());
      assert(Use && "Property set has empty matrix::use value.");
      switch (Use.value()) {
      case matrix_ext::use::a:
        IsMatrixCompatible |= isMatrixSupportedByHW(
            MatrixTypeUser, RowsUser, ColsUser, Combination.atype,
            Combination.max_msize, Combination.max_ksize, Combination.msize,
            Combination.ksize);
        break;
      case matrix_ext::use::b:
        IsMatrixCompatible |= isMatrixSupportedByHW(
            MatrixTypeUser, RowsUser, ColsUser, Combination.btype,
            Combination.max_ksize, Combination.max_nsize, Combination.ksize,
            Combination.nsize);
        break;
      case matrix_ext::use::accumulator: {
        IsMatrixCompatible |= isMatrixSupportedByHW(
            MatrixTypeUser, RowsUser, ColsUser, Combination.ctype,
            Combination.max_msize, Combination.max_nsize, Combination.msize,
            Combination.nsize);
        IsMatrixCompatible |= isMatrixSupportedByHW(
            MatrixTypeUser, RowsUser, ColsUser, Combination.dtype,
            Combination.max_msize, Combination.max_nsize, Combination.msize,
            Combination.nsize);
        break;
      }
      }

      // early exit if we have a match
      if (IsMatrixCompatible)
        break;
    }

    if (!IsMatrixCompatible)
      return sycl::exception(make_error_code(errc::kernel_not_supported),
                             "joint_matrix with parameters " + MatrixTypeUser +
                                 ", " + UseStrUser +
                                 ", Rows=" + std::to_string(RowsUser) +
                                 ", Cols=" + std::to_string(ColsUser) +
                                 " is not supported on this device");
  }
  return std::nullopt;
}

std::optional<sycl::exception> checkDevSupportJointMatrixMad(
    const std::string &JointMatrixProStr,
    const std::vector<ext::oneapi::experimental::matrix::combination>
        &SupportedMatrixCombinations) {
  std::istringstream JointMatrixMadStrStream(JointMatrixProStr);
  std::string SingleJointMatrixMad;

  // start to parse the value which is generated by
  // SYCLPropagateJointMatrixUsage pass
  while (std::getline(JointMatrixMadStrStream, SingleJointMatrixMad, ';')) {
    std::istringstream SingleJointMatrixMadStrStream(SingleJointMatrixMad);
    std::vector<std::string> JointMatrixMadVec;
    std::string Item;

    while (std::getline(SingleJointMatrixMadStrStream, Item, ',')) {
      JointMatrixMadVec.push_back(Item);
    }

    assert(JointMatrixMadVec.size() == 7 &&
           "Property set is corrupted, it must have 7 elements.");

    const std::string &MatrixTypeAStrUser = JointMatrixMadVec[0];
    const std::string &MatrixTypeBStrUser = JointMatrixMadVec[1];
    const std::string &MatrixTypeCStrUser = JointMatrixMadVec[2];
    const std::string &MatrixTypeDStrUser = JointMatrixMadVec[3];
    size_t MSizeUser, KSizeUser, NSizeUser = 0;
    try {
      MSizeUser = std::stoi(JointMatrixMadVec[4]);
      KSizeUser = std::stoi(JointMatrixMadVec[5]);
      NSizeUser = std::stoi(JointMatrixMadVec[6]);
    } catch (std::logic_error &) {
      // ignore exceptions, one way or another a user will see sycl::exception
      // with the message about incorrect size(s), because they are
      // initialized with 0 above
    }

    std::optional<matrix_ext::matrix_type> MatrixTypeAUserOpt =
        convertMatrixTypeStringMatrixTypeEnumValue(MatrixTypeAStrUser);
    std::optional<matrix_ext::matrix_type> MatrixTypeBUserOpt =
        convertMatrixTypeStringMatrixTypeEnumValue(MatrixTypeBStrUser);
    std::optional<matrix_ext::matrix_type> MatrixTypeCUserOpt =
        convertMatrixTypeStringMatrixTypeEnumValue(MatrixTypeCStrUser);
    std::optional<matrix_ext::matrix_type> MatrixTypeDUserOpt =
        convertMatrixTypeStringMatrixTypeEnumValue(MatrixTypeDStrUser);

    bool IsMatrixMadCompatible = false;

    for (const auto &Combination : SupportedMatrixCombinations) {
      if (!MatrixTypeAUserOpt || !MatrixTypeBUserOpt || !MatrixTypeCUserOpt ||
          !MatrixTypeDUserOpt)
        continue;

      bool IsMatrixTypeACompatible =
          (MatrixTypeAUserOpt.value() == Combination.atype);
      bool IsMatrixTypeBCompatible =
          (MatrixTypeBUserOpt.value() == Combination.btype);
      bool IsMatrixTypeCCompatible =
          (MatrixTypeCUserOpt.value() == Combination.ctype);
      bool IsMatrixTypeDCompatible =
          (MatrixTypeDUserOpt.value() == Combination.dtype);
      bool IsMSizeCompatible =
          ((Combination.msize != 0) ? (MSizeUser == Combination.msize)
                                    : (MSizeUser <= Combination.max_msize));
      bool IsKSizeCompatible =
          ((Combination.ksize != 0) ? (KSizeUser == Combination.ksize)
                                    : (KSizeUser <= Combination.max_ksize));
      bool IsNSizeCompatible =
          ((Combination.nsize != 0) ? (NSizeUser == Combination.nsize)
                                    : (NSizeUser <= Combination.max_nsize));

      IsMatrixMadCompatible =
          IsMatrixTypeACompatible && IsMatrixTypeBCompatible &&
          IsMatrixTypeCCompatible && IsMatrixTypeDCompatible &&
          IsMSizeCompatible && IsKSizeCompatible && IsNSizeCompatible;

      // early exit if we have a match
      if (IsMatrixMadCompatible)
        break;
    }

    if (!IsMatrixMadCompatible)
      return sycl::exception(
          make_error_code(errc::kernel_not_supported),
          "joint_matrix_mad function with parameters atype=" +
              MatrixTypeAStrUser + ", btype=" + MatrixTypeBStrUser +
              ", ctype=" + MatrixTypeCStrUser + ", dtype=" +
              MatrixTypeDStrUser + ", M=" + std::to_string(MSizeUser) + ", K=" +
              std::to_string(KSizeUser) + ", N=" + std::to_string(NSizeUser) +
              " is not supported on this "
              "device");
  }
  return std::nullopt;
}

std::optional<sycl::exception>
checkDevSupportDeviceRequirements(const device &Dev,
                                  const RTDeviceBinaryImage &Img,
                                  const NDRDescT &NDRDesc) {
  auto getPropIt = [&Img](const std::string &PropName) {
    auto &PropRange = Img.getDeviceRequirements();
    RTDeviceBinaryImage::PropertyRange::ConstIterator PropIt = std::find_if(
        PropRange.begin(), PropRange.end(),
        [&PropName](RTDeviceBinaryImage::PropertyRange::ConstIterator &&Prop) {
          return (*Prop)->Name == PropName;
        });
    return (PropIt == PropRange.end())
               ? std::nullopt
               : std::optional<
                     RTDeviceBinaryImage::PropertyRange::ConstIterator>{PropIt};
  };

  auto AspectsPropIt = getPropIt("aspects");
  auto JointMatrixPropIt = getPropIt("joint_matrix");
  auto JointMatrixMadPropIt = getPropIt("joint_matrix_mad");
  auto ReqdWGSizeUint32TPropIt = getPropIt("reqd_work_group_size");
  auto ReqdWGSizeUint64TPropIt = getPropIt("reqd_work_group_size_uint64_t");
  auto ReqdSubGroupSizePropIt = getPropIt("reqd_sub_group_size");
  auto WorkGroupNumDim = getPropIt("work_group_num_dim");

  // Checking if device supports defined aspects
  if (AspectsPropIt) {
    ByteArray Aspects =
        DeviceBinaryProperty(*(AspectsPropIt.value())).asByteArray();
    // Drop 8 bytes describing the size of the byte array.
    Aspects.dropBytes(8);
    while (!Aspects.empty()) {
      aspect Aspect = Aspects.consume<aspect>();
      if (!Dev.has(Aspect))
        return sycl::exception(errc::kernel_not_supported,
                               "Required aspect " + getAspectNameStr(Aspect) +
                                   " is not supported on the device");
    }
  }

  if (JointMatrixPropIt) {
    std::vector<ext::oneapi::experimental::matrix::combination> Combinations =
        Dev.get_info<
            ext::oneapi::experimental::info::device::matrix_combinations>();

    if (Combinations.empty())
      return sycl::exception(make_error_code(errc::kernel_not_supported),
                             "no matrix hardware on the target device, "
                             "joint_matrix is not supported");

    ByteArray JointMatrixByteArray =
        DeviceBinaryProperty(*(JointMatrixPropIt.value())).asByteArray();
    // Drop 8 bytes describing the size of the byte array.
    JointMatrixByteArray.dropBytes(8);
    std::string JointMatrixByteArrayToStr;
    while (!JointMatrixByteArray.empty()) {
      JointMatrixByteArrayToStr += JointMatrixByteArray.consume<char>();
    }
    std::optional<sycl::exception> Result =
        checkDevSupportJointMatrix(JointMatrixByteArrayToStr, Combinations);
    if (Result)
      return Result.value();
  }

  if (JointMatrixMadPropIt) {
    std::vector<ext::oneapi::experimental::matrix::combination> Combinations =
        Dev.get_info<
            ext::oneapi::experimental::info::device::matrix_combinations>();

    if (Combinations.empty())
      return sycl::exception(make_error_code(errc::kernel_not_supported),
                             "no matrix hardware on the target device, "
                             "joint_matrix_mad is not supported");

    ByteArray JointMatrixMadByteArray =
        DeviceBinaryProperty(*(JointMatrixMadPropIt.value())).asByteArray();
    // Drop 8 bytes describing the size of the byte array.
    JointMatrixMadByteArray.dropBytes(8);
    std::string JointMatrixMadByteArrayToStr;
    while (!JointMatrixMadByteArray.empty()) {
      JointMatrixMadByteArrayToStr += JointMatrixMadByteArray.consume<char>();
    }
    std::optional<sycl::exception> Result = checkDevSupportJointMatrixMad(
        JointMatrixMadByteArrayToStr, Combinations);
    if (Result)
      return Result.value();
  }

  // Checking if device supports defined required work group size
  if (ReqdWGSizeUint32TPropIt || ReqdWGSizeUint64TPropIt) {
    /// TODO: Before intel/llvm#10620, the reqd_work_group_size attribute
    // stores its values as uint32_t, but this needed to be expanded to
    // uint64_t.  However, this change did not happen in ABI-breaking
    // window, so we attach the required work-group size as the
    // reqd_work_group_size_uint64_t attribute. At the next ABI-breaking
    // window, we can remove the logic for the 32 bit property.
    bool usingUint64_t = ReqdWGSizeUint64TPropIt.has_value();
    auto it = usingUint64_t ? ReqdWGSizeUint64TPropIt : ReqdWGSizeUint32TPropIt;

    ByteArray ReqdWGSize = DeviceBinaryProperty(*(it.value())).asByteArray();
    // Drop 8 bytes describing the size of the byte array.
    ReqdWGSize.dropBytes(8);
    uint64_t ReqdWGSizeAllDimsTotal = 1;
    std::vector<uint64_t> ReqdWGSizeVec;
    int Dims = 0;
    while (!ReqdWGSize.empty()) {
      uint64_t SingleDimSize = usingUint64_t ? ReqdWGSize.consume<uint64_t>()
                                             : ReqdWGSize.consume<uint32_t>();
      if (auto res = multiply_with_overflow_check(ReqdWGSizeAllDimsTotal,
                                                  SingleDimSize))
        ReqdWGSizeAllDimsTotal = *res;
      else
        return sycl::exception(
            sycl::errc::kernel_not_supported,
            "Required work-group size is not supported"
            " (total number of work-items requested can't fit into size_t)");
      ReqdWGSizeVec.push_back(SingleDimSize);
      Dims++;
    }

    size_t UserProvidedNumDims = 0;
    if (WorkGroupNumDim) {
      // We know the dimensions have been padded to 3, make sure that the pad
      // value is always set to 1 and record the number of dimensions specified
      // by the user.
      UserProvidedNumDims =
          DeviceBinaryProperty(*(WorkGroupNumDim.value())).asUint32();
#ifndef NDEBUG
      for (unsigned i = UserProvidedNumDims; i < 3; ++i)
        assert(ReqdWGSizeVec[i] == 1 &&
               "Incorrect padding in required work-group size metadata.");
#endif // NDEBUG
    } else {
      UserProvidedNumDims = Dims;
    }

    if (NDRDesc.Dims != 0 && NDRDesc.Dims != UserProvidedNumDims)
      return sycl::exception(
          sycl::errc::nd_range,
          "The local size dimension of submitted nd_range doesn't match the "
          "required work-group size dimension");

    // The SingleDimSize was computed in an uint64_t; size_t does not
    // necessarily have to be the same uint64_t (but should fit in an
    // uint64_t).
    if (ReqdWGSizeAllDimsTotal >
        Dev.get_info<info::device::max_work_group_size>())
      return sycl::exception(sycl::errc::kernel_not_supported,
                             "Required work-group size " +
                                 std::to_string(ReqdWGSizeAllDimsTotal) +
                                 " is not supported on the device");
    // Creating std::variant to call max_work_item_sizes one time to avoid
    // performance drop
    std::variant<id<1>, id<2>, id<3>> MaxWorkItemSizesVariant;
    if (Dims == 1)
      MaxWorkItemSizesVariant =
          Dev.get_info<info::device::max_work_item_sizes<1>>();
    else if (Dims == 2)
      MaxWorkItemSizesVariant =
          Dev.get_info<info::device::max_work_item_sizes<2>>();
    else // (Dims == 3)
      MaxWorkItemSizesVariant =
          Dev.get_info<info::device::max_work_item_sizes<3>>();
    for (int i = 0; i < Dims; i++) {
      // Extracting value from std::variant to avoid dealing with type-safety
      // issues after that
      if (Dims == 1) {
        // ReqdWGSizeVec is in reverse order compared to MaxWorkItemSizes
        if (ReqdWGSizeVec[i] >
            std::get<id<1>>(MaxWorkItemSizesVariant)[Dims - i - 1])
          return sycl::exception(sycl::errc::kernel_not_supported,
                                 "Required work-group size " +
                                     std::to_string(ReqdWGSizeVec[i]) +
                                     " is not supported");
      } else if (Dims == 2) {
        if (ReqdWGSizeVec[i] >
            std::get<id<2>>(MaxWorkItemSizesVariant)[Dims - i - 1])
          return sycl::exception(sycl::errc::kernel_not_supported,
                                 "Required work-group size " +
                                     std::to_string(ReqdWGSizeVec[i]) +
                                     " is not supported");
      } else // (Dims == 3)
        if (ReqdWGSizeVec[i] >
            std::get<id<3>>(MaxWorkItemSizesVariant)[Dims - i - 1])
          return sycl::exception(sycl::errc::kernel_not_supported,
                                 "Required work-group size " +
                                     std::to_string(ReqdWGSizeVec[i]) +
                                     " is not supported");
    }
  }

  // Check if device supports required sub-group size.
  if (ReqdSubGroupSizePropIt) {
    auto ReqdSubGroupSize =
        DeviceBinaryProperty(*(ReqdSubGroupSizePropIt.value())).asUint32();
    auto SupportedSubGroupSizes = Dev.get_info<info::device::sub_group_sizes>();
    // !getUint32PropAsBool(Img, "isEsimdImage") is a WA for ESIMD,
    // as ESIMD images have a reqd-sub-group-size of 1, but currently
    // no backend currently includes 1 as a valid sub-group size.
    // This can be removed if backends add 1 as a valid sub-group size.
    if (!getUint32PropAsBool(Img, "isEsimdImage") &&
        std::none_of(SupportedSubGroupSizes.cbegin(),
                     SupportedSubGroupSizes.cend(),
                     [=](auto s) { return s == ReqdSubGroupSize; }))
      return sycl::exception(sycl::errc::kernel_not_supported,
                             "Sub-group size " +
                                 std::to_string(ReqdSubGroupSize) +
                                 " is not supported on the device");
  }

  return {};
}

bool doesImageTargetMatchDevice(const RTDeviceBinaryImage &Img,
                                const device &Dev) {
  auto PropRange = Img.getDeviceRequirements();
  auto PropIt =
      std::find_if(PropRange.begin(), PropRange.end(), [&](const auto &Prop) {
        return Prop->Name == std::string_view("compile_target");
      });
  // Device image has no compile_target property, check target.
  if (PropIt == PropRange.end()) {
    sycl::backend BE = Dev.get_backend();
    const char *Target = Img.getRawData().DeviceTargetSpec;
    if (strcmp(Target, __SYCL_DEVICE_BINARY_TARGET_SPIRV64) == 0) {
      return (BE == sycl::backend::opencl ||
              BE == sycl::backend::ext_oneapi_level_zero);
    }
    if (strcmp(Target, __SYCL_DEVICE_BINARY_TARGET_SPIRV64_X86_64) == 0) {
      return Dev.is_cpu();
    }
    if (strcmp(Target, __SYCL_DEVICE_BINARY_TARGET_SPIRV64_GEN) == 0) {
      return Dev.is_gpu() && (BE == sycl::backend::opencl ||
                              BE == sycl::backend::ext_oneapi_level_zero);
    }
    if (strcmp(Target, __SYCL_DEVICE_BINARY_TARGET_SPIRV64_FPGA) == 0) {
      return Dev.is_accelerator();
    }
    if (strcmp(Target, __SYCL_DEVICE_BINARY_TARGET_NVPTX64) == 0 ||
        strcmp(Target, __SYCL_DEVICE_BINARY_TARGET_LLVM_NVPTX64) == 0) {
      return BE == sycl::backend::ext_oneapi_cuda;
    }
    if (strcmp(Target, __SYCL_DEVICE_BINARY_TARGET_AMDGCN) == 0 ||
        strcmp(Target, __SYCL_DEVICE_BINARY_TARGET_LLVM_AMDGCN) == 0) {
      return BE == sycl::backend::ext_oneapi_hip;
    }
    if (strcmp(Target, __SYCL_DEVICE_BINARY_TARGET_NATIVE_CPU) == 0) {
      return BE == sycl::backend::ext_oneapi_native_cpu;
    }
    assert(false && "Unexpected image target");
    return false;
  }

  // Device image has the compile_target property, so it is AOT compiled for
  // some device, check if that architecture is Device's architecture.
  auto CompileTargetByteArray = DeviceBinaryProperty(*PropIt).asByteArray();
  // Drop 8 bytes describing the size of the byte array.
  CompileTargetByteArray.dropBytes(8);
  std::string_view CompileTarget(
      reinterpret_cast<const char *>(&CompileTargetByteArray[0]),
      CompileTargetByteArray.size());
  std::string_view ArchName = getArchName(Dev);
  // Note: there are no explicit targets for CPUs, so on x86_64,
  // intel_cpu_spr, and intel_cpu_gnr, we use a spir64_x86_64
  // compile target image.
  // TODO: When dedicated targets for CPU are added, (i.e.
  // -fsycl-targets=intel_cpu_spr etc.) remove this special
  // handling of CPU targets.
  return ((ArchName == CompileTarget) ||
          (CompileTarget == "spir64_x86_64" &&
           (ArchName == "x86_64" || ArchName == "intel_cpu_spr" ||
            ArchName == "intel_cpu_gnr")));
}

} // namespace detail
} // namespace _V1
} // namespace sycl

extern "C" void __sycl_register_lib(sycl_device_binaries desc) {
  sycl::detail::ProgramManager::getInstance().addImages(desc);
}

// Executed as a part of current module's (.exe, .dll) static initialization
extern "C" void __sycl_unregister_lib(sycl_device_binaries desc) {
  (void)desc;
  // TODO implement the function
}<|MERGE_RESOLUTION|>--- conflicted
+++ resolved
@@ -822,11 +822,7 @@
   std::copy(DeviceImagesToLink.begin(), DeviceImagesToLink.end(),
             std::back_inserter(AllImages));
 
-<<<<<<< HEAD
-  return getBuiltURProgram(AllImages, Context, {std::move(Device)});
-=======
-  return getBuiltURProgram(std::move(AllImages), Context, {Device});
->>>>>>> 2a97b05d
+  return getBuiltURProgram(std::move(AllImages), Context, {std::move(Device)});
 }
 
 ur_program_handle_t ProgramManager::getBuiltURProgram(
