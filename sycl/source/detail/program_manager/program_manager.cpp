//==------ program_manager.cpp --- SYCL program manager---------------------==//
//
// Part of the LLVM Project, under the Apache License v2.0 with LLVM Exceptions.
// See https://llvm.org/LICENSE.txt for license information.
// SPDX-License-Identifier: Apache-2.0 WITH LLVM-exception
//
//===----------------------------------------------------------------------===//

#include <detail/compiler.hpp>
#include <detail/config.hpp>
#include <detail/context_impl.hpp>
#include <detail/device_image_impl.hpp>
#include <detail/device_impl.hpp>
#include <detail/event_impl.hpp>
#include <detail/global_handler.hpp>
#include <detail/persistent_device_code_cache.hpp>
#include <detail/platform_impl.hpp>
#include <detail/program_manager/program_manager.hpp>
#include <detail/queue_impl.hpp>
#include <detail/spec_constant_impl.hpp>
#include <detail/split_string.hpp>
#include <detail/ur_info_code.hpp>
#include <sycl/aspects.hpp>
#include <sycl/backend_types.hpp>
#include <sycl/context.hpp>
#include <sycl/detail/common.hpp>
#include <sycl/detail/kernel_properties.hpp>
#include <sycl/detail/os_util.hpp>
#include <sycl/detail/type_traits.hpp>
#include <sycl/detail/util.hpp>
#include <sycl/device.hpp>
#include <sycl/exception.hpp>

#include <sycl/ext/oneapi/matrix/query-types.hpp>

#include <algorithm>
#include <cassert>
#include <cstdint>
#include <cstdlib>
#include <cstring>
#include <fstream>
#include <memory>
#include <mutex>
#include <sstream>
#include <string>
#include <variant>

namespace sycl {
inline namespace _V1 {
namespace detail {

using ContextImplPtr = std::shared_ptr<sycl::detail::context_impl>;

static constexpr int DbgProgMgr = 0;

static constexpr char UseSpvEnv[]("SYCL_USE_KERNEL_SPV");

/// This function enables ITT annotations in SPIR-V module by setting
/// a specialization constant if INTEL_LIBITTNOTIFY64 env variable is set.
static void enableITTAnnotationsIfNeeded(const ur_program_handle_t &Prog,
                                         const AdapterPtr &Adapter) {
  if (SYCLConfig<INTEL_ENABLE_OFFLOAD_ANNOTATIONS>::get() != nullptr) {
    constexpr char SpecValue = 1;
    ur_specialization_constant_info_t SpecConstInfo = {
        ITTSpecConstId, sizeof(char), &SpecValue};
    Adapter->call<UrApiKind::urProgramSetSpecializationConstants>(
        Prog, 1, &SpecConstInfo);
  }
}

ProgramManager &ProgramManager::getInstance() {
  return GlobalHandler::instance().getProgramManager();
}

static ur_program_handle_t
createBinaryProgram(const ContextImplPtr Context,
                    const std::vector<device> &Devices,
                    const uint8_t **Binaries, size_t *Lengths,
                    const std::vector<ur_program_metadata_t> &Metadata) {
  const AdapterPtr &Adapter = Context->getAdapter();
  ur_program_handle_t Program;
  std::vector<ur_device_handle_t> DeviceHandles;
  std::transform(
      Devices.begin(), Devices.end(), std::back_inserter(DeviceHandles),
      [](const device &Dev) { return getSyclObjImpl(Dev)->getHandleRef(); });
  ur_result_t BinaryStatus = UR_RESULT_SUCCESS;
  ur_program_properties_t Properties = {};
  Properties.stype = UR_STRUCTURE_TYPE_PROGRAM_PROPERTIES;
  Properties.pNext = nullptr;
  Properties.count = Metadata.size();
  Properties.pMetadatas = Metadata.data();

  assert(Devices.size() > 0 && "No devices provided for program creation");
  Adapter->call<UrApiKind::urProgramCreateWithBinary>(
      Context->getHandleRef(), DeviceHandles.size(), DeviceHandles.data(),
      Lengths, Binaries, &Properties, &Program);
  if (BinaryStatus != UR_RESULT_SUCCESS) {
    throw detail::set_ur_error(
        exception(make_error_code(errc::runtime),
                  "Creating program with binary failed."),
        BinaryStatus);
  }

  return Program;
}

static ur_program_handle_t createSpirvProgram(const ContextImplPtr Context,
                                              const unsigned char *Data,
                                              size_t DataLen) {
  ur_program_handle_t Program = nullptr;
  const AdapterPtr &Adapter = Context->getAdapter();
  Adapter->call<UrApiKind::urProgramCreateWithIL>(Context->getHandleRef(), Data,
                                                  DataLen, nullptr, &Program);
  return Program;
}

// TODO replace this with a new UR API function
static bool isDeviceBinaryTypeSupported(const context &C,
                                        ur::DeviceBinaryType Format) {
  // All formats except SYCL_DEVICE_BINARY_TYPE_SPIRV are supported.
  if (Format != SYCL_DEVICE_BINARY_TYPE_SPIRV)
    return true;

  const backend ContextBackend = detail::getSyclObjImpl(C)->getBackend();

  // The CUDA backend cannot use SPIR-V
  if (ContextBackend == backend::ext_oneapi_cuda)
    return false;

  std::vector<device> Devices = C.get_devices();

  // Program type is SPIR-V, so we need a device compiler to do JIT.
  for (const device &D : Devices) {
    if (!D.get_info<info::device::is_compiler_available>())
      return false;
  }

  // OpenCL 2.1 and greater require clCreateProgramWithIL
  if (ContextBackend == backend::opencl) {
    std::string ver = C.get_platform().get_info<info::platform::version>();
    if (ver.find("OpenCL 1.0") == std::string::npos &&
        ver.find("OpenCL 1.1") == std::string::npos &&
        ver.find("OpenCL 1.2") == std::string::npos &&
        ver.find("OpenCL 2.0") == std::string::npos)
      return true;
  }

  for (const device &D : Devices) {
    // We need cl_khr_il_program extension to be present
    // and we can call clCreateProgramWithILKHR using the extension
    std::vector<std::string> Extensions =
        D.get_info<info::device::extensions>();
    if (Extensions.end() ==
        std::find(Extensions.begin(), Extensions.end(), "cl_khr_il_program"))
      return false;
  }

  return true;
}

// getFormatStr is used for debug-printing, so it may be unused.
[[maybe_unused]] static const char *getFormatStr(ur::DeviceBinaryType Format) {
  switch (Format) {
  case SYCL_DEVICE_BINARY_TYPE_NONE:
    return "none";
  case SYCL_DEVICE_BINARY_TYPE_NATIVE:
    return "native";
  case SYCL_DEVICE_BINARY_TYPE_SPIRV:
    return "SPIR-V";
  case SYCL_DEVICE_BINARY_TYPE_LLVMIR_BITCODE:
    return "LLVM IR";
  case SYCL_DEVICE_BINARY_TYPE_COMPRESSED_NONE:
    return "compressed none";
  }
  assert(false && "Unknown device image format");
  return "unknown";
}

[[maybe_unused]] auto VecToString = [](auto &Vec) -> std::string {
  std::ostringstream Out;
  Out << "{";
  for (auto Elem : Vec)
    Out << Elem << " ";
  Out << "}";
  return Out.str();
};

ur_program_handle_t
ProgramManager::createURProgram(const RTDeviceBinaryImage &Img,
                                const context &Context,
                                const std::vector<device> &Devices) {
  if constexpr (DbgProgMgr > 0) {
    std::vector<ur_device_handle_t> URDevices;
    std::transform(
        Devices.begin(), Devices.end(), std::back_inserter(URDevices),
        [](const device &Dev) { return getSyclObjImpl(Dev)->getHandleRef(); });
    std::cerr << ">>> ProgramManager::createPIProgram(" << &Img << ", "
              << getSyclObjImpl(Context).get() << ", " << VecToString(URDevices)
              << ")\n";
  }
  const sycl_device_binary_struct &RawImg = Img.getRawData();

  // perform minimal sanity checks on the device image and the descriptor
  if (RawImg.BinaryEnd < RawImg.BinaryStart) {
    throw exception(make_error_code(errc::runtime),
                    "Malformed device program image descriptor");
  }
  if (RawImg.BinaryEnd == RawImg.BinaryStart) {
    throw exception(make_error_code(errc::runtime),
                    "Invalid device program image: size is zero");
  }
  size_t ImgSize = Img.getSize();

  // TODO if the binary image is a part of the fat binary, the clang
  //   driver should have set proper format option to the
  //   clang-offload-wrapper. The fix depends on AOT compilation
  //   implementation, so will be implemented together with it.
  //   Img->Format can't be updated as it is inside of the in-memory
  //   OS module binary.
  ur::DeviceBinaryType Format = Img.getFormat();

  if (Format == SYCL_DEVICE_BINARY_TYPE_NONE)
    Format = ur::getBinaryImageFormat(RawImg.BinaryStart, ImgSize);
  // sycl::detail::pi::PiDeviceBinaryType Format = Img->Format;
  // assert(Format != SYCL_DEVICE_BINARY_TYPE_NONE && "Image format not set");

  if (!isDeviceBinaryTypeSupported(Context, Format))
    throw sycl::exception(
        sycl::errc::feature_not_supported,
        "SPIR-V online compilation is not supported in this context");

  // Get program metadata from properties
  const auto &ProgMetadata = Img.getProgramMetadataUR();

  // Load the image
  const ContextImplPtr &Ctx = getSyclObjImpl(Context);
  std::vector<const uint8_t *> Binaries(
      Devices.size(), const_cast<uint8_t *>(RawImg.BinaryStart));
  std::vector<size_t> Lengths(Devices.size(), ImgSize);
  ur_program_handle_t Res =
      Format == SYCL_DEVICE_BINARY_TYPE_SPIRV
          ? createSpirvProgram(Ctx, RawImg.BinaryStart, ImgSize)
          : createBinaryProgram(Ctx, Devices, Binaries.data(), Lengths.data(),
                                ProgMetadata);

  {
    std::lock_guard<std::mutex> Lock(MNativeProgramsMutex);
    // associate the UR program with the image it was created for
    NativePrograms.insert({Res, {Ctx, &Img}});
  }

  Ctx->addDeviceGlobalInitializer(Res, Devices, &Img);

  if constexpr (DbgProgMgr > 1)
    std::cerr << "created program: " << Res
              << "; image format: " << getFormatStr(Format) << "\n";

  return Res;
}

static void appendLinkOptionsFromImage(std::string &LinkOpts,
                                       const RTDeviceBinaryImage &Img) {
  static const char *LinkOptsEnv = SYCLConfig<SYCL_PROGRAM_LINK_OPTIONS>::get();
  // Update only if link options are not overwritten by environment variable
  if (!LinkOptsEnv) {
    const char *TemporaryStr = Img.getLinkOptions();
    if (TemporaryStr != nullptr) {
      if (!LinkOpts.empty())
        LinkOpts += " ";
      LinkOpts += std::string(TemporaryStr);
    }
  }
}

static bool getUint32PropAsBool(const RTDeviceBinaryImage &Img,
                                const char *PropName) {
  sycl_device_binary_property Prop = Img.getProperty(PropName);
  return Prop && (DeviceBinaryProperty(Prop).asUint32() != 0);
}

static std::string getUint32PropAsOptStr(const RTDeviceBinaryImage &Img,
                                         const char *PropName) {
  sycl_device_binary_property Prop = Img.getProperty(PropName);
  std::stringstream ss;
  if (!Prop)
    return "";
  int optLevel = DeviceBinaryProperty(Prop).asUint32();
  if (optLevel < 0 || optLevel > 3)
    return "";
  ss << "-O" << optLevel;
  std::string temp = ss.str();
  return temp;
}

static void
appendCompileOptionsForGRFSizeProperties(std::string &CompileOpts,
                                         const RTDeviceBinaryImage &Img,
                                         bool IsEsimdImage) {
  // TODO: sycl-register-alloc-mode is deprecated and should be removed in the
  // next ABI break.
  sycl_device_binary_property RegAllocModeProp =
      Img.getProperty("sycl-register-alloc-mode");
  sycl_device_binary_property GRFSizeProp = Img.getProperty("sycl-grf-size");

  if (!RegAllocModeProp && !GRFSizeProp)
    return;
  // The mutual exclusivity of these properties should have been checked in
  // sycl-post-link.
  assert(!RegAllocModeProp || !GRFSizeProp);
  bool Is256GRF = false;
  bool IsAutoGRF = false;
  if (RegAllocModeProp) {
    uint32_t RegAllocModePropVal =
        DeviceBinaryProperty(RegAllocModeProp).asUint32();
    Is256GRF = RegAllocModePropVal ==
               static_cast<uint32_t>(register_alloc_mode_enum::large);
    IsAutoGRF = RegAllocModePropVal ==
                static_cast<uint32_t>(register_alloc_mode_enum::automatic);
  } else {
    assert(GRFSizeProp);
    uint32_t GRFSizePropVal = DeviceBinaryProperty(GRFSizeProp).asUint32();
    Is256GRF = GRFSizePropVal == 256;
    IsAutoGRF = GRFSizePropVal == 0;
  }
  if (Is256GRF) {
    if (!CompileOpts.empty())
      CompileOpts += " ";
    // This option works for both LO AND OCL backends.
    CompileOpts += IsEsimdImage ? "-doubleGRF" : "-ze-opt-large-register-file";
  }
  if (IsAutoGRF) {
    if (!CompileOpts.empty())
      CompileOpts += " ";
    // This option works for both LO AND OCL backends.
    CompileOpts += "-ze-intel-enable-auto-large-GRF-mode";
  }
}

static void appendCompileOptionsFromImage(std::string &CompileOpts,
                                          const RTDeviceBinaryImage &Img,
                                          const std::vector<device> &Devs,
                                          const AdapterPtr &) {
  // Build options are overridden if environment variables are present.
  // Environment variables are not changed during program lifecycle so it
  // is reasonable to use static here to read them only once.
  static const char *CompileOptsEnv =
      SYCLConfig<SYCL_PROGRAM_COMPILE_OPTIONS>::get();
  // Update only if compile options are not overwritten by environment
  // variable
  if (!CompileOptsEnv) {
    if (!CompileOpts.empty())
      CompileOpts += " ";
    const char *TemporaryStr = Img.getCompileOptions();
    if (TemporaryStr != nullptr)
      CompileOpts += std::string(TemporaryStr);
  }
  bool isEsimdImage = getUint32PropAsBool(Img, "isEsimdImage");
  // The -vc-codegen option is always preserved for ESIMD kernels, regardless
  // of the contents SYCL_PROGRAM_COMPILE_OPTIONS environment variable.
  if (isEsimdImage) {
    if (!CompileOpts.empty())
      CompileOpts += " ";
    CompileOpts += "-vc-codegen";
    // Allow warning and performance hints from vc/finalizer if the RT warning
    // level is at least 1.
    if (detail::SYCLConfig<detail::SYCL_RT_WARNING_LEVEL>::get() == 0)
      CompileOpts += " -disable-finalizer-msg";
  }

  appendCompileOptionsForGRFSizeProperties(CompileOpts, Img, isEsimdImage);

  const auto PlatformImpl = detail::getSyclObjImpl(Devs[0].get_platform());

  // Add optimization flags.
  auto str = getUint32PropAsOptStr(Img, "optLevel");
  const char *optLevelStr = str.c_str();
  // TODO: Passing these options to vector compiler causes build failure in
  // backend. Will pass the flags once backend compilation issue is resolved.
  // Update only if compile options are not overwritten by environment
  // variable.
  if (!isEsimdImage && !CompileOptsEnv && optLevelStr != nullptr &&
      optLevelStr[0] != '\0') {
    // Making sure all devices have the same platform.
    assert(!Devs.empty() &&
           std::all_of(Devs.begin(), Devs.end(), [&](const device &Dev) {
             return Dev.get_platform() == Devs[0].get_platform();
           }));
    const char *backend_option = nullptr;
    // Empty string is returned in backend_option when no appropriate backend
    // option is available for a given frontend option.
    PlatformImpl->getBackendOption(optLevelStr, &backend_option);
    if (backend_option && backend_option[0] != '\0') {
      if (!CompileOpts.empty())
        CompileOpts += " ";
      CompileOpts += std::string(backend_option);
    }
  }
  bool IsIntelGPU =
      (PlatformImpl->getBackend() == backend::ext_oneapi_level_zero ||
       PlatformImpl->getBackend() == backend::opencl) &&
      std::all_of(Devs.begin(), Devs.end(), [](const device &Dev) {
        return Dev.is_gpu() &&
               Dev.get_info<info::device::vendor_id>() == 0x8086;
      });
  if (!CompileOptsEnv) {
    static const char *TargetCompileFast = "-ftarget-compile-fast";
    if (auto Pos = CompileOpts.find(TargetCompileFast);
        Pos != std::string::npos) {
      const char *BackendOption = nullptr;
      if (IsIntelGPU)
        PlatformImpl->getBackendOption(TargetCompileFast, &BackendOption);
      auto OptLen = strlen(TargetCompileFast);
      if (IsIntelGPU && BackendOption && BackendOption[0] != '\0')
        CompileOpts.replace(Pos, OptLen, BackendOption);
      else
        CompileOpts.erase(Pos, OptLen);
    }
    static const std::string TargetRegisterAllocMode =
        "-ftarget-register-alloc-mode=";
    auto OptPos = CompileOpts.find(TargetRegisterAllocMode);
    while (OptPos != std::string::npos) {
      auto EndOfOpt = CompileOpts.find(" ", OptPos);
      // Extract everything after the equals until the end of the option
      auto OptValue = CompileOpts.substr(
          OptPos + TargetRegisterAllocMode.size(),
          EndOfOpt - OptPos - TargetRegisterAllocMode.size());
      auto ColonPos = OptValue.find(":");
      auto Device = OptValue.substr(0, ColonPos);
      std::string BackendStrToAdd;
      bool IsPVC =
          std::all_of(Devs.begin(), Devs.end(), [&](const device &Dev) {
            return IsIntelGPU &&
                   (Dev.get_info<ext::intel::info::device::device_id>() &
                    0xFF00) == 0x0B00;
          });
      // Currently 'pvc' is the only supported device.
      if (Device == "pvc" && IsPVC)
        BackendStrToAdd = " " + OptValue.substr(ColonPos + 1) + " ";

      // Extract everything before this option
      std::string NewCompileOpts =
          CompileOpts.substr(0, OptPos) + BackendStrToAdd;
      // Extract everything after this option and add it to the above.
      if (EndOfOpt != std::string::npos)
        NewCompileOpts += CompileOpts.substr(EndOfOpt);
      CompileOpts = NewCompileOpts;
      OptPos = CompileOpts.find(TargetRegisterAllocMode);
    }
    constexpr std::string_view ReplaceOpts[] = {"-foffload-fp32-prec-div",
                                                "-foffload-fp32-prec-sqrt"};
    for (const std::string_view Opt : ReplaceOpts) {
      if (auto Pos = CompileOpts.find(Opt); Pos != std::string::npos) {
        const char *BackendOption = nullptr;
        PlatformImpl->getBackendOption(std::string(Opt).c_str(),
                                       &BackendOption);
        CompileOpts.replace(Pos, Opt.length(), BackendOption);
      }
    }
  }
}

static void
appendCompileEnvironmentVariablesThatAppend(std::string &CompileOpts) {
  static const char *AppendCompileOptsEnv =
      SYCLConfig<SYCL_PROGRAM_APPEND_COMPILE_OPTIONS>::get();
  if (AppendCompileOptsEnv) {
    if (!CompileOpts.empty())
      CompileOpts += " ";
    CompileOpts += AppendCompileOptsEnv;
  }
}
static void appendLinkEnvironmentVariablesThatAppend(std::string &LinkOpts) {
  static const char *AppendLinkOptsEnv =
      SYCLConfig<SYCL_PROGRAM_APPEND_LINK_OPTIONS>::get();
  if (AppendLinkOptsEnv) {
    if (!LinkOpts.empty())
      LinkOpts += " ";
    LinkOpts += AppendLinkOptsEnv;
  }
}

static void applyOptionsFromImage(std::string &CompileOpts,
                                  std::string &LinkOpts,
                                  const RTDeviceBinaryImage &Img,
                                  const std::vector<device> &Devices,
                                  const AdapterPtr &Adapter) {
  appendCompileOptionsFromImage(CompileOpts, Img, Devices, Adapter);
  appendLinkOptionsFromImage(LinkOpts, Img);
}

static void applyCompileOptionsFromEnvironment(std::string &CompileOpts) {
  // Environment variables are not changed during program lifecycle so it
  // is reasonable to use static here to read them only once.
  static const char *CompileOptsEnv =
      SYCLConfig<SYCL_PROGRAM_COMPILE_OPTIONS>::get();
  if (CompileOptsEnv) {
    CompileOpts = CompileOptsEnv;
  }
}

static void applyLinkOptionsFromEnvironment(std::string &LinkOpts) {
  // Environment variables are not changed during program lifecycle so it
  // is reasonable to use static here to read them only once.
  static const char *LinkOptsEnv = SYCLConfig<SYCL_PROGRAM_LINK_OPTIONS>::get();
  if (LinkOptsEnv) {
    LinkOpts = LinkOptsEnv;
  }
}

static void applyOptionsFromEnvironment(std::string &CompileOpts,
                                        std::string &LinkOpts) {
  // Build options are overridden if environment variables are present.
  applyCompileOptionsFromEnvironment(CompileOpts);
  applyLinkOptionsFromEnvironment(LinkOpts);
}

std::pair<ur_program_handle_t, bool> ProgramManager::getOrCreateURProgram(
    const RTDeviceBinaryImage &MainImg,
    const std::vector<const RTDeviceBinaryImage *> &AllImages,
    const context &Context, const std::vector<device> &Devices,
    const std::string &CompileAndLinkOptions, SerializedObj SpecConsts) {
  ur_program_handle_t NativePrg;

  // Get binaries for each device (1:1 correpsondence with input Devices).
  auto Binaries = PersistentDeviceCodeCache::getItemFromDisc(
      Devices, AllImages, SpecConsts, CompileAndLinkOptions);
  if (!Binaries.empty()) {
    std::vector<const uint8_t *> BinPtrs;
    std::vector<size_t> Lengths;
    for (auto &Bin : Binaries) {
      Lengths.push_back(Bin.size());
      BinPtrs.push_back(reinterpret_cast<const uint8_t *>(Bin.data()));
    }

    // Get program metadata from properties
    std::vector<ur_program_metadata_t> ProgMetadataVector;
    for (const RTDeviceBinaryImage *Img : AllImages) {
      auto &ImgProgMetadata = Img->getProgramMetadataUR();
      ProgMetadataVector.insert(ProgMetadataVector.end(),
                                ImgProgMetadata.begin(), ImgProgMetadata.end());
    }
    NativePrg =
        createBinaryProgram(getSyclObjImpl(Context), Devices, BinPtrs.data(),
                            Lengths.data(), ProgMetadataVector);
  } else {
    NativePrg = createURProgram(MainImg, Context, Devices);
  }
  return {NativePrg, Binaries.size()};
}

/// Emits information about built programs if the appropriate contitions are
/// met, namely when SYCL_RT_WARNING_LEVEL is greater than or equal to 2.
static void emitBuiltProgramInfo(const ur_program_handle_t &Prog,
                                 const ContextImplPtr &Context) {
  if (SYCLConfig<SYCL_RT_WARNING_LEVEL>::get() >= 2) {
    std::string ProgramBuildLog =
        ProgramManager::getProgramBuildLog(Prog, Context);
    std::clog << ProgramBuildLog << std::endl;
  }
}

static const char *getUrDeviceTarget(const char *URDeviceTarget) {
  if (strcmp(URDeviceTarget, __SYCL_DEVICE_BINARY_TARGET_UNKNOWN) == 0)
    return UR_DEVICE_BINARY_TARGET_UNKNOWN;
  else if (strcmp(URDeviceTarget, __SYCL_DEVICE_BINARY_TARGET_SPIRV32) == 0)
    return UR_DEVICE_BINARY_TARGET_SPIRV32;
  else if (strcmp(URDeviceTarget, __SYCL_DEVICE_BINARY_TARGET_SPIRV64) == 0)
    return UR_DEVICE_BINARY_TARGET_SPIRV64;
  else if (strcmp(URDeviceTarget, __SYCL_DEVICE_BINARY_TARGET_SPIRV64_X86_64) ==
           0)
    return UR_DEVICE_BINARY_TARGET_SPIRV64_X86_64;
  else if (strcmp(URDeviceTarget, __SYCL_DEVICE_BINARY_TARGET_SPIRV64_GEN) == 0)
    return UR_DEVICE_BINARY_TARGET_SPIRV64_GEN;
  else if (strcmp(URDeviceTarget, __SYCL_DEVICE_BINARY_TARGET_SPIRV64_FPGA) ==
           0)
    return UR_DEVICE_BINARY_TARGET_SPIRV64_FPGA;
  else if (strcmp(URDeviceTarget, __SYCL_DEVICE_BINARY_TARGET_NVPTX64) == 0)
    return UR_DEVICE_BINARY_TARGET_NVPTX64;
  else if (strcmp(URDeviceTarget, __SYCL_DEVICE_BINARY_TARGET_AMDGCN) == 0)
    return UR_DEVICE_BINARY_TARGET_AMDGCN;
  else if (strcmp(URDeviceTarget, __SYCL_DEVICE_BINARY_TARGET_NATIVE_CPU) == 0)
    return "native_cpu"; // todo: define UR_DEVICE_BINARY_TARGET_NATIVE_CPU;

  return UR_DEVICE_BINARY_TARGET_UNKNOWN;
}

static bool compatibleWithDevice(RTDeviceBinaryImage *BinImage,
                                 const device &Dev) {
  const std::shared_ptr<detail::device_impl> &DeviceImpl =
      detail::getSyclObjImpl(Dev);
  auto &Adapter = DeviceImpl->getAdapter();

  const ur_device_handle_t &URDeviceHandle = DeviceImpl->getHandleRef();

  // Call urDeviceSelectBinary with only one image to check if an image is
  // compatible with implementation. The function returns invalid index if no
  // device images are compatible.
  uint32_t SuitableImageID = std::numeric_limits<uint32_t>::max();
  sycl_device_binary DevBin =
      const_cast<sycl_device_binary>(&BinImage->getRawData());

  ur_device_binary_t UrBinary{};
  UrBinary.pDeviceTargetSpec = getUrDeviceTarget(DevBin->DeviceTargetSpec);

  ur_result_t Error = Adapter->call_nocheck<UrApiKind::urDeviceSelectBinary>(
      URDeviceHandle, &UrBinary,
      /*num bin images = */ (uint32_t)1, &SuitableImageID);
  if (Error != UR_RESULT_SUCCESS && Error != UR_RESULT_ERROR_INVALID_BINARY)
    throw detail::set_ur_error(exception(make_error_code(errc::runtime),
                                         "Invalid binary image or device"),
                               Error);

  return (0 == SuitableImageID);
}

// Quick check to see whether BinImage is a compiler-generated device image.
static bool isSpecialDeviceImage(RTDeviceBinaryImage *BinImage) {
  // SYCL devicelib image.
  if (BinImage->getDeviceLibMetadata().isAvailable())
    return true;

  return false;
}

static bool isSpecialDeviceImageShouldBeUsed(RTDeviceBinaryImage *BinImage,
                                             const device &Dev) {
  // Decide whether a devicelib image should be used.
  if (BinImage->getDeviceLibMetadata().isAvailable()) {
    const RTDeviceBinaryImage::PropertyRange &DeviceLibMetaProp =
        BinImage->getDeviceLibMetadata();
    uint32_t DeviceLibMeta =
        DeviceBinaryProperty(*(DeviceLibMetaProp.begin())).asUint32();
    // Currently, only bfloat conversion devicelib are supported, so the prop
    // DeviceLibMeta are only used to represent fallback or native version.
    // For bfloat16 conversion devicelib, we have fallback and native version.
    // The native should be used on platform which supports native bfloat16
    // conversion capability and fallback version should be used on all other
    // platforms. The native bfloat16 capability can be queried via extension.
    // TODO: re-design the encode of the devicelib metadata if we must support
    // more devicelib images in this way.
    enum { DEVICELIB_FALLBACK = 0, DEVICELIB_NATIVE };
    const std::shared_ptr<detail::device_impl> &DeviceImpl =
        detail::getSyclObjImpl(Dev);
    std::string NativeBF16ExtName = "cl_intel_bfloat16_conversions";
    bool NativeBF16Supported = (DeviceImpl->has_extension(NativeBF16ExtName));
    return NativeBF16Supported == (DeviceLibMeta == DEVICELIB_NATIVE);
  }

  return false;
}

static bool checkLinkingSupport(const device &Dev,
                                const RTDeviceBinaryImage &Img) {
  const char *Target = Img.getRawData().DeviceTargetSpec;
  // TODO replace with extension checks once implemented in UR.
  if (strcmp(Target, __SYCL_DEVICE_BINARY_TARGET_SPIRV64) == 0) {
    return true;
  }
  if (strcmp(Target, __SYCL_DEVICE_BINARY_TARGET_SPIRV64_GEN) == 0) {
    return Dev.is_gpu() && Dev.get_backend() == backend::opencl;
  }
  return false;
}

std::set<RTDeviceBinaryImage *>
ProgramManager::collectDeviceImageDeps(const RTDeviceBinaryImage &Img,
                                       const device &Dev) {
  // TODO collecting dependencies for virtual functions and imported symbols
  // should be combined since one can lead to new unresolved dependencies for
  // the other.
  std::set<RTDeviceBinaryImage *> DeviceImagesToLink =
      collectDependentDeviceImagesForVirtualFunctions(Img, Dev);

  std::set<RTDeviceBinaryImage *> ImageDeps =
      collectDeviceImageDepsForImportedSymbols(Img, Dev);
  DeviceImagesToLink.insert(ImageDeps.begin(), ImageDeps.end());
  return DeviceImagesToLink;
}

std::set<RTDeviceBinaryImage *>
ProgramManager::collectDeviceImageDepsForImportedSymbols(
    const RTDeviceBinaryImage &MainImg, const device &Dev) {
  std::set<RTDeviceBinaryImage *> DeviceImagesToLink;
  std::set<std::string> HandledSymbols;
  std::queue<std::string> WorkList;
  for (const sycl_device_binary_property &ISProp :
       MainImg.getImportedSymbols()) {
    WorkList.push(ISProp->Name);
    HandledSymbols.insert(ISProp->Name);
  }
  ur::DeviceBinaryType Format = MainImg.getFormat();
  if (!WorkList.empty() && !checkLinkingSupport(Dev, MainImg))
    throw exception(make_error_code(errc::feature_not_supported),
                    "Cannot resolve external symbols, linking is unsupported "
                    "for the backend");
  while (!WorkList.empty()) {
    std::string Symbol = WorkList.front();
    WorkList.pop();

    auto Range = m_ExportedSymbolImages.equal_range(Symbol);
    bool Found = false;
    for (auto It = Range.first; It != Range.second; ++It) {
      RTDeviceBinaryImage *Img = It->second;
      if (Img->getFormat() != Format ||
          !doesDevSupportDeviceRequirements(Dev, *Img) ||
          !compatibleWithDevice(Img, Dev))
        continue;
      if (isSpecialDeviceImage(Img) &&
          !isSpecialDeviceImageShouldBeUsed(Img, Dev))
        continue;
      DeviceImagesToLink.insert(Img);
      Found = true;
      for (const sycl_device_binary_property &ISProp :
           Img->getImportedSymbols()) {
        if (HandledSymbols.insert(ISProp->Name).second)
          WorkList.push(ISProp->Name);
      }
      break;
    }
    if (!Found)
      throw sycl::exception(make_error_code(errc::build),
                            "No device image found for external symbol " +
                                Symbol);
  }
  DeviceImagesToLink.erase(const_cast<RTDeviceBinaryImage *>(&MainImg));
  return DeviceImagesToLink;
}

std::set<RTDeviceBinaryImage *>
ProgramManager::collectDependentDeviceImagesForVirtualFunctions(
    const RTDeviceBinaryImage &Img, const device &Dev) {
  // If virtual functions are used in a program, then we need to link several
  // device images together to make sure that vtable pointers stored in
  // objects are valid between different kernels (which could be in different
  // device images).
  std::set<RTDeviceBinaryImage *> DeviceImagesToLink;
  // KernelA may use some set-a, which is also used by KernelB that in turn
  // uses set-b, meaning that this search should be recursive. The set below
  // is used to stop that recursion, i.e. to avoid looking at sets we have
  // already seen.
  std::set<std::string> HandledSets;
  std::queue<std::string> WorkList;
  for (const sycl_device_binary_property &VFProp : Img.getVirtualFunctions()) {
    std::string StrValue = DeviceBinaryProperty(VFProp).asCString();
    // Device image passed to this function is expected to contain SYCL kernels
    // and therefore it may only use virtual function sets, but cannot provide
    // them. We expect to see just a single property here
    assert(std::string(VFProp->Name) == "uses-virtual-functions-set" &&
           "Unexpected virtual function property");
    for (const auto &SetName : detail::split_string(StrValue, ',')) {
      WorkList.push(SetName);
      HandledSets.insert(SetName);
    }
  }

  while (!WorkList.empty()) {
    std::string SetName = WorkList.front();
    WorkList.pop();

    // There could be more than one device image that uses the same set
    // of virtual functions, or provides virtual funtions from the same
    // set.
    for (RTDeviceBinaryImage *BinImage : m_VFSet2BinImage[SetName]) {
      // Here we can encounter both uses-virtual-functions-set and
      // virtual-functions-set properties, but their handling is the same: we
      // just grab all sets they reference and add them for consideration if
      // we haven't done so already.
      for (const sycl_device_binary_property &VFProp :
           BinImage->getVirtualFunctions()) {
        std::string StrValue = DeviceBinaryProperty(VFProp).asCString();
        for (const auto &SetName : detail::split_string(StrValue, ',')) {
          if (HandledSets.insert(SetName).second)
            WorkList.push(SetName);
        }
      }

      // TODO: Complete this part about handling of incompatible device images.
      // If device image uses the same virtual function set, then we only
      // link it if it is compatible.
      // However, if device image provides virtual function set and it is
      // incompatible, then we should link its "dummy" version to avoid link
      // errors about unresolved external symbols.
      if (doesDevSupportDeviceRequirements(Dev, *BinImage))
        DeviceImagesToLink.insert(BinImage);
    }
  }

  // We may have inserted the original image into the list as well, because it
  // is also a part of m_VFSet2BinImage map. No need to to return it to avoid
  // passing it twice to link call later.
  DeviceImagesToLink.erase(const_cast<RTDeviceBinaryImage *>(&Img));

  return DeviceImagesToLink;
}

static void
setSpecializationConstants(const std::shared_ptr<device_image_impl> &InputImpl,
                           ur_program_handle_t Prog,
                           const AdapterPtr &Adapter) {
  std::lock_guard<std::mutex> Lock{InputImpl->get_spec_const_data_lock()};
  const std::map<std::string, std::vector<device_image_impl::SpecConstDescT>>
      &SpecConstData = InputImpl->get_spec_const_data_ref();
  const SerializedObj &SpecConsts = InputImpl->get_spec_const_blob_ref();

  // Set all specialization IDs from descriptors in the input device image.
  for (const auto &[SpecConstNames, SpecConstDescs] : SpecConstData) {
    std::ignore = SpecConstNames;
    for (const device_image_impl::SpecConstDescT &SpecIDDesc : SpecConstDescs) {
      if (SpecIDDesc.IsSet) {
        ur_specialization_constant_info_t SpecConstInfo = {
            SpecIDDesc.ID, SpecIDDesc.Size,
            SpecConsts.data() + SpecIDDesc.BlobOffset};
        Adapter->call<UrApiKind::urProgramSetSpecializationConstants>(
            Prog, 1, &SpecConstInfo);
      }
    }
  }
}

static inline void
CheckAndDecompressImage([[maybe_unused]] RTDeviceBinaryImage *Img) {
#ifndef SYCL_RT_ZSTD_NOT_AVAIABLE
  if (auto CompImg = dynamic_cast<CompressedRTDeviceBinaryImage *>(Img))
    if (CompImg->IsCompressed())
      CompImg->Decompress();
#endif
}

// When caching is enabled, the returned UrProgram will already have
// its ref count incremented.
ur_program_handle_t ProgramManager::getBuiltURProgram(
    const ContextImplPtr &ContextImpl, const DeviceImplPtr &DeviceImpl,
    const std::string &KernelName, const NDRDescT &NDRDesc) {
  // Check if we can optimize program builds for sub-devices by using a program
  // built for the root device
  DeviceImplPtr RootDevImpl = DeviceImpl;
  while (!RootDevImpl->isRootDevice()) {
    auto ParentDev = detail::getSyclObjImpl(
        RootDevImpl->get_info<info::device::parent_device>());
    // Sharing is allowed within a single context only
    if (!ContextImpl->hasDevice(ParentDev))
      break;
    RootDevImpl = std::move(ParentDev);
  }

  ur_bool_t MustBuildOnSubdevice = true;
  ContextImpl->getAdapter()->call<UrApiKind::urDeviceGetInfo>(
      RootDevImpl->getHandleRef(), UR_DEVICE_INFO_BUILD_ON_SUBDEVICE,
      sizeof(ur_bool_t), &MustBuildOnSubdevice, nullptr);

  auto Context = createSyclObjFromImpl<context>(ContextImpl);
  auto Device = createSyclObjFromImpl<device>(
      MustBuildOnSubdevice == true ? DeviceImpl : RootDevImpl);
  const RTDeviceBinaryImage &Img = getDeviceImage(KernelName, Context, Device);

  // Check that device supports all aspects used by the kernel
  if (auto exception = checkDevSupportDeviceRequirements(Device, Img, NDRDesc))
    throw *exception;

  std::set<RTDeviceBinaryImage *> DeviceImagesToLink =
      collectDeviceImageDeps(Img, {Device});

  // Decompress all DeviceImagesToLink
  for (RTDeviceBinaryImage *BinImg : DeviceImagesToLink)
    CheckAndDecompressImage(BinImg);

  std::vector<const RTDeviceBinaryImage *> AllImages;
  AllImages.reserve(DeviceImagesToLink.size() + 1);
  AllImages.push_back(&Img);
  std::copy(DeviceImagesToLink.begin(), DeviceImagesToLink.end(),
            std::back_inserter(AllImages));

  return getBuiltURProgram(std::move(AllImages), Context, {std::move(Device)});
}

ur_program_handle_t ProgramManager::getBuiltURProgram(
    const BinImgWithDeps &ImgWithDeps, const context &Context,
    const std::vector<device> &Devs, const DevImgPlainWithDeps *DevImgWithDeps,
    const SerializedObj &SpecConsts) {
  std::string CompileOpts;
  std::string LinkOpts;
  applyOptionsFromEnvironment(CompileOpts, LinkOpts);
  auto BuildF = [this, &ImgWithDeps, &DevImgWithDeps, &Context, &Devs,
                 &CompileOpts, &LinkOpts, &SpecConsts] {
    const ContextImplPtr &ContextImpl = getSyclObjImpl(Context);
    const AdapterPtr &Adapter = ContextImpl->getAdapter();
    const RTDeviceBinaryImage &MainImg = *ImgWithDeps.getMain();
    applyOptionsFromImage(CompileOpts, LinkOpts, MainImg, Devs, Adapter);
    // Should always come last!
    appendCompileEnvironmentVariablesThatAppend(CompileOpts);
    appendLinkEnvironmentVariablesThatAppend(LinkOpts);

    auto [NativePrg, DeviceCodeWasInCache] =
        getOrCreateURProgram(MainImg, ImgWithDeps.getAll(), Context, Devs,
                             CompileOpts + LinkOpts, SpecConsts);

    if (!DeviceCodeWasInCache && MainImg.supportsSpecConstants()) {
      enableITTAnnotationsIfNeeded(NativePrg, Adapter);
      if (DevImgWithDeps)
        setSpecializationConstants(getSyclObjImpl(DevImgWithDeps->getMain()),
                                   NativePrg, Adapter);
    }

    UrFuncInfo<UrApiKind::urProgramRelease> programReleaseInfo;
    auto programRelease =
        programReleaseInfo.getFuncPtrFromModule(ur::getURLoaderLibrary());
    ProgramPtr ProgramManaged(NativePrg, programRelease);

    // Link a fallback implementation of device libraries if they are not
    // supported by a device compiler.
    // Pre-compiled programs (after AOT compilation or read from persitent
    // cache) are supposed to be already linked.
    // If device image is not SPIR-V, DeviceLibReqMask will be 0 which means
    // no fallback device library will be linked.
    uint32_t DeviceLibReqMask = 0;
    bool UseDeviceLibs = !DeviceCodeWasInCache &&
                         MainImg.getFormat() == SYCL_DEVICE_BINARY_TYPE_SPIRV &&
                         !SYCLConfig<SYCL_DEVICELIB_NO_FALLBACK>::get();
    if (UseDeviceLibs)
      DeviceLibReqMask = getDeviceLibReqMask(MainImg);

    std::vector<ur_program_handle_t> ProgramsToLink;
    // If we had a program in cache, then it should have been the fully linked
    // program already.
    if (!DeviceCodeWasInCache) {
      assert(!DevImgWithDeps ||
             DevImgWithDeps->getAll().size() == ImgWithDeps.getAll().size());
      // Oth image is the main one and has been handled, skip it.
      for (std::size_t I = 1; I < ImgWithDeps.getAll().size(); ++I) {
        const RTDeviceBinaryImage *BinImg = ImgWithDeps.getAll()[I];
        if (UseDeviceLibs)
          DeviceLibReqMask |= getDeviceLibReqMask(*BinImg);

        ur_program_handle_t NativePrg = createURProgram(*BinImg, Context, Devs);

        if (BinImg->supportsSpecConstants()) {
          enableITTAnnotationsIfNeeded(NativePrg, Adapter);
          if (DevImgWithDeps)
            setSpecializationConstants(
                getSyclObjImpl(DevImgWithDeps->getAll()[I]), NativePrg,
                Adapter);
        }
        ProgramsToLink.push_back(NativePrg);
      }
    }

    std::vector<ur_device_handle_t> URDevices;
    for (auto Dev : Devs)
      URDevices.push_back(getSyclObjImpl(Dev).get()->getHandleRef());

    ProgramPtr BuiltProgram =
        build(std::move(ProgramManaged), ContextImpl, CompileOpts, LinkOpts,
              URDevices, DeviceLibReqMask, ProgramsToLink,
              /*CreatedFromBinary*/ MainImg.getFormat() !=
                  SYCL_DEVICE_BINARY_TYPE_SPIRV);

    // Those extra programs won't be used anymore, just the final linked result
    for (ur_program_handle_t Prg : ProgramsToLink)
      Adapter->call<UrApiKind::urProgramRelease>(Prg);
    emitBuiltProgramInfo(BuiltProgram.get(), ContextImpl);

    {
      std::lock_guard<std::mutex> Lock(MNativeProgramsMutex);
      // NativePrograms map does not intend to keep reference to program handle,
      // so keys in the map can be invalid (reference count went to zero and the
      // underlying program disposed of). Protecting from incorrect values by
      // removal of map entries with same handle (obviously invalid entries).
      std::ignore = NativePrograms.erase(BuiltProgram.get());
      for (const RTDeviceBinaryImage *Img : ImgWithDeps) {
        NativePrograms.insert({BuiltProgram.get(), {ContextImpl, Img}});
      }
    }

    ContextImpl->addDeviceGlobalInitializer(BuiltProgram.get(), Devs, &MainImg);

    // Save program to persistent cache if it is not there
    if (!DeviceCodeWasInCache) {
      PersistentDeviceCodeCache::putItemToDisc(
          Devs, ImgWithDeps.getAll(), SpecConsts, CompileOpts + LinkOpts,
          BuiltProgram.get());
    }

    return BuiltProgram.release();
  };

  if (!SYCLConfig<SYCL_CACHE_IN_MEM>::get())
    return BuildF();

  uint32_t ImgId = ImgWithDeps.getMain()->getImageID();
  std::set<ur_device_handle_t> URDevicesSet;
  std::transform(Devs.begin(), Devs.end(),
                 std::inserter(URDevicesSet, URDevicesSet.begin()),
                 [](const device &Dev) {
                   return getSyclObjImpl(Dev).get()->getHandleRef();
                 });
  auto CacheKey =
      std::make_pair(std::make_pair(SpecConsts, ImgId), URDevicesSet);

  const ContextImplPtr &ContextImpl = getSyclObjImpl(Context);
  KernelProgramCache &Cache = ContextImpl->getKernelProgramCache();
  auto GetCachedBuildF = [&Cache, &CacheKey]() {
    return Cache.getOrInsertProgram(CacheKey);
  };

  auto EvictFunc = [&Cache, &CacheKey](ur_program_handle_t Program,
                                       bool isBuilt) {
    return Cache.registerProgramFetch(CacheKey, Program, isBuilt);
  };

  auto BuildResult =
      Cache.getOrBuild<errc::build>(GetCachedBuildF, BuildF, EvictFunc);

  // getOrBuild is not supposed to return nullptr
  assert(BuildResult != nullptr && "Invalid build result");

  ur_program_handle_t ResProgram = BuildResult->Val;

  // Here we have multiple devices a program is built for, so add the program to
  // the cache for all subsets of provided list of devices.
  const AdapterPtr &Adapter = ContextImpl->getAdapter();
  // If we linked any extra device images, then we need to
  // cache them as well.
  auto CacheLinkedImages = [&Adapter, &Cache, &CacheKey, &ResProgram,
                            &ImgWithDeps] {
    for (auto It = ImgWithDeps.depsBegin(); It != ImgWithDeps.depsEnd(); ++It) {
      const RTDeviceBinaryImage *BImg = *It;
      // CacheKey is captured by reference by GetCachedBuildF, so we can simply
      // update it here and re-use that lambda.
      CacheKey.first.second = BImg->getImageID();
      bool DidInsert = Cache.insertBuiltProgram(CacheKey, ResProgram);
      // Add to the eviction list.
      Cache.registerProgramFetch(CacheKey, ResProgram, DidInsert);
      if (DidInsert) {
        // For every cached copy of the program, we need to increment its
        // refcount
        Adapter->call<UrApiKind::urProgramRetain>(ResProgram);
      }
    }
  };
  CacheLinkedImages();

  if (URDevicesSet.size() > 1) {
    // emplace all subsets of the current set of devices into the cache.
    // Set of all devices is not included in the loop as it was already added
    // into the cache.
    int Mask = 1;
    if (URDevicesSet.size() > sizeof(Mask) * 8 - 1) {
      // Protection for the algorithm below. Although overflow is very unlikely
      // to be reached.
      throw sycl::exception(
          make_error_code(errc::runtime),
          "Unable to cache built program for more than 31 devices");
    }
    for (; Mask < (1 << URDevicesSet.size()) - 1; ++Mask) {
      std::set<ur_device_handle_t> Subset;
      int Index = 0;
      for (auto It = URDevicesSet.begin(); It != URDevicesSet.end();
           ++It, ++Index) {
        if (Mask & (1 << Index)) {
          Subset.insert(*It);
        }
      }
      // Change device in the cache key to reduce copying of spec const data.
      CacheKey.second = std::move(Subset);
      bool DidInsert = Cache.insertBuiltProgram(CacheKey, ResProgram);
      if (DidInsert) {
        // For every cached copy of the program, we need to increment its
        // refcount
        Adapter->call<UrApiKind::urProgramRetain>(ResProgram);
      }
      CacheLinkedImages();
      // getOrBuild is not supposed to return nullptr
      assert(BuildResult != nullptr && "Invalid build result");
    }
  }

  // If caching is enabled, one copy of the program handle will be
  // stored in the cache, and one handle is returned to the
  // caller. In that case, we need to increase the ref count of the
  // program.
  Adapter->call<UrApiKind::urProgramRetain>(ResProgram);
  return ResProgram;
}
// When caching is enabled, the returned UrProgram and UrKernel will
// already have their ref count incremented.
std::tuple<ur_kernel_handle_t, std::mutex *, const KernelArgMask *,
           ur_program_handle_t>
ProgramManager::getOrCreateKernel(const ContextImplPtr &ContextImpl,
                                  const DeviceImplPtr &DeviceImpl,
                                  const std::string &KernelName,
                                  const NDRDescT &NDRDesc) {
  if constexpr (DbgProgMgr > 0) {
    std::cerr << ">>> ProgramManager::getOrCreateKernel(" << ContextImpl.get()
              << ", " << DeviceImpl.get() << ", " << KernelName << ")\n";
  }

  using KernelArgMaskPairT = KernelProgramCache::KernelArgMaskPairT;

  KernelProgramCache &Cache = ContextImpl->getKernelProgramCache();
  ur_device_handle_t UrDevice = DeviceImpl->getHandleRef();

  auto key = std::make_pair(UrDevice, KernelName);
  if (SYCLConfig<SYCL_CACHE_IN_MEM>::get()) {
    auto ret_tuple = Cache.tryToGetKernelFast(key);
    constexpr size_t Kernel = 0;  // see KernelFastCacheValT tuple
    constexpr size_t Program = 3; // see KernelFastCacheValT tuple
    if (std::get<Kernel>(ret_tuple)) {
      // Pulling a copy of a kernel and program from the cache,
      // so we need to retain those resources.
      ContextImpl->getAdapter()->call<UrApiKind::urKernelRetain>(
          std::get<Kernel>(ret_tuple));
      ContextImpl->getAdapter()->call<UrApiKind::urProgramRetain>(
          std::get<Program>(ret_tuple));
      return ret_tuple;
    }
  }

  ur_program_handle_t Program =
      getBuiltURProgram(ContextImpl, DeviceImpl, KernelName, NDRDesc);

  auto BuildF = [this, &Program, &KernelName, &ContextImpl] {
    ur_kernel_handle_t Kernel = nullptr;

    const AdapterPtr &Adapter = ContextImpl->getAdapter();
    Adapter->call<errc::kernel_not_supported, UrApiKind::urKernelCreate>(
        Program, KernelName.c_str(), &Kernel);

    // Only set UR_USM_INDIRECT_ACCESS if the platform can handle it.
    if (ContextImpl->getPlatformImpl()->supports_usm()) {
      // Some UR Adapters (like OpenCL) require this call to enable USM
      // For others, UR will turn this into a NOP.
      const ur_bool_t UrTrue = true;
      Adapter->call<UrApiKind::urKernelSetExecInfo>(
          Kernel, UR_KERNEL_EXEC_INFO_USM_INDIRECT_ACCESS, sizeof(ur_bool_t),
          nullptr, &UrTrue);
    }

    const KernelArgMask *ArgMask = nullptr;
    if (!m_UseSpvFile)
      ArgMask = getEliminatedKernelArgMask(Program, KernelName);
    return std::make_pair(Kernel, ArgMask);
  };

  auto GetCachedBuildF = [&Cache, &KernelName, Program]() {
    return Cache.getOrInsertKernel(Program, KernelName);
  };

  if (!SYCLConfig<SYCL_CACHE_IN_MEM>::get()) {
    // The built kernel cannot be shared between multiple
    // threads when caching is disabled, so we can return
    // nullptr for the mutex.
    auto [Kernel, ArgMask] = BuildF();
    return make_tuple(Kernel, nullptr, ArgMask, Program);
  }

  auto BuildResult = Cache.getOrBuild<errc::invalid>(GetCachedBuildF, BuildF);
  // getOrBuild is not supposed to return nullptr
  assert(BuildResult != nullptr && "Invalid build result");
  const KernelArgMaskPairT &KernelArgMaskPair = BuildResult->Val;
  auto ret_val = std::make_tuple(KernelArgMaskPair.first,
                                 &(BuildResult->MBuildResultMutex),
                                 KernelArgMaskPair.second, Program);
  // If caching is enabled, one copy of the kernel handle will be
  // stored in the cache, and one handle is returned to the
  // caller. In that case, we need to increase the ref count of the
  // kernel.
  ContextImpl->getAdapter()->call<UrApiKind::urKernelRetain>(
      KernelArgMaskPair.first);
  Cache.saveKernel(key, ret_val);
  return ret_val;
}

ur_program_handle_t
ProgramManager::getUrProgramFromUrKernel(ur_kernel_handle_t Kernel,
                                         const ContextImplPtr &Context) {
  ur_program_handle_t Program;
  const AdapterPtr &Adapter = Context->getAdapter();
  Adapter->call<UrApiKind::urKernelGetInfo>(Kernel, UR_KERNEL_INFO_PROGRAM,
                                            sizeof(ur_program_handle_t),
                                            &Program, nullptr);
  return Program;
}

std::string
ProgramManager::getProgramBuildLog(const ur_program_handle_t &Program,
                                   const ContextImplPtr &Context) {
  size_t URDevicesSize = 0;
  const AdapterPtr &Adapter = Context->getAdapter();
  Adapter->call<UrApiKind::urProgramGetInfo>(Program, UR_PROGRAM_INFO_DEVICES,
                                             0, nullptr, &URDevicesSize);
  std::vector<ur_device_handle_t> URDevices(URDevicesSize /
                                            sizeof(ur_device_handle_t));
  Adapter->call<UrApiKind::urProgramGetInfo>(Program, UR_PROGRAM_INFO_DEVICES,
                                             URDevicesSize, URDevices.data(),
                                             nullptr);
  std::string Log = "The program was built for " +
                    std::to_string(URDevices.size()) + " devices";
  for (ur_device_handle_t &Device : URDevices) {
    std::string DeviceBuildInfoString;
    size_t DeviceBuildInfoStrSize = 0;
    Adapter->call<UrApiKind::urProgramGetBuildInfo>(
        Program, Device, UR_PROGRAM_BUILD_INFO_LOG, 0, nullptr,
        &DeviceBuildInfoStrSize);
    if (DeviceBuildInfoStrSize > 0) {
      std::vector<char> DeviceBuildInfo(DeviceBuildInfoStrSize);
      Adapter->call<UrApiKind::urProgramGetBuildInfo>(
          Program, Device, UR_PROGRAM_BUILD_INFO_LOG, DeviceBuildInfoStrSize,
          DeviceBuildInfo.data(), nullptr);
      DeviceBuildInfoString = std::string(DeviceBuildInfo.data());
    }

    std::string DeviceNameString;
    size_t DeviceNameStrSize = 0;
    Adapter->call<UrApiKind::urDeviceGetInfo>(Device, UR_DEVICE_INFO_NAME, 0,
                                              nullptr, &DeviceNameStrSize);
    if (DeviceNameStrSize > 0) {
      std::vector<char> DeviceName(DeviceNameStrSize);
      Adapter->call<UrApiKind::urDeviceGetInfo>(Device, UR_DEVICE_INFO_NAME,
                                                DeviceNameStrSize,
                                                DeviceName.data(), nullptr);
      DeviceNameString = std::string(DeviceName.data());
    }
    Log += "\nBuild program log for '" + DeviceNameString + "':\n" +
           DeviceBuildInfoString;
  }
  return Log;
}

// TODO device libraries may use scpecialization constants, manifest files, etc.
// To support that they need to be delivered in a different container - so that
// sycl_device_binary_struct can be created for each of them.
static bool loadDeviceLib(const ContextImplPtr Context, const char *Name,
                          ur_program_handle_t &Prog) {
  std::string LibSyclDir = OSUtil::getCurrentDSODir();
  std::ifstream File(LibSyclDir + OSUtil::DirSep + Name,
                     std::ifstream::in | std::ifstream::binary);
  if (!File.good()) {
    return false;
  }

  File.seekg(0, std::ios::end);
  size_t FileSize = File.tellg();
  File.seekg(0, std::ios::beg);
  std::vector<char> FileContent(FileSize);
  File.read(&FileContent[0], FileSize);
  File.close();

  Prog =
      createSpirvProgram(Context, (unsigned char *)&FileContent[0], FileSize);
  return Prog != nullptr;
}

// For each extension, a pair of library names. The first uses native support,
// the second emulates functionality in software.
static const std::map<DeviceLibExt, std::pair<const char *, const char *>>
    DeviceLibNames = {
        {DeviceLibExt::cl_intel_devicelib_assert,
         {nullptr, "libsycl-fallback-cassert.spv"}},
        {DeviceLibExt::cl_intel_devicelib_math,
         {nullptr, "libsycl-fallback-cmath.spv"}},
        {DeviceLibExt::cl_intel_devicelib_math_fp64,
         {nullptr, "libsycl-fallback-cmath-fp64.spv"}},
        {DeviceLibExt::cl_intel_devicelib_complex,
         {nullptr, "libsycl-fallback-complex.spv"}},
        {DeviceLibExt::cl_intel_devicelib_complex_fp64,
         {nullptr, "libsycl-fallback-complex-fp64.spv"}},
        {DeviceLibExt::cl_intel_devicelib_cstring,
         {nullptr, "libsycl-fallback-cstring.spv"}},
        {DeviceLibExt::cl_intel_devicelib_imf,
         {nullptr, "libsycl-fallback-imf.spv"}},
        {DeviceLibExt::cl_intel_devicelib_imf_fp64,
         {nullptr, "libsycl-fallback-imf-fp64.spv"}},
        {DeviceLibExt::cl_intel_devicelib_imf_bf16,
         {nullptr, "libsycl-fallback-imf-bf16.spv"}},
        {DeviceLibExt::cl_intel_devicelib_bfloat16,
         {"libsycl-native-bfloat16.spv", "libsycl-fallback-bfloat16.spv"}}};

static const char *getDeviceLibFilename(DeviceLibExt Extension, bool Native) {
  auto LibPair = DeviceLibNames.find(Extension);
  const char *Lib = nullptr;
  if (LibPair != DeviceLibNames.end())
    Lib = Native ? LibPair->second.first : LibPair->second.second;
  if (Lib == nullptr)
    throw exception(make_error_code(errc::build),
                    "Unhandled (new?) device library extension");
  return Lib;
}

// For each extension understood by the SYCL runtime, the string representation
// of its name. Names with devicelib in them are internal to the runtime. Others
// are actual OpenCL extensions.
static const std::map<DeviceLibExt, const char *> DeviceLibExtensionStrs = {
    {DeviceLibExt::cl_intel_devicelib_assert, "cl_intel_devicelib_assert"},
    {DeviceLibExt::cl_intel_devicelib_math, "cl_intel_devicelib_math"},
    {DeviceLibExt::cl_intel_devicelib_math_fp64,
     "cl_intel_devicelib_math_fp64"},
    {DeviceLibExt::cl_intel_devicelib_complex, "cl_intel_devicelib_complex"},
    {DeviceLibExt::cl_intel_devicelib_complex_fp64,
     "cl_intel_devicelib_complex_fp64"},
    {DeviceLibExt::cl_intel_devicelib_cstring, "cl_intel_devicelib_cstring"},
    {DeviceLibExt::cl_intel_devicelib_imf, "cl_intel_devicelib_imf"},
    {DeviceLibExt::cl_intel_devicelib_imf_fp64, "cl_intel_devicelib_imf_fp64"},
    {DeviceLibExt::cl_intel_devicelib_imf_bf16, "cl_intel_devicelib_imf_bf16"},
    {DeviceLibExt::cl_intel_devicelib_bfloat16,
     "cl_intel_bfloat16_conversions"}};

static const char *getDeviceLibExtensionStr(DeviceLibExt Extension) {
  auto Ext = DeviceLibExtensionStrs.find(Extension);
  if (Ext == DeviceLibExtensionStrs.end())
    throw exception(make_error_code(errc::build),
                    "Unhandled (new?) device library extension");
  return Ext->second;
}

static ur_result_t doCompile(const AdapterPtr &Adapter,
                             ur_program_handle_t Program, uint32_t NumDevs,
                             ur_device_handle_t *Devs, ur_context_handle_t Ctx,
                             const char *Opts) {
  // Try to compile with given devices, fall back to compiling with the program
  // context if unsupported by the adapter
  auto Result = Adapter->call_nocheck<UrApiKind::urProgramCompileExp>(
      Program, NumDevs, Devs, Opts);
  if (Result == UR_RESULT_ERROR_UNSUPPORTED_FEATURE) {
    return Adapter->call_nocheck<UrApiKind::urProgramCompile>(Ctx, Program,
                                                              Opts);
  }
  return Result;
}

static ur_program_handle_t
loadDeviceLibFallback(const ContextImplPtr Context, DeviceLibExt Extension,
                      std::vector<ur_device_handle_t> &Devices,
                      bool UseNativeLib) {

  auto LibFileName = getDeviceLibFilename(Extension, UseNativeLib);
  auto LockedCache = Context->acquireCachedLibPrograms();
  auto &CachedLibPrograms = LockedCache.get();
  // Collect list of devices to compile the library for. Library was already
  // compiled for a device if there is a corresponding record in the per-context
  // cache.
  std::vector<ur_device_handle_t> DevicesToCompile;
  ur_program_handle_t URProgram = nullptr;
  assert(Devices.size() > 0 &&
         "At least one device is expected in the input vector");
  // Vector of devices that don't have the library cached.
  for (auto Dev : Devices) {
    auto CacheResult = CachedLibPrograms.emplace(
        std::make_pair(std::make_pair(Extension, Dev), nullptr));
    auto Cached = !CacheResult.second;
    if (!Cached) {
      DevicesToCompile.push_back(Dev);
    } else {
      auto CachedURProgram = CacheResult.first->second;
      assert(CachedURProgram && "If device lib UR program was cached then is "
                                "expected to be not a nullptr");
      assert(((URProgram && URProgram == CachedURProgram) || (!URProgram)) &&
             "All cached UR programs should be the same");
      if (!URProgram)
        URProgram = CachedURProgram;
    }
  }
  if (DevicesToCompile.empty())
    return URProgram;

  auto EraseProgramForDevices = [&]() {
    for (auto Dev : DevicesToCompile)
      CachedLibPrograms.erase(std::make_pair(Extension, Dev));
  };
  bool IsProgramCreated = !URProgram;

  // Create UR program for device lib if we don't have it yet.
  if (!URProgram && !loadDeviceLib(Context, LibFileName, URProgram)) {
    EraseProgramForDevices();
    throw exception(make_error_code(errc::build),
                    std::string("Failed to load ") + LibFileName);
  }

  // Insert URProgram into the cache for all devices that we compiled it for.
  // Retain UR program for each record in the cache.
  const AdapterPtr &Adapter = Context->getAdapter();

  // UR program handle is stored in the cache for each device that we compiled
  // it for. We have to retain UR program for each record in the cache. We need
  // to take into account that UR program creation makes its reference count to
  // be 1.
  size_t RetainCount =
      IsProgramCreated ? DevicesToCompile.size() - 1 : DevicesToCompile.size();
  for (size_t I = 0; I < RetainCount; ++I)
    Adapter->call<UrApiKind::urProgramRetain>(URProgram);

  for (auto Dev : DevicesToCompile)
    CachedLibPrograms[std::make_pair(Extension, Dev)] = URProgram;

  // TODO no spec constants are used in the std libraries, support in the future
  // Do not use compile options for library programs: it is not clear if user
  // options (image options) are supposed to be applied to library program as
  // well, and what actually happens to a SPIR-V program if we apply them.
  ur_result_t Error =
      doCompile(Adapter, URProgram, DevicesToCompile.size(),
                DevicesToCompile.data(), Context->getHandleRef(), "");
  if (Error != UR_RESULT_SUCCESS) {
    EraseProgramForDevices();
    throw detail::set_ur_error(
        exception(make_error_code(errc::build),
                  ProgramManager::getProgramBuildLog(URProgram, Context)),
        Error);
  }

  return URProgram;
}

ProgramManager::ProgramManager()
    : m_SanitizerFoundInImage(SanitizerType::None) {
  const char *SpvFile = std::getenv(UseSpvEnv);
  // If a SPIR-V file is specified with an environment variable,
  // register the corresponding image
  if (SpvFile) {
    m_UseSpvFile = true;
    // The env var requests that the program is loaded from a SPIR-V file on
    // disk
    std::ifstream File(SpvFile, std::ios::binary);

    if (!File.is_open())
      throw exception(make_error_code(errc::runtime),
                      std::string("Can't open file specified via ") +
                          UseSpvEnv + ": " + SpvFile);
    File.seekg(0, std::ios::end);
    size_t Size = File.tellg();
    std::unique_ptr<char[]> Data(new char[Size]);
    File.seekg(0);
    File.read(Data.get(), Size);
    File.close();
    if (!File.good())
      throw exception(make_error_code(errc::runtime),
                      std::string("read from ") + SpvFile +
                          std::string(" failed"));
    // No need for a mutex here since all access to these private fields is
    // blocked until the construction of the ProgramManager singleton is
    // finished.
    m_SpvFileImage =
        std::make_unique<DynRTDeviceBinaryImage>(std::move(Data), Size);

    if constexpr (DbgProgMgr > 0) {
      std::cerr << "loaded device image binary from " << SpvFile << "\n";
      std::cerr << "format: " << getFormatStr(m_SpvFileImage->getFormat())
                << "\n";
    }
  }
}

const char *getArchName(const device &Device) {
  namespace syclex = sycl::ext::oneapi::experimental;
  auto Arch = getSyclObjImpl(Device)->getDeviceArch();
  switch (Arch) {
#define __SYCL_ARCHITECTURE(ARCH, VAL)                                         \
  case syclex::architecture::ARCH:                                             \
    return #ARCH;
#define __SYCL_ARCHITECTURE_ALIAS(ARCH, VAL)
#include <sycl/ext/oneapi/experimental/device_architecture.def>
#undef __SYCL_ARCHITECTURE
#undef __SYCL_ARCHITECTURE_ALIAS
  }
  return "unknown";
}

sycl_device_binary getRawImg(RTDeviceBinaryImage *Img) {
  return reinterpret_cast<sycl_device_binary>(
      const_cast<sycl_device_binary>(&Img->getRawData()));
}

template <typename StorageKey>
RTDeviceBinaryImage *getBinImageFromMultiMap(
    const std::unordered_multimap<StorageKey, RTDeviceBinaryImage *> &ImagesSet,
    const StorageKey &Key, const context &Context, const device &Device) {
  auto [ItBegin, ItEnd] = ImagesSet.equal_range(Key);
  if (ItBegin == ItEnd)
    return nullptr;

  // Here, we aim to select all the device images from the
  // [ItBegin, ItEnd) range that are AOT compiled for Device
  // (checked using info::device::architecture) or JIT compiled.
  // This selection will then be passed to urDeviceSelectBinary
  // for final selection.
  std::vector<RTDeviceBinaryImage *> DeviceFilteredImgs;
  DeviceFilteredImgs.reserve(std::distance(ItBegin, ItEnd));
  for (auto It = ItBegin; It != ItEnd; ++It) {
    if (doesImageTargetMatchDevice(*It->second, Device))
      DeviceFilteredImgs.push_back(It->second);
  }

  if (DeviceFilteredImgs.empty())
    return nullptr;

  std::vector<ur_device_binary_t> UrBinaries(DeviceFilteredImgs.size());
  for (uint32_t BinaryCount = 0; BinaryCount < DeviceFilteredImgs.size();
       BinaryCount++) {
    UrBinaries[BinaryCount].pDeviceTargetSpec = getUrDeviceTarget(
        getRawImg(DeviceFilteredImgs[BinaryCount])->DeviceTargetSpec);
  }

  uint32_t ImgInd = 0;
  // Ask the native runtime under the given context to choose the device image
  // it prefers.
  getSyclObjImpl(Context)->getAdapter()->call<UrApiKind::urDeviceSelectBinary>(
      getSyclObjImpl(Device)->getHandleRef(), UrBinaries.data(),
      UrBinaries.size(), &ImgInd);
  return DeviceFilteredImgs[ImgInd];
}

RTDeviceBinaryImage &
ProgramManager::getDeviceImage(const std::string &KernelName,
                               const context &Context, const device &Device) {
  if constexpr (DbgProgMgr > 0) {
    std::cerr << ">>> ProgramManager::getDeviceImage(\"" << KernelName << "\", "
              << getSyclObjImpl(Context).get() << ", "
              << getSyclObjImpl(Device).get() << ")\n";

    std::cerr << "available device images:\n";
    debugPrintBinaryImages();
  }

  if (m_UseSpvFile) {
    assert(m_SpvFileImage);
    return getDeviceImage(
        std::unordered_set<RTDeviceBinaryImage *>({m_SpvFileImage.get()}),
        Context, Device);
  }

  RTDeviceBinaryImage *Img = nullptr;
  {
    std::lock_guard<std::mutex> KernelIDsGuard(m_KernelIDsMutex);
    if (auto KernelId = m_KernelName2KernelIDs.find(KernelName);
        KernelId != m_KernelName2KernelIDs.end()) {
      Img = getBinImageFromMultiMap(m_KernelIDs2BinImage, KernelId->second,
                                    Context, Device);
    } else {
      Img = getBinImageFromMultiMap(m_ServiceKernels, KernelName, Context,
                                    Device);
    }
  }

  // Decompress the image if it is compressed.
  CheckAndDecompressImage(Img);

  if (Img) {
    if constexpr (DbgProgMgr > 0) {
      std::cerr << "selected device image: " << &Img->getRawData() << "\n";
      Img->print();
    }
    return *Img;
  }

  throw exception(make_error_code(errc::runtime),
                  "No kernel named " + KernelName + " was found");
}

RTDeviceBinaryImage &ProgramManager::getDeviceImage(
    const std::unordered_set<RTDeviceBinaryImage *> &ImageSet,
    const context &Context, const device &Device) {
  assert(ImageSet.size() > 0);

  if constexpr (DbgProgMgr > 0) {
    std::cerr << ">>> ProgramManager::getDeviceImage(Custom SPV file "
              << getSyclObjImpl(Context).get() << ", "
              << getSyclObjImpl(Device).get() << ")\n";

    std::cerr << "available device images:\n";
    debugPrintBinaryImages();
  }

  std::lock_guard<std::mutex> KernelIDsGuard(m_KernelIDsMutex);
  std::vector<sycl_device_binary> RawImgs(ImageSet.size());
  auto ImageIterator = ImageSet.begin();
  for (size_t i = 0; i < ImageSet.size(); i++, ImageIterator++)
    RawImgs[i] = reinterpret_cast<sycl_device_binary>(
        const_cast<sycl_device_binary>(&(*ImageIterator)->getRawData()));
  uint32_t ImgInd = 0;
  // Ask the native runtime under the given context to choose the device image
  // it prefers.

  std::vector<ur_device_binary_t> UrBinaries(RawImgs.size());
  for (uint32_t BinaryCount = 0; BinaryCount < RawImgs.size(); BinaryCount++) {
    UrBinaries[BinaryCount].pDeviceTargetSpec =
        getUrDeviceTarget(RawImgs[BinaryCount]->DeviceTargetSpec);
  }

  getSyclObjImpl(Context)->getAdapter()->call<UrApiKind::urDeviceSelectBinary>(
      getSyclObjImpl(Device)->getHandleRef(), UrBinaries.data(),
      UrBinaries.size(), &ImgInd);

  ImageIterator = ImageSet.begin();
  std::advance(ImageIterator, ImgInd);

  if constexpr (DbgProgMgr > 0) {
    std::cerr << "selected device image: " << &(*ImageIterator)->getRawData()
              << "\n";
    (*ImageIterator)->print();
  }
  return **ImageIterator;
}

static bool isDeviceLibRequired(DeviceLibExt Ext, uint32_t DeviceLibReqMask) {
  uint32_t Mask =
      0x1 << (static_cast<uint32_t>(Ext) -
              static_cast<uint32_t>(DeviceLibExt::cl_intel_devicelib_assert));
  return ((DeviceLibReqMask & Mask) == Mask);
}

static std::vector<ur_program_handle_t>
getDeviceLibPrograms(const ContextImplPtr Context,
                     std::vector<ur_device_handle_t> &Devices,
                     uint32_t DeviceLibReqMask) {
  std::vector<ur_program_handle_t> Programs;

  std::pair<DeviceLibExt, bool> RequiredDeviceLibExt[] = {
      {DeviceLibExt::cl_intel_devicelib_assert,
       /* is fallback loaded? */ false},
      {DeviceLibExt::cl_intel_devicelib_math, false},
      {DeviceLibExt::cl_intel_devicelib_math_fp64, false},
      {DeviceLibExt::cl_intel_devicelib_complex, false},
      {DeviceLibExt::cl_intel_devicelib_complex_fp64, false},
      {DeviceLibExt::cl_intel_devicelib_cstring, false},
      {DeviceLibExt::cl_intel_devicelib_imf, false},
      {DeviceLibExt::cl_intel_devicelib_imf_fp64, false},
      {DeviceLibExt::cl_intel_devicelib_imf_bf16, false},
      {DeviceLibExt::cl_intel_devicelib_bfloat16, false}};

  // Disable all devicelib extensions requiring fp64 support if at least
  // one underlying device doesn't support cl_khr_fp64.
  const bool fp64Support = std::all_of(
      Devices.begin(), Devices.end(), [&Context](ur_device_handle_t Device) {
        std::string DevExtList =
            Context->getPlatformImpl()
                ->getDeviceImpl(Device)
                ->get_device_info_string(
                    UrInfoCode<info::device::extensions>::value);
        return (DevExtList.npos != DevExtList.find("cl_khr_fp64"));
      });

  // Load a fallback library for an extension if the any device does not
  // support it.
  for (auto Device : Devices) {
    std::string DevExtList =
        Context->getPlatformImpl()
            ->getDeviceImpl(Device)
            ->get_device_info_string(
                UrInfoCode<info::device::extensions>::value);

    for (auto &Pair : RequiredDeviceLibExt) {
      DeviceLibExt Ext = Pair.first;
      bool &FallbackIsLoaded = Pair.second;

      if (FallbackIsLoaded) {
        continue;
      }

      if (!isDeviceLibRequired(Ext, DeviceLibReqMask)) {
        continue;
      }

      // Skip loading the fallback library that requires fp64 support if any
      // device in the list doesn't support fp64.
      if ((Ext == DeviceLibExt::cl_intel_devicelib_math_fp64 ||
           Ext == DeviceLibExt::cl_intel_devicelib_complex_fp64 ||
           Ext == DeviceLibExt::cl_intel_devicelib_imf_fp64) &&
          !fp64Support) {
        continue;
      }

      auto ExtName = getDeviceLibExtensionStr(Ext);

      bool InhibitNativeImpl = false;
      if (const char *Env = getenv("SYCL_DEVICELIB_INHIBIT_NATIVE")) {
        InhibitNativeImpl = strstr(Env, ExtName) != nullptr;
      }

      bool DeviceSupports = DevExtList.npos != DevExtList.find(ExtName);
      if (!DeviceSupports || InhibitNativeImpl) {
        Programs.push_back(loadDeviceLibFallback(Context, Ext, Devices,
                                                 /*UseNativeLib=*/false));
        FallbackIsLoaded = true;
      } else {
        // bfloat16 needs native library if device supports it
        if (Ext == DeviceLibExt::cl_intel_devicelib_bfloat16) {
          Programs.push_back(loadDeviceLibFallback(Context, Ext, Devices,
                                                   /*UseNativeLib=*/true));
          FallbackIsLoaded = true;
        }
      }
    }
  }
  return Programs;
}

// Check if device image is compressed.
static inline bool isDeviceImageCompressed(sycl_device_binary Bin) {

  auto currFormat = static_cast<ur::DeviceBinaryType>(Bin->Format);
  return currFormat == SYCL_DEVICE_BINARY_TYPE_COMPRESSED_NONE;
}

ProgramManager::ProgramPtr ProgramManager::build(
    ProgramPtr Program, const ContextImplPtr Context,
    const std::string &CompileOptions, const std::string &LinkOptions,
    std::vector<ur_device_handle_t> &Devices, uint32_t DeviceLibReqMask,
    const std::vector<ur_program_handle_t> &ExtraProgramsToLink,
    bool CreatedFromBinary) {

  if constexpr (DbgProgMgr > 0) {
    std::cerr << ">>> ProgramManager::build(" << Program.get() << ", "
              << CompileOptions << ", " << LinkOptions << ", "
              << VecToString(Devices) << ", " << std::hex << DeviceLibReqMask
              << std::dec << ", " << VecToString(ExtraProgramsToLink) << ", "
              << CreatedFromBinary << ")\n";
  }

  bool LinkDeviceLibs = (DeviceLibReqMask != 0);

  // TODO: this is a temporary workaround for GPU tests for ESIMD compiler.
  // We do not link with other device libraries, because it may fail
  // due to unrecognized SPIR-V format of those libraries.
  if (CompileOptions.find(std::string("-cmc")) != std::string::npos ||
      CompileOptions.find(std::string("-vc-codegen")) != std::string::npos)
    LinkDeviceLibs = false;

  std::vector<ur_program_handle_t> LinkPrograms;
  if (LinkDeviceLibs) {
    LinkPrograms = getDeviceLibPrograms(Context, Devices, DeviceLibReqMask);
  }

  static const char *ForceLinkEnv = std::getenv("SYCL_FORCE_LINK");
  static bool ForceLink = ForceLinkEnv && (*ForceLinkEnv == '1');

  const AdapterPtr &Adapter = Context->getAdapter();
  if (LinkPrograms.empty() && ExtraProgramsToLink.empty() && !ForceLink) {
    const std::string &Options = LinkOptions.empty()
                                     ? CompileOptions
                                     : (CompileOptions + " " + LinkOptions);
    ur_result_t Error = Adapter->call_nocheck<UrApiKind::urProgramBuildExp>(
        Program.get(), Devices.size(), Devices.data(), Options.c_str());
    if (Error == UR_RESULT_ERROR_UNSUPPORTED_FEATURE) {
      Error = Adapter->call_nocheck<UrApiKind::urProgramBuild>(
          Context->getHandleRef(), Program.get(), Options.c_str());
    }

    if (Error != UR_RESULT_SUCCESS)
      throw detail::set_ur_error(
          exception(make_error_code(errc::build),
                    getProgramBuildLog(Program.get(), Context)),
          Error);

    return Program;
  }

  // Include the main program and compile/link everything together
  if (!CreatedFromBinary) {
    auto Res = doCompile(Adapter, Program.get(), Devices.size(), Devices.data(),
                         Context->getHandleRef(), CompileOptions.c_str());
    Adapter->checkUrResult<errc::build>(Res);
  }
  LinkPrograms.push_back(Program.get());

  for (ur_program_handle_t Prg : ExtraProgramsToLink) {
    if (!CreatedFromBinary) {
      auto Res = doCompile(Adapter, Prg, Devices.size(), Devices.data(),
                           Context->getHandleRef(), CompileOptions.c_str());
      Adapter->checkUrResult<errc::build>(Res);
    }
    LinkPrograms.push_back(Prg);
  }

  ur_program_handle_t LinkedProg = nullptr;
  auto doLink = [&] {
    auto Res = Adapter->call_nocheck<UrApiKind::urProgramLinkExp>(
        Context->getHandleRef(), Devices.size(), Devices.data(),
        LinkPrograms.size(), LinkPrograms.data(), LinkOptions.c_str(),
        &LinkedProg);
    if (Res == UR_RESULT_ERROR_UNSUPPORTED_FEATURE) {
      Res = Adapter->call_nocheck<UrApiKind::urProgramLink>(
          Context->getHandleRef(), LinkPrograms.size(), LinkPrograms.data(),
          LinkOptions.c_str(), &LinkedProg);
    }
    return Res;
  };
  ur_result_t Error = doLink();
  if (Error == UR_RESULT_ERROR_OUT_OF_RESOURCES ||
      Error == UR_RESULT_ERROR_OUT_OF_HOST_MEMORY ||
      Error == UR_RESULT_ERROR_OUT_OF_DEVICE_MEMORY) {
    Context->getKernelProgramCache().reset();
    Error = doLink();
  }

  // Link program call returns a new program object if all parameters are valid,
  // or NULL otherwise. Release the original (user) program.
  Program.reset(LinkedProg);
  if (Error != UR_RESULT_SUCCESS) {
    if (LinkedProg) {
      // A non-trivial error occurred during linkage: get a build log, release
      // an incomplete (but valid) LinkedProg, and throw.
      throw detail::set_ur_error(
          exception(make_error_code(errc::build),
                    getProgramBuildLog(LinkedProg, Context)),
          Error);
    }
    Adapter->checkUrResult(Error);
  }
  return Program;
}

void ProgramManager::cacheKernelUsesAssertInfo(RTDeviceBinaryImage &Img) {
  const RTDeviceBinaryImage::PropertyRange &AssertUsedRange =
      Img.getAssertUsed();
  if (AssertUsedRange.isAvailable())
    for (const auto &Prop : AssertUsedRange)
      m_KernelUsesAssert.insert(Prop->Name);
}

bool ProgramManager::kernelUsesAssert(const std::string &KernelName) const {
  return m_KernelUsesAssert.find(KernelName) != m_KernelUsesAssert.end();
}

void ProgramManager::cacheKernelImplicitLocalArg(RTDeviceBinaryImage &Img) {
  const RTDeviceBinaryImage::PropertyRange &ImplicitLocalArgRange =
      Img.getImplicitLocalArg();
  if (ImplicitLocalArgRange.isAvailable())
    for (auto Prop : ImplicitLocalArgRange) {
      m_KernelImplicitLocalArgPos[Prop->Name] =
          DeviceBinaryProperty(Prop).asUint32();
    }
}

std::optional<int>
ProgramManager::kernelImplicitLocalArgPos(const std::string &KernelName) const {
  auto it = m_KernelImplicitLocalArgPos.find(KernelName);
  if (it != m_KernelImplicitLocalArgPos.end())
    return it->second;
  return {};
}

static bool shouldSkipEmptyImage(sycl_device_binary RawImg) {
  // For bfloat16 device library image, we should keep it although it doesn't
  // include any kernel.
  sycl_device_binary_property_set ImgPS;
  for (ImgPS = RawImg->PropertySetsBegin; ImgPS != RawImg->PropertySetsEnd;
       ++ImgPS) {
    if (ImgPS->Name &&
        !strcmp(__SYCL_PROPERTY_SET_DEVICELIB_METADATA, ImgPS->Name))
      return false;
  }

  return true;
}

void ProgramManager::addImages(sycl_device_binaries DeviceBinary) {
  const bool DumpImages = std::getenv("SYCL_DUMP_IMAGES") && !m_UseSpvFile;
  for (int I = 0; I < DeviceBinary->NumDeviceBinaries; I++) {
    sycl_device_binary RawImg = &(DeviceBinary->DeviceBinaries[I]);
    const sycl_offload_entry EntriesB = RawImg->EntriesBegin;
    const sycl_offload_entry EntriesE = RawImg->EntriesEnd;
    if ((EntriesB == EntriesE) && shouldSkipEmptyImage(RawImg))
      continue;

    std::unique_ptr<RTDeviceBinaryImage> Img;
    if (isDeviceImageCompressed(RawImg))
#ifndef SYCL_RT_ZSTD_NOT_AVAIABLE
      Img = std::make_unique<CompressedRTDeviceBinaryImage>(RawImg);
#else
      throw sycl::exception(sycl::make_error_code(sycl::errc::runtime),
                            "Recieved a compressed device image, but "
                            "SYCL RT was built without ZSTD support."
                            "Aborting. ");
#endif
    else
      Img = std::make_unique<RTDeviceBinaryImage>(RawImg);

    static uint32_t SequenceID = 0;

    // Fill the kernel argument mask map
    const RTDeviceBinaryImage::PropertyRange &KPOIRange =
        Img->getKernelParamOptInfo();
    if (KPOIRange.isAvailable()) {
      KernelNameToArgMaskMap &ArgMaskMap =
          m_EliminatedKernelArgMasks[Img.get()];
      for (const auto &Info : KPOIRange)
        ArgMaskMap[Info->Name] =
            createKernelArgMask(DeviceBinaryProperty(Info).asByteArray());
    }

    // Fill maps for kernel bundles
    std::lock_guard<std::mutex> KernelIDsGuard(m_KernelIDsMutex);

    // For bfloat16 device library image, it doesn't include any kernel, device
    // global, virtual function, so just skip adding it to any related maps.
    // We only need to: 1). add exported symbols to m_ExportedSymbolImages. 2).
    // add the device image to m_DeviceImages used for future clean up when
    // removeImage is called.
    {
      auto Bfloat16DeviceLibProp = Img->getDeviceLibMetadata();
      if (Bfloat16DeviceLibProp.isAvailable()) {
        for (const sycl_device_binary_property &ESProp :
             Img->getExportedSymbols()) {
          m_ExportedSymbolImages.insert({ESProp->Name, Img.get()});
        }
        m_DeviceImages.insert({RawImg, std::move(Img)});
        continue;
      }
    }

    // Register all exported symbols
    for (const sycl_device_binary_property &ESProp :
         Img->getExportedSymbols()) {
      m_ExportedSymbolImages.insert({ESProp->Name, Img.get()});
    }

    // Record mapping between virtual function sets and device images
    for (const sycl_device_binary_property &VFProp :
         Img->getVirtualFunctions()) {
      std::string StrValue = DeviceBinaryProperty(VFProp).asCString();
      for (const auto &SetName : detail::split_string(StrValue, ','))
        m_VFSet2BinImage[SetName].insert(Img.get());
    }

    if (DumpImages) {
      const bool NeedsSequenceID = std::any_of(
          m_BinImg2KernelIDs.begin(), m_BinImg2KernelIDs.end(),
          [&](auto &CurrentImg) {
            return CurrentImg.first->getFormat() == Img->getFormat();
          });

      // Check if image is compressed, and decompress it before dumping.
      CheckAndDecompressImage(Img.get());

      dumpImage(*Img, NeedsSequenceID ? ++SequenceID : 0);
    }

    m_BinImg2KernelIDs[Img.get()].reset(new std::vector<kernel_id>);

    for (sycl_offload_entry EntriesIt = EntriesB; EntriesIt != EntriesE;
         EntriesIt = EntriesIt->Increment()) {

      auto name = EntriesIt->GetName();

      // Skip creating unique kernel ID if it is a service kernel.
      // SYCL service kernels are identified by having
      // __sycl_service_kernel__ in the mangled name, primarily as part of
      // the namespace of the name type.
      if (std::strstr(name, "__sycl_service_kernel__")) {
        m_ServiceKernels.insert(std::make_pair(name, Img.get()));
        continue;
      }

      // Skip creating unique kernel ID if it is an exported device
      // function. Exported device functions appear in the offload entries
      // among kernels, but are identifiable by being listed in properties.
      if (m_ExportedSymbolImages.find(name) != m_ExportedSymbolImages.end())
        continue;

      // ... and create a unique kernel ID for the entry
      auto It = m_KernelName2KernelIDs.find(name);
      if (It == m_KernelName2KernelIDs.end()) {
        std::shared_ptr<detail::kernel_id_impl> KernelIDImpl =
            std::make_shared<detail::kernel_id_impl>(name);
        sycl::kernel_id KernelID =
            detail::createSyclObjFromImpl<sycl::kernel_id>(
                std::move(KernelIDImpl));

        It = m_KernelName2KernelIDs.emplace_hint(It, name, std::move(KernelID));
      }
      m_KernelIDs2BinImage.insert(std::make_pair(It->second, Img.get()));
      m_BinImg2KernelIDs[Img.get()]->push_back(It->second);
    }

    cacheKernelUsesAssertInfo(*Img);

    // check if kernel uses sanitizer
    {
      sycl_device_binary_property SanProp = Img->getProperty("sanUsed");
      if (SanProp) {
        std::string SanValue =
            detail::DeviceBinaryProperty(SanProp).asCString();

        if (SanValue.rfind("asan", 0) == 0) { // starts_with
          m_SanitizerFoundInImage = SanitizerType::AddressSanitizer;
        } else if (SanValue.rfind("msan", 0) == 0) {
          m_SanitizerFoundInImage = SanitizerType::MemorySanitizer;
        } else if (SanValue.rfind("tsan", 0) == 0) {
          m_SanitizerFoundInImage = SanitizerType::ThreadSanitizer;
        }
      }
    }

    cacheKernelImplicitLocalArg(*Img);

    // Sort kernel ids for faster search
    std::sort(m_BinImg2KernelIDs[Img.get()]->begin(),
              m_BinImg2KernelIDs[Img.get()]->end(), LessByHash<kernel_id>{});

    // ... and initialize associated device_global information
    {
      std::lock_guard<std::mutex> DeviceGlobalsGuard(m_DeviceGlobalsMutex);

      auto DeviceGlobals = Img->getDeviceGlobals();
      for (const sycl_device_binary_property &DeviceGlobal : DeviceGlobals) {
        ByteArray DeviceGlobalInfo =
            DeviceBinaryProperty(DeviceGlobal).asByteArray();

        // The supplied device_global info property is expected to contain:
        // * 8 bytes - Size of the property.
        // * 4 bytes - Size of the underlying type in the device_global.
        // * 4 bytes - 0 if device_global has device_image_scope and any value
        //             otherwise.
        DeviceGlobalInfo.dropBytes(8);
        auto [TypeSize, DeviceImageScopeDecorated] =
            DeviceGlobalInfo.consume<std::uint32_t, std::uint32_t>();
        assert(DeviceGlobalInfo.empty() && "Extra data left!");

        // Give the image pointer as an identifier for the image the
        // device-global is associated with.

        auto ExistingDeviceGlobal = m_DeviceGlobals.find(DeviceGlobal->Name);
        if (ExistingDeviceGlobal != m_DeviceGlobals.end()) {
          // If it has already been registered we update the information.
          ExistingDeviceGlobal->second->initialize(Img.get(), TypeSize,
                                                   DeviceImageScopeDecorated);
        } else {
          // If it has not already been registered we create a new entry.
          // Note: Pointer to the device global is not available here, so it
          //       cannot be set until registration happens.
          auto EntryUPtr = std::make_unique<DeviceGlobalMapEntry>(
              DeviceGlobal->Name, Img.get(), TypeSize,
              DeviceImageScopeDecorated);
          m_DeviceGlobals.emplace(DeviceGlobal->Name, std::move(EntryUPtr));
        }
      }
    }
    // ... and initialize associated host_pipe information
    {
      std::lock_guard<std::mutex> HostPipesGuard(m_HostPipesMutex);
      auto HostPipes = Img->getHostPipes();
      for (const sycl_device_binary_property &HostPipe : HostPipes) {
        ByteArray HostPipeInfo = DeviceBinaryProperty(HostPipe).asByteArray();

        // The supplied host_pipe info property is expected to contain:
        // * 8 bytes - Size of the property.
        // * 4 bytes - Size of the underlying type in the host_pipe.
        // Note: Property may be padded.

        HostPipeInfo.dropBytes(8);
        auto TypeSize = HostPipeInfo.consume<std::uint32_t>();
        assert(HostPipeInfo.empty() && "Extra data left!");

        auto ExistingHostPipe = m_HostPipes.find(HostPipe->Name);
        if (ExistingHostPipe != m_HostPipes.end()) {
          // If it has already been registered we update the information.
          ExistingHostPipe->second->initialize(TypeSize);
          ExistingHostPipe->second->initialize(Img.get());
        } else {
          // If it has not already been registered we create a new entry.
          // Note: Pointer to the host pipe is not available here, so it
          //       cannot be set until registration happens.
          auto EntryUPtr =
              std::make_unique<HostPipeMapEntry>(HostPipe->Name, TypeSize);
          EntryUPtr->initialize(Img.get());
          m_HostPipes.emplace(HostPipe->Name, std::move(EntryUPtr));
        }
      }
    }
    m_DeviceImages.insert({RawImg, std::move(Img)});
  }
}

void ProgramManager::removeImages(sycl_device_binaries DeviceBinary) {
  for (int I = 0; I < DeviceBinary->NumDeviceBinaries; I++) {
    sycl_device_binary RawImg = &(DeviceBinary->DeviceBinaries[I]);
    auto DevImgIt = m_DeviceImages.find(RawImg);
    if (DevImgIt == m_DeviceImages.end())
      continue;
    const sycl_offload_entry EntriesB = RawImg->EntriesBegin;
    const sycl_offload_entry EntriesE = RawImg->EntriesEnd;
    if ((EntriesB == EntriesE) && shouldSkipEmptyImage(RawImg))
      continue;

    RTDeviceBinaryImage *Img = DevImgIt->second.get();

    // Drop the kernel argument mask map
    m_EliminatedKernelArgMasks.erase(Img);

    // Acquire lock to modify maps for kernel bundles
    std::lock_guard<std::mutex> KernelIDsGuard(m_KernelIDsMutex);

    {
      // Clean up Bfloat16 device library image, unregister exported symbols
      // from current device image.
      auto Bfloat16DeviceLibProp = Img->getDeviceLibMetadata();
      if (Bfloat16DeviceLibProp.isAvailable()) {
        for (const sycl_device_binary_property &ESProp :
             Img->getExportedSymbols()) {
          auto Range = m_ExportedSymbolImages.equal_range(ESProp->Name);
          for (auto It = Range.first; It != Range.second; ++It) {
            if (It->second == Img) {
              m_ExportedSymbolImages.erase(It);
              break;
            }
          }
        }
        m_DeviceImages.erase(DevImgIt);
        continue;
      }
    }

    // Unmap the unique kernel IDs for the offload entries
    for (sycl_offload_entry EntriesIt = EntriesB; EntriesIt != EntriesE;
         EntriesIt = EntriesIt->Increment()) {

      // Drop entry for service kernel
      if (std::strstr(EntriesIt->GetName(), "__sycl_service_kernel__")) {
        m_ServiceKernels.erase(EntriesIt->GetName());
        continue;
      }

      // Exported device functions won't have a kernel ID
      if (m_ExportedSymbolImages.find(EntriesIt->GetName()) !=
          m_ExportedSymbolImages.end()) {
        continue;
      }

      // remove everything associated with this KernelName
      m_KernelUsesAssert.erase(EntriesIt->GetName());
      m_KernelImplicitLocalArgPos.erase(EntriesIt->GetName());

      if (auto It = m_KernelName2KernelIDs.find(EntriesIt->GetName());
          It != m_KernelName2KernelIDs.end()) {
        m_KernelName2KernelIDs.erase(It);
        m_KernelIDs2BinImage.erase(It->second);
      }
    }

    // Drop reverse mapping
    m_BinImg2KernelIDs.erase(Img);

    // Unregister exported symbols (needs to happen after the ID unmap loop)
    for (const sycl_device_binary_property &ESProp :
         Img->getExportedSymbols()) {
      m_ExportedSymbolImages.erase(ESProp->Name);
    }

    for (const sycl_device_binary_property &VFProp :
         Img->getVirtualFunctions()) {
      std::string StrValue = DeviceBinaryProperty(VFProp).asCString();
      for (const auto &SetName : detail::split_string(StrValue, ','))
        m_VFSet2BinImage.erase(SetName);
    }

    {
      std::lock_guard<std::mutex> DeviceGlobalsGuard(m_DeviceGlobalsMutex);
      auto DeviceGlobals = Img->getDeviceGlobals();
      for (const sycl_device_binary_property &DeviceGlobal : DeviceGlobals) {
        if (auto DevGlobalIt = m_DeviceGlobals.find(DeviceGlobal->Name);
            DevGlobalIt != m_DeviceGlobals.end()) {
          auto findDevGlobalByValue = std::find_if(
              m_Ptr2DeviceGlobal.begin(), m_Ptr2DeviceGlobal.end(),
              [&DevGlobalIt](const std::pair<const void *,
                                             DeviceGlobalMapEntry *> &Entry) {
                return Entry.second == DevGlobalIt->second.get();
              });
          if (findDevGlobalByValue != m_Ptr2DeviceGlobal.end())
            m_Ptr2DeviceGlobal.erase(findDevGlobalByValue);
          m_DeviceGlobals.erase(DevGlobalIt);
        }
      }
    }

    {
      std::lock_guard<std::mutex> HostPipesGuard(m_HostPipesMutex);
      auto HostPipes = Img->getHostPipes();
      for (const sycl_device_binary_property &HostPipe : HostPipes) {
        if (auto HostPipesIt = m_HostPipes.find(HostPipe->Name);
            HostPipesIt != m_HostPipes.end()) {
          auto findHostPipesByValue = std::find_if(
              m_Ptr2HostPipe.begin(), m_Ptr2HostPipe.end(),
              [&HostPipesIt](
                  const std::pair<const void *, HostPipeMapEntry *> &Entry) {
                return Entry.second == HostPipesIt->second.get();
              });
          if (findHostPipesByValue != m_Ptr2HostPipe.end())
            m_Ptr2HostPipe.erase(findHostPipesByValue);
          m_HostPipes.erase(HostPipesIt);
        }
      }
    }

    // Purge references to the image in native programs map
    {
      std::lock_guard<std::mutex> NativeProgramsGuard(MNativeProgramsMutex);

      // The map does not keep references to program handles; we can erase the
      // entry without calling UR release
      for (auto It = NativePrograms.begin(); It != NativePrograms.end();) {
        auto CurIt = It++;
        if (CurIt->second.second == Img) {
          if (auto ContextImpl = CurIt->second.first.lock()) {
            ContextImpl->getKernelProgramCache().removeAllRelatedEntries(
                Img->getImageID());
          }
          NativePrograms.erase(CurIt);
        }
      }
    }

    m_DeviceImages.erase(DevImgIt);
  }
}

void ProgramManager::debugPrintBinaryImages() const {
  for (const auto &ImgIt : m_BinImg2KernelIDs) {
    ImgIt.first->print();
  }
}

void ProgramManager::dumpImage(const RTDeviceBinaryImage &Img,
                               uint32_t SequenceID) const {
  const char *Prefix = std::getenv("SYCL_DUMP_IMAGES_PREFIX");
  std::string Fname(Prefix ? Prefix : "sycl_");
  const sycl_device_binary_struct &RawImg = Img.getRawData();
  Fname += RawImg.DeviceTargetSpec;
  if (SequenceID)
    Fname += '_' + std::to_string(SequenceID);
  std::string Ext;

  ur::DeviceBinaryType Format = Img.getFormat();
  if (Format == SYCL_DEVICE_BINARY_TYPE_SPIRV)
    Ext = ".spv";
  else if (Format == SYCL_DEVICE_BINARY_TYPE_LLVMIR_BITCODE)
    Ext = ".bc";
  else
    Ext = ".bin";
  Fname += Ext;

  std::ofstream F(Fname, std::ios::binary);

  if (!F.is_open()) {
    throw exception(make_error_code(errc::runtime), "Can not write " + Fname);
  }
  Img.dump(F);
  F.close();
}

uint32_t ProgramManager::getDeviceLibReqMask(const RTDeviceBinaryImage &Img) {
  const RTDeviceBinaryImage::PropertyRange &DLMRange =
      Img.getDeviceLibReqMask();
  if (DLMRange.isAvailable())
    return DeviceBinaryProperty(*(DLMRange.begin())).asUint32();
  else
    return 0x0;
}

const KernelArgMask *
ProgramManager::getEliminatedKernelArgMask(ur_program_handle_t NativePrg,
                                           const std::string &KernelName) {
  // Bail out if there are no eliminated kernel arg masks in our images
  if (m_EliminatedKernelArgMasks.empty())
    return nullptr;

  {
    std::lock_guard<std::mutex> Lock(MNativeProgramsMutex);
    auto Range = NativePrograms.equal_range(NativePrg);
    for (auto ImgIt = Range.first; ImgIt != Range.second; ++ImgIt) {
      auto MapIt = m_EliminatedKernelArgMasks.find(ImgIt->second.second);
      if (MapIt == m_EliminatedKernelArgMasks.end())
        continue;
      auto ArgMaskMapIt = MapIt->second.find(KernelName);
      if (ArgMaskMapIt != MapIt->second.end())
        return &MapIt->second[KernelName];
    }
    if (Range.first != Range.second)
      return nullptr;
  }

  // If the program was not cached iterate over all available images looking for
  // the requested kernel
  for (auto &Elem : m_EliminatedKernelArgMasks) {
    auto ArgMask = Elem.second.find(KernelName);
    if (ArgMask != Elem.second.end())
      return &ArgMask->second;
  }

  // The kernel is not generated by DPCPP stack, so a mask doesn't exist for it
  return nullptr;
}

static bundle_state getBinImageState(const RTDeviceBinaryImage *BinImage) {
  auto IsAOTBinary = [](const char *Format) {
    return ((strcmp(Format, __SYCL_DEVICE_BINARY_TARGET_SPIRV64_X86_64) == 0) ||
            (strcmp(Format, __SYCL_DEVICE_BINARY_TARGET_SPIRV64_GEN) == 0) ||
            (strcmp(Format, __SYCL_DEVICE_BINARY_TARGET_SPIRV64_FPGA) == 0));
  };

  // Three possible initial states:
  // - SPIRV that needs to be compiled and linked
  // - AOT compiled binary with dependnecies, needs linking.
  // - AOT compiled binary without dependencies.

  const bool IsAOT = IsAOTBinary(BinImage->getRawData().DeviceTargetSpec);

  if (!IsAOT)
    return sycl::bundle_state::input;
  return BinImage->getImportedSymbols().empty() ? sycl::bundle_state::executable
                                                : sycl::bundle_state::object;
}

kernel_id ProgramManager::getSYCLKernelID(const std::string &KernelName) {
  std::lock_guard<std::mutex> KernelIDsGuard(m_KernelIDsMutex);

  auto KernelID = m_KernelName2KernelIDs.find(KernelName);
  if (KernelID == m_KernelName2KernelIDs.end())
    throw exception(make_error_code(errc::runtime),
                    "No kernel found with the specified name");

  return KernelID->second;
}

bool ProgramManager::hasCompatibleImage(const device &Dev) {
  std::lock_guard<std::mutex> Guard(m_KernelIDsMutex);

  return std::any_of(
      m_BinImg2KernelIDs.cbegin(), m_BinImg2KernelIDs.cend(),
      [&](std::pair<RTDeviceBinaryImage *,
                    std::shared_ptr<std::vector<kernel_id>>>
              Elem) { return compatibleWithDevice(Elem.first, Dev); });
}

std::vector<kernel_id> ProgramManager::getAllSYCLKernelIDs() {
  std::lock_guard<std::mutex> KernelIDsGuard(m_KernelIDsMutex);

  std::vector<sycl::kernel_id> AllKernelIDs;
  AllKernelIDs.reserve(m_KernelName2KernelIDs.size());
  for (std::pair<std::string, kernel_id> KernelID : m_KernelName2KernelIDs) {
    AllKernelIDs.push_back(KernelID.second);
  }
  return AllKernelIDs;
}

kernel_id ProgramManager::getBuiltInKernelID(const std::string &KernelName) {
  std::lock_guard<std::mutex> BuiltInKernelIDsGuard(m_BuiltInKernelIDsMutex);

  auto KernelID = m_BuiltInKernelIDs.find(KernelName);
  if (KernelID == m_BuiltInKernelIDs.end()) {
    auto Impl = std::make_shared<kernel_id_impl>(KernelName);
    auto CachedID = createSyclObjFromImpl<kernel_id>(std::move(Impl));
    KernelID = m_BuiltInKernelIDs.insert({KernelName, CachedID}).first;
  }

  return KernelID->second;
}

void ProgramManager::addOrInitDeviceGlobalEntry(const void *DeviceGlobalPtr,
                                                const char *UniqueId) {
  std::lock_guard<std::mutex> DeviceGlobalsGuard(m_DeviceGlobalsMutex);

  auto ExistingDeviceGlobal = m_DeviceGlobals.find(UniqueId);
  if (ExistingDeviceGlobal != m_DeviceGlobals.end()) {
    // Update the existing information and add the entry to the pointer map.
    ExistingDeviceGlobal->second->initialize(DeviceGlobalPtr);
    m_Ptr2DeviceGlobal.insert(
        {DeviceGlobalPtr, ExistingDeviceGlobal->second.get()});
    return;
  }

  auto EntryUPtr =
      std::make_unique<DeviceGlobalMapEntry>(UniqueId, DeviceGlobalPtr);
  auto NewEntry = m_DeviceGlobals.emplace(UniqueId, std::move(EntryUPtr));
  m_Ptr2DeviceGlobal.insert({DeviceGlobalPtr, NewEntry.first->second.get()});
}

std::set<RTDeviceBinaryImage *>
ProgramManager::getRawDeviceImages(const std::vector<kernel_id> &KernelIDs) {
  std::set<RTDeviceBinaryImage *> BinImages;
  std::lock_guard<std::mutex> KernelIDsGuard(m_KernelIDsMutex);
  for (const kernel_id &KID : KernelIDs) {
    auto Range = m_KernelIDs2BinImage.equal_range(KID);
    for (auto It = Range.first, End = Range.second; It != End; ++It)
      BinImages.insert(It->second);
  }
  return BinImages;
}

DeviceGlobalMapEntry *
ProgramManager::getDeviceGlobalEntry(const void *DeviceGlobalPtr) {
  std::lock_guard<std::mutex> DeviceGlobalsGuard(m_DeviceGlobalsMutex);
  auto Entry = m_Ptr2DeviceGlobal.find(DeviceGlobalPtr);
  assert(Entry != m_Ptr2DeviceGlobal.end() && "Device global entry not found");
  return Entry->second;
}

std::vector<DeviceGlobalMapEntry *> ProgramManager::getDeviceGlobalEntries(
    const std::vector<std::string> &UniqueIds,
    bool ExcludeDeviceImageScopeDecorated) {
  std::vector<DeviceGlobalMapEntry *> FoundEntries;
  FoundEntries.reserve(UniqueIds.size());

  std::lock_guard<std::mutex> DeviceGlobalsGuard(m_DeviceGlobalsMutex);
  for (const std::string &UniqueId : UniqueIds) {
    auto DeviceGlobalEntry = m_DeviceGlobals.find(UniqueId);
    assert(DeviceGlobalEntry != m_DeviceGlobals.end() &&
           "Device global not found in map.");
    if (!ExcludeDeviceImageScopeDecorated ||
        !DeviceGlobalEntry->second->MIsDeviceImageScopeDecorated)
      FoundEntries.push_back(DeviceGlobalEntry->second.get());
  }
  return FoundEntries;
}

void ProgramManager::addOrInitHostPipeEntry(const void *HostPipePtr,
                                            const char *UniqueId) {
  std::lock_guard<std::mutex> HostPipesGuard(m_HostPipesMutex);

  auto ExistingHostPipe = m_HostPipes.find(UniqueId);
  if (ExistingHostPipe != m_HostPipes.end()) {
    ExistingHostPipe->second->initialize(HostPipePtr);
    m_Ptr2HostPipe.insert({HostPipePtr, ExistingHostPipe->second.get()});
    return;
  }

  auto EntryUPtr = std::make_unique<HostPipeMapEntry>(UniqueId, HostPipePtr);
  auto NewEntry = m_HostPipes.emplace(UniqueId, std::move(EntryUPtr));
  m_Ptr2HostPipe.insert({HostPipePtr, NewEntry.first->second.get()});
}

HostPipeMapEntry *
ProgramManager::getHostPipeEntry(const std::string &UniqueId) {
  std::lock_guard<std::mutex> HostPipesGuard(m_HostPipesMutex);
  auto Entry = m_HostPipes.find(UniqueId);
  assert(Entry != m_HostPipes.end() && "Host pipe entry not found");
  return Entry->second.get();
}

HostPipeMapEntry *ProgramManager::getHostPipeEntry(const void *HostPipePtr) {
  std::lock_guard<std::mutex> HostPipesGuard(m_HostPipesMutex);
  auto Entry = m_Ptr2HostPipe.find(HostPipePtr);
  assert(Entry != m_Ptr2HostPipe.end() && "Host pipe entry not found");
  return Entry->second;
}

device_image_plain ProgramManager::getDeviceImageFromBinaryImage(
    RTDeviceBinaryImage *BinImage, const context &Ctx, const device &Dev) {
  const bundle_state ImgState = getBinImageState(BinImage);

  assert(compatibleWithDevice(BinImage, Dev));

  std::shared_ptr<std::vector<sycl::kernel_id>> KernelIDs;
  // Collect kernel names for the image.
  {
    std::lock_guard<std::mutex> KernelIDsGuard(m_KernelIDsMutex);
    KernelIDs = m_BinImg2KernelIDs[BinImage];
  }

  DeviceImageImplPtr Impl = std::make_shared<detail::device_image_impl>(
      BinImage, Ctx, std::vector<device>{Dev}, ImgState, KernelIDs,
      /*PIProgram=*/nullptr);

  return createSyclObjFromImpl<device_image_plain>(std::move(Impl));
}

std::vector<DevImgPlainWithDeps>
ProgramManager::getSYCLDeviceImagesWithCompatibleState(
    const context &Ctx, const std::vector<device> &Devs,
    bundle_state TargetState, const std::vector<kernel_id> &KernelIDs) {

  // Collect unique raw device images taking into account kernel ids passed
  // TODO: Can we avoid repacking?
  std::set<RTDeviceBinaryImage *> BinImages;
  if (!KernelIDs.empty()) {
    for (const auto &KID : KernelIDs) {
      bool isCompatibleWithAtLeastOneDev =
          std::any_of(Devs.begin(), Devs.end(), [&KID](const auto &Dev) {
            return sycl::is_compatible({KID}, Dev);
          });
      if (!isCompatibleWithAtLeastOneDev)
        throw sycl::exception(
            make_error_code(errc::invalid),
            "Kernel is incompatible with all devices in devs");
    }
    BinImages = getRawDeviceImages(KernelIDs);
  } else {
    std::lock_guard<std::mutex> KernelIDsGuard(m_KernelIDsMutex);
    for (auto &ImageUPtr : m_BinImg2KernelIDs) {
      BinImages.insert(ImageUPtr.first);
    }
  }

  // Ignore images with incompatible state. Image is considered compatible
  // with a target state if an image is already in the target state or can
  // be brought to target state by compiling/linking/building.
  //
  // Example: an image in "executable" state is not compatible with
  // "input" target state - there is no operation to convert the image it
  // to "input" state. An image in "input" state is compatible with
  // "executable" target state because it can be built to get into
  // "executable" state.
  for (auto It = BinImages.begin(); It != BinImages.end();) {
    if (getBinImageState(*It) > TargetState)
      It = BinImages.erase(It);
    else
      ++It;
  }

  // If a non-input state is requested, we can filter out some compatible
  // images and return only those with the highest compatible state for each
  // device-kernel pair. This map tracks how many kernel-device pairs need each
  // image, so that any unneeded ones are skipped.
  // TODO this has no effect if the requested state is input, consider having
  // a separate branch for that case to avoid unnecessary tracking work.
  struct DeviceBinaryImageInfo {
    std::shared_ptr<std::vector<sycl::kernel_id>> KernelIDs;
    std::set<RTDeviceBinaryImage *> Deps;
    bundle_state State = bundle_state::input;
    int RequirementCounter = 0;
  };
  std::unordered_map<RTDeviceBinaryImage *, DeviceBinaryImageInfo> ImageInfoMap;

  for (const sycl::device &Dev : Devs) {
    // Track the highest image state for each requested kernel.
    using StateImagesPairT =
        std::pair<bundle_state, std::vector<RTDeviceBinaryImage *>>;
    using KernelImageMapT =
        std::map<kernel_id, StateImagesPairT, LessByNameComp>;
    KernelImageMapT KernelImageMap;
    if (!KernelIDs.empty())
      for (const kernel_id &KernelID : KernelIDs)
        KernelImageMap.insert({KernelID, {}});

    for (RTDeviceBinaryImage *BinImage : BinImages) {
      if (!compatibleWithDevice(BinImage, Dev) ||
          !doesDevSupportDeviceRequirements(Dev, *BinImage))
        continue;

      auto InsertRes = ImageInfoMap.insert({BinImage, {}});
      DeviceBinaryImageInfo &ImgInfo = InsertRes.first->second;
      if (InsertRes.second) {
        ImgInfo.State = getBinImageState(BinImage);
        // Collect kernel names for the image
        {
          std::lock_guard<std::mutex> KernelIDsGuard(m_KernelIDsMutex);
          ImgInfo.KernelIDs = m_BinImg2KernelIDs[BinImage];
        }
        ImgInfo.Deps = collectDeviceImageDeps(*BinImage, {Dev});
      }
      const bundle_state ImgState = ImgInfo.State;
      const std::shared_ptr<std::vector<sycl::kernel_id>> &ImageKernelIDs =
          ImgInfo.KernelIDs;
      int &ImgRequirementCounter = ImgInfo.RequirementCounter;

      // If the image does not contain any non-service kernels we can skip it.
      if (!ImageKernelIDs || ImageKernelIDs->empty())
        continue;

      // Update tracked information.
      for (kernel_id &KernelID : *ImageKernelIDs) {
        StateImagesPairT *StateImagesPair;
        // If only specific kernels are requested, ignore the rest.
        if (!KernelIDs.empty()) {
          auto It = KernelImageMap.find(KernelID);
          if (It == KernelImageMap.end())
            continue;
          StateImagesPair = &It->second;
        } else
          StateImagesPair = &KernelImageMap[KernelID];

        auto &[KernelImagesState, KernelImages] = *StateImagesPair;

        // Check if device image is compressed and decompress it if needed
        CheckAndDecompressImage(BinImage);

        if (KernelImages.empty()) {
          KernelImagesState = ImgState;
          KernelImages.push_back(BinImage);
          ++ImgRequirementCounter;
        } else if (KernelImagesState < ImgState) {
          for (RTDeviceBinaryImage *Img : KernelImages) {
            auto It = ImageInfoMap.find(Img);
            assert(It != ImageInfoMap.end());
            assert(It->second.RequirementCounter > 0);
            --(It->second.RequirementCounter);
          }
          KernelImages.clear();
          KernelImages.push_back(BinImage);
          KernelImagesState = ImgState;
          ++ImgRequirementCounter;
        } else if (KernelImagesState == ImgState) {
          KernelImages.push_back(BinImage);
          ++ImgRequirementCounter;
        }
      }
    }
  }

  // Filter out main images that are represented as dependencies of other chosen
  // images to avoid unnecessary duplication.
  // TODO it might make sense to do something about shared dependencies as well.
  for (const auto &ImgInfoPair : ImageInfoMap) {
    if (ImgInfoPair.second.RequirementCounter == 0)
      continue;
    for (RTDeviceBinaryImage *Dep : ImgInfoPair.second.Deps) {
      auto It = ImageInfoMap.find(Dep);
      if (It != ImageInfoMap.end())
        It->second.RequirementCounter = 0;
    }
  }

  std::vector<DevImgPlainWithDeps> SYCLDeviceImages;
  for (const auto &ImgInfoPair : ImageInfoMap) {
    if (ImgInfoPair.second.RequirementCounter == 0)
      continue;

    DeviceImageImplPtr MainImpl = std::make_shared<detail::device_image_impl>(
        ImgInfoPair.first, Ctx, Devs, ImgInfoPair.second.State,
        ImgInfoPair.second.KernelIDs, /*PIProgram=*/nullptr);

    std::vector<device_image_plain> Images;
    const std::set<RTDeviceBinaryImage *> &Deps = ImgInfoPair.second.Deps;
    Images.reserve(Deps.size() + 1);
    Images.push_back(
        createSyclObjFromImpl<device_image_plain>(std::move(MainImpl)));
    for (RTDeviceBinaryImage *Dep : Deps) {
      std::shared_ptr<std::vector<sycl::kernel_id>> DepKernelIDs;
      {
        std::lock_guard<std::mutex> KernelIDsGuard(m_KernelIDsMutex);
        // For device library images, they are not in m_BinImg2KernelIDs since
        // no kernel is included.
        if (m_BinImg2KernelIDs.find(Dep) != m_BinImg2KernelIDs.end())
          DepKernelIDs = m_BinImg2KernelIDs[Dep];
      }

      assert(ImgInfoPair.second.State == getBinImageState(Dep) &&
             "State mismatch between main image and its dependency");
      DeviceImageImplPtr DepImpl = std::make_shared<detail::device_image_impl>(
          Dep, Ctx, Devs, ImgInfoPair.second.State, DepKernelIDs,
          /*PIProgram=*/nullptr);

      Images.push_back(
          createSyclObjFromImpl<device_image_plain>(std::move(DepImpl)));
    }
    SYCLDeviceImages.push_back(std::move(Images));
  }

  return SYCLDeviceImages;
}

void ProgramManager::bringSYCLDeviceImagesToState(
    std::vector<DevImgPlainWithDeps> &DeviceImages, bundle_state TargetState) {

  for (DevImgPlainWithDeps &ImgWithDeps : DeviceImages) {
    device_image_plain &MainImg = ImgWithDeps.getMain();
    const DeviceImageImplPtr &MainImgImpl = getSyclObjImpl(MainImg);
    const bundle_state DevImageState = MainImgImpl->get_state();
    // At this time, there is no circumstance where a device image should ever
    // be in the source state. That not good.
    assert(DevImageState != bundle_state::ext_oneapi_source);

    switch (TargetState) {
    case bundle_state::ext_oneapi_source:
      // This case added for switch statement completion. We should not be here.
      assert(DevImageState == bundle_state::ext_oneapi_source);
      break;
    case bundle_state::input:
      // Do nothing since there is no state which can be upgraded to the input.
      assert(DevImageState == bundle_state::input);
      break;
    case bundle_state::object:
      if (DevImageState == bundle_state::input) {
        ImgWithDeps = compile(ImgWithDeps, MainImgImpl->get_devices(),
                              /*PropList=*/{});
        break;
      }
      // Device image is expected to be object state then.
      assert(DevImageState == bundle_state::object);
      break;
    case bundle_state::executable: {
      switch (DevImageState) {
      case bundle_state::ext_oneapi_source:
        // This case added for switch statement completion.
        // We should not be here.
        assert(DevImageState != bundle_state::ext_oneapi_source);
        break;
      case bundle_state::input:
        ImgWithDeps = build(ImgWithDeps, MainImgImpl->get_devices(),
                            /*PropList=*/{});
        break;
      case bundle_state::object: {
        std::vector<device_image_plain> LinkedDevImages =
            link(ImgWithDeps, getSyclObjImpl(MainImg)->get_devices(),
                 /*PropList=*/{});
        // Since only one device image is passed here one output device image is
        // expected
        assert(LinkedDevImages.size() == 1 && "Expected one linked image here");
        ImgWithDeps = LinkedDevImages[0];
        break;
      }
      case bundle_state::executable:
        ImgWithDeps = build(ImgWithDeps, MainImgImpl->get_devices(),
                            /*PropList=*/{});
        break;
      }
      break;
    }
    }
  }
}

std::vector<DevImgPlainWithDeps>
ProgramManager::getSYCLDeviceImages(const context &Ctx,
                                    const std::vector<device> &Devs,
                                    bundle_state TargetState) {
  // Collect device images with compatible state
  std::vector<DevImgPlainWithDeps> DeviceImages =
      getSYCLDeviceImagesWithCompatibleState(Ctx, Devs, TargetState);
  // Bring device images with compatible state to desired state.
  bringSYCLDeviceImagesToState(DeviceImages, TargetState);
  return DeviceImages;
}

std::vector<DevImgPlainWithDeps> ProgramManager::getSYCLDeviceImages(
    const context &Ctx, const std::vector<device> &Devs,
    const DevImgSelectorImpl &Selector, bundle_state TargetState) {
  // Collect device images with compatible state
  std::vector<DevImgPlainWithDeps> DeviceImages =
      getSYCLDeviceImagesWithCompatibleState(Ctx, Devs, TargetState);

  // Filter out images that are rejected by Selector
  // TODO Clarify spec, should the selector be able to affect dependent images
  // here?
  auto It = std::remove_if(
      DeviceImages.begin(), DeviceImages.end(),
      [&Selector](const DevImgPlainWithDeps &ImageWithDeps) {
        return !Selector(getSyclObjImpl(ImageWithDeps.getMain()));
      });
  DeviceImages.erase(It, DeviceImages.end());

  // The spec says that the function should not call online compiler or linker
  // to translate device images into target state
  return DeviceImages;
}

std::vector<DevImgPlainWithDeps> ProgramManager::getSYCLDeviceImages(
    const context &Ctx, const std::vector<device> &Devs,
    const std::vector<kernel_id> &KernelIDs, bundle_state TargetState) {
  // Fast path for when no kernel IDs are requested
  if (KernelIDs.empty())
    return {};

  {
    std::lock_guard<std::mutex> BuiltInKernelIDsGuard(m_BuiltInKernelIDsMutex);

    for (auto &It : m_BuiltInKernelIDs) {
      if (std::find(KernelIDs.begin(), KernelIDs.end(), It.second) !=
          KernelIDs.end())
        throw sycl::exception(make_error_code(errc::kernel_argument),
                              "Attempting to use a built-in kernel. They are "
                              "not fully supported");
    }
  }

  // Collect device images with compatible state
  std::vector<DevImgPlainWithDeps> DeviceImages =
      getSYCLDeviceImagesWithCompatibleState(Ctx, Devs, TargetState, KernelIDs);

  // Bring device images with compatible state to desired state.
  bringSYCLDeviceImagesToState(DeviceImages, TargetState);
  return DeviceImages;
}

DevImgPlainWithDeps
ProgramManager::compile(const DevImgPlainWithDeps &ImgWithDeps,
                        const std::vector<device> &Devs,
                        const property_list &PropList) {
  {
    auto NoAllowedPropertiesCheck = [](int) { return false; };
    detail::PropertyValidator::checkPropsAndThrow(
        PropList, NoAllowedPropertiesCheck, NoAllowedPropertiesCheck);
  }

  // TODO: Extract compile options from property list once the Spec clarifies
  // how they can be passed.

  // TODO: Probably we could have cached compiled device images.

  // TODO: Handle zero sized Device list.
  std::vector<ur_device_handle_t> URDevices;
  URDevices.reserve(Devs.size());
  for (const device &Dev : Devs)
    URDevices.push_back(getSyclObjImpl(Dev)->getHandleRef());

  std::vector<device_image_plain> CompiledImages;
  CompiledImages.reserve(ImgWithDeps.size());
  for (const device_image_plain &DeviceImage : ImgWithDeps.getAll()) {
    const std::shared_ptr<device_image_impl> &InputImpl =
        getSyclObjImpl(DeviceImage);

    const AdapterPtr &Adapter =
        getSyclObjImpl(InputImpl->get_context())->getAdapter();

    ur_program_handle_t Prog = createURProgram(*InputImpl->get_bin_image_ref(),
                                               InputImpl->get_context(), Devs);

    if (InputImpl->get_bin_image_ref()->supportsSpecConstants())
      setSpecializationConstants(InputImpl, Prog, Adapter);

    DeviceImageImplPtr ObjectImpl = std::make_shared<detail::device_image_impl>(
        InputImpl->get_bin_image_ref(), InputImpl->get_context(), Devs,
        bundle_state::object, InputImpl->get_kernel_ids_ptr(), Prog,
        InputImpl->get_spec_const_data_ref(),
        InputImpl->get_spec_const_blob_ref());

    std::string CompileOptions;
    applyCompileOptionsFromEnvironment(CompileOptions);
    appendCompileOptionsFromImage(
        CompileOptions, *(InputImpl->get_bin_image_ref()), Devs, Adapter);
    // Should always come last!
    appendCompileEnvironmentVariablesThatAppend(CompileOptions);
    ur_result_t Error = doCompile(
        Adapter, ObjectImpl->get_ur_program_ref(), Devs.size(),
        URDevices.data(),
        getSyclObjImpl(InputImpl->get_context()).get()->getHandleRef(),
        CompileOptions.c_str());
    if (Error != UR_RESULT_SUCCESS)
      throw sycl::exception(
          make_error_code(errc::build),
          getProgramBuildLog(ObjectImpl->get_ur_program_ref(),
                             getSyclObjImpl(ObjectImpl->get_context())));

    CompiledImages.push_back(
        createSyclObjFromImpl<device_image_plain>(std::move(ObjectImpl)));
  }
  return CompiledImages;
}

static void mergeImageData(const std::vector<device_image_plain> &Imgs,
                           std::vector<kernel_id> &KernelIDs,
                           std::vector<unsigned char> &NewSpecConstBlob,
                           device_image_impl::SpecConstMapT &NewSpecConstMap) {
  for (const device_image_plain &Img : Imgs) {
<<<<<<< HEAD
    std::shared_ptr<device_image_impl> DeviceImageImpl = getSyclObjImpl(Img);
    if (!DeviceImageImpl->get_kernel_ids_ptr())
      continue;
=======
    const std::shared_ptr<device_image_impl> &DeviceImageImpl =
        getSyclObjImpl(Img);
>>>>>>> 397d10d3
    // Duplicates are not expected here, otherwise urProgramLink should fail
    KernelIDs.insert(KernelIDs.end(),
                     DeviceImageImpl->get_kernel_ids_ptr()->begin(),
                     DeviceImageImpl->get_kernel_ids_ptr()->end());
    // To be able to answer queries about specialziation constants, the new
    // device image should have the specialization constants from all the linked
    // images.
    const std::lock_guard<std::mutex> SpecConstLock(
        DeviceImageImpl->get_spec_const_data_lock());
    // Copy all map entries to the new map. Since the blob will be copied to
    // the end of the new blob we need to move the blob offset of each entry.
    for (const auto &SpecConstIt : DeviceImageImpl->get_spec_const_data_ref()) {
      std::vector<device_image_impl::SpecConstDescT> &NewDescEntries =
          NewSpecConstMap[SpecConstIt.first];

      if (NewDescEntries.empty()) {
        NewDescEntries.reserve(SpecConstIt.second.size());
        for (const device_image_impl::SpecConstDescT &SpecConstDesc :
             SpecConstIt.second) {
          device_image_impl::SpecConstDescT NewSpecConstDesc = SpecConstDesc;
          NewSpecConstDesc.BlobOffset += NewSpecConstBlob.size();
          NewDescEntries.push_back(std::move(NewSpecConstDesc));
        }
      }
    }

    // Copy the blob from the device image into the new blob. This moves the
    // offsets of the following blobs.
    NewSpecConstBlob.insert(NewSpecConstBlob.end(),
                            DeviceImageImpl->get_spec_const_blob_ref().begin(),
                            DeviceImageImpl->get_spec_const_blob_ref().end());
  }
  // device_image_impl expects kernel ids to be sorted for fast search
  std::sort(KernelIDs.begin(), KernelIDs.end(), LessByHash<kernel_id>{});
}

std::vector<device_image_plain>
ProgramManager::link(const DevImgPlainWithDeps &ImgWithDeps,
                     const std::vector<device> &Devs,
                     const property_list &PropList) {
  {
    auto NoAllowedPropertiesCheck = [](int) { return false; };
    detail::PropertyValidator::checkPropsAndThrow(
        PropList, NoAllowedPropertiesCheck, NoAllowedPropertiesCheck);
  }

  const std::vector<device_image_plain> &Imgs = ImgWithDeps.getAll();
  std::vector<ur_program_handle_t> URPrograms;
  URPrograms.reserve(Imgs.size());
  for (const device_image_plain &Img : Imgs)
    URPrograms.push_back(getSyclObjImpl(Img)->get_ur_program_ref());

  std::vector<ur_device_handle_t> URDevices;
  URDevices.reserve(Devs.size());
  for (const device &Dev : Devs)
    URDevices.push_back(getSyclObjImpl(Dev)->getHandleRef());

  std::string LinkOptionsStr;
  applyLinkOptionsFromEnvironment(LinkOptionsStr);
  const device_image_plain &MainImg = ImgWithDeps.getMain();
  const std::shared_ptr<device_image_impl> &InputImpl = getSyclObjImpl(MainImg);
  if (LinkOptionsStr.empty()) {
    appendLinkOptionsFromImage(LinkOptionsStr,
                               *(InputImpl->get_bin_image_ref()));
  }
  // Should always come last!
  appendLinkEnvironmentVariablesThatAppend(LinkOptionsStr);
  const context &Context = InputImpl->get_context();
  const ContextImplPtr &ContextImpl = getSyclObjImpl(Context);
  const AdapterPtr &Adapter = ContextImpl->getAdapter();

  ur_program_handle_t LinkedProg = nullptr;
  auto doLink = [&] {
    auto Res = Adapter->call_nocheck<UrApiKind::urProgramLinkExp>(
        ContextImpl->getHandleRef(), URDevices.size(), URDevices.data(),
        URPrograms.size(), URPrograms.data(), LinkOptionsStr.c_str(),
        &LinkedProg);
    if (Res == UR_RESULT_ERROR_UNSUPPORTED_FEATURE) {
      Res = Adapter->call_nocheck<UrApiKind::urProgramLink>(
          ContextImpl->getHandleRef(), URPrograms.size(), URPrograms.data(),
          LinkOptionsStr.c_str(), &LinkedProg);
    }
    return Res;
  };
  ur_result_t Error = doLink();
  if (Error == UR_RESULT_ERROR_OUT_OF_RESOURCES ||
      Error == UR_RESULT_ERROR_OUT_OF_HOST_MEMORY ||
      Error == UR_RESULT_ERROR_OUT_OF_DEVICE_MEMORY) {
    ContextImpl->getKernelProgramCache().reset();
    Error = doLink();
  }

  if (Error != UR_RESULT_SUCCESS) {
    if (LinkedProg) {
      const std::string ErrorMsg = getProgramBuildLog(LinkedProg, ContextImpl);
      throw sycl::exception(make_error_code(errc::build), ErrorMsg);
    }
    throw set_ur_error(exception(make_error_code(errc::build), "link() failed"),
                       Error);
  }

  std::shared_ptr<std::vector<kernel_id>> KernelIDs{new std::vector<kernel_id>};
  std::vector<unsigned char> NewSpecConstBlob;
  device_image_impl::SpecConstMapT NewSpecConstMap;
  mergeImageData(Imgs, *KernelIDs, NewSpecConstBlob, NewSpecConstMap);

  {
    std::lock_guard<std::mutex> Lock(MNativeProgramsMutex);
    // NativePrograms map does not intend to keep reference to program handle,
    // so keys in the map can be invalid (reference count went to zero and the
    // underlying program disposed of). Protecting from incorrect values by
    // removal of map entries with same handle (obviously invalid entries).
    std::ignore = NativePrograms.erase(LinkedProg);
    for (const device_image_plain &Img : ImgWithDeps) {
      NativePrograms.insert(
          {LinkedProg,
           {ContextImpl, getSyclObjImpl(Img)->get_bin_image_ref()}});
    }
  }

  auto BinImg = InputImpl->get_bin_image_ref();
  DeviceImageImplPtr ExecutableImpl =
      std::make_shared<detail::device_image_impl>(
          BinImg, Context, Devs, bundle_state::executable, std::move(KernelIDs),
          LinkedProg, std::move(NewSpecConstMap), std::move(NewSpecConstBlob));

  // TODO: Make multiple sets of device images organized by devices they are
  // compiled for.
  return {createSyclObjFromImpl<device_image_plain>(std::move(ExecutableImpl))};
}

// The function duplicates most of the code from existing getBuiltPIProgram.
// The differences are:
// Different API - uses different objects to extract required info
// Supports caching of a program built for multiple devices
device_image_plain
ProgramManager::build(const DevImgPlainWithDeps &DevImgWithDeps,
                      const std::vector<device> &Devs,
                      const property_list &PropList) {
  {
    auto NoAllowedPropertiesCheck = [](int) { return false; };
    detail::PropertyValidator::checkPropsAndThrow(
        PropList, NoAllowedPropertiesCheck, NoAllowedPropertiesCheck);
  }

  const std::shared_ptr<device_image_impl> &MainInputImpl =
      getSyclObjImpl(DevImgWithDeps.getMain());

  const context Context = MainInputImpl->get_context();

  std::vector<const RTDeviceBinaryImage *> BinImgs;
  BinImgs.reserve(DevImgWithDeps.size());
  for (const device_image_plain &DevImg : DevImgWithDeps)
    BinImgs.push_back(getSyclObjImpl(DevImg)->get_bin_image_ref());

  std::shared_ptr<std::vector<kernel_id>> KernelIDs;
  std::vector<unsigned char> SpecConstBlob;
  device_image_impl::SpecConstMapT SpecConstMap;

  if (DevImgWithDeps.hasDeps()) {
    KernelIDs = std::make_shared<std::vector<kernel_id>>();
    // Sort the images to make the order of spec constant values used for
    // caching consistent.
    std::vector<device_image_plain> SortedImgs = DevImgWithDeps.getAll();
    std::sort(SortedImgs.begin(), SortedImgs.end(),
              [](const auto &A, const auto &B) {
                return getSyclObjImpl(A)->get_bin_image_ref()->getImageID() <
                       getSyclObjImpl(B)->get_bin_image_ref()->getImageID();
              });
    mergeImageData(SortedImgs, *KernelIDs, SpecConstBlob, SpecConstMap);
  } else {
    KernelIDs = MainInputImpl->get_kernel_ids_ptr();
    SpecConstBlob = MainInputImpl->get_spec_const_blob_ref();
    SpecConstMap = MainInputImpl->get_spec_const_data_ref();
  }

  ur_program_handle_t ResProgram = getBuiltURProgram(
      std::move(BinImgs), Context, Devs, &DevImgWithDeps, SpecConstBlob);

  DeviceImageImplPtr ExecImpl = std::make_shared<detail::device_image_impl>(
      MainInputImpl->get_bin_image_ref(), Context, Devs,
      bundle_state::executable, std::move(KernelIDs), ResProgram,
      std::move(SpecConstMap), std::move(SpecConstBlob));
  return createSyclObjFromImpl<device_image_plain>(std::move(ExecImpl));
}

// When caching is enabled, the returned UrKernel will already have
// its ref count incremented.
std::tuple<ur_kernel_handle_t, std::mutex *, const KernelArgMask *>
ProgramManager::getOrCreateKernel(const context &Context,
                                  const std::string &KernelName,
                                  const property_list &PropList,
                                  ur_program_handle_t Program) {

  {
    auto NoAllowedPropertiesCheck = [](int) { return false; };
    detail::PropertyValidator::checkPropsAndThrow(
        PropList, NoAllowedPropertiesCheck, NoAllowedPropertiesCheck);
  }

  const ContextImplPtr &Ctx = getSyclObjImpl(Context);

  KernelProgramCache &Cache = Ctx->getKernelProgramCache();

  auto BuildF = [this, &Program, &KernelName, &Ctx] {
    ur_kernel_handle_t Kernel = nullptr;

    const AdapterPtr &Adapter = Ctx->getAdapter();
    Adapter->call<UrApiKind::urKernelCreate>(Program, KernelName.c_str(),
                                             &Kernel);

    // Only set UR_USM_INDIRECT_ACCESS if the platform can handle it.
    if (Ctx->getPlatformImpl()->supports_usm()) {
      bool EnableAccess = true;
      Adapter->call<UrApiKind::urKernelSetExecInfo>(
          Kernel, UR_KERNEL_EXEC_INFO_USM_INDIRECT_ACCESS, sizeof(ur_bool_t),
          nullptr, &EnableAccess);
    }

    // Ignore possible m_UseSpvFile for now.
    // TODO consider making m_UseSpvFile interact with kernel bundles as well.
    const KernelArgMask *KernelArgMask =
        getEliminatedKernelArgMask(Program, KernelName);

    return std::make_pair(Kernel, KernelArgMask);
  };

  auto GetCachedBuildF = [&Cache, &KernelName, Program]() {
    return Cache.getOrInsertKernel(Program, KernelName);
  };

  if (!SYCLConfig<SYCL_CACHE_IN_MEM>::get()) {
    // The built kernel cannot be shared between multiple
    // threads when caching is disabled, so we can return
    // nullptr for the mutex.
    auto [Kernel, ArgMask] = BuildF();
    return make_tuple(Kernel, nullptr, ArgMask);
  }

  auto BuildResult = Cache.getOrBuild<errc::invalid>(GetCachedBuildF, BuildF);
  // getOrBuild is not supposed to return nullptr
  assert(BuildResult != nullptr && "Invalid build result");
  // If caching is enabled, one copy of the kernel handle will be
  // stored in the cache, and one handle is returned to the
  // caller. In that case, we need to increase the ref count of the
  // kernel.
  Ctx->getAdapter()->call<UrApiKind::urKernelRetain>(BuildResult->Val.first);
  return std::make_tuple(BuildResult->Val.first,
                         &(BuildResult->MBuildResultMutex),
                         BuildResult->Val.second);
}

ur_kernel_handle_t ProgramManager::getCachedMaterializedKernel(
    const std::string &KernelName,
    const std::vector<unsigned char> &SpecializationConsts) {
  if constexpr (DbgProgMgr > 0)
    std::cerr << ">>> ProgramManager::getCachedMaterializedKernel\n"
              << "KernelName: " << KernelName << "\n";

  {
    std::lock_guard<std::mutex> KernelIDsGuard(m_KernelIDsMutex);
    if (auto KnownMaterializations = m_MaterializedKernels.find(KernelName);
        KnownMaterializations != m_MaterializedKernels.end()) {
      if constexpr (DbgProgMgr > 0)
        std::cerr << ">>> There are:" << KnownMaterializations->second.size()
                  << " materialized kernels.\n";
      if (auto Kernel =
              KnownMaterializations->second.find(SpecializationConsts);
          Kernel != KnownMaterializations->second.end()) {
        if constexpr (DbgProgMgr > 0)
          std::cerr << ">>> Kernel in the chache\n";
        return Kernel->second;
      }
    }
  }

  if constexpr (DbgProgMgr > 0)
    std::cerr << ">>> Kernel not in the chache\n";

  return nullptr;
}

ur_kernel_handle_t ProgramManager::getOrCreateMaterializedKernel(
    const RTDeviceBinaryImage &Img, const context &Context,
    const device &Device, const std::string &KernelName,
    const std::vector<unsigned char> &SpecializationConsts) {
  // Check if we already have the kernel in the cache.
  if constexpr (DbgProgMgr > 0)
    std::cerr << ">>> ProgramManager::getOrCreateMaterializedKernel\n"
              << "KernelName: " << KernelName << "\n";

  if (auto CachedKernel =
          getCachedMaterializedKernel(KernelName, SpecializationConsts))
    return CachedKernel;

  if constexpr (DbgProgMgr > 0)
    std::cerr << ">>> Adding the kernel to the cache.\n";
  auto Program = createURProgram(Img, Context, {Device});
  auto DeviceImpl = detail::getSyclObjImpl(Device);
  auto &Adapter = DeviceImpl->getAdapter();
  UrFuncInfo<UrApiKind::urProgramRelease> programReleaseInfo;
  auto programRelease =
      programReleaseInfo.getFuncPtrFromModule(ur::getURLoaderLibrary());
  ProgramPtr ProgramManaged(Program, programRelease);

  std::string CompileOpts;
  std::string LinkOpts;
  applyOptionsFromEnvironment(CompileOpts, LinkOpts);
  // No linking of extra programs reqruired.
  std::vector<ur_program_handle_t> ExtraProgramsToLink;
  std::vector<ur_device_handle_t> Devs = {DeviceImpl->getHandleRef()};
  auto BuildProgram =
      build(std::move(ProgramManaged), detail::getSyclObjImpl(Context),
            CompileOpts, LinkOpts, Devs,
            /*For non SPIR-V devices DeviceLibReqdMask is always 0*/ 0,
            ExtraProgramsToLink);
  ur_kernel_handle_t UrKernel{nullptr};
  Adapter->call<errc::kernel_not_supported, UrApiKind::urKernelCreate>(
      BuildProgram.get(), KernelName.c_str(), &UrKernel);
  {
    std::lock_guard<std::mutex> KernelIDsGuard(m_KernelIDsMutex);
    m_MaterializedKernels[KernelName][SpecializationConsts] = UrKernel;
  }

  return UrKernel;
}

bool doesDevSupportDeviceRequirements(const device &Dev,
                                      const RTDeviceBinaryImage &Img) {
  return !checkDevSupportDeviceRequirements(Dev, Img).has_value();
}

static std::string getAspectNameStr(sycl::aspect AspectNum) {
#define __SYCL_ASPECT(ASPECT, ID)                                              \
  case aspect::ASPECT:                                                         \
    return #ASPECT;
#define __SYCL_ASPECT_DEPRECATED(ASPECT, ID, MESSAGE) __SYCL_ASPECT(ASPECT, ID)
// We don't need "case aspect::usm_allocator" here because it will duplicate
// "case aspect::usm_system_allocations", therefore leave this macro empty
#define __SYCL_ASPECT_DEPRECATED_ALIAS(ASPECT, ID, MESSAGE)
  switch (AspectNum) {
#include <sycl/info/aspects.def>
#include <sycl/info/aspects_deprecated.def>
  }
  throw sycl::exception(errc::kernel_not_supported,
                        "Unknown aspect " +
                            std::to_string(static_cast<unsigned>(AspectNum)));
#undef __SYCL_ASPECT_DEPRECATED_ALIAS
#undef __SYCL_ASPECT_DEPRECATED
#undef __SYCL_ASPECT
}

// Check if the multiplication over unsigned integers overflows
template <typename T>
static std::enable_if_t<std::is_unsigned_v<T>, std::optional<T>>
multiply_with_overflow_check(T x, T y) {
  if (y == 0)
    return 0;
  if (x > std::numeric_limits<T>::max() / y)
    return {};
  else
    return x * y;
}

namespace matrix_ext = ext::oneapi::experimental::matrix;

// Matrix type string to matrix_type enum value conversion
// Note: matrix type strings are defined in template specialization for
// convertTypeToMatrixTypeString above
std::optional<matrix_ext::matrix_type>
convertMatrixTypeStringMatrixTypeEnumValue(
    const std::string &MatrixTypeString) {
  assert(!MatrixTypeString.empty() &&
         "MatrixTypeString type string can't be empty. Check if required "
         "template specialization for convertTypeToMatrixTypeString exists.");
  std::string_view MatrixTypeStringView = MatrixTypeString;
  std::string Prefix("matrix_type::");
  assert((MatrixTypeStringView.substr(0, Prefix.size()) == Prefix) &&
         "MatrixTypeString has incorrect prefix, should be \"matrix_type::\".");
  MatrixTypeStringView.remove_prefix(Prefix.size());
  if ("bf16" == MatrixTypeStringView)
    return matrix_ext::matrix_type::bf16;
  else if ("fp16" == MatrixTypeStringView)
    return matrix_ext::matrix_type::fp16;
  else if ("tf32" == MatrixTypeStringView)
    return matrix_ext::matrix_type::tf32;
  else if ("fp32" == MatrixTypeStringView)
    return matrix_ext::matrix_type::fp32;
  else if ("fp64" == MatrixTypeStringView)
    return matrix_ext::matrix_type::fp64;
  else if ("sint8" == MatrixTypeStringView)
    return matrix_ext::matrix_type::sint8;
  else if ("sint16" == MatrixTypeStringView)
    return matrix_ext::matrix_type::sint16;
  else if ("sint32" == MatrixTypeStringView)
    return matrix_ext::matrix_type::sint32;
  else if ("sint64" == MatrixTypeStringView)
    return matrix_ext::matrix_type::sint64;
  else if ("uint8" == MatrixTypeStringView)
    return matrix_ext::matrix_type::uint8;
  else if ("uint16" == MatrixTypeStringView)
    return matrix_ext::matrix_type::uint16;
  else if ("uint32" == MatrixTypeStringView)
    return matrix_ext::matrix_type::uint32;
  else if ("uint64" == MatrixTypeStringView)
    return matrix_ext::matrix_type::uint64;
  return std::nullopt;
}

bool isMatrixSupportedByHW(const std::string &MatrixTypeStrUser,
                           size_t RowsUser, size_t ColsUser,
                           matrix_ext::matrix_type MatrixTypeRuntime,
                           size_t MaxRowsRuntime, size_t MaxColsRuntime,
                           size_t RowsRuntime, size_t ColsRuntime) {
  std::optional<matrix_ext::matrix_type> MatrixTypeUserOpt =
      convertMatrixTypeStringMatrixTypeEnumValue(MatrixTypeStrUser);
  if (!MatrixTypeUserOpt)
    return false;
  bool IsMatrixTypeSupported = (MatrixTypeUserOpt.value() == MatrixTypeRuntime);
  bool IsRowsSupported = ((RowsRuntime != 0) ? (RowsUser == RowsRuntime)
                                             : (RowsUser <= MaxRowsRuntime));
  bool IsColsSupported = ((ColsRuntime != 0) ? (ColsUser == ColsRuntime)
                                             : (ColsUser <= MaxColsRuntime));
  return IsMatrixTypeSupported && IsRowsSupported && IsColsSupported;
}

std::optional<sycl::exception> checkDevSupportJointMatrix(
    const std::string &JointMatrixProStr,
    const std::vector<ext::oneapi::experimental::matrix::combination>
        &SupportedMatrixCombinations) {
  std::istringstream JointMatrixStrStream(JointMatrixProStr);
  std::string SingleJointMatrix;

  // start to parse the value which is generated by
  // SYCLPropagateJointMatrixUsage pass
  while (std::getline(JointMatrixStrStream, SingleJointMatrix, ';')) {
    std::istringstream SingleJointMatrixStrStream(SingleJointMatrix);
    std::vector<std::string> JointMatrixVec;
    std::string Item;

    while (std::getline(SingleJointMatrixStrStream, Item, ',')) {
      JointMatrixVec.push_back(Item);
    }

    assert(JointMatrixVec.size() == 4 &&
           "Property set is corrupted, it must have 4 elements.");

    const std::string &MatrixTypeUser = JointMatrixVec[0];
    const std::string &UseStrUser = JointMatrixVec[1];
    size_t RowsUser, ColsUser = 0;
    try {
      RowsUser = std::stoi(JointMatrixVec[2]);
      ColsUser = std::stoi(JointMatrixVec[3]);
    } catch (std::logic_error &) {
      // ignore exceptions, one way or another a user will see sycl::exception
      // with the message about incorrect rows or cols, because they are
      // initialized with 0 above
    }

    bool IsMatrixCompatible = false;

    for (const auto &Combination : SupportedMatrixCombinations) {
      std::optional<ext::oneapi::experimental::matrix::use> Use =
          detail::convertMatrixUseStringToEnum(UseStrUser.c_str());
      assert(Use && "Property set has empty matrix::use value.");
      switch (Use.value()) {
      case matrix_ext::use::a:
        IsMatrixCompatible |= isMatrixSupportedByHW(
            MatrixTypeUser, RowsUser, ColsUser, Combination.atype,
            Combination.max_msize, Combination.max_ksize, Combination.msize,
            Combination.ksize);
        break;
      case matrix_ext::use::b:
        IsMatrixCompatible |= isMatrixSupportedByHW(
            MatrixTypeUser, RowsUser, ColsUser, Combination.btype,
            Combination.max_ksize, Combination.max_nsize, Combination.ksize,
            Combination.nsize);
        break;
      case matrix_ext::use::accumulator: {
        IsMatrixCompatible |= isMatrixSupportedByHW(
            MatrixTypeUser, RowsUser, ColsUser, Combination.ctype,
            Combination.max_msize, Combination.max_nsize, Combination.msize,
            Combination.nsize);
        IsMatrixCompatible |= isMatrixSupportedByHW(
            MatrixTypeUser, RowsUser, ColsUser, Combination.dtype,
            Combination.max_msize, Combination.max_nsize, Combination.msize,
            Combination.nsize);
        break;
      }
      }

      // early exit if we have a match
      if (IsMatrixCompatible)
        break;
    }

    if (!IsMatrixCompatible)
      return sycl::exception(make_error_code(errc::kernel_not_supported),
                             "joint_matrix with parameters " + MatrixTypeUser +
                                 ", " + UseStrUser +
                                 ", Rows=" + std::to_string(RowsUser) +
                                 ", Cols=" + std::to_string(ColsUser) +
                                 " is not supported on this device");
  }
  return std::nullopt;
}

std::optional<sycl::exception> checkDevSupportJointMatrixMad(
    const std::string &JointMatrixProStr,
    const std::vector<ext::oneapi::experimental::matrix::combination>
        &SupportedMatrixCombinations) {
  std::istringstream JointMatrixMadStrStream(JointMatrixProStr);
  std::string SingleJointMatrixMad;

  // start to parse the value which is generated by
  // SYCLPropagateJointMatrixUsage pass
  while (std::getline(JointMatrixMadStrStream, SingleJointMatrixMad, ';')) {
    std::istringstream SingleJointMatrixMadStrStream(SingleJointMatrixMad);
    std::vector<std::string> JointMatrixMadVec;
    std::string Item;

    while (std::getline(SingleJointMatrixMadStrStream, Item, ',')) {
      JointMatrixMadVec.push_back(Item);
    }

    assert(JointMatrixMadVec.size() == 7 &&
           "Property set is corrupted, it must have 7 elements.");

    const std::string &MatrixTypeAStrUser = JointMatrixMadVec[0];
    const std::string &MatrixTypeBStrUser = JointMatrixMadVec[1];
    const std::string &MatrixTypeCStrUser = JointMatrixMadVec[2];
    const std::string &MatrixTypeDStrUser = JointMatrixMadVec[3];
    size_t MSizeUser, KSizeUser, NSizeUser = 0;
    try {
      MSizeUser = std::stoi(JointMatrixMadVec[4]);
      KSizeUser = std::stoi(JointMatrixMadVec[5]);
      NSizeUser = std::stoi(JointMatrixMadVec[6]);
    } catch (std::logic_error &) {
      // ignore exceptions, one way or another a user will see sycl::exception
      // with the message about incorrect size(s), because they are
      // initialized with 0 above
    }

    std::optional<matrix_ext::matrix_type> MatrixTypeAUserOpt =
        convertMatrixTypeStringMatrixTypeEnumValue(MatrixTypeAStrUser);
    std::optional<matrix_ext::matrix_type> MatrixTypeBUserOpt =
        convertMatrixTypeStringMatrixTypeEnumValue(MatrixTypeBStrUser);
    std::optional<matrix_ext::matrix_type> MatrixTypeCUserOpt =
        convertMatrixTypeStringMatrixTypeEnumValue(MatrixTypeCStrUser);
    std::optional<matrix_ext::matrix_type> MatrixTypeDUserOpt =
        convertMatrixTypeStringMatrixTypeEnumValue(MatrixTypeDStrUser);

    bool IsMatrixMadCompatible = false;

    for (const auto &Combination : SupportedMatrixCombinations) {
      if (!MatrixTypeAUserOpt || !MatrixTypeBUserOpt || !MatrixTypeCUserOpt ||
          !MatrixTypeDUserOpt)
        continue;

      bool IsMatrixTypeACompatible =
          (MatrixTypeAUserOpt.value() == Combination.atype);
      bool IsMatrixTypeBCompatible =
          (MatrixTypeBUserOpt.value() == Combination.btype);
      bool IsMatrixTypeCCompatible =
          (MatrixTypeCUserOpt.value() == Combination.ctype);
      bool IsMatrixTypeDCompatible =
          (MatrixTypeDUserOpt.value() == Combination.dtype);
      bool IsMSizeCompatible =
          ((Combination.msize != 0) ? (MSizeUser == Combination.msize)
                                    : (MSizeUser <= Combination.max_msize));
      bool IsKSizeCompatible =
          ((Combination.ksize != 0) ? (KSizeUser == Combination.ksize)
                                    : (KSizeUser <= Combination.max_ksize));
      bool IsNSizeCompatible =
          ((Combination.nsize != 0) ? (NSizeUser == Combination.nsize)
                                    : (NSizeUser <= Combination.max_nsize));

      IsMatrixMadCompatible =
          IsMatrixTypeACompatible && IsMatrixTypeBCompatible &&
          IsMatrixTypeCCompatible && IsMatrixTypeDCompatible &&
          IsMSizeCompatible && IsKSizeCompatible && IsNSizeCompatible;

      // early exit if we have a match
      if (IsMatrixMadCompatible)
        break;
    }

    if (!IsMatrixMadCompatible)
      return sycl::exception(
          make_error_code(errc::kernel_not_supported),
          "joint_matrix_mad function with parameters atype=" +
              MatrixTypeAStrUser + ", btype=" + MatrixTypeBStrUser +
              ", ctype=" + MatrixTypeCStrUser + ", dtype=" +
              MatrixTypeDStrUser + ", M=" + std::to_string(MSizeUser) + ", K=" +
              std::to_string(KSizeUser) + ", N=" + std::to_string(NSizeUser) +
              " is not supported on this "
              "device");
  }
  return std::nullopt;
}

std::optional<sycl::exception>
checkDevSupportDeviceRequirements(const device &Dev,
                                  const RTDeviceBinaryImage &Img,
                                  const NDRDescT &NDRDesc) {
  auto getPropIt = [&Img](const std::string &PropName) {
    auto &PropRange = Img.getDeviceRequirements();
    RTDeviceBinaryImage::PropertyRange::ConstIterator PropIt = std::find_if(
        PropRange.begin(), PropRange.end(),
        [&PropName](RTDeviceBinaryImage::PropertyRange::ConstIterator &&Prop) {
          return (*Prop)->Name == PropName;
        });
    return (PropIt == PropRange.end())
               ? std::nullopt
               : std::optional<
                     RTDeviceBinaryImage::PropertyRange::ConstIterator>{PropIt};
  };

  auto AspectsPropIt = getPropIt("aspects");
  auto JointMatrixPropIt = getPropIt("joint_matrix");
  auto JointMatrixMadPropIt = getPropIt("joint_matrix_mad");
  auto ReqdWGSizeUint32TPropIt = getPropIt("reqd_work_group_size");
  auto ReqdWGSizeUint64TPropIt = getPropIt("reqd_work_group_size_uint64_t");
  auto ReqdSubGroupSizePropIt = getPropIt("reqd_sub_group_size");
  auto WorkGroupNumDim = getPropIt("work_group_num_dim");

  // Checking if device supports defined aspects
  if (AspectsPropIt) {
    ByteArray Aspects =
        DeviceBinaryProperty(*(AspectsPropIt.value())).asByteArray();
    // Drop 8 bytes describing the size of the byte array.
    Aspects.dropBytes(8);
    while (!Aspects.empty()) {
      aspect Aspect = Aspects.consume<aspect>();
      if (!Dev.has(Aspect))
        return sycl::exception(errc::kernel_not_supported,
                               "Required aspect " + getAspectNameStr(Aspect) +
                                   " is not supported on the device");
    }
  }

  if (JointMatrixPropIt) {
    std::vector<ext::oneapi::experimental::matrix::combination> Combinations =
        Dev.get_info<
            ext::oneapi::experimental::info::device::matrix_combinations>();

    if (Combinations.empty())
      return sycl::exception(make_error_code(errc::kernel_not_supported),
                             "no matrix hardware on the target device, "
                             "joint_matrix is not supported");

    ByteArray JointMatrixByteArray =
        DeviceBinaryProperty(*(JointMatrixPropIt.value())).asByteArray();
    // Drop 8 bytes describing the size of the byte array.
    JointMatrixByteArray.dropBytes(8);
    std::string JointMatrixByteArrayToStr;
    while (!JointMatrixByteArray.empty()) {
      JointMatrixByteArrayToStr += JointMatrixByteArray.consume<char>();
    }
    std::optional<sycl::exception> Result =
        checkDevSupportJointMatrix(JointMatrixByteArrayToStr, Combinations);
    if (Result)
      return Result.value();
  }

  if (JointMatrixMadPropIt) {
    std::vector<ext::oneapi::experimental::matrix::combination> Combinations =
        Dev.get_info<
            ext::oneapi::experimental::info::device::matrix_combinations>();

    if (Combinations.empty())
      return sycl::exception(make_error_code(errc::kernel_not_supported),
                             "no matrix hardware on the target device, "
                             "joint_matrix_mad is not supported");

    ByteArray JointMatrixMadByteArray =
        DeviceBinaryProperty(*(JointMatrixMadPropIt.value())).asByteArray();
    // Drop 8 bytes describing the size of the byte array.
    JointMatrixMadByteArray.dropBytes(8);
    std::string JointMatrixMadByteArrayToStr;
    while (!JointMatrixMadByteArray.empty()) {
      JointMatrixMadByteArrayToStr += JointMatrixMadByteArray.consume<char>();
    }
    std::optional<sycl::exception> Result = checkDevSupportJointMatrixMad(
        JointMatrixMadByteArrayToStr, Combinations);
    if (Result)
      return Result.value();
  }

  // Checking if device supports defined required work group size
  if (ReqdWGSizeUint32TPropIt || ReqdWGSizeUint64TPropIt) {
    /// TODO: Before intel/llvm#10620, the reqd_work_group_size attribute
    // stores its values as uint32_t, but this needed to be expanded to
    // uint64_t.  However, this change did not happen in ABI-breaking
    // window, so we attach the required work-group size as the
    // reqd_work_group_size_uint64_t attribute. At the next ABI-breaking
    // window, we can remove the logic for the 32 bit property.
    bool usingUint64_t = ReqdWGSizeUint64TPropIt.has_value();
    auto it = usingUint64_t ? ReqdWGSizeUint64TPropIt : ReqdWGSizeUint32TPropIt;

    ByteArray ReqdWGSize = DeviceBinaryProperty(*(it.value())).asByteArray();
    // Drop 8 bytes describing the size of the byte array.
    ReqdWGSize.dropBytes(8);
    uint64_t ReqdWGSizeAllDimsTotal = 1;
    std::vector<uint64_t> ReqdWGSizeVec;
    int Dims = 0;
    while (!ReqdWGSize.empty()) {
      uint64_t SingleDimSize = usingUint64_t ? ReqdWGSize.consume<uint64_t>()
                                             : ReqdWGSize.consume<uint32_t>();
      if (auto res = multiply_with_overflow_check(ReqdWGSizeAllDimsTotal,
                                                  SingleDimSize))
        ReqdWGSizeAllDimsTotal = *res;
      else
        return sycl::exception(
            sycl::errc::kernel_not_supported,
            "Required work-group size is not supported"
            " (total number of work-items requested can't fit into size_t)");
      ReqdWGSizeVec.push_back(SingleDimSize);
      Dims++;
    }

    size_t UserProvidedNumDims = 0;
    if (WorkGroupNumDim) {
      // We know the dimensions have been padded to 3, make sure that the pad
      // value is always set to 1 and record the number of dimensions specified
      // by the user.
      UserProvidedNumDims =
          DeviceBinaryProperty(*(WorkGroupNumDim.value())).asUint32();
#ifndef NDEBUG
      for (unsigned i = UserProvidedNumDims; i < 3; ++i)
        assert(ReqdWGSizeVec[i] == 1 &&
               "Incorrect padding in required work-group size metadata.");
#endif // NDEBUG
    } else {
      UserProvidedNumDims = Dims;
    }

    if (NDRDesc.Dims != 0 && NDRDesc.Dims != UserProvidedNumDims)
      return sycl::exception(
          sycl::errc::nd_range,
          "The local size dimension of submitted nd_range doesn't match the "
          "required work-group size dimension");

    // The SingleDimSize was computed in an uint64_t; size_t does not
    // necessarily have to be the same uint64_t (but should fit in an
    // uint64_t).
    if (ReqdWGSizeAllDimsTotal >
        Dev.get_info<info::device::max_work_group_size>())
      return sycl::exception(sycl::errc::kernel_not_supported,
                             "Required work-group size " +
                                 std::to_string(ReqdWGSizeAllDimsTotal) +
                                 " is not supported on the device");
    // Creating std::variant to call max_work_item_sizes one time to avoid
    // performance drop
    std::variant<id<1>, id<2>, id<3>> MaxWorkItemSizesVariant;
    if (Dims == 1)
      MaxWorkItemSizesVariant =
          Dev.get_info<info::device::max_work_item_sizes<1>>();
    else if (Dims == 2)
      MaxWorkItemSizesVariant =
          Dev.get_info<info::device::max_work_item_sizes<2>>();
    else // (Dims == 3)
      MaxWorkItemSizesVariant =
          Dev.get_info<info::device::max_work_item_sizes<3>>();
    for (int i = 0; i < Dims; i++) {
      // Extracting value from std::variant to avoid dealing with type-safety
      // issues after that
      if (Dims == 1) {
        // ReqdWGSizeVec is in reverse order compared to MaxWorkItemSizes
        if (ReqdWGSizeVec[i] >
            std::get<id<1>>(MaxWorkItemSizesVariant)[Dims - i - 1])
          return sycl::exception(sycl::errc::kernel_not_supported,
                                 "Required work-group size " +
                                     std::to_string(ReqdWGSizeVec[i]) +
                                     " is not supported");
      } else if (Dims == 2) {
        if (ReqdWGSizeVec[i] >
            std::get<id<2>>(MaxWorkItemSizesVariant)[Dims - i - 1])
          return sycl::exception(sycl::errc::kernel_not_supported,
                                 "Required work-group size " +
                                     std::to_string(ReqdWGSizeVec[i]) +
                                     " is not supported");
      } else // (Dims == 3)
        if (ReqdWGSizeVec[i] >
            std::get<id<3>>(MaxWorkItemSizesVariant)[Dims - i - 1])
          return sycl::exception(sycl::errc::kernel_not_supported,
                                 "Required work-group size " +
                                     std::to_string(ReqdWGSizeVec[i]) +
                                     " is not supported");
    }
  }

  // Check if device supports required sub-group size.
  if (ReqdSubGroupSizePropIt) {
    auto ReqdSubGroupSize =
        DeviceBinaryProperty(*(ReqdSubGroupSizePropIt.value())).asUint32();
    auto SupportedSubGroupSizes = Dev.get_info<info::device::sub_group_sizes>();
    // !getUint32PropAsBool(Img, "isEsimdImage") is a WA for ESIMD,
    // as ESIMD images have a reqd-sub-group-size of 1, but currently
    // no backend currently includes 1 as a valid sub-group size.
    // This can be removed if backends add 1 as a valid sub-group size.
    if (!getUint32PropAsBool(Img, "isEsimdImage") &&
        std::none_of(SupportedSubGroupSizes.cbegin(),
                     SupportedSubGroupSizes.cend(),
                     [=](auto s) { return s == ReqdSubGroupSize; }))
      return sycl::exception(sycl::errc::kernel_not_supported,
                             "Sub-group size " +
                                 std::to_string(ReqdSubGroupSize) +
                                 " is not supported on the device");
  }

  return {};
}

bool doesImageTargetMatchDevice(const RTDeviceBinaryImage &Img,
                                const device &Dev) {
  auto PropRange = Img.getDeviceRequirements();
  auto PropIt =
      std::find_if(PropRange.begin(), PropRange.end(), [&](const auto &Prop) {
        return Prop->Name == std::string_view("compile_target");
      });
  // Device image has no compile_target property, check target.
  if (PropIt == PropRange.end()) {
    sycl::backend BE = Dev.get_backend();
    const char *Target = Img.getRawData().DeviceTargetSpec;
    if (strcmp(Target, __SYCL_DEVICE_BINARY_TARGET_SPIRV64) == 0) {
      return (BE == sycl::backend::opencl ||
              BE == sycl::backend::ext_oneapi_level_zero);
    }
    if (strcmp(Target, __SYCL_DEVICE_BINARY_TARGET_SPIRV64_X86_64) == 0) {
      return Dev.is_cpu();
    }
    if (strcmp(Target, __SYCL_DEVICE_BINARY_TARGET_SPIRV64_GEN) == 0) {
      return Dev.is_gpu() && (BE == sycl::backend::opencl ||
                              BE == sycl::backend::ext_oneapi_level_zero);
    }
    if (strcmp(Target, __SYCL_DEVICE_BINARY_TARGET_SPIRV64_FPGA) == 0) {
      return Dev.is_accelerator();
    }
    if (strcmp(Target, __SYCL_DEVICE_BINARY_TARGET_NVPTX64) == 0 ||
        strcmp(Target, __SYCL_DEVICE_BINARY_TARGET_LLVM_NVPTX64) == 0) {
      return BE == sycl::backend::ext_oneapi_cuda;
    }
    if (strcmp(Target, __SYCL_DEVICE_BINARY_TARGET_AMDGCN) == 0 ||
        strcmp(Target, __SYCL_DEVICE_BINARY_TARGET_LLVM_AMDGCN) == 0) {
      return BE == sycl::backend::ext_oneapi_hip;
    }
    if (strcmp(Target, __SYCL_DEVICE_BINARY_TARGET_NATIVE_CPU) == 0) {
      return BE == sycl::backend::ext_oneapi_native_cpu;
    }
    assert(false && "Unexpected image target");
    return false;
  }

  // Device image has the compile_target property, so it is AOT compiled for
  // some device, check if that architecture is Device's architecture.
  auto CompileTargetByteArray = DeviceBinaryProperty(*PropIt).asByteArray();
  // Drop 8 bytes describing the size of the byte array.
  CompileTargetByteArray.dropBytes(8);
  std::string_view CompileTarget(
      reinterpret_cast<const char *>(&CompileTargetByteArray[0]),
      CompileTargetByteArray.size());
  std::string_view ArchName = getArchName(Dev);
  // Note: there are no explicit targets for CPUs, so on x86_64,
  // intel_cpu_spr, and intel_cpu_gnr, we use a spir64_x86_64
  // compile target image.
  // TODO: When dedicated targets for CPU are added, (i.e.
  // -fsycl-targets=intel_cpu_spr etc.) remove this special
  // handling of CPU targets.
  return ((ArchName == CompileTarget) ||
          (CompileTarget == "spir64_x86_64" &&
           (ArchName == "x86_64" || ArchName == "intel_cpu_spr" ||
            ArchName == "intel_cpu_gnr")));
}

} // namespace detail
} // namespace _V1
} // namespace sycl

extern "C" void __sycl_register_lib(sycl_device_binaries desc) {
  sycl::detail::ProgramManager::getInstance().addImages(desc);
}

// Executed as a part of current module's (.exe, .dll) static initialization
extern "C" void __sycl_unregister_lib(sycl_device_binaries desc) {
  // Partial cleanup is not necessary at shutdown
  if (!sycl::detail::GlobalHandler::instance().isOkToDefer())
    return;
  sycl::detail::ProgramManager::getInstance().removeImages(desc);
}<|MERGE_RESOLUTION|>--- conflicted
+++ resolved
@@ -1890,18 +1890,20 @@
     std::lock_guard<std::mutex> KernelIDsGuard(m_KernelIDsMutex);
 
     // For bfloat16 device library image, it doesn't include any kernel, device
-    // global, virtual function, so just skip adding it to any related maps.
-    // We only need to: 1). add exported symbols to m_ExportedSymbolImages. 2).
-    // add the device image to m_DeviceImages used for future clean up when
-    // removeImage is called.
+    // global, virtual function, so just skip adding it to any related maps. We
+    // only need to 1) add exported symbols to m_ExportedSymbolImages, and 2)
+    // add the device image to m_Bfloat16DeviceLibImages.
     {
       auto Bfloat16DeviceLibProp = Img->getDeviceLibMetadata();
       if (Bfloat16DeviceLibProp.isAvailable()) {
+        uint32_t LibVersion = DeviceBinaryProperty(*(Bfloat16DeviceLibProp.begin())).asUint32();
+        if (m_Bfloat16DeviceLibImages.count(LibVersion) > 0)
+          continue;
         for (const sycl_device_binary_property &ESProp :
              Img->getExportedSymbols()) {
           m_ExportedSymbolImages.insert({ESProp->Name, Img.get()});
         }
-        m_DeviceImages.insert({RawImg, std::move(Img)});
+        m_Bfloat16DeviceLibImages.insert({LibVersion, std::move(Img)});
         continue;
       }
     }
@@ -2077,7 +2079,7 @@
       continue;
     const sycl_offload_entry EntriesB = RawImg->EntriesBegin;
     const sycl_offload_entry EntriesE = RawImg->EntriesEnd;
-    if ((EntriesB == EntriesE) && shouldSkipEmptyImage(RawImg))
+    if ((EntriesB == EntriesE))
       continue;
 
     RTDeviceBinaryImage *Img = DevImgIt->second.get();
@@ -2087,26 +2089,6 @@
 
     // Acquire lock to modify maps for kernel bundles
     std::lock_guard<std::mutex> KernelIDsGuard(m_KernelIDsMutex);
-
-    {
-      // Clean up Bfloat16 device library image, unregister exported symbols
-      // from current device image.
-      auto Bfloat16DeviceLibProp = Img->getDeviceLibMetadata();
-      if (Bfloat16DeviceLibProp.isAvailable()) {
-        for (const sycl_device_binary_property &ESProp :
-             Img->getExportedSymbols()) {
-          auto Range = m_ExportedSymbolImages.equal_range(ESProp->Name);
-          for (auto It = Range.first; It != Range.second; ++It) {
-            if (It->second == Img) {
-              m_ExportedSymbolImages.erase(It);
-              break;
-            }
-          }
-        }
-        m_DeviceImages.erase(DevImgIt);
-        continue;
-      }
-    }
 
     // Unmap the unique kernel IDs for the offload entries
     for (sycl_offload_entry EntriesIt = EntriesB; EntriesIt != EntriesE;
@@ -2627,8 +2609,9 @@
         std::lock_guard<std::mutex> KernelIDsGuard(m_KernelIDsMutex);
         // For device library images, they are not in m_BinImg2KernelIDs since
         // no kernel is included.
-        if (m_BinImg2KernelIDs.find(Dep) != m_BinImg2KernelIDs.end())
-          DepKernelIDs = m_BinImg2KernelIDs[Dep];
+        auto DepIt = m_BinImg2KernelIDs.find(Dep);
+        if (DepIt != m_BinImg2KernelIDs.end())
+          DepKernelIDs = DepIt->second;
       }
 
       assert(ImgInfoPair.second.State == getBinImageState(Dep) &&
@@ -2839,14 +2822,13 @@
                            std::vector<unsigned char> &NewSpecConstBlob,
                            device_image_impl::SpecConstMapT &NewSpecConstMap) {
   for (const device_image_plain &Img : Imgs) {
-<<<<<<< HEAD
-    std::shared_ptr<device_image_impl> DeviceImageImpl = getSyclObjImpl(Img);
-    if (!DeviceImageImpl->get_kernel_ids_ptr())
-      continue;
-=======
     const std::shared_ptr<device_image_impl> &DeviceImageImpl =
         getSyclObjImpl(Img);
->>>>>>> 397d10d3
+    auto BinImgRef = DeviceImageImpl->get_bin_image_ref();
+    // For bfloat16 deice library image, no kernels, spec const are included,
+    // so we just skip merging data.
+    if (BinImgRef && BinImgRef->getDeviceLibMetadata().isAvailable())
+      continue;
     // Duplicates are not expected here, otherwise urProgramLink should fail
     KernelIDs.insert(KernelIDs.end(),
                      DeviceImageImpl->get_kernel_ids_ptr()->begin(),
