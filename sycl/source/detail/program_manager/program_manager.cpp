//==------ program_manager.cpp --- SYCL program manager---------------------==//
//
// Part of the LLVM Project, under the Apache License v2.0 with LLVM Exceptions.
// See https://llvm.org/LICENSE.txt for license information.
// SPDX-License-Identifier: Apache-2.0 WITH LLVM-exception
//
//===----------------------------------------------------------------------===//

#include <CL/sycl/ONEAPI/experimental/spec_constant.hpp>
#include <CL/sycl/backend_types.hpp>
#include <CL/sycl/context.hpp>
#include <CL/sycl/detail/common.hpp>
#include <CL/sycl/detail/os_util.hpp>
#include <CL/sycl/detail/type_traits.hpp>
#include <CL/sycl/detail/util.hpp>
#include <CL/sycl/device.hpp>
#include <CL/sycl/exception.hpp>
#include <CL/sycl/stl.hpp>
#include <detail/config.hpp>
#include <detail/context_impl.hpp>
#include <detail/device_image_impl.hpp>
#include <detail/device_impl.hpp>
#include <detail/global_handler.hpp>
#include <detail/program_impl.hpp>
#include <detail/program_manager/program_manager.hpp>
#include <detail/spec_constant_impl.hpp>

#include <algorithm>
#include <cassert>
#include <cstdint>
#include <cstdlib>
#include <cstring>
#include <fstream>
#include <functional>
#include <libgen.h>
#include <memory>
#include <mutex>
#include <sstream>
#include <stdio.h>
#include <stdlib.h>
#include <string.h>
#include <string>
#include <sys/stat.h>
#include <sys/types.h>
#include <unistd.h>

__SYCL_INLINE_NAMESPACE(cl) {
namespace sycl {
namespace detail {

using ContextImplPtr = std::shared_ptr<cl::sycl::detail::context_impl>;

static constexpr int DbgProgMgr = 2;

enum BuildState { BS_InProgress, BS_Done, BS_Failed };

static constexpr char UseSpvEnv[]("SYCL_USE_KERNEL_SPV");

ProgramManager &ProgramManager::getInstance() {
  return GlobalHandler::instance().getProgramManager();
}

static RT::PiProgram createBinaryProgram(const ContextImplPtr Context,
                                         const device &Device,
                                         const unsigned char *Data,
                                         size_t DataLen) {
  const detail::plugin &Plugin = Context->getPlugin();
#ifndef _NDEBUG
  pi_uint32 NumDevices = 0;
  Plugin.call<PiApiKind::piContextGetInfo>(Context->getHandleRef(),
                                           PI_CONTEXT_INFO_NUM_DEVICES,
                                           sizeof(NumDevices), &NumDevices,
                                           /*param_value_size_ret=*/nullptr);
  assert(NumDevices > 0 &&
         "Only a single device is supported for AOT compilation");
#endif

  RT::PiProgram Program;
  const RT::PiDevice PiDevice = getSyclObjImpl(Device)->getHandleRef();
  pi_int32 BinaryStatus = CL_SUCCESS;
  Plugin.call<PiApiKind::piProgramCreateWithBinary>(
      Context->getHandleRef(), 1 /*one binary*/, &PiDevice, &DataLen, &Data,
      &BinaryStatus, &Program);

  if (BinaryStatus != CL_SUCCESS) {
    throw runtime_error("Creating program with binary failed.", BinaryStatus);
  }

  return Program;
}

static RT::PiProgram createSpirvProgram(const ContextImplPtr Context,
                                        const unsigned char *Data,
                                        size_t DataLen) {
  RT::PiProgram Program = nullptr;
  const detail::plugin &Plugin = Context->getPlugin();
  Plugin.call<PiApiKind::piProgramCreate>(Context->getHandleRef(), Data,
                                          DataLen, &Program);
  return Program;
}

RTDeviceBinaryImage &
ProgramManager::getDeviceImage(OSModuleHandle M, const string_class &KernelName,
                               const context &Context, const device &Device,
                               bool JITCompilationIsRequired) {
  if (DbgProgMgr > 0)
    std::cerr << ">>> ProgramManager::getDeviceImage(" << M << ", \""
              << KernelName << "\", " << getRawSyclObjImpl(Context) << ", "
              << getRawSyclObjImpl(Device) << ", " << JITCompilationIsRequired
              << ")\n";

  KernelSetId KSId = getKernelSetId(M, KernelName);
  return getDeviceImage(M, KSId, Context, Device, JITCompilationIsRequired);
}

template <typename ExceptionT, typename RetT>
RetT *waitUntilBuilt(KernelProgramCache &Cache,
                     KernelProgramCache::BuildResult<RetT> *BuildResult) {
  // any thread which will find nullptr in cache will wait until the pointer
  // is not null anymore
  Cache.waitUntilBuilt(*BuildResult, [BuildResult]() {
    int State = BuildResult->State.load();

    return State == BS_Done || State == BS_Failed;
  });

  if (BuildResult->Error.isFilledIn()) {
    const KernelProgramCache::BuildError &Error = BuildResult->Error;
    throw ExceptionT(Error.Msg, Error.Code);
  }

  RetT *Result = BuildResult->Ptr.load();

  return Result;
}

/// Try to fetch entity (kernel or program) from cache. If there is no such
/// entity try to build it. Throw any exception build process may throw.
/// This method eliminates unwanted builds by employing atomic variable with
/// build state and waiting until the entity is built in another thread.
/// If the building thread has failed the awaiting thread will fail either.
/// Exception thrown by build procedure are rethrown.
///
/// \tparam RetT type of entity to get
/// \tparam ExceptionT type of exception to throw on awaiting thread if the
///         building thread fails build step.
/// \tparam KeyT key (in cache) to fetch built entity with
/// \tparam AcquireFT type of function which will acquire the locked version of
///         the cache. Accept reference to KernelProgramCache.
/// \tparam GetCacheFT type of function which will fetch proper cache from
///         locked version. Accepts reference to locked version of cache.
/// \tparam BuildFT type of function which will build the entity if it is not in
///         cache. Accepts nothing. Return pointer to built entity.
template <typename RetT, typename ExceptionT, typename KeyT, typename AcquireFT,
          typename GetCacheFT, typename BuildFT>
KernelProgramCache::BuildResult<RetT> *
getOrBuild(KernelProgramCache &KPCache, KeyT &&CacheKey, AcquireFT &&Acquire,
           GetCacheFT &&GetCache, BuildFT &&Build) {
  bool InsertionTookPlace;
  KernelProgramCache::BuildResult<RetT> *BuildResult;

  {
    auto LockedCache = Acquire(KPCache);
    auto &Cache = GetCache(LockedCache);
    auto Inserted =
        Cache.emplace(std::piecewise_construct, std::forward_as_tuple(CacheKey),
                      std::forward_as_tuple(nullptr, BS_InProgress));

    InsertionTookPlace = Inserted.second;
    BuildResult = &Inserted.first->second;
  }

  // no insertion took place, thus some other thread has already inserted smth
  // in the cache
  if (!InsertionTookPlace) {
    for (;;) {
      RetT *Result = waitUntilBuilt<ExceptionT>(KPCache, BuildResult);

      if (Result)
        return BuildResult;

      // Previous build is failed. There was no SYCL exception though.
      // We might try to build once more.
      int Expected = BS_Failed;
      int Desired = BS_InProgress;

      if (BuildResult->State.compare_exchange_strong(Expected, Desired))
        break; // this thread is the building thread now
    }
  }

  // only the building thread will run this
  try {

    RetT *Desired = Build();

#ifndef NDEBUG
    RetT *Expected = nullptr;

    if (!BuildResult->Ptr.compare_exchange_strong(Expected, Desired))
      // We've got a funny story here
      assert(false && "We've build an entity that is already have been built.");
#else
    BuildResult->Ptr.store(Desired);
#endif

    {
      // Even if shared variable is atomic, it must be modified under the mutex
      // in order to correctly publish the modification to the waiting thread
      std::lock_guard<std::mutex> Lock(BuildResult->MBuildResultMutex);
      BuildResult->State.store(BS_Done);
    }

    KPCache.notifyAllBuild(*BuildResult);

    return BuildResult;
  } catch (const exception &Ex) {
    BuildResult->Error.Msg = Ex.what();
    BuildResult->Error.Code = Ex.get_cl_code();

    {
      std::lock_guard<std::mutex> Lock(BuildResult->MBuildResultMutex);
      BuildResult->State.store(BS_Failed);
    }

    KPCache.notifyAllBuild(*BuildResult);

    std::rethrow_exception(std::current_exception());
  } catch (...) {
    {
      std::lock_guard<std::mutex> Lock(BuildResult->MBuildResultMutex);
      BuildResult->State.store(BS_Failed);
    }

    KPCache.notifyAllBuild(*BuildResult);

    std::rethrow_exception(std::current_exception());
  }
}

// TODO replace this with a new PI API function
static bool isDeviceBinaryTypeSupported(const context &C,
                                        RT::PiDeviceBinaryType Format) {
  // All formats except PI_DEVICE_BINARY_TYPE_SPIRV are supported.
  if (Format != PI_DEVICE_BINARY_TYPE_SPIRV)
    return true;

  const backend ContextBackend =
      detail::getSyclObjImpl(C)->getPlugin().getBackend();

  // The CUDA backend cannot use SPIR-V
  if (ContextBackend == backend::cuda)
    return false;

  vector_class<device> Devices = C.get_devices();

  // Program type is SPIR-V, so we need a device compiler to do JIT.
  for (const device &D : Devices) {
    if (!D.get_info<info::device::is_compiler_available>())
      return false;
  }

  // OpenCL 2.1 and greater require clCreateProgramWithIL
  if (ContextBackend == backend::opencl) {
    std::string ver = C.get_platform().get_info<info::platform::version>();
    if (ver.find("OpenCL 1.0") == std::string::npos &&
        ver.find("OpenCL 1.1") == std::string::npos &&
        ver.find("OpenCL 1.2") == std::string::npos &&
        ver.find("OpenCL 2.0") == std::string::npos)
      return true;
  }

  for (const device &D : Devices) {
    // We need cl_khr_il_program extension to be present
    // and we can call clCreateProgramWithILKHR using the extension
    vector_class<string_class> Extensions =
        D.get_info<info::device::extensions>();
    if (Extensions.end() ==
        std::find(Extensions.begin(), Extensions.end(), "cl_khr_il_program"))
      return false;
  }

  return true;
}

static const char *getFormatStr(RT::PiDeviceBinaryType Format) {
  switch (Format) {
  case PI_DEVICE_BINARY_TYPE_NONE:
    return "none";
  case PI_DEVICE_BINARY_TYPE_NATIVE:
    return "native";
  case PI_DEVICE_BINARY_TYPE_SPIRV:
    return "SPIR-V";
  case PI_DEVICE_BINARY_TYPE_LLVMIR_BITCODE:
    return "LLVM IR";
  }
  assert(false && "Unknown device image format");
  return "unknown";
}

RT::PiProgram ProgramManager::createPIProgram(const RTDeviceBinaryImage &Img,
                                              const context &Context,
                                              const device &Device) {
  if (DbgProgMgr > 0)
    std::cerr << ">>> ProgramManager::createPIProgram(" << &Img << ", "
              << getRawSyclObjImpl(Context) << ", " << getRawSyclObjImpl(Device)
              << ")\n";
  const pi_device_binary_struct &RawImg = Img.getRawData();

  // perform minimal sanity checks on the device image and the descriptor
  if (RawImg.BinaryEnd < RawImg.BinaryStart) {
    throw runtime_error("Malformed device program image descriptor",
                        PI_INVALID_VALUE);
  }
  if (RawImg.BinaryEnd == RawImg.BinaryStart) {
    throw runtime_error("Invalid device program image: size is zero",
                        PI_INVALID_VALUE);
  }
  size_t ImgSize = Img.getSize();

  // TODO if the binary image is a part of the fat binary, the clang
  //   driver should have set proper format option to the
  //   clang-offload-wrapper. The fix depends on AOT compilation
  //   implementation, so will be implemented together with it.
  //   Img->Format can't be updated as it is inside of the in-memory
  //   OS module binary.
  RT::PiDeviceBinaryType Format = Img.getFormat();

  if (Format == PI_DEVICE_BINARY_TYPE_NONE)
    Format = pi::getBinaryImageFormat(RawImg.BinaryStart, ImgSize);
  // RT::PiDeviceBinaryType Format = Img->Format;
  // assert(Format != PI_DEVICE_BINARY_TYPE_NONE && "Image format not set");

  if (!isDeviceBinaryTypeSupported(Context, Format))
    throw feature_not_supported(
        "SPIR-V online compilation is not supported in this context",
        PI_INVALID_OPERATION);

  // Load the image
  const ContextImplPtr Ctx = getSyclObjImpl(Context);
  RT::PiProgram Res =
      Format == PI_DEVICE_BINARY_TYPE_SPIRV
          ? createSpirvProgram(Ctx, RawImg.BinaryStart, ImgSize)
          : createBinaryProgram(Ctx, Device, RawImg.BinaryStart, ImgSize);

  {
    std::lock_guard<std::mutex> Lock(MNativeProgramsMutex);
    // associate the PI program with the image it was created for
    NativePrograms[Res] = &Img;
  }

  if (DbgProgMgr > 1)
    std::cerr << "created program: " << Res
              << "; image format: " << getFormatStr(Format) << "\n";

  return Res;
}

long GetFileSize(const char *FileName) {
  struct stat Stat;
  if (!stat(FileName, &Stat))
    return Stat.st_size;
  return -1;
}

inline bool IsFSEntryPresent(const char *Path) {
  struct stat Stat;
  return !stat(Path, &Stat);
}

int MakePathRecur(const char *Dir, mode_t Mode) {
  assert((Dir != nullptr) && "Passed null-pointer as directory name.");

  // Directory is present - do nothing
  if (IsFSEntryPresent(Dir))
    return 0;

  char *CurDir = strdup(Dir);
  MakePathRecur(dirname(CurDir), Mode);
  if (DbgProgMgr > 1)
    std::cerr << "Created directory: " << CurDir << std::endl;

  free(CurDir);
  return mkdir(Dir, Mode);
}

void WriteCacheItem(const std::string &FileName,
                    const std::vector<std::vector<char>> &Data) {
  std::ofstream FileStream{FileName, std::ios::binary};
  if (DbgProgMgr > 1) {
    std::cerr << "####Writing programs built for " << std::dec << Data.size()
              << " devices:\n";
  }

  size_t Size = Data.size();
  FileStream.write((char *)&Size, sizeof(Size));
  for (size_t i = 0; i < Data.size(); ++i) {
    if (DbgProgMgr > 1) {
      std::cerr << "\tWrite " << i << "-th image of size " << std::dec
                << Data[i].size() << "\n";
    }
    Size = Data[i].size();
    FileStream.write((char *)&Size, sizeof(Size));
    FileStream.write(Data[i].data(), Size);
  }
  FileStream.close();
}

std::vector<std::vector<char>> ReadCacheItem(const std::string &FileName) {
  std::vector<std::vector<char>> Res;
  std::ifstream FileStream{FileName, std::ios::binary};
  size_t ImgNum, ImgSize;
  FileStream.read((char *)&ImgNum, sizeof(ImgNum));
  if (DbgProgMgr > 1) {
    std::cerr << "####Reading programs built for " << std::dec << ImgNum
              << " devices:\n";
  }

  Res.resize(ImgNum);

  for (size_t i = 0; i < ImgNum; ++i) {
    FileStream.read((char *)&ImgSize, sizeof(ImgSize));
    if (DbgProgMgr > 1) {
      std::cerr << "\tRead " << i << "-th image of size " << std::dec << ImgSize
                << "\n";
    }

    Res[i].resize(ImgSize);
    FileStream.read(Res[i].data(), ImgSize);
  }

  return Res;
}

std::string getDeviceString(const device &Device) {
  return {Device.get_platform().get_info<sycl::info::platform::name>() +
          Device.get_info<sycl::info::device::name>() +
          Device.get_info<sycl::info::device::version>() +
          Device.get_info<sycl::info::device::driver_version>()};
}

std::string DumpBinData(const unsigned char *Data, size_t Size) {
  if (!Size)
    return "NONE";
  std::stringstream ss;
  for (size_t i = 0; i < Size; i++) {
    ss << std::hex << (int)Data[i];
  }
  return ss.str();
}

std::string GetCacheItemDirName(const device &Device,
                                const RTDeviceBinaryImage &Img,
                                const SerializedObj SpecConsts,
                                const std::string &BuildOptionsString) {
  static std::string cache_root{detail::OSUtil::getCacheRoot()};

  std::string ImgString{
      DumpBinData(Img.getRawData().BinaryStart, Img.getSize())};
  std::string DeviceString{getDeviceString(Device)};
  std::string SpecConstsString{
      DumpBinData(SpecConsts.data(), SpecConsts.size())};
  std::hash<std::string> StringHasher{};
  return {cache_root + "/" + std::to_string(StringHasher(DeviceString)) + "/" +
          std::to_string(StringHasher(ImgString)) + "/" +
          std::to_string(StringHasher(SpecConstsString)) + "/" +
          std::to_string(StringHasher(BuildOptionsString))};
}

bool IsPersistentCacheEnabled() {
  static const char *PersistenCacheDisabled =
      SYCLConfig<SYCL_CACHE_DISABLE_PERSISTENT>::get();

  if (DbgProgMgr > 0)
    std::cerr << "Persistent cache "
              << (PersistenCacheDisabled ? "disabled." : "enabled.")
              << std::endl;
  return !PersistenCacheDisabled;
}

void ProgramManager::putPIProgramToDisc(const detail::plugin &Plugin,
                                        const device &Device,
                                        const RTDeviceBinaryImage &Img,
                                        const SerializedObj SpecConsts,
                                        const std::string &BuildOptionsString,
                                        const RT::PiProgram &Program) {
  if (!IsPersistentCacheEnabled()) {
    return;
  }

  static std::string DirName =
      GetCacheItemDirName(Device, Img, SpecConsts, BuildOptionsString);

  size_t i = 0;
  std::string FileName;
  do {
    FileName = DirName + "/" + std::to_string(i++) + ".bin";
  } while (IsFSEntryPresent(FileName.c_str()));

  size_t DeviceNum;
  Plugin.call<PiApiKind::piProgramGetInfo>(Program, PI_PROGRAM_INFO_NUM_DEVICES,
                                           sizeof(DeviceNum), &DeviceNum,
                                           nullptr);
  std::vector<size_t> BinarySizes(DeviceNum);
  Plugin.call<PiApiKind::piProgramGetInfo>(
      Program, PI_PROGRAM_INFO_BINARY_SIZES,
      sizeof(size_t) * BinarySizes.size(), BinarySizes.data(), nullptr);

  std::vector<std::vector<char>> Result;
  std::vector<char *> Pointers;
  for (size_t I = 0; I < BinarySizes.size(); ++I) {
    Result.emplace_back(BinarySizes[I]);
    Pointers.push_back(Result[I].data());
  }

  Plugin.call<PiApiKind::piProgramGetInfo>(Program, PI_PROGRAM_INFO_BINARIES,
                                           sizeof(char *) * Pointers.size(),
                                           Pointers.data(), nullptr);

  MakePathRecur(DirName.c_str(), 0777);
  WriteCacheItem(FileName, Result);
}

bool ProgramManager::getPIProgramFromDisc(ContextImplPtr ContextImpl,
                                          const device &Device,
                                          const RTDeviceBinaryImage &Img,
                                          const SerializedObj SpecConsts,
                                          const std::string &BuildOptionsString,
                                          RT::PiProgram &NativePrg) {

  if (!IsPersistentCacheEnabled())
    return false;

  std::string Path{
      GetCacheItemDirName(Device, Img, SpecConsts, BuildOptionsString)};

  if (!IsFSEntryPresent(Path.c_str()))
    return false;

  int i = 0;
  std::string BinFileName{Path + "/" + std::to_string(i) + ".bin"};
  while (IsFSEntryPresent(BinFileName.c_str())) {
    auto BinDataItem = ReadCacheItem(BinFileName);
    if (BinDataItem.size()) {
      // TODO: Build for multiple devices once supported by program manager
      NativePrg = createBinaryProgram(
          ContextImpl, Device, (const unsigned char *)BinDataItem[0].data(),
          BinDataItem[0].size());
      return true;
    }
    BinFileName = Path + "/" + std::to_string(++i) + ".bin";
  }

  return false;
}

RT::PiProgram ProgramManager::getBuiltPIProgram(OSModuleHandle M,
                                                const context &Context,
                                                const device &Device,
                                                const string_class &KernelName,
                                                const program_impl *Prg,
                                                bool JITCompilationIsRequired) {
  // TODO: Make sure that KSIds will be different for the case when the same
  // kernel built with different options is present in the fat binary.
  KernelSetId KSId = getKernelSetId(M, KernelName);

  const ContextImplPtr Ctx = getSyclObjImpl(Context);

  using PiProgramT = KernelProgramCache::PiProgramT;
  using ProgramCacheT = KernelProgramCache::ProgramCacheT;

  KernelProgramCache &Cache = Ctx->getKernelProgramCache();

  auto AcquireF = [](KernelProgramCache &Cache) {
    return Cache.acquireCachedPrograms();
  };
  auto GetF = [](const Locked<ProgramCacheT> &LockedCache) -> ProgramCacheT & {
    return LockedCache.get();
  };

  std::string CompileOpts;
  std::string LinkOpts;
  // Build options are overridden if environment variables are present.
  // Environment variables are not changed during program lifecycle so it
  // is reasonable to use static here to read them only once.
  static const char *CompileOptsEnv =
      SYCLConfig<SYCL_PROGRAM_COMPILE_OPTIONS>::get();
  if (CompileOptsEnv) {
    CompileOpts = CompileOptsEnv;
  } else { // Use build options only when the environment variable is missed
    if (Prg) {
      std::string BuildOptions = Prg->get_build_options();
      if (!BuildOptions.empty()) {
        CompileOpts += " ";
        CompileOpts += BuildOptions;
      }
    }
  }
  static const char *LinkOptsEnv = SYCLConfig<SYCL_PROGRAM_LINK_OPTIONS>::get();
  if (LinkOptsEnv) {
    LinkOpts = LinkOptsEnv;
  }
  SerializedObj SpecConsts;
  if (Prg)
    Prg->stableSerializeSpecConstRegistry(SpecConsts);

  auto BuildF = [this, &M, &KSId, &Context, &Device, Prg, &CompileOpts,
                 &LinkOpts, &JITCompilationIsRequired, SpecConsts] {
    const RTDeviceBinaryImage &Img =
        getDeviceImage(M, KSId, Context, Device, JITCompilationIsRequired);
    // Update only if compile options are not overwritten by environment
    // variable
    if (!CompileOptsEnv) {
      CompileOpts += Img.getCompileOptions();
      pi_device_binary_property isEsimdImage = Img.getProperty("isEsimdImage");

      if (isEsimdImage && pi::DeviceBinaryProperty(isEsimdImage).asUint32()) {
        if (!CompileOpts.empty())
          CompileOpts += " ";
        CompileOpts += "-vc-codegen";
      }
    }

<<<<<<< HEAD
=======
  auto BuildF = [this, &M, &KSId, &Context, &Device, Prg, &CompileOpts,
                 &LinkOpts, &JITCompilationIsRequired] {
    const RTDeviceBinaryImage &Img =
        getDeviceImage(M, KSId, Context, Device, JITCompilationIsRequired);
    // Update only if compile options are not overwritten by environment
    // variable
    if (!CompileOptsEnv) {
      CompileOpts += Img.getCompileOptions();
      pi_device_binary_property isEsimdImage = Img.getProperty("isEsimdImage");

      if (isEsimdImage && pi::DeviceBinaryProperty(isEsimdImage).asUint32()) {
        if (!CompileOpts.empty())
          CompileOpts += " ";
        CompileOpts += "-vc-codegen";
      }
    }

>>>>>>> 12e8549f
    // Update only if link options are not overwritten by environment variable
    if (!LinkOptsEnv)
      LinkOpts += Img.getLinkOptions();
    ContextImplPtr ContextImpl = getSyclObjImpl(Context);
    const detail::plugin &Plugin = ContextImpl->getPlugin();
    RT::PiProgram NativePrg;
    bool LoadedFromDiskCache =
        getPIProgramFromDisc(ContextImpl, Device, Img, SpecConsts,
                             CompileOpts + LinkOpts, NativePrg);
    if (!LoadedFromDiskCache) {
      NativePrg = createPIProgram(Img, Context, Device);
      if (Prg)
        flushSpecConstants(*Prg, NativePrg, &Img);
    }

    ProgramPtr ProgramManaged(
        NativePrg, Plugin.getPiPlugin().PiFunctionTable.piProgramRelease);

    // Link a fallback implementation of device libraries if they are not
    // supported by a device compiler.
    // Pre-compiled programs (after AOT compilation or read from persitent
    // cache) are supposed to be already linked.
    // If device image is not SPIR-V, DeviceLibReqMask will be 0 which means
    // no fallback device library will be linked.
    uint32_t DeviceLibReqMask = 0;
    if (!LoadedFromDiskCache &&
        Img.getFormat() == PI_DEVICE_BINARY_TYPE_SPIRV &&
        !SYCLConfig<SYCL_DEVICELIB_NO_FALLBACK>::get())
      DeviceLibReqMask = getDeviceLibReqMask(Img);

    ProgramPtr BuiltProgram =
        build(std::move(ProgramManaged), ContextImpl, CompileOpts, LinkOpts,
              getRawSyclObjImpl(Device)->getHandleRef(),
              ContextImpl->getCachedLibPrograms(), DeviceLibReqMask);

    {
      std::lock_guard<std::mutex> Lock(MNativeProgramsMutex);
      NativePrograms[BuiltProgram.get()] = &Img;
    }
    if (!LoadedFromDiskCache)
      putPIProgramToDisc(Plugin, Device, Img, SpecConsts,
                         CompileOpts + LinkOpts, BuiltProgram.get());
    return BuiltProgram.release();
  };

  const RT::PiDevice PiDevice = getRawSyclObjImpl(Device)->getHandleRef();
  auto BuildResult = getOrBuild<PiProgramT, compile_program_error>(
      Cache,
      std::make_pair(std::make_pair(std::move(SpecConsts), KSId),
                     std::make_pair(PiDevice, CompileOpts + LinkOpts)),
      AcquireF, GetF, BuildF);
  return BuildResult->Ptr.load();
}

std::pair<RT::PiKernel, std::mutex *> ProgramManager::getOrCreateKernel(
    OSModuleHandle M, const context &Context, const device &Device,
    const string_class &KernelName, const program_impl *Prg) {
  if (DbgProgMgr > 0) {
    std::cerr << ">>> ProgramManager::getOrCreateKernel(" << M << ", "
              << getRawSyclObjImpl(Context) << ", " << getRawSyclObjImpl(Device)
              << ", " << KernelName << ")\n";
  }

  RT::PiProgram Program =
      getBuiltPIProgram(M, Context, Device, KernelName, Prg);
  const ContextImplPtr Ctx = getSyclObjImpl(Context);

  using PiKernelT = KernelProgramCache::PiKernelT;
  using KernelCacheT = KernelProgramCache::KernelCacheT;
  using KernelByNameT = KernelProgramCache::KernelByNameT;

  KernelProgramCache &Cache = Ctx->getKernelProgramCache();

  auto AcquireF = [](KernelProgramCache &Cache) {
    return Cache.acquireKernelsPerProgramCache();
  };
  auto GetF =
      [&Program](const Locked<KernelCacheT> &LockedCache) -> KernelByNameT & {
    return LockedCache.get()[Program];
  };
  auto BuildF = [&Program, &KernelName, &Ctx] {
    PiKernelT *Result = nullptr;

    // TODO need some user-friendly error/exception
    // instead of currently obscure one
    const detail::plugin &Plugin = Ctx->getPlugin();
    Plugin.call<PiApiKind::piKernelCreate>(Program, KernelName.c_str(),
                                           &Result);

    // Some PI Plugins (like OpenCL) require this call to enable USM
    // For others, PI will turn this into a NOP.
    Plugin.call<PiApiKind::piKernelSetExecInfo>(Result, PI_USM_INDIRECT_ACCESS,
                                                sizeof(pi_bool), &PI_TRUE);

    return Result;
  };

  auto BuildResult = getOrBuild<PiKernelT, invalid_object_error>(
      Cache, KernelName, AcquireF, GetF, BuildF);
  return std::make_pair(BuildResult->Ptr.load(),
                        &(BuildResult->MBuildResultMutex));
}

RT::PiProgram
ProgramManager::getPiProgramFromPiKernel(RT::PiKernel Kernel,
                                         const ContextImplPtr Context) {
  RT::PiProgram Program;
  const detail::plugin &Plugin = Context->getPlugin();
  Plugin.call<PiApiKind::piKernelGetInfo>(
      Kernel, PI_KERNEL_INFO_PROGRAM, sizeof(RT::PiProgram), &Program, nullptr);
  return Program;
}

string_class ProgramManager::getProgramBuildLog(const RT::PiProgram &Program,
                                                const ContextImplPtr Context) {
  size_t PIDevicesSize = 0;
  const detail::plugin &Plugin = Context->getPlugin();
  Plugin.call<PiApiKind::piProgramGetInfo>(Program, PI_PROGRAM_INFO_DEVICES, 0,
                                           nullptr, &PIDevicesSize);
  vector_class<RT::PiDevice> PIDevices(PIDevicesSize / sizeof(RT::PiDevice));
  Plugin.call<PiApiKind::piProgramGetInfo>(Program, PI_PROGRAM_INFO_DEVICES,
                                           PIDevicesSize, PIDevices.data(),
                                           nullptr);
  string_class Log = "The program was built for " +
                     std::to_string(PIDevices.size()) + " devices";
  for (RT::PiDevice &Device : PIDevices) {
    std::string DeviceBuildInfoString;
    size_t DeviceBuildInfoStrSize = 0;
    Plugin.call<PiApiKind::piProgramGetBuildInfo>(
        Program, Device, CL_PROGRAM_BUILD_LOG, 0, nullptr,
        &DeviceBuildInfoStrSize);
    if (DeviceBuildInfoStrSize > 0) {
      vector_class<char> DeviceBuildInfo(DeviceBuildInfoStrSize);
      Plugin.call<PiApiKind::piProgramGetBuildInfo>(
          Program, Device, CL_PROGRAM_BUILD_LOG, DeviceBuildInfoStrSize,
          DeviceBuildInfo.data(), nullptr);
      DeviceBuildInfoString = std::string(DeviceBuildInfo.data());
    }

    std::string DeviceNameString;
    size_t DeviceNameStrSize = 0;
    Plugin.call<PiApiKind::piDeviceGetInfo>(Device, PI_DEVICE_INFO_NAME, 0,
                                            nullptr, &DeviceNameStrSize);
    if (DeviceNameStrSize > 0) {
      vector_class<char> DeviceName(DeviceNameStrSize);
      Plugin.call<PiApiKind::piDeviceGetInfo>(Device, PI_DEVICE_INFO_NAME,
                                              DeviceNameStrSize,
                                              DeviceName.data(), nullptr);
      DeviceNameString = std::string(DeviceName.data());
    }
    Log += "\nBuild program log for '" + DeviceNameString + "':\n" +
           DeviceBuildInfoString;
  }
  return Log;
}

// TODO device libraries may use scpecialization constants, manifest files, etc.
// To support that they need to be delivered in a different container - so that
// pi_device_binary_struct can be created for each of them.
static bool loadDeviceLib(const ContextImplPtr Context, const char *Name,
                          RT::PiProgram &Prog) {
  std::string LibSyclDir = OSUtil::getCurrentDSODir();
  std::ifstream File(LibSyclDir + OSUtil::DirSep + Name,
                     std::ifstream::in | std::ifstream::binary);
  if (!File.good()) {
    return false;
  }

  File.seekg(0, std::ios::end);
  size_t FileSize = File.tellg();
  File.seekg(0, std::ios::beg);
  std::vector<char> FileContent(FileSize);
  File.read(&FileContent[0], FileSize);
  File.close();

  Prog =
      createSpirvProgram(Context, (unsigned char *)&FileContent[0], FileSize);
  return Prog != nullptr;
}

static const char *getDeviceLibFilename(DeviceLibExt Extension) {
  switch (Extension) {
  case DeviceLibExt::cl_intel_devicelib_assert:
    return "libsycl-fallback-cassert.spv";
  case DeviceLibExt::cl_intel_devicelib_math:
    return "libsycl-fallback-cmath.spv";
  case DeviceLibExt::cl_intel_devicelib_math_fp64:
    return "libsycl-fallback-cmath-fp64.spv";
  case DeviceLibExt::cl_intel_devicelib_complex:
    return "libsycl-fallback-complex.spv";
  case DeviceLibExt::cl_intel_devicelib_complex_fp64:
    return "libsycl-fallback-complex-fp64.spv";
  }
  throw compile_program_error("Unhandled (new?) device library extension",
                              PI_INVALID_OPERATION);
}

static const char *getDeviceLibExtensionStr(DeviceLibExt Extension) {
  switch (Extension) {
  case DeviceLibExt::cl_intel_devicelib_assert:
    return "cl_intel_devicelib_assert";
  case DeviceLibExt::cl_intel_devicelib_math:
    return "cl_intel_devicelib_math";
  case DeviceLibExt::cl_intel_devicelib_math_fp64:
    return "cl_intel_devicelib_math_fp64";
  case DeviceLibExt::cl_intel_devicelib_complex:
    return "cl_intel_devicelib_complex";
  case DeviceLibExt::cl_intel_devicelib_complex_fp64:
    return "cl_intel_devicelib_complex_fp64";
  }
  throw compile_program_error("Unhandled (new?) device library extension",
                              PI_INVALID_OPERATION);
}

static RT::PiProgram loadDeviceLibFallback(
    const ContextImplPtr Context, DeviceLibExt Extension,
    const RT::PiDevice &Device,
    std::map<std::pair<DeviceLibExt, RT::PiDevice>, RT::PiProgram>
        &CachedLibPrograms) {

  const char *LibFileName = getDeviceLibFilename(Extension);
  auto CacheResult = CachedLibPrograms.emplace(
      std::make_pair(std::make_pair(Extension, Device), nullptr));
  bool Cached = !CacheResult.second;
  auto LibProgIt = CacheResult.first;
  RT::PiProgram &LibProg = LibProgIt->second;

  if (Cached)
    return LibProg;

  if (!loadDeviceLib(Context, LibFileName, LibProg)) {
    CachedLibPrograms.erase(LibProgIt);
    throw compile_program_error(std::string("Failed to load ") + LibFileName,
                                PI_INVALID_VALUE);
  }

  const detail::plugin &Plugin = Context->getPlugin();
  // TODO no spec constants are used in the std libraries, support in the future
  RT::PiResult Error = Plugin.call_nocheck<PiApiKind::piProgramCompile>(
      LibProg,
      /*num devices = */ 1, &Device,
      // Do not use compile options for library programs: it is not clear
      // if user options (image options) are supposed to be applied to
      // library program as well, and what actually happens to a SPIR-V
      // program if we apply them.
      "", 0, nullptr, nullptr, nullptr, nullptr);
  if (Error != PI_SUCCESS) {
    CachedLibPrograms.erase(LibProgIt);
    throw compile_program_error(
        ProgramManager::getProgramBuildLog(LibProg, Context), Error);
  }

  return LibProg;
}

ProgramManager::ProgramManager() {
  const char *SpvFile = std::getenv(UseSpvEnv);
  // If a SPIR-V file is specified with an environment variable,
  // register the corresponding image
  if (SpvFile) {
    m_UseSpvFile = true;
    // The env var requests that the program is loaded from a SPIR-V file on
    // disk
    std::ifstream File(SpvFile, std::ios::binary);

    if (!File.is_open())
      throw runtime_error(std::string("Can't open file specified via ") +
                              UseSpvEnv + ": " + SpvFile,
                          PI_INVALID_VALUE);
    File.seekg(0, std::ios::end);
    size_t Size = File.tellg();
    std::unique_ptr<char[]> Data(new char[Size]);
    File.seekg(0);
    File.read(Data.get(), Size);
    File.close();
    if (!File.good())
      throw runtime_error(std::string("read from ") + SpvFile +
                              std::string(" failed"),
                          PI_INVALID_VALUE);
    auto ImgPtr = make_unique_ptr<DynRTDeviceBinaryImage>(
        std::move(Data), Size, OSUtil::DummyModuleHandle);

    if (DbgProgMgr > 0) {
      std::cerr << "loaded device image binary from " << SpvFile << "\n";
      std::cerr << "format: " << getFormatStr(ImgPtr->getFormat()) << "\n";
    }
    // No need for a mutex here since all access to these private fields is
    // blocked until the construction of the ProgramManager singleton is
    // finished.
    m_DeviceImages[SpvFileKSId].reset(
        new std::vector<RTDeviceBinaryImageUPtr>());
    m_DeviceImages[SpvFileKSId]->push_back(std::move(ImgPtr));
  }
}

RTDeviceBinaryImage &
ProgramManager::getDeviceImage(OSModuleHandle M, KernelSetId KSId,
                               const context &Context, const device &Device,
                               bool JITCompilationIsRequired) {
  if (DbgProgMgr > 0) {
    std::cerr << ">>> ProgramManager::getDeviceImage(" << M << ", \"" << KSId
              << "\", " << getRawSyclObjImpl(Context) << ", "
              << getRawSyclObjImpl(Device) << ", " << JITCompilationIsRequired
              << ")\n";

    std::cerr << "available device images:\n";
    debugPrintBinaryImages();
  }
  std::lock_guard<std::mutex> Guard(Sync::getGlobalLock());
  std::vector<RTDeviceBinaryImageUPtr> &Imgs = *m_DeviceImages[KSId];
  const ContextImplPtr Ctx = getSyclObjImpl(Context);
  pi_uint32 ImgInd = 0;
  RTDeviceBinaryImage *Img = nullptr;

  // TODO: There may be cases with cl::sycl::program class usage in source code
  // that will result in a multi-device context. This case needs to be handled
  // here or at the program_impl class level

  // Ask the native runtime under the given context to choose the device image
  // it prefers.
  std::vector<pi_device_binary> RawImgs(Imgs.size());
  for (unsigned I = 0; I < Imgs.size(); I++)
    RawImgs[I] = const_cast<pi_device_binary>(&Imgs[I]->getRawData());

  Ctx->getPlugin().call<PiApiKind::piextDeviceSelectBinary>(
      getSyclObjImpl(Device)->getHandleRef(), RawImgs.data(),
      (cl_uint)RawImgs.size(), &ImgInd);

  if (JITCompilationIsRequired) {
    // If the image is already compiled with AOT, throw an exception.
    const pi_device_binary_struct &RawImg = Imgs[ImgInd]->getRawData();
    if ((strcmp(RawImg.DeviceTargetSpec,
                __SYCL_PI_DEVICE_BINARY_TARGET_SPIRV64_X86_64) == 0) ||
        (strcmp(RawImg.DeviceTargetSpec,
                __SYCL_PI_DEVICE_BINARY_TARGET_SPIRV64_GEN) == 0) ||
        (strcmp(RawImg.DeviceTargetSpec,
                __SYCL_PI_DEVICE_BINARY_TARGET_SPIRV64_FPGA) == 0)) {
      throw feature_not_supported("Recompiling AOT image is not supported",
                                  PI_INVALID_OPERATION);
    }
  }

  Img = Imgs[ImgInd].get();

  if (DbgProgMgr > 0) {
    std::cerr << "selected device image: " << &Img->getRawData() << "\n";
    Img->print();
  }

  if (std::getenv("SYCL_DUMP_IMAGES") && !m_UseSpvFile)
    dumpImage(*Img, KSId);
  return *Img;
}

static bool isDeviceLibRequired(DeviceLibExt Ext, uint32_t DeviceLibReqMask) {
  uint32_t Mask =
      0x1 << (static_cast<uint32_t>(Ext) -
              static_cast<uint32_t>(DeviceLibExt::cl_intel_devicelib_assert));
  return ((DeviceLibReqMask & Mask) == Mask);
}

static std::vector<RT::PiProgram> getDeviceLibPrograms(
    const ContextImplPtr Context, const RT::PiDevice &Device,
    std::map<std::pair<DeviceLibExt, RT::PiDevice>, RT::PiProgram>
        &CachedLibPrograms,
    uint32_t DeviceLibReqMask) {
  std::vector<RT::PiProgram> Programs;

  std::pair<DeviceLibExt, bool> RequiredDeviceLibExt[] = {
      {DeviceLibExt::cl_intel_devicelib_assert,
       /* is fallback loaded? */ false},
      {DeviceLibExt::cl_intel_devicelib_math, false},
      {DeviceLibExt::cl_intel_devicelib_math_fp64, false},
      {DeviceLibExt::cl_intel_devicelib_complex, false},
      {DeviceLibExt::cl_intel_devicelib_complex_fp64, false}};

  // Disable all devicelib extensions requiring fp64 support if at least
  // one underlying device doesn't support cl_khr_fp64.
  std::string DevExtList =
      get_device_info<std::string, info::device::extensions>::get(
          Device, Context->getPlugin());
  const bool fp64Support = (DevExtList.npos != DevExtList.find("cl_khr_fp64"));

  // Load a fallback library for an extension if the device does not
  // support it.
  for (auto &Pair : RequiredDeviceLibExt) {
    DeviceLibExt Ext = Pair.first;
    bool &FallbackIsLoaded = Pair.second;

    if (FallbackIsLoaded) {
      continue;
    }

    if (!isDeviceLibRequired(Ext, DeviceLibReqMask)) {
      continue;
    }
    if ((Ext == DeviceLibExt::cl_intel_devicelib_math_fp64 ||
         Ext == DeviceLibExt::cl_intel_devicelib_complex_fp64) &&
        !fp64Support) {
      continue;
    }

    const char *ExtStr = getDeviceLibExtensionStr(Ext);

    bool InhibitNativeImpl = false;
    if (const char *Env = getenv("SYCL_DEVICELIB_INHIBIT_NATIVE")) {
      InhibitNativeImpl = strstr(Env, ExtStr) != nullptr;
    }

    bool DeviceSupports = DevExtList.npos != DevExtList.find(ExtStr);

    if (!DeviceSupports || InhibitNativeImpl) {
      Programs.push_back(
          loadDeviceLibFallback(Context, Ext, Device, CachedLibPrograms));
      FallbackIsLoaded = true;
    }
  }
  return Programs;
}

ProgramManager::ProgramPtr ProgramManager::build(
    ProgramPtr Program, const ContextImplPtr Context,
    const string_class &CompileOptions, const string_class &LinkOptions,
    const RT::PiDevice &Device,
    std::map<std::pair<DeviceLibExt, RT::PiDevice>, RT::PiProgram>
        &CachedLibPrograms,
    uint32_t DeviceLibReqMask) {

  if (DbgProgMgr > 0) {
    std::cerr << ">>> ProgramManager::build(" << Program.get() << ", "
              << CompileOptions << ", " << LinkOptions << ", ... " << Device
              << ")\n";
  }

  bool LinkDeviceLibs = (DeviceLibReqMask != 0);

  // TODO: Currently, online linking isn't implemented yet on Level Zero.
  // To enable device libraries and unify the behaviors on all backends,
  // online linking is disabled temporarily, all fallback device libraries
  // will be linked offline. When Level Zero supports online linking, we need
  // to remove the line of code below and switch back to online linking.
  LinkDeviceLibs = false;

  // TODO: this is a temporary workaround for GPU tests for ESIMD compiler.
  // We do not link with other device libraries, because it may fail
  // due to unrecognized SPIR-V format of those libraries.
  if (CompileOptions.find(std::string("-cmc")) != std::string::npos ||
      CompileOptions.find(std::string("-vc-codegen")) != std::string::npos)
    LinkDeviceLibs = false;

  std::vector<RT::PiProgram> LinkPrograms;
  if (LinkDeviceLibs) {
    LinkPrograms = getDeviceLibPrograms(Context, Device, CachedLibPrograms,
                                        DeviceLibReqMask);
  }

  const detail::plugin &Plugin = Context->getPlugin();
  if (LinkPrograms.empty()) {
    RT::PiResult Error = Plugin.call_nocheck<PiApiKind::piProgramBuild>(
        Program.get(), /*num devices =*/1, &Device, CompileOptions.c_str(),
        nullptr, nullptr);
    if (Error != PI_SUCCESS)
      throw compile_program_error(getProgramBuildLog(Program.get(), Context),
                                  Error);
    return Program;
  }

  // Include the main program and compile/link everything together
  Plugin.call<PiApiKind::piProgramCompile>(Program.get(), /*num devices =*/1,
                                           &Device, CompileOptions.c_str(), 0,
                                           nullptr, nullptr, nullptr, nullptr);
  LinkPrograms.push_back(Program.get());

  RT::PiProgram LinkedProg = nullptr;
  RT::PiResult Error = Plugin.call_nocheck<PiApiKind::piProgramLink>(
      Context->getHandleRef(), /*num devices =*/1, &Device, LinkOptions.c_str(),
      LinkPrograms.size(), LinkPrograms.data(), nullptr, nullptr, &LinkedProg);

  // Link program call returns a new program object if all parameters are valid,
  // or NULL otherwise. Release the original (user) program.
  Program.reset(LinkedProg);
  if (Error != PI_SUCCESS) {
    if (LinkedProg) {
      // A non-trivial error occurred during linkage: get a build log, release
      // an incomplete (but valid) LinkedProg, and throw.
      throw compile_program_error(getProgramBuildLog(LinkedProg, Context),
                                  Error);
    }
    Plugin.checkPiResult(Error);
  }
  return Program;
}

static ProgramManager::KernelArgMask
createKernelArgMask(const pi::ByteArray &Bytes) {
  const int NBytesForSize = 8;
  const int NBitsInElement = 8;
  std::uint64_t SizeInBits = 0;
  for (int I = 0; I < NBytesForSize; ++I)
    SizeInBits |= static_cast<std::uint64_t>(Bytes[I]) << I * NBitsInElement;

  ProgramManager::KernelArgMask Result;
  for (std::uint64_t I = 0; I < SizeInBits; ++I) {
    std::uint8_t Byte = Bytes[NBytesForSize + (I / NBitsInElement)];
    Result.push_back(Byte & (1 << (I % NBitsInElement)));
  }

  return Result;
}

void ProgramManager::addImages(pi_device_binaries DeviceBinary) {
  std::lock_guard<std::mutex> Guard(Sync::getGlobalLock());

  for (int I = 0; I < DeviceBinary->NumDeviceBinaries; I++) {
    pi_device_binary RawImg = &(DeviceBinary->DeviceBinaries[I]);
    OSModuleHandle M = OSUtil::getOSModuleHandle(RawImg);
    const _pi_offload_entry EntriesB = RawImg->EntriesBegin;
    const _pi_offload_entry EntriesE = RawImg->EntriesEnd;
    auto Img = make_unique_ptr<RTDeviceBinaryImage>(RawImg, M);

    // Fill the kernel argument mask map
    const pi::DeviceBinaryImage::PropertyRange &KPOIRange =
        Img->getKernelParamOptInfo();
    if (KPOIRange.isAvailable()) {
      KernelNameToArgMaskMap &ArgMaskMap =
          m_EliminatedKernelArgMasks[Img.get()];
      for (const auto &Info : KPOIRange)
        ArgMaskMap[Info->Name] =
            createKernelArgMask(pi::DeviceBinaryProperty(Info).asByteArray());
    }
    // Use the entry information if it's available
    if (EntriesB != EntriesE) {
      // The kernel sets for any pair of images are either disjoint or
      // identical, look up the kernel set using the first kernel name...
      StrToKSIdMap &KSIdMap = m_KernelSets[M];
      auto KSIdIt = KSIdMap.find(EntriesB->name);
      if (KSIdIt != KSIdMap.end()) {
        for (_pi_offload_entry EntriesIt = EntriesB + 1; EntriesIt != EntriesE;
             ++EntriesIt)
          assert(KSIdMap[EntriesIt->name] == KSIdIt->second &&
                 "Kernel sets are not disjoint");
        auto &Imgs = m_DeviceImages[KSIdIt->second];
        assert(Imgs && "Device image vector should have been already created");
        Imgs->push_back(std::move(Img));
        continue;
      }
      // ... or create the set first if it hasn't been
      KernelSetId KSId = getNextKernelSetId();
      for (_pi_offload_entry EntriesIt = EntriesB; EntriesIt != EntriesE;
           ++EntriesIt) {
        auto Result = KSIdMap.insert(std::make_pair(EntriesIt->name, KSId));
        (void)Result;
        assert(Result.second && "Kernel sets are not disjoint");
      }
      m_DeviceImages[KSId].reset(new std::vector<RTDeviceBinaryImageUPtr>());
      m_DeviceImages[KSId]->push_back(std::move(Img));
      continue;
    }
    // Otherwise assume that the image contains all kernels associated with the
    // module
    KernelSetId &KSId = m_OSModuleKernelSets[M];
    if (KSId == 0)
      KSId = getNextKernelSetId();

    auto &Imgs = m_DeviceImages[KSId];
    if (!Imgs)
      Imgs.reset(new std::vector<RTDeviceBinaryImageUPtr>());
    Imgs->push_back(std::move(Img));
  }
}

void ProgramManager::debugPrintBinaryImages() const {
  for (const auto &ImgVecIt : m_DeviceImages) {
    std::cerr << "  ++++++ Kernel set: " << ImgVecIt.first << "\n";
    for (const auto &Img : *ImgVecIt.second)
      Img.get()->print();
  }
}

KernelSetId ProgramManager::getNextKernelSetId() const {
  // No need for atomic, should be guarded by the caller
  static KernelSetId Result = LastKSId;
  return ++Result;
}

KernelSetId
ProgramManager::getKernelSetId(OSModuleHandle M,
                               const string_class &KernelName) const {
  // If the env var instructs to use image from a file,
  // return the kernel set associated with it
  if (m_UseSpvFile && M == OSUtil::ExeModuleHandle)
    return SpvFileKSId;
  std::lock_guard<std::mutex> Guard(Sync::getGlobalLock());
  auto KSIdMapIt = m_KernelSets.find(M);
  if (KSIdMapIt != m_KernelSets.end()) {
    const StrToKSIdMap &KSIdMap = KSIdMapIt->second;
    auto KSIdIt = KSIdMap.find(KernelName);
    // If the kernel has been assigned to a kernel set, return it
    if (KSIdIt != KSIdMap.end())
      return KSIdIt->second;
  }
  // If no kernel set was found check if there is a kernel set containing
  // all kernels in the given module
  auto ModuleKSIdIt = m_OSModuleKernelSets.find(M);
  if (ModuleKSIdIt != m_OSModuleKernelSets.end())
    return ModuleKSIdIt->second;

  throw runtime_error("No kernel named " + KernelName + " was found",
                      PI_INVALID_KERNEL_NAME);
}

void ProgramManager::dumpImage(const RTDeviceBinaryImage &Img,
                               KernelSetId KSId) const {
  std::string Fname("sycl_");
  const pi_device_binary_struct &RawImg = Img.getRawData();
  Fname += RawImg.DeviceTargetSpec;
  Fname += std::to_string(KSId);
  std::string Ext;

  RT::PiDeviceBinaryType Format = Img.getFormat();
  if (Format == PI_DEVICE_BINARY_TYPE_SPIRV)
    Ext = ".spv";
  else if (Format == PI_DEVICE_BINARY_TYPE_LLVMIR_BITCODE)
    Ext = ".bc";
  else
    Ext = ".bin";
  Fname += Ext;

  std::ofstream F(Fname, std::ios::binary);

  if (!F.is_open()) {
    throw runtime_error("Can not write " + Fname, PI_ERROR_UNKNOWN);
  }
  Img.dump(F);
  F.close();
}

void ProgramManager::flushSpecConstants(const program_impl &Prg,
                                        RT::PiProgram NativePrg,
                                        const RTDeviceBinaryImage *Img) {
  if (DbgProgMgr > 2) {
    std::cerr << ">>> ProgramManager::flushSpecConstants(" << Prg.get()
              << ",...)\n";
  }
  if (!Prg.hasSetSpecConstants())
    return; // nothing to do
  pi::PiProgram PrgHandle = Prg.getHandleRef();
  // program_impl can't correspond to two different native programs
  assert(!NativePrg || !PrgHandle || (NativePrg == PrgHandle));
  NativePrg = NativePrg ? NativePrg : PrgHandle;

  if (!Img) {
    // caller hasn't provided the image object - find it
    { // make sure NativePrograms map access is synchronized
      std::lock_guard<std::mutex> Lock(MNativeProgramsMutex);
      auto It = NativePrograms.find(NativePrg);
      if (It == NativePrograms.end())
        throw sycl::ONEAPI::experimental::spec_const_error(
            "spec constant is set in a program w/o a binary image",
            PI_INVALID_OPERATION);
      Img = It->second;
    }
    if (!Img->supportsSpecConstants()) {
      if (DbgProgMgr > 0)
        std::cerr << ">>> ProgramManager::flushSpecConstants: binary image "
                  << &Img->getRawData() << " doesn't support spec constants\n";
      // This device binary image does not support runtime setting of
      // specialization constants; compiler must have generated default values.
      // NOTE: Can't throw here, as it would always take place with AOT
      //-compiled code. New Khronos 2020 spec should fix this inconsistency.
      return;
    }
  }
  Prg.flush_spec_constants(*Img, NativePrg);
}

// If the kernel is loaded from spv file, it may not include DeviceLib require
// mask, sycl runtime won't know which fallback device libraries are needed. In
// such case, the safest way is to load all fallback device libraries.
uint32_t ProgramManager::getDeviceLibReqMask(const RTDeviceBinaryImage &Img) {
  const pi::DeviceBinaryImage::PropertyRange &DLMRange =
      Img.getDeviceLibReqMask();
  if (DLMRange.isAvailable())
    return pi::DeviceBinaryProperty(*(DLMRange.begin())).asUint32();
  else
    return 0xFFFFFFFF;
}

// TODO consider another approach with storing the masks in the integration
// header instead.
ProgramManager::KernelArgMask ProgramManager::getEliminatedKernelArgMask(
    OSModuleHandle M, const context &Context, const device &Device,
    pi::PiProgram NativePrg, const string_class &KernelName,
    bool KnownProgram) {
  // If instructed to use a spv file, assume no eliminated arguments.
  if (m_UseSpvFile && M == OSUtil::ExeModuleHandle)
    return {};

  {
    std::lock_guard<std::mutex> Lock(MNativeProgramsMutex);
    auto ImgIt = NativePrograms.find(NativePrg);
    if (ImgIt != NativePrograms.end()) {
      auto MapIt = m_EliminatedKernelArgMasks.find(ImgIt->second);
      if (MapIt != m_EliminatedKernelArgMasks.end())
        return MapIt->second[KernelName];
      return {};
    }
  }

  if (KnownProgram)
    throw runtime_error("Program is not associated with a binary image",
                        PI_INVALID_VALUE);

  // If not sure whether the program was built with one of the images, try
  // finding the binary.
  // TODO this can backfire in some extreme edge cases where there's a kernel
  // name collision between our binaries and user-created native programs.
  KernelSetId KSId;
  try {
    KSId = getKernelSetId(M, KernelName);
  } catch (sycl::runtime_error &e) {
    // If the kernel name wasn't found, assume that the program wasn't created
    // from one of our device binary images.
    if (e.get_cl_code() == PI_INVALID_KERNEL_NAME)
      return {};
    std::rethrow_exception(std::current_exception());
  }
  RTDeviceBinaryImage &Img = getDeviceImage(M, KSId, Context, Device);
  {
    std::lock_guard<std::mutex> Lock(MNativeProgramsMutex);
    NativePrograms[NativePrg] = &Img;
  }
  auto MapIt = m_EliminatedKernelArgMasks.find(&Img);
  if (MapIt != m_EliminatedKernelArgMasks.end())
    return MapIt->second[KernelName];
  return {};
}

static bundle_state getBinImageState(RTDeviceBinaryImage *BinImage) {
  auto IsAOTBinary = [](const char *Format) {
    return (
        (strcmp(Format, __SYCL_PI_DEVICE_BINARY_TARGET_SPIRV64_X86_64) == 0) ||
        (strcmp(Format, __SYCL_PI_DEVICE_BINARY_TARGET_SPIRV64_GEN) == 0) ||
        (strcmp(Format, __SYCL_PI_DEVICE_BINARY_TARGET_SPIRV64_FPGA) == 0));
  };

  // There are only two initial states so far - SPIRV which needs to be compiled
  // and linked and fully compiled(AOTed) binary

  const bool IsAOT = IsAOTBinary(BinImage->getRawData().DeviceTargetSpec);

  return IsAOT ? sycl::bundle_state::executable : sycl::bundle_state::input;
}

static bool compatibleWithDevice(RTDeviceBinaryImage *BinImage,
                                 const device &Dev) {
  const std::shared_ptr<detail::device_impl> &DeviceImpl =
      detail::getSyclObjImpl(Dev);
  auto &Plugin = DeviceImpl->getPlugin();

  const RT::PiDevice &PIDeviceHandle = DeviceImpl->getHandleRef();

  // Call piextDeviceSelectBinary with only one image to check if an image is
  // compatible with implementation. The function returns invalid index if no
  // device images are compatible.
  pi_uint32 SuitableImageID = std::numeric_limits<pi_uint32>::max();
  pi_device_binary DevBin =
      const_cast<pi_device_binary>(&BinImage->getRawData());
  Plugin.call<PiApiKind::piextDeviceSelectBinary>(
      PIDeviceHandle, &DevBin,
      /*num bin images = */ (cl_uint)1, &SuitableImageID);
  return (0 == SuitableImageID);
}

std::vector<device_image_plain>
ProgramManager::getSYCLDeviceImages(const context &Ctx,
                                    const std::vector<device> &Devs,
                                    bundle_state TargetState) {

  // Collect raw device images
  std::vector<RTDeviceBinaryImage *> BinImages;
  {
    std::lock_guard<std::mutex> Guard(Sync::getGlobalLock());
    for (auto &ImagesSets : m_DeviceImages) {
      auto &ImagesUPtrs = *ImagesSets.second.get();
      for (auto &ImageUPtr : ImagesUPtrs)
        BinImages.push_back(ImageUPtr.get());
    }
  }

  // Create SYCL device image from those that have compatible state and at least
  // one device
  std::vector<device_image_plain> SYCLDeviceImages;
  for (RTDeviceBinaryImage *BinImage : BinImages) {
    const bundle_state ImgState = getBinImageState(BinImage);
    // Ignore images with incompatible state. Image is considered compatible
    // with a target state if an image is already in the target state or can be
    // brought to target state by compiling/linking/building.
    //
    // Example: an image in "executable" state is not compatbile with "input"
    // target state - there is no operation to convert the image it to "input"
    // state.
    // An image in "input" state is compatible with "executable" target state
    // because it can be built to get into "executable" state.
    if (ImgState > TargetState)
      continue;

    for (const sycl::device &Dev : Devs)
      if (compatibleWithDevice(BinImage, Dev)) {
        DeviceImageImplPtr Impl = std::make_shared<detail::device_image_impl>(
            BinImage, Ctx, Devs, ImgState);

        SYCLDeviceImages.push_back(
            createSyclObjFromImpl<device_image_plain>(Impl));
        break;
      }
  }

  // Make it so that SYCL device images have required state by compiling or
  // linking them if needed
  switch (TargetState) {
  case bundle_state::input:
    // Do nothing as the check above should make sure that resulting images are
    // in input state already
    break;
  case bundle_state::object:
    assert(false && "Not implemented yet");
    break;
  case bundle_state::executable:
    assert(false && "Not implemented yet");
    break;
  }

  return SYCLDeviceImages;
}

} // namespace detail
} // namespace sycl
} // __SYCL_INLINE_NAMESPACE(cl)

extern "C" void __sycl_register_lib(pi_device_binaries desc) {
  cl::sycl::detail::ProgramManager::getInstance().addImages(desc);
}

// Executed as a part of current module's (.exe, .dll) static initialization
extern "C" void __sycl_unregister_lib(pi_device_binaries desc) {
  (void)desc;
  // TODO implement the function
}<|MERGE_RESOLUTION|>--- conflicted
+++ resolved
@@ -621,26 +621,6 @@
       }
     }
 
-<<<<<<< HEAD
-=======
-  auto BuildF = [this, &M, &KSId, &Context, &Device, Prg, &CompileOpts,
-                 &LinkOpts, &JITCompilationIsRequired] {
-    const RTDeviceBinaryImage &Img =
-        getDeviceImage(M, KSId, Context, Device, JITCompilationIsRequired);
-    // Update only if compile options are not overwritten by environment
-    // variable
-    if (!CompileOptsEnv) {
-      CompileOpts += Img.getCompileOptions();
-      pi_device_binary_property isEsimdImage = Img.getProperty("isEsimdImage");
-
-      if (isEsimdImage && pi::DeviceBinaryProperty(isEsimdImage).asUint32()) {
-        if (!CompileOpts.empty())
-          CompileOpts += " ";
-        CompileOpts += "-vc-codegen";
-      }
-    }
-
->>>>>>> 12e8549f
     // Update only if link options are not overwritten by environment variable
     if (!LinkOptsEnv)
       LinkOpts += Img.getLinkOptions();
