--- conflicted
+++ resolved
@@ -95,15 +95,9 @@
   Properties.pNext = nullptr;
   Properties.count = Metadata.size();
   Properties.pMetadatas = Metadata.data();
-<<<<<<< HEAD
-  BinaryStatus = Plugin->call_nocheck<UrApiKind::urProgramCreateWithBinary>(
-=======
-  Adapter->call<UrApiKind::urProgramCreateWithBinary>(
->>>>>>> 23fed07d
+  BinaryStatus = Adapter->call_nocheck<UrApiKind::urProgramCreateWithBinary>(
       Context->getHandleRef(), UrDevice, DataLen, Data, &Properties, &Program);
 
-  std::cout << "createBinaryProgram BinaryStatus: " << BinaryStatus
-            << std::endl;
   if (BinaryStatus != UR_RESULT_SUCCESS) {
     throw detail::set_ur_error(
         exception(make_error_code(errc::runtime),
