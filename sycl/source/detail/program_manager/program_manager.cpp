--- conflicted
+++ resolved
@@ -1342,26 +1342,11 @@
   return Ext->second;
 }
 
-<<<<<<< HEAD
-static ur_result_t doCompile(const AdapterPtr &Adapter,
+static ur_result_t doCompile(adapter_impl &Adapter,
                              ur_program_handle_t Program, uint32_t NumDevs,
                              ur_device_handle_t *Devs, const char *Opts) {
-  return Adapter->call_nocheck<UrApiKind::urProgramCompile>(Program, NumDevs,
+  return Adapter.call_nocheck<UrApiKind::urProgramCompile>(Program, NumDevs,
                                                             Devs, Opts);
-=======
-static ur_result_t doCompile(adapter_impl &Adapter, ur_program_handle_t Program,
-                             uint32_t NumDevs, ur_device_handle_t *Devs,
-                             ur_context_handle_t Ctx, const char *Opts) {
-  // Try to compile with given devices, fall back to compiling with the program
-  // context if unsupported by the adapter
-  auto Result = Adapter.call_nocheck<UrApiKind::urProgramCompileExp>(
-      Program, NumDevs, Devs, Opts);
-  if (Result == UR_RESULT_ERROR_UNSUPPORTED_FEATURE) {
-    return Adapter.call_nocheck<UrApiKind::urProgramCompile>(Ctx, Program,
-                                                             Opts);
-  }
-  return Result;
->>>>>>> ec26b925
 }
 
 static ur_program_handle_t
@@ -1432,14 +1417,8 @@
   // Do not use compile options for library programs: it is not clear if user
   // options (image options) are supposed to be applied to library program as
   // well, and what actually happens to a SPIR-V program if we apply them.
-<<<<<<< HEAD
   ur_result_t Error = doCompile(Adapter, URProgram, DevicesToCompile.size(),
                                 DevicesToCompile.data(), "");
-=======
-  ur_result_t Error =
-      doCompile(Adapter, URProgram, DevicesToCompile.size(),
-                DevicesToCompile.data(), Context.getHandleRef(), "");
->>>>>>> ec26b925
   if (Error != UR_RESULT_SUCCESS) {
     EraseProgramForDevices();
     throw detail::set_ur_error(
@@ -1783,17 +1762,8 @@
     const std::string &Options = LinkOptions.empty()
                                      ? CompileOptions
                                      : (CompileOptions + " " + LinkOptions);
-<<<<<<< HEAD
-    ur_result_t Error = Adapter->call_nocheck<UrApiKind::urProgramBuild>(
+    ur_result_t Error = Adapter.call_nocheck<UrApiKind::urProgramBuild>(
         Program.get(), Devices.size(), Devices.data(), Options.c_str());
-=======
-    ur_result_t Error = Adapter.call_nocheck<UrApiKind::urProgramBuildExp>(
-        Program.get(), Devices.size(), Devices.data(), Options.c_str());
-    if (Error == UR_RESULT_ERROR_UNSUPPORTED_FEATURE) {
-      Error = Adapter.call_nocheck<UrApiKind::urProgramBuild>(
-          Context.getHandleRef(), Program.get(), Options.c_str());
-    }
->>>>>>> ec26b925
 
     if (Error != UR_RESULT_SUCCESS)
       throw detail::set_ur_error(
@@ -1807,49 +1777,26 @@
   // Include the main program and compile/link everything together
   if (!CreatedFromBinary) {
     auto Res = doCompile(Adapter, Program.get(), Devices.size(), Devices.data(),
-<<<<<<< HEAD
                          CompileOptions.c_str());
-    Adapter->checkUrResult<errc::build>(Res);
-=======
-                         Context.getHandleRef(), CompileOptions.c_str());
     Adapter.checkUrResult<errc::build>(Res);
->>>>>>> ec26b925
   }
   LinkPrograms.push_back(Program.get());
 
   for (ur_program_handle_t Prg : ExtraProgramsToLink) {
     if (!CreatedFromBinary) {
       auto Res = doCompile(Adapter, Prg, Devices.size(), Devices.data(),
-<<<<<<< HEAD
                            CompileOptions.c_str());
-      Adapter->checkUrResult<errc::build>(Res);
-=======
-                           Context.getHandleRef(), CompileOptions.c_str());
       Adapter.checkUrResult<errc::build>(Res);
->>>>>>> ec26b925
     }
     LinkPrograms.push_back(Prg);
   }
 
   ur_program_handle_t LinkedProg = nullptr;
   auto doLink = [&] {
-<<<<<<< HEAD
-    return Adapter->call_nocheck<UrApiKind::urProgramLink>(
-        Context->getHandleRef(), Devices.size(), Devices.data(),
-        LinkPrograms.size(), LinkPrograms.data(), LinkOptions.c_str(),
-        &LinkedProg);
-=======
-    auto Res = Adapter.call_nocheck<UrApiKind::urProgramLinkExp>(
+    return Adapter.call_nocheck<UrApiKind::urProgramLink>(
         Context.getHandleRef(), Devices.size(), Devices.data(),
         LinkPrograms.size(), LinkPrograms.data(), LinkOptions.c_str(),
         &LinkedProg);
-    if (Res == UR_RESULT_ERROR_UNSUPPORTED_FEATURE) {
-      Res = Adapter.call_nocheck<UrApiKind::urProgramLink>(
-          Context.getHandleRef(), LinkPrograms.size(), LinkPrograms.data(),
-          LinkOptions.c_str(), &LinkedProg);
-    }
-    return Res;
->>>>>>> ec26b925
   };
   ur_result_t Error = doLink();
   if (Error == UR_RESULT_ERROR_OUT_OF_RESOURCES ||
@@ -2928,13 +2875,7 @@
     appendCompileEnvironmentVariablesThatAppend(CompileOptions);
     ur_result_t Error =
         doCompile(Adapter, ObjectImpl->get_ur_program_ref(), Devs.size(),
-<<<<<<< HEAD
                   URDevices.data(), CompileOptions.c_str());
-=======
-                  URDevices.data(),
-                  getSyclObjImpl(InputImpl.get_context()).get()->getHandleRef(),
-                  CompileOptions.c_str());
->>>>>>> ec26b925
     if (Error != UR_RESULT_SUCCESS)
       throw sycl::exception(
           make_error_code(errc::build),
@@ -3046,23 +2987,10 @@
 
   ur_program_handle_t LinkedProg = nullptr;
   auto doLink = [&] {
-<<<<<<< HEAD
-    return Adapter->call_nocheck<UrApiKind::urProgramLink>(
-        ContextImpl->getHandleRef(), URDevices.size(), URDevices.data(),
-        URPrograms.size(), URPrograms.data(), LinkOptionsStr.c_str(),
-        &LinkedProg);
-=======
-    auto Res = Adapter.call_nocheck<UrApiKind::urProgramLinkExp>(
+    return Adapter.call_nocheck<UrApiKind::urProgramLink>(
         ContextImpl.getHandleRef(), URDevices.size(), URDevices.data(),
         URPrograms.size(), URPrograms.data(), LinkOptionsStr.c_str(),
         &LinkedProg);
-    if (Res == UR_RESULT_ERROR_UNSUPPORTED_FEATURE) {
-      Res = Adapter.call_nocheck<UrApiKind::urProgramLink>(
-          ContextImpl.getHandleRef(), URPrograms.size(), URPrograms.data(),
-          LinkOptionsStr.c_str(), &LinkedProg);
-    }
-    return Res;
->>>>>>> ec26b925
   };
   ur_result_t Error = doLink();
   if (Error == UR_RESULT_ERROR_OUT_OF_RESOURCES ||
