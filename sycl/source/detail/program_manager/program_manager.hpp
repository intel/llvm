//==------ program_manager.hpp --- SYCL program manager---------------------==//
//
// Part of the LLVM Project, under the Apache License v2.0 with LLVM Exceptions.
// See https://llvm.org/LICENSE.txt for license information.
// SPDX-License-Identifier: Apache-2.0 WITH LLVM-exception
//
//===----------------------------------------------------------------------===//

#pragma once
#include <detail/cg.hpp>
#include <detail/device_binary_image.hpp>
#include <detail/device_global_map_entry.hpp>
#include <detail/host_pipe_map_entry.hpp>
#include <detail/kernel_arg_mask.hpp>
#include <detail/spec_constant_impl.hpp>
#include <sycl/detail/cg_types.hpp>
#include <sycl/detail/common.hpp>
#include <sycl/detail/device_global_map.hpp>
#include <sycl/detail/export.hpp>
#include <sycl/detail/host_pipe_map.hpp>
#include <sycl/detail/os_util.hpp>
#include <sycl/detail/ur.hpp>
#include <sycl/detail/util.hpp>
#include <sycl/device.hpp>
#include <sycl/kernel_bundle.hpp>

#include <cstdint>
#include <map>
#include <memory>
#include <set>
#include <unordered_map>
#include <unordered_set>
#include <vector>

// +++ Entry points referenced by the offload wrapper object {

/// Executed as a part of current module's (.exe, .dll) static initialization.
/// Registers device executable images with the runtime.
extern "C" __SYCL_EXPORT void __sycl_register_lib(ur_device_binaries desc);

/// Executed as a part of current module's (.exe, .dll) static
/// de-initialization.
/// Unregisters device executable images with the runtime.
extern "C" __SYCL_EXPORT void __sycl_unregister_lib(ur_device_binaries desc);

// +++ }

namespace sycl {
inline namespace _V1 {
class context;
namespace detail {

bool doesDevSupportDeviceRequirements(const device &Dev,
                                      const RTDeviceBinaryImage &BinImages);
std::optional<sycl::exception>
checkDevSupportDeviceRequirements(const device &Dev,
                                  const RTDeviceBinaryImage &BinImages,
                                  const NDRDescT &NDRDesc = {});

// This value must be the same as in libdevice/device_itt.h.
// See sycl/doc/design/ITTAnnotations.md for more info.
static constexpr uint32_t inline ITTSpecConstId = 0xFF747469;

class context_impl;
using ContextImplPtr = std::shared_ptr<context_impl>;
class device_impl;
using DeviceImplPtr = std::shared_ptr<device_impl>;
class queue_impl;
class event_impl;
// DeviceLibExt is shared between sycl runtime and sycl-post-link tool.
// If any update is made here, need to sync with DeviceLibExt definition
// in llvm/tools/sycl-post-link/sycl-post-link.cpp
enum class DeviceLibExt : std::uint32_t {
  cl_intel_devicelib_assert,
  cl_intel_devicelib_math,
  cl_intel_devicelib_math_fp64,
  cl_intel_devicelib_complex,
  cl_intel_devicelib_complex_fp64,
  cl_intel_devicelib_cstring,
  cl_intel_devicelib_imf,
  cl_intel_devicelib_imf_fp64,
  cl_intel_devicelib_imf_bf16,
  cl_intel_devicelib_bfloat16,
};

// Provides single loading and building OpenCL programs with unique contexts
// that is necessary for no interoperability cases with lambda.
class ProgramManager {
public:
  // Returns the single instance of the program manager for the entire
  // process. Can only be called after staticInit is done.
  static ProgramManager &getInstance();

  RTDeviceBinaryImage &getDeviceImage(const std::string &KernelName,
                                      const context &Context,
                                      const device &Device,
                                      bool JITCompilationIsRequired = false);

  RTDeviceBinaryImage &getDeviceImage(
      const std::unordered_set<RTDeviceBinaryImage *> &ImagesToVerify,
      const context &Context, const device &Device,
      bool JITCompilationIsRequired = false);

  ur_program_handle_t createURProgram(const RTDeviceBinaryImage &Img,
                                      const context &Context,
                                      const device &Device);
  /// Creates a UR program using either a cached device code binary if present
  /// in the persistent cache or from the supplied device image otherwise.
  /// \param Img The device image used to create the program.
  /// \param AllImages All images needed to build the program, used for cache
  ///        lookup.
  /// \param Context The context to find or create the UR program with.
  /// \param Device The device to find or create the UR program for.
  /// \param CompileAndLinkOptions The compile and linking options to be used
  ///        for building the UR program. These options must appear in the
  ///        mentioned order. This parameter is used as a partial key in the
  ///        cache and has no effect if no cached device code binary is found in
  ///        the persistent cache.
  /// \param SpecConsts Specialization constants associated with the device
  ///        image. This parameter is used  as a partial key in the cache and
  ///        has no effect if no cached device code binary is found in the
  ///        persistent cache.
  /// \return A pair consisting of the UR program created with the corresponding
  ///         device code binary and a boolean that is true if the device code
  ///         binary was found in the persistent cache and false otherwise.
  std::pair<ur_program_handle_t, bool>
  getOrCreateURProgram(
      const RTDeviceBinaryImage &Img,
      const std::vector<const RTDeviceBinaryImage *> &AllImages,
      const context &Context,
      const device &Device,
      const std::string &CompileAndLinkOptions,
      SerializedObj SpecConsts);
  /// Builds or retrieves from cache a program defining the kernel with given
  /// name.
  /// \param M identifies the OS module the kernel comes from (multiple OS
  ///        modules may have kernels with the same name)
  /// \param Context the context to build the program with
  /// \param Device the device for which the program is built
  /// \param KernelName the kernel's name
  /// \param JITCompilationIsRequired If JITCompilationIsRequired is true
  ///        add a check that kernel is compiled, otherwise don't add the check.
  ur_program_handle_t getBuiltURProgram(const ContextImplPtr &ContextImpl,
                                        const DeviceImplPtr &DeviceImpl,
                                        const std::string &KernelName,
                                        const NDRDescT &NDRDesc = {},
                                        bool JITCompilationIsRequired = false);

  ur_program_handle_t getBuiltURProgram(const context &Context,
                                        const device &Device,
                                        const std::string &KernelName,
                                        const property_list &PropList,
                                        bool JITCompilationIsRequired = false);

  std::tuple<ur_kernel_handle_t, std::mutex *, const KernelArgMask *,
             ur_program_handle_t>
  getOrCreateKernel(const ContextImplPtr &ContextImpl,
                    const DeviceImplPtr &DeviceImpl,
                    const std::string &KernelName,
                    const NDRDescT &NDRDesc = {});

<<<<<<< HEAD
  ur_program_handle_t getUrProgramFromUrKernel(ur_kernel_handle_t Kernel,
                                               const ContextImplPtr Context);
=======
  sycl::detail::pi::PiKernel getCachedMaterializedKernel(
      const std::string &KernelName,
      const std::vector<unsigned char> &SpecializationConsts);

  sycl::detail::pi::PiKernel getOrCreateMaterializedKernel(
      const RTDeviceBinaryImage &Img, const context &Context,
      const device &Device, const std::string &KernelName,
      const std::vector<unsigned char> &SpecializationConsts);

  sycl::detail::pi::PiProgram
  getPiProgramFromPiKernel(sycl::detail::pi::PiKernel Kernel,
                           const ContextImplPtr Context);
>>>>>>> 63c61d85

  void addImages(ur_device_binaries DeviceImages);
  void debugPrintBinaryImages() const;
  static std::string getProgramBuildLog(const ur_program_handle_t &Program,
                                        const ContextImplPtr Context);

  uint32_t getDeviceLibReqMask(const RTDeviceBinaryImage &Img);

  /// Returns the mask for eliminated kernel arguments for the requested kernel
  /// within the native program.
  /// \param NativePrg the UR program associated with the kernel.
  /// \param KernelName the name of the kernel.
  const KernelArgMask *
  getEliminatedKernelArgMask(ur_program_handle_t NativePrg,
                             const std::string &KernelName);

  // The function returns the unique SYCL kernel identifier associated with a
  // kernel name.
  kernel_id getSYCLKernelID(const std::string &KernelName);

  // The function returns a vector containing all unique SYCL kernel identifiers
  // in SYCL device images.
  std::vector<kernel_id> getAllSYCLKernelIDs();

  // The function returns the unique SYCL kernel identifier associated with a
  // built-in kernel name.
  kernel_id getBuiltInKernelID(const std::string &KernelName);

  // The function inserts or initializes a device_global entry into the
  // device_global map.
  void addOrInitDeviceGlobalEntry(const void *DeviceGlobalPtr,
                                  const char *UniqueId);

  // Returns true if any available image is compatible with the device Dev.
  bool hasCompatibleImage(const device &Dev);

  // The function gets a device_global entry identified by the pointer to the
  // device_global object from the device_global map.
  DeviceGlobalMapEntry *getDeviceGlobalEntry(const void *DeviceGlobalPtr);

  // The function gets multiple device_global entries identified by their unique
  // IDs from the device_global map.
  std::vector<DeviceGlobalMapEntry *>
  getDeviceGlobalEntries(const std::vector<std::string> &UniqueIds,
                         bool ExcludeDeviceImageScopeDecorated = false);
  // The function inserts or initializes a host_pipe entry into the
  // host_pipe map.
  void addOrInitHostPipeEntry(const void *HostPipePtr, const char *UniqueId);

  // The function gets a host_pipe entry identified by the unique ID from
  // the host_pipe map.
  HostPipeMapEntry *getHostPipeEntry(const std::string &UniqueId);

  // The function gets a host_pipe entry identified by the pointer to the
  // host_pipe object from the host_pipe map.
  HostPipeMapEntry *getHostPipeEntry(const void *HostPipePtr);

  device_image_plain
  getDeviceImageFromBinaryImage(RTDeviceBinaryImage *BinImage,
                                const context &Ctx, const device &Dev);

  // The function returns a vector of SYCL device images that are compiled with
  // the required state and at least one device from the passed list of devices.
  std::vector<device_image_plain> getSYCLDeviceImagesWithCompatibleState(
      const context &Ctx, const std::vector<device> &Devs,
      bundle_state TargetState, const std::vector<kernel_id> &KernelIDs = {});

  // Brind images in the passed vector to the required state. Does it inplace
  void
  bringSYCLDeviceImagesToState(std::vector<device_image_plain> &DeviceImages,
                               bundle_state TargetState);

  // The function returns a vector of SYCL device images in required state,
  // which are compatible with at least one of the device from Devs.
  std::vector<device_image_plain>
  getSYCLDeviceImages(const context &Ctx, const std::vector<device> &Devs,
                      bundle_state State);

  // The function returns a vector of SYCL device images, for which Selector
  // callable returns true, in required state, which are compatible with at
  // least one of the device from Devs.
  std::vector<device_image_plain>
  getSYCLDeviceImages(const context &Ctx, const std::vector<device> &Devs,
                      const DevImgSelectorImpl &Selector,
                      bundle_state TargetState);

  // The function returns a vector of SYCL device images which represent at
  // least one kernel from kernel ids vector in required state, which are
  // compatible with at least one of the device from Devs.
  std::vector<device_image_plain>
  getSYCLDeviceImages(const context &Ctx, const std::vector<device> &Devs,
                      const std::vector<kernel_id> &KernelIDs,
                      bundle_state TargetState);

  // Produces new device image by convering input device image to the object
  // state
  device_image_plain compile(const device_image_plain &DeviceImage,
                             const std::vector<device> &Devs,
                             const property_list &PropList);

  // Produces set of device images by convering input device images to object
  // the executable state
  std::vector<device_image_plain> link(const device_image_plain &DeviceImages,
                                       const std::vector<device> &Devs,
                                       const property_list &PropList);

  // Produces new device image by converting input device image to the
  // executable state
  device_image_plain build(const device_image_plain &DeviceImage,
                           const std::vector<device> &Devs,
                           const property_list &PropList);

  std::tuple<ur_kernel_handle_t, std::mutex *, const KernelArgMask *>
  getOrCreateKernel(const context &Context, const std::string &KernelName,
                    const property_list &PropList, ur_program_handle_t Program);

  ProgramManager();
  ~ProgramManager() = default;

  bool kernelUsesAssert(const std::string &KernelName) const;

  bool kernelUsesAsan() const { return m_AsanFoundInImage; }

  std::set<RTDeviceBinaryImage *>
  getRawDeviceImages(const std::vector<kernel_id> &KernelIDs);

private:
  ProgramManager(ProgramManager const &) = delete;
  ProgramManager &operator=(ProgramManager const &) = delete;

  using ProgramPtr = std::unique_ptr<remove_pointer_t<ur_program_handle_t>,
                                     decltype(&::urProgramRelease)>;
  ProgramPtr build(ProgramPtr Program, const ContextImplPtr Context,
                   const std::string &CompileOptions,
                   const std::string &LinkOptions, ur_device_handle_t Device,
                   uint32_t DeviceLibReqMask,
                   const std::vector<ur_program_handle_t> &ProgramsToLink);

  /// Dumps image to current directory
  void dumpImage(const RTDeviceBinaryImage &Img, uint32_t SequenceID = 0) const;

  /// Add info on kernels using assert into cache
  void cacheKernelUsesAssertInfo(RTDeviceBinaryImage &Img);

  std::set<RTDeviceBinaryImage *>
  collectDeviceImageDepsForImportedSymbols(const RTDeviceBinaryImage &Img,
                                           device Dev);

  std::set<RTDeviceBinaryImage *>
  collectDependentDeviceImagesForVirtualFunctions(
      const RTDeviceBinaryImage &Img, device Dev);

  /// The three maps below are used during kernel resolution. Any kernel is
  /// identified by its name.
  using RTDeviceBinaryImageUPtr = std::unique_ptr<RTDeviceBinaryImage>;

  /// Maps names of kernels to their unique kernel IDs.
  /// TODO: Use std::unordered_set with transparent hash and equality functions
  ///       when C++20 is enabled for the runtime library.
  /// Access must be guarded by the m_KernelIDsMutex mutex.
  //
  std::unordered_map<std::string, kernel_id> m_KernelName2KernelIDs;

  // Maps KernelIDs to device binary images. There can be more than one image
  // in case of SPIRV + AOT.
  // Using shared_ptr to avoid expensive copy of the vector.
  /// Access must be guarded by the m_KernelIDsMutex mutex.
  std::unordered_multimap<kernel_id, RTDeviceBinaryImage *>
      m_KernelIDs2BinImage;

  // Maps device binary image to a vector of kernel ids in this image.
  // Using shared_ptr to avoid expensive copy of the vector.
  // The vector is initialized in addImages function and is supposed to be
  // immutable afterwards.
  /// Access must be guarded by the m_KernelIDsMutex mutex.
  std::unordered_map<RTDeviceBinaryImage *,
                     std::shared_ptr<std::vector<kernel_id>>>
      m_BinImg2KernelIDs;

  /// Protects kernel ID cache.
  /// NOTE: This may be acquired while \ref Sync::getGlobalLock() is held so to
  /// avoid deadlocks care must be taken not to acquire
  /// \ref Sync::getGlobalLock() while holding this mutex.
  std::mutex m_KernelIDsMutex;

  /// Caches all found service kernels to expedite future checks. A SYCL service
  /// kernel is a kernel that has not been defined by the user but is instead
  /// generated by the SYCL runtime. Service kernel name types must be declared
  /// in the sycl::detail::__sycl_service_kernel__ namespace which is
  /// exclusively used for this purpose.
  /// Access must be guarded by the m_KernelIDsMutex mutex.
  std::unordered_multimap<std::string, RTDeviceBinaryImage *> m_ServiceKernels;

  /// Caches all exported symbols to allow faster lookup when excluding these
  // from kernel bundles.
  /// Access must be guarded by the m_KernelIDsMutex mutex.
  std::unordered_multimap<std::string, RTDeviceBinaryImage *>
      m_ExportedSymbolImages;

  /// Keeps all device images we are refering to during program lifetime. Used
  /// for proper cleanup.
  std::unordered_set<RTDeviceBinaryImageUPtr> m_DeviceImages;

  /// Maps names of built-in kernels to their unique kernel IDs.
  /// Access must be guarded by the m_BuiltInKernelIDsMutex mutex.
  std::unordered_map<std::string, kernel_id> m_BuiltInKernelIDs;

  /// Caches list of device images that use or provide virtual functions from
  /// the same set. Used to simplify access.
  std::unordered_map<std::string, std::set<RTDeviceBinaryImage *>>
      m_VFSet2BinImage;

  /// Protects built-in kernel ID cache.
  std::mutex m_BuiltInKernelIDsMutex;

  // Keeps track of ur_program to image correspondence. Needed for:
  // - knowing which specialization constants are used in the program and
  //   injecting their current values before compiling the SPIR-V; the binary
  //   image object has info about all spec constants used in the module
  // - finding kernel argument masks for kernels associated with each
  //   ur_program
  // NOTE: using RTDeviceBinaryImage raw pointers is OK, since they are not
  // referenced from outside SYCL runtime and RTDeviceBinaryImage object
  // lifetime matches program manager's one.
  // NOTE: keys in the map can be invalid (reference count went to zero and
  // the underlying program disposed of), so the map can't be used in any way
  // other than binary image lookup with known live UrProgram as the key.
  // NOTE: access is synchronized via the MNativeProgramsMutex
  std::unordered_map<ur_program_handle_t, const RTDeviceBinaryImage *>
      NativePrograms;

  /// Protects NativePrograms that can be changed by class' methods.
  std::mutex MNativeProgramsMutex;

  using KernelNameToArgMaskMap = std::unordered_map<std::string, KernelArgMask>;
  /// Maps binary image and kernel name pairs to kernel argument masks which
  /// specify which arguments were eliminated during device code optimization.
  std::unordered_map<const RTDeviceBinaryImage *, KernelNameToArgMaskMap>
      m_EliminatedKernelArgMasks;

  /// True iff a SPIR-V file has been specified with an environment variable
  bool m_UseSpvFile = false;
  RTDeviceBinaryImageUPtr m_SpvFileImage;

  std::set<std::string> m_KernelUsesAssert;

  // True iff there is a device image compiled with AddressSanitizer
  bool m_AsanFoundInImage;

  // Maps between device_global identifiers and associated information.
  std::unordered_map<std::string, std::unique_ptr<DeviceGlobalMapEntry>>
      m_DeviceGlobals;
  std::unordered_map<const void *, DeviceGlobalMapEntry *> m_Ptr2DeviceGlobal;

  /// Protects m_DeviceGlobals and m_Ptr2DeviceGlobal.
  std::mutex m_DeviceGlobalsMutex;

  // Maps between host_pipe identifiers and associated information.
  std::unordered_map<std::string, std::unique_ptr<HostPipeMapEntry>>
      m_HostPipes;
  std::unordered_map<const void *, HostPipeMapEntry *> m_Ptr2HostPipe;

  /// Protects m_HostPipes and m_Ptr2HostPipe.
  std::mutex m_HostPipesMutex;

  using MaterializedEntries =
      std::map<std::vector<unsigned char>, pi::PiKernel>;
  std::unordered_map<std::string, MaterializedEntries> m_MaterializedKernels;
};
} // namespace detail
} // namespace _V1
} // namespace sycl<|MERGE_RESOLUTION|>--- conflicted
+++ resolved
@@ -159,23 +159,17 @@
                     const std::string &KernelName,
                     const NDRDescT &NDRDesc = {});
 
-<<<<<<< HEAD
-  ur_program_handle_t getUrProgramFromUrKernel(ur_kernel_handle_t Kernel,
-                                               const ContextImplPtr Context);
-=======
-  sycl::detail::pi::PiKernel getCachedMaterializedKernel(
+  ur_kernel_handle_t getCachedMaterializedKernel(
       const std::string &KernelName,
       const std::vector<unsigned char> &SpecializationConsts);
 
-  sycl::detail::pi::PiKernel getOrCreateMaterializedKernel(
+  ur_kernel_handle_t getOrCreateMaterializedKernel(
       const RTDeviceBinaryImage &Img, const context &Context,
       const device &Device, const std::string &KernelName,
       const std::vector<unsigned char> &SpecializationConsts);
 
-  sycl::detail::pi::PiProgram
-  getPiProgramFromPiKernel(sycl::detail::pi::PiKernel Kernel,
-                           const ContextImplPtr Context);
->>>>>>> 63c61d85
+  ur_program_handle_t getUrProgramFromUrKernel(ur_kernel_handle_t Kernel,
+                                               const ContextImplPtr Context);
 
   void addImages(ur_device_binaries DeviceImages);
   void debugPrintBinaryImages() const;
@@ -442,7 +436,7 @@
   std::mutex m_HostPipesMutex;
 
   using MaterializedEntries =
-      std::map<std::vector<unsigned char>, pi::PiKernel>;
+      std::map<std::vector<unsigned char>, ur_kernel_handle_t>;
   std::unordered_map<std::string, MaterializedEntries> m_MaterializedKernels;
 };
 } // namespace detail
