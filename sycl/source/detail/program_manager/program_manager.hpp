//==------ program_manager.hpp --- SYCL program manager---------------------==//
//
// Part of the LLVM Project, under the Apache License v2.0 with LLVM Exceptions.
// See https://llvm.org/LICENSE.txt for license information.
// SPDX-License-Identifier: Apache-2.0 WITH LLVM-exception
//
//===----------------------------------------------------------------------===//

#pragma once
#include <detail/device_binary_image.hpp>
#include <detail/device_global_map_entry.hpp>
#include <detail/host_pipe_map_entry.hpp>
#include <detail/kernel_arg_mask.hpp>
#include <detail/spec_constant_impl.hpp>
#include <sycl/detail/cg_types.hpp>
#include <sycl/detail/common.hpp>
#include <sycl/detail/device_global_map.hpp>
#include <sycl/detail/export.hpp>
#include <sycl/detail/host_pipe_map.hpp>
#include <sycl/detail/os_util.hpp>
#include <sycl/detail/pi.hpp>
#include <sycl/detail/util.hpp>
#include <sycl/device.hpp>
#include <sycl/kernel_bundle.hpp>

#include <cstdint>
#include <map>
#include <memory>
#include <set>
#include <unordered_map>
#include <unordered_set>
#include <vector>

// +++ Entry points referenced by the offload wrapper object {

/// Executed as a part of current module's (.exe, .dll) static initialization.
/// Registers device executable images with the runtime.
extern "C" __SYCL_EXPORT void __sycl_register_lib(pi_device_binaries desc);

/// Executed as a part of current module's (.exe, .dll) static
/// de-initialization.
/// Unregisters device executable images with the runtime.
extern "C" __SYCL_EXPORT void __sycl_unregister_lib(pi_device_binaries desc);

// +++ }

namespace sycl {
inline namespace _V1 {
class context;
namespace detail {

bool doesDevSupportDeviceRequirements(const device &Dev,
                                      const RTDeviceBinaryImage &BinImages);
std::optional<sycl::exception>
checkDevSupportDeviceRequirements(const device &Dev,
                                  const RTDeviceBinaryImage &BinImages,
                                  const NDRDescT &NDRDesc = {});

// This value must be the same as in libdevice/device_itt.h.
// See sycl/doc/design/ITTAnnotations.md for more info.
static constexpr uint32_t inline ITTSpecConstId = 0xFF747469;

class context_impl;
using ContextImplPtr = std::shared_ptr<context_impl>;
class device_impl;
using DeviceImplPtr = std::shared_ptr<device_impl>;
class queue_impl;
class event_impl;
// DeviceLibExt is shared between sycl runtime and sycl-post-link tool.
// If any update is made here, need to sync with DeviceLibExt definition
// in llvm/tools/sycl-post-link/sycl-post-link.cpp
enum class DeviceLibExt : std::uint32_t {
  cl_intel_devicelib_assert,
  cl_intel_devicelib_math,
  cl_intel_devicelib_math_fp64,
  cl_intel_devicelib_complex,
  cl_intel_devicelib_complex_fp64,
  cl_intel_devicelib_cstring,
  cl_intel_devicelib_imf,
  cl_intel_devicelib_imf_fp64,
  cl_intel_devicelib_imf_bf16,
  cl_intel_devicelib_bfloat16,
};

// Provides single loading and building OpenCL programs with unique contexts
// that is necessary for no interoperability cases with lambda.
class ProgramManager {
public:
  // Returns the single instance of the program manager for the entire
  // process. Can only be called after staticInit is done.
  static ProgramManager &getInstance();

  RTDeviceBinaryImage &getDeviceImage(const std::string &KernelName,
                                      const context &Context,
                                      const device &Device,
                                      bool JITCompilationIsRequired = false);

  RTDeviceBinaryImage &getDeviceImage(
      const std::unordered_set<RTDeviceBinaryImage *> &ImagesToVerify,
      const context &Context, const device &Device,
      bool JITCompilationIsRequired = false);

  ur_program_handle_t createURProgram(const RTDeviceBinaryImage &Img,
                                      const context &Context,
                                      const device &Device);
  /// Creates a UR program using either a cached device code binary if present
  /// in the persistent cache or from the supplied device image otherwise.
  /// \param Img The device image to find a cached device code binary for or
  ///        create the UR program with.
  /// \param Context The context to find or create the UR program with.
  /// \param Device The device to find or create the UR program for.
  /// \param CompileAndLinkOptions The compile and linking options to be used
  ///        for building the UR program. These options must appear in the
  ///        mentioned order. This parameter is used as a partial key in the
  ///        cache and has no effect if no cached device code binary is found in
  ///        the persistent cache.
  /// \param SpecConsts Specialization constants associated with the device
  ///        image. This parameter is used  as a partial key in the cache and
  ///        has no effect if no cached device code binary is found in the
  ///        persistent cache.
  /// \return A pair consisting of the UR program created with the corresponding
  ///         device code binary and a boolean that is true if the device code
  ///         binary was found in the persistent cache and false otherwise.
  std::pair<ur_program_handle_t, bool>
  getOrCreateURProgram(const RTDeviceBinaryImage &Img, const context &Context,
                       const device &Device,
                       const std::string &CompileAndLinkOptions,
                       SerializedObj SpecConsts);
  /// Builds or retrieves from cache a program defining the kernel with given
  /// name.
  /// \param M identifies the OS module the kernel comes from (multiple OS
  ///        modules may have kernels with the same name)
  /// \param Context the context to build the program with
  /// \param Device the device for which the program is built
  /// \param KernelName the kernel's name
  /// \param JITCompilationIsRequired If JITCompilationIsRequired is true
  ///        add a check that kernel is compiled, otherwise don't add the check.
  ur_program_handle_t getBuiltURProgram(const ContextImplPtr &ContextImpl,
                                        const DeviceImplPtr &DeviceImpl,
                                        const std::string &KernelName,
                                        const NDRDescT &NDRDesc = {},
                                        bool JITCompilationIsRequired = false);

  ur_program_handle_t getBuiltURProgram(const context &Context,
                                        const device &Device,
                                        const std::string &KernelName,
                                        const property_list &PropList,
                                        bool JITCompilationIsRequired = false);

  std::tuple<ur_kernel_handle_t, std::mutex *, const KernelArgMask *,
             ur_program_handle_t>
  getOrCreateKernel(const ContextImplPtr &ContextImpl,
                    const DeviceImplPtr &DeviceImpl,
                    const std::string &KernelName,
                    const NDRDescT &NDRDesc = {});

  ur_program_handle_t getUrProgramFromUrKernel(ur_kernel_handle_t Kernel,
                                               const ContextImplPtr Context);

  void addImages(pi_device_binaries DeviceImages);
  void debugPrintBinaryImages() const;
  static std::string getProgramBuildLog(const ur_program_handle_t &Program,
                                        const ContextImplPtr Context);

<<<<<<< HEAD
  /// Resolves given program to a device binary image and requests the program
  /// to flush constants the image depends on.
  /// \param Prg the program object to get spec constant settings from.
  ///        Passing program_impl by raw reference is OK, since it is not
  ///        captured anywhere once the function returns.
  /// \param NativePrg the native program, target for spec constant setting; if
  ///        not null then overrides the native program in Prg
  /// \param Img A source of the information about which constants need
  ///        setting and symboling->integer spec constant ID mapping. If not
  ///        null, overrides native program->binary image binding maintained by
  ///        the program manager.
  void flushSpecConstants(const program_impl &Prg,
                          ur_program_handle_t = nullptr,
                          const RTDeviceBinaryImage *Img = nullptr);
=======
>>>>>>> 4ae7cad6
  uint32_t getDeviceLibReqMask(const RTDeviceBinaryImage &Img);

  /// Returns the mask for eliminated kernel arguments for the requested kernel
  /// within the native program.
  /// \param NativePrg the UR program associated with the kernel.
  /// \param KernelName the name of the kernel.
  const KernelArgMask *
  getEliminatedKernelArgMask(ur_program_handle_t NativePrg,
                             const std::string &KernelName);

  // The function returns the unique SYCL kernel identifier associated with a
  // kernel name.
  kernel_id getSYCLKernelID(const std::string &KernelName);

  // The function returns a vector containing all unique SYCL kernel identifiers
  // in SYCL device images.
  std::vector<kernel_id> getAllSYCLKernelIDs();

  // The function returns the unique SYCL kernel identifier associated with a
  // built-in kernel name.
  kernel_id getBuiltInKernelID(const std::string &KernelName);

  // The function inserts or initializes a device_global entry into the
  // device_global map.
  void addOrInitDeviceGlobalEntry(const void *DeviceGlobalPtr,
                                  const char *UniqueId);

  // Returns true if any available image is compatible with the device Dev.
  bool hasCompatibleImage(const device &Dev);

  // The function gets a device_global entry identified by the pointer to the
  // device_global object from the device_global map.
  DeviceGlobalMapEntry *getDeviceGlobalEntry(const void *DeviceGlobalPtr);

  // The function gets multiple device_global entries identified by their unique
  // IDs from the device_global map.
  std::vector<DeviceGlobalMapEntry *>
  getDeviceGlobalEntries(const std::vector<std::string> &UniqueIds,
                         bool ExcludeDeviceImageScopeDecorated = false);
  // The function inserts or initializes a host_pipe entry into the
  // host_pipe map.
  void addOrInitHostPipeEntry(const void *HostPipePtr, const char *UniqueId);

  // The function gets a host_pipe entry identified by the unique ID from
  // the host_pipe map.
  HostPipeMapEntry *getHostPipeEntry(const std::string &UniqueId);

  // The function gets a host_pipe entry identified by the pointer to the
  // host_pipe object from the host_pipe map.
  HostPipeMapEntry *getHostPipeEntry(const void *HostPipePtr);

  device_image_plain
  getDeviceImageFromBinaryImage(RTDeviceBinaryImage *BinImage,
                                const context &Ctx, const device &Dev);

  // The function returns a vector of SYCL device images that are compiled with
  // the required state and at least one device from the passed list of devices.
  std::vector<device_image_plain> getSYCLDeviceImagesWithCompatibleState(
      const context &Ctx, const std::vector<device> &Devs,
      bundle_state TargetState, const std::vector<kernel_id> &KernelIDs = {});

  // Brind images in the passed vector to the required state. Does it inplace
  void
  bringSYCLDeviceImagesToState(std::vector<device_image_plain> &DeviceImages,
                               bundle_state TargetState);

  // The function returns a vector of SYCL device images in required state,
  // which are compatible with at least one of the device from Devs.
  std::vector<device_image_plain>
  getSYCLDeviceImages(const context &Ctx, const std::vector<device> &Devs,
                      bundle_state State);

  // The function returns a vector of SYCL device images, for which Selector
  // callable returns true, in required state, which are compatible with at
  // least one of the device from Devs.
  std::vector<device_image_plain>
  getSYCLDeviceImages(const context &Ctx, const std::vector<device> &Devs,
                      const DevImgSelectorImpl &Selector,
                      bundle_state TargetState);

  // The function returns a vector of SYCL device images which represent at
  // least one kernel from kernel ids vector in required state, which are
  // compatible with at least one of the device from Devs.
  std::vector<device_image_plain>
  getSYCLDeviceImages(const context &Ctx, const std::vector<device> &Devs,
                      const std::vector<kernel_id> &KernelIDs,
                      bundle_state TargetState);

  // Produces new device image by convering input device image to the object
  // state
  device_image_plain compile(const device_image_plain &DeviceImage,
                             const std::vector<device> &Devs,
                             const property_list &PropList);

  // Produces set of device images by convering input device images to object
  // the executable state
  std::vector<device_image_plain> link(const device_image_plain &DeviceImages,
                                       const std::vector<device> &Devs,
                                       const property_list &PropList);

  // Produces new device image by converting input device image to the
  // executable state
  device_image_plain build(const device_image_plain &DeviceImage,
                           const std::vector<device> &Devs,
                           const property_list &PropList);

  std::tuple<ur_kernel_handle_t, std::mutex *, const KernelArgMask *>
  getOrCreateKernel(const context &Context, const std::string &KernelName,
                    const property_list &PropList, ur_program_handle_t Program);

  ProgramManager();
  ~ProgramManager() = default;

  bool kernelUsesAssert(const std::string &KernelName) const;

  bool kernelUsesAsan() const { return m_AsanFoundInImage; }

  std::set<RTDeviceBinaryImage *>
  getRawDeviceImages(const std::vector<kernel_id> &KernelIDs);

private:
  ProgramManager(ProgramManager const &) = delete;
  ProgramManager &operator=(ProgramManager const &) = delete;

  using ProgramPtr = std::unique_ptr<remove_pointer_t<ur_program_handle_t>,
                                     decltype(&::urProgramRelease)>;
  ProgramPtr build(ProgramPtr Program, const ContextImplPtr Context,
                   const std::string &CompileOptions,
                   const std::string &LinkOptions, ur_device_handle_t Device,
                   uint32_t DeviceLibReqMask);
  /// Dumps image to current directory
  void dumpImage(const RTDeviceBinaryImage &Img, uint32_t SequenceID = 0) const;

  /// Add info on kernels using assert into cache
  void cacheKernelUsesAssertInfo(RTDeviceBinaryImage &Img);

  /// The three maps below are used during kernel resolution. Any kernel is
  /// identified by its name.
  using RTDeviceBinaryImageUPtr = std::unique_ptr<RTDeviceBinaryImage>;

  /// Maps names of kernels to their unique kernel IDs.
  /// TODO: Use std::unordered_set with transparent hash and equality functions
  ///       when C++20 is enabled for the runtime library.
  /// Access must be guarded by the m_KernelIDsMutex mutex.
  //
  std::unordered_map<std::string, kernel_id> m_KernelName2KernelIDs;

  // Maps KernelIDs to device binary images. There can be more than one image
  // in case of SPIRV + AOT.
  // Using shared_ptr to avoid expensive copy of the vector.
  /// Access must be guarded by the m_KernelIDsMutex mutex.
  std::unordered_multimap<kernel_id, RTDeviceBinaryImage *>
      m_KernelIDs2BinImage;

  // Maps device binary image to a vector of kernel ids in this image.
  // Using shared_ptr to avoid expensive copy of the vector.
  // The vector is initialized in addImages function and is supposed to be
  // immutable afterwards.
  /// Access must be guarded by the m_KernelIDsMutex mutex.
  std::unordered_map<RTDeviceBinaryImage *,
                     std::shared_ptr<std::vector<kernel_id>>>
      m_BinImg2KernelIDs;

  /// Protects kernel ID cache.
  /// NOTE: This may be acquired while \ref Sync::getGlobalLock() is held so to
  /// avoid deadlocks care must be taken not to acquire
  /// \ref Sync::getGlobalLock() while holding this mutex.
  std::mutex m_KernelIDsMutex;

  /// Caches all found service kernels to expedite future checks. A SYCL service
  /// kernel is a kernel that has not been defined by the user but is instead
  /// generated by the SYCL runtime. Service kernel name types must be declared
  /// in the sycl::detail::__sycl_service_kernel__ namespace which is
  /// exclusively used for this purpose.
  /// Access must be guarded by the m_KernelIDsMutex mutex.
  std::unordered_multimap<std::string, RTDeviceBinaryImage *> m_ServiceKernels;

  /// Caches all exported symbols to allow faster lookup when excluding these
  // from kernel bundles.
  /// Access must be guarded by the m_KernelIDsMutex mutex.
  std::unordered_set<std::string> m_ExportedSymbols;

  /// Keeps all device images we are refering to during program lifetime. Used
  /// for proper cleanup.
  std::unordered_set<RTDeviceBinaryImageUPtr> m_DeviceImages;

  /// Maps names of built-in kernels to their unique kernel IDs.
  /// Access must be guarded by the m_BuiltInKernelIDsMutex mutex.
  std::unordered_map<std::string, kernel_id> m_BuiltInKernelIDs;

  /// Protects built-in kernel ID cache.
  std::mutex m_BuiltInKernelIDsMutex;

  // Keeps track of pi_program to image correspondence. Needed for:
  // - knowing which specialization constants are used in the program and
  //   injecting their current values before compiling the SPIR-V; the binary
  //   image object has info about all spec constants used in the module
  // - finding kernel argument masks for kernels associated with each
  //   pi_program
  // NOTE: using RTDeviceBinaryImage raw pointers is OK, since they are not
  // referenced from outside SYCL runtime and RTDeviceBinaryImage object
  // lifetime matches program manager's one.
  // NOTE: keys in the map can be invalid (reference count went to zero and
  // the underlying program disposed of), so the map can't be used in any way
  // other than binary image lookup with known live PiProgram as the key.
  // NOTE: access is synchronized via the MNativeProgramsMutex
  std::unordered_map<ur_program_handle_t, const RTDeviceBinaryImage *>
      NativePrograms;

  /// Protects NativePrograms that can be changed by class' methods.
  std::mutex MNativeProgramsMutex;

  using KernelNameToArgMaskMap = std::unordered_map<std::string, KernelArgMask>;
  /// Maps binary image and kernel name pairs to kernel argument masks which
  /// specify which arguments were eliminated during device code optimization.
  std::unordered_map<const RTDeviceBinaryImage *, KernelNameToArgMaskMap>
      m_EliminatedKernelArgMasks;

  /// True iff a SPIR-V file has been specified with an environment variable
  bool m_UseSpvFile = false;
  RTDeviceBinaryImageUPtr m_SpvFileImage;

  std::set<std::string> m_KernelUsesAssert;

  // True iff there is a device image compiled with AddressSanitizer
  bool m_AsanFoundInImage;

  // Maps between device_global identifiers and associated information.
  std::unordered_map<std::string, std::unique_ptr<DeviceGlobalMapEntry>>
      m_DeviceGlobals;
  std::unordered_map<const void *, DeviceGlobalMapEntry *> m_Ptr2DeviceGlobal;

  /// Protects m_DeviceGlobals and m_Ptr2DeviceGlobal.
  std::mutex m_DeviceGlobalsMutex;

  // Maps between host_pipe identifiers and associated information.
  std::unordered_map<std::string, std::unique_ptr<HostPipeMapEntry>>
      m_HostPipes;
  std::unordered_map<const void *, HostPipeMapEntry *> m_Ptr2HostPipe;

  /// Protects m_HostPipes and m_Ptr2HostPipe.
  std::mutex m_HostPipesMutex;
};
} // namespace detail
} // namespace _V1
} // namespace sycl<|MERGE_RESOLUTION|>--- conflicted
+++ resolved
@@ -162,23 +162,6 @@
   static std::string getProgramBuildLog(const ur_program_handle_t &Program,
                                         const ContextImplPtr Context);
 
-<<<<<<< HEAD
-  /// Resolves given program to a device binary image and requests the program
-  /// to flush constants the image depends on.
-  /// \param Prg the program object to get spec constant settings from.
-  ///        Passing program_impl by raw reference is OK, since it is not
-  ///        captured anywhere once the function returns.
-  /// \param NativePrg the native program, target for spec constant setting; if
-  ///        not null then overrides the native program in Prg
-  /// \param Img A source of the information about which constants need
-  ///        setting and symboling->integer spec constant ID mapping. If not
-  ///        null, overrides native program->binary image binding maintained by
-  ///        the program manager.
-  void flushSpecConstants(const program_impl &Prg,
-                          ur_program_handle_t = nullptr,
-                          const RTDeviceBinaryImage *Img = nullptr);
-=======
->>>>>>> 4ae7cad6
   uint32_t getDeviceLibReqMask(const RTDeviceBinaryImage &Img);
 
   /// Returns the mask for eliminated kernel arguments for the requested kernel
