//==------ program_manager.hpp --- SYCL program manager---------------------==//
//
// Part of the LLVM Project, under the Apache License v2.0 with LLVM Exceptions.
// See https://llvm.org/LICENSE.txt for license information.
// SPDX-License-Identifier: Apache-2.0 WITH LLVM-exception
//
//===----------------------------------------------------------------------===//

#pragma once
#include <detail/cg.hpp>
#include <detail/device_binary_image.hpp>
#include <detail/device_global_map_entry.hpp>
#include <detail/host_pipe_map_entry.hpp>
#include <detail/kernel_arg_mask.hpp>
#include <detail/spec_constant_impl.hpp>
#include <sycl/detail/cg_types.hpp>
#include <sycl/detail/common.hpp>
#include <sycl/detail/device_global_map.hpp>
#include <sycl/detail/export.hpp>
#include <sycl/detail/host_pipe_map.hpp>
#include <sycl/detail/os_util.hpp>
#include <sycl/detail/ur.hpp>
#include <sycl/detail/util.hpp>
#include <sycl/device.hpp>
#include <sycl/kernel_bundle.hpp>

#include <cstdint>
#include <map>
#include <memory>
#include <set>
#include <unordered_map>
#include <unordered_set>
#include <vector>

// +++ Entry points referenced by the offload wrapper object {

/// Executed as a part of current module's (.exe, .dll) static initialization.
/// Registers device executable images with the runtime.
<<<<<<< HEAD
extern "C" __SYCL_EXPORT void __sycl_register_lib(ur_device_binaries desc);
=======
extern "C" __SYCL_EXPORT void __sycl_register_lib(sycl_device_binaries desc);
>>>>>>> 847f4ddb

/// Executed as a part of current module's (.exe, .dll) static
/// de-initialization.
/// Unregisters device executable images with the runtime.
<<<<<<< HEAD
extern "C" __SYCL_EXPORT void __sycl_unregister_lib(ur_device_binaries desc);
=======
extern "C" __SYCL_EXPORT void __sycl_unregister_lib(sycl_device_binaries desc);
>>>>>>> 847f4ddb

// +++ }

namespace sycl {
inline namespace _V1 {
class context;
namespace detail {

bool doesDevSupportDeviceRequirements(const device &Dev,
                                      const RTDeviceBinaryImage &BinImages);
std::optional<sycl::exception>
checkDevSupportDeviceRequirements(const device &Dev,
                                  const RTDeviceBinaryImage &BinImages,
                                  const NDRDescT &NDRDesc = {});

// This value must be the same as in libdevice/device_itt.h.
// See sycl/doc/design/ITTAnnotations.md for more info.
static constexpr uint32_t inline ITTSpecConstId = 0xFF747469;

class context_impl;
using ContextImplPtr = std::shared_ptr<context_impl>;
class device_impl;
using DeviceImplPtr = std::shared_ptr<device_impl>;
class queue_impl;
class event_impl;
// DeviceLibExt is shared between sycl runtime and sycl-post-link tool.
// If any update is made here, need to sync with DeviceLibExt definition
// in llvm/tools/sycl-post-link/sycl-post-link.cpp
enum class DeviceLibExt : std::uint32_t {
  cl_intel_devicelib_assert,
  cl_intel_devicelib_math,
  cl_intel_devicelib_math_fp64,
  cl_intel_devicelib_complex,
  cl_intel_devicelib_complex_fp64,
  cl_intel_devicelib_cstring,
  cl_intel_devicelib_imf,
  cl_intel_devicelib_imf_fp64,
  cl_intel_devicelib_imf_bf16,
  cl_intel_devicelib_bfloat16,
};

// Provides single loading and building OpenCL programs with unique contexts
// that is necessary for no interoperability cases with lambda.
class ProgramManager {
public:
  // Returns the single instance of the program manager for the entire
  // process. Can only be called after staticInit is done.
  static ProgramManager &getInstance();

  RTDeviceBinaryImage &getDeviceImage(const std::string &KernelName,
                                      const context &Context,
                                      const device &Device,
                                      bool JITCompilationIsRequired = false);

  RTDeviceBinaryImage &getDeviceImage(
      const std::unordered_set<RTDeviceBinaryImage *> &ImagesToVerify,
      const context &Context, const device &Device,
      bool JITCompilationIsRequired = false);

  ur_program_handle_t createURProgram(const RTDeviceBinaryImage &Img,
                                      const context &Context,
                                      const device &Device);
  /// Creates a UR program using either a cached device code binary if present
  /// in the persistent cache or from the supplied device image otherwise.
  /// \param Img The device image used to create the program.
  /// \param AllImages All images needed to build the program, used for cache
  ///        lookup.
  /// \param Context The context to find or create the UR program with.
  /// \param Device The device to find or create the UR program for.
  /// \param CompileAndLinkOptions The compile and linking options to be used
  ///        for building the UR program. These options must appear in the
  ///        mentioned order. This parameter is used as a partial key in the
  ///        cache and has no effect if no cached device code binary is found in
  ///        the persistent cache.
  /// \param SpecConsts Specialization constants associated with the device
  ///        image. This parameter is used  as a partial key in the cache and
  ///        has no effect if no cached device code binary is found in the
  ///        persistent cache.
  /// \return A pair consisting of the UR program created with the corresponding
  ///         device code binary and a boolean that is true if the device code
  ///         binary was found in the persistent cache and false otherwise.
  std::pair<ur_program_handle_t, bool>
  getOrCreateURProgram(
      const RTDeviceBinaryImage &Img,
      const std::vector<const RTDeviceBinaryImage *> &AllImages,
      const context &Context,
      const device &Device,
      const std::string &CompileAndLinkOptions,
      SerializedObj SpecConsts);
  /// Builds or retrieves from cache a program defining the kernel with given
  /// name.
  /// \param M identifies the OS module the kernel comes from (multiple OS
  ///        modules may have kernels with the same name)
  /// \param Context the context to build the program with
  /// \param Device the device for which the program is built
  /// \param KernelName the kernel's name
  /// \param JITCompilationIsRequired If JITCompilationIsRequired is true
  ///        add a check that kernel is compiled, otherwise don't add the check.
  ur_program_handle_t getBuiltURProgram(const ContextImplPtr &ContextImpl,
                                        const DeviceImplPtr &DeviceImpl,
                                        const std::string &KernelName,
                                        const NDRDescT &NDRDesc = {},
                                        bool JITCompilationIsRequired = false);

  ur_program_handle_t getBuiltURProgram(const context &Context,
                                        const device &Device,
                                        const std::string &KernelName,
                                        const property_list &PropList,
                                        bool JITCompilationIsRequired = false);

  std::tuple<ur_kernel_handle_t, std::mutex *, const KernelArgMask *,
             ur_program_handle_t>
  getOrCreateKernel(const ContextImplPtr &ContextImpl,
                    const DeviceImplPtr &DeviceImpl,
                    const std::string &KernelName,
                    const NDRDescT &NDRDesc = {});

  ur_kernel_handle_t getCachedMaterializedKernel(
      const std::string &KernelName,
      const std::vector<unsigned char> &SpecializationConsts);

  ur_kernel_handle_t getOrCreateMaterializedKernel(
      const RTDeviceBinaryImage &Img, const context &Context,
      const device &Device, const std::string &KernelName,
      const std::vector<unsigned char> &SpecializationConsts);

  ur_program_handle_t getUrProgramFromUrKernel(ur_kernel_handle_t Kernel,
                                               const ContextImplPtr Context);

<<<<<<< HEAD
  void addImages(ur_device_binaries DeviceImages);
=======
  void addImages(sycl_device_binaries DeviceImages);
>>>>>>> 847f4ddb
  void debugPrintBinaryImages() const;
  static std::string getProgramBuildLog(const ur_program_handle_t &Program,
                                        const ContextImplPtr Context);

  uint32_t getDeviceLibReqMask(const RTDeviceBinaryImage &Img);

  /// Returns the mask for eliminated kernel arguments for the requested kernel
  /// within the native program.
  /// \param NativePrg the UR program associated with the kernel.
  /// \param KernelName the name of the kernel.
  const KernelArgMask *
  getEliminatedKernelArgMask(ur_program_handle_t NativePrg,
                             const std::string &KernelName);

  // The function returns the unique SYCL kernel identifier associated with a
  // kernel name.
  kernel_id getSYCLKernelID(const std::string &KernelName);

  // The function returns a vector containing all unique SYCL kernel identifiers
  // in SYCL device images.
  std::vector<kernel_id> getAllSYCLKernelIDs();

  // The function returns the unique SYCL kernel identifier associated with a
  // built-in kernel name.
  kernel_id getBuiltInKernelID(const std::string &KernelName);

  // The function inserts or initializes a device_global entry into the
  // device_global map.
  void addOrInitDeviceGlobalEntry(const void *DeviceGlobalPtr,
                                  const char *UniqueId);

  // Returns true if any available image is compatible with the device Dev.
  bool hasCompatibleImage(const device &Dev);

  // The function gets a device_global entry identified by the pointer to the
  // device_global object from the device_global map.
  DeviceGlobalMapEntry *getDeviceGlobalEntry(const void *DeviceGlobalPtr);

  // The function gets multiple device_global entries identified by their unique
  // IDs from the device_global map.
  std::vector<DeviceGlobalMapEntry *>
  getDeviceGlobalEntries(const std::vector<std::string> &UniqueIds,
                         bool ExcludeDeviceImageScopeDecorated = false);
  // The function inserts or initializes a host_pipe entry into the
  // host_pipe map.
  void addOrInitHostPipeEntry(const void *HostPipePtr, const char *UniqueId);

  // The function gets a host_pipe entry identified by the unique ID from
  // the host_pipe map.
  HostPipeMapEntry *getHostPipeEntry(const std::string &UniqueId);

  // The function gets a host_pipe entry identified by the pointer to the
  // host_pipe object from the host_pipe map.
  HostPipeMapEntry *getHostPipeEntry(const void *HostPipePtr);

  device_image_plain
  getDeviceImageFromBinaryImage(RTDeviceBinaryImage *BinImage,
                                const context &Ctx, const device &Dev);

  // The function returns a vector of SYCL device images that are compiled with
  // the required state and at least one device from the passed list of devices.
  std::vector<device_image_plain> getSYCLDeviceImagesWithCompatibleState(
      const context &Ctx, const std::vector<device> &Devs,
      bundle_state TargetState, const std::vector<kernel_id> &KernelIDs = {});

  // Brind images in the passed vector to the required state. Does it inplace
  void
  bringSYCLDeviceImagesToState(std::vector<device_image_plain> &DeviceImages,
                               bundle_state TargetState);

  // The function returns a vector of SYCL device images in required state,
  // which are compatible with at least one of the device from Devs.
  std::vector<device_image_plain>
  getSYCLDeviceImages(const context &Ctx, const std::vector<device> &Devs,
                      bundle_state State);

  // The function returns a vector of SYCL device images, for which Selector
  // callable returns true, in required state, which are compatible with at
  // least one of the device from Devs.
  std::vector<device_image_plain>
  getSYCLDeviceImages(const context &Ctx, const std::vector<device> &Devs,
                      const DevImgSelectorImpl &Selector,
                      bundle_state TargetState);

  // The function returns a vector of SYCL device images which represent at
  // least one kernel from kernel ids vector in required state, which are
  // compatible with at least one of the device from Devs.
  std::vector<device_image_plain>
  getSYCLDeviceImages(const context &Ctx, const std::vector<device> &Devs,
                      const std::vector<kernel_id> &KernelIDs,
                      bundle_state TargetState);

  // Produces new device image by convering input device image to the object
  // state
  device_image_plain compile(const device_image_plain &DeviceImage,
                             const std::vector<device> &Devs,
                             const property_list &PropList);

  // Produces set of device images by convering input device images to object
  // the executable state
  std::vector<device_image_plain> link(const device_image_plain &DeviceImages,
                                       const std::vector<device> &Devs,
                                       const property_list &PropList);

  // Produces new device image by converting input device image to the
  // executable state
  device_image_plain build(const device_image_plain &DeviceImage,
                           const std::vector<device> &Devs,
                           const property_list &PropList);

  std::tuple<ur_kernel_handle_t, std::mutex *, const KernelArgMask *>
  getOrCreateKernel(const context &Context, const std::string &KernelName,
                    const property_list &PropList, ur_program_handle_t Program);

  ProgramManager();
  ~ProgramManager() = default;

  bool kernelUsesAssert(const std::string &KernelName) const;

  bool kernelUsesAsan() const { return m_AsanFoundInImage; }

  std::set<RTDeviceBinaryImage *>
  getRawDeviceImages(const std::vector<kernel_id> &KernelIDs);

private:
  ProgramManager(ProgramManager const &) = delete;
  ProgramManager &operator=(ProgramManager const &) = delete;

  using ProgramPtr = std::unique_ptr<remove_pointer_t<ur_program_handle_t>,
                                     decltype(&::urProgramRelease)>;
  ProgramPtr build(ProgramPtr Program, const ContextImplPtr Context,
                   const std::string &CompileOptions,
                   const std::string &LinkOptions, ur_device_handle_t Device,
                   uint32_t DeviceLibReqMask,
                   const std::vector<ur_program_handle_t> &ProgramsToLink);

  /// Dumps image to current directory
  void dumpImage(const RTDeviceBinaryImage &Img, uint32_t SequenceID = 0) const;

  /// Add info on kernels using assert into cache
  void cacheKernelUsesAssertInfo(RTDeviceBinaryImage &Img);

  std::set<RTDeviceBinaryImage *>
  collectDeviceImageDepsForImportedSymbols(const RTDeviceBinaryImage &Img,
                                           device Dev);

  std::set<RTDeviceBinaryImage *>
  collectDependentDeviceImagesForVirtualFunctions(
      const RTDeviceBinaryImage &Img, device Dev);

  /// The three maps below are used during kernel resolution. Any kernel is
  /// identified by its name.
  using RTDeviceBinaryImageUPtr = std::unique_ptr<RTDeviceBinaryImage>;

  /// Maps names of kernels to their unique kernel IDs.
  /// TODO: Use std::unordered_set with transparent hash and equality functions
  ///       when C++20 is enabled for the runtime library.
  /// Access must be guarded by the m_KernelIDsMutex mutex.
  //
  std::unordered_map<std::string, kernel_id> m_KernelName2KernelIDs;

  // Maps KernelIDs to device binary images. There can be more than one image
  // in case of SPIRV + AOT.
  // Using shared_ptr to avoid expensive copy of the vector.
  /// Access must be guarded by the m_KernelIDsMutex mutex.
  std::unordered_multimap<kernel_id, RTDeviceBinaryImage *>
      m_KernelIDs2BinImage;

  // Maps device binary image to a vector of kernel ids in this image.
  // Using shared_ptr to avoid expensive copy of the vector.
  // The vector is initialized in addImages function and is supposed to be
  // immutable afterwards.
  /// Access must be guarded by the m_KernelIDsMutex mutex.
  std::unordered_map<RTDeviceBinaryImage *,
                     std::shared_ptr<std::vector<kernel_id>>>
      m_BinImg2KernelIDs;

  /// Protects kernel ID cache.
  /// NOTE: This may be acquired while \ref Sync::getGlobalLock() is held so to
  /// avoid deadlocks care must be taken not to acquire
  /// \ref Sync::getGlobalLock() while holding this mutex.
  std::mutex m_KernelIDsMutex;

  /// Caches all found service kernels to expedite future checks. A SYCL service
  /// kernel is a kernel that has not been defined by the user but is instead
  /// generated by the SYCL runtime. Service kernel name types must be declared
  /// in the sycl::detail::__sycl_service_kernel__ namespace which is
  /// exclusively used for this purpose.
  /// Access must be guarded by the m_KernelIDsMutex mutex.
  std::unordered_multimap<std::string, RTDeviceBinaryImage *> m_ServiceKernels;

  /// Caches all exported symbols to allow faster lookup when excluding these
  // from kernel bundles.
  /// Access must be guarded by the m_KernelIDsMutex mutex.
  std::unordered_multimap<std::string, RTDeviceBinaryImage *>
      m_ExportedSymbolImages;

  /// Keeps all device images we are refering to during program lifetime. Used
  /// for proper cleanup.
  std::unordered_set<RTDeviceBinaryImageUPtr> m_DeviceImages;

  /// Maps names of built-in kernels to their unique kernel IDs.
  /// Access must be guarded by the m_BuiltInKernelIDsMutex mutex.
  std::unordered_map<std::string, kernel_id> m_BuiltInKernelIDs;

  /// Caches list of device images that use or provide virtual functions from
  /// the same set. Used to simplify access.
  std::unordered_map<std::string, std::set<RTDeviceBinaryImage *>>
      m_VFSet2BinImage;

  /// Protects built-in kernel ID cache.
  std::mutex m_BuiltInKernelIDsMutex;

  // Keeps track of ur_program to image correspondence. Needed for:
  // - knowing which specialization constants are used in the program and
  //   injecting their current values before compiling the SPIR-V; the binary
  //   image object has info about all spec constants used in the module
  // - finding kernel argument masks for kernels associated with each
  //   ur_program
  // NOTE: using RTDeviceBinaryImage raw pointers is OK, since they are not
  // referenced from outside SYCL runtime and RTDeviceBinaryImage object
  // lifetime matches program manager's one.
  // NOTE: keys in the map can be invalid (reference count went to zero and
  // the underlying program disposed of), so the map can't be used in any way
  // other than binary image lookup with known live UrProgram as the key.
  // NOTE: access is synchronized via the MNativeProgramsMutex
  std::unordered_map<ur_program_handle_t, const RTDeviceBinaryImage *>
      NativePrograms;

  /// Protects NativePrograms that can be changed by class' methods.
  std::mutex MNativeProgramsMutex;

  using KernelNameToArgMaskMap = std::unordered_map<std::string, KernelArgMask>;
  /// Maps binary image and kernel name pairs to kernel argument masks which
  /// specify which arguments were eliminated during device code optimization.
  std::unordered_map<const RTDeviceBinaryImage *, KernelNameToArgMaskMap>
      m_EliminatedKernelArgMasks;

  /// True iff a SPIR-V file has been specified with an environment variable
  bool m_UseSpvFile = false;
  RTDeviceBinaryImageUPtr m_SpvFileImage;

  std::set<std::string> m_KernelUsesAssert;

  // True iff there is a device image compiled with AddressSanitizer
  bool m_AsanFoundInImage;

  // Maps between device_global identifiers and associated information.
  std::unordered_map<std::string, std::unique_ptr<DeviceGlobalMapEntry>>
      m_DeviceGlobals;
  std::unordered_map<const void *, DeviceGlobalMapEntry *> m_Ptr2DeviceGlobal;

  /// Protects m_DeviceGlobals and m_Ptr2DeviceGlobal.
  std::mutex m_DeviceGlobalsMutex;

  // Maps between host_pipe identifiers and associated information.
  std::unordered_map<std::string, std::unique_ptr<HostPipeMapEntry>>
      m_HostPipes;
  std::unordered_map<const void *, HostPipeMapEntry *> m_Ptr2HostPipe;

  /// Protects m_HostPipes and m_Ptr2HostPipe.
  std::mutex m_HostPipesMutex;

  using MaterializedEntries =
      std::map<std::vector<unsigned char>, ur_kernel_handle_t>;
  std::unordered_map<std::string, MaterializedEntries> m_MaterializedKernels;
};
} // namespace detail
} // namespace _V1
} // namespace sycl<|MERGE_RESOLUTION|>--- conflicted
+++ resolved
@@ -36,20 +36,12 @@
 
 /// Executed as a part of current module's (.exe, .dll) static initialization.
 /// Registers device executable images with the runtime.
-<<<<<<< HEAD
-extern "C" __SYCL_EXPORT void __sycl_register_lib(ur_device_binaries desc);
-=======
 extern "C" __SYCL_EXPORT void __sycl_register_lib(sycl_device_binaries desc);
->>>>>>> 847f4ddb
 
 /// Executed as a part of current module's (.exe, .dll) static
 /// de-initialization.
 /// Unregisters device executable images with the runtime.
-<<<<<<< HEAD
-extern "C" __SYCL_EXPORT void __sycl_unregister_lib(ur_device_binaries desc);
-=======
 extern "C" __SYCL_EXPORT void __sycl_unregister_lib(sycl_device_binaries desc);
->>>>>>> 847f4ddb
 
 // +++ }
 
@@ -179,11 +171,7 @@
   ur_program_handle_t getUrProgramFromUrKernel(ur_kernel_handle_t Kernel,
                                                const ContextImplPtr Context);
 
-<<<<<<< HEAD
-  void addImages(ur_device_binaries DeviceImages);
-=======
   void addImages(sycl_device_binaries DeviceImages);
->>>>>>> 847f4ddb
   void debugPrintBinaryImages() const;
   static std::string getProgramBuildLog(const ur_program_handle_t &Program,
                                         const ContextImplPtr Context);
