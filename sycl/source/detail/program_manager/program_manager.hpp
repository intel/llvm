//==------ program_manager.hpp --- SYCL program manager---------------------==//
//
// Part of the LLVM Project, under the Apache License v2.0 with LLVM Exceptions.
// See https://llvm.org/LICENSE.txt for license information.
// SPDX-License-Identifier: Apache-2.0 WITH LLVM-exception
//
//===----------------------------------------------------------------------===//

#pragma once
#include <detail/cg.hpp>
#include <detail/device_binary_image.hpp>
#include <detail/device_global_map.hpp>
#include <detail/device_global_map_entry.hpp>
#include <detail/device_kernel_info.hpp>
#include <detail/host_pipe_map_entry.hpp>
#include <detail/kernel_arg_mask.hpp>
#include <detail/spec_constant_impl.hpp>
#include <sycl/detail/cg_types.hpp>
#include <sycl/detail/common.hpp>
#include <sycl/detail/device_global_map.hpp>
#include <sycl/detail/export.hpp>
#include <sycl/detail/host_pipe_map.hpp>
#include <sycl/detail/os_util.hpp>
#include <sycl/detail/ur.hpp>
#include <sycl/detail/util.hpp>
#include <sycl/device.hpp>
#include <sycl/kernel_bundle.hpp>

#include <array>
#include <cstdint>
#include <map>
#include <memory>
#include <set>
#include <type_traits>
#include <unordered_map>
#include <unordered_set>
#include <vector>

// +++ Entry points referenced by the offload wrapper object {

/// Executed as a part of current module's (.exe, .dll) static initialization.
/// Registers device executable images with the runtime.
extern "C" __SYCL_EXPORT void __sycl_register_lib(sycl_device_binaries desc);

/// Executed as a part of current module's (.exe, .dll) static
/// de-initialization.
/// Unregisters device executable images with the runtime.
extern "C" __SYCL_EXPORT void __sycl_unregister_lib(sycl_device_binaries desc);

// +++ }

// For testing purposes
class ProgramManagerTest;

namespace sycl {
inline namespace _V1 {
class context;
namespace detail {

bool doesDevSupportDeviceRequirements(const device_impl &Dev,
                                      const RTDeviceBinaryImage &BinImages);
std::optional<sycl::exception>
checkDevSupportDeviceRequirements(const device_impl &Dev,
                                  const RTDeviceBinaryImage &BinImages,
                                  const NDRDescT &NDRDesc = {});

bool doesImageTargetMatchDevice(const RTDeviceBinaryImage &Img,
                                const device_impl &DevImpl);

// This value must be the same as in libdevice/device_itt.h.
// See sycl/doc/design/ITTAnnotations.md for more info.
static constexpr uint32_t inline ITTSpecConstId = 0xFF747469;

class context_impl;
class device_impl;
class devices_range;
class queue_impl;
class event_impl;
class device_images_range;
// DeviceLibExt is shared between sycl runtime and sycl-post-link tool.
// If any update is made here, need to sync with DeviceLibExt definition
// in llvm/tools/sycl-post-link/sycl-post-link.cpp
enum class DeviceLibExt : std::uint32_t {
  cl_intel_devicelib_assert,
  cl_intel_devicelib_math,
  cl_intel_devicelib_math_fp64,
  cl_intel_devicelib_complex,
  cl_intel_devicelib_complex_fp64,
  cl_intel_devicelib_cstring,
  cl_intel_devicelib_imf,
  cl_intel_devicelib_imf_fp64,
  cl_intel_devicelib_imf_bf16,
  cl_intel_devicelib_bfloat16,
};

enum class SanitizerType {
  None,
  AddressSanitizer,
  MemorySanitizer,
  ThreadSanitizer
};

// A helper class for storing image/program objects and their dependencies
// and making their handling a bit more readable.
template <typename T> class ObjectWithDeps {
public:
  ObjectWithDeps(T Main) : Objs({std::move(Main)}) {}
  // Assumes 0th element is the main one.
  ObjectWithDeps(std::vector<T> AllObjs) : Objs{std::move(AllObjs)} {}

  T &getMain() { return *Objs.begin(); }
  const T &getMain() const { return *Objs.begin(); }
  const std::vector<T> &getAll() const { return Objs; }
  std::size_t size() const { return Objs.size(); }
  bool hasDeps() const { return Objs.size() > 1; }
  auto begin() { return Objs.begin(); }
  auto begin() const { return Objs.begin(); }
  auto end() { return Objs.end(); }
  auto end() const { return Objs.end(); }
  // TODO use a subrange once C++20 is available
  auto depsBegin() const { return Objs.begin() + 1; }
  auto depsEnd() const { return Objs.end(); }

private:
  std::vector<T> Objs;
};

using DevImgPlainWithDeps = ObjectWithDeps<device_image_plain>;
using BinImgWithDeps = ObjectWithDeps<const RTDeviceBinaryImage *>;

// Provides single loading and building OpenCL programs with unique contexts
// that is necessary for no interoperability cases with lambda.
class ProgramManager {
public:
  // Returns the single instance of the program manager for the entire
  // process. Can only be called after staticInit is done.
  static ProgramManager &getInstance() {
    return GlobalHandler::instance().getProgramManager();
  }

  const RTDeviceBinaryImage &getDeviceImage(std::string_view KernelName,
                                            context_impl &ContextImpl,
                                            const device_impl &DeviceImpl);

  const RTDeviceBinaryImage &getDeviceImage(
      const std::unordered_set<const RTDeviceBinaryImage *> &ImagesToVerify,
      context_impl &ContextImpl, const device_impl &DeviceImpl);

  Managed<ur_program_handle_t> createURProgram(const RTDeviceBinaryImage &Img,
                                               context_impl &ContextImpl,
                                               devices_range Devices);
  /// Creates a UR program using either a cached device code binary if present
  /// in the persistent cache or from the supplied device image otherwise.
  /// \param Img The device image used to create the program.
  /// \param AllImages All images needed to build the program, used for cache
  ///        lookup.
  /// \param Context The context to find or create the UR program with.
  /// \param Device The device to find or create the UR program for.
  /// \param CompileAndLinkOptions The compile and linking options to be used
  ///        for building the UR program. These options must appear in the
  ///        mentioned order. This parameter is used as a partial key in the
  ///        cache and has no effect if no cached device code binary is found in
  ///        the persistent cache.
  /// \param SpecConsts Specialization constants associated with the device
  ///        image. This parameter is used  as a partial key in the cache and
  ///        has no effect if no cached device code binary is found in the
  ///        persistent cache.
  /// \return A pair consisting of the UR program created with the corresponding
  ///         device code binary and a boolean that is true if the device code
  ///         binary was found in the persistent cache and false otherwise.
  std::pair<Managed<ur_program_handle_t>, bool> getOrCreateURProgram(
      const RTDeviceBinaryImage &Img,
      const std::vector<const RTDeviceBinaryImage *> &AllImages,
      context_impl &ContextImpl, devices_range Devices,
      const std::string &CompileAndLinkOptions, SerializedObj SpecConsts);
  /// Builds or retrieves from cache a program defining the kernel with given
  /// name.
  /// \param M identifies the OS module the kernel comes from (multiple OS
  ///        modules may have kernels with the same name)
  /// \param Context the context to build the program with
  /// \param Device the device for which the program is built
  /// \param KernelName the kernel's name
  Managed<ur_program_handle_t> getBuiltURProgram(context_impl &ContextImpl,
                                                 device_impl &DeviceImpl,
                                                 std::string_view KernelName,
                                                 const NDRDescT &NDRDesc = {});

  /// Builds a program from a given set of images or retrieves that program from
  /// cache.
  /// \param ImgWithDeps is the main image the program is built with and its
  /// dependencies.
  /// \param Context is the context the program is built for.
  /// \param Devs is a vector of devices the program is built for.
  /// \param DevImgWithDeps is an optional DevImgPlainWithDeps pointer that
  /// represents the images.
  /// \param SpecConsts is an optional parameter containing spec constant values
  /// the program should be built with.
  Managed<ur_program_handle_t>
  getBuiltURProgram(const BinImgWithDeps &ImgWithDeps,
                    context_impl &ContextImpl, devices_range Devs,
                    const DevImgPlainWithDeps *DevImgWithDeps = nullptr,
                    const SerializedObj &SpecConsts = {});

  FastKernelCacheValPtr getOrCreateKernel(context_impl &ContextImpl,
                                          device_impl &DeviceImpl,
                                          DeviceKernelInfo &DeviceKernelInfo,
                                          const NDRDescT &NDRDesc = {});

  ur_kernel_handle_t getCachedMaterializedKernel(
      std::string_view KernelName,
      const std::vector<unsigned char> &SpecializationConsts);

  ur_kernel_handle_t getOrCreateMaterializedKernel(
      const RTDeviceBinaryImage &Img, const context &Context,
      const device &Device, std::string_view KernelName,
      const std::vector<unsigned char> &SpecializationConsts);

  ur_program_handle_t getUrProgramFromUrKernel(ur_kernel_handle_t Kernel,
                                               context_impl &Context);

  void addImage(sycl_device_binary RawImg, bool RegisterImgExports = true,
                RTDeviceBinaryImage **OutImage = nullptr,
                std::vector<kernel_id> *OutKernelIDs = nullptr);
  void addImages(sycl_device_binaries DeviceImages);
  void removeImages(sycl_device_binaries DeviceImages);
  void debugPrintBinaryImages() const;
  static std::string getProgramBuildLog(const ur_program_handle_t &Program,
                                        context_impl &Context);

  uint32_t getDeviceLibReqMask(const RTDeviceBinaryImage &Img);

  /// Returns the mask for eliminated kernel arguments for the requested kernel
  /// within the native program.
  /// \param NativePrg the UR program associated with the kernel.
  /// \param KernelName the name of the kernel.
  const KernelArgMask *getEliminatedKernelArgMask(ur_program_handle_t NativePrg,
                                                  std::string_view KernelName);

  // The function returns the unique SYCL kernel identifier associated with a
  // kernel name or nullopt if there is no such ID.
  std::optional<kernel_id> tryGetSYCLKernelID(std::string_view KernelName) {
    std::lock_guard<std::mutex> KernelIDsGuard(m_KernelIDsMutex);

    auto KernelID = m_KernelName2KernelIDs.find(KernelName);
    if (KernelID == m_KernelName2KernelIDs.end())
      return std::nullopt;

    return KernelID->second;
  }

  // The function returns the unique SYCL kernel identifier associated with a
  // kernel name or throws a sycl exception if there is no such ID.
  kernel_id getSYCLKernelID(std::string_view KernelName) {
    if (std::optional<kernel_id> MaybeKernelID = tryGetSYCLKernelID(KernelName))
      return *MaybeKernelID;
    throw exception(make_error_code(errc::runtime),
                    "No kernel found with the specified name");
  }

  // The function returns a vector containing all unique SYCL kernel identifiers
  // in SYCL device images.
  std::vector<kernel_id> getAllSYCLKernelIDs();

  // The function returns the unique SYCL kernel identifier associated with a
  // built-in kernel name.
  kernel_id getBuiltInKernelID(std::string_view KernelName);

  // The function inserts or initializes a device_global entry into the
  // device_global map.
  void addOrInitDeviceGlobalEntry(const void *DeviceGlobalPtr,
                                  const char *UniqueId);

  // The function inserts or initializes a kernel global desc into the
  // kernel global map.
  void registerKernelGlobalInfo(
      std::unordered_map<std::string_view, unsigned> &&GlobalInfoToCopy);

  // The function removes kernel global descriptors from the
  // kernel global map when a shared library consisting of SYCL kernels
  // is unloaded.
  void unRegisterKernelGlobalInfo(
      std::unordered_map<std::string_view, unsigned> &&GlobalInfoToCopy);

  // The function returns a pointer to the kernel global desc identified by
  // the unique ID from the kernel global map.
  std::optional<unsigned> getKernelGlobalInfoDesc(const char *UniqueId);

  // Returns true if any available image is compatible with the device Dev.
  bool hasCompatibleImage(const device_impl &DeviceImpl);

  // The function gets a device_global entry identified by the pointer to the
  // device_global object from the device_global map.
  DeviceGlobalMapEntry *getDeviceGlobalEntry(const void *DeviceGlobalPtr);

  // The function attempts to get a single device_global entry identified by its
  // unique ID from the device_global map. If no such entry is found, nullptr is
  // returned.
  DeviceGlobalMapEntry *
  tryGetDeviceGlobalEntry(const std::string &UniqueId,
                          bool ExcludeDeviceImageScopeDecorated = false);

  // The function gets multiple device_global entries identified by their unique
  // IDs from the device_global map.
  std::vector<DeviceGlobalMapEntry *>
  getDeviceGlobalEntries(const std::vector<std::string> &UniqueIds,
                         bool ExcludeDeviceImageScopeDecorated = false);
  // The function inserts or initializes a host_pipe entry into the
  // host_pipe map.
  void addOrInitHostPipeEntry(const void *HostPipePtr, const char *UniqueId);

  // The function gets a host_pipe entry identified by the unique ID from
  // the host_pipe map.
  HostPipeMapEntry *getHostPipeEntry(const std::string &UniqueId);

  // The function gets a host_pipe entry identified by the pointer to the
  // host_pipe object from the host_pipe map.
  HostPipeMapEntry *getHostPipeEntry(const void *HostPipePtr);

  device_image_plain
  getDeviceImageFromBinaryImage(const RTDeviceBinaryImage *BinImage,
                                const context &Ctx, const device &Dev);

  // The function returns a vector of SYCL device images that are compiled with
  // the required state and at least one device from the passed list of devices.
  std::vector<DevImgPlainWithDeps> getSYCLDeviceImagesWithCompatibleState(
      const context &Ctx, devices_range Devs, bundle_state TargetState,
      const std::vector<kernel_id> &KernelIDs = {});

  // Creates a new dependency image for a given dependency binary image.
  device_image_plain createDependencyImage(const context &Ctx,
                                           devices_range Devs,
                                           const RTDeviceBinaryImage *DepImage,
                                           bundle_state DepState);

  // Bring image to the required state. Does it inplace
  void bringSYCLDeviceImageToState(DevImgPlainWithDeps &DeviceImage,
                                   bundle_state TargetState);

  // Bring images in the passed vector to the required state. Does it inplace
  void
  bringSYCLDeviceImagesToState(std::vector<DevImgPlainWithDeps> &DeviceImages,
                               bundle_state TargetState);

  // The function returns a vector of SYCL device images in required state,
  // which are compatible with at least one of the device from Devs.
  std::vector<DevImgPlainWithDeps> getSYCLDeviceImages(const context &Ctx,
                                                       devices_range Devs,
                                                       bundle_state State);

  // The function returns a vector of SYCL device images, for which Selector
  // callable returns true, in required state, which are compatible with at
  // least one of the device from Devs.
  std::vector<DevImgPlainWithDeps>
  getSYCLDeviceImages(const context &Ctx, devices_range Devs,
                      const DevImgSelectorImpl &Selector,
                      bundle_state TargetState);

  // The function returns a vector of SYCL device images which represent at
  // least one kernel from kernel ids vector in required state, which are
  // compatible with at least one of the device from Devs.
  std::vector<DevImgPlainWithDeps>
  getSYCLDeviceImages(const context &Ctx, devices_range Devs,
                      const std::vector<kernel_id> &KernelIDs,
                      bundle_state TargetState);

  // Produces new device image by convering input device image to the object
  // state
  DevImgPlainWithDeps compile(const DevImgPlainWithDeps &ImgWithDeps,
                              devices_range Devs,
                              const property_list &PropList);

  // Produces set of device images by convering input device images to object
  // the executable state
  std::vector<device_image_plain> link(device_images_range Imgs,
                                       devices_range Devs,
                                       const property_list &PropList,
                                       bool AllowUnresolvedSymbols = false);

  // Dynamically links images in executable state.
  void dynamicLink(device_images_range Imgs);

  // Produces new device image by converting input device image to the
  // executable state
  device_image_plain build(const DevImgPlainWithDeps &ImgWithDeps,
                           devices_range Devs, const property_list &PropList);

  std::tuple<Managed<ur_kernel_handle_t>, std::mutex *, const KernelArgMask *>
  getOrCreateKernel(const context &Context, std::string_view KernelName,
                    const property_list &PropList, ur_program_handle_t Program);

  ProgramManager();
  ~ProgramManager() = default;

  SanitizerType kernelUsesSanitizer() const { return m_SanitizerFoundInImage; }

<<<<<<< HEAD
  void cacheKernelUsesAssertInfo(const RTDeviceBinaryImage &Img);
  void cacheKernelImplicitLocalArg(const RTDeviceBinaryImage &Img);

  DeviceKernelInfo &getDeviceKernelInfo(const CompileTimeKernelInfoTy &Info);
  DeviceKernelInfo &getDeviceKernelInfo(KernelNameStrRefT KernelName);
  DeviceKernelInfo *tryGetDeviceKernelInfo(KernelNameStrRefT KernelName);
=======
  std::optional<int>
  kernelImplicitLocalArgPos(std::string_view KernelName) const {
    auto it = m_KernelImplicitLocalArgPos.find(KernelName);
    if (it != m_KernelImplicitLocalArgPos.end())
      return it->second;
    return {};
  }

  DeviceKernelInfo &
  getOrCreateDeviceKernelInfo(const CompileTimeKernelInfoTy &Info);
  DeviceKernelInfo &getOrCreateDeviceKernelInfo(std::string_view KernelName);
>>>>>>> 4561a40c

  std::set<const RTDeviceBinaryImage *>
  getRawDeviceImages(const std::vector<kernel_id> &KernelIDs);

  std::set<const RTDeviceBinaryImage *>
  collectDeviceImageDeps(const RTDeviceBinaryImage &Img, const device_impl &Dev,
                         bool ErrorOnUnresolvableImport = true);
  std::set<const RTDeviceBinaryImage *>
  collectDeviceImageDepsForImportedSymbols(const RTDeviceBinaryImage &Img,
                                           const device_impl &Dev,
                                           bool ErrorOnUnresolvableImport);

  static bundle_state getBinImageState(const RTDeviceBinaryImage *BinImage);

private:
  ProgramManager(ProgramManager const &) = delete;
  ProgramManager &operator=(ProgramManager const &) = delete;

  Managed<ur_program_handle_t>
  build(Managed<ur_program_handle_t> Program, context_impl &Context,
        const std::string &CompileOptions, const std::string &LinkOptions,
        std::vector<ur_device_handle_t> &Devices, uint32_t DeviceLibReqMask,
        const std::vector<Managed<ur_program_handle_t>> &ProgramsToLink,
        bool CreatedFromBinary = false);

  /// Dumps image to current directory
  void dumpImage(const RTDeviceBinaryImage &Img, uint32_t SequenceID = 0) const;

<<<<<<< HEAD
=======
  /// Add info on kernels using local arg into cache
  void cacheKernelImplicitLocalArg(const RTDeviceBinaryImage &Img);

>>>>>>> 4561a40c
  std::set<const RTDeviceBinaryImage *>
  collectDependentDeviceImagesForVirtualFunctions(
      const RTDeviceBinaryImage &Img, const device_impl &Dev);

  bool isBfloat16DeviceImage(const RTDeviceBinaryImage *BinImage);
  bool shouldBF16DeviceImageBeUsed(const RTDeviceBinaryImage *BinImage,
                                   const device_impl &DeviceImpl);

protected:
  /// The three maps below are used during kernel resolution. Any kernel is
  /// identified by its name.
  using RTDeviceBinaryImageUPtr = std::unique_ptr<RTDeviceBinaryImage>;
  using DynRTDeviceBinaryImageUPtr = std::unique_ptr<DynRTDeviceBinaryImage>;
  /// Maps names of kernels to their unique kernel IDs.
  /// TODO: Use std::unordered_set with transparent hash and equality functions
  ///       when C++20 is enabled for the runtime library.
  /// Access must be guarded by the m_KernelIDsMutex mutex.
  //
  std::unordered_map<std::string_view, kernel_id> m_KernelName2KernelIDs;

  // Maps KernelIDs to device binary images. There can be more than one image
  // in case of SPIRV + AOT.
  /// Access must be guarded by the m_KernelIDsMutex mutex.
  std::unordered_multimap<kernel_id, const RTDeviceBinaryImage *>
      m_KernelIDs2BinImage;

  // Maps device binary image to a vector of kernel ids in this image.
  // Using shared_ptr to avoid expensive copy of the vector.
  // The vector is initialized in addImages function and is supposed to be
  // immutable afterwards.
  /// Access must be guarded by the m_KernelIDsMutex mutex.
  std::unordered_map<const RTDeviceBinaryImage *,
                     std::shared_ptr<std::vector<kernel_id>>>
      m_BinImg2KernelIDs;

  /// Protects kernel ID cache.
  /// NOTE: This may be acquired while \ref Sync::getGlobalLock() is held so to
  /// avoid deadlocks care must be taken not to acquire
  /// \ref Sync::getGlobalLock() while holding this mutex.
  std::mutex m_KernelIDsMutex;

  /// Keeps track of binary image to kernel name reference count.
  /// Used for checking if the last image referencing the kernel name
  /// is removed in order to trigger cleanup of kernel specific information.
  /// Access must be guarded by the m_KernelIDsMutex mutex.
  std::unordered_map<std::string_view, int> m_KernelNameRefCount;

  /// Caches all exported symbols to allow faster lookup when excluding these
  /// from kernel bundles.
  /// Access must be guarded by the m_KernelIDsMutex mutex.
  /// Owns its keys to support the bfloat16 use case with dynamic images,
  /// where the symbol is taken from another image (that might be unloaded).
  std::unordered_multimap<std::string, const RTDeviceBinaryImage *>
      m_ExportedSymbolImages;

  /// Keeps all device images we are refering to during program lifetime. Used
  /// for proper cleanup.
  /// Access must be guarded by the m_KernelIDsMutex mutex.
  std::unordered_map<sycl_device_binary, RTDeviceBinaryImageUPtr>
      m_DeviceImages;

  /// Maps names of built-in kernels to their unique kernel IDs.
  /// Access must be guarded by the m_BuiltInKernelIDsMutex mutex.
  std::unordered_map<std::string_view, kernel_id> m_BuiltInKernelIDs;

  /// Caches list of device images that use or provide virtual functions from
  /// the same set. Used to simplify access.
  /// Access must be guarded by the m_KernelIDsMutex mutex.
  std::unordered_map<std::string, std::set<const RTDeviceBinaryImage *>>
      m_VFSet2BinImage;

  /// Protects built-in kernel ID cache.
  std::mutex m_BuiltInKernelIDsMutex;

  // Keeps track of ur_program to image correspondence. Needed for:
  // - knowing which specialization constants are used in the program and
  //   injecting their current values before compiling the SPIR-V; the binary
  //   image object has info about all spec constants used in the module
  // - finding kernel argument masks for kernels associated with each
  //   ur_program
  // NOTE: using RTDeviceBinaryImage raw pointers is OK, since they are not
  // referenced from outside SYCL runtime and RTDeviceBinaryImage object
  // lifetime matches program manager's one.
  // NOTE: keys in the map can be invalid (reference count went to zero and
  // the underlying program disposed of), so the map can't be used in any way
  // other than binary image lookup with known live UrProgram as the key.
  // NOTE: access is synchronized via the MNativeProgramsMutex
  std::unordered_multimap<
      ur_program_handle_t,
      std::pair<std::weak_ptr<context_impl>, const RTDeviceBinaryImage *>>
      NativePrograms;

  /// Protects NativePrograms that can be changed by class' methods.
  std::mutex MNativeProgramsMutex;

  using KernelNameToArgMaskMap =
      std::unordered_map<std::string_view, KernelArgMask>;
  /// Maps binary image and kernel name pairs to kernel argument masks which
  /// specify which arguments were eliminated during device code optimization.
  std::unordered_map<const RTDeviceBinaryImage *, KernelNameToArgMaskMap>
      m_EliminatedKernelArgMasks;

  /// True iff a SPIR-V file has been specified with an environment variable
  bool m_UseSpvFile = false;
  RTDeviceBinaryImageUPtr m_SpvFileImage;

<<<<<<< HEAD
=======
  // std::less<> is a transparent comparator that enabled comparison between
  // different types without temporary key_type object creation. This includes
  // standard overloads, such as comparison between std::string and
  // std::string_view or just char*.
  std::unordered_map<std::string_view, int> m_KernelImplicitLocalArgPos;

>>>>>>> 4561a40c
  // Map for storing device kernel information. Runtime lookup should be avoided
  // by caching the pointers when possible.
  std::unordered_map<std::string_view, DeviceKernelInfo> m_DeviceKernelInfoMap;

  // Protects m_DeviceKernelInfoMap.
  std::mutex m_DeviceKernelInfoMapMutex;

  // Sanitizer type used in device image
  SanitizerType m_SanitizerFoundInImage;

  // Maps between device_global identifiers and associated information.
  // The ownership of entry resources is taken to allow contexts to cleanup
  // their associated entry resources when they die.
  DeviceGlobalMap m_DeviceGlobals{/*OwnerControlledCleanup=*/true};

  // Maps between free function kernel name and associated kernel global
  // information.
  std::unordered_map<std::string_view, unsigned> m_FreeFunctionKernelGlobalInfo;

  // Maps between host_pipe identifiers and associated information.
  std::unordered_map<std::string, std::unique_ptr<HostPipeMapEntry>>
      m_HostPipes;
  std::unordered_map<const void *, HostPipeMapEntry *> m_Ptr2HostPipe;

  /// Protects m_HostPipes and m_Ptr2HostPipe.
  std::mutex m_HostPipesMutex;

  using MaterializedEntries =
      std::map<std::vector<unsigned char>, Managed<ur_kernel_handle_t>>;
  std::unordered_map<std::string_view, MaterializedEntries>
      m_MaterializedKernels;

  // Holds bfloat16 device library images, the 1st element is for fallback
  // version and 2nd is for native version. These bfloat16 device library
  // images are provided by compiler long time ago, we expect no further
  // update, so keeping 1 copy should be OK.
  std::array<RTDeviceBinaryImageUPtr, 2> m_Bfloat16DeviceLibImages;

  friend class ::ProgramManagerTest;
};

} // namespace detail
} // namespace _V1
} // namespace sycl<|MERGE_RESOLUTION|>--- conflicted
+++ resolved
@@ -393,26 +393,11 @@
 
   SanitizerType kernelUsesSanitizer() const { return m_SanitizerFoundInImage; }
 
-<<<<<<< HEAD
-  void cacheKernelUsesAssertInfo(const RTDeviceBinaryImage &Img);
   void cacheKernelImplicitLocalArg(const RTDeviceBinaryImage &Img);
 
   DeviceKernelInfo &getDeviceKernelInfo(const CompileTimeKernelInfoTy &Info);
-  DeviceKernelInfo &getDeviceKernelInfo(KernelNameStrRefT KernelName);
-  DeviceKernelInfo *tryGetDeviceKernelInfo(KernelNameStrRefT KernelName);
-=======
-  std::optional<int>
-  kernelImplicitLocalArgPos(std::string_view KernelName) const {
-    auto it = m_KernelImplicitLocalArgPos.find(KernelName);
-    if (it != m_KernelImplicitLocalArgPos.end())
-      return it->second;
-    return {};
-  }
-
-  DeviceKernelInfo &
-  getOrCreateDeviceKernelInfo(const CompileTimeKernelInfoTy &Info);
-  DeviceKernelInfo &getOrCreateDeviceKernelInfo(std::string_view KernelName);
->>>>>>> 4561a40c
+  DeviceKernelInfo &getDeviceKernelInfo(std::string_view KernelName);
+  DeviceKernelInfo *tryGetDeviceKernelInfo(std::string_view KernelName);
 
   std::set<const RTDeviceBinaryImage *>
   getRawDeviceImages(const std::vector<kernel_id> &KernelIDs);
@@ -441,12 +426,6 @@
   /// Dumps image to current directory
   void dumpImage(const RTDeviceBinaryImage &Img, uint32_t SequenceID = 0) const;
 
-<<<<<<< HEAD
-=======
-  /// Add info on kernels using local arg into cache
-  void cacheKernelImplicitLocalArg(const RTDeviceBinaryImage &Img);
-
->>>>>>> 4561a40c
   std::set<const RTDeviceBinaryImage *>
   collectDependentDeviceImagesForVirtualFunctions(
       const RTDeviceBinaryImage &Img, const device_impl &Dev);
@@ -553,15 +532,6 @@
   bool m_UseSpvFile = false;
   RTDeviceBinaryImageUPtr m_SpvFileImage;
 
-<<<<<<< HEAD
-=======
-  // std::less<> is a transparent comparator that enabled comparison between
-  // different types without temporary key_type object creation. This includes
-  // standard overloads, such as comparison between std::string and
-  // std::string_view or just char*.
-  std::unordered_map<std::string_view, int> m_KernelImplicitLocalArgPos;
-
->>>>>>> 4561a40c
   // Map for storing device kernel information. Runtime lookup should be avoided
   // by caching the pointers when possible.
   std::unordered_map<std::string_view, DeviceKernelInfo> m_DeviceKernelInfoMap;
