--- conflicted
+++ resolved
@@ -82,8 +82,6 @@
   if (Cmd->isSuccessfullyEnqueued())
     return handleBlockingCmd(Cmd, EnqueueResult, RootCommand, Blocking);
 
-<<<<<<< HEAD
-=======
   if (KernelFusionCommand *FusionCmd = isPartOfActiveFusion(Cmd)) {
     // The fusion is still in-flight, but some other event/command depending
     // on one of the kernels in the fusion list has triggered it to be
@@ -106,13 +104,6 @@
     }
   }
 
-  // Exit early if the command is blocked and the enqueue type is non-blocking
-  if (Cmd->isEnqueueBlocked() && !Blocking) {
-    EnqueueResult = EnqueueResultT(EnqueueResultT::SyclEnqueueBlocked, Cmd);
-    return false;
-  }
-
->>>>>>> d239fb05
   // Recursively enqueue all the implicit + explicit backend level dependencies
   // first and exit immediately if any of the commands cannot be enqueued.
   for (const EventImplPtr &Event : Cmd->getPreparedDepsEvents()) {
