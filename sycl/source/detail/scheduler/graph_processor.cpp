--- conflicted
+++ resolved
@@ -37,12 +37,8 @@
 }
 
 void Scheduler::GraphProcessor::waitForEvent(EventImplPtr Event,
-<<<<<<< HEAD
-                                             ReadLockT &GraphReadLock) {
-=======
                                              ReadLockT &GraphReadLock,
                                              bool LockTheLock) {
->>>>>>> 68e86a6d
   Command *Cmd = getCommand(Event);
   // Command can be nullptr if user creates cl::sycl::event explicitly or the
   // event has been waited on by another thread
@@ -55,11 +51,6 @@
     // TODO: Reschedule commands.
     throw runtime_error("Enqueue process failed.", PI_INVALID_OPERATION);
 
-<<<<<<< HEAD
-  GraphReadLock.unlock();
-  Cmd->getEvent()->waitInternal();
-  GraphReadLock.lock();
-=======
   assert(Cmd->getEvent() == Event);
 
   GraphReadLock.unlock();
@@ -67,7 +58,6 @@
 
   if (LockTheLock)
     GraphReadLock.lock();
->>>>>>> 68e86a6d
 }
 
 bool Scheduler::GraphProcessor::enqueueCommand(Command *Cmd,
@@ -105,26 +95,6 @@
         return false;
   }
 
-<<<<<<< HEAD
-  {
-    // Only graph read lock is to be held here.
-    // Enqueue process of a command may last quite a time. Having graph locked
-    // can introduce some thread starving (i.e. when the other thread attempts
-    // to acquire write lock and add a command to graph).
-    // Releasing read lock without other safety measures isn't an option here as
-    // the other thread could go into graph cleanup process (due to some event
-    // complete) and remove some dependencies from dependencies of the user of
-    // this command. An example: command A depends on commands B and C. This
-    // wants to enqueue A. Hence, it needs to enqueue B and C. So this thread
-    // gets into dependency list and starts enqueueing B right away. The other
-    // thread waits on completion of C and starts cleanup process. This thread
-    // is still in the middle of enqueue of B. The other thread modifies
-    // dependency list of A by removing C out of it. Iterators become invalid.
-    bool Result = Cmd->enqueue(EnqueueResult, Blocking);
-
-    return Result;
-  }
-=======
   // Only graph read lock is to be held here.
   // Enqueue process of a command may last quite a time. Having graph locked can
   // introduce some thread starving (i.e. when the other thread attempts to
@@ -139,7 +109,6 @@
   // middle of enqueue of B. The other thread modifies dependency list of A by
   // removing C out of it. Iterators become invalid.
   return Cmd->enqueue(EnqueueResult, Blocking);
->>>>>>> 68e86a6d
 }
 
 } // namespace detail
