//===-- graph_processor.cpp - SYCL Graph Processor --------------*- C++ -*-===//
//
// Part of the LLVM Project, under the Apache License v2.0 with LLVM Exceptions.
// See https://llvm.org/LICENSE.txt for license information.
// SPDX-License-Identifier: Apache-2.0 WITH LLVM-exception
//
//===----------------------------------------------------------------------===//

#include <detail/event_impl.hpp>
#include <detail/exception_compat.hpp>
#include <detail/queue_impl.hpp>
#include <detail/scheduler/scheduler.hpp>

#include <memory>
#include <vector>

__SYCL_OPEN_NS() {
namespace detail {

static Command *getCommand(const EventImplPtr &Event) {
  return (Command *)Event->getCommand();
}

std::vector<EventImplPtr>
Scheduler::GraphProcessor::getWaitList(EventImplPtr Event) {
<<<<<<< HEAD
  Command *Cmd = getCommand(Event);
  // Command can be nullptr if user creates sycl::event explicitly, as such
  // event is not mapped to any SYCL task.
  if (!Cmd)
    return {};
=======
>>>>>>> 331abb35
  std::vector<EventImplPtr> Result;
  const std::vector<EventImplPtr> &PDeps = Event->getPreparedDepsEvents();
  const std::vector<EventImplPtr> &PHDeps = Event->getPreparedHostDepsEvents();

  Result.reserve(PDeps.size() + PHDeps.size());
  Result.insert(Result.end(), PDeps.begin(), PDeps.end());
  Result.insert(Result.end(), PHDeps.begin(), PHDeps.end());

  return Result;
}

void Scheduler::GraphProcessor::waitForEvent(EventImplPtr Event,
                                             ReadLockT &GraphReadLock,
                                             bool LockTheLock) {
  Command *Cmd = getCommand(Event);
  // Command can be nullptr if user creates sycl::event explicitly or the event
  // has been waited on by another thread
  if (!Cmd)
    return;

  EnqueueResultT Res;
  bool Enqueued = enqueueCommand(Cmd, Res, BLOCKING);
  if (!Enqueued && EnqueueResultT::SyclEnqueueFailed == Res.MResult)
    // TODO: Reschedule commands.
    throw runtime_error_compat("Enqueue process failed.", PI_INVALID_OPERATION);

  assert(Cmd->getEvent() == Event);

  GraphReadLock.unlock();
  Event->waitInternal();

  if (LockTheLock)
    GraphReadLock.lock();
}

bool Scheduler::GraphProcessor::enqueueCommand(Command *Cmd,
                                               EnqueueResultT &EnqueueResult,
                                               BlockingT Blocking) {
  if (!Cmd || Cmd->isSuccessfullyEnqueued())
    return true;

  // Exit early if the command is blocked and the enqueue type is non-blocking
  if (Cmd->isEnqueueBlocked() && !Blocking) {
    EnqueueResult = EnqueueResultT(EnqueueResultT::SyclEnqueueBlocked, Cmd);
    return false;
  }

  // Recursively enqueue all the dependencies first and
  // exit immediately if any of the commands cannot be enqueued.
  for (DepDesc &Dep : Cmd->MDeps) {
    if (!enqueueCommand(Dep.MDepCommand, EnqueueResult, Blocking))
      return false;
  }

  // Asynchronous host operations (amongst dependencies of an arbitrary command)
  // are not supported (see Command::processDepEvent method). This impacts
  // operation of host-task feature a lot with hangs and long-runs. Hence we
  // have this workaround here.
  // This workaround is safe as long as the only asynchronous host operation we
  // have is a host task.
  // This may iterate over some of dependencies in Cmd->MDeps. Though, the
  // enqueue operation is idempotent and the second call will result in no-op.
  // TODO remove the workaround when proper fix for host-task dispatching is
  // implemented.
  for (const EventImplPtr &Event : Cmd->getPreparedHostDepsEvents()) {
    if (Command *DepCmd = static_cast<Command *>(Event->getCommand()))
      if (!enqueueCommand(DepCmd, EnqueueResult, Blocking))
        return false;
  }

  // Only graph read lock is to be held here.
  // Enqueue process of a command may last quite a time. Having graph locked can
  // introduce some thread starving (i.e. when the other thread attempts to
  // acquire write lock and add a command to graph). Releasing read lock without
  // other safety measures isn't an option here as the other thread could go
  // into graph cleanup process (due to some event complete) and remove some
  // dependencies from dependencies of the user of this command.
  // An example: command A depends on commands B and C. This thread wants to
  // enqueue A. Hence, it needs to enqueue B and C. So this thread gets into
  // dependency list and starts enqueueing B right away. The other thread waits
  // on completion of C and starts cleanup process. This thread is still in the
  // middle of enqueue of B. The other thread modifies dependency list of A by
  // removing C out of it. Iterators become invalid.
  return Cmd->enqueue(EnqueueResult, Blocking);
}

} // namespace detail
} // __SYCL_OPEN_NS()
__SYCL_CLOSE_NS()<|MERGE_RESOLUTION|>--- conflicted
+++ resolved
@@ -23,14 +23,6 @@
 
 std::vector<EventImplPtr>
 Scheduler::GraphProcessor::getWaitList(EventImplPtr Event) {
-<<<<<<< HEAD
-  Command *Cmd = getCommand(Event);
-  // Command can be nullptr if user creates sycl::event explicitly, as such
-  // event is not mapped to any SYCL task.
-  if (!Cmd)
-    return {};
-=======
->>>>>>> 331abb35
   std::vector<EventImplPtr> Result;
   const std::vector<EventImplPtr> &PDeps = Event->getPreparedDepsEvents();
   const std::vector<EventImplPtr> &PHDeps = Event->getPreparedHostDepsEvents();
