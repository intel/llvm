--- conflicted
+++ resolved
@@ -36,12 +36,7 @@
       enqueueCommand(Cmd, GraphReadLock, Res, ToCleanUp, Cmd, BLOCKING);
   if (!Enqueued && EnqueueResultT::SyclEnqueueFailed == Res.MResult)
     // TODO: Reschedule commands.
-<<<<<<< HEAD
-    throw runtime_error("Enqueue process failed.",
-                        UR_RESULT_ERROR_INVALID_OPERATION);
-=======
     throw exception(make_error_code(errc::runtime), "Enqueue process failed.");
->>>>>>> 46528f91
 
   assert(Cmd->getEvent() == Event);
 
