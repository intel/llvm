//==---- leaves_collection.hpp - Container for leaves of execution graph ---==//
//
// Part of the LLVM Project, under the Apache License v2.0 with LLVM Exceptions.
// See https://llvm.org/LICENSE.txt for license information.
// SPDX-License-Identifier: Apache-2.0 WITH LLVM-exception
//
//===----------------------------------------------------------------------===//

#include <detail/scheduler/leaves_collection.hpp>
#include <detail/scheduler/scheduler.hpp>

#include <algorithm>

__SYCL_INLINE_NAMESPACE(cl) {
namespace sycl {
namespace detail {

// TODO merge with GraphBuilder's version of doOverlap (see graph_builder.cpp).
static inline bool doOverlap(const Requirement *LHS, const Requirement *RHS) {
  size_t LHSStart = LHS->MOffsetInBytes;
  size_t LHSEnd = LHSStart + LHS->MAccessRange.size() * LHS->MElemSize;

  size_t RHSStart = RHS->MOffsetInBytes;
  size_t RHSEnd = RHSStart + RHS->MAccessRange.size() * RHS->MElemSize;

  if (LHSStart < RHSStart) {
    return (RHSStart < LHSEnd) && (LHSEnd <= RHSEnd);
  } else {
    return (LHSStart < RHSEnd) && (RHSEnd <= LHSEnd);
  }
}

static inline bool isHostAccessorCmd(Command *Cmd) {
  return Cmd->getType() == Command::EMPTY_TASK &&
         Cmd->MBlockReason == Command::BlockReason::HostAccessor;
}

size_t LeavesCollection::remove(value_type Cmd) {
  if (!isHostAccessorCmd(Cmd)) {
    auto NewEnd =
        std::remove(MGenericCommands.begin(), MGenericCommands.end(), Cmd);
    size_t RemovedCount = std::distance(NewEnd, MGenericCommands.end());
    MGenericCommands.erase(NewEnd, MGenericCommands.end());

    return RemovedCount;
  }

  // host accessor commands part
  return eraseHostAccessorCommand(static_cast<EmptyCommand *>(Cmd));
}

<<<<<<< HEAD
bool LeavesCollection::push_back(value_type Cmd, EnqueueListT *ToEnqueue) {
=======
bool LeavesCollection::push_back(value_type Cmd, EnqueueListT &ToEnqueue) {
>>>>>>> 68e86a6d
  bool Result = false;

  if (isHostAccessorCmd(Cmd))
    Result =
        addHostAccessorCommand(static_cast<EmptyCommand *>(Cmd), ToEnqueue);
  else
    Result = addGenericCommand(Cmd, ToEnqueue);

  return Result;
}

std::vector<LeavesCollection::value_type> LeavesCollection::toVector() const {
  std::vector<value_type> Result;
  Result.reserve(MGenericCommands.size() + MHostAccessorCommands.size());

  Result.insert(Result.end(), MGenericCommands.begin(), MGenericCommands.end());

  for (EmptyCommand *Cmd : MHostAccessorCommands)
    Result.push_back(Cmd);

  return Result;
}

bool LeavesCollection::addHostAccessorCommand(EmptyCommand *Cmd,
<<<<<<< HEAD
                                              EnqueueListT *ToEnqueue) {
=======
                                              EnqueueListT &ToEnqueue) {
>>>>>>> 68e86a6d
  // 1. find the oldest command with doOverlap() = true amongst the List
  //      => OldCmd
  HostAccessorCommandSingleXRefT OldCmdIt;

  // HACK we believe here that read accessors never overlap as it doesn't add
  // any real dependency (e.g. data copy to device) except for blocking.
  if (Cmd->getRequirement()->MAccessMode == cl::sycl::access::mode::read)
    OldCmdIt = MHostAccessorCommands.end();
  else
    OldCmdIt = std::find_if(
        MHostAccessorCommands.begin(), MHostAccessorCommands.end(),
        [&](const EmptyCommand *Test) -> bool {
          return doOverlap(Test->getRequirement(), Cmd->getRequirement());
        });

  // FIXME this 'if' is a workaround for duplicate leaves, remove once fixed
  if (OldCmdIt != MHostAccessorCommands.end() && *OldCmdIt == Cmd)
    return false;

  // 2.1  If OldCmd != null:
  //          Put a dependency in the same way as we would for generic commands
  //          when circular buffer is full.
  if (OldCmdIt != MHostAccessorCommands.end()) {
    // allocate dependency
    MAllocateDependency(Cmd, *OldCmdIt, MRecord, ToEnqueue);

    // erase the old cmd as it's tracked via dependency now
    eraseHostAccessorCommand(static_cast<EmptyCommand *>(*OldCmdIt));
  }

  // 2.2  If OldCmd == null:
  //          Put cmd to the List
  insertHostAccessorCommand(Cmd);
  return true;
}

bool LeavesCollection::addGenericCommand(Command *Cmd,
<<<<<<< HEAD
                                         EnqueueListT *ToEnqueue) {
=======
                                         EnqueueListT &ToEnqueue) {
>>>>>>> 68e86a6d
  if (MGenericCommands.full()) {
    Command *OldLeaf = MGenericCommands.front();

    // FIXME this 'if' is a workaround for duplicate leaves, remove once fixed
    if (OldLeaf == Cmd)
      return false;

    MAllocateDependency(Cmd, OldLeaf, MRecord, ToEnqueue);
  }

  MGenericCommands.push_back(Cmd);

  return true;
}

void LeavesCollection::insertHostAccessorCommand(EmptyCommand *Cmd) {
  MHostAccessorCommandsXRef[Cmd] =
      MHostAccessorCommands.insert(MHostAccessorCommands.end(), Cmd);
}

size_t LeavesCollection::eraseHostAccessorCommand(EmptyCommand *Cmd) {
  auto XRefIt = MHostAccessorCommandsXRef.find(Cmd);

  if (XRefIt == MHostAccessorCommandsXRef.end())
    return 0;

  MHostAccessorCommands.erase(XRefIt->second);
  MHostAccessorCommandsXRef.erase(XRefIt);
  return 1;
}

} // namespace detail
} // namespace sycl
} // __SYCL_INLINE_NAMESPACE(cl)<|MERGE_RESOLUTION|>--- conflicted
+++ resolved
@@ -49,11 +49,7 @@
   return eraseHostAccessorCommand(static_cast<EmptyCommand *>(Cmd));
 }
 
-<<<<<<< HEAD
-bool LeavesCollection::push_back(value_type Cmd, EnqueueListT *ToEnqueue) {
-=======
 bool LeavesCollection::push_back(value_type Cmd, EnqueueListT &ToEnqueue) {
->>>>>>> 68e86a6d
   bool Result = false;
 
   if (isHostAccessorCmd(Cmd))
@@ -78,11 +74,7 @@
 }
 
 bool LeavesCollection::addHostAccessorCommand(EmptyCommand *Cmd,
-<<<<<<< HEAD
-                                              EnqueueListT *ToEnqueue) {
-=======
                                               EnqueueListT &ToEnqueue) {
->>>>>>> 68e86a6d
   // 1. find the oldest command with doOverlap() = true amongst the List
   //      => OldCmd
   HostAccessorCommandSingleXRefT OldCmdIt;
@@ -120,11 +112,7 @@
 }
 
 bool LeavesCollection::addGenericCommand(Command *Cmd,
-<<<<<<< HEAD
-                                         EnqueueListT *ToEnqueue) {
-=======
                                          EnqueueListT &ToEnqueue) {
->>>>>>> 68e86a6d
   if (MGenericCommands.full()) {
     Command *OldLeaf = MGenericCommands.front();
 
