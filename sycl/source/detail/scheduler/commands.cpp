//
// Part of the LLVM Project, under the Apache License v2.0 with LLVM Exceptions.
// See https://llvm.org/LICENSE.txt for license information.
// SPDX-License-Identifier: Apache-2.0 WITH LLVM-exception
//
//===----------------------------------------------------------------------===//

#include "ur_api.h"
#include <detail/error_handling/error_handling.hpp>

#include <detail/context_impl.hpp>
#include <detail/event_impl.hpp>
#include <detail/helpers.hpp>
#include <detail/host_pipe_map_entry.hpp>
#include <detail/kernel_bundle_impl.hpp>
#include <detail/kernel_impl.hpp>
#include <detail/kernel_info.hpp>
#include <detail/memory_manager.hpp>
#include <detail/program_manager/program_manager.hpp>
#include <detail/queue_impl.hpp>
#include <detail/sampler_impl.hpp>
#include <detail/scheduler/commands.hpp>
#include <detail/scheduler/scheduler.hpp>
#include <detail/stream_impl.hpp>
#include <detail/xpti_registry.hpp>
#include <sycl/access/access.hpp>
#include <sycl/backend_types.hpp>
#include <sycl/detail/cg_types.hpp>
#include <sycl/detail/helpers.hpp>
#include <sycl/detail/kernel_desc.hpp>
#include <sycl/sampler.hpp>

#include <cassert>
#include <optional>
#include <string>
#include <vector>

#ifdef __has_include
#if __has_include(<cxxabi.h>)
#define __SYCL_ENABLE_GNU_DEMANGLING
#include <cstdlib>
#include <cxxabi.h>
#include <memory>
#endif
#endif

#ifdef XPTI_ENABLE_INSTRUMENTATION
#include "xpti/xpti_trace_framework.hpp"
#include <detail/xpti_registry.hpp>
#endif

namespace sycl {
inline namespace _V1 {
namespace detail {

// MemoryManager:: calls return void and throw exception in case of failure.
// enqueueImp is expected to return status, not exception to correctly handle
// submission error.
template <typename MemOpFuncT, typename... MemOpArgTs>
ur_result_t callMemOpHelper(MemOpFuncT &MemOpFunc, MemOpArgTs &&...MemOpArgs) {
  try {
    MemOpFunc(std::forward<MemOpArgTs>(MemOpArgs)...);
  } catch (sycl::exception &e) {
    return static_cast<ur_result_t>(get_ur_error(e));
  }
  return UR_RESULT_SUCCESS;
}

template <typename MemOpRet, typename MemOpFuncT, typename... MemOpArgTs>
ur_result_t callMemOpHelperRet(MemOpRet &MemOpResult, MemOpFuncT &MemOpFunc,
                               MemOpArgTs &&...MemOpArgs) {
  try {
    MemOpResult = MemOpFunc(std::forward<MemOpArgTs>(MemOpArgs)...);
  } catch (sycl::exception &e) {
    return static_cast<ur_result_t>(get_ur_error(e));
  }
  return UR_RESULT_SUCCESS;
}

#ifdef XPTI_ENABLE_INSTRUMENTATION
// Global graph for the application
extern xpti::trace_event_data_t *GSYCLGraphEvent;

static bool CurrentCodeLocationValid() {
  detail::tls_code_loc_t Tls;
  auto CodeLoc = Tls.query();
  auto FileName = CodeLoc.fileName();
  auto FunctionName = CodeLoc.functionName();
  return (FileName && FileName[0] != '\0') ||
         (FunctionName && FunctionName[0] != '\0');
}

void emitInstrumentationGeneral(uint32_t StreamID, uint64_t InstanceID,
                                xpti_td *TraceEvent, uint16_t Type,
                                const void *Addr) {
  if (!(xptiCheckTraceEnabled(StreamID, Type) && TraceEvent))
    return;
  // Trace event notifier that emits a Type event
  xptiNotifySubscribers(StreamID, Type, detail::GSYCLGraphEvent,
                        static_cast<xpti_td *>(TraceEvent), InstanceID, Addr);
}

static size_t deviceToID(const device &Device) {
  return reinterpret_cast<size_t>(getSyclObjImpl(Device)->getHandleRef());
}

static void addDeviceMetadata(xpti_td *TraceEvent, queue_impl *Queue) {
  xpti::addMetadata(TraceEvent, "sycl_device_type", queueDeviceToString(Queue));
  if (Queue) {
    xpti::addMetadata(TraceEvent, "sycl_device",
                      deviceToID(Queue->get_device()));
    xpti::addMetadata(
        TraceEvent, "sycl_device_name",
        getSyclObjImpl(Queue->get_device())->get_info<info::device::name>());
  }
}
static void addDeviceMetadata(xpti_td *TraceEvent,
                              const std::shared_ptr<queue_impl> &Queue) {
  addDeviceMetadata(TraceEvent, Queue.get());
}

static unsigned long long getQueueID(queue_impl *Queue) {
  return Queue ? Queue->getQueueID() : 0;
}
static unsigned long long getQueueID(const std::shared_ptr<queue_impl> &Queue) {
  return getQueueID(Queue.get());
}
#endif

static context_impl *getContext(queue_impl *Queue) {
  if (Queue)
    return &Queue->getContextImpl();
  return nullptr;
}
static context_impl *getContext(const std::shared_ptr<queue_impl> &Queue) {
  return getContext(Queue.get());
}

#ifdef __SYCL_ENABLE_GNU_DEMANGLING
struct DemangleHandle {
  char *p;
  DemangleHandle(char *ptr) : p(ptr) {}

  DemangleHandle(const DemangleHandle &) = delete;
  DemangleHandle &operator=(const DemangleHandle &) = delete;

  ~DemangleHandle() { std::free(p); }
};
static std::string demangleKernelName(const std::string_view Name) {
  int Status = -1; // some arbitrary value to eliminate the compiler warning
  DemangleHandle result(abi::__cxa_demangle(Name.data(), NULL, NULL, &Status));
  return (Status == 0) ? result.p : std::string(Name);
}
#else
static std::string demangleKernelName(const std::string_view Name) {
  return std::string(Name);
}
#endif

static std::string accessModeToString(access::mode Mode) {
  switch (Mode) {
  case access::mode::read:
    return "read";
  case access::mode::write:
    return "write";
  case access::mode::read_write:
    return "read_write";
  case access::mode::discard_write:
    return "discard_write";
  case access::mode::discard_read_write:
    return "discard_read_write";
  default:
    return "unknown";
  }
}

#ifdef XPTI_ENABLE_INSTRUMENTATION
// Using the command group type to create node types for the asynchronous task
// graph modeling
static std::string commandToNodeType(Command::CommandType Type) {
  switch (Type) {
  case Command::CommandType::RUN_CG:
    return "command_group_node";
  case Command::CommandType::COPY_MEMORY:
    return "memory_transfer_node";
  case Command::CommandType::ALLOCA:
    return "memory_allocation_node";
  case Command::CommandType::ALLOCA_SUB_BUF:
    return "sub_buffer_creation_node";
  case Command::CommandType::RELEASE:
    return "memory_deallocation_node";
  case Command::CommandType::MAP_MEM_OBJ:
    return "memory_transfer_node";
  case Command::CommandType::UNMAP_MEM_OBJ:
    return "memory_transfer_node";
  case Command::CommandType::UPDATE_REQUIREMENT:
    return "host_acc_create_buffer_lock_node";
  case Command::CommandType::EMPTY_TASK:
    return "host_acc_destroy_buffer_release_node";
  default:
    return "unknown_node";
  }
}

// Using the names being generated and the string are subject to change to
// something more meaningful to end-users as this will be visible in analysis
// tools that subscribe to this data
static std::string commandToName(Command::CommandType Type) {
  switch (Type) {
  case Command::CommandType::RUN_CG:
    return "Command Group Action";
  case Command::CommandType::COPY_MEMORY:
    return "Memory Transfer (Copy)";
  case Command::CommandType::ALLOCA:
    return "Memory Allocation";
  case Command::CommandType::ALLOCA_SUB_BUF:
    return "Sub Buffer Creation";
  case Command::CommandType::RELEASE:
    return "Memory Deallocation";
  case Command::CommandType::MAP_MEM_OBJ:
    return "Memory Transfer (Map)";
  case Command::CommandType::UNMAP_MEM_OBJ:
    return "Memory Transfer (Unmap)";
  case Command::CommandType::UPDATE_REQUIREMENT:
    return "Host Accessor Creation/Buffer Lock";
  case Command::CommandType::EMPTY_TASK:
    return "Host Accessor Destruction/Buffer Lock Release";
  default:
    return "Unknown Action";
  }
}
#endif

std::vector<ur_event_handle_t>
Command::getUrEvents(const std::vector<EventImplPtr> &EventImpls,
                     queue_impl *CommandQueue, bool IsHostTaskCommand) {
  std::vector<ur_event_handle_t> RetUrEvents;
  for (auto &EventImpl : EventImpls) {
    auto Handle = EventImpl->getHandle();
    if (Handle == nullptr)
      continue;

    // Do not add redundant event dependencies for in-order queues.
    // At this stage dependency is definitely ur task and need to check if
    // current one is a host task. In this case we should not skip ur event due
    // to different sync mechanisms for different task types on in-order queue.
    if (CommandQueue && EventImpl->getWorkerQueue().get() == CommandQueue &&
        CommandQueue->isInOrder() && !IsHostTaskCommand)
      continue;

    RetUrEvents.push_back(Handle);
  }

  return RetUrEvents;
}

std::vector<ur_event_handle_t>
Command::getUrEvents(const std::vector<EventImplPtr> &EventImpls) const {
  return getUrEvents(EventImpls, MWorkerQueue.get(), isHostTask());
}

// This function is implemented (duplicating getUrEvents a lot) as short term
// solution for the issue that barrier with wait list could not
// handle empty ur event handles when kernel is enqueued on host task
// completion.
std::vector<ur_event_handle_t>
Command::getUrEventsBlocking(const std::vector<EventImplPtr> &EventImpls,
                             bool HasEventMode) const {
  std::vector<ur_event_handle_t> RetUrEvents;
  for (auto &EventImpl : EventImpls) {
    // Throwaway events created with empty constructor will not have a context
    // (which is set lazily) calling getContextImpl() would set that
    // context, which we wish to avoid as it is expensive.
    // Skip host task and NOP events also.
    if (EventImpl->isDefaultConstructed() || EventImpl->isHost() ||
        EventImpl->isNOP())
      continue;

    // If command has not been enqueued then we have to enqueue it.
    // It may happen if async enqueue in a host task is involved.
    // Interoperability events are special cases and they are not enqueued, as
    // they don't have an associated queue and command.
    if (!EventImpl->isInterop() && !EventImpl->isEnqueued()) {
      if (!EventImpl->getCommand() ||
          !static_cast<Command *>(EventImpl->getCommand())->producesPiEvent())
        continue;
      std::vector<Command *> AuxCmds;
      Scheduler::getInstance().enqueueCommandForCG(EventImpl, AuxCmds,
                                                   BLOCKING);
    }
    // Do not add redundant event dependencies for in-order queues.
    // At this stage dependency is definitely ur task and need to check if
    // current one is a host task. In this case we should not skip pi event due
    // to different sync mechanisms for different task types on in-order queue.
    // If the resulting event is supposed to have a specific event mode,
    // redundant events may still differ from the resulting event, so they are
    // kept.
    if (!HasEventMode && MWorkerQueue &&
        EventImpl->getWorkerQueue() == MWorkerQueue &&
        MWorkerQueue->isInOrder() && !isHostTask())
      continue;

    RetUrEvents.push_back(EventImpl->getHandle());
  }

  return RetUrEvents;
}

bool Command::isHostTask() const {
  return (MType == CommandType::RUN_CG) /* host task has this type also */ &&
         ((static_cast<const ExecCGCommand *>(this))->getCG().getType() ==
          CGType::CodeplayHostTask);
}

#ifndef __INTEL_PREVIEW_BREAKING_CHANGES
// This function is unused and should be removed in the next ABI-breaking
// window.
bool Command::isFusable() const {
  if ((MType != CommandType::RUN_CG)) {
    return false;
  }
  const auto &CG = (static_cast<const ExecCGCommand &>(*this)).getCG();
  return (CG.getType() == CGType::Kernel) &&
         (!static_cast<const CGExecKernel &>(CG).MKernelIsCooperative) &&
         (!static_cast<const CGExecKernel &>(CG).MKernelUsesClusterLaunch);
}
#endif // __INTEL_PREVIEW_BREAKING_CHANGES

namespace {

struct EnqueueNativeCommandData {
  sycl::interop_handle ih;
  std::function<void(interop_handle)> func;
};

void InteropFreeFunc(ur_queue_handle_t, void *InteropData) {
  auto *Data = reinterpret_cast<EnqueueNativeCommandData *>(InteropData);
  return Data->func(Data->ih);
}
} // namespace

class DispatchHostTask {
  ExecCGCommand *MThisCmd;
  std::vector<interop_handle::ReqToMem> MReqToMem;
  std::vector<ur_mem_handle_t> MReqUrMem;

  bool waitForEvents() const {
    std::map<const AdapterPtr, std::vector<EventImplPtr>>
        RequiredEventsPerAdapter;

    for (const EventImplPtr &Event : MThisCmd->MPreparedDepsEvents) {
      const AdapterPtr &Adapter = Event->getAdapter();
      RequiredEventsPerAdapter[Adapter].push_back(Event);
    }

    // wait for dependency device events
    // FIXME Current implementation of waiting for events will make the thread
    // 'sleep' until all of dependency events are complete. We need a bit more
    // sophisticated waiting mechanism to allow to utilize this thread for any
    // other available job and resume once all required events are ready.
    for (auto &AdapterWithEvents : RequiredEventsPerAdapter) {
      std::vector<ur_event_handle_t> RawEvents =
          MThisCmd->getUrEvents(AdapterWithEvents.second);
      if (RawEvents.size() == 0)
        continue;
      try {
        AdapterWithEvents.first->call<UrApiKind::urEventWait>(RawEvents.size(),
                                                              RawEvents.data());
      } catch (const sycl::exception &) {
        MThisCmd->MEvent->getSubmittedQueue()->reportAsyncException(
            std::current_exception());
        return false;
      } catch (...) {
        MThisCmd->MEvent->getSubmittedQueue()->reportAsyncException(
            std::current_exception());
        return false;
      }
    }

    // Wait for dependency host events.
    // Host events can't throw exceptions so don't try to catch it.
    for (const EventImplPtr &Event : MThisCmd->MPreparedHostDepsEvents) {
      Event->waitInternal();
    }

    return true;
  }

public:
  DispatchHostTask(ExecCGCommand *ThisCmd,
                   std::vector<interop_handle::ReqToMem> ReqToMem,
                   std::vector<ur_mem_handle_t> ReqUrMem)
      : MThisCmd{ThisCmd}, MReqToMem(std::move(ReqToMem)),
        MReqUrMem(std::move(ReqUrMem)) {}

  void operator()() const {
    assert(MThisCmd->getCG().getType() == CGType::CodeplayHostTask);

    CGHostTask &HostTask = static_cast<CGHostTask &>(MThisCmd->getCG());

#ifdef XPTI_ENABLE_INSTRUMENTATION
    // Host task is executed async and in a separate thread that do not allow to
    // use code location data stored in TLS. So we keep submission code location
    // as Command field and put it here to TLS so that thrown exception could
    // query and report it.
    std::unique_ptr<detail::tls_code_loc_t> AsyncCodeLocationPtr;
    if (xptiTraceEnabled() && !CurrentCodeLocationValid()) {
      AsyncCodeLocationPtr.reset(
          new detail::tls_code_loc_t(MThisCmd->MSubmissionCodeLocation));
    }
#endif

    if (!waitForEvents()) {
      std::exception_ptr EPtr = std::make_exception_ptr(sycl::exception(
          make_error_code(errc::runtime),
          std::string("Couldn't wait for host-task's dependencies")));

      MThisCmd->MEvent->getSubmittedQueue()->reportAsyncException(EPtr);
      // reset host-task's lambda and quit
      HostTask.MHostTask.reset();
      Scheduler::getInstance().NotifyHostTaskCompletion(MThisCmd);
      return;
    }

    try {
      // we're ready to call the user-defined lambda now
      if (HostTask.MHostTask->isInteropTask()) {
        assert(HostTask.MQueue &&
               "Host task submissions should have an associated queue");
        interop_handle IH{MReqToMem, HostTask.MQueue,
                          HostTask.MQueue->getDeviceImpl().shared_from_this(),
                          HostTask.MQueue->getContextImpl().shared_from_this()};
        // TODO: should all the backends that support this entry point use this
        // for host task?
        auto &Queue = HostTask.MQueue;
        bool NativeCommandSupport = false;
        Queue->getAdapter()->call<UrApiKind::urDeviceGetInfo>(
            detail::getSyclObjImpl(Queue->get_device())->getHandleRef(),
            UR_DEVICE_INFO_ENQUEUE_NATIVE_COMMAND_SUPPORT_EXP,
            sizeof(NativeCommandSupport), &NativeCommandSupport, nullptr);
        if (NativeCommandSupport) {
          EnqueueNativeCommandData CustomOpData{
              IH, HostTask.MHostTask->MInteropTask};

          // We are assuming that we have already synchronized with the HT's
          // dependent events, and that the user will synchronize before the end
          // of the HT lambda. As such we don't pass in any events, or ask for
          // one back.
          //
          // This entry point is needed in order to migrate memory across
          // devices in the same context for CUDA and HIP backends
          Queue->getAdapter()->call<UrApiKind::urEnqueueNativeCommandExp>(
              HostTask.MQueue->getHandleRef(), InteropFreeFunc, &CustomOpData,
              MReqUrMem.size(), MReqUrMem.data(), nullptr, 0, nullptr, nullptr);
        } else {
          HostTask.MHostTask->call(MThisCmd->MEvent->getHostProfilingInfo(),
                                   IH);
        }
      } else
        HostTask.MHostTask->call(MThisCmd->MEvent->getHostProfilingInfo());
    } catch (...) {
      auto CurrentException = std::current_exception();
#ifdef XPTI_ENABLE_INSTRUMENTATION
      // sycl::exception emit tracing of message with code location if
      // available. For other types of exception we need to explicitly trigger
      // tracing by calling TraceEventXPTI.
      if (xptiTraceEnabled()) {
        try {
          rethrow_exception(CurrentException);
        } catch (const sycl::exception &) {
          // it is already traced, nothing to care about
        } catch (const std::exception &StdException) {
          GlobalHandler::instance().TraceEventXPTI(StdException.what());
        } catch (...) {
          GlobalHandler::instance().TraceEventXPTI(
              "Host task lambda thrown non standard exception");
        }
      }
#endif
      MThisCmd->MEvent->getSubmittedQueue()->reportAsyncException(
          CurrentException);
    }

    HostTask.MHostTask.reset();

#ifdef XPTI_ENABLE_INSTRUMENTATION
    // Host Task is done, clear its submittion location to not interfere with
    // following dependent kernels submission.
    AsyncCodeLocationPtr.reset();
#endif

    try {
      // If we enqueue blocked users - ur level could throw exception that
      // should be treated as async now.
      Scheduler::getInstance().NotifyHostTaskCompletion(MThisCmd);
    } catch (...) {
      auto CurrentException = std::current_exception();
      MThisCmd->MEvent->getSubmittedQueue()->reportAsyncException(
          CurrentException);
    }
  }
};

void Command::waitForPreparedHostEvents() const {
  for (const EventImplPtr &HostEvent : MPreparedHostDepsEvents)
    HostEvent->waitInternal();
}

void Command::waitForEvents(queue_impl *Queue,
                            std::vector<EventImplPtr> &EventImpls,
                            ur_event_handle_t &Event) {
#ifndef NDEBUG
  for (const EventImplPtr &Event : EventImpls)
    assert(!Event->isHost() &&
           "Only non-host events are expected to be waited for here");
#endif
  if (!EventImpls.empty()) {
    if (!Queue) {
      // Host queue can wait for events from different contexts, i.e. it may
      // contain events with different contexts in its MPreparedDepsEvents.
      // OpenCL 2.1 spec says that clWaitForEvents will return
      // CL_INVALID_CONTEXT if events specified in the list do not belong to
      // the same context. Thus we split all the events into per-context map.
      // An example. We have two queues for the same CPU device: Q1, Q2. Thus
      // we will have two different contexts for the same CPU device: C1, C2.
      // Also we have default host queue. This queue is accessible via
      // Scheduler. Now, let's assume we have three different events: E1(C1),
      // E2(C1), E3(C2). The command's MPreparedDepsEvents will contain all
      // three events (E1, E2, E3). Now, if urEventWait is called for all
      // three events we'll experience failure with CL_INVALID_CONTEXT 'cause
      // these events refer to different contexts.
      std::map<context_impl *, std::vector<EventImplPtr>>
          RequiredEventsPerContext;

      for (const EventImplPtr &Event : EventImpls) {
        context_impl &Context = Event->getContextImpl();
        RequiredEventsPerContext[&Context].push_back(Event);
      }

      for (auto &CtxWithEvents : RequiredEventsPerContext) {
        std::vector<ur_event_handle_t> RawEvents =
            getUrEvents(CtxWithEvents.second);
        if (!RawEvents.empty()) {
          CtxWithEvents.first->getAdapter()->call<UrApiKind::urEventWait>(
              RawEvents.size(), RawEvents.data());
        }
      }
    } else {
      std::vector<ur_event_handle_t> RawEvents = getUrEvents(EventImpls);
      flushCrossQueueDeps(EventImpls);
      const AdapterPtr &Adapter = Queue->getAdapter();

      Adapter->call<UrApiKind::urEnqueueEventsWait>(
          Queue->getHandleRef(), RawEvents.size(), &RawEvents[0], &Event);
    }
  }
}

/// It is safe to bind MPreparedDepsEvents and MPreparedHostDepsEvents
/// references to event_impl class members because Command
/// should not outlive the event connected to it.
Command::Command(
    CommandType Type, queue_impl *Queue,
    ur_exp_command_buffer_handle_t CommandBuffer,
    const std::vector<ur_exp_command_buffer_sync_point_t> &SyncPoints)
    : MQueue(Queue ? Queue->shared_from_this() : nullptr),
      MEvent(Queue ? detail::event_impl::create_device_event(*Queue)
                   : detail::event_impl::create_incomplete_host_event()),
      MPreparedDepsEvents(MEvent->getPreparedDepsEvents()),
      MPreparedHostDepsEvents(MEvent->getPreparedHostDepsEvents()), MType(Type),
      MCommandBuffer(CommandBuffer), MSyncPointDeps(SyncPoints) {
  MWorkerQueue = MQueue;
  MEvent->setWorkerQueue(MWorkerQueue);
  MEvent->setSubmittedQueue(MWorkerQueue);
  MEvent->setCommand(this);
  if (MQueue)
    MEvent->setContextImpl(MQueue->getContextImpl());
  MEvent->setStateIncomplete();
  MEnqueueStatus = EnqueueResultT::SyclEnqueueReady;

#ifdef XPTI_ENABLE_INSTRUMENTATION
  if (!xptiTraceEnabled())
    return;
  // Obtain the stream ID so all commands can emit traces to that stream
  MStreamID = xptiRegisterStream(SYCL_STREAM_NAME);
#endif
}

void Command::emitInstrumentationDataProxy() {
#ifdef XPTI_ENABLE_INSTRUMENTATION
  emitInstrumentationData();
#endif
}

/// Method takes in void * for the address as adding a template function to
/// the command group object maybe undesirable.
/// @param Cmd The command object of the source of the edge
/// @param ObjAddr The address that defines the edge dependency; it is the
/// event address when the edge is for an event and a memory object address if
/// it is due to an accessor
/// @param Prefix Contains "event" if the dependency is an edge and contains
/// the access mode to the buffer if it is due to an accessor
/// @param IsCommand True if the dependency has a command object as the
/// source, false otherwise
void Command::emitEdgeEventForCommandDependence(
    Command *Cmd, void *ObjAddr, bool IsCommand,
    std::optional<access::mode> AccMode) {
#ifdef XPTI_ENABLE_INSTRUMENTATION
  // Bail early if either the source or the target node for the given
  // dependency is undefined or NULL
  constexpr uint16_t NotificationTraceType = xpti::trace_edge_create;
  if (!(xptiCheckTraceEnabled(MStreamID, NotificationTraceType) &&
        MTraceEvent && Cmd && Cmd->MTraceEvent))
    return;

  // If all the information we need for creating an edge event is available,
  // then go ahead with creating it; if not, bail early!
  xpti::utils::StringHelper SH;
  std::string AddressStr = SH.addressAsString<void *>(ObjAddr);
  std::string Prefix = AccMode ? accessModeToString(AccMode.value()) : "Event";
  std::string TypeString = SH.nameWithAddressString(Prefix, AddressStr);
  // Create an edge with the dependent buffer address for which a command
  // object has been created as one of the properties of the edge
  xpti::payload_t Payload(TypeString.c_str(), MAddress);
  uint64_t EdgeInstanceNo;
  xpti_td *EdgeEvent =
      xptiMakeEvent(TypeString.c_str(), &Payload, xpti::trace_graph_event,
                    xpti_at::active, &EdgeInstanceNo);
  if (EdgeEvent) {
    xpti_td *SrcEvent = static_cast<xpti_td *>(Cmd->MTraceEvent);
    xpti_td *TgtEvent = static_cast<xpti_td *>(MTraceEvent);
    EdgeEvent->source_id = SrcEvent->unique_id;
    EdgeEvent->target_id = TgtEvent->unique_id;
    if (IsCommand) {
      xpti::addMetadata(EdgeEvent, "access_mode",
                        static_cast<int>(AccMode.value()));
      xpti::addMetadata(EdgeEvent, "memory_object",
                        reinterpret_cast<size_t>(ObjAddr));
    } else {
      xpti::addMetadata(EdgeEvent, "event", reinterpret_cast<size_t>(ObjAddr));
    }
    xptiNotifySubscribers(MStreamID, NotificationTraceType,
                          detail::GSYCLGraphEvent, EdgeEvent, EdgeInstanceNo,
                          nullptr);
  }
  // General comment - None of these are serious errors as the instrumentation
  // layer MUST be tolerant of errors. If we need to let the end user know, we
  // throw exceptions in the future
#endif
}

/// Creates an edge when the dependency is due to an event.
/// @param Cmd The command object of the source of the edge
/// @param UrEventAddr The address that defines the edge dependency, which in
/// this case is an event
void Command::emitEdgeEventForEventDependence(Command *Cmd,
                                              ur_event_handle_t &UrEventAddr) {
#ifdef XPTI_ENABLE_INSTRUMENTATION
  // If we have failed to create an event to represent the Command, then we
  // cannot emit an edge event. Bail early!
  if (!(xptiCheckTraceEnabled(MStreamID) && MTraceEvent))
    return;

  if (Cmd && Cmd->MTraceEvent) {
    // If the event is associated with a command, we use this command's trace
    // event as the source of edge, hence modeling the control flow
    emitEdgeEventForCommandDependence(Cmd, (void *)UrEventAddr, false);
    return;
  }
  if (UrEventAddr) {
    xpti::utils::StringHelper SH;
    std::string AddressStr = SH.addressAsString<ur_event_handle_t>(UrEventAddr);
    // This is the case when it is a OCL event enqueued by the user or another
    // event is registered by the runtime as a dependency The dependency on
    // this occasion is an OCL event; so we build a virtual node in the graph
    // with the event as the metadata for the node
    std::string NodeName = SH.nameWithAddressString("virtual_node", AddressStr);

    // Node name is "virtual_node[<event_addr>]"
    xpti::payload_t VNPayload(NodeName.c_str(), MAddress);
    uint64_t VNodeInstanceNo;
    xpti_td *NodeEvent =
        xptiMakeEvent(NodeName.c_str(), &VNPayload, xpti::trace_graph_event,
                      xpti_at::active, &VNodeInstanceNo);
    // Emit the virtual node first
    xpti::addMetadata(NodeEvent, "kernel_name", NodeName);
    xptiNotifySubscribers(MStreamID, xpti::trace_node_create,
                          detail::GSYCLGraphEvent, NodeEvent, VNodeInstanceNo,
                          nullptr);
    // Create a new event for the edge
    std::string EdgeName = SH.nameWithAddressString("Event", AddressStr);
    xpti::payload_t EdgePayload(EdgeName.c_str(), MAddress);
    uint64_t EdgeInstanceNo;
    xpti_td *EdgeEvent =
        xptiMakeEvent(EdgeName.c_str(), &EdgePayload, xpti::trace_graph_event,
                      xpti_at::active, &EdgeInstanceNo);
    if (EdgeEvent && NodeEvent) {
      // Source node represents the event and this event needs to be completed
      // before target node can execute
      xpti_td *TgtEvent = static_cast<xpti_td *>(MTraceEvent);
      EdgeEvent->source_id = NodeEvent->unique_id;
      EdgeEvent->target_id = TgtEvent->unique_id;
      xpti::addMetadata(EdgeEvent, "event",
                        reinterpret_cast<size_t>(UrEventAddr));
      xptiNotifySubscribers(MStreamID, xpti::trace_edge_create,
                            detail::GSYCLGraphEvent, EdgeEvent, EdgeInstanceNo,
                            nullptr);
    }
    return;
  }
#endif
}

uint64_t Command::makeTraceEventProlog(void *MAddress) {
  uint64_t CommandInstanceNo = 0;
#ifdef XPTI_ENABLE_INSTRUMENTATION
  if (!xptiCheckTraceEnabled(MStreamID))
    return CommandInstanceNo;

  MTraceEventPrologComplete = true;
  // Setup the member variables with information needed for event notification
  MCommandNodeType = commandToNodeType(MType);
  MCommandName = commandToName(MType);
  xpti::utils::StringHelper SH;
  MAddressString = SH.addressAsString<void *>(MAddress);
  std::string CommandString =
      SH.nameWithAddressString(MCommandName, MAddressString);

  xpti::payload_t p(CommandString.c_str(), MAddress);
  xpti_td *CmdTraceEvent =
      xptiMakeEvent(CommandString.c_str(), &p, xpti::trace_graph_event,
                    xpti_at::active, &CommandInstanceNo);
  MInstanceID = CommandInstanceNo;
  if (CmdTraceEvent) {
    MTraceEvent = (void *)CmdTraceEvent;
    // If we are seeing this event again, then the instance ID will be greater
    // than 1; in the previous implementation, we would skip sending a
    // notifications for subsequent instances. With the new implementation, we
    // will send a notification for each instance as this allows for mutable
    // metadata entries for multiple visits to the same code location and
    // maintaining data integrity.
  }
#endif
  return CommandInstanceNo;
}

void Command::makeTraceEventEpilog() {
#ifdef XPTI_ENABLE_INSTRUMENTATION
  constexpr uint16_t NotificationTraceType = xpti::trace_node_create;
  if (!(xptiCheckTraceEnabled(MStreamID, NotificationTraceType) && MTraceEvent))
    return;
  assert(MTraceEventPrologComplete);
  xptiNotifySubscribers(MStreamID, NotificationTraceType,
                        detail::GSYCLGraphEvent,
                        static_cast<xpti_td *>(MTraceEvent), MInstanceID,
                        static_cast<const void *>(MCommandNodeType.c_str()));
#endif
}

Command *Command::processDepEvent(EventImplPtr DepEvent, const DepDesc &Dep,
                                  std::vector<Command *> &ToCleanUp) {

  // 1. Non-host events can be ignored if they are not fully initialized.
  // 2. Some types of commands do not produce UR events after they are
  // enqueued (e.g. alloca). Note that we can't check the ur event to make that
  // distinction since the command might still be unenqueued at this point.
  bool PiEventExpected =
      (!DepEvent->isHost() && !DepEvent->isDefaultConstructed());
  if (auto *DepCmd = static_cast<Command *>(DepEvent->getCommand()))
    PiEventExpected &= DepCmd->producesPiEvent();

  if (!PiEventExpected) {
    // call to waitInternal() is in waitForPreparedHostEvents() as it's called
    // from enqueue process functions
    MPreparedHostDepsEvents.push_back(DepEvent);
    return nullptr;
  }

  Command *ConnectionCmd = nullptr;

  context_impl &DepEventContext = DepEvent->getContextImpl();
  context_impl *WorkerContext = getWorkerContext();
  // If contexts don't match we'll connect them using host task
  if (&DepEventContext != WorkerContext && WorkerContext) {
    Scheduler::GraphBuilder &GB = Scheduler::getInstance().MGraphBuilder;
    ConnectionCmd = GB.connectDepEvent(this, DepEvent, Dep, ToCleanUp);
  } else
    MPreparedDepsEvents.push_back(std::move(DepEvent));

  return ConnectionCmd;
}

context_impl *Command::getWorkerContext() const {
  if (!MQueue)
    return nullptr;
  return &MQueue->getContextImpl();
}

bool Command::producesPiEvent() const { return true; }

bool Command::supportsPostEnqueueCleanup() const { return true; }

bool Command::readyForCleanup() const {
  return MLeafCounter == 0 &&
         MEnqueueStatus == EnqueueResultT::SyclEnqueueSuccess;
}

Command *Command::addDep(DepDesc NewDep, std::vector<Command *> &ToCleanUp) {
  Command *ConnectionCmd = nullptr;

  if (NewDep.MDepCommand) {
    ConnectionCmd =
        processDepEvent(NewDep.MDepCommand->getEvent(), NewDep, ToCleanUp);
  }
  // ConnectionCmd insertion builds the following dependency structure:
  // this -> emptyCmd (for ConnectionCmd) -> ConnectionCmd -> NewDep
  // that means that this and NewDep are already dependent
  if (!ConnectionCmd) {
    MDeps.push_back(NewDep);
    if (NewDep.MDepCommand)
      NewDep.MDepCommand->addUser(this);
  }

#ifdef XPTI_ENABLE_INSTRUMENTATION
  emitEdgeEventForCommandDependence(NewDep.MDepCommand,
                                    (void *)NewDep.MDepRequirement->MSYCLMemObj,
                                    true, NewDep.MDepRequirement->MAccessMode);
#endif

  return ConnectionCmd;
}

Command *Command::addDep(EventImplPtr Event,
                         std::vector<Command *> &ToCleanUp) {
#ifdef XPTI_ENABLE_INSTRUMENTATION
  // We need this for just the instrumentation, so guarding it will prevent
  // unused variable warnings when instrumentation is turned off
  Command *Cmd = (Command *)Event->getCommand();
  ur_event_handle_t UrEventAddr = Event->getHandle();
  // Now make an edge for the dependent event
  emitEdgeEventForEventDependence(Cmd, UrEventAddr);
#endif

  return processDepEvent(std::move(Event), DepDesc{nullptr, nullptr, nullptr},
                         ToCleanUp);
}

void Command::emitEnqueuedEventSignal(const ur_event_handle_t UrEventAddr) {
#ifdef XPTI_ENABLE_INSTRUMENTATION
  emitInstrumentationGeneral(
      MStreamID, MInstanceID, static_cast<xpti_td *>(MTraceEvent),
      xpti::trace_signal, static_cast<const void *>(UrEventAddr));
#endif
  std::ignore = UrEventAddr;
}

void Command::emitInstrumentation(uint16_t Type, const char *Txt) {
#ifdef XPTI_ENABLE_INSTRUMENTATION
  return emitInstrumentationGeneral(MStreamID, MInstanceID,
                                    static_cast<xpti_td *>(MTraceEvent), Type,
                                    static_cast<const void *>(Txt));
#else
  std::ignore = Type;
  std::ignore = Txt;
#endif
}

bool Command::enqueue(EnqueueResultT &EnqueueResult, BlockingT Blocking,
                      std::vector<Command *> &ToCleanUp) {
#ifdef XPTI_ENABLE_INSTRUMENTATION
  // If command is enqueued from host task thread - it will not have valid
  // submission code location set. So we set it manually to properly trace
  // failures if ur level report any.
  std::unique_ptr<detail::tls_code_loc_t> AsyncCodeLocationPtr;
  if (xptiTraceEnabled() && !CurrentCodeLocationValid()) {
    AsyncCodeLocationPtr.reset(
        new detail::tls_code_loc_t(MSubmissionCodeLocation));
  }
#endif
  // Exit if already enqueued
  if (MEnqueueStatus == EnqueueResultT::SyclEnqueueSuccess)
    return true;

  // If the command is blocked from enqueueing
  if (MIsBlockable && MEnqueueStatus == EnqueueResultT::SyclEnqueueBlocked) {
    // Exit if enqueue type is not blocking
    if (!Blocking) {
      EnqueueResult = EnqueueResultT(EnqueueResultT::SyclEnqueueBlocked, this);
      return false;
    }

#ifdef XPTI_ENABLE_INSTRUMENTATION
    // Scoped trace event notifier that emits a barrier begin and barrier end
    // event, which models the barrier while enqueuing along with the blocked
    // reason, as determined by the scheduler
    std::string Info = "enqueue.barrier[";
    Info += std::string(getBlockReason()) + "]";
    emitInstrumentation(xpti::trace_barrier_begin, Info.c_str());
#endif

    // Wait if blocking
    while (MEnqueueStatus == EnqueueResultT::SyclEnqueueBlocked)
      ;
#ifdef XPTI_ENABLE_INSTRUMENTATION
    emitInstrumentation(xpti::trace_barrier_end, Info.c_str());
#endif
  }

  std::lock_guard<std::mutex> Lock(MEnqueueMtx);

  // Exit if the command is already enqueued
  if (MEnqueueStatus == EnqueueResultT::SyclEnqueueSuccess)
    return true;

#ifdef XPTI_ENABLE_INSTRUMENTATION
  emitInstrumentation(xpti::trace_task_begin, nullptr);
#endif

  if (MEnqueueStatus == EnqueueResultT::SyclEnqueueFailed) {
    EnqueueResult = EnqueueResultT(EnqueueResultT::SyclEnqueueFailed, this);
    return false;
  }

  // Command status set to "failed" beforehand, so this command
  // has already been marked as "failed" if enqueueImp throws an exception.
  // This will avoid execution of the same failed command twice.
  MEnqueueStatus = EnqueueResultT::SyclEnqueueFailed;
  MShouldCompleteEventIfPossible = true;
  ur_result_t Res = enqueueImp();

  if (UR_RESULT_SUCCESS != Res)
    EnqueueResult =
        EnqueueResultT(EnqueueResultT::SyclEnqueueFailed, this, Res);
  else {
    MEvent->setEnqueued();
    if (MShouldCompleteEventIfPossible && !MEvent->isDiscarded() &&
        (MEvent->isHost() || MEvent->getHandle() == nullptr))
      MEvent->setComplete();

    // Consider the command is successfully enqueued if return code is
    // UR_RESULT_SUCCESS
    MEnqueueStatus = EnqueueResultT::SyclEnqueueSuccess;
    if (MLeafCounter == 0 && supportsPostEnqueueCleanup() &&
        !SYCLConfig<SYCL_DISABLE_EXECUTION_GRAPH_CLEANUP>::get() &&
        !SYCLConfig<SYCL_DISABLE_POST_ENQUEUE_CLEANUP>::get()) {
      assert(!MMarkedForCleanup);
      MMarkedForCleanup = true;
      ToCleanUp.push_back(this);
    }
  }

  // Emit this correlation signal before the task end
  emitEnqueuedEventSignal(MEvent->getHandle());
#ifdef XPTI_ENABLE_INSTRUMENTATION
  emitInstrumentation(xpti::trace_task_end, nullptr);
#endif
  return MEnqueueStatus == EnqueueResultT::SyclEnqueueSuccess;
}

void Command::resolveReleaseDependencies(std::set<Command *> &DepList) {
#ifdef XPTI_ENABLE_INSTRUMENTATION
  assert(MType == CommandType::RELEASE && "Expected release command");
  if (!MTraceEvent)
    return;
  // The current command is the target node for all dependencies as the source
  // nodes have to be completed first before the current node can begin to
  // execute; these edges model control flow
  xpti_td *TgtTraceEvent = static_cast<xpti_td *>(MTraceEvent);
  // We have all the Commands that must be completed before the release
  // command can be enqueued; here we'll find the command that is an Alloca
  // with the same SYCLMemObject address and create a dependency line (edge)
  // between them in our sematic modeling
  for (auto &Item : DepList) {
    if (Item->MTraceEvent && Item->MAddress == MAddress) {
      xpti::utils::StringHelper SH;
      std::string AddressStr = SH.addressAsString<void *>(MAddress);
      std::string TypeString =
          "Edge:" + SH.nameWithAddressString(commandToName(MType), AddressStr);

      // Create an edge with the dependent buffer address being one of the
      // properties of the edge
      xpti::payload_t p(TypeString.c_str(), MAddress);
      uint64_t EdgeInstanceNo;
      xpti_td *EdgeEvent =
          xptiMakeEvent(TypeString.c_str(), &p, xpti::trace_graph_event,
                        xpti_at::active, &EdgeInstanceNo);
      if (EdgeEvent) {
        xpti_td *SrcTraceEvent = static_cast<xpti_td *>(Item->MTraceEvent);
        EdgeEvent->target_id = TgtTraceEvent->unique_id;
        EdgeEvent->source_id = SrcTraceEvent->unique_id;
        xpti::addMetadata(EdgeEvent, "memory_object",
                          reinterpret_cast<size_t>(MAddress));
        xptiNotifySubscribers(MStreamID, xpti::trace_edge_create,
                              detail::GSYCLGraphEvent, EdgeEvent,
                              EdgeInstanceNo, nullptr);
      }
    }
  }
#endif
}

const char *Command::getBlockReason() const {
  switch (MBlockReason) {
  case BlockReason::HostAccessor:
    return "A Buffer is locked by the host accessor";
  case BlockReason::HostTask:
    return "Blocked by host task";
  default:
    return "Unknown block reason";
  }
}

void Command::copySubmissionCodeLocation() {
#ifdef XPTI_ENABLE_INSTRUMENTATION
  if (!xptiTraceEnabled())
    return;

  detail::tls_code_loc_t Tls;
  auto TData = Tls.query();
  if (TData.fileName())
    MSubmissionFileName = TData.fileName();
  if (TData.functionName())
    MSubmissionFunctionName = TData.functionName();
  if (MSubmissionFileName.size() || MSubmissionFunctionName.size())
    MSubmissionCodeLocation = {
        MSubmissionFileName.c_str(), MSubmissionFunctionName.c_str(),
        (int)TData.lineNumber(), (int)TData.columnNumber()};
#endif
}

AllocaCommandBase::AllocaCommandBase(CommandType Type, queue_impl *Queue,
                                     Requirement Req,
                                     AllocaCommandBase *LinkedAllocaCmd,
                                     bool IsConst)
    : Command(Type, Queue), MLinkedAllocaCmd(LinkedAllocaCmd),
      MIsLeaderAlloca(nullptr == LinkedAllocaCmd), MIsConst(IsConst),
      MRequirement(std::move(Req)), MReleaseCmd(Queue, this) {
  MRequirement.MAccessMode = access::mode::read_write;
  emitInstrumentationDataProxy();
}

void AllocaCommandBase::emitInstrumentationData() {
#ifdef XPTI_ENABLE_INSTRUMENTATION
  if (!xptiCheckTraceEnabled(MStreamID))
    return;
  // Create a payload with the command name and an event using this payload to
  // emit a node_create
  MAddress = MRequirement.MSYCLMemObj;
  makeTraceEventProlog(MAddress);
  // Set the relevant meta data properties for this command; in the 64-bit key
  // based implementation, we would notify the graph events only for the first
  // instance as the trace event structure was invariant across all instances.
  // Due to mutable metadata requirements, we now create and notify them for all
  // instances. In addition to this, we have moved to 128-bit keys in the XPTI
  // internal infrastructure to guarantee collision free universal IDs.
  if (MTraceEvent) {
    xpti_td *TE = static_cast<xpti_td *>(MTraceEvent);
    addDeviceMetadata(TE, MQueue);
    xpti::addMetadata(TE, "memory_object", reinterpret_cast<size_t>(MAddress));
    // Since we do NOT add queue_id value to metadata, we are stashing it to TLS
    // as this data is mutable and the metadata is supposed to be invariant
    xpti::framework::stash_tuple(XPTI_QUEUE_INSTANCE_ID_KEY,
                                 getQueueID(MQueue));
  }
#endif
}

bool AllocaCommandBase::producesPiEvent() const { return false; }

bool AllocaCommandBase::supportsPostEnqueueCleanup() const { return false; }

bool AllocaCommandBase::readyForCleanup() const { return false; }

AllocaCommand::AllocaCommand(queue_impl *Queue, Requirement Req,
                             bool InitFromUserData,
                             AllocaCommandBase *LinkedAllocaCmd, bool IsConst)
    : AllocaCommandBase(CommandType::ALLOCA, Queue, std::move(Req),
                        LinkedAllocaCmd, IsConst),
      MInitFromUserData(InitFromUserData) {
  // Node event must be created before the dependent edge is added to this
  // node, so this call must be before the addDep() call.
  emitInstrumentationDataProxy();
  // "Nothing to depend on"
  std::vector<Command *> ToCleanUp;
  Command *ConnectionCmd =
      addDep(DepDesc(nullptr, getRequirement(), this), ToCleanUp);
  assert(ConnectionCmd == nullptr);
  assert(ToCleanUp.empty());
  (void)ConnectionCmd;
}

void AllocaCommand::emitInstrumentationData() {
#ifdef XPTI_ENABLE_INSTRUMENTATION
  if (!xptiCheckTraceEnabled(MStreamID))
    return;

  makeTraceEventEpilog();
#endif
}

ur_result_t AllocaCommand::enqueueImp() {
  waitForPreparedHostEvents();
  std::vector<EventImplPtr> EventImpls = MPreparedDepsEvents;

  ur_event_handle_t UREvent = nullptr;

  void *HostPtr = nullptr;
  if (!MIsLeaderAlloca) {

    if (!MQueue) {
      // Do not need to make allocation if we have a linked device allocation
      Command::waitForEvents(MQueue.get(), EventImpls, UREvent);
      MEvent->setHandle(UREvent);

      return UR_RESULT_SUCCESS;
    }
    HostPtr = MLinkedAllocaCmd->getMemAllocation();
  }
  // TODO: Check if it is correct to use std::move on stack variable and
  // delete it RawEvents below.
  if (auto Result = callMemOpHelperRet(MMemAllocation, MemoryManager::allocate,
                                       getContext(MQueue), getSYCLMemObj(),
                                       MInitFromUserData, HostPtr,
                                       std::move(EventImpls), UREvent);
      Result != UR_RESULT_SUCCESS)
    return Result;

  MEvent->setHandle(UREvent);
  return UR_RESULT_SUCCESS;
}

void AllocaCommand::printDot(std::ostream &Stream) const {
  Stream << "\"" << this << "\" [style=filled, fillcolor=\"#FFD28A\", label=\"";

  Stream << "ID = " << this << "\\n";
  Stream << "ALLOCA ON " << queueDeviceToString(MQueue.get()) << "\\n";
  Stream << " MemObj : " << this->MRequirement.MSYCLMemObj << "\\n";
  Stream << " Link : " << this->MLinkedAllocaCmd << "\\n";
  Stream << "\"];" << std::endl;

  for (const auto &Dep : MDeps) {
    if (Dep.MDepCommand == nullptr)
      continue;
    Stream << "  \"" << this << "\" -> \"" << Dep.MDepCommand << "\""
           << " [ label = \"Access mode: "
           << accessModeToString(Dep.MDepRequirement->MAccessMode) << "\\n"
           << "MemObj: " << Dep.MDepRequirement->MSYCLMemObj << " \" ]"
           << std::endl;
  }
}

AllocaSubBufCommand::AllocaSubBufCommand(queue_impl *Queue, Requirement Req,
                                         AllocaCommandBase *ParentAlloca,
                                         std::vector<Command *> &ToEnqueue,
                                         std::vector<Command *> &ToCleanUp)
    : AllocaCommandBase(CommandType::ALLOCA_SUB_BUF, Queue, std::move(Req),
                        /*LinkedAllocaCmd*/ nullptr, /*IsConst*/ false),
      MParentAlloca(ParentAlloca) {
  // Node event must be created before the dependent edge
  // is added to this node, so this call must be before
  // the addDep() call.
  emitInstrumentationDataProxy();
  Command *ConnectionCmd = addDep(
      DepDesc(MParentAlloca, getRequirement(), MParentAlloca), ToCleanUp);
  if (ConnectionCmd)
    ToEnqueue.push_back(ConnectionCmd);
}

void AllocaSubBufCommand::emitInstrumentationData() {
#ifdef XPTI_ENABLE_INSTRUMENTATION
  if (!xptiCheckTraceEnabled(MStreamID))
    return;

  xpti_td *TE = static_cast<xpti_td *>(MTraceEvent);
  xpti::addMetadata(TE, "offset", this->MRequirement.MOffsetInBytes);
  xpti::addMetadata(TE, "access_range_start",
                    this->MRequirement.MAccessRange[0]);
  xpti::addMetadata(TE, "access_range_end", this->MRequirement.MAccessRange[1]);
  xpti::framework::stash_tuple(XPTI_QUEUE_INSTANCE_ID_KEY, getQueueID(MQueue));
  makeTraceEventEpilog();
#endif
}

void *AllocaSubBufCommand::getMemAllocation() const {
  // In some cases parent`s memory allocation might change (e.g., after
  // map/unmap operations). If parent`s memory allocation changes, sub-buffer
  // memory allocation should be changed as well.
  if (!MQueue) {
    return static_cast<void *>(
        static_cast<char *>(MParentAlloca->getMemAllocation()) +
        MRequirement.MOffsetInBytes);
  }
  return MMemAllocation;
}

ur_result_t AllocaSubBufCommand::enqueueImp() {
  waitForPreparedHostEvents();
  std::vector<EventImplPtr> EventImpls = MPreparedDepsEvents;
  ur_event_handle_t UREvent = nullptr;

  if (auto Result = callMemOpHelperRet(
          MMemAllocation, MemoryManager::allocateMemSubBuffer,
          getContext(MQueue), MParentAlloca->getMemAllocation(),
          MRequirement.MElemSize, MRequirement.MOffsetInBytes,
          MRequirement.MAccessRange, std::move(EventImpls), UREvent);
      Result != UR_RESULT_SUCCESS)
    return Result;

  MEvent->setHandle(UREvent);

  XPTIRegistry::bufferAssociateNotification(MParentAlloca->getSYCLMemObj(),
                                            MMemAllocation);
  return UR_RESULT_SUCCESS;
}

void AllocaSubBufCommand::printDot(std::ostream &Stream) const {
  Stream << "\"" << this << "\" [style=filled, fillcolor=\"#FFD28A\", label=\"";

  Stream << "ID = " << this << "\\n";
  Stream << "ALLOCA SUB BUF ON " << queueDeviceToString(MQueue.get()) << "\\n";
  Stream << " MemObj : " << this->MRequirement.MSYCLMemObj << "\\n";
  Stream << " Offset : " << this->MRequirement.MOffsetInBytes << "\\n";
  Stream << " Access range : " << this->MRequirement.MAccessRange[0] << "\\n";
  Stream << "\"];" << std::endl;

  for (const auto &Dep : MDeps) {
    if (Dep.MDepCommand == nullptr)
      continue;
    Stream << "  \"" << this << "\" -> \"" << Dep.MDepCommand << "\""
           << " [ label = \"Access mode: "
           << accessModeToString(Dep.MDepRequirement->MAccessMode) << "\\n"
           << "MemObj: " << Dep.MDepRequirement->MSYCLMemObj << " \" ]"
           << std::endl;
  }
}

ReleaseCommand::ReleaseCommand(queue_impl *Queue, AllocaCommandBase *AllocaCmd)
    : Command(CommandType::RELEASE, Queue), MAllocaCmd(AllocaCmd) {
  emitInstrumentationDataProxy();
}

void ReleaseCommand::emitInstrumentationData() {
#ifdef XPTI_ENABLE_INSTRUMENTATION
  if (!xptiCheckTraceEnabled(MStreamID))
    return;
  // Create a payload with the command name and an event using this payload to
  // emit a node_create
  MAddress = MAllocaCmd->getSYCLMemObj();
  makeTraceEventProlog(MAddress);

  xpti_td *TE = static_cast<xpti_td *>(MTraceEvent);
  addDeviceMetadata(TE, MQueue);
  xpti::addMetadata(TE, "allocation_type",
                    commandToName(MAllocaCmd->getType()));
  // Since we do NOT add queue_id value to metadata, we are stashing it to TLS
  // as this data is mutable and the metadata is supposed to be invariant
  xpti::framework::stash_tuple(XPTI_QUEUE_INSTANCE_ID_KEY, getQueueID(MQueue));
  makeTraceEventEpilog();
#endif
}

ur_result_t ReleaseCommand::enqueueImp() {
  waitForPreparedHostEvents();
  std::vector<EventImplPtr> EventImpls = MPreparedDepsEvents;
  std::vector<ur_event_handle_t> RawEvents = getUrEvents(EventImpls);
  bool SkipRelease = false;

  // On host side we only allocate memory for full buffers.
  // Thus, deallocating sub buffers leads to double memory freeing.
  SkipRelease |= !MQueue && MAllocaCmd->getType() == ALLOCA_SUB_BUF;

  const bool CurAllocaIsHost = !MAllocaCmd->getQueue();
  bool NeedUnmap = false;
  if (MAllocaCmd->MLinkedAllocaCmd) {

    // When releasing one of the "linked" allocations special rules take
    // place:
    // 1. Device allocation should always be released.
    // 2. Host allocation should be released if host allocation is "leader".
    // 3. Device alloca in the pair should be in active state in order to be
    //    correctly released.

    // There is no actual memory allocation if a host alloca command is
    // created being linked to a device allocation.
    SkipRelease |= CurAllocaIsHost && !MAllocaCmd->MIsLeaderAlloca;

    NeedUnmap |= CurAllocaIsHost == MAllocaCmd->MIsActive;
  }

  if (NeedUnmap) {
    queue_impl *Queue = CurAllocaIsHost
                            ? MAllocaCmd->MLinkedAllocaCmd->getQueue()
                            : MAllocaCmd->getQueue();

    assert(Queue);

    std::shared_ptr<event_impl> UnmapEventImpl =
        event_impl::create_device_event(*Queue);
    UnmapEventImpl->setContextImpl(Queue->getContextImpl());
    UnmapEventImpl->setStateIncomplete();
    ur_event_handle_t UREvent = nullptr;

    void *Src = CurAllocaIsHost
                    ? MAllocaCmd->getMemAllocation()
                    : MAllocaCmd->MLinkedAllocaCmd->getMemAllocation();

    void *Dst = !CurAllocaIsHost
                    ? MAllocaCmd->getMemAllocation()
                    : MAllocaCmd->MLinkedAllocaCmd->getMemAllocation();

    if (auto Result =
            callMemOpHelper(MemoryManager::unmap, MAllocaCmd->getSYCLMemObj(),
                            Dst, *Queue, Src, RawEvents, UREvent);
        Result != UR_RESULT_SUCCESS)
      return Result;

    UnmapEventImpl->setHandle(UREvent);
    std::swap(MAllocaCmd->MIsActive, MAllocaCmd->MLinkedAllocaCmd->MIsActive);
    EventImpls.clear();
    EventImpls.push_back(UnmapEventImpl);
  }
  ur_event_handle_t UREvent = nullptr;
  if (SkipRelease)
    Command::waitForEvents(MQueue.get(), EventImpls, UREvent);
  else {
    if (auto Result = callMemOpHelper(
            MemoryManager::release, getContext(MQueue),
            MAllocaCmd->getSYCLMemObj(), MAllocaCmd->getMemAllocation(),
            std::move(EventImpls), UREvent);
        Result != UR_RESULT_SUCCESS)
      return Result;
  }
  MEvent->setHandle(UREvent);
  return UR_RESULT_SUCCESS;
}

void ReleaseCommand::printDot(std::ostream &Stream) const {
  Stream << "\"" << this << "\" [style=filled, fillcolor=\"#FF827A\", label=\"";

  Stream << "ID = " << this << " ; ";
  Stream << "RELEASE ON " << queueDeviceToString(MQueue.get()) << "\\n";
  Stream << " Alloca : " << MAllocaCmd << "\\n";
  Stream << " MemObj : " << MAllocaCmd->getSYCLMemObj() << "\\n";
  Stream << "\"];" << std::endl;

  for (const auto &Dep : MDeps) {
    Stream << "  \"" << this << "\" -> \"" << Dep.MDepCommand << "\""
           << " [ label = \"Access mode: "
           << accessModeToString(Dep.MDepRequirement->MAccessMode) << "\\n"
           << "MemObj: " << Dep.MDepRequirement->MSYCLMemObj << " \" ]"
           << std::endl;
  }
}

bool ReleaseCommand::producesPiEvent() const { return false; }

bool ReleaseCommand::supportsPostEnqueueCleanup() const { return false; }

bool ReleaseCommand::readyForCleanup() const { return false; }

MapMemObject::MapMemObject(AllocaCommandBase *SrcAllocaCmd, Requirement Req,
                           void **DstPtr, queue_impl *Queue,
                           access::mode MapMode)
    : Command(CommandType::MAP_MEM_OBJ, Queue), MSrcAllocaCmd(SrcAllocaCmd),
      MSrcReq(std::move(Req)), MDstPtr(DstPtr), MMapMode(MapMode) {
  emitInstrumentationDataProxy();
}

void MapMemObject::emitInstrumentationData() {
#ifdef XPTI_ENABLE_INSTRUMENTATION
  if (!xptiCheckTraceEnabled(MStreamID))
    return;
  // Create a payload with the command name and an event using this payload to
  // emit a node_create
  MAddress = MSrcAllocaCmd->getSYCLMemObj();
  makeTraceEventProlog(MAddress);

  xpti_td *TE = static_cast<xpti_td *>(MTraceEvent);
  addDeviceMetadata(TE, MQueue);
  xpti::addMetadata(TE, "memory_object", reinterpret_cast<size_t>(MAddress));
  // Since we do NOT add queue_id value to metadata, we are stashing it to TLS
  // as this data is mutable and the metadata is supposed to be invariant
  xpti::framework::stash_tuple(XPTI_QUEUE_INSTANCE_ID_KEY, getQueueID(MQueue));
  makeTraceEventEpilog();
#endif
}

ur_result_t MapMemObject::enqueueImp() {
  waitForPreparedHostEvents();
  std::vector<EventImplPtr> EventImpls = MPreparedDepsEvents;
  std::vector<ur_event_handle_t> RawEvents = getUrEvents(EventImpls);
  flushCrossQueueDeps(EventImpls);

  ur_event_handle_t UREvent = nullptr;
  if (auto Result = callMemOpHelperRet(
          *MDstPtr, MemoryManager::map, MSrcAllocaCmd->getSYCLMemObj(),
          MSrcAllocaCmd->getMemAllocation(), *MQueue, MMapMode, MSrcReq.MDims,
          MSrcReq.MMemoryRange, MSrcReq.MAccessRange, MSrcReq.MOffset,
          MSrcReq.MElemSize, std::move(RawEvents), UREvent);
      Result != UR_RESULT_SUCCESS)
    return Result;

  MEvent->setHandle(UREvent);
  return UR_RESULT_SUCCESS;
}

void MapMemObject::printDot(std::ostream &Stream) const {
  Stream << "\"" << this << "\" [style=filled, fillcolor=\"#77AFFF\", label=\"";

  Stream << "ID = " << this << " ; ";
  Stream << "MAP ON " << queueDeviceToString(MQueue.get()) << "\\n";

  Stream << "\"];" << std::endl;

  for (const auto &Dep : MDeps) {
    Stream << "  \"" << this << "\" -> \"" << Dep.MDepCommand << "\""
           << " [ label = \"Access mode: "
           << accessModeToString(Dep.MDepRequirement->MAccessMode) << "\\n"
           << "MemObj: " << Dep.MDepRequirement->MSYCLMemObj << " \" ]"
           << std::endl;
  }
}

UnMapMemObject::UnMapMemObject(AllocaCommandBase *DstAllocaCmd, Requirement Req,
                               void **SrcPtr, queue_impl *Queue)
    : Command(CommandType::UNMAP_MEM_OBJ, Queue), MDstAllocaCmd(DstAllocaCmd),
      MDstReq(std::move(Req)), MSrcPtr(SrcPtr) {
  emitInstrumentationDataProxy();
}

void UnMapMemObject::emitInstrumentationData() {
#ifdef XPTI_ENABLE_INSTRUMENTATION
  if (!xptiCheckTraceEnabled(MStreamID))
    return;
  // Create a payload with the command name and an event using this payload to
  // emit a node_create
  MAddress = MDstAllocaCmd->getSYCLMemObj();
  makeTraceEventProlog(MAddress);

  xpti_td *TE = static_cast<xpti_td *>(MTraceEvent);
  addDeviceMetadata(TE, MQueue);
  xpti::addMetadata(TE, "memory_object", reinterpret_cast<size_t>(MAddress));
  // Since we do NOT add queue_id value to metadata, we are stashing it to TLS
  // as this data is mutable and the metadata is supposed to be invariant
  xpti::framework::stash_tuple(XPTI_QUEUE_INSTANCE_ID_KEY, getQueueID(MQueue));
  makeTraceEventEpilog();
#endif
}

bool UnMapMemObject::producesPiEvent() const {
  // TODO remove this workaround once the batching issue is addressed in Level
  // Zero adapter.
  // Consider the following scenario on Level Zero:
  // 1. Kernel A, which uses buffer A, is submitted to queue A.
  // 2. Kernel B, which uses buffer B, is submitted to queue B.
  // 3. queueA.wait().
  // 4. queueB.wait().
  // DPCPP runtime used to treat unmap/write commands for buffer A/B as host
  // dependencies (i.e. they were waited for prior to enqueueing any command
  // that's dependent on them). This allowed Level Zero adapter to detect that
  // each queue is idle on steps 1/2 and submit the command list right away.
  // This is no longer the case since we started passing these dependencies in
  // an event waitlist and Level Zero adapter attempts to batch these commands,
  // so the execution of kernel B starts only on step 4. This workaround
  // restores the old behavior in this case until this is resolved.
  return MQueue && (MQueue->getDeviceImpl().getBackend() !=
                        backend::ext_oneapi_level_zero ||
                    MEvent->getHandle() != nullptr);
}

ur_result_t UnMapMemObject::enqueueImp() {
  waitForPreparedHostEvents();
  std::vector<EventImplPtr> EventImpls = MPreparedDepsEvents;
  std::vector<ur_event_handle_t> RawEvents = getUrEvents(EventImpls);
  flushCrossQueueDeps(EventImpls);

  ur_event_handle_t UREvent = nullptr;
  if (auto Result =
          callMemOpHelper(MemoryManager::unmap, MDstAllocaCmd->getSYCLMemObj(),
                          MDstAllocaCmd->getMemAllocation(), *MQueue, *MSrcPtr,
                          std::move(RawEvents), UREvent);
      Result != UR_RESULT_SUCCESS)
    return Result;

  MEvent->setHandle(UREvent);

  return UR_RESULT_SUCCESS;
}

void UnMapMemObject::printDot(std::ostream &Stream) const {
  Stream << "\"" << this << "\" [style=filled, fillcolor=\"#EBC40F\", label=\"";

  Stream << "ID = " << this << " ; ";
  Stream << "UNMAP ON " << queueDeviceToString(MQueue.get()) << "\\n";

  Stream << "\"];" << std::endl;

  for (const auto &Dep : MDeps) {
    Stream << "  \"" << this << "\" -> \"" << Dep.MDepCommand << "\""
           << " [ label = \"Access mode: "
           << accessModeToString(Dep.MDepRequirement->MAccessMode) << "\\n"
           << "MemObj: " << Dep.MDepRequirement->MSYCLMemObj << " \" ]"
           << std::endl;
  }
}

MemCpyCommand::MemCpyCommand(Requirement SrcReq,
                             AllocaCommandBase *SrcAllocaCmd,
                             Requirement DstReq,
                             AllocaCommandBase *DstAllocaCmd,
                             queue_impl *SrcQueue, queue_impl *DstQueue)
    : Command(CommandType::COPY_MEMORY, DstQueue),
      MSrcQueue(SrcQueue ? SrcQueue->shared_from_this() : nullptr),
      MSrcReq(std::move(SrcReq)), MSrcAllocaCmd(SrcAllocaCmd),
      MDstReq(std::move(DstReq)), MDstAllocaCmd(DstAllocaCmd) {
  if (MSrcQueue) {
    MEvent->setContextImpl(MSrcQueue->getContextImpl());
  }

  MWorkerQueue = !MQueue ? MSrcQueue : MQueue;
  MEvent->setWorkerQueue(MWorkerQueue);

  emitInstrumentationDataProxy();
}

void MemCpyCommand::emitInstrumentationData() {
#ifdef XPTI_ENABLE_INSTRUMENTATION
  if (!xptiCheckTraceEnabled(MStreamID))
    return;
  // Create a payload with the command name and an event using this payload to
  // emit a node_create
  MAddress = MSrcAllocaCmd->getSYCLMemObj();
  makeTraceEventProlog(MAddress);

  xpti_td *CmdTraceEvent = static_cast<xpti_td *>(MTraceEvent);
  addDeviceMetadata(CmdTraceEvent, MQueue);
  xpti::addMetadata(CmdTraceEvent, "memory_object",
                    reinterpret_cast<size_t>(MAddress));
  xpti::addMetadata(CmdTraceEvent, "copy_from",
                    MSrcQueue ? deviceToID(MSrcQueue->get_device()) : 0);
  xpti::addMetadata(CmdTraceEvent, "copy_to",
                    MQueue ? deviceToID(MQueue->get_device()) : 0);
  // Since we do NOT add queue_id value to metadata, we are stashing it to TLS
  // as this data is mutable and the metadata is supposed to be invariant
  xpti::framework::stash_tuple(XPTI_QUEUE_INSTANCE_ID_KEY, getQueueID(MQueue));
  makeTraceEventEpilog();
#endif
}

context_impl *MemCpyCommand::getWorkerContext() const {
  if (!MWorkerQueue)
    return nullptr;
  return &MWorkerQueue->getContextImpl();
}

bool MemCpyCommand::producesPiEvent() const {
  // TODO remove this workaround once the batching issue is addressed in Level
  // Zero adapter.
  // Consider the following scenario on Level Zero:
  // 1. Kernel A, which uses buffer A, is submitted to queue A.
  // 2. Kernel B, which uses buffer B, is submitted to queue B.
  // 3. queueA.wait().
  // 4. queueB.wait().
  // DPCPP runtime used to treat unmap/write commands for buffer A/B as host
  // dependencies (i.e. they were waited for prior to enqueueing any command
  // that's dependent on them). This allowed Level Zero adapter to detect that
  // each queue is idle on steps 1/2 and submit the command list right away.
  // This is no longer the case since we started passing these dependencies in
  // an event waitlist and Level Zero adapter attempts to batch these commands,
  // so the execution of kernel B starts only on step 4. This workaround
  // restores the old behavior in this case until this is resolved.
  return !MQueue ||
         MQueue->getDeviceImpl().getBackend() !=
             backend::ext_oneapi_level_zero ||
         MEvent->getHandle() != nullptr;
}

ur_result_t MemCpyCommand::enqueueImp() {
  waitForPreparedHostEvents();
  std::vector<EventImplPtr> EventImpls = MPreparedDepsEvents;

  ur_event_handle_t UREvent = nullptr;

  auto RawEvents = getUrEvents(EventImpls);
  flushCrossQueueDeps(EventImpls);

  if (auto Result = callMemOpHelper(
          MemoryManager::copy, MSrcAllocaCmd->getSYCLMemObj(),
          MSrcAllocaCmd->getMemAllocation(), MSrcQueue.get(), MSrcReq.MDims,
          MSrcReq.MMemoryRange, MSrcReq.MAccessRange, MSrcReq.MOffset,
          MSrcReq.MElemSize, MDstAllocaCmd->getMemAllocation(), MQueue.get(),
          MDstReq.MDims, MDstReq.MMemoryRange, MDstReq.MAccessRange,
          MDstReq.MOffset, MDstReq.MElemSize, std::move(RawEvents), UREvent);
      Result != UR_RESULT_SUCCESS)
    return Result;

  MEvent->setHandle(UREvent);
  return UR_RESULT_SUCCESS;
}

void MemCpyCommand::printDot(std::ostream &Stream) const {
  Stream << "\"" << this << "\" [style=filled, fillcolor=\"#C7EB15\" label=\"";

  Stream << "ID = " << this << " ; ";
  Stream << "MEMCPY ON " << queueDeviceToString(MQueue.get()) << "\\n";
  Stream << "From: " << MSrcAllocaCmd << " is host: " << !MSrcQueue << "\\n";
  Stream << "To: " << MDstAllocaCmd << " is host: " << !MQueue << "\\n";

  Stream << "\"];" << std::endl;

  for (const auto &Dep : MDeps) {
    Stream << "  \"" << this << "\" -> \"" << Dep.MDepCommand << "\""
           << " [ label = \"Access mode: "
           << accessModeToString(Dep.MDepRequirement->MAccessMode) << "\\n"
           << "MemObj: " << Dep.MDepRequirement->MSYCLMemObj << " \" ]"
           << std::endl;
  }
}

AllocaCommandBase *ExecCGCommand::getAllocaForReq(Requirement *Req) {
  for (const DepDesc &Dep : MDeps) {
    if (Dep.MDepRequirement == Req)
      return Dep.MAllocaCmd;
  }
  // Default constructed accessors do not add dependencies, but they can be
  // passed to commands. Simply return nullptr, since they are empty and don't
  // really require any memory.
  return nullptr;
}

std::vector<std::shared_ptr<const void>>
ExecCGCommand::getAuxiliaryResources() const {
  if (MCommandGroup->getType() == CGType::Kernel)
    return ((CGExecKernel *)MCommandGroup.get())->getAuxiliaryResources();
  return {};
}

void ExecCGCommand::clearAuxiliaryResources() {
  if (MCommandGroup->getType() == CGType::Kernel)
    ((CGExecKernel *)MCommandGroup.get())->clearAuxiliaryResources();
}

ur_result_t UpdateHostRequirementCommand::enqueueImp() {
  waitForPreparedHostEvents();
  std::vector<EventImplPtr> EventImpls = MPreparedDepsEvents;
  ur_event_handle_t UREvent = nullptr;
  Command::waitForEvents(MQueue.get(), EventImpls, UREvent);
  MEvent->setHandle(UREvent);

  assert(MSrcAllocaCmd && "Expected valid alloca command");
  assert(MSrcAllocaCmd->getMemAllocation() && "Expected valid source pointer");
  assert(MDstPtr && "Expected valid target pointer");
  *MDstPtr = MSrcAllocaCmd->getMemAllocation();

  return UR_RESULT_SUCCESS;
}

void UpdateHostRequirementCommand::printDot(std::ostream &Stream) const {
  Stream << "\"" << this << "\" [style=filled, fillcolor=\"#f1337f\", label=\"";

  Stream << "ID = " << this << "\\n";
  Stream << "UPDATE REQ ON " << queueDeviceToString(MQueue.get()) << "\\n";
  bool IsReqOnBuffer =
      MDstReq.MSYCLMemObj->getType() == SYCLMemObjI::MemObjType::Buffer;
  Stream << "TYPE: " << (IsReqOnBuffer ? "Buffer" : "Image") << "\\n";
  if (IsReqOnBuffer)
    Stream << "Is sub buffer: " << std::boolalpha << MDstReq.MIsSubBuffer
           << "\\n";

  Stream << "\"];" << std::endl;

  for (const auto &Dep : MDeps) {
    Stream << "  \"" << this << "\" -> \"" << Dep.MDepCommand << "\""
           << " [ label = \"Access mode: "
           << accessModeToString(Dep.MDepRequirement->MAccessMode) << "\\n"
           << "MemObj: " << Dep.MAllocaCmd->getSYCLMemObj() << " \" ]"
           << std::endl;
  }
}

MemCpyCommandHost::MemCpyCommandHost(Requirement SrcReq,
                                     AllocaCommandBase *SrcAllocaCmd,
                                     Requirement DstReq, void **DstPtr,
                                     queue_impl *SrcQueue, queue_impl *DstQueue)
    : Command(CommandType::COPY_MEMORY, DstQueue),
      MSrcQueue(SrcQueue ? SrcQueue->shared_from_this() : nullptr),
      MSrcReq(std::move(SrcReq)), MSrcAllocaCmd(SrcAllocaCmd),
      MDstReq(std::move(DstReq)), MDstPtr(DstPtr) {
  if (MSrcQueue) {
    MEvent->setContextImpl(MSrcQueue->getContextImpl());
  }

  MWorkerQueue = !MQueue ? MSrcQueue : MQueue;
  MEvent->setWorkerQueue(MWorkerQueue);

  emitInstrumentationDataProxy();
}

void MemCpyCommandHost::emitInstrumentationData() {
#ifdef XPTI_ENABLE_INSTRUMENTATION
  if (!xptiCheckTraceEnabled(MStreamID))
    return;
  // Create a payload with the command name and an event using this payload to
  // emit a node_create
  MAddress = MSrcAllocaCmd->getSYCLMemObj();
  makeTraceEventProlog(MAddress);

  xpti_td *CmdTraceEvent = static_cast<xpti_td *>(MTraceEvent);
  addDeviceMetadata(CmdTraceEvent, MQueue);
  xpti::addMetadata(CmdTraceEvent, "memory_object",
                    reinterpret_cast<size_t>(MAddress));
  xpti::addMetadata(CmdTraceEvent, "copy_from",
                    MSrcQueue ? deviceToID(MSrcQueue->get_device()) : 0);
  xpti::addMetadata(CmdTraceEvent, "copy_to",
                    MQueue ? deviceToID(MQueue->get_device()) : 0);
  // Since we do NOT add queue_id value to metadata, we are stashing it to TLS
  // as this data is mutable and the metadata is supposed to be invariant
  xpti::framework::stash_tuple(XPTI_QUEUE_INSTANCE_ID_KEY, getQueueID(MQueue));
  makeTraceEventEpilog();
#endif
}

context_impl *MemCpyCommandHost::getWorkerContext() const {
  if (!MWorkerQueue)
    return nullptr;
  return &MWorkerQueue->getContextImpl();
}

ur_result_t MemCpyCommandHost::enqueueImp() {
  queue_impl *Queue = MWorkerQueue.get();
  waitForPreparedHostEvents();
  std::vector<EventImplPtr> EventImpls = MPreparedDepsEvents;
  std::vector<ur_event_handle_t> RawEvents = getUrEvents(EventImpls);

  ur_event_handle_t UREvent = nullptr;
  // Omit copying if mode is discard one.
  // TODO: Handle this at the graph building time by, for example, creating
  // empty node instead of memcpy.
  if (MDstReq.MAccessMode == access::mode::discard_read_write ||
      MDstReq.MAccessMode == access::mode::discard_write) {
    Command::waitForEvents(Queue, EventImpls, UREvent);

    return UR_RESULT_SUCCESS;
  }

  flushCrossQueueDeps(EventImpls);

  if (auto Result = callMemOpHelper(
          MemoryManager::copy, MSrcAllocaCmd->getSYCLMemObj(),
          MSrcAllocaCmd->getMemAllocation(), MSrcQueue.get(), MSrcReq.MDims,
          MSrcReq.MMemoryRange, MSrcReq.MAccessRange, MSrcReq.MOffset,
          MSrcReq.MElemSize, *MDstPtr, MQueue.get(), MDstReq.MDims,
          MDstReq.MMemoryRange, MDstReq.MAccessRange, MDstReq.MOffset,
          MDstReq.MElemSize, std::move(RawEvents), UREvent);
      Result != UR_RESULT_SUCCESS)
    return Result;

  MEvent->setHandle(UREvent);
  return UR_RESULT_SUCCESS;
}

EmptyCommand::EmptyCommand() : Command(CommandType::EMPTY_TASK, nullptr) {
  emitInstrumentationDataProxy();
}

ur_result_t EmptyCommand::enqueueImp() {
  waitForPreparedHostEvents();
  ur_event_handle_t UREvent = nullptr;
  waitForEvents(MQueue.get(), MPreparedDepsEvents, UREvent);
  MEvent->setHandle(UREvent);
  return UR_RESULT_SUCCESS;
}

void EmptyCommand::addRequirement(Command *DepCmd, AllocaCommandBase *AllocaCmd,
                                  const Requirement *Req) {
  const Requirement &ReqRef = *Req;
  MRequirements.emplace_back(ReqRef);
  const Requirement *const StoredReq = &MRequirements.back();

  // EmptyCommand is always host one, so we believe that result of addDep is
  // nil
  std::vector<Command *> ToCleanUp;
  Command *Cmd = addDep(DepDesc{DepCmd, StoredReq, AllocaCmd}, ToCleanUp);
  assert(Cmd == nullptr && "Conection command should be null for EmptyCommand");
  assert(ToCleanUp.empty() && "addDep should add a command for cleanup only if "
                              "there's a connection command");
  (void)Cmd;
}

void EmptyCommand::emitInstrumentationData() {
#ifdef XPTI_ENABLE_INSTRUMENTATION
  if (!xptiCheckTraceEnabled(MStreamID))
    return;
  // Create a payload with the command name and an event using this payload to
  // emit a node_create
  if (MRequirements.empty())
    return;

  Requirement &Req = *MRequirements.begin();

  MAddress = Req.MSYCLMemObj;
  makeTraceEventProlog(MAddress);

  xpti_td *CmdTraceEvent = static_cast<xpti_td *>(MTraceEvent);
  addDeviceMetadata(CmdTraceEvent, MQueue);
  xpti::addMetadata(CmdTraceEvent, "memory_object",
                    reinterpret_cast<size_t>(MAddress));
  // Since we do NOT add queue_id value to metadata, we are stashing it to TLS
  // as this data is mutable and the metadata is supposed to be invariant
  xpti::framework::stash_tuple(XPTI_QUEUE_INSTANCE_ID_KEY, getQueueID(MQueue));
  makeTraceEventEpilog();
#endif
}

void EmptyCommand::printDot(std::ostream &Stream) const {
  Stream << "\"" << this << "\" [style=filled, fillcolor=\"#8d8f29\", label=\"";

  Stream << "ID = " << this << "\\n";
  Stream << "EMPTY NODE"
         << "\\n";

  Stream << "\"];" << std::endl;

  for (const auto &Dep : MDeps) {
    Stream << "  \"" << this << "\" -> \"" << Dep.MDepCommand << "\""
           << " [ label = \"Access mode: "
           << accessModeToString(Dep.MDepRequirement->MAccessMode) << "\\n"
           << "MemObj: " << Dep.MDepRequirement->MSYCLMemObj << " \" ]"
           << std::endl;
  }
}

bool EmptyCommand::producesPiEvent() const { return false; }

void MemCpyCommandHost::printDot(std::ostream &Stream) const {
  Stream << "\"" << this << "\" [style=filled, fillcolor=\"#B6A2EB\", label=\"";

  Stream << "ID = " << this << "\\n";
  Stream << "MEMCPY HOST ON " << queueDeviceToString(MQueue.get()) << "\\n";

  Stream << "\"];" << std::endl;

  for (const auto &Dep : MDeps) {
    Stream << "  \"" << this << "\" -> \"" << Dep.MDepCommand << "\""
           << " [ label = \"Access mode: "
           << accessModeToString(Dep.MDepRequirement->MAccessMode) << "\\n"
           << "MemObj: " << Dep.MDepRequirement->MSYCLMemObj << " \" ]"
           << std::endl;
  }
}

UpdateHostRequirementCommand::UpdateHostRequirementCommand(
    queue_impl *Queue, Requirement Req, AllocaCommandBase *SrcAllocaCmd,
    void **DstPtr)
    : Command(CommandType::UPDATE_REQUIREMENT, Queue),
      MSrcAllocaCmd(SrcAllocaCmd), MDstReq(std::move(Req)), MDstPtr(DstPtr) {

  emitInstrumentationDataProxy();
}

void UpdateHostRequirementCommand::emitInstrumentationData() {
#ifdef XPTI_ENABLE_INSTRUMENTATION
  if (!xptiCheckTraceEnabled(MStreamID))
    return;
  // Create a payload with the command name and an event using this payload to
  // emit a node_create
  MAddress = MSrcAllocaCmd->getSYCLMemObj();
  makeTraceEventProlog(MAddress);

  xpti_td *CmdTraceEvent = static_cast<xpti_td *>(MTraceEvent);
  addDeviceMetadata(CmdTraceEvent, MQueue);
  xpti::addMetadata(CmdTraceEvent, "memory_object",
                    reinterpret_cast<size_t>(MAddress));
  // Since we do NOT add queue_id value to metadata, we are stashing it to TLS
  // as this data is mutable and the metadata is supposed to be invariant
  xpti::framework::stash_tuple(XPTI_QUEUE_INSTANCE_ID_KEY, getQueueID(MQueue));
  makeTraceEventEpilog();
#endif
}

static std::string_view cgTypeToString(detail::CGType Type) {
  switch (Type) {
  case detail::CGType::Kernel:
    return "Kernel";
    break;
  case detail::CGType::UpdateHost:
    return "update_host";
    break;
  case detail::CGType::Fill:
    return "fill";
    break;
  case detail::CGType::CopyAccToAcc:
    return "copy acc to acc";
    break;
  case detail::CGType::CopyAccToPtr:
    return "copy acc to ptr";
    break;
  case detail::CGType::CopyPtrToAcc:
    return "copy ptr to acc";
    break;
  case detail::CGType::Barrier:
    return "barrier";
  case detail::CGType::BarrierWaitlist:
    return "barrier waitlist";
  case detail::CGType::CopyUSM:
    return "copy usm";
    break;
  case detail::CGType::FillUSM:
    return "fill usm";
    break;
  case detail::CGType::PrefetchUSM:
    return "prefetch usm";
    break;
  case detail::CGType::CodeplayHostTask:
    return "host task";
    break;
  case detail::CGType::Copy2DUSM:
    return "copy 2d usm";
    break;
  case detail::CGType::Fill2DUSM:
    return "fill 2d usm";
    break;
  case detail::CGType::AdviseUSM:
    return "advise usm";
  case detail::CGType::Memset2DUSM:
    return "memset 2d usm";
    break;
  case detail::CGType::CopyToDeviceGlobal:
    return "copy to device_global";
    break;
  case detail::CGType::CopyFromDeviceGlobal:
    return "copy from device_global";
    break;
  case detail::CGType::ReadWriteHostPipe:
    return "read_write host pipe";
  case detail::CGType::ExecCommandBuffer:
    return "exec command buffer";
  case detail::CGType::CopyImage:
    return "copy image";
  case detail::CGType::SemaphoreWait:
    return "semaphore wait";
  case detail::CGType::SemaphoreSignal:
    return "semaphore signal";
  default:
    return "unknown";
    break;
  }
}

ExecCGCommand::ExecCGCommand(
    std::unique_ptr<detail::CG> CommandGroup, queue_impl *Queue,
    bool EventNeeded, ur_exp_command_buffer_handle_t CommandBuffer,
    const std::vector<ur_exp_command_buffer_sync_point_t> &Dependencies)
    : Command(CommandType::RUN_CG, Queue, CommandBuffer, Dependencies),
      MEventNeeded(EventNeeded), MCommandGroup(std::move(CommandGroup)) {
  if (MCommandGroup->getType() == detail::CGType::CodeplayHostTask) {
    queue_impl *SubmitQueue =
        static_cast<detail::CGHostTask *>(MCommandGroup.get())->MQueue.get();
    assert(SubmitQueue &&
           "Host task command group must have a valid submit queue");

    MEvent->setSubmittedQueue(SubmitQueue->weak_from_this());
    // Initialize host profiling info if the queue has profiling enabled.
    if (SubmitQueue->MIsProfilingEnabled)
      MEvent->initHostProfilingInfo();
  }
  if (MCommandGroup->getType() == detail::CGType::ProfilingTag)
    MEvent->markAsProfilingTagEvent();

  emitInstrumentationDataProxy();
}

#ifdef XPTI_ENABLE_INSTRUMENTATION
std::string instrumentationGetKernelName(
    const std::shared_ptr<detail::kernel_impl> &SyclKernel,
    const std::string_view FunctionName, const std::string_view SyclKernelName,
    void *&Address, std::optional<bool> &FromSource) {
  std::string KernelName;
  if (SyclKernel && SyclKernel->isCreatedFromSource()) {
    FromSource = true;
    ur_kernel_handle_t KernelHandle = SyclKernel->getHandleRef();
    Address = KernelHandle;
    KernelName = FunctionName;
  } else {
    FromSource = false;
    KernelName = demangleKernelName(SyclKernelName);
  }
  return KernelName;
}

void instrumentationAddExtraKernelMetadata(
    xpti_td *&CmdTraceEvent, const NDRDescT &NDRDesc,
    detail::kernel_bundle_impl *KernelBundleImplPtr,
    KernelNameStrRefT KernelName,
    KernelNameBasedCacheT *KernelNameBasedCachePtr,
    const std::shared_ptr<detail::kernel_impl> &SyclKernel, queue_impl *Queue,
    std::vector<ArgDesc> &CGArgs) // CGArgs are not const since they could be
                                  // sorted in this function
{
  std::vector<ArgDesc> Args;

  auto FilterArgs = [&Args](detail::ArgDesc &Arg, int NextTrueIndex) {
    Args.push_back({Arg.MType, Arg.MPtr, Arg.MSize, NextTrueIndex});
  };
  const KernelArgMask *EliminatedArgMask = nullptr;

  if (nullptr != SyclKernel) {
    if (!SyclKernel->isCreatedFromSource())
      EliminatedArgMask = SyclKernel->getKernelArgMask();
  } else if (auto SyclKernelImpl =
                 KernelBundleImplPtr
                     ? KernelBundleImplPtr->tryGetKernel(KernelName)
                     : std::shared_ptr<kernel_impl>{nullptr}) {
    EliminatedArgMask = SyclKernelImpl->getKernelArgMask();
  } else if (Queue) {
    // NOTE: Queue can be null when kernel is directly enqueued to a command
    // buffer
    //       by graph API, when a modifiable graph is finalized.
    assert(KernelNameBasedCachePtr);
    FastKernelCacheValPtr FastKernelCacheVal =
        detail::ProgramManager::getInstance().getOrCreateKernel(
<<<<<<< HEAD
            *Queue->getContextImplPtr(), Queue->getDeviceImpl(), KernelName,
            *KernelNameBasedCachePtr);
=======
            Queue->getContextImpl(), Queue->getDeviceImpl(), KernelName,
            KernelNameBasedCachePtr);
>>>>>>> 1a265081
    EliminatedArgMask = FastKernelCacheVal->MKernelArgMask;
  }

  applyFuncOnFilteredArgs(EliminatedArgMask, CGArgs, FilterArgs);

  xpti::offload_kernel_enqueue_data_t KernelData{
      {NDRDesc.GlobalSize[0], NDRDesc.GlobalSize[1], NDRDesc.GlobalSize[2]},
      {NDRDesc.LocalSize[0], NDRDesc.LocalSize[1], NDRDesc.LocalSize[2]},
      {NDRDesc.GlobalOffset[0], NDRDesc.GlobalOffset[1],
       NDRDesc.GlobalOffset[2]},
      Args.size()};
  xpti::addMetadata(CmdTraceEvent, "enqueue_kernel_data", KernelData);
  for (size_t i = 0; i < Args.size(); i++) {
    std::string Prefix("arg");
    xpti::offload_kernel_arg_data_t arg{(int)Args[i].MType, Args[i].MPtr,
                                        Args[i].MSize, Args[i].MIndex};
    xpti::addMetadata(CmdTraceEvent, Prefix + std::to_string(i), arg);
  }
}

void instrumentationFillCommonData(const std::string &KernelName,
                                   const std::string &FuncName,
                                   const std::string &FileName, uint64_t Line,
                                   uint64_t Column, const void *const Address,
                                   queue_impl *Queue,
                                   std::optional<bool> &FromSource,
                                   uint64_t &OutInstanceID,
                                   xpti_td *&OutTraceEvent) {
  //  Get source file, line number information from the CommandGroup object
  //  and create payload using name, address, and source info
  //
  //  On Windows, since the support for builtin functions is not available in
  //  MSVC, the MFileName, MLine will be set to nullptr and "0" respectively.
  //  Handle this condition explicitly here.
  bool HasSourceInfo = false;
  xpti::payload_t Payload;
  if (!FileName.empty()) {
    // File name has a valid string
    Payload =
        xpti::payload_t(FuncName.empty() ? KernelName.data() : FuncName.data(),
                        FileName.data(), Line, Column, Address);
    HasSourceInfo = true;
  } else if (Address) {
    // We have a valid function name and an address
    Payload = xpti::payload_t(KernelName.data(), Address);
  } else {
    // In any case, we will have a valid function name and we'll use that to
    // create the hash
    Payload = xpti::payload_t(KernelName.data());
  }

  uint64_t CGKernelInstanceNo;
  // Create event using the payload
  xpti_td *CmdTraceEvent =
      xptiMakeEvent("ExecCG", &Payload, xpti::trace_graph_event,
                    xpti::trace_activity_type_t::active, &CGKernelInstanceNo);
  if (CmdTraceEvent) {
    OutInstanceID = CGKernelInstanceNo;
    OutTraceEvent = CmdTraceEvent;

    addDeviceMetadata(CmdTraceEvent, Queue);
    if (!KernelName.empty()) {
      xpti::addMetadata(CmdTraceEvent, "kernel_name", KernelName);
    }
    if (FromSource.has_value()) {
      xpti::addMetadata(CmdTraceEvent, "from_source", FromSource.value());
    }
    if (HasSourceInfo) {
      xpti::addMetadata(CmdTraceEvent, "sym_function_name", KernelName);
      xpti::addMetadata(CmdTraceEvent, "sym_source_file_name", FileName);
      xpti::addMetadata(CmdTraceEvent, "sym_line_no", static_cast<int>(Line));
      xpti::addMetadata(CmdTraceEvent, "sym_column_no",
                        static_cast<int>(Column));
    }
    // We no longer set the 'queue_id' in the metadata structure as it is a
    // mutable value and multiple threads using the same queue created at the
    // same location will overwrite the metadata values creating inconsistencies
  }
}
#endif

#ifdef XPTI_ENABLE_INSTRUMENTATION
std::pair<xpti_td *, uint64_t> emitKernelInstrumentationData(
    int32_t StreamID, const std::shared_ptr<detail::kernel_impl> &SyclKernel,
    const detail::code_location &CodeLoc, bool IsTopCodeLoc,
    const std::string_view SyclKernelName,
    KernelNameBasedCacheT *KernelNameBasedCachePtr, queue_impl *Queue,
    const NDRDescT &NDRDesc, detail::kernel_bundle_impl *KernelBundleImplPtr,
    std::vector<ArgDesc> &CGArgs) {

  auto XptiObjects = std::make_pair<xpti_td *, uint64_t>(nullptr, -1);
  constexpr uint16_t NotificationTraceType = xpti::trace_node_create;
  if (!xptiCheckTraceEnabled(StreamID))
    return XptiObjects;

  void *Address = nullptr;
  std::optional<bool> FromSource;
  std::string KernelName = instrumentationGetKernelName(
      SyclKernel, CodeLoc.functionName(), SyclKernelName, Address, FromSource);

  auto &[CmdTraceEvent, InstanceID] = XptiObjects;

  std::string FileName =
      CodeLoc.fileName() ? CodeLoc.fileName() : std::string();

  // If code location is above sycl layer, use function name from code
  // location instead of kernel name in event payload
  std::string FuncName = (!IsTopCodeLoc && CodeLoc.functionName())
                             ? CodeLoc.functionName()
                             : std::string();

  instrumentationFillCommonData(KernelName, FuncName, FileName,
                                CodeLoc.lineNumber(), CodeLoc.columnNumber(),
                                Address, Queue, FromSource, InstanceID,
                                CmdTraceEvent);

  if (CmdTraceEvent) {
    // Stash the queue_id mutable metadata in TLS
    // NOTE: Queue can be null when kernel is directly enqueued to a command
    // buffer by graph API, when a modifiable graph is finalized.
    if (Queue)
      xpti::framework::stash_tuple(XPTI_QUEUE_INSTANCE_ID_KEY,
                                   getQueueID(Queue));
    instrumentationAddExtraKernelMetadata(
        CmdTraceEvent, NDRDesc, KernelBundleImplPtr,
        std::string(SyclKernelName), KernelNameBasedCachePtr, SyclKernel, Queue,
        CGArgs);

    xptiNotifySubscribers(
        StreamID, NotificationTraceType, detail::GSYCLGraphEvent, CmdTraceEvent,
        InstanceID,
        static_cast<const void *>(
            commandToNodeType(Command::CommandType::RUN_CG).c_str()));
  }

  return XptiObjects;
}
#endif

void ExecCGCommand::emitInstrumentationData() {
#ifdef XPTI_ENABLE_INSTRUMENTATION
  constexpr uint16_t NotificationTraceType = xpti::trace_node_create;
  if (!xptiCheckTraceEnabled(MStreamID))
    return;

  std::string KernelName;
  std::optional<bool> FromSource;
  switch (MCommandGroup->getType()) {
  case detail::CGType::Kernel: {
    auto KernelCG =
        reinterpret_cast<detail::CGExecKernel *>(MCommandGroup.get());
    KernelName = instrumentationGetKernelName(
        KernelCG->MSyclKernel, MCommandGroup->MFunctionName,
        KernelCG->getKernelName(), MAddress, FromSource);
  } break;
  default:
    KernelName = getTypeString();
    break;
  }

  // If code location is above sycl layer, use function name from code
  // location instead of kernel name in event payload
  std::string FuncName;
  if (!MCommandGroup->MIsTopCodeLoc)
    FuncName = MCommandGroup->MFunctionName;

  xpti_td *CmdTraceEvent = nullptr;
  instrumentationFillCommonData(KernelName, FuncName, MCommandGroup->MFileName,
                                MCommandGroup->MLine, MCommandGroup->MColumn,
                                MAddress, MQueue.get(), FromSource, MInstanceID,
                                CmdTraceEvent);

  if (CmdTraceEvent) {
    xpti::framework::stash_tuple(XPTI_QUEUE_INSTANCE_ID_KEY,
                                 getQueueID(MQueue));
    MTraceEvent = static_cast<void *>(CmdTraceEvent);
    if (MCommandGroup->getType() == detail::CGType::Kernel) {
      auto KernelCG =
          reinterpret_cast<detail::CGExecKernel *>(MCommandGroup.get());
      instrumentationAddExtraKernelMetadata(
          CmdTraceEvent, KernelCG->MNDRDesc, KernelCG->getKernelBundle().get(),
          KernelCG->MKernelName, KernelCG->MKernelNameBasedCachePtr,
          KernelCG->MSyclKernel, MQueue.get(), KernelCG->MArgs);
    }

    xptiNotifySubscribers(
        MStreamID, NotificationTraceType, detail::GSYCLGraphEvent,
        CmdTraceEvent, MInstanceID,
        static_cast<const void *>(commandToNodeType(MType).c_str()));
  }
#endif
}

void ExecCGCommand::printDot(std::ostream &Stream) const {
  Stream << "\"" << this << "\" [style=filled, fillcolor=\"#AFFF82\", label=\"";

  Stream << "ID = " << this << "\\n";
  Stream << "EXEC CG ON " << queueDeviceToString(MQueue.get()) << "\\n";

  switch (MCommandGroup->getType()) {
  case detail::CGType::Kernel: {
    auto KernelCG =
        reinterpret_cast<detail::CGExecKernel *>(MCommandGroup.get());
    Stream << "Kernel name: ";
    if (KernelCG->MSyclKernel && KernelCG->MSyclKernel->isCreatedFromSource())
      Stream << "created from source";
    else
      Stream << demangleKernelName(KernelCG->getKernelName());
    Stream << "\\n";
    break;
  }
  default:
    Stream << "CG type: " << getTypeString() << "\\n";
    break;
  }

  Stream << "\"];" << std::endl;

  for (const auto &Dep : MDeps) {
    Stream << "  \"" << this << "\" -> \"" << Dep.MDepCommand << "\""
           << " [ label = \"Access mode: "
           << accessModeToString(Dep.MDepRequirement->MAccessMode) << "\\n"
           << "MemObj: " << Dep.MDepRequirement->MSYCLMemObj << " \" ]"
           << std::endl;
  }
}

std::string_view ExecCGCommand::getTypeString() const {
  return cgTypeToString(MCommandGroup->getType());
}

// SYCL has a parallel_for_work_group variant where the only NDRange
// characteristics set by a user is the number of work groups. This does not
// map to the OpenCL clEnqueueNDRangeAPI, which requires global work size to
// be set as well. This function determines local work size based on the
// device characteristics and the number of work groups requested by the user,
// then calculates the global work size. SYCL specification (from 4.8.5.3):
// The member function handler::parallel_for_work_group is parameterized by
// the number of work - groups, such that the size of each group is chosen by
// the runtime, or by the number of work - groups and number of work - items
// for users who need more control.
static void adjustNDRangePerKernel(NDRDescT &NDR, ur_kernel_handle_t Kernel,
                                   const device_impl &DeviceImpl) {
  if (NDR.GlobalSize[0] != 0)
    return; // GlobalSize is set - no need to adjust
  // check the prerequisites:
  assert(NDR.LocalSize[0] == 0);
  // TODO might be good to cache this info together with the kernel info to
  // avoid get_kernel_work_group_info on every kernel run
  range<3> WGSize = get_kernel_device_specific_info<
      sycl::info::kernel_device_specific::compile_work_group_size>(
      Kernel, DeviceImpl.getHandleRef(), DeviceImpl.getAdapter());

  if (WGSize[0] == 0) {
    WGSize = {1, 1, 1};
  }
  NDR = sycl::detail::NDRDescT{nd_range<3>(NDR.NumWorkGroups * WGSize, WGSize),
                               static_cast<int>(NDR.Dims)};
}

// We have the following mapping between dimensions with SPIR-V builtins:
// 1D: id[0] -> x
// 2D: id[0] -> y, id[1] -> x
// 3D: id[0] -> z, id[1] -> y, id[2] -> x
// So in order to ensure the correctness we update all the kernel
// parameters accordingly.
// Initially we keep the order of NDRDescT as it provided by the user, this
// simplifies overall handling and do the reverse only when
// the kernel is enqueued.
void ReverseRangeDimensionsForKernel(NDRDescT &NDR) {
  if (NDR.Dims > 1) {
    std::swap(NDR.GlobalSize[0], NDR.GlobalSize[NDR.Dims - 1]);
    std::swap(NDR.LocalSize[0], NDR.LocalSize[NDR.Dims - 1]);
    std::swap(NDR.GlobalOffset[0], NDR.GlobalOffset[NDR.Dims - 1]);
  }
}

ur_mem_flags_t AccessModeToUr(access::mode AccessorMode) {
  switch (AccessorMode) {
  case access::mode::read:
    return UR_MEM_FLAG_READ_ONLY;
  case access::mode::write:
  case access::mode::discard_write:
    return UR_MEM_FLAG_WRITE_ONLY;
  default:
    return UR_MEM_FLAG_READ_WRITE;
  }
}

// Sets arguments for a given kernel and device based on the argument type.
// Refactored from SetKernelParamsAndLaunch to allow it to be used in the graphs
// extension.
static void SetArgBasedOnType(
    const AdapterPtr &Adapter, ur_kernel_handle_t Kernel,
    device_image_impl *DeviceImageImpl,
    const std::function<void *(Requirement *Req)> &getMemAllocationFunc,
    context_impl &ContextImpl, detail::ArgDesc &Arg, size_t NextTrueIndex) {
  switch (Arg.MType) {
  case kernel_param_kind_t::kind_dynamic_work_group_memory:
    break;
  case kernel_param_kind_t::kind_work_group_memory:
    break;
  case kernel_param_kind_t::kind_stream:
    break;
  case kernel_param_kind_t::kind_dynamic_accessor:
  case kernel_param_kind_t::kind_accessor: {
    Requirement *Req = (Requirement *)(Arg.MPtr);

    // getMemAllocationFunc is nullptr when there are no requirements. However,
    // we may pass default constructed accessors to a command, which don't add
    // requirements. In such case, getMemAllocationFunc is nullptr, but it's a
    // valid case, so we need to properly handle it.
    ur_mem_handle_t MemArg =
        getMemAllocationFunc
            ? reinterpret_cast<ur_mem_handle_t>(getMemAllocationFunc(Req))
            : nullptr;
    ur_kernel_arg_mem_obj_properties_t MemObjData{};
    MemObjData.stype = UR_STRUCTURE_TYPE_KERNEL_ARG_MEM_OBJ_PROPERTIES;
    MemObjData.memoryAccess = AccessModeToUr(Req->MAccessMode);
    Adapter->call<UrApiKind::urKernelSetArgMemObj>(Kernel, NextTrueIndex,
                                                   &MemObjData, MemArg);
    break;
  }
  case kernel_param_kind_t::kind_std_layout: {
    if (Arg.MPtr) {
      Adapter->call<UrApiKind::urKernelSetArgValue>(
          Kernel, NextTrueIndex, Arg.MSize, nullptr, Arg.MPtr);
    } else {
      Adapter->call<UrApiKind::urKernelSetArgLocal>(Kernel, NextTrueIndex,
                                                    Arg.MSize, nullptr);
    }

    break;
  }
  case kernel_param_kind_t::kind_sampler: {
    sampler *SamplerPtr = (sampler *)Arg.MPtr;
    ur_sampler_handle_t Sampler =
        (ur_sampler_handle_t)detail::getSyclObjImpl(*SamplerPtr)
            ->getOrCreateSampler(ContextImpl);
    Adapter->call<UrApiKind::urKernelSetArgSampler>(Kernel, NextTrueIndex,
                                                    nullptr, Sampler);
    break;
  }
  case kernel_param_kind_t::kind_pointer: {
    // We need to de-rerence this to get the actual USM allocation - that's the
    // pointer UR is expecting.
    const void *Ptr = *static_cast<const void *const *>(Arg.MPtr);
    Adapter->call<UrApiKind::urKernelSetArgPointer>(Kernel, NextTrueIndex,
                                                    nullptr, Ptr);
    break;
  }
  case kernel_param_kind_t::kind_specialization_constants_buffer: {
    assert(DeviceImageImpl != nullptr);
    ur_mem_handle_t SpecConstsBuffer =
        DeviceImageImpl->get_spec_const_buffer_ref();

    ur_kernel_arg_mem_obj_properties_t MemObjProps{};
    MemObjProps.pNext = nullptr;
    MemObjProps.stype = UR_STRUCTURE_TYPE_KERNEL_ARG_MEM_OBJ_PROPERTIES;
    MemObjProps.memoryAccess = UR_MEM_FLAG_READ_ONLY;
    Adapter->call<UrApiKind::urKernelSetArgMemObj>(
        Kernel, NextTrueIndex, &MemObjProps, SpecConstsBuffer);
    break;
  }
  case kernel_param_kind_t::kind_invalid:
    throw sycl::exception(sycl::make_error_code(sycl::errc::runtime),
                          "Invalid kernel param kind " +
                              codeToString(UR_RESULT_ERROR_INVALID_VALUE));
    break;
  }
}

static ur_result_t SetKernelParamsAndLaunch(
    queue_impl &Queue, std::vector<ArgDesc> &Args,
    const std::shared_ptr<device_image_impl> &DeviceImageImpl,
    ur_kernel_handle_t Kernel, NDRDescT &NDRDesc,
    std::vector<ur_event_handle_t> &RawEvents, detail::event_impl *OutEventImpl,
    const KernelArgMask *EliminatedArgMask,
    const std::function<void *(Requirement *Req)> &getMemAllocationFunc,
    bool IsCooperative, bool KernelUsesClusterLaunch,
    uint32_t WorkGroupMemorySize, const RTDeviceBinaryImage *BinImage,
    KernelNameStrRefT KernelName,
    KernelNameBasedCacheT *KernelNameBasedCachePtr,
    void *KernelFuncPtr = nullptr, int KernelNumArgs = 0,
    detail::kernel_param_desc_t (*KernelParamDescGetter)(int) = nullptr,
    bool KernelHasSpecialCaptures = true) {
  const AdapterPtr &Adapter = Queue.getAdapter();

  if (SYCLConfig<SYCL_JIT_AMDGCN_PTX_KERNELS>::get()) {
    std::vector<unsigned char> Empty;
    Kernel = Scheduler::getInstance().completeSpecConstMaterialization(
        Queue, BinImage, KernelName,
        DeviceImageImpl.get() ? DeviceImageImpl->get_spec_const_blob_ref()
                              : Empty);
  }

  if (KernelFuncPtr && !KernelHasSpecialCaptures) {
    auto setFunc = [&Adapter, Kernel,
                    KernelFuncPtr](const detail::kernel_param_desc_t &ParamDesc,
                                   size_t NextTrueIndex) {
      const void *ArgPtr = (const char *)KernelFuncPtr + ParamDesc.offset;
      switch (ParamDesc.kind) {
      case kernel_param_kind_t::kind_std_layout: {
        int Size = ParamDesc.info;
        Adapter->call<UrApiKind::urKernelSetArgValue>(Kernel, NextTrueIndex,
                                                      Size, nullptr, ArgPtr);
        break;
      }
      case kernel_param_kind_t::kind_pointer: {
        const void *Ptr = *static_cast<const void *const *>(ArgPtr);
        Adapter->call<UrApiKind::urKernelSetArgPointer>(Kernel, NextTrueIndex,
                                                        nullptr, Ptr);
        break;
      }
      default:
        throw std::runtime_error("Direct kernel argument copy failed.");
      }
    };
    applyFuncOnFilteredArgs(EliminatedArgMask, KernelNumArgs,
                            KernelParamDescGetter, setFunc);
  } else {
    auto setFunc = [&Adapter, Kernel, &DeviceImageImpl, &getMemAllocationFunc,
                    &Queue](detail::ArgDesc &Arg, size_t NextTrueIndex) {
      SetArgBasedOnType(Adapter, Kernel, DeviceImageImpl.get(),
                        getMemAllocationFunc, Queue.getContextImpl(), Arg,
                        NextTrueIndex);
    };
    applyFuncOnFilteredArgs(EliminatedArgMask, Args, setFunc);
  }

  const std::optional<int> &ImplicitLocalArg =
      KernelNameBasedCachePtr->getImplicitLocalArgPos();
  // Set the implicit local memory buffer to support
  // get_work_group_scratch_memory. This is for backend not supporting
  // CUDA-style local memory setting. Note that we may have -1 as a position,
  // this indicates the buffer is actually unused and was elided.
  if (ImplicitLocalArg.has_value() && ImplicitLocalArg.value() != -1) {
    Adapter->call<UrApiKind::urKernelSetArgLocal>(
        Kernel, ImplicitLocalArg.value(), WorkGroupMemorySize, nullptr);
  }

  adjustNDRangePerKernel(NDRDesc, Kernel, Queue.getDeviceImpl());

  // Remember this information before the range dimensions are reversed
  const bool HasLocalSize = (NDRDesc.LocalSize[0] != 0);

  ReverseRangeDimensionsForKernel(NDRDesc);

  size_t RequiredWGSize[3] = {0, 0, 0};
  size_t *LocalSize = nullptr;

  if (HasLocalSize)
    LocalSize = &NDRDesc.LocalSize[0];
  else {
    Adapter->call<UrApiKind::urKernelGetGroupInfo>(
        Kernel, Queue.getDeviceImpl().getHandleRef(),
        UR_KERNEL_GROUP_INFO_COMPILE_WORK_GROUP_SIZE, sizeof(RequiredWGSize),
        RequiredWGSize,
        /* pPropSizeRet = */ nullptr);

    const bool EnforcedLocalSize =
        (RequiredWGSize[0] != 0 || RequiredWGSize[1] != 0 ||
         RequiredWGSize[2] != 0);
    if (EnforcedLocalSize)
      LocalSize = RequiredWGSize;
  }
  const bool HasOffset = NDRDesc.GlobalOffset[0] != 0 ||
                         NDRDesc.GlobalOffset[1] != 0 ||
                         NDRDesc.GlobalOffset[2] != 0;

  std::vector<ur_kernel_launch_property_t> property_list;

  if (KernelUsesClusterLaunch) {
    ur_kernel_launch_property_value_t launch_property_value_cluster_range;
    launch_property_value_cluster_range.clusterDim[0] =
        NDRDesc.ClusterDimensions[0];
    launch_property_value_cluster_range.clusterDim[1] =
        NDRDesc.ClusterDimensions[1];
    launch_property_value_cluster_range.clusterDim[2] =
        NDRDesc.ClusterDimensions[2];

    property_list.push_back({UR_KERNEL_LAUNCH_PROPERTY_ID_CLUSTER_DIMENSION,
                             launch_property_value_cluster_range});
  }
  if (IsCooperative) {
    ur_kernel_launch_property_value_t launch_property_value_cooperative;
    launch_property_value_cooperative.cooperative = 1;
    property_list.push_back({UR_KERNEL_LAUNCH_PROPERTY_ID_COOPERATIVE,
                             launch_property_value_cooperative});
  }
  // If there is no implicit arg, let the driver handle it via a property
  if (WorkGroupMemorySize && !ImplicitLocalArg.has_value()) {
    property_list.push_back({UR_KERNEL_LAUNCH_PROPERTY_ID_WORK_GROUP_MEMORY,
                             {{WorkGroupMemorySize}}});
  }
  ur_event_handle_t UREvent = nullptr;
  ur_result_t Error = Adapter->call_nocheck<UrApiKind::urEnqueueKernelLaunch>(
      Queue.getHandleRef(), Kernel, NDRDesc.Dims,
      HasOffset ? &NDRDesc.GlobalOffset[0] : nullptr, &NDRDesc.GlobalSize[0],
      LocalSize, property_list.size(),
      property_list.empty() ? nullptr : property_list.data(), RawEvents.size(),
      RawEvents.empty() ? nullptr : &RawEvents[0],
      OutEventImpl ? &UREvent : nullptr);
  if (Error == UR_RESULT_SUCCESS && OutEventImpl) {
    OutEventImpl->setHandle(UREvent);
  }

  return Error;
}

static std::tuple<ur_kernel_handle_t, std::shared_ptr<device_image_impl>,
                  const KernelArgMask *>
getCGKernelInfo(const CGExecKernel &CommandGroup, context_impl &ContextImpl,
                device_impl &DeviceImpl,
                std::vector<FastKernelCacheValPtr> &KernelCacheValsToRelease) {

  ur_kernel_handle_t UrKernel = nullptr;
  std::shared_ptr<device_image_impl> DeviceImageImpl = nullptr;
  const KernelArgMask *EliminatedArgMask = nullptr;
  auto &KernelBundleImplPtr = CommandGroup.MKernelBundle;

  if (auto Kernel = CommandGroup.MSyclKernel; Kernel != nullptr) {
    UrKernel = Kernel->getHandleRef();
    EliminatedArgMask = Kernel->getKernelArgMask();
  } else if (auto SyclKernelImpl =
                 KernelBundleImplPtr ? KernelBundleImplPtr->tryGetKernel(
                                           CommandGroup.MKernelName)
                                     : std::shared_ptr<kernel_impl>{nullptr}) {
    UrKernel = SyclKernelImpl->getHandleRef();
    DeviceImageImpl = SyclKernelImpl->getDeviceImage();
    EliminatedArgMask = SyclKernelImpl->getKernelArgMask();
  } else {
    assert(CommandGroup.MKernelNameBasedCachePtr);
    FastKernelCacheValPtr FastKernelCacheVal =
        sycl::detail::ProgramManager::getInstance().getOrCreateKernel(
<<<<<<< HEAD
            *ContextImpl, DeviceImpl, CommandGroup.MKernelName,
            *CommandGroup.MKernelNameBasedCachePtr);
=======
            ContextImpl, DeviceImpl, CommandGroup.MKernelName,
            CommandGroup.MKernelNameBasedCachePtr);
>>>>>>> 1a265081
    UrKernel = FastKernelCacheVal->MKernelHandle;
    EliminatedArgMask = FastKernelCacheVal->MKernelArgMask;
    // To keep UrKernel valid, we return FastKernelCacheValPtr.
    KernelCacheValsToRelease.push_back(std::move(FastKernelCacheVal));
  }
  return std::make_tuple(UrKernel, std::move(DeviceImageImpl),
                         EliminatedArgMask);
}

ur_result_t enqueueImpCommandBufferKernel(
    const context &Ctx, device_impl &DeviceImpl,
    ur_exp_command_buffer_handle_t CommandBuffer,
    const CGExecKernel &CommandGroup,
    std::vector<ur_exp_command_buffer_sync_point_t> &SyncPoints,
    ur_exp_command_buffer_sync_point_t *OutSyncPoint,
    ur_exp_command_buffer_command_handle_t *OutCommand,
    const std::function<void *(Requirement *Req)> &getMemAllocationFunc) {
  // List of fast cache elements to be released after UR call. We don't do
  // anything with them, but they must exist to keep ur_kernel_handle_t-s
  // valid.
  std::vector<FastKernelCacheValPtr> FastKernelCacheValsToRelease;

  ur_kernel_handle_t UrKernel = nullptr;
  std::shared_ptr<device_image_impl> DeviceImageImpl = nullptr;
  const KernelArgMask *EliminatedArgMask = nullptr;

  context_impl &ContextImpl = *sycl::detail::getSyclObjImpl(Ctx);
  std::tie(UrKernel, DeviceImageImpl, EliminatedArgMask) = getCGKernelInfo(
      CommandGroup, ContextImpl, DeviceImpl, FastKernelCacheValsToRelease);

  // Build up the list of UR kernel handles that the UR command could be
  // updated to use.
  std::vector<ur_kernel_handle_t> AltUrKernels;
  const std::vector<std::weak_ptr<sycl::detail::CGExecKernel>>
      &AlternativeKernels = CommandGroup.MAlternativeKernels;
  for (const auto &AltCGKernelWP : AlternativeKernels) {
    auto AltCGKernel = AltCGKernelWP.lock();
    assert(AltCGKernel != nullptr);

    ur_kernel_handle_t AltUrKernel = nullptr;
    std::tie(AltUrKernel, std::ignore, std::ignore) =
        getCGKernelInfo(*AltCGKernel.get(), ContextImpl, DeviceImpl,
                        FastKernelCacheValsToRelease);
    AltUrKernels.push_back(AltUrKernel);
  }

  const sycl::detail::AdapterPtr &Adapter = ContextImpl.getAdapter();
  auto SetFunc = [&Adapter, &UrKernel, &DeviceImageImpl, &ContextImpl,
                  &getMemAllocationFunc](sycl::detail::ArgDesc &Arg,
                                         size_t NextTrueIndex) {
    sycl::detail::SetArgBasedOnType(Adapter, UrKernel, DeviceImageImpl.get(),
                                    getMemAllocationFunc, ContextImpl, Arg,
                                    NextTrueIndex);
  };
  // Copy args for modification
  auto Args = CommandGroup.MArgs;
  sycl::detail::applyFuncOnFilteredArgs(EliminatedArgMask, Args, SetFunc);

  // Remember this information before the range dimensions are reversed
  const bool HasLocalSize = (CommandGroup.MNDRDesc.LocalSize[0] != 0);

  // Copy NDRDesc for modification
  auto NDRDesc = CommandGroup.MNDRDesc;
  // Reverse kernel dims
  sycl::detail::ReverseRangeDimensionsForKernel(NDRDesc);

  size_t RequiredWGSize[3] = {0, 0, 0};
  size_t *LocalSize = nullptr;

  if (HasLocalSize)
    LocalSize = &NDRDesc.LocalSize[0];
  else {
    Adapter->call<UrApiKind::urKernelGetGroupInfo>(
        UrKernel, DeviceImpl.getHandleRef(),
        UR_KERNEL_GROUP_INFO_COMPILE_WORK_GROUP_SIZE, sizeof(RequiredWGSize),
        RequiredWGSize,
        /* pPropSizeRet = */ nullptr);

    const bool EnforcedLocalSize =
        (RequiredWGSize[0] != 0 || RequiredWGSize[1] != 0 ||
         RequiredWGSize[2] != 0);
    if (EnforcedLocalSize)
      LocalSize = RequiredWGSize;
  }

  // Command-buffers which are not updatable cannot return command handles, so
  // we query the descriptor here to check if a handle is required.
  ur_exp_command_buffer_desc_t CommandBufferDesc{};

  Adapter->call<UrApiKind::urCommandBufferGetInfoExp>(
      CommandBuffer,
      ur_exp_command_buffer_info_t::UR_EXP_COMMAND_BUFFER_INFO_DESCRIPTOR,
      sizeof(ur_exp_command_buffer_desc_t), &CommandBufferDesc, nullptr);

  ur_result_t Res =
      Adapter->call_nocheck<UrApiKind::urCommandBufferAppendKernelLaunchExp>(
          CommandBuffer, UrKernel, NDRDesc.Dims, &NDRDesc.GlobalOffset[0],
          &NDRDesc.GlobalSize[0], LocalSize, AltUrKernels.size(),
          AltUrKernels.size() ? AltUrKernels.data() : nullptr,
          SyncPoints.size(), SyncPoints.size() ? SyncPoints.data() : nullptr, 0,
          nullptr, OutSyncPoint, nullptr,
          CommandBufferDesc.isUpdatable ? OutCommand : nullptr);

  if (Res != UR_RESULT_SUCCESS) {
    detail::enqueue_kernel_launch::handleErrorOrWarning(Res, DeviceImpl,
                                                        UrKernel, NDRDesc);
  }

  return Res;
}

void enqueueImpKernel(
    queue_impl &Queue, NDRDescT &NDRDesc, std::vector<ArgDesc> &Args,
    detail::kernel_bundle_impl *KernelBundleImplPtr,
    const detail::kernel_impl *MSyclKernel, KernelNameStrRefT KernelName,
    KernelNameBasedCacheT *KernelNameBasedCachePtr,
    std::vector<ur_event_handle_t> &RawEvents, detail::event_impl *OutEventImpl,
    const std::function<void *(Requirement *Req)> &getMemAllocationFunc,
    ur_kernel_cache_config_t KernelCacheConfig, const bool KernelIsCooperative,
    const bool KernelUsesClusterLaunch, const size_t WorkGroupMemorySize,
    const RTDeviceBinaryImage *BinImage, void *KernelFuncPtr, int KernelNumArgs,
    detail::kernel_param_desc_t (*KernelParamDescGetter)(int),
    bool KernelHasSpecialCaptures) {
  // Run OpenCL kernel
  context_impl &ContextImpl = Queue.getContextImpl();
  device_impl &DeviceImpl = Queue.getDeviceImpl();
  ur_kernel_handle_t Kernel = nullptr;
  std::mutex *KernelMutex = nullptr;
  ur_program_handle_t Program = nullptr;
  const KernelArgMask *EliminatedArgMask;

  std::shared_ptr<kernel_impl> SyclKernelImpl;
  std::shared_ptr<device_image_impl> DeviceImageImpl;
  FastKernelCacheValPtr KernelCacheVal;

  if (nullptr != MSyclKernel) {
    assert(MSyclKernel->get_info<info::kernel::context>() ==
           Queue.get_context());
    Kernel = MSyclKernel->getHandleRef();
    Program = MSyclKernel->getProgramRef();

    // Non-cacheable kernels use mutexes from kernel_impls.
    // TODO this can still result in a race condition if multiple SYCL
    // kernels are created with the same native handle. To address this,
    // we need to either store and use a ur_native_handle_t -> mutex map or
    // reuse and return existing SYCL kernels from make_native to avoid
    // their duplication in such cases.
    KernelMutex = &MSyclKernel->getNoncacheableEnqueueMutex();
    EliminatedArgMask = MSyclKernel->getKernelArgMask();
  } else if ((SyclKernelImpl =
                  KernelBundleImplPtr
                      ? KernelBundleImplPtr->tryGetKernel(KernelName)
                      : std::shared_ptr<kernel_impl>{nullptr})) {
    Kernel = SyclKernelImpl->getHandleRef();
    DeviceImageImpl = SyclKernelImpl->getDeviceImage();

    Program = DeviceImageImpl->get_ur_program_ref();

    EliminatedArgMask = SyclKernelImpl->getKernelArgMask();
    KernelMutex = SyclKernelImpl->getCacheMutex();
  } else {
    assert(KernelNameBasedCachePtr);
    KernelCacheVal = detail::ProgramManager::getInstance().getOrCreateKernel(
<<<<<<< HEAD
        *ContextImpl, DeviceImpl, KernelName, *KernelNameBasedCachePtr,
        NDRDesc);
=======
        ContextImpl, DeviceImpl, KernelName, KernelNameBasedCachePtr, NDRDesc);
>>>>>>> 1a265081
    Kernel = KernelCacheVal->MKernelHandle;
    KernelMutex = KernelCacheVal->MMutex;
    Program = KernelCacheVal->MProgramHandle;
    EliminatedArgMask = KernelCacheVal->MKernelArgMask;
  }

  // We may need more events for the launch, so we make another reference.
  std::vector<ur_event_handle_t> &EventsWaitList = RawEvents;

  // Initialize device globals associated with this.
  std::vector<ur_event_handle_t> DeviceGlobalInitEvents =
      ContextImpl.initializeDeviceGlobals(Program, Queue);
  if (!DeviceGlobalInitEvents.empty()) {
    std::vector<ur_event_handle_t> EventsWithDeviceGlobalInits;
    EventsWithDeviceGlobalInits.reserve(RawEvents.size() +
                                        DeviceGlobalInitEvents.size());
    EventsWithDeviceGlobalInits.insert(EventsWithDeviceGlobalInits.end(),
                                       RawEvents.begin(), RawEvents.end());
    EventsWithDeviceGlobalInits.insert(EventsWithDeviceGlobalInits.end(),
                                       DeviceGlobalInitEvents.begin(),
                                       DeviceGlobalInitEvents.end());
    EventsWaitList = std::move(EventsWithDeviceGlobalInits);
  }

  ur_result_t Error = UR_RESULT_SUCCESS;
  {
    // When KernelMutex is null, this means that in-memory caching is
    // disabled, which means that kernel object is not shared, so no locking
    // is necessary.
    using LockT = std::unique_lock<std::mutex>;
    auto Lock = KernelMutex ? LockT(*KernelMutex) : LockT();

    // Set SLM/Cache configuration for the kernel if non-default value is
    // provided.
    if (KernelCacheConfig == UR_KERNEL_CACHE_CONFIG_LARGE_SLM ||
        KernelCacheConfig == UR_KERNEL_CACHE_CONFIG_LARGE_DATA) {
      const AdapterPtr &Adapter = Queue.getAdapter();
      Adapter->call<UrApiKind::urKernelSetExecInfo>(
          Kernel, UR_KERNEL_EXEC_INFO_CACHE_CONFIG,
          sizeof(ur_kernel_cache_config_t), nullptr, &KernelCacheConfig);
    }

    Error = SetKernelParamsAndLaunch(
        Queue, Args, DeviceImageImpl, Kernel, NDRDesc, EventsWaitList,
        OutEventImpl, EliminatedArgMask, getMemAllocationFunc,
        KernelIsCooperative, KernelUsesClusterLaunch, WorkGroupMemorySize,
        BinImage, KernelName, KernelNameBasedCachePtr, KernelFuncPtr,
        KernelNumArgs, KernelParamDescGetter, KernelHasSpecialCaptures);
  }
  if (UR_RESULT_SUCCESS != Error) {
    // If we have got non-success error code, let's analyze it to emit nice
    // exception explaining what was wrong
    detail::enqueue_kernel_launch::handleErrorOrWarning(Error, DeviceImpl,
                                                        Kernel, NDRDesc);
  }
}

ur_result_t enqueueReadWriteHostPipe(queue_impl &Queue,
                                     const std::string &PipeName, bool blocking,
                                     void *ptr, size_t size,
                                     std::vector<ur_event_handle_t> &RawEvents,
                                     detail::event_impl *OutEventImpl,
                                     bool read) {
  detail::HostPipeMapEntry *hostPipeEntry =
      ProgramManager::getInstance().getHostPipeEntry(PipeName);

  ur_program_handle_t Program = nullptr;
  device Device = Queue.get_device();
  context_impl &ContextImpl = Queue.getContextImpl();
  std::optional<ur_program_handle_t> CachedProgram =
      ContextImpl.getProgramForHostPipe(Device, hostPipeEntry);
  if (CachedProgram)
    Program = *CachedProgram;
  else {
    // If there was no cached program, build one.
    device_image_plain devImgPlain =
        ProgramManager::getInstance().getDeviceImageFromBinaryImage(
            hostPipeEntry->getDevBinImage(), Queue.get_context(), Device);
    device_image_plain BuiltImage = ProgramManager::getInstance().build(
        std::move(devImgPlain), {std::move(Device)}, {});
    Program = getSyclObjImpl(BuiltImage)->get_ur_program_ref();
  }
  assert(Program && "Program for this hostpipe is not compiled.");

  const AdapterPtr &Adapter = Queue.getAdapter();

  ur_queue_handle_t ur_q = Queue.getHandleRef();
  ur_result_t Error;

  ur_event_handle_t UREvent = nullptr;
  auto OutEvent = OutEventImpl ? &UREvent : nullptr;
  if (read) {
    Error = Adapter->call_nocheck<UrApiKind::urEnqueueReadHostPipe>(
        ur_q, Program, PipeName.c_str(), blocking, ptr, size, RawEvents.size(),
        RawEvents.empty() ? nullptr : &RawEvents[0], OutEvent);
  } else {
    Error = Adapter->call_nocheck<UrApiKind::urEnqueueWriteHostPipe>(
        ur_q, Program, PipeName.c_str(), blocking, ptr, size, RawEvents.size(),
        RawEvents.empty() ? nullptr : &RawEvents[0], OutEvent);
  }
  if (Error == UR_RESULT_SUCCESS && OutEventImpl) {
    OutEventImpl->setHandle(UREvent);
  }
  return Error;
}

namespace {
struct CommandBufferNativeCommandData {
  sycl::interop_handle ih;
  std::function<void(interop_handle)> func;
};

void CommandBufferInteropFreeFunc(void *InteropData) {
  auto *Data = reinterpret_cast<CommandBufferNativeCommandData *>(InteropData);
  return Data->func(Data->ih);
}
} // namespace

ur_result_t ExecCGCommand::enqueueImpCommandBuffer() {
  assert(MQueue && "Command buffer enqueue should have an associated queue");
  // Wait on host command dependencies
  waitForPreparedHostEvents();

  // Any device dependencies need to be waited on here since subsequent
  // submissions of the command buffer itself will not receive dependencies on
  // them, e.g. initial copies from host to device
  std::vector<EventImplPtr> EventImpls = MPreparedDepsEvents;
  flushCrossQueueDeps(EventImpls);
  std::vector<ur_event_handle_t> RawEvents = getUrEvents(EventImpls);
  if (!RawEvents.empty()) {
    MQueue->getAdapter()->call<UrApiKind::urEventWait>(RawEvents.size(),
                                                       &RawEvents[0]);
  }

  ur_exp_command_buffer_sync_point_t OutSyncPoint{};
  ur_exp_command_buffer_command_handle_t OutCommand = nullptr;
  switch (MCommandGroup->getType()) {
  case CGType::Kernel: {
    CGExecKernel *ExecKernel = (CGExecKernel *)MCommandGroup.get();

    auto getMemAllocationFunc = [this](Requirement *Req) {
      AllocaCommandBase *AllocaCmd = getAllocaForReq(Req);
      return AllocaCmd->getMemAllocation();
    };

    auto result = enqueueImpCommandBufferKernel(
        MQueue->get_context(), MQueue->getDeviceImpl(), MCommandBuffer,
        *ExecKernel, MSyncPointDeps, &OutSyncPoint, &OutCommand,
        getMemAllocationFunc);
    MEvent->setSyncPoint(OutSyncPoint);
    MEvent->setCommandBufferCommand(OutCommand);
    return result;
  }
  case CGType::CopyUSM: {
    CGCopyUSM *Copy = (CGCopyUSM *)MCommandGroup.get();
    if (auto Result = callMemOpHelper(
            MemoryManager::ext_oneapi_copy_usm_cmd_buffer,
            &MQueue->getContextImpl(), Copy->getSrc(), MCommandBuffer,
            Copy->getLength(), Copy->getDst(), MSyncPointDeps, &OutSyncPoint);
        Result != UR_RESULT_SUCCESS)
      return Result;

    MEvent->setSyncPoint(OutSyncPoint);
    return UR_RESULT_SUCCESS;
  }
  case CGType::CopyAccToAcc: {
    CGCopy *Copy = (CGCopy *)MCommandGroup.get();
    Requirement *ReqSrc = (Requirement *)(Copy->getSrc());
    Requirement *ReqDst = (Requirement *)(Copy->getDst());

    AllocaCommandBase *AllocaCmdSrc = getAllocaForReq(ReqSrc);
    AllocaCommandBase *AllocaCmdDst = getAllocaForReq(ReqDst);

    if (auto Result = callMemOpHelper(
            MemoryManager::ext_oneapi_copyD2D_cmd_buffer,
            &MQueue->getContextImpl(), MCommandBuffer,
            AllocaCmdSrc->getSYCLMemObj(), AllocaCmdSrc->getMemAllocation(),
            ReqSrc->MDims, ReqSrc->MMemoryRange, ReqSrc->MAccessRange,
            ReqSrc->MOffset, ReqSrc->MElemSize,
            AllocaCmdDst->getMemAllocation(), ReqDst->MDims,
            ReqDst->MMemoryRange, ReqDst->MAccessRange, ReqDst->MOffset,
            ReqDst->MElemSize, std::move(MSyncPointDeps), &OutSyncPoint);
        Result != UR_RESULT_SUCCESS)
      return Result;

    MEvent->setSyncPoint(OutSyncPoint);
    return UR_RESULT_SUCCESS;
  }
  case CGType::CopyAccToPtr: {
    CGCopy *Copy = (CGCopy *)MCommandGroup.get();
    Requirement *Req = (Requirement *)Copy->getSrc();
    AllocaCommandBase *AllocaCmd = getAllocaForReq(Req);

    if (auto Result = callMemOpHelper(
            MemoryManager::ext_oneapi_copyD2H_cmd_buffer,
            &MQueue->getContextImpl(), MCommandBuffer,
            AllocaCmd->getSYCLMemObj(), AllocaCmd->getMemAllocation(),
            Req->MDims, Req->MMemoryRange, Req->MAccessRange, Req->MOffset,
            Req->MElemSize, (char *)Copy->getDst(), Req->MDims,
            Req->MAccessRange,
            /*DstOffset=*/sycl::id<3>{0, 0, 0}, Req->MElemSize,
            std::move(MSyncPointDeps), &OutSyncPoint);
        Result != UR_RESULT_SUCCESS)
      return Result;

    MEvent->setSyncPoint(OutSyncPoint);
    return UR_RESULT_SUCCESS;
  }
  case CGType::CopyPtrToAcc: {
    CGCopy *Copy = (CGCopy *)MCommandGroup.get();
    Requirement *Req = (Requirement *)(Copy->getDst());
    AllocaCommandBase *AllocaCmd = getAllocaForReq(Req);

    if (auto Result = callMemOpHelper(
            MemoryManager::ext_oneapi_copyH2D_cmd_buffer,
            &MQueue->getContextImpl(), MCommandBuffer,
            AllocaCmd->getSYCLMemObj(), (char *)Copy->getSrc(), Req->MDims,
            Req->MAccessRange,
            /*SrcOffset*/ sycl::id<3>{0, 0, 0}, Req->MElemSize,
            AllocaCmd->getMemAllocation(), Req->MDims, Req->MMemoryRange,
            Req->MAccessRange, Req->MOffset, Req->MElemSize,
            std::move(MSyncPointDeps), &OutSyncPoint);
        Result != UR_RESULT_SUCCESS)
      return Result;

    MEvent->setSyncPoint(OutSyncPoint);
    return UR_RESULT_SUCCESS;
  }
  case CGType::Fill: {
    CGFill *Fill = (CGFill *)MCommandGroup.get();
    Requirement *Req = (Requirement *)(Fill->getReqToFill());
    AllocaCommandBase *AllocaCmd = getAllocaForReq(Req);

    if (auto Result = callMemOpHelper(
            MemoryManager::ext_oneapi_fill_cmd_buffer,
            &MQueue->getContextImpl(), MCommandBuffer,
            AllocaCmd->getSYCLMemObj(), AllocaCmd->getMemAllocation(),
            Fill->MPattern.size(), Fill->MPattern.data(), Req->MDims,
            Req->MMemoryRange, Req->MAccessRange, Req->MOffset, Req->MElemSize,
            std::move(MSyncPointDeps), &OutSyncPoint);
        Result != UR_RESULT_SUCCESS)
      return Result;

    MEvent->setSyncPoint(OutSyncPoint);
    return UR_RESULT_SUCCESS;
  }
  case CGType::FillUSM: {
    CGFillUSM *Fill = (CGFillUSM *)MCommandGroup.get();
    if (auto Result = callMemOpHelper(
            MemoryManager::ext_oneapi_fill_usm_cmd_buffer,
            &MQueue->getContextImpl(), MCommandBuffer, Fill->getDst(),
            Fill->getLength(), Fill->getPattern(), std::move(MSyncPointDeps),
            &OutSyncPoint);
        Result != UR_RESULT_SUCCESS)
      return Result;

    MEvent->setSyncPoint(OutSyncPoint);
    return UR_RESULT_SUCCESS;
  }
  case CGType::PrefetchUSM: {
    CGPrefetchUSM *Prefetch = (CGPrefetchUSM *)MCommandGroup.get();
    if (auto Result = callMemOpHelper(
            MemoryManager::ext_oneapi_prefetch_usm_cmd_buffer,
            &MQueue->getContextImpl(), MCommandBuffer, Prefetch->getDst(),
            Prefetch->getLength(), std::move(MSyncPointDeps), &OutSyncPoint);
        Result != UR_RESULT_SUCCESS)
      return Result;

    MEvent->setSyncPoint(OutSyncPoint);
    return UR_RESULT_SUCCESS;
  }
  case CGType::AdviseUSM: {
    CGAdviseUSM *Advise = (CGAdviseUSM *)MCommandGroup.get();
    if (auto Result = callMemOpHelper(
            MemoryManager::ext_oneapi_advise_usm_cmd_buffer,
            &MQueue->getContextImpl(), MCommandBuffer, Advise->getDst(),
            Advise->getLength(), Advise->getAdvice(), std::move(MSyncPointDeps),
            &OutSyncPoint);
        Result != UR_RESULT_SUCCESS)
      return Result;

    MEvent->setSyncPoint(OutSyncPoint);
    return UR_RESULT_SUCCESS;
  }
  case CGType::EnqueueNativeCommand: {
    // Queue is created by graph_impl before creating command to submit to
    // scheduler.
    const AdapterPtr &Adapter = MQueue->getAdapter();
    context_impl &ContextImpl = MQueue->getContextImpl();
    device_impl &DeviceImpl = MQueue->getDeviceImpl();

    // The CUDA & HIP backends don't have the equivalent of barrier
    // commands that can be appended to the native UR command-buffer
    // to enforce command-group predecessor and successor dependencies.
    // Instead we create a new command-buffer to give to the user
    // in the ext_codeplay_get_native_graph() call, which is then
    // added to the main command-buffer in the UR cuda/hip adapter
    // using cuGraphAddChildGraphNode/hipGraphAddChildGraphNode.
    //
    // As both the SYCL-RT and UR adapter need to have a handle
    // to this child command-buffer, the SYCL-RT creates it and
    // then passes the handle via a parameter to
    // urCommandBufferAppendNativeCommandExp.
    ur_bool_t DeviceHasSubgraphSupport = false;
    Adapter->call<UrApiKind::urDeviceGetInfo>(
        DeviceImpl.getHandleRef(),
        UR_DEVICE_INFO_COMMAND_BUFFER_SUBGRAPH_SUPPORT_EXP, sizeof(ur_bool_t),
        &DeviceHasSubgraphSupport, nullptr);

    ur_exp_command_buffer_handle_t ChildCommandBuffer = nullptr;
    if (DeviceHasSubgraphSupport) {
      ur_exp_command_buffer_desc_t Desc{
          UR_STRUCTURE_TYPE_EXP_COMMAND_BUFFER_DESC /*stype*/,
          nullptr /*pnext*/, false /* updatable */, false /* in-order */,
          false /* profilable*/
      };
      Adapter->call<sycl::detail::UrApiKind::urCommandBufferCreateExp>(
          ContextImpl.getHandleRef(), DeviceImpl.getHandleRef(), &Desc,
          &ChildCommandBuffer);
    }

    CGHostTask *HostTask = (CGHostTask *)MCommandGroup.get();

    // Extract the Mem Objects for all Requirements, to ensure they are
    // available if a user asks for them inside the interop task scope
    std::vector<interop_handle::ReqToMem> ReqToMem;
    const std::vector<Requirement *> &HandlerReq = HostTask->getRequirements();
    auto ReqToMemConv = [&ReqToMem, &ContextImpl](Requirement *Req) {
      const std::vector<AllocaCommandBase *> &AllocaCmds =
          Req->MSYCLMemObj->MRecord->MAllocaCommands;

      for (AllocaCommandBase *AllocaCmd : AllocaCmds)
        if (&ContextImpl == getContext(AllocaCmd->getQueue())) {
          auto MemArg =
              reinterpret_cast<ur_mem_handle_t>(AllocaCmd->getMemAllocation());
          ReqToMem.emplace_back(std::make_pair(Req, MemArg));
          return;
        }

      assert(false && "Can't get memory object due to no allocation available");

      throw sycl::exception(
          sycl::make_error_code(sycl::errc::runtime),
          "Can't get memory object due to no allocation available " +
              codeToString(UR_RESULT_ERROR_INVALID_MEM_OBJECT));
    };
    std::for_each(std::begin(HandlerReq), std::end(HandlerReq),
                  std::move(ReqToMemConv));

    ur_exp_command_buffer_handle_t InteropCommandBuffer =
        ChildCommandBuffer ? ChildCommandBuffer : MCommandBuffer;
    interop_handle IH{std::move(ReqToMem), MQueue,
                      DeviceImpl.shared_from_this(),
                      ContextImpl.shared_from_this(), InteropCommandBuffer};
    CommandBufferNativeCommandData CustomOpData{
        std::move(IH), HostTask->MHostTask->MInteropTask};

#ifndef __INTEL_PREVIEW_BREAKING_CHANGES
    // CMPLRLLVM-66082
    // The native command-buffer should be a member of the sycl::interop_handle
    // class, but it is in an ABI breaking change to add it. So member lives in
    // the queue as a intermediate workaround.
    MQueue->setInteropGraph(InteropCommandBuffer);
#endif

    Adapter->call<UrApiKind::urCommandBufferAppendNativeCommandExp>(
        MCommandBuffer, CommandBufferInteropFreeFunc, &CustomOpData,
        ChildCommandBuffer, MSyncPointDeps.size(),
        MSyncPointDeps.empty() ? nullptr : MSyncPointDeps.data(),
        &OutSyncPoint);

#ifndef __INTEL_PREVIEW_BREAKING_CHANGES
    // See CMPLRLLVM-66082
    MQueue->setInteropGraph(nullptr);
#endif

    if (ChildCommandBuffer) {
      ur_result_t Res = Adapter->call_nocheck<
          sycl::detail::UrApiKind::urCommandBufferReleaseExp>(
          ChildCommandBuffer);
      (void)Res;
      assert(Res == UR_RESULT_SUCCESS);
    }

    MEvent->setSyncPoint(OutSyncPoint);
    return UR_RESULT_SUCCESS;
  }

  default:
    throw exception(make_error_code(errc::runtime),
                    "CG type not implemented for command buffers.");
  }
}

ur_result_t ExecCGCommand::enqueueImp() {
  if (MCommandBuffer) {
    return enqueueImpCommandBuffer();
  } else {
    return enqueueImpQueue();
  }
}

ur_result_t ExecCGCommand::enqueueImpQueue() {
  if (getCG().getType() != CGType::CodeplayHostTask)
    waitForPreparedHostEvents();
  std::vector<EventImplPtr> EventImpls = MPreparedDepsEvents;
  auto RawEvents = getUrEvents(EventImpls);
  flushCrossQueueDeps(EventImpls);

  ur_event_handle_t UREvent = nullptr;
  ur_event_handle_t *Event = !MEventNeeded ? nullptr : &UREvent;
  detail::event_impl *EventImpl = !MEventNeeded ? nullptr : MEvent.get();

  auto SetEventHandleOrDiscard = [&]() {
    if (!MEventNeeded) {
      assert(MEvent->isDiscarded());
    } else {
      assert(!MEvent->isDiscarded());
      MEvent->setHandle(*Event);
    }
  };

  switch (MCommandGroup->getType()) {

  case CGType::UpdateHost: {
    throw sycl::exception(sycl::make_error_code(sycl::errc::runtime),
                          "Update host should be handled by the Scheduler. " +
                              codeToString(UR_RESULT_ERROR_INVALID_VALUE));
  }
  case CGType::CopyAccToPtr: {
    CGCopy *Copy = (CGCopy *)MCommandGroup.get();
    Requirement *Req = (Requirement *)Copy->getSrc();
    AllocaCommandBase *AllocaCmd = getAllocaForReq(Req);

    if (auto Result = callMemOpHelper(
            MemoryManager::copy, AllocaCmd->getSYCLMemObj(),
            AllocaCmd->getMemAllocation(), MQueue.get(), Req->MDims,
            Req->MMemoryRange, Req->MAccessRange, Req->MOffset, Req->MElemSize,
            Copy->getDst(), nullptr, Req->MDims, Req->MAccessRange,
            Req->MAccessRange, /*DstOffset=*/sycl::id<3>{0, 0, 0},
            Req->MElemSize, std::move(RawEvents), UREvent);
        Result != UR_RESULT_SUCCESS)
      return Result;

    MEvent->setHandle(UREvent);

    return UR_RESULT_SUCCESS;
  }
  case CGType::CopyPtrToAcc: {
    CGCopy *Copy = (CGCopy *)MCommandGroup.get();
    Requirement *Req = (Requirement *)(Copy->getDst());
    AllocaCommandBase *AllocaCmd = getAllocaForReq(Req);

    if (auto Result = callMemOpHelper(
            MemoryManager::copy, AllocaCmd->getSYCLMemObj(), Copy->getSrc(),
            nullptr, Req->MDims, Req->MAccessRange, Req->MAccessRange,
            /*SrcOffset*/ sycl::id<3>{0, 0, 0}, Req->MElemSize,
            AllocaCmd->getMemAllocation(), MQueue.get(), Req->MDims,
            Req->MMemoryRange, Req->MAccessRange, Req->MOffset, Req->MElemSize,
            std::move(RawEvents), UREvent);
        Result != UR_RESULT_SUCCESS)
      return Result;

    MEvent->setHandle(UREvent);
    return UR_RESULT_SUCCESS;
  }
  case CGType::CopyAccToAcc: {
    CGCopy *Copy = (CGCopy *)MCommandGroup.get();
    Requirement *ReqSrc = (Requirement *)(Copy->getSrc());
    Requirement *ReqDst = (Requirement *)(Copy->getDst());

    AllocaCommandBase *AllocaCmdSrc = getAllocaForReq(ReqSrc);
    AllocaCommandBase *AllocaCmdDst = getAllocaForReq(ReqDst);

    if (auto Result = callMemOpHelper(
            MemoryManager::copy, AllocaCmdSrc->getSYCLMemObj(),
            AllocaCmdSrc->getMemAllocation(), MQueue.get(), ReqSrc->MDims,
            ReqSrc->MMemoryRange, ReqSrc->MAccessRange, ReqSrc->MOffset,
            ReqSrc->MElemSize, AllocaCmdDst->getMemAllocation(), MQueue.get(),
            ReqDst->MDims, ReqDst->MMemoryRange, ReqDst->MAccessRange,
            ReqDst->MOffset, ReqDst->MElemSize, std::move(RawEvents), UREvent);
        Result != UR_RESULT_SUCCESS)
      return Result;

    MEvent->setHandle(UREvent);
    return UR_RESULT_SUCCESS;
  }
  case CGType::Fill: {
    CGFill *Fill = (CGFill *)MCommandGroup.get();
    Requirement *Req = (Requirement *)(Fill->getReqToFill());
    AllocaCommandBase *AllocaCmd = getAllocaForReq(Req);

    if (auto Result = callMemOpHelper(
            MemoryManager::fill, AllocaCmd->getSYCLMemObj(),
            AllocaCmd->getMemAllocation(), *MQueue, Fill->MPattern.size(),
            Fill->MPattern.data(), Req->MDims, Req->MMemoryRange,
            Req->MAccessRange, Req->MOffset, Req->MElemSize,
            std::move(RawEvents), UREvent);
        Result != UR_RESULT_SUCCESS)
      return Result;

    MEvent->setHandle(UREvent);
    return UR_RESULT_SUCCESS;
  }
  case CGType::Kernel: {
    assert(MQueue && "Kernel submissions should have an associated queue");
    CGExecKernel *ExecKernel = (CGExecKernel *)MCommandGroup.get();

    NDRDescT &NDRDesc = ExecKernel->MNDRDesc;
    std::vector<ArgDesc> &Args = ExecKernel->MArgs;

    auto getMemAllocationFunc = [this](Requirement *Req) {
      AllocaCommandBase *AllocaCmd = getAllocaForReq(Req);
      // getAllocaForReq may return nullptr if Req is a default constructed
      // accessor. Simply return nullptr in such a case.
      return AllocaCmd ? AllocaCmd->getMemAllocation() : nullptr;
    };

    const std::shared_ptr<detail::kernel_impl> &SyclKernel =
        ExecKernel->MSyclKernel;
    KernelNameStrRefT KernelName = ExecKernel->MKernelName;

    if (!EventImpl) {
      // Kernel only uses assert if it's non interop one
      bool KernelUsesAssert =
          (!SyclKernel || SyclKernel->hasSYCLMetadata()) &&
          ExecKernel->MKernelNameBasedCachePtr->usesAssert();
      if (KernelUsesAssert) {
        EventImpl = MEvent.get();
      }
    }

    const RTDeviceBinaryImage *BinImage = nullptr;
    if (detail::SYCLConfig<detail::SYCL_JIT_AMDGCN_PTX_KERNELS>::get()) {
      std::tie(BinImage, std::ignore) =
          retrieveKernelBinary(*MQueue, KernelName);
      assert(BinImage && "Failed to obtain a binary image.");
    }
    enqueueImpKernel(
        *MQueue, NDRDesc, Args, ExecKernel->getKernelBundle().get(),
        SyclKernel.get(), KernelName, ExecKernel->MKernelNameBasedCachePtr,
        RawEvents, EventImpl, getMemAllocationFunc,
        ExecKernel->MKernelCacheConfig, ExecKernel->MKernelIsCooperative,
        ExecKernel->MKernelUsesClusterLaunch,
        ExecKernel->MKernelWorkGroupMemorySize, BinImage);

    return UR_RESULT_SUCCESS;
  }
  case CGType::CopyUSM: {
    CGCopyUSM *Copy = (CGCopyUSM *)MCommandGroup.get();
    if (auto Result = callMemOpHelper(
            MemoryManager::copy_usm, Copy->getSrc(), *MQueue, Copy->getLength(),
            Copy->getDst(), std::move(RawEvents), Event);
        Result != UR_RESULT_SUCCESS)
      return Result;

    SetEventHandleOrDiscard();
    return UR_RESULT_SUCCESS;
  }
  case CGType::FillUSM: {
    CGFillUSM *Fill = (CGFillUSM *)MCommandGroup.get();
    if (auto Result = callMemOpHelper(
            MemoryManager::fill_usm, Fill->getDst(), *MQueue, Fill->getLength(),
            Fill->getPattern(), std::move(RawEvents), Event);
        Result != UR_RESULT_SUCCESS)
      return Result;

    SetEventHandleOrDiscard();
    return UR_RESULT_SUCCESS;
  }
  case CGType::PrefetchUSM: {
    CGPrefetchUSM *Prefetch = (CGPrefetchUSM *)MCommandGroup.get();
    if (auto Result = callMemOpHelper(
            MemoryManager::prefetch_usm, Prefetch->getDst(), *MQueue,
            Prefetch->getLength(), std::move(RawEvents), Event);
        Result != UR_RESULT_SUCCESS)
      return Result;

    SetEventHandleOrDiscard();
    return UR_RESULT_SUCCESS;
  }
  case CGType::AdviseUSM: {
    CGAdviseUSM *Advise = (CGAdviseUSM *)MCommandGroup.get();
    if (auto Result =
            callMemOpHelper(MemoryManager::advise_usm, Advise->getDst(),
                            *MQueue, Advise->getLength(), Advise->getAdvice(),
                            std::move(RawEvents), Event);
        Result != UR_RESULT_SUCCESS)
      return Result;

    SetEventHandleOrDiscard();
    return UR_RESULT_SUCCESS;
  }
  case CGType::Copy2DUSM: {
    CGCopy2DUSM *Copy = (CGCopy2DUSM *)MCommandGroup.get();
    if (auto Result = callMemOpHelper(
            MemoryManager::copy_2d_usm, Copy->getSrc(), Copy->getSrcPitch(),
            *MQueue, Copy->getDst(), Copy->getDstPitch(), Copy->getWidth(),
            Copy->getHeight(), std::move(RawEvents), Event);
        Result != UR_RESULT_SUCCESS)
      return Result;

    SetEventHandleOrDiscard();
    return UR_RESULT_SUCCESS;
  }
  case CGType::Fill2DUSM: {
    CGFill2DUSM *Fill = (CGFill2DUSM *)MCommandGroup.get();
    if (auto Result = callMemOpHelper(
            MemoryManager::fill_2d_usm, Fill->getDst(), *MQueue,
            Fill->getPitch(), Fill->getWidth(), Fill->getHeight(),
            Fill->getPattern(), std::move(RawEvents), Event);
        Result != UR_RESULT_SUCCESS)
      return Result;

    SetEventHandleOrDiscard();
    return UR_RESULT_SUCCESS;
  }
  case CGType::Memset2DUSM: {
    CGMemset2DUSM *Memset = (CGMemset2DUSM *)MCommandGroup.get();
    if (auto Result = callMemOpHelper(
            MemoryManager::memset_2d_usm, Memset->getDst(), *MQueue,
            Memset->getPitch(), Memset->getWidth(), Memset->getHeight(),
            Memset->getValue(), std::move(RawEvents), Event);
        Result != UR_RESULT_SUCCESS)
      return Result;

    SetEventHandleOrDiscard();
    return UR_RESULT_SUCCESS;
  }
  case CGType::CodeplayHostTask: {
    CGHostTask *HostTask = static_cast<CGHostTask *>(MCommandGroup.get());

    for (ArgDesc &Arg : HostTask->MArgs) {
      switch (Arg.MType) {
      case kernel_param_kind_t::kind_accessor: {
        Requirement *Req = static_cast<Requirement *>(Arg.MPtr);
        AllocaCommandBase *AllocaCmd = getAllocaForReq(Req);

        if (AllocaCmd)
          Req->MData = AllocaCmd->getMemAllocation();
        break;
      }
      default:
        throw sycl::exception(sycl::make_error_code(sycl::errc::runtime),
                              "Unsupported arg type " +
                                  codeToString(UR_RESULT_ERROR_INVALID_VALUE));
      }
    }

    std::vector<interop_handle::ReqToMem> ReqToMem;
    std::vector<ur_mem_handle_t> ReqUrMem;

    if (HostTask->MHostTask->isInteropTask()) {
      // Extract the Mem Objects for all Requirements, to ensure they are
      // available if a user asks for them inside the interop task scope
      const std::vector<Requirement *> &HandlerReq =
          HostTask->getRequirements();
      auto ReqToMemConv = [&ReqToMem, &ReqUrMem, HostTask](Requirement *Req) {
        const std::vector<AllocaCommandBase *> &AllocaCmds =
            Req->MSYCLMemObj->MRecord->MAllocaCommands;

        for (AllocaCommandBase *AllocaCmd : AllocaCmds)
          if (getContext(HostTask->MQueue) ==
              getContext(AllocaCmd->getQueue())) {
            auto MemArg = reinterpret_cast<ur_mem_handle_t>(
                AllocaCmd->getMemAllocation());
            ReqToMem.emplace_back(std::make_pair(Req, MemArg));
            ReqUrMem.emplace_back(MemArg);

            return;
          }

        assert(false &&
               "Can't get memory object due to no allocation available");

        throw sycl::exception(
            sycl::make_error_code(sycl::errc::runtime),
            "Can't get memory object due to no allocation available " +
                codeToString(UR_RESULT_ERROR_INVALID_MEM_OBJECT));
      };
      std::for_each(std::begin(HandlerReq), std::end(HandlerReq),
                    std::move(ReqToMemConv));
      std::sort(std::begin(ReqToMem), std::end(ReqToMem));
    }

    // Host task is executed asynchronously so we should record where it was
    // submitted to report exception origin properly.
    copySubmissionCodeLocation();

    queue_impl::getThreadPool().submit<DispatchHostTask>(
        DispatchHostTask(this, std::move(ReqToMem), std::move(ReqUrMem)));

    MShouldCompleteEventIfPossible = false;

    return UR_RESULT_SUCCESS;
  }
  case CGType::EnqueueNativeCommand: {
    CGHostTask *HostTask = static_cast<CGHostTask *>(MCommandGroup.get());

    for (ArgDesc &Arg : HostTask->MArgs) {
      switch (Arg.MType) {
      case kernel_param_kind_t::kind_accessor: {
        Requirement *Req = static_cast<Requirement *>(Arg.MPtr);
        AllocaCommandBase *AllocaCmd = getAllocaForReq(Req);

        if (AllocaCmd)
          Req->MData = AllocaCmd->getMemAllocation();
        break;
      }
      default:
        throw sycl::exception(sycl::make_error_code(sycl::errc::runtime),
                              "Unsupported arg type ");
      }
    }

    std::vector<interop_handle::ReqToMem> ReqToMem;
    std::vector<ur_mem_handle_t> ReqMems;

    if (HostTask->MHostTask->isInteropTask()) {
      // Extract the Mem Objects for all Requirements, to ensure they are
      // available if a user asks for them inside the interop task scope
      const std::vector<Requirement *> &HandlerReq =
          HostTask->getRequirements();
      auto ReqToMemConv = [&ReqToMem, &ReqMems, HostTask](Requirement *Req) {
        const std::vector<AllocaCommandBase *> &AllocaCmds =
            Req->MSYCLMemObj->MRecord->MAllocaCommands;

        for (AllocaCommandBase *AllocaCmd : AllocaCmds)
          if (getContext(HostTask->MQueue) ==
              getContext(AllocaCmd->getQueue())) {
            auto MemArg = reinterpret_cast<ur_mem_handle_t>(
                AllocaCmd->getMemAllocation());
            ReqToMem.emplace_back(std::make_pair(Req, MemArg));
            ReqMems.emplace_back(MemArg);

            return;
          }

        assert(false &&
               "Can't get memory object due to no allocation available");

        throw sycl::exception(
            sycl::make_error_code(sycl::errc::runtime),
            "Can't get memory object due to no allocation available " +
                codeToString(UR_RESULT_ERROR_INVALID_MEM_OBJECT));
      };
      std::for_each(std::begin(HandlerReq), std::end(HandlerReq),
                    std::move(ReqToMemConv));
      std::sort(std::begin(ReqToMem), std::end(ReqToMem));
    }

    EnqueueNativeCommandData CustomOpData{
        interop_handle{std::move(ReqToMem), HostTask->MQueue,
                       HostTask->MQueue->getDeviceImpl().shared_from_this(),
                       HostTask->MQueue->getContextImpl().shared_from_this()},
        HostTask->MHostTask->MInteropTask};

    ur_bool_t NativeCommandSupport = false;
    assert(MQueue && "Native command should have an associated queue");
    auto &Adapter = MQueue->getAdapter();
    Adapter->call<UrApiKind::urDeviceGetInfo>(
        detail::getSyclObjImpl(MQueue->get_device())->getHandleRef(),
        UR_DEVICE_INFO_ENQUEUE_NATIVE_COMMAND_SUPPORT_EXP,
        sizeof(NativeCommandSupport), &NativeCommandSupport, nullptr);
    assert(NativeCommandSupport && "ext_codeplay_enqueue_native_command is not "
                                   "supported on this device");
    if (auto Result =
            Adapter->call_nocheck<UrApiKind::urEnqueueNativeCommandExp>(
                MQueue->getHandleRef(), InteropFreeFunc, &CustomOpData,
                ReqMems.size(), ReqMems.data(), nullptr, RawEvents.size(),
                RawEvents.data(), Event);
        Result != UR_RESULT_SUCCESS)
      return Result;

    SetEventHandleOrDiscard();
    return UR_RESULT_SUCCESS;
  }
  case CGType::Barrier: {
    assert(MQueue && "Barrier submission should have an associated queue");
    CGBarrier *Barrier = static_cast<CGBarrier *>(MCommandGroup.get());

    // Create properties for the barrier.
    ur_exp_enqueue_ext_properties_t Properties{};
    Properties.stype = UR_STRUCTURE_TYPE_EXP_ENQUEUE_EXT_PROPERTIES;
    Properties.pNext = nullptr;
    Properties.flags = 0;
    if (Barrier->MEventMode ==
        ext::oneapi::experimental::event_mode_enum::low_power)
      Properties.flags |= UR_EXP_ENQUEUE_EXT_FLAG_LOW_POWER_EVENTS_SUPPORT;

    const AdapterPtr &Adapter = MQueue->getAdapter();
    // User can specify explicit dependencies via depends_on call that we should
    // honor here. It is very important for cross queue dependencies. We wait
    // them explicitly since barrier w/o wait list waits for all commands
    // submitted before and we can't add new dependencies to its wait list.
    // Output event for wait operation is not requested since barrier is
    // submitted immediately after and should synchronize it internally.
    if (RawEvents.size()) {
      auto Result = Adapter->call_nocheck<UrApiKind::urEnqueueEventsWait>(
          MQueue->getHandleRef(), RawEvents.size(), &RawEvents[0], nullptr);
      if (Result != UR_RESULT_SUCCESS)
        return Result;
    }
    if (auto Result =
            Adapter->call_nocheck<UrApiKind::urEnqueueEventsWaitWithBarrierExt>(
                MQueue->getHandleRef(), &Properties, 0, nullptr, Event);
        Result != UR_RESULT_SUCCESS)
      return Result;

    SetEventHandleOrDiscard();
    return UR_RESULT_SUCCESS;
  }
  case CGType::BarrierWaitlist: {
    assert(MQueue && "Barrier submission should have an associated queue");
    CGBarrier *Barrier = static_cast<CGBarrier *>(MCommandGroup.get());
    std::vector<detail::EventImplPtr> Events = Barrier->MEventsWaitWithBarrier;
    bool HasEventMode =
        Barrier->MEventMode != ext::oneapi::experimental::event_mode_enum::none;
    std::vector<ur_event_handle_t> UrEvents =
        getUrEventsBlocking(Events, HasEventMode);
    if (UrEvents.empty()) {
      // If Events is empty, then the barrier has no effect.
      return UR_RESULT_SUCCESS;
    }

    // Create properties for the barrier.
    ur_exp_enqueue_ext_properties_t Properties{};
    Properties.stype = UR_STRUCTURE_TYPE_EXP_ENQUEUE_EXT_PROPERTIES;
    Properties.pNext = nullptr;
    Properties.flags = 0;
    if (Barrier->MEventMode ==
        ext::oneapi::experimental::event_mode_enum::low_power)
      Properties.flags |= UR_EXP_ENQUEUE_EXT_FLAG_LOW_POWER_EVENTS_SUPPORT;

    const AdapterPtr &Adapter = MQueue->getAdapter();
    // User can specify explicit dependencies via depends_on call that we should
    // honor here. It is very important for cross queue dependencies. Adding
    // them to the barrier wait list since barrier w/ wait list waits only for
    // the events provided in wait list and we can just extend the list.
    UrEvents.insert(UrEvents.end(), RawEvents.begin(), RawEvents.end());

    if (auto Result =
            Adapter->call_nocheck<UrApiKind::urEnqueueEventsWaitWithBarrierExt>(
                MQueue->getHandleRef(), &Properties, UrEvents.size(),
                &UrEvents[0], Event);
        Result != UR_RESULT_SUCCESS)
      return Result;

    SetEventHandleOrDiscard();
    return UR_RESULT_SUCCESS;
  }
  case CGType::ProfilingTag: {
    assert(MQueue && "Profiling tag requires a valid queue");
    const auto &Adapter = MQueue->getAdapter();

    bool IsInOrderQueue = MQueue->isInOrder();
    ur_event_handle_t *TimestampDeps = nullptr;
    size_t NumTimestampDeps = 0;

    // TO DO - once the following WA removed: to change call to call_nocheck and
    // return operation result to Command::enqueue (see other CG types). Set
    // UREvent to EventImpl only for successful case.

    // If the queue is not in-order, the implementation will need to first
    // insert a marker event that the timestamp waits for.
    ur_event_handle_t PreTimestampMarkerEvent{};
    if (!IsInOrderQueue) {
      // FIXME: urEnqueueEventsWait on the L0 adapter requires a double-release.
      //        Use that instead once it has been fixed.
      //        See https://github.com/oneapi-src/unified-runtime/issues/2347.
      Adapter->call<UrApiKind::urEnqueueEventsWaitWithBarrier>(
          MQueue->getHandleRef(),
          /*num_events_in_wait_list=*/0,
          /*event_wait_list=*/nullptr, &PreTimestampMarkerEvent);
      TimestampDeps = &PreTimestampMarkerEvent;
      NumTimestampDeps = 1;
    }

    Adapter->call<UrApiKind::urEnqueueTimestampRecordingExp>(
        MQueue->getHandleRef(),
        /*blocking=*/false, NumTimestampDeps, TimestampDeps, Event);

    // If the queue is not in-order, we need to insert a barrier. This barrier
    // does not need output events as it will implicitly enforce the following
    // enqueue is blocked until it finishes.
    if (!IsInOrderQueue) {
      // We also need to release the timestamp event from the marker.
      Adapter->call<UrApiKind::urEventRelease>(PreTimestampMarkerEvent);
      // FIXME: Due to a bug in the L0 UR adapter, we will leak events if we do
      //        not pass an output event to the UR call. Once that is fixed,
      //        this immediately-deleted event can be removed.
      ur_event_handle_t PostTimestampBarrierEvent{};
      Adapter->call<UrApiKind::urEnqueueEventsWaitWithBarrier>(
          MQueue->getHandleRef(),
          /*num_events_in_wait_list=*/0,
          /*event_wait_list=*/nullptr, &PostTimestampBarrierEvent);
      Adapter->call<UrApiKind::urEventRelease>(PostTimestampBarrierEvent);
    }

    SetEventHandleOrDiscard();
    return UR_RESULT_SUCCESS;
  }
  case CGType::CopyToDeviceGlobal: {
    CGCopyToDeviceGlobal *Copy = (CGCopyToDeviceGlobal *)MCommandGroup.get();
    if (auto Result = callMemOpHelper(
            MemoryManager::copy_to_device_global, Copy->getDeviceGlobalPtr(),
            Copy->isDeviceImageScoped(), *MQueue, Copy->getNumBytes(),
            Copy->getOffset(), Copy->getSrc(), std::move(RawEvents), Event);
        Result != UR_RESULT_SUCCESS)
      return Result;

    SetEventHandleOrDiscard();
    return UR_RESULT_SUCCESS;
  }
  case CGType::CopyFromDeviceGlobal: {
    CGCopyFromDeviceGlobal *Copy =
        (CGCopyFromDeviceGlobal *)MCommandGroup.get();
    if (auto Result = callMemOpHelper(
            MemoryManager::copy_from_device_global, Copy->getDeviceGlobalPtr(),
            Copy->isDeviceImageScoped(), *MQueue, Copy->getNumBytes(),
            Copy->getOffset(), Copy->getDest(), std::move(RawEvents), Event);
        Result != UR_RESULT_SUCCESS)
      return Result;

    SetEventHandleOrDiscard();
    return UR_RESULT_SUCCESS;
  }
  case CGType::ReadWriteHostPipe: {
    CGReadWriteHostPipe *ExecReadWriteHostPipe =
        (CGReadWriteHostPipe *)MCommandGroup.get();
    std::string pipeName = ExecReadWriteHostPipe->getPipeName();
    void *hostPtr = ExecReadWriteHostPipe->getHostPtr();
    size_t typeSize = ExecReadWriteHostPipe->getTypeSize();
    bool blocking = ExecReadWriteHostPipe->isBlocking();
    bool read = ExecReadWriteHostPipe->isReadHostPipe();

    if (!EventImpl) {
      EventImpl = MEvent.get();
    }
    return enqueueReadWriteHostPipe(*MQueue, pipeName, blocking, hostPtr,
                                    typeSize, RawEvents, EventImpl, read);
  }
  case CGType::ExecCommandBuffer: {
    assert(MQueue &&
           "Command buffer submissions should have an associated queue");
    CGExecCommandBuffer *CmdBufferCG =
        static_cast<CGExecCommandBuffer *>(MCommandGroup.get());
    if (auto Result =
            MQueue->getAdapter()
                ->call_nocheck<UrApiKind::urEnqueueCommandBufferExp>(
                    MQueue->getHandleRef(), CmdBufferCG->MCommandBuffer,
                    RawEvents.size(),
                    RawEvents.empty() ? nullptr : &RawEvents[0], Event);
        Result != UR_RESULT_SUCCESS)
      return Result;

    SetEventHandleOrDiscard();

    return UR_RESULT_SUCCESS;
  }
  case CGType::CopyImage: {
    CGCopyImage *Copy = (CGCopyImage *)MCommandGroup.get();

    if (auto Result = callMemOpHelper(
            MemoryManager::copy_image_bindless, *MQueue, Copy->getSrc(),
            Copy->getDst(), Copy->getSrcDesc(), Copy->getDstDesc(),
            Copy->getSrcFormat(), Copy->getDstFormat(), Copy->getCopyFlags(),
            Copy->getSrcOffset(), Copy->getDstOffset(), Copy->getCopyExtent(),
            std::move(RawEvents), Event);
        Result != UR_RESULT_SUCCESS)
      return Result;

    SetEventHandleOrDiscard();

    return UR_RESULT_SUCCESS;
  }
  case CGType::SemaphoreWait: {
    assert(MQueue &&
           "Semaphore wait submissions should have an associated queue");
    CGSemaphoreWait *SemWait = (CGSemaphoreWait *)MCommandGroup.get();
    const detail::AdapterPtr &Adapter = MQueue->getAdapter();
    auto OptWaitValue = SemWait->getWaitValue();
    uint64_t WaitValue = OptWaitValue.has_value() ? OptWaitValue.value() : 0;

    return Adapter
        ->call_nocheck<UrApiKind::urBindlessImagesWaitExternalSemaphoreExp>(
            MQueue->getHandleRef(), SemWait->getExternalSemaphore(),
            OptWaitValue.has_value(), WaitValue, 0, nullptr, nullptr);
  }
  case CGType::SemaphoreSignal: {
    assert(MQueue &&
           "Semaphore signal submissions should have an associated queue");
    CGSemaphoreSignal *SemSignal = (CGSemaphoreSignal *)MCommandGroup.get();
    const detail::AdapterPtr &Adapter = MQueue->getAdapter();
    auto OptSignalValue = SemSignal->getSignalValue();
    uint64_t SignalValue =
        OptSignalValue.has_value() ? OptSignalValue.value() : 0;
    return Adapter
        ->call_nocheck<UrApiKind::urBindlessImagesSignalExternalSemaphoreExp>(
            MQueue->getHandleRef(), SemSignal->getExternalSemaphore(),
            OptSignalValue.has_value(), SignalValue, 0, nullptr, nullptr);
  }
  case CGType::AsyncAlloc: {
    // NO-OP. Async alloc calls adapter immediately in order to return a valid
    // ptr directly. Any explicit/implicit dependencies are handled at that
    // point, including in order queue deps.

    // Set event carried from async alloc execution.
    CGAsyncAlloc *AsyncAlloc = (CGAsyncAlloc *)MCommandGroup.get();
    if (Event)
      *Event = AsyncAlloc->getEvent();

    SetEventHandleOrDiscard();

    return UR_RESULT_SUCCESS;
  }
  case CGType::AsyncFree: {
    assert(MQueue && "Async free submissions should have an associated queue");
    CGAsyncFree *AsyncFree = (CGAsyncFree *)MCommandGroup.get();
    const detail::AdapterPtr &Adapter = MQueue->getAdapter();
    void *ptr = AsyncFree->getPtr();

    if (auto Result =
            Adapter->call_nocheck<sycl::detail::UrApiKind::urEnqueueUSMFreeExp>(
                MQueue->getHandleRef(), nullptr, ptr, RawEvents.size(),
                RawEvents.data(), Event);
        Result != UR_RESULT_SUCCESS)
      return Result;

    SetEventHandleOrDiscard();

    return UR_RESULT_SUCCESS;
  }
  case CGType::None: {
    if (RawEvents.empty()) {
      // urEnqueueEventsWait with zero events acts like a barrier which is NOT
      // what we want here. On the other hand, there is nothing to wait for, so
      // we don't need to enqueue anything.
      return UR_RESULT_SUCCESS;
    }
    assert(MQueue && "Empty node should have an associated queue");
    const detail::AdapterPtr &Adapter = MQueue->getAdapter();
    ur_event_handle_t Event;
    if (auto Result = Adapter->call_nocheck<UrApiKind::urEnqueueEventsWait>(
            MQueue->getHandleRef(), RawEvents.size(),
            RawEvents.size() ? &RawEvents[0] : nullptr, &Event);
        Result != UR_RESULT_SUCCESS)
      return Result;

    MEvent->setHandle(Event);
    return UR_RESULT_SUCCESS;
  }
  }
  return UR_RESULT_ERROR_INVALID_OPERATION;
}

bool ExecCGCommand::producesPiEvent() const {
  return !MCommandBuffer &&
         MCommandGroup->getType() != CGType::CodeplayHostTask;
}

bool ExecCGCommand::supportsPostEnqueueCleanup() const {
  // Host tasks are cleaned up upon completion instead.
  return Command::supportsPostEnqueueCleanup() &&
         (MCommandGroup->getType() != CGType::CodeplayHostTask);
}

bool ExecCGCommand::readyForCleanup() const {
  if (MCommandGroup->getType() == CGType::CodeplayHostTask)
    return MLeafCounter == 0 && MEvent->isCompleted();
  return Command::readyForCleanup();
}

UpdateCommandBufferCommand::UpdateCommandBufferCommand(
    queue_impl *Queue,
    ext::oneapi::experimental::detail::exec_graph_impl *Graph,
    std::vector<std::shared_ptr<ext::oneapi::experimental::detail::node_impl>>
        Nodes)
    : Command(CommandType::UPDATE_CMD_BUFFER, Queue), MGraph(Graph),
      MNodes(Nodes) {}

ur_result_t UpdateCommandBufferCommand::enqueueImp() {
  waitForPreparedHostEvents();
  std::vector<EventImplPtr> EventImpls = MPreparedDepsEvents;
  ur_event_handle_t UREvent = nullptr;
  Command::waitForEvents(MQueue.get(), EventImpls, UREvent);
  MEvent->setHandle(UREvent);

  auto CheckAndFindAlloca = [](Requirement *Req, const DepDesc &Dep) {
    if (Dep.MDepRequirement == Req) {
      if (Dep.MAllocaCmd) {
        Req->MData = Dep.MAllocaCmd->getMemAllocation();
      } else {
        throw sycl::exception(make_error_code(errc::invalid),
                              "No allocation available for accessor when "
                              "updating command buffer!");
      }
    }
  };

  for (auto &Node : MNodes) {
    CG *CG = Node->MCommandGroup.get();
    switch (Node->MNodeType) {
    case ext::oneapi::experimental::node_type::kernel: {
      auto CGExec = static_cast<CGExecKernel *>(CG);
      for (auto &Arg : CGExec->MArgs) {
        if (Arg.MType != kernel_param_kind_t::kind_accessor) {
          continue;
        }
        // Search through deps to get actual allocation for accessor args.
        for (const DepDesc &Dep : MDeps) {
          Requirement *Req = static_cast<AccessorImplHost *>(Arg.MPtr);
          CheckAndFindAlloca(Req, Dep);
        }
      }
      break;
    }
    default:
      break;
    }
  }

  // Split list of nodes into nodes per UR command-buffer partition, then
  // call UR update on each command-buffer partition with those updatable
  // nodes.
  auto PartitionedNodes = MGraph->getURUpdatableNodes(MNodes);
  auto Device = MQueue->get_device();
  auto &Partitions = MGraph->getPartitions();
  for (auto &[PartitionIndex, NodeImpl] : PartitionedNodes) {
    auto CommandBuffer = Partitions[PartitionIndex]->MCommandBuffers[Device];
    MGraph->updateURImpl(CommandBuffer, NodeImpl);
  }

  return UR_RESULT_SUCCESS;
}

void UpdateCommandBufferCommand::printDot(std::ostream &Stream) const {
  Stream << "\"" << this << "\" [style=filled, fillcolor=\"#8d8f29\", label=\"";

  Stream << "ID = " << this << "\\n";
  Stream << "CommandBuffer Command Update"
         << "\\n";

  Stream << "\"];" << std::endl;

  for (const auto &Dep : MDeps) {
    Stream << "  \"" << this << "\" -> \"" << Dep.MDepCommand << "\""
           << " [ label = \"Access mode: "
           << accessModeToString(Dep.MDepRequirement->MAccessMode) << "\\n"
           << "MemObj: " << Dep.MDepRequirement->MSYCLMemObj << " \" ]"
           << std::endl;
  }
}

void UpdateCommandBufferCommand::emitInstrumentationData() {}
bool UpdateCommandBufferCommand::producesPiEvent() const { return false; }

CGHostTask::CGHostTask(std::shared_ptr<HostTask> HostTask,
                       detail::queue_impl *Queue, detail::context_impl *Context,
                       std::vector<ArgDesc> Args, CG::StorageInitHelper CGData,
                       CGType Type, detail::code_location loc)
    : CG(Type, std::move(CGData), std::move(loc)),
      MHostTask(std::move(HostTask)),
      MQueue(Queue ? Queue->shared_from_this() : nullptr),
      MContext(Context ? Context->shared_from_this() : nullptr),
      MArgs(std::move(Args)) {}
} // namespace detail
} // namespace _V1
} // namespace sycl<|MERGE_RESOLUTION|>--- conflicted
+++ resolved
@@ -2019,13 +2019,8 @@
     assert(KernelNameBasedCachePtr);
     FastKernelCacheValPtr FastKernelCacheVal =
         detail::ProgramManager::getInstance().getOrCreateKernel(
-<<<<<<< HEAD
-            *Queue->getContextImplPtr(), Queue->getDeviceImpl(), KernelName,
+            Queue->getContextImpl(), Queue->getDeviceImpl(), KernelName,
             *KernelNameBasedCachePtr);
-=======
-            Queue->getContextImpl(), Queue->getDeviceImpl(), KernelName,
-            KernelNameBasedCachePtr);
->>>>>>> 1a265081
     EliminatedArgMask = FastKernelCacheVal->MKernelArgMask;
   }
 
@@ -2561,13 +2556,8 @@
     assert(CommandGroup.MKernelNameBasedCachePtr);
     FastKernelCacheValPtr FastKernelCacheVal =
         sycl::detail::ProgramManager::getInstance().getOrCreateKernel(
-<<<<<<< HEAD
-            *ContextImpl, DeviceImpl, CommandGroup.MKernelName,
+            ContextImpl, DeviceImpl, CommandGroup.MKernelName,
             *CommandGroup.MKernelNameBasedCachePtr);
-=======
-            ContextImpl, DeviceImpl, CommandGroup.MKernelName,
-            CommandGroup.MKernelNameBasedCachePtr);
->>>>>>> 1a265081
     UrKernel = FastKernelCacheVal->MKernelHandle;
     EliminatedArgMask = FastKernelCacheVal->MKernelArgMask;
     // To keep UrKernel valid, we return FastKernelCacheValPtr.
@@ -2731,12 +2721,7 @@
   } else {
     assert(KernelNameBasedCachePtr);
     KernelCacheVal = detail::ProgramManager::getInstance().getOrCreateKernel(
-<<<<<<< HEAD
-        *ContextImpl, DeviceImpl, KernelName, *KernelNameBasedCachePtr,
-        NDRDesc);
-=======
-        ContextImpl, DeviceImpl, KernelName, KernelNameBasedCachePtr, NDRDesc);
->>>>>>> 1a265081
+        ContextImpl, DeviceImpl, KernelName, *KernelNameBasedCachePtr, NDRDesc);
     Kernel = KernelCacheVal->MKernelHandle;
     KernelMutex = KernelCacheVal->MMutex;
     Program = KernelCacheVal->MProgramHandle;
