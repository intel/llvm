--- conflicted
+++ resolved
@@ -2207,7 +2207,6 @@
 }
 
 bool ExecCGCommand::producesPiEvent() const {
-<<<<<<< HEAD
   if (MQueue->getPlugin().getBackend() == backend::esimd_cpu) {
     // TODO : Enable event creation and handling. As of ESIMD_CPU
     // bring-up stage, only 'piEnqueueMemBufferRead' and
@@ -2217,11 +2216,8 @@
     // any external devices like GPU/FPGA.
     return false;
   } else {
-    return MCommandGroup->getType() != CG::CGType::CodeplayHostTask;
-  }
-=======
-  return MCommandGroup->getType() != CommandGroup::CGType::CodeplayHostTask;
->>>>>>> a98fd646
+    return MCommandGroup->getType() != CommandGroup::CGType::CodeplayHostTask;
+  }
 }
 
 } // namespace detail
