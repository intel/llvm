//===----------- commands.cpp - SYCL commands -------------------*- C++ -*-===//
//
// Part of the LLVM Project, under the Apache License v2.0 with LLVM Exceptions.
// See https://llvm.org/LICENSE.txt for license information.
// SPDX-License-Identifier: Apache-2.0 WITH LLVM-exception
//
//===----------------------------------------------------------------------===//

#include <detail/error_handling/error_handling.hpp>

#include <detail/context_impl.hpp>
#include <detail/event_impl.hpp>
#include <detail/host_pipe_map_entry.hpp>
#include <detail/kernel_bundle_impl.hpp>
#include <detail/kernel_impl.hpp>
#include <detail/kernel_info.hpp>
#include <detail/memory_manager.hpp>
#include <detail/program_impl.hpp>
#include <detail/program_manager/program_manager.hpp>
#include <detail/queue_impl.hpp>
#include <detail/sampler_impl.hpp>
#include <detail/scheduler/commands.hpp>
#include <detail/scheduler/scheduler.hpp>
#include <detail/stream_impl.hpp>
#include <detail/xpti_registry.hpp>
#include <sycl/access/access.hpp>
#include <sycl/backend_types.hpp>
#include <sycl/detail/cg_types.hpp>
#include <sycl/detail/kernel_desc.hpp>
#include <sycl/sampler.hpp>

#include <cassert>
#include <optional>
#include <string>
#include <vector>

#ifdef __has_include
#if __has_include(<cxxabi.h>)
#define __SYCL_ENABLE_GNU_DEMANGLING
#include <cstdlib>
#include <cxxabi.h>
#include <memory>
#endif
#endif

#ifdef XPTI_ENABLE_INSTRUMENTATION
#include "xpti/xpti_trace_framework.hpp"
#include <detail/xpti_registry.hpp>
#endif

namespace sycl {
__SYCL_INLINE_VER_NAMESPACE(_V1) {
namespace detail {

#ifdef XPTI_ENABLE_INSTRUMENTATION
// Global graph for the application
extern xpti::trace_event_data_t *GSYCLGraphEvent;

bool CurrentCodeLocationValid() {
  detail::tls_code_loc_t Tls;
  auto CodeLoc = Tls.query();
  auto FileName = CodeLoc.fileName();
  auto FunctionName = CodeLoc.functionName();
  return (FileName && FileName[0] != '\0') ||
         (FunctionName && FunctionName[0] != '\0');
}
#endif

#ifdef __SYCL_ENABLE_GNU_DEMANGLING
struct DemangleHandle {
  char *p;
  DemangleHandle(char *ptr) : p(ptr) {}
  ~DemangleHandle() { std::free(p); }
};
static std::string demangleKernelName(std::string Name) {
  int Status = -1; // some arbitrary value to eliminate the compiler warning
  DemangleHandle result(abi::__cxa_demangle(Name.c_str(), NULL, NULL, &Status));
  return (Status == 0) ? result.p : Name;
}
#else
static std::string demangleKernelName(std::string Name) { return Name; }
#endif

static std::string deviceToString(device Device) {
  if (getSyclObjImpl(Device)->is_host())
    return "HOST";
  else if (Device.is_cpu())
    return "CPU";
  else if (Device.is_gpu())
    return "GPU";
  else if (Device.is_accelerator())
    return "ACCELERATOR";
  else
    return "UNKNOWN";
}

void applyFuncOnFilteredArgs(
    const KernelArgMask *EliminatedArgMask, std::vector<ArgDesc> &Args,
    std::function<void(detail::ArgDesc &Arg, int NextTrueIndex)> Func) {
  if (!EliminatedArgMask) {
    for (ArgDesc &Arg : Args) {
      Func(Arg, Arg.MIndex);
    }
  } else {
    // TODO this is not necessary as long as we can guarantee that the
    // arguments are already sorted (e. g. handle the sorting in handler
    // if necessary due to set_arg(...) usage).
    std::sort(Args.begin(), Args.end(), [](const ArgDesc &A, const ArgDesc &B) {
      return A.MIndex < B.MIndex;
    });
    int LastIndex = -1;
    size_t NextTrueIndex = 0;

    for (ArgDesc &Arg : Args) {
      // Handle potential gaps in set arguments (e. g. if some of them are
      // set on the user side).
      for (int Idx = LastIndex + 1; Idx < Arg.MIndex; ++Idx)
        if (!(*EliminatedArgMask)[Idx])
          ++NextTrueIndex;
      LastIndex = Arg.MIndex;

      if ((*EliminatedArgMask)[Arg.MIndex])
        continue;

      Func(Arg, NextTrueIndex);
      ++NextTrueIndex;
    }
  }
}

#ifdef XPTI_ENABLE_INSTRUMENTATION
static size_t deviceToID(const device &Device) {
  if (getSyclObjImpl(Device)->is_host())
    return 0;
  else
    return reinterpret_cast<size_t>(getSyclObjImpl(Device)->getHandleRef());
}
#endif

static std::string accessModeToString(access::mode Mode) {
  switch (Mode) {
  case access::mode::read:
    return "read";
  case access::mode::write:
    return "write";
  case access::mode::read_write:
    return "read_write";
  case access::mode::discard_write:
    return "discard_write";
  case access::mode::discard_read_write:
    return "discard_read_write";
  default:
    return "unknown";
  }
}

#ifdef XPTI_ENABLE_INSTRUMENTATION
// Using the command group type to create node types for the asynchronous task
// graph modeling
static std::string commandToNodeType(Command::CommandType Type) {
  switch (Type) {
  case Command::CommandType::RUN_CG:
    return "command_group_node";
  case Command::CommandType::COPY_MEMORY:
    return "memory_transfer_node";
  case Command::CommandType::ALLOCA:
    return "memory_allocation_node";
  case Command::CommandType::ALLOCA_SUB_BUF:
    return "sub_buffer_creation_node";
  case Command::CommandType::RELEASE:
    return "memory_deallocation_node";
  case Command::CommandType::MAP_MEM_OBJ:
    return "memory_transfer_node";
  case Command::CommandType::UNMAP_MEM_OBJ:
    return "memory_transfer_node";
  case Command::CommandType::UPDATE_REQUIREMENT:
    return "host_acc_create_buffer_lock_node";
  case Command::CommandType::EMPTY_TASK:
    return "host_acc_destroy_buffer_release_node";
  case Command::CommandType::FUSION:
    return "kernel_fusion_placeholder_node";
  default:
    return "unknown_node";
  }
}

// Using the names being generated and the string are subject to change to
// something more meaningful to end-users as this will be visible in analysis
// tools that subscribe to this data
static std::string commandToName(Command::CommandType Type) {
  switch (Type) {
  case Command::CommandType::RUN_CG:
    return "Command Group Action";
  case Command::CommandType::COPY_MEMORY:
    return "Memory Transfer (Copy)";
  case Command::CommandType::ALLOCA:
    return "Memory Allocation";
  case Command::CommandType::ALLOCA_SUB_BUF:
    return "Sub Buffer Creation";
  case Command::CommandType::RELEASE:
    return "Memory Deallocation";
  case Command::CommandType::MAP_MEM_OBJ:
    return "Memory Transfer (Map)";
  case Command::CommandType::UNMAP_MEM_OBJ:
    return "Memory Transfer (Unmap)";
  case Command::CommandType::UPDATE_REQUIREMENT:
    return "Host Accessor Creation/Buffer Lock";
  case Command::CommandType::EMPTY_TASK:
    return "Host Accessor Destruction/Buffer Lock Release";
  case Command::CommandType::FUSION:
    return "Kernel Fusion Placeholder";
  default:
    return "Unknown Action";
  }
}
#endif

std::vector<RT::PiEvent>
Command::getPiEvents(const std::vector<EventImplPtr> &EventImpls) const {
  std::vector<RT::PiEvent> RetPiEvents;
  for (auto &EventImpl : EventImpls) {
    if (EventImpl->getHandleRef() == nullptr)
      continue;

    // Do not add redundant event dependencies for in-order queues.
    // At this stage dependency is definitely pi task and need to check if
    // current one is a host task. In this case we should not skip pi event due
    // to different sync mechanisms for different task types on in-order queue.
    const QueueImplPtr &WorkerQueue = getWorkerQueue();
    // MWorkerQueue in command is always not null. So check if
    // EventImpl->getWorkerQueue != nullptr is implicit.
    if (EventImpl->getWorkerQueue() == WorkerQueue &&
        WorkerQueue->isInOrder() && !isHostTask())
      continue;

    RetPiEvents.push_back(EventImpl->getHandleRef());
  }

  return RetPiEvents;
}

// This function is implemented (duplicating getPiEvents a lot) as short term
// solution for the issue that barrier with wait list could not
// handle empty pi event handles when kernel is enqueued on host task
// completion.
std::vector<RT::PiEvent> Command::getPiEventsBlocking(
    const std::vector<EventImplPtr> &EventImpls) const {
  std::vector<RT::PiEvent> RetPiEvents;
  for (auto &EventImpl : EventImpls) {
    // Throwaway events created with empty constructor will not have a context
    // (which is set lazily) calling getContextImpl() would set that
    // context, which we wish to avoid as it is expensive.
    // Skip host task also.
    if (!EventImpl->isContextInitialized() || EventImpl->is_host())
      continue;
    // In this path nullptr native event means that the command has not been
    // enqueued. It may happen if async enqueue in a host task is involved.
    if (EventImpl->getHandleRef() == nullptr) {
      if (!EventImpl->getCommand() ||
          !static_cast<Command *>(EventImpl->getCommand())->producesPiEvent())
        continue;
      std::vector<Command *> AuxCmds;
      Scheduler::getInstance().enqueueCommandForCG(EventImpl, AuxCmds,
                                                   BLOCKING);
    }
    // Do not add redundant event dependencies for in-order queues.
    // At this stage dependency is definitely pi task and need to check if
    // current one is a host task. In this case we should not skip pi event due
    // to different sync mechanisms for different task types on in-order queue.
    const QueueImplPtr &WorkerQueue = getWorkerQueue();
    // MWorkerQueue in command is always not null. So check if
    // EventImpl->getWorkerQueue != nullptr is implicit.
    if (EventImpl->getWorkerQueue() == WorkerQueue &&
        WorkerQueue->isInOrder() && !isHostTask())
      continue;

    RetPiEvents.push_back(EventImpl->getHandleRef());
  }

  return RetPiEvents;
}

bool Command::isHostTask() const {
  return (MType == CommandType::RUN_CG) /* host task has this type also */ &&
         ((static_cast<const ExecCGCommand *>(this))->getCG().getType() ==
          CG::CGTYPE::CodeplayHostTask);
}

static void flushCrossQueueDeps(const std::vector<EventImplPtr> &EventImpls,
                                const QueueImplPtr &Queue) {
  for (auto &EventImpl : EventImpls) {
    EventImpl->flushIfNeeded(Queue);
  }
}

class DispatchHostTask {
  ExecCGCommand *MThisCmd;
  std::vector<interop_handle::ReqToMem> MReqToMem;

  pi_result waitForEvents() const {
    std::map<const PluginPtr, std::vector<EventImplPtr>>
        RequiredEventsPerPlugin;

    for (const EventImplPtr &Event : MThisCmd->MPreparedDepsEvents) {
      const PluginPtr &Plugin = Event->getPlugin();
      RequiredEventsPerPlugin[Plugin].push_back(Event);
    }

    // wait for dependency device events
    // FIXME Current implementation of waiting for events will make the thread
    // 'sleep' until all of dependency events are complete. We need a bit more
    // sophisticated waiting mechanism to allow to utilize this thread for any
    // other available job and resume once all required events are ready.
    for (auto &PluginWithEvents : RequiredEventsPerPlugin) {
      std::vector<RT::PiEvent> RawEvents =
          MThisCmd->getPiEvents(PluginWithEvents.second);
      try {
        PluginWithEvents.first->call<PiApiKind::piEventsWait>(RawEvents.size(),
                                                              RawEvents.data());
      } catch (const sycl::exception &E) {
        CGHostTask &HostTask = static_cast<CGHostTask &>(MThisCmd->getCG());
        HostTask.MQueue->reportAsyncException(std::current_exception());
        return (pi_result)E.get_cl_code();
      } catch (...) {
        CGHostTask &HostTask = static_cast<CGHostTask &>(MThisCmd->getCG());
        HostTask.MQueue->reportAsyncException(std::current_exception());
        return PI_ERROR_UNKNOWN;
      }
    }

    // Wait for dependency host events.
    // Host events can't throw exceptions so don't try to catch it.
    for (const EventImplPtr &Event : MThisCmd->MPreparedHostDepsEvents) {
      Event->waitInternal();
    }

    return PI_SUCCESS;
  }

public:
  DispatchHostTask(ExecCGCommand *ThisCmd,
                   std::vector<interop_handle::ReqToMem> ReqToMem)
      : MThisCmd{ThisCmd}, MReqToMem(std::move(ReqToMem)) {}

  void operator()() const {
    assert(MThisCmd->getCG().getType() == CG::CGTYPE::CodeplayHostTask);

    CGHostTask &HostTask = static_cast<CGHostTask &>(MThisCmd->getCG());

#ifdef XPTI_ENABLE_INSTRUMENTATION
    // Host task is executed async and in a separate thread that do not allow to
    // use code location data stored in TLS. So we keep submission code location
    // as Command field and put it here to TLS so that thrown exception could
    // query and report it.
    std::unique_ptr<detail::tls_code_loc_t> AsyncCodeLocationPtr;
    if (xptiTraceEnabled() && !CurrentCodeLocationValid()) {
      AsyncCodeLocationPtr.reset(
          new detail::tls_code_loc_t(MThisCmd->MSubmissionCodeLocation));
    }
#endif

    pi_result WaitResult = waitForEvents();
    if (WaitResult != PI_SUCCESS) {
      std::exception_ptr EPtr = std::make_exception_ptr(sycl::runtime_error(
          std::string("Couldn't wait for host-task's dependencies"),
          WaitResult));
      HostTask.MQueue->reportAsyncException(EPtr);
      // reset host-task's lambda and quit
      HostTask.MHostTask.reset();
      Scheduler::getInstance().NotifyHostTaskCompletion(MThisCmd);
      return;
    }

    try {
      // we're ready to call the user-defined lambda now
      if (HostTask.MHostTask->isInteropTask()) {
        interop_handle IH{MReqToMem, HostTask.MQueue,
                          HostTask.MQueue->getDeviceImplPtr(),
                          HostTask.MQueue->getContextImplPtr()};

        HostTask.MHostTask->call(IH);
      } else
        HostTask.MHostTask->call();
    } catch (...) {
      auto CurrentException = std::current_exception();
#ifdef XPTI_ENABLE_INSTRUMENTATION
      // sycl::exception emit tracing of message with code location if
      // available. For other types of exception we need to explicitly trigger
      // tracing by calling TraceEventXPTI.
      if (xptiTraceEnabled()) {
        try {
          rethrow_exception(CurrentException);
        } catch (const sycl::exception &) {
          // it is already traced, nothing to care about
        } catch (const std::exception &StdException) {
          GlobalHandler::instance().TraceEventXPTI(StdException.what());
        } catch (...) {
          GlobalHandler::instance().TraceEventXPTI(
              "Host task lambda thrown non standard exception");
        }
      }
#endif
      HostTask.MQueue->reportAsyncException(CurrentException);
    }

    HostTask.MHostTask.reset();

#ifdef XPTI_ENABLE_INSTRUMENTATION
    // Host Task is done, clear its submittion location to not interfere with
    // following dependent kernels submission.
    AsyncCodeLocationPtr.reset();
#endif

    try {
      // If we enqueue blocked users - pi level could throw exception that
      // should be treated as async now.
      Scheduler::getInstance().NotifyHostTaskCompletion(MThisCmd);
    } catch (...) {
      auto CurrentException = std::current_exception();
      HostTask.MQueue->reportAsyncException(CurrentException);
    }
  }
};

void Command::waitForPreparedHostEvents() const {
  for (const EventImplPtr &HostEvent : MPreparedHostDepsEvents)
    HostEvent->waitInternal();
}

void Command::waitForEvents(QueueImplPtr Queue,
                            std::vector<EventImplPtr> &EventImpls,
                            RT::PiEvent &Event) {

  if (!EventImpls.empty()) {
    if (Queue->is_host()) {
      // Host queue can wait for events from different contexts, i.e. it may
      // contain events with different contexts in its MPreparedDepsEvents.
      // OpenCL 2.1 spec says that clWaitForEvents will return
      // CL_INVALID_CONTEXT if events specified in the list do not belong to
      // the same context. Thus we split all the events into per-context map.
      // An example. We have two queues for the same CPU device: Q1, Q2. Thus
      // we will have two different contexts for the same CPU device: C1, C2.
      // Also we have default host queue. This queue is accessible via
      // Scheduler. Now, let's assume we have three different events: E1(C1),
      // E2(C1), E3(C2). The command's MPreparedDepsEvents will contain all
      // three events (E1, E2, E3). Now, if piEventsWait is called for all
      // three events we'll experience failure with CL_INVALID_CONTEXT 'cause
      // these events refer to different contexts.
      std::map<context_impl *, std::vector<EventImplPtr>>
          RequiredEventsPerContext;

      for (const EventImplPtr &Event : EventImpls) {
        ContextImplPtr Context = Event->getContextImpl();
        assert(Context.get() &&
               "Only non-host events are expected to be waited for here");
        RequiredEventsPerContext[Context.get()].push_back(Event);
      }

      for (auto &CtxWithEvents : RequiredEventsPerContext) {
        std::vector<RT::PiEvent> RawEvents = getPiEvents(CtxWithEvents.second);
        CtxWithEvents.first->getPlugin()->call<PiApiKind::piEventsWait>(
            RawEvents.size(), RawEvents.data());
      }
    } else {
#ifndef NDEBUG
      for (const EventImplPtr &Event : EventImpls)
        assert(Event->getContextImpl().get() &&
               "Only non-host events are expected to be waited for here");
#endif

      std::vector<RT::PiEvent> RawEvents = getPiEvents(EventImpls);
      flushCrossQueueDeps(EventImpls, getWorkerQueue());
      const PluginPtr &Plugin = Queue->getPlugin();
      Plugin->call<PiApiKind::piEnqueueEventsWait>(
          Queue->getHandleRef(), RawEvents.size(), &RawEvents[0], &Event);
    }
  }
}

/// It is safe to bind MPreparedDepsEvents and MPreparedHostDepsEvents
/// references to event_impl class members because Command
/// should not outlive the event connected to it.
Command::Command(CommandType Type, QueueImplPtr Queue,
                 RT::PiExtCommandBuffer CommandBuffer,
                 const std::vector<RT::PiExtSyncPoint> &SyncPoints)
    : MQueue(std::move(Queue)),
      MEvent(std::make_shared<detail::event_impl>(MQueue)),
      MPreparedDepsEvents(MEvent->getPreparedDepsEvents()),
      MPreparedHostDepsEvents(MEvent->getPreparedHostDepsEvents()), MType(Type),
      MCommandBuffer(CommandBuffer), MSyncPointDeps(SyncPoints) {
  MWorkerQueue = MQueue;
  MEvent->setWorkerQueue(MWorkerQueue);
  MEvent->setSubmittedQueue(MWorkerQueue);
  MEvent->setCommand(this);
  MEvent->setContextImpl(MQueue->getContextImplPtr());
  MEvent->setStateIncomplete();
  MEnqueueStatus = EnqueueResultT::SyclEnqueueReady;

#ifdef XPTI_ENABLE_INSTRUMENTATION
  if (!xptiTraceEnabled())
    return;
  // Obtain the stream ID so all commands can emit traces to that stream
  MStreamID = xptiRegisterStream(SYCL_STREAM_NAME);
#endif
}

void Command::emitInstrumentationDataProxy() {
#ifdef XPTI_ENABLE_INSTRUMENTATION
  emitInstrumentationData();
#endif
}

/// Method takes in void * for the address as adding a template function to
/// the command group object maybe undesirable.
/// @param Cmd The command object of the source of the edge
/// @param ObjAddr The address that defines the edge dependency; it is the
/// event address when the edge is for an event and a memory object address if
/// it is due to an accessor
/// @param Prefix Contains "event" if the dependency is an edge and contains
/// the access mode to the buffer if it is due to an accessor
/// @param IsCommand True if the dependency has a command object as the
/// source, false otherwise
void Command::emitEdgeEventForCommandDependence(
    Command *Cmd, void *ObjAddr, bool IsCommand,
    std::optional<access::mode> AccMode) {
#ifdef XPTI_ENABLE_INSTRUMENTATION
  // Bail early if either the source or the target node for the given
  // dependency is undefined or NULL
  if (!(xptiTraceEnabled() && MTraceEvent && Cmd && Cmd->MTraceEvent))
    return;

  // If all the information we need for creating an edge event is available,
  // then go ahead with creating it; if not, bail early!
  xpti::utils::StringHelper SH;
  std::string AddressStr = SH.addressAsString<void *>(ObjAddr);
  std::string Prefix = AccMode ? accessModeToString(AccMode.value()) : "Event";
  std::string TypeString = SH.nameWithAddressString(Prefix, AddressStr);
  // Create an edge with the dependent buffer address for which a command
  // object has been created as one of the properties of the edge
  xpti::payload_t Payload(TypeString.c_str(), MAddress);
  uint64_t EdgeInstanceNo;
  xpti_td *EdgeEvent =
      xptiMakeEvent(TypeString.c_str(), &Payload, xpti::trace_graph_event,
                    xpti_at::active, &EdgeInstanceNo);
  if (EdgeEvent) {
    xpti_td *SrcEvent = static_cast<xpti_td *>(Cmd->MTraceEvent);
    xpti_td *TgtEvent = static_cast<xpti_td *>(MTraceEvent);
    EdgeEvent->source_id = SrcEvent->unique_id;
    EdgeEvent->target_id = TgtEvent->unique_id;
    if (IsCommand) {
      xpti::addMetadata(EdgeEvent, "access_mode",
                        static_cast<int>(AccMode.value()));
      xpti::addMetadata(EdgeEvent, "memory_object",
                        reinterpret_cast<size_t>(ObjAddr));
    } else {
      xpti::addMetadata(EdgeEvent, "event", reinterpret_cast<size_t>(ObjAddr));
    }
    xptiNotifySubscribers(MStreamID, xpti::trace_edge_create,
                          detail::GSYCLGraphEvent, EdgeEvent, EdgeInstanceNo,
                          nullptr);
  }
  // General comment - None of these are serious errors as the instrumentation
  // layer MUST be tolerant of errors. If we need to let the end user know, we
  // throw exceptions in the future
#endif
}

/// Creates an edge when the dependency is due to an event.
/// @param Cmd The command object of the source of the edge
/// @param PiEventAddr The address that defines the edge dependency, which in
/// this case is an event
void Command::emitEdgeEventForEventDependence(Command *Cmd,
                                              RT::PiEvent &PiEventAddr) {
#ifdef XPTI_ENABLE_INSTRUMENTATION
  // If we have failed to create an event to represent the Command, then we
  // cannot emit an edge event. Bail early!
  if (!(xptiTraceEnabled() && MTraceEvent))
    return;

  if (Cmd && Cmd->MTraceEvent) {
    // If the event is associated with a command, we use this command's trace
    // event as the source of edge, hence modeling the control flow
    emitEdgeEventForCommandDependence(Cmd, (void *)PiEventAddr, false);
    return;
  }
  if (PiEventAddr) {
    xpti::utils::StringHelper SH;
    std::string AddressStr = SH.addressAsString<RT::PiEvent>(PiEventAddr);
    // This is the case when it is a OCL event enqueued by the user or another
    // event is registered by the runtime as a dependency The dependency on
    // this occasion is an OCL event; so we build a virtual node in the graph
    // with the event as the metadata for the node
    std::string NodeName = SH.nameWithAddressString("virtual_node", AddressStr);
    // Node name is "virtual_node[<event_addr>]"
    xpti::payload_t VNPayload(NodeName.c_str(), MAddress);
    uint64_t VNodeInstanceNo;
    xpti_td *NodeEvent =
        xptiMakeEvent(NodeName.c_str(), &VNPayload, xpti::trace_graph_event,
                      xpti_at::active, &VNodeInstanceNo);
    // Emit the virtual node first
    xpti::addMetadata(NodeEvent, "kernel_name", NodeName);
    xptiNotifySubscribers(MStreamID, xpti::trace_node_create,
                          detail::GSYCLGraphEvent, NodeEvent, VNodeInstanceNo,
                          nullptr);
    // Create a new event for the edge
    std::string EdgeName = SH.nameWithAddressString("Event", AddressStr);
    xpti::payload_t EdgePayload(EdgeName.c_str(), MAddress);
    uint64_t EdgeInstanceNo;
    xpti_td *EdgeEvent =
        xptiMakeEvent(EdgeName.c_str(), &EdgePayload, xpti::trace_graph_event,
                      xpti_at::active, &EdgeInstanceNo);
    if (EdgeEvent && NodeEvent) {
      // Source node represents the event and this event needs to be completed
      // before target node can execute
      xpti_td *TgtEvent = static_cast<xpti_td *>(MTraceEvent);
      EdgeEvent->source_id = NodeEvent->unique_id;
      EdgeEvent->target_id = TgtEvent->unique_id;
      xpti::addMetadata(EdgeEvent, "event",
                        reinterpret_cast<size_t>(PiEventAddr));
      xptiNotifySubscribers(MStreamID, xpti::trace_edge_create,
                            detail::GSYCLGraphEvent, EdgeEvent, EdgeInstanceNo,
                            nullptr);
    }
    return;
  }
#endif
}

uint64_t Command::makeTraceEventProlog(void *MAddress) {
  uint64_t CommandInstanceNo = 0;
#ifdef XPTI_ENABLE_INSTRUMENTATION
  if (!xptiTraceEnabled())
    return CommandInstanceNo;

  MTraceEventPrologComplete = true;
  // Setup the member variables with information needed for event notification
  MCommandNodeType = commandToNodeType(MType);
  MCommandName = commandToName(MType);
  xpti::utils::StringHelper SH;
  MAddressString = SH.addressAsString<void *>(MAddress);
  std::string CommandString =
      SH.nameWithAddressString(MCommandName, MAddressString);

  xpti::payload_t p(CommandString.c_str(), MAddress);
  xpti_td *CmdTraceEvent =
      xptiMakeEvent(CommandString.c_str(), &p, xpti::trace_graph_event,
                    xpti_at::active, &CommandInstanceNo);
  MInstanceID = CommandInstanceNo;
  if (CmdTraceEvent) {
    MTraceEvent = (void *)CmdTraceEvent;
    // If we are seeing this event again, then the instance ID will be greater
    // than 1; in this case, we must skip sending a notification to create a
    // node as this node has already been created. We return this value so the
    // epilog method can be called selectively.
    MFirstInstance = (CommandInstanceNo == 1);
  }
#endif
  return CommandInstanceNo;
}

void Command::makeTraceEventEpilog() {
#ifdef XPTI_ENABLE_INSTRUMENTATION
  if (!(xptiTraceEnabled() && MTraceEvent))
    return;
  assert(MTraceEventPrologComplete);
  xptiNotifySubscribers(MStreamID, xpti::trace_node_create,
                        detail::GSYCLGraphEvent,
                        static_cast<xpti_td *>(MTraceEvent), MInstanceID,
                        static_cast<const void *>(MCommandNodeType.c_str()));
#endif
}

Command *Command::processDepEvent(EventImplPtr DepEvent, const DepDesc &Dep,
                                  std::vector<Command *> &ToCleanUp) {
  const QueueImplPtr &WorkerQueue = getWorkerQueue();
  const ContextImplPtr &WorkerContext = WorkerQueue->getContextImplPtr();

  // 1. Async work is not supported for host device.
  // 2. Non-host events can be ignored if they are not fully initialized.
  // 3. Some types of commands do not produce PI events after they are
  // enqueued
  //    (e.g. alloca). Note that we can't check the pi event to make that
  //    distinction since the command might still be unenqueued at this point.
  bool PiEventExpected = (!DepEvent->is_host() && DepEvent->isInitialized());
  if (auto *DepCmd = static_cast<Command *>(DepEvent->getCommand()))
    PiEventExpected &= DepCmd->producesPiEvent();

  if (!PiEventExpected) {
    // call to waitInternal() is in waitForPreparedHostEvents() as it's called
    // from enqueue process functions
    MPreparedHostDepsEvents.push_back(DepEvent);
    return nullptr;
  }

  Command *ConnectionCmd = nullptr;

  ContextImplPtr DepEventContext = DepEvent->getContextImpl();
  // If contexts don't match we'll connect them using host task
  if (DepEventContext != WorkerContext && !WorkerContext->is_host()) {
    Scheduler::GraphBuilder &GB = Scheduler::getInstance().MGraphBuilder;
    ConnectionCmd = GB.connectDepEvent(this, DepEvent, Dep, ToCleanUp);
  } else
    MPreparedDepsEvents.push_back(std::move(DepEvent));

  return ConnectionCmd;
}

const ContextImplPtr &Command::getWorkerContext() const {
  return MQueue->getContextImplPtr();
}

const QueueImplPtr &Command::getWorkerQueue() const {
  assert(MWorkerQueue && "MWorkerQueue must not be nullptr");
  return MWorkerQueue;
}

bool Command::producesPiEvent() const { return true; }

bool Command::supportsPostEnqueueCleanup() const { return true; }

bool Command::readyForCleanup() const {
  return MLeafCounter == 0 &&
         MEnqueueStatus == EnqueueResultT::SyclEnqueueSuccess;
}

Command *Command::addDep(DepDesc NewDep, std::vector<Command *> &ToCleanUp) {
  Command *ConnectionCmd = nullptr;

  if (NewDep.MDepCommand) {
    ConnectionCmd =
        processDepEvent(NewDep.MDepCommand->getEvent(), NewDep, ToCleanUp);
  }
  // ConnectionCmd insertion builds the following dependency structure:
  // this -> emptyCmd (for ConnectionCmd) -> ConnectionCmd -> NewDep
  // that means that this and NewDep are already dependent
  if (!ConnectionCmd) {
    MDeps.push_back(NewDep);
    if (NewDep.MDepCommand)
      NewDep.MDepCommand->addUser(this);
  }

#ifdef XPTI_ENABLE_INSTRUMENTATION
  emitEdgeEventForCommandDependence(NewDep.MDepCommand,
                                    (void *)NewDep.MDepRequirement->MSYCLMemObj,
                                    true, NewDep.MDepRequirement->MAccessMode);
#endif

  return ConnectionCmd;
}

Command *Command::addDep(EventImplPtr Event,
                         std::vector<Command *> &ToCleanUp) {
#ifdef XPTI_ENABLE_INSTRUMENTATION
  // We need this for just the instrumentation, so guarding it will prevent
  // unused variable warnings when instrumentation is turned off
  Command *Cmd = (Command *)Event->getCommand();
  RT::PiEvent &PiEventAddr = Event->getHandleRef();
  // Now make an edge for the dependent event
  emitEdgeEventForEventDependence(Cmd, PiEventAddr);
#endif

  return processDepEvent(std::move(Event), DepDesc{nullptr, nullptr, nullptr},
                         ToCleanUp);
}

void Command::emitEnqueuedEventSignal(RT::PiEvent &PiEventAddr) {
#ifdef XPTI_ENABLE_INSTRUMENTATION
  if (!(xptiTraceEnabled() && MTraceEvent && PiEventAddr))
    return;
  // Asynchronous call, so send a signal with the event information as
  // user_data
  xptiNotifySubscribers(MStreamID, xpti::trace_signal, detail::GSYCLGraphEvent,
                        static_cast<xpti_td *>(MTraceEvent), MInstanceID,
                        (void *)PiEventAddr);
#endif
}

void Command::emitInstrumentation(uint16_t Type, const char *Txt) {
#ifdef XPTI_ENABLE_INSTRUMENTATION
  if (!(xptiTraceEnabled() && MTraceEvent))
    return;
  // Trace event notifier that emits a Type event
  xptiNotifySubscribers(MStreamID, Type, detail::GSYCLGraphEvent,
                        static_cast<xpti_td *>(MTraceEvent), MInstanceID,
                        static_cast<const void *>(Txt));
#endif
}

bool Command::enqueue(EnqueueResultT &EnqueueResult, BlockingT Blocking,
                      std::vector<Command *> &ToCleanUp) {
#ifdef XPTI_ENABLE_INSTRUMENTATION
  // If command is enqueued from host task thread - it will not have valid
  // submission code location set. So we set it manually to properly trace
  // failures if pi level report any.
  std::unique_ptr<detail::tls_code_loc_t> AsyncCodeLocationPtr;
  if (xptiTraceEnabled() && !CurrentCodeLocationValid()) {
    AsyncCodeLocationPtr.reset(
        new detail::tls_code_loc_t(MSubmissionCodeLocation));
  }
#endif
  // Exit if already enqueued
  if (MEnqueueStatus == EnqueueResultT::SyclEnqueueSuccess)
    return true;

  // If the command is blocked from enqueueing
  if (MIsBlockable && MEnqueueStatus == EnqueueResultT::SyclEnqueueBlocked) {
    // Exit if enqueue type is not blocking
    if (!Blocking) {
      EnqueueResult = EnqueueResultT(EnqueueResultT::SyclEnqueueBlocked, this);
      return false;
    }

#ifdef XPTI_ENABLE_INSTRUMENTATION
    // Scoped trace event notifier that emits a barrier begin and barrier end
    // event, which models the barrier while enqueuing along with the blocked
    // reason, as determined by the scheduler
    std::string Info = "enqueue.barrier[";
    Info += std::string(getBlockReason()) + "]";
    emitInstrumentation(xpti::trace_barrier_begin, Info.c_str());
#endif

    // Wait if blocking
    while (MEnqueueStatus == EnqueueResultT::SyclEnqueueBlocked)
      ;
#ifdef XPTI_ENABLE_INSTRUMENTATION
    emitInstrumentation(xpti::trace_barrier_end, Info.c_str());
#endif
  }

  std::lock_guard<std::mutex> Lock(MEnqueueMtx);

  // Exit if the command is already enqueued
  if (MEnqueueStatus == EnqueueResultT::SyclEnqueueSuccess)
    return true;

#ifdef XPTI_ENABLE_INSTRUMENTATION
  emitInstrumentation(xpti::trace_task_begin, nullptr);
#endif

  if (MEnqueueStatus == EnqueueResultT::SyclEnqueueFailed) {
    EnqueueResult = EnqueueResultT(EnqueueResultT::SyclEnqueueFailed, this);
    return false;
  }

  // Command status set to "failed" beforehand, so this command
  // has already been marked as "failed" if enqueueImp throws an exception.
  // This will avoid execution of the same failed command twice.
  MEnqueueStatus = EnqueueResultT::SyclEnqueueFailed;
  MShouldCompleteEventIfPossible = true;
  pi_int32 Res = enqueueImp();

  if (PI_SUCCESS != Res)
    EnqueueResult =
        EnqueueResultT(EnqueueResultT::SyclEnqueueFailed, this, Res);
  else {
    if (MShouldCompleteEventIfPossible &&
        (MEvent->is_host() || MEvent->getHandleRef() == nullptr))
      MEvent->setComplete();

    // Consider the command is successfully enqueued if return code is
    // PI_SUCCESS
    MEnqueueStatus = EnqueueResultT::SyclEnqueueSuccess;
    if (MLeafCounter == 0 && supportsPostEnqueueCleanup() &&
        !SYCLConfig<SYCL_DISABLE_EXECUTION_GRAPH_CLEANUP>::get() &&
        !SYCLConfig<SYCL_DISABLE_POST_ENQUEUE_CLEANUP>::get()) {
      assert(!MMarkedForCleanup);
      MMarkedForCleanup = true;
      ToCleanUp.push_back(this);
    }
  }

  // Emit this correlation signal before the task end
  emitEnqueuedEventSignal(MEvent->getHandleRef());
#ifdef XPTI_ENABLE_INSTRUMENTATION
  emitInstrumentation(xpti::trace_task_end, nullptr);
#endif
  return MEnqueueStatus == EnqueueResultT::SyclEnqueueSuccess;
}

void Command::resolveReleaseDependencies(std::set<Command *> &DepList) {
#ifdef XPTI_ENABLE_INSTRUMENTATION
  assert(MType == CommandType::RELEASE && "Expected release command");
  if (!MTraceEvent)
    return;
  // The current command is the target node for all dependencies as the source
  // nodes have to be completed first before the current node can begin to
  // execute; these edges model control flow
  xpti_td *TgtTraceEvent = static_cast<xpti_td *>(MTraceEvent);
  // We have all the Commands that must be completed before the release
  // command can be enqueued; here we'll find the command that is an Alloca
  // with the same SYCLMemObject address and create a dependency line (edge)
  // between them in our sematic modeling
  for (auto &Item : DepList) {
    if (Item->MTraceEvent && Item->MAddress == MAddress) {
      xpti::utils::StringHelper SH;
      std::string AddressStr = SH.addressAsString<void *>(MAddress);
      std::string TypeString =
          "Edge:" + SH.nameWithAddressString(commandToName(MType), AddressStr);

      // Create an edge with the dependent buffer address being one of the
      // properties of the edge
      xpti::payload_t p(TypeString.c_str(), MAddress);
      uint64_t EdgeInstanceNo;
      xpti_td *EdgeEvent =
          xptiMakeEvent(TypeString.c_str(), &p, xpti::trace_graph_event,
                        xpti_at::active, &EdgeInstanceNo);
      if (EdgeEvent) {
        xpti_td *SrcTraceEvent = static_cast<xpti_td *>(Item->MTraceEvent);
        EdgeEvent->target_id = TgtTraceEvent->unique_id;
        EdgeEvent->source_id = SrcTraceEvent->unique_id;
        xpti::addMetadata(EdgeEvent, "memory_object",
                          reinterpret_cast<size_t>(MAddress));
        xptiNotifySubscribers(MStreamID, xpti::trace_edge_create,
                              detail::GSYCLGraphEvent, EdgeEvent,
                              EdgeInstanceNo, nullptr);
      }
    }
  }
#endif
}

const char *Command::getBlockReason() const {
  switch (MBlockReason) {
  case BlockReason::HostAccessor:
    return "A Buffer is locked by the host accessor";
  case BlockReason::HostTask:
    return "Blocked by host task";
  }

  return "Unknown block reason";
}

void Command::copySubmissionCodeLocation() {
#ifdef XPTI_ENABLE_INSTRUMENTATION
  if (!xptiTraceEnabled())
    return;

  detail::tls_code_loc_t Tls;
  auto TData = Tls.query();
  if (TData.fileName())
    MSubmissionFileName = TData.fileName();
  if (TData.functionName())
    MSubmissionFunctionName = TData.functionName();
  if (MSubmissionFileName.size() || MSubmissionFunctionName.size())
    MSubmissionCodeLocation = {
        MSubmissionFileName.c_str(), MSubmissionFunctionName.c_str(),
        (int)TData.lineNumber(), (int)TData.columnNumber()};
#endif
}

AllocaCommandBase::AllocaCommandBase(CommandType Type, QueueImplPtr Queue,
                                     Requirement Req,
                                     AllocaCommandBase *LinkedAllocaCmd,
                                     bool IsConst)
    : Command(Type, Queue), MLinkedAllocaCmd(LinkedAllocaCmd),
      MIsLeaderAlloca(nullptr == LinkedAllocaCmd), MIsConst(IsConst),
      MRequirement(std::move(Req)), MReleaseCmd(Queue, this) {
  MRequirement.MAccessMode = access::mode::read_write;
  emitInstrumentationDataProxy();
}

void AllocaCommandBase::emitInstrumentationData() {
#ifdef XPTI_ENABLE_INSTRUMENTATION
  if (!xptiTraceEnabled())
    return;
  // Create a payload with the command name and an event using this payload to
  // emit a node_create
  MAddress = MRequirement.MSYCLMemObj;
  makeTraceEventProlog(MAddress);
  // Set the relevant meta data properties for this command
  if (MTraceEvent && MFirstInstance) {
    xpti_td *TE = static_cast<xpti_td *>(MTraceEvent);
    xpti::addMetadata(TE, "sycl_device", deviceToID(MQueue->get_device()));
    xpti::addMetadata(TE, "sycl_device_type",
                      deviceToString(MQueue->get_device()));
    xpti::addMetadata(TE, "sycl_device_name",
                      getSyclObjImpl(MQueue->get_device())->getDeviceName());
    xpti::addMetadata(TE, "memory_object", reinterpret_cast<size_t>(MAddress));
  }
#endif
}

bool AllocaCommandBase::producesPiEvent() const { return false; }

bool AllocaCommandBase::supportsPostEnqueueCleanup() const { return false; }

bool AllocaCommandBase::readyForCleanup() const { return false; }

AllocaCommand::AllocaCommand(QueueImplPtr Queue, Requirement Req,
                             bool InitFromUserData,
                             AllocaCommandBase *LinkedAllocaCmd, bool IsConst)
    : AllocaCommandBase(CommandType::ALLOCA, std::move(Queue), std::move(Req),
                        LinkedAllocaCmd, IsConst),
      MInitFromUserData(InitFromUserData) {
  // Node event must be created before the dependent edge is added to this
  // node, so this call must be before the addDep() call.
  emitInstrumentationDataProxy();
  // "Nothing to depend on"
  std::vector<Command *> ToCleanUp;
  Command *ConnectionCmd =
      addDep(DepDesc(nullptr, getRequirement(), this), ToCleanUp);
  assert(ConnectionCmd == nullptr);
  assert(ToCleanUp.empty());
  (void)ConnectionCmd;
}

void AllocaCommand::emitInstrumentationData() {
#ifdef XPTI_ENABLE_INSTRUMENTATION
  if (!xptiTraceEnabled())
    return;

  // Only if it is the first event, we emit a node create event
  if (MFirstInstance) {
    makeTraceEventEpilog();
  }
#endif
}

pi_int32 AllocaCommand::enqueueImp() {
  waitForPreparedHostEvents();
  std::vector<EventImplPtr> EventImpls = MPreparedDepsEvents;

  RT::PiEvent &Event = MEvent->getHandleRef();

  void *HostPtr = nullptr;
  if (!MIsLeaderAlloca) {

    if (MQueue->is_host()) {
      // Do not need to make allocation if we have a linked device allocation
      Command::waitForEvents(MQueue, EventImpls, Event);

      return PI_SUCCESS;
    }
    HostPtr = MLinkedAllocaCmd->getMemAllocation();
  }
  // TODO: Check if it is correct to use std::move on stack variable and
  // delete it RawEvents below.
  MMemAllocation = MemoryManager::allocate(
      MQueue->getContextImplPtr(), getSYCLMemObj(), MInitFromUserData, HostPtr,
      std::move(EventImpls), Event);

  return PI_SUCCESS;
}

void AllocaCommand::printDot(std::ostream &Stream) const {
  Stream << "\"" << this << "\" [style=filled, fillcolor=\"#FFD28A\", label=\"";

  Stream << "ID = " << this << "\\n";
  Stream << "ALLOCA ON " << deviceToString(MQueue->get_device()) << "\\n";
  Stream << " MemObj : " << this->MRequirement.MSYCLMemObj << "\\n";
  Stream << " Link : " << this->MLinkedAllocaCmd << "\\n";
  Stream << "\"];" << std::endl;

  for (const auto &Dep : MDeps) {
    if (Dep.MDepCommand == nullptr)
      continue;
    Stream << "  \"" << this << "\" -> \"" << Dep.MDepCommand << "\""
           << " [ label = \"Access mode: "
           << accessModeToString(Dep.MDepRequirement->MAccessMode) << "\\n"
           << "MemObj: " << Dep.MDepRequirement->MSYCLMemObj << " \" ]"
           << std::endl;
  }
}

AllocaSubBufCommand::AllocaSubBufCommand(QueueImplPtr Queue, Requirement Req,
                                         AllocaCommandBase *ParentAlloca,
                                         std::vector<Command *> &ToEnqueue,
                                         std::vector<Command *> &ToCleanUp)
    : AllocaCommandBase(CommandType::ALLOCA_SUB_BUF, std::move(Queue),
                        std::move(Req),
                        /*LinkedAllocaCmd*/ nullptr, /*IsConst*/ false),
      MParentAlloca(ParentAlloca) {
  // Node event must be created before the dependent edge
  // is added to this node, so this call must be before
  // the addDep() call.
  emitInstrumentationDataProxy();
  Command *ConnectionCmd = addDep(
      DepDesc(MParentAlloca, getRequirement(), MParentAlloca), ToCleanUp);
  if (ConnectionCmd)
    ToEnqueue.push_back(ConnectionCmd);
}

void AllocaSubBufCommand::emitInstrumentationData() {
#ifdef XPTI_ENABLE_INSTRUMENTATION
  if (!xptiTraceEnabled())
    return;

  // Only if it is the first event, we emit a node create event and any meta
  // data that is available for the command
  if (MFirstInstance) {
    xpti_td *TE = static_cast<xpti_td *>(MTraceEvent);
    xpti::addMetadata(TE, "offset", this->MRequirement.MOffsetInBytes);
    xpti::addMetadata(TE, "access_range_start",
                      this->MRequirement.MAccessRange[0]);
    xpti::addMetadata(TE, "access_range_end",
                      this->MRequirement.MAccessRange[1]);
    makeTraceEventEpilog();
  }
#endif
}

void *AllocaSubBufCommand::getMemAllocation() const {
  // In some cases parent`s memory allocation might change (e.g., after
  // map/unmap operations). If parent`s memory allocation changes, sub-buffer
  // memory allocation should be changed as well.
  if (MQueue->is_host()) {
    return static_cast<void *>(
        static_cast<char *>(MParentAlloca->getMemAllocation()) +
        MRequirement.MOffsetInBytes);
  }
  return MMemAllocation;
}

pi_int32 AllocaSubBufCommand::enqueueImp() {
  waitForPreparedHostEvents();
  std::vector<EventImplPtr> EventImpls = MPreparedDepsEvents;
  RT::PiEvent &Event = MEvent->getHandleRef();

  MMemAllocation = MemoryManager::allocateMemSubBuffer(
      MQueue->getContextImplPtr(), MParentAlloca->getMemAllocation(),
      MRequirement.MElemSize, MRequirement.MOffsetInBytes,
      MRequirement.MAccessRange, std::move(EventImpls), Event);

  XPTIRegistry::bufferAssociateNotification(MParentAlloca->getSYCLMemObj(),
                                            MMemAllocation);
  return PI_SUCCESS;
}

void AllocaSubBufCommand::printDot(std::ostream &Stream) const {
  Stream << "\"" << this << "\" [style=filled, fillcolor=\"#FFD28A\", label=\"";

  Stream << "ID = " << this << "\\n";
  Stream << "ALLOCA SUB BUF ON " << deviceToString(MQueue->get_device())
         << "\\n";
  Stream << " MemObj : " << this->MRequirement.MSYCLMemObj << "\\n";
  Stream << " Offset : " << this->MRequirement.MOffsetInBytes << "\\n";
  Stream << " Access range : " << this->MRequirement.MAccessRange[0] << "\\n";
  Stream << "\"];" << std::endl;

  for (const auto &Dep : MDeps) {
    if (Dep.MDepCommand == nullptr)
      continue;
    Stream << "  \"" << this << "\" -> \"" << Dep.MDepCommand << "\""
           << " [ label = \"Access mode: "
           << accessModeToString(Dep.MDepRequirement->MAccessMode) << "\\n"
           << "MemObj: " << Dep.MDepRequirement->MSYCLMemObj << " \" ]"
           << std::endl;
  }
}

ReleaseCommand::ReleaseCommand(QueueImplPtr Queue, AllocaCommandBase *AllocaCmd)
    : Command(CommandType::RELEASE, std::move(Queue)), MAllocaCmd(AllocaCmd) {
  emitInstrumentationDataProxy();
}

void ReleaseCommand::emitInstrumentationData() {
#ifdef XPTI_ENABLE_INSTRUMENTATION
  if (!xptiTraceEnabled())
    return;
  // Create a payload with the command name and an event using this payload to
  // emit a node_create
  MAddress = MAllocaCmd->getSYCLMemObj();
  makeTraceEventProlog(MAddress);

  if (MFirstInstance) {
    xpti_td *TE = static_cast<xpti_td *>(MTraceEvent);
    xpti::addMetadata(TE, "sycl_device", deviceToID(MQueue->get_device()));
    xpti::addMetadata(TE, "sycl_device_type",
                      deviceToString(MQueue->get_device()));
    xpti::addMetadata(TE, "sycl_device_name",
                      getSyclObjImpl(MQueue->get_device())->getDeviceName());
    xpti::addMetadata(TE, "allocation_type",
                      commandToName(MAllocaCmd->getType()));
    makeTraceEventEpilog();
  }
#endif
}

pi_int32 ReleaseCommand::enqueueImp() {
  waitForPreparedHostEvents();
  std::vector<EventImplPtr> EventImpls = MPreparedDepsEvents;
  std::vector<RT::PiEvent> RawEvents = getPiEvents(EventImpls);
  bool SkipRelease = false;

  // On host side we only allocate memory for full buffers.
  // Thus, deallocating sub buffers leads to double memory freeing.
  SkipRelease |= MQueue->is_host() && MAllocaCmd->getType() == ALLOCA_SUB_BUF;

  const bool CurAllocaIsHost = MAllocaCmd->getQueue()->is_host();
  bool NeedUnmap = false;
  if (MAllocaCmd->MLinkedAllocaCmd) {

    // When releasing one of the "linked" allocations special rules take
    // place:
    // 1. Device allocation should always be released.
    // 2. Host allocation should be released if host allocation is "leader".
    // 3. Device alloca in the pair should be in active state in order to be
    //    correctly released.

    // There is no actual memory allocation if a host alloca command is
    // created being linked to a device allocation.
    SkipRelease |= CurAllocaIsHost && !MAllocaCmd->MIsLeaderAlloca;

    NeedUnmap |= CurAllocaIsHost == MAllocaCmd->MIsActive;
  }

  if (NeedUnmap) {
    const QueueImplPtr &Queue = CurAllocaIsHost
                                    ? MAllocaCmd->MLinkedAllocaCmd->getQueue()
                                    : MAllocaCmd->getQueue();

    EventImplPtr UnmapEventImpl(new event_impl(Queue));
    UnmapEventImpl->setContextImpl(Queue->getContextImplPtr());
    UnmapEventImpl->setStateIncomplete();
    RT::PiEvent &UnmapEvent = UnmapEventImpl->getHandleRef();

    void *Src = CurAllocaIsHost
                    ? MAllocaCmd->getMemAllocation()
                    : MAllocaCmd->MLinkedAllocaCmd->getMemAllocation();

    void *Dst = !CurAllocaIsHost
                    ? MAllocaCmd->getMemAllocation()
                    : MAllocaCmd->MLinkedAllocaCmd->getMemAllocation();

    MemoryManager::unmap(MAllocaCmd->getSYCLMemObj(), Dst, Queue, Src,
                         RawEvents, UnmapEvent);

    std::swap(MAllocaCmd->MIsActive, MAllocaCmd->MLinkedAllocaCmd->MIsActive);
    EventImpls.clear();
    EventImpls.push_back(UnmapEventImpl);
  }
  RT::PiEvent &Event = MEvent->getHandleRef();
  if (SkipRelease)
    Command::waitForEvents(MQueue, EventImpls, Event);
  else {
    MemoryManager::release(
        MQueue->getContextImplPtr(), MAllocaCmd->getSYCLMemObj(),
        MAllocaCmd->getMemAllocation(), std::move(EventImpls), Event);
  }
  return PI_SUCCESS;
}

void ReleaseCommand::printDot(std::ostream &Stream) const {
  Stream << "\"" << this << "\" [style=filled, fillcolor=\"#FF827A\", label=\"";

  Stream << "ID = " << this << " ; ";
  Stream << "RELEASE ON " << deviceToString(MQueue->get_device()) << "\\n";
  Stream << " Alloca : " << MAllocaCmd << "\\n";
  Stream << " MemObj : " << MAllocaCmd->getSYCLMemObj() << "\\n";
  Stream << "\"];" << std::endl;

  for (const auto &Dep : MDeps) {
    Stream << "  \"" << this << "\" -> \"" << Dep.MDepCommand << "\""
           << " [ label = \"Access mode: "
           << accessModeToString(Dep.MDepRequirement->MAccessMode) << "\\n"
           << "MemObj: " << Dep.MDepRequirement->MSYCLMemObj << " \" ]"
           << std::endl;
  }
}

bool ReleaseCommand::producesPiEvent() const { return false; }

bool ReleaseCommand::supportsPostEnqueueCleanup() const { return false; }

bool ReleaseCommand::readyForCleanup() const { return false; }

MapMemObject::MapMemObject(AllocaCommandBase *SrcAllocaCmd, Requirement Req,
                           void **DstPtr, QueueImplPtr Queue,
                           access::mode MapMode)
    : Command(CommandType::MAP_MEM_OBJ, std::move(Queue)),
      MSrcAllocaCmd(SrcAllocaCmd), MSrcReq(std::move(Req)), MDstPtr(DstPtr),
      MMapMode(MapMode) {
  emitInstrumentationDataProxy();
}

void MapMemObject::emitInstrumentationData() {
#ifdef XPTI_ENABLE_INSTRUMENTATION
  if (!xptiTraceEnabled())
    return;
  // Create a payload with the command name and an event using this payload to
  // emit a node_create
  MAddress = MSrcAllocaCmd->getSYCLMemObj();
  makeTraceEventProlog(MAddress);

  if (MFirstInstance) {
    xpti_td *TE = static_cast<xpti_td *>(MTraceEvent);
    xpti::addMetadata(TE, "sycl_device", deviceToID(MQueue->get_device()));
    xpti::addMetadata(TE, "sycl_device_type",
                      deviceToString(MQueue->get_device()));
    xpti::addMetadata(TE, "sycl_device_name",
                      getSyclObjImpl(MQueue->get_device())->getDeviceName());
    xpti::addMetadata(TE, "memory_object", reinterpret_cast<size_t>(MAddress));
    makeTraceEventEpilog();
  }
#endif
}

pi_int32 MapMemObject::enqueueImp() {
  waitForPreparedHostEvents();
  std::vector<EventImplPtr> EventImpls = MPreparedDepsEvents;
  std::vector<RT::PiEvent> RawEvents = getPiEvents(EventImpls);
  flushCrossQueueDeps(EventImpls, getWorkerQueue());

  RT::PiEvent &Event = MEvent->getHandleRef();
  *MDstPtr = MemoryManager::map(
      MSrcAllocaCmd->getSYCLMemObj(), MSrcAllocaCmd->getMemAllocation(), MQueue,
      MMapMode, MSrcReq.MDims, MSrcReq.MMemoryRange, MSrcReq.MAccessRange,
      MSrcReq.MOffset, MSrcReq.MElemSize, std::move(RawEvents), Event);

  return PI_SUCCESS;
}

void MapMemObject::printDot(std::ostream &Stream) const {
  Stream << "\"" << this << "\" [style=filled, fillcolor=\"#77AFFF\", label=\"";

  Stream << "ID = " << this << " ; ";
  Stream << "MAP ON " << deviceToString(MQueue->get_device()) << "\\n";

  Stream << "\"];" << std::endl;

  for (const auto &Dep : MDeps) {
    Stream << "  \"" << this << "\" -> \"" << Dep.MDepCommand << "\""
           << " [ label = \"Access mode: "
           << accessModeToString(Dep.MDepRequirement->MAccessMode) << "\\n"
           << "MemObj: " << Dep.MDepRequirement->MSYCLMemObj << " \" ]"
           << std::endl;
  }
}

UnMapMemObject::UnMapMemObject(AllocaCommandBase *DstAllocaCmd, Requirement Req,
                               void **SrcPtr, QueueImplPtr Queue)
    : Command(CommandType::UNMAP_MEM_OBJ, std::move(Queue)),
      MDstAllocaCmd(DstAllocaCmd), MDstReq(std::move(Req)), MSrcPtr(SrcPtr) {
  emitInstrumentationDataProxy();
}

void UnMapMemObject::emitInstrumentationData() {
#ifdef XPTI_ENABLE_INSTRUMENTATION
  if (!xptiTraceEnabled())
    return;
  // Create a payload with the command name and an event using this payload to
  // emit a node_create
  MAddress = MDstAllocaCmd->getSYCLMemObj();
  makeTraceEventProlog(MAddress);

  if (MFirstInstance) {
    xpti_td *TE = static_cast<xpti_td *>(MTraceEvent);
    xpti::addMetadata(TE, "sycl_device", deviceToID(MQueue->get_device()));
    xpti::addMetadata(TE, "sycl_device_type",
                      deviceToString(MQueue->get_device()));
    xpti::addMetadata(TE, "sycl_device_name",
                      getSyclObjImpl(MQueue->get_device())->getDeviceName());
    xpti::addMetadata(TE, "memory_object", reinterpret_cast<size_t>(MAddress));
    makeTraceEventEpilog();
  }
#endif
}

bool UnMapMemObject::producesPiEvent() const {
  // TODO remove this workaround once the batching issue is addressed in Level
  // Zero plugin.
  // Consider the following scenario on Level Zero:
  // 1. Kernel A, which uses buffer A, is submitted to queue A.
  // 2. Kernel B, which uses buffer B, is submitted to queue B.
  // 3. queueA.wait().
  // 4. queueB.wait().
  // DPCPP runtime used to treat unmap/write commands for buffer A/B as host
  // dependencies (i.e. they were waited for prior to enqueueing any command
  // that's dependent on them). This allowed Level Zero plugin to detect that
  // each queue is idle on steps 1/2 and submit the command list right away.
  // This is no longer the case since we started passing these dependencies in
  // an event waitlist and Level Zero plugin attempts to batch these commands,
  // so the execution of kernel B starts only on step 4. This workaround
  // restores the old behavior in this case until this is resolved.
  return MQueue->getDeviceImplPtr()->getBackend() !=
             backend::ext_oneapi_level_zero ||
         MEvent->getHandleRef() != nullptr;
}

pi_int32 UnMapMemObject::enqueueImp() {
  waitForPreparedHostEvents();
  std::vector<EventImplPtr> EventImpls = MPreparedDepsEvents;
  std::vector<RT::PiEvent> RawEvents = getPiEvents(EventImpls);
  flushCrossQueueDeps(EventImpls, getWorkerQueue());

  RT::PiEvent &Event = MEvent->getHandleRef();
  MemoryManager::unmap(MDstAllocaCmd->getSYCLMemObj(),
                       MDstAllocaCmd->getMemAllocation(), MQueue, *MSrcPtr,
                       std::move(RawEvents), Event);

  return PI_SUCCESS;
}

void UnMapMemObject::printDot(std::ostream &Stream) const {
  Stream << "\"" << this << "\" [style=filled, fillcolor=\"#EBC40F\", label=\"";

  Stream << "ID = " << this << " ; ";
  Stream << "UNMAP ON " << deviceToString(MQueue->get_device()) << "\\n";

  Stream << "\"];" << std::endl;

  for (const auto &Dep : MDeps) {
    Stream << "  \"" << this << "\" -> \"" << Dep.MDepCommand << "\""
           << " [ label = \"Access mode: "
           << accessModeToString(Dep.MDepRequirement->MAccessMode) << "\\n"
           << "MemObj: " << Dep.MDepRequirement->MSYCLMemObj << " \" ]"
           << std::endl;
  }
}

MemCpyCommand::MemCpyCommand(Requirement SrcReq,
                             AllocaCommandBase *SrcAllocaCmd,
                             Requirement DstReq,
                             AllocaCommandBase *DstAllocaCmd,
                             QueueImplPtr SrcQueue, QueueImplPtr DstQueue)
    : Command(CommandType::COPY_MEMORY, std::move(DstQueue)),
      MSrcQueue(SrcQueue), MSrcReq(std::move(SrcReq)),
      MSrcAllocaCmd(SrcAllocaCmd), MDstReq(std::move(DstReq)),
      MDstAllocaCmd(DstAllocaCmd) {
  if (!MSrcQueue->is_host()) {
    MEvent->setContextImpl(MSrcQueue->getContextImplPtr());
  }

  MWorkerQueue = MQueue->is_host() ? MSrcQueue : MQueue;
  MEvent->setWorkerQueue(MWorkerQueue);

  emitInstrumentationDataProxy();
}

void MemCpyCommand::emitInstrumentationData() {
#ifdef XPTI_ENABLE_INSTRUMENTATION
  if (!xptiTraceEnabled())
    return;
  // Create a payload with the command name and an event using this payload to
  // emit a node_create
  MAddress = MSrcAllocaCmd->getSYCLMemObj();
  makeTraceEventProlog(MAddress);

  if (MFirstInstance) {
    xpti_td *CmdTraceEvent = static_cast<xpti_td *>(MTraceEvent);
    xpti::addMetadata(CmdTraceEvent, "sycl_device",
                      deviceToID(MQueue->get_device()));
    xpti::addMetadata(CmdTraceEvent, "sycl_device_type",
                      deviceToString(MQueue->get_device()));
    xpti::addMetadata(CmdTraceEvent, "sycl_device_name",
                      getSyclObjImpl(MQueue->get_device())->getDeviceName());
    xpti::addMetadata(CmdTraceEvent, "memory_object",
                      reinterpret_cast<size_t>(MAddress));
    xpti::addMetadata(CmdTraceEvent, "copy_from",
                      reinterpret_cast<size_t>(
                          getSyclObjImpl(MSrcQueue->get_device()).get()));
    xpti::addMetadata(
        CmdTraceEvent, "copy_to",
        reinterpret_cast<size_t>(getSyclObjImpl(MQueue->get_device()).get()));
    makeTraceEventEpilog();
  }
#endif
}

const ContextImplPtr &MemCpyCommand::getWorkerContext() const {
  return getWorkerQueue()->getContextImplPtr();
}

bool MemCpyCommand::producesPiEvent() const {
  // TODO remove this workaround once the batching issue is addressed in Level
  // Zero plugin.
  // Consider the following scenario on Level Zero:
  // 1. Kernel A, which uses buffer A, is submitted to queue A.
  // 2. Kernel B, which uses buffer B, is submitted to queue B.
  // 3. queueA.wait().
  // 4. queueB.wait().
  // DPCPP runtime used to treat unmap/write commands for buffer A/B as host
  // dependencies (i.e. they were waited for prior to enqueueing any command
  // that's dependent on them). This allowed Level Zero plugin to detect that
  // each queue is idle on steps 1/2 and submit the command list right away.
  // This is no longer the case since we started passing these dependencies in
  // an event waitlist and Level Zero plugin attempts to batch these commands,
  // so the execution of kernel B starts only on step 4. This workaround
  // restores the old behavior in this case until this is resolved.
  return MQueue->is_host() ||
         MQueue->getDeviceImplPtr()->getBackend() !=
             backend::ext_oneapi_level_zero ||
         MEvent->getHandleRef() != nullptr;
}

pi_int32 MemCpyCommand::enqueueImp() {
  waitForPreparedHostEvents();
  std::vector<EventImplPtr> EventImpls = MPreparedDepsEvents;

  RT::PiEvent &Event = MEvent->getHandleRef();

  auto RawEvents = getPiEvents(EventImpls);
  flushCrossQueueDeps(EventImpls, getWorkerQueue());

  MemoryManager::copy(
      MSrcAllocaCmd->getSYCLMemObj(), MSrcAllocaCmd->getMemAllocation(),
      MSrcQueue, MSrcReq.MDims, MSrcReq.MMemoryRange, MSrcReq.MAccessRange,
      MSrcReq.MOffset, MSrcReq.MElemSize, MDstAllocaCmd->getMemAllocation(),
      MQueue, MDstReq.MDims, MDstReq.MMemoryRange, MDstReq.MAccessRange,
      MDstReq.MOffset, MDstReq.MElemSize, std::move(RawEvents), Event);

  return PI_SUCCESS;
}

void MemCpyCommand::printDot(std::ostream &Stream) const {
  Stream << "\"" << this << "\" [style=filled, fillcolor=\"#C7EB15\" label=\"";

  Stream << "ID = " << this << " ; ";
  Stream << "MEMCPY ON " << deviceToString(MQueue->get_device()) << "\\n";
  Stream << "From: " << MSrcAllocaCmd << " is host: " << MSrcQueue->is_host()
         << "\\n";
  Stream << "To: " << MDstAllocaCmd << " is host: " << MQueue->is_host()
         << "\\n";

  Stream << "\"];" << std::endl;

  for (const auto &Dep : MDeps) {
    Stream << "  \"" << this << "\" -> \"" << Dep.MDepCommand << "\""
           << " [ label = \"Access mode: "
           << accessModeToString(Dep.MDepRequirement->MAccessMode) << "\\n"
           << "MemObj: " << Dep.MDepRequirement->MSYCLMemObj << " \" ]"
           << std::endl;
  }
}

AllocaCommandBase *ExecCGCommand::getAllocaForReq(Requirement *Req) {
  for (const DepDesc &Dep : MDeps) {
    if (Dep.MDepRequirement == Req)
      return Dep.MAllocaCmd;
  }
  throw runtime_error("Alloca for command not found",
                      PI_ERROR_INVALID_OPERATION);
}

std::vector<std::shared_ptr<const void>>
ExecCGCommand::getAuxiliaryResources() const {
  if (MCommandGroup->getType() == CG::Kernel)
    return ((CGExecKernel *)MCommandGroup.get())->getAuxiliaryResources();
  return {};
}

void ExecCGCommand::clearAuxiliaryResources() {
  if (MCommandGroup->getType() == CG::Kernel)
    ((CGExecKernel *)MCommandGroup.get())->clearAuxiliaryResources();
}

pi_int32 UpdateHostRequirementCommand::enqueueImp() {
  waitForPreparedHostEvents();
  std::vector<EventImplPtr> EventImpls = MPreparedDepsEvents;
  RT::PiEvent &Event = MEvent->getHandleRef();
  Command::waitForEvents(MQueue, EventImpls, Event);

  assert(MSrcAllocaCmd && "Expected valid alloca command");
  assert(MSrcAllocaCmd->getMemAllocation() && "Expected valid source pointer");
  assert(MDstPtr && "Expected valid target pointer");
  *MDstPtr = MSrcAllocaCmd->getMemAllocation();

  return PI_SUCCESS;
}

void UpdateHostRequirementCommand::printDot(std::ostream &Stream) const {
  Stream << "\"" << this << "\" [style=filled, fillcolor=\"#f1337f\", label=\"";

  Stream << "ID = " << this << "\\n";
  Stream << "UPDATE REQ ON " << deviceToString(MQueue->get_device()) << "\\n";
  bool IsReqOnBuffer =
      MDstReq.MSYCLMemObj->getType() == SYCLMemObjI::MemObjType::Buffer;
  Stream << "TYPE: " << (IsReqOnBuffer ? "Buffer" : "Image") << "\\n";
  if (IsReqOnBuffer)
    Stream << "Is sub buffer: " << std::boolalpha << MDstReq.MIsSubBuffer
           << "\\n";

  Stream << "\"];" << std::endl;

  for (const auto &Dep : MDeps) {
    Stream << "  \"" << this << "\" -> \"" << Dep.MDepCommand << "\""
           << " [ label = \"Access mode: "
           << accessModeToString(Dep.MDepRequirement->MAccessMode) << "\\n"
           << "MemObj: " << Dep.MAllocaCmd->getSYCLMemObj() << " \" ]"
           << std::endl;
  }
}

MemCpyCommandHost::MemCpyCommandHost(Requirement SrcReq,
                                     AllocaCommandBase *SrcAllocaCmd,
                                     Requirement DstReq, void **DstPtr,
                                     QueueImplPtr SrcQueue,
                                     QueueImplPtr DstQueue)
    : Command(CommandType::COPY_MEMORY, std::move(DstQueue)),
      MSrcQueue(SrcQueue), MSrcReq(std::move(SrcReq)),
      MSrcAllocaCmd(SrcAllocaCmd), MDstReq(std::move(DstReq)), MDstPtr(DstPtr) {
  if (!MSrcQueue->is_host()) {
    MEvent->setContextImpl(MSrcQueue->getContextImplPtr());
  }

  MWorkerQueue = MQueue->is_host() ? MSrcQueue : MQueue;
  MEvent->setWorkerQueue(MWorkerQueue);

  emitInstrumentationDataProxy();
}

void MemCpyCommandHost::emitInstrumentationData() {
#ifdef XPTI_ENABLE_INSTRUMENTATION
  if (!xptiTraceEnabled())
    return;
  // Create a payload with the command name and an event using this payload to
  // emit a node_create
  MAddress = MSrcAllocaCmd->getSYCLMemObj();
  makeTraceEventProlog(MAddress);

  if (MFirstInstance) {
    xpti_td *CmdTraceEvent = static_cast<xpti_td *>(MTraceEvent);
    xpti::addMetadata(CmdTraceEvent, "sycl_device",
                      deviceToID(MQueue->get_device()));
    xpti::addMetadata(CmdTraceEvent, "sycl_device_type",
                      deviceToString(MQueue->get_device()));
    xpti::addMetadata(CmdTraceEvent, "sycl_device_name",
                      getSyclObjImpl(MQueue->get_device())->getDeviceName());
    xpti::addMetadata(CmdTraceEvent, "memory_object",
                      reinterpret_cast<size_t>(MAddress));
    xpti::addMetadata(CmdTraceEvent, "copy_from",
                      reinterpret_cast<size_t>(
                          getSyclObjImpl(MSrcQueue->get_device()).get()));
    xpti::addMetadata(
        CmdTraceEvent, "copy_to",
        reinterpret_cast<size_t>(getSyclObjImpl(MQueue->get_device()).get()));
    makeTraceEventEpilog();
  }
#endif
}

const ContextImplPtr &MemCpyCommandHost::getWorkerContext() const {
  return getWorkerQueue()->getContextImplPtr();
}

pi_int32 MemCpyCommandHost::enqueueImp() {
  const QueueImplPtr &Queue = getWorkerQueue();
  waitForPreparedHostEvents();
  std::vector<EventImplPtr> EventImpls = MPreparedDepsEvents;
  std::vector<RT::PiEvent> RawEvents = getPiEvents(EventImpls);

  RT::PiEvent &Event = MEvent->getHandleRef();
  // Omit copying if mode is discard one.
  // TODO: Handle this at the graph building time by, for example, creating
  // empty node instead of memcpy.
  if (MDstReq.MAccessMode == access::mode::discard_read_write ||
      MDstReq.MAccessMode == access::mode::discard_write) {
    Command::waitForEvents(Queue, EventImpls, Event);

    return PI_SUCCESS;
  }

  flushCrossQueueDeps(EventImpls, getWorkerQueue());
  MemoryManager::copy(
      MSrcAllocaCmd->getSYCLMemObj(), MSrcAllocaCmd->getMemAllocation(),
      MSrcQueue, MSrcReq.MDims, MSrcReq.MMemoryRange, MSrcReq.MAccessRange,
      MSrcReq.MOffset, MSrcReq.MElemSize, *MDstPtr, MQueue, MDstReq.MDims,
      MDstReq.MMemoryRange, MDstReq.MAccessRange, MDstReq.MOffset,
      MDstReq.MElemSize, std::move(RawEvents), Event);

  return PI_SUCCESS;
}

EmptyCommand::EmptyCommand(QueueImplPtr Queue)
    : Command(CommandType::EMPTY_TASK, std::move(Queue)) {
  emitInstrumentationDataProxy();
}

pi_int32 EmptyCommand::enqueueImp() {
  waitForPreparedHostEvents();
  waitForEvents(MQueue, MPreparedDepsEvents, MEvent->getHandleRef());

  return PI_SUCCESS;
}

void EmptyCommand::addRequirement(Command *DepCmd, AllocaCommandBase *AllocaCmd,
                                  const Requirement *Req) {
  const Requirement &ReqRef = *Req;
  MRequirements.emplace_back(ReqRef);
  const Requirement *const StoredReq = &MRequirements.back();

  // EmptyCommand is always host one, so we believe that result of addDep is
  // nil
  std::vector<Command *> ToCleanUp;
  Command *Cmd = addDep(DepDesc{DepCmd, StoredReq, AllocaCmd}, ToCleanUp);
  assert(Cmd == nullptr && "Conection command should be null for EmptyCommand");
  assert(ToCleanUp.empty() && "addDep should add a command for cleanup only if "
                              "there's a connection command");
  (void)Cmd;
}

void EmptyCommand::emitInstrumentationData() {
#ifdef XPTI_ENABLE_INSTRUMENTATION
  if (!xptiTraceEnabled())
    return;
  // Create a payload with the command name and an event using this payload to
  // emit a node_create
  if (MRequirements.empty())
    return;

  Requirement &Req = *MRequirements.begin();

  MAddress = Req.MSYCLMemObj;
  makeTraceEventProlog(MAddress);

  if (MFirstInstance) {
    xpti_td *CmdTraceEvent = static_cast<xpti_td *>(MTraceEvent);
    xpti::addMetadata(CmdTraceEvent, "sycl_device",
                      deviceToID(MQueue->get_device()));
    xpti::addMetadata(CmdTraceEvent, "sycl_device_type",
                      deviceToString(MQueue->get_device()));
    xpti::addMetadata(CmdTraceEvent, "sycl_device_name",
                      getSyclObjImpl(MQueue->get_device())->getDeviceName());
    xpti::addMetadata(CmdTraceEvent, "memory_object",
                      reinterpret_cast<size_t>(MAddress));
    makeTraceEventEpilog();
  }
#endif
}

void EmptyCommand::printDot(std::ostream &Stream) const {
  Stream << "\"" << this << "\" [style=filled, fillcolor=\"#8d8f29\", label=\"";

  Stream << "ID = " << this << "\\n";
  Stream << "EMPTY NODE"
         << "\\n";

  Stream << "\"];" << std::endl;

  for (const auto &Dep : MDeps) {
    Stream << "  \"" << this << "\" -> \"" << Dep.MDepCommand << "\""
           << " [ label = \"Access mode: "
           << accessModeToString(Dep.MDepRequirement->MAccessMode) << "\\n"
           << "MemObj: " << Dep.MDepRequirement->MSYCLMemObj << " \" ]"
           << std::endl;
  }
}

bool EmptyCommand::producesPiEvent() const { return false; }

void MemCpyCommandHost::printDot(std::ostream &Stream) const {
  Stream << "\"" << this << "\" [style=filled, fillcolor=\"#B6A2EB\", label=\"";

  Stream << "ID = " << this << "\\n";
  Stream << "MEMCPY HOST ON " << deviceToString(MQueue->get_device()) << "\\n";

  Stream << "\"];" << std::endl;

  for (const auto &Dep : MDeps) {
    Stream << "  \"" << this << "\" -> \"" << Dep.MDepCommand << "\""
           << " [ label = \"Access mode: "
           << accessModeToString(Dep.MDepRequirement->MAccessMode) << "\\n"
           << "MemObj: " << Dep.MDepRequirement->MSYCLMemObj << " \" ]"
           << std::endl;
  }
}

UpdateHostRequirementCommand::UpdateHostRequirementCommand(
    QueueImplPtr Queue, Requirement Req, AllocaCommandBase *SrcAllocaCmd,
    void **DstPtr)
    : Command(CommandType::UPDATE_REQUIREMENT, std::move(Queue)),
      MSrcAllocaCmd(SrcAllocaCmd), MDstReq(std::move(Req)), MDstPtr(DstPtr) {

  emitInstrumentationDataProxy();
}

void UpdateHostRequirementCommand::emitInstrumentationData() {
#ifdef XPTI_ENABLE_INSTRUMENTATION
  if (!xptiTraceEnabled())
    return;
  // Create a payload with the command name and an event using this payload to
  // emit a node_create
  MAddress = MSrcAllocaCmd->getSYCLMemObj();
  makeTraceEventProlog(MAddress);

  if (MFirstInstance) {
    xpti_td *CmdTraceEvent = static_cast<xpti_td *>(MTraceEvent);
    xpti::addMetadata(CmdTraceEvent, "sycl_device",
                      deviceToID(MQueue->get_device()));
    xpti::addMetadata(CmdTraceEvent, "sycl_device_type",
                      deviceToString(MQueue->get_device()));
    xpti::addMetadata(CmdTraceEvent, "sycl_device_name",
                      getSyclObjImpl(MQueue->get_device())->getDeviceName());
    xpti::addMetadata(CmdTraceEvent, "memory_object",
                      reinterpret_cast<size_t>(MAddress));
    makeTraceEventEpilog();
  }
#endif
}

static std::string cgTypeToString(detail::CG::CGTYPE Type) {
  switch (Type) {
  case detail::CG::Kernel:
    return "Kernel";
    break;
  case detail::CG::UpdateHost:
    return "update_host";
    break;
  case detail::CG::Fill:
    return "fill";
    break;
  case detail::CG::CopyAccToAcc:
    return "copy acc to acc";
    break;
  case detail::CG::CopyAccToPtr:
    return "copy acc to ptr";
    break;
  case detail::CG::CopyPtrToAcc:
    return "copy ptr to acc";
    break;
  case detail::CG::CopyUSM:
    return "copy usm";
    break;
  case detail::CG::FillUSM:
    return "fill usm";
    break;
  case detail::CG::PrefetchUSM:
    return "prefetch usm";
    break;
  case detail::CG::CodeplayHostTask:
    return "host task";
    break;
  case detail::CG::Copy2DUSM:
    return "copy 2d usm";
    break;
  case detail::CG::Fill2DUSM:
    return "fill 2d usm";
    break;
  case detail::CG::Memset2DUSM:
    return "memset 2d usm";
    break;
  case detail::CG::CopyToDeviceGlobal:
    return "copy to device_global";
    break;
  case detail::CG::CopyFromDeviceGlobal:
    return "copy from device_global";
    break;
  default:
    return "unknown";
    break;
  }
}

ExecCGCommand::ExecCGCommand(
    std::unique_ptr<detail::CG> CommandGroup, QueueImplPtr Queue,
    RT::PiExtCommandBuffer CommandBuffer,
    const std::vector<RT::PiExtSyncPoint> &Dependencies)
    : Command(CommandType::RUN_CG, std::move(Queue), CommandBuffer,
              Dependencies),
      MCommandGroup(std::move(CommandGroup)) {
  if (MCommandGroup->getType() == detail::CG::CodeplayHostTask) {
    MEvent->setSubmittedQueue(
        static_cast<detail::CGHostTask *>(MCommandGroup.get())->MQueue);
  }

  emitInstrumentationDataProxy();
}

#ifdef XPTI_ENABLE_INSTRUMENTATION
std::string instrumentationGetKernelName(
    const std::shared_ptr<detail::kernel_impl> &SyclKernel,
    const std::string &FunctionName, const std::string &SyclKernelName,
    void *&Address, std::optional<bool> &FromSource) {
  std::string KernelName;
  if (SyclKernel && SyclKernel->isCreatedFromSource()) {
    FromSource = true;
    pi_kernel KernelHandle = SyclKernel->getHandleRef();
    Address = KernelHandle;
    KernelName = FunctionName;
  } else {
    FromSource = false;
    KernelName = demangleKernelName(SyclKernelName);
  }
  return KernelName;
}

void instrumentationAddExtraKernelMetadata(
    xpti_td *&CmdTraceEvent, const NDRDescT &NDRDesc,
    const std::shared_ptr<detail::kernel_bundle_impl> &KernelBundleImplPtr,
    const std::string &KernelName,
    const std::shared_ptr<detail::kernel_impl> &SyclKernel,
    const QueueImplPtr &Queue,
    std::vector<ArgDesc> &CGArgs) // CGArgs are not const since they could be
                                  // sorted in this function
{
  std::vector<ArgDesc> Args;

  auto FilterArgs = [&Args](detail::ArgDesc &Arg, int NextTrueIndex) {
    Args.push_back({Arg.MType, Arg.MPtr, Arg.MSize, NextTrueIndex});
  };
  RT::PiProgram Program = nullptr;
  RT::PiKernel Kernel = nullptr;
  std::mutex *KernelMutex = nullptr;
  const KernelArgMask *EliminatedArgMask = nullptr;

  std::shared_ptr<kernel_impl> SyclKernelImpl;
  std::shared_ptr<device_image_impl> DeviceImageImpl;

  // Use kernel_bundle if available unless it is interop.
  // Interop bundles can't be used in the first branch, because the
  // kernels in interop kernel bundles (if any) do not have kernel_id and
  // can therefore not be looked up, but since they are self-contained
  // they can simply be launched directly.
  if (KernelBundleImplPtr && !KernelBundleImplPtr->isInterop()) {
    kernel_id KernelID =
        detail::ProgramManager::getInstance().getSYCLKernelID(KernelName);
    kernel SyclKernel =
        KernelBundleImplPtr->get_kernel(KernelID, KernelBundleImplPtr);
    std::shared_ptr<kernel_impl> KernelImpl =
        detail::getSyclObjImpl(SyclKernel);

    EliminatedArgMask = KernelImpl->getKernelArgMask();
    Program = KernelImpl->getDeviceImage()->get_program_ref();
  } else if (nullptr != SyclKernel) {
    auto SyclProg = SyclKernel->getProgramImpl();
    Program = SyclProg->getHandleRef();
    if (!SyclKernel->isCreatedFromSource())
      EliminatedArgMask = SyclKernel->getKernelArgMask();
  } else {
    std::tie(Kernel, KernelMutex, EliminatedArgMask, Program) =
        detail::ProgramManager::getInstance().getOrCreateKernel(
            Queue->getContextImplPtr(), Queue->getDeviceImplPtr(), KernelName,
            nullptr);
  }

  applyFuncOnFilteredArgs(EliminatedArgMask, CGArgs, FilterArgs);

  xpti::offload_kernel_enqueue_data_t KernelData{
      {NDRDesc.GlobalSize[0], NDRDesc.GlobalSize[1], NDRDesc.GlobalSize[2]},
      {NDRDesc.LocalSize[0], NDRDesc.LocalSize[1], NDRDesc.LocalSize[2]},
      {NDRDesc.GlobalOffset[0], NDRDesc.GlobalOffset[1],
       NDRDesc.GlobalOffset[2]},
      Args.size()};
  xpti::addMetadata(CmdTraceEvent, "enqueue_kernel_data", KernelData);
  for (size_t i = 0; i < Args.size(); i++) {
    std::string Prefix("arg");
    xpti::offload_kernel_arg_data_t arg{(int)Args[i].MType, Args[i].MPtr,
                                        Args[i].MSize, Args[i].MIndex};
    xpti::addMetadata(CmdTraceEvent, Prefix + std::to_string(i), arg);
  }
}

void instrumentationFillCommonData(const std::string &KernelName,
                                   const std::string &FileName, uint64_t Line,
                                   uint64_t Column, const void *const Address,
                                   const QueueImplPtr &Queue,
                                   std::optional<bool> &FromSource,
                                   uint64_t &OutInstanceID,
                                   xpti_td *&OutTraceEvent) {
  //  Get source file, line number information from the CommandGroup object
  //  and create payload using name, address, and source info
  //
  //  On Windows, since the support for builtin functions is not available in
  //  MSVC, the MFileName, MLine will be set to nullptr and "0" respectively.
  //  Handle this condition explicitly here.
  bool HasSourceInfo = false;
  xpti::payload_t Payload;
  if (!FileName.empty()) {
    // File name has a valid string
    Payload = xpti::payload_t(KernelName.c_str(), FileName.c_str(), Line,
                              Column, Address);
    HasSourceInfo = true;
  } else if (Address) {
    // We have a valid function name and an address
    Payload = xpti::payload_t(KernelName.c_str(), Address);
  } else {
    // In any case, we will have a valid function name and we'll use that to
    // create the hash
    Payload = xpti::payload_t(KernelName.c_str());
  }

  uint64_t CGKernelInstanceNo;
  // Create event using the payload
  xpti_td *CmdTraceEvent =
      xptiMakeEvent("ExecCG", &Payload, xpti::trace_graph_event,
                    xpti::trace_activity_type_t::active, &CGKernelInstanceNo);

  if (CmdTraceEvent) {
    OutInstanceID = CGKernelInstanceNo;
    OutTraceEvent = CmdTraceEvent;
    // If we are seeing this event again, then the instance ID will be greater
    // than 1; in this case, we will skip sending a notification to create a
    // node as this node has already been created.
    if (CGKernelInstanceNo > 1)
      return;

    xpti::addMetadata(CmdTraceEvent, "sycl_device",
                      deviceToID(Queue->get_device()));
    xpti::addMetadata(CmdTraceEvent, "sycl_device_type",
                      deviceToString(Queue->get_device()));
    xpti::addMetadata(CmdTraceEvent, "sycl_device_name",
                      getSyclObjImpl(Queue->get_device())->getDeviceName());
    if (!KernelName.empty()) {
      xpti::addMetadata(CmdTraceEvent, "kernel_name", KernelName);
    }
    if (FromSource.has_value()) {
      xpti::addMetadata(CmdTraceEvent, "from_source", FromSource.value());
    }
    if (HasSourceInfo) {
      xpti::addMetadata(CmdTraceEvent, "sym_function_name", KernelName);
      xpti::addMetadata(CmdTraceEvent, "sym_source_file_name", FileName);
      xpti::addMetadata(CmdTraceEvent, "sym_line_no", static_cast<int>(Line));
      xpti::addMetadata(CmdTraceEvent, "sym_column_no",
                        static_cast<int>(Column));
    }
  }
}
#endif

void emitKernelInstrumentationData(
    const std::shared_ptr<detail::kernel_impl> &SyclKernel,
    const detail::code_location &CodeLoc, const std::string &SyclKernelName,
    const QueueImplPtr &Queue, const NDRDescT &NDRDesc,
    const std::shared_ptr<detail::kernel_bundle_impl> &KernelBundleImplPtr,
    std::vector<ArgDesc> &CGArgs) {
#ifdef XPTI_ENABLE_INSTRUMENTATION
  if (!xptiTraceEnabled())
    return;

  int32_t StreamID = xptiRegisterStream(SYCL_STREAM_NAME);

  void *Address = nullptr;
  std::optional<bool> FromSource;
  std::string KernelName = instrumentationGetKernelName(
      SyclKernel, std::string(CodeLoc.functionName()), SyclKernelName, Address,
      FromSource);

  xpti_td *CmdTraceEvent = nullptr;
  uint64_t InstanceID = -1;
  instrumentationFillCommonData(KernelName, CodeLoc.fileName(),
                                CodeLoc.lineNumber(), CodeLoc.columnNumber(),
                                Address, Queue, FromSource, InstanceID,
                                CmdTraceEvent);

  if (CmdTraceEvent) {
    instrumentationAddExtraKernelMetadata(CmdTraceEvent, NDRDesc,
                                          KernelBundleImplPtr, SyclKernelName,
                                          SyclKernel, Queue, CGArgs);

    xptiNotifySubscribers(
        StreamID, xpti::trace_node_create, detail::GSYCLGraphEvent,
        CmdTraceEvent, InstanceID,
        static_cast<const void *>(
            commandToNodeType(Command::CommandType::RUN_CG).c_str()));
  }
#else
  std::ignore = SyclKernel;
  std::ignore = CodeLoc;
  std::ignore = SyclKernelName;
  std::ignore = Queue;
  std::ignore = NDRDesc;
  std::ignore = KernelBundleImplPtr;
  std::ignore = CGArgs;
#endif
}

void ExecCGCommand::emitInstrumentationData() {
#ifdef XPTI_ENABLE_INSTRUMENTATION
  if (!xptiTraceEnabled())
    return;

  std::string KernelName;
  std::optional<bool> FromSource;
  switch (MCommandGroup->getType()) {
  case detail::CG::Kernel: {
    auto KernelCG =
        reinterpret_cast<detail::CGExecKernel *>(MCommandGroup.get());
    KernelName = instrumentationGetKernelName(
        KernelCG->MSyclKernel, MCommandGroup->MFunctionName,
        KernelCG->getKernelName(), MAddress, FromSource);
  } break;
  default:
    KernelName = cgTypeToString(MCommandGroup->getType());
    break;
  }

  xpti_td *CmdTraceEvent = nullptr;
  instrumentationFillCommonData(KernelName, MCommandGroup->MFileName,
                                MCommandGroup->MLine, MCommandGroup->MColumn,
                                MAddress, MQueue, FromSource, MInstanceID,
                                CmdTraceEvent);

  if (CmdTraceEvent) {
    MTraceEvent = static_cast<void *>(CmdTraceEvent);
    if (MCommandGroup->getType() == detail::CG::Kernel) {
      auto KernelCG =
          reinterpret_cast<detail::CGExecKernel *>(MCommandGroup.get());
      instrumentationAddExtraKernelMetadata(
          CmdTraceEvent, KernelCG->MNDRDesc, KernelCG->getKernelBundle(),
          KernelCG->MKernelName, KernelCG->MSyclKernel, MQueue,
          KernelCG->MArgs);
    }

    xptiNotifySubscribers(
        MStreamID, xpti::trace_node_create, detail::GSYCLGraphEvent,
        CmdTraceEvent, MInstanceID,
        static_cast<const void *>(commandToNodeType(MType).c_str()));
  }
#endif
}

void ExecCGCommand::printDot(std::ostream &Stream) const {
  Stream << "\"" << this << "\" [style=filled, fillcolor=\"#AFFF82\", label=\"";

  Stream << "ID = " << this << "\\n";
  Stream << "EXEC CG ON " << deviceToString(MQueue->get_device()) << "\\n";

  switch (MCommandGroup->getType()) {
  case detail::CG::Kernel: {
    auto KernelCG =
        reinterpret_cast<detail::CGExecKernel *>(MCommandGroup.get());
    Stream << "Kernel name: ";
    if (KernelCG->MSyclKernel && KernelCG->MSyclKernel->isCreatedFromSource())
      Stream << "created from source";
    else
      Stream << demangleKernelName(KernelCG->getKernelName());
    Stream << "\\n";
    break;
  }
  default:
    Stream << "CG type: " << cgTypeToString(MCommandGroup->getType()) << "\\n";
    break;
  }

  Stream << "\"];" << std::endl;

  for (const auto &Dep : MDeps) {
    Stream << "  \"" << this << "\" -> \"" << Dep.MDepCommand << "\""
           << " [ label = \"Access mode: "
           << accessModeToString(Dep.MDepRequirement->MAccessMode) << "\\n"
           << "MemObj: " << Dep.MDepRequirement->MSYCLMemObj << " \" ]"
           << std::endl;
  }
}

// SYCL has a parallel_for_work_group variant where the only NDRange
// characteristics set by a user is the number of work groups. This does not
// map to the OpenCL clEnqueueNDRangeAPI, which requires global work size to
// be set as well. This function determines local work size based on the
// device characteristics and the number of work groups requested by the user,
// then calculates the global work size. SYCL specification (from 4.8.5.3):
// The member function handler::parallel_for_work_group is parameterized by
// the number of work - groups, such that the size of each group is chosen by
// the runtime, or by the number of work - groups and number of work - items
// for users who need more control.
static void adjustNDRangePerKernel(NDRDescT &NDR, RT::PiKernel Kernel,
                                   const device_impl &DeviceImpl) {
  if (NDR.GlobalSize[0] != 0)
    return; // GlobalSize is set - no need to adjust
  // check the prerequisites:
  assert(NDR.LocalSize[0] == 0);
  // TODO might be good to cache this info together with the kernel info to
  // avoid get_kernel_work_group_info on every kernel run
  range<3> WGSize = get_kernel_device_specific_info<
      sycl::info::kernel_device_specific::compile_work_group_size>(
      Kernel, DeviceImpl.getHandleRef(), DeviceImpl.getPlugin());

  if (WGSize[0] == 0) {
    WGSize = {1, 1, 1};
  }
  NDR.set(NDR.Dims, nd_range<3>(NDR.NumWorkGroups * WGSize, WGSize));
}

// We have the following mapping between dimensions with SPIR-V builtins:
// 1D: id[0] -> x
// 2D: id[0] -> y, id[1] -> x
// 3D: id[0] -> z, id[1] -> y, id[2] -> x
// So in order to ensure the correctness we update all the kernel
// parameters accordingly.
// Initially we keep the order of NDRDescT as it provided by the user, this
// simplifies overall handling and do the reverse only when
// the kernel is enqueued.
void ReverseRangeDimensionsForKernel(NDRDescT &NDR) {
  if (NDR.Dims > 1) {
    std::swap(NDR.GlobalSize[0], NDR.GlobalSize[NDR.Dims - 1]);
    std::swap(NDR.LocalSize[0], NDR.LocalSize[NDR.Dims - 1]);
    std::swap(NDR.GlobalOffset[0], NDR.GlobalOffset[NDR.Dims - 1]);
  }
}

void SetArgBasedOnType(
    const PluginPtr &Plugin, RT::PiKernel Kernel,
    const std::shared_ptr<device_image_impl> &DeviceImageImpl,
    const std::function<void *(Requirement *Req)> &getMemAllocationFunc,
    const sycl::context &Context, bool IsHost, detail::ArgDesc &Arg,
    size_t NextTrueIndex) {
  switch (Arg.MType) {
  case kernel_param_kind_t::kind_stream:
    break;
  case kernel_param_kind_t::kind_accessor: {
    Requirement *Req = (Requirement *)(Arg.MPtr);
    if (Req->MAccessRange == range<3>({0, 0, 0}))
      break;
    assert(getMemAllocationFunc != nullptr &&
           "We should have caught this earlier.");

    RT::PiMem MemArg = (RT::PiMem)getMemAllocationFunc(Req);
    if (Context.get_backend() == backend::opencl) {
      Plugin->call<PiApiKind::piKernelSetArg>(Kernel, NextTrueIndex,
                                              sizeof(RT::PiMem), &MemArg);
    } else {
      Plugin->call<PiApiKind::piextKernelSetArgMemObj>(Kernel, NextTrueIndex,
                                                       &MemArg);
    }
    break;
  }
  case kernel_param_kind_t::kind_std_layout: {
    Plugin->call<PiApiKind::piKernelSetArg>(Kernel, NextTrueIndex, Arg.MSize,
                                            Arg.MPtr);
    break;
  }
  case kernel_param_kind_t::kind_sampler: {
    sampler *SamplerPtr = (sampler *)Arg.MPtr;
    RT::PiSampler Sampler =
        detail::getSyclObjImpl(*SamplerPtr)->getOrCreateSampler(Context);
    Plugin->call<PiApiKind::piextKernelSetArgSampler>(Kernel, NextTrueIndex,
                                                      &Sampler);
    break;
  }
  case kernel_param_kind_t::kind_pointer: {
    Plugin->call<PiApiKind::piextKernelSetArgPointer>(Kernel, NextTrueIndex,
                                                      Arg.MSize, Arg.MPtr);
    break;
  }
  case kernel_param_kind_t::kind_specialization_constants_buffer: {
    if (IsHost) {
      throw sycl::feature_not_supported(
          "SYCL2020 specialization constants are not yet supported on host "
          "device",
          PI_ERROR_INVALID_OPERATION);
    }
    assert(DeviceImageImpl != nullptr);
    RT::PiMem SpecConstsBuffer = DeviceImageImpl->get_spec_const_buffer_ref();
    // Avoid taking an address of nullptr
    RT::PiMem *SpecConstsBufferArg =
        SpecConstsBuffer ? &SpecConstsBuffer : nullptr;
    Plugin->call<PiApiKind::piextKernelSetArgMemObj>(Kernel, NextTrueIndex,
                                                     SpecConstsBufferArg);
    break;
  }
  case kernel_param_kind_t::kind_invalid:
    throw runtime_error("Invalid kernel param kind", PI_ERROR_INVALID_VALUE);
    break;
  }
}

static pi_result SetKernelParamsAndLaunch(
    const QueueImplPtr &Queue, std::vector<ArgDesc> &Args,
    const std::shared_ptr<device_image_impl> &DeviceImageImpl,
    RT::PiKernel Kernel, NDRDescT &NDRDesc, std::vector<RT::PiEvent> &RawEvents,
    RT::PiEvent *OutEvent, const KernelArgMask *EliminatedArgMask,
    const std::function<void *(Requirement *Req)> &getMemAllocationFunc) {
  const PluginPtr &Plugin = Queue->getPlugin();

  auto setFunc = [&Plugin, Kernel, &DeviceImageImpl, &getMemAllocationFunc,
                  &Queue](detail::ArgDesc &Arg, size_t NextTrueIndex) {
<<<<<<< HEAD
    SetArgBasedOnType(Plugin, Kernel, DeviceImageImpl, getMemAllocationFunc,
                      Queue->get_context(), Queue->is_host(), Arg,
                      NextTrueIndex);
=======
    switch (Arg.MType) {
    case kernel_param_kind_t::kind_stream:
      break;
    case kernel_param_kind_t::kind_accessor: {
      Requirement *Req = (Requirement *)(Arg.MPtr);
      if (Req->MAccessRange == range<3>({0, 0, 0}))
        break;
      assert(getMemAllocationFunc != nullptr &&
             "We should have caught this earlier.");

      RT::PiMem MemArg = (RT::PiMem)getMemAllocationFunc(Req);
      if (Queue->getDeviceImplPtr()->getBackend() == backend::opencl) {
        // clSetKernelArg (corresponding to piKernelSetArg) returns an error
        // when MemArg is null, which is the case when zero-sized buffers are
        // handled. Below assignment provides later call to clSetKernelArg with
        // acceptable arguments.
        if (!MemArg)
          MemArg = RT::PiMem();

        Plugin->call<PiApiKind::piKernelSetArg>(Kernel, NextTrueIndex,
                                                sizeof(RT::PiMem), &MemArg);
      } else {
        Plugin->call<PiApiKind::piextKernelSetArgMemObj>(Kernel, NextTrueIndex,
                                                         &MemArg);
      }
      break;
    }
    case kernel_param_kind_t::kind_std_layout: {
      Plugin->call<PiApiKind::piKernelSetArg>(Kernel, NextTrueIndex, Arg.MSize,
                                              Arg.MPtr);
      break;
    }
    case kernel_param_kind_t::kind_sampler: {
      sampler *SamplerPtr = (sampler *)Arg.MPtr;
      RT::PiSampler Sampler = detail::getSyclObjImpl(*SamplerPtr)
                                  ->getOrCreateSampler(Queue->get_context());
      Plugin->call<PiApiKind::piextKernelSetArgSampler>(Kernel, NextTrueIndex,
                                                        &Sampler);
      break;
    }
    case kernel_param_kind_t::kind_pointer: {
      Plugin->call<PiApiKind::piextKernelSetArgPointer>(Kernel, NextTrueIndex,
                                                        Arg.MSize, Arg.MPtr);
      break;
    }
    case kernel_param_kind_t::kind_specialization_constants_buffer: {
      if (Queue->is_host()) {
        throw sycl::feature_not_supported(
            "SYCL2020 specialization constants are not yet supported on host "
            "device",
            PI_ERROR_INVALID_OPERATION);
      }
      assert(DeviceImageImpl != nullptr);
      RT::PiMem SpecConstsBuffer = DeviceImageImpl->get_spec_const_buffer_ref();
      // Avoid taking an address of nullptr
      RT::PiMem *SpecConstsBufferArg =
          SpecConstsBuffer ? &SpecConstsBuffer : nullptr;
      Plugin->call<PiApiKind::piextKernelSetArgMemObj>(Kernel, NextTrueIndex,
                                                       SpecConstsBufferArg);
      break;
    }
    case kernel_param_kind_t::kind_invalid:
      throw runtime_error("Invalid kernel param kind", PI_ERROR_INVALID_VALUE);
      break;
    }
>>>>>>> ed57d4a6
  };

  applyFuncOnFilteredArgs(EliminatedArgMask, Args, setFunc);

  adjustNDRangePerKernel(NDRDesc, Kernel, *(Queue->getDeviceImplPtr()));

  // Remember this information before the range dimensions are reversed
  const bool HasLocalSize = (NDRDesc.LocalSize[0] != 0);

  ReverseRangeDimensionsForKernel(NDRDesc);

  size_t RequiredWGSize[3] = {0, 0, 0};
  size_t *LocalSize = nullptr;

  if (HasLocalSize)
    LocalSize = &NDRDesc.LocalSize[0];
  else {
    Plugin->call<PiApiKind::piKernelGetGroupInfo>(
        Kernel, Queue->getDeviceImplPtr()->getHandleRef(),
        PI_KERNEL_GROUP_INFO_COMPILE_WORK_GROUP_SIZE, sizeof(RequiredWGSize),
        RequiredWGSize, /* param_value_size_ret = */ nullptr);

    const bool EnforcedLocalSize =
        (RequiredWGSize[0] != 0 || RequiredWGSize[1] != 0 ||
         RequiredWGSize[2] != 0);
    if (EnforcedLocalSize)
      LocalSize = RequiredWGSize;
  }

  pi_result Error = Plugin->call_nocheck<PiApiKind::piEnqueueKernelLaunch>(
      Queue->getHandleRef(), Kernel, NDRDesc.Dims, &NDRDesc.GlobalOffset[0],
      &NDRDesc.GlobalSize[0], LocalSize, RawEvents.size(),
      RawEvents.empty() ? nullptr : &RawEvents[0], OutEvent);
  return Error;
}

// The function initialize accessors and calls lambda.
// The function is used as argument to piEnqueueNativeKernel which requires
// that the passed function takes one void* argument.
void DispatchNativeKernel(void *Blob) {
  void **CastedBlob = (void **)Blob;

  std::vector<Requirement *> *Reqs =
      static_cast<std::vector<Requirement *> *>(CastedBlob[0]);

  std::unique_ptr<HostKernelBase> *HostKernel =
      static_cast<std::unique_ptr<HostKernelBase> *>(CastedBlob[1]);

  NDRDescT *NDRDesc = static_cast<NDRDescT *>(CastedBlob[2]);

  // Other value are pointer to the buffers.
  void **NextArg = CastedBlob + 3;
  for (detail::Requirement *Req : *Reqs)
    Req->MData = *(NextArg++);

  (*HostKernel)->call(*NDRDesc, nullptr);

  // The ownership of these objects have been passed to us, need to cleanup
  delete Reqs;
  delete HostKernel;
  delete NDRDesc;
}

pi_int32 enqueueImpCommandBufferKernel(
    context Ctx, DeviceImplPtr DeviceImpl, RT::PiExtCommandBuffer CommandBuffer,
    const CGExecKernel &CommandGroup,
    std::vector<RT::PiExtSyncPoint> &SyncPoints,
    RT::PiExtSyncPoint *OutSyncPoint,
    const std::function<void *(Requirement *Req)> &getMemAllocationFunc) {
  auto ContextImpl = sycl::detail::getSyclObjImpl(Ctx);
  const sycl::detail::PluginPtr &Plugin = ContextImpl->getPlugin();
  pi_kernel PiKernel = nullptr;
  std::mutex *KernelMutex = nullptr;
  pi_program PiProgram = nullptr;

  auto Kernel = CommandGroup.MSyclKernel;
  const KernelArgMask *EliminatedArgMask;
  if (Kernel != nullptr) {
    PiKernel = Kernel->getHandleRef();
  } else {
    std::tie(PiKernel, KernelMutex, EliminatedArgMask, PiProgram) =
        sycl::detail::ProgramManager::getInstance().getOrCreateKernel(
            CommandGroup.MOSModuleHandle, ContextImpl, DeviceImpl,
            CommandGroup.MKernelName, nullptr);
  }

  auto SetFunc = [&Plugin, &PiKernel, &Ctx, &getMemAllocationFunc](
                     sycl::detail::ArgDesc &Arg, size_t NextTrueIndex) {
    sycl::detail::SetArgBasedOnType(
        Plugin, PiKernel,
        nullptr /* TODO: Handle spec constants and pass device image here */
        ,
        getMemAllocationFunc, Ctx, false, Arg, NextTrueIndex);
  };
  // Copy args for modification
  auto Args = CommandGroup.MArgs;
  sycl::detail::applyFuncOnFilteredArgs(EliminatedArgMask, Args, SetFunc);

  // Remember this information before the range dimensions are reversed
  const bool HasLocalSize = (CommandGroup.MNDRDesc.LocalSize[0] != 0);

  // Copy NDRDesc for modification
  auto NDRDesc = CommandGroup.MNDRDesc;
  // Reverse kernel dims
  sycl::detail::ReverseRangeDimensionsForKernel(NDRDesc);

  size_t RequiredWGSize[3] = {0, 0, 0};
  size_t *LocalSize = nullptr;

  if (HasLocalSize)
    LocalSize = &NDRDesc.LocalSize[0];
  else {
    Plugin->call<sycl::detail::PiApiKind::piKernelGetGroupInfo>(
        PiKernel, DeviceImpl->getHandleRef(),
        PI_KERNEL_GROUP_INFO_COMPILE_WORK_GROUP_SIZE, sizeof(RequiredWGSize),
        RequiredWGSize,
        /* param_value_size_ret = */ nullptr);

    const bool EnforcedLocalSize =
        (RequiredWGSize[0] != 0 || RequiredWGSize[1] != 0 ||
         RequiredWGSize[2] != 0);
    if (EnforcedLocalSize)
      LocalSize = RequiredWGSize;
  }

  pi_result Res = Plugin->call_nocheck<
      sycl::detail::PiApiKind::piextCommandBufferNDRangeKernel>(
      CommandBuffer, PiKernel, NDRDesc.Dims, &NDRDesc.GlobalOffset[0],
      &NDRDesc.GlobalSize[0], LocalSize, SyncPoints.size(),
      SyncPoints.size() ? SyncPoints.data() : nullptr, OutSyncPoint);

  if (Res != pi_result::PI_SUCCESS) {
    throw sycl::exception(errc::invalid,
                          "Failed to add kernel to PI command-buffer");
  }

  return Res;
}

pi_int32 enqueueImpKernel(
    const QueueImplPtr &Queue, NDRDescT &NDRDesc, std::vector<ArgDesc> &Args,
    const std::shared_ptr<detail::kernel_bundle_impl> &KernelBundleImplPtr,
    const std::shared_ptr<detail::kernel_impl> &MSyclKernel,
    const std::string &KernelName, std::vector<RT::PiEvent> &RawEvents,
    RT::PiEvent *OutEvent,
    const std::function<void *(Requirement *Req)> &getMemAllocationFunc,
    RT::PiKernelCacheConfig KernelCacheConfig) {

  // Run OpenCL kernel
  auto ContextImpl = Queue->getContextImplPtr();
  auto DeviceImpl = Queue->getDeviceImplPtr();
  RT::PiKernel Kernel = nullptr;
  std::mutex *KernelMutex = nullptr;
  RT::PiProgram Program = nullptr;
  const KernelArgMask *EliminatedArgMask;

  std::shared_ptr<kernel_impl> SyclKernelImpl;
  std::shared_ptr<device_image_impl> DeviceImageImpl;

  // Use kernel_bundle if available unless it is interop.
  // Interop bundles can't be used in the first branch, because the kernels
  // in interop kernel bundles (if any) do not have kernel_id
  // and can therefore not be looked up, but since they are self-contained
  // they can simply be launched directly.
  if (KernelBundleImplPtr && !KernelBundleImplPtr->isInterop()) {
    kernel_id KernelID =
        detail::ProgramManager::getInstance().getSYCLKernelID(KernelName);
    kernel SyclKernel =
        KernelBundleImplPtr->get_kernel(KernelID, KernelBundleImplPtr);

    SyclKernelImpl = detail::getSyclObjImpl(SyclKernel);

    Kernel = SyclKernelImpl->getHandleRef();
    DeviceImageImpl = SyclKernelImpl->getDeviceImage();

    Program = DeviceImageImpl->get_program_ref();

    std::tie(Kernel, KernelMutex, EliminatedArgMask) =
        detail::ProgramManager::getInstance().getOrCreateKernel(
            KernelBundleImplPtr->get_context(), KernelName,
            /*PropList=*/{}, Program);
  } else if (nullptr != MSyclKernel) {
    assert(MSyclKernel->get_info<info::kernel::context>() ==
           Queue->get_context());
    Kernel = MSyclKernel->getHandleRef();
    auto SyclProg = MSyclKernel->getProgramImpl();
    Program = SyclProg->getHandleRef();
    if (SyclProg->is_cacheable()) {
      RT::PiKernel FoundKernel = nullptr;
      std::tie(FoundKernel, KernelMutex, EliminatedArgMask, std::ignore) =
          detail::ProgramManager::getInstance().getOrCreateKernel(
              ContextImpl, DeviceImpl, KernelName, SyclProg.get());
      assert(FoundKernel == Kernel);
    } else {
      // Non-cacheable kernels use mutexes from kernel_impls.
      // TODO this can still result in a race condition if multiple SYCL
      // kernels are created with the same native handle. To address this,
      // we need to either store and use a pi_native_handle -> mutex map or
      // reuse and return existing SYCL kernels from make_native to avoid
      // their duplication in such cases.
      KernelMutex = &MSyclKernel->getNoncacheableEnqueueMutex();
      EliminatedArgMask = MSyclKernel->getKernelArgMask();
    }
  } else {
    std::tie(Kernel, KernelMutex, EliminatedArgMask, Program) =
        detail::ProgramManager::getInstance().getOrCreateKernel(
            ContextImpl, DeviceImpl, KernelName, nullptr);
  }

  // We may need more events for the launch, so we make another reference.
  std::vector<RT::PiEvent> &EventsWaitList = RawEvents;

  // Initialize device globals associated with this.
  std::vector<RT::PiEvent> DeviceGlobalInitEvents =
      ContextImpl->initializeDeviceGlobals(Program, Queue);
  std::vector<RT::PiEvent> EventsWithDeviceGlobalInits;
  if (!DeviceGlobalInitEvents.empty()) {
    EventsWithDeviceGlobalInits.reserve(RawEvents.size() +
                                        DeviceGlobalInitEvents.size());
    EventsWithDeviceGlobalInits.insert(EventsWithDeviceGlobalInits.end(),
                                       RawEvents.begin(), RawEvents.end());
    EventsWithDeviceGlobalInits.insert(EventsWithDeviceGlobalInits.end(),
                                       DeviceGlobalInitEvents.begin(),
                                       DeviceGlobalInitEvents.end());
    EventsWaitList = EventsWithDeviceGlobalInits;
  }

  pi_result Error = PI_SUCCESS;
  {
    assert(KernelMutex);
    std::lock_guard<std::mutex> Lock(*KernelMutex);

    // Set SLM/Cache configuration for the kernel if non-default value is
    // provided.
    if (KernelCacheConfig == PI_EXT_KERNEL_EXEC_INFO_CACHE_LARGE_SLM ||
        KernelCacheConfig == PI_EXT_KERNEL_EXEC_INFO_CACHE_LARGE_DATA) {
      const PluginPtr &Plugin = Queue->getPlugin();
      Plugin->call<PiApiKind::piKernelSetExecInfo>(
          Kernel, PI_EXT_KERNEL_EXEC_INFO_CACHE_CONFIG,
          sizeof(RT::PiKernelCacheConfig), &KernelCacheConfig);
    }

    Error = SetKernelParamsAndLaunch(Queue, Args, DeviceImageImpl, Kernel,
                                     NDRDesc, EventsWaitList, OutEvent,
                                     EliminatedArgMask, getMemAllocationFunc);
  }
  if (PI_SUCCESS != Error) {
    // If we have got non-success error code, let's analyze it to emit nice
    // exception explaining what was wrong
    const device_impl &DeviceImpl = *(Queue->getDeviceImplPtr());
    detail::enqueue_kernel_launch::handleErrorOrWarning(Error, DeviceImpl,
                                                        Kernel, NDRDesc);
  }

  return PI_SUCCESS;
}

pi_int32 enqueueReadWriteHostPipe(const QueueImplPtr &Queue,
                                  const std::string &PipeName, bool blocking,
                                  void *ptr, size_t size,
                                  std::vector<RT::PiEvent> &RawEvents,
                                  RT::PiEvent *OutEvent, bool read) {
  detail::HostPipeMapEntry *hostPipeEntry =
      ProgramManager::getInstance().getHostPipeEntry(PipeName);

  RT::PiProgram Program = nullptr;
  device Device = Queue->get_device();
  ContextImplPtr ContextImpl = Queue->getContextImplPtr();
  std::optional<RT::PiProgram> CachedProgram =
      ContextImpl->getProgramForHostPipe(Device, hostPipeEntry);
  if (CachedProgram)
    Program = *CachedProgram;
  else {
    // If there was no cached program, build one.
    device_image_plain devImgPlain =
        ProgramManager::getInstance().getDeviceImageFromBinaryImage(
            hostPipeEntry->getDevBinImage(), Queue->get_context(),
            Queue->get_device());
    device_image_plain BuiltImage =
        ProgramManager::getInstance().build(devImgPlain, {Device}, {});
    Program = getSyclObjImpl(BuiltImage)->get_program_ref();
  }
  assert(Program && "Program for this hostpipe is not compiled.");

  // Get plugin for calling opencl functions
  const PluginPtr &Plugin = Queue->getPlugin();

  pi_queue pi_q = Queue->getHandleRef();
  pi_result Error;
  if (read) {
    Error =
        Plugin->call_nocheck<sycl::detail::PiApiKind::piextEnqueueReadHostPipe>(
            pi_q, Program, PipeName.c_str(), blocking, ptr, size,
            RawEvents.size(), RawEvents.empty() ? nullptr : &RawEvents[0],
            OutEvent);
  } else {
    Error =
        Plugin
            ->call_nocheck<sycl::detail::PiApiKind::piextEnqueueWriteHostPipe>(
                pi_q, Program, PipeName.c_str(), blocking, ptr, size,
                RawEvents.size(), RawEvents.empty() ? nullptr : &RawEvents[0],
                OutEvent);
  }
  return Error;
}

pi_int32 ExecCGCommand::enqueueImpCommandBuffer() {
  std::vector<EventImplPtr> EventImpls = MPreparedDepsEvents;
  auto RawEvents = getPiEvents(EventImpls);
  flushCrossQueueDeps(EventImpls, getWorkerQueue());

  RT::PiEvent *Event = (MQueue->has_discard_events_support() &&
                        MCommandGroup->MRequirements.size() == 0)
                           ? nullptr
                           : &MEvent->getHandleRef();
  RT::PiExtSyncPoint OutSyncPoint;
  switch (MCommandGroup->getType()) {
  case CG::CGTYPE::Kernel: {
    CGExecKernel *ExecKernel = (CGExecKernel *)MCommandGroup.get();

    auto getMemAllocationFunc = [this](Requirement *Req) {
      AllocaCommandBase *AllocaCmd = getAllocaForReq(Req);
      return AllocaCmd->getMemAllocation();
    };

    if (!Event) {
      // Kernel only uses assert if it's non interop one
      bool KernelUsesAssert =
          !(ExecKernel->MSyclKernel && ExecKernel->MSyclKernel->isInterop()) &&
          ProgramManager::getInstance().kernelUsesAssert(
              ExecKernel->MOSModuleHandle, ExecKernel->MKernelName);
      if (KernelUsesAssert) {
        Event = &MEvent->getHandleRef();
      }
    }
    auto result = enqueueImpCommandBufferKernel(
        MQueue->get_context(), MQueue->getDeviceImplPtr(), MCommandBuffer,
        *ExecKernel, MSyncPointDeps, &OutSyncPoint, getMemAllocationFunc);
    MEvent->setSyncPoint(OutSyncPoint);
    return result;
  }
  case CG::CGTYPE::CopyUSM: {
    CGCopyUSM *Copy = (CGCopyUSM *)MCommandGroup.get();
    MemoryManager::ext_oneapi_copy_usm_cmd_buffer(
        MQueue->getContextImplPtr(), Copy->getSrc(), MCommandBuffer,
        Copy->getLength(), Copy->getDst(), MSyncPointDeps, &OutSyncPoint);
    MEvent->setSyncPoint(OutSyncPoint);
    return PI_SUCCESS;
  }
  case CG::CGTYPE::CopyAccToAcc: {
    CGCopy *Copy = (CGCopy *)MCommandGroup.get();
    Requirement *ReqSrc = (Requirement *)(Copy->getSrc());
    Requirement *ReqDst = (Requirement *)(Copy->getDst());

    AllocaCommandBase *AllocaCmdSrc = getAllocaForReq(ReqSrc);
    AllocaCommandBase *AllocaCmdDst = getAllocaForReq(ReqDst);

    MemoryManager::ext_oneapi_copy_cmd_buffer(
        MQueue->getContextImplPtr(), MCommandBuffer,
        AllocaCmdSrc->getSYCLMemObj(), AllocaCmdSrc->getMemAllocation(),
        ReqSrc->MDims, ReqSrc->MMemoryRange, ReqSrc->MAccessRange,
        ReqSrc->MOffset, ReqSrc->MElemSize, AllocaCmdDst->getMemAllocation(),
        ReqDst->MDims, ReqDst->MMemoryRange, ReqDst->MAccessRange,
        ReqDst->MOffset, ReqDst->MElemSize, std::move(MSyncPointDeps),
        &OutSyncPoint);
    MEvent->setSyncPoint(OutSyncPoint);
    return PI_SUCCESS;
  }
  default:
    throw runtime_error("CG type not implemented for command buffers.",
                        PI_ERROR_INVALID_OPERATION);
  }
}

pi_int32 ExecCGCommand::enqueueImp() {
  if (MCommandBuffer) {
    return enqueueImpCommandBuffer();
  } else {
    return enqueueImpQueue();
  }
}

pi_int32 ExecCGCommand::enqueueImpQueue() {
  if (getCG().getType() != CG::CGTYPE::CodeplayHostTask)
    waitForPreparedHostEvents();
  std::vector<EventImplPtr> EventImpls = MPreparedDepsEvents;
  auto RawEvents = getPiEvents(EventImpls);
  flushCrossQueueDeps(EventImpls, getWorkerQueue());

  RT::PiEvent *Event = (MQueue->has_discard_events_support() &&
                        MCommandGroup->getRequirements().size() == 0)
                           ? nullptr
                           : &MEvent->getHandleRef();
  switch (MCommandGroup->getType()) {

  case CG::CGTYPE::UpdateHost: {
    throw runtime_error("Update host should be handled by the Scheduler.",
                        PI_ERROR_INVALID_OPERATION);
  }
  case CG::CGTYPE::CopyAccToPtr: {
    CGCopy *Copy = (CGCopy *)MCommandGroup.get();
    Requirement *Req = (Requirement *)Copy->getSrc();
    AllocaCommandBase *AllocaCmd = getAllocaForReq(Req);

    MemoryManager::copy(
        AllocaCmd->getSYCLMemObj(), AllocaCmd->getMemAllocation(), MQueue,
        Req->MDims, Req->MMemoryRange, Req->MAccessRange, Req->MOffset,
        Req->MElemSize, Copy->getDst(),
        Scheduler::getInstance().getDefaultHostQueue(), Req->MDims,
        Req->MAccessRange, Req->MAccessRange, /*DstOffset=*/{0, 0, 0},
        Req->MElemSize, std::move(RawEvents), MEvent->getHandleRef());

    return PI_SUCCESS;
  }
  case CG::CGTYPE::CopyPtrToAcc: {
    CGCopy *Copy = (CGCopy *)MCommandGroup.get();
    Requirement *Req = (Requirement *)(Copy->getDst());
    AllocaCommandBase *AllocaCmd = getAllocaForReq(Req);

    Scheduler::getInstance().getDefaultHostQueue();

    MemoryManager::copy(
        AllocaCmd->getSYCLMemObj(), Copy->getSrc(),
        Scheduler::getInstance().getDefaultHostQueue(), Req->MDims,
        Req->MAccessRange, Req->MAccessRange,
        /*SrcOffset*/ {0, 0, 0}, Req->MElemSize, AllocaCmd->getMemAllocation(),
        MQueue, Req->MDims, Req->MMemoryRange, Req->MAccessRange, Req->MOffset,
        Req->MElemSize, std::move(RawEvents), MEvent->getHandleRef());

    return PI_SUCCESS;
  }
  case CG::CGTYPE::CopyAccToAcc: {
    CGCopy *Copy = (CGCopy *)MCommandGroup.get();
    Requirement *ReqSrc = (Requirement *)(Copy->getSrc());
    Requirement *ReqDst = (Requirement *)(Copy->getDst());

    AllocaCommandBase *AllocaCmdSrc = getAllocaForReq(ReqSrc);
    AllocaCommandBase *AllocaCmdDst = getAllocaForReq(ReqDst);

    MemoryManager::copy(
        AllocaCmdSrc->getSYCLMemObj(), AllocaCmdSrc->getMemAllocation(), MQueue,
        ReqSrc->MDims, ReqSrc->MMemoryRange, ReqSrc->MAccessRange,
        ReqSrc->MOffset, ReqSrc->MElemSize, AllocaCmdDst->getMemAllocation(),
        MQueue, ReqDst->MDims, ReqDst->MMemoryRange, ReqDst->MAccessRange,
        ReqDst->MOffset, ReqDst->MElemSize, std::move(RawEvents),
        MEvent->getHandleRef());

    return PI_SUCCESS;
  }
  case CG::CGTYPE::Fill: {
    CGFill *Fill = (CGFill *)MCommandGroup.get();
    Requirement *Req = (Requirement *)(Fill->getReqToFill());
    AllocaCommandBase *AllocaCmd = getAllocaForReq(Req);

    MemoryManager::fill(
        AllocaCmd->getSYCLMemObj(), AllocaCmd->getMemAllocation(), MQueue,
        Fill->MPattern.size(), Fill->MPattern.data(), Req->MDims,
        Req->MMemoryRange, Req->MAccessRange, Req->MOffset, Req->MElemSize,
        std::move(RawEvents), MEvent->getHandleRef());

    return PI_SUCCESS;
  }
  case CG::CGTYPE::RunOnHostIntel: {
    CGExecKernel *HostTask = (CGExecKernel *)MCommandGroup.get();

    // piEnqueueNativeKernel takes arguments blob which is passes to user
    // function.
    // Need the following items to restore context in the host task.
    // Make a copy on heap to "dettach" from the command group as it can be
    // released before the host task completes.
    std::vector<void *> ArgsBlob(HostTask->MArgs.size() + 3);

    std::vector<Requirement *> *CopyReqs =
        new std::vector<Requirement *>(HostTask->getRequirements());

    std::shared_ptr<HostKernelBase> CopyHostKernel = HostTask->MHostKernel;

    NDRDescT *CopyNDRDesc = new NDRDescT(HostTask->MNDRDesc);

    ArgsBlob[0] = (void *)CopyReqs;
    ArgsBlob[1] = (void *)CopyHostKernel.get();
    ArgsBlob[2] = (void *)CopyNDRDesc;

    void **NextArg = ArgsBlob.data() + 3;

    if (MQueue->is_host()) {
      for (ArgDesc &Arg : HostTask->MArgs) {
        assert(Arg.MType == kernel_param_kind_t::kind_accessor);

        Requirement *Req = (Requirement *)(Arg.MPtr);
        AllocaCommandBase *AllocaCmd = getAllocaForReq(Req);

        *NextArg = AllocaCmd->getMemAllocation();
        NextArg++;
      }

      if (!RawEvents.empty()) {
        // Assuming that the events are for devices to the same Plugin.
        const PluginPtr &Plugin = EventImpls[0]->getPlugin();
        Plugin->call<PiApiKind::piEventsWait>(RawEvents.size(), &RawEvents[0]);
      }
      DispatchNativeKernel((void *)ArgsBlob.data());

      return PI_SUCCESS;
    }

    std::vector<pi_mem> Buffers;
    // piEnqueueNativeKernel requires additional array of pointers to args
    // blob, values that pointers point to are replaced with actual pointers
    // to the memory before execution of user function.
    std::vector<void *> MemLocs;

    for (ArgDesc &Arg : HostTask->MArgs) {
      assert(Arg.MType == kernel_param_kind_t::kind_accessor);

      Requirement *Req = (Requirement *)(Arg.MPtr);
      AllocaCommandBase *AllocaCmd = getAllocaForReq(Req);
      pi_mem MemArg = (pi_mem)AllocaCmd->getMemAllocation();

      Buffers.push_back(MemArg);
      MemLocs.push_back(NextArg);
      NextArg++;
    }
    const PluginPtr &Plugin = MQueue->getPlugin();
    pi_result Error = Plugin->call_nocheck<PiApiKind::piEnqueueNativeKernel>(
        MQueue->getHandleRef(), DispatchNativeKernel, (void *)ArgsBlob.data(),
        ArgsBlob.size() * sizeof(ArgsBlob[0]), Buffers.size(), Buffers.data(),
        const_cast<const void **>(MemLocs.data()), RawEvents.size(),
        RawEvents.empty() ? nullptr : RawEvents.data(), Event);

    switch (Error) {
    case PI_ERROR_INVALID_OPERATION:
      throw sycl::runtime_error(
          "Device doesn't support run_on_host_intel tasks.", Error);
    case PI_SUCCESS:
      return Error;
    default:
      throw sycl::runtime_error("Enqueueing run_on_host_intel task has failed.",
                                Error);
    }
  }
  case CG::CGTYPE::Kernel: {
    CGExecKernel *ExecKernel = (CGExecKernel *)MCommandGroup.get();

    NDRDescT &NDRDesc = ExecKernel->MNDRDesc;
    std::vector<ArgDesc> &Args = ExecKernel->MArgs;

    if (MQueue->is_host() || (MQueue->getDeviceImplPtr()->getBackend() ==
                              backend::ext_intel_esimd_emulator)) {
      for (ArgDesc &Arg : Args)
        if (kernel_param_kind_t::kind_accessor == Arg.MType) {
          Requirement *Req = (Requirement *)(Arg.MPtr);
          AllocaCommandBase *AllocaCmd = getAllocaForReq(Req);
          Req->MData = AllocaCmd->getMemAllocation();
        }
      if (!RawEvents.empty()) {
        // Assuming that the events are for devices to the same Plugin.
        const PluginPtr &Plugin = EventImpls[0]->getPlugin();
        Plugin->call<PiApiKind::piEventsWait>(RawEvents.size(), &RawEvents[0]);
      }

      if (MQueue->is_host()) {
        ExecKernel->MHostKernel->call(NDRDesc,
                                      getEvent()->getHostProfilingInfo());
      } else {
        assert(MQueue->getDeviceImplPtr()->getBackend() ==
               backend::ext_intel_esimd_emulator);

        MQueue->getPlugin()->call<PiApiKind::piEnqueueKernelLaunch>(
            nullptr,
            reinterpret_cast<pi_kernel>(ExecKernel->MHostKernel->getPtr()),
            NDRDesc.Dims, &NDRDesc.GlobalOffset[0], &NDRDesc.GlobalSize[0],
            &NDRDesc.LocalSize[0], 0, nullptr, nullptr);
      }

      return PI_SUCCESS;
    }

    auto getMemAllocationFunc = [this](Requirement *Req) {
      AllocaCommandBase *AllocaCmd = getAllocaForReq(Req);
      return AllocaCmd->getMemAllocation();
    };

    const std::shared_ptr<detail::kernel_impl> &SyclKernel =
        ExecKernel->MSyclKernel;
    const std::string &KernelName = ExecKernel->MKernelName;

    if (!Event) {
      // Kernel only uses assert if it's non interop one
      bool KernelUsesAssert =
          !(SyclKernel && SyclKernel->isInterop()) &&
          ProgramManager::getInstance().kernelUsesAssert(KernelName);
      if (KernelUsesAssert) {
        Event = &MEvent->getHandleRef();
      }
    }

    return enqueueImpKernel(MQueue, NDRDesc, Args,
                            ExecKernel->getKernelBundle(), SyclKernel,
                            KernelName, RawEvents, Event, getMemAllocationFunc,
                            ExecKernel->MKernelCacheConfig);
  }
  case CG::CGTYPE::CopyUSM: {
    CGCopyUSM *Copy = (CGCopyUSM *)MCommandGroup.get();
    MemoryManager::copy_usm(Copy->getSrc(), MQueue, Copy->getLength(),
                            Copy->getDst(), std::move(RawEvents), Event);

    return PI_SUCCESS;
  }
  case CG::CGTYPE::FillUSM: {
    CGFillUSM *Fill = (CGFillUSM *)MCommandGroup.get();
    MemoryManager::fill_usm(Fill->getDst(), MQueue, Fill->getLength(),
                            Fill->getFill(), std::move(RawEvents), Event);

    return PI_SUCCESS;
  }
  case CG::CGTYPE::PrefetchUSM: {
    CGPrefetchUSM *Prefetch = (CGPrefetchUSM *)MCommandGroup.get();
    MemoryManager::prefetch_usm(Prefetch->getDst(), MQueue,
                                Prefetch->getLength(), std::move(RawEvents),
                                Event);

    return PI_SUCCESS;
  }
  case CG::CGTYPE::AdviseUSM: {
    CGAdviseUSM *Advise = (CGAdviseUSM *)MCommandGroup.get();
    MemoryManager::advise_usm(Advise->getDst(), MQueue, Advise->getLength(),
                              Advise->getAdvice(), std::move(RawEvents), Event);

    return PI_SUCCESS;
  }
  case CG::CGTYPE::Copy2DUSM: {
    CGCopy2DUSM *Copy = (CGCopy2DUSM *)MCommandGroup.get();
    MemoryManager::copy_2d_usm(Copy->getSrc(), Copy->getSrcPitch(), MQueue,
                               Copy->getDst(), Copy->getDstPitch(),
                               Copy->getWidth(), Copy->getHeight(),
                               std::move(RawEvents), Event);
    return PI_SUCCESS;
  }
  case CG::CGTYPE::Fill2DUSM: {
    CGFill2DUSM *Fill = (CGFill2DUSM *)MCommandGroup.get();
    MemoryManager::fill_2d_usm(Fill->getDst(), MQueue, Fill->getPitch(),
                               Fill->getWidth(), Fill->getHeight(),
                               Fill->getPattern(), std::move(RawEvents), Event);
    return PI_SUCCESS;
  }
  case CG::CGTYPE::Memset2DUSM: {
    CGMemset2DUSM *Memset = (CGMemset2DUSM *)MCommandGroup.get();
    MemoryManager::memset_2d_usm(
        Memset->getDst(), MQueue, Memset->getPitch(), Memset->getWidth(),
        Memset->getHeight(), Memset->getValue(), std::move(RawEvents), Event);
    return PI_SUCCESS;
  }
  case CG::CGTYPE::CodeplayInteropTask: {
    const PluginPtr &Plugin = MQueue->getPlugin();
    CGInteropTask *ExecInterop = (CGInteropTask *)MCommandGroup.get();
    // Wait for dependencies to complete before dispatching work on the host
    // TODO: Use a callback to dispatch the interop task instead of waiting
    // for
    //  the event
    if (!RawEvents.empty()) {
      Plugin->call<PiApiKind::piEventsWait>(RawEvents.size(), &RawEvents[0]);
    }
    std::vector<interop_handler::ReqToMem> ReqMemObjs;
    // Extract the Mem Objects for all Requirements, to ensure they are
    // available if a user ask for them inside the interop task scope
    const auto &HandlerReq = ExecInterop->getRequirements();
    std::for_each(
        std::begin(HandlerReq), std::end(HandlerReq), [&](Requirement *Req) {
          AllocaCommandBase *AllocaCmd = getAllocaForReq(Req);
          auto MemArg = reinterpret_cast<pi_mem>(AllocaCmd->getMemAllocation());
          interop_handler::ReqToMem ReqToMem = std::make_pair(Req, MemArg);
          ReqMemObjs.emplace_back(ReqToMem);
        });

    std::sort(std::begin(ReqMemObjs), std::end(ReqMemObjs));
    interop_handler InteropHandler(std::move(ReqMemObjs), MQueue);
    ExecInterop->MInteropTask->call(InteropHandler);
    Plugin->call<PiApiKind::piEnqueueEventsWait>(MQueue->getHandleRef(), 0,
                                                 nullptr, Event);

    return PI_SUCCESS;
  }
  case CG::CGTYPE::CodeplayHostTask: {
    CGHostTask *HostTask = static_cast<CGHostTask *>(MCommandGroup.get());

    for (ArgDesc &Arg : HostTask->MArgs) {
      switch (Arg.MType) {
      case kernel_param_kind_t::kind_accessor: {
        Requirement *Req = static_cast<Requirement *>(Arg.MPtr);
        AllocaCommandBase *AllocaCmd = getAllocaForReq(Req);

        Req->MData = AllocaCmd->getMemAllocation();
        break;
      }
      default:
        throw runtime_error("Unsupported arg type", PI_ERROR_INVALID_VALUE);
      }
    }

    std::vector<interop_handle::ReqToMem> ReqToMem;

    if (HostTask->MHostTask->isInteropTask()) {
      // Extract the Mem Objects for all Requirements, to ensure they are
      // available if a user asks for them inside the interop task scope
      const std::vector<Requirement *> &HandlerReq = HostTask->getRequirements();
      auto ReqToMemConv = [&ReqToMem, HostTask](Requirement *Req) {
        const std::vector<AllocaCommandBase *> &AllocaCmds =
            Req->MSYCLMemObj->MRecord->MAllocaCommands;

        for (AllocaCommandBase *AllocaCmd : AllocaCmds)
          if (HostTask->MQueue->getContextImplPtr() ==
              AllocaCmd->getQueue()->getContextImplPtr()) {
            auto MemArg =
                reinterpret_cast<pi_mem>(AllocaCmd->getMemAllocation());
            ReqToMem.emplace_back(std::make_pair(Req, MemArg));

            return;
          }

        assert(false &&
               "Can't get memory object due to no allocation available");

        throw runtime_error(
            "Can't get memory object due to no allocation available",
            PI_ERROR_INVALID_MEM_OBJECT);
      };
      std::for_each(std::begin(HandlerReq), std::end(HandlerReq), ReqToMemConv);
      std::sort(std::begin(ReqToMem), std::end(ReqToMem));
    }

    // Host task is executed asynchronously so we should record where it was
    // submitted to report exception origin properly.
    copySubmissionCodeLocation();

    MQueue->getThreadPool().submit<DispatchHostTask>(
        DispatchHostTask(this, std::move(ReqToMem)));

    MShouldCompleteEventIfPossible = false;

    return PI_SUCCESS;
  }
  case CG::CGTYPE::Barrier: {
    if (MQueue->getDeviceImplPtr()->is_host()) {
      // NOP for host device.
      return PI_SUCCESS;
    }
    const PluginPtr &Plugin = MQueue->getPlugin();
    Plugin->call<PiApiKind::piEnqueueEventsWaitWithBarrier>(
        MQueue->getHandleRef(), 0, nullptr, Event);

    return PI_SUCCESS;
  }
  case CG::CGTYPE::BarrierWaitlist: {
    CGBarrier *Barrier = static_cast<CGBarrier *>(MCommandGroup.get());
    std::vector<detail::EventImplPtr> Events = Barrier->MEventsWaitWithBarrier;
    std::vector<RT::PiEvent> PiEvents = getPiEventsBlocking(Events);
    if (MQueue->getDeviceImplPtr()->is_host() || PiEvents.empty()) {
      // NOP for host device.
      // If Events is empty, then the barrier has no effect.
      return PI_SUCCESS;
    }
    const PluginPtr &Plugin = MQueue->getPlugin();
    Plugin->call<PiApiKind::piEnqueueEventsWaitWithBarrier>(
        MQueue->getHandleRef(), PiEvents.size(), &PiEvents[0], Event);

    return PI_SUCCESS;
  }
  case CG::CGTYPE::CopyToDeviceGlobal: {
    CGCopyToDeviceGlobal *Copy = (CGCopyToDeviceGlobal *)MCommandGroup.get();
    MemoryManager::copy_to_device_global(
        Copy->getDeviceGlobalPtr(), Copy->isDeviceImageScoped(), MQueue,
        Copy->getNumBytes(), Copy->getOffset(), Copy->getSrc(),
        std::move(RawEvents), Event);

    return CL_SUCCESS;
  }
  case CG::CGTYPE::CopyFromDeviceGlobal: {
    CGCopyFromDeviceGlobal *Copy =
        (CGCopyFromDeviceGlobal *)MCommandGroup.get();
    MemoryManager::copy_from_device_global(
        Copy->getDeviceGlobalPtr(), Copy->isDeviceImageScoped(), MQueue,
        Copy->getNumBytes(), Copy->getOffset(), Copy->getDest(),
        std::move(RawEvents), Event);

    return CL_SUCCESS;
  }
  case CG::CGTYPE::ReadWriteHostPipe: {
    CGReadWriteHostPipe *ExecReadWriteHostPipe =
        (CGReadWriteHostPipe *)MCommandGroup.get();
    std::string pipeName = ExecReadWriteHostPipe->getPipeName();
    void *hostPtr = ExecReadWriteHostPipe->getHostPtr();
    size_t typeSize = ExecReadWriteHostPipe->getTypeSize();
    bool blocking = ExecReadWriteHostPipe->isBlocking();
    bool read = ExecReadWriteHostPipe->isReadHostPipe();

    if (!Event) {
      Event = &MEvent->getHandleRef();
    }
    return enqueueReadWriteHostPipe(MQueue, pipeName, blocking, hostPtr,
                                    typeSize, RawEvents, Event, read);
  }
  case CG::CGTYPE::ExecCommandBuffer: {
    CGExecCommandBuffer *CmdBufferCG =
        static_cast<CGExecCommandBuffer *>(MCommandGroup.get());
    return MQueue->getPlugin()
        ->call_nocheck<sycl::detail::PiApiKind::piextEnqueueCommandBuffer>(
            CmdBufferCG->MCommandBuffer, MQueue->getHandleRef(),
            RawEvents.size(), RawEvents.empty() ? nullptr : &RawEvents[0],
            Event);
  }
  case CG::CGTYPE::None:
    throw runtime_error("CG type not implemented.", PI_ERROR_INVALID_OPERATION);
  }
  return PI_ERROR_INVALID_OPERATION;
}

bool ExecCGCommand::producesPiEvent() const {
  return !MCommandBuffer &&
         MCommandGroup->getType() != CG::CGTYPE::CodeplayHostTask;
}

bool ExecCGCommand::supportsPostEnqueueCleanup() const {
  // Host tasks are cleaned up upon completion instead.
  return Command::supportsPostEnqueueCleanup() &&
         (MCommandGroup->getType() != CG::CGTYPE::CodeplayHostTask);
}

bool ExecCGCommand::readyForCleanup() const {
  if (MCommandGroup->getType() == CG::CGTYPE::CodeplayHostTask)
    return MLeafCounter == 0 && MEvent->isCompleted();
  return Command::readyForCleanup();
}

KernelFusionCommand::KernelFusionCommand(QueueImplPtr Queue)
    : Command(Command::CommandType::FUSION, Queue),
      MStatus(FusionStatus::ACTIVE) {
  emitInstrumentationDataProxy();
}

std::vector<Command *> &KernelFusionCommand::auxiliaryCommands() {
  return MAuxiliaryCommands;
}

void KernelFusionCommand::addToFusionList(ExecCGCommand *Kernel) {
  MFusionList.push_back(Kernel);
}

std::vector<ExecCGCommand *> &KernelFusionCommand::getFusionList() {
  return MFusionList;
}

bool KernelFusionCommand::producesPiEvent() const { return false; }

pi_int32 KernelFusionCommand::enqueueImp() {
  waitForPreparedHostEvents();
  waitForEvents(MQueue, MPreparedDepsEvents, MEvent->getHandleRef());

  return PI_SUCCESS;
}

void KernelFusionCommand::setFusionStatus(FusionStatus Status) {
  MStatus = Status;
}

void KernelFusionCommand::emitInstrumentationData() {
#ifdef XPTI_ENABLE_INSTRUMENTATION
  if (!xptiTraceEnabled()) {
    return;
  }
  // Create a payload with the command name and an event using this payload to
  // emit a node_create
  MCommandNodeType = commandToNodeType(MType);
  MCommandName = commandToName(MType);

  static unsigned FusionNodeCount = 0;
  std::stringstream PayloadStr;
  PayloadStr << "Fusion command #" << FusionNodeCount++;
  xpti::payload_t Payload = xpti::payload_t(PayloadStr.str().c_str());

  uint64_t CommandInstanceNo = 0;
  xpti_td *CmdTraceEvent =
      xptiMakeEvent(MCommandName.c_str(), &Payload, xpti::trace_graph_event,
                    xpti_at::active, &CommandInstanceNo);

  MInstanceID = CommandInstanceNo;
  if (CmdTraceEvent) {
    MTraceEvent = static_cast<void *>(CmdTraceEvent);
    // If we are seeing this event again, then the instance ID
    // will be greater
    // than 1; in this case, we must skip sending a
    // notification to create a node as this node has already
    // been created. We return this value so the epilog method
    // can be called selectively.
    // See makeTraceEventProlog.
    MFirstInstance = (CommandInstanceNo == 1);
  }

  // This function is called in the constructor of the command. At this point
  // the kernel fusion list is still empty, so we don't have a terrible lot of
  // information we could attach to this node here.
  if (MFirstInstance && CmdTraceEvent) {
    xpti::addMetadata(CmdTraceEvent, "sycl_device",
                      deviceToID(MQueue->get_device()));
    xpti::addMetadata(CmdTraceEvent, "sycl_device_type",
                      deviceToString(MQueue->get_device()));
    xpti::addMetadata(CmdTraceEvent, "sycl_device_name",
                      getSyclObjImpl(MQueue->get_device())->getDeviceName());
  }

  if (MFirstInstance) {
    xptiNotifySubscribers(MStreamID, xpti::trace_node_create,
                          detail::GSYCLGraphEvent,
                          static_cast<xpti_td *>(MTraceEvent), MInstanceID,
                          static_cast<const void *>(MCommandNodeType.c_str()));
  }

#endif
}

void KernelFusionCommand::printDot(std::ostream &Stream) const {
  Stream << "\"" << this << "\" [style=filled, fillcolor=\"#AFFF82\", label=\"";

  Stream << "ID = " << this << "\\n";
  Stream << "KERNEL FUSION on " << deviceToString(MQueue->get_device()) << "\\n"
         << "FUSION LIST: {";
  bool Initial = true;
  for (auto *Cmd : MFusionList) {
    if (!Initial) {
      Stream << ",\\n";
    }
    Initial = false;
    auto *KernelCG = static_cast<detail::CGExecKernel *>(&Cmd->getCG());
    if (KernelCG->MSyclKernel && KernelCG->MSyclKernel->isCreatedFromSource()) {
      Stream << "created from source";
    } else {
      Stream << demangleKernelName(KernelCG->getKernelName());
    }
  }
  Stream << "}\\n";

  Stream << "\"];" << std::endl;

  for (const auto &Dep : MDeps) {
    Stream << "  \"" << this << "\" -> \"" << Dep.MDepCommand << "\""
           << " [ label = \"Access mode: "
           << accessModeToString(Dep.MDepRequirement->MAccessMode) << "\\n"
           << "MemObj: " << Dep.MDepRequirement->MSYCLMemObj << " \" ]"
           << std::endl;
  }
}

} // namespace detail
} // __SYCL_INLINE_VER_NAMESPACE(_V1)
} // namespace sycl<|MERGE_RESOLUTION|>--- conflicted
+++ resolved
@@ -2196,6 +2196,13 @@
 
     RT::PiMem MemArg = (RT::PiMem)getMemAllocationFunc(Req);
     if (Context.get_backend() == backend::opencl) {
+      // clSetKernelArg (corresponding to piKernelSetArg) returns an error
+      // when MemArg is null, which is the case when zero-sized buffers are
+      // handled. Below assignment provides later call to clSetKernelArg with
+      // acceptable arguments.
+      if (!MemArg)
+        MemArg = RT::PiMem();
+
       Plugin->call<PiApiKind::piKernelSetArg>(Kernel, NextTrueIndex,
                                               sizeof(RT::PiMem), &MemArg);
     } else {
@@ -2254,77 +2261,9 @@
 
   auto setFunc = [&Plugin, Kernel, &DeviceImageImpl, &getMemAllocationFunc,
                   &Queue](detail::ArgDesc &Arg, size_t NextTrueIndex) {
-<<<<<<< HEAD
     SetArgBasedOnType(Plugin, Kernel, DeviceImageImpl, getMemAllocationFunc,
                       Queue->get_context(), Queue->is_host(), Arg,
                       NextTrueIndex);
-=======
-    switch (Arg.MType) {
-    case kernel_param_kind_t::kind_stream:
-      break;
-    case kernel_param_kind_t::kind_accessor: {
-      Requirement *Req = (Requirement *)(Arg.MPtr);
-      if (Req->MAccessRange == range<3>({0, 0, 0}))
-        break;
-      assert(getMemAllocationFunc != nullptr &&
-             "We should have caught this earlier.");
-
-      RT::PiMem MemArg = (RT::PiMem)getMemAllocationFunc(Req);
-      if (Queue->getDeviceImplPtr()->getBackend() == backend::opencl) {
-        // clSetKernelArg (corresponding to piKernelSetArg) returns an error
-        // when MemArg is null, which is the case when zero-sized buffers are
-        // handled. Below assignment provides later call to clSetKernelArg with
-        // acceptable arguments.
-        if (!MemArg)
-          MemArg = RT::PiMem();
-
-        Plugin->call<PiApiKind::piKernelSetArg>(Kernel, NextTrueIndex,
-                                                sizeof(RT::PiMem), &MemArg);
-      } else {
-        Plugin->call<PiApiKind::piextKernelSetArgMemObj>(Kernel, NextTrueIndex,
-                                                         &MemArg);
-      }
-      break;
-    }
-    case kernel_param_kind_t::kind_std_layout: {
-      Plugin->call<PiApiKind::piKernelSetArg>(Kernel, NextTrueIndex, Arg.MSize,
-                                              Arg.MPtr);
-      break;
-    }
-    case kernel_param_kind_t::kind_sampler: {
-      sampler *SamplerPtr = (sampler *)Arg.MPtr;
-      RT::PiSampler Sampler = detail::getSyclObjImpl(*SamplerPtr)
-                                  ->getOrCreateSampler(Queue->get_context());
-      Plugin->call<PiApiKind::piextKernelSetArgSampler>(Kernel, NextTrueIndex,
-                                                        &Sampler);
-      break;
-    }
-    case kernel_param_kind_t::kind_pointer: {
-      Plugin->call<PiApiKind::piextKernelSetArgPointer>(Kernel, NextTrueIndex,
-                                                        Arg.MSize, Arg.MPtr);
-      break;
-    }
-    case kernel_param_kind_t::kind_specialization_constants_buffer: {
-      if (Queue->is_host()) {
-        throw sycl::feature_not_supported(
-            "SYCL2020 specialization constants are not yet supported on host "
-            "device",
-            PI_ERROR_INVALID_OPERATION);
-      }
-      assert(DeviceImageImpl != nullptr);
-      RT::PiMem SpecConstsBuffer = DeviceImageImpl->get_spec_const_buffer_ref();
-      // Avoid taking an address of nullptr
-      RT::PiMem *SpecConstsBufferArg =
-          SpecConstsBuffer ? &SpecConstsBuffer : nullptr;
-      Plugin->call<PiApiKind::piextKernelSetArgMemObj>(Kernel, NextTrueIndex,
-                                                       SpecConstsBufferArg);
-      break;
-    }
-    case kernel_param_kind_t::kind_invalid:
-      throw runtime_error("Invalid kernel param kind", PI_ERROR_INVALID_VALUE);
-      break;
-    }
->>>>>>> ed57d4a6
   };
 
   applyFuncOnFilteredArgs(EliminatedArgMask, Args, setFunc);
@@ -2407,8 +2346,7 @@
   } else {
     std::tie(PiKernel, KernelMutex, EliminatedArgMask, PiProgram) =
         sycl::detail::ProgramManager::getInstance().getOrCreateKernel(
-            CommandGroup.MOSModuleHandle, ContextImpl, DeviceImpl,
-            CommandGroup.MKernelName, nullptr);
+            ContextImpl, DeviceImpl, CommandGroup.MKernelName, nullptr);
   }
 
   auto SetFunc = [&Plugin, &PiKernel, &Ctx, &getMemAllocationFunc](
@@ -2637,7 +2575,7 @@
   flushCrossQueueDeps(EventImpls, getWorkerQueue());
 
   RT::PiEvent *Event = (MQueue->has_discard_events_support() &&
-                        MCommandGroup->MRequirements.size() == 0)
+                        MCommandGroup->getRequirements().size() == 0)
                            ? nullptr
                            : &MEvent->getHandleRef();
   RT::PiExtSyncPoint OutSyncPoint;
@@ -2655,7 +2593,7 @@
       bool KernelUsesAssert =
           !(ExecKernel->MSyclKernel && ExecKernel->MSyclKernel->isInterop()) &&
           ProgramManager::getInstance().kernelUsesAssert(
-              ExecKernel->MOSModuleHandle, ExecKernel->MKernelName);
+              ExecKernel->MKernelName);
       if (KernelUsesAssert) {
         Event = &MEvent->getHandleRef();
       }
