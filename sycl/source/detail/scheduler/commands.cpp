--- conflicted
+++ resolved
@@ -136,21 +136,13 @@
 
   ~DemangleHandle() { std::free(p); }
 };
-<<<<<<< HEAD
-static std::string demangleKernelName(std::string_view Name) {
-=======
 static std::string demangleKernelName(const std::string_view Name) {
->>>>>>> c2b5a90d
   int Status = -1; // some arbitrary value to eliminate the compiler warning
   DemangleHandle result(abi::__cxa_demangle(Name.data(), NULL, NULL, &Status));
   return (Status == 0) ? result.p : std::string(Name);
 }
 #else
-<<<<<<< HEAD
-static std::string demangleKernelName(std::string_view Name) {
-=======
 static std::string demangleKernelName(const std::string_view Name) {
->>>>>>> c2b5a90d
   return std::string(Name);
 }
 #endif
@@ -1971,11 +1963,7 @@
 #ifdef XPTI_ENABLE_INSTRUMENTATION
 std::string instrumentationGetKernelName(
     const std::shared_ptr<detail::kernel_impl> &SyclKernel,
-<<<<<<< HEAD
-    const std::string &FunctionName, std::string_view SyclKernelName,
-=======
     const std::string_view FunctionName, const std::string_view SyclKernelName,
->>>>>>> c2b5a90d
     void *&Address, std::optional<bool> &FromSource) {
   std::string KernelName;
   if (SyclKernel && SyclKernel->isCreatedFromSource()) {
@@ -2064,13 +2052,8 @@
   if (!FileName.empty()) {
     // File name has a valid string
     Payload =
-<<<<<<< HEAD
-        xpti::payload_t(FuncName.empty() ? KernelName.data() : FuncName.c_str(),
-                        FileName.c_str(), Line, Column, Address);
-=======
         xpti::payload_t(FuncName.empty() ? KernelName.data() : FuncName.data(),
                         FileName.data(), Line, Column, Address);
->>>>>>> c2b5a90d
     HasSourceInfo = true;
   } else if (Address) {
     // We have a valid function name and an address
