//
// Part of the LLVM Project, under the Apache License v2.0 with LLVM Exceptions.
// See https://llvm.org/LICENSE.txt for license information.
// SPDX-License-Identifier: Apache-2.0 WITH LLVM-exception
//
//===----------------------------------------------------------------------===//

#include "ur_api.h"
#include <detail/error_handling/error_handling.hpp>

#include <detail/context_impl.hpp>
#include <detail/event_impl.hpp>
#include <detail/host_pipe_map_entry.hpp>
#include <detail/kernel_bundle_impl.hpp>
#include <detail/kernel_impl.hpp>
#include <detail/kernel_info.hpp>
#include <detail/memory_manager.hpp>
#include <detail/program_manager/program_manager.hpp>
#include <detail/queue_impl.hpp>
#include <detail/sampler_impl.hpp>
#include <detail/scheduler/commands.hpp>
#include <detail/scheduler/scheduler.hpp>
#include <detail/stream_impl.hpp>
#include <detail/xpti_registry.hpp>
#include <sycl/access/access.hpp>
#include <sycl/backend_types.hpp>
#include <sycl/detail/cg_types.hpp>
#include <sycl/detail/helpers.hpp>
#include <sycl/detail/kernel_desc.hpp>
#include <sycl/sampler.hpp>

#include <cassert>
#include <optional>
#include <string>
#include <vector>

#ifdef __has_include
#if __has_include(<cxxabi.h>)
#define __SYCL_ENABLE_GNU_DEMANGLING
#include <cstdlib>
#include <cxxabi.h>
#include <memory>
#endif
#endif

#ifdef XPTI_ENABLE_INSTRUMENTATION
#include "xpti/xpti_trace_framework.hpp"
#include <detail/xpti_registry.hpp>
#endif

namespace sycl {
inline namespace _V1 {
namespace detail {

#ifdef XPTI_ENABLE_INSTRUMENTATION
// Global graph for the application
extern xpti::trace_event_data_t *GSYCLGraphEvent;

static bool CurrentCodeLocationValid() {
  detail::tls_code_loc_t Tls;
  auto CodeLoc = Tls.query();
  auto FileName = CodeLoc.fileName();
  auto FunctionName = CodeLoc.functionName();
  return (FileName && FileName[0] != '\0') ||
         (FunctionName && FunctionName[0] != '\0');
}

void emitInstrumentationGeneral(uint32_t StreamID, uint64_t InstanceID,
                                xpti_td *TraceEvent, uint16_t Type,
                                const void *Addr) {
  if (!(xptiCheckTraceEnabled(StreamID, Type) && TraceEvent))
    return;
  // Trace event notifier that emits a Type event
  xptiNotifySubscribers(StreamID, Type, detail::GSYCLGraphEvent,
                        static_cast<xpti_td *>(TraceEvent), InstanceID, Addr);
}

static size_t deviceToID(const device &Device) {
  return reinterpret_cast<size_t>(getSyclObjImpl(Device)->getHandleRef());
}

static void addDeviceMetadata(xpti_td *TraceEvent, const QueueImplPtr &Queue) {
  xpti::addMetadata(TraceEvent, "sycl_device_type",
                    queueDeviceToString(Queue.get()));
  if (Queue) {
    xpti::addMetadata(TraceEvent, "sycl_device",
                      deviceToID(Queue->get_device()));
    xpti::addMetadata(TraceEvent, "sycl_device_name",
                      getSyclObjImpl(Queue->get_device())->getDeviceName());
  }
}

static unsigned long long getQueueID(const QueueImplPtr &Queue) {
  return Queue ? Queue->getQueueID() : 0;
}
#endif

static ContextImplPtr getContext(const QueueImplPtr &Queue) {
  if (Queue)
    return Queue->getContextImplPtr();
  return nullptr;
}

#ifdef __SYCL_ENABLE_GNU_DEMANGLING
struct DemangleHandle {
  char *p;
  DemangleHandle(char *ptr) : p(ptr) {}

  DemangleHandle(const DemangleHandle &) = delete;
  DemangleHandle &operator=(const DemangleHandle &) = delete;

  ~DemangleHandle() { std::free(p); }
};
static std::string demangleKernelName(std::string Name) {
  int Status = -1; // some arbitrary value to eliminate the compiler warning
  DemangleHandle result(abi::__cxa_demangle(Name.c_str(), NULL, NULL, &Status));
  return (Status == 0) ? result.p : Name;
}
#else
static std::string demangleKernelName(std::string Name) { return Name; }
#endif

void applyFuncOnFilteredArgs(
    const KernelArgMask *EliminatedArgMask, std::vector<ArgDesc> &Args,
    std::function<void(detail::ArgDesc &Arg, int NextTrueIndex)> Func) {
  if (!EliminatedArgMask || EliminatedArgMask->size() == 0) {
    for (ArgDesc &Arg : Args) {
      Func(Arg, Arg.MIndex);
    }
  } else {
    // TODO this is not necessary as long as we can guarantee that the
    // arguments are already sorted (e. g. handle the sorting in handler
    // if necessary due to set_arg(...) usage).
    std::sort(Args.begin(), Args.end(), [](const ArgDesc &A, const ArgDesc &B) {
      return A.MIndex < B.MIndex;
    });
    int LastIndex = -1;
    size_t NextTrueIndex = 0;

    for (ArgDesc &Arg : Args) {
      // Handle potential gaps in set arguments (e. g. if some of them are
      // set on the user side).
      for (int Idx = LastIndex + 1; Idx < Arg.MIndex; ++Idx)
        if (!(*EliminatedArgMask)[Idx])
          ++NextTrueIndex;
      LastIndex = Arg.MIndex;

      if ((*EliminatedArgMask)[Arg.MIndex])
        continue;

      Func(Arg, NextTrueIndex);
      ++NextTrueIndex;
    }
  }
}

static std::string accessModeToString(access::mode Mode) {
  switch (Mode) {
  case access::mode::read:
    return "read";
  case access::mode::write:
    return "write";
  case access::mode::read_write:
    return "read_write";
  case access::mode::discard_write:
    return "discard_write";
  case access::mode::discard_read_write:
    return "discard_read_write";
  default:
    return "unknown";
  }
}

#ifdef XPTI_ENABLE_INSTRUMENTATION
// Using the command group type to create node types for the asynchronous task
// graph modeling
static std::string commandToNodeType(Command::CommandType Type) {
  switch (Type) {
  case Command::CommandType::RUN_CG:
    return "command_group_node";
  case Command::CommandType::COPY_MEMORY:
    return "memory_transfer_node";
  case Command::CommandType::ALLOCA:
    return "memory_allocation_node";
  case Command::CommandType::ALLOCA_SUB_BUF:
    return "sub_buffer_creation_node";
  case Command::CommandType::RELEASE:
    return "memory_deallocation_node";
  case Command::CommandType::MAP_MEM_OBJ:
    return "memory_transfer_node";
  case Command::CommandType::UNMAP_MEM_OBJ:
    return "memory_transfer_node";
  case Command::CommandType::UPDATE_REQUIREMENT:
    return "host_acc_create_buffer_lock_node";
  case Command::CommandType::EMPTY_TASK:
    return "host_acc_destroy_buffer_release_node";
  case Command::CommandType::FUSION:
    return "kernel_fusion_placeholder_node";
  default:
    return "unknown_node";
  }
}

// Using the names being generated and the string are subject to change to
// something more meaningful to end-users as this will be visible in analysis
// tools that subscribe to this data
static std::string commandToName(Command::CommandType Type) {
  switch (Type) {
  case Command::CommandType::RUN_CG:
    return "Command Group Action";
  case Command::CommandType::COPY_MEMORY:
    return "Memory Transfer (Copy)";
  case Command::CommandType::ALLOCA:
    return "Memory Allocation";
  case Command::CommandType::ALLOCA_SUB_BUF:
    return "Sub Buffer Creation";
  case Command::CommandType::RELEASE:
    return "Memory Deallocation";
  case Command::CommandType::MAP_MEM_OBJ:
    return "Memory Transfer (Map)";
  case Command::CommandType::UNMAP_MEM_OBJ:
    return "Memory Transfer (Unmap)";
  case Command::CommandType::UPDATE_REQUIREMENT:
    return "Host Accessor Creation/Buffer Lock";
  case Command::CommandType::EMPTY_TASK:
    return "Host Accessor Destruction/Buffer Lock Release";
  case Command::CommandType::FUSION:
    return "Kernel Fusion Placeholder";
  default:
    return "Unknown Action";
  }
}
#endif

std::vector<ur_event_handle_t>
Command::getUrEvents(const std::vector<EventImplPtr> &EventImpls) const {
  std::vector<ur_event_handle_t> RetUrEvents;
  for (auto &EventImpl : EventImpls) {
    if (EventImpl->getHandleRef() == nullptr)
      continue;

    // Do not add redundant event dependencies for in-order queues.
    // At this stage dependency is definitely ur task and need to check if
    // current one is a host task. In this case we should not skip ur event due
    // to different sync mechanisms for different task types on in-order queue.
    if (MWorkerQueue && EventImpl->getWorkerQueue() == MWorkerQueue &&
        MWorkerQueue->isInOrder() && !isHostTask())
      continue;

    RetUrEvents.push_back(EventImpl->getHandleRef());
  }

  return RetUrEvents;
}

// This function is implemented (duplicating getUrEvents a lot) as short term
// solution for the issue that barrier with wait list could not
// handle empty ur event handles when kernel is enqueued on host task
// completion.
std::vector<ur_event_handle_t> Command::getUrEventsBlocking(
    const std::vector<EventImplPtr> &EventImpls) const {
  std::vector<ur_event_handle_t> RetUrEvents;
  for (auto &EventImpl : EventImpls) {
    // Throwaway events created with empty constructor will not have a context
    // (which is set lazily) calling getContextImpl() would set that
    // context, which we wish to avoid as it is expensive.
    // Skip host task and NOP events also.
    if (EventImpl->isDefaultConstructed() || EventImpl->isHost() ||
        EventImpl->isNOP())
      continue;
    // In this path nullptr native event means that the command has not been
    // enqueued. It may happen if async enqueue in a host task is involved.
    if (!EventImpl->isEnqueued()) {
      if (!EventImpl->getCommand() ||
          !static_cast<Command *>(EventImpl->getCommand())->producesPiEvent())
        continue;
      std::vector<Command *> AuxCmds;
      Scheduler::getInstance().enqueueCommandForCG(EventImpl, AuxCmds,
                                                   BLOCKING);
    }
    // Do not add redundant event dependencies for in-order queues.
    // At this stage dependency is definitely ur task and need to check if
    // current one is a host task. In this case we should not skip pi event due
    // to different sync mechanisms for different task types on in-order queue.
    if (MWorkerQueue && EventImpl->getWorkerQueue() == MWorkerQueue &&
        MWorkerQueue->isInOrder() && !isHostTask())
      continue;

    RetUrEvents.push_back(EventImpl->getHandleRef());
  }

  return RetUrEvents;
}

bool Command::isHostTask() const {
  return (MType == CommandType::RUN_CG) /* host task has this type also */ &&
         ((static_cast<const ExecCGCommand *>(this))->getCG().getType() ==
          CGType::CodeplayHostTask);
}

bool Command::isFusable() const {
  if ((MType != CommandType::RUN_CG)) {
    return false;
  }
  const auto &CG = (static_cast<const ExecCGCommand &>(*this)).getCG();
  return (CG.getType() == CGType::Kernel) &&
         (!static_cast<const CGExecKernel &>(CG).MKernelIsCooperative) &&
         (!static_cast<const CGExecKernel &>(CG).MKernelUsesClusterLaunch);
}

static void flushCrossQueueDeps(const std::vector<EventImplPtr> &EventImpls,
                                const QueueImplPtr &Queue) {
  for (auto &EventImpl : EventImpls) {
    EventImpl->flushIfNeeded(Queue);
  }
}

namespace {

struct EnqueueNativeCommandData {
  sycl::interop_handle ih;
  std::function<void(interop_handle)> func;
};

void InteropFreeFunc(ur_queue_handle_t, void *InteropData) {
  auto *Data = reinterpret_cast<EnqueueNativeCommandData *>(InteropData);
  return Data->func(Data->ih);
}
} // namespace

class DispatchHostTask {
  ExecCGCommand *MThisCmd;
  std::vector<interop_handle::ReqToMem> MReqToMem;
  std::vector<ur_mem_handle_t> MReqUrMem;

  bool waitForEvents() const {
    std::map<const PluginPtr, std::vector<EventImplPtr>>
        RequiredEventsPerPlugin;

    for (const EventImplPtr &Event : MThisCmd->MPreparedDepsEvents) {
      const PluginPtr &Plugin = Event->getPlugin();
      RequiredEventsPerPlugin[Plugin].push_back(Event);
    }

    // wait for dependency device events
    // FIXME Current implementation of waiting for events will make the thread
    // 'sleep' until all of dependency events are complete. We need a bit more
    // sophisticated waiting mechanism to allow to utilize this thread for any
    // other available job and resume once all required events are ready.
    for (auto &PluginWithEvents : RequiredEventsPerPlugin) {
      std::vector<ur_event_handle_t> RawEvents =
          MThisCmd->getUrEvents(PluginWithEvents.second);
      if (RawEvents.size() == 0)
        continue;
      try {
        PluginWithEvents.first->call(urEventWait, RawEvents.size(),
                                     RawEvents.data());
      } catch (const sycl::exception &) {
        MThisCmd->MEvent->getSubmittedQueue()->reportAsyncException(
            std::current_exception());
        return false;
      } catch (...) {
        MThisCmd->MEvent->getSubmittedQueue()->reportAsyncException(
            std::current_exception());
        return false;
      }
    }

    // Wait for dependency host events.
    // Host events can't throw exceptions so don't try to catch it.
    for (const EventImplPtr &Event : MThisCmd->MPreparedHostDepsEvents) {
      Event->waitInternal();
    }

    return true;
  }

public:
  DispatchHostTask(ExecCGCommand *ThisCmd,
                   std::vector<interop_handle::ReqToMem> ReqToMem,
                   std::vector<ur_mem_handle_t> ReqUrMem)
      : MThisCmd{ThisCmd}, MReqToMem(std::move(ReqToMem)),
        MReqUrMem(std::move(ReqUrMem)) {}

  void operator()() const {
    assert(MThisCmd->getCG().getType() == CGType::CodeplayHostTask);

    CGHostTask &HostTask = static_cast<CGHostTask &>(MThisCmd->getCG());

#ifdef XPTI_ENABLE_INSTRUMENTATION
    // Host task is executed async and in a separate thread that do not allow to
    // use code location data stored in TLS. So we keep submission code location
    // as Command field and put it here to TLS so that thrown exception could
    // query and report it.
    std::unique_ptr<detail::tls_code_loc_t> AsyncCodeLocationPtr;
    if (xptiTraceEnabled() && !CurrentCodeLocationValid()) {
      AsyncCodeLocationPtr.reset(
          new detail::tls_code_loc_t(MThisCmd->MSubmissionCodeLocation));
    }
#endif

    if (!waitForEvents()) {
      std::exception_ptr EPtr = std::make_exception_ptr(sycl::exception(
          make_error_code(errc::runtime),
          std::string("Couldn't wait for host-task's dependencies")));

      MThisCmd->MEvent->getSubmittedQueue()->reportAsyncException(EPtr);
      // reset host-task's lambda and quit
      HostTask.MHostTask.reset();
      Scheduler::getInstance().NotifyHostTaskCompletion(MThisCmd);
      return;
    }

    try {
      // we're ready to call the user-defined lambda now
      if (HostTask.MHostTask->isInteropTask()) {
        assert(HostTask.MQueue &&
               "Host task submissions should have an associated queue");
        interop_handle IH{MReqToMem, HostTask.MQueue,
                          HostTask.MQueue->getDeviceImplPtr(),
                          HostTask.MQueue->getContextImplPtr()};
        // TODO: should all the backends that support this entry point use this
        // for host task?
        auto &Queue = HostTask.MQueue;
        bool NativeCommandSupport = false;
        Queue->getPlugin()->call(
            urDeviceGetInfo,
            detail::getSyclObjImpl(Queue->get_device())->getHandleRef(),
            UR_DEVICE_INFO_ENQUEUE_NATIVE_COMMAND_SUPPORT_EXP,
            sizeof(NativeCommandSupport), &NativeCommandSupport, nullptr);
        if (NativeCommandSupport) {
          EnqueueNativeCommandData CustomOpData{
              IH, HostTask.MHostTask->MInteropTask};

          // We are assuming that we have already synchronized with the HT's
          // dependent events, and that the user will synchronize before the end
          // of the HT lambda. As such we don't pass in any events, or ask for
          // one back.
          //
          // This entry point is needed in order to migrate memory across
          // devices in the same context for CUDA and HIP backends
          Queue->getPlugin()->call(
              urEnqueueNativeCommandExp, HostTask.MQueue->getHandleRef(),
              InteropFreeFunc, &CustomOpData, MReqUrMem.size(),
              MReqUrMem.data(), nullptr, 0, nullptr, nullptr);
        } else {
          HostTask.MHostTask->call(MThisCmd->MEvent->getHostProfilingInfo(),
                                   IH);
        }
      } else
        HostTask.MHostTask->call(MThisCmd->MEvent->getHostProfilingInfo());
    } catch (...) {
      auto CurrentException = std::current_exception();
#ifdef XPTI_ENABLE_INSTRUMENTATION
      // sycl::exception emit tracing of message with code location if
      // available. For other types of exception we need to explicitly trigger
      // tracing by calling TraceEventXPTI.
      if (xptiTraceEnabled()) {
        try {
          rethrow_exception(CurrentException);
        } catch (const sycl::exception &) {
          // it is already traced, nothing to care about
        } catch (const std::exception &StdException) {
          GlobalHandler::instance().TraceEventXPTI(StdException.what());
        } catch (...) {
          GlobalHandler::instance().TraceEventXPTI(
              "Host task lambda thrown non standard exception");
        }
      }
#endif
      MThisCmd->MEvent->getSubmittedQueue()->reportAsyncException(
          CurrentException);
    }

    HostTask.MHostTask.reset();

#ifdef XPTI_ENABLE_INSTRUMENTATION
    // Host Task is done, clear its submittion location to not interfere with
    // following dependent kernels submission.
    AsyncCodeLocationPtr.reset();
#endif

    try {
      // If we enqueue blocked users - ur level could throw exception that
      // should be treated as async now.
      Scheduler::getInstance().NotifyHostTaskCompletion(MThisCmd);
    } catch (...) {
      auto CurrentException = std::current_exception();
      MThisCmd->MEvent->getSubmittedQueue()->reportAsyncException(
          CurrentException);
    }
  }
};

void Command::waitForPreparedHostEvents() const {
  for (const EventImplPtr &HostEvent : MPreparedHostDepsEvents)
    HostEvent->waitInternal();
}

void Command::waitForEvents(QueueImplPtr Queue,
                            std::vector<EventImplPtr> &EventImpls,
                            ur_event_handle_t &Event) {
#ifndef NDEBUG
  for (const EventImplPtr &Event : EventImpls)
    assert(!Event->isHost() &&
           "Only non-host events are expected to be waited for here");
#endif
  if (!EventImpls.empty()) {
    if (!Queue) {
      // Host queue can wait for events from different contexts, i.e. it may
      // contain events with different contexts in its MPreparedDepsEvents.
      // OpenCL 2.1 spec says that clWaitForEvents will return
      // CL_INVALID_CONTEXT if events specified in the list do not belong to
      // the same context. Thus we split all the events into per-context map.
      // An example. We have two queues for the same CPU device: Q1, Q2. Thus
      // we will have two different contexts for the same CPU device: C1, C2.
      // Also we have default host queue. This queue is accessible via
      // Scheduler. Now, let's assume we have three different events: E1(C1),
      // E2(C1), E3(C2). The command's MPreparedDepsEvents will contain all
      // three events (E1, E2, E3). Now, if urEventWait is called for all
      // three events we'll experience failure with CL_INVALID_CONTEXT 'cause
      // these events refer to different contexts.
      std::map<context_impl *, std::vector<EventImplPtr>>
          RequiredEventsPerContext;

      for (const EventImplPtr &Event : EventImpls) {
        ContextImplPtr Context = Event->getContextImpl();
        assert(Context.get() &&
               "Only non-host events are expected to be waited for here");
        RequiredEventsPerContext[Context.get()].push_back(Event);
      }

      for (auto &CtxWithEvents : RequiredEventsPerContext) {
        std::vector<ur_event_handle_t> RawEvents =
            getUrEvents(CtxWithEvents.second);
        if (!RawEvents.empty()) {
          CtxWithEvents.first->getPlugin()->call(urEventWait, RawEvents.size(),
                                                 RawEvents.data());
        }
      }
    } else {
      std::vector<ur_event_handle_t> RawEvents = getUrEvents(EventImpls);
      flushCrossQueueDeps(EventImpls, MWorkerQueue);
      const PluginPtr &Plugin = Queue->getPlugin();

      if (MEvent != nullptr)
        MEvent->setHostEnqueueTime();
      Plugin->call(urEnqueueEventsWait, Queue->getHandleRef(), RawEvents.size(),
                   &RawEvents[0], &Event);
    }
  }
}

/// It is safe to bind MPreparedDepsEvents and MPreparedHostDepsEvents
/// references to event_impl class members because Command
/// should not outlive the event connected to it.
Command::Command(
    CommandType Type, QueueImplPtr Queue,
    ur_exp_command_buffer_handle_t CommandBuffer,
    const std::vector<ur_exp_command_buffer_sync_point_t> &SyncPoints)
    : MQueue(std::move(Queue)),
      MEvent(std::make_shared<detail::event_impl>(MQueue)),
      MPreparedDepsEvents(MEvent->getPreparedDepsEvents()),
      MPreparedHostDepsEvents(MEvent->getPreparedHostDepsEvents()), MType(Type),
      MCommandBuffer(CommandBuffer), MSyncPointDeps(SyncPoints) {
  MWorkerQueue = MQueue;
  MEvent->setWorkerQueue(MWorkerQueue);
  MEvent->setSubmittedQueue(MWorkerQueue);
  MEvent->setCommand(this);
  if (MQueue)
    MEvent->setContextImpl(MQueue->getContextImplPtr());
  MEvent->setStateIncomplete();
  MEnqueueStatus = EnqueueResultT::SyclEnqueueReady;

#ifdef XPTI_ENABLE_INSTRUMENTATION
  if (!xptiTraceEnabled())
    return;
  // Obtain the stream ID so all commands can emit traces to that stream
  MStreamID = xptiRegisterStream(SYCL_STREAM_NAME);
#endif
}

void Command::emitInstrumentationDataProxy() {
#ifdef XPTI_ENABLE_INSTRUMENTATION
  emitInstrumentationData();
#endif
}

/// Method takes in void * for the address as adding a template function to
/// the command group object maybe undesirable.
/// @param Cmd The command object of the source of the edge
/// @param ObjAddr The address that defines the edge dependency; it is the
/// event address when the edge is for an event and a memory object address if
/// it is due to an accessor
/// @param Prefix Contains "event" if the dependency is an edge and contains
/// the access mode to the buffer if it is due to an accessor
/// @param IsCommand True if the dependency has a command object as the
/// source, false otherwise
void Command::emitEdgeEventForCommandDependence(
    Command *Cmd, void *ObjAddr, bool IsCommand,
    std::optional<access::mode> AccMode) {
#ifdef XPTI_ENABLE_INSTRUMENTATION
  // Bail early if either the source or the target node for the given
  // dependency is undefined or NULL
  constexpr uint16_t NotificationTraceType = xpti::trace_edge_create;
  if (!(xptiCheckTraceEnabled(MStreamID, NotificationTraceType) &&
        MTraceEvent && Cmd && Cmd->MTraceEvent))
    return;

  // If all the information we need for creating an edge event is available,
  // then go ahead with creating it; if not, bail early!
  xpti::utils::StringHelper SH;
  std::string AddressStr = SH.addressAsString<void *>(ObjAddr);
  std::string Prefix = AccMode ? accessModeToString(AccMode.value()) : "Event";
  std::string TypeString = SH.nameWithAddressString(Prefix, AddressStr);
  // Create an edge with the dependent buffer address for which a command
  // object has been created as one of the properties of the edge
  xpti::payload_t Payload(TypeString.c_str(), MAddress);
  uint64_t EdgeInstanceNo;
  xpti_td *EdgeEvent =
      xptiMakeEvent(TypeString.c_str(), &Payload, xpti::trace_graph_event,
                    xpti_at::active, &EdgeInstanceNo);
  if (EdgeEvent) {
    xpti_td *SrcEvent = static_cast<xpti_td *>(Cmd->MTraceEvent);
    xpti_td *TgtEvent = static_cast<xpti_td *>(MTraceEvent);
    EdgeEvent->source_id = SrcEvent->unique_id;
    EdgeEvent->target_id = TgtEvent->unique_id;
    if (IsCommand) {
      xpti::addMetadata(EdgeEvent, "access_mode",
                        static_cast<int>(AccMode.value()));
      xpti::addMetadata(EdgeEvent, "memory_object",
                        reinterpret_cast<size_t>(ObjAddr));
    } else {
      xpti::addMetadata(EdgeEvent, "event", reinterpret_cast<size_t>(ObjAddr));
    }
    xptiNotifySubscribers(MStreamID, NotificationTraceType,
                          detail::GSYCLGraphEvent, EdgeEvent, EdgeInstanceNo,
                          nullptr);
  }
  // General comment - None of these are serious errors as the instrumentation
  // layer MUST be tolerant of errors. If we need to let the end user know, we
  // throw exceptions in the future
#endif
}

/// Creates an edge when the dependency is due to an event.
/// @param Cmd The command object of the source of the edge
/// @param UrEventAddr The address that defines the edge dependency, which in
/// this case is an event
void Command::emitEdgeEventForEventDependence(Command *Cmd,
                                              ur_event_handle_t &UrEventAddr) {
#ifdef XPTI_ENABLE_INSTRUMENTATION
  // If we have failed to create an event to represent the Command, then we
  // cannot emit an edge event. Bail early!
  if (!(xptiCheckTraceEnabled(MStreamID) && MTraceEvent))
    return;

  if (Cmd && Cmd->MTraceEvent) {
    // If the event is associated with a command, we use this command's trace
    // event as the source of edge, hence modeling the control flow
    emitEdgeEventForCommandDependence(Cmd, (void *)UrEventAddr, false);
    return;
  }
  if (UrEventAddr) {
    xpti::utils::StringHelper SH;
    std::string AddressStr = SH.addressAsString<ur_event_handle_t>(UrEventAddr);
    // This is the case when it is a OCL event enqueued by the user or another
    // event is registered by the runtime as a dependency The dependency on
    // this occasion is an OCL event; so we build a virtual node in the graph
    // with the event as the metadata for the node
    std::string NodeName = SH.nameWithAddressString("virtual_node", AddressStr);
    // Node name is "virtual_node[<event_addr>]"
    xpti::payload_t VNPayload(NodeName.c_str(), MAddress);
    uint64_t VNodeInstanceNo;
    xpti_td *NodeEvent =
        xptiMakeEvent(NodeName.c_str(), &VNPayload, xpti::trace_graph_event,
                      xpti_at::active, &VNodeInstanceNo);
    // Emit the virtual node first
    xpti::addMetadata(NodeEvent, "kernel_name", NodeName);
    xptiNotifySubscribers(MStreamID, xpti::trace_node_create,
                          detail::GSYCLGraphEvent, NodeEvent, VNodeInstanceNo,
                          nullptr);
    // Create a new event for the edge
    std::string EdgeName = SH.nameWithAddressString("Event", AddressStr);
    xpti::payload_t EdgePayload(EdgeName.c_str(), MAddress);
    uint64_t EdgeInstanceNo;
    xpti_td *EdgeEvent =
        xptiMakeEvent(EdgeName.c_str(), &EdgePayload, xpti::trace_graph_event,
                      xpti_at::active, &EdgeInstanceNo);
    if (EdgeEvent && NodeEvent) {
      // Source node represents the event and this event needs to be completed
      // before target node can execute
      xpti_td *TgtEvent = static_cast<xpti_td *>(MTraceEvent);
      EdgeEvent->source_id = NodeEvent->unique_id;
      EdgeEvent->target_id = TgtEvent->unique_id;
      xpti::addMetadata(EdgeEvent, "event",
                        reinterpret_cast<size_t>(UrEventAddr));
      xptiNotifySubscribers(MStreamID, xpti::trace_edge_create,
                            detail::GSYCLGraphEvent, EdgeEvent, EdgeInstanceNo,
                            nullptr);
    }
    return;
  }
#endif
}

uint64_t Command::makeTraceEventProlog(void *MAddress) {
  uint64_t CommandInstanceNo = 0;
#ifdef XPTI_ENABLE_INSTRUMENTATION
  if (!xptiCheckTraceEnabled(MStreamID))
    return CommandInstanceNo;

  MTraceEventPrologComplete = true;
  // Setup the member variables with information needed for event notification
  MCommandNodeType = commandToNodeType(MType);
  MCommandName = commandToName(MType);
  xpti::utils::StringHelper SH;
  MAddressString = SH.addressAsString<void *>(MAddress);
  std::string CommandString =
      SH.nameWithAddressString(MCommandName, MAddressString);

  xpti::payload_t p(CommandString.c_str(), MAddress);
  xpti_td *CmdTraceEvent =
      xptiMakeEvent(CommandString.c_str(), &p, xpti::trace_graph_event,
                    xpti_at::active, &CommandInstanceNo);
  MInstanceID = CommandInstanceNo;
  if (CmdTraceEvent) {
    MTraceEvent = (void *)CmdTraceEvent;
    // If we are seeing this event again, then the instance ID will be greater
    // than 1; in this case, we must skip sending a notification to create a
    // node as this node has already been created. We return this value so the
    // epilog method can be called selectively.
    MFirstInstance = (CommandInstanceNo == 1);
  }
#endif
  return CommandInstanceNo;
}

void Command::makeTraceEventEpilog() {
#ifdef XPTI_ENABLE_INSTRUMENTATION
  constexpr uint16_t NotificationTraceType = xpti::trace_node_create;
  if (!(xptiCheckTraceEnabled(MStreamID, NotificationTraceType) && MTraceEvent))
    return;
  assert(MTraceEventPrologComplete);
  xptiNotifySubscribers(MStreamID, NotificationTraceType,
                        detail::GSYCLGraphEvent,
                        static_cast<xpti_td *>(MTraceEvent), MInstanceID,
                        static_cast<const void *>(MCommandNodeType.c_str()));
#endif
}

Command *Command::processDepEvent(EventImplPtr DepEvent, const DepDesc &Dep,
                                  std::vector<Command *> &ToCleanUp) {
  const ContextImplPtr &WorkerContext = getWorkerContext();

  // 1. Non-host events can be ignored if they are not fully initialized.
  // 2. Some types of commands do not produce UR events after they are
  // enqueued (e.g. alloca). Note that we can't check the ur event to make that
  // distinction since the command might still be unenqueued at this point.
  bool PiEventExpected =
      (!DepEvent->isHost() && !DepEvent->isDefaultConstructed());
  if (auto *DepCmd = static_cast<Command *>(DepEvent->getCommand()))
    PiEventExpected &= DepCmd->producesPiEvent();

  if (!PiEventExpected) {
    // call to waitInternal() is in waitForPreparedHostEvents() as it's called
    // from enqueue process functions
    MPreparedHostDepsEvents.push_back(DepEvent);
    return nullptr;
  }

  Command *ConnectionCmd = nullptr;

  ContextImplPtr DepEventContext = DepEvent->getContextImpl();
  // If contexts don't match we'll connect them using host task
  if (DepEventContext != WorkerContext && WorkerContext) {
    Scheduler::GraphBuilder &GB = Scheduler::getInstance().MGraphBuilder;
    ConnectionCmd = GB.connectDepEvent(this, DepEvent, Dep, ToCleanUp);
  } else
    MPreparedDepsEvents.push_back(std::move(DepEvent));

  return ConnectionCmd;
}

ContextImplPtr Command::getWorkerContext() const {
  if (!MQueue)
    return nullptr;
  return MQueue->getContextImplPtr();
}

bool Command::producesPiEvent() const { return true; }

bool Command::supportsPostEnqueueCleanup() const { return true; }

bool Command::readyForCleanup() const {
  return MLeafCounter == 0 &&
         MEnqueueStatus == EnqueueResultT::SyclEnqueueSuccess;
}

Command *Command::addDep(DepDesc NewDep, std::vector<Command *> &ToCleanUp) {
  Command *ConnectionCmd = nullptr;

  if (NewDep.MDepCommand) {
    ConnectionCmd =
        processDepEvent(NewDep.MDepCommand->getEvent(), NewDep, ToCleanUp);
  }
  // ConnectionCmd insertion builds the following dependency structure:
  // this -> emptyCmd (for ConnectionCmd) -> ConnectionCmd -> NewDep
  // that means that this and NewDep are already dependent
  if (!ConnectionCmd) {
    MDeps.push_back(NewDep);
    if (NewDep.MDepCommand)
      NewDep.MDepCommand->addUser(this);
  }

#ifdef XPTI_ENABLE_INSTRUMENTATION
  emitEdgeEventForCommandDependence(NewDep.MDepCommand,
                                    (void *)NewDep.MDepRequirement->MSYCLMemObj,
                                    true, NewDep.MDepRequirement->MAccessMode);
#endif

  return ConnectionCmd;
}

Command *Command::addDep(EventImplPtr Event,
                         std::vector<Command *> &ToCleanUp) {
#ifdef XPTI_ENABLE_INSTRUMENTATION
  // We need this for just the instrumentation, so guarding it will prevent
  // unused variable warnings when instrumentation is turned off
  Command *Cmd = (Command *)Event->getCommand();
  ur_event_handle_t &UrEventAddr = Event->getHandleRef();
  // Now make an edge for the dependent event
  emitEdgeEventForEventDependence(Cmd, UrEventAddr);
#endif

  return processDepEvent(std::move(Event), DepDesc{nullptr, nullptr, nullptr},
                         ToCleanUp);
}

void Command::emitEnqueuedEventSignal(ur_event_handle_t &UrEventAddr) {
#ifdef XPTI_ENABLE_INSTRUMENTATION
  emitInstrumentationGeneral(
      MStreamID, MInstanceID, static_cast<xpti_td *>(MTraceEvent),
      xpti::trace_signal, static_cast<const void *>(UrEventAddr));
#endif
  std::ignore = UrEventAddr;
}

void Command::emitInstrumentation(uint16_t Type, const char *Txt) {
#ifdef XPTI_ENABLE_INSTRUMENTATION
  return emitInstrumentationGeneral(MStreamID, MInstanceID,
                                    static_cast<xpti_td *>(MTraceEvent), Type,
                                    static_cast<const void *>(Txt));
#else
  std::ignore = Type;
  std::ignore = Txt;
#endif
}

bool Command::enqueue(EnqueueResultT &EnqueueResult, BlockingT Blocking,
                      std::vector<Command *> &ToCleanUp) {
#ifdef XPTI_ENABLE_INSTRUMENTATION
  // If command is enqueued from host task thread - it will not have valid
  // submission code location set. So we set it manually to properly trace
  // failures if ur level report any.
  std::unique_ptr<detail::tls_code_loc_t> AsyncCodeLocationPtr;
  if (xptiTraceEnabled() && !CurrentCodeLocationValid()) {
    AsyncCodeLocationPtr.reset(
        new detail::tls_code_loc_t(MSubmissionCodeLocation));
  }
#endif
  // Exit if already enqueued
  if (MEnqueueStatus == EnqueueResultT::SyclEnqueueSuccess)
    return true;

  // If the command is blocked from enqueueing
  if (MIsBlockable && MEnqueueStatus == EnqueueResultT::SyclEnqueueBlocked) {
    // Exit if enqueue type is not blocking
    if (!Blocking) {
      EnqueueResult = EnqueueResultT(EnqueueResultT::SyclEnqueueBlocked, this);
      return false;
    }

#ifdef XPTI_ENABLE_INSTRUMENTATION
    // Scoped trace event notifier that emits a barrier begin and barrier end
    // event, which models the barrier while enqueuing along with the blocked
    // reason, as determined by the scheduler
    std::string Info = "enqueue.barrier[";
    Info += std::string(getBlockReason()) + "]";
    emitInstrumentation(xpti::trace_barrier_begin, Info.c_str());
#endif

    // Wait if blocking
    while (MEnqueueStatus == EnqueueResultT::SyclEnqueueBlocked)
      ;
#ifdef XPTI_ENABLE_INSTRUMENTATION
    emitInstrumentation(xpti::trace_barrier_end, Info.c_str());
#endif
  }

  std::lock_guard<std::mutex> Lock(MEnqueueMtx);

  // Exit if the command is already enqueued
  if (MEnqueueStatus == EnqueueResultT::SyclEnqueueSuccess)
    return true;

#ifdef XPTI_ENABLE_INSTRUMENTATION
  emitInstrumentation(xpti::trace_task_begin, nullptr);
#endif

  if (MEnqueueStatus == EnqueueResultT::SyclEnqueueFailed) {
    EnqueueResult = EnqueueResultT(EnqueueResultT::SyclEnqueueFailed, this);
    return false;
  }

  // Command status set to "failed" beforehand, so this command
  // has already been marked as "failed" if enqueueImp throws an exception.
  // This will avoid execution of the same failed command twice.
  MEnqueueStatus = EnqueueResultT::SyclEnqueueFailed;
  MShouldCompleteEventIfPossible = true;
  ur_result_t Res = enqueueImp();

  if (UR_RESULT_SUCCESS != Res)
    EnqueueResult =
        EnqueueResultT(EnqueueResultT::SyclEnqueueFailed, this, Res);
  else {
    MEvent->setEnqueued();
    if (MShouldCompleteEventIfPossible &&
        (MEvent->isHost() || MEvent->getHandleRef() == nullptr))
      MEvent->setComplete();

    // Consider the command is successfully enqueued if return code is
    // UR_RESULT_SUCCESS
    MEnqueueStatus = EnqueueResultT::SyclEnqueueSuccess;
    if (MLeafCounter == 0 && supportsPostEnqueueCleanup() &&
        !SYCLConfig<SYCL_DISABLE_EXECUTION_GRAPH_CLEANUP>::get() &&
        !SYCLConfig<SYCL_DISABLE_POST_ENQUEUE_CLEANUP>::get()) {
      assert(!MMarkedForCleanup);
      MMarkedForCleanup = true;
      ToCleanUp.push_back(this);
    }
  }

  // Emit this correlation signal before the task end
  emitEnqueuedEventSignal(MEvent->getHandleRef());
#ifdef XPTI_ENABLE_INSTRUMENTATION
  emitInstrumentation(xpti::trace_task_end, nullptr);
#endif
  return MEnqueueStatus == EnqueueResultT::SyclEnqueueSuccess;
}

void Command::resolveReleaseDependencies(std::set<Command *> &DepList) {
#ifdef XPTI_ENABLE_INSTRUMENTATION
  assert(MType == CommandType::RELEASE && "Expected release command");
  if (!MTraceEvent)
    return;
  // The current command is the target node for all dependencies as the source
  // nodes have to be completed first before the current node can begin to
  // execute; these edges model control flow
  xpti_td *TgtTraceEvent = static_cast<xpti_td *>(MTraceEvent);
  // We have all the Commands that must be completed before the release
  // command can be enqueued; here we'll find the command that is an Alloca
  // with the same SYCLMemObject address and create a dependency line (edge)
  // between them in our sematic modeling
  for (auto &Item : DepList) {
    if (Item->MTraceEvent && Item->MAddress == MAddress) {
      xpti::utils::StringHelper SH;
      std::string AddressStr = SH.addressAsString<void *>(MAddress);
      std::string TypeString =
          "Edge:" + SH.nameWithAddressString(commandToName(MType), AddressStr);

      // Create an edge with the dependent buffer address being one of the
      // properties of the edge
      xpti::payload_t p(TypeString.c_str(), MAddress);
      uint64_t EdgeInstanceNo;
      xpti_td *EdgeEvent =
          xptiMakeEvent(TypeString.c_str(), &p, xpti::trace_graph_event,
                        xpti_at::active, &EdgeInstanceNo);
      if (EdgeEvent) {
        xpti_td *SrcTraceEvent = static_cast<xpti_td *>(Item->MTraceEvent);
        EdgeEvent->target_id = TgtTraceEvent->unique_id;
        EdgeEvent->source_id = SrcTraceEvent->unique_id;
        xpti::addMetadata(EdgeEvent, "memory_object",
                          reinterpret_cast<size_t>(MAddress));
        xptiNotifySubscribers(MStreamID, xpti::trace_edge_create,
                              detail::GSYCLGraphEvent, EdgeEvent,
                              EdgeInstanceNo, nullptr);
      }
    }
  }
#endif
}

const char *Command::getBlockReason() const {
  switch (MBlockReason) {
  case BlockReason::HostAccessor:
    return "A Buffer is locked by the host accessor";
  case BlockReason::HostTask:
    return "Blocked by host task";
  }

  return "Unknown block reason";
}

void Command::copySubmissionCodeLocation() {
#ifdef XPTI_ENABLE_INSTRUMENTATION
  if (!xptiTraceEnabled())
    return;

  detail::tls_code_loc_t Tls;
  auto TData = Tls.query();
  if (TData.fileName())
    MSubmissionFileName = TData.fileName();
  if (TData.functionName())
    MSubmissionFunctionName = TData.functionName();
  if (MSubmissionFileName.size() || MSubmissionFunctionName.size())
    MSubmissionCodeLocation = {
        MSubmissionFileName.c_str(), MSubmissionFunctionName.c_str(),
        (int)TData.lineNumber(), (int)TData.columnNumber()};
#endif
}

AllocaCommandBase::AllocaCommandBase(CommandType Type, QueueImplPtr Queue,
                                     Requirement Req,
                                     AllocaCommandBase *LinkedAllocaCmd,
                                     bool IsConst)
    : Command(Type, Queue), MLinkedAllocaCmd(LinkedAllocaCmd),
      MIsLeaderAlloca(nullptr == LinkedAllocaCmd), MIsConst(IsConst),
      MRequirement(std::move(Req)), MReleaseCmd(Queue, this) {
  MRequirement.MAccessMode = access::mode::read_write;
  emitInstrumentationDataProxy();
}

void AllocaCommandBase::emitInstrumentationData() {
#ifdef XPTI_ENABLE_INSTRUMENTATION
  if (!xptiCheckTraceEnabled(MStreamID))
    return;
  // Create a payload with the command name and an event using this payload to
  // emit a node_create
  MAddress = MRequirement.MSYCLMemObj;
  makeTraceEventProlog(MAddress);
  // Set the relevant meta data properties for this command
  if (MTraceEvent && MFirstInstance) {
    xpti_td *TE = static_cast<xpti_td *>(MTraceEvent);
    addDeviceMetadata(TE, MQueue);
    xpti::addMetadata(TE, "memory_object", reinterpret_cast<size_t>(MAddress));
    // Since we do NOT add queue_id value to metadata, we are stashing it to TLS
    // as this data is mutable and the metadata is supposed to be invariant
    xpti::framework::stash_tuple(XPTI_QUEUE_INSTANCE_ID_KEY,
                                 getQueueID(MQueue));
  }
#endif
}

bool AllocaCommandBase::producesPiEvent() const { return false; }

bool AllocaCommandBase::supportsPostEnqueueCleanup() const { return false; }

bool AllocaCommandBase::readyForCleanup() const { return false; }

AllocaCommand::AllocaCommand(QueueImplPtr Queue, Requirement Req,
                             bool InitFromUserData,
                             AllocaCommandBase *LinkedAllocaCmd, bool IsConst)
    : AllocaCommandBase(CommandType::ALLOCA, std::move(Queue), std::move(Req),
                        LinkedAllocaCmd, IsConst),
      MInitFromUserData(InitFromUserData) {
  // Node event must be created before the dependent edge is added to this
  // node, so this call must be before the addDep() call.
  emitInstrumentationDataProxy();
  // "Nothing to depend on"
  std::vector<Command *> ToCleanUp;
  Command *ConnectionCmd =
      addDep(DepDesc(nullptr, getRequirement(), this), ToCleanUp);
  assert(ConnectionCmd == nullptr);
  assert(ToCleanUp.empty());
  (void)ConnectionCmd;
}

void AllocaCommand::emitInstrumentationData() {
#ifdef XPTI_ENABLE_INSTRUMENTATION
  if (!xptiCheckTraceEnabled(MStreamID))
    return;

  // Only if it is the first event, we emit a node create event
  if (MFirstInstance) {
    makeTraceEventEpilog();
  }
#endif
}

ur_result_t AllocaCommand::enqueueImp() {
  waitForPreparedHostEvents();
  std::vector<EventImplPtr> EventImpls = MPreparedDepsEvents;

  ur_event_handle_t &Event = MEvent->getHandleRef();

  void *HostPtr = nullptr;
  if (!MIsLeaderAlloca) {

    if (!MQueue) {
      // Do not need to make allocation if we have a linked device allocation
      Command::waitForEvents(MQueue, EventImpls, Event);

      return UR_RESULT_SUCCESS;
    }
    HostPtr = MLinkedAllocaCmd->getMemAllocation();
  }
  // TODO: Check if it is correct to use std::move on stack variable and
  // delete it RawEvents below.
  MMemAllocation = MemoryManager::allocate(getContext(MQueue), getSYCLMemObj(),
                                           MInitFromUserData, HostPtr,
                                           std::move(EventImpls), Event);

  return UR_RESULT_SUCCESS;
}

void AllocaCommand::printDot(std::ostream &Stream) const {
  Stream << "\"" << this << "\" [style=filled, fillcolor=\"#FFD28A\", label=\"";

  Stream << "ID = " << this << "\\n";
  Stream << "ALLOCA ON " << queueDeviceToString(MQueue.get()) << "\\n";
  Stream << " MemObj : " << this->MRequirement.MSYCLMemObj << "\\n";
  Stream << " Link : " << this->MLinkedAllocaCmd << "\\n";
  Stream << "\"];" << std::endl;

  for (const auto &Dep : MDeps) {
    if (Dep.MDepCommand == nullptr)
      continue;
    Stream << "  \"" << this << "\" -> \"" << Dep.MDepCommand << "\""
           << " [ label = \"Access mode: "
           << accessModeToString(Dep.MDepRequirement->MAccessMode) << "\\n"
           << "MemObj: " << Dep.MDepRequirement->MSYCLMemObj << " \" ]"
           << std::endl;
  }
}

AllocaSubBufCommand::AllocaSubBufCommand(QueueImplPtr Queue, Requirement Req,
                                         AllocaCommandBase *ParentAlloca,
                                         std::vector<Command *> &ToEnqueue,
                                         std::vector<Command *> &ToCleanUp)
    : AllocaCommandBase(CommandType::ALLOCA_SUB_BUF, std::move(Queue),
                        std::move(Req),
                        /*LinkedAllocaCmd*/ nullptr, /*IsConst*/ false),
      MParentAlloca(ParentAlloca) {
  // Node event must be created before the dependent edge
  // is added to this node, so this call must be before
  // the addDep() call.
  emitInstrumentationDataProxy();
  Command *ConnectionCmd = addDep(
      DepDesc(MParentAlloca, getRequirement(), MParentAlloca), ToCleanUp);
  if (ConnectionCmd)
    ToEnqueue.push_back(ConnectionCmd);
}

void AllocaSubBufCommand::emitInstrumentationData() {
#ifdef XPTI_ENABLE_INSTRUMENTATION
  if (!xptiCheckTraceEnabled(MStreamID))
    return;

  // Only if it is the first event, we emit a node create event and any meta
  // data that is available for the command
  if (MFirstInstance) {
    xpti_td *TE = static_cast<xpti_td *>(MTraceEvent);
    xpti::addMetadata(TE, "offset", this->MRequirement.MOffsetInBytes);
    xpti::addMetadata(TE, "access_range_start",
                      this->MRequirement.MAccessRange[0]);
    xpti::addMetadata(TE, "access_range_end",
                      this->MRequirement.MAccessRange[1]);
    xpti::framework::stash_tuple(XPTI_QUEUE_INSTANCE_ID_KEY,
                                 getQueueID(MQueue));
    makeTraceEventEpilog();
  }
#endif
}

void *AllocaSubBufCommand::getMemAllocation() const {
  // In some cases parent`s memory allocation might change (e.g., after
  // map/unmap operations). If parent`s memory allocation changes, sub-buffer
  // memory allocation should be changed as well.
  if (!MQueue) {
    return static_cast<void *>(
        static_cast<char *>(MParentAlloca->getMemAllocation()) +
        MRequirement.MOffsetInBytes);
  }
  return MMemAllocation;
}

ur_result_t AllocaSubBufCommand::enqueueImp() {
  waitForPreparedHostEvents();
  std::vector<EventImplPtr> EventImpls = MPreparedDepsEvents;
  ur_event_handle_t &Event = MEvent->getHandleRef();

  MMemAllocation = MemoryManager::allocateMemSubBuffer(
      getContext(MQueue), MParentAlloca->getMemAllocation(),
      MRequirement.MElemSize, MRequirement.MOffsetInBytes,
      MRequirement.MAccessRange, std::move(EventImpls), Event);

  XPTIRegistry::bufferAssociateNotification(MParentAlloca->getSYCLMemObj(),
                                            MMemAllocation);
  return UR_RESULT_SUCCESS;
}

void AllocaSubBufCommand::printDot(std::ostream &Stream) const {
  Stream << "\"" << this << "\" [style=filled, fillcolor=\"#FFD28A\", label=\"";

  Stream << "ID = " << this << "\\n";
  Stream << "ALLOCA SUB BUF ON " << queueDeviceToString(MQueue.get()) << "\\n";
  Stream << " MemObj : " << this->MRequirement.MSYCLMemObj << "\\n";
  Stream << " Offset : " << this->MRequirement.MOffsetInBytes << "\\n";
  Stream << " Access range : " << this->MRequirement.MAccessRange[0] << "\\n";
  Stream << "\"];" << std::endl;

  for (const auto &Dep : MDeps) {
    if (Dep.MDepCommand == nullptr)
      continue;
    Stream << "  \"" << this << "\" -> \"" << Dep.MDepCommand << "\""
           << " [ label = \"Access mode: "
           << accessModeToString(Dep.MDepRequirement->MAccessMode) << "\\n"
           << "MemObj: " << Dep.MDepRequirement->MSYCLMemObj << " \" ]"
           << std::endl;
  }
}

ReleaseCommand::ReleaseCommand(QueueImplPtr Queue, AllocaCommandBase *AllocaCmd)
    : Command(CommandType::RELEASE, std::move(Queue)), MAllocaCmd(AllocaCmd) {
  emitInstrumentationDataProxy();
}

void ReleaseCommand::emitInstrumentationData() {
#ifdef XPTI_ENABLE_INSTRUMENTATION
  if (!xptiCheckTraceEnabled(MStreamID))
    return;
  // Create a payload with the command name and an event using this payload to
  // emit a node_create
  MAddress = MAllocaCmd->getSYCLMemObj();
  makeTraceEventProlog(MAddress);

  if (MFirstInstance) {
    xpti_td *TE = static_cast<xpti_td *>(MTraceEvent);
    addDeviceMetadata(TE, MQueue);
    xpti::addMetadata(TE, "allocation_type",
                      commandToName(MAllocaCmd->getType()));
    // Since we do NOT add queue_id value to metadata, we are stashing it to TLS
    // as this data is mutable and the metadata is supposed to be invariant
    xpti::framework::stash_tuple(XPTI_QUEUE_INSTANCE_ID_KEY,
                                 getQueueID(MQueue));
    makeTraceEventEpilog();
  }
#endif
}

ur_result_t ReleaseCommand::enqueueImp() {
  waitForPreparedHostEvents();
  std::vector<EventImplPtr> EventImpls = MPreparedDepsEvents;
  std::vector<ur_event_handle_t> RawEvents = getUrEvents(EventImpls);
  bool SkipRelease = false;

  // On host side we only allocate memory for full buffers.
  // Thus, deallocating sub buffers leads to double memory freeing.
  SkipRelease |= !MQueue && MAllocaCmd->getType() == ALLOCA_SUB_BUF;

  const bool CurAllocaIsHost = !MAllocaCmd->getQueue();
  bool NeedUnmap = false;
  if (MAllocaCmd->MLinkedAllocaCmd) {

    // When releasing one of the "linked" allocations special rules take
    // place:
    // 1. Device allocation should always be released.
    // 2. Host allocation should be released if host allocation is "leader".
    // 3. Device alloca in the pair should be in active state in order to be
    //    correctly released.

    // There is no actual memory allocation if a host alloca command is
    // created being linked to a device allocation.
    SkipRelease |= CurAllocaIsHost && !MAllocaCmd->MIsLeaderAlloca;

    NeedUnmap |= CurAllocaIsHost == MAllocaCmd->MIsActive;
  }

  if (NeedUnmap) {
    const QueueImplPtr &Queue = CurAllocaIsHost
                                    ? MAllocaCmd->MLinkedAllocaCmd->getQueue()
                                    : MAllocaCmd->getQueue();

    EventImplPtr UnmapEventImpl(new event_impl(Queue));
    UnmapEventImpl->setContextImpl(getContext(Queue));
    UnmapEventImpl->setStateIncomplete();
    ur_event_handle_t &UnmapEvent = UnmapEventImpl->getHandleRef();

    void *Src = CurAllocaIsHost
                    ? MAllocaCmd->getMemAllocation()
                    : MAllocaCmd->MLinkedAllocaCmd->getMemAllocation();

    void *Dst = !CurAllocaIsHost
                    ? MAllocaCmd->getMemAllocation()
                    : MAllocaCmd->MLinkedAllocaCmd->getMemAllocation();

    MemoryManager::unmap(MAllocaCmd->getSYCLMemObj(), Dst, Queue, Src,
                         RawEvents, UnmapEvent);

    std::swap(MAllocaCmd->MIsActive, MAllocaCmd->MLinkedAllocaCmd->MIsActive);
    EventImpls.clear();
    EventImpls.push_back(UnmapEventImpl);
  }
  ur_event_handle_t &Event = MEvent->getHandleRef();
  if (SkipRelease)
    Command::waitForEvents(MQueue, EventImpls, Event);
  else {
    MemoryManager::release(getContext(MQueue), MAllocaCmd->getSYCLMemObj(),
                           MAllocaCmd->getMemAllocation(),
                           std::move(EventImpls), Event);
  }
  return UR_RESULT_SUCCESS;
}

void ReleaseCommand::printDot(std::ostream &Stream) const {
  Stream << "\"" << this << "\" [style=filled, fillcolor=\"#FF827A\", label=\"";

  Stream << "ID = " << this << " ; ";
  Stream << "RELEASE ON " << queueDeviceToString(MQueue.get()) << "\\n";
  Stream << " Alloca : " << MAllocaCmd << "\\n";
  Stream << " MemObj : " << MAllocaCmd->getSYCLMemObj() << "\\n";
  Stream << "\"];" << std::endl;

  for (const auto &Dep : MDeps) {
    Stream << "  \"" << this << "\" -> \"" << Dep.MDepCommand << "\""
           << " [ label = \"Access mode: "
           << accessModeToString(Dep.MDepRequirement->MAccessMode) << "\\n"
           << "MemObj: " << Dep.MDepRequirement->MSYCLMemObj << " \" ]"
           << std::endl;
  }
}

bool ReleaseCommand::producesPiEvent() const { return false; }

bool ReleaseCommand::supportsPostEnqueueCleanup() const { return false; }

bool ReleaseCommand::readyForCleanup() const { return false; }

MapMemObject::MapMemObject(AllocaCommandBase *SrcAllocaCmd, Requirement Req,
                           void **DstPtr, QueueImplPtr Queue,
                           access::mode MapMode)
    : Command(CommandType::MAP_MEM_OBJ, std::move(Queue)),
      MSrcAllocaCmd(SrcAllocaCmd), MSrcReq(std::move(Req)), MDstPtr(DstPtr),
      MMapMode(MapMode) {
  emitInstrumentationDataProxy();
}

void MapMemObject::emitInstrumentationData() {
#ifdef XPTI_ENABLE_INSTRUMENTATION
  if (!xptiCheckTraceEnabled(MStreamID))
    return;
  // Create a payload with the command name and an event using this payload to
  // emit a node_create
  MAddress = MSrcAllocaCmd->getSYCLMemObj();
  makeTraceEventProlog(MAddress);

  if (MFirstInstance) {
    xpti_td *TE = static_cast<xpti_td *>(MTraceEvent);
    addDeviceMetadata(TE, MQueue);
    xpti::addMetadata(TE, "memory_object", reinterpret_cast<size_t>(MAddress));
    // Since we do NOT add queue_id value to metadata, we are stashing it to TLS
    // as this data is mutable and the metadata is supposed to be invariant
    xpti::framework::stash_tuple(XPTI_QUEUE_INSTANCE_ID_KEY,
                                 getQueueID(MQueue));
    makeTraceEventEpilog();
  }
#endif
}

ur_result_t MapMemObject::enqueueImp() {
  waitForPreparedHostEvents();
  std::vector<EventImplPtr> EventImpls = MPreparedDepsEvents;
  std::vector<ur_event_handle_t> RawEvents = getUrEvents(EventImpls);
  flushCrossQueueDeps(EventImpls, MWorkerQueue);

  ur_event_handle_t &Event = MEvent->getHandleRef();
  *MDstPtr = MemoryManager::map(
      MSrcAllocaCmd->getSYCLMemObj(), MSrcAllocaCmd->getMemAllocation(), MQueue,
      MMapMode, MSrcReq.MDims, MSrcReq.MMemoryRange, MSrcReq.MAccessRange,
      MSrcReq.MOffset, MSrcReq.MElemSize, std::move(RawEvents), Event);

  return UR_RESULT_SUCCESS;
}

void MapMemObject::printDot(std::ostream &Stream) const {
  Stream << "\"" << this << "\" [style=filled, fillcolor=\"#77AFFF\", label=\"";

  Stream << "ID = " << this << " ; ";
  Stream << "MAP ON " << queueDeviceToString(MQueue.get()) << "\\n";

  Stream << "\"];" << std::endl;

  for (const auto &Dep : MDeps) {
    Stream << "  \"" << this << "\" -> \"" << Dep.MDepCommand << "\""
           << " [ label = \"Access mode: "
           << accessModeToString(Dep.MDepRequirement->MAccessMode) << "\\n"
           << "MemObj: " << Dep.MDepRequirement->MSYCLMemObj << " \" ]"
           << std::endl;
  }
}

UnMapMemObject::UnMapMemObject(AllocaCommandBase *DstAllocaCmd, Requirement Req,
                               void **SrcPtr, QueueImplPtr Queue)
    : Command(CommandType::UNMAP_MEM_OBJ, std::move(Queue)),
      MDstAllocaCmd(DstAllocaCmd), MDstReq(std::move(Req)), MSrcPtr(SrcPtr) {
  emitInstrumentationDataProxy();
}

void UnMapMemObject::emitInstrumentationData() {
#ifdef XPTI_ENABLE_INSTRUMENTATION
  if (!xptiCheckTraceEnabled(MStreamID))
    return;
  // Create a payload with the command name and an event using this payload to
  // emit a node_create
  MAddress = MDstAllocaCmd->getSYCLMemObj();
  makeTraceEventProlog(MAddress);

  if (MFirstInstance) {
    xpti_td *TE = static_cast<xpti_td *>(MTraceEvent);
    addDeviceMetadata(TE, MQueue);
    xpti::addMetadata(TE, "memory_object", reinterpret_cast<size_t>(MAddress));
    // Since we do NOT add queue_id value to metadata, we are stashing it to TLS
    // as this data is mutable and the metadata is supposed to be invariant
    xpti::framework::stash_tuple(XPTI_QUEUE_INSTANCE_ID_KEY,
                                 getQueueID(MQueue));
    makeTraceEventEpilog();
  }
#endif
}

bool UnMapMemObject::producesPiEvent() const {
  // TODO remove this workaround once the batching issue is addressed in Level
  // Zero plugin.
  // Consider the following scenario on Level Zero:
  // 1. Kernel A, which uses buffer A, is submitted to queue A.
  // 2. Kernel B, which uses buffer B, is submitted to queue B.
  // 3. queueA.wait().
  // 4. queueB.wait().
  // DPCPP runtime used to treat unmap/write commands for buffer A/B as host
  // dependencies (i.e. they were waited for prior to enqueueing any command
  // that's dependent on them). This allowed Level Zero plugin to detect that
  // each queue is idle on steps 1/2 and submit the command list right away.
  // This is no longer the case since we started passing these dependencies in
  // an event waitlist and Level Zero plugin attempts to batch these commands,
  // so the execution of kernel B starts only on step 4. This workaround
  // restores the old behavior in this case until this is resolved.
  return MQueue && (MQueue->getDeviceImplPtr()->getBackend() !=
                        backend::ext_oneapi_level_zero ||
                    MEvent->getHandleRef() != nullptr);
}

ur_result_t UnMapMemObject::enqueueImp() {
  waitForPreparedHostEvents();
  std::vector<EventImplPtr> EventImpls = MPreparedDepsEvents;
  std::vector<ur_event_handle_t> RawEvents = getUrEvents(EventImpls);
  flushCrossQueueDeps(EventImpls, MWorkerQueue);

  ur_event_handle_t &Event = MEvent->getHandleRef();
  MemoryManager::unmap(MDstAllocaCmd->getSYCLMemObj(),
                       MDstAllocaCmd->getMemAllocation(), MQueue, *MSrcPtr,
                       std::move(RawEvents), Event);

  return UR_RESULT_SUCCESS;
}

void UnMapMemObject::printDot(std::ostream &Stream) const {
  Stream << "\"" << this << "\" [style=filled, fillcolor=\"#EBC40F\", label=\"";

  Stream << "ID = " << this << " ; ";
  Stream << "UNMAP ON " << queueDeviceToString(MQueue.get()) << "\\n";

  Stream << "\"];" << std::endl;

  for (const auto &Dep : MDeps) {
    Stream << "  \"" << this << "\" -> \"" << Dep.MDepCommand << "\""
           << " [ label = \"Access mode: "
           << accessModeToString(Dep.MDepRequirement->MAccessMode) << "\\n"
           << "MemObj: " << Dep.MDepRequirement->MSYCLMemObj << " \" ]"
           << std::endl;
  }
}

MemCpyCommand::MemCpyCommand(Requirement SrcReq,
                             AllocaCommandBase *SrcAllocaCmd,
                             Requirement DstReq,
                             AllocaCommandBase *DstAllocaCmd,
                             QueueImplPtr SrcQueue, QueueImplPtr DstQueue)
    : Command(CommandType::COPY_MEMORY, std::move(DstQueue)),
      MSrcQueue(SrcQueue), MSrcReq(std::move(SrcReq)),
      MSrcAllocaCmd(SrcAllocaCmd), MDstReq(std::move(DstReq)),
      MDstAllocaCmd(DstAllocaCmd) {
  if (MSrcQueue) {
    MEvent->setContextImpl(MSrcQueue->getContextImplPtr());
  }

  MWorkerQueue = !MQueue ? MSrcQueue : MQueue;
  MEvent->setWorkerQueue(MWorkerQueue);

  emitInstrumentationDataProxy();
}

void MemCpyCommand::emitInstrumentationData() {
#ifdef XPTI_ENABLE_INSTRUMENTATION
  if (!xptiCheckTraceEnabled(MStreamID))
    return;
  // Create a payload with the command name and an event using this payload to
  // emit a node_create
  MAddress = MSrcAllocaCmd->getSYCLMemObj();
  makeTraceEventProlog(MAddress);

  if (MFirstInstance) {
    xpti_td *CmdTraceEvent = static_cast<xpti_td *>(MTraceEvent);
    addDeviceMetadata(CmdTraceEvent, MQueue);
    xpti::addMetadata(CmdTraceEvent, "memory_object",
                      reinterpret_cast<size_t>(MAddress));
    xpti::addMetadata(CmdTraceEvent, "copy_from",
                      MSrcQueue ? deviceToID(MSrcQueue->get_device()) : 0);
    xpti::addMetadata(CmdTraceEvent, "copy_to",
                      MQueue ? deviceToID(MQueue->get_device()) : 0);
    // Since we do NOT add queue_id value to metadata, we are stashing it to TLS
    // as this data is mutable and the metadata is supposed to be invariant
    xpti::framework::stash_tuple(XPTI_QUEUE_INSTANCE_ID_KEY,
                                 getQueueID(MQueue));
    makeTraceEventEpilog();
  }
#endif
}

ContextImplPtr MemCpyCommand::getWorkerContext() const {
  if (!MWorkerQueue)
    return nullptr;
  return MWorkerQueue->getContextImplPtr();
}

bool MemCpyCommand::producesPiEvent() const {
  // TODO remove this workaround once the batching issue is addressed in Level
  // Zero plugin.
  // Consider the following scenario on Level Zero:
  // 1. Kernel A, which uses buffer A, is submitted to queue A.
  // 2. Kernel B, which uses buffer B, is submitted to queue B.
  // 3. queueA.wait().
  // 4. queueB.wait().
  // DPCPP runtime used to treat unmap/write commands for buffer A/B as host
  // dependencies (i.e. they were waited for prior to enqueueing any command
  // that's dependent on them). This allowed Level Zero plugin to detect that
  // each queue is idle on steps 1/2 and submit the command list right away.
  // This is no longer the case since we started passing these dependencies in
  // an event waitlist and Level Zero plugin attempts to batch these commands,
  // so the execution of kernel B starts only on step 4. This workaround
  // restores the old behavior in this case until this is resolved.
  return !MQueue ||
         MQueue->getDeviceImplPtr()->getBackend() !=
             backend::ext_oneapi_level_zero ||
         MEvent->getHandleRef() != nullptr;
}

ur_result_t MemCpyCommand::enqueueImp() {
  waitForPreparedHostEvents();
  std::vector<EventImplPtr> EventImpls = MPreparedDepsEvents;

  ur_event_handle_t &Event = MEvent->getHandleRef();

  auto RawEvents = getUrEvents(EventImpls);
  flushCrossQueueDeps(EventImpls, MWorkerQueue);

  MemoryManager::copy(
      MSrcAllocaCmd->getSYCLMemObj(), MSrcAllocaCmd->getMemAllocation(),
      MSrcQueue, MSrcReq.MDims, MSrcReq.MMemoryRange, MSrcReq.MAccessRange,
      MSrcReq.MOffset, MSrcReq.MElemSize, MDstAllocaCmd->getMemAllocation(),
      MQueue, MDstReq.MDims, MDstReq.MMemoryRange, MDstReq.MAccessRange,
      MDstReq.MOffset, MDstReq.MElemSize, std::move(RawEvents), Event, MEvent);

  return UR_RESULT_SUCCESS;
}

void MemCpyCommand::printDot(std::ostream &Stream) const {
  Stream << "\"" << this << "\" [style=filled, fillcolor=\"#C7EB15\" label=\"";

  Stream << "ID = " << this << " ; ";
  Stream << "MEMCPY ON " << queueDeviceToString(MQueue.get()) << "\\n";
  Stream << "From: " << MSrcAllocaCmd << " is host: " << !MSrcQueue << "\\n";
  Stream << "To: " << MDstAllocaCmd << " is host: " << !MQueue << "\\n";

  Stream << "\"];" << std::endl;

  for (const auto &Dep : MDeps) {
    Stream << "  \"" << this << "\" -> \"" << Dep.MDepCommand << "\""
           << " [ label = \"Access mode: "
           << accessModeToString(Dep.MDepRequirement->MAccessMode) << "\\n"
           << "MemObj: " << Dep.MDepRequirement->MSYCLMemObj << " \" ]"
           << std::endl;
  }
}

AllocaCommandBase *ExecCGCommand::getAllocaForReq(Requirement *Req) {
  for (const DepDesc &Dep : MDeps) {
    if (Dep.MDepRequirement == Req)
      return Dep.MAllocaCmd;
  }
  // Default constructed accessors do not add dependencies, but they can be
  // passed to commands. Simply return nullptr, since they are empty and don't
  // really require any memory.
  return nullptr;
}

std::vector<std::shared_ptr<const void>>
ExecCGCommand::getAuxiliaryResources() const {
  if (MCommandGroup->getType() == CGType::Kernel)
    return ((CGExecKernel *)MCommandGroup.get())->getAuxiliaryResources();
  return {};
}

void ExecCGCommand::clearAuxiliaryResources() {
  if (MCommandGroup->getType() == CGType::Kernel)
    ((CGExecKernel *)MCommandGroup.get())->clearAuxiliaryResources();
}

ur_result_t UpdateHostRequirementCommand::enqueueImp() {
  waitForPreparedHostEvents();
  std::vector<EventImplPtr> EventImpls = MPreparedDepsEvents;
  ur_event_handle_t &Event = MEvent->getHandleRef();
  Command::waitForEvents(MQueue, EventImpls, Event);

  assert(MSrcAllocaCmd && "Expected valid alloca command");
  assert(MSrcAllocaCmd->getMemAllocation() && "Expected valid source pointer");
  assert(MDstPtr && "Expected valid target pointer");
  *MDstPtr = MSrcAllocaCmd->getMemAllocation();

  return UR_RESULT_SUCCESS;
}

void UpdateHostRequirementCommand::printDot(std::ostream &Stream) const {
  Stream << "\"" << this << "\" [style=filled, fillcolor=\"#f1337f\", label=\"";

  Stream << "ID = " << this << "\\n";
  Stream << "UPDATE REQ ON " << queueDeviceToString(MQueue.get()) << "\\n";
  bool IsReqOnBuffer =
      MDstReq.MSYCLMemObj->getType() == SYCLMemObjI::MemObjType::Buffer;
  Stream << "TYPE: " << (IsReqOnBuffer ? "Buffer" : "Image") << "\\n";
  if (IsReqOnBuffer)
    Stream << "Is sub buffer: " << std::boolalpha << MDstReq.MIsSubBuffer
           << "\\n";

  Stream << "\"];" << std::endl;

  for (const auto &Dep : MDeps) {
    Stream << "  \"" << this << "\" -> \"" << Dep.MDepCommand << "\""
           << " [ label = \"Access mode: "
           << accessModeToString(Dep.MDepRequirement->MAccessMode) << "\\n"
           << "MemObj: " << Dep.MAllocaCmd->getSYCLMemObj() << " \" ]"
           << std::endl;
  }
}

MemCpyCommandHost::MemCpyCommandHost(Requirement SrcReq,
                                     AllocaCommandBase *SrcAllocaCmd,
                                     Requirement DstReq, void **DstPtr,
                                     QueueImplPtr SrcQueue,
                                     QueueImplPtr DstQueue)
    : Command(CommandType::COPY_MEMORY, std::move(DstQueue)),
      MSrcQueue(SrcQueue), MSrcReq(std::move(SrcReq)),
      MSrcAllocaCmd(SrcAllocaCmd), MDstReq(std::move(DstReq)), MDstPtr(DstPtr) {
  if (MSrcQueue) {
    MEvent->setContextImpl(MSrcQueue->getContextImplPtr());
  }

  MWorkerQueue = !MQueue ? MSrcQueue : MQueue;
  MEvent->setWorkerQueue(MWorkerQueue);

  emitInstrumentationDataProxy();
}

void MemCpyCommandHost::emitInstrumentationData() {
#ifdef XPTI_ENABLE_INSTRUMENTATION
  if (!xptiCheckTraceEnabled(MStreamID))
    return;
  // Create a payload with the command name and an event using this payload to
  // emit a node_create
  MAddress = MSrcAllocaCmd->getSYCLMemObj();
  makeTraceEventProlog(MAddress);

  if (MFirstInstance) {
    xpti_td *CmdTraceEvent = static_cast<xpti_td *>(MTraceEvent);
    addDeviceMetadata(CmdTraceEvent, MQueue);
    xpti::addMetadata(CmdTraceEvent, "memory_object",
                      reinterpret_cast<size_t>(MAddress));
    xpti::addMetadata(CmdTraceEvent, "copy_from",
                      MSrcQueue ? deviceToID(MSrcQueue->get_device()) : 0);
    xpti::addMetadata(CmdTraceEvent, "copy_to",
                      MQueue ? deviceToID(MQueue->get_device()) : 0);
    // Since we do NOT add queue_id value to metadata, we are stashing it to TLS
    // as this data is mutable and the metadata is supposed to be invariant
    xpti::framework::stash_tuple(XPTI_QUEUE_INSTANCE_ID_KEY,
                                 getQueueID(MQueue));
    makeTraceEventEpilog();
  }
#endif
}

ContextImplPtr MemCpyCommandHost::getWorkerContext() const {
  if (!MWorkerQueue)
    return nullptr;
  return MWorkerQueue->getContextImplPtr();
}

ur_result_t MemCpyCommandHost::enqueueImp() {
  const QueueImplPtr &Queue = MWorkerQueue;
  waitForPreparedHostEvents();
  std::vector<EventImplPtr> EventImpls = MPreparedDepsEvents;
  std::vector<ur_event_handle_t> RawEvents = getUrEvents(EventImpls);

  ur_event_handle_t &Event = MEvent->getHandleRef();
  // Omit copying if mode is discard one.
  // TODO: Handle this at the graph building time by, for example, creating
  // empty node instead of memcpy.
  if (MDstReq.MAccessMode == access::mode::discard_read_write ||
      MDstReq.MAccessMode == access::mode::discard_write) {
    Command::waitForEvents(Queue, EventImpls, Event);

    return UR_RESULT_SUCCESS;
  }

  flushCrossQueueDeps(EventImpls, MWorkerQueue);
  MemoryManager::copy(
      MSrcAllocaCmd->getSYCLMemObj(), MSrcAllocaCmd->getMemAllocation(),
      MSrcQueue, MSrcReq.MDims, MSrcReq.MMemoryRange, MSrcReq.MAccessRange,
      MSrcReq.MOffset, MSrcReq.MElemSize, *MDstPtr, MQueue, MDstReq.MDims,
      MDstReq.MMemoryRange, MDstReq.MAccessRange, MDstReq.MOffset,
      MDstReq.MElemSize, std::move(RawEvents), MEvent->getHandleRef(), MEvent);
  return UR_RESULT_SUCCESS;
}

EmptyCommand::EmptyCommand() : Command(CommandType::EMPTY_TASK, nullptr) {
  emitInstrumentationDataProxy();
}

ur_result_t EmptyCommand::enqueueImp() {
  waitForPreparedHostEvents();
  waitForEvents(MQueue, MPreparedDepsEvents, MEvent->getHandleRef());

  return UR_RESULT_SUCCESS;
}

void EmptyCommand::addRequirement(Command *DepCmd, AllocaCommandBase *AllocaCmd,
                                  const Requirement *Req) {
  const Requirement &ReqRef = *Req;
  MRequirements.emplace_back(ReqRef);
  const Requirement *const StoredReq = &MRequirements.back();

  // EmptyCommand is always host one, so we believe that result of addDep is
  // nil
  std::vector<Command *> ToCleanUp;
  Command *Cmd = addDep(DepDesc{DepCmd, StoredReq, AllocaCmd}, ToCleanUp);
  assert(Cmd == nullptr && "Conection command should be null for EmptyCommand");
  assert(ToCleanUp.empty() && "addDep should add a command for cleanup only if "
                              "there's a connection command");
  (void)Cmd;
}

void EmptyCommand::emitInstrumentationData() {
#ifdef XPTI_ENABLE_INSTRUMENTATION
  if (!xptiCheckTraceEnabled(MStreamID))
    return;
  // Create a payload with the command name and an event using this payload to
  // emit a node_create
  if (MRequirements.empty())
    return;

  Requirement &Req = *MRequirements.begin();

  MAddress = Req.MSYCLMemObj;
  makeTraceEventProlog(MAddress);

  if (MFirstInstance) {
    xpti_td *CmdTraceEvent = static_cast<xpti_td *>(MTraceEvent);
    addDeviceMetadata(CmdTraceEvent, MQueue);
    xpti::addMetadata(CmdTraceEvent, "memory_object",
                      reinterpret_cast<size_t>(MAddress));
    // Since we do NOT add queue_id value to metadata, we are stashing it to TLS
    // as this data is mutable and the metadata is supposed to be invariant
    xpti::framework::stash_tuple(XPTI_QUEUE_INSTANCE_ID_KEY,
                                 getQueueID(MQueue));
    makeTraceEventEpilog();
  }
#endif
}

void EmptyCommand::printDot(std::ostream &Stream) const {
  Stream << "\"" << this << "\" [style=filled, fillcolor=\"#8d8f29\", label=\"";

  Stream << "ID = " << this << "\\n";
  Stream << "EMPTY NODE"
         << "\\n";

  Stream << "\"];" << std::endl;

  for (const auto &Dep : MDeps) {
    Stream << "  \"" << this << "\" -> \"" << Dep.MDepCommand << "\""
           << " [ label = \"Access mode: "
           << accessModeToString(Dep.MDepRequirement->MAccessMode) << "\\n"
           << "MemObj: " << Dep.MDepRequirement->MSYCLMemObj << " \" ]"
           << std::endl;
  }
}

bool EmptyCommand::producesPiEvent() const { return false; }

void MemCpyCommandHost::printDot(std::ostream &Stream) const {
  Stream << "\"" << this << "\" [style=filled, fillcolor=\"#B6A2EB\", label=\"";

  Stream << "ID = " << this << "\\n";
  Stream << "MEMCPY HOST ON " << queueDeviceToString(MQueue.get()) << "\\n";

  Stream << "\"];" << std::endl;

  for (const auto &Dep : MDeps) {
    Stream << "  \"" << this << "\" -> \"" << Dep.MDepCommand << "\""
           << " [ label = \"Access mode: "
           << accessModeToString(Dep.MDepRequirement->MAccessMode) << "\\n"
           << "MemObj: " << Dep.MDepRequirement->MSYCLMemObj << " \" ]"
           << std::endl;
  }
}

UpdateHostRequirementCommand::UpdateHostRequirementCommand(
    QueueImplPtr Queue, Requirement Req, AllocaCommandBase *SrcAllocaCmd,
    void **DstPtr)
    : Command(CommandType::UPDATE_REQUIREMENT, std::move(Queue)),
      MSrcAllocaCmd(SrcAllocaCmd), MDstReq(std::move(Req)), MDstPtr(DstPtr) {

  emitInstrumentationDataProxy();
}

void UpdateHostRequirementCommand::emitInstrumentationData() {
#ifdef XPTI_ENABLE_INSTRUMENTATION
  if (!xptiCheckTraceEnabled(MStreamID))
    return;
  // Create a payload with the command name and an event using this payload to
  // emit a node_create
  MAddress = MSrcAllocaCmd->getSYCLMemObj();
  makeTraceEventProlog(MAddress);

  if (MFirstInstance) {
    xpti_td *CmdTraceEvent = static_cast<xpti_td *>(MTraceEvent);
    addDeviceMetadata(CmdTraceEvent, MQueue);
    xpti::addMetadata(CmdTraceEvent, "memory_object",
                      reinterpret_cast<size_t>(MAddress));
    // Since we do NOT add queue_id value to metadata, we are stashing it to TLS
    // as this data is mutable and the metadata is supposed to be invariant
    xpti::framework::stash_tuple(XPTI_QUEUE_INSTANCE_ID_KEY,
                                 getQueueID(MQueue));
    makeTraceEventEpilog();
  }
#endif
}

static std::string_view cgTypeToString(detail::CGType Type) {
  switch (Type) {
  case detail::CGType::Kernel:
    return "Kernel";
    break;
  case detail::CGType::UpdateHost:
    return "update_host";
    break;
  case detail::CGType::Fill:
    return "fill";
    break;
  case detail::CGType::CopyAccToAcc:
    return "copy acc to acc";
    break;
  case detail::CGType::CopyAccToPtr:
    return "copy acc to ptr";
    break;
  case detail::CGType::CopyPtrToAcc:
    return "copy ptr to acc";
    break;
  case detail::CGType::Barrier:
    return "barrier";
  case detail::CGType::BarrierWaitlist:
    return "barrier waitlist";
  case detail::CGType::CopyUSM:
    return "copy usm";
    break;
  case detail::CGType::FillUSM:
    return "fill usm";
    break;
  case detail::CGType::PrefetchUSM:
    return "prefetch usm";
    break;
  case detail::CGType::CodeplayHostTask:
    return "host task";
    break;
  case detail::CGType::Copy2DUSM:
    return "copy 2d usm";
    break;
  case detail::CGType::Fill2DUSM:
    return "fill 2d usm";
    break;
  case detail::CGType::AdviseUSM:
    return "advise usm";
  case detail::CGType::Memset2DUSM:
    return "memset 2d usm";
    break;
  case detail::CGType::CopyToDeviceGlobal:
    return "copy to device_global";
    break;
  case detail::CGType::CopyFromDeviceGlobal:
    return "copy from device_global";
    break;
  case detail::CGType::ReadWriteHostPipe:
    return "read_write host pipe";
  case detail::CGType::ExecCommandBuffer:
    return "exec command buffer";
  case detail::CGType::CopyImage:
    return "copy image";
  case detail::CGType::SemaphoreWait:
    return "semaphore wait";
  case detail::CGType::SemaphoreSignal:
    return "semaphore signal";
  default:
    return "unknown";
    break;
  }
}

ExecCGCommand::ExecCGCommand(
    std::unique_ptr<detail::CG> CommandGroup, QueueImplPtr Queue,
    bool EventNeeded, ur_exp_command_buffer_handle_t CommandBuffer,
    const std::vector<ur_exp_command_buffer_sync_point_t> &Dependencies)
    : Command(CommandType::RUN_CG, std::move(Queue), CommandBuffer,
              Dependencies),
      MEventNeeded(EventNeeded), MCommandGroup(std::move(CommandGroup)) {
  if (MCommandGroup->getType() == detail::CGType::CodeplayHostTask) {
    MEvent->setSubmittedQueue(
        static_cast<detail::CGHostTask *>(MCommandGroup.get())->MQueue);
  }
  if (MCommandGroup->getType() == detail::CGType::ProfilingTag)
    MEvent->markAsProfilingTagEvent();

  emitInstrumentationDataProxy();
}

#ifdef XPTI_ENABLE_INSTRUMENTATION
std::string instrumentationGetKernelName(
    const std::shared_ptr<detail::kernel_impl> &SyclKernel,
    const std::string &FunctionName, const std::string &SyclKernelName,
    void *&Address, std::optional<bool> &FromSource) {
  std::string KernelName;
  if (SyclKernel && SyclKernel->isCreatedFromSource()) {
    FromSource = true;
    ur_kernel_handle_t KernelHandle = SyclKernel->getHandleRef();
    Address = KernelHandle;
    KernelName = FunctionName;
  } else {
    FromSource = false;
    KernelName = demangleKernelName(SyclKernelName);
  }
  return KernelName;
}

void instrumentationAddExtraKernelMetadata(
    xpti_td *&CmdTraceEvent, const NDRDescT &NDRDesc,
    const std::shared_ptr<detail::kernel_bundle_impl> &KernelBundleImplPtr,
    const std::string &KernelName,
    const std::shared_ptr<detail::kernel_impl> &SyclKernel,
    const QueueImplPtr &Queue,
    std::vector<ArgDesc> &CGArgs) // CGArgs are not const since they could be
                                  // sorted in this function
{
  std::vector<ArgDesc> Args;

  auto FilterArgs = [&Args](detail::ArgDesc &Arg, int NextTrueIndex) {
    Args.push_back({Arg.MType, Arg.MPtr, Arg.MSize, NextTrueIndex});
  };
  ur_program_handle_t Program = nullptr;
  ur_kernel_handle_t Kernel = nullptr;
  std::mutex *KernelMutex = nullptr;
  const KernelArgMask *EliminatedArgMask = nullptr;

  std::shared_ptr<kernel_impl> SyclKernelImpl;
  std::shared_ptr<device_image_impl> DeviceImageImpl;

  // Use kernel_bundle if available unless it is interop.
  // Interop bundles can't be used in the first branch, because the
  // kernels in interop kernel bundles (if any) do not have kernel_id and
  // can therefore not be looked up, but since they are self-contained
  // they can simply be launched directly.
  if (KernelBundleImplPtr && !KernelBundleImplPtr->isInterop()) {
    kernel_id KernelID =
        detail::ProgramManager::getInstance().getSYCLKernelID(KernelName);
    kernel SyclKernel =
        KernelBundleImplPtr->get_kernel(KernelID, KernelBundleImplPtr);
    std::shared_ptr<kernel_impl> KernelImpl =
        detail::getSyclObjImpl(SyclKernel);

    EliminatedArgMask = KernelImpl->getKernelArgMask();
    Program = KernelImpl->getDeviceImage()->get_ur_program_ref();
  } else if (nullptr != SyclKernel) {
    Program = SyclKernel->getProgramRef();
    if (!SyclKernel->isCreatedFromSource())
      EliminatedArgMask = SyclKernel->getKernelArgMask();
  } else {
    assert(Queue && "Kernel submissions should have an associated queue");
    std::tie(Kernel, KernelMutex, EliminatedArgMask, Program) =
        detail::ProgramManager::getInstance().getOrCreateKernel(
            Queue->getContextImplPtr(), Queue->getDeviceImplPtr(), KernelName);
  }

  applyFuncOnFilteredArgs(EliminatedArgMask, CGArgs, FilterArgs);

  xpti::offload_kernel_enqueue_data_t KernelData{
      {NDRDesc.GlobalSize[0], NDRDesc.GlobalSize[1], NDRDesc.GlobalSize[2]},
      {NDRDesc.LocalSize[0], NDRDesc.LocalSize[1], NDRDesc.LocalSize[2]},
      {NDRDesc.GlobalOffset[0], NDRDesc.GlobalOffset[1],
       NDRDesc.GlobalOffset[2]},
      Args.size()};
  xpti::addMetadata(CmdTraceEvent, "enqueue_kernel_data", KernelData);
  for (size_t i = 0; i < Args.size(); i++) {
    std::string Prefix("arg");
    xpti::offload_kernel_arg_data_t arg{(int)Args[i].MType, Args[i].MPtr,
                                        Args[i].MSize, Args[i].MIndex};
    xpti::addMetadata(CmdTraceEvent, Prefix + std::to_string(i), arg);
  }
}

void instrumentationFillCommonData(const std::string &KernelName,
                                   const std::string &FileName, uint64_t Line,
                                   uint64_t Column, const void *const Address,
                                   const QueueImplPtr &Queue,
                                   std::optional<bool> &FromSource,
                                   uint64_t &OutInstanceID,
                                   xpti_td *&OutTraceEvent) {
  //  Get source file, line number information from the CommandGroup object
  //  and create payload using name, address, and source info
  //
  //  On Windows, since the support for builtin functions is not available in
  //  MSVC, the MFileName, MLine will be set to nullptr and "0" respectively.
  //  Handle this condition explicitly here.
  bool HasSourceInfo = false;
  xpti::payload_t Payload;
  if (!FileName.empty()) {
    // File name has a valid string
    Payload = xpti::payload_t(KernelName.c_str(), FileName.c_str(), Line,
                              Column, Address);
    HasSourceInfo = true;
  } else if (Address) {
    // We have a valid function name and an address
    Payload = xpti::payload_t(KernelName.c_str(), Address);
  } else {
    // In any case, we will have a valid function name and we'll use that to
    // create the hash
    Payload = xpti::payload_t(KernelName.c_str());
  }
  uint64_t CGKernelInstanceNo;
  // Create event using the payload
  xpti_td *CmdTraceEvent =
      xptiMakeEvent("ExecCG", &Payload, xpti::trace_graph_event,
                    xpti::trace_activity_type_t::active, &CGKernelInstanceNo);
  if (CmdTraceEvent) {
    OutInstanceID = CGKernelInstanceNo;
    OutTraceEvent = CmdTraceEvent;
    // If we are seeing this event again, then the instance ID will be greater
    // than 1; in this case, we will skip sending a notification to create a
    // node as this node has already been created.
    if (CGKernelInstanceNo > 1)
      return;

    addDeviceMetadata(CmdTraceEvent, Queue);
    if (!KernelName.empty()) {
      xpti::addMetadata(CmdTraceEvent, "kernel_name", KernelName);
    }
    if (FromSource.has_value()) {
      xpti::addMetadata(CmdTraceEvent, "from_source", FromSource.value());
    }
    if (HasSourceInfo) {
      xpti::addMetadata(CmdTraceEvent, "sym_function_name", KernelName);
      xpti::addMetadata(CmdTraceEvent, "sym_source_file_name", FileName);
      xpti::addMetadata(CmdTraceEvent, "sym_line_no", static_cast<int>(Line));
      xpti::addMetadata(CmdTraceEvent, "sym_column_no",
                        static_cast<int>(Column));
    }
    // We no longer set the 'queue_id' in the metadata structure as it is a
    // mutable value and multiple threads using the same queue created at the
    // same location will overwrite the metadata values creating inconsistencies
  }
}
#endif

#ifdef XPTI_ENABLE_INSTRUMENTATION
std::pair<xpti_td *, uint64_t> emitKernelInstrumentationData(
    int32_t StreamID, const std::shared_ptr<detail::kernel_impl> &SyclKernel,
    const detail::code_location &CodeLoc, const std::string &SyclKernelName,
    const QueueImplPtr &Queue, const NDRDescT &NDRDesc,
    const std::shared_ptr<detail::kernel_bundle_impl> &KernelBundleImplPtr,
    std::vector<ArgDesc> &CGArgs) {

  auto XptiObjects = std::make_pair<xpti_td *, uint64_t>(nullptr, -1);
  constexpr uint16_t NotificationTraceType = xpti::trace_node_create;
  if (!xptiCheckTraceEnabled(StreamID))
    return XptiObjects;

  void *Address = nullptr;
  std::optional<bool> FromSource;
  std::string KernelName = instrumentationGetKernelName(
      SyclKernel, std::string(CodeLoc.functionName()), SyclKernelName, Address,
      FromSource);

  auto &[CmdTraceEvent, InstanceID] = XptiObjects;

  std::string FileName =
      CodeLoc.fileName() ? CodeLoc.fileName() : std::string();
  instrumentationFillCommonData(KernelName, FileName, CodeLoc.lineNumber(),
                                CodeLoc.columnNumber(), Address, Queue,
                                FromSource, InstanceID, CmdTraceEvent);

  if (CmdTraceEvent) {
    // Stash the queue_id mutable metadata in TLS
    xpti::framework::stash_tuple(XPTI_QUEUE_INSTANCE_ID_KEY, getQueueID(Queue));
    instrumentationAddExtraKernelMetadata(CmdTraceEvent, NDRDesc,
                                          KernelBundleImplPtr, SyclKernelName,
                                          SyclKernel, Queue, CGArgs);

    xptiNotifySubscribers(
        StreamID, NotificationTraceType, detail::GSYCLGraphEvent, CmdTraceEvent,
        InstanceID,
        static_cast<const void *>(
            commandToNodeType(Command::CommandType::RUN_CG).c_str()));
  }

  return XptiObjects;
}
#endif

void ExecCGCommand::emitInstrumentationData() {
#ifdef XPTI_ENABLE_INSTRUMENTATION
  constexpr uint16_t NotificationTraceType = xpti::trace_node_create;
  if (!xptiCheckTraceEnabled(MStreamID))
    return;

  std::string KernelName;
  std::optional<bool> FromSource;
  switch (MCommandGroup->getType()) {
  case detail::CGType::Kernel: {
    auto KernelCG =
        reinterpret_cast<detail::CGExecKernel *>(MCommandGroup.get());
    KernelName = instrumentationGetKernelName(
        KernelCG->MSyclKernel, MCommandGroup->MFunctionName,
        KernelCG->getKernelName(), MAddress, FromSource);
  } break;
  default:
    KernelName = getTypeString();
    break;
  }

  xpti_td *CmdTraceEvent = nullptr;
  instrumentationFillCommonData(KernelName, MCommandGroup->MFileName,
                                MCommandGroup->MLine, MCommandGroup->MColumn,
                                MAddress, MQueue, FromSource, MInstanceID,
                                CmdTraceEvent);

  if (CmdTraceEvent) {
    xpti::framework::stash_tuple(XPTI_QUEUE_INSTANCE_ID_KEY,
                                 getQueueID(MQueue));
    MTraceEvent = static_cast<void *>(CmdTraceEvent);
    if (MCommandGroup->getType() == detail::CGType::Kernel) {
      auto KernelCG =
          reinterpret_cast<detail::CGExecKernel *>(MCommandGroup.get());
      instrumentationAddExtraKernelMetadata(
          CmdTraceEvent, KernelCG->MNDRDesc, KernelCG->getKernelBundle(),
          KernelCG->MKernelName, KernelCG->MSyclKernel, MQueue,
          KernelCG->MArgs);
    }

    xptiNotifySubscribers(
        MStreamID, NotificationTraceType, detail::GSYCLGraphEvent,
        CmdTraceEvent, MInstanceID,
        static_cast<const void *>(commandToNodeType(MType).c_str()));
  }
#endif
}

void ExecCGCommand::printDot(std::ostream &Stream) const {
  Stream << "\"" << this << "\" [style=filled, fillcolor=\"#AFFF82\", label=\"";

  Stream << "ID = " << this << "\\n";
  Stream << "EXEC CG ON " << queueDeviceToString(MQueue.get()) << "\\n";

  switch (MCommandGroup->getType()) {
  case detail::CGType::Kernel: {
    auto KernelCG =
        reinterpret_cast<detail::CGExecKernel *>(MCommandGroup.get());
    Stream << "Kernel name: ";
    if (KernelCG->MSyclKernel && KernelCG->MSyclKernel->isCreatedFromSource())
      Stream << "created from source";
    else
      Stream << demangleKernelName(KernelCG->getKernelName());
    Stream << "\\n";
    break;
  }
  default:
    Stream << "CG type: " << getTypeString() << "\\n";
    break;
  }

  Stream << "\"];" << std::endl;

  for (const auto &Dep : MDeps) {
    Stream << "  \"" << this << "\" -> \"" << Dep.MDepCommand << "\""
           << " [ label = \"Access mode: "
           << accessModeToString(Dep.MDepRequirement->MAccessMode) << "\\n"
           << "MemObj: " << Dep.MDepRequirement->MSYCLMemObj << " \" ]"
           << std::endl;
  }
}

std::string_view ExecCGCommand::getTypeString() const {
  return cgTypeToString(MCommandGroup->getType());
}

// SYCL has a parallel_for_work_group variant where the only NDRange
// characteristics set by a user is the number of work groups. This does not
// map to the OpenCL clEnqueueNDRangeAPI, which requires global work size to
// be set as well. This function determines local work size based on the
// device characteristics and the number of work groups requested by the user,
// then calculates the global work size. SYCL specification (from 4.8.5.3):
// The member function handler::parallel_for_work_group is parameterized by
// the number of work - groups, such that the size of each group is chosen by
// the runtime, or by the number of work - groups and number of work - items
// for users who need more control.
static void adjustNDRangePerKernel(NDRDescT &NDR, ur_kernel_handle_t Kernel,
                                   const device_impl &DeviceImpl) {
  if (NDR.GlobalSize[0] != 0)
    return; // GlobalSize is set - no need to adjust
  // check the prerequisites:
  assert(NDR.LocalSize[0] == 0);
  // TODO might be good to cache this info together with the kernel info to
  // avoid get_kernel_work_group_info on every kernel run
  range<3> WGSize = get_kernel_device_specific_info<
      sycl::info::kernel_device_specific::compile_work_group_size>(
      Kernel, DeviceImpl.getHandleRef(), DeviceImpl.getPlugin());

  if (WGSize[0] == 0) {
    WGSize = {1, 1, 1};
  }
  NDR = sycl::detail::NDRDescT{nd_range<3>(NDR.NumWorkGroups * WGSize, WGSize),
                               static_cast<int>(NDR.Dims)};
}

// We have the following mapping between dimensions with SPIR-V builtins:
// 1D: id[0] -> x
// 2D: id[0] -> y, id[1] -> x
// 3D: id[0] -> z, id[1] -> y, id[2] -> x
// So in order to ensure the correctness we update all the kernel
// parameters accordingly.
// Initially we keep the order of NDRDescT as it provided by the user, this
// simplifies overall handling and do the reverse only when
// the kernel is enqueued.
void ReverseRangeDimensionsForKernel(NDRDescT &NDR) {
  if (NDR.Dims > 1) {
    std::swap(NDR.GlobalSize[0], NDR.GlobalSize[NDR.Dims - 1]);
    std::swap(NDR.LocalSize[0], NDR.LocalSize[NDR.Dims - 1]);
    std::swap(NDR.GlobalOffset[0], NDR.GlobalOffset[NDR.Dims - 1]);
  }
}

ur_mem_flags_t AccessModeToUr(access::mode AccessorMode) {
  switch (AccessorMode) {
  case access::mode::read:
    return UR_MEM_FLAG_READ_ONLY;
  case access::mode::write:
  case access::mode::discard_write:
    return UR_MEM_FLAG_WRITE_ONLY;
  default:
    return UR_MEM_FLAG_READ_WRITE;
  }
}

void SetArgBasedOnType(
    const PluginPtr &Plugin, ur_kernel_handle_t Kernel,
    const std::shared_ptr<device_image_impl> &DeviceImageImpl,
    const std::function<void *(Requirement *Req)> &getMemAllocationFunc,
    const sycl::context &Context, detail::ArgDesc &Arg, size_t NextTrueIndex) {
  switch (Arg.MType) {
  case kernel_param_kind_t::kind_stream:
    break;
  case kernel_param_kind_t::kind_accessor: {
    Requirement *Req = (Requirement *)(Arg.MPtr);

    // getMemAllocationFunc is nullptr when there are no requirements. However,
    // we may pass default constructed accessors to a command, which don't add
    // requirements. In such case, getMemAllocationFunc is nullptr, but it's a
    // valid case, so we need to properly handle it.
    ur_mem_handle_t MemArg =
        getMemAllocationFunc
            ? reinterpret_cast<ur_mem_handle_t>(getMemAllocationFunc(Req))
            : nullptr;
    ur_kernel_arg_mem_obj_properties_t MemObjData{};
    MemObjData.stype = UR_STRUCTURE_TYPE_KERNEL_ARG_MEM_OBJ_PROPERTIES;
    MemObjData.memoryAccess = AccessModeToUr(Req->MAccessMode);
    Plugin->call(urKernelSetArgMemObj, Kernel, NextTrueIndex, &MemObjData,
                 MemArg);
    break;
  }
  case kernel_param_kind_t::kind_std_layout: {
    if (Arg.MPtr) {
      Plugin->call(urKernelSetArgValue, Kernel, NextTrueIndex, Arg.MSize,
                   nullptr, Arg.MPtr);
    } else {
      Plugin->call(urKernelSetArgLocal, Kernel, NextTrueIndex, Arg.MSize,
                   nullptr);
    }

    break;
  }
  case kernel_param_kind_t::kind_sampler: {
    sampler *SamplerPtr = (sampler *)Arg.MPtr;
    ur_sampler_handle_t Sampler =
        (ur_sampler_handle_t)detail::getSyclObjImpl(*SamplerPtr)
            ->getOrCreateSampler(Context);
    Plugin->call(urKernelSetArgSampler, Kernel, NextTrueIndex, nullptr,
                 Sampler);
    break;
  }
  case kernel_param_kind_t::kind_pointer: {
    // We need to de-rerence this to get the actual USM allocation - that's the
    // pointer UR is expecting.
    const void *Ptr = *static_cast<const void *const *>(Arg.MPtr);
    Plugin->call(urKernelSetArgPointer, Kernel, NextTrueIndex, nullptr, Ptr);
    break;
  }
  case kernel_param_kind_t::kind_specialization_constants_buffer: {
    assert(DeviceImageImpl != nullptr);
    ur_mem_handle_t SpecConstsBuffer =
        DeviceImageImpl->get_spec_const_buffer_ref();

    ur_kernel_arg_mem_obj_properties_t MemObjProps{};
    MemObjProps.pNext = nullptr;
    MemObjProps.stype = UR_STRUCTURE_TYPE_KERNEL_ARG_MEM_OBJ_PROPERTIES;
    MemObjProps.memoryAccess = UR_MEM_FLAG_READ_ONLY;
    Plugin->call(urKernelSetArgMemObj, Kernel, NextTrueIndex, &MemObjProps,
                 SpecConstsBuffer);
    break;
  }
  case kernel_param_kind_t::kind_invalid:
    throw sycl::exception(sycl::make_error_code(sycl::errc::runtime),
                          "Invalid kernel param kind " +
                              codeToString(UR_RESULT_ERROR_INVALID_VALUE));
    break;
  }
}

static ur_result_t SetKernelParamsAndLaunch(
    const QueueImplPtr &Queue, std::vector<ArgDesc> &Args,
    const std::shared_ptr<device_image_impl> &DeviceImageImpl,
    ur_kernel_handle_t Kernel, NDRDescT &NDRDesc,
    std::vector<ur_event_handle_t> &RawEvents,
    const detail::EventImplPtr &OutEventImpl,
    const KernelArgMask *EliminatedArgMask,
    const std::function<void *(Requirement *Req)> &getMemAllocationFunc,
    bool IsCooperative, bool KernelUsesClusterLaunch,
    const RTDeviceBinaryImage *BinImage, const std::string &KernelName) {
  assert(Queue && "Kernel submissions should have an associated queue");
  const PluginPtr &Plugin = Queue->getPlugin();

  if (SYCLConfig<SYCL_JIT_AMDGCN_PTX_KERNELS>::get()) {
    std::vector<unsigned char> Empty;
    Kernel = Scheduler::getInstance().completeSpecConstMaterialization(
        Queue, BinImage, KernelName,
        DeviceImageImpl.get() ? DeviceImageImpl->get_spec_const_blob_ref()
                              : Empty);
  }

  auto setFunc = [&Plugin, Kernel, &DeviceImageImpl, &getMemAllocationFunc,
                  &Queue](detail::ArgDesc &Arg, size_t NextTrueIndex) {
    SetArgBasedOnType(Plugin, Kernel, DeviceImageImpl, getMemAllocationFunc,
                      Queue->get_context(), Arg, NextTrueIndex);
  };

  applyFuncOnFilteredArgs(EliminatedArgMask, Args, setFunc);

  adjustNDRangePerKernel(NDRDesc, Kernel, *(Queue->getDeviceImplPtr()));

  // Remember this information before the range dimensions are reversed
  const bool HasLocalSize = (NDRDesc.LocalSize[0] != 0);

  ReverseRangeDimensionsForKernel(NDRDesc);

  size_t RequiredWGSize[3] = {0, 0, 0};
  size_t *LocalSize = nullptr;

  if (HasLocalSize)
    LocalSize = &NDRDesc.LocalSize[0];
  else {
    Plugin->call(urKernelGetGroupInfo, Kernel,
                 Queue->getDeviceImplPtr()->getHandleRef(),
                 UR_KERNEL_GROUP_INFO_COMPILE_WORK_GROUP_SIZE,
                 sizeof(RequiredWGSize), RequiredWGSize,
                 /* pPropSizeRet = */ nullptr);

    const bool EnforcedLocalSize =
        (RequiredWGSize[0] != 0 || RequiredWGSize[1] != 0 ||
         RequiredWGSize[2] != 0);
    if (EnforcedLocalSize)
      LocalSize = RequiredWGSize;
  }
  if (OutEventImpl != nullptr)
    OutEventImpl->setHostEnqueueTime();
  if (KernelUsesClusterLaunch) {
    std::vector<ur_exp_launch_property_t> property_list;

    ur_exp_launch_property_value_t launch_property_value_cluster_range;
    launch_property_value_cluster_range.clusterDim[0] =
        NDRDesc.ClusterDimensions[0];
    launch_property_value_cluster_range.clusterDim[1] =
        NDRDesc.ClusterDimensions[1];
    launch_property_value_cluster_range.clusterDim[2] =
        NDRDesc.ClusterDimensions[2];

    property_list.push_back({UR_EXP_LAUNCH_PROPERTY_ID_CLUSTER_DIMENSION,
                             launch_property_value_cluster_range});

    if (IsCooperative) {
      ur_exp_launch_property_value_t launch_property_value_cooperative;
      launch_property_value_cooperative.cooperative = 1;
      property_list.push_back({UR_EXP_LAUNCH_PROPERTY_ID_COOPERATIVE,
                               launch_property_value_cooperative});
    }

    return Plugin->call_nocheck(
        urEnqueueKernelLaunchCustomExp, Queue->getHandleRef(), Kernel,
        NDRDesc.Dims, &NDRDesc.GlobalSize[0], LocalSize, property_list.size(),
        property_list.data(), RawEvents.size(),
        RawEvents.empty() ? nullptr : &RawEvents[0],
        OutEventImpl ? &OutEventImpl->getHandleRef() : nullptr);
  }
  ur_result_t Error =
      [&](auto... Args) {
        if (IsCooperative) {
          return Plugin->call_nocheck(urEnqueueCooperativeKernelLaunchExp,
                                      Args...);
        }
        return Plugin->call_nocheck(urEnqueueKernelLaunch, Args...);
      }(Queue->getHandleRef(), Kernel, NDRDesc.Dims, &NDRDesc.GlobalOffset[0],
        &NDRDesc.GlobalSize[0], LocalSize, RawEvents.size(),
        RawEvents.empty() ? nullptr : &RawEvents[0],
        OutEventImpl ? &OutEventImpl->getHandleRef() : nullptr);
  return Error;
}

ur_result_t enqueueImpCommandBufferKernel(
    context Ctx, DeviceImplPtr DeviceImpl,
    ur_exp_command_buffer_handle_t CommandBuffer,
    const CGExecKernel &CommandGroup,
    std::vector<ur_exp_command_buffer_sync_point_t> &SyncPoints,
    ur_exp_command_buffer_sync_point_t *OutSyncPoint,
    ur_exp_command_buffer_command_handle_t *OutCommand,
    const std::function<void *(Requirement *Req)> &getMemAllocationFunc) {
  auto ContextImpl = sycl::detail::getSyclObjImpl(Ctx);
  const sycl::detail::PluginPtr &Plugin = ContextImpl->getPlugin();
  ur_kernel_handle_t UrKernel = nullptr;
  ur_program_handle_t UrProgram = nullptr;
  std::shared_ptr<kernel_impl> SyclKernelImpl = nullptr;
  std::shared_ptr<device_image_impl> DeviceImageImpl = nullptr;

  auto Kernel = CommandGroup.MSyclKernel;
  auto KernelBundleImplPtr = CommandGroup.MKernelBundle;
  const KernelArgMask *EliminatedArgMask = nullptr;

  // Use kernel_bundle if available unless it is interop.
  // Interop bundles can't be used in the first branch, because the kernels
  // in interop kernel bundles (if any) do not have kernel_id
  // and can therefore not be looked up, but since they are self-contained
  // they can simply be launched directly.
  if (KernelBundleImplPtr && !KernelBundleImplPtr->isInterop()) {
    auto KernelName = CommandGroup.MKernelName;
    kernel_id KernelID =
        detail::ProgramManager::getInstance().getSYCLKernelID(KernelName);
    kernel SyclKernel =
        KernelBundleImplPtr->get_kernel(KernelID, KernelBundleImplPtr);
    SyclKernelImpl = detail::getSyclObjImpl(SyclKernel);
    UrKernel = SyclKernelImpl->getHandleRef();
    DeviceImageImpl = SyclKernelImpl->getDeviceImage();
    UrProgram = DeviceImageImpl->get_ur_program_ref();
    EliminatedArgMask = SyclKernelImpl->getKernelArgMask();
  } else if (Kernel != nullptr) {
    UrKernel = Kernel->getHandleRef();
    UrProgram = Kernel->getProgramRef();
    EliminatedArgMask = Kernel->getKernelArgMask();
  } else {
    std::tie(UrKernel, std::ignore, EliminatedArgMask, UrProgram) =
        sycl::detail::ProgramManager::getInstance().getOrCreateKernel(
            ContextImpl, DeviceImpl, CommandGroup.MKernelName);
  }

  auto SetFunc = [&Plugin, &UrKernel, &DeviceImageImpl, &Ctx,
                  &getMemAllocationFunc](sycl::detail::ArgDesc &Arg,
                                         size_t NextTrueIndex) {
    sycl::detail::SetArgBasedOnType(Plugin, UrKernel, DeviceImageImpl,
                                    getMemAllocationFunc, Ctx, Arg,
                                    NextTrueIndex);
  };
  // Copy args for modification
  auto Args = CommandGroup.MArgs;
  sycl::detail::applyFuncOnFilteredArgs(EliminatedArgMask, Args, SetFunc);

  // Remember this information before the range dimensions are reversed
  const bool HasLocalSize = (CommandGroup.MNDRDesc.LocalSize[0] != 0);

  // Copy NDRDesc for modification
  auto NDRDesc = CommandGroup.MNDRDesc;
  // Reverse kernel dims
  sycl::detail::ReverseRangeDimensionsForKernel(NDRDesc);

  size_t RequiredWGSize[3] = {0, 0, 0};
  size_t *LocalSize = nullptr;

  if (HasLocalSize)
    LocalSize = &NDRDesc.LocalSize[0];
  else {
    Plugin->call(urKernelGetGroupInfo, UrKernel, DeviceImpl->getHandleRef(),
                 UR_KERNEL_GROUP_INFO_COMPILE_WORK_GROUP_SIZE,
                 sizeof(RequiredWGSize), RequiredWGSize,
                 /* pPropSizeRet = */ nullptr);

    const bool EnforcedLocalSize =
        (RequiredWGSize[0] != 0 || RequiredWGSize[1] != 0 ||
         RequiredWGSize[2] != 0);
    if (EnforcedLocalSize)
      LocalSize = RequiredWGSize;
  }

  ur_result_t Res = Plugin->call_nocheck(
      urCommandBufferAppendKernelLaunchExp, CommandBuffer, UrKernel,
      NDRDesc.Dims, &NDRDesc.GlobalOffset[0], &NDRDesc.GlobalSize[0], LocalSize,
      SyncPoints.size(), SyncPoints.size() ? SyncPoints.data() : nullptr,
      OutSyncPoint, OutCommand);

  if (!SyclKernelImpl && !Kernel) {
    Plugin->call(urKernelRelease, UrKernel);
    Plugin->call(urProgramRelease, UrProgram);
  }

  if (Res != UR_RESULT_SUCCESS) {
    const device_impl &DeviceImplem = *(DeviceImpl);
    detail::enqueue_kernel_launch::handleErrorOrWarning(Res, DeviceImplem,
                                                        UrKernel, NDRDesc);
  }

  return Res;
}

void enqueueImpKernel(
    const QueueImplPtr &Queue, NDRDescT &NDRDesc, std::vector<ArgDesc> &Args,
    const std::shared_ptr<detail::kernel_bundle_impl> &KernelBundleImplPtr,
    const std::shared_ptr<detail::kernel_impl> &MSyclKernel,
    const std::string &KernelName, std::vector<ur_event_handle_t> &RawEvents,
    const detail::EventImplPtr &OutEventImpl,
    const std::function<void *(Requirement *Req)> &getMemAllocationFunc,
<<<<<<< HEAD
    ur_kernel_cache_config_t KernelCacheConfig, const bool KernelIsCooperative,
    const bool KernelUsesClusterLaunch) {
=======
    sycl::detail::pi::PiKernelCacheConfig KernelCacheConfig,
    const bool KernelIsCooperative, const bool KernelUsesClusterLaunch,
    const RTDeviceBinaryImage *BinImage) {
>>>>>>> 63c61d85
  assert(Queue && "Kernel submissions should have an associated queue");
  // Run OpenCL kernel
  auto ContextImpl = Queue->getContextImplPtr();
  auto DeviceImpl = Queue->getDeviceImplPtr();
  ur_kernel_handle_t Kernel = nullptr;
  std::mutex *KernelMutex = nullptr;
  ur_program_handle_t Program = nullptr;
  const KernelArgMask *EliminatedArgMask;

  std::shared_ptr<kernel_impl> SyclKernelImpl;
  std::shared_ptr<device_image_impl> DeviceImageImpl;

  // Use kernel_bundle if available unless it is interop.
  // Interop bundles can't be used in the first branch, because the kernels
  // in interop kernel bundles (if any) do not have kernel_id
  // and can therefore not be looked up, but since they are self-contained
  // they can simply be launched directly.
  if (KernelBundleImplPtr && !KernelBundleImplPtr->isInterop()) {
    kernel_id KernelID =
        detail::ProgramManager::getInstance().getSYCLKernelID(KernelName);
    kernel SyclKernel =
        KernelBundleImplPtr->get_kernel(KernelID, KernelBundleImplPtr);

    SyclKernelImpl = detail::getSyclObjImpl(SyclKernel);

    Kernel = SyclKernelImpl->getHandleRef();
    DeviceImageImpl = SyclKernelImpl->getDeviceImage();

    Program = DeviceImageImpl->get_ur_program_ref();

    EliminatedArgMask = SyclKernelImpl->getKernelArgMask();
    KernelMutex = SyclKernelImpl->getCacheMutex();
  } else if (nullptr != MSyclKernel) {
    assert(MSyclKernel->get_info<info::kernel::context>() ==
           Queue->get_context());
    Kernel = MSyclKernel->getHandleRef();
    Program = MSyclKernel->getProgramRef();

    // Non-cacheable kernels use mutexes from kernel_impls.
    // TODO this can still result in a race condition if multiple SYCL
    // kernels are created with the same native handle. To address this,
    // we need to either store and use a ur_native_handle_t -> mutex map or
    // reuse and return existing SYCL kernels from make_native to avoid
    // their duplication in such cases.
    KernelMutex = &MSyclKernel->getNoncacheableEnqueueMutex();
    EliminatedArgMask = MSyclKernel->getKernelArgMask();
  } else {
    std::tie(Kernel, KernelMutex, EliminatedArgMask, Program) =
        detail::ProgramManager::getInstance().getOrCreateKernel(
            ContextImpl, DeviceImpl, KernelName, NDRDesc);
  }

  // We may need more events for the launch, so we make another reference.
  std::vector<ur_event_handle_t> &EventsWaitList = RawEvents;

  // Initialize device globals associated with this.
  std::vector<ur_event_handle_t> DeviceGlobalInitEvents =
      ContextImpl->initializeDeviceGlobals(Program, Queue);
  std::vector<ur_event_handle_t> EventsWithDeviceGlobalInits;
  if (!DeviceGlobalInitEvents.empty()) {
    EventsWithDeviceGlobalInits.reserve(RawEvents.size() +
                                        DeviceGlobalInitEvents.size());
    EventsWithDeviceGlobalInits.insert(EventsWithDeviceGlobalInits.end(),
                                       RawEvents.begin(), RawEvents.end());
    EventsWithDeviceGlobalInits.insert(EventsWithDeviceGlobalInits.end(),
                                       DeviceGlobalInitEvents.begin(),
                                       DeviceGlobalInitEvents.end());
    EventsWaitList = EventsWithDeviceGlobalInits;
  }

  ur_result_t Error = UR_RESULT_SUCCESS;
  {
    // When KernelMutex is null, this means that in-memory caching is
    // disabled, which means that kernel object is not shared, so no locking
    // is necessary.
    using LockT = std::unique_lock<std::mutex>;
    auto Lock = KernelMutex ? LockT(*KernelMutex) : LockT();

    // Set SLM/Cache configuration for the kernel if non-default value is
    // provided.
    if (KernelCacheConfig == UR_KERNEL_CACHE_CONFIG_LARGE_SLM ||
        KernelCacheConfig == UR_KERNEL_CACHE_CONFIG_LARGE_DATA) {
      const PluginPtr &Plugin = Queue->getPlugin();
      Plugin->call(
          urKernelSetExecInfo, Kernel, UR_KERNEL_EXEC_INFO_CACHE_CONFIG,
          sizeof(ur_kernel_cache_config_t), nullptr, &KernelCacheConfig);
    }

    Error = SetKernelParamsAndLaunch(
        Queue, Args, DeviceImageImpl, Kernel, NDRDesc, EventsWaitList,
        OutEventImpl, EliminatedArgMask, getMemAllocationFunc,
        KernelIsCooperative, KernelUsesClusterLaunch, BinImage, KernelName);

    const PluginPtr &Plugin = Queue->getPlugin();
    if (!SyclKernelImpl && !MSyclKernel) {
      Plugin->call(urKernelRelease, Kernel);
      Plugin->call(urProgramRelease, Program);
    }
  }
  if (UR_RESULT_SUCCESS != Error) {
    // If we have got non-success error code, let's analyze it to emit nice
    // exception explaining what was wrong
    const device_impl &DeviceImpl = *(Queue->getDeviceImplPtr());
    detail::enqueue_kernel_launch::handleErrorOrWarning(Error, DeviceImpl,
                                                        Kernel, NDRDesc);
  }
}

ur_result_t enqueueReadWriteHostPipe(const QueueImplPtr &Queue,
                                     const std::string &PipeName, bool blocking,
                                     void *ptr, size_t size,
                                     std::vector<ur_event_handle_t> &RawEvents,
                                     const detail::EventImplPtr &OutEventImpl,
                                     bool read) {
  assert(Queue &&
         "ReadWrite host pipe submissions should have an associated queue");
  detail::HostPipeMapEntry *hostPipeEntry =
      ProgramManager::getInstance().getHostPipeEntry(PipeName);

  ur_program_handle_t Program = nullptr;
  device Device = Queue->get_device();
  ContextImplPtr ContextImpl = Queue->getContextImplPtr();
  std::optional<ur_program_handle_t> CachedProgram =
      ContextImpl->getProgramForHostPipe(Device, hostPipeEntry);
  if (CachedProgram)
    Program = *CachedProgram;
  else {
    // If there was no cached program, build one.
    device_image_plain devImgPlain =
        ProgramManager::getInstance().getDeviceImageFromBinaryImage(
            hostPipeEntry->getDevBinImage(), Queue->get_context(),
            Queue->get_device());
    device_image_plain BuiltImage =
        ProgramManager::getInstance().build(devImgPlain, {Device}, {});
    Program = getSyclObjImpl(BuiltImage)->get_ur_program_ref();
  }
  assert(Program && "Program for this hostpipe is not compiled.");

  const PluginPtr &Plugin = Queue->getPlugin();

  ur_queue_handle_t ur_q = Queue->getHandleRef();
  ur_result_t Error;

  auto OutEvent = OutEventImpl ? &OutEventImpl->getHandleRef() : nullptr;
  if (OutEventImpl != nullptr)
    OutEventImpl->setHostEnqueueTime();
  if (read) {
    Error = Plugin->call_nocheck(
        urEnqueueReadHostPipe, ur_q, Program, PipeName.c_str(), blocking, ptr,
        size, RawEvents.size(), RawEvents.empty() ? nullptr : &RawEvents[0],
        OutEvent);
  } else {
    Error = Plugin->call_nocheck(
        urEnqueueWriteHostPipe, ur_q, Program, PipeName.c_str(), blocking, ptr,
        size, RawEvents.size(), RawEvents.empty() ? nullptr : &RawEvents[0],
        OutEvent);
  }

  return Error;
}

ur_result_t ExecCGCommand::enqueueImpCommandBuffer() {
  assert(MQueue && "Command buffer enqueue should have an associated queue");
  // Wait on host command dependencies
  waitForPreparedHostEvents();

  // Any device dependencies need to be waited on here since subsequent
  // submissions of the command buffer itself will not receive dependencies on
  // them, e.g. initial copies from host to device
  std::vector<EventImplPtr> EventImpls = MPreparedDepsEvents;
  flushCrossQueueDeps(EventImpls, MWorkerQueue);
  std::vector<ur_event_handle_t> RawEvents = getUrEvents(EventImpls);
  if (!RawEvents.empty()) {
    MQueue->getPlugin()->call(urEventWait, RawEvents.size(), &RawEvents[0]);
  }

  // We can omit creating a UR event and create a "discarded" event if either
  // the queue has the discard property or the command has been explicitly
  // marked as not needing an event, e.g. if the user did not ask for one, and
  // if the queue supports discarded UR event and there are no requirements.
  bool DiscardUrEvent = (MQueue->MDiscardEvents || !MEventNeeded) &&
                        MQueue->supportsDiscardingPiEvents() &&
                        MCommandGroup->getRequirements().size() == 0;
  ur_event_handle_t *Event = DiscardUrEvent ? nullptr : &MEvent->getHandleRef();
  ur_exp_command_buffer_sync_point_t OutSyncPoint;
  ur_exp_command_buffer_command_handle_t OutCommand = nullptr;
  switch (MCommandGroup->getType()) {
  case CGType::Kernel: {
    CGExecKernel *ExecKernel = (CGExecKernel *)MCommandGroup.get();

    auto getMemAllocationFunc = [this](Requirement *Req) {
      AllocaCommandBase *AllocaCmd = getAllocaForReq(Req);
      return AllocaCmd->getMemAllocation();
    };

    if (!Event) {
      // Kernel only uses assert if it's non interop one
      bool KernelUsesAssert =
          !(ExecKernel->MSyclKernel && ExecKernel->MSyclKernel->isInterop()) &&
          ProgramManager::getInstance().kernelUsesAssert(
              ExecKernel->MKernelName);
      if (KernelUsesAssert) {
        Event = &MEvent->getHandleRef();
      }
    }
    auto result = enqueueImpCommandBufferKernel(
        MQueue->get_context(), MQueue->getDeviceImplPtr(), MCommandBuffer,
        *ExecKernel, MSyncPointDeps, &OutSyncPoint, &OutCommand,
        getMemAllocationFunc);
    MEvent->setSyncPoint(OutSyncPoint);
    MEvent->setCommandBufferCommand(OutCommand);
    return result;
  }
  case CGType::CopyUSM: {
    CGCopyUSM *Copy = (CGCopyUSM *)MCommandGroup.get();
    MemoryManager::ext_oneapi_copy_usm_cmd_buffer(
        MQueue->getContextImplPtr(), Copy->getSrc(), MCommandBuffer,
        Copy->getLength(), Copy->getDst(), MSyncPointDeps, &OutSyncPoint);
    MEvent->setSyncPoint(OutSyncPoint);
    return UR_RESULT_SUCCESS;
  }
  case CGType::CopyAccToAcc: {
    CGCopy *Copy = (CGCopy *)MCommandGroup.get();
    Requirement *ReqSrc = (Requirement *)(Copy->getSrc());
    Requirement *ReqDst = (Requirement *)(Copy->getDst());

    AllocaCommandBase *AllocaCmdSrc = getAllocaForReq(ReqSrc);
    AllocaCommandBase *AllocaCmdDst = getAllocaForReq(ReqDst);

    MemoryManager::ext_oneapi_copyD2D_cmd_buffer(
        MQueue->getContextImplPtr(), MCommandBuffer,
        AllocaCmdSrc->getSYCLMemObj(), AllocaCmdSrc->getMemAllocation(),
        ReqSrc->MDims, ReqSrc->MMemoryRange, ReqSrc->MAccessRange,
        ReqSrc->MOffset, ReqSrc->MElemSize, AllocaCmdDst->getMemAllocation(),
        ReqDst->MDims, ReqDst->MMemoryRange, ReqDst->MAccessRange,
        ReqDst->MOffset, ReqDst->MElemSize, std::move(MSyncPointDeps),
        &OutSyncPoint);
    MEvent->setSyncPoint(OutSyncPoint);
    return UR_RESULT_SUCCESS;
  }
  case CGType::CopyAccToPtr: {
    CGCopy *Copy = (CGCopy *)MCommandGroup.get();
    Requirement *Req = (Requirement *)Copy->getSrc();
    AllocaCommandBase *AllocaCmd = getAllocaForReq(Req);

    MemoryManager::ext_oneapi_copyD2H_cmd_buffer(
        MQueue->getContextImplPtr(), MCommandBuffer, AllocaCmd->getSYCLMemObj(),
        AllocaCmd->getMemAllocation(), Req->MDims, Req->MMemoryRange,
        Req->MAccessRange, Req->MOffset, Req->MElemSize, (char *)Copy->getDst(),
        Req->MDims, Req->MAccessRange,
        /*DstOffset=*/{0, 0, 0}, Req->MElemSize, std::move(MSyncPointDeps),
        &OutSyncPoint);
    MEvent->setSyncPoint(OutSyncPoint);
    return UR_RESULT_SUCCESS;
  }
  case CGType::CopyPtrToAcc: {
    CGCopy *Copy = (CGCopy *)MCommandGroup.get();
    Requirement *Req = (Requirement *)(Copy->getDst());
    AllocaCommandBase *AllocaCmd = getAllocaForReq(Req);

    MemoryManager::ext_oneapi_copyH2D_cmd_buffer(
        MQueue->getContextImplPtr(), MCommandBuffer, AllocaCmd->getSYCLMemObj(),
        (char *)Copy->getSrc(), Req->MDims, Req->MAccessRange,
        /*SrcOffset*/ {0, 0, 0}, Req->MElemSize, AllocaCmd->getMemAllocation(),
        Req->MDims, Req->MMemoryRange, Req->MAccessRange, Req->MOffset,
        Req->MElemSize, std::move(MSyncPointDeps), &OutSyncPoint);
    MEvent->setSyncPoint(OutSyncPoint);
    return UR_RESULT_SUCCESS;
  }
  case CGType::Fill: {
    CGFill *Fill = (CGFill *)MCommandGroup.get();
    Requirement *Req = (Requirement *)(Fill->getReqToFill());
    AllocaCommandBase *AllocaCmd = getAllocaForReq(Req);

    MemoryManager::ext_oneapi_fill_cmd_buffer(
        MQueue->getContextImplPtr(), MCommandBuffer, AllocaCmd->getSYCLMemObj(),
        AllocaCmd->getMemAllocation(), Fill->MPattern.size(),
        Fill->MPattern.data(), Req->MDims, Req->MMemoryRange, Req->MAccessRange,
        Req->MOffset, Req->MElemSize, std::move(MSyncPointDeps), &OutSyncPoint);
    MEvent->setSyncPoint(OutSyncPoint);
    return UR_RESULT_SUCCESS;
  }
  case CGType::FillUSM: {
    CGFillUSM *Fill = (CGFillUSM *)MCommandGroup.get();
    MemoryManager::ext_oneapi_fill_usm_cmd_buffer(
        MQueue->getContextImplPtr(), MCommandBuffer, Fill->getDst(),
        Fill->getLength(), Fill->getPattern(), std::move(MSyncPointDeps),
        &OutSyncPoint);
    MEvent->setSyncPoint(OutSyncPoint);
    return UR_RESULT_SUCCESS;
  }
  case CGType::PrefetchUSM: {
    CGPrefetchUSM *Prefetch = (CGPrefetchUSM *)MCommandGroup.get();
    MemoryManager::ext_oneapi_prefetch_usm_cmd_buffer(
        MQueue->getContextImplPtr(), MCommandBuffer, Prefetch->getDst(),
        Prefetch->getLength(), std::move(MSyncPointDeps), &OutSyncPoint);
    MEvent->setSyncPoint(OutSyncPoint);
    return UR_RESULT_SUCCESS;
  }
  case CGType::AdviseUSM: {
    CGAdviseUSM *Advise = (CGAdviseUSM *)MCommandGroup.get();
    MemoryManager::ext_oneapi_advise_usm_cmd_buffer(
        MQueue->getContextImplPtr(), MCommandBuffer, Advise->getDst(),
        Advise->getLength(), Advise->getAdvice(), std::move(MSyncPointDeps),
        &OutSyncPoint);
    MEvent->setSyncPoint(OutSyncPoint);
    return UR_RESULT_SUCCESS;
  }

  default:
    throw exception(make_error_code(errc::runtime),
                    "CG type not implemented for command buffers.");
  }
}

ur_result_t ExecCGCommand::enqueueImp() {
  if (MCommandBuffer) {
    return enqueueImpCommandBuffer();
  } else {
    return enqueueImpQueue();
  }
}

ur_result_t ExecCGCommand::enqueueImpQueue() {
  if (getCG().getType() != CGType::CodeplayHostTask)
    waitForPreparedHostEvents();
  std::vector<EventImplPtr> EventImpls = MPreparedDepsEvents;
  auto RawEvents = getUrEvents(EventImpls);
  flushCrossQueueDeps(EventImpls, MWorkerQueue);

  // We can omit creating a UR event and create a "discarded" event if either
  // the queue has the discard property or the command has been explicitly
  // marked as not needing an event, e.g. if the user did not ask for one, and
  // if the queue supports discarded UR event and there are no requirements.
  bool DiscardUrEvent = MQueue && (MQueue->MDiscardEvents || !MEventNeeded) &&
                        MQueue->supportsDiscardingPiEvents() &&
                        MCommandGroup->getRequirements().size() == 0;

  ur_event_handle_t *Event = DiscardUrEvent ? nullptr : &MEvent->getHandleRef();
  detail::EventImplPtr EventImpl = DiscardUrEvent ? nullptr : MEvent;

  switch (MCommandGroup->getType()) {

  case CGType::UpdateHost: {
    throw sycl::exception(sycl::make_error_code(sycl::errc::runtime),
                          "Update host should be handled by the Scheduler. " +
                              codeToString(UR_RESULT_ERROR_INVALID_VALUE));
  }
  case CGType::CopyAccToPtr: {
    CGCopy *Copy = (CGCopy *)MCommandGroup.get();
    Requirement *Req = (Requirement *)Copy->getSrc();
    AllocaCommandBase *AllocaCmd = getAllocaForReq(Req);

    MemoryManager::copy(
        AllocaCmd->getSYCLMemObj(), AllocaCmd->getMemAllocation(), MQueue,
        Req->MDims, Req->MMemoryRange, Req->MAccessRange, Req->MOffset,
        Req->MElemSize, Copy->getDst(), nullptr, Req->MDims, Req->MAccessRange,
        Req->MAccessRange, /*DstOffset=*/{0, 0, 0}, Req->MElemSize,
        std::move(RawEvents), MEvent->getHandleRef(), MEvent);

    return UR_RESULT_SUCCESS;
  }
  case CGType::CopyPtrToAcc: {
    CGCopy *Copy = (CGCopy *)MCommandGroup.get();
    Requirement *Req = (Requirement *)(Copy->getDst());
    AllocaCommandBase *AllocaCmd = getAllocaForReq(Req);

    MemoryManager::copy(
        AllocaCmd->getSYCLMemObj(), Copy->getSrc(), nullptr, Req->MDims,
        Req->MAccessRange, Req->MAccessRange,
        /*SrcOffset*/ {0, 0, 0}, Req->MElemSize, AllocaCmd->getMemAllocation(),
        MQueue, Req->MDims, Req->MMemoryRange, Req->MAccessRange, Req->MOffset,
        Req->MElemSize, std::move(RawEvents), MEvent->getHandleRef(), MEvent);

    return UR_RESULT_SUCCESS;
  }
  case CGType::CopyAccToAcc: {
    CGCopy *Copy = (CGCopy *)MCommandGroup.get();
    Requirement *ReqSrc = (Requirement *)(Copy->getSrc());
    Requirement *ReqDst = (Requirement *)(Copy->getDst());

    AllocaCommandBase *AllocaCmdSrc = getAllocaForReq(ReqSrc);
    AllocaCommandBase *AllocaCmdDst = getAllocaForReq(ReqDst);

    MemoryManager::copy(
        AllocaCmdSrc->getSYCLMemObj(), AllocaCmdSrc->getMemAllocation(), MQueue,
        ReqSrc->MDims, ReqSrc->MMemoryRange, ReqSrc->MAccessRange,
        ReqSrc->MOffset, ReqSrc->MElemSize, AllocaCmdDst->getMemAllocation(),
        MQueue, ReqDst->MDims, ReqDst->MMemoryRange, ReqDst->MAccessRange,
        ReqDst->MOffset, ReqDst->MElemSize, std::move(RawEvents),
        MEvent->getHandleRef(), MEvent);

    return UR_RESULT_SUCCESS;
  }
  case CGType::Fill: {
    CGFill *Fill = (CGFill *)MCommandGroup.get();
    Requirement *Req = (Requirement *)(Fill->getReqToFill());
    AllocaCommandBase *AllocaCmd = getAllocaForReq(Req);

    MemoryManager::fill(
        AllocaCmd->getSYCLMemObj(), AllocaCmd->getMemAllocation(), MQueue,
        Fill->MPattern.size(), Fill->MPattern.data(), Req->MDims,
        Req->MMemoryRange, Req->MAccessRange, Req->MOffset, Req->MElemSize,
        std::move(RawEvents), MEvent->getHandleRef(), MEvent);

    return UR_RESULT_SUCCESS;
  }
  case CGType::Kernel: {
    assert(MQueue && "Kernel submissions should have an associated queue");
    CGExecKernel *ExecKernel = (CGExecKernel *)MCommandGroup.get();

    NDRDescT &NDRDesc = ExecKernel->MNDRDesc;
    std::vector<ArgDesc> &Args = ExecKernel->MArgs;

    auto getMemAllocationFunc = [this](Requirement *Req) {
      AllocaCommandBase *AllocaCmd = getAllocaForReq(Req);
      // getAllocaForReq may return nullptr if Req is a default constructed
      // accessor. Simply return nullptr in such a case.
      return AllocaCmd ? AllocaCmd->getMemAllocation() : nullptr;
    };

    const std::shared_ptr<detail::kernel_impl> &SyclKernel =
        ExecKernel->MSyclKernel;
    const std::string &KernelName = ExecKernel->MKernelName;

    if (!EventImpl) {
      // Kernel only uses assert if it's non interop one
      bool KernelUsesAssert =
          !(SyclKernel && SyclKernel->isInterop()) &&
          ProgramManager::getInstance().kernelUsesAssert(KernelName);
      if (KernelUsesAssert) {
        EventImpl = MEvent;
      }
    }

    const RTDeviceBinaryImage *BinImage = nullptr;
    if (detail::SYCLConfig<detail::SYCL_JIT_AMDGCN_PTX_KERNELS>::get()) {
      std::tie(BinImage, std::ignore) =
          retrieveKernelBinary(MQueue, KernelName.c_str());
      assert(BinImage && "Failed to obtain a binary image.");
    }
    enqueueImpKernel(MQueue, NDRDesc, Args, ExecKernel->getKernelBundle(),
                     SyclKernel, KernelName, RawEvents, EventImpl,
                     getMemAllocationFunc, ExecKernel->MKernelCacheConfig,
                     ExecKernel->MKernelIsCooperative,
                     ExecKernel->MKernelUsesClusterLaunch, BinImage);

    return UR_RESULT_SUCCESS;
  }
  case CGType::CopyUSM: {
    CGCopyUSM *Copy = (CGCopyUSM *)MCommandGroup.get();
    MemoryManager::copy_usm(Copy->getSrc(), MQueue, Copy->getLength(),
                            Copy->getDst(), std::move(RawEvents), Event,
                            MEvent);

    return UR_RESULT_SUCCESS;
  }
  case CGType::FillUSM: {
    CGFillUSM *Fill = (CGFillUSM *)MCommandGroup.get();
    MemoryManager::fill_usm(Fill->getDst(), MQueue, Fill->getLength(),
                            Fill->getPattern(), std::move(RawEvents), Event,
                            MEvent);

    return UR_RESULT_SUCCESS;
  }
  case CGType::PrefetchUSM: {
    CGPrefetchUSM *Prefetch = (CGPrefetchUSM *)MCommandGroup.get();
    MemoryManager::prefetch_usm(Prefetch->getDst(), MQueue,
                                Prefetch->getLength(), std::move(RawEvents),
                                Event, MEvent);

    return UR_RESULT_SUCCESS;
  }
  case CGType::AdviseUSM: {
    CGAdviseUSM *Advise = (CGAdviseUSM *)MCommandGroup.get();
    MemoryManager::advise_usm(Advise->getDst(), MQueue, Advise->getLength(),
                              Advise->getAdvice(), std::move(RawEvents), Event,
                              MEvent);

    return UR_RESULT_SUCCESS;
  }
  case CGType::Copy2DUSM: {
    CGCopy2DUSM *Copy = (CGCopy2DUSM *)MCommandGroup.get();
    MemoryManager::copy_2d_usm(Copy->getSrc(), Copy->getSrcPitch(), MQueue,
                               Copy->getDst(), Copy->getDstPitch(),
                               Copy->getWidth(), Copy->getHeight(),
                               std::move(RawEvents), Event, MEvent);
    return UR_RESULT_SUCCESS;
  }
  case CGType::Fill2DUSM: {
    CGFill2DUSM *Fill = (CGFill2DUSM *)MCommandGroup.get();
    MemoryManager::fill_2d_usm(Fill->getDst(), MQueue, Fill->getPitch(),
                               Fill->getWidth(), Fill->getHeight(),
                               Fill->getPattern(), std::move(RawEvents), Event,
                               MEvent);
    return UR_RESULT_SUCCESS;
  }
  case CGType::Memset2DUSM: {
    CGMemset2DUSM *Memset = (CGMemset2DUSM *)MCommandGroup.get();
    MemoryManager::memset_2d_usm(Memset->getDst(), MQueue, Memset->getPitch(),
                                 Memset->getWidth(), Memset->getHeight(),
                                 Memset->getValue(), std::move(RawEvents),
                                 Event, MEvent);
    return UR_RESULT_SUCCESS;
  }
  case CGType::CodeplayHostTask: {
    CGHostTask *HostTask = static_cast<CGHostTask *>(MCommandGroup.get());

    for (ArgDesc &Arg : HostTask->MArgs) {
      switch (Arg.MType) {
      case kernel_param_kind_t::kind_accessor: {
        Requirement *Req = static_cast<Requirement *>(Arg.MPtr);
        AllocaCommandBase *AllocaCmd = getAllocaForReq(Req);

        if (AllocaCmd)
          Req->MData = AllocaCmd->getMemAllocation();
        break;
      }
      default:
        throw sycl::exception(sycl::make_error_code(sycl::errc::runtime),
                              "Unsupported arg type " +
                                  codeToString(UR_RESULT_ERROR_INVALID_VALUE));
      }
    }

    std::vector<interop_handle::ReqToMem> ReqToMem;
    std::vector<ur_mem_handle_t> ReqUrMem;

    if (HostTask->MHostTask->isInteropTask()) {
      // Extract the Mem Objects for all Requirements, to ensure they are
      // available if a user asks for them inside the interop task scope
      const std::vector<Requirement *> &HandlerReq =
          HostTask->getRequirements();
      auto ReqToMemConv = [&ReqToMem, &ReqUrMem, HostTask](Requirement *Req) {
        const std::vector<AllocaCommandBase *> &AllocaCmds =
            Req->MSYCLMemObj->MRecord->MAllocaCommands;

        for (AllocaCommandBase *AllocaCmd : AllocaCmds)
          if (getContext(HostTask->MQueue) ==
              getContext(AllocaCmd->getQueue())) {
            auto MemArg = reinterpret_cast<ur_mem_handle_t>(
                AllocaCmd->getMemAllocation());
            ReqToMem.emplace_back(std::make_pair(Req, MemArg));
            ReqUrMem.emplace_back(MemArg);

            return;
          }

        assert(false &&
               "Can't get memory object due to no allocation available");

        throw sycl::exception(
            sycl::make_error_code(sycl::errc::runtime),
            "Can't get memory object due to no allocation available " +
                codeToString(UR_RESULT_ERROR_INVALID_MEM_OBJECT));
      };
      std::for_each(std::begin(HandlerReq), std::end(HandlerReq), ReqToMemConv);
      std::sort(std::begin(ReqToMem), std::end(ReqToMem));
    }

    // Host task is executed asynchronously so we should record where it was
    // submitted to report exception origin properly.
    copySubmissionCodeLocation();

    queue_impl::getThreadPool().submit<DispatchHostTask>(
        DispatchHostTask(this, std::move(ReqToMem), std::move(ReqUrMem)));

    MShouldCompleteEventIfPossible = false;

    return UR_RESULT_SUCCESS;
  }
  case CGType::EnqueueNativeCommand: {
    CGHostTask *HostTask = static_cast<CGHostTask *>(MCommandGroup.get());

    for (ArgDesc &Arg : HostTask->MArgs) {
      switch (Arg.MType) {
      case kernel_param_kind_t::kind_accessor: {
        Requirement *Req = static_cast<Requirement *>(Arg.MPtr);
        AllocaCommandBase *AllocaCmd = getAllocaForReq(Req);

        if (AllocaCmd)
          Req->MData = AllocaCmd->getMemAllocation();
        break;
      }
      default:
        throw sycl::exception(sycl::make_error_code(sycl::errc::runtime),
                              "Unsupported arg type ");
      }
    }

    std::vector<interop_handle::ReqToMem> ReqToMem;
    std::vector<ur_mem_handle_t> ReqMems;

    if (HostTask->MHostTask->isInteropTask()) {
      // Extract the Mem Objects for all Requirements, to ensure they are
      // available if a user asks for them inside the interop task scope
      const std::vector<Requirement *> &HandlerReq =
          HostTask->getRequirements();
      auto ReqToMemConv = [&ReqToMem, &ReqMems, HostTask](Requirement *Req) {
        const std::vector<AllocaCommandBase *> &AllocaCmds =
            Req->MSYCLMemObj->MRecord->MAllocaCommands;

        for (AllocaCommandBase *AllocaCmd : AllocaCmds)
          if (HostTask->MQueue->getContextImplPtr() ==
              AllocaCmd->getQueue()->getContextImplPtr()) {
            auto MemArg = reinterpret_cast<ur_mem_handle_t>(
                AllocaCmd->getMemAllocation());
            ReqToMem.emplace_back(std::make_pair(Req, MemArg));
            ReqMems.emplace_back(MemArg);

            return;
          }

        assert(false &&
               "Can't get memory object due to no allocation available");

        throw sycl::exception(
            sycl::make_error_code(sycl::errc::runtime),
            "Can't get memory object due to no allocation available ");
      };
      std::for_each(std::begin(HandlerReq), std::end(HandlerReq), ReqToMemConv);
      std::sort(std::begin(ReqToMem), std::end(ReqToMem));
    }

    EnqueueNativeCommandData CustomOpData{
        interop_handle{ReqToMem, HostTask->MQueue,
                       HostTask->MQueue->getDeviceImplPtr(),
                       HostTask->MQueue->getContextImplPtr()},
        HostTask->MHostTask->MInteropTask};

    ur_bool_t NativeCommandSupport = false;
    MQueue->getPlugin()->call(
        urDeviceGetInfo,
        detail::getSyclObjImpl(MQueue->get_device())->getHandleRef(),
        UR_DEVICE_INFO_ENQUEUE_NATIVE_COMMAND_SUPPORT_EXP,
        sizeof(NativeCommandSupport), &NativeCommandSupport, nullptr);
    assert(NativeCommandSupport && "ext_codeplay_enqueue_native_command is not "
                                   "supported on this device");
    MQueue->getPlugin()->call(urEnqueueNativeCommandExp, MQueue->getHandleRef(),
                              InteropFreeFunc, &CustomOpData, ReqMems.size(),
                              ReqMems.data(), nullptr, RawEvents.size(),
                              RawEvents.data(), Event);

    return UR_RESULT_SUCCESS;
  }
  case CGType::Barrier: {
    assert(MQueue && "Barrier submission should have an associated queue");
    const PluginPtr &Plugin = MQueue->getPlugin();
    if (MEvent != nullptr)
      MEvent->setHostEnqueueTime();
    Plugin->call(urEnqueueEventsWaitWithBarrier, MQueue->getHandleRef(), 0,
                 nullptr, Event);

    return UR_RESULT_SUCCESS;
  }
  case CGType::BarrierWaitlist: {
    assert(MQueue && "Barrier submission should have an associated queue");
    CGBarrier *Barrier = static_cast<CGBarrier *>(MCommandGroup.get());
    std::vector<detail::EventImplPtr> Events = Barrier->MEventsWaitWithBarrier;
    std::vector<ur_event_handle_t> UrEvents = getUrEventsBlocking(Events);
    if (UrEvents.empty()) {
      // If Events is empty, then the barrier has no effect.
      return UR_RESULT_SUCCESS;
    }
    const PluginPtr &Plugin = MQueue->getPlugin();
    if (MEvent != nullptr)
      MEvent->setHostEnqueueTime();
    Plugin->call(urEnqueueEventsWaitWithBarrier, MQueue->getHandleRef(),
                 UrEvents.size(), &UrEvents[0], Event);

    return UR_RESULT_SUCCESS;
  }
  case CGType::ProfilingTag: {
    const auto &Plugin = MQueue->getPlugin();
    // If the queue is not in-order, we need to insert a barrier. This barrier
    // does not need output events as it will implicitly enforce the following
    // enqueue is blocked until it finishes.
    if (!MQueue->isInOrder())
      Plugin->call(urEnqueueEventsWaitWithBarrier, MQueue->getHandleRef(),
                   /*num_events_in_wait_list=*/0,
                   /*event_wait_list=*/nullptr, /*event=*/nullptr);

    Plugin->call(urEnqueueTimestampRecordingExp, MQueue->getHandleRef(),
                 /*blocking=*/false,
                 /*num_events_in_wait_list=*/0, /*event_wait_list=*/nullptr,
                 Event);

    return UR_RESULT_SUCCESS;
  }
  case CGType::CopyToDeviceGlobal: {
    CGCopyToDeviceGlobal *Copy = (CGCopyToDeviceGlobal *)MCommandGroup.get();
    MemoryManager::copy_to_device_global(
        Copy->getDeviceGlobalPtr(), Copy->isDeviceImageScoped(), MQueue,
        Copy->getNumBytes(), Copy->getOffset(), Copy->getSrc(),
        std::move(RawEvents), Event, MEvent);

    return UR_RESULT_SUCCESS;
  }
  case CGType::CopyFromDeviceGlobal: {
    CGCopyFromDeviceGlobal *Copy =
        (CGCopyFromDeviceGlobal *)MCommandGroup.get();
    MemoryManager::copy_from_device_global(
        Copy->getDeviceGlobalPtr(), Copy->isDeviceImageScoped(), MQueue,
        Copy->getNumBytes(), Copy->getOffset(), Copy->getDest(),
        std::move(RawEvents), Event, MEvent);

    return UR_RESULT_SUCCESS;
  }
  case CGType::ReadWriteHostPipe: {
    CGReadWriteHostPipe *ExecReadWriteHostPipe =
        (CGReadWriteHostPipe *)MCommandGroup.get();
    std::string pipeName = ExecReadWriteHostPipe->getPipeName();
    void *hostPtr = ExecReadWriteHostPipe->getHostPtr();
    size_t typeSize = ExecReadWriteHostPipe->getTypeSize();
    bool blocking = ExecReadWriteHostPipe->isBlocking();
    bool read = ExecReadWriteHostPipe->isReadHostPipe();

    if (!EventImpl) {
      EventImpl = MEvent;
    }
    return enqueueReadWriteHostPipe(MQueue, pipeName, blocking, hostPtr,
                                    typeSize, RawEvents, EventImpl, read);
  }
  case CGType::ExecCommandBuffer: {
    assert(MQueue &&
           "Command buffer submissions should have an associated queue");
    CGExecCommandBuffer *CmdBufferCG =
        static_cast<CGExecCommandBuffer *>(MCommandGroup.get());
    if (MEvent != nullptr)
      MEvent->setHostEnqueueTime();
    return MQueue->getPlugin()->call_nocheck(
        urCommandBufferEnqueueExp, CmdBufferCG->MCommandBuffer,
        MQueue->getHandleRef(), RawEvents.size(),
        RawEvents.empty() ? nullptr : &RawEvents[0], Event);
  }
  case CGType::CopyImage: {
    CGCopyImage *Copy = (CGCopyImage *)MCommandGroup.get();

    MemoryManager::copy_image_bindless(
        MQueue, Copy->getSrc(), Copy->getDst(), Copy->getSrcDesc(),
        Copy->getDstDesc(), Copy->getSrcFormat(), Copy->getDstFormat(),
        Copy->getCopyFlags(), Copy->getSrcOffset(), Copy->getDstOffset(),
        Copy->getCopyExtent(), std::move(RawEvents), Event);
    return UR_RESULT_SUCCESS;
  }
  case CGType::SemaphoreWait: {
    assert(MQueue &&
           "Semaphore wait submissions should have an associated queue");
    CGSemaphoreWait *SemWait = (CGSemaphoreWait *)MCommandGroup.get();
    const detail::PluginPtr &Plugin = MQueue->getPlugin();
    auto OptWaitValue = SemWait->getWaitValue();
    uint64_t WaitValue = OptWaitValue.has_value() ? OptWaitValue.value() : 0;
    Plugin->call(urBindlessImagesWaitExternalSemaphoreExp,
                 MQueue->getHandleRef(), SemWait->getInteropSemaphoreHandle(),
                 OptWaitValue.has_value(), WaitValue, 0, nullptr, nullptr);

    return UR_RESULT_SUCCESS;
  }
  case CGType::SemaphoreSignal: {
    assert(MQueue &&
           "Semaphore signal submissions should have an associated queue");
    CGSemaphoreSignal *SemSignal = (CGSemaphoreSignal *)MCommandGroup.get();
    const detail::PluginPtr &Plugin = MQueue->getPlugin();
    auto OptSignalValue = SemSignal->getSignalValue();
    uint64_t SignalValue =
        OptSignalValue.has_value() ? OptSignalValue.value() : 0;
    Plugin->call(urBindlessImagesSignalExternalSemaphoreExp,
                 MQueue->getHandleRef(), SemSignal->getInteropSemaphoreHandle(),
                 OptSignalValue.has_value(), SignalValue, 0, nullptr, nullptr);

    return UR_RESULT_SUCCESS;
  }
  case CGType::None:
    throw sycl::exception(sycl::make_error_code(sycl::errc::runtime),
                          "CG type not implemented. " +
                              codeToString(UR_RESULT_ERROR_INVALID_OPERATION));
  }
  return UR_RESULT_ERROR_INVALID_OPERATION;
}

bool ExecCGCommand::producesPiEvent() const {
  return !MCommandBuffer &&
         MCommandGroup->getType() != CGType::CodeplayHostTask;
}

bool ExecCGCommand::supportsPostEnqueueCleanup() const {
  // Host tasks are cleaned up upon completion instead.
  return Command::supportsPostEnqueueCleanup() &&
         (MCommandGroup->getType() != CGType::CodeplayHostTask);
}

bool ExecCGCommand::readyForCleanup() const {
  if (MCommandGroup->getType() == CGType::CodeplayHostTask)
    return MLeafCounter == 0 && MEvent->isCompleted();
  return Command::readyForCleanup();
}

KernelFusionCommand::KernelFusionCommand(QueueImplPtr Queue)
    : Command(Command::CommandType::FUSION, Queue),
      MStatus(FusionStatus::ACTIVE) {
  emitInstrumentationDataProxy();
}

std::vector<Command *> &KernelFusionCommand::auxiliaryCommands() {
  return MAuxiliaryCommands;
}

void KernelFusionCommand::addToFusionList(ExecCGCommand *Kernel) {
  MFusionList.push_back(Kernel);
}

std::vector<ExecCGCommand *> &KernelFusionCommand::getFusionList() {
  return MFusionList;
}

bool KernelFusionCommand::producesPiEvent() const { return false; }

ur_result_t KernelFusionCommand::enqueueImp() {
  waitForPreparedHostEvents();
  waitForEvents(MQueue, MPreparedDepsEvents, MEvent->getHandleRef());

  // We need to release the queue here because KernelFusionCommands are
  // held back by the scheduler thus prevent the deallocation of the queue.
  resetQueue();
  return UR_RESULT_SUCCESS;
}

void KernelFusionCommand::setFusionStatus(FusionStatus Status) {
  MStatus = Status;
}

void KernelFusionCommand::resetQueue() {
  assert(MStatus != FusionStatus::ACTIVE &&
         "Cannot release the queue attached to the KernelFusionCommand if it "
         "is active.");
  MQueue.reset();
  MWorkerQueue.reset();
}

void KernelFusionCommand::emitInstrumentationData() {
#ifdef XPTI_ENABLE_INSTRUMENTATION
  constexpr uint16_t NotificationTraceType = xpti::trace_node_create;
  if (!xptiCheckTraceEnabled(MStreamID)) {
    return;
  }
  // Create a payload with the command name and an event using this payload to
  // emit a node_create
  MCommandNodeType = commandToNodeType(MType);
  MCommandName = commandToName(MType);

  static unsigned FusionNodeCount = 0;
  std::stringstream PayloadStr;
  PayloadStr << "Fusion command #" << FusionNodeCount++;
  xpti::payload_t Payload = xpti::payload_t(PayloadStr.str().c_str());

  uint64_t CommandInstanceNo = 0;
  xpti_td *CmdTraceEvent =
      xptiMakeEvent(MCommandName.c_str(), &Payload, xpti::trace_graph_event,
                    xpti_at::active, &CommandInstanceNo);

  MInstanceID = CommandInstanceNo;
  if (CmdTraceEvent) {
    MTraceEvent = static_cast<void *>(CmdTraceEvent);
    // If we are seeing this event again, then the instance ID
    // will be greater
    // than 1; in this case, we must skip sending a
    // notification to create a node as this node has already
    // been created. We return this value so the epilog method
    // can be called selectively.
    // See makeTraceEventProlog.
    MFirstInstance = (CommandInstanceNo == 1);
  }

  // This function is called in the constructor of the command. At this point
  // the kernel fusion list is still empty, so we don't have a terrible lot of
  // information we could attach to this node here.
  if (MFirstInstance && CmdTraceEvent)
    addDeviceMetadata(CmdTraceEvent, MQueue);

  if (MFirstInstance) {
    // Since we do NOT add queue_id value to metadata, we are stashing it to TLS
    // as this data is mutable and the metadata is supposed to be invariant
    xpti::framework::stash_tuple(XPTI_QUEUE_INSTANCE_ID_KEY,
                                 getQueueID(MQueue));
    xptiNotifySubscribers(MStreamID, NotificationTraceType,
                          detail::GSYCLGraphEvent,
                          static_cast<xpti_td *>(MTraceEvent), MInstanceID,
                          static_cast<const void *>(MCommandNodeType.c_str()));
  }

#endif
}

void KernelFusionCommand::printDot(std::ostream &Stream) const {
  Stream << "\"" << this << "\" [style=filled, fillcolor=\"#AFFF82\", label=\"";

  Stream << "ID = " << this << "\\n";
  Stream << "KERNEL FUSION on " << queueDeviceToString(MQueue.get()) << "\\n"
         << "FUSION LIST: {";
  bool Initial = true;
  for (auto *Cmd : MFusionList) {
    if (!Initial) {
      Stream << ",\\n";
    }
    Initial = false;
    auto *KernelCG = static_cast<detail::CGExecKernel *>(&Cmd->getCG());
    if (KernelCG->MSyclKernel && KernelCG->MSyclKernel->isCreatedFromSource()) {
      Stream << "created from source";
    } else {
      Stream << demangleKernelName(KernelCG->getKernelName());
    }
  }
  Stream << "}\\n";

  Stream << "\"];" << std::endl;

  for (const auto &Dep : MDeps) {
    Stream << "  \"" << this << "\" -> \"" << Dep.MDepCommand << "\""
           << " [ label = \"Access mode: "
           << accessModeToString(Dep.MDepRequirement->MAccessMode) << "\\n"
           << "MemObj: " << Dep.MDepRequirement->MSYCLMemObj << " \" ]"
           << std::endl;
  }
}

UpdateCommandBufferCommand::UpdateCommandBufferCommand(
    QueueImplPtr Queue,
    ext::oneapi::experimental::detail::exec_graph_impl *Graph,
    std::vector<std::shared_ptr<ext::oneapi::experimental::detail::node_impl>>
        Nodes)
    : Command(CommandType::UPDATE_CMD_BUFFER, Queue), MGraph(Graph),
      MNodes(Nodes) {}

ur_result_t UpdateCommandBufferCommand::enqueueImp() {
  waitForPreparedHostEvents();
  std::vector<EventImplPtr> EventImpls = MPreparedDepsEvents;
  ur_event_handle_t &Event = MEvent->getHandleRef();
  Command::waitForEvents(MQueue, EventImpls, Event);

  for (auto &Node : MNodes) {
    auto CG = static_cast<CGExecKernel *>(Node->MCommandGroup.get());
    for (auto &Arg : CG->MArgs) {
      if (Arg.MType != kernel_param_kind_t::kind_accessor) {
        continue;
      }
      // Search through deps to get actual allocation for accessor args.
      for (const DepDesc &Dep : MDeps) {
        Requirement *Req = static_cast<AccessorImplHost *>(Arg.MPtr);
        if (Dep.MDepRequirement == Req) {
          if (Dep.MAllocaCmd) {
            Req->MData = Dep.MAllocaCmd->getMemAllocation();
          } else {
            throw sycl::exception(make_error_code(errc::invalid),
                                  "No allocation available for accessor when "
                                  "updating command buffer!");
          }
        }
      }
    }
    MGraph->updateImpl(Node);
  }

  return UR_RESULT_SUCCESS;
}

void UpdateCommandBufferCommand::printDot(std::ostream &Stream) const {
  Stream << "\"" << this << "\" [style=filled, fillcolor=\"#8d8f29\", label=\"";

  Stream << "ID = " << this << "\\n";
  Stream << "CommandBuffer Command Update"
         << "\\n";

  Stream << "\"];" << std::endl;

  for (const auto &Dep : MDeps) {
    Stream << "  \"" << this << "\" -> \"" << Dep.MDepCommand << "\""
           << " [ label = \"Access mode: "
           << accessModeToString(Dep.MDepRequirement->MAccessMode) << "\\n"
           << "MemObj: " << Dep.MDepRequirement->MSYCLMemObj << " \" ]"
           << std::endl;
  }
}

void UpdateCommandBufferCommand::emitInstrumentationData() {}
bool UpdateCommandBufferCommand::producesPiEvent() const { return false; }

} // namespace detail
} // namespace _V1
} // namespace sycl<|MERGE_RESOLUTION|>--- conflicted
+++ resolved
@@ -2557,14 +2557,8 @@
     const std::string &KernelName, std::vector<ur_event_handle_t> &RawEvents,
     const detail::EventImplPtr &OutEventImpl,
     const std::function<void *(Requirement *Req)> &getMemAllocationFunc,
-<<<<<<< HEAD
     ur_kernel_cache_config_t KernelCacheConfig, const bool KernelIsCooperative,
-    const bool KernelUsesClusterLaunch) {
-=======
-    sycl::detail::pi::PiKernelCacheConfig KernelCacheConfig,
-    const bool KernelIsCooperative, const bool KernelUsesClusterLaunch,
-    const RTDeviceBinaryImage *BinImage) {
->>>>>>> 63c61d85
+    const bool KernelUsesClusterLaunch, const RTDeviceBinaryImage *BinImage) {
   assert(Queue && "Kernel submissions should have an associated queue");
   // Run OpenCL kernel
   auto ContextImpl = Queue->getContextImplPtr();
