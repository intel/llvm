--- conflicted
+++ resolved
@@ -2943,33 +2943,6 @@
     NDRDescT &NDRDesc = ExecKernel->MNDRDesc;
     std::vector<ArgDesc> &Args = ExecKernel->MArgs;
 
-<<<<<<< HEAD
-    if (MQueue->getDeviceImplPtr()->getBackend() ==
-        backend::ext_intel_esimd_emulator) {
-      for (ArgDesc &Arg : Args)
-        if (kernel_param_kind_t::kind_accessor == Arg.MType) {
-          Requirement *Req = (Requirement *)(Arg.MPtr);
-          AllocaCommandBase *AllocaCmd = getAllocaForReq(Req);
-          Req->MData = AllocaCmd->getMemAllocation();
-        }
-      if (!RawEvents.empty()) {
-        // Assuming that the events are for devices to the same Plugin.
-        const PluginPtr &Plugin = EventImpls[0]->getPlugin();
-        Plugin->call<PiApiKind::piEventsWait>(RawEvents.size(), &RawEvents[0]);
-      }
-
-      if (MEvent != nullptr)
-        MEvent->setHostEnqueueTime();
-      MQueue->getPlugin()->call<PiApiKind::piEnqueueKernelLaunch>(
-          nullptr,
-          reinterpret_cast<pi_kernel>(ExecKernel->MHostKernel->getPtr()),
-          NDRDesc.Dims, &NDRDesc.GlobalOffset[0], &NDRDesc.GlobalSize[0],
-          &NDRDesc.LocalSize[0], 0, nullptr, nullptr);
-      return PI_SUCCESS;
-    }
-
-=======
->>>>>>> 67a54627
     auto getMemAllocationFunc = [this](Requirement *Req) {
       AllocaCommandBase *AllocaCmd = getAllocaForReq(Req);
       // getAllocaForReq may return nullptr if Req is a default constructed
