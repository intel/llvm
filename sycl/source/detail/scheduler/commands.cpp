//
// Part of the LLVM Project, under the Apache License v2.0 with LLVM Exceptions.
// See https://llvm.org/LICENSE.txt for license information.
// SPDX-License-Identifier: Apache-2.0 WITH LLVM-exception
//
//===----------------------------------------------------------------------===//

#include "ur_api.h"
#include <detail/error_handling/error_handling.hpp>

#include <detail/context_impl.hpp>
#include <detail/event_impl.hpp>
#include <detail/helpers.hpp>
#include <detail/host_pipe_map_entry.hpp>
#include <detail/kernel_bundle_impl.hpp>
#include <detail/kernel_impl.hpp>
#include <detail/kernel_info.hpp>
#include <detail/memory_manager.hpp>
#include <detail/program_manager/program_manager.hpp>
#include <detail/queue_impl.hpp>
#include <detail/sampler_impl.hpp>
#include <detail/scheduler/commands.hpp>
#include <detail/scheduler/scheduler.hpp>
#include <detail/stream_impl.hpp>
#include <detail/xpti_registry.hpp>
#include <sycl/access/access.hpp>
#include <sycl/backend_types.hpp>
#include <sycl/detail/cg_types.hpp>
#include <sycl/detail/helpers.hpp>
#include <sycl/detail/kernel_desc.hpp>
#include <sycl/sampler.hpp>

#include <cassert>
#include <optional>
#include <string>
#include <vector>

#ifdef __has_include
#if __has_include(<cxxabi.h>)
#define __SYCL_ENABLE_GNU_DEMANGLING
#include <cstdlib>
#include <cxxabi.h>
#include <memory>
#endif
#endif

#ifdef XPTI_ENABLE_INSTRUMENTATION
#include "xpti/xpti_trace_framework.hpp"
#include <detail/xpti_registry.hpp>
#endif

namespace sycl {
inline namespace _V1 {
namespace detail {

// MemoryManager:: calls return void and throw exception in case of failure.
// enqueueImp is expected to return status, not exception to correctly handle
// submission error.
template <typename MemOpFuncT, typename... MemOpArgTs>
ur_result_t callMemOpHelper(MemOpFuncT &MemOpFunc, MemOpArgTs &&...MemOpArgs) {
  try {
    MemOpFunc(std::forward<MemOpArgTs>(MemOpArgs)...);
  } catch (sycl::exception &e) {
    return static_cast<ur_result_t>(get_ur_error(e));
  }
  return UR_RESULT_SUCCESS;
}

template <typename MemOpRet, typename MemOpFuncT, typename... MemOpArgTs>
ur_result_t callMemOpHelperRet(MemOpRet &MemOpResult, MemOpFuncT &MemOpFunc,
                               MemOpArgTs &&...MemOpArgs) {
  try {
    MemOpResult = MemOpFunc(std::forward<MemOpArgTs>(MemOpArgs)...);
  } catch (sycl::exception &e) {
    return static_cast<ur_result_t>(get_ur_error(e));
  }
  return UR_RESULT_SUCCESS;
}

#ifdef XPTI_ENABLE_INSTRUMENTATION
// Global graph for the application
extern xpti::trace_event_data_t *GSYCLGraphEvent;

static bool CurrentCodeLocationValid() {
  detail::tls_code_loc_t Tls;
  auto CodeLoc = Tls.query();
  auto FileName = CodeLoc.fileName();
  auto FunctionName = CodeLoc.functionName();
  return (FileName && FileName[0] != '\0') ||
         (FunctionName && FunctionName[0] != '\0');
}

void emitInstrumentationGeneral(uint32_t StreamID, uint64_t InstanceID,
                                xpti_td *TraceEvent, uint16_t Type,
                                const void *Addr) {
  if (!(xptiCheckTraceEnabled(StreamID, Type) && TraceEvent))
    return;
  // Trace event notifier that emits a Type event
  xptiNotifySubscribers(StreamID, Type, detail::GSYCLGraphEvent,
                        static_cast<xpti_td *>(TraceEvent), InstanceID, Addr);
}

static size_t deviceToID(const device &Device) {
  return reinterpret_cast<size_t>(getSyclObjImpl(Device)->getHandleRef());
}

static void addDeviceMetadata(xpti_td *TraceEvent, queue_impl *Queue) {
  xpti::addMetadata(TraceEvent, "sycl_device_type", queueDeviceToString(Queue));
  if (Queue) {
    xpti::addMetadata(TraceEvent, "sycl_device",
                      deviceToID(Queue->get_device()));
    xpti::addMetadata(
        TraceEvent, "sycl_device_name",
        getSyclObjImpl(Queue->get_device())->get_info<info::device::name>());
  }
}
static void addDeviceMetadata(xpti_td *TraceEvent,
                              const std::shared_ptr<queue_impl> &Queue) {
  addDeviceMetadata(TraceEvent, Queue.get());
}

static unsigned long long getQueueID(queue_impl *Queue) {
  return Queue ? Queue->getQueueID() : 0;
}
static unsigned long long getQueueID(const std::shared_ptr<queue_impl> &Queue) {
  return getQueueID(Queue.get());
}
#endif

static context_impl *getContext(queue_impl *Queue) {
  if (Queue)
    return &Queue->getContextImpl();
  return nullptr;
}
static context_impl *getContext(const std::shared_ptr<queue_impl> &Queue) {
  return getContext(Queue.get());
}

#ifdef __SYCL_ENABLE_GNU_DEMANGLING
struct DemangleHandle {
  char *p;
  DemangleHandle(char *ptr) : p(ptr) {}

  DemangleHandle(const DemangleHandle &) = delete;
  DemangleHandle &operator=(const DemangleHandle &) = delete;

  ~DemangleHandle() { std::free(p); }
};
static std::string demangleKernelName(const std::string_view Name) {
  int Status = -1; // some arbitrary value to eliminate the compiler warning
  DemangleHandle result(abi::__cxa_demangle(Name.data(), NULL, NULL, &Status));
  return (Status == 0) ? result.p : std::string(Name);
}
#else
static std::string demangleKernelName(const std::string_view Name) {
  return std::string(Name);
}
#endif

static std::string accessModeToString(access::mode Mode) {
  switch (Mode) {
  case access::mode::read:
    return "read";
  case access::mode::write:
    return "write";
  case access::mode::read_write:
    return "read_write";
  case access::mode::discard_write:
    return "discard_write";
  case access::mode::discard_read_write:
    return "discard_read_write";
  default:
    return "unknown";
  }
}

#ifdef XPTI_ENABLE_INSTRUMENTATION
// Using the command group type to create node types for the asynchronous task
// graph modeling
static std::string commandToNodeType(Command::CommandType Type) {
  switch (Type) {
  case Command::CommandType::RUN_CG:
    return "command_group_node";
  case Command::CommandType::COPY_MEMORY:
    return "memory_transfer_node";
  case Command::CommandType::ALLOCA:
    return "memory_allocation_node";
  case Command::CommandType::ALLOCA_SUB_BUF:
    return "sub_buffer_creation_node";
  case Command::CommandType::RELEASE:
    return "memory_deallocation_node";
  case Command::CommandType::MAP_MEM_OBJ:
    return "memory_transfer_node";
  case Command::CommandType::UNMAP_MEM_OBJ:
    return "memory_transfer_node";
  case Command::CommandType::UPDATE_REQUIREMENT:
    return "host_acc_create_buffer_lock_node";
  case Command::CommandType::EMPTY_TASK:
    return "host_acc_destroy_buffer_release_node";
  default:
    return "unknown_node";
  }
}

// Using the names being generated and the string are subject to change to
// something more meaningful to end-users as this will be visible in analysis
// tools that subscribe to this data
static std::string commandToName(Command::CommandType Type) {
  switch (Type) {
  case Command::CommandType::RUN_CG:
    return "Command Group Action";
  case Command::CommandType::COPY_MEMORY:
    return "Memory Transfer (Copy)";
  case Command::CommandType::ALLOCA:
    return "Memory Allocation";
  case Command::CommandType::ALLOCA_SUB_BUF:
    return "Sub Buffer Creation";
  case Command::CommandType::RELEASE:
    return "Memory Deallocation";
  case Command::CommandType::MAP_MEM_OBJ:
    return "Memory Transfer (Map)";
  case Command::CommandType::UNMAP_MEM_OBJ:
    return "Memory Transfer (Unmap)";
  case Command::CommandType::UPDATE_REQUIREMENT:
    return "Host Accessor Creation/Buffer Lock";
  case Command::CommandType::EMPTY_TASK:
    return "Host Accessor Destruction/Buffer Lock Release";
  default:
    return "Unknown Action";
  }
}
#endif

std::vector<ur_event_handle_t>
Command::getUrEvents(const std::vector<EventImplPtr> &EventImpls,
                     queue_impl *CommandQueue, bool IsHostTaskCommand) {
  std::vector<ur_event_handle_t> RetUrEvents;
  for (auto &EventImpl : EventImpls) {
    auto Handle = EventImpl->getHandle();
    if (Handle == nullptr)
      continue;

    // Do not add redundant event dependencies for in-order queues.
    // At this stage dependency is definitely ur task and need to check if
    // current one is a host task. In this case we should not skip ur event due
    // to different sync mechanisms for different task types on in-order queue.
    if (CommandQueue && EventImpl->getWorkerQueue().get() == CommandQueue &&
        CommandQueue->isInOrder() && !IsHostTaskCommand)
      continue;

    RetUrEvents.push_back(Handle);
  }

  return RetUrEvents;
}

std::vector<ur_event_handle_t>
Command::getUrEvents(const std::vector<EventImplPtr> &EventImpls) const {
  return getUrEvents(EventImpls, MWorkerQueue.get(), isHostTask());
}

// This function is implemented (duplicating getUrEvents a lot) as short term
// solution for the issue that barrier with wait list could not
// handle empty ur event handles when kernel is enqueued on host task
// completion.
std::vector<ur_event_handle_t>
Command::getUrEventsBlocking(const std::vector<EventImplPtr> &EventImpls,
                             bool HasEventMode) const {
  std::vector<ur_event_handle_t> RetUrEvents;
  for (auto &EventImpl : EventImpls) {
    // Throwaway events created with empty constructor will not have a context
    // (which is set lazily) calling getContextImpl() would set that
    // context, which we wish to avoid as it is expensive.
    // Skip host task and NOP events also.
    if (EventImpl->isDefaultConstructed() || EventImpl->isHost() ||
        EventImpl->isNOP())
      continue;

    // If command has not been enqueued then we have to enqueue it.
    // It may happen if async enqueue in a host task is involved.
    // Interoperability events are special cases and they are not enqueued, as
    // they don't have an associated queue and command.
    if (!EventImpl->isInterop() && !EventImpl->isEnqueued()) {
      if (!EventImpl->getCommand() ||
          !static_cast<Command *>(EventImpl->getCommand())->producesPiEvent())
        continue;
      std::vector<Command *> AuxCmds;
      Scheduler::getInstance().enqueueCommandForCG(EventImpl, AuxCmds,
                                                   BLOCKING);
    }
    // Do not add redundant event dependencies for in-order queues.
    // At this stage dependency is definitely ur task and need to check if
    // current one is a host task. In this case we should not skip pi event due
    // to different sync mechanisms for different task types on in-order queue.
    // If the resulting event is supposed to have a specific event mode,
    // redundant events may still differ from the resulting event, so they are
    // kept.
    if (!HasEventMode && MWorkerQueue &&
        EventImpl->getWorkerQueue() == MWorkerQueue &&
        MWorkerQueue->isInOrder() && !isHostTask())
      continue;

    RetUrEvents.push_back(EventImpl->getHandle());
  }

  return RetUrEvents;
}

bool Command::isHostTask() const {
  return (MType == CommandType::RUN_CG) /* host task has this type also */ &&
         ((static_cast<const ExecCGCommand *>(this))->getCG().getType() ==
          CGType::CodeplayHostTask);
}

#ifndef __INTEL_PREVIEW_BREAKING_CHANGES
// This function is unused and should be removed in the next ABI-breaking
// window.
bool Command::isFusable() const {
  if ((MType != CommandType::RUN_CG)) {
    return false;
  }
  const auto &CG = (static_cast<const ExecCGCommand &>(*this)).getCG();
  return (CG.getType() == CGType::Kernel) &&
         (!static_cast<const CGExecKernel &>(CG).MKernelIsCooperative) &&
         (!static_cast<const CGExecKernel &>(CG).MKernelUsesClusterLaunch);
}
#endif // __INTEL_PREVIEW_BREAKING_CHANGES

namespace {

struct EnqueueNativeCommandData {
  sycl::interop_handle ih;
  std::function<void(interop_handle)> func;
};

void InteropFreeFunc(ur_queue_handle_t, void *InteropData) {
  auto *Data = reinterpret_cast<EnqueueNativeCommandData *>(InteropData);
  return Data->func(Data->ih);
}
} // namespace

class DispatchHostTask {
  ExecCGCommand *MThisCmd;
  std::vector<interop_handle::ReqToMem> MReqToMem;
  std::vector<ur_mem_handle_t> MReqUrMem;

  bool waitForEvents() const {
    std::map<const AdapterPtr, std::vector<EventImplPtr>>
        RequiredEventsPerAdapter;

    for (const EventImplPtr &Event : MThisCmd->MPreparedDepsEvents) {
      const AdapterPtr &Adapter = Event->getAdapter();
      RequiredEventsPerAdapter[Adapter].push_back(Event);
    }

    // wait for dependency device events
    // FIXME Current implementation of waiting for events will make the thread
    // 'sleep' until all of dependency events are complete. We need a bit more
    // sophisticated waiting mechanism to allow to utilize this thread for any
    // other available job and resume once all required events are ready.
    for (auto &AdapterWithEvents : RequiredEventsPerAdapter) {
      std::vector<ur_event_handle_t> RawEvents =
          MThisCmd->getUrEvents(AdapterWithEvents.second);
      if (RawEvents.size() == 0)
        continue;
      try {
        AdapterWithEvents.first->call<UrApiKind::urEventWait>(RawEvents.size(),
                                                              RawEvents.data());
      } catch (const sycl::exception &) {
        MThisCmd->MEvent->getSubmittedQueue()->reportAsyncException(
            std::current_exception());
        return false;
      } catch (...) {
        MThisCmd->MEvent->getSubmittedQueue()->reportAsyncException(
            std::current_exception());
        return false;
      }
    }

    // Wait for dependency host events.
    // Host events can't throw exceptions so don't try to catch it.
    for (const EventImplPtr &Event : MThisCmd->MPreparedHostDepsEvents) {
      Event->waitInternal();
    }

    return true;
  }

public:
  DispatchHostTask(ExecCGCommand *ThisCmd,
                   std::vector<interop_handle::ReqToMem> ReqToMem,
                   std::vector<ur_mem_handle_t> ReqUrMem)
      : MThisCmd{ThisCmd}, MReqToMem(std::move(ReqToMem)),
        MReqUrMem(std::move(ReqUrMem)) {}

  void operator()() const {
    assert(MThisCmd->getCG().getType() == CGType::CodeplayHostTask);

    CGHostTask &HostTask = static_cast<CGHostTask &>(MThisCmd->getCG());

#ifdef XPTI_ENABLE_INSTRUMENTATION
    // Host task is executed async and in a separate thread that do not allow to
    // use code location data stored in TLS. So we keep submission code location
    // as Command field and put it here to TLS so that thrown exception could
    // query and report it.
    std::unique_ptr<detail::tls_code_loc_t> AsyncCodeLocationPtr;
    if (xptiTraceEnabled() && !CurrentCodeLocationValid()) {
      AsyncCodeLocationPtr.reset(
          new detail::tls_code_loc_t(MThisCmd->MSubmissionCodeLocation));
    }
#endif

    if (!waitForEvents()) {
      std::exception_ptr EPtr = std::make_exception_ptr(sycl::exception(
          make_error_code(errc::runtime),
          std::string("Couldn't wait for host-task's dependencies")));

      MThisCmd->MEvent->getSubmittedQueue()->reportAsyncException(EPtr);
      // reset host-task's lambda and quit
      HostTask.MHostTask.reset();
      Scheduler::getInstance().NotifyHostTaskCompletion(MThisCmd);
      return;
    }

    try {
      // we're ready to call the user-defined lambda now
      if (HostTask.MHostTask->isInteropTask()) {
        assert(HostTask.MQueue &&
               "Host task submissions should have an associated queue");
        interop_handle IH{MReqToMem, HostTask.MQueue,
                          HostTask.MQueue->getDeviceImpl().shared_from_this(),
                          HostTask.MQueue->getContextImpl().shared_from_this()};
        // TODO: should all the backends that support this entry point use this
        // for host task?
        auto &Queue = HostTask.MQueue;
        bool NativeCommandSupport = false;
        Queue->getAdapter()->call<UrApiKind::urDeviceGetInfo>(
            detail::getSyclObjImpl(Queue->get_device())->getHandleRef(),
            UR_DEVICE_INFO_ENQUEUE_NATIVE_COMMAND_SUPPORT_EXP,
            sizeof(NativeCommandSupport), &NativeCommandSupport, nullptr);
        if (NativeCommandSupport) {
          EnqueueNativeCommandData CustomOpData{
              IH, HostTask.MHostTask->MInteropTask};

          // We are assuming that we have already synchronized with the HT's
          // dependent events, and that the user will synchronize before the end
          // of the HT lambda. As such we don't pass in any events, or ask for
          // one back.
          //
          // This entry point is needed in order to migrate memory across
          // devices in the same context for CUDA and HIP backends
          Queue->getAdapter()->call<UrApiKind::urEnqueueNativeCommandExp>(
              HostTask.MQueue->getHandleRef(), InteropFreeFunc, &CustomOpData,
              MReqUrMem.size(), MReqUrMem.data(), nullptr, 0, nullptr, nullptr);
        } else {
          HostTask.MHostTask->call(MThisCmd->MEvent->getHostProfilingInfo(),
                                   IH);
        }
      } else
        HostTask.MHostTask->call(MThisCmd->MEvent->getHostProfilingInfo());
    } catch (...) {
      auto CurrentException = std::current_exception();
#ifdef XPTI_ENABLE_INSTRUMENTATION
      // sycl::exception emit tracing of message with code location if
      // available. For other types of exception we need to explicitly trigger
      // tracing by calling TraceEventXPTI.
      if (xptiTraceEnabled()) {
        try {
          rethrow_exception(CurrentException);
        } catch (const sycl::exception &) {
          // it is already traced, nothing to care about
        } catch (const std::exception &StdException) {
          GlobalHandler::instance().TraceEventXPTI(StdException.what());
        } catch (...) {
          GlobalHandler::instance().TraceEventXPTI(
              "Host task lambda thrown non standard exception");
        }
      }
#endif
      MThisCmd->MEvent->getSubmittedQueue()->reportAsyncException(
          CurrentException);
    }

    HostTask.MHostTask.reset();

#ifdef XPTI_ENABLE_INSTRUMENTATION
    // Host Task is done, clear its submittion location to not interfere with
    // following dependent kernels submission.
    AsyncCodeLocationPtr.reset();
#endif

    try {
      // If we enqueue blocked users - ur level could throw exception that
      // should be treated as async now.
      Scheduler::getInstance().NotifyHostTaskCompletion(MThisCmd);
    } catch (...) {
      auto CurrentException = std::current_exception();
      MThisCmd->MEvent->getSubmittedQueue()->reportAsyncException(
          CurrentException);
    }
  }
};

void Command::waitForPreparedHostEvents() const {
  for (const EventImplPtr &HostEvent : MPreparedHostDepsEvents)
    HostEvent->waitInternal();
}

void Command::waitForEvents(queue_impl *Queue,
                            std::vector<EventImplPtr> &EventImpls,
                            ur_event_handle_t &Event) {
#ifndef NDEBUG
  for (const EventImplPtr &Event : EventImpls)
    assert(!Event->isHost() &&
           "Only non-host events are expected to be waited for here");
#endif
  if (!EventImpls.empty()) {
    if (!Queue) {
      // Host queue can wait for events from different contexts, i.e. it may
      // contain events with different contexts in its MPreparedDepsEvents.
      // OpenCL 2.1 spec says that clWaitForEvents will return
      // CL_INVALID_CONTEXT if events specified in the list do not belong to
      // the same context. Thus we split all the events into per-context map.
      // An example. We have two queues for the same CPU device: Q1, Q2. Thus
      // we will have two different contexts for the same CPU device: C1, C2.
      // Also we have default host queue. This queue is accessible via
      // Scheduler. Now, let's assume we have three different events: E1(C1),
      // E2(C1), E3(C2). The command's MPreparedDepsEvents will contain all
      // three events (E1, E2, E3). Now, if urEventWait is called for all
      // three events we'll experience failure with CL_INVALID_CONTEXT 'cause
      // these events refer to different contexts.
      std::map<context_impl *, std::vector<EventImplPtr>>
          RequiredEventsPerContext;

      for (const EventImplPtr &Event : EventImpls) {
        context_impl &Context = Event->getContextImpl();
        RequiredEventsPerContext[&Context].push_back(Event);
      }

      for (auto &CtxWithEvents : RequiredEventsPerContext) {
        std::vector<ur_event_handle_t> RawEvents =
            getUrEvents(CtxWithEvents.second);
        if (!RawEvents.empty()) {
          CtxWithEvents.first->getAdapter()->call<UrApiKind::urEventWait>(
              RawEvents.size(), RawEvents.data());
        }
      }
    } else {
      std::vector<ur_event_handle_t> RawEvents = getUrEvents(EventImpls);
      flushCrossQueueDeps(EventImpls);
      const AdapterPtr &Adapter = Queue->getAdapter();

      Adapter->call<UrApiKind::urEnqueueEventsWait>(
          Queue->getHandleRef(), RawEvents.size(), &RawEvents[0], &Event);
    }
  }
}

/// It is safe to bind MPreparedDepsEvents and MPreparedHostDepsEvents
/// references to event_impl class members because Command
/// should not outlive the event connected to it.
Command::Command(
    CommandType Type, queue_impl *Queue,
    ur_exp_command_buffer_handle_t CommandBuffer,
    const std::vector<ur_exp_command_buffer_sync_point_t> &SyncPoints)
    : MQueue(Queue ? Queue->shared_from_this() : nullptr),
      MEvent(Queue ? detail::event_impl::create_device_event(*Queue)
                   : detail::event_impl::create_incomplete_host_event()),
      MPreparedDepsEvents(MEvent->getPreparedDepsEvents()),
      MPreparedHostDepsEvents(MEvent->getPreparedHostDepsEvents()), MType(Type),
      MCommandBuffer(CommandBuffer), MSyncPointDeps(SyncPoints) {
  MWorkerQueue = MQueue;
  MEvent->setWorkerQueue(MWorkerQueue);
  MEvent->setSubmittedQueue(MWorkerQueue);
  MEvent->setCommand(this);
  if (MQueue)
    MEvent->setContextImpl(MQueue->getContextImpl());
  MEvent->setStateIncomplete();
  MEnqueueStatus = EnqueueResultT::SyclEnqueueReady;

#ifdef XPTI_ENABLE_INSTRUMENTATION
  if (!xptiTraceEnabled())
    return;
  // Obtain the stream ID so all commands can emit traces to that stream
  MStreamID = xptiRegisterStream(SYCL_STREAM_NAME);
#endif
}

void Command::emitInstrumentationDataProxy() {
#ifdef XPTI_ENABLE_INSTRUMENTATION
  emitInstrumentationData();
#endif
}

/// Method takes in void * for the address as adding a template function to
/// the command group object maybe undesirable.
/// @param Cmd The command object of the source of the edge
/// @param ObjAddr The address that defines the edge dependency; it is the
/// event address when the edge is for an event and a memory object address if
/// it is due to an accessor
/// @param Prefix Contains "event" if the dependency is an edge and contains
/// the access mode to the buffer if it is due to an accessor
/// @param IsCommand True if the dependency has a command object as the
/// source, false otherwise
void Command::emitEdgeEventForCommandDependence(
    Command *Cmd, void *ObjAddr, bool IsCommand,
    std::optional<access::mode> AccMode) {
#ifdef XPTI_ENABLE_INSTRUMENTATION
  // Bail early if either the source or the target node for the given
  // dependency is undefined or NULL
  constexpr uint16_t NotificationTraceType = xpti::trace_edge_create;
  if (!(xptiCheckTraceEnabled(MStreamID, NotificationTraceType) &&
        MTraceEvent && Cmd && Cmd->MTraceEvent))
    return;

  // If all the information we need for creating an edge event is available,
  // then go ahead with creating it; if not, bail early!
  xpti::utils::StringHelper SH;
  std::string AddressStr = SH.addressAsString<void *>(ObjAddr);
  std::string Prefix = AccMode ? accessModeToString(AccMode.value()) : "Event";
  std::string TypeString = SH.nameWithAddressString(Prefix, AddressStr);
  // Create an edge with the dependent buffer address for which a command
  // object has been created as one of the properties of the edge
  xpti::payload_t Payload(TypeString.c_str(), MAddress);
  uint64_t EdgeInstanceNo;
  xpti_td *EdgeEvent =
      xptiMakeEvent(TypeString.c_str(), &Payload, xpti::trace_graph_event,
                    xpti_at::active, &EdgeInstanceNo);
  if (EdgeEvent) {
    xpti_td *SrcEvent = static_cast<xpti_td *>(Cmd->MTraceEvent);
    xpti_td *TgtEvent = static_cast<xpti_td *>(MTraceEvent);
    EdgeEvent->source_id = SrcEvent->unique_id;
    EdgeEvent->target_id = TgtEvent->unique_id;
    if (IsCommand) {
      xpti::addMetadata(EdgeEvent, "access_mode",
                        static_cast<int>(AccMode.value()));
      xpti::addMetadata(EdgeEvent, "memory_object",
                        reinterpret_cast<size_t>(ObjAddr));
    } else {
      xpti::addMetadata(EdgeEvent, "event", reinterpret_cast<size_t>(ObjAddr));
    }
    xptiNotifySubscribers(MStreamID, NotificationTraceType,
                          detail::GSYCLGraphEvent, EdgeEvent, EdgeInstanceNo,
                          nullptr);
  }
  // General comment - None of these are serious errors as the instrumentation
  // layer MUST be tolerant of errors. If we need to let the end user know, we
  // throw exceptions in the future
#endif
}

/// Creates an edge when the dependency is due to an event.
/// @param Cmd The command object of the source of the edge
/// @param UrEventAddr The address that defines the edge dependency, which in
/// this case is an event
void Command::emitEdgeEventForEventDependence(Command *Cmd,
                                              ur_event_handle_t &UrEventAddr) {
#ifdef XPTI_ENABLE_INSTRUMENTATION
  // If we have failed to create an event to represent the Command, then we
  // cannot emit an edge event. Bail early!
  if (!(xptiCheckTraceEnabled(MStreamID) && MTraceEvent))
    return;

  if (Cmd && Cmd->MTraceEvent) {
    // If the event is associated with a command, we use this command's trace
    // event as the source of edge, hence modeling the control flow
    emitEdgeEventForCommandDependence(Cmd, (void *)UrEventAddr, false);
    return;
  }
  if (UrEventAddr) {
    xpti::utils::StringHelper SH;
    std::string AddressStr = SH.addressAsString<ur_event_handle_t>(UrEventAddr);
    // This is the case when it is a OCL event enqueued by the user or another
    // event is registered by the runtime as a dependency The dependency on
    // this occasion is an OCL event; so we build a virtual node in the graph
    // with the event as the metadata for the node
    std::string NodeName = SH.nameWithAddressString("virtual_node", AddressStr);

    // Node name is "virtual_node[<event_addr>]"
    xpti::payload_t VNPayload(NodeName.c_str(), MAddress);
    uint64_t VNodeInstanceNo;
    xpti_td *NodeEvent =
        xptiMakeEvent(NodeName.c_str(), &VNPayload, xpti::trace_graph_event,
                      xpti_at::active, &VNodeInstanceNo);
    // Emit the virtual node first
    xpti::addMetadata(NodeEvent, "kernel_name", NodeName);
    xptiNotifySubscribers(MStreamID, xpti::trace_node_create,
                          detail::GSYCLGraphEvent, NodeEvent, VNodeInstanceNo,
                          nullptr);
    // Create a new event for the edge
    std::string EdgeName = SH.nameWithAddressString("Event", AddressStr);
    xpti::payload_t EdgePayload(EdgeName.c_str(), MAddress);
    uint64_t EdgeInstanceNo;
    xpti_td *EdgeEvent =
        xptiMakeEvent(EdgeName.c_str(), &EdgePayload, xpti::trace_graph_event,
                      xpti_at::active, &EdgeInstanceNo);
    if (EdgeEvent && NodeEvent) {
      // Source node represents the event and this event needs to be completed
      // before target node can execute
      xpti_td *TgtEvent = static_cast<xpti_td *>(MTraceEvent);
      EdgeEvent->source_id = NodeEvent->unique_id;
      EdgeEvent->target_id = TgtEvent->unique_id;
      xpti::addMetadata(EdgeEvent, "event",
                        reinterpret_cast<size_t>(UrEventAddr));
      xptiNotifySubscribers(MStreamID, xpti::trace_edge_create,
                            detail::GSYCLGraphEvent, EdgeEvent, EdgeInstanceNo,
                            nullptr);
    }
    return;
  }
#endif
}

uint64_t Command::makeTraceEventProlog(void *MAddress) {
  uint64_t CommandInstanceNo = 0;
#ifdef XPTI_ENABLE_INSTRUMENTATION
  if (!xptiCheckTraceEnabled(MStreamID))
    return CommandInstanceNo;

  MTraceEventPrologComplete = true;
  // Setup the member variables with information needed for event notification
  MCommandNodeType = commandToNodeType(MType);
  MCommandName = commandToName(MType);
  xpti::utils::StringHelper SH;
  MAddressString = SH.addressAsString<void *>(MAddress);
  std::string CommandString =
      SH.nameWithAddressString(MCommandName, MAddressString);

  xpti::payload_t p(CommandString.c_str(), MAddress);
  xpti_td *CmdTraceEvent =
      xptiMakeEvent(CommandString.c_str(), &p, xpti::trace_graph_event,
                    xpti_at::active, &CommandInstanceNo);
  MInstanceID = CommandInstanceNo;
  if (CmdTraceEvent) {
    MTraceEvent = (void *)CmdTraceEvent;
    // If we are seeing this event again, then the instance ID will be greater
    // than 1; in the previous implementation, we would skip sending a
    // notifications for subsequent instances. With the new implementation, we
    // will send a notification for each instance as this allows for mutable
    // metadata entries for multiple visits to the same code location and
    // maintaining data integrity.
  }
#endif
  return CommandInstanceNo;
}

void Command::makeTraceEventEpilog() {
#ifdef XPTI_ENABLE_INSTRUMENTATION
  constexpr uint16_t NotificationTraceType = xpti::trace_node_create;
  if (!(xptiCheckTraceEnabled(MStreamID, NotificationTraceType) && MTraceEvent))
    return;
  assert(MTraceEventPrologComplete);
  xptiNotifySubscribers(MStreamID, NotificationTraceType,
                        detail::GSYCLGraphEvent,
                        static_cast<xpti_td *>(MTraceEvent), MInstanceID,
                        static_cast<const void *>(MCommandNodeType.c_str()));
#endif
}

Command *Command::processDepEvent(EventImplPtr DepEvent, const DepDesc &Dep,
                                  std::vector<Command *> &ToCleanUp) {

  // 1. Non-host events can be ignored if they are not fully initialized.
  // 2. Some types of commands do not produce UR events after they are
  // enqueued (e.g. alloca). Note that we can't check the ur event to make that
  // distinction since the command might still be unenqueued at this point.
  bool PiEventExpected =
      (!DepEvent->isHost() && !DepEvent->isDefaultConstructed());
  if (auto *DepCmd = static_cast<Command *>(DepEvent->getCommand()))
    PiEventExpected &= DepCmd->producesPiEvent();

  if (!PiEventExpected) {
    // call to waitInternal() is in waitForPreparedHostEvents() as it's called
    // from enqueue process functions
    MPreparedHostDepsEvents.push_back(DepEvent);
    return nullptr;
  }

  Command *ConnectionCmd = nullptr;

  context_impl &DepEventContext = DepEvent->getContextImpl();
  context_impl *WorkerContext = getWorkerContext();
  // If contexts don't match we'll connect them using host task
  if (&DepEventContext != WorkerContext && WorkerContext) {
    Scheduler::GraphBuilder &GB = Scheduler::getInstance().MGraphBuilder;
    ConnectionCmd = GB.connectDepEvent(this, DepEvent, Dep, ToCleanUp);
  } else
    MPreparedDepsEvents.push_back(std::move(DepEvent));

  return ConnectionCmd;
}

context_impl *Command::getWorkerContext() const {
  if (!MQueue)
    return nullptr;
  return &MQueue->getContextImpl();
}

bool Command::producesPiEvent() const { return true; }

bool Command::supportsPostEnqueueCleanup() const { return true; }

bool Command::readyForCleanup() const {
  return MLeafCounter == 0 &&
         MEnqueueStatus == EnqueueResultT::SyclEnqueueSuccess;
}

Command *Command::addDep(DepDesc NewDep, std::vector<Command *> &ToCleanUp) {
  Command *ConnectionCmd = nullptr;

  if (NewDep.MDepCommand) {
    ConnectionCmd =
        processDepEvent(NewDep.MDepCommand->getEvent(), NewDep, ToCleanUp);
  }
  // ConnectionCmd insertion builds the following dependency structure:
  // this -> emptyCmd (for ConnectionCmd) -> ConnectionCmd -> NewDep
  // that means that this and NewDep are already dependent
  if (!ConnectionCmd) {
    MDeps.push_back(NewDep);
    if (NewDep.MDepCommand)
      NewDep.MDepCommand->addUser(this);
  }

#ifdef XPTI_ENABLE_INSTRUMENTATION
  emitEdgeEventForCommandDependence(NewDep.MDepCommand,
                                    (void *)NewDep.MDepRequirement->MSYCLMemObj,
                                    true, NewDep.MDepRequirement->MAccessMode);
#endif

  return ConnectionCmd;
}

Command *Command::addDep(EventImplPtr Event,
                         std::vector<Command *> &ToCleanUp) {
#ifdef XPTI_ENABLE_INSTRUMENTATION
  // We need this for just the instrumentation, so guarding it will prevent
  // unused variable warnings when instrumentation is turned off
  Command *Cmd = (Command *)Event->getCommand();
  ur_event_handle_t UrEventAddr = Event->getHandle();
  // Now make an edge for the dependent event
  emitEdgeEventForEventDependence(Cmd, UrEventAddr);
#endif

  return processDepEvent(std::move(Event), DepDesc{nullptr, nullptr, nullptr},
                         ToCleanUp);
}

void Command::emitEnqueuedEventSignal(const ur_event_handle_t UrEventAddr) {
#ifdef XPTI_ENABLE_INSTRUMENTATION
  emitInstrumentationGeneral(
      MStreamID, MInstanceID, static_cast<xpti_td *>(MTraceEvent),
      xpti::trace_signal, static_cast<const void *>(UrEventAddr));
#endif
  std::ignore = UrEventAddr;
}

void Command::emitInstrumentation(uint16_t Type, const char *Txt) {
#ifdef XPTI_ENABLE_INSTRUMENTATION
  return emitInstrumentationGeneral(MStreamID, MInstanceID,
                                    static_cast<xpti_td *>(MTraceEvent), Type,
                                    static_cast<const void *>(Txt));
#else
  std::ignore = Type;
  std::ignore = Txt;
#endif
}

bool Command::enqueue(EnqueueResultT &EnqueueResult, BlockingT Blocking,
                      std::vector<Command *> &ToCleanUp) {
#ifdef XPTI_ENABLE_INSTRUMENTATION
  // If command is enqueued from host task thread - it will not have valid
  // submission code location set. So we set it manually to properly trace
  // failures if ur level report any.
  std::unique_ptr<detail::tls_code_loc_t> AsyncCodeLocationPtr;
  if (xptiTraceEnabled() && !CurrentCodeLocationValid()) {
    AsyncCodeLocationPtr.reset(
        new detail::tls_code_loc_t(MSubmissionCodeLocation));
  }
#endif
  // Exit if already enqueued
  if (MEnqueueStatus == EnqueueResultT::SyclEnqueueSuccess)
    return true;

  // If the command is blocked from enqueueing
  if (MIsBlockable && MEnqueueStatus == EnqueueResultT::SyclEnqueueBlocked) {
    // Exit if enqueue type is not blocking
    if (!Blocking) {
      EnqueueResult = EnqueueResultT(EnqueueResultT::SyclEnqueueBlocked, this);
      return false;
    }

#ifdef XPTI_ENABLE_INSTRUMENTATION
    // Scoped trace event notifier that emits a barrier begin and barrier end
    // event, which models the barrier while enqueuing along with the blocked
    // reason, as determined by the scheduler
    std::string Info = "enqueue.barrier[";
    Info += std::string(getBlockReason()) + "]";
    emitInstrumentation(xpti::trace_barrier_begin, Info.c_str());
#endif

    // Wait if blocking
    while (MEnqueueStatus == EnqueueResultT::SyclEnqueueBlocked)
      ;
#ifdef XPTI_ENABLE_INSTRUMENTATION
    emitInstrumentation(xpti::trace_barrier_end, Info.c_str());
#endif
  }

  std::lock_guard<std::mutex> Lock(MEnqueueMtx);

  // Exit if the command is already enqueued
  if (MEnqueueStatus == EnqueueResultT::SyclEnqueueSuccess)
    return true;

#ifdef XPTI_ENABLE_INSTRUMENTATION
  emitInstrumentation(xpti::trace_task_begin, nullptr);
#endif

  if (MEnqueueStatus == EnqueueResultT::SyclEnqueueFailed) {
    EnqueueResult = EnqueueResultT(EnqueueResultT::SyclEnqueueFailed, this);
    return false;
  }

  // Command status set to "failed" beforehand, so this command
  // has already been marked as "failed" if enqueueImp throws an exception.
  // This will avoid execution of the same failed command twice.
  MEnqueueStatus = EnqueueResultT::SyclEnqueueFailed;
  MShouldCompleteEventIfPossible = true;
  ur_result_t Res = enqueueImp();

  if (UR_RESULT_SUCCESS != Res)
    EnqueueResult =
        EnqueueResultT(EnqueueResultT::SyclEnqueueFailed, this, Res);
  else {
    MEvent->setEnqueued();
    if (MShouldCompleteEventIfPossible && !MEvent->isDiscarded() &&
        (MEvent->isHost() || MEvent->getHandle() == nullptr))
      MEvent->setComplete();

    // Consider the command is successfully enqueued if return code is
    // UR_RESULT_SUCCESS
    MEnqueueStatus = EnqueueResultT::SyclEnqueueSuccess;
    if (MLeafCounter == 0 && supportsPostEnqueueCleanup() &&
        !SYCLConfig<SYCL_DISABLE_EXECUTION_GRAPH_CLEANUP>::get() &&
        !SYCLConfig<SYCL_DISABLE_POST_ENQUEUE_CLEANUP>::get()) {
      assert(!MMarkedForCleanup);
      MMarkedForCleanup = true;
      ToCleanUp.push_back(this);
    }
  }

  // Emit this correlation signal before the task end
  emitEnqueuedEventSignal(MEvent->getHandle());
#ifdef XPTI_ENABLE_INSTRUMENTATION
  emitInstrumentation(xpti::trace_task_end, nullptr);
#endif
  return MEnqueueStatus == EnqueueResultT::SyclEnqueueSuccess;
}

void Command::resolveReleaseDependencies(std::set<Command *> &DepList) {
#ifdef XPTI_ENABLE_INSTRUMENTATION
  assert(MType == CommandType::RELEASE && "Expected release command");
  if (!MTraceEvent)
    return;
  // The current command is the target node for all dependencies as the source
  // nodes have to be completed first before the current node can begin to
  // execute; these edges model control flow
  xpti_td *TgtTraceEvent = static_cast<xpti_td *>(MTraceEvent);
  // We have all the Commands that must be completed before the release
  // command can be enqueued; here we'll find the command that is an Alloca
  // with the same SYCLMemObject address and create a dependency line (edge)
  // between them in our sematic modeling
  for (auto &Item : DepList) {
    if (Item->MTraceEvent && Item->MAddress == MAddress) {
      xpti::utils::StringHelper SH;
      std::string AddressStr = SH.addressAsString<void *>(MAddress);
      std::string TypeString =
          "Edge:" + SH.nameWithAddressString(commandToName(MType), AddressStr);

      // Create an edge with the dependent buffer address being one of the
      // properties of the edge
      xpti::payload_t p(TypeString.c_str(), MAddress);
      uint64_t EdgeInstanceNo;
      xpti_td *EdgeEvent =
          xptiMakeEvent(TypeString.c_str(), &p, xpti::trace_graph_event,
                        xpti_at::active, &EdgeInstanceNo);
      if (EdgeEvent) {
        xpti_td *SrcTraceEvent = static_cast<xpti_td *>(Item->MTraceEvent);
        EdgeEvent->target_id = TgtTraceEvent->unique_id;
        EdgeEvent->source_id = SrcTraceEvent->unique_id;
        xpti::addMetadata(EdgeEvent, "memory_object",
                          reinterpret_cast<size_t>(MAddress));
        xptiNotifySubscribers(MStreamID, xpti::trace_edge_create,
                              detail::GSYCLGraphEvent, EdgeEvent,
                              EdgeInstanceNo, nullptr);
      }
    }
  }
#endif
}

const char *Command::getBlockReason() const {
  switch (MBlockReason) {
  case BlockReason::HostAccessor:
    return "A Buffer is locked by the host accessor";
  case BlockReason::HostTask:
    return "Blocked by host task";
  default:
    return "Unknown block reason";
  }
}

void Command::copySubmissionCodeLocation() {
#ifdef XPTI_ENABLE_INSTRUMENTATION
  if (!xptiTraceEnabled())
    return;

  detail::tls_code_loc_t Tls;
  auto TData = Tls.query();
  if (TData.fileName())
    MSubmissionFileName = TData.fileName();
  if (TData.functionName())
    MSubmissionFunctionName = TData.functionName();
  if (MSubmissionFileName.size() || MSubmissionFunctionName.size())
    MSubmissionCodeLocation = {
        MSubmissionFileName.c_str(), MSubmissionFunctionName.c_str(),
        (int)TData.lineNumber(), (int)TData.columnNumber()};
#endif
}

AllocaCommandBase::AllocaCommandBase(CommandType Type, queue_impl *Queue,
                                     Requirement Req,
                                     AllocaCommandBase *LinkedAllocaCmd,
                                     bool IsConst)
    : Command(Type, Queue), MLinkedAllocaCmd(LinkedAllocaCmd),
      MIsLeaderAlloca(nullptr == LinkedAllocaCmd), MIsConst(IsConst),
      MRequirement(std::move(Req)), MReleaseCmd(Queue, this) {
  MRequirement.MAccessMode = access::mode::read_write;
  emitInstrumentationDataProxy();
}

void AllocaCommandBase::emitInstrumentationData() {
#ifdef XPTI_ENABLE_INSTRUMENTATION
  if (!xptiCheckTraceEnabled(MStreamID))
    return;
  // Create a payload with the command name and an event using this payload to
  // emit a node_create
  MAddress = MRequirement.MSYCLMemObj;
  makeTraceEventProlog(MAddress);
  // Set the relevant meta data properties for this command; in the 64-bit key
  // based implementation, we would notify the graph events only for the first
  // instance as the trace event structure was invariant across all instances.
  // Due to mutable metadata requirements, we now create and notify them for all
  // instances. In addition to this, we have moved to 128-bit keys in the XPTI
  // internal infrastructure to guarantee collision free universal IDs.
  if (MTraceEvent) {
    xpti_td *TE = static_cast<xpti_td *>(MTraceEvent);
    addDeviceMetadata(TE, MQueue);
    xpti::addMetadata(TE, "memory_object", reinterpret_cast<size_t>(MAddress));
    // Since we do NOT add queue_id value to metadata, we are stashing it to TLS
    // as this data is mutable and the metadata is supposed to be invariant
    xpti::framework::stash_tuple(XPTI_QUEUE_INSTANCE_ID_KEY,
                                 getQueueID(MQueue));
  }
#endif
}

bool AllocaCommandBase::producesPiEvent() const { return false; }

bool AllocaCommandBase::supportsPostEnqueueCleanup() const { return false; }

bool AllocaCommandBase::readyForCleanup() const { return false; }

AllocaCommand::AllocaCommand(queue_impl *Queue, Requirement Req,
                             bool InitFromUserData,
                             AllocaCommandBase *LinkedAllocaCmd, bool IsConst)
    : AllocaCommandBase(CommandType::ALLOCA, Queue, std::move(Req),
                        LinkedAllocaCmd, IsConst),
      MInitFromUserData(InitFromUserData) {
  // Node event must be created before the dependent edge is added to this
  // node, so this call must be before the addDep() call.
  emitInstrumentationDataProxy();
  // "Nothing to depend on"
  std::vector<Command *> ToCleanUp;
  Command *ConnectionCmd =
      addDep(DepDesc(nullptr, getRequirement(), this), ToCleanUp);
  assert(ConnectionCmd == nullptr);
  assert(ToCleanUp.empty());
  (void)ConnectionCmd;
}

void AllocaCommand::emitInstrumentationData() {
#ifdef XPTI_ENABLE_INSTRUMENTATION
  if (!xptiCheckTraceEnabled(MStreamID))
    return;

  makeTraceEventEpilog();
#endif
}

ur_result_t AllocaCommand::enqueueImp() {
  waitForPreparedHostEvents();
  std::vector<EventImplPtr> EventImpls = MPreparedDepsEvents;

  ur_event_handle_t UREvent = nullptr;

  void *HostPtr = nullptr;
  if (!MIsLeaderAlloca) {

    if (!MQueue) {
      // Do not need to make allocation if we have a linked device allocation
      Command::waitForEvents(MQueue.get(), EventImpls, UREvent);
      MEvent->setHandle(UREvent);

      return UR_RESULT_SUCCESS;
    }
    HostPtr = MLinkedAllocaCmd->getMemAllocation();
  }
  // TODO: Check if it is correct to use std::move on stack variable and
  // delete it RawEvents below.
  if (auto Result = callMemOpHelperRet(MMemAllocation, MemoryManager::allocate,
                                       getContext(MQueue), getSYCLMemObj(),
                                       MInitFromUserData, HostPtr,
                                       std::move(EventImpls), UREvent);
      Result != UR_RESULT_SUCCESS)
    return Result;

  MEvent->setHandle(UREvent);
  return UR_RESULT_SUCCESS;
}

void AllocaCommand::printDot(std::ostream &Stream) const {
  Stream << "\"" << this << "\" [style=filled, fillcolor=\"#FFD28A\", label=\"";

  Stream << "ID = " << this << "\\n";
  Stream << "ALLOCA ON " << queueDeviceToString(MQueue.get()) << "\\n";
  Stream << " MemObj : " << this->MRequirement.MSYCLMemObj << "\\n";
  Stream << " Link : " << this->MLinkedAllocaCmd << "\\n";
  Stream << "\"];" << std::endl;

  for (const auto &Dep : MDeps) {
    if (Dep.MDepCommand == nullptr)
      continue;
    Stream << "  \"" << this << "\" -> \"" << Dep.MDepCommand << "\""
           << " [ label = \"Access mode: "
           << accessModeToString(Dep.MDepRequirement->MAccessMode) << "\\n"
           << "MemObj: " << Dep.MDepRequirement->MSYCLMemObj << " \" ]"
           << std::endl;
  }
}

AllocaSubBufCommand::AllocaSubBufCommand(queue_impl *Queue, Requirement Req,
                                         AllocaCommandBase *ParentAlloca,
                                         std::vector<Command *> &ToEnqueue,
                                         std::vector<Command *> &ToCleanUp)
    : AllocaCommandBase(CommandType::ALLOCA_SUB_BUF, Queue, std::move(Req),
                        /*LinkedAllocaCmd*/ nullptr, /*IsConst*/ false),
      MParentAlloca(ParentAlloca) {
  // Node event must be created before the dependent edge
  // is added to this node, so this call must be before
  // the addDep() call.
  emitInstrumentationDataProxy();
  Command *ConnectionCmd = addDep(
      DepDesc(MParentAlloca, getRequirement(), MParentAlloca), ToCleanUp);
  if (ConnectionCmd)
    ToEnqueue.push_back(ConnectionCmd);
}

void AllocaSubBufCommand::emitInstrumentationData() {
#ifdef XPTI_ENABLE_INSTRUMENTATION
  if (!xptiCheckTraceEnabled(MStreamID))
    return;

  xpti_td *TE = static_cast<xpti_td *>(MTraceEvent);
  xpti::addMetadata(TE, "offset", this->MRequirement.MOffsetInBytes);
  xpti::addMetadata(TE, "access_range_start",
                    this->MRequirement.MAccessRange[0]);
  xpti::addMetadata(TE, "access_range_end", this->MRequirement.MAccessRange[1]);
  xpti::framework::stash_tuple(XPTI_QUEUE_INSTANCE_ID_KEY, getQueueID(MQueue));
  makeTraceEventEpilog();
#endif
}

void *AllocaSubBufCommand::getMemAllocation() const {
  // In some cases parent`s memory allocation might change (e.g., after
  // map/unmap operations). If parent`s memory allocation changes, sub-buffer
  // memory allocation should be changed as well.
  if (!MQueue) {
    return static_cast<void *>(
        static_cast<char *>(MParentAlloca->getMemAllocation()) +
        MRequirement.MOffsetInBytes);
  }
  return MMemAllocation;
}

ur_result_t AllocaSubBufCommand::enqueueImp() {
  waitForPreparedHostEvents();
  std::vector<EventImplPtr> EventImpls = MPreparedDepsEvents;
  ur_event_handle_t UREvent = nullptr;

  if (auto Result = callMemOpHelperRet(
          MMemAllocation, MemoryManager::allocateMemSubBuffer,
          getContext(MQueue), MParentAlloca->getMemAllocation(),
          MRequirement.MElemSize, MRequirement.MOffsetInBytes,
          MRequirement.MAccessRange, std::move(EventImpls), UREvent);
      Result != UR_RESULT_SUCCESS)
    return Result;

  MEvent->setHandle(UREvent);

  XPTIRegistry::bufferAssociateNotification(MParentAlloca->getSYCLMemObj(),
                                            MMemAllocation);
  return UR_RESULT_SUCCESS;
}

void AllocaSubBufCommand::printDot(std::ostream &Stream) const {
  Stream << "\"" << this << "\" [style=filled, fillcolor=\"#FFD28A\", label=\"";

  Stream << "ID = " << this << "\\n";
  Stream << "ALLOCA SUB BUF ON " << queueDeviceToString(MQueue.get()) << "\\n";
  Stream << " MemObj : " << this->MRequirement.MSYCLMemObj << "\\n";
  Stream << " Offset : " << this->MRequirement.MOffsetInBytes << "\\n";
  Stream << " Access range : " << this->MRequirement.MAccessRange[0] << "\\n";
  Stream << "\"];" << std::endl;

  for (const auto &Dep : MDeps) {
    if (Dep.MDepCommand == nullptr)
      continue;
    Stream << "  \"" << this << "\" -> \"" << Dep.MDepCommand << "\""
           << " [ label = \"Access mode: "
           << accessModeToString(Dep.MDepRequirement->MAccessMode) << "\\n"
           << "MemObj: " << Dep.MDepRequirement->MSYCLMemObj << " \" ]"
           << std::endl;
  }
}

ReleaseCommand::ReleaseCommand(queue_impl *Queue, AllocaCommandBase *AllocaCmd)
    : Command(CommandType::RELEASE, Queue), MAllocaCmd(AllocaCmd) {
  emitInstrumentationDataProxy();
}

void ReleaseCommand::emitInstrumentationData() {
#ifdef XPTI_ENABLE_INSTRUMENTATION
  if (!xptiCheckTraceEnabled(MStreamID))
    return;
  // Create a payload with the command name and an event using this payload to
  // emit a node_create
  MAddress = MAllocaCmd->getSYCLMemObj();
  makeTraceEventProlog(MAddress);

  xpti_td *TE = static_cast<xpti_td *>(MTraceEvent);
  addDeviceMetadata(TE, MQueue);
  xpti::addMetadata(TE, "allocation_type",
                    commandToName(MAllocaCmd->getType()));
  // Since we do NOT add queue_id value to metadata, we are stashing it to TLS
  // as this data is mutable and the metadata is supposed to be invariant
  xpti::framework::stash_tuple(XPTI_QUEUE_INSTANCE_ID_KEY, getQueueID(MQueue));
  makeTraceEventEpilog();
#endif
}

ur_result_t ReleaseCommand::enqueueImp() {
  waitForPreparedHostEvents();
  std::vector<EventImplPtr> EventImpls = MPreparedDepsEvents;
  std::vector<ur_event_handle_t> RawEvents = getUrEvents(EventImpls);
  bool SkipRelease = false;

  // On host side we only allocate memory for full buffers.
  // Thus, deallocating sub buffers leads to double memory freeing.
  SkipRelease |= !MQueue && MAllocaCmd->getType() == ALLOCA_SUB_BUF;

  const bool CurAllocaIsHost = !MAllocaCmd->getQueue();
  bool NeedUnmap = false;
  if (MAllocaCmd->MLinkedAllocaCmd) {

    // When releasing one of the "linked" allocations special rules take
    // place:
    // 1. Device allocation should always be released.
    // 2. Host allocation should be released if host allocation is "leader".
    // 3. Device alloca in the pair should be in active state in order to be
    //    correctly released.

    // There is no actual memory allocation if a host alloca command is
    // created being linked to a device allocation.
    SkipRelease |= CurAllocaIsHost && !MAllocaCmd->MIsLeaderAlloca;

    NeedUnmap |= CurAllocaIsHost == MAllocaCmd->MIsActive;
  }

  if (NeedUnmap) {
    queue_impl *Queue = CurAllocaIsHost
                            ? MAllocaCmd->MLinkedAllocaCmd->getQueue()
                            : MAllocaCmd->getQueue();

    assert(Queue);

    std::shared_ptr<event_impl> UnmapEventImpl =
        event_impl::create_device_event(*Queue);
    UnmapEventImpl->setContextImpl(Queue->getContextImpl());
    UnmapEventImpl->setStateIncomplete();
    ur_event_handle_t UREvent = nullptr;

    void *Src = CurAllocaIsHost
                    ? MAllocaCmd->getMemAllocation()
                    : MAllocaCmd->MLinkedAllocaCmd->getMemAllocation();

    void *Dst = !CurAllocaIsHost
                    ? MAllocaCmd->getMemAllocation()
                    : MAllocaCmd->MLinkedAllocaCmd->getMemAllocation();

    if (auto Result =
            callMemOpHelper(MemoryManager::unmap, MAllocaCmd->getSYCLMemObj(),
                            Dst, *Queue, Src, RawEvents, UREvent);
        Result != UR_RESULT_SUCCESS)
      return Result;

    UnmapEventImpl->setHandle(UREvent);
    std::swap(MAllocaCmd->MIsActive, MAllocaCmd->MLinkedAllocaCmd->MIsActive);
    EventImpls.clear();
    EventImpls.push_back(UnmapEventImpl);
  }
  ur_event_handle_t UREvent = nullptr;
  if (SkipRelease)
    Command::waitForEvents(MQueue.get(), EventImpls, UREvent);
  else {
    if (auto Result = callMemOpHelper(
            MemoryManager::release, getContext(MQueue),
            MAllocaCmd->getSYCLMemObj(), MAllocaCmd->getMemAllocation(),
            std::move(EventImpls), UREvent);
        Result != UR_RESULT_SUCCESS)
      return Result;
  }
  MEvent->setHandle(UREvent);
  return UR_RESULT_SUCCESS;
}

void ReleaseCommand::printDot(std::ostream &Stream) const {
  Stream << "\"" << this << "\" [style=filled, fillcolor=\"#FF827A\", label=\"";

  Stream << "ID = " << this << " ; ";
  Stream << "RELEASE ON " << queueDeviceToString(MQueue.get()) << "\\n";
  Stream << " Alloca : " << MAllocaCmd << "\\n";
  Stream << " MemObj : " << MAllocaCmd->getSYCLMemObj() << "\\n";
  Stream << "\"];" << std::endl;

  for (const auto &Dep : MDeps) {
    Stream << "  \"" << this << "\" -> \"" << Dep.MDepCommand << "\""
           << " [ label = \"Access mode: "
           << accessModeToString(Dep.MDepRequirement->MAccessMode) << "\\n"
           << "MemObj: " << Dep.MDepRequirement->MSYCLMemObj << " \" ]"
           << std::endl;
  }
}

bool ReleaseCommand::producesPiEvent() const { return false; }

bool ReleaseCommand::supportsPostEnqueueCleanup() const { return false; }

bool ReleaseCommand::readyForCleanup() const { return false; }

MapMemObject::MapMemObject(AllocaCommandBase *SrcAllocaCmd, Requirement Req,
                           void **DstPtr, queue_impl *Queue,
                           access::mode MapMode)
    : Command(CommandType::MAP_MEM_OBJ, Queue), MSrcAllocaCmd(SrcAllocaCmd),
      MSrcReq(std::move(Req)), MDstPtr(DstPtr), MMapMode(MapMode) {
  emitInstrumentationDataProxy();
}

void MapMemObject::emitInstrumentationData() {
#ifdef XPTI_ENABLE_INSTRUMENTATION
  if (!xptiCheckTraceEnabled(MStreamID))
    return;
  // Create a payload with the command name and an event using this payload to
  // emit a node_create
  MAddress = MSrcAllocaCmd->getSYCLMemObj();
  makeTraceEventProlog(MAddress);

  xpti_td *TE = static_cast<xpti_td *>(MTraceEvent);
  addDeviceMetadata(TE, MQueue);
  xpti::addMetadata(TE, "memory_object", reinterpret_cast<size_t>(MAddress));
  // Since we do NOT add queue_id value to metadata, we are stashing it to TLS
  // as this data is mutable and the metadata is supposed to be invariant
  xpti::framework::stash_tuple(XPTI_QUEUE_INSTANCE_ID_KEY, getQueueID(MQueue));
  makeTraceEventEpilog();
#endif
}

ur_result_t MapMemObject::enqueueImp() {
  waitForPreparedHostEvents();
  std::vector<EventImplPtr> EventImpls = MPreparedDepsEvents;
  std::vector<ur_event_handle_t> RawEvents = getUrEvents(EventImpls);
  flushCrossQueueDeps(EventImpls);

  ur_event_handle_t UREvent = nullptr;
  if (auto Result = callMemOpHelperRet(
          *MDstPtr, MemoryManager::map, MSrcAllocaCmd->getSYCLMemObj(),
          MSrcAllocaCmd->getMemAllocation(), *MQueue, MMapMode, MSrcReq.MDims,
          MSrcReq.MMemoryRange, MSrcReq.MAccessRange, MSrcReq.MOffset,
          MSrcReq.MElemSize, std::move(RawEvents), UREvent);
      Result != UR_RESULT_SUCCESS)
    return Result;

  MEvent->setHandle(UREvent);
  return UR_RESULT_SUCCESS;
}

void MapMemObject::printDot(std::ostream &Stream) const {
  Stream << "\"" << this << "\" [style=filled, fillcolor=\"#77AFFF\", label=\"";

  Stream << "ID = " << this << " ; ";
  Stream << "MAP ON " << queueDeviceToString(MQueue.get()) << "\\n";

  Stream << "\"];" << std::endl;

  for (const auto &Dep : MDeps) {
    Stream << "  \"" << this << "\" -> \"" << Dep.MDepCommand << "\""
           << " [ label = \"Access mode: "
           << accessModeToString(Dep.MDepRequirement->MAccessMode) << "\\n"
           << "MemObj: " << Dep.MDepRequirement->MSYCLMemObj << " \" ]"
           << std::endl;
  }
}

UnMapMemObject::UnMapMemObject(AllocaCommandBase *DstAllocaCmd, Requirement Req,
                               void **SrcPtr, queue_impl *Queue)
    : Command(CommandType::UNMAP_MEM_OBJ, Queue), MDstAllocaCmd(DstAllocaCmd),
      MDstReq(std::move(Req)), MSrcPtr(SrcPtr) {
  emitInstrumentationDataProxy();
}

void UnMapMemObject::emitInstrumentationData() {
#ifdef XPTI_ENABLE_INSTRUMENTATION
  if (!xptiCheckTraceEnabled(MStreamID))
    return;
  // Create a payload with the command name and an event using this payload to
  // emit a node_create
  MAddress = MDstAllocaCmd->getSYCLMemObj();
  makeTraceEventProlog(MAddress);

  xpti_td *TE = static_cast<xpti_td *>(MTraceEvent);
  addDeviceMetadata(TE, MQueue);
  xpti::addMetadata(TE, "memory_object", reinterpret_cast<size_t>(MAddress));
  // Since we do NOT add queue_id value to metadata, we are stashing it to TLS
  // as this data is mutable and the metadata is supposed to be invariant
  xpti::framework::stash_tuple(XPTI_QUEUE_INSTANCE_ID_KEY, getQueueID(MQueue));
  makeTraceEventEpilog();
#endif
}

bool UnMapMemObject::producesPiEvent() const {
  // TODO remove this workaround once the batching issue is addressed in Level
  // Zero adapter.
  // Consider the following scenario on Level Zero:
  // 1. Kernel A, which uses buffer A, is submitted to queue A.
  // 2. Kernel B, which uses buffer B, is submitted to queue B.
  // 3. queueA.wait().
  // 4. queueB.wait().
  // DPCPP runtime used to treat unmap/write commands for buffer A/B as host
  // dependencies (i.e. they were waited for prior to enqueueing any command
  // that's dependent on them). This allowed Level Zero adapter to detect that
  // each queue is idle on steps 1/2 and submit the command list right away.
  // This is no longer the case since we started passing these dependencies in
  // an event waitlist and Level Zero adapter attempts to batch these commands,
  // so the execution of kernel B starts only on step 4. This workaround
  // restores the old behavior in this case until this is resolved.
  return MQueue && (MQueue->getDeviceImpl().getBackend() !=
                        backend::ext_oneapi_level_zero ||
                    MEvent->getHandle() != nullptr);
}

ur_result_t UnMapMemObject::enqueueImp() {
  waitForPreparedHostEvents();
  std::vector<EventImplPtr> EventImpls = MPreparedDepsEvents;
  std::vector<ur_event_handle_t> RawEvents = getUrEvents(EventImpls);
  flushCrossQueueDeps(EventImpls);

  ur_event_handle_t UREvent = nullptr;
  if (auto Result =
          callMemOpHelper(MemoryManager::unmap, MDstAllocaCmd->getSYCLMemObj(),
                          MDstAllocaCmd->getMemAllocation(), *MQueue, *MSrcPtr,
                          std::move(RawEvents), UREvent);
      Result != UR_RESULT_SUCCESS)
    return Result;

  MEvent->setHandle(UREvent);

  return UR_RESULT_SUCCESS;
}

void UnMapMemObject::printDot(std::ostream &Stream) const {
  Stream << "\"" << this << "\" [style=filled, fillcolor=\"#EBC40F\", label=\"";

  Stream << "ID = " << this << " ; ";
  Stream << "UNMAP ON " << queueDeviceToString(MQueue.get()) << "\\n";

  Stream << "\"];" << std::endl;

  for (const auto &Dep : MDeps) {
    Stream << "  \"" << this << "\" -> \"" << Dep.MDepCommand << "\""
           << " [ label = \"Access mode: "
           << accessModeToString(Dep.MDepRequirement->MAccessMode) << "\\n"
           << "MemObj: " << Dep.MDepRequirement->MSYCLMemObj << " \" ]"
           << std::endl;
  }
}

MemCpyCommand::MemCpyCommand(Requirement SrcReq,
                             AllocaCommandBase *SrcAllocaCmd,
                             Requirement DstReq,
                             AllocaCommandBase *DstAllocaCmd,
                             queue_impl *SrcQueue, queue_impl *DstQueue)
    : Command(CommandType::COPY_MEMORY, DstQueue),
      MSrcQueue(SrcQueue ? SrcQueue->shared_from_this() : nullptr),
      MSrcReq(std::move(SrcReq)), MSrcAllocaCmd(SrcAllocaCmd),
      MDstReq(std::move(DstReq)), MDstAllocaCmd(DstAllocaCmd) {
  if (MSrcQueue) {
    MEvent->setContextImpl(MSrcQueue->getContextImpl());
  }

  MWorkerQueue = !MQueue ? MSrcQueue : MQueue;
  MEvent->setWorkerQueue(MWorkerQueue);

  emitInstrumentationDataProxy();
}

void MemCpyCommand::emitInstrumentationData() {
#ifdef XPTI_ENABLE_INSTRUMENTATION
  if (!xptiCheckTraceEnabled(MStreamID))
    return;
  // Create a payload with the command name and an event using this payload to
  // emit a node_create
  MAddress = MSrcAllocaCmd->getSYCLMemObj();
  makeTraceEventProlog(MAddress);

  xpti_td *CmdTraceEvent = static_cast<xpti_td *>(MTraceEvent);
  addDeviceMetadata(CmdTraceEvent, MQueue);
  xpti::addMetadata(CmdTraceEvent, "memory_object",
                    reinterpret_cast<size_t>(MAddress));
  xpti::addMetadata(CmdTraceEvent, "copy_from",
                    MSrcQueue ? deviceToID(MSrcQueue->get_device()) : 0);
  xpti::addMetadata(CmdTraceEvent, "copy_to",
                    MQueue ? deviceToID(MQueue->get_device()) : 0);
  // Since we do NOT add queue_id value to metadata, we are stashing it to TLS
  // as this data is mutable and the metadata is supposed to be invariant
  xpti::framework::stash_tuple(XPTI_QUEUE_INSTANCE_ID_KEY, getQueueID(MQueue));
  makeTraceEventEpilog();
#endif
}

context_impl *MemCpyCommand::getWorkerContext() const {
  if (!MWorkerQueue)
    return nullptr;
  return &MWorkerQueue->getContextImpl();
}

bool MemCpyCommand::producesPiEvent() const {
  // TODO remove this workaround once the batching issue is addressed in Level
  // Zero adapter.
  // Consider the following scenario on Level Zero:
  // 1. Kernel A, which uses buffer A, is submitted to queue A.
  // 2. Kernel B, which uses buffer B, is submitted to queue B.
  // 3. queueA.wait().
  // 4. queueB.wait().
  // DPCPP runtime used to treat unmap/write commands for buffer A/B as host
  // dependencies (i.e. they were waited for prior to enqueueing any command
  // that's dependent on them). This allowed Level Zero adapter to detect that
  // each queue is idle on steps 1/2 and submit the command list right away.
  // This is no longer the case since we started passing these dependencies in
  // an event waitlist and Level Zero adapter attempts to batch these commands,
  // so the execution of kernel B starts only on step 4. This workaround
  // restores the old behavior in this case until this is resolved.
  return !MQueue ||
         MQueue->getDeviceImpl().getBackend() !=
             backend::ext_oneapi_level_zero ||
         MEvent->getHandle() != nullptr;
}

ur_result_t MemCpyCommand::enqueueImp() {
  waitForPreparedHostEvents();
  std::vector<EventImplPtr> EventImpls = MPreparedDepsEvents;

  ur_event_handle_t UREvent = nullptr;

  auto RawEvents = getUrEvents(EventImpls);
  flushCrossQueueDeps(EventImpls);

  if (auto Result = callMemOpHelper(
          MemoryManager::copy, MSrcAllocaCmd->getSYCLMemObj(),
          MSrcAllocaCmd->getMemAllocation(), MSrcQueue.get(), MSrcReq.MDims,
          MSrcReq.MMemoryRange, MSrcReq.MAccessRange, MSrcReq.MOffset,
          MSrcReq.MElemSize, MDstAllocaCmd->getMemAllocation(), MQueue.get(),
          MDstReq.MDims, MDstReq.MMemoryRange, MDstReq.MAccessRange,
          MDstReq.MOffset, MDstReq.MElemSize, std::move(RawEvents), UREvent);
      Result != UR_RESULT_SUCCESS)
    return Result;

  MEvent->setHandle(UREvent);
  return UR_RESULT_SUCCESS;
}

void MemCpyCommand::printDot(std::ostream &Stream) const {
  Stream << "\"" << this << "\" [style=filled, fillcolor=\"#C7EB15\" label=\"";

  Stream << "ID = " << this << " ; ";
  Stream << "MEMCPY ON " << queueDeviceToString(MQueue.get()) << "\\n";
  Stream << "From: " << MSrcAllocaCmd << " is host: " << !MSrcQueue << "\\n";
  Stream << "To: " << MDstAllocaCmd << " is host: " << !MQueue << "\\n";

  Stream << "\"];" << std::endl;

  for (const auto &Dep : MDeps) {
    Stream << "  \"" << this << "\" -> \"" << Dep.MDepCommand << "\""
           << " [ label = \"Access mode: "
           << accessModeToString(Dep.MDepRequirement->MAccessMode) << "\\n"
           << "MemObj: " << Dep.MDepRequirement->MSYCLMemObj << " \" ]"
           << std::endl;
  }
}

AllocaCommandBase *ExecCGCommand::getAllocaForReq(Requirement *Req) {
  for (const DepDesc &Dep : MDeps) {
    if (Dep.MDepRequirement == Req)
      return Dep.MAllocaCmd;
  }
  // Default constructed accessors do not add dependencies, but they can be
  // passed to commands. Simply return nullptr, since they are empty and don't
  // really require any memory.
  return nullptr;
}

std::vector<std::shared_ptr<const void>>
ExecCGCommand::getAuxiliaryResources() const {
  if (MCommandGroup->getType() == CGType::Kernel)
    return ((CGExecKernel *)MCommandGroup.get())->getAuxiliaryResources();
  return {};
}

void ExecCGCommand::clearAuxiliaryResources() {
  if (MCommandGroup->getType() == CGType::Kernel)
    ((CGExecKernel *)MCommandGroup.get())->clearAuxiliaryResources();
}

ur_result_t UpdateHostRequirementCommand::enqueueImp() {
  waitForPreparedHostEvents();
  std::vector<EventImplPtr> EventImpls = MPreparedDepsEvents;
  ur_event_handle_t UREvent = nullptr;
  Command::waitForEvents(MQueue.get(), EventImpls, UREvent);
  MEvent->setHandle(UREvent);

  assert(MSrcAllocaCmd && "Expected valid alloca command");
  assert(MSrcAllocaCmd->getMemAllocation() && "Expected valid source pointer");
  assert(MDstPtr && "Expected valid target pointer");
  *MDstPtr = MSrcAllocaCmd->getMemAllocation();

  return UR_RESULT_SUCCESS;
}

void UpdateHostRequirementCommand::printDot(std::ostream &Stream) const {
  Stream << "\"" << this << "\" [style=filled, fillcolor=\"#f1337f\", label=\"";

  Stream << "ID = " << this << "\\n";
  Stream << "UPDATE REQ ON " << queueDeviceToString(MQueue.get()) << "\\n";
  bool IsReqOnBuffer =
      MDstReq.MSYCLMemObj->getType() == SYCLMemObjI::MemObjType::Buffer;
  Stream << "TYPE: " << (IsReqOnBuffer ? "Buffer" : "Image") << "\\n";
  if (IsReqOnBuffer)
    Stream << "Is sub buffer: " << std::boolalpha << MDstReq.MIsSubBuffer
           << "\\n";

  Stream << "\"];" << std::endl;

  for (const auto &Dep : MDeps) {
    Stream << "  \"" << this << "\" -> \"" << Dep.MDepCommand << "\""
           << " [ label = \"Access mode: "
           << accessModeToString(Dep.MDepRequirement->MAccessMode) << "\\n"
           << "MemObj: " << Dep.MAllocaCmd->getSYCLMemObj() << " \" ]"
           << std::endl;
  }
}

MemCpyCommandHost::MemCpyCommandHost(Requirement SrcReq,
                                     AllocaCommandBase *SrcAllocaCmd,
                                     Requirement DstReq, void **DstPtr,
                                     queue_impl *SrcQueue, queue_impl *DstQueue)
    : Command(CommandType::COPY_MEMORY, DstQueue),
      MSrcQueue(SrcQueue ? SrcQueue->shared_from_this() : nullptr),
      MSrcReq(std::move(SrcReq)), MSrcAllocaCmd(SrcAllocaCmd),
      MDstReq(std::move(DstReq)), MDstPtr(DstPtr) {
  if (MSrcQueue) {
    MEvent->setContextImpl(MSrcQueue->getContextImpl());
  }

  MWorkerQueue = !MQueue ? MSrcQueue : MQueue;
  MEvent->setWorkerQueue(MWorkerQueue);

  emitInstrumentationDataProxy();
}

void MemCpyCommandHost::emitInstrumentationData() {
#ifdef XPTI_ENABLE_INSTRUMENTATION
  if (!xptiCheckTraceEnabled(MStreamID))
    return;
  // Create a payload with the command name and an event using this payload to
  // emit a node_create
  MAddress = MSrcAllocaCmd->getSYCLMemObj();
  makeTraceEventProlog(MAddress);

  xpti_td *CmdTraceEvent = static_cast<xpti_td *>(MTraceEvent);
  addDeviceMetadata(CmdTraceEvent, MQueue);
  xpti::addMetadata(CmdTraceEvent, "memory_object",
                    reinterpret_cast<size_t>(MAddress));
  xpti::addMetadata(CmdTraceEvent, "copy_from",
                    MSrcQueue ? deviceToID(MSrcQueue->get_device()) : 0);
  xpti::addMetadata(CmdTraceEvent, "copy_to",
                    MQueue ? deviceToID(MQueue->get_device()) : 0);
  // Since we do NOT add queue_id value to metadata, we are stashing it to TLS
  // as this data is mutable and the metadata is supposed to be invariant
  xpti::framework::stash_tuple(XPTI_QUEUE_INSTANCE_ID_KEY, getQueueID(MQueue));
  makeTraceEventEpilog();
#endif
}

context_impl *MemCpyCommandHost::getWorkerContext() const {
  if (!MWorkerQueue)
    return nullptr;
  return &MWorkerQueue->getContextImpl();
}

ur_result_t MemCpyCommandHost::enqueueImp() {
  queue_impl *Queue = MWorkerQueue.get();
  waitForPreparedHostEvents();
  std::vector<EventImplPtr> EventImpls = MPreparedDepsEvents;
  std::vector<ur_event_handle_t> RawEvents = getUrEvents(EventImpls);

  ur_event_handle_t UREvent = nullptr;
  // Omit copying if mode is discard one.
  // TODO: Handle this at the graph building time by, for example, creating
  // empty node instead of memcpy.
  if (MDstReq.MAccessMode == access::mode::discard_read_write ||
      MDstReq.MAccessMode == access::mode::discard_write) {
    Command::waitForEvents(Queue, EventImpls, UREvent);

    return UR_RESULT_SUCCESS;
  }

  flushCrossQueueDeps(EventImpls);

  if (auto Result = callMemOpHelper(
          MemoryManager::copy, MSrcAllocaCmd->getSYCLMemObj(),
          MSrcAllocaCmd->getMemAllocation(), MSrcQueue.get(), MSrcReq.MDims,
          MSrcReq.MMemoryRange, MSrcReq.MAccessRange, MSrcReq.MOffset,
          MSrcReq.MElemSize, *MDstPtr, MQueue.get(), MDstReq.MDims,
          MDstReq.MMemoryRange, MDstReq.MAccessRange, MDstReq.MOffset,
          MDstReq.MElemSize, std::move(RawEvents), UREvent);
      Result != UR_RESULT_SUCCESS)
    return Result;

  MEvent->setHandle(UREvent);
  return UR_RESULT_SUCCESS;
}

EmptyCommand::EmptyCommand() : Command(CommandType::EMPTY_TASK, nullptr) {
  emitInstrumentationDataProxy();
}

ur_result_t EmptyCommand::enqueueImp() {
  waitForPreparedHostEvents();
  ur_event_handle_t UREvent = nullptr;
  waitForEvents(MQueue.get(), MPreparedDepsEvents, UREvent);
  MEvent->setHandle(UREvent);
  return UR_RESULT_SUCCESS;
}

void EmptyCommand::addRequirement(Command *DepCmd, AllocaCommandBase *AllocaCmd,
                                  const Requirement *Req) {
  const Requirement &ReqRef = *Req;
  MRequirements.emplace_back(ReqRef);
  const Requirement *const StoredReq = &MRequirements.back();

  // EmptyCommand is always host one, so we believe that result of addDep is
  // nil
  std::vector<Command *> ToCleanUp;
  Command *Cmd = addDep(DepDesc{DepCmd, StoredReq, AllocaCmd}, ToCleanUp);
  assert(Cmd == nullptr && "Conection command should be null for EmptyCommand");
  assert(ToCleanUp.empty() && "addDep should add a command for cleanup only if "
                              "there's a connection command");
  (void)Cmd;
}

void EmptyCommand::emitInstrumentationData() {
#ifdef XPTI_ENABLE_INSTRUMENTATION
  if (!xptiCheckTraceEnabled(MStreamID))
    return;
  // Create a payload with the command name and an event using this payload to
  // emit a node_create
  if (MRequirements.empty())
    return;

  Requirement &Req = *MRequirements.begin();

  MAddress = Req.MSYCLMemObj;
  makeTraceEventProlog(MAddress);

  xpti_td *CmdTraceEvent = static_cast<xpti_td *>(MTraceEvent);
  addDeviceMetadata(CmdTraceEvent, MQueue);
  xpti::addMetadata(CmdTraceEvent, "memory_object",
                    reinterpret_cast<size_t>(MAddress));
  // Since we do NOT add queue_id value to metadata, we are stashing it to TLS
  // as this data is mutable and the metadata is supposed to be invariant
  xpti::framework::stash_tuple(XPTI_QUEUE_INSTANCE_ID_KEY, getQueueID(MQueue));
  makeTraceEventEpilog();
#endif
}

void EmptyCommand::printDot(std::ostream &Stream) const {
  Stream << "\"" << this << "\" [style=filled, fillcolor=\"#8d8f29\", label=\"";

  Stream << "ID = " << this << "\\n";
  Stream << "EMPTY NODE"
         << "\\n";

  Stream << "\"];" << std::endl;

  for (const auto &Dep : MDeps) {
    Stream << "  \"" << this << "\" -> \"" << Dep.MDepCommand << "\""
           << " [ label = \"Access mode: "
           << accessModeToString(Dep.MDepRequirement->MAccessMode) << "\\n"
           << "MemObj: " << Dep.MDepRequirement->MSYCLMemObj << " \" ]"
           << std::endl;
  }
}

bool EmptyCommand::producesPiEvent() const { return false; }

void MemCpyCommandHost::printDot(std::ostream &Stream) const {
  Stream << "\"" << this << "\" [style=filled, fillcolor=\"#B6A2EB\", label=\"";

  Stream << "ID = " << this << "\\n";
  Stream << "MEMCPY HOST ON " << queueDeviceToString(MQueue.get()) << "\\n";

  Stream << "\"];" << std::endl;

  for (const auto &Dep : MDeps) {
    Stream << "  \"" << this << "\" -> \"" << Dep.MDepCommand << "\""
           << " [ label = \"Access mode: "
           << accessModeToString(Dep.MDepRequirement->MAccessMode) << "\\n"
           << "MemObj: " << Dep.MDepRequirement->MSYCLMemObj << " \" ]"
           << std::endl;
  }
}

UpdateHostRequirementCommand::UpdateHostRequirementCommand(
    queue_impl *Queue, Requirement Req, AllocaCommandBase *SrcAllocaCmd,
    void **DstPtr)
    : Command(CommandType::UPDATE_REQUIREMENT, Queue),
      MSrcAllocaCmd(SrcAllocaCmd), MDstReq(std::move(Req)), MDstPtr(DstPtr) {

  emitInstrumentationDataProxy();
}

void UpdateHostRequirementCommand::emitInstrumentationData() {
#ifdef XPTI_ENABLE_INSTRUMENTATION
  if (!xptiCheckTraceEnabled(MStreamID))
    return;
  // Create a payload with the command name and an event using this payload to
  // emit a node_create
  MAddress = MSrcAllocaCmd->getSYCLMemObj();
  makeTraceEventProlog(MAddress);

  xpti_td *CmdTraceEvent = static_cast<xpti_td *>(MTraceEvent);
  addDeviceMetadata(CmdTraceEvent, MQueue);
  xpti::addMetadata(CmdTraceEvent, "memory_object",
                    reinterpret_cast<size_t>(MAddress));
  // Since we do NOT add queue_id value to metadata, we are stashing it to TLS
  // as this data is mutable and the metadata is supposed to be invariant
  xpti::framework::stash_tuple(XPTI_QUEUE_INSTANCE_ID_KEY, getQueueID(MQueue));
  makeTraceEventEpilog();
#endif
}

static std::string_view cgTypeToString(detail::CGType Type) {
  switch (Type) {
  case detail::CGType::Kernel:
    return "Kernel";
    break;
  case detail::CGType::UpdateHost:
    return "update_host";
    break;
  case detail::CGType::Fill:
    return "fill";
    break;
  case detail::CGType::CopyAccToAcc:
    return "copy acc to acc";
    break;
  case detail::CGType::CopyAccToPtr:
    return "copy acc to ptr";
    break;
  case detail::CGType::CopyPtrToAcc:
    return "copy ptr to acc";
    break;
  case detail::CGType::Barrier:
    return "barrier";
  case detail::CGType::BarrierWaitlist:
    return "barrier waitlist";
  case detail::CGType::CopyUSM:
    return "copy usm";
    break;
  case detail::CGType::FillUSM:
    return "fill usm";
    break;
  case detail::CGType::PrefetchUSM:
    return "prefetch usm";
    break;
  case detail::CGType::CodeplayHostTask:
    return "host task";
    break;
  case detail::CGType::Copy2DUSM:
    return "copy 2d usm";
    break;
  case detail::CGType::Fill2DUSM:
    return "fill 2d usm";
    break;
  case detail::CGType::AdviseUSM:
    return "advise usm";
  case detail::CGType::Memset2DUSM:
    return "memset 2d usm";
    break;
  case detail::CGType::CopyToDeviceGlobal:
    return "copy to device_global";
    break;
  case detail::CGType::CopyFromDeviceGlobal:
    return "copy from device_global";
    break;
  case detail::CGType::ReadWriteHostPipe:
    return "read_write host pipe";
  case detail::CGType::ExecCommandBuffer:
    return "exec command buffer";
  case detail::CGType::CopyImage:
    return "copy image";
  case detail::CGType::SemaphoreWait:
    return "semaphore wait";
  case detail::CGType::SemaphoreSignal:
    return "semaphore signal";
  default:
    return "unknown";
    break;
  }
}

ExecCGCommand::ExecCGCommand(
    std::unique_ptr<detail::CG> CommandGroup, queue_impl *Queue,
    bool EventNeeded, ur_exp_command_buffer_handle_t CommandBuffer,
    const std::vector<ur_exp_command_buffer_sync_point_t> &Dependencies)
    : Command(CommandType::RUN_CG, Queue, CommandBuffer, Dependencies),
      MEventNeeded(EventNeeded), MCommandGroup(std::move(CommandGroup)) {
  if (MCommandGroup->getType() == detail::CGType::CodeplayHostTask) {
    queue_impl *SubmitQueue =
        static_cast<detail::CGHostTask *>(MCommandGroup.get())->MQueue.get();
    assert(SubmitQueue &&
           "Host task command group must have a valid submit queue");

    MEvent->setSubmittedQueue(SubmitQueue->weak_from_this());
    // Initialize host profiling info if the queue has profiling enabled.
    if (SubmitQueue->MIsProfilingEnabled)
      MEvent->initHostProfilingInfo();
  }
  if (MCommandGroup->getType() == detail::CGType::ProfilingTag)
    MEvent->markAsProfilingTagEvent();

  emitInstrumentationDataProxy();
}

#ifdef XPTI_ENABLE_INSTRUMENTATION
std::string instrumentationGetKernelName(
    const std::shared_ptr<detail::kernel_impl> &SyclKernel,
    const std::string_view FunctionName, const std::string_view SyclKernelName,
    void *&Address, std::optional<bool> &FromSource) {
  std::string KernelName;
  if (SyclKernel && SyclKernel->isCreatedFromSource()) {
    FromSource = true;
    ur_kernel_handle_t KernelHandle = SyclKernel->getHandleRef();
    Address = KernelHandle;
    KernelName = FunctionName;
  } else {
    FromSource = false;
    KernelName = demangleKernelName(SyclKernelName);
  }
  return KernelName;
}

void instrumentationAddExtraKernelMetadata(
    xpti_td *&CmdTraceEvent, const NDRDescT &NDRDesc,
    detail::kernel_bundle_impl *KernelBundleImplPtr,
    KernelNameStrRefT KernelName,
    KernelNameBasedCacheT *KernelNameBasedCachePtr,
    const std::shared_ptr<detail::kernel_impl> &SyclKernel, queue_impl *Queue,
    std::vector<ArgDesc> &CGArgs) // CGArgs are not const since they could be
                                  // sorted in this function
{
  std::vector<ArgDesc> Args;

  auto FilterArgs = [&Args](detail::ArgDesc &Arg, int NextTrueIndex) {
    Args.push_back({Arg.MType, Arg.MPtr, Arg.MSize, NextTrueIndex});
  };
  const KernelArgMask *EliminatedArgMask = nullptr;

  if (nullptr != SyclKernel) {
    if (!SyclKernel->isCreatedFromSource())
      EliminatedArgMask = SyclKernel->getKernelArgMask();
  } else if (auto SyclKernelImpl =
                 KernelBundleImplPtr
                     ? KernelBundleImplPtr->tryGetKernel(KernelName)
                     : std::shared_ptr<kernel_impl>{nullptr}) {
    EliminatedArgMask = SyclKernelImpl->getKernelArgMask();
  } else if (Queue) {
    // NOTE: Queue can be null when kernel is directly enqueued to a command
    // buffer
    //       by graph API, when a modifiable graph is finalized.
    FastKernelCacheValPtr FastKernelCacheVal =
        detail::ProgramManager::getInstance().getOrCreateKernel(
            Queue->getContextImpl(), Queue->getDeviceImpl(), KernelName,
            KernelNameBasedCachePtr);
    EliminatedArgMask = FastKernelCacheVal->MKernelArgMask;
  }

  applyFuncOnFilteredArgs(EliminatedArgMask, CGArgs, FilterArgs);

  xpti::offload_kernel_enqueue_data_t KernelData{
      {NDRDesc.GlobalSize[0], NDRDesc.GlobalSize[1], NDRDesc.GlobalSize[2]},
      {NDRDesc.LocalSize[0], NDRDesc.LocalSize[1], NDRDesc.LocalSize[2]},
      {NDRDesc.GlobalOffset[0], NDRDesc.GlobalOffset[1],
       NDRDesc.GlobalOffset[2]},
      Args.size()};
  xpti::addMetadata(CmdTraceEvent, "enqueue_kernel_data", KernelData);
  for (size_t i = 0; i < Args.size(); i++) {
    std::string Prefix("arg");
    xpti::offload_kernel_arg_data_t arg{(int)Args[i].MType, Args[i].MPtr,
                                        Args[i].MSize, Args[i].MIndex};
    xpti::addMetadata(CmdTraceEvent, Prefix + std::to_string(i), arg);
  }
}

void instrumentationFillCommonData(const std::string &KernelName,
                                   const std::string &FuncName,
                                   const std::string &FileName, uint64_t Line,
                                   uint64_t Column, const void *const Address,
                                   queue_impl *Queue,
                                   std::optional<bool> &FromSource,
                                   uint64_t &OutInstanceID,
                                   xpti_td *&OutTraceEvent) {
  //  Get source file, line number information from the CommandGroup object
  //  and create payload using name, address, and source info
  //
  //  On Windows, since the support for builtin functions is not available in
  //  MSVC, the MFileName, MLine will be set to nullptr and "0" respectively.
  //  Handle this condition explicitly here.
  bool HasSourceInfo = false;
  xpti::payload_t Payload;
  if (!FileName.empty()) {
    // File name has a valid string
    Payload =
        xpti::payload_t(FuncName.empty() ? KernelName.data() : FuncName.data(),
                        FileName.data(), Line, Column, Address);
    HasSourceInfo = true;
  } else if (Address) {
    // We have a valid function name and an address
    Payload = xpti::payload_t(KernelName.data(), Address);
  } else {
    // In any case, we will have a valid function name and we'll use that to
    // create the hash
    Payload = xpti::payload_t(KernelName.data());
  }

  uint64_t CGKernelInstanceNo;
  // Create event using the payload
  xpti_td *CmdTraceEvent =
      xptiMakeEvent("ExecCG", &Payload, xpti::trace_graph_event,
                    xpti::trace_activity_type_t::active, &CGKernelInstanceNo);
  if (CmdTraceEvent) {
    OutInstanceID = CGKernelInstanceNo;
    OutTraceEvent = CmdTraceEvent;

    addDeviceMetadata(CmdTraceEvent, Queue);
    if (!KernelName.empty()) {
      xpti::addMetadata(CmdTraceEvent, "kernel_name", KernelName);
    }
    if (FromSource.has_value()) {
      xpti::addMetadata(CmdTraceEvent, "from_source", FromSource.value());
    }
    if (HasSourceInfo) {
      xpti::addMetadata(CmdTraceEvent, "sym_function_name", KernelName);
      xpti::addMetadata(CmdTraceEvent, "sym_source_file_name", FileName);
      xpti::addMetadata(CmdTraceEvent, "sym_line_no", static_cast<int>(Line));
      xpti::addMetadata(CmdTraceEvent, "sym_column_no",
                        static_cast<int>(Column));
    }
    // We no longer set the 'queue_id' in the metadata structure as it is a
    // mutable value and multiple threads using the same queue created at the
    // same location will overwrite the metadata values creating inconsistencies
  }
}
#endif

#ifdef XPTI_ENABLE_INSTRUMENTATION
std::pair<xpti_td *, uint64_t> emitKernelInstrumentationData(
    int32_t StreamID, const std::shared_ptr<detail::kernel_impl> &SyclKernel,
    const detail::code_location &CodeLoc, bool IsTopCodeLoc,
    const std::string_view SyclKernelName,
    KernelNameBasedCacheT *KernelNameBasedCachePtr, queue_impl *Queue,
    const NDRDescT &NDRDesc, detail::kernel_bundle_impl *KernelBundleImplPtr,
    std::vector<ArgDesc> &CGArgs) {

  auto XptiObjects = std::make_pair<xpti_td *, uint64_t>(nullptr, -1);
  constexpr uint16_t NotificationTraceType = xpti::trace_node_create;
  if (!xptiCheckTraceEnabled(StreamID))
    return XptiObjects;

  void *Address = nullptr;
  std::optional<bool> FromSource;
  std::string KernelName = instrumentationGetKernelName(
      SyclKernel, CodeLoc.functionName(), SyclKernelName, Address, FromSource);

  auto &[CmdTraceEvent, InstanceID] = XptiObjects;

  std::string FileName =
      CodeLoc.fileName() ? CodeLoc.fileName() : std::string();

  // If code location is above sycl layer, use function name from code
  // location instead of kernel name in event payload
  std::string FuncName = (!IsTopCodeLoc && CodeLoc.functionName())
                             ? CodeLoc.functionName()
                             : std::string();

  instrumentationFillCommonData(KernelName, FuncName, FileName,
                                CodeLoc.lineNumber(), CodeLoc.columnNumber(),
                                Address, Queue, FromSource, InstanceID,
                                CmdTraceEvent);

  if (CmdTraceEvent) {
    // Stash the queue_id mutable metadata in TLS
    // NOTE: Queue can be null when kernel is directly enqueued to a command
    // buffer by graph API, when a modifiable graph is finalized.
    if (Queue)
      xpti::framework::stash_tuple(XPTI_QUEUE_INSTANCE_ID_KEY,
                                   getQueueID(Queue));
    instrumentationAddExtraKernelMetadata(
        CmdTraceEvent, NDRDesc, KernelBundleImplPtr,
        std::string(SyclKernelName), KernelNameBasedCachePtr, SyclKernel, Queue,
        CGArgs);

    xptiNotifySubscribers(
        StreamID, NotificationTraceType, detail::GSYCLGraphEvent, CmdTraceEvent,
        InstanceID,
        static_cast<const void *>(
            commandToNodeType(Command::CommandType::RUN_CG).c_str()));
  }

  return XptiObjects;
}
#endif

void ExecCGCommand::emitInstrumentationData() {
#ifdef XPTI_ENABLE_INSTRUMENTATION
  constexpr uint16_t NotificationTraceType = xpti::trace_node_create;
  if (!xptiCheckTraceEnabled(MStreamID))
    return;

  std::string KernelName;
  std::optional<bool> FromSource;
  switch (MCommandGroup->getType()) {
  case detail::CGType::Kernel: {
    auto KernelCG =
        reinterpret_cast<detail::CGExecKernel *>(MCommandGroup.get());
    KernelName = instrumentationGetKernelName(
        KernelCG->MSyclKernel, MCommandGroup->MFunctionName,
        KernelCG->getKernelName(), MAddress, FromSource);
  } break;
  default:
    KernelName = getTypeString();
    break;
  }

  // If code location is above sycl layer, use function name from code
  // location instead of kernel name in event payload
  std::string FuncName;
  if (!MCommandGroup->MIsTopCodeLoc)
    FuncName = MCommandGroup->MFunctionName;

  xpti_td *CmdTraceEvent = nullptr;
  instrumentationFillCommonData(KernelName, FuncName, MCommandGroup->MFileName,
                                MCommandGroup->MLine, MCommandGroup->MColumn,
                                MAddress, MQueue.get(), FromSource, MInstanceID,
                                CmdTraceEvent);

  if (CmdTraceEvent) {
    xpti::framework::stash_tuple(XPTI_QUEUE_INSTANCE_ID_KEY,
                                 getQueueID(MQueue));
    MTraceEvent = static_cast<void *>(CmdTraceEvent);
    if (MCommandGroup->getType() == detail::CGType::Kernel) {
      auto KernelCG =
          reinterpret_cast<detail::CGExecKernel *>(MCommandGroup.get());
      instrumentationAddExtraKernelMetadata(
          CmdTraceEvent, KernelCG->MNDRDesc, KernelCG->getKernelBundle().get(),
          KernelCG->MKernelName, KernelCG->MKernelNameBasedCachePtr,
          KernelCG->MSyclKernel, MQueue.get(), KernelCG->MArgs);
    }

    xptiNotifySubscribers(
        MStreamID, NotificationTraceType, detail::GSYCLGraphEvent,
        CmdTraceEvent, MInstanceID,
        static_cast<const void *>(commandToNodeType(MType).c_str()));
  }
#endif
}

void ExecCGCommand::printDot(std::ostream &Stream) const {
  Stream << "\"" << this << "\" [style=filled, fillcolor=\"#AFFF82\", label=\"";

  Stream << "ID = " << this << "\\n";
  Stream << "EXEC CG ON " << queueDeviceToString(MQueue.get()) << "\\n";

  switch (MCommandGroup->getType()) {
  case detail::CGType::Kernel: {
    auto KernelCG =
        reinterpret_cast<detail::CGExecKernel *>(MCommandGroup.get());
    Stream << "Kernel name: ";
    if (KernelCG->MSyclKernel && KernelCG->MSyclKernel->isCreatedFromSource())
      Stream << "created from source";
    else
      Stream << demangleKernelName(KernelCG->getKernelName());
    Stream << "\\n";
    break;
  }
  default:
    Stream << "CG type: " << getTypeString() << "\\n";
    break;
  }

  Stream << "\"];" << std::endl;

  for (const auto &Dep : MDeps) {
    Stream << "  \"" << this << "\" -> \"" << Dep.MDepCommand << "\""
           << " [ label = \"Access mode: "
           << accessModeToString(Dep.MDepRequirement->MAccessMode) << "\\n"
           << "MemObj: " << Dep.MDepRequirement->MSYCLMemObj << " \" ]"
           << std::endl;
  }
}

std::string_view ExecCGCommand::getTypeString() const {
  return cgTypeToString(MCommandGroup->getType());
}

// SYCL has a parallel_for_work_group variant where the only NDRange
// characteristics set by a user is the number of work groups. This does not
// map to the OpenCL clEnqueueNDRangeAPI, which requires global work size to
// be set as well. This function determines local work size based on the
// device characteristics and the number of work groups requested by the user,
// then calculates the global work size. SYCL specification (from 4.8.5.3):
// The member function handler::parallel_for_work_group is parameterized by
// the number of work - groups, such that the size of each group is chosen by
// the runtime, or by the number of work - groups and number of work - items
// for users who need more control.
static void adjustNDRangePerKernel(NDRDescT &NDR, ur_kernel_handle_t Kernel,
                                   const device_impl &DeviceImpl) {
  if (NDR.GlobalSize[0] != 0)
    return; // GlobalSize is set - no need to adjust
  // check the prerequisites:
  assert(NDR.LocalSize[0] == 0);
  // TODO might be good to cache this info together with the kernel info to
  // avoid get_kernel_work_group_info on every kernel run
  range<3> WGSize = get_kernel_device_specific_info<
      sycl::info::kernel_device_specific::compile_work_group_size>(
      Kernel, DeviceImpl.getHandleRef(), DeviceImpl.getAdapter());

  if (WGSize[0] == 0) {
    WGSize = {1, 1, 1};
  }
  NDR = sycl::detail::NDRDescT{nd_range<3>(NDR.NumWorkGroups * WGSize, WGSize),
                               static_cast<int>(NDR.Dims)};
}

// We have the following mapping between dimensions with SPIR-V builtins:
// 1D: id[0] -> x
// 2D: id[0] -> y, id[1] -> x
// 3D: id[0] -> z, id[1] -> y, id[2] -> x
// So in order to ensure the correctness we update all the kernel
// parameters accordingly.
// Initially we keep the order of NDRDescT as it provided by the user, this
// simplifies overall handling and do the reverse only when
// the kernel is enqueued.
void ReverseRangeDimensionsForKernel(NDRDescT &NDR) {
  if (NDR.Dims > 1) {
    std::swap(NDR.GlobalSize[0], NDR.GlobalSize[NDR.Dims - 1]);
    std::swap(NDR.LocalSize[0], NDR.LocalSize[NDR.Dims - 1]);
    std::swap(NDR.GlobalOffset[0], NDR.GlobalOffset[NDR.Dims - 1]);
  }
}

ur_mem_flags_t AccessModeToUr(access::mode AccessorMode) {
  switch (AccessorMode) {
  case access::mode::read:
    return UR_MEM_FLAG_READ_ONLY;
  case access::mode::write:
  case access::mode::discard_write:
    return UR_MEM_FLAG_WRITE_ONLY;
  default:
    return UR_MEM_FLAG_READ_WRITE;
  }
}

// Sets arguments for a given kernel and device based on the argument type.
// Refactored from SetKernelParamsAndLaunch to allow it to be used in the graphs
// extension.
static void SetArgBasedOnType(
    const AdapterPtr &Adapter, ur_kernel_handle_t Kernel,
    device_image_impl *DeviceImageImpl,
    const std::function<void *(Requirement *Req)> &getMemAllocationFunc,
    context_impl &ContextImpl, detail::ArgDesc &Arg, size_t NextTrueIndex) {
  switch (Arg.MType) {
  case kernel_param_kind_t::kind_dynamic_work_group_memory:
    break;
  case kernel_param_kind_t::kind_work_group_memory:
    break;
  case kernel_param_kind_t::kind_stream:
    break;
  case kernel_param_kind_t::kind_dynamic_accessor:
  case kernel_param_kind_t::kind_accessor: {
    Requirement *Req = (Requirement *)(Arg.MPtr);

    // getMemAllocationFunc is nullptr when there are no requirements. However,
    // we may pass default constructed accessors to a command, which don't add
    // requirements. In such case, getMemAllocationFunc is nullptr, but it's a
    // valid case, so we need to properly handle it.
    ur_mem_handle_t MemArg =
        getMemAllocationFunc
            ? reinterpret_cast<ur_mem_handle_t>(getMemAllocationFunc(Req))
            : nullptr;
    ur_kernel_arg_mem_obj_properties_t MemObjData{};
    MemObjData.stype = UR_STRUCTURE_TYPE_KERNEL_ARG_MEM_OBJ_PROPERTIES;
    MemObjData.memoryAccess = AccessModeToUr(Req->MAccessMode);
    Adapter->call<UrApiKind::urKernelSetArgMemObj>(Kernel, NextTrueIndex,
                                                   &MemObjData, MemArg);
    break;
  }
  case kernel_param_kind_t::kind_std_layout: {
    if (Arg.MPtr) {
      Adapter->call<UrApiKind::urKernelSetArgValue>(
          Kernel, NextTrueIndex, Arg.MSize, nullptr, Arg.MPtr);
    } else {
      Adapter->call<UrApiKind::urKernelSetArgLocal>(Kernel, NextTrueIndex,
                                                    Arg.MSize, nullptr);
    }

    break;
  }
  case kernel_param_kind_t::kind_sampler: {
    sampler *SamplerPtr = (sampler *)Arg.MPtr;
    ur_sampler_handle_t Sampler =
        (ur_sampler_handle_t)detail::getSyclObjImpl(*SamplerPtr)
            ->getOrCreateSampler(ContextImpl);
    Adapter->call<UrApiKind::urKernelSetArgSampler>(Kernel, NextTrueIndex,
                                                    nullptr, Sampler);
    break;
  }
  case kernel_param_kind_t::kind_pointer: {
    // We need to de-rerence this to get the actual USM allocation - that's the
    // pointer UR is expecting.
    const void *Ptr = *static_cast<const void *const *>(Arg.MPtr);
    Adapter->call<UrApiKind::urKernelSetArgPointer>(Kernel, NextTrueIndex,
                                                    nullptr, Ptr);
    break;
  }
  case kernel_param_kind_t::kind_specialization_constants_buffer: {
    assert(DeviceImageImpl != nullptr);
    ur_mem_handle_t SpecConstsBuffer =
        DeviceImageImpl->get_spec_const_buffer_ref();

    ur_kernel_arg_mem_obj_properties_t MemObjProps{};
    MemObjProps.pNext = nullptr;
    MemObjProps.stype = UR_STRUCTURE_TYPE_KERNEL_ARG_MEM_OBJ_PROPERTIES;
    MemObjProps.memoryAccess = UR_MEM_FLAG_READ_ONLY;
    Adapter->call<UrApiKind::urKernelSetArgMemObj>(
        Kernel, NextTrueIndex, &MemObjProps, SpecConstsBuffer);
    break;
  }
  case kernel_param_kind_t::kind_invalid:
    throw sycl::exception(sycl::make_error_code(sycl::errc::runtime),
                          "Invalid kernel param kind " +
                              codeToString(UR_RESULT_ERROR_INVALID_VALUE));
    break;
  }
}

static ur_result_t SetKernelParamsAndLaunch(
    queue_impl &Queue, std::vector<ArgDesc> &Args,
    const std::shared_ptr<device_image_impl> &DeviceImageImpl,
    ur_kernel_handle_t Kernel, NDRDescT &NDRDesc,
    std::vector<ur_event_handle_t> &RawEvents, detail::event_impl *OutEventImpl,
    const KernelArgMask *EliminatedArgMask,
    const std::function<void *(Requirement *Req)> &getMemAllocationFunc,
    bool IsCooperative, bool KernelUsesClusterLaunch,
    uint32_t WorkGroupMemorySize, const RTDeviceBinaryImage *BinImage,
    KernelNameStrRefT KernelName,
    KernelNameBasedCacheT *KernelNameBasedCachePtr,
    void *KernelFuncPtr = nullptr, int KernelNumArgs = 0,
    detail::kernel_param_desc_t (*KernelParamDescGetter)(int) = nullptr,
    bool KernelHasSpecialCaptures = true) {
  const AdapterPtr &Adapter = Queue.getAdapter();

  if (SYCLConfig<SYCL_JIT_AMDGCN_PTX_KERNELS>::get()) {
    std::vector<unsigned char> Empty;
    Kernel = Scheduler::getInstance().completeSpecConstMaterialization(
        Queue, BinImage, KernelName,
        DeviceImageImpl.get() ? DeviceImageImpl->get_spec_const_blob_ref()
                              : Empty);
  }

  if (KernelFuncPtr && !KernelHasSpecialCaptures) {
    auto setFunc = [&Adapter, Kernel,
                    KernelFuncPtr](const detail::kernel_param_desc_t &ParamDesc,
                                   size_t NextTrueIndex) {
      const void *ArgPtr = (const char *)KernelFuncPtr + ParamDesc.offset;
      switch (ParamDesc.kind) {
      case kernel_param_kind_t::kind_std_layout: {
        int Size = ParamDesc.info;
        Adapter->call<UrApiKind::urKernelSetArgValue>(Kernel, NextTrueIndex,
                                                      Size, nullptr, ArgPtr);
        break;
      }
      case kernel_param_kind_t::kind_pointer: {
        const void *Ptr = *static_cast<const void *const *>(ArgPtr);
        Adapter->call<UrApiKind::urKernelSetArgPointer>(Kernel, NextTrueIndex,
                                                        nullptr, Ptr);
        break;
      }
      default:
        throw std::runtime_error("Direct kernel argument copy failed.");
      }
    };
    applyFuncOnFilteredArgs(EliminatedArgMask, KernelNumArgs,
                            KernelParamDescGetter, setFunc);
  } else {
    auto setFunc = [&Adapter, Kernel, &DeviceImageImpl, &getMemAllocationFunc,
                    &Queue](detail::ArgDesc &Arg, size_t NextTrueIndex) {
      SetArgBasedOnType(Adapter, Kernel, DeviceImageImpl.get(),
                        getMemAllocationFunc, Queue.getContextImpl(), Arg,
                        NextTrueIndex);
    };
    applyFuncOnFilteredArgs(EliminatedArgMask, Args, setFunc);
  }

  std::optional<int> ImplicitLocalArg =
      ProgramManager::getInstance().kernelImplicitLocalArgPos(
          KernelName, KernelNameBasedCachePtr);
  // Set the implicit local memory buffer to support
  // get_work_group_scratch_memory. This is for backend not supporting
  // CUDA-style local memory setting. Note that we may have -1 as a position,
  // this indicates the buffer is actually unused and was elided.
  if (ImplicitLocalArg.has_value() && ImplicitLocalArg.value() != -1) {
    Adapter->call<UrApiKind::urKernelSetArgLocal>(
        Kernel, ImplicitLocalArg.value(), WorkGroupMemorySize, nullptr);
  }

  adjustNDRangePerKernel(NDRDesc, Kernel, Queue.getDeviceImpl());

  // Remember this information before the range dimensions are reversed
  const bool HasLocalSize = (NDRDesc.LocalSize[0] != 0);

  ReverseRangeDimensionsForKernel(NDRDesc);

  size_t RequiredWGSize[3] = {0, 0, 0};
  size_t *LocalSize = nullptr;

  if (HasLocalSize)
    LocalSize = &NDRDesc.LocalSize[0];
  else {
    Adapter->call<UrApiKind::urKernelGetGroupInfo>(
        Kernel, Queue.getDeviceImpl().getHandleRef(),
        UR_KERNEL_GROUP_INFO_COMPILE_WORK_GROUP_SIZE, sizeof(RequiredWGSize),
        RequiredWGSize,
        /* pPropSizeRet = */ nullptr);

    const bool EnforcedLocalSize =
        (RequiredWGSize[0] != 0 || RequiredWGSize[1] != 0 ||
         RequiredWGSize[2] != 0);
    if (EnforcedLocalSize)
      LocalSize = RequiredWGSize;
  }
  const bool HasOffset = NDRDesc.GlobalOffset[0] != 0 ||
                         NDRDesc.GlobalOffset[1] != 0 ||
                         NDRDesc.GlobalOffset[2] != 0;

  std::vector<ur_kernel_launch_property_t> property_list;

  if (KernelUsesClusterLaunch) {
    ur_kernel_launch_property_value_t launch_property_value_cluster_range;
    launch_property_value_cluster_range.clusterDim[0] =
        NDRDesc.ClusterDimensions[0];
    launch_property_value_cluster_range.clusterDim[1] =
        NDRDesc.ClusterDimensions[1];
    launch_property_value_cluster_range.clusterDim[2] =
        NDRDesc.ClusterDimensions[2];

    property_list.push_back({UR_KERNEL_LAUNCH_PROPERTY_ID_CLUSTER_DIMENSION,
                             launch_property_value_cluster_range});
  }
  if (IsCooperative) {
    ur_kernel_launch_property_value_t launch_property_value_cooperative;
    launch_property_value_cooperative.cooperative = 1;
    property_list.push_back({UR_KERNEL_LAUNCH_PROPERTY_ID_COOPERATIVE,
                             launch_property_value_cooperative});
  }
  // If there is no implicit arg, let the driver handle it via a property
  if (WorkGroupMemorySize && !ImplicitLocalArg.has_value()) {
    property_list.push_back({UR_KERNEL_LAUNCH_PROPERTY_ID_WORK_GROUP_MEMORY,
                             {{WorkGroupMemorySize}}});
  }
  ur_event_handle_t UREvent = nullptr;
  ur_result_t Error = Adapter->call_nocheck<UrApiKind::urEnqueueKernelLaunch>(
      Queue.getHandleRef(), Kernel, NDRDesc.Dims,
      HasOffset ? &NDRDesc.GlobalOffset[0] : nullptr, &NDRDesc.GlobalSize[0],
      LocalSize, property_list.size(),
      property_list.empty() ? nullptr : property_list.data(), RawEvents.size(),
      RawEvents.empty() ? nullptr : &RawEvents[0],
      OutEventImpl ? &UREvent : nullptr);
  if (Error == UR_RESULT_SUCCESS && OutEventImpl) {
    OutEventImpl->setHandle(UREvent);
  }

  return Error;
}

static std::tuple<ur_kernel_handle_t, std::shared_ptr<device_image_impl>,
                  const KernelArgMask *>
getCGKernelInfo(const CGExecKernel &CommandGroup, context_impl &ContextImpl,
                device_impl &DeviceImpl,
                std::vector<FastKernelCacheValPtr> &KernelCacheValsToRelease) {

  ur_kernel_handle_t UrKernel = nullptr;
  std::shared_ptr<device_image_impl> DeviceImageImpl = nullptr;
  const KernelArgMask *EliminatedArgMask = nullptr;
  auto &KernelBundleImplPtr = CommandGroup.MKernelBundle;

  if (auto Kernel = CommandGroup.MSyclKernel; Kernel != nullptr) {
    UrKernel = Kernel->getHandleRef();
    EliminatedArgMask = Kernel->getKernelArgMask();
  } else if (auto SyclKernelImpl =
                 KernelBundleImplPtr ? KernelBundleImplPtr->tryGetKernel(
                                           CommandGroup.MKernelName)
                                     : std::shared_ptr<kernel_impl>{nullptr}) {
    UrKernel = SyclKernelImpl->getHandleRef();
    DeviceImageImpl = SyclKernelImpl->getDeviceImage();
    EliminatedArgMask = SyclKernelImpl->getKernelArgMask();
  } else {
    FastKernelCacheValPtr FastKernelCacheVal =
        sycl::detail::ProgramManager::getInstance().getOrCreateKernel(
            ContextImpl, DeviceImpl, CommandGroup.MKernelName,
            CommandGroup.MKernelNameBasedCachePtr);
    UrKernel = FastKernelCacheVal->MKernelHandle;
    EliminatedArgMask = FastKernelCacheVal->MKernelArgMask;
    // To keep UrKernel valid, we return FastKernelCacheValPtr.
    KernelCacheValsToRelease.push_back(std::move(FastKernelCacheVal));
  }
  return std::make_tuple(UrKernel, std::move(DeviceImageImpl),
                         EliminatedArgMask);
}

ur_result_t enqueueImpCommandBufferKernel(
    const context &Ctx, device_impl &DeviceImpl,
    ur_exp_command_buffer_handle_t CommandBuffer,
    const CGExecKernel &CommandGroup,
    std::vector<ur_exp_command_buffer_sync_point_t> &SyncPoints,
    ur_exp_command_buffer_sync_point_t *OutSyncPoint,
    ur_exp_command_buffer_command_handle_t *OutCommand,
    const std::function<void *(Requirement *Req)> &getMemAllocationFunc) {
  // List of fast cache elements to be released after UR call. We don't do
  // anything with them, but they must exist to keep ur_kernel_handle_t-s
  // valid.
  std::vector<FastKernelCacheValPtr> FastKernelCacheValsToRelease;

  ur_kernel_handle_t UrKernel = nullptr;
  std::shared_ptr<device_image_impl> DeviceImageImpl = nullptr;
  const KernelArgMask *EliminatedArgMask = nullptr;

  context_impl &ContextImpl = *sycl::detail::getSyclObjImpl(Ctx);
  std::tie(UrKernel, DeviceImageImpl, EliminatedArgMask) = getCGKernelInfo(
      CommandGroup, ContextImpl, DeviceImpl, FastKernelCacheValsToRelease);

  // Build up the list of UR kernel handles that the UR command could be
  // updated to use.
  std::vector<ur_kernel_handle_t> AltUrKernels;
  const std::vector<std::weak_ptr<sycl::detail::CGExecKernel>>
      &AlternativeKernels = CommandGroup.MAlternativeKernels;
  for (const auto &AltCGKernelWP : AlternativeKernels) {
    auto AltCGKernel = AltCGKernelWP.lock();
    assert(AltCGKernel != nullptr);

    ur_kernel_handle_t AltUrKernel = nullptr;
    std::tie(AltUrKernel, std::ignore, std::ignore) =
        getCGKernelInfo(*AltCGKernel.get(), ContextImpl, DeviceImpl,
                        FastKernelCacheValsToRelease);
    AltUrKernels.push_back(AltUrKernel);
  }

  const sycl::detail::AdapterPtr &Adapter = ContextImpl.getAdapter();
  auto SetFunc = [&Adapter, &UrKernel, &DeviceImageImpl, &ContextImpl,
                  &getMemAllocationFunc](sycl::detail::ArgDesc &Arg,
                                         size_t NextTrueIndex) {
    sycl::detail::SetArgBasedOnType(Adapter, UrKernel, DeviceImageImpl.get(),
                                    getMemAllocationFunc, ContextImpl, Arg,
                                    NextTrueIndex);
  };
  // Copy args for modification
  auto Args = CommandGroup.MArgs;
  sycl::detail::applyFuncOnFilteredArgs(EliminatedArgMask, Args, SetFunc);

  // Remember this information before the range dimensions are reversed
  const bool HasLocalSize = (CommandGroup.MNDRDesc.LocalSize[0] != 0);

  // Copy NDRDesc for modification
  auto NDRDesc = CommandGroup.MNDRDesc;
  // Reverse kernel dims
  sycl::detail::ReverseRangeDimensionsForKernel(NDRDesc);

  size_t RequiredWGSize[3] = {0, 0, 0};
  size_t *LocalSize = nullptr;

  if (HasLocalSize)
    LocalSize = &NDRDesc.LocalSize[0];
  else {
    Adapter->call<UrApiKind::urKernelGetGroupInfo>(
        UrKernel, DeviceImpl.getHandleRef(),
        UR_KERNEL_GROUP_INFO_COMPILE_WORK_GROUP_SIZE, sizeof(RequiredWGSize),
        RequiredWGSize,
        /* pPropSizeRet = */ nullptr);

    const bool EnforcedLocalSize =
        (RequiredWGSize[0] != 0 || RequiredWGSize[1] != 0 ||
         RequiredWGSize[2] != 0);
    if (EnforcedLocalSize)
      LocalSize = RequiredWGSize;
  }

  // Command-buffers which are not updatable cannot return command handles, so
  // we query the descriptor here to check if a handle is required.
  ur_exp_command_buffer_desc_t CommandBufferDesc{};

  Adapter->call<UrApiKind::urCommandBufferGetInfoExp>(
      CommandBuffer,
      ur_exp_command_buffer_info_t::UR_EXP_COMMAND_BUFFER_INFO_DESCRIPTOR,
      sizeof(ur_exp_command_buffer_desc_t), &CommandBufferDesc, nullptr);

  ur_result_t Res =
      Adapter->call_nocheck<UrApiKind::urCommandBufferAppendKernelLaunchExp>(
          CommandBuffer, UrKernel, NDRDesc.Dims, &NDRDesc.GlobalOffset[0],
          &NDRDesc.GlobalSize[0], LocalSize, AltUrKernels.size(),
          AltUrKernels.size() ? AltUrKernels.data() : nullptr,
          SyncPoints.size(), SyncPoints.size() ? SyncPoints.data() : nullptr, 0,
          nullptr, OutSyncPoint, nullptr,
          CommandBufferDesc.isUpdatable ? OutCommand : nullptr);

  if (Res != UR_RESULT_SUCCESS) {
    detail::enqueue_kernel_launch::handleErrorOrWarning(Res, DeviceImpl,
                                                        UrKernel, NDRDesc);
  }

  return Res;
}

void enqueueImpKernel(
    queue_impl &Queue, NDRDescT &NDRDesc, std::vector<ArgDesc> &Args,
    detail::kernel_bundle_impl *KernelBundleImplPtr,
    const detail::kernel_impl *MSyclKernel, KernelNameStrRefT KernelName,
    KernelNameBasedCacheT *KernelNameBasedCachePtr,
    std::vector<ur_event_handle_t> &RawEvents, detail::event_impl *OutEventImpl,
    const std::function<void *(Requirement *Req)> &getMemAllocationFunc,
    ur_kernel_cache_config_t KernelCacheConfig, const bool KernelIsCooperative,
    const bool KernelUsesClusterLaunch, const size_t WorkGroupMemorySize,
    const RTDeviceBinaryImage *BinImage, void *KernelFuncPtr, int KernelNumArgs,
    detail::kernel_param_desc_t (*KernelParamDescGetter)(int),
    bool KernelHasSpecialCaptures) {
  // Run OpenCL kernel
  context_impl &ContextImpl = Queue.getContextImpl();
  device_impl &DeviceImpl = Queue.getDeviceImpl();
  ur_kernel_handle_t Kernel = nullptr;
  std::mutex *KernelMutex = nullptr;
  ur_program_handle_t Program = nullptr;
  const KernelArgMask *EliminatedArgMask;

  std::shared_ptr<kernel_impl> SyclKernelImpl;
  std::shared_ptr<device_image_impl> DeviceImageImpl;
  FastKernelCacheValPtr KernelCacheVal;

  if (nullptr != MSyclKernel) {
    assert(MSyclKernel->get_info<info::kernel::context>() ==
           Queue.get_context());
    Kernel = MSyclKernel->getHandleRef();
    Program = MSyclKernel->getProgramRef();

    // Non-cacheable kernels use mutexes from kernel_impls.
    // TODO this can still result in a race condition if multiple SYCL
    // kernels are created with the same native handle. To address this,
    // we need to either store and use a ur_native_handle_t -> mutex map or
    // reuse and return existing SYCL kernels from make_native to avoid
    // their duplication in such cases.
    KernelMutex = &MSyclKernel->getNoncacheableEnqueueMutex();
    EliminatedArgMask = MSyclKernel->getKernelArgMask();
  } else if ((SyclKernelImpl =
                  KernelBundleImplPtr
                      ? KernelBundleImplPtr->tryGetKernel(KernelName)
                      : std::shared_ptr<kernel_impl>{nullptr})) {
    Kernel = SyclKernelImpl->getHandleRef();
    DeviceImageImpl = SyclKernelImpl->getDeviceImage();

    Program = DeviceImageImpl->get_ur_program_ref();

    EliminatedArgMask = SyclKernelImpl->getKernelArgMask();
    KernelMutex = SyclKernelImpl->getCacheMutex();
  } else {
    KernelCacheVal = detail::ProgramManager::getInstance().getOrCreateKernel(
        ContextImpl, DeviceImpl, KernelName, KernelNameBasedCachePtr, NDRDesc);
    Kernel = KernelCacheVal->MKernelHandle;
    KernelMutex = KernelCacheVal->MMutex;
    Program = KernelCacheVal->MProgramHandle;
    EliminatedArgMask = KernelCacheVal->MKernelArgMask;
  }

  // We may need more events for the launch, so we make another reference.
  std::vector<ur_event_handle_t> &EventsWaitList = RawEvents;

  // Initialize device globals associated with this.
  std::vector<ur_event_handle_t> DeviceGlobalInitEvents =
<<<<<<< HEAD
      ContextImpl->initializeDeviceGlobals(Program, Queue, KernelBundleImplPtr);
=======
      ContextImpl.initializeDeviceGlobals(Program, Queue);
>>>>>>> cc2b985f
  if (!DeviceGlobalInitEvents.empty()) {
    std::vector<ur_event_handle_t> EventsWithDeviceGlobalInits;
    EventsWithDeviceGlobalInits.reserve(RawEvents.size() +
                                        DeviceGlobalInitEvents.size());
    EventsWithDeviceGlobalInits.insert(EventsWithDeviceGlobalInits.end(),
                                       RawEvents.begin(), RawEvents.end());
    EventsWithDeviceGlobalInits.insert(EventsWithDeviceGlobalInits.end(),
                                       DeviceGlobalInitEvents.begin(),
                                       DeviceGlobalInitEvents.end());
    EventsWaitList = std::move(EventsWithDeviceGlobalInits);
  }

  ur_result_t Error = UR_RESULT_SUCCESS;
  {
    // When KernelMutex is null, this means that in-memory caching is
    // disabled, which means that kernel object is not shared, so no locking
    // is necessary.
    using LockT = std::unique_lock<std::mutex>;
    auto Lock = KernelMutex ? LockT(*KernelMutex) : LockT();

    // Set SLM/Cache configuration for the kernel if non-default value is
    // provided.
    if (KernelCacheConfig == UR_KERNEL_CACHE_CONFIG_LARGE_SLM ||
        KernelCacheConfig == UR_KERNEL_CACHE_CONFIG_LARGE_DATA) {
      const AdapterPtr &Adapter = Queue.getAdapter();
      Adapter->call<UrApiKind::urKernelSetExecInfo>(
          Kernel, UR_KERNEL_EXEC_INFO_CACHE_CONFIG,
          sizeof(ur_kernel_cache_config_t), nullptr, &KernelCacheConfig);
    }

    Error = SetKernelParamsAndLaunch(
        Queue, Args, DeviceImageImpl, Kernel, NDRDesc, EventsWaitList,
        OutEventImpl, EliminatedArgMask, getMemAllocationFunc,
        KernelIsCooperative, KernelUsesClusterLaunch, WorkGroupMemorySize,
        BinImage, KernelName, KernelNameBasedCachePtr, KernelFuncPtr,
        KernelNumArgs, KernelParamDescGetter, KernelHasSpecialCaptures);
  }
  if (UR_RESULT_SUCCESS != Error) {
    // If we have got non-success error code, let's analyze it to emit nice
    // exception explaining what was wrong
    detail::enqueue_kernel_launch::handleErrorOrWarning(Error, DeviceImpl,
                                                        Kernel, NDRDesc);
  }
}

ur_result_t enqueueReadWriteHostPipe(queue_impl &Queue,
                                     const std::string &PipeName, bool blocking,
                                     void *ptr, size_t size,
                                     std::vector<ur_event_handle_t> &RawEvents,
                                     detail::event_impl *OutEventImpl,
                                     bool read) {
  detail::HostPipeMapEntry *hostPipeEntry =
      ProgramManager::getInstance().getHostPipeEntry(PipeName);

  ur_program_handle_t Program = nullptr;
  device Device = Queue.get_device();
  context_impl &ContextImpl = Queue.getContextImpl();
  std::optional<ur_program_handle_t> CachedProgram =
      ContextImpl.getProgramForHostPipe(Device, hostPipeEntry);
  if (CachedProgram)
    Program = *CachedProgram;
  else {
    // If there was no cached program, build one.
    device_image_plain devImgPlain =
        ProgramManager::getInstance().getDeviceImageFromBinaryImage(
            hostPipeEntry->getDevBinImage(), Queue.get_context(), Device);
    device_image_plain BuiltImage = ProgramManager::getInstance().build(
        std::move(devImgPlain), {std::move(Device)}, {});
    Program = getSyclObjImpl(BuiltImage)->get_ur_program_ref();
  }
  assert(Program && "Program for this hostpipe is not compiled.");

  const AdapterPtr &Adapter = Queue.getAdapter();

  ur_queue_handle_t ur_q = Queue.getHandleRef();
  ur_result_t Error;

  ur_event_handle_t UREvent = nullptr;
  auto OutEvent = OutEventImpl ? &UREvent : nullptr;
  if (read) {
    Error = Adapter->call_nocheck<UrApiKind::urEnqueueReadHostPipe>(
        ur_q, Program, PipeName.c_str(), blocking, ptr, size, RawEvents.size(),
        RawEvents.empty() ? nullptr : &RawEvents[0], OutEvent);
  } else {
    Error = Adapter->call_nocheck<UrApiKind::urEnqueueWriteHostPipe>(
        ur_q, Program, PipeName.c_str(), blocking, ptr, size, RawEvents.size(),
        RawEvents.empty() ? nullptr : &RawEvents[0], OutEvent);
  }
  if (Error == UR_RESULT_SUCCESS && OutEventImpl) {
    OutEventImpl->setHandle(UREvent);
  }
  return Error;
}

namespace {
struct CommandBufferNativeCommandData {
  sycl::interop_handle ih;
  std::function<void(interop_handle)> func;
};

void CommandBufferInteropFreeFunc(void *InteropData) {
  auto *Data = reinterpret_cast<CommandBufferNativeCommandData *>(InteropData);
  return Data->func(Data->ih);
}
} // namespace

ur_result_t ExecCGCommand::enqueueImpCommandBuffer() {
  assert(MQueue && "Command buffer enqueue should have an associated queue");
  // Wait on host command dependencies
  waitForPreparedHostEvents();

  // Any device dependencies need to be waited on here since subsequent
  // submissions of the command buffer itself will not receive dependencies on
  // them, e.g. initial copies from host to device
  std::vector<EventImplPtr> EventImpls = MPreparedDepsEvents;
  flushCrossQueueDeps(EventImpls);
  std::vector<ur_event_handle_t> RawEvents = getUrEvents(EventImpls);
  if (!RawEvents.empty()) {
    MQueue->getAdapter()->call<UrApiKind::urEventWait>(RawEvents.size(),
                                                       &RawEvents[0]);
  }

  ur_exp_command_buffer_sync_point_t OutSyncPoint{};
  ur_exp_command_buffer_command_handle_t OutCommand = nullptr;
  switch (MCommandGroup->getType()) {
  case CGType::Kernel: {
    CGExecKernel *ExecKernel = (CGExecKernel *)MCommandGroup.get();

    auto getMemAllocationFunc = [this](Requirement *Req) {
      AllocaCommandBase *AllocaCmd = getAllocaForReq(Req);
      return AllocaCmd->getMemAllocation();
    };

    auto result = enqueueImpCommandBufferKernel(
        MQueue->get_context(), MQueue->getDeviceImpl(), MCommandBuffer,
        *ExecKernel, MSyncPointDeps, &OutSyncPoint, &OutCommand,
        getMemAllocationFunc);
    MEvent->setSyncPoint(OutSyncPoint);
    MEvent->setCommandBufferCommand(OutCommand);
    return result;
  }
  case CGType::CopyUSM: {
    CGCopyUSM *Copy = (CGCopyUSM *)MCommandGroup.get();
    if (auto Result = callMemOpHelper(
            MemoryManager::ext_oneapi_copy_usm_cmd_buffer,
            &MQueue->getContextImpl(), Copy->getSrc(), MCommandBuffer,
            Copy->getLength(), Copy->getDst(), MSyncPointDeps, &OutSyncPoint);
        Result != UR_RESULT_SUCCESS)
      return Result;

    MEvent->setSyncPoint(OutSyncPoint);
    return UR_RESULT_SUCCESS;
  }
  case CGType::CopyAccToAcc: {
    CGCopy *Copy = (CGCopy *)MCommandGroup.get();
    Requirement *ReqSrc = (Requirement *)(Copy->getSrc());
    Requirement *ReqDst = (Requirement *)(Copy->getDst());

    AllocaCommandBase *AllocaCmdSrc = getAllocaForReq(ReqSrc);
    AllocaCommandBase *AllocaCmdDst = getAllocaForReq(ReqDst);

    if (auto Result = callMemOpHelper(
            MemoryManager::ext_oneapi_copyD2D_cmd_buffer,
            &MQueue->getContextImpl(), MCommandBuffer,
            AllocaCmdSrc->getSYCLMemObj(), AllocaCmdSrc->getMemAllocation(),
            ReqSrc->MDims, ReqSrc->MMemoryRange, ReqSrc->MAccessRange,
            ReqSrc->MOffset, ReqSrc->MElemSize,
            AllocaCmdDst->getMemAllocation(), ReqDst->MDims,
            ReqDst->MMemoryRange, ReqDst->MAccessRange, ReqDst->MOffset,
            ReqDst->MElemSize, std::move(MSyncPointDeps), &OutSyncPoint);
        Result != UR_RESULT_SUCCESS)
      return Result;

    MEvent->setSyncPoint(OutSyncPoint);
    return UR_RESULT_SUCCESS;
  }
  case CGType::CopyAccToPtr: {
    CGCopy *Copy = (CGCopy *)MCommandGroup.get();
    Requirement *Req = (Requirement *)Copy->getSrc();
    AllocaCommandBase *AllocaCmd = getAllocaForReq(Req);

    if (auto Result = callMemOpHelper(
            MemoryManager::ext_oneapi_copyD2H_cmd_buffer,
            &MQueue->getContextImpl(), MCommandBuffer,
            AllocaCmd->getSYCLMemObj(), AllocaCmd->getMemAllocation(),
            Req->MDims, Req->MMemoryRange, Req->MAccessRange, Req->MOffset,
            Req->MElemSize, (char *)Copy->getDst(), Req->MDims,
            Req->MAccessRange,
            /*DstOffset=*/sycl::id<3>{0, 0, 0}, Req->MElemSize,
            std::move(MSyncPointDeps), &OutSyncPoint);
        Result != UR_RESULT_SUCCESS)
      return Result;

    MEvent->setSyncPoint(OutSyncPoint);
    return UR_RESULT_SUCCESS;
  }
  case CGType::CopyPtrToAcc: {
    CGCopy *Copy = (CGCopy *)MCommandGroup.get();
    Requirement *Req = (Requirement *)(Copy->getDst());
    AllocaCommandBase *AllocaCmd = getAllocaForReq(Req);

    if (auto Result = callMemOpHelper(
            MemoryManager::ext_oneapi_copyH2D_cmd_buffer,
            &MQueue->getContextImpl(), MCommandBuffer,
            AllocaCmd->getSYCLMemObj(), (char *)Copy->getSrc(), Req->MDims,
            Req->MAccessRange,
            /*SrcOffset*/ sycl::id<3>{0, 0, 0}, Req->MElemSize,
            AllocaCmd->getMemAllocation(), Req->MDims, Req->MMemoryRange,
            Req->MAccessRange, Req->MOffset, Req->MElemSize,
            std::move(MSyncPointDeps), &OutSyncPoint);
        Result != UR_RESULT_SUCCESS)
      return Result;

    MEvent->setSyncPoint(OutSyncPoint);
    return UR_RESULT_SUCCESS;
  }
  case CGType::Fill: {
    CGFill *Fill = (CGFill *)MCommandGroup.get();
    Requirement *Req = (Requirement *)(Fill->getReqToFill());
    AllocaCommandBase *AllocaCmd = getAllocaForReq(Req);

    if (auto Result = callMemOpHelper(
            MemoryManager::ext_oneapi_fill_cmd_buffer,
            &MQueue->getContextImpl(), MCommandBuffer,
            AllocaCmd->getSYCLMemObj(), AllocaCmd->getMemAllocation(),
            Fill->MPattern.size(), Fill->MPattern.data(), Req->MDims,
            Req->MMemoryRange, Req->MAccessRange, Req->MOffset, Req->MElemSize,
            std::move(MSyncPointDeps), &OutSyncPoint);
        Result != UR_RESULT_SUCCESS)
      return Result;

    MEvent->setSyncPoint(OutSyncPoint);
    return UR_RESULT_SUCCESS;
  }
  case CGType::FillUSM: {
    CGFillUSM *Fill = (CGFillUSM *)MCommandGroup.get();
    if (auto Result = callMemOpHelper(
            MemoryManager::ext_oneapi_fill_usm_cmd_buffer,
            &MQueue->getContextImpl(), MCommandBuffer, Fill->getDst(),
            Fill->getLength(), Fill->getPattern(), std::move(MSyncPointDeps),
            &OutSyncPoint);
        Result != UR_RESULT_SUCCESS)
      return Result;

    MEvent->setSyncPoint(OutSyncPoint);
    return UR_RESULT_SUCCESS;
  }
  case CGType::PrefetchUSM: {
    CGPrefetchUSM *Prefetch = (CGPrefetchUSM *)MCommandGroup.get();
    if (auto Result = callMemOpHelper(
            MemoryManager::ext_oneapi_prefetch_usm_cmd_buffer,
            &MQueue->getContextImpl(), MCommandBuffer, Prefetch->getDst(),
            Prefetch->getLength(), std::move(MSyncPointDeps), &OutSyncPoint);
        Result != UR_RESULT_SUCCESS)
      return Result;

    MEvent->setSyncPoint(OutSyncPoint);
    return UR_RESULT_SUCCESS;
  }
  case CGType::AdviseUSM: {
    CGAdviseUSM *Advise = (CGAdviseUSM *)MCommandGroup.get();
    if (auto Result = callMemOpHelper(
            MemoryManager::ext_oneapi_advise_usm_cmd_buffer,
            &MQueue->getContextImpl(), MCommandBuffer, Advise->getDst(),
            Advise->getLength(), Advise->getAdvice(), std::move(MSyncPointDeps),
            &OutSyncPoint);
        Result != UR_RESULT_SUCCESS)
      return Result;

    MEvent->setSyncPoint(OutSyncPoint);
    return UR_RESULT_SUCCESS;
  }
  case CGType::EnqueueNativeCommand: {
    // Queue is created by graph_impl before creating command to submit to
    // scheduler.
    const AdapterPtr &Adapter = MQueue->getAdapter();
    context_impl &ContextImpl = MQueue->getContextImpl();
    device_impl &DeviceImpl = MQueue->getDeviceImpl();

    // The CUDA & HIP backends don't have the equivalent of barrier
    // commands that can be appended to the native UR command-buffer
    // to enforce command-group predecessor and successor dependencies.
    // Instead we create a new command-buffer to give to the user
    // in the ext_codeplay_get_native_graph() call, which is then
    // added to the main command-buffer in the UR cuda/hip adapter
    // using cuGraphAddChildGraphNode/hipGraphAddChildGraphNode.
    //
    // As both the SYCL-RT and UR adapter need to have a handle
    // to this child command-buffer, the SYCL-RT creates it and
    // then passes the handle via a parameter to
    // urCommandBufferAppendNativeCommandExp.
    ur_bool_t DeviceHasSubgraphSupport = false;
    Adapter->call<UrApiKind::urDeviceGetInfo>(
        DeviceImpl.getHandleRef(),
        UR_DEVICE_INFO_COMMAND_BUFFER_SUBGRAPH_SUPPORT_EXP, sizeof(ur_bool_t),
        &DeviceHasSubgraphSupport, nullptr);

    ur_exp_command_buffer_handle_t ChildCommandBuffer = nullptr;
    if (DeviceHasSubgraphSupport) {
      ur_exp_command_buffer_desc_t Desc{
          UR_STRUCTURE_TYPE_EXP_COMMAND_BUFFER_DESC /*stype*/,
          nullptr /*pnext*/, false /* updatable */, false /* in-order */,
          false /* profilable*/
      };
      Adapter->call<sycl::detail::UrApiKind::urCommandBufferCreateExp>(
          ContextImpl.getHandleRef(), DeviceImpl.getHandleRef(), &Desc,
          &ChildCommandBuffer);
    }

    CGHostTask *HostTask = (CGHostTask *)MCommandGroup.get();

    // Extract the Mem Objects for all Requirements, to ensure they are
    // available if a user asks for them inside the interop task scope
    std::vector<interop_handle::ReqToMem> ReqToMem;
    const std::vector<Requirement *> &HandlerReq = HostTask->getRequirements();
    auto ReqToMemConv = [&ReqToMem, &ContextImpl](Requirement *Req) {
      const std::vector<AllocaCommandBase *> &AllocaCmds =
          Req->MSYCLMemObj->MRecord->MAllocaCommands;

      for (AllocaCommandBase *AllocaCmd : AllocaCmds)
        if (&ContextImpl == getContext(AllocaCmd->getQueue())) {
          auto MemArg =
              reinterpret_cast<ur_mem_handle_t>(AllocaCmd->getMemAllocation());
          ReqToMem.emplace_back(std::make_pair(Req, MemArg));
          return;
        }

      assert(false && "Can't get memory object due to no allocation available");

      throw sycl::exception(
          sycl::make_error_code(sycl::errc::runtime),
          "Can't get memory object due to no allocation available " +
              codeToString(UR_RESULT_ERROR_INVALID_MEM_OBJECT));
    };
    std::for_each(std::begin(HandlerReq), std::end(HandlerReq),
                  std::move(ReqToMemConv));

    ur_exp_command_buffer_handle_t InteropCommandBuffer =
        ChildCommandBuffer ? ChildCommandBuffer : MCommandBuffer;
    interop_handle IH{std::move(ReqToMem), MQueue,
                      DeviceImpl.shared_from_this(),
                      ContextImpl.shared_from_this(), InteropCommandBuffer};
    CommandBufferNativeCommandData CustomOpData{
        std::move(IH), HostTask->MHostTask->MInteropTask};

#ifndef __INTEL_PREVIEW_BREAKING_CHANGES
    // CMPLRLLVM-66082
    // The native command-buffer should be a member of the sycl::interop_handle
    // class, but it is in an ABI breaking change to add it. So member lives in
    // the queue as a intermediate workaround.
    MQueue->setInteropGraph(InteropCommandBuffer);
#endif

    Adapter->call<UrApiKind::urCommandBufferAppendNativeCommandExp>(
        MCommandBuffer, CommandBufferInteropFreeFunc, &CustomOpData,
        ChildCommandBuffer, MSyncPointDeps.size(),
        MSyncPointDeps.empty() ? nullptr : MSyncPointDeps.data(),
        &OutSyncPoint);

#ifndef __INTEL_PREVIEW_BREAKING_CHANGES
    // See CMPLRLLVM-66082
    MQueue->setInteropGraph(nullptr);
#endif

    if (ChildCommandBuffer) {
      ur_result_t Res = Adapter->call_nocheck<
          sycl::detail::UrApiKind::urCommandBufferReleaseExp>(
          ChildCommandBuffer);
      (void)Res;
      assert(Res == UR_RESULT_SUCCESS);
    }

    MEvent->setSyncPoint(OutSyncPoint);
    return UR_RESULT_SUCCESS;
  }

  default:
    throw exception(make_error_code(errc::runtime),
                    "CG type not implemented for command buffers.");
  }
}

ur_result_t ExecCGCommand::enqueueImp() {
  if (MCommandBuffer) {
    return enqueueImpCommandBuffer();
  } else {
    return enqueueImpQueue();
  }
}

ur_result_t ExecCGCommand::enqueueImpQueue() {
  if (getCG().getType() != CGType::CodeplayHostTask)
    waitForPreparedHostEvents();
  std::vector<EventImplPtr> EventImpls = MPreparedDepsEvents;
  auto RawEvents = getUrEvents(EventImpls);
  flushCrossQueueDeps(EventImpls);

  ur_event_handle_t UREvent = nullptr;
  ur_event_handle_t *Event = !MEventNeeded ? nullptr : &UREvent;
  detail::event_impl *EventImpl = !MEventNeeded ? nullptr : MEvent.get();

  auto SetEventHandleOrDiscard = [&]() {
    if (!MEventNeeded) {
      assert(MEvent->isDiscarded());
    } else {
      assert(!MEvent->isDiscarded());
      MEvent->setHandle(*Event);
    }
  };

  switch (MCommandGroup->getType()) {

  case CGType::UpdateHost: {
    throw sycl::exception(sycl::make_error_code(sycl::errc::runtime),
                          "Update host should be handled by the Scheduler. " +
                              codeToString(UR_RESULT_ERROR_INVALID_VALUE));
  }
  case CGType::CopyAccToPtr: {
    CGCopy *Copy = (CGCopy *)MCommandGroup.get();
    Requirement *Req = (Requirement *)Copy->getSrc();
    AllocaCommandBase *AllocaCmd = getAllocaForReq(Req);

    if (auto Result = callMemOpHelper(
            MemoryManager::copy, AllocaCmd->getSYCLMemObj(),
            AllocaCmd->getMemAllocation(), MQueue.get(), Req->MDims,
            Req->MMemoryRange, Req->MAccessRange, Req->MOffset, Req->MElemSize,
            Copy->getDst(), nullptr, Req->MDims, Req->MAccessRange,
            Req->MAccessRange, /*DstOffset=*/sycl::id<3>{0, 0, 0},
            Req->MElemSize, std::move(RawEvents), UREvent);
        Result != UR_RESULT_SUCCESS)
      return Result;

    MEvent->setHandle(UREvent);

    return UR_RESULT_SUCCESS;
  }
  case CGType::CopyPtrToAcc: {
    CGCopy *Copy = (CGCopy *)MCommandGroup.get();
    Requirement *Req = (Requirement *)(Copy->getDst());
    AllocaCommandBase *AllocaCmd = getAllocaForReq(Req);

    if (auto Result = callMemOpHelper(
            MemoryManager::copy, AllocaCmd->getSYCLMemObj(), Copy->getSrc(),
            nullptr, Req->MDims, Req->MAccessRange, Req->MAccessRange,
            /*SrcOffset*/ sycl::id<3>{0, 0, 0}, Req->MElemSize,
            AllocaCmd->getMemAllocation(), MQueue.get(), Req->MDims,
            Req->MMemoryRange, Req->MAccessRange, Req->MOffset, Req->MElemSize,
            std::move(RawEvents), UREvent);
        Result != UR_RESULT_SUCCESS)
      return Result;

    MEvent->setHandle(UREvent);
    return UR_RESULT_SUCCESS;
  }
  case CGType::CopyAccToAcc: {
    CGCopy *Copy = (CGCopy *)MCommandGroup.get();
    Requirement *ReqSrc = (Requirement *)(Copy->getSrc());
    Requirement *ReqDst = (Requirement *)(Copy->getDst());

    AllocaCommandBase *AllocaCmdSrc = getAllocaForReq(ReqSrc);
    AllocaCommandBase *AllocaCmdDst = getAllocaForReq(ReqDst);

    if (auto Result = callMemOpHelper(
            MemoryManager::copy, AllocaCmdSrc->getSYCLMemObj(),
            AllocaCmdSrc->getMemAllocation(), MQueue.get(), ReqSrc->MDims,
            ReqSrc->MMemoryRange, ReqSrc->MAccessRange, ReqSrc->MOffset,
            ReqSrc->MElemSize, AllocaCmdDst->getMemAllocation(), MQueue.get(),
            ReqDst->MDims, ReqDst->MMemoryRange, ReqDst->MAccessRange,
            ReqDst->MOffset, ReqDst->MElemSize, std::move(RawEvents), UREvent);
        Result != UR_RESULT_SUCCESS)
      return Result;

    MEvent->setHandle(UREvent);
    return UR_RESULT_SUCCESS;
  }
  case CGType::Fill: {
    CGFill *Fill = (CGFill *)MCommandGroup.get();
    Requirement *Req = (Requirement *)(Fill->getReqToFill());
    AllocaCommandBase *AllocaCmd = getAllocaForReq(Req);

    if (auto Result = callMemOpHelper(
            MemoryManager::fill, AllocaCmd->getSYCLMemObj(),
            AllocaCmd->getMemAllocation(), *MQueue, Fill->MPattern.size(),
            Fill->MPattern.data(), Req->MDims, Req->MMemoryRange,
            Req->MAccessRange, Req->MOffset, Req->MElemSize,
            std::move(RawEvents), UREvent);
        Result != UR_RESULT_SUCCESS)
      return Result;

    MEvent->setHandle(UREvent);
    return UR_RESULT_SUCCESS;
  }
  case CGType::Kernel: {
    assert(MQueue && "Kernel submissions should have an associated queue");
    CGExecKernel *ExecKernel = (CGExecKernel *)MCommandGroup.get();

    NDRDescT &NDRDesc = ExecKernel->MNDRDesc;
    std::vector<ArgDesc> &Args = ExecKernel->MArgs;

    auto getMemAllocationFunc = [this](Requirement *Req) {
      AllocaCommandBase *AllocaCmd = getAllocaForReq(Req);
      // getAllocaForReq may return nullptr if Req is a default constructed
      // accessor. Simply return nullptr in such a case.
      return AllocaCmd ? AllocaCmd->getMemAllocation() : nullptr;
    };

    const std::shared_ptr<detail::kernel_impl> &SyclKernel =
        ExecKernel->MSyclKernel;
    KernelNameStrRefT KernelName = ExecKernel->MKernelName;

    if (!EventImpl) {
      // Kernel only uses assert if it's non interop one
      bool KernelUsesAssert =
          (!SyclKernel || SyclKernel->hasSYCLMetadata()) &&
          ProgramManager::getInstance().kernelUsesAssert(
              KernelName, ExecKernel->MKernelNameBasedCachePtr);
      if (KernelUsesAssert) {
        EventImpl = MEvent.get();
      }
    }

    const RTDeviceBinaryImage *BinImage = nullptr;
    if (detail::SYCLConfig<detail::SYCL_JIT_AMDGCN_PTX_KERNELS>::get()) {
      std::tie(BinImage, std::ignore) =
          retrieveKernelBinary(*MQueue, KernelName);
      assert(BinImage && "Failed to obtain a binary image.");
    }
    enqueueImpKernel(
        *MQueue, NDRDesc, Args, ExecKernel->getKernelBundle().get(),
        SyclKernel.get(), KernelName, ExecKernel->MKernelNameBasedCachePtr,
        RawEvents, EventImpl, getMemAllocationFunc,
        ExecKernel->MKernelCacheConfig, ExecKernel->MKernelIsCooperative,
        ExecKernel->MKernelUsesClusterLaunch,
        ExecKernel->MKernelWorkGroupMemorySize, BinImage);

    return UR_RESULT_SUCCESS;
  }
  case CGType::CopyUSM: {
    CGCopyUSM *Copy = (CGCopyUSM *)MCommandGroup.get();
    if (auto Result = callMemOpHelper(
            MemoryManager::copy_usm, Copy->getSrc(), *MQueue, Copy->getLength(),
            Copy->getDst(), std::move(RawEvents), Event);
        Result != UR_RESULT_SUCCESS)
      return Result;

    SetEventHandleOrDiscard();
    return UR_RESULT_SUCCESS;
  }
  case CGType::FillUSM: {
    CGFillUSM *Fill = (CGFillUSM *)MCommandGroup.get();
    if (auto Result = callMemOpHelper(
            MemoryManager::fill_usm, Fill->getDst(), *MQueue, Fill->getLength(),
            Fill->getPattern(), std::move(RawEvents), Event);
        Result != UR_RESULT_SUCCESS)
      return Result;

    SetEventHandleOrDiscard();
    return UR_RESULT_SUCCESS;
  }
  case CGType::PrefetchUSM: {
    CGPrefetchUSM *Prefetch = (CGPrefetchUSM *)MCommandGroup.get();
    if (auto Result = callMemOpHelper(
            MemoryManager::prefetch_usm, Prefetch->getDst(), *MQueue,
            Prefetch->getLength(), std::move(RawEvents), Event);
        Result != UR_RESULT_SUCCESS)
      return Result;

    SetEventHandleOrDiscard();
    return UR_RESULT_SUCCESS;
  }
  case CGType::AdviseUSM: {
    CGAdviseUSM *Advise = (CGAdviseUSM *)MCommandGroup.get();
    if (auto Result =
            callMemOpHelper(MemoryManager::advise_usm, Advise->getDst(),
                            *MQueue, Advise->getLength(), Advise->getAdvice(),
                            std::move(RawEvents), Event);
        Result != UR_RESULT_SUCCESS)
      return Result;

    SetEventHandleOrDiscard();
    return UR_RESULT_SUCCESS;
  }
  case CGType::Copy2DUSM: {
    CGCopy2DUSM *Copy = (CGCopy2DUSM *)MCommandGroup.get();
    if (auto Result = callMemOpHelper(
            MemoryManager::copy_2d_usm, Copy->getSrc(), Copy->getSrcPitch(),
            *MQueue, Copy->getDst(), Copy->getDstPitch(), Copy->getWidth(),
            Copy->getHeight(), std::move(RawEvents), Event);
        Result != UR_RESULT_SUCCESS)
      return Result;

    SetEventHandleOrDiscard();
    return UR_RESULT_SUCCESS;
  }
  case CGType::Fill2DUSM: {
    CGFill2DUSM *Fill = (CGFill2DUSM *)MCommandGroup.get();
    if (auto Result = callMemOpHelper(
            MemoryManager::fill_2d_usm, Fill->getDst(), *MQueue,
            Fill->getPitch(), Fill->getWidth(), Fill->getHeight(),
            Fill->getPattern(), std::move(RawEvents), Event);
        Result != UR_RESULT_SUCCESS)
      return Result;

    SetEventHandleOrDiscard();
    return UR_RESULT_SUCCESS;
  }
  case CGType::Memset2DUSM: {
    CGMemset2DUSM *Memset = (CGMemset2DUSM *)MCommandGroup.get();
    if (auto Result = callMemOpHelper(
            MemoryManager::memset_2d_usm, Memset->getDst(), *MQueue,
            Memset->getPitch(), Memset->getWidth(), Memset->getHeight(),
            Memset->getValue(), std::move(RawEvents), Event);
        Result != UR_RESULT_SUCCESS)
      return Result;

    SetEventHandleOrDiscard();
    return UR_RESULT_SUCCESS;
  }
  case CGType::CodeplayHostTask: {
    CGHostTask *HostTask = static_cast<CGHostTask *>(MCommandGroup.get());

    for (ArgDesc &Arg : HostTask->MArgs) {
      switch (Arg.MType) {
      case kernel_param_kind_t::kind_accessor: {
        Requirement *Req = static_cast<Requirement *>(Arg.MPtr);
        AllocaCommandBase *AllocaCmd = getAllocaForReq(Req);

        if (AllocaCmd)
          Req->MData = AllocaCmd->getMemAllocation();
        break;
      }
      default:
        throw sycl::exception(sycl::make_error_code(sycl::errc::runtime),
                              "Unsupported arg type " +
                                  codeToString(UR_RESULT_ERROR_INVALID_VALUE));
      }
    }

    std::vector<interop_handle::ReqToMem> ReqToMem;
    std::vector<ur_mem_handle_t> ReqUrMem;

    if (HostTask->MHostTask->isInteropTask()) {
      // Extract the Mem Objects for all Requirements, to ensure they are
      // available if a user asks for them inside the interop task scope
      const std::vector<Requirement *> &HandlerReq =
          HostTask->getRequirements();
      auto ReqToMemConv = [&ReqToMem, &ReqUrMem, HostTask](Requirement *Req) {
        const std::vector<AllocaCommandBase *> &AllocaCmds =
            Req->MSYCLMemObj->MRecord->MAllocaCommands;

        for (AllocaCommandBase *AllocaCmd : AllocaCmds)
          if (getContext(HostTask->MQueue) ==
              getContext(AllocaCmd->getQueue())) {
            auto MemArg = reinterpret_cast<ur_mem_handle_t>(
                AllocaCmd->getMemAllocation());
            ReqToMem.emplace_back(std::make_pair(Req, MemArg));
            ReqUrMem.emplace_back(MemArg);

            return;
          }

        assert(false &&
               "Can't get memory object due to no allocation available");

        throw sycl::exception(
            sycl::make_error_code(sycl::errc::runtime),
            "Can't get memory object due to no allocation available " +
                codeToString(UR_RESULT_ERROR_INVALID_MEM_OBJECT));
      };
      std::for_each(std::begin(HandlerReq), std::end(HandlerReq),
                    std::move(ReqToMemConv));
      std::sort(std::begin(ReqToMem), std::end(ReqToMem));
    }

    // Host task is executed asynchronously so we should record where it was
    // submitted to report exception origin properly.
    copySubmissionCodeLocation();

    queue_impl::getThreadPool().submit<DispatchHostTask>(
        DispatchHostTask(this, std::move(ReqToMem), std::move(ReqUrMem)));

    MShouldCompleteEventIfPossible = false;

    return UR_RESULT_SUCCESS;
  }
  case CGType::EnqueueNativeCommand: {
    CGHostTask *HostTask = static_cast<CGHostTask *>(MCommandGroup.get());

    for (ArgDesc &Arg : HostTask->MArgs) {
      switch (Arg.MType) {
      case kernel_param_kind_t::kind_accessor: {
        Requirement *Req = static_cast<Requirement *>(Arg.MPtr);
        AllocaCommandBase *AllocaCmd = getAllocaForReq(Req);

        if (AllocaCmd)
          Req->MData = AllocaCmd->getMemAllocation();
        break;
      }
      default:
        throw sycl::exception(sycl::make_error_code(sycl::errc::runtime),
                              "Unsupported arg type ");
      }
    }

    std::vector<interop_handle::ReqToMem> ReqToMem;
    std::vector<ur_mem_handle_t> ReqMems;

    if (HostTask->MHostTask->isInteropTask()) {
      // Extract the Mem Objects for all Requirements, to ensure they are
      // available if a user asks for them inside the interop task scope
      const std::vector<Requirement *> &HandlerReq =
          HostTask->getRequirements();
      auto ReqToMemConv = [&ReqToMem, &ReqMems, HostTask](Requirement *Req) {
        const std::vector<AllocaCommandBase *> &AllocaCmds =
            Req->MSYCLMemObj->MRecord->MAllocaCommands;

        for (AllocaCommandBase *AllocaCmd : AllocaCmds)
          if (getContext(HostTask->MQueue) ==
              getContext(AllocaCmd->getQueue())) {
            auto MemArg = reinterpret_cast<ur_mem_handle_t>(
                AllocaCmd->getMemAllocation());
            ReqToMem.emplace_back(std::make_pair(Req, MemArg));
            ReqMems.emplace_back(MemArg);

            return;
          }

        assert(false &&
               "Can't get memory object due to no allocation available");

        throw sycl::exception(
            sycl::make_error_code(sycl::errc::runtime),
            "Can't get memory object due to no allocation available " +
                codeToString(UR_RESULT_ERROR_INVALID_MEM_OBJECT));
      };
      std::for_each(std::begin(HandlerReq), std::end(HandlerReq),
                    std::move(ReqToMemConv));
      std::sort(std::begin(ReqToMem), std::end(ReqToMem));
    }

    EnqueueNativeCommandData CustomOpData{
        interop_handle{std::move(ReqToMem), HostTask->MQueue,
                       HostTask->MQueue->getDeviceImpl().shared_from_this(),
                       HostTask->MQueue->getContextImpl().shared_from_this()},
        HostTask->MHostTask->MInteropTask};

    ur_bool_t NativeCommandSupport = false;
    assert(MQueue && "Native command should have an associated queue");
    auto &Adapter = MQueue->getAdapter();
    Adapter->call<UrApiKind::urDeviceGetInfo>(
        detail::getSyclObjImpl(MQueue->get_device())->getHandleRef(),
        UR_DEVICE_INFO_ENQUEUE_NATIVE_COMMAND_SUPPORT_EXP,
        sizeof(NativeCommandSupport), &NativeCommandSupport, nullptr);
    assert(NativeCommandSupport && "ext_codeplay_enqueue_native_command is not "
                                   "supported on this device");
    if (auto Result =
            Adapter->call_nocheck<UrApiKind::urEnqueueNativeCommandExp>(
                MQueue->getHandleRef(), InteropFreeFunc, &CustomOpData,
                ReqMems.size(), ReqMems.data(), nullptr, RawEvents.size(),
                RawEvents.data(), Event);
        Result != UR_RESULT_SUCCESS)
      return Result;

    SetEventHandleOrDiscard();
    return UR_RESULT_SUCCESS;
  }
  case CGType::Barrier: {
    assert(MQueue && "Barrier submission should have an associated queue");
    CGBarrier *Barrier = static_cast<CGBarrier *>(MCommandGroup.get());

    // Create properties for the barrier.
    ur_exp_enqueue_ext_properties_t Properties{};
    Properties.stype = UR_STRUCTURE_TYPE_EXP_ENQUEUE_EXT_PROPERTIES;
    Properties.pNext = nullptr;
    Properties.flags = 0;
    if (Barrier->MEventMode ==
        ext::oneapi::experimental::event_mode_enum::low_power)
      Properties.flags |= UR_EXP_ENQUEUE_EXT_FLAG_LOW_POWER_EVENTS_SUPPORT;

    const AdapterPtr &Adapter = MQueue->getAdapter();
    // User can specify explicit dependencies via depends_on call that we should
    // honor here. It is very important for cross queue dependencies. We wait
    // them explicitly since barrier w/o wait list waits for all commands
    // submitted before and we can't add new dependencies to its wait list.
    // Output event for wait operation is not requested since barrier is
    // submitted immediately after and should synchronize it internally.
    if (RawEvents.size()) {
      auto Result = Adapter->call_nocheck<UrApiKind::urEnqueueEventsWait>(
          MQueue->getHandleRef(), RawEvents.size(), &RawEvents[0], nullptr);
      if (Result != UR_RESULT_SUCCESS)
        return Result;
    }
    if (auto Result =
            Adapter->call_nocheck<UrApiKind::urEnqueueEventsWaitWithBarrierExt>(
                MQueue->getHandleRef(), &Properties, 0, nullptr, Event);
        Result != UR_RESULT_SUCCESS)
      return Result;

    SetEventHandleOrDiscard();
    return UR_RESULT_SUCCESS;
  }
  case CGType::BarrierWaitlist: {
    assert(MQueue && "Barrier submission should have an associated queue");
    CGBarrier *Barrier = static_cast<CGBarrier *>(MCommandGroup.get());
    std::vector<detail::EventImplPtr> Events = Barrier->MEventsWaitWithBarrier;
    bool HasEventMode =
        Barrier->MEventMode != ext::oneapi::experimental::event_mode_enum::none;
    std::vector<ur_event_handle_t> UrEvents =
        getUrEventsBlocking(Events, HasEventMode);
    if (UrEvents.empty()) {
      // If Events is empty, then the barrier has no effect.
      return UR_RESULT_SUCCESS;
    }

    // Create properties for the barrier.
    ur_exp_enqueue_ext_properties_t Properties{};
    Properties.stype = UR_STRUCTURE_TYPE_EXP_ENQUEUE_EXT_PROPERTIES;
    Properties.pNext = nullptr;
    Properties.flags = 0;
    if (Barrier->MEventMode ==
        ext::oneapi::experimental::event_mode_enum::low_power)
      Properties.flags |= UR_EXP_ENQUEUE_EXT_FLAG_LOW_POWER_EVENTS_SUPPORT;

    const AdapterPtr &Adapter = MQueue->getAdapter();
    // User can specify explicit dependencies via depends_on call that we should
    // honor here. It is very important for cross queue dependencies. Adding
    // them to the barrier wait list since barrier w/ wait list waits only for
    // the events provided in wait list and we can just extend the list.
    UrEvents.insert(UrEvents.end(), RawEvents.begin(), RawEvents.end());

    if (auto Result =
            Adapter->call_nocheck<UrApiKind::urEnqueueEventsWaitWithBarrierExt>(
                MQueue->getHandleRef(), &Properties, UrEvents.size(),
                &UrEvents[0], Event);
        Result != UR_RESULT_SUCCESS)
      return Result;

    SetEventHandleOrDiscard();
    return UR_RESULT_SUCCESS;
  }
  case CGType::ProfilingTag: {
    assert(MQueue && "Profiling tag requires a valid queue");
    const auto &Adapter = MQueue->getAdapter();

    bool IsInOrderQueue = MQueue->isInOrder();
    ur_event_handle_t *TimestampDeps = nullptr;
    size_t NumTimestampDeps = 0;

    // TO DO - once the following WA removed: to change call to call_nocheck and
    // return operation result to Command::enqueue (see other CG types). Set
    // UREvent to EventImpl only for successful case.

    // If the queue is not in-order, the implementation will need to first
    // insert a marker event that the timestamp waits for.
    ur_event_handle_t PreTimestampMarkerEvent{};
    if (!IsInOrderQueue) {
      // FIXME: urEnqueueEventsWait on the L0 adapter requires a double-release.
      //        Use that instead once it has been fixed.
      //        See https://github.com/oneapi-src/unified-runtime/issues/2347.
      Adapter->call<UrApiKind::urEnqueueEventsWaitWithBarrier>(
          MQueue->getHandleRef(),
          /*num_events_in_wait_list=*/0,
          /*event_wait_list=*/nullptr, &PreTimestampMarkerEvent);
      TimestampDeps = &PreTimestampMarkerEvent;
      NumTimestampDeps = 1;
    }

    Adapter->call<UrApiKind::urEnqueueTimestampRecordingExp>(
        MQueue->getHandleRef(),
        /*blocking=*/false, NumTimestampDeps, TimestampDeps, Event);

    // If the queue is not in-order, we need to insert a barrier. This barrier
    // does not need output events as it will implicitly enforce the following
    // enqueue is blocked until it finishes.
    if (!IsInOrderQueue) {
      // We also need to release the timestamp event from the marker.
      Adapter->call<UrApiKind::urEventRelease>(PreTimestampMarkerEvent);
      // FIXME: Due to a bug in the L0 UR adapter, we will leak events if we do
      //        not pass an output event to the UR call. Once that is fixed,
      //        this immediately-deleted event can be removed.
      ur_event_handle_t PostTimestampBarrierEvent{};
      Adapter->call<UrApiKind::urEnqueueEventsWaitWithBarrier>(
          MQueue->getHandleRef(),
          /*num_events_in_wait_list=*/0,
          /*event_wait_list=*/nullptr, &PostTimestampBarrierEvent);
      Adapter->call<UrApiKind::urEventRelease>(PostTimestampBarrierEvent);
    }

    SetEventHandleOrDiscard();
    return UR_RESULT_SUCCESS;
  }
  case CGType::CopyToDeviceGlobal: {
    CGCopyToDeviceGlobal *Copy = (CGCopyToDeviceGlobal *)MCommandGroup.get();
    if (auto Result = callMemOpHelper(
            MemoryManager::copy_to_device_global, Copy->getDeviceGlobalPtr(),
            Copy->isDeviceImageScoped(), *MQueue, Copy->getNumBytes(),
            Copy->getOffset(), Copy->getSrc(), std::move(RawEvents), Event);
        Result != UR_RESULT_SUCCESS)
      return Result;

    SetEventHandleOrDiscard();
    return UR_RESULT_SUCCESS;
  }
  case CGType::CopyFromDeviceGlobal: {
    CGCopyFromDeviceGlobal *Copy =
        (CGCopyFromDeviceGlobal *)MCommandGroup.get();
    if (auto Result = callMemOpHelper(
            MemoryManager::copy_from_device_global, Copy->getDeviceGlobalPtr(),
            Copy->isDeviceImageScoped(), *MQueue, Copy->getNumBytes(),
            Copy->getOffset(), Copy->getDest(), std::move(RawEvents), Event);
        Result != UR_RESULT_SUCCESS)
      return Result;

    SetEventHandleOrDiscard();
    return UR_RESULT_SUCCESS;
  }
  case CGType::ReadWriteHostPipe: {
    CGReadWriteHostPipe *ExecReadWriteHostPipe =
        (CGReadWriteHostPipe *)MCommandGroup.get();
    std::string pipeName = ExecReadWriteHostPipe->getPipeName();
    void *hostPtr = ExecReadWriteHostPipe->getHostPtr();
    size_t typeSize = ExecReadWriteHostPipe->getTypeSize();
    bool blocking = ExecReadWriteHostPipe->isBlocking();
    bool read = ExecReadWriteHostPipe->isReadHostPipe();

    if (!EventImpl) {
      EventImpl = MEvent.get();
    }
    return enqueueReadWriteHostPipe(*MQueue, pipeName, blocking, hostPtr,
                                    typeSize, RawEvents, EventImpl, read);
  }
  case CGType::ExecCommandBuffer: {
    assert(MQueue &&
           "Command buffer submissions should have an associated queue");
    CGExecCommandBuffer *CmdBufferCG =
        static_cast<CGExecCommandBuffer *>(MCommandGroup.get());
    if (auto Result =
            MQueue->getAdapter()
                ->call_nocheck<UrApiKind::urEnqueueCommandBufferExp>(
                    MQueue->getHandleRef(), CmdBufferCG->MCommandBuffer,
                    RawEvents.size(),
                    RawEvents.empty() ? nullptr : &RawEvents[0], Event);
        Result != UR_RESULT_SUCCESS)
      return Result;

    SetEventHandleOrDiscard();

    return UR_RESULT_SUCCESS;
  }
  case CGType::CopyImage: {
    CGCopyImage *Copy = (CGCopyImage *)MCommandGroup.get();

    if (auto Result = callMemOpHelper(
            MemoryManager::copy_image_bindless, *MQueue, Copy->getSrc(),
            Copy->getDst(), Copy->getSrcDesc(), Copy->getDstDesc(),
            Copy->getSrcFormat(), Copy->getDstFormat(), Copy->getCopyFlags(),
            Copy->getSrcOffset(), Copy->getDstOffset(), Copy->getCopyExtent(),
            std::move(RawEvents), Event);
        Result != UR_RESULT_SUCCESS)
      return Result;

    SetEventHandleOrDiscard();

    return UR_RESULT_SUCCESS;
  }
  case CGType::SemaphoreWait: {
    assert(MQueue &&
           "Semaphore wait submissions should have an associated queue");
    CGSemaphoreWait *SemWait = (CGSemaphoreWait *)MCommandGroup.get();
    const detail::AdapterPtr &Adapter = MQueue->getAdapter();
    auto OptWaitValue = SemWait->getWaitValue();
    uint64_t WaitValue = OptWaitValue.has_value() ? OptWaitValue.value() : 0;

    return Adapter
        ->call_nocheck<UrApiKind::urBindlessImagesWaitExternalSemaphoreExp>(
            MQueue->getHandleRef(), SemWait->getExternalSemaphore(),
            OptWaitValue.has_value(), WaitValue, 0, nullptr, nullptr);
  }
  case CGType::SemaphoreSignal: {
    assert(MQueue &&
           "Semaphore signal submissions should have an associated queue");
    CGSemaphoreSignal *SemSignal = (CGSemaphoreSignal *)MCommandGroup.get();
    const detail::AdapterPtr &Adapter = MQueue->getAdapter();
    auto OptSignalValue = SemSignal->getSignalValue();
    uint64_t SignalValue =
        OptSignalValue.has_value() ? OptSignalValue.value() : 0;
    return Adapter
        ->call_nocheck<UrApiKind::urBindlessImagesSignalExternalSemaphoreExp>(
            MQueue->getHandleRef(), SemSignal->getExternalSemaphore(),
            OptSignalValue.has_value(), SignalValue, 0, nullptr, nullptr);
  }
  case CGType::AsyncAlloc: {
    // NO-OP. Async alloc calls adapter immediately in order to return a valid
    // ptr directly. Any explicit/implicit dependencies are handled at that
    // point, including in order queue deps.

    // Set event carried from async alloc execution.
    CGAsyncAlloc *AsyncAlloc = (CGAsyncAlloc *)MCommandGroup.get();
    if (Event)
      *Event = AsyncAlloc->getEvent();

    SetEventHandleOrDiscard();

    return UR_RESULT_SUCCESS;
  }
  case CGType::AsyncFree: {
    assert(MQueue && "Async free submissions should have an associated queue");
    CGAsyncFree *AsyncFree = (CGAsyncFree *)MCommandGroup.get();
    const detail::AdapterPtr &Adapter = MQueue->getAdapter();
    void *ptr = AsyncFree->getPtr();

    if (auto Result =
            Adapter->call_nocheck<sycl::detail::UrApiKind::urEnqueueUSMFreeExp>(
                MQueue->getHandleRef(), nullptr, ptr, RawEvents.size(),
                RawEvents.data(), Event);
        Result != UR_RESULT_SUCCESS)
      return Result;

    SetEventHandleOrDiscard();

    return UR_RESULT_SUCCESS;
  }
  case CGType::None: {
    if (RawEvents.empty()) {
      // urEnqueueEventsWait with zero events acts like a barrier which is NOT
      // what we want here. On the other hand, there is nothing to wait for, so
      // we don't need to enqueue anything.
      return UR_RESULT_SUCCESS;
    }
    assert(MQueue && "Empty node should have an associated queue");
    const detail::AdapterPtr &Adapter = MQueue->getAdapter();
    ur_event_handle_t Event;
    if (auto Result = Adapter->call_nocheck<UrApiKind::urEnqueueEventsWait>(
            MQueue->getHandleRef(), RawEvents.size(),
            RawEvents.size() ? &RawEvents[0] : nullptr, &Event);
        Result != UR_RESULT_SUCCESS)
      return Result;

    MEvent->setHandle(Event);
    return UR_RESULT_SUCCESS;
  }
  }
  return UR_RESULT_ERROR_INVALID_OPERATION;
}

bool ExecCGCommand::producesPiEvent() const {
  return !MCommandBuffer &&
         MCommandGroup->getType() != CGType::CodeplayHostTask;
}

bool ExecCGCommand::supportsPostEnqueueCleanup() const {
  // Host tasks are cleaned up upon completion instead.
  return Command::supportsPostEnqueueCleanup() &&
         (MCommandGroup->getType() != CGType::CodeplayHostTask);
}

bool ExecCGCommand::readyForCleanup() const {
  if (MCommandGroup->getType() == CGType::CodeplayHostTask)
    return MLeafCounter == 0 && MEvent->isCompleted();
  return Command::readyForCleanup();
}

UpdateCommandBufferCommand::UpdateCommandBufferCommand(
    queue_impl *Queue,
    ext::oneapi::experimental::detail::exec_graph_impl *Graph,
    std::vector<std::shared_ptr<ext::oneapi::experimental::detail::node_impl>>
        Nodes)
    : Command(CommandType::UPDATE_CMD_BUFFER, Queue), MGraph(Graph),
      MNodes(Nodes) {}

ur_result_t UpdateCommandBufferCommand::enqueueImp() {
  waitForPreparedHostEvents();
  std::vector<EventImplPtr> EventImpls = MPreparedDepsEvents;
  ur_event_handle_t UREvent = nullptr;
  Command::waitForEvents(MQueue.get(), EventImpls, UREvent);
  MEvent->setHandle(UREvent);

  auto CheckAndFindAlloca = [](Requirement *Req, const DepDesc &Dep) {
    if (Dep.MDepRequirement == Req) {
      if (Dep.MAllocaCmd) {
        Req->MData = Dep.MAllocaCmd->getMemAllocation();
      } else {
        throw sycl::exception(make_error_code(errc::invalid),
                              "No allocation available for accessor when "
                              "updating command buffer!");
      }
    }
  };

  for (auto &Node : MNodes) {
    CG *CG = Node->MCommandGroup.get();
    switch (Node->MNodeType) {
    case ext::oneapi::experimental::node_type::kernel: {
      auto CGExec = static_cast<CGExecKernel *>(CG);
      for (auto &Arg : CGExec->MArgs) {
        if (Arg.MType != kernel_param_kind_t::kind_accessor) {
          continue;
        }
        // Search through deps to get actual allocation for accessor args.
        for (const DepDesc &Dep : MDeps) {
          Requirement *Req = static_cast<AccessorImplHost *>(Arg.MPtr);
          CheckAndFindAlloca(Req, Dep);
        }
      }
      break;
    }
    default:
      break;
    }
  }

  // Split list of nodes into nodes per UR command-buffer partition, then
  // call UR update on each command-buffer partition with those updatable
  // nodes.
  auto PartitionedNodes = MGraph->getURUpdatableNodes(MNodes);
  auto Device = MQueue->get_device();
  auto &Partitions = MGraph->getPartitions();
  for (auto &[PartitionIndex, NodeImpl] : PartitionedNodes) {
    auto CommandBuffer = Partitions[PartitionIndex]->MCommandBuffers[Device];
    MGraph->updateURImpl(CommandBuffer, NodeImpl);
  }

  return UR_RESULT_SUCCESS;
}

void UpdateCommandBufferCommand::printDot(std::ostream &Stream) const {
  Stream << "\"" << this << "\" [style=filled, fillcolor=\"#8d8f29\", label=\"";

  Stream << "ID = " << this << "\\n";
  Stream << "CommandBuffer Command Update"
         << "\\n";

  Stream << "\"];" << std::endl;

  for (const auto &Dep : MDeps) {
    Stream << "  \"" << this << "\" -> \"" << Dep.MDepCommand << "\""
           << " [ label = \"Access mode: "
           << accessModeToString(Dep.MDepRequirement->MAccessMode) << "\\n"
           << "MemObj: " << Dep.MDepRequirement->MSYCLMemObj << " \" ]"
           << std::endl;
  }
}

void UpdateCommandBufferCommand::emitInstrumentationData() {}
bool UpdateCommandBufferCommand::producesPiEvent() const { return false; }

CGHostTask::CGHostTask(std::shared_ptr<HostTask> HostTask,
                       detail::queue_impl *Queue, detail::context_impl *Context,
                       std::vector<ArgDesc> Args, CG::StorageInitHelper CGData,
                       CGType Type, detail::code_location loc)
    : CG(Type, std::move(CGData), std::move(loc)),
      MHostTask(std::move(HostTask)),
      MQueue(Queue ? Queue->shared_from_this() : nullptr),
      MContext(Context ? Context->shared_from_this() : nullptr),
      MArgs(std::move(Args)) {}
} // namespace detail
} // namespace _V1
} // namespace sycl<|MERGE_RESOLUTION|>--- conflicted
+++ resolved
@@ -2731,11 +2731,7 @@
 
   // Initialize device globals associated with this.
   std::vector<ur_event_handle_t> DeviceGlobalInitEvents =
-<<<<<<< HEAD
-      ContextImpl->initializeDeviceGlobals(Program, Queue, KernelBundleImplPtr);
-=======
-      ContextImpl.initializeDeviceGlobals(Program, Queue);
->>>>>>> cc2b985f
+      ContextImpl.initializeDeviceGlobals(Program, Queue, KernelBundleImplPtr);
   if (!DeviceGlobalInitEvents.empty()) {
     std::vector<ur_event_handle_t> EventsWithDeviceGlobalInits;
     EventsWithDeviceGlobalInits.reserve(RawEvents.size() +
