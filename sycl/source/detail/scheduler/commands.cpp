//===----------- commands.cpp - SYCL commands -------------------*- C++ -*-===//
//
// Part of the LLVM Project, under the Apache License v2.0 with LLVM Exceptions.
// See https://llvm.org/LICENSE.txt for license information.
// SPDX-License-Identifier: Apache-2.0 WITH LLVM-exception
//
//===----------------------------------------------------------------------===//

#include <detail/error_handling/error_handling.hpp>

#include <detail/context_impl.hpp>
#include <detail/event_impl.hpp>
#include <detail/host_pipe_map_entry.hpp>
#include <detail/kernel_bundle_impl.hpp>
#include <detail/kernel_impl.hpp>
#include <detail/kernel_info.hpp>
#include <detail/memory_manager.hpp>
#include <detail/program_impl.hpp>
#include <detail/program_manager/program_manager.hpp>
#include <detail/queue_impl.hpp>
#include <detail/sampler_impl.hpp>
#include <detail/scheduler/commands.hpp>
#include <detail/scheduler/scheduler.hpp>
#include <detail/stream_impl.hpp>
#include <detail/xpti_registry.hpp>
#include <sycl/access/access.hpp>
#include <sycl/backend_types.hpp>
#include <sycl/detail/cg_types.hpp>
#include <sycl/detail/kernel_desc.hpp>
#include <sycl/sampler.hpp>

#include <cassert>
#include <optional>
#include <string>
#include <vector>

#ifdef __has_include
#if __has_include(<cxxabi.h>)
#define __SYCL_ENABLE_GNU_DEMANGLING
#include <cstdlib>
#include <cxxabi.h>
#include <memory>
#endif
#endif

#ifdef XPTI_ENABLE_INSTRUMENTATION
#include "xpti/xpti_trace_framework.hpp"
#include <detail/xpti_registry.hpp>
#endif

namespace sycl {
inline namespace _V1 {
namespace detail {

#ifdef XPTI_ENABLE_INSTRUMENTATION
// Global graph for the application
extern xpti::trace_event_data_t *GSYCLGraphEvent;

static bool CurrentCodeLocationValid() {
  detail::tls_code_loc_t Tls;
  auto CodeLoc = Tls.query();
  auto FileName = CodeLoc.fileName();
  auto FunctionName = CodeLoc.functionName();
  return (FileName && FileName[0] != '\0') ||
         (FunctionName && FunctionName[0] != '\0');
}

void emitInstrumentationGeneral(uint32_t StreamID, uint64_t InstanceID,
                                xpti_td *TraceEvent, uint16_t Type,
                                const void *Addr) {
  if (!(xptiCheckTraceEnabled(StreamID, Type) && TraceEvent))
    return;
  // Trace event notifier that emits a Type event
  xptiNotifySubscribers(StreamID, Type, detail::GSYCLGraphEvent,
                        static_cast<xpti_td *>(TraceEvent), InstanceID, Addr);
}

static size_t deviceToID(const device &Device) {
  return reinterpret_cast<size_t>(getSyclObjImpl(Device)->getHandleRef());
}

static void addDeviceMetadata(xpti_td *TraceEvent, const QueueImplPtr &Queue) {
  xpti::addMetadata(TraceEvent, "sycl_device_type",
                    queueDeviceToString(Queue.get()));
  if (Queue) {
    xpti::addMetadata(TraceEvent, "sycl_device",
                      deviceToID(Queue->get_device()));
    xpti::addMetadata(TraceEvent, "sycl_device_name",
                      getSyclObjImpl(Queue->get_device())->getDeviceName());
  }
}

static unsigned long long getQueueID(const QueueImplPtr &Queue) {
  return Queue ? Queue->getQueueID() : 0;
}
#endif

static ContextImplPtr getContext(const QueueImplPtr &Queue) {
  if (Queue)
    return Queue->getContextImplPtr();
  return nullptr;
}

#ifdef __SYCL_ENABLE_GNU_DEMANGLING
struct DemangleHandle {
  char *p;
  DemangleHandle(char *ptr) : p(ptr) {}

  DemangleHandle(const DemangleHandle &) = delete;
  DemangleHandle &operator=(const DemangleHandle &) = delete;

  ~DemangleHandle() { std::free(p); }
};
static std::string demangleKernelName(std::string Name) {
  int Status = -1; // some arbitrary value to eliminate the compiler warning
  DemangleHandle result(abi::__cxa_demangle(Name.c_str(), NULL, NULL, &Status));
  return (Status == 0) ? result.p : Name;
}
#else
static std::string demangleKernelName(std::string Name) { return Name; }
#endif

void applyFuncOnFilteredArgs(
    const KernelArgMask *EliminatedArgMask, std::vector<ArgDesc> &Args,
    std::function<void(detail::ArgDesc &Arg, int NextTrueIndex)> Func) {
  if (!EliminatedArgMask) {
    for (ArgDesc &Arg : Args) {
      Func(Arg, Arg.MIndex);
    }
  } else {
    // TODO this is not necessary as long as we can guarantee that the
    // arguments are already sorted (e. g. handle the sorting in handler
    // if necessary due to set_arg(...) usage).
    std::sort(Args.begin(), Args.end(), [](const ArgDesc &A, const ArgDesc &B) {
      return A.MIndex < B.MIndex;
    });
    int LastIndex = -1;
    size_t NextTrueIndex = 0;

    for (ArgDesc &Arg : Args) {
      // Handle potential gaps in set arguments (e. g. if some of them are
      // set on the user side).
      for (int Idx = LastIndex + 1; Idx < Arg.MIndex; ++Idx)
        if (!(*EliminatedArgMask)[Idx])
          ++NextTrueIndex;
      LastIndex = Arg.MIndex;

      if ((*EliminatedArgMask)[Arg.MIndex])
        continue;

      Func(Arg, NextTrueIndex);
      ++NextTrueIndex;
    }
  }
}

static std::string accessModeToString(access::mode Mode) {
  switch (Mode) {
  case access::mode::read:
    return "read";
  case access::mode::write:
    return "write";
  case access::mode::read_write:
    return "read_write";
  case access::mode::discard_write:
    return "discard_write";
  case access::mode::discard_read_write:
    return "discard_read_write";
  default:
    return "unknown";
  }
}

#ifdef XPTI_ENABLE_INSTRUMENTATION
// Using the command group type to create node types for the asynchronous task
// graph modeling
static std::string commandToNodeType(Command::CommandType Type) {
  switch (Type) {
  case Command::CommandType::RUN_CG:
    return "command_group_node";
  case Command::CommandType::COPY_MEMORY:
    return "memory_transfer_node";
  case Command::CommandType::ALLOCA:
    return "memory_allocation_node";
  case Command::CommandType::ALLOCA_SUB_BUF:
    return "sub_buffer_creation_node";
  case Command::CommandType::RELEASE:
    return "memory_deallocation_node";
  case Command::CommandType::MAP_MEM_OBJ:
    return "memory_transfer_node";
  case Command::CommandType::UNMAP_MEM_OBJ:
    return "memory_transfer_node";
  case Command::CommandType::UPDATE_REQUIREMENT:
    return "host_acc_create_buffer_lock_node";
  case Command::CommandType::EMPTY_TASK:
    return "host_acc_destroy_buffer_release_node";
  case Command::CommandType::FUSION:
    return "kernel_fusion_placeholder_node";
  default:
    return "unknown_node";
  }
}

// Using the names being generated and the string are subject to change to
// something more meaningful to end-users as this will be visible in analysis
// tools that subscribe to this data
static std::string commandToName(Command::CommandType Type) {
  switch (Type) {
  case Command::CommandType::RUN_CG:
    return "Command Group Action";
  case Command::CommandType::COPY_MEMORY:
    return "Memory Transfer (Copy)";
  case Command::CommandType::ALLOCA:
    return "Memory Allocation";
  case Command::CommandType::ALLOCA_SUB_BUF:
    return "Sub Buffer Creation";
  case Command::CommandType::RELEASE:
    return "Memory Deallocation";
  case Command::CommandType::MAP_MEM_OBJ:
    return "Memory Transfer (Map)";
  case Command::CommandType::UNMAP_MEM_OBJ:
    return "Memory Transfer (Unmap)";
  case Command::CommandType::UPDATE_REQUIREMENT:
    return "Host Accessor Creation/Buffer Lock";
  case Command::CommandType::EMPTY_TASK:
    return "Host Accessor Destruction/Buffer Lock Release";
  case Command::CommandType::FUSION:
    return "Kernel Fusion Placeholder";
  default:
    return "Unknown Action";
  }
}
#endif

std::vector<sycl::detail::pi::PiEvent>
Command::getPiEvents(const std::vector<EventImplPtr> &EventImpls) const {
  std::vector<sycl::detail::pi::PiEvent> RetPiEvents;
  for (auto &EventImpl : EventImpls) {
    if (EventImpl->getHandleRef() == nullptr)
      continue;

    // Do not add redundant event dependencies for in-order queues.
    // At this stage dependency is definitely pi task and need to check if
    // current one is a host task. In this case we should not skip pi event due
    // to different sync mechanisms for different task types on in-order queue.
    if (MWorkerQueue && EventImpl->getWorkerQueue() == MWorkerQueue &&
        MWorkerQueue->isInOrder() && !isHostTask())
      continue;

    RetPiEvents.push_back(EventImpl->getHandleRef());
  }

  return RetPiEvents;
}

// This function is implemented (duplicating getPiEvents a lot) as short term
// solution for the issue that barrier with wait list could not
// handle empty pi event handles when kernel is enqueued on host task
// completion.
std::vector<sycl::detail::pi::PiEvent> Command::getPiEventsBlocking(
    const std::vector<EventImplPtr> &EventImpls) const {
  std::vector<sycl::detail::pi::PiEvent> RetPiEvents;
  for (auto &EventImpl : EventImpls) {
    // Throwaway events created with empty constructor will not have a context
    // (which is set lazily) calling getContextImpl() would set that
    // context, which we wish to avoid as it is expensive.
    // Skip host task and NOP events also.
    if (EventImpl->isDefaultConstructed() || EventImpl->isHost() ||
        EventImpl->isNOP())
      continue;
    // In this path nullptr native event means that the command has not been
    // enqueued. It may happen if async enqueue in a host task is involved.
    if (!EventImpl->isEnqueued()) {
      if (!EventImpl->getCommand() ||
          !static_cast<Command *>(EventImpl->getCommand())->producesPiEvent())
        continue;
      std::vector<Command *> AuxCmds;
      Scheduler::getInstance().enqueueCommandForCG(EventImpl, AuxCmds,
                                                   BLOCKING);
    }
    // Do not add redundant event dependencies for in-order queues.
    // At this stage dependency is definitely pi task and need to check if
    // current one is a host task. In this case we should not skip pi event due
    // to different sync mechanisms for different task types on in-order queue.
    if (MWorkerQueue && EventImpl->getWorkerQueue() == MWorkerQueue &&
        MWorkerQueue->isInOrder() && !isHostTask())
      continue;

    RetPiEvents.push_back(EventImpl->getHandleRef());
  }

  return RetPiEvents;
}

bool Command::isHostTask() const {
  return (MType == CommandType::RUN_CG) /* host task has this type also */ &&
         ((static_cast<const ExecCGCommand *>(this))->getCG().getType() ==
          CG::CGTYPE::CodeplayHostTask);
}

bool Command::isFusable() const {
  if ((MType != CommandType::RUN_CG)) {
    return false;
  }
  const auto &CG = (static_cast<const ExecCGCommand &>(*this)).getCG();
  return (CG.getType() == CG::CGTYPE::Kernel) &&
         (!static_cast<const CGExecKernel &>(CG).MKernelIsCooperative) &&
         (!static_cast<const CGExecKernel &>(CG).MKernelUsesClusterLaunch);
}

static void flushCrossQueueDeps(const std::vector<EventImplPtr> &EventImpls,
                                const QueueImplPtr &Queue) {
  for (auto &EventImpl : EventImpls) {
    EventImpl->flushIfNeeded(Queue);
  }
}

namespace {

struct EnqueueNativeCommandData {
  sycl::interop_handle ih;
  std::function<void(interop_handle)> func;
};

void InteropFreeFunc(pi_queue, void *InteropData) {
  auto *Data = reinterpret_cast<EnqueueNativeCommandData *>(InteropData);
  return Data->func(Data->ih);
}
} // namespace

class DispatchHostTask {
  ExecCGCommand *MThisCmd;
  std::vector<interop_handle::ReqToMem> MReqToMem;
  std::vector<pi_mem> MReqPiMem;

  bool waitForEvents() const {
    std::map<const PluginPtr, std::vector<EventImplPtr>>
        RequiredEventsPerPlugin;

    for (const EventImplPtr &Event : MThisCmd->MPreparedDepsEvents) {
      const PluginPtr &Plugin = Event->getPlugin();
      RequiredEventsPerPlugin[Plugin].push_back(Event);
    }

    // wait for dependency device events
    // FIXME Current implementation of waiting for events will make the thread
    // 'sleep' until all of dependency events are complete. We need a bit more
    // sophisticated waiting mechanism to allow to utilize this thread for any
    // other available job and resume once all required events are ready.
    for (auto &PluginWithEvents : RequiredEventsPerPlugin) {
      std::vector<sycl::detail::pi::PiEvent> RawEvents =
          MThisCmd->getPiEvents(PluginWithEvents.second);
      if (RawEvents.size() == 0)
        continue;
      try {
        PluginWithEvents.first->call<PiApiKind::piEventsWait>(RawEvents.size(),
                                                              RawEvents.data());
      } catch (const sycl::exception &) {
        MThisCmd->MEvent->getSubmittedQueue()->reportAsyncException(
            std::current_exception());
        return false;
      } catch (...) {
        MThisCmd->MEvent->getSubmittedQueue()->reportAsyncException(
            std::current_exception());
        return false;
      }
    }

    // Wait for dependency host events.
    // Host events can't throw exceptions so don't try to catch it.
    for (const EventImplPtr &Event : MThisCmd->MPreparedHostDepsEvents) {
      Event->waitInternal();
    }

    return true;
  }

public:
  DispatchHostTask(ExecCGCommand *ThisCmd,
                   std::vector<interop_handle::ReqToMem> ReqToMem,
                   std::vector<pi_mem> ReqPiMem)
      : MThisCmd{ThisCmd}, MReqToMem(std::move(ReqToMem)),
        MReqPiMem(std::move(ReqPiMem)) {}

  void operator()() const {
    assert(MThisCmd->getCG().getType() == CG::CGTYPE::CodeplayHostTask);

    CGHostTask &HostTask = static_cast<CGHostTask &>(MThisCmd->getCG());

#ifdef XPTI_ENABLE_INSTRUMENTATION
    // Host task is executed async and in a separate thread that do not allow to
    // use code location data stored in TLS. So we keep submission code location
    // as Command field and put it here to TLS so that thrown exception could
    // query and report it.
    std::unique_ptr<detail::tls_code_loc_t> AsyncCodeLocationPtr;
    if (xptiTraceEnabled() && !CurrentCodeLocationValid()) {
      AsyncCodeLocationPtr.reset(
          new detail::tls_code_loc_t(MThisCmd->MSubmissionCodeLocation));
    }
#endif

    if (!waitForEvents()) {
      std::exception_ptr EPtr = std::make_exception_ptr(sycl::exception(
          make_error_code(errc::runtime),
          std::string("Couldn't wait for host-task's dependencies")));

      MThisCmd->MEvent->getSubmittedQueue()->reportAsyncException(EPtr);
      // reset host-task's lambda and quit
      HostTask.MHostTask.reset();
      Scheduler::getInstance().NotifyHostTaskCompletion(MThisCmd);
      return;
    }

    try {
      // we're ready to call the user-defined lambda now
      if (HostTask.MHostTask->isInteropTask()) {
        assert(HostTask.MQueue &&
               "Host task submissions should have an associated queue");
        interop_handle IH{MReqToMem, HostTask.MQueue,
                          HostTask.MQueue->getDeviceImplPtr(),
                          HostTask.MQueue->getContextImplPtr()};
        // TODO: should all the backends that support this entry point use this
        // for host task?
        auto &Queue = HostTask.MQueue;
        bool NativeCommandSupport = false;
        Queue->getPlugin()->call<PiApiKind::piDeviceGetInfo>(
            detail::getSyclObjImpl(Queue->get_device())->getHandleRef(),
            PI_EXT_ONEAPI_DEVICE_INFO_ENQUEUE_NATIVE_COMMAND_SUPPORT,
            sizeof(NativeCommandSupport), &NativeCommandSupport, nullptr);
        if (NativeCommandSupport) {
          EnqueueNativeCommandData CustomOpData{
              IH, HostTask.MHostTask->MInteropTask};

          // We are assuming that we have already synchronized with the HT's
          // dependent events, and that the user will synchronize before the end
          // of the HT lambda. As such we don't pass in any events, or ask for
          // one back.
          //
          // This entry point is needed in order to migrate memory across
          // devices in the same context for CUDA and HIP backends
          Queue->getPlugin()->call<PiApiKind::piextEnqueueNativeCommand>(
              HostTask.MQueue->getHandleRef(), InteropFreeFunc, &CustomOpData,
              MReqPiMem.size(), MReqPiMem.data(), 0, nullptr, nullptr);
        } else {
          HostTask.MHostTask->call(MThisCmd->MEvent->getHostProfilingInfo(),
                                   IH);
        }
      } else
        HostTask.MHostTask->call(MThisCmd->MEvent->getHostProfilingInfo());
    } catch (...) {
      auto CurrentException = std::current_exception();
#ifdef XPTI_ENABLE_INSTRUMENTATION
      // sycl::exception emit tracing of message with code location if
      // available. For other types of exception we need to explicitly trigger
      // tracing by calling TraceEventXPTI.
      if (xptiTraceEnabled()) {
        try {
          rethrow_exception(CurrentException);
        } catch (const sycl::exception &) {
          // it is already traced, nothing to care about
        } catch (const std::exception &StdException) {
          GlobalHandler::instance().TraceEventXPTI(StdException.what());
        } catch (...) {
          GlobalHandler::instance().TraceEventXPTI(
              "Host task lambda thrown non standard exception");
        }
      }
#endif
      MThisCmd->MEvent->getSubmittedQueue()->reportAsyncException(
          CurrentException);
    }

    HostTask.MHostTask.reset();

#ifdef XPTI_ENABLE_INSTRUMENTATION
    // Host Task is done, clear its submittion location to not interfere with
    // following dependent kernels submission.
    AsyncCodeLocationPtr.reset();
#endif

    try {
      // If we enqueue blocked users - pi level could throw exception that
      // should be treated as async now.
      Scheduler::getInstance().NotifyHostTaskCompletion(MThisCmd);
    } catch (...) {
      auto CurrentException = std::current_exception();
      MThisCmd->MEvent->getSubmittedQueue()->reportAsyncException(
          CurrentException);
    }
  }
};

void Command::waitForPreparedHostEvents() const {
  for (const EventImplPtr &HostEvent : MPreparedHostDepsEvents)
    HostEvent->waitInternal();
}

void Command::waitForEvents(QueueImplPtr Queue,
                            std::vector<EventImplPtr> &EventImpls,
                            sycl::detail::pi::PiEvent &Event) {
#ifndef NDEBUG
  for (const EventImplPtr &Event : EventImpls)
    assert(!Event->isHost() &&
           "Only non-host events are expected to be waited for here");
#endif
  if (!EventImpls.empty()) {
    if (!Queue) {
      // Host queue can wait for events from different contexts, i.e. it may
      // contain events with different contexts in its MPreparedDepsEvents.
      // OpenCL 2.1 spec says that clWaitForEvents will return
      // CL_INVALID_CONTEXT if events specified in the list do not belong to
      // the same context. Thus we split all the events into per-context map.
      // An example. We have two queues for the same CPU device: Q1, Q2. Thus
      // we will have two different contexts for the same CPU device: C1, C2.
      // Also we have default host queue. This queue is accessible via
      // Scheduler. Now, let's assume we have three different events: E1(C1),
      // E2(C1), E3(C2). The command's MPreparedDepsEvents will contain all
      // three events (E1, E2, E3). Now, if piEventsWait is called for all
      // three events we'll experience failure with CL_INVALID_CONTEXT 'cause
      // these events refer to different contexts.
      std::map<context_impl *, std::vector<EventImplPtr>>
          RequiredEventsPerContext;

      for (const EventImplPtr &Event : EventImpls) {
        ContextImplPtr Context = Event->getContextImpl();
        assert(Context.get() &&
               "Only non-host events are expected to be waited for here");
        RequiredEventsPerContext[Context.get()].push_back(Event);
      }

      for (auto &CtxWithEvents : RequiredEventsPerContext) {
        std::vector<sycl::detail::pi::PiEvent> RawEvents =
            getPiEvents(CtxWithEvents.second);
        CtxWithEvents.first->getPlugin()->call<PiApiKind::piEventsWait>(
            RawEvents.size(), RawEvents.data());
      }
    } else {
      std::vector<sycl::detail::pi::PiEvent> RawEvents =
          getPiEvents(EventImpls);
      flushCrossQueueDeps(EventImpls, MWorkerQueue);
      const PluginPtr &Plugin = Queue->getPlugin();

      if (MEvent != nullptr)
        MEvent->setHostEnqueueTime();
      Plugin->call<PiApiKind::piEnqueueEventsWait>(
          Queue->getHandleRef(), RawEvents.size(), &RawEvents[0], &Event);
    }
  }
}

/// It is safe to bind MPreparedDepsEvents and MPreparedHostDepsEvents
/// references to event_impl class members because Command
/// should not outlive the event connected to it.
Command::Command(
    CommandType Type, QueueImplPtr Queue,
    sycl::detail::pi::PiExtCommandBuffer CommandBuffer,
    const std::vector<sycl::detail::pi::PiExtSyncPoint> &SyncPoints)
    : MQueue(std::move(Queue)),
      MEvent(std::make_shared<detail::event_impl>(MQueue)),
      MPreparedDepsEvents(MEvent->getPreparedDepsEvents()),
      MPreparedHostDepsEvents(MEvent->getPreparedHostDepsEvents()), MType(Type),
      MCommandBuffer(CommandBuffer), MSyncPointDeps(SyncPoints) {
  MWorkerQueue = MQueue;
  MEvent->setWorkerQueue(MWorkerQueue);
  MEvent->setSubmittedQueue(MWorkerQueue);
  MEvent->setCommand(this);
  if (MQueue)
    MEvent->setContextImpl(MQueue->getContextImplPtr());
  MEvent->setStateIncomplete();
  MEnqueueStatus = EnqueueResultT::SyclEnqueueReady;

#ifdef XPTI_ENABLE_INSTRUMENTATION
  if (!xptiTraceEnabled())
    return;
  // Obtain the stream ID so all commands can emit traces to that stream
  MStreamID = xptiRegisterStream(SYCL_STREAM_NAME);
#endif
}

void Command::emitInstrumentationDataProxy() {
#ifdef XPTI_ENABLE_INSTRUMENTATION
  emitInstrumentationData();
#endif
}

/// Method takes in void * for the address as adding a template function to
/// the command group object maybe undesirable.
/// @param Cmd The command object of the source of the edge
/// @param ObjAddr The address that defines the edge dependency; it is the
/// event address when the edge is for an event and a memory object address if
/// it is due to an accessor
/// @param Prefix Contains "event" if the dependency is an edge and contains
/// the access mode to the buffer if it is due to an accessor
/// @param IsCommand True if the dependency has a command object as the
/// source, false otherwise
void Command::emitEdgeEventForCommandDependence(
    Command *Cmd, void *ObjAddr, bool IsCommand,
    std::optional<access::mode> AccMode) {
#ifdef XPTI_ENABLE_INSTRUMENTATION
  // Bail early if either the source or the target node for the given
  // dependency is undefined or NULL
  constexpr uint16_t NotificationTraceType = xpti::trace_edge_create;
  if (!(xptiCheckTraceEnabled(MStreamID, NotificationTraceType) &&
        MTraceEvent && Cmd && Cmd->MTraceEvent))
    return;

  // If all the information we need for creating an edge event is available,
  // then go ahead with creating it; if not, bail early!
  xpti::utils::StringHelper SH;
  std::string AddressStr = SH.addressAsString<void *>(ObjAddr);
  std::string Prefix = AccMode ? accessModeToString(AccMode.value()) : "Event";
  std::string TypeString = SH.nameWithAddressString(Prefix, AddressStr);
  // Create an edge with the dependent buffer address for which a command
  // object has been created as one of the properties of the edge
  xpti::payload_t Payload(TypeString.c_str(), MAddress);
  uint64_t EdgeInstanceNo;
  xpti_td *EdgeEvent =
      xptiMakeEvent(TypeString.c_str(), &Payload, xpti::trace_graph_event,
                    xpti_at::active, &EdgeInstanceNo);
  if (EdgeEvent) {
    xpti_td *SrcEvent = static_cast<xpti_td *>(Cmd->MTraceEvent);
    xpti_td *TgtEvent = static_cast<xpti_td *>(MTraceEvent);
    EdgeEvent->source_id = SrcEvent->unique_id;
    EdgeEvent->target_id = TgtEvent->unique_id;
    if (IsCommand) {
      xpti::addMetadata(EdgeEvent, "access_mode",
                        static_cast<int>(AccMode.value()));
      xpti::addMetadata(EdgeEvent, "memory_object",
                        reinterpret_cast<size_t>(ObjAddr));
    } else {
      xpti::addMetadata(EdgeEvent, "event", reinterpret_cast<size_t>(ObjAddr));
    }
    xptiNotifySubscribers(MStreamID, NotificationTraceType,
                          detail::GSYCLGraphEvent, EdgeEvent, EdgeInstanceNo,
                          nullptr);
  }
  // General comment - None of these are serious errors as the instrumentation
  // layer MUST be tolerant of errors. If we need to let the end user know, we
  // throw exceptions in the future
#endif
}

/// Creates an edge when the dependency is due to an event.
/// @param Cmd The command object of the source of the edge
/// @param PiEventAddr The address that defines the edge dependency, which in
/// this case is an event
void Command::emitEdgeEventForEventDependence(
    Command *Cmd, sycl::detail::pi::PiEvent &PiEventAddr) {
#ifdef XPTI_ENABLE_INSTRUMENTATION
  // If we have failed to create an event to represent the Command, then we
  // cannot emit an edge event. Bail early!
  if (!(xptiCheckTraceEnabled(MStreamID) && MTraceEvent))
    return;

  if (Cmd && Cmd->MTraceEvent) {
    // If the event is associated with a command, we use this command's trace
    // event as the source of edge, hence modeling the control flow
    emitEdgeEventForCommandDependence(Cmd, (void *)PiEventAddr, false);
    return;
  }
  if (PiEventAddr) {
    xpti::utils::StringHelper SH;
    std::string AddressStr =
        SH.addressAsString<sycl::detail::pi::PiEvent>(PiEventAddr);
    // This is the case when it is a OCL event enqueued by the user or another
    // event is registered by the runtime as a dependency The dependency on
    // this occasion is an OCL event; so we build a virtual node in the graph
    // with the event as the metadata for the node
    std::string NodeName = SH.nameWithAddressString("virtual_node", AddressStr);
    // Node name is "virtual_node[<event_addr>]"
    xpti::payload_t VNPayload(NodeName.c_str(), MAddress);
    uint64_t VNodeInstanceNo;
    xpti_td *NodeEvent =
        xptiMakeEvent(NodeName.c_str(), &VNPayload, xpti::trace_graph_event,
                      xpti_at::active, &VNodeInstanceNo);
    // Emit the virtual node first
    xpti::addMetadata(NodeEvent, "kernel_name", NodeName);
    xptiNotifySubscribers(MStreamID, xpti::trace_node_create,
                          detail::GSYCLGraphEvent, NodeEvent, VNodeInstanceNo,
                          nullptr);
    // Create a new event for the edge
    std::string EdgeName = SH.nameWithAddressString("Event", AddressStr);
    xpti::payload_t EdgePayload(EdgeName.c_str(), MAddress);
    uint64_t EdgeInstanceNo;
    xpti_td *EdgeEvent =
        xptiMakeEvent(EdgeName.c_str(), &EdgePayload, xpti::trace_graph_event,
                      xpti_at::active, &EdgeInstanceNo);
    if (EdgeEvent && NodeEvent) {
      // Source node represents the event and this event needs to be completed
      // before target node can execute
      xpti_td *TgtEvent = static_cast<xpti_td *>(MTraceEvent);
      EdgeEvent->source_id = NodeEvent->unique_id;
      EdgeEvent->target_id = TgtEvent->unique_id;
      xpti::addMetadata(EdgeEvent, "event",
                        reinterpret_cast<size_t>(PiEventAddr));
      xptiNotifySubscribers(MStreamID, xpti::trace_edge_create,
                            detail::GSYCLGraphEvent, EdgeEvent, EdgeInstanceNo,
                            nullptr);
    }
    return;
  }
#endif
}

uint64_t Command::makeTraceEventProlog(void *MAddress) {
  uint64_t CommandInstanceNo = 0;
#ifdef XPTI_ENABLE_INSTRUMENTATION
  if (!xptiCheckTraceEnabled(MStreamID))
    return CommandInstanceNo;

  MTraceEventPrologComplete = true;
  // Setup the member variables with information needed for event notification
  MCommandNodeType = commandToNodeType(MType);
  MCommandName = commandToName(MType);
  xpti::utils::StringHelper SH;
  MAddressString = SH.addressAsString<void *>(MAddress);
  std::string CommandString =
      SH.nameWithAddressString(MCommandName, MAddressString);

  xpti::payload_t p(CommandString.c_str(), MAddress);
  xpti_td *CmdTraceEvent =
      xptiMakeEvent(CommandString.c_str(), &p, xpti::trace_graph_event,
                    xpti_at::active, &CommandInstanceNo);
  MInstanceID = CommandInstanceNo;
  if (CmdTraceEvent) {
    MTraceEvent = (void *)CmdTraceEvent;
    // If we are seeing this event again, then the instance ID will be greater
    // than 1; in this case, we must skip sending a notification to create a
    // node as this node has already been created. We return this value so the
    // epilog method can be called selectively.
    MFirstInstance = (CommandInstanceNo == 1);
  }
#endif
  return CommandInstanceNo;
}

void Command::makeTraceEventEpilog() {
#ifdef XPTI_ENABLE_INSTRUMENTATION
  constexpr uint16_t NotificationTraceType = xpti::trace_node_create;
  if (!(xptiCheckTraceEnabled(MStreamID, NotificationTraceType) && MTraceEvent))
    return;
  assert(MTraceEventPrologComplete);
  xptiNotifySubscribers(MStreamID, NotificationTraceType,
                        detail::GSYCLGraphEvent,
                        static_cast<xpti_td *>(MTraceEvent), MInstanceID,
                        static_cast<const void *>(MCommandNodeType.c_str()));
#endif
}

Command *Command::processDepEvent(EventImplPtr DepEvent, const DepDesc &Dep,
                                  std::vector<Command *> &ToCleanUp) {
  const ContextImplPtr &WorkerContext = getWorkerContext();

  // 1. Non-host events can be ignored if they are not fully initialized.
  // 2. Some types of commands do not produce PI events after they are
  // enqueued (e.g. alloca). Note that we can't check the pi event to make that
  // distinction since the command might still be unenqueued at this point.
  bool PiEventExpected =
      (!DepEvent->isHost() && !DepEvent->isDefaultConstructed());
  if (auto *DepCmd = static_cast<Command *>(DepEvent->getCommand()))
    PiEventExpected &= DepCmd->producesPiEvent();

  if (!PiEventExpected) {
    // call to waitInternal() is in waitForPreparedHostEvents() as it's called
    // from enqueue process functions
    MPreparedHostDepsEvents.push_back(DepEvent);
    return nullptr;
  }

  Command *ConnectionCmd = nullptr;

  ContextImplPtr DepEventContext = DepEvent->getContextImpl();
  // If contexts don't match we'll connect them using host task
  if (DepEventContext != WorkerContext && WorkerContext) {
    Scheduler::GraphBuilder &GB = Scheduler::getInstance().MGraphBuilder;
    ConnectionCmd = GB.connectDepEvent(this, DepEvent, Dep, ToCleanUp);
  } else
    MPreparedDepsEvents.push_back(std::move(DepEvent));

  return ConnectionCmd;
}

ContextImplPtr Command::getWorkerContext() const {
  if (!MQueue)
    return nullptr;
  return MQueue->getContextImplPtr();
}

bool Command::producesPiEvent() const { return true; }

bool Command::supportsPostEnqueueCleanup() const { return true; }

bool Command::readyForCleanup() const {
  return MLeafCounter == 0 &&
         MEnqueueStatus == EnqueueResultT::SyclEnqueueSuccess;
}

Command *Command::addDep(DepDesc NewDep, std::vector<Command *> &ToCleanUp) {
  Command *ConnectionCmd = nullptr;

  if (NewDep.MDepCommand) {
    ConnectionCmd =
        processDepEvent(NewDep.MDepCommand->getEvent(), NewDep, ToCleanUp);
  }
  // ConnectionCmd insertion builds the following dependency structure:
  // this -> emptyCmd (for ConnectionCmd) -> ConnectionCmd -> NewDep
  // that means that this and NewDep are already dependent
  if (!ConnectionCmd) {
    MDeps.push_back(NewDep);
    if (NewDep.MDepCommand)
      NewDep.MDepCommand->addUser(this);
  }

#ifdef XPTI_ENABLE_INSTRUMENTATION
  emitEdgeEventForCommandDependence(NewDep.MDepCommand,
                                    (void *)NewDep.MDepRequirement->MSYCLMemObj,
                                    true, NewDep.MDepRequirement->MAccessMode);
#endif

  return ConnectionCmd;
}

Command *Command::addDep(EventImplPtr Event,
                         std::vector<Command *> &ToCleanUp) {
#ifdef XPTI_ENABLE_INSTRUMENTATION
  // We need this for just the instrumentation, so guarding it will prevent
  // unused variable warnings when instrumentation is turned off
  Command *Cmd = (Command *)Event->getCommand();
  sycl::detail::pi::PiEvent &PiEventAddr = Event->getHandleRef();
  // Now make an edge for the dependent event
  emitEdgeEventForEventDependence(Cmd, PiEventAddr);
#endif

  return processDepEvent(std::move(Event), DepDesc{nullptr, nullptr, nullptr},
                         ToCleanUp);
}

void Command::emitEnqueuedEventSignal(sycl::detail::pi::PiEvent &PiEventAddr) {
#ifdef XPTI_ENABLE_INSTRUMENTATION
  emitInstrumentationGeneral(
      MStreamID, MInstanceID, static_cast<xpti_td *>(MTraceEvent),
      xpti::trace_signal, static_cast<const void *>(PiEventAddr));
#endif
  std::ignore = PiEventAddr;
}

void Command::emitInstrumentation(uint16_t Type, const char *Txt) {
#ifdef XPTI_ENABLE_INSTRUMENTATION
  return emitInstrumentationGeneral(MStreamID, MInstanceID,
                                    static_cast<xpti_td *>(MTraceEvent), Type,
                                    static_cast<const void *>(Txt));
#else
  std::ignore = Type;
  std::ignore = Txt;
#endif
}

bool Command::enqueue(EnqueueResultT &EnqueueResult, BlockingT Blocking,
                      std::vector<Command *> &ToCleanUp) {
#ifdef XPTI_ENABLE_INSTRUMENTATION
  // If command is enqueued from host task thread - it will not have valid
  // submission code location set. So we set it manually to properly trace
  // failures if pi level report any.
  std::unique_ptr<detail::tls_code_loc_t> AsyncCodeLocationPtr;
  if (xptiTraceEnabled() && !CurrentCodeLocationValid()) {
    AsyncCodeLocationPtr.reset(
        new detail::tls_code_loc_t(MSubmissionCodeLocation));
  }
#endif
  // Exit if already enqueued
  if (MEnqueueStatus == EnqueueResultT::SyclEnqueueSuccess)
    return true;

  // If the command is blocked from enqueueing
  if (MIsBlockable && MEnqueueStatus == EnqueueResultT::SyclEnqueueBlocked) {
    // Exit if enqueue type is not blocking
    if (!Blocking) {
      EnqueueResult = EnqueueResultT(EnqueueResultT::SyclEnqueueBlocked, this);
      return false;
    }

#ifdef XPTI_ENABLE_INSTRUMENTATION
    // Scoped trace event notifier that emits a barrier begin and barrier end
    // event, which models the barrier while enqueuing along with the blocked
    // reason, as determined by the scheduler
    std::string Info = "enqueue.barrier[";
    Info += std::string(getBlockReason()) + "]";
    emitInstrumentation(xpti::trace_barrier_begin, Info.c_str());
#endif

    // Wait if blocking
    while (MEnqueueStatus == EnqueueResultT::SyclEnqueueBlocked)
      ;
#ifdef XPTI_ENABLE_INSTRUMENTATION
    emitInstrumentation(xpti::trace_barrier_end, Info.c_str());
#endif
  }

  std::lock_guard<std::mutex> Lock(MEnqueueMtx);

  // Exit if the command is already enqueued
  if (MEnqueueStatus == EnqueueResultT::SyclEnqueueSuccess)
    return true;

#ifdef XPTI_ENABLE_INSTRUMENTATION
  emitInstrumentation(xpti::trace_task_begin, nullptr);
#endif

  if (MEnqueueStatus == EnqueueResultT::SyclEnqueueFailed) {
    EnqueueResult = EnqueueResultT(EnqueueResultT::SyclEnqueueFailed, this);
    return false;
  }

  // Command status set to "failed" beforehand, so this command
  // has already been marked as "failed" if enqueueImp throws an exception.
  // This will avoid execution of the same failed command twice.
  MEnqueueStatus = EnqueueResultT::SyclEnqueueFailed;
  MShouldCompleteEventIfPossible = true;
  pi_int32 Res = enqueueImp();

  if (PI_SUCCESS != Res)
    EnqueueResult =
        EnqueueResultT(EnqueueResultT::SyclEnqueueFailed, this, Res);
  else {
    MEvent->setEnqueued();
    if (MShouldCompleteEventIfPossible &&
        (MEvent->isHost() || MEvent->getHandleRef() == nullptr))
      MEvent->setComplete();

    // Consider the command is successfully enqueued if return code is
    // PI_SUCCESS
    MEnqueueStatus = EnqueueResultT::SyclEnqueueSuccess;
    if (MLeafCounter == 0 && supportsPostEnqueueCleanup() &&
        !SYCLConfig<SYCL_DISABLE_EXECUTION_GRAPH_CLEANUP>::get() &&
        !SYCLConfig<SYCL_DISABLE_POST_ENQUEUE_CLEANUP>::get()) {
      assert(!MMarkedForCleanup);
      MMarkedForCleanup = true;
      ToCleanUp.push_back(this);
    }
  }

  // Emit this correlation signal before the task end
  emitEnqueuedEventSignal(MEvent->getHandleRef());
#ifdef XPTI_ENABLE_INSTRUMENTATION
  emitInstrumentation(xpti::trace_task_end, nullptr);
#endif
  return MEnqueueStatus == EnqueueResultT::SyclEnqueueSuccess;
}

void Command::resolveReleaseDependencies(std::set<Command *> &DepList) {
#ifdef XPTI_ENABLE_INSTRUMENTATION
  assert(MType == CommandType::RELEASE && "Expected release command");
  if (!MTraceEvent)
    return;
  // The current command is the target node for all dependencies as the source
  // nodes have to be completed first before the current node can begin to
  // execute; these edges model control flow
  xpti_td *TgtTraceEvent = static_cast<xpti_td *>(MTraceEvent);
  // We have all the Commands that must be completed before the release
  // command can be enqueued; here we'll find the command that is an Alloca
  // with the same SYCLMemObject address and create a dependency line (edge)
  // between them in our sematic modeling
  for (auto &Item : DepList) {
    if (Item->MTraceEvent && Item->MAddress == MAddress) {
      xpti::utils::StringHelper SH;
      std::string AddressStr = SH.addressAsString<void *>(MAddress);
      std::string TypeString =
          "Edge:" + SH.nameWithAddressString(commandToName(MType), AddressStr);

      // Create an edge with the dependent buffer address being one of the
      // properties of the edge
      xpti::payload_t p(TypeString.c_str(), MAddress);
      uint64_t EdgeInstanceNo;
      xpti_td *EdgeEvent =
          xptiMakeEvent(TypeString.c_str(), &p, xpti::trace_graph_event,
                        xpti_at::active, &EdgeInstanceNo);
      if (EdgeEvent) {
        xpti_td *SrcTraceEvent = static_cast<xpti_td *>(Item->MTraceEvent);
        EdgeEvent->target_id = TgtTraceEvent->unique_id;
        EdgeEvent->source_id = SrcTraceEvent->unique_id;
        xpti::addMetadata(EdgeEvent, "memory_object",
                          reinterpret_cast<size_t>(MAddress));
        xptiNotifySubscribers(MStreamID, xpti::trace_edge_create,
                              detail::GSYCLGraphEvent, EdgeEvent,
                              EdgeInstanceNo, nullptr);
      }
    }
  }
#endif
}

const char *Command::getBlockReason() const {
  switch (MBlockReason) {
  case BlockReason::HostAccessor:
    return "A Buffer is locked by the host accessor";
  case BlockReason::HostTask:
    return "Blocked by host task";
  }

  return "Unknown block reason";
}

void Command::copySubmissionCodeLocation() {
#ifdef XPTI_ENABLE_INSTRUMENTATION
  if (!xptiTraceEnabled())
    return;

  detail::tls_code_loc_t Tls;
  auto TData = Tls.query();
  if (TData.fileName())
    MSubmissionFileName = TData.fileName();
  if (TData.functionName())
    MSubmissionFunctionName = TData.functionName();
  if (MSubmissionFileName.size() || MSubmissionFunctionName.size())
    MSubmissionCodeLocation = {
        MSubmissionFileName.c_str(), MSubmissionFunctionName.c_str(),
        (int)TData.lineNumber(), (int)TData.columnNumber()};
#endif
}

AllocaCommandBase::AllocaCommandBase(CommandType Type, QueueImplPtr Queue,
                                     Requirement Req,
                                     AllocaCommandBase *LinkedAllocaCmd,
                                     bool IsConst)
    : Command(Type, Queue), MLinkedAllocaCmd(LinkedAllocaCmd),
      MIsLeaderAlloca(nullptr == LinkedAllocaCmd), MIsConst(IsConst),
      MRequirement(std::move(Req)), MReleaseCmd(Queue, this) {
  MRequirement.MAccessMode = access::mode::read_write;
  emitInstrumentationDataProxy();
}

void AllocaCommandBase::emitInstrumentationData() {
#ifdef XPTI_ENABLE_INSTRUMENTATION
  if (!xptiCheckTraceEnabled(MStreamID))
    return;
  // Create a payload with the command name and an event using this payload to
  // emit a node_create
  MAddress = MRequirement.MSYCLMemObj;
  makeTraceEventProlog(MAddress);
  // Set the relevant meta data properties for this command
  if (MTraceEvent && MFirstInstance) {
    xpti_td *TE = static_cast<xpti_td *>(MTraceEvent);
    addDeviceMetadata(TE, MQueue);
    xpti::addMetadata(TE, "memory_object", reinterpret_cast<size_t>(MAddress));
    // Since we do NOT add queue_id value to metadata, we are stashing it to TLS
    // as this data is mutable and the metadata is supposed to be invariant
    xpti::framework::stash_tuple(XPTI_QUEUE_INSTANCE_ID_KEY,
                                 getQueueID(MQueue));
  }
#endif
}

bool AllocaCommandBase::producesPiEvent() const { return false; }

bool AllocaCommandBase::supportsPostEnqueueCleanup() const { return false; }

bool AllocaCommandBase::readyForCleanup() const { return false; }

AllocaCommand::AllocaCommand(QueueImplPtr Queue, Requirement Req,
                             bool InitFromUserData,
                             AllocaCommandBase *LinkedAllocaCmd, bool IsConst)
    : AllocaCommandBase(CommandType::ALLOCA, std::move(Queue), std::move(Req),
                        LinkedAllocaCmd, IsConst),
      MInitFromUserData(InitFromUserData) {
  // Node event must be created before the dependent edge is added to this
  // node, so this call must be before the addDep() call.
  emitInstrumentationDataProxy();
  // "Nothing to depend on"
  std::vector<Command *> ToCleanUp;
  Command *ConnectionCmd =
      addDep(DepDesc(nullptr, getRequirement(), this), ToCleanUp);
  assert(ConnectionCmd == nullptr);
  assert(ToCleanUp.empty());
  (void)ConnectionCmd;
}

void AllocaCommand::emitInstrumentationData() {
#ifdef XPTI_ENABLE_INSTRUMENTATION
  if (!xptiCheckTraceEnabled(MStreamID))
    return;

  // Only if it is the first event, we emit a node create event
  if (MFirstInstance) {
    makeTraceEventEpilog();
  }
#endif
}

pi_int32 AllocaCommand::enqueueImp() {
  waitForPreparedHostEvents();
  std::vector<EventImplPtr> EventImpls = MPreparedDepsEvents;

  sycl::detail::pi::PiEvent &Event = MEvent->getHandleRef();

  void *HostPtr = nullptr;
  if (!MIsLeaderAlloca) {

    if (!MQueue) {
      // Do not need to make allocation if we have a linked device allocation
      Command::waitForEvents(MQueue, EventImpls, Event);

      return PI_SUCCESS;
    }
    HostPtr = MLinkedAllocaCmd->getMemAllocation();
  }
  // TODO: Check if it is correct to use std::move on stack variable and
  // delete it RawEvents below.
  MMemAllocation = MemoryManager::allocate(getContext(MQueue), getSYCLMemObj(),
                                           MInitFromUserData, HostPtr,
                                           std::move(EventImpls), Event);

  return PI_SUCCESS;
}

void AllocaCommand::printDot(std::ostream &Stream) const {
  Stream << "\"" << this << "\" [style=filled, fillcolor=\"#FFD28A\", label=\"";

  Stream << "ID = " << this << "\\n";
  Stream << "ALLOCA ON " << queueDeviceToString(MQueue.get()) << "\\n";
  Stream << " MemObj : " << this->MRequirement.MSYCLMemObj << "\\n";
  Stream << " Link : " << this->MLinkedAllocaCmd << "\\n";
  Stream << "\"];" << std::endl;

  for (const auto &Dep : MDeps) {
    if (Dep.MDepCommand == nullptr)
      continue;
    Stream << "  \"" << this << "\" -> \"" << Dep.MDepCommand << "\""
           << " [ label = \"Access mode: "
           << accessModeToString(Dep.MDepRequirement->MAccessMode) << "\\n"
           << "MemObj: " << Dep.MDepRequirement->MSYCLMemObj << " \" ]"
           << std::endl;
  }
}

AllocaSubBufCommand::AllocaSubBufCommand(QueueImplPtr Queue, Requirement Req,
                                         AllocaCommandBase *ParentAlloca,
                                         std::vector<Command *> &ToEnqueue,
                                         std::vector<Command *> &ToCleanUp)
    : AllocaCommandBase(CommandType::ALLOCA_SUB_BUF, std::move(Queue),
                        std::move(Req),
                        /*LinkedAllocaCmd*/ nullptr, /*IsConst*/ false),
      MParentAlloca(ParentAlloca) {
  // Node event must be created before the dependent edge
  // is added to this node, so this call must be before
  // the addDep() call.
  emitInstrumentationDataProxy();
  Command *ConnectionCmd = addDep(
      DepDesc(MParentAlloca, getRequirement(), MParentAlloca), ToCleanUp);
  if (ConnectionCmd)
    ToEnqueue.push_back(ConnectionCmd);
}

void AllocaSubBufCommand::emitInstrumentationData() {
#ifdef XPTI_ENABLE_INSTRUMENTATION
  if (!xptiCheckTraceEnabled(MStreamID))
    return;

  // Only if it is the first event, we emit a node create event and any meta
  // data that is available for the command
  if (MFirstInstance) {
    xpti_td *TE = static_cast<xpti_td *>(MTraceEvent);
    xpti::addMetadata(TE, "offset", this->MRequirement.MOffsetInBytes);
    xpti::addMetadata(TE, "access_range_start",
                      this->MRequirement.MAccessRange[0]);
    xpti::addMetadata(TE, "access_range_end",
                      this->MRequirement.MAccessRange[1]);
    xpti::framework::stash_tuple(XPTI_QUEUE_INSTANCE_ID_KEY,
                                 getQueueID(MQueue));
    makeTraceEventEpilog();
  }
#endif
}

void *AllocaSubBufCommand::getMemAllocation() const {
  // In some cases parent`s memory allocation might change (e.g., after
  // map/unmap operations). If parent`s memory allocation changes, sub-buffer
  // memory allocation should be changed as well.
  if (!MQueue) {
    return static_cast<void *>(
        static_cast<char *>(MParentAlloca->getMemAllocation()) +
        MRequirement.MOffsetInBytes);
  }
  return MMemAllocation;
}

pi_int32 AllocaSubBufCommand::enqueueImp() {
  waitForPreparedHostEvents();
  std::vector<EventImplPtr> EventImpls = MPreparedDepsEvents;
  sycl::detail::pi::PiEvent &Event = MEvent->getHandleRef();

  MMemAllocation = MemoryManager::allocateMemSubBuffer(
      getContext(MQueue), MParentAlloca->getMemAllocation(),
      MRequirement.MElemSize, MRequirement.MOffsetInBytes,
      MRequirement.MAccessRange, std::move(EventImpls), Event);

  XPTIRegistry::bufferAssociateNotification(MParentAlloca->getSYCLMemObj(),
                                            MMemAllocation);
  return PI_SUCCESS;
}

void AllocaSubBufCommand::printDot(std::ostream &Stream) const {
  Stream << "\"" << this << "\" [style=filled, fillcolor=\"#FFD28A\", label=\"";

  Stream << "ID = " << this << "\\n";
  Stream << "ALLOCA SUB BUF ON " << queueDeviceToString(MQueue.get()) << "\\n";
  Stream << " MemObj : " << this->MRequirement.MSYCLMemObj << "\\n";
  Stream << " Offset : " << this->MRequirement.MOffsetInBytes << "\\n";
  Stream << " Access range : " << this->MRequirement.MAccessRange[0] << "\\n";
  Stream << "\"];" << std::endl;

  for (const auto &Dep : MDeps) {
    if (Dep.MDepCommand == nullptr)
      continue;
    Stream << "  \"" << this << "\" -> \"" << Dep.MDepCommand << "\""
           << " [ label = \"Access mode: "
           << accessModeToString(Dep.MDepRequirement->MAccessMode) << "\\n"
           << "MemObj: " << Dep.MDepRequirement->MSYCLMemObj << " \" ]"
           << std::endl;
  }
}

ReleaseCommand::ReleaseCommand(QueueImplPtr Queue, AllocaCommandBase *AllocaCmd)
    : Command(CommandType::RELEASE, std::move(Queue)), MAllocaCmd(AllocaCmd) {
  emitInstrumentationDataProxy();
}

void ReleaseCommand::emitInstrumentationData() {
#ifdef XPTI_ENABLE_INSTRUMENTATION
  if (!xptiCheckTraceEnabled(MStreamID))
    return;
  // Create a payload with the command name and an event using this payload to
  // emit a node_create
  MAddress = MAllocaCmd->getSYCLMemObj();
  makeTraceEventProlog(MAddress);

  if (MFirstInstance) {
    xpti_td *TE = static_cast<xpti_td *>(MTraceEvent);
    addDeviceMetadata(TE, MQueue);
    xpti::addMetadata(TE, "allocation_type",
                      commandToName(MAllocaCmd->getType()));
    // Since we do NOT add queue_id value to metadata, we are stashing it to TLS
    // as this data is mutable and the metadata is supposed to be invariant
    xpti::framework::stash_tuple(XPTI_QUEUE_INSTANCE_ID_KEY,
                                 getQueueID(MQueue));
    makeTraceEventEpilog();
  }
#endif
}

pi_int32 ReleaseCommand::enqueueImp() {
  waitForPreparedHostEvents();
  std::vector<EventImplPtr> EventImpls = MPreparedDepsEvents;
  std::vector<sycl::detail::pi::PiEvent> RawEvents = getPiEvents(EventImpls);
  bool SkipRelease = false;

  // On host side we only allocate memory for full buffers.
  // Thus, deallocating sub buffers leads to double memory freeing.
  SkipRelease |= !MQueue && MAllocaCmd->getType() == ALLOCA_SUB_BUF;

  const bool CurAllocaIsHost = !MAllocaCmd->getQueue();
  bool NeedUnmap = false;
  if (MAllocaCmd->MLinkedAllocaCmd) {

    // When releasing one of the "linked" allocations special rules take
    // place:
    // 1. Device allocation should always be released.
    // 2. Host allocation should be released if host allocation is "leader".
    // 3. Device alloca in the pair should be in active state in order to be
    //    correctly released.

    // There is no actual memory allocation if a host alloca command is
    // created being linked to a device allocation.
    SkipRelease |= CurAllocaIsHost && !MAllocaCmd->MIsLeaderAlloca;

    NeedUnmap |= CurAllocaIsHost == MAllocaCmd->MIsActive;
  }

  if (NeedUnmap) {
    const QueueImplPtr &Queue = CurAllocaIsHost
                                    ? MAllocaCmd->MLinkedAllocaCmd->getQueue()
                                    : MAllocaCmd->getQueue();

    EventImplPtr UnmapEventImpl(new event_impl(Queue));
    UnmapEventImpl->setContextImpl(getContext(Queue));
    UnmapEventImpl->setStateIncomplete();
    sycl::detail::pi::PiEvent &UnmapEvent = UnmapEventImpl->getHandleRef();

    void *Src = CurAllocaIsHost
                    ? MAllocaCmd->getMemAllocation()
                    : MAllocaCmd->MLinkedAllocaCmd->getMemAllocation();

    void *Dst = !CurAllocaIsHost
                    ? MAllocaCmd->getMemAllocation()
                    : MAllocaCmd->MLinkedAllocaCmd->getMemAllocation();

    MemoryManager::unmap(MAllocaCmd->getSYCLMemObj(), Dst, Queue, Src,
                         RawEvents, UnmapEvent);

    std::swap(MAllocaCmd->MIsActive, MAllocaCmd->MLinkedAllocaCmd->MIsActive);
    EventImpls.clear();
    EventImpls.push_back(UnmapEventImpl);
  }
  sycl::detail::pi::PiEvent &Event = MEvent->getHandleRef();
  if (SkipRelease)
    Command::waitForEvents(MQueue, EventImpls, Event);
  else {
    MemoryManager::release(getContext(MQueue), MAllocaCmd->getSYCLMemObj(),
                           MAllocaCmd->getMemAllocation(),
                           std::move(EventImpls), Event);
  }
  return PI_SUCCESS;
}

void ReleaseCommand::printDot(std::ostream &Stream) const {
  Stream << "\"" << this << "\" [style=filled, fillcolor=\"#FF827A\", label=\"";

  Stream << "ID = " << this << " ; ";
  Stream << "RELEASE ON " << queueDeviceToString(MQueue.get()) << "\\n";
  Stream << " Alloca : " << MAllocaCmd << "\\n";
  Stream << " MemObj : " << MAllocaCmd->getSYCLMemObj() << "\\n";
  Stream << "\"];" << std::endl;

  for (const auto &Dep : MDeps) {
    Stream << "  \"" << this << "\" -> \"" << Dep.MDepCommand << "\""
           << " [ label = \"Access mode: "
           << accessModeToString(Dep.MDepRequirement->MAccessMode) << "\\n"
           << "MemObj: " << Dep.MDepRequirement->MSYCLMemObj << " \" ]"
           << std::endl;
  }
}

bool ReleaseCommand::producesPiEvent() const { return false; }

bool ReleaseCommand::supportsPostEnqueueCleanup() const { return false; }

bool ReleaseCommand::readyForCleanup() const { return false; }

MapMemObject::MapMemObject(AllocaCommandBase *SrcAllocaCmd, Requirement Req,
                           void **DstPtr, QueueImplPtr Queue,
                           access::mode MapMode)
    : Command(CommandType::MAP_MEM_OBJ, std::move(Queue)),
      MSrcAllocaCmd(SrcAllocaCmd), MSrcReq(std::move(Req)), MDstPtr(DstPtr),
      MMapMode(MapMode) {
  emitInstrumentationDataProxy();
}

void MapMemObject::emitInstrumentationData() {
#ifdef XPTI_ENABLE_INSTRUMENTATION
  if (!xptiCheckTraceEnabled(MStreamID))
    return;
  // Create a payload with the command name and an event using this payload to
  // emit a node_create
  MAddress = MSrcAllocaCmd->getSYCLMemObj();
  makeTraceEventProlog(MAddress);

  if (MFirstInstance) {
    xpti_td *TE = static_cast<xpti_td *>(MTraceEvent);
    addDeviceMetadata(TE, MQueue);
    xpti::addMetadata(TE, "memory_object", reinterpret_cast<size_t>(MAddress));
    // Since we do NOT add queue_id value to metadata, we are stashing it to TLS
    // as this data is mutable and the metadata is supposed to be invariant
    xpti::framework::stash_tuple(XPTI_QUEUE_INSTANCE_ID_KEY,
                                 getQueueID(MQueue));
    makeTraceEventEpilog();
  }
#endif
}

pi_int32 MapMemObject::enqueueImp() {
  waitForPreparedHostEvents();
  std::vector<EventImplPtr> EventImpls = MPreparedDepsEvents;
  std::vector<sycl::detail::pi::PiEvent> RawEvents = getPiEvents(EventImpls);
  flushCrossQueueDeps(EventImpls, MWorkerQueue);

  sycl::detail::pi::PiEvent &Event = MEvent->getHandleRef();
  *MDstPtr = MemoryManager::map(
      MSrcAllocaCmd->getSYCLMemObj(), MSrcAllocaCmd->getMemAllocation(), MQueue,
      MMapMode, MSrcReq.MDims, MSrcReq.MMemoryRange, MSrcReq.MAccessRange,
      MSrcReq.MOffset, MSrcReq.MElemSize, std::move(RawEvents), Event);

  return PI_SUCCESS;
}

void MapMemObject::printDot(std::ostream &Stream) const {
  Stream << "\"" << this << "\" [style=filled, fillcolor=\"#77AFFF\", label=\"";

  Stream << "ID = " << this << " ; ";
  Stream << "MAP ON " << queueDeviceToString(MQueue.get()) << "\\n";

  Stream << "\"];" << std::endl;

  for (const auto &Dep : MDeps) {
    Stream << "  \"" << this << "\" -> \"" << Dep.MDepCommand << "\""
           << " [ label = \"Access mode: "
           << accessModeToString(Dep.MDepRequirement->MAccessMode) << "\\n"
           << "MemObj: " << Dep.MDepRequirement->MSYCLMemObj << " \" ]"
           << std::endl;
  }
}

UnMapMemObject::UnMapMemObject(AllocaCommandBase *DstAllocaCmd, Requirement Req,
                               void **SrcPtr, QueueImplPtr Queue)
    : Command(CommandType::UNMAP_MEM_OBJ, std::move(Queue)),
      MDstAllocaCmd(DstAllocaCmd), MDstReq(std::move(Req)), MSrcPtr(SrcPtr) {
  emitInstrumentationDataProxy();
}

void UnMapMemObject::emitInstrumentationData() {
#ifdef XPTI_ENABLE_INSTRUMENTATION
  if (!xptiCheckTraceEnabled(MStreamID))
    return;
  // Create a payload with the command name and an event using this payload to
  // emit a node_create
  MAddress = MDstAllocaCmd->getSYCLMemObj();
  makeTraceEventProlog(MAddress);

  if (MFirstInstance) {
    xpti_td *TE = static_cast<xpti_td *>(MTraceEvent);
    addDeviceMetadata(TE, MQueue);
    xpti::addMetadata(TE, "memory_object", reinterpret_cast<size_t>(MAddress));
    // Since we do NOT add queue_id value to metadata, we are stashing it to TLS
    // as this data is mutable and the metadata is supposed to be invariant
    xpti::framework::stash_tuple(XPTI_QUEUE_INSTANCE_ID_KEY,
                                 getQueueID(MQueue));
    makeTraceEventEpilog();
  }
#endif
}

bool UnMapMemObject::producesPiEvent() const {
  // TODO remove this workaround once the batching issue is addressed in Level
  // Zero plugin.
  // Consider the following scenario on Level Zero:
  // 1. Kernel A, which uses buffer A, is submitted to queue A.
  // 2. Kernel B, which uses buffer B, is submitted to queue B.
  // 3. queueA.wait().
  // 4. queueB.wait().
  // DPCPP runtime used to treat unmap/write commands for buffer A/B as host
  // dependencies (i.e. they were waited for prior to enqueueing any command
  // that's dependent on them). This allowed Level Zero plugin to detect that
  // each queue is idle on steps 1/2 and submit the command list right away.
  // This is no longer the case since we started passing these dependencies in
  // an event waitlist and Level Zero plugin attempts to batch these commands,
  // so the execution of kernel B starts only on step 4. This workaround
  // restores the old behavior in this case until this is resolved.
  return MQueue && (MQueue->getDeviceImplPtr()->getBackend() !=
                        backend::ext_oneapi_level_zero ||
                    MEvent->getHandleRef() != nullptr);
}

pi_int32 UnMapMemObject::enqueueImp() {
  waitForPreparedHostEvents();
  std::vector<EventImplPtr> EventImpls = MPreparedDepsEvents;
  std::vector<sycl::detail::pi::PiEvent> RawEvents = getPiEvents(EventImpls);
  flushCrossQueueDeps(EventImpls, MWorkerQueue);

  sycl::detail::pi::PiEvent &Event = MEvent->getHandleRef();
  MemoryManager::unmap(MDstAllocaCmd->getSYCLMemObj(),
                       MDstAllocaCmd->getMemAllocation(), MQueue, *MSrcPtr,
                       std::move(RawEvents), Event);

  return PI_SUCCESS;
}

void UnMapMemObject::printDot(std::ostream &Stream) const {
  Stream << "\"" << this << "\" [style=filled, fillcolor=\"#EBC40F\", label=\"";

  Stream << "ID = " << this << " ; ";
  Stream << "UNMAP ON " << queueDeviceToString(MQueue.get()) << "\\n";

  Stream << "\"];" << std::endl;

  for (const auto &Dep : MDeps) {
    Stream << "  \"" << this << "\" -> \"" << Dep.MDepCommand << "\""
           << " [ label = \"Access mode: "
           << accessModeToString(Dep.MDepRequirement->MAccessMode) << "\\n"
           << "MemObj: " << Dep.MDepRequirement->MSYCLMemObj << " \" ]"
           << std::endl;
  }
}

MemCpyCommand::MemCpyCommand(Requirement SrcReq,
                             AllocaCommandBase *SrcAllocaCmd,
                             Requirement DstReq,
                             AllocaCommandBase *DstAllocaCmd,
                             QueueImplPtr SrcQueue, QueueImplPtr DstQueue)
    : Command(CommandType::COPY_MEMORY, std::move(DstQueue)),
      MSrcQueue(SrcQueue), MSrcReq(std::move(SrcReq)),
      MSrcAllocaCmd(SrcAllocaCmd), MDstReq(std::move(DstReq)),
      MDstAllocaCmd(DstAllocaCmd) {
  if (MSrcQueue) {
    MEvent->setContextImpl(MSrcQueue->getContextImplPtr());
  }

  MWorkerQueue = !MQueue ? MSrcQueue : MQueue;
  MEvent->setWorkerQueue(MWorkerQueue);

  emitInstrumentationDataProxy();
}

void MemCpyCommand::emitInstrumentationData() {
#ifdef XPTI_ENABLE_INSTRUMENTATION
  if (!xptiCheckTraceEnabled(MStreamID))
    return;
  // Create a payload with the command name and an event using this payload to
  // emit a node_create
  MAddress = MSrcAllocaCmd->getSYCLMemObj();
  makeTraceEventProlog(MAddress);

  if (MFirstInstance) {
    xpti_td *CmdTraceEvent = static_cast<xpti_td *>(MTraceEvent);
    addDeviceMetadata(CmdTraceEvent, MQueue);
    xpti::addMetadata(CmdTraceEvent, "memory_object",
                      reinterpret_cast<size_t>(MAddress));
    xpti::addMetadata(CmdTraceEvent, "copy_from",
                      MSrcQueue ? deviceToID(MSrcQueue->get_device()) : 0);
    xpti::addMetadata(CmdTraceEvent, "copy_to",
                      MQueue ? deviceToID(MQueue->get_device()) : 0);
    // Since we do NOT add queue_id value to metadata, we are stashing it to TLS
    // as this data is mutable and the metadata is supposed to be invariant
    xpti::framework::stash_tuple(XPTI_QUEUE_INSTANCE_ID_KEY,
                                 getQueueID(MQueue));
    makeTraceEventEpilog();
  }
#endif
}

ContextImplPtr MemCpyCommand::getWorkerContext() const {
  if (!MWorkerQueue)
    return nullptr;
  return MWorkerQueue->getContextImplPtr();
}

bool MemCpyCommand::producesPiEvent() const {
  // TODO remove this workaround once the batching issue is addressed in Level
  // Zero plugin.
  // Consider the following scenario on Level Zero:
  // 1. Kernel A, which uses buffer A, is submitted to queue A.
  // 2. Kernel B, which uses buffer B, is submitted to queue B.
  // 3. queueA.wait().
  // 4. queueB.wait().
  // DPCPP runtime used to treat unmap/write commands for buffer A/B as host
  // dependencies (i.e. they were waited for prior to enqueueing any command
  // that's dependent on them). This allowed Level Zero plugin to detect that
  // each queue is idle on steps 1/2 and submit the command list right away.
  // This is no longer the case since we started passing these dependencies in
  // an event waitlist and Level Zero plugin attempts to batch these commands,
  // so the execution of kernel B starts only on step 4. This workaround
  // restores the old behavior in this case until this is resolved.
  return !MQueue ||
         MQueue->getDeviceImplPtr()->getBackend() !=
             backend::ext_oneapi_level_zero ||
         MEvent->getHandleRef() != nullptr;
}

pi_int32 MemCpyCommand::enqueueImp() {
  waitForPreparedHostEvents();
  std::vector<EventImplPtr> EventImpls = MPreparedDepsEvents;

  sycl::detail::pi::PiEvent &Event = MEvent->getHandleRef();

  auto RawEvents = getPiEvents(EventImpls);
  flushCrossQueueDeps(EventImpls, MWorkerQueue);

  MemoryManager::copy(
      MSrcAllocaCmd->getSYCLMemObj(), MSrcAllocaCmd->getMemAllocation(),
      MSrcQueue, MSrcReq.MDims, MSrcReq.MMemoryRange, MSrcReq.MAccessRange,
      MSrcReq.MOffset, MSrcReq.MElemSize, MDstAllocaCmd->getMemAllocation(),
      MQueue, MDstReq.MDims, MDstReq.MMemoryRange, MDstReq.MAccessRange,
      MDstReq.MOffset, MDstReq.MElemSize, std::move(RawEvents), Event, MEvent);

  return PI_SUCCESS;
}

void MemCpyCommand::printDot(std::ostream &Stream) const {
  Stream << "\"" << this << "\" [style=filled, fillcolor=\"#C7EB15\" label=\"";

  Stream << "ID = " << this << " ; ";
  Stream << "MEMCPY ON " << queueDeviceToString(MQueue.get()) << "\\n";
  Stream << "From: " << MSrcAllocaCmd << " is host: " << !MSrcQueue << "\\n";
  Stream << "To: " << MDstAllocaCmd << " is host: " << !MQueue << "\\n";

  Stream << "\"];" << std::endl;

  for (const auto &Dep : MDeps) {
    Stream << "  \"" << this << "\" -> \"" << Dep.MDepCommand << "\""
           << " [ label = \"Access mode: "
           << accessModeToString(Dep.MDepRequirement->MAccessMode) << "\\n"
           << "MemObj: " << Dep.MDepRequirement->MSYCLMemObj << " \" ]"
           << std::endl;
  }
}

AllocaCommandBase *ExecCGCommand::getAllocaForReq(Requirement *Req) {
  for (const DepDesc &Dep : MDeps) {
    if (Dep.MDepRequirement == Req)
      return Dep.MAllocaCmd;
  }
  // Default constructed accessors do not add dependencies, but they can be
  // passed to commands. Simply return nullptr, since they are empty and don't
  // really require any memory.
  return nullptr;
}

std::vector<std::shared_ptr<const void>>
ExecCGCommand::getAuxiliaryResources() const {
  if (MCommandGroup->getType() == CG::Kernel)
    return ((CGExecKernel *)MCommandGroup.get())->getAuxiliaryResources();
  return {};
}

void ExecCGCommand::clearAuxiliaryResources() {
  if (MCommandGroup->getType() == CG::Kernel)
    ((CGExecKernel *)MCommandGroup.get())->clearAuxiliaryResources();
}

pi_int32 UpdateHostRequirementCommand::enqueueImp() {
  waitForPreparedHostEvents();
  std::vector<EventImplPtr> EventImpls = MPreparedDepsEvents;
  sycl::detail::pi::PiEvent &Event = MEvent->getHandleRef();
  Command::waitForEvents(MQueue, EventImpls, Event);

  assert(MSrcAllocaCmd && "Expected valid alloca command");
  assert(MSrcAllocaCmd->getMemAllocation() && "Expected valid source pointer");
  assert(MDstPtr && "Expected valid target pointer");
  *MDstPtr = MSrcAllocaCmd->getMemAllocation();

  return PI_SUCCESS;
}

void UpdateHostRequirementCommand::printDot(std::ostream &Stream) const {
  Stream << "\"" << this << "\" [style=filled, fillcolor=\"#f1337f\", label=\"";

  Stream << "ID = " << this << "\\n";
  Stream << "UPDATE REQ ON " << queueDeviceToString(MQueue.get()) << "\\n";
  bool IsReqOnBuffer =
      MDstReq.MSYCLMemObj->getType() == SYCLMemObjI::MemObjType::Buffer;
  Stream << "TYPE: " << (IsReqOnBuffer ? "Buffer" : "Image") << "\\n";
  if (IsReqOnBuffer)
    Stream << "Is sub buffer: " << std::boolalpha << MDstReq.MIsSubBuffer
           << "\\n";

  Stream << "\"];" << std::endl;

  for (const auto &Dep : MDeps) {
    Stream << "  \"" << this << "\" -> \"" << Dep.MDepCommand << "\""
           << " [ label = \"Access mode: "
           << accessModeToString(Dep.MDepRequirement->MAccessMode) << "\\n"
           << "MemObj: " << Dep.MAllocaCmd->getSYCLMemObj() << " \" ]"
           << std::endl;
  }
}

MemCpyCommandHost::MemCpyCommandHost(Requirement SrcReq,
                                     AllocaCommandBase *SrcAllocaCmd,
                                     Requirement DstReq, void **DstPtr,
                                     QueueImplPtr SrcQueue,
                                     QueueImplPtr DstQueue)
    : Command(CommandType::COPY_MEMORY, std::move(DstQueue)),
      MSrcQueue(SrcQueue), MSrcReq(std::move(SrcReq)),
      MSrcAllocaCmd(SrcAllocaCmd), MDstReq(std::move(DstReq)), MDstPtr(DstPtr) {
  if (MSrcQueue) {
    MEvent->setContextImpl(MSrcQueue->getContextImplPtr());
  }

  MWorkerQueue = !MQueue ? MSrcQueue : MQueue;
  MEvent->setWorkerQueue(MWorkerQueue);

  emitInstrumentationDataProxy();
}

void MemCpyCommandHost::emitInstrumentationData() {
#ifdef XPTI_ENABLE_INSTRUMENTATION
  if (!xptiCheckTraceEnabled(MStreamID))
    return;
  // Create a payload with the command name and an event using this payload to
  // emit a node_create
  MAddress = MSrcAllocaCmd->getSYCLMemObj();
  makeTraceEventProlog(MAddress);

  if (MFirstInstance) {
    xpti_td *CmdTraceEvent = static_cast<xpti_td *>(MTraceEvent);
    addDeviceMetadata(CmdTraceEvent, MQueue);
    xpti::addMetadata(CmdTraceEvent, "memory_object",
                      reinterpret_cast<size_t>(MAddress));
    xpti::addMetadata(CmdTraceEvent, "copy_from",
                      MSrcQueue ? deviceToID(MSrcQueue->get_device()) : 0);
    xpti::addMetadata(CmdTraceEvent, "copy_to",
                      MQueue ? deviceToID(MQueue->get_device()) : 0);
    // Since we do NOT add queue_id value to metadata, we are stashing it to TLS
    // as this data is mutable and the metadata is supposed to be invariant
    xpti::framework::stash_tuple(XPTI_QUEUE_INSTANCE_ID_KEY,
                                 getQueueID(MQueue));
    makeTraceEventEpilog();
  }
#endif
}

ContextImplPtr MemCpyCommandHost::getWorkerContext() const {
  if (!MWorkerQueue)
    return nullptr;
  return MWorkerQueue->getContextImplPtr();
}

pi_int32 MemCpyCommandHost::enqueueImp() {
  const QueueImplPtr &Queue = MWorkerQueue;
  waitForPreparedHostEvents();
  std::vector<EventImplPtr> EventImpls = MPreparedDepsEvents;
  std::vector<sycl::detail::pi::PiEvent> RawEvents = getPiEvents(EventImpls);

  sycl::detail::pi::PiEvent &Event = MEvent->getHandleRef();
  // Omit copying if mode is discard one.
  // TODO: Handle this at the graph building time by, for example, creating
  // empty node instead of memcpy.
  if (MDstReq.MAccessMode == access::mode::discard_read_write ||
      MDstReq.MAccessMode == access::mode::discard_write) {
    Command::waitForEvents(Queue, EventImpls, Event);

    return PI_SUCCESS;
  }

  flushCrossQueueDeps(EventImpls, MWorkerQueue);
  MemoryManager::copy(
      MSrcAllocaCmd->getSYCLMemObj(), MSrcAllocaCmd->getMemAllocation(),
      MSrcQueue, MSrcReq.MDims, MSrcReq.MMemoryRange, MSrcReq.MAccessRange,
      MSrcReq.MOffset, MSrcReq.MElemSize, *MDstPtr, MQueue, MDstReq.MDims,
      MDstReq.MMemoryRange, MDstReq.MAccessRange, MDstReq.MOffset,
      MDstReq.MElemSize, std::move(RawEvents), MEvent->getHandleRef(), MEvent);

  return PI_SUCCESS;
}

EmptyCommand::EmptyCommand() : Command(CommandType::EMPTY_TASK, nullptr) {
  emitInstrumentationDataProxy();
}

pi_int32 EmptyCommand::enqueueImp() {
  waitForPreparedHostEvents();
  waitForEvents(MQueue, MPreparedDepsEvents, MEvent->getHandleRef());

  return PI_SUCCESS;
}

void EmptyCommand::addRequirement(Command *DepCmd, AllocaCommandBase *AllocaCmd,
                                  const Requirement *Req) {
  const Requirement &ReqRef = *Req;
  MRequirements.emplace_back(ReqRef);
  const Requirement *const StoredReq = &MRequirements.back();

  // EmptyCommand is always host one, so we believe that result of addDep is
  // nil
  std::vector<Command *> ToCleanUp;
  Command *Cmd = addDep(DepDesc{DepCmd, StoredReq, AllocaCmd}, ToCleanUp);
  assert(Cmd == nullptr && "Conection command should be null for EmptyCommand");
  assert(ToCleanUp.empty() && "addDep should add a command for cleanup only if "
                              "there's a connection command");
  (void)Cmd;
}

void EmptyCommand::emitInstrumentationData() {
#ifdef XPTI_ENABLE_INSTRUMENTATION
  if (!xptiCheckTraceEnabled(MStreamID))
    return;
  // Create a payload with the command name and an event using this payload to
  // emit a node_create
  if (MRequirements.empty())
    return;

  Requirement &Req = *MRequirements.begin();

  MAddress = Req.MSYCLMemObj;
  makeTraceEventProlog(MAddress);

  if (MFirstInstance) {
    xpti_td *CmdTraceEvent = static_cast<xpti_td *>(MTraceEvent);
    addDeviceMetadata(CmdTraceEvent, MQueue);
    xpti::addMetadata(CmdTraceEvent, "memory_object",
                      reinterpret_cast<size_t>(MAddress));
    // Since we do NOT add queue_id value to metadata, we are stashing it to TLS
    // as this data is mutable and the metadata is supposed to be invariant
    xpti::framework::stash_tuple(XPTI_QUEUE_INSTANCE_ID_KEY,
                                 getQueueID(MQueue));
    makeTraceEventEpilog();
  }
#endif
}

void EmptyCommand::printDot(std::ostream &Stream) const {
  Stream << "\"" << this << "\" [style=filled, fillcolor=\"#8d8f29\", label=\"";

  Stream << "ID = " << this << "\\n";
  Stream << "EMPTY NODE" << "\\n";

  Stream << "\"];" << std::endl;

  for (const auto &Dep : MDeps) {
    Stream << "  \"" << this << "\" -> \"" << Dep.MDepCommand << "\""
           << " [ label = \"Access mode: "
           << accessModeToString(Dep.MDepRequirement->MAccessMode) << "\\n"
           << "MemObj: " << Dep.MDepRequirement->MSYCLMemObj << " \" ]"
           << std::endl;
  }
}

bool EmptyCommand::producesPiEvent() const { return false; }

void MemCpyCommandHost::printDot(std::ostream &Stream) const {
  Stream << "\"" << this << "\" [style=filled, fillcolor=\"#B6A2EB\", label=\"";

  Stream << "ID = " << this << "\\n";
  Stream << "MEMCPY HOST ON " << queueDeviceToString(MQueue.get()) << "\\n";

  Stream << "\"];" << std::endl;

  for (const auto &Dep : MDeps) {
    Stream << "  \"" << this << "\" -> \"" << Dep.MDepCommand << "\""
           << " [ label = \"Access mode: "
           << accessModeToString(Dep.MDepRequirement->MAccessMode) << "\\n"
           << "MemObj: " << Dep.MDepRequirement->MSYCLMemObj << " \" ]"
           << std::endl;
  }
}

UpdateHostRequirementCommand::UpdateHostRequirementCommand(
    QueueImplPtr Queue, Requirement Req, AllocaCommandBase *SrcAllocaCmd,
    void **DstPtr)
    : Command(CommandType::UPDATE_REQUIREMENT, std::move(Queue)),
      MSrcAllocaCmd(SrcAllocaCmd), MDstReq(std::move(Req)), MDstPtr(DstPtr) {

  emitInstrumentationDataProxy();
}

void UpdateHostRequirementCommand::emitInstrumentationData() {
#ifdef XPTI_ENABLE_INSTRUMENTATION
  if (!xptiCheckTraceEnabled(MStreamID))
    return;
  // Create a payload with the command name and an event using this payload to
  // emit a node_create
  MAddress = MSrcAllocaCmd->getSYCLMemObj();
  makeTraceEventProlog(MAddress);

  if (MFirstInstance) {
    xpti_td *CmdTraceEvent = static_cast<xpti_td *>(MTraceEvent);
    addDeviceMetadata(CmdTraceEvent, MQueue);
    xpti::addMetadata(CmdTraceEvent, "memory_object",
                      reinterpret_cast<size_t>(MAddress));
    // Since we do NOT add queue_id value to metadata, we are stashing it to TLS
    // as this data is mutable and the metadata is supposed to be invariant
    xpti::framework::stash_tuple(XPTI_QUEUE_INSTANCE_ID_KEY,
                                 getQueueID(MQueue));
    makeTraceEventEpilog();
  }
#endif
}

static std::string_view cgTypeToString(detail::CG::CGTYPE Type) {
  switch (Type) {
  case detail::CG::Kernel:
    return "Kernel";
    break;
  case detail::CG::UpdateHost:
    return "update_host";
    break;
  case detail::CG::Fill:
    return "fill";
    break;
  case detail::CG::CopyAccToAcc:
    return "copy acc to acc";
    break;
  case detail::CG::CopyAccToPtr:
    return "copy acc to ptr";
    break;
  case detail::CG::CopyPtrToAcc:
    return "copy ptr to acc";
    break;
  case detail::CG::Barrier:
    return "barrier";
  case detail::CG::BarrierWaitlist:
    return "barrier waitlist";
  case detail::CG::CopyUSM:
    return "copy usm";
    break;
  case detail::CG::FillUSM:
    return "fill usm";
    break;
  case detail::CG::PrefetchUSM:
    return "prefetch usm";
    break;
  case detail::CG::CodeplayHostTask:
    return "host task";
    break;
  case detail::CG::Copy2DUSM:
    return "copy 2d usm";
    break;
  case detail::CG::Fill2DUSM:
    return "fill 2d usm";
    break;
  case detail::CG::AdviseUSM:
    return "advise usm";
  case detail::CG::Memset2DUSM:
    return "memset 2d usm";
    break;
  case detail::CG::CopyToDeviceGlobal:
    return "copy to device_global";
    break;
  case detail::CG::CopyFromDeviceGlobal:
    return "copy from device_global";
    break;
  case detail::CG::ReadWriteHostPipe:
    return "read_write host pipe";
  case detail::CG::ExecCommandBuffer:
    return "exec command buffer";
  case detail::CG::CopyImage:
    return "copy image";
  case detail::CG::SemaphoreWait:
    return "semaphore wait";
  case detail::CG::SemaphoreSignal:
    return "semaphore signal";
  default:
    return "unknown";
    break;
  }
}

ExecCGCommand::ExecCGCommand(
    std::unique_ptr<detail::CG> CommandGroup, QueueImplPtr Queue,
    bool EventNeeded, sycl::detail::pi::PiExtCommandBuffer CommandBuffer,
    const std::vector<sycl::detail::pi::PiExtSyncPoint> &Dependencies)
    : Command(CommandType::RUN_CG, std::move(Queue), CommandBuffer,
              Dependencies),
      MEventNeeded(EventNeeded), MCommandGroup(std::move(CommandGroup)) {
  if (MCommandGroup->getType() == detail::CG::CodeplayHostTask) {
    MEvent->setSubmittedQueue(
        static_cast<detail::CGHostTask *>(MCommandGroup.get())->MQueue);
  }
  if (MCommandGroup->getType() == detail::CG::ProfilingTag)
    MEvent->markAsProfilingTagEvent();

  emitInstrumentationDataProxy();
}

#ifdef XPTI_ENABLE_INSTRUMENTATION
std::string instrumentationGetKernelName(
    const std::shared_ptr<detail::kernel_impl> &SyclKernel,
    const std::string &FunctionName, const std::string &SyclKernelName,
    void *&Address, std::optional<bool> &FromSource) {
  std::string KernelName;
  if (SyclKernel && SyclKernel->isCreatedFromSource()) {
    FromSource = true;
    pi_kernel KernelHandle = SyclKernel->getHandleRef();
    Address = KernelHandle;
    KernelName = FunctionName;
  } else {
    FromSource = false;
    KernelName = demangleKernelName(SyclKernelName);
  }
  return KernelName;
}

void instrumentationAddExtraKernelMetadata(
    xpti_td *&CmdTraceEvent, const NDRDescT &NDRDesc,
    const std::shared_ptr<detail::kernel_bundle_impl> &KernelBundleImplPtr,
    const std::string &KernelName,
    const std::shared_ptr<detail::kernel_impl> &SyclKernel,
    const QueueImplPtr &Queue,
    std::vector<ArgDesc> &CGArgs) // CGArgs are not const since they could be
                                  // sorted in this function
{
  std::vector<ArgDesc> Args;

  auto FilterArgs = [&Args](detail::ArgDesc &Arg, int NextTrueIndex) {
    Args.push_back({Arg.MType, Arg.MPtr, Arg.MSize, NextTrueIndex});
  };
  sycl::detail::pi::PiProgram Program = nullptr;
  sycl::detail::pi::PiKernel Kernel = nullptr;
  std::mutex *KernelMutex = nullptr;
  const KernelArgMask *EliminatedArgMask = nullptr;

  std::shared_ptr<kernel_impl> SyclKernelImpl;
  std::shared_ptr<device_image_impl> DeviceImageImpl;

  // Use kernel_bundle if available unless it is interop.
  // Interop bundles can't be used in the first branch, because the
  // kernels in interop kernel bundles (if any) do not have kernel_id and
  // can therefore not be looked up, but since they are self-contained
  // they can simply be launched directly.
  if (KernelBundleImplPtr && !KernelBundleImplPtr->isInterop()) {
    kernel_id KernelID =
        detail::ProgramManager::getInstance().getSYCLKernelID(KernelName);
    kernel SyclKernel =
        KernelBundleImplPtr->get_kernel(KernelID, KernelBundleImplPtr);
    std::shared_ptr<kernel_impl> KernelImpl =
        detail::getSyclObjImpl(SyclKernel);

    EliminatedArgMask = KernelImpl->getKernelArgMask();
    Program = KernelImpl->getDeviceImage()->get_program_ref();
  } else if (nullptr != SyclKernel) {
    Program = SyclKernel->getProgramRef();
    if (!SyclKernel->isCreatedFromSource())
      EliminatedArgMask = SyclKernel->getKernelArgMask();
  } else {
    assert(Queue && "Kernel submissions should have an associated queue");
    std::tie(Kernel, KernelMutex, EliminatedArgMask, Program) =
        detail::ProgramManager::getInstance().getOrCreateKernel(
            Queue->getContextImplPtr(), Queue->getDeviceImplPtr(), KernelName);
  }

  applyFuncOnFilteredArgs(EliminatedArgMask, CGArgs, FilterArgs);

  xpti::offload_kernel_enqueue_data_t KernelData{
      {NDRDesc.GlobalSize[0], NDRDesc.GlobalSize[1], NDRDesc.GlobalSize[2]},
      {NDRDesc.LocalSize[0], NDRDesc.LocalSize[1], NDRDesc.LocalSize[2]},
      {NDRDesc.GlobalOffset[0], NDRDesc.GlobalOffset[1],
       NDRDesc.GlobalOffset[2]},
      Args.size()};
  xpti::addMetadata(CmdTraceEvent, "enqueue_kernel_data", KernelData);
  for (size_t i = 0; i < Args.size(); i++) {
    std::string Prefix("arg");
    xpti::offload_kernel_arg_data_t arg{(int)Args[i].MType, Args[i].MPtr,
                                        Args[i].MSize, Args[i].MIndex};
    xpti::addMetadata(CmdTraceEvent, Prefix + std::to_string(i), arg);
  }
}

void instrumentationFillCommonData(const std::string &KernelName,
                                   const std::string &FileName, uint64_t Line,
                                   uint64_t Column, const void *const Address,
                                   const QueueImplPtr &Queue,
                                   std::optional<bool> &FromSource,
                                   uint64_t &OutInstanceID,
                                   xpti_td *&OutTraceEvent) {
  //  Get source file, line number information from the CommandGroup object
  //  and create payload using name, address, and source info
  //
  //  On Windows, since the support for builtin functions is not available in
  //  MSVC, the MFileName, MLine will be set to nullptr and "0" respectively.
  //  Handle this condition explicitly here.
  bool HasSourceInfo = false;
  xpti::payload_t Payload;
  if (!FileName.empty()) {
    // File name has a valid string
    Payload = xpti::payload_t(KernelName.c_str(), FileName.c_str(), Line,
                              Column, Address);
    HasSourceInfo = true;
  } else if (Address) {
    // We have a valid function name and an address
    Payload = xpti::payload_t(KernelName.c_str(), Address);
  } else {
    // In any case, we will have a valid function name and we'll use that to
    // create the hash
    Payload = xpti::payload_t(KernelName.c_str());
  }
  uint64_t CGKernelInstanceNo;
  // Create event using the payload
  xpti_td *CmdTraceEvent =
      xptiMakeEvent("ExecCG", &Payload, xpti::trace_graph_event,
                    xpti::trace_activity_type_t::active, &CGKernelInstanceNo);
  if (CmdTraceEvent) {
    OutInstanceID = CGKernelInstanceNo;
    OutTraceEvent = CmdTraceEvent;
    // If we are seeing this event again, then the instance ID will be greater
    // than 1; in this case, we will skip sending a notification to create a
    // node as this node has already been created.
    if (CGKernelInstanceNo > 1)
      return;

    addDeviceMetadata(CmdTraceEvent, Queue);
    if (!KernelName.empty()) {
      xpti::addMetadata(CmdTraceEvent, "kernel_name", KernelName);
    }
    if (FromSource.has_value()) {
      xpti::addMetadata(CmdTraceEvent, "from_source", FromSource.value());
    }
    if (HasSourceInfo) {
      xpti::addMetadata(CmdTraceEvent, "sym_function_name", KernelName);
      xpti::addMetadata(CmdTraceEvent, "sym_source_file_name", FileName);
      xpti::addMetadata(CmdTraceEvent, "sym_line_no", static_cast<int>(Line));
      xpti::addMetadata(CmdTraceEvent, "sym_column_no",
                        static_cast<int>(Column));
    }
    // We no longer set the 'queue_id' in the metadata structure as it is a
    // mutable value and multiple threads using the same queue created at the
    // same location will overwrite the metadata values creating inconsistencies
  }
}
#endif

#ifdef XPTI_ENABLE_INSTRUMENTATION
std::pair<xpti_td *, uint64_t> emitKernelInstrumentationData(
    int32_t StreamID, const std::shared_ptr<detail::kernel_impl> &SyclKernel,
    const detail::code_location &CodeLoc, const std::string &SyclKernelName,
    const QueueImplPtr &Queue, const NDRDescT &NDRDesc,
    const std::shared_ptr<detail::kernel_bundle_impl> &KernelBundleImplPtr,
    std::vector<ArgDesc> &CGArgs) {

  auto XptiObjects = std::make_pair<xpti_td *, uint64_t>(nullptr, -1);
  constexpr uint16_t NotificationTraceType = xpti::trace_node_create;
  if (!xptiCheckTraceEnabled(StreamID))
    return XptiObjects;

  void *Address = nullptr;
  std::optional<bool> FromSource;
  std::string KernelName = instrumentationGetKernelName(
      SyclKernel, std::string(CodeLoc.functionName()), SyclKernelName, Address,
      FromSource);

  auto &[CmdTraceEvent, InstanceID] = XptiObjects;

  std::string FileName =
      CodeLoc.fileName() ? CodeLoc.fileName() : std::string();
  instrumentationFillCommonData(KernelName, FileName, CodeLoc.lineNumber(),
                                CodeLoc.columnNumber(), Address, Queue,
                                FromSource, InstanceID, CmdTraceEvent);

  if (CmdTraceEvent) {
    // Stash the queue_id mutable metadata in TLS
    xpti::framework::stash_tuple(XPTI_QUEUE_INSTANCE_ID_KEY, getQueueID(Queue));
    instrumentationAddExtraKernelMetadata(CmdTraceEvent, NDRDesc,
                                          KernelBundleImplPtr, SyclKernelName,
                                          SyclKernel, Queue, CGArgs);

    xptiNotifySubscribers(
        StreamID, NotificationTraceType, detail::GSYCLGraphEvent, CmdTraceEvent,
        InstanceID,
        static_cast<const void *>(
            commandToNodeType(Command::CommandType::RUN_CG).c_str()));
  }

  return XptiObjects;
}
#endif

void ExecCGCommand::emitInstrumentationData() {
#ifdef XPTI_ENABLE_INSTRUMENTATION
  constexpr uint16_t NotificationTraceType = xpti::trace_node_create;
  if (!xptiCheckTraceEnabled(MStreamID))
    return;

  std::string KernelName;
  std::optional<bool> FromSource;
  switch (MCommandGroup->getType()) {
  case detail::CG::Kernel: {
    auto KernelCG =
        reinterpret_cast<detail::CGExecKernel *>(MCommandGroup.get());
    KernelName = instrumentationGetKernelName(
        KernelCG->MSyclKernel, MCommandGroup->MFunctionName,
        KernelCG->getKernelName(), MAddress, FromSource);
  } break;
  default:
    KernelName = getTypeString();
    break;
  }

  xpti_td *CmdTraceEvent = nullptr;
  instrumentationFillCommonData(KernelName, MCommandGroup->MFileName,
                                MCommandGroup->MLine, MCommandGroup->MColumn,
                                MAddress, MQueue, FromSource, MInstanceID,
                                CmdTraceEvent);

  if (CmdTraceEvent) {
    xpti::framework::stash_tuple(XPTI_QUEUE_INSTANCE_ID_KEY,
                                 getQueueID(MQueue));
    MTraceEvent = static_cast<void *>(CmdTraceEvent);
    if (MCommandGroup->getType() == detail::CG::Kernel) {
      auto KernelCG =
          reinterpret_cast<detail::CGExecKernel *>(MCommandGroup.get());
      instrumentationAddExtraKernelMetadata(
          CmdTraceEvent, KernelCG->MNDRDesc, KernelCG->getKernelBundle(),
          KernelCG->MKernelName, KernelCG->MSyclKernel, MQueue,
          KernelCG->MArgs);
    }

    xptiNotifySubscribers(
        MStreamID, NotificationTraceType, detail::GSYCLGraphEvent,
        CmdTraceEvent, MInstanceID,
        static_cast<const void *>(commandToNodeType(MType).c_str()));
  }
#endif
}

void ExecCGCommand::printDot(std::ostream &Stream) const {
  Stream << "\"" << this << "\" [style=filled, fillcolor=\"#AFFF82\", label=\"";

  Stream << "ID = " << this << "\\n";
  Stream << "EXEC CG ON " << queueDeviceToString(MQueue.get()) << "\\n";

  switch (MCommandGroup->getType()) {
  case detail::CG::Kernel: {
    auto KernelCG =
        reinterpret_cast<detail::CGExecKernel *>(MCommandGroup.get());
    Stream << "Kernel name: ";
    if (KernelCG->MSyclKernel && KernelCG->MSyclKernel->isCreatedFromSource())
      Stream << "created from source";
    else
      Stream << demangleKernelName(KernelCG->getKernelName());
    Stream << "\\n";
    break;
  }
  default:
    Stream << "CG type: " << getTypeString() << "\\n";
    break;
  }

  Stream << "\"];" << std::endl;

  for (const auto &Dep : MDeps) {
    Stream << "  \"" << this << "\" -> \"" << Dep.MDepCommand << "\""
           << " [ label = \"Access mode: "
           << accessModeToString(Dep.MDepRequirement->MAccessMode) << "\\n"
           << "MemObj: " << Dep.MDepRequirement->MSYCLMemObj << " \" ]"
           << std::endl;
  }
}

std::string_view ExecCGCommand::getTypeString() const {
  return cgTypeToString(MCommandGroup->getType());
}

// SYCL has a parallel_for_work_group variant where the only NDRange
// characteristics set by a user is the number of work groups. This does not
// map to the OpenCL clEnqueueNDRangeAPI, which requires global work size to
// be set as well. This function determines local work size based on the
// device characteristics and the number of work groups requested by the user,
// then calculates the global work size. SYCL specification (from 4.8.5.3):
// The member function handler::parallel_for_work_group is parameterized by
// the number of work - groups, such that the size of each group is chosen by
// the runtime, or by the number of work - groups and number of work - items
// for users who need more control.
static void adjustNDRangePerKernel(NDRDescT &NDR,
                                   sycl::detail::pi::PiKernel Kernel,
                                   const device_impl &DeviceImpl) {
  if (NDR.GlobalSize[0] != 0)
    return; // GlobalSize is set - no need to adjust
  // check the prerequisites:
  assert(NDR.LocalSize[0] == 0);
  // TODO might be good to cache this info together with the kernel info to
  // avoid get_kernel_work_group_info on every kernel run
  range<3> WGSize = get_kernel_device_specific_info<
      sycl::info::kernel_device_specific::compile_work_group_size>(
      Kernel, DeviceImpl.getHandleRef(), DeviceImpl.getPlugin());

  if (WGSize[0] == 0) {
    WGSize = {1, 1, 1};
  }
  NDR.set(NDR.Dims, nd_range<3>(NDR.NumWorkGroups * WGSize, WGSize));
}

// We have the following mapping between dimensions with SPIR-V builtins:
// 1D: id[0] -> x
// 2D: id[0] -> y, id[1] -> x
// 3D: id[0] -> z, id[1] -> y, id[2] -> x
// So in order to ensure the correctness we update all the kernel
// parameters accordingly.
// Initially we keep the order of NDRDescT as it provided by the user, this
// simplifies overall handling and do the reverse only when
// the kernel is enqueued.
void ReverseRangeDimensionsForKernel(NDRDescT &NDR) {
  if (NDR.Dims > 1) {
    std::swap(NDR.GlobalSize[0], NDR.GlobalSize[NDR.Dims - 1]);
    std::swap(NDR.LocalSize[0], NDR.LocalSize[NDR.Dims - 1]);
    std::swap(NDR.GlobalOffset[0], NDR.GlobalOffset[NDR.Dims - 1]);
  }
}

pi_mem_obj_access AccessModeToPi(access::mode AccessorMode) {
  switch (AccessorMode) {
  case access::mode::read:
    return PI_ACCESS_READ_ONLY;
  case access::mode::write:
  case access::mode::discard_write:
    return PI_ACCESS_WRITE_ONLY;
  default:
    return PI_ACCESS_READ_WRITE;
  }
}

void SetArgBasedOnType(
    const PluginPtr &Plugin, sycl::detail::pi::PiKernel Kernel,
    const std::shared_ptr<device_image_impl> &DeviceImageImpl,
    const std::function<void *(Requirement *Req)> &getMemAllocationFunc,
    const sycl::context &Context, detail::ArgDesc &Arg, size_t NextTrueIndex) {
  switch (Arg.MType) {
  case kernel_param_kind_t::kind_stream:
    break;
  case kernel_param_kind_t::kind_accessor: {
    Requirement *Req = (Requirement *)(Arg.MPtr);

    // getMemAllocationFunc is nullptr when there are no requirements. However,
    // we may pass default constructed accessors to a command, which don't add
    // requirements. In such case, getMemAllocationFunc is nullptr, but it's a
    // valid case, so we need to properly handle it.
    sycl::detail::pi::PiMem MemArg =
        getMemAllocationFunc
            ? (sycl::detail::pi::PiMem)getMemAllocationFunc(Req)
            : nullptr;
    // Only call piKernelSetArg for opencl plugin. Although for now opencl
    // plugin is a thin wrapper for UR plugin, but they still produce different
    // MemArg. For opencl plugin, the MemArg is a straight-forward cl_mem, so it
    // will be fine using piKernelSetArg, which will call urKernelSetArgValue to
    // pass the cl_mem object directly to clSetKernelArg. But when in
    // SYCL_PREFER_UR=1, the MemArg is a cl_mem wrapped by ur_mem_object_t,
    // which will need to unpack by calling piextKernelSetArgMemObj, which calls
    // urKernelSetArgMemObj. If we call piKernelSetArg in such case, the
    // clSetKernelArg will report CL_INVALID_MEM_OBJECT since the arg_value is
    // not a valid cl_mem object but a ur_mem_object_t object.
    if (Context.get_backend() == backend::opencl &&
        !Plugin->hasBackend(backend::all)) {
      // clSetKernelArg (corresponding to piKernelSetArg) returns an error
      // when MemArg is null, which is the case when zero-sized buffers are
      // handled. Below assignment provides later call to clSetKernelArg with
      // acceptable arguments.
      if (!MemArg)
        MemArg = sycl::detail::pi::PiMem();

      Plugin->call<PiApiKind::piKernelSetArg>(
          Kernel, NextTrueIndex, sizeof(sycl::detail::pi::PiMem), &MemArg);
    } else {
      pi_mem_obj_property MemObjData{};
      MemObjData.mem_access = AccessModeToPi(Req->MAccessMode);
      MemObjData.type = PI_KERNEL_ARG_MEM_OBJ_ACCESS;
      Plugin->call<PiApiKind::piextKernelSetArgMemObj>(Kernel, NextTrueIndex,
                                                       &MemObjData, &MemArg);
    }
    break;
  }
  case kernel_param_kind_t::kind_std_layout: {
    Plugin->call<PiApiKind::piKernelSetArg>(Kernel, NextTrueIndex, Arg.MSize,
                                            Arg.MPtr);
    break;
  }
  case kernel_param_kind_t::kind_sampler: {
    sampler *SamplerPtr = (sampler *)Arg.MPtr;
    sycl::detail::pi::PiSampler Sampler =
        detail::getSyclObjImpl(*SamplerPtr)->getOrCreateSampler(Context);
    Plugin->call<PiApiKind::piextKernelSetArgSampler>(Kernel, NextTrueIndex,
                                                      &Sampler);
    break;
  }
  case kernel_param_kind_t::kind_pointer: {
    Plugin->call<PiApiKind::piextKernelSetArgPointer>(Kernel, NextTrueIndex,
                                                      Arg.MSize, Arg.MPtr);
    break;
  }
  case kernel_param_kind_t::kind_specialization_constants_buffer: {
    assert(DeviceImageImpl != nullptr);
    sycl::detail::pi::PiMem SpecConstsBuffer =
        DeviceImageImpl->get_spec_const_buffer_ref();
    // Avoid taking an address of nullptr
    sycl::detail::pi::PiMem *SpecConstsBufferArg =
        SpecConstsBuffer ? &SpecConstsBuffer : nullptr;

    pi_mem_obj_property MemObjData{};
    MemObjData.mem_access = PI_ACCESS_READ_ONLY;
    MemObjData.type = PI_KERNEL_ARG_MEM_OBJ_ACCESS;
    Plugin->call<PiApiKind::piextKernelSetArgMemObj>(
        Kernel, NextTrueIndex, &MemObjData, SpecConstsBufferArg);
    break;
  }
  case kernel_param_kind_t::kind_invalid:
    throw sycl::exception(sycl::make_error_code(sycl::errc::runtime),
                          "Invalid kernel param kind " +
                              codeToString(PI_ERROR_INVALID_VALUE));
    break;
  }
}

static pi_result SetKernelParamsAndLaunch(
    const QueueImplPtr &Queue, std::vector<ArgDesc> &Args,
    const std::shared_ptr<device_image_impl> &DeviceImageImpl,
    sycl::detail::pi::PiKernel Kernel, NDRDescT &NDRDesc,
    std::vector<sycl::detail::pi::PiEvent> &RawEvents,
    const detail::EventImplPtr &OutEventImpl,
    const KernelArgMask *EliminatedArgMask,
    const std::function<void *(Requirement *Req)> &getMemAllocationFunc,
<<<<<<< HEAD
    bool IsCooperative, bool KernelUsesClusterLaunch) {
=======
    bool IsCooperative) {
  assert(Queue && "Kernel submissions should have an associated queue");
>>>>>>> 78ee29db
  const PluginPtr &Plugin = Queue->getPlugin();

  auto setFunc = [&Plugin, Kernel, &DeviceImageImpl, &getMemAllocationFunc,
                  &Queue](detail::ArgDesc &Arg, size_t NextTrueIndex) {
    SetArgBasedOnType(Plugin, Kernel, DeviceImageImpl, getMemAllocationFunc,
                      Queue->get_context(), Arg, NextTrueIndex);
  };

  applyFuncOnFilteredArgs(EliminatedArgMask, Args, setFunc);

  adjustNDRangePerKernel(NDRDesc, Kernel, *(Queue->getDeviceImplPtr()));

  // Remember this information before the range dimensions are reversed
  const bool HasLocalSize = (NDRDesc.LocalSize[0] != 0);

  ReverseRangeDimensionsForKernel(NDRDesc);

  size_t RequiredWGSize[3] = {0, 0, 0};
  size_t *LocalSize = nullptr;

  if (HasLocalSize)
    LocalSize = &NDRDesc.LocalSize[0];
  else {
    Plugin->call<PiApiKind::piKernelGetGroupInfo>(
        Kernel, Queue->getDeviceImplPtr()->getHandleRef(),
        PI_KERNEL_GROUP_INFO_COMPILE_WORK_GROUP_SIZE, sizeof(RequiredWGSize),
        RequiredWGSize, /* param_value_size_ret = */ nullptr);

    const bool EnforcedLocalSize =
        (RequiredWGSize[0] != 0 || RequiredWGSize[1] != 0 ||
         RequiredWGSize[2] != 0);
    if (EnforcedLocalSize)
      LocalSize = RequiredWGSize;
  }
  if (OutEventImpl != nullptr)
    OutEventImpl->setHostEnqueueTime();
  if (KernelUsesClusterLaunch) {
    std::vector<pi_launch_property> property_list;

    pi_launch_property_value launch_property_value_cluster_range;
    launch_property_value_cluster_range.cluster_dims[0] =
        NDRDesc.ClusterDimensions[0];
    launch_property_value_cluster_range.cluster_dims[1] =
        NDRDesc.ClusterDimensions[1];
    launch_property_value_cluster_range.cluster_dims[2] =
        NDRDesc.ClusterDimensions[2];

    property_list.push_back(
        {pi_launch_property_id::PI_LAUNCH_PROPERTY_CLUSTER_DIMENSION,
         launch_property_value_cluster_range});

    if (IsCooperative) {
      pi_launch_property_value launch_property_value_cooperative;
      launch_property_value_cooperative.cooperative = 1;
      property_list.push_back(
          {pi_launch_property_id::PI_LAUNCH_PROPERTY_COOPERATIVE,
           launch_property_value_cooperative});
    }

    return Plugin->call_nocheck<PiApiKind::piextEnqueueKernelLaunchCustom>(
        Queue->getHandleRef(), Kernel, NDRDesc.Dims, &NDRDesc.GlobalSize[0],
        LocalSize, property_list.size(), property_list.data(), RawEvents.size(),
        RawEvents.empty() ? nullptr : &RawEvents[0],
        OutEventImpl ? &OutEventImpl->getHandleRef() : nullptr);
  }
  pi_result Error =
      [&](auto... Args) {
        if (IsCooperative) {
          return Plugin
              ->call_nocheck<PiApiKind::piextEnqueueCooperativeKernelLaunch>(
                  Args...);
        }
        return Plugin->call_nocheck<PiApiKind::piEnqueueKernelLaunch>(Args...);
      }(Queue->getHandleRef(), Kernel, NDRDesc.Dims, &NDRDesc.GlobalOffset[0],
        &NDRDesc.GlobalSize[0], LocalSize, RawEvents.size(),
        RawEvents.empty() ? nullptr : &RawEvents[0],
        OutEventImpl ? &OutEventImpl->getHandleRef() : nullptr);
  return Error;
}

// The function initialize accessors and calls lambda.
void DispatchNativeKernel(void *Blob) {
  void **CastedBlob = (void **)Blob;

  std::vector<Requirement *> *Reqs =
      static_cast<std::vector<Requirement *> *>(CastedBlob[0]);

  std::shared_ptr<HostKernelBase> *HostKernel =
      static_cast<std::shared_ptr<HostKernelBase> *>(CastedBlob[1]);

  NDRDescT *NDRDesc = static_cast<NDRDescT *>(CastedBlob[2]);

  // Other value are pointer to the buffers.
  void **NextArg = CastedBlob + 3;
  for (detail::Requirement *Req : *Reqs)
    Req->MData = *(NextArg++);

  (*HostKernel)->call(*NDRDesc, nullptr);

  // The ownership of these objects have been passed to us, need to cleanup
  delete Reqs;
  delete HostKernel;
  delete NDRDesc;
}

pi_int32 enqueueImpCommandBufferKernel(
    context Ctx, DeviceImplPtr DeviceImpl,
    sycl::detail::pi::PiExtCommandBuffer CommandBuffer,
    const CGExecKernel &CommandGroup,
    std::vector<sycl::detail::pi::PiExtSyncPoint> &SyncPoints,
    sycl::detail::pi::PiExtSyncPoint *OutSyncPoint,
    sycl::detail::pi::PiExtCommandBufferCommand *OutCommand,
    const std::function<void *(Requirement *Req)> &getMemAllocationFunc) {
  auto ContextImpl = sycl::detail::getSyclObjImpl(Ctx);
  const sycl::detail::PluginPtr &Plugin = ContextImpl->getPlugin();
  pi_kernel PiKernel = nullptr;
  pi_program PiProgram = nullptr;
  std::shared_ptr<kernel_impl> SyclKernelImpl = nullptr;
  std::shared_ptr<device_image_impl> DeviceImageImpl = nullptr;

  auto Kernel = CommandGroup.MSyclKernel;
  auto KernelBundleImplPtr = CommandGroup.MKernelBundle;
  const KernelArgMask *EliminatedArgMask = nullptr;

  // Use kernel_bundle if available unless it is interop.
  // Interop bundles can't be used in the first branch, because the kernels
  // in interop kernel bundles (if any) do not have kernel_id
  // and can therefore not be looked up, but since they are self-contained
  // they can simply be launched directly.
  if (KernelBundleImplPtr && !KernelBundleImplPtr->isInterop()) {
    auto KernelName = CommandGroup.MKernelName;
    kernel_id KernelID =
        detail::ProgramManager::getInstance().getSYCLKernelID(KernelName);
    kernel SyclKernel =
        KernelBundleImplPtr->get_kernel(KernelID, KernelBundleImplPtr);
    SyclKernelImpl = detail::getSyclObjImpl(SyclKernel);
    PiKernel = SyclKernelImpl->getHandleRef();
    DeviceImageImpl = SyclKernelImpl->getDeviceImage();
    PiProgram = DeviceImageImpl->get_program_ref();
    EliminatedArgMask = SyclKernelImpl->getKernelArgMask();
  } else if (Kernel != nullptr) {
    PiKernel = Kernel->getHandleRef();
    PiProgram = Kernel->getProgramRef();
    EliminatedArgMask = Kernel->getKernelArgMask();
  } else {
    std::tie(PiKernel, std::ignore, EliminatedArgMask, PiProgram) =
        sycl::detail::ProgramManager::getInstance().getOrCreateKernel(
            ContextImpl, DeviceImpl, CommandGroup.MKernelName);
  }

  auto SetFunc = [&Plugin, &PiKernel, &DeviceImageImpl, &Ctx,
                  &getMemAllocationFunc](sycl::detail::ArgDesc &Arg,
                                         size_t NextTrueIndex) {
    sycl::detail::SetArgBasedOnType(Plugin, PiKernel, DeviceImageImpl,
                                    getMemAllocationFunc, Ctx, Arg,
                                    NextTrueIndex);
  };
  // Copy args for modification
  auto Args = CommandGroup.MArgs;
  sycl::detail::applyFuncOnFilteredArgs(EliminatedArgMask, Args, SetFunc);

  // Remember this information before the range dimensions are reversed
  const bool HasLocalSize = (CommandGroup.MNDRDesc.LocalSize[0] != 0);

  // Copy NDRDesc for modification
  auto NDRDesc = CommandGroup.MNDRDesc;
  // Reverse kernel dims
  sycl::detail::ReverseRangeDimensionsForKernel(NDRDesc);

  size_t RequiredWGSize[3] = {0, 0, 0};
  size_t *LocalSize = nullptr;

  if (HasLocalSize)
    LocalSize = &NDRDesc.LocalSize[0];
  else {
    Plugin->call<sycl::detail::PiApiKind::piKernelGetGroupInfo>(
        PiKernel, DeviceImpl->getHandleRef(),
        PI_KERNEL_GROUP_INFO_COMPILE_WORK_GROUP_SIZE, sizeof(RequiredWGSize),
        RequiredWGSize,
        /* param_value_size_ret = */ nullptr);

    const bool EnforcedLocalSize =
        (RequiredWGSize[0] != 0 || RequiredWGSize[1] != 0 ||
         RequiredWGSize[2] != 0);
    if (EnforcedLocalSize)
      LocalSize = RequiredWGSize;
  }

  pi_result Res = Plugin->call_nocheck<
      sycl::detail::PiApiKind::piextCommandBufferNDRangeKernel>(
      CommandBuffer, PiKernel, NDRDesc.Dims, &NDRDesc.GlobalOffset[0],
      &NDRDesc.GlobalSize[0], LocalSize, SyncPoints.size(),
      SyncPoints.size() ? SyncPoints.data() : nullptr, OutSyncPoint,
      OutCommand);

  if (!SyclKernelImpl && !Kernel) {
    Plugin->call<PiApiKind::piKernelRelease>(PiKernel);
    Plugin->call<PiApiKind::piProgramRelease>(PiProgram);
  }

  if (Res != pi_result::PI_SUCCESS) {
    const device_impl &DeviceImplem = *(DeviceImpl);
    detail::enqueue_kernel_launch::handleErrorOrWarning(Res, DeviceImplem,
                                                        PiKernel, NDRDesc);
  }

  return Res;
}

pi_int32 enqueueImpKernel(
    const QueueImplPtr &Queue, NDRDescT &NDRDesc, std::vector<ArgDesc> &Args,
    const std::shared_ptr<detail::kernel_bundle_impl> &KernelBundleImplPtr,
    const std::shared_ptr<detail::kernel_impl> &MSyclKernel,
    const std::string &KernelName,
    std::vector<sycl::detail::pi::PiEvent> &RawEvents,
    const detail::EventImplPtr &OutEventImpl,
    const std::function<void *(Requirement *Req)> &getMemAllocationFunc,
    sycl::detail::pi::PiKernelCacheConfig KernelCacheConfig,
<<<<<<< HEAD
    const bool KernelIsCooperative, const bool KernelUsesClusterLaunch) {

=======
    const bool KernelIsCooperative) {
  assert(Queue && "Kernel submissions should have an associated queue");
>>>>>>> 78ee29db
  // Run OpenCL kernel
  auto ContextImpl = Queue->getContextImplPtr();
  auto DeviceImpl = Queue->getDeviceImplPtr();
  sycl::detail::pi::PiKernel Kernel = nullptr;
  std::mutex *KernelMutex = nullptr;
  sycl::detail::pi::PiProgram Program = nullptr;
  const KernelArgMask *EliminatedArgMask;

  std::shared_ptr<kernel_impl> SyclKernelImpl;
  std::shared_ptr<device_image_impl> DeviceImageImpl;

  // Use kernel_bundle if available unless it is interop.
  // Interop bundles can't be used in the first branch, because the kernels
  // in interop kernel bundles (if any) do not have kernel_id
  // and can therefore not be looked up, but since they are self-contained
  // they can simply be launched directly.
  if (KernelBundleImplPtr && !KernelBundleImplPtr->isInterop()) {
    kernel_id KernelID =
        detail::ProgramManager::getInstance().getSYCLKernelID(KernelName);
    kernel SyclKernel =
        KernelBundleImplPtr->get_kernel(KernelID, KernelBundleImplPtr);

    SyclKernelImpl = detail::getSyclObjImpl(SyclKernel);

    Kernel = SyclKernelImpl->getHandleRef();
    DeviceImageImpl = SyclKernelImpl->getDeviceImage();

    Program = DeviceImageImpl->get_program_ref();

    EliminatedArgMask = SyclKernelImpl->getKernelArgMask();
    KernelMutex = SyclKernelImpl->getCacheMutex();
  } else if (nullptr != MSyclKernel) {
    assert(MSyclKernel->get_info<info::kernel::context>() ==
           Queue->get_context());
    Kernel = MSyclKernel->getHandleRef();
    Program = MSyclKernel->getProgramRef();

    // Non-cacheable kernels use mutexes from kernel_impls.
    // TODO this can still result in a race condition if multiple SYCL
    // kernels are created with the same native handle. To address this,
    // we need to either store and use a pi_native_handle -> mutex map or
    // reuse and return existing SYCL kernels from make_native to avoid
    // their duplication in such cases.
    KernelMutex = &MSyclKernel->getNoncacheableEnqueueMutex();
    EliminatedArgMask = MSyclKernel->getKernelArgMask();
  } else {
    std::tie(Kernel, KernelMutex, EliminatedArgMask, Program) =
        detail::ProgramManager::getInstance().getOrCreateKernel(
            ContextImpl, DeviceImpl, KernelName, NDRDesc);
  }

  // We may need more events for the launch, so we make another reference.
  std::vector<sycl::detail::pi::PiEvent> &EventsWaitList = RawEvents;

  // Initialize device globals associated with this.
  std::vector<sycl::detail::pi::PiEvent> DeviceGlobalInitEvents =
      ContextImpl->initializeDeviceGlobals(Program, Queue);
  std::vector<sycl::detail::pi::PiEvent> EventsWithDeviceGlobalInits;
  if (!DeviceGlobalInitEvents.empty()) {
    EventsWithDeviceGlobalInits.reserve(RawEvents.size() +
                                        DeviceGlobalInitEvents.size());
    EventsWithDeviceGlobalInits.insert(EventsWithDeviceGlobalInits.end(),
                                       RawEvents.begin(), RawEvents.end());
    EventsWithDeviceGlobalInits.insert(EventsWithDeviceGlobalInits.end(),
                                       DeviceGlobalInitEvents.begin(),
                                       DeviceGlobalInitEvents.end());
    EventsWaitList = EventsWithDeviceGlobalInits;
  }

  pi_result Error = PI_SUCCESS;
  {
    // When KernelMutex is null, this means that in-memory caching is
    // disabled, which means that kernel object is not shared, so no locking
    // is necessary.
    using LockT = std::unique_lock<std::mutex>;
    auto Lock = KernelMutex ? LockT(*KernelMutex) : LockT();

    // Set SLM/Cache configuration for the kernel if non-default value is
    // provided.
    if (KernelCacheConfig == PI_EXT_KERNEL_EXEC_INFO_CACHE_LARGE_SLM ||
        KernelCacheConfig == PI_EXT_KERNEL_EXEC_INFO_CACHE_LARGE_DATA) {
      const PluginPtr &Plugin = Queue->getPlugin();
      Plugin->call<PiApiKind::piKernelSetExecInfo>(
          Kernel, PI_EXT_KERNEL_EXEC_INFO_CACHE_CONFIG,
          sizeof(sycl::detail::pi::PiKernelCacheConfig), &KernelCacheConfig);
    }

    Error = SetKernelParamsAndLaunch(
        Queue, Args, DeviceImageImpl, Kernel, NDRDesc, EventsWaitList,
        OutEventImpl, EliminatedArgMask, getMemAllocationFunc,
        KernelIsCooperative, KernelUsesClusterLaunch);

    const PluginPtr &Plugin = Queue->getPlugin();
    if (!SyclKernelImpl && !MSyclKernel) {
      Plugin->call<PiApiKind::piKernelRelease>(Kernel);
      Plugin->call<PiApiKind::piProgramRelease>(Program);
    }
  }
  if (PI_SUCCESS != Error) {
    // If we have got non-success error code, let's analyze it to emit nice
    // exception explaining what was wrong
    const device_impl &DeviceImpl = *(Queue->getDeviceImplPtr());
    detail::enqueue_kernel_launch::handleErrorOrWarning(Error, DeviceImpl,
                                                        Kernel, NDRDesc);
  }

  return PI_SUCCESS;
}

pi_int32
enqueueReadWriteHostPipe(const QueueImplPtr &Queue, const std::string &PipeName,
                         bool blocking, void *ptr, size_t size,
                         std::vector<sycl::detail::pi::PiEvent> &RawEvents,
                         const detail::EventImplPtr &OutEventImpl, bool read) {
  assert(Queue &&
         "ReadWrite host pipe submissions should have an associated queue");
  detail::HostPipeMapEntry *hostPipeEntry =
      ProgramManager::getInstance().getHostPipeEntry(PipeName);

  sycl::detail::pi::PiProgram Program = nullptr;
  device Device = Queue->get_device();
  ContextImplPtr ContextImpl = Queue->getContextImplPtr();
  std::optional<sycl::detail::pi::PiProgram> CachedProgram =
      ContextImpl->getProgramForHostPipe(Device, hostPipeEntry);
  if (CachedProgram)
    Program = *CachedProgram;
  else {
    // If there was no cached program, build one.
    device_image_plain devImgPlain =
        ProgramManager::getInstance().getDeviceImageFromBinaryImage(
            hostPipeEntry->getDevBinImage(), Queue->get_context(),
            Queue->get_device());
    device_image_plain BuiltImage =
        ProgramManager::getInstance().build(devImgPlain, {Device}, {});
    Program = getSyclObjImpl(BuiltImage)->get_program_ref();
  }
  assert(Program && "Program for this hostpipe is not compiled.");

  // Get plugin for calling opencl functions
  const PluginPtr &Plugin = Queue->getPlugin();

  pi_queue pi_q = Queue->getHandleRef();
  pi_result Error;

  auto OutEvent = OutEventImpl ? &OutEventImpl->getHandleRef() : nullptr;
  if (OutEventImpl != nullptr)
    OutEventImpl->setHostEnqueueTime();
  if (read) {
    Error =
        Plugin->call_nocheck<sycl::detail::PiApiKind::piextEnqueueReadHostPipe>(
            pi_q, Program, PipeName.c_str(), blocking, ptr, size,
            RawEvents.size(), RawEvents.empty() ? nullptr : &RawEvents[0],
            OutEvent);
  } else {
    Error =
        Plugin
            ->call_nocheck<sycl::detail::PiApiKind::piextEnqueueWriteHostPipe>(
                pi_q, Program, PipeName.c_str(), blocking, ptr, size,
                RawEvents.size(), RawEvents.empty() ? nullptr : &RawEvents[0],
                OutEvent);
  }
  return Error;
}

pi_int32 ExecCGCommand::enqueueImpCommandBuffer() {
  assert(MQueue && "Command buffer enqueue should have an associated queue");
  // Wait on host command dependencies
  waitForPreparedHostEvents();

  // Any device dependencies need to be waited on here since subsequent
  // submissions of the command buffer itself will not receive dependencies on
  // them, e.g. initial copies from host to device
  std::vector<EventImplPtr> EventImpls = MPreparedDepsEvents;
  flushCrossQueueDeps(EventImpls, MWorkerQueue);
  std::vector<sycl::detail::pi::PiEvent> RawEvents = getPiEvents(EventImpls);
  if (!RawEvents.empty()) {
    const PluginPtr &Plugin = MQueue->getPlugin();
    Plugin->call<PiApiKind::piEventsWait>(RawEvents.size(), &RawEvents[0]);
  }

  // We can omit creating a PI event and create a "discarded" event if either
  // the queue has the discard property or the command has been explicitly
  // marked as not needing an event, e.g. if the user did not ask for one, and
  // if the queue supports discarded PI event and there are no requirements.
  bool DiscardPiEvent = (MQueue->MDiscardEvents || !MEventNeeded) &&
                        MQueue->supportsDiscardingPiEvents() &&
                        MCommandGroup->getRequirements().size() == 0;
  sycl::detail::pi::PiEvent *Event =
      DiscardPiEvent ? nullptr : &MEvent->getHandleRef();
  sycl::detail::pi::PiExtSyncPoint OutSyncPoint;
  sycl::detail::pi::PiExtCommandBufferCommand OutCommand = nullptr;
  switch (MCommandGroup->getType()) {
  case CG::CGTYPE::Kernel: {
    CGExecKernel *ExecKernel = (CGExecKernel *)MCommandGroup.get();

    auto getMemAllocationFunc = [this](Requirement *Req) {
      AllocaCommandBase *AllocaCmd = getAllocaForReq(Req);
      return AllocaCmd->getMemAllocation();
    };

    if (!Event) {
      // Kernel only uses assert if it's non interop one
      bool KernelUsesAssert =
          !(ExecKernel->MSyclKernel && ExecKernel->MSyclKernel->isInterop()) &&
          ProgramManager::getInstance().kernelUsesAssert(
              ExecKernel->MKernelName);
      if (KernelUsesAssert) {
        Event = &MEvent->getHandleRef();
      }
    }
    auto result = enqueueImpCommandBufferKernel(
        MQueue->get_context(), MQueue->getDeviceImplPtr(), MCommandBuffer,
        *ExecKernel, MSyncPointDeps, &OutSyncPoint, &OutCommand,
        getMemAllocationFunc);
    MEvent->setSyncPoint(OutSyncPoint);
    MEvent->setCommandBufferCommand(OutCommand);
    return result;
  }
  case CG::CGTYPE::CopyUSM: {
    CGCopyUSM *Copy = (CGCopyUSM *)MCommandGroup.get();
    MemoryManager::ext_oneapi_copy_usm_cmd_buffer(
        MQueue->getContextImplPtr(), Copy->getSrc(), MCommandBuffer,
        Copy->getLength(), Copy->getDst(), MSyncPointDeps, &OutSyncPoint);
    MEvent->setSyncPoint(OutSyncPoint);
    return PI_SUCCESS;
  }
  case CG::CGTYPE::CopyAccToAcc: {
    CGCopy *Copy = (CGCopy *)MCommandGroup.get();
    Requirement *ReqSrc = (Requirement *)(Copy->getSrc());
    Requirement *ReqDst = (Requirement *)(Copy->getDst());

    AllocaCommandBase *AllocaCmdSrc = getAllocaForReq(ReqSrc);
    AllocaCommandBase *AllocaCmdDst = getAllocaForReq(ReqDst);

    MemoryManager::ext_oneapi_copyD2D_cmd_buffer(
        MQueue->getContextImplPtr(), MCommandBuffer,
        AllocaCmdSrc->getSYCLMemObj(), AllocaCmdSrc->getMemAllocation(),
        ReqSrc->MDims, ReqSrc->MMemoryRange, ReqSrc->MAccessRange,
        ReqSrc->MOffset, ReqSrc->MElemSize, AllocaCmdDst->getMemAllocation(),
        ReqDst->MDims, ReqDst->MMemoryRange, ReqDst->MAccessRange,
        ReqDst->MOffset, ReqDst->MElemSize, std::move(MSyncPointDeps),
        &OutSyncPoint);
    MEvent->setSyncPoint(OutSyncPoint);
    return PI_SUCCESS;
  }
  case CG::CGTYPE::CopyAccToPtr: {
    CGCopy *Copy = (CGCopy *)MCommandGroup.get();
    Requirement *Req = (Requirement *)Copy->getSrc();
    AllocaCommandBase *AllocaCmd = getAllocaForReq(Req);

    MemoryManager::ext_oneapi_copyD2H_cmd_buffer(
        MQueue->getContextImplPtr(), MCommandBuffer, AllocaCmd->getSYCLMemObj(),
        AllocaCmd->getMemAllocation(), Req->MDims, Req->MMemoryRange,
        Req->MAccessRange, Req->MOffset, Req->MElemSize, (char *)Copy->getDst(),
        Req->MDims, Req->MAccessRange,
        /*DstOffset=*/{0, 0, 0}, Req->MElemSize, std::move(MSyncPointDeps),
        &OutSyncPoint);
    MEvent->setSyncPoint(OutSyncPoint);
    return PI_SUCCESS;
  }
  case CG::CGTYPE::CopyPtrToAcc: {
    CGCopy *Copy = (CGCopy *)MCommandGroup.get();
    Requirement *Req = (Requirement *)(Copy->getDst());
    AllocaCommandBase *AllocaCmd = getAllocaForReq(Req);

    MemoryManager::ext_oneapi_copyH2D_cmd_buffer(
        MQueue->getContextImplPtr(), MCommandBuffer, AllocaCmd->getSYCLMemObj(),
        (char *)Copy->getSrc(), Req->MDims, Req->MAccessRange,
        /*SrcOffset*/ {0, 0, 0}, Req->MElemSize, AllocaCmd->getMemAllocation(),
        Req->MDims, Req->MMemoryRange, Req->MAccessRange, Req->MOffset,
        Req->MElemSize, std::move(MSyncPointDeps), &OutSyncPoint);
    MEvent->setSyncPoint(OutSyncPoint);
    return PI_SUCCESS;
  }
  case CG::CGTYPE::Fill: {
    CGFill *Fill = (CGFill *)MCommandGroup.get();
    Requirement *Req = (Requirement *)(Fill->getReqToFill());
    AllocaCommandBase *AllocaCmd = getAllocaForReq(Req);

    MemoryManager::ext_oneapi_fill_cmd_buffer(
        MQueue->getContextImplPtr(), MCommandBuffer, AllocaCmd->getSYCLMemObj(),
        AllocaCmd->getMemAllocation(), Fill->MPattern.size(),
        Fill->MPattern.data(), Req->MDims, Req->MMemoryRange, Req->MAccessRange,
        Req->MOffset, Req->MElemSize, std::move(MSyncPointDeps), &OutSyncPoint);
    MEvent->setSyncPoint(OutSyncPoint);
    return PI_SUCCESS;
  }
  case CG::CGTYPE::FillUSM: {
    CGFillUSM *Fill = (CGFillUSM *)MCommandGroup.get();
    MemoryManager::ext_oneapi_fill_usm_cmd_buffer(
        MQueue->getContextImplPtr(), MCommandBuffer, Fill->getDst(),
        Fill->getLength(), Fill->getFill(), std::move(MSyncPointDeps),
        &OutSyncPoint);
    MEvent->setSyncPoint(OutSyncPoint);
    return PI_SUCCESS;
  }
  case CG::CGTYPE::PrefetchUSM: {
    CGPrefetchUSM *Prefetch = (CGPrefetchUSM *)MCommandGroup.get();
    MemoryManager::ext_oneapi_prefetch_usm_cmd_buffer(
        MQueue->getContextImplPtr(), MCommandBuffer, Prefetch->getDst(),
        Prefetch->getLength(), std::move(MSyncPointDeps), &OutSyncPoint);
    MEvent->setSyncPoint(OutSyncPoint);
    return PI_SUCCESS;
  }
  case CG::CGTYPE::AdviseUSM: {
    CGAdviseUSM *Advise = (CGAdviseUSM *)MCommandGroup.get();
    MemoryManager::ext_oneapi_advise_usm_cmd_buffer(
        MQueue->getContextImplPtr(), MCommandBuffer, Advise->getDst(),
        Advise->getLength(), Advise->getAdvice(), std::move(MSyncPointDeps),
        &OutSyncPoint);
    MEvent->setSyncPoint(OutSyncPoint);
    return PI_SUCCESS;
  }

  default:
    throw runtime_error("CG type not implemented for command buffers.",
                        PI_ERROR_INVALID_OPERATION);
  }
}

pi_int32 ExecCGCommand::enqueueImp() {
  if (MCommandBuffer) {
    return enqueueImpCommandBuffer();
  } else {
    return enqueueImpQueue();
  }
}

pi_int32 ExecCGCommand::enqueueImpQueue() {
  if (getCG().getType() != CG::CGTYPE::CodeplayHostTask)
    waitForPreparedHostEvents();
  std::vector<EventImplPtr> EventImpls = MPreparedDepsEvents;
  auto RawEvents = getPiEvents(EventImpls);
  flushCrossQueueDeps(EventImpls, MWorkerQueue);

  // We can omit creating a PI event and create a "discarded" event if either
  // the queue has the discard property or the command has been explicitly
  // marked as not needing an event, e.g. if the user did not ask for one, and
  // if the queue supports discarded PI event and there are no requirements.
  bool DiscardPiEvent = MQueue && (MQueue->MDiscardEvents || !MEventNeeded) &&
                        MQueue->supportsDiscardingPiEvents() &&
                        MCommandGroup->getRequirements().size() == 0;
  sycl::detail::pi::PiEvent *Event =
      DiscardPiEvent ? nullptr : &MEvent->getHandleRef();
  detail::EventImplPtr EventImpl = DiscardPiEvent ? nullptr : MEvent;

  switch (MCommandGroup->getType()) {

  case CG::CGTYPE::UpdateHost: {
    throw sycl::exception(sycl::make_error_code(sycl::errc::runtime),
                          "Update host should be handled by the Scheduler. " +
                              codeToString(PI_ERROR_INVALID_VALUE));
  }
  case CG::CGTYPE::CopyAccToPtr: {
    CGCopy *Copy = (CGCopy *)MCommandGroup.get();
    Requirement *Req = (Requirement *)Copy->getSrc();
    AllocaCommandBase *AllocaCmd = getAllocaForReq(Req);

    MemoryManager::copy(
        AllocaCmd->getSYCLMemObj(), AllocaCmd->getMemAllocation(), MQueue,
        Req->MDims, Req->MMemoryRange, Req->MAccessRange, Req->MOffset,
        Req->MElemSize, Copy->getDst(), nullptr, Req->MDims, Req->MAccessRange,
        Req->MAccessRange, /*DstOffset=*/{0, 0, 0}, Req->MElemSize,
        std::move(RawEvents), MEvent->getHandleRef(), MEvent);

    return PI_SUCCESS;
  }
  case CG::CGTYPE::CopyPtrToAcc: {
    CGCopy *Copy = (CGCopy *)MCommandGroup.get();
    Requirement *Req = (Requirement *)(Copy->getDst());
    AllocaCommandBase *AllocaCmd = getAllocaForReq(Req);

    MemoryManager::copy(
        AllocaCmd->getSYCLMemObj(), Copy->getSrc(), nullptr, Req->MDims,
        Req->MAccessRange, Req->MAccessRange,
        /*SrcOffset*/ {0, 0, 0}, Req->MElemSize, AllocaCmd->getMemAllocation(),
        MQueue, Req->MDims, Req->MMemoryRange, Req->MAccessRange, Req->MOffset,
        Req->MElemSize, std::move(RawEvents), MEvent->getHandleRef(), MEvent);

    return PI_SUCCESS;
  }
  case CG::CGTYPE::CopyAccToAcc: {
    CGCopy *Copy = (CGCopy *)MCommandGroup.get();
    Requirement *ReqSrc = (Requirement *)(Copy->getSrc());
    Requirement *ReqDst = (Requirement *)(Copy->getDst());

    AllocaCommandBase *AllocaCmdSrc = getAllocaForReq(ReqSrc);
    AllocaCommandBase *AllocaCmdDst = getAllocaForReq(ReqDst);

    MemoryManager::copy(
        AllocaCmdSrc->getSYCLMemObj(), AllocaCmdSrc->getMemAllocation(), MQueue,
        ReqSrc->MDims, ReqSrc->MMemoryRange, ReqSrc->MAccessRange,
        ReqSrc->MOffset, ReqSrc->MElemSize, AllocaCmdDst->getMemAllocation(),
        MQueue, ReqDst->MDims, ReqDst->MMemoryRange, ReqDst->MAccessRange,
        ReqDst->MOffset, ReqDst->MElemSize, std::move(RawEvents),
        MEvent->getHandleRef(), MEvent);

    return PI_SUCCESS;
  }
  case CG::CGTYPE::Fill: {
    CGFill *Fill = (CGFill *)MCommandGroup.get();
    Requirement *Req = (Requirement *)(Fill->getReqToFill());
    AllocaCommandBase *AllocaCmd = getAllocaForReq(Req);

    MemoryManager::fill(
        AllocaCmd->getSYCLMemObj(), AllocaCmd->getMemAllocation(), MQueue,
        Fill->MPattern.size(), Fill->MPattern.data(), Req->MDims,
        Req->MMemoryRange, Req->MAccessRange, Req->MOffset, Req->MElemSize,
        std::move(RawEvents), MEvent->getHandleRef(), MEvent);

    return PI_SUCCESS;
  }
  case CG::CGTYPE::Kernel: {
    assert(MQueue && "Kernel submissions should have an associated queue");
    CGExecKernel *ExecKernel = (CGExecKernel *)MCommandGroup.get();

    NDRDescT &NDRDesc = ExecKernel->MNDRDesc;
    std::vector<ArgDesc> &Args = ExecKernel->MArgs;

    auto getMemAllocationFunc = [this](Requirement *Req) {
      AllocaCommandBase *AllocaCmd = getAllocaForReq(Req);
      // getAllocaForReq may return nullptr if Req is a default constructed
      // accessor. Simply return nullptr in such a case.
      return AllocaCmd ? AllocaCmd->getMemAllocation() : nullptr;
    };

    const std::shared_ptr<detail::kernel_impl> &SyclKernel =
        ExecKernel->MSyclKernel;
    const std::string &KernelName = ExecKernel->MKernelName;

    if (!EventImpl) {
      // Kernel only uses assert if it's non interop one
      bool KernelUsesAssert =
          !(SyclKernel && SyclKernel->isInterop()) &&
          ProgramManager::getInstance().kernelUsesAssert(KernelName);
      if (KernelUsesAssert) {
        EventImpl = MEvent;
      }
    }

    return enqueueImpKernel(
        MQueue, NDRDesc, Args, ExecKernel->getKernelBundle(), SyclKernel,
        KernelName, RawEvents, EventImpl, getMemAllocationFunc,
        ExecKernel->MKernelCacheConfig, ExecKernel->MKernelIsCooperative,
        ExecKernel->MKernelUsesClusterLaunch);
  }
  case CG::CGTYPE::CopyUSM: {
    CGCopyUSM *Copy = (CGCopyUSM *)MCommandGroup.get();
    MemoryManager::copy_usm(Copy->getSrc(), MQueue, Copy->getLength(),
                            Copy->getDst(), std::move(RawEvents), Event,
                            MEvent);

    return PI_SUCCESS;
  }
  case CG::CGTYPE::FillUSM: {
    CGFillUSM *Fill = (CGFillUSM *)MCommandGroup.get();
    MemoryManager::fill_usm(Fill->getDst(), MQueue, Fill->getLength(),
                            Fill->getFill(), std::move(RawEvents), Event,
                            MEvent);

    return PI_SUCCESS;
  }
  case CG::CGTYPE::PrefetchUSM: {
    CGPrefetchUSM *Prefetch = (CGPrefetchUSM *)MCommandGroup.get();
    MemoryManager::prefetch_usm(Prefetch->getDst(), MQueue,
                                Prefetch->getLength(), std::move(RawEvents),
                                Event, MEvent);

    return PI_SUCCESS;
  }
  case CG::CGTYPE::AdviseUSM: {
    CGAdviseUSM *Advise = (CGAdviseUSM *)MCommandGroup.get();
    MemoryManager::advise_usm(Advise->getDst(), MQueue, Advise->getLength(),
                              Advise->getAdvice(), std::move(RawEvents), Event,
                              MEvent);

    return PI_SUCCESS;
  }
  case CG::CGTYPE::Copy2DUSM: {
    CGCopy2DUSM *Copy = (CGCopy2DUSM *)MCommandGroup.get();
    MemoryManager::copy_2d_usm(Copy->getSrc(), Copy->getSrcPitch(), MQueue,
                               Copy->getDst(), Copy->getDstPitch(),
                               Copy->getWidth(), Copy->getHeight(),
                               std::move(RawEvents), Event, MEvent);
    return PI_SUCCESS;
  }
  case CG::CGTYPE::Fill2DUSM: {
    CGFill2DUSM *Fill = (CGFill2DUSM *)MCommandGroup.get();
    MemoryManager::fill_2d_usm(Fill->getDst(), MQueue, Fill->getPitch(),
                               Fill->getWidth(), Fill->getHeight(),
                               Fill->getPattern(), std::move(RawEvents), Event,
                               MEvent);
    return PI_SUCCESS;
  }
  case CG::CGTYPE::Memset2DUSM: {
    CGMemset2DUSM *Memset = (CGMemset2DUSM *)MCommandGroup.get();
    MemoryManager::memset_2d_usm(Memset->getDst(), MQueue, Memset->getPitch(),
                                 Memset->getWidth(), Memset->getHeight(),
                                 Memset->getValue(), std::move(RawEvents),
                                 Event, MEvent);
    return PI_SUCCESS;
  }
  case CG::CGTYPE::CodeplayHostTask: {
    CGHostTask *HostTask = static_cast<CGHostTask *>(MCommandGroup.get());

    for (ArgDesc &Arg : HostTask->MArgs) {
      switch (Arg.MType) {
      case kernel_param_kind_t::kind_accessor: {
        Requirement *Req = static_cast<Requirement *>(Arg.MPtr);
        AllocaCommandBase *AllocaCmd = getAllocaForReq(Req);

        if (AllocaCmd)
          Req->MData = AllocaCmd->getMemAllocation();
        break;
      }
      default:
        throw sycl::exception(sycl::make_error_code(sycl::errc::runtime),
                              "Unsupported arg type " +
                                  codeToString(PI_ERROR_INVALID_VALUE));
      }
    }

    std::vector<interop_handle::ReqToMem> ReqToMem;
    std::vector<pi_mem> ReqPiMem;

    if (HostTask->MHostTask->isInteropTask()) {
      // Extract the Mem Objects for all Requirements, to ensure they are
      // available if a user asks for them inside the interop task scope
      const std::vector<Requirement *> &HandlerReq =
          HostTask->getRequirements();
      auto ReqToMemConv = [&ReqToMem, &ReqPiMem, HostTask](Requirement *Req) {
        const std::vector<AllocaCommandBase *> &AllocaCmds =
            Req->MSYCLMemObj->MRecord->MAllocaCommands;

        for (AllocaCommandBase *AllocaCmd : AllocaCmds)
          if (getContext(HostTask->MQueue) ==
              getContext(AllocaCmd->getQueue())) {
            auto MemArg =
                reinterpret_cast<pi_mem>(AllocaCmd->getMemAllocation());
            ReqToMem.emplace_back(std::make_pair(Req, MemArg));
            ReqPiMem.emplace_back(MemArg);

            return;
          }

        assert(false &&
               "Can't get memory object due to no allocation available");

        throw sycl::exception(
            sycl::make_error_code(sycl::errc::runtime),
            "Can't get memory object due to no allocation available " +
                codeToString(PI_ERROR_INVALID_MEM_OBJECT));
      };
      std::for_each(std::begin(HandlerReq), std::end(HandlerReq), ReqToMemConv);
      std::sort(std::begin(ReqToMem), std::end(ReqToMem));
    }

    // Host task is executed asynchronously so we should record where it was
    // submitted to report exception origin properly.
    copySubmissionCodeLocation();

    queue_impl::getThreadPool().submit<DispatchHostTask>(
        DispatchHostTask(this, std::move(ReqToMem), std::move(ReqPiMem)));

    MShouldCompleteEventIfPossible = false;

    return PI_SUCCESS;
  }
  case CG::CGTYPE::Barrier: {
    assert(MQueue && "Barrier submission should have an associated queue");
    const PluginPtr &Plugin = MQueue->getPlugin();
    if (MEvent != nullptr)
      MEvent->setHostEnqueueTime();
    Plugin->call<PiApiKind::piEnqueueEventsWaitWithBarrier>(
        MQueue->getHandleRef(), 0, nullptr, Event);

    return PI_SUCCESS;
  }
  case CG::CGTYPE::BarrierWaitlist: {
    assert(MQueue && "Barrier submission should have an associated queue");
    CGBarrier *Barrier = static_cast<CGBarrier *>(MCommandGroup.get());
    std::vector<detail::EventImplPtr> Events = Barrier->MEventsWaitWithBarrier;
    std::vector<sycl::detail::pi::PiEvent> PiEvents =
        getPiEventsBlocking(Events);
    if (PiEvents.empty()) {
      // If Events is empty, then the barrier has no effect.
      return PI_SUCCESS;
    }
    const PluginPtr &Plugin = MQueue->getPlugin();
    if (MEvent != nullptr)
      MEvent->setHostEnqueueTime();
    Plugin->call<PiApiKind::piEnqueueEventsWaitWithBarrier>(
        MQueue->getHandleRef(), PiEvents.size(), &PiEvents[0], Event);

    return PI_SUCCESS;
  }
  case CG::CGTYPE::ProfilingTag: {
    const PluginPtr &Plugin = MQueue->getPlugin();
    // If the queue is not in-order, we need to insert a barrier. This barrier
    // does not need output events as it will implicitly enforce the following
    // enqueue is blocked until it finishes.
    if (!MQueue->isInOrder())
      Plugin->call<PiApiKind::piEnqueueEventsWaitWithBarrier>(
          MQueue->getHandleRef(), /*num_events_in_wait_list=*/0,
          /*event_wait_list=*/nullptr, /*event=*/nullptr);

    Plugin->call<PiApiKind::piEnqueueTimestampRecordingExp>(
        MQueue->getHandleRef(), /*blocking=*/false,
        /*num_events_in_wait_list=*/0, /*event_wait_list=*/nullptr, Event);

    return PI_SUCCESS;
  }
  case CG::CGTYPE::CopyToDeviceGlobal: {
    CGCopyToDeviceGlobal *Copy = (CGCopyToDeviceGlobal *)MCommandGroup.get();
    MemoryManager::copy_to_device_global(
        Copy->getDeviceGlobalPtr(), Copy->isDeviceImageScoped(), MQueue,
        Copy->getNumBytes(), Copy->getOffset(), Copy->getSrc(),
        std::move(RawEvents), Event, MEvent);

    return CL_SUCCESS;
  }
  case CG::CGTYPE::CopyFromDeviceGlobal: {
    CGCopyFromDeviceGlobal *Copy =
        (CGCopyFromDeviceGlobal *)MCommandGroup.get();
    MemoryManager::copy_from_device_global(
        Copy->getDeviceGlobalPtr(), Copy->isDeviceImageScoped(), MQueue,
        Copy->getNumBytes(), Copy->getOffset(), Copy->getDest(),
        std::move(RawEvents), Event, MEvent);

    return CL_SUCCESS;
  }
  case CG::CGTYPE::ReadWriteHostPipe: {
    CGReadWriteHostPipe *ExecReadWriteHostPipe =
        (CGReadWriteHostPipe *)MCommandGroup.get();
    std::string pipeName = ExecReadWriteHostPipe->getPipeName();
    void *hostPtr = ExecReadWriteHostPipe->getHostPtr();
    size_t typeSize = ExecReadWriteHostPipe->getTypeSize();
    bool blocking = ExecReadWriteHostPipe->isBlocking();
    bool read = ExecReadWriteHostPipe->isReadHostPipe();

    if (!EventImpl) {
      EventImpl = MEvent;
    }
    return enqueueReadWriteHostPipe(MQueue, pipeName, blocking, hostPtr,
                                    typeSize, RawEvents, EventImpl, read);
  }
  case CG::CGTYPE::ExecCommandBuffer: {
    assert(MQueue &&
           "Command buffer submissions should have an associated queue");
    CGExecCommandBuffer *CmdBufferCG =
        static_cast<CGExecCommandBuffer *>(MCommandGroup.get());
    if (MEvent != nullptr)
      MEvent->setHostEnqueueTime();
    return MQueue->getPlugin()
        ->call_nocheck<sycl::detail::PiApiKind::piextEnqueueCommandBuffer>(
            CmdBufferCG->MCommandBuffer, MQueue->getHandleRef(),
            RawEvents.size(), RawEvents.empty() ? nullptr : &RawEvents[0],
            Event);
  }
  case CG::CGTYPE::CopyImage: {
    CGCopyImage *Copy = (CGCopyImage *)MCommandGroup.get();

    sycl::detail::pi::PiMemImageDesc Desc = Copy->getDesc();

    MemoryManager::copy_image_bindless(
        Copy->getSrc(), MQueue, Copy->getDst(), Desc, Copy->getFormat(),
        Copy->getCopyFlags(), Copy->getSrcOffset(), Copy->getDstOffset(),
        Copy->getHostExtent(), Copy->getCopyExtent(), std::move(RawEvents),
        Event);
    return PI_SUCCESS;
  }
  case CG::CGTYPE::SemaphoreWait: {
    assert(MQueue &&
           "Semaphore wait submissions should have an associated queue");
    CGSemaphoreWait *SemWait = (CGSemaphoreWait *)MCommandGroup.get();

    const detail::PluginPtr &Plugin = MQueue->getPlugin();
    auto OptWaitValue = SemWait->getWaitValue();
    uint64_t WaitValue = OptWaitValue.has_value() ? OptWaitValue.value() : 0;
    Plugin->call<PiApiKind::piextWaitExternalSemaphore>(
        MQueue->getHandleRef(), SemWait->getInteropSemaphoreHandle(),
        OptWaitValue.has_value(), WaitValue, 0, nullptr, nullptr);

    return PI_SUCCESS;
  }
  case CG::CGTYPE::SemaphoreSignal: {
    assert(MQueue &&
           "Semaphore signal submissions should have an associated queue");
    CGSemaphoreSignal *SemSignal = (CGSemaphoreSignal *)MCommandGroup.get();

    const detail::PluginPtr &Plugin = MQueue->getPlugin();
    auto OptSignalValue = SemSignal->getSignalValue();
    uint64_t SignalValue =
        OptSignalValue.has_value() ? OptSignalValue.value() : 0;
    Plugin->call<PiApiKind::piextSignalExternalSemaphore>(
        MQueue->getHandleRef(), SemSignal->getInteropSemaphoreHandle(),
        OptSignalValue.has_value(), SignalValue, 0, nullptr, nullptr);

    return PI_SUCCESS;
  }
  case CG::CGTYPE::None:
    throw sycl::exception(sycl::make_error_code(sycl::errc::runtime),
                          "CG type not implemented. " +
                              codeToString(PI_ERROR_INVALID_OPERATION));
  }
  return PI_ERROR_INVALID_OPERATION;
}

bool ExecCGCommand::producesPiEvent() const {
  return !MCommandBuffer &&
         MCommandGroup->getType() != CG::CGTYPE::CodeplayHostTask;
}

bool ExecCGCommand::supportsPostEnqueueCleanup() const {
  // Host tasks are cleaned up upon completion instead.
  return Command::supportsPostEnqueueCleanup() &&
         (MCommandGroup->getType() != CG::CGTYPE::CodeplayHostTask);
}

bool ExecCGCommand::readyForCleanup() const {
  if (MCommandGroup->getType() == CG::CGTYPE::CodeplayHostTask)
    return MLeafCounter == 0 && MEvent->isCompleted();
  return Command::readyForCleanup();
}

KernelFusionCommand::KernelFusionCommand(QueueImplPtr Queue)
    : Command(Command::CommandType::FUSION, Queue),
      MStatus(FusionStatus::ACTIVE) {
  emitInstrumentationDataProxy();
}

std::vector<Command *> &KernelFusionCommand::auxiliaryCommands() {
  return MAuxiliaryCommands;
}

void KernelFusionCommand::addToFusionList(ExecCGCommand *Kernel) {
  MFusionList.push_back(Kernel);
}

std::vector<ExecCGCommand *> &KernelFusionCommand::getFusionList() {
  return MFusionList;
}

bool KernelFusionCommand::producesPiEvent() const { return false; }

pi_int32 KernelFusionCommand::enqueueImp() {
  waitForPreparedHostEvents();
  waitForEvents(MQueue, MPreparedDepsEvents, MEvent->getHandleRef());

  // We need to release the queue here because KernelFusionCommands are
  // held back by the scheduler thus prevent the deallocation of the queue.
  resetQueue();
  return PI_SUCCESS;
}

void KernelFusionCommand::setFusionStatus(FusionStatus Status) {
  MStatus = Status;
}

void KernelFusionCommand::resetQueue() {
  assert(MStatus != FusionStatus::ACTIVE &&
         "Cannot release the queue attached to the KernelFusionCommand if it "
         "is active.");
  MQueue.reset();
  MWorkerQueue.reset();
}

void KernelFusionCommand::emitInstrumentationData() {
#ifdef XPTI_ENABLE_INSTRUMENTATION
  constexpr uint16_t NotificationTraceType = xpti::trace_node_create;
  if (!xptiCheckTraceEnabled(MStreamID)) {
    return;
  }
  // Create a payload with the command name and an event using this payload to
  // emit a node_create
  MCommandNodeType = commandToNodeType(MType);
  MCommandName = commandToName(MType);

  static unsigned FusionNodeCount = 0;
  std::stringstream PayloadStr;
  PayloadStr << "Fusion command #" << FusionNodeCount++;
  xpti::payload_t Payload = xpti::payload_t(PayloadStr.str().c_str());

  uint64_t CommandInstanceNo = 0;
  xpti_td *CmdTraceEvent =
      xptiMakeEvent(MCommandName.c_str(), &Payload, xpti::trace_graph_event,
                    xpti_at::active, &CommandInstanceNo);

  MInstanceID = CommandInstanceNo;
  if (CmdTraceEvent) {
    MTraceEvent = static_cast<void *>(CmdTraceEvent);
    // If we are seeing this event again, then the instance ID
    // will be greater
    // than 1; in this case, we must skip sending a
    // notification to create a node as this node has already
    // been created. We return this value so the epilog method
    // can be called selectively.
    // See makeTraceEventProlog.
    MFirstInstance = (CommandInstanceNo == 1);
  }

  // This function is called in the constructor of the command. At this point
  // the kernel fusion list is still empty, so we don't have a terrible lot of
  // information we could attach to this node here.
  if (MFirstInstance && CmdTraceEvent)
    addDeviceMetadata(CmdTraceEvent, MQueue);

  if (MFirstInstance) {
    // Since we do NOT add queue_id value to metadata, we are stashing it to TLS
    // as this data is mutable and the metadata is supposed to be invariant
    xpti::framework::stash_tuple(XPTI_QUEUE_INSTANCE_ID_KEY,
                                 getQueueID(MQueue));
    xptiNotifySubscribers(MStreamID, NotificationTraceType,
                          detail::GSYCLGraphEvent,
                          static_cast<xpti_td *>(MTraceEvent), MInstanceID,
                          static_cast<const void *>(MCommandNodeType.c_str()));
  }

#endif
}

void KernelFusionCommand::printDot(std::ostream &Stream) const {
  Stream << "\"" << this << "\" [style=filled, fillcolor=\"#AFFF82\", label=\"";

  Stream << "ID = " << this << "\\n";
  Stream << "KERNEL FUSION on " << queueDeviceToString(MQueue.get()) << "\\n"
         << "FUSION LIST: {";
  bool Initial = true;
  for (auto *Cmd : MFusionList) {
    if (!Initial) {
      Stream << ",\\n";
    }
    Initial = false;
    auto *KernelCG = static_cast<detail::CGExecKernel *>(&Cmd->getCG());
    if (KernelCG->MSyclKernel && KernelCG->MSyclKernel->isCreatedFromSource()) {
      Stream << "created from source";
    } else {
      Stream << demangleKernelName(KernelCG->getKernelName());
    }
  }
  Stream << "}\\n";

  Stream << "\"];" << std::endl;

  for (const auto &Dep : MDeps) {
    Stream << "  \"" << this << "\" -> \"" << Dep.MDepCommand << "\""
           << " [ label = \"Access mode: "
           << accessModeToString(Dep.MDepRequirement->MAccessMode) << "\\n"
           << "MemObj: " << Dep.MDepRequirement->MSYCLMemObj << " \" ]"
           << std::endl;
  }
}

UpdateCommandBufferCommand::UpdateCommandBufferCommand(
    QueueImplPtr Queue,
    ext::oneapi::experimental::detail::exec_graph_impl *Graph,
    std::vector<std::shared_ptr<ext::oneapi::experimental::detail::node_impl>>
        Nodes)
    : Command(CommandType::UPDATE_CMD_BUFFER, Queue), MGraph(Graph),
      MNodes(Nodes) {}

pi_int32 UpdateCommandBufferCommand::enqueueImp() {
  waitForPreparedHostEvents();
  std::vector<EventImplPtr> EventImpls = MPreparedDepsEvents;
  sycl::detail::pi::PiEvent &Event = MEvent->getHandleRef();
  Command::waitForEvents(MQueue, EventImpls, Event);

  for (auto &Node : MNodes) {
    auto CG = static_cast<CGExecKernel *>(Node->MCommandGroup.get());
    for (auto &Arg : CG->MArgs) {
      if (Arg.MType != kernel_param_kind_t::kind_accessor) {
        continue;
      }
      // Search through deps to get actual allocation for accessor args.
      for (const DepDesc &Dep : MDeps) {
        Requirement *Req = static_cast<AccessorImplHost *>(Arg.MPtr);
        if (Dep.MDepRequirement == Req) {
          if (Dep.MAllocaCmd) {
            Req->MData = Dep.MAllocaCmd->getMemAllocation();
          } else {
            throw sycl::exception(make_error_code(errc::invalid),
                                  "No allocation available for accessor when "
                                  "updating command buffer!");
          }
        }
      }
    }
    MGraph->updateImpl(Node);
  }

  return PI_SUCCESS;
}

void UpdateCommandBufferCommand::printDot(std::ostream &Stream) const {
  Stream << "\"" << this << "\" [style=filled, fillcolor=\"#8d8f29\", label=\"";

  Stream << "ID = " << this << "\\n";
  Stream << "CommandBuffer Command Update" << "\\n";

  Stream << "\"];" << std::endl;

  for (const auto &Dep : MDeps) {
    Stream << "  \"" << this << "\" -> \"" << Dep.MDepCommand << "\""
           << " [ label = \"Access mode: "
           << accessModeToString(Dep.MDepRequirement->MAccessMode) << "\\n"
           << "MemObj: " << Dep.MDepRequirement->MSYCLMemObj << " \" ]"
           << std::endl;
  }
}

void UpdateCommandBufferCommand::emitInstrumentationData() {}
bool UpdateCommandBufferCommand::producesPiEvent() const { return false; }

} // namespace detail
} // namespace _V1
} // namespace sycl<|MERGE_RESOLUTION|>--- conflicted
+++ resolved
@@ -2372,12 +2372,8 @@
     const detail::EventImplPtr &OutEventImpl,
     const KernelArgMask *EliminatedArgMask,
     const std::function<void *(Requirement *Req)> &getMemAllocationFunc,
-<<<<<<< HEAD
     bool IsCooperative, bool KernelUsesClusterLaunch) {
-=======
-    bool IsCooperative) {
   assert(Queue && "Kernel submissions should have an associated queue");
->>>>>>> 78ee29db
   const PluginPtr &Plugin = Queue->getPlugin();
 
   auto setFunc = [&Plugin, Kernel, &DeviceImageImpl, &getMemAllocationFunc,
@@ -2596,13 +2592,8 @@
     const detail::EventImplPtr &OutEventImpl,
     const std::function<void *(Requirement *Req)> &getMemAllocationFunc,
     sycl::detail::pi::PiKernelCacheConfig KernelCacheConfig,
-<<<<<<< HEAD
     const bool KernelIsCooperative, const bool KernelUsesClusterLaunch) {
-
-=======
-    const bool KernelIsCooperative) {
   assert(Queue && "Kernel submissions should have an associated queue");
->>>>>>> 78ee29db
   // Run OpenCL kernel
   auto ContextImpl = Queue->getContextImplPtr();
   auto DeviceImpl = Queue->getDeviceImplPtr();
