--- conflicted
+++ resolved
@@ -302,14 +302,9 @@
     return false;
   }
   const auto &CG = (static_cast<const ExecCGCommand &>(*this)).getCG();
-<<<<<<< HEAD
   return (CG.getType() == CGType::Kernel) &&
-         (!static_cast<const CGExecKernel &>(CG).MKernelIsCooperative);
-=======
-  return (CG.getType() == CG::CGTYPE::Kernel) &&
          (!static_cast<const CGExecKernel &>(CG).MKernelIsCooperative) &&
          (!static_cast<const CGExecKernel &>(CG).MKernelUsesClusterLaunch);
->>>>>>> 7b3f2152
 }
 
 static void flushCrossQueueDeps(const std::vector<EventImplPtr> &EventImpls,
