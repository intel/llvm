--- conflicted
+++ resolved
@@ -214,13 +214,7 @@
       : MThisCmd{ThisCmd}, MReqToMem(std::move(ReqToMem)) {}
 
   void operator()() const {
-<<<<<<< HEAD
     assert(MThisCmd->getCG().getType() == CG::CGTYPE::CODEPLAY_HOST_TASK);
-=======
-    waitForEvents();
-
-    assert(MThisCmd->getCG().getType() == CG::CGTYPE::CodeplayHostTask);
->>>>>>> 3d96e1dc
 
     CGHostTask &HostTask = static_cast<CGHostTask &>(MThisCmd->getCG());
 
