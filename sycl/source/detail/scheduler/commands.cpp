//===----------- commands.cpp - SYCL commands -------------------*- C++ -*-===//
//
// Part of the LLVM Project, under the Apache License v2.0 with LLVM Exceptions.
// See https://llvm.org/LICENSE.txt for license information.
// SPDX-License-Identifier: Apache-2.0 WITH LLVM-exception
//
//===----------------------------------------------------------------------===//

#include <detail/error_handling/error_handling.hpp>

#include <detail/context_impl.hpp>
#include <detail/event_impl.hpp>
#include <detail/host_pipe_map_entry.hpp>
#include <detail/kernel_bundle_impl.hpp>
#include <detail/kernel_impl.hpp>
#include <detail/kernel_info.hpp>
#include <detail/memory_manager.hpp>
#include <detail/program_impl.hpp>
#include <detail/program_manager/program_manager.hpp>
#include <detail/queue_impl.hpp>
#include <detail/sampler_impl.hpp>
#include <detail/scheduler/commands.hpp>
#include <detail/scheduler/scheduler.hpp>
#include <detail/stream_impl.hpp>
#include <detail/xpti_registry.hpp>
#include <sycl/access/access.hpp>
#include <sycl/backend_types.hpp>
#include <sycl/detail/cg_types.hpp>
#include <sycl/detail/kernel_desc.hpp>
#include <sycl/sampler.hpp>

#include <cassert>
#include <optional>
#include <string>
#include <vector>

#ifdef __has_include
#if __has_include(<cxxabi.h>)
#define __SYCL_ENABLE_GNU_DEMANGLING
#include <cstdlib>
#include <cxxabi.h>
#include <memory>
#endif
#endif

#ifdef XPTI_ENABLE_INSTRUMENTATION
#include "xpti/xpti_trace_framework.hpp"
#include <detail/xpti_registry.hpp>
#endif

namespace sycl {
inline namespace _V1 {
namespace detail {

#ifdef XPTI_ENABLE_INSTRUMENTATION
// Global graph for the application
extern xpti::trace_event_data_t *GSYCLGraphEvent;

bool CurrentCodeLocationValid() {
  detail::tls_code_loc_t Tls;
  auto CodeLoc = Tls.query();
  auto FileName = CodeLoc.fileName();
  auto FunctionName = CodeLoc.functionName();
  return (FileName && FileName[0] != '\0') ||
         (FunctionName && FunctionName[0] != '\0');
}

void emitInstrumentationGeneral(uint32_t StreamID, uint64_t InstanceID,
                                xpti_td *TraceEvent, uint16_t Type,
                                const void *Addr) {
  if (!(xptiCheckTraceEnabled(StreamID, Type) && TraceEvent))
    return;
  // Trace event notifier that emits a Type event
  xptiNotifySubscribers(StreamID, Type, detail::GSYCLGraphEvent,
                        static_cast<xpti_td *>(TraceEvent), InstanceID, Addr);
}
#endif

#ifdef __SYCL_ENABLE_GNU_DEMANGLING
struct DemangleHandle {
  char *p;
  DemangleHandle(char *ptr) : p(ptr) {}

  DemangleHandle &operator=(const DemangleHandle &) = delete;

  ~DemangleHandle() { std::free(p); }
};
static std::string demangleKernelName(std::string Name) {
  int Status = -1; // some arbitrary value to eliminate the compiler warning
  DemangleHandle result(abi::__cxa_demangle(Name.c_str(), NULL, NULL, &Status));
  return (Status == 0) ? result.p : Name;
}
#else
static std::string demangleKernelName(std::string Name) { return Name; }
#endif

static std::string deviceToString(device Device) {
  if (getSyclObjImpl(Device)->is_host())
    return "HOST";
  else if (Device.is_cpu())
    return "CPU";
  else if (Device.is_gpu())
    return "GPU";
  else if (Device.is_accelerator())
    return "ACCELERATOR";
  else
    return "UNKNOWN";
}

void applyFuncOnFilteredArgs(
    const KernelArgMask *EliminatedArgMask, std::vector<ArgDesc> &Args,
    std::function<void(detail::ArgDesc &Arg, int NextTrueIndex)> Func) {
  if (!EliminatedArgMask) {
    for (ArgDesc &Arg : Args) {
      Func(Arg, Arg.MIndex);
    }
  } else {
    // TODO this is not necessary as long as we can guarantee that the
    // arguments are already sorted (e. g. handle the sorting in handler
    // if necessary due to set_arg(...) usage).
    std::sort(Args.begin(), Args.end(), [](const ArgDesc &A, const ArgDesc &B) {
      return A.MIndex < B.MIndex;
    });
    int LastIndex = -1;
    size_t NextTrueIndex = 0;

    for (ArgDesc &Arg : Args) {
      // Handle potential gaps in set arguments (e. g. if some of them are
      // set on the user side).
      for (int Idx = LastIndex + 1; Idx < Arg.MIndex; ++Idx)
        if (!(*EliminatedArgMask)[Idx])
          ++NextTrueIndex;
      LastIndex = Arg.MIndex;

      if ((*EliminatedArgMask)[Arg.MIndex])
        continue;

      Func(Arg, NextTrueIndex);
      ++NextTrueIndex;
    }
  }
}

#ifdef XPTI_ENABLE_INSTRUMENTATION
static size_t deviceToID(const device &Device) {
  if (getSyclObjImpl(Device)->is_host())
    return 0;
  else
    return reinterpret_cast<size_t>(getSyclObjImpl(Device)->getHandleRef());
}
#endif

static std::string accessModeToString(access::mode Mode) {
  switch (Mode) {
  case access::mode::read:
    return "read";
  case access::mode::write:
    return "write";
  case access::mode::read_write:
    return "read_write";
  case access::mode::discard_write:
    return "discard_write";
  case access::mode::discard_read_write:
    return "discard_read_write";
  default:
    return "unknown";
  }
}

#ifdef XPTI_ENABLE_INSTRUMENTATION
// Using the command group type to create node types for the asynchronous task
// graph modeling
static std::string commandToNodeType(Command::CommandType Type) {
  switch (Type) {
  case Command::CommandType::RUN_CG:
    return "command_group_node";
  case Command::CommandType::COPY_MEMORY:
    return "memory_transfer_node";
  case Command::CommandType::ALLOCA:
    return "memory_allocation_node";
  case Command::CommandType::ALLOCA_SUB_BUF:
    return "sub_buffer_creation_node";
  case Command::CommandType::RELEASE:
    return "memory_deallocation_node";
  case Command::CommandType::MAP_MEM_OBJ:
    return "memory_transfer_node";
  case Command::CommandType::UNMAP_MEM_OBJ:
    return "memory_transfer_node";
  case Command::CommandType::UPDATE_REQUIREMENT:
    return "host_acc_create_buffer_lock_node";
  case Command::CommandType::EMPTY_TASK:
    return "host_acc_destroy_buffer_release_node";
  case Command::CommandType::FUSION:
    return "kernel_fusion_placeholder_node";
  default:
    return "unknown_node";
  }
}

// Using the names being generated and the string are subject to change to
// something more meaningful to end-users as this will be visible in analysis
// tools that subscribe to this data
static std::string commandToName(Command::CommandType Type) {
  switch (Type) {
  case Command::CommandType::RUN_CG:
    return "Command Group Action";
  case Command::CommandType::COPY_MEMORY:
    return "Memory Transfer (Copy)";
  case Command::CommandType::ALLOCA:
    return "Memory Allocation";
  case Command::CommandType::ALLOCA_SUB_BUF:
    return "Sub Buffer Creation";
  case Command::CommandType::RELEASE:
    return "Memory Deallocation";
  case Command::CommandType::MAP_MEM_OBJ:
    return "Memory Transfer (Map)";
  case Command::CommandType::UNMAP_MEM_OBJ:
    return "Memory Transfer (Unmap)";
  case Command::CommandType::UPDATE_REQUIREMENT:
    return "Host Accessor Creation/Buffer Lock";
  case Command::CommandType::EMPTY_TASK:
    return "Host Accessor Destruction/Buffer Lock Release";
  case Command::CommandType::FUSION:
    return "Kernel Fusion Placeholder";
  default:
    return "Unknown Action";
  }
}
#endif

std::vector<sycl::detail::pi::PiEvent>
Command::getPiEvents(const std::vector<EventImplPtr> &EventImpls) const {
  std::vector<sycl::detail::pi::PiEvent> RetPiEvents;
  for (auto &EventImpl : EventImpls) {
    if (EventImpl->getHandleRef() == nullptr)
      continue;

    // Do not add redundant event dependencies for in-order queues.
    // At this stage dependency is definitely pi task and need to check if
    // current one is a host task. In this case we should not skip pi event due
    // to different sync mechanisms for different task types on in-order queue.
    const QueueImplPtr &WorkerQueue = getWorkerQueue();
    // MWorkerQueue in command is always not null. So check if
    // EventImpl->getWorkerQueue != nullptr is implicit.
    if (EventImpl->getWorkerQueue() == WorkerQueue &&
        WorkerQueue->isInOrder() && !isHostTask())
      continue;

    RetPiEvents.push_back(EventImpl->getHandleRef());
  }

  return RetPiEvents;
}

// This function is implemented (duplicating getPiEvents a lot) as short term
// solution for the issue that barrier with wait list could not
// handle empty pi event handles when kernel is enqueued on host task
// completion.
std::vector<sycl::detail::pi::PiEvent> Command::getPiEventsBlocking(
    const std::vector<EventImplPtr> &EventImpls) const {
  std::vector<sycl::detail::pi::PiEvent> RetPiEvents;
  for (auto &EventImpl : EventImpls) {
    // Throwaway events created with empty constructor will not have a context
    // (which is set lazily) calling getContextImpl() would set that
    // context, which we wish to avoid as it is expensive.
    // Skip host task and NOP events also.
    if (!EventImpl->isContextInitialized() || EventImpl->is_host() ||
        EventImpl->isNOP())
      continue;
    // In this path nullptr native event means that the command has not been
    // enqueued. It may happen if async enqueue in a host task is involved.
    if (EventImpl->getHandleRef() == nullptr) {
      if (!EventImpl->getCommand() ||
          !static_cast<Command *>(EventImpl->getCommand())->producesPiEvent())
        continue;
      std::vector<Command *> AuxCmds;
      Scheduler::getInstance().enqueueCommandForCG(EventImpl, AuxCmds,
                                                   BLOCKING);
    }
    // Do not add redundant event dependencies for in-order queues.
    // At this stage dependency is definitely pi task and need to check if
    // current one is a host task. In this case we should not skip pi event due
    // to different sync mechanisms for different task types on in-order queue.
    const QueueImplPtr &WorkerQueue = getWorkerQueue();
    // MWorkerQueue in command is always not null. So check if
    // EventImpl->getWorkerQueue != nullptr is implicit.
    if (EventImpl->getWorkerQueue() == WorkerQueue &&
        WorkerQueue->isInOrder() && !isHostTask())
      continue;

    RetPiEvents.push_back(EventImpl->getHandleRef());
  }

  return RetPiEvents;
}

bool Command::isHostTask() const {
  return (MType == CommandType::RUN_CG) /* host task has this type also */ &&
         ((static_cast<const ExecCGCommand *>(this))->getCG().getType() ==
          CG::CGTYPE::CodeplayHostTask);
}

bool Command::isFusable() const {
  if ((MType != CommandType::RUN_CG)) {
    return false;
  }
  const auto &CG = (static_cast<const ExecCGCommand &>(*this)).getCG();
  return (CG.getType() == CG::CGTYPE::Kernel) &&
         (!static_cast<const CGExecKernel &>(CG).MKernelIsCooperative);
}

static void flushCrossQueueDeps(const std::vector<EventImplPtr> &EventImpls,
                                const QueueImplPtr &Queue) {
  for (auto &EventImpl : EventImpls) {
    EventImpl->flushIfNeeded(Queue);
  }
}

class DispatchHostTask {
  ExecCGCommand *MThisCmd;
  std::vector<interop_handle::ReqToMem> MReqToMem;

  pi_result waitForEvents() const {
    std::map<const PluginPtr, std::vector<EventImplPtr>>
        RequiredEventsPerPlugin;

    for (const EventImplPtr &Event : MThisCmd->MPreparedDepsEvents) {
      const PluginPtr &Plugin = Event->getPlugin();
      RequiredEventsPerPlugin[Plugin].push_back(Event);
    }

    // wait for dependency device events
    // FIXME Current implementation of waiting for events will make the thread
    // 'sleep' until all of dependency events are complete. We need a bit more
    // sophisticated waiting mechanism to allow to utilize this thread for any
    // other available job and resume once all required events are ready.
    for (auto &PluginWithEvents : RequiredEventsPerPlugin) {
      std::vector<sycl::detail::pi::PiEvent> RawEvents =
          MThisCmd->getPiEvents(PluginWithEvents.second);
      try {
        PluginWithEvents.first->call<PiApiKind::piEventsWait>(RawEvents.size(),
                                                              RawEvents.data());
      } catch (const sycl::exception &E) {
        CGHostTask &HostTask = static_cast<CGHostTask &>(MThisCmd->getCG());
        HostTask.MQueue->reportAsyncException(std::current_exception());
        return (pi_result)E.get_cl_code();
      } catch (...) {
        CGHostTask &HostTask = static_cast<CGHostTask &>(MThisCmd->getCG());
        HostTask.MQueue->reportAsyncException(std::current_exception());
        return PI_ERROR_UNKNOWN;
      }
    }

    // Wait for dependency host events.
    // Host events can't throw exceptions so don't try to catch it.
    for (const EventImplPtr &Event : MThisCmd->MPreparedHostDepsEvents) {
      Event->waitInternal();
    }

    return PI_SUCCESS;
  }

public:
  DispatchHostTask(ExecCGCommand *ThisCmd,
                   std::vector<interop_handle::ReqToMem> ReqToMem)
      : MThisCmd{ThisCmd}, MReqToMem(std::move(ReqToMem)) {}

  void operator()() const {
    assert(MThisCmd->getCG().getType() == CG::CGTYPE::CodeplayHostTask);

    CGHostTask &HostTask = static_cast<CGHostTask &>(MThisCmd->getCG());

#ifdef XPTI_ENABLE_INSTRUMENTATION
    // Host task is executed async and in a separate thread that do not allow to
    // use code location data stored in TLS. So we keep submission code location
    // as Command field and put it here to TLS so that thrown exception could
    // query and report it.
    std::unique_ptr<detail::tls_code_loc_t> AsyncCodeLocationPtr;
    if (xptiTraceEnabled() && !CurrentCodeLocationValid()) {
      AsyncCodeLocationPtr.reset(
          new detail::tls_code_loc_t(MThisCmd->MSubmissionCodeLocation));
    }
#endif

    pi_result WaitResult = waitForEvents();
    if (WaitResult != PI_SUCCESS) {
      std::exception_ptr EPtr = std::make_exception_ptr(sycl::runtime_error(
          std::string("Couldn't wait for host-task's dependencies"),
          WaitResult));
      HostTask.MQueue->reportAsyncException(EPtr);
      // reset host-task's lambda and quit
      HostTask.MHostTask.reset();
      Scheduler::getInstance().NotifyHostTaskCompletion(MThisCmd);
      return;
    }

    try {
      // we're ready to call the user-defined lambda now
      if (HostTask.MHostTask->isInteropTask()) {
        interop_handle IH{MReqToMem, HostTask.MQueue,
                          HostTask.MQueue->getDeviceImplPtr(),
                          HostTask.MQueue->getContextImplPtr()};

        HostTask.MHostTask->call(MThisCmd->MEvent->getHostProfilingInfo(), IH);
      } else
        HostTask.MHostTask->call(MThisCmd->MEvent->getHostProfilingInfo());
    } catch (...) {
      auto CurrentException = std::current_exception();
#ifdef XPTI_ENABLE_INSTRUMENTATION
      // sycl::exception emit tracing of message with code location if
      // available. For other types of exception we need to explicitly trigger
      // tracing by calling TraceEventXPTI.
      if (xptiTraceEnabled()) {
        try {
          rethrow_exception(CurrentException);
        } catch (const sycl::exception &) {
          // it is already traced, nothing to care about
        } catch (const std::exception &StdException) {
          GlobalHandler::instance().TraceEventXPTI(StdException.what());
        } catch (...) {
          GlobalHandler::instance().TraceEventXPTI(
              "Host task lambda thrown non standard exception");
        }
      }
#endif
      HostTask.MQueue->reportAsyncException(CurrentException);
    }

    HostTask.MHostTask.reset();

#ifdef XPTI_ENABLE_INSTRUMENTATION
    // Host Task is done, clear its submittion location to not interfere with
    // following dependent kernels submission.
    AsyncCodeLocationPtr.reset();
#endif

    try {
      // If we enqueue blocked users - pi level could throw exception that
      // should be treated as async now.
      Scheduler::getInstance().NotifyHostTaskCompletion(MThisCmd);
    } catch (...) {
      auto CurrentException = std::current_exception();
      HostTask.MQueue->reportAsyncException(CurrentException);
    }
  }
};

void Command::waitForPreparedHostEvents() const {
  for (const EventImplPtr &HostEvent : MPreparedHostDepsEvents)
    HostEvent->waitInternal();
}

void Command::waitForEvents(QueueImplPtr Queue,
                            std::vector<EventImplPtr> &EventImpls,
                            sycl::detail::pi::PiEvent &Event) {
  if (!EventImpls.empty()) {
    if (Queue->is_host()) {
      // Host queue can wait for events from different contexts, i.e. it may
      // contain events with different contexts in its MPreparedDepsEvents.
      // OpenCL 2.1 spec says that clWaitForEvents will return
      // CL_INVALID_CONTEXT if events specified in the list do not belong to
      // the same context. Thus we split all the events into per-context map.
      // An example. We have two queues for the same CPU device: Q1, Q2. Thus
      // we will have two different contexts for the same CPU device: C1, C2.
      // Also we have default host queue. This queue is accessible via
      // Scheduler. Now, let's assume we have three different events: E1(C1),
      // E2(C1), E3(C2). The command's MPreparedDepsEvents will contain all
      // three events (E1, E2, E3). Now, if piEventsWait is called for all
      // three events we'll experience failure with CL_INVALID_CONTEXT 'cause
      // these events refer to different contexts.
      std::map<context_impl *, std::vector<EventImplPtr>>
          RequiredEventsPerContext;

      for (const EventImplPtr &Event : EventImpls) {
        ContextImplPtr Context = Event->getContextImpl();
        assert(Context.get() &&
               "Only non-host events are expected to be waited for here");
        RequiredEventsPerContext[Context.get()].push_back(Event);
      }

      for (auto &CtxWithEvents : RequiredEventsPerContext) {
        std::vector<sycl::detail::pi::PiEvent> RawEvents =
            getPiEvents(CtxWithEvents.second);
        CtxWithEvents.first->getPlugin()->call<PiApiKind::piEventsWait>(
            RawEvents.size(), RawEvents.data());
      }
    } else {
#ifndef NDEBUG
      for (const EventImplPtr &Event : EventImpls)
        assert(Event->getContextImpl().get() &&
               "Only non-host events are expected to be waited for here");
#endif

      std::vector<sycl::detail::pi::PiEvent> RawEvents =
          getPiEvents(EventImpls);
      flushCrossQueueDeps(EventImpls, getWorkerQueue());
      const PluginPtr &Plugin = Queue->getPlugin();

      if (MEvent != nullptr)
        MEvent->setHostEnqueueTime();
      Plugin->call<PiApiKind::piEnqueueEventsWait>(
          Queue->getHandleRef(), RawEvents.size(), &RawEvents[0], &Event);
    }
  }
}

/// It is safe to bind MPreparedDepsEvents and MPreparedHostDepsEvents
/// references to event_impl class members because Command
/// should not outlive the event connected to it.
Command::Command(
    CommandType Type, QueueImplPtr Queue,
    sycl::detail::pi::PiExtCommandBuffer CommandBuffer,
    const std::vector<sycl::detail::pi::PiExtSyncPoint> &SyncPoints)
    : MQueue(std::move(Queue)),
      MEvent(std::make_shared<detail::event_impl>(MQueue)),
      MPreparedDepsEvents(MEvent->getPreparedDepsEvents()),
      MPreparedHostDepsEvents(MEvent->getPreparedHostDepsEvents()), MType(Type),
      MCommandBuffer(CommandBuffer), MSyncPointDeps(SyncPoints) {
  MWorkerQueue = MQueue;
  MEvent->setWorkerQueue(MWorkerQueue);
  MEvent->setSubmittedQueue(MWorkerQueue);
  MEvent->setCommand(this);
  MEvent->setContextImpl(MQueue->getContextImplPtr());
  MEvent->setStateIncomplete();
  MEnqueueStatus = EnqueueResultT::SyclEnqueueReady;

#ifdef XPTI_ENABLE_INSTRUMENTATION
  if (!xptiTraceEnabled())
    return;
  // Obtain the stream ID so all commands can emit traces to that stream
  MStreamID = xptiRegisterStream(SYCL_STREAM_NAME);
#endif
}

void Command::emitInstrumentationDataProxy() {
#ifdef XPTI_ENABLE_INSTRUMENTATION
  emitInstrumentationData();
#endif
}

/// Method takes in void * for the address as adding a template function to
/// the command group object maybe undesirable.
/// @param Cmd The command object of the source of the edge
/// @param ObjAddr The address that defines the edge dependency; it is the
/// event address when the edge is for an event and a memory object address if
/// it is due to an accessor
/// @param Prefix Contains "event" if the dependency is an edge and contains
/// the access mode to the buffer if it is due to an accessor
/// @param IsCommand True if the dependency has a command object as the
/// source, false otherwise
void Command::emitEdgeEventForCommandDependence(
    Command *Cmd, void *ObjAddr, bool IsCommand,
    std::optional<access::mode> AccMode) {
#ifdef XPTI_ENABLE_INSTRUMENTATION
  // Bail early if either the source or the target node for the given
  // dependency is undefined or NULL
  constexpr uint16_t NotificationTraceType = xpti::trace_edge_create;
  if (!(xptiCheckTraceEnabled(MStreamID, NotificationTraceType) &&
        MTraceEvent && Cmd && Cmd->MTraceEvent))
    return;

  // If all the information we need for creating an edge event is available,
  // then go ahead with creating it; if not, bail early!
  xpti::utils::StringHelper SH;
  std::string AddressStr = SH.addressAsString<void *>(ObjAddr);
  std::string Prefix = AccMode ? accessModeToString(AccMode.value()) : "Event";
  std::string TypeString = SH.nameWithAddressString(Prefix, AddressStr);
  // Create an edge with the dependent buffer address for which a command
  // object has been created as one of the properties of the edge
  xpti::payload_t Payload(TypeString.c_str(), MAddress);
  uint64_t EdgeInstanceNo;
  xpti_td *EdgeEvent =
      xptiMakeEvent(TypeString.c_str(), &Payload, xpti::trace_graph_event,
                    xpti_at::active, &EdgeInstanceNo);
  if (EdgeEvent) {
    xpti_td *SrcEvent = static_cast<xpti_td *>(Cmd->MTraceEvent);
    xpti_td *TgtEvent = static_cast<xpti_td *>(MTraceEvent);
    EdgeEvent->source_id = SrcEvent->unique_id;
    EdgeEvent->target_id = TgtEvent->unique_id;
    if (IsCommand) {
      xpti::addMetadata(EdgeEvent, "access_mode",
                        static_cast<int>(AccMode.value()));
      xpti::addMetadata(EdgeEvent, "memory_object",
                        reinterpret_cast<size_t>(ObjAddr));
    } else {
      xpti::addMetadata(EdgeEvent, "event", reinterpret_cast<size_t>(ObjAddr));
    }
    xptiNotifySubscribers(MStreamID, NotificationTraceType,
                          detail::GSYCLGraphEvent, EdgeEvent, EdgeInstanceNo,
                          nullptr);
  }
  // General comment - None of these are serious errors as the instrumentation
  // layer MUST be tolerant of errors. If we need to let the end user know, we
  // throw exceptions in the future
#endif
}

/// Creates an edge when the dependency is due to an event.
/// @param Cmd The command object of the source of the edge
/// @param PiEventAddr The address that defines the edge dependency, which in
/// this case is an event
void Command::emitEdgeEventForEventDependence(
    Command *Cmd, sycl::detail::pi::PiEvent &PiEventAddr) {
#ifdef XPTI_ENABLE_INSTRUMENTATION
  // If we have failed to create an event to represent the Command, then we
  // cannot emit an edge event. Bail early!
  if (!(xptiCheckTraceEnabled(MStreamID) && MTraceEvent))
    return;

  if (Cmd && Cmd->MTraceEvent) {
    // If the event is associated with a command, we use this command's trace
    // event as the source of edge, hence modeling the control flow
    emitEdgeEventForCommandDependence(Cmd, (void *)PiEventAddr, false);
    return;
  }
  if (PiEventAddr) {
    xpti::utils::StringHelper SH;
    std::string AddressStr =
        SH.addressAsString<sycl::detail::pi::PiEvent>(PiEventAddr);
    // This is the case when it is a OCL event enqueued by the user or another
    // event is registered by the runtime as a dependency The dependency on
    // this occasion is an OCL event; so we build a virtual node in the graph
    // with the event as the metadata for the node
    std::string NodeName = SH.nameWithAddressString("virtual_node", AddressStr);
    // Node name is "virtual_node[<event_addr>]"
    xpti::payload_t VNPayload(NodeName.c_str(), MAddress);
    uint64_t VNodeInstanceNo;
    xpti_td *NodeEvent =
        xptiMakeEvent(NodeName.c_str(), &VNPayload, xpti::trace_graph_event,
                      xpti_at::active, &VNodeInstanceNo);
    // Emit the virtual node first
    xpti::addMetadata(NodeEvent, "kernel_name", NodeName);
    xptiNotifySubscribers(MStreamID, xpti::trace_node_create,
                          detail::GSYCLGraphEvent, NodeEvent, VNodeInstanceNo,
                          nullptr);
    // Create a new event for the edge
    std::string EdgeName = SH.nameWithAddressString("Event", AddressStr);
    xpti::payload_t EdgePayload(EdgeName.c_str(), MAddress);
    uint64_t EdgeInstanceNo;
    xpti_td *EdgeEvent =
        xptiMakeEvent(EdgeName.c_str(), &EdgePayload, xpti::trace_graph_event,
                      xpti_at::active, &EdgeInstanceNo);
    if (EdgeEvent && NodeEvent) {
      // Source node represents the event and this event needs to be completed
      // before target node can execute
      xpti_td *TgtEvent = static_cast<xpti_td *>(MTraceEvent);
      EdgeEvent->source_id = NodeEvent->unique_id;
      EdgeEvent->target_id = TgtEvent->unique_id;
      xpti::addMetadata(EdgeEvent, "event",
                        reinterpret_cast<size_t>(PiEventAddr));
      xptiNotifySubscribers(MStreamID, xpti::trace_edge_create,
                            detail::GSYCLGraphEvent, EdgeEvent, EdgeInstanceNo,
                            nullptr);
    }
    return;
  }
#endif
}

uint64_t Command::makeTraceEventProlog(void *MAddress) {
  uint64_t CommandInstanceNo = 0;
#ifdef XPTI_ENABLE_INSTRUMENTATION
  if (!xptiCheckTraceEnabled(MStreamID))
    return CommandInstanceNo;

  MTraceEventPrologComplete = true;
  // Setup the member variables with information needed for event notification
  MCommandNodeType = commandToNodeType(MType);
  MCommandName = commandToName(MType);
  xpti::utils::StringHelper SH;
  MAddressString = SH.addressAsString<void *>(MAddress);
  std::string CommandString =
      SH.nameWithAddressString(MCommandName, MAddressString);

  xpti::payload_t p(CommandString.c_str(), MAddress);
  xpti_td *CmdTraceEvent =
      xptiMakeEvent(CommandString.c_str(), &p, xpti::trace_graph_event,
                    xpti_at::active, &CommandInstanceNo);
  MInstanceID = CommandInstanceNo;
  if (CmdTraceEvent) {
    MTraceEvent = (void *)CmdTraceEvent;
    // If we are seeing this event again, then the instance ID will be greater
    // than 1; in this case, we must skip sending a notification to create a
    // node as this node has already been created. We return this value so the
    // epilog method can be called selectively.
    MFirstInstance = (CommandInstanceNo == 1);
  }
#endif
  return CommandInstanceNo;
}

void Command::makeTraceEventEpilog() {
#ifdef XPTI_ENABLE_INSTRUMENTATION
  constexpr uint16_t NotificationTraceType = xpti::trace_node_create;
  if (!(xptiCheckTraceEnabled(MStreamID, NotificationTraceType) && MTraceEvent))
    return;
  assert(MTraceEventPrologComplete);
  xptiNotifySubscribers(MStreamID, NotificationTraceType,
                        detail::GSYCLGraphEvent,
                        static_cast<xpti_td *>(MTraceEvent), MInstanceID,
                        static_cast<const void *>(MCommandNodeType.c_str()));
#endif
}

Command *Command::processDepEvent(EventImplPtr DepEvent, const DepDesc &Dep,
                                  std::vector<Command *> &ToCleanUp) {
  const QueueImplPtr &WorkerQueue = getWorkerQueue();
  const ContextImplPtr &WorkerContext = WorkerQueue->getContextImplPtr();

  // 1. Async work is not supported for host device.
  // 2. Non-host events can be ignored if they are not fully initialized.
  // 3. Some types of commands do not produce PI events after they are
  // enqueued
  //    (e.g. alloca). Note that we can't check the pi event to make that
  //    distinction since the command might still be unenqueued at this point.
  bool PiEventExpected = (!DepEvent->is_host() && DepEvent->isInitialized());
  if (auto *DepCmd = static_cast<Command *>(DepEvent->getCommand()))
    PiEventExpected &= DepCmd->producesPiEvent();

  if (!PiEventExpected) {
    // call to waitInternal() is in waitForPreparedHostEvents() as it's called
    // from enqueue process functions
    MPreparedHostDepsEvents.push_back(DepEvent);
    return nullptr;
  }

  Command *ConnectionCmd = nullptr;

  ContextImplPtr DepEventContext = DepEvent->getContextImpl();
  // If contexts don't match we'll connect them using host task
  if (DepEventContext != WorkerContext && !WorkerContext->is_host()) {
    Scheduler::GraphBuilder &GB = Scheduler::getInstance().MGraphBuilder;
    ConnectionCmd = GB.connectDepEvent(this, DepEvent, Dep, ToCleanUp);
  } else
    MPreparedDepsEvents.push_back(std::move(DepEvent));

  return ConnectionCmd;
}

const ContextImplPtr &Command::getWorkerContext() const {
  return MQueue->getContextImplPtr();
}

const QueueImplPtr &Command::getWorkerQueue() const {
  assert(MWorkerQueue && "MWorkerQueue must not be nullptr");
  return MWorkerQueue;
}

bool Command::producesPiEvent() const { return true; }

bool Command::supportsPostEnqueueCleanup() const { return true; }

bool Command::readyForCleanup() const {
  return MLeafCounter == 0 &&
         MEnqueueStatus == EnqueueResultT::SyclEnqueueSuccess;
}

Command *Command::addDep(DepDesc NewDep, std::vector<Command *> &ToCleanUp) {
  Command *ConnectionCmd = nullptr;

  if (NewDep.MDepCommand) {
    ConnectionCmd =
        processDepEvent(NewDep.MDepCommand->getEvent(), NewDep, ToCleanUp);
  }
  // ConnectionCmd insertion builds the following dependency structure:
  // this -> emptyCmd (for ConnectionCmd) -> ConnectionCmd -> NewDep
  // that means that this and NewDep are already dependent
  if (!ConnectionCmd) {
    MDeps.push_back(NewDep);
    if (NewDep.MDepCommand)
      NewDep.MDepCommand->addUser(this);
  }

#ifdef XPTI_ENABLE_INSTRUMENTATION
  emitEdgeEventForCommandDependence(NewDep.MDepCommand,
                                    (void *)NewDep.MDepRequirement->MSYCLMemObj,
                                    true, NewDep.MDepRequirement->MAccessMode);
#endif

  return ConnectionCmd;
}

Command *Command::addDep(EventImplPtr Event,
                         std::vector<Command *> &ToCleanUp) {
#ifdef XPTI_ENABLE_INSTRUMENTATION
  // We need this for just the instrumentation, so guarding it will prevent
  // unused variable warnings when instrumentation is turned off
  Command *Cmd = (Command *)Event->getCommand();
  sycl::detail::pi::PiEvent &PiEventAddr = Event->getHandleRef();
  // Now make an edge for the dependent event
  emitEdgeEventForEventDependence(Cmd, PiEventAddr);
#endif

  return processDepEvent(std::move(Event), DepDesc{nullptr, nullptr, nullptr},
                         ToCleanUp);
}

void Command::emitEnqueuedEventSignal(sycl::detail::pi::PiEvent &PiEventAddr) {
#ifdef XPTI_ENABLE_INSTRUMENTATION
  emitInstrumentationGeneral(
      MStreamID, MInstanceID, static_cast<xpti_td *>(MTraceEvent),
      xpti::trace_signal, static_cast<const void *>(PiEventAddr));
#endif
  std::ignore = PiEventAddr;
}

void Command::emitInstrumentation(uint16_t Type, const char *Txt) {
#ifdef XPTI_ENABLE_INSTRUMENTATION
  return emitInstrumentationGeneral(MStreamID, MInstanceID,
                                    static_cast<xpti_td *>(MTraceEvent), Type,
                                    static_cast<const void *>(Txt));
#else
  std::ignore = Type;
  std::ignore = Txt;
#endif
}

bool Command::enqueue(EnqueueResultT &EnqueueResult, BlockingT Blocking,
                      std::vector<Command *> &ToCleanUp) {
#ifdef XPTI_ENABLE_INSTRUMENTATION
  // If command is enqueued from host task thread - it will not have valid
  // submission code location set. So we set it manually to properly trace
  // failures if pi level report any.
  std::unique_ptr<detail::tls_code_loc_t> AsyncCodeLocationPtr;
  if (xptiTraceEnabled() && !CurrentCodeLocationValid()) {
    AsyncCodeLocationPtr.reset(
        new detail::tls_code_loc_t(MSubmissionCodeLocation));
  }
#endif
  // Exit if already enqueued
  if (MEnqueueStatus == EnqueueResultT::SyclEnqueueSuccess)
    return true;

  // If the command is blocked from enqueueing
  if (MIsBlockable && MEnqueueStatus == EnqueueResultT::SyclEnqueueBlocked) {
    // Exit if enqueue type is not blocking
    if (!Blocking) {
      EnqueueResult = EnqueueResultT(EnqueueResultT::SyclEnqueueBlocked, this);
      return false;
    }

#ifdef XPTI_ENABLE_INSTRUMENTATION
    // Scoped trace event notifier that emits a barrier begin and barrier end
    // event, which models the barrier while enqueuing along with the blocked
    // reason, as determined by the scheduler
    std::string Info = "enqueue.barrier[";
    Info += std::string(getBlockReason()) + "]";
    emitInstrumentation(xpti::trace_barrier_begin, Info.c_str());
#endif

    // Wait if blocking
    while (MEnqueueStatus == EnqueueResultT::SyclEnqueueBlocked)
      ;
#ifdef XPTI_ENABLE_INSTRUMENTATION
    emitInstrumentation(xpti::trace_barrier_end, Info.c_str());
#endif
  }

  std::lock_guard<std::mutex> Lock(MEnqueueMtx);

  // Exit if the command is already enqueued
  if (MEnqueueStatus == EnqueueResultT::SyclEnqueueSuccess)
    return true;

#ifdef XPTI_ENABLE_INSTRUMENTATION
  emitInstrumentation(xpti::trace_task_begin, nullptr);
#endif

  if (MEnqueueStatus == EnqueueResultT::SyclEnqueueFailed) {
    EnqueueResult = EnqueueResultT(EnqueueResultT::SyclEnqueueFailed, this);
    return false;
  }

  // Command status set to "failed" beforehand, so this command
  // has already been marked as "failed" if enqueueImp throws an exception.
  // This will avoid execution of the same failed command twice.
  MEnqueueStatus = EnqueueResultT::SyclEnqueueFailed;
  MShouldCompleteEventIfPossible = true;
  pi_int32 Res = enqueueImp();

  if (PI_SUCCESS != Res)
    EnqueueResult =
        EnqueueResultT(EnqueueResultT::SyclEnqueueFailed, this, Res);
  else {
    if (MShouldCompleteEventIfPossible &&
        (MEvent->is_host() || MEvent->getHandleRef() == nullptr))
      MEvent->setComplete();

    // Consider the command is successfully enqueued if return code is
    // PI_SUCCESS
    MEnqueueStatus = EnqueueResultT::SyclEnqueueSuccess;
    if (MLeafCounter == 0 && supportsPostEnqueueCleanup() &&
        !SYCLConfig<SYCL_DISABLE_EXECUTION_GRAPH_CLEANUP>::get() &&
        !SYCLConfig<SYCL_DISABLE_POST_ENQUEUE_CLEANUP>::get()) {
      assert(!MMarkedForCleanup);
      MMarkedForCleanup = true;
      ToCleanUp.push_back(this);
    }
  }

  // Emit this correlation signal before the task end
  emitEnqueuedEventSignal(MEvent->getHandleRef());
#ifdef XPTI_ENABLE_INSTRUMENTATION
  emitInstrumentation(xpti::trace_task_end, nullptr);
#endif
  return MEnqueueStatus == EnqueueResultT::SyclEnqueueSuccess;
}

void Command::resolveReleaseDependencies(std::set<Command *> &DepList) {
#ifdef XPTI_ENABLE_INSTRUMENTATION
  assert(MType == CommandType::RELEASE && "Expected release command");
  if (!MTraceEvent)
    return;
  // The current command is the target node for all dependencies as the source
  // nodes have to be completed first before the current node can begin to
  // execute; these edges model control flow
  xpti_td *TgtTraceEvent = static_cast<xpti_td *>(MTraceEvent);
  // We have all the Commands that must be completed before the release
  // command can be enqueued; here we'll find the command that is an Alloca
  // with the same SYCLMemObject address and create a dependency line (edge)
  // between them in our sematic modeling
  for (auto &Item : DepList) {
    if (Item->MTraceEvent && Item->MAddress == MAddress) {
      xpti::utils::StringHelper SH;
      std::string AddressStr = SH.addressAsString<void *>(MAddress);
      std::string TypeString =
          "Edge:" + SH.nameWithAddressString(commandToName(MType), AddressStr);

      // Create an edge with the dependent buffer address being one of the
      // properties of the edge
      xpti::payload_t p(TypeString.c_str(), MAddress);
      uint64_t EdgeInstanceNo;
      xpti_td *EdgeEvent =
          xptiMakeEvent(TypeString.c_str(), &p, xpti::trace_graph_event,
                        xpti_at::active, &EdgeInstanceNo);
      if (EdgeEvent) {
        xpti_td *SrcTraceEvent = static_cast<xpti_td *>(Item->MTraceEvent);
        EdgeEvent->target_id = TgtTraceEvent->unique_id;
        EdgeEvent->source_id = SrcTraceEvent->unique_id;
        xpti::addMetadata(EdgeEvent, "memory_object",
                          reinterpret_cast<size_t>(MAddress));
        xptiNotifySubscribers(MStreamID, xpti::trace_edge_create,
                              detail::GSYCLGraphEvent, EdgeEvent,
                              EdgeInstanceNo, nullptr);
      }
    }
  }
#endif
}

const char *Command::getBlockReason() const {
  switch (MBlockReason) {
  case BlockReason::HostAccessor:
    return "A Buffer is locked by the host accessor";
  case BlockReason::HostTask:
    return "Blocked by host task";
  }

  return "Unknown block reason";
}

void Command::copySubmissionCodeLocation() {
#ifdef XPTI_ENABLE_INSTRUMENTATION
  if (!xptiTraceEnabled())
    return;

  detail::tls_code_loc_t Tls;
  auto TData = Tls.query();
  if (TData.fileName())
    MSubmissionFileName = TData.fileName();
  if (TData.functionName())
    MSubmissionFunctionName = TData.functionName();
  if (MSubmissionFileName.size() || MSubmissionFunctionName.size())
    MSubmissionCodeLocation = {
        MSubmissionFileName.c_str(), MSubmissionFunctionName.c_str(),
        (int)TData.lineNumber(), (int)TData.columnNumber()};
#endif
}

AllocaCommandBase::AllocaCommandBase(CommandType Type, QueueImplPtr Queue,
                                     Requirement Req,
                                     AllocaCommandBase *LinkedAllocaCmd,
                                     bool IsConst)
    : Command(Type, Queue), MLinkedAllocaCmd(LinkedAllocaCmd),
      MIsLeaderAlloca(nullptr == LinkedAllocaCmd), MIsConst(IsConst),
      MRequirement(std::move(Req)), MReleaseCmd(Queue, this) {
  MRequirement.MAccessMode = access::mode::read_write;
  emitInstrumentationDataProxy();
}

void AllocaCommandBase::emitInstrumentationData() {
#ifdef XPTI_ENABLE_INSTRUMENTATION
  if (!xptiCheckTraceEnabled(MStreamID))
    return;
  // Create a payload with the command name and an event using this payload to
  // emit a node_create
  MAddress = MRequirement.MSYCLMemObj;
  makeTraceEventProlog(MAddress);
  // Set the relevant meta data properties for this command
  if (MTraceEvent && MFirstInstance) {
    xpti_td *TE = static_cast<xpti_td *>(MTraceEvent);
    xpti::addMetadata(TE, "sycl_device", deviceToID(MQueue->get_device()));
    xpti::addMetadata(TE, "sycl_device_type",
                      deviceToString(MQueue->get_device()));
    xpti::addMetadata(TE, "sycl_device_name",
                      getSyclObjImpl(MQueue->get_device())->getDeviceName());
    xpti::addMetadata(TE, "memory_object", reinterpret_cast<size_t>(MAddress));
    // Since we do NOT add queue_id value to metadata, we are stashing it to TLS
    // as this data is mutable and the metadata is supposed to be invariant
    xpti::framework::stash_tuple(XPTI_QUEUE_INSTANCE_ID_KEY,
                                 MQueue->getQueueID());
  }
#endif
}

bool AllocaCommandBase::producesPiEvent() const { return false; }

bool AllocaCommandBase::supportsPostEnqueueCleanup() const { return false; }

bool AllocaCommandBase::readyForCleanup() const { return false; }

AllocaCommand::AllocaCommand(QueueImplPtr Queue, Requirement Req,
                             bool InitFromUserData,
                             AllocaCommandBase *LinkedAllocaCmd, bool IsConst)
    : AllocaCommandBase(CommandType::ALLOCA, std::move(Queue), std::move(Req),
                        LinkedAllocaCmd, IsConst),
      MInitFromUserData(InitFromUserData) {
  // Node event must be created before the dependent edge is added to this
  // node, so this call must be before the addDep() call.
  emitInstrumentationDataProxy();
  // "Nothing to depend on"
  std::vector<Command *> ToCleanUp;
  Command *ConnectionCmd =
      addDep(DepDesc(nullptr, getRequirement(), this), ToCleanUp);
  assert(ConnectionCmd == nullptr);
  assert(ToCleanUp.empty());
  (void)ConnectionCmd;
}

void AllocaCommand::emitInstrumentationData() {
#ifdef XPTI_ENABLE_INSTRUMENTATION
  if (!xptiCheckTraceEnabled(MStreamID))
    return;

  // Only if it is the first event, we emit a node create event
  if (MFirstInstance) {
    makeTraceEventEpilog();
  }
#endif
}

pi_int32 AllocaCommand::enqueueImp() {
  waitForPreparedHostEvents();
  std::vector<EventImplPtr> EventImpls = MPreparedDepsEvents;

  sycl::detail::pi::PiEvent &Event = MEvent->getHandleRef();

  void *HostPtr = nullptr;
  if (!MIsLeaderAlloca) {

    if (MQueue->is_host()) {
      // Do not need to make allocation if we have a linked device allocation
      Command::waitForEvents(MQueue, EventImpls, Event);

      return PI_SUCCESS;
    }
    HostPtr = MLinkedAllocaCmd->getMemAllocation();
  }
  // TODO: Check if it is correct to use std::move on stack variable and
  // delete it RawEvents below.
  MMemAllocation = MemoryManager::allocate(
      MQueue->getContextImplPtr(), getSYCLMemObj(), MInitFromUserData, HostPtr,
      std::move(EventImpls), Event);

  return PI_SUCCESS;
}

void AllocaCommand::printDot(std::ostream &Stream) const {
  Stream << "\"" << this << "\" [style=filled, fillcolor=\"#FFD28A\", label=\"";

  Stream << "ID = " << this << "\\n";
  Stream << "ALLOCA ON " << deviceToString(MQueue->get_device()) << "\\n";
  Stream << " MemObj : " << this->MRequirement.MSYCLMemObj << "\\n";
  Stream << " Link : " << this->MLinkedAllocaCmd << "\\n";
  Stream << "\"];" << std::endl;

  for (const auto &Dep : MDeps) {
    if (Dep.MDepCommand == nullptr)
      continue;
    Stream << "  \"" << this << "\" -> \"" << Dep.MDepCommand << "\""
           << " [ label = \"Access mode: "
           << accessModeToString(Dep.MDepRequirement->MAccessMode) << "\\n"
           << "MemObj: " << Dep.MDepRequirement->MSYCLMemObj << " \" ]"
           << std::endl;
  }
}

AllocaSubBufCommand::AllocaSubBufCommand(QueueImplPtr Queue, Requirement Req,
                                         AllocaCommandBase *ParentAlloca,
                                         std::vector<Command *> &ToEnqueue,
                                         std::vector<Command *> &ToCleanUp)
    : AllocaCommandBase(CommandType::ALLOCA_SUB_BUF, std::move(Queue),
                        std::move(Req),
                        /*LinkedAllocaCmd*/ nullptr, /*IsConst*/ false),
      MParentAlloca(ParentAlloca) {
  // Node event must be created before the dependent edge
  // is added to this node, so this call must be before
  // the addDep() call.
  emitInstrumentationDataProxy();
  Command *ConnectionCmd = addDep(
      DepDesc(MParentAlloca, getRequirement(), MParentAlloca), ToCleanUp);
  if (ConnectionCmd)
    ToEnqueue.push_back(ConnectionCmd);
}

void AllocaSubBufCommand::emitInstrumentationData() {
#ifdef XPTI_ENABLE_INSTRUMENTATION
  if (!xptiCheckTraceEnabled(MStreamID))
    return;

  // Only if it is the first event, we emit a node create event and any meta
  // data that is available for the command
  if (MFirstInstance) {
    xpti_td *TE = static_cast<xpti_td *>(MTraceEvent);
    xpti::addMetadata(TE, "offset", this->MRequirement.MOffsetInBytes);
    xpti::addMetadata(TE, "access_range_start",
                      this->MRequirement.MAccessRange[0]);
    xpti::addMetadata(TE, "access_range_end",
                      this->MRequirement.MAccessRange[1]);
    xpti::framework::stash_tuple(XPTI_QUEUE_INSTANCE_ID_KEY,
                                 MQueue->getQueueID());
    makeTraceEventEpilog();
  }
#endif
}

void *AllocaSubBufCommand::getMemAllocation() const {
  // In some cases parent`s memory allocation might change (e.g., after
  // map/unmap operations). If parent`s memory allocation changes, sub-buffer
  // memory allocation should be changed as well.
  if (MQueue->is_host()) {
    return static_cast<void *>(
        static_cast<char *>(MParentAlloca->getMemAllocation()) +
        MRequirement.MOffsetInBytes);
  }
  return MMemAllocation;
}

pi_int32 AllocaSubBufCommand::enqueueImp() {
  waitForPreparedHostEvents();
  std::vector<EventImplPtr> EventImpls = MPreparedDepsEvents;
  sycl::detail::pi::PiEvent &Event = MEvent->getHandleRef();

  MMemAllocation = MemoryManager::allocateMemSubBuffer(
      MQueue->getContextImplPtr(), MParentAlloca->getMemAllocation(),
      MRequirement.MElemSize, MRequirement.MOffsetInBytes,
      MRequirement.MAccessRange, std::move(EventImpls), Event);

  XPTIRegistry::bufferAssociateNotification(MParentAlloca->getSYCLMemObj(),
                                            MMemAllocation);
  return PI_SUCCESS;
}

void AllocaSubBufCommand::printDot(std::ostream &Stream) const {
  Stream << "\"" << this << "\" [style=filled, fillcolor=\"#FFD28A\", label=\"";

  Stream << "ID = " << this << "\\n";
  Stream << "ALLOCA SUB BUF ON " << deviceToString(MQueue->get_device())
         << "\\n";
  Stream << " MemObj : " << this->MRequirement.MSYCLMemObj << "\\n";
  Stream << " Offset : " << this->MRequirement.MOffsetInBytes << "\\n";
  Stream << " Access range : " << this->MRequirement.MAccessRange[0] << "\\n";
  Stream << "\"];" << std::endl;

  for (const auto &Dep : MDeps) {
    if (Dep.MDepCommand == nullptr)
      continue;
    Stream << "  \"" << this << "\" -> \"" << Dep.MDepCommand << "\""
           << " [ label = \"Access mode: "
           << accessModeToString(Dep.MDepRequirement->MAccessMode) << "\\n"
           << "MemObj: " << Dep.MDepRequirement->MSYCLMemObj << " \" ]"
           << std::endl;
  }
}

ReleaseCommand::ReleaseCommand(QueueImplPtr Queue, AllocaCommandBase *AllocaCmd)
    : Command(CommandType::RELEASE, std::move(Queue)), MAllocaCmd(AllocaCmd) {
  emitInstrumentationDataProxy();
}

void ReleaseCommand::emitInstrumentationData() {
#ifdef XPTI_ENABLE_INSTRUMENTATION
  if (!xptiCheckTraceEnabled(MStreamID))
    return;
  // Create a payload with the command name and an event using this payload to
  // emit a node_create
  MAddress = MAllocaCmd->getSYCLMemObj();
  makeTraceEventProlog(MAddress);

  if (MFirstInstance) {
    xpti_td *TE = static_cast<xpti_td *>(MTraceEvent);
    xpti::addMetadata(TE, "sycl_device", deviceToID(MQueue->get_device()));
    xpti::addMetadata(TE, "sycl_device_type",
                      deviceToString(MQueue->get_device()));
    xpti::addMetadata(TE, "sycl_device_name",
                      getSyclObjImpl(MQueue->get_device())->getDeviceName());
    xpti::addMetadata(TE, "allocation_type",
                      commandToName(MAllocaCmd->getType()));
    // Since we do NOT add queue_id value to metadata, we are stashing it to TLS
    // as this data is mutable and the metadata is supposed to be invariant
    xpti::framework::stash_tuple(XPTI_QUEUE_INSTANCE_ID_KEY,
                                 MQueue->getQueueID());
    makeTraceEventEpilog();
  }
#endif
}

pi_int32 ReleaseCommand::enqueueImp() {
  waitForPreparedHostEvents();
  std::vector<EventImplPtr> EventImpls = MPreparedDepsEvents;
  std::vector<sycl::detail::pi::PiEvent> RawEvents = getPiEvents(EventImpls);
  bool SkipRelease = false;

  // On host side we only allocate memory for full buffers.
  // Thus, deallocating sub buffers leads to double memory freeing.
  SkipRelease |= MQueue->is_host() && MAllocaCmd->getType() == ALLOCA_SUB_BUF;

  const bool CurAllocaIsHost = MAllocaCmd->getQueue()->is_host();
  bool NeedUnmap = false;
  if (MAllocaCmd->MLinkedAllocaCmd) {

    // When releasing one of the "linked" allocations special rules take
    // place:
    // 1. Device allocation should always be released.
    // 2. Host allocation should be released if host allocation is "leader".
    // 3. Device alloca in the pair should be in active state in order to be
    //    correctly released.

    // There is no actual memory allocation if a host alloca command is
    // created being linked to a device allocation.
    SkipRelease |= CurAllocaIsHost && !MAllocaCmd->MIsLeaderAlloca;

    NeedUnmap |= CurAllocaIsHost == MAllocaCmd->MIsActive;
  }

  if (NeedUnmap) {
    const QueueImplPtr &Queue = CurAllocaIsHost
                                    ? MAllocaCmd->MLinkedAllocaCmd->getQueue()
                                    : MAllocaCmd->getQueue();

    EventImplPtr UnmapEventImpl(new event_impl(Queue));
    UnmapEventImpl->setContextImpl(Queue->getContextImplPtr());
    UnmapEventImpl->setStateIncomplete();
    sycl::detail::pi::PiEvent &UnmapEvent = UnmapEventImpl->getHandleRef();

    void *Src = CurAllocaIsHost
                    ? MAllocaCmd->getMemAllocation()
                    : MAllocaCmd->MLinkedAllocaCmd->getMemAllocation();

    void *Dst = !CurAllocaIsHost
                    ? MAllocaCmd->getMemAllocation()
                    : MAllocaCmd->MLinkedAllocaCmd->getMemAllocation();

    MemoryManager::unmap(MAllocaCmd->getSYCLMemObj(), Dst, Queue, Src,
                         RawEvents, UnmapEvent);

    std::swap(MAllocaCmd->MIsActive, MAllocaCmd->MLinkedAllocaCmd->MIsActive);
    EventImpls.clear();
    EventImpls.push_back(UnmapEventImpl);
  }
  sycl::detail::pi::PiEvent &Event = MEvent->getHandleRef();
  if (SkipRelease)
    Command::waitForEvents(MQueue, EventImpls, Event);
  else {
    MemoryManager::release(
        MQueue->getContextImplPtr(), MAllocaCmd->getSYCLMemObj(),
        MAllocaCmd->getMemAllocation(), std::move(EventImpls), Event);
  }
  return PI_SUCCESS;
}

void ReleaseCommand::printDot(std::ostream &Stream) const {
  Stream << "\"" << this << "\" [style=filled, fillcolor=\"#FF827A\", label=\"";

  Stream << "ID = " << this << " ; ";
  Stream << "RELEASE ON " << deviceToString(MQueue->get_device()) << "\\n";
  Stream << " Alloca : " << MAllocaCmd << "\\n";
  Stream << " MemObj : " << MAllocaCmd->getSYCLMemObj() << "\\n";
  Stream << "\"];" << std::endl;

  for (const auto &Dep : MDeps) {
    Stream << "  \"" << this << "\" -> \"" << Dep.MDepCommand << "\""
           << " [ label = \"Access mode: "
           << accessModeToString(Dep.MDepRequirement->MAccessMode) << "\\n"
           << "MemObj: " << Dep.MDepRequirement->MSYCLMemObj << " \" ]"
           << std::endl;
  }
}

bool ReleaseCommand::producesPiEvent() const { return false; }

bool ReleaseCommand::supportsPostEnqueueCleanup() const { return false; }

bool ReleaseCommand::readyForCleanup() const { return false; }

MapMemObject::MapMemObject(AllocaCommandBase *SrcAllocaCmd, Requirement Req,
                           void **DstPtr, QueueImplPtr Queue,
                           access::mode MapMode)
    : Command(CommandType::MAP_MEM_OBJ, std::move(Queue)),
      MSrcAllocaCmd(SrcAllocaCmd), MSrcReq(std::move(Req)), MDstPtr(DstPtr),
      MMapMode(MapMode) {
  emitInstrumentationDataProxy();
}

void MapMemObject::emitInstrumentationData() {
#ifdef XPTI_ENABLE_INSTRUMENTATION
  if (!xptiCheckTraceEnabled(MStreamID))
    return;
  // Create a payload with the command name and an event using this payload to
  // emit a node_create
  MAddress = MSrcAllocaCmd->getSYCLMemObj();
  makeTraceEventProlog(MAddress);

  if (MFirstInstance) {
    xpti_td *TE = static_cast<xpti_td *>(MTraceEvent);
    xpti::addMetadata(TE, "sycl_device", deviceToID(MQueue->get_device()));
    xpti::addMetadata(TE, "sycl_device_type",
                      deviceToString(MQueue->get_device()));
    xpti::addMetadata(TE, "sycl_device_name",
                      getSyclObjImpl(MQueue->get_device())->getDeviceName());
    xpti::addMetadata(TE, "memory_object", reinterpret_cast<size_t>(MAddress));
    // Since we do NOT add queue_id value to metadata, we are stashing it to TLS
    // as this data is mutable and the metadata is supposed to be invariant
    xpti::framework::stash_tuple(XPTI_QUEUE_INSTANCE_ID_KEY,
                                 MQueue->getQueueID());
    makeTraceEventEpilog();
  }
#endif
}

pi_int32 MapMemObject::enqueueImp() {
  waitForPreparedHostEvents();
  std::vector<EventImplPtr> EventImpls = MPreparedDepsEvents;
  std::vector<sycl::detail::pi::PiEvent> RawEvents = getPiEvents(EventImpls);
  flushCrossQueueDeps(EventImpls, getWorkerQueue());

  sycl::detail::pi::PiEvent &Event = MEvent->getHandleRef();
  *MDstPtr = MemoryManager::map(
      MSrcAllocaCmd->getSYCLMemObj(), MSrcAllocaCmd->getMemAllocation(), MQueue,
      MMapMode, MSrcReq.MDims, MSrcReq.MMemoryRange, MSrcReq.MAccessRange,
      MSrcReq.MOffset, MSrcReq.MElemSize, std::move(RawEvents), Event);

  return PI_SUCCESS;
}

void MapMemObject::printDot(std::ostream &Stream) const {
  Stream << "\"" << this << "\" [style=filled, fillcolor=\"#77AFFF\", label=\"";

  Stream << "ID = " << this << " ; ";
  Stream << "MAP ON " << deviceToString(MQueue->get_device()) << "\\n";

  Stream << "\"];" << std::endl;

  for (const auto &Dep : MDeps) {
    Stream << "  \"" << this << "\" -> \"" << Dep.MDepCommand << "\""
           << " [ label = \"Access mode: "
           << accessModeToString(Dep.MDepRequirement->MAccessMode) << "\\n"
           << "MemObj: " << Dep.MDepRequirement->MSYCLMemObj << " \" ]"
           << std::endl;
  }
}

UnMapMemObject::UnMapMemObject(AllocaCommandBase *DstAllocaCmd, Requirement Req,
                               void **SrcPtr, QueueImplPtr Queue)
    : Command(CommandType::UNMAP_MEM_OBJ, std::move(Queue)),
      MDstAllocaCmd(DstAllocaCmd), MDstReq(std::move(Req)), MSrcPtr(SrcPtr) {
  emitInstrumentationDataProxy();
}

void UnMapMemObject::emitInstrumentationData() {
#ifdef XPTI_ENABLE_INSTRUMENTATION
  if (!xptiCheckTraceEnabled(MStreamID))
    return;
  // Create a payload with the command name and an event using this payload to
  // emit a node_create
  MAddress = MDstAllocaCmd->getSYCLMemObj();
  makeTraceEventProlog(MAddress);

  if (MFirstInstance) {
    xpti_td *TE = static_cast<xpti_td *>(MTraceEvent);
    xpti::addMetadata(TE, "sycl_device", deviceToID(MQueue->get_device()));
    xpti::addMetadata(TE, "sycl_device_type",
                      deviceToString(MQueue->get_device()));
    xpti::addMetadata(TE, "sycl_device_name",
                      getSyclObjImpl(MQueue->get_device())->getDeviceName());
    xpti::addMetadata(TE, "memory_object", reinterpret_cast<size_t>(MAddress));
    // Since we do NOT add queue_id value to metadata, we are stashing it to TLS
    // as this data is mutable and the metadata is supposed to be invariant
    xpti::framework::stash_tuple(XPTI_QUEUE_INSTANCE_ID_KEY,
                                 MQueue->getQueueID());
    makeTraceEventEpilog();
  }
#endif
}

bool UnMapMemObject::producesPiEvent() const {
  // TODO remove this workaround once the batching issue is addressed in Level
  // Zero plugin.
  // Consider the following scenario on Level Zero:
  // 1. Kernel A, which uses buffer A, is submitted to queue A.
  // 2. Kernel B, which uses buffer B, is submitted to queue B.
  // 3. queueA.wait().
  // 4. queueB.wait().
  // DPCPP runtime used to treat unmap/write commands for buffer A/B as host
  // dependencies (i.e. they were waited for prior to enqueueing any command
  // that's dependent on them). This allowed Level Zero plugin to detect that
  // each queue is idle on steps 1/2 and submit the command list right away.
  // This is no longer the case since we started passing these dependencies in
  // an event waitlist and Level Zero plugin attempts to batch these commands,
  // so the execution of kernel B starts only on step 4. This workaround
  // restores the old behavior in this case until this is resolved.
  return MQueue->getDeviceImplPtr()->getBackend() !=
             backend::ext_oneapi_level_zero ||
         MEvent->getHandleRef() != nullptr;
}

pi_int32 UnMapMemObject::enqueueImp() {
  waitForPreparedHostEvents();
  std::vector<EventImplPtr> EventImpls = MPreparedDepsEvents;
  std::vector<sycl::detail::pi::PiEvent> RawEvents = getPiEvents(EventImpls);
  flushCrossQueueDeps(EventImpls, getWorkerQueue());

  sycl::detail::pi::PiEvent &Event = MEvent->getHandleRef();
  MemoryManager::unmap(MDstAllocaCmd->getSYCLMemObj(),
                       MDstAllocaCmd->getMemAllocation(), MQueue, *MSrcPtr,
                       std::move(RawEvents), Event);

  return PI_SUCCESS;
}

void UnMapMemObject::printDot(std::ostream &Stream) const {
  Stream << "\"" << this << "\" [style=filled, fillcolor=\"#EBC40F\", label=\"";

  Stream << "ID = " << this << " ; ";
  Stream << "UNMAP ON " << deviceToString(MQueue->get_device()) << "\\n";

  Stream << "\"];" << std::endl;

  for (const auto &Dep : MDeps) {
    Stream << "  \"" << this << "\" -> \"" << Dep.MDepCommand << "\""
           << " [ label = \"Access mode: "
           << accessModeToString(Dep.MDepRequirement->MAccessMode) << "\\n"
           << "MemObj: " << Dep.MDepRequirement->MSYCLMemObj << " \" ]"
           << std::endl;
  }
}

MemCpyCommand::MemCpyCommand(Requirement SrcReq,
                             AllocaCommandBase *SrcAllocaCmd,
                             Requirement DstReq,
                             AllocaCommandBase *DstAllocaCmd,
                             QueueImplPtr SrcQueue, QueueImplPtr DstQueue)
    : Command(CommandType::COPY_MEMORY, std::move(DstQueue)),
      MSrcQueue(SrcQueue), MSrcReq(std::move(SrcReq)),
      MSrcAllocaCmd(SrcAllocaCmd), MDstReq(std::move(DstReq)),
      MDstAllocaCmd(DstAllocaCmd) {
  if (!MSrcQueue->is_host()) {
    MEvent->setContextImpl(MSrcQueue->getContextImplPtr());
  }

  MWorkerQueue = MQueue->is_host() ? MSrcQueue : MQueue;
  MEvent->setWorkerQueue(MWorkerQueue);

  emitInstrumentationDataProxy();
}

void MemCpyCommand::emitInstrumentationData() {
#ifdef XPTI_ENABLE_INSTRUMENTATION
  if (!xptiCheckTraceEnabled(MStreamID))
    return;
  // Create a payload with the command name and an event using this payload to
  // emit a node_create
  MAddress = MSrcAllocaCmd->getSYCLMemObj();
  makeTraceEventProlog(MAddress);

  if (MFirstInstance) {
    xpti_td *CmdTraceEvent = static_cast<xpti_td *>(MTraceEvent);
    xpti::addMetadata(CmdTraceEvent, "sycl_device",
                      deviceToID(MQueue->get_device()));
    xpti::addMetadata(CmdTraceEvent, "sycl_device_type",
                      deviceToString(MQueue->get_device()));
    xpti::addMetadata(CmdTraceEvent, "sycl_device_name",
                      getSyclObjImpl(MQueue->get_device())->getDeviceName());
    xpti::addMetadata(CmdTraceEvent, "memory_object",
                      reinterpret_cast<size_t>(MAddress));
    xpti::addMetadata(CmdTraceEvent, "copy_from",
                      reinterpret_cast<size_t>(
                          getSyclObjImpl(MSrcQueue->get_device()).get()));
    xpti::addMetadata(
        CmdTraceEvent, "copy_to",
        reinterpret_cast<size_t>(getSyclObjImpl(MQueue->get_device()).get()));
    // Since we do NOT add queue_id value to metadata, we are stashing it to TLS
    // as this data is mutable and the metadata is supposed to be invariant
    xpti::framework::stash_tuple(XPTI_QUEUE_INSTANCE_ID_KEY,
                                 MQueue->getQueueID());
    makeTraceEventEpilog();
  }
#endif
}

const ContextImplPtr &MemCpyCommand::getWorkerContext() const {
  return getWorkerQueue()->getContextImplPtr();
}

bool MemCpyCommand::producesPiEvent() const {
  // TODO remove this workaround once the batching issue is addressed in Level
  // Zero plugin.
  // Consider the following scenario on Level Zero:
  // 1. Kernel A, which uses buffer A, is submitted to queue A.
  // 2. Kernel B, which uses buffer B, is submitted to queue B.
  // 3. queueA.wait().
  // 4. queueB.wait().
  // DPCPP runtime used to treat unmap/write commands for buffer A/B as host
  // dependencies (i.e. they were waited for prior to enqueueing any command
  // that's dependent on them). This allowed Level Zero plugin to detect that
  // each queue is idle on steps 1/2 and submit the command list right away.
  // This is no longer the case since we started passing these dependencies in
  // an event waitlist and Level Zero plugin attempts to batch these commands,
  // so the execution of kernel B starts only on step 4. This workaround
  // restores the old behavior in this case until this is resolved.
  return MQueue->is_host() ||
         MQueue->getDeviceImplPtr()->getBackend() !=
             backend::ext_oneapi_level_zero ||
         MEvent->getHandleRef() != nullptr;
}

pi_int32 MemCpyCommand::enqueueImp() {
  waitForPreparedHostEvents();
  std::vector<EventImplPtr> EventImpls = MPreparedDepsEvents;

  sycl::detail::pi::PiEvent &Event = MEvent->getHandleRef();

  auto RawEvents = getPiEvents(EventImpls);
  flushCrossQueueDeps(EventImpls, getWorkerQueue());

  MemoryManager::copy(
      MSrcAllocaCmd->getSYCLMemObj(), MSrcAllocaCmd->getMemAllocation(),
      MSrcQueue, MSrcReq.MDims, MSrcReq.MMemoryRange, MSrcReq.MAccessRange,
      MSrcReq.MOffset, MSrcReq.MElemSize, MDstAllocaCmd->getMemAllocation(),
      MQueue, MDstReq.MDims, MDstReq.MMemoryRange, MDstReq.MAccessRange,
      MDstReq.MOffset, MDstReq.MElemSize, std::move(RawEvents), Event, MEvent);

  return PI_SUCCESS;
}

void MemCpyCommand::printDot(std::ostream &Stream) const {
  Stream << "\"" << this << "\" [style=filled, fillcolor=\"#C7EB15\" label=\"";

  Stream << "ID = " << this << " ; ";
  Stream << "MEMCPY ON " << deviceToString(MQueue->get_device()) << "\\n";
  Stream << "From: " << MSrcAllocaCmd << " is host: " << MSrcQueue->is_host()
         << "\\n";
  Stream << "To: " << MDstAllocaCmd << " is host: " << MQueue->is_host()
         << "\\n";

  Stream << "\"];" << std::endl;

  for (const auto &Dep : MDeps) {
    Stream << "  \"" << this << "\" -> \"" << Dep.MDepCommand << "\""
           << " [ label = \"Access mode: "
           << accessModeToString(Dep.MDepRequirement->MAccessMode) << "\\n"
           << "MemObj: " << Dep.MDepRequirement->MSYCLMemObj << " \" ]"
           << std::endl;
  }
}

AllocaCommandBase *ExecCGCommand::getAllocaForReq(Requirement *Req) {
  for (const DepDesc &Dep : MDeps) {
    if (Dep.MDepRequirement == Req)
      return Dep.MAllocaCmd;
  }
  // Default constructed accessors do not add dependencies, but they can be
  // passed to commands. Simply return nullptr, since they are empty and don't
  // really require any memory.
  return nullptr;
}

std::vector<std::shared_ptr<const void>>
ExecCGCommand::getAuxiliaryResources() const {
  if (MCommandGroup->getType() == CG::Kernel)
    return ((CGExecKernel *)MCommandGroup.get())->getAuxiliaryResources();
  return {};
}

void ExecCGCommand::clearAuxiliaryResources() {
  if (MCommandGroup->getType() == CG::Kernel)
    ((CGExecKernel *)MCommandGroup.get())->clearAuxiliaryResources();
}

pi_int32 UpdateHostRequirementCommand::enqueueImp() {
  waitForPreparedHostEvents();
  std::vector<EventImplPtr> EventImpls = MPreparedDepsEvents;
  sycl::detail::pi::PiEvent &Event = MEvent->getHandleRef();
  Command::waitForEvents(MQueue, EventImpls, Event);

  assert(MSrcAllocaCmd && "Expected valid alloca command");
  assert(MSrcAllocaCmd->getMemAllocation() && "Expected valid source pointer");
  assert(MDstPtr && "Expected valid target pointer");
  *MDstPtr = MSrcAllocaCmd->getMemAllocation();

  return PI_SUCCESS;
}

void UpdateHostRequirementCommand::printDot(std::ostream &Stream) const {
  Stream << "\"" << this << "\" [style=filled, fillcolor=\"#f1337f\", label=\"";

  Stream << "ID = " << this << "\\n";
  Stream << "UPDATE REQ ON " << deviceToString(MQueue->get_device()) << "\\n";
  bool IsReqOnBuffer =
      MDstReq.MSYCLMemObj->getType() == SYCLMemObjI::MemObjType::Buffer;
  Stream << "TYPE: " << (IsReqOnBuffer ? "Buffer" : "Image") << "\\n";
  if (IsReqOnBuffer)
    Stream << "Is sub buffer: " << std::boolalpha << MDstReq.MIsSubBuffer
           << "\\n";

  Stream << "\"];" << std::endl;

  for (const auto &Dep : MDeps) {
    Stream << "  \"" << this << "\" -> \"" << Dep.MDepCommand << "\""
           << " [ label = \"Access mode: "
           << accessModeToString(Dep.MDepRequirement->MAccessMode) << "\\n"
           << "MemObj: " << Dep.MAllocaCmd->getSYCLMemObj() << " \" ]"
           << std::endl;
  }
}

MemCpyCommandHost::MemCpyCommandHost(Requirement SrcReq,
                                     AllocaCommandBase *SrcAllocaCmd,
                                     Requirement DstReq, void **DstPtr,
                                     QueueImplPtr SrcQueue,
                                     QueueImplPtr DstQueue)
    : Command(CommandType::COPY_MEMORY, std::move(DstQueue)),
      MSrcQueue(SrcQueue), MSrcReq(std::move(SrcReq)),
      MSrcAllocaCmd(SrcAllocaCmd), MDstReq(std::move(DstReq)), MDstPtr(DstPtr) {
  if (!MSrcQueue->is_host()) {
    MEvent->setContextImpl(MSrcQueue->getContextImplPtr());
  }

  MWorkerQueue = MQueue->is_host() ? MSrcQueue : MQueue;
  MEvent->setWorkerQueue(MWorkerQueue);

  emitInstrumentationDataProxy();
}

void MemCpyCommandHost::emitInstrumentationData() {
#ifdef XPTI_ENABLE_INSTRUMENTATION
  if (!xptiCheckTraceEnabled(MStreamID))
    return;
  // Create a payload with the command name and an event using this payload to
  // emit a node_create
  MAddress = MSrcAllocaCmd->getSYCLMemObj();
  makeTraceEventProlog(MAddress);

  if (MFirstInstance) {
    xpti_td *CmdTraceEvent = static_cast<xpti_td *>(MTraceEvent);
    xpti::addMetadata(CmdTraceEvent, "sycl_device",
                      deviceToID(MQueue->get_device()));
    xpti::addMetadata(CmdTraceEvent, "sycl_device_type",
                      deviceToString(MQueue->get_device()));
    xpti::addMetadata(CmdTraceEvent, "sycl_device_name",
                      getSyclObjImpl(MQueue->get_device())->getDeviceName());
    xpti::addMetadata(CmdTraceEvent, "memory_object",
                      reinterpret_cast<size_t>(MAddress));
    xpti::addMetadata(CmdTraceEvent, "copy_from",
                      reinterpret_cast<size_t>(
                          getSyclObjImpl(MSrcQueue->get_device()).get()));
    xpti::addMetadata(
        CmdTraceEvent, "copy_to",
        reinterpret_cast<size_t>(getSyclObjImpl(MQueue->get_device()).get()));
    // Since we do NOT add queue_id value to metadata, we are stashing it to TLS
    // as this data is mutable and the metadata is supposed to be invariant
    xpti::framework::stash_tuple(XPTI_QUEUE_INSTANCE_ID_KEY,
                                 MQueue->getQueueID());
    makeTraceEventEpilog();
  }
#endif
}

const ContextImplPtr &MemCpyCommandHost::getWorkerContext() const {
  return getWorkerQueue()->getContextImplPtr();
}

pi_int32 MemCpyCommandHost::enqueueImp() {
  const QueueImplPtr &Queue = getWorkerQueue();
  waitForPreparedHostEvents();
  std::vector<EventImplPtr> EventImpls = MPreparedDepsEvents;
  std::vector<sycl::detail::pi::PiEvent> RawEvents = getPiEvents(EventImpls);

  sycl::detail::pi::PiEvent &Event = MEvent->getHandleRef();
  // Omit copying if mode is discard one.
  // TODO: Handle this at the graph building time by, for example, creating
  // empty node instead of memcpy.
  if (MDstReq.MAccessMode == access::mode::discard_read_write ||
      MDstReq.MAccessMode == access::mode::discard_write) {
    Command::waitForEvents(Queue, EventImpls, Event);

    return PI_SUCCESS;
  }

  flushCrossQueueDeps(EventImpls, getWorkerQueue());
  MemoryManager::copy(
      MSrcAllocaCmd->getSYCLMemObj(), MSrcAllocaCmd->getMemAllocation(),
      MSrcQueue, MSrcReq.MDims, MSrcReq.MMemoryRange, MSrcReq.MAccessRange,
      MSrcReq.MOffset, MSrcReq.MElemSize, *MDstPtr, MQueue, MDstReq.MDims,
      MDstReq.MMemoryRange, MDstReq.MAccessRange, MDstReq.MOffset,
      MDstReq.MElemSize, std::move(RawEvents), MEvent->getHandleRef(), MEvent);

  return PI_SUCCESS;
}

EmptyCommand::EmptyCommand(QueueImplPtr Queue)
    : Command(CommandType::EMPTY_TASK, std::move(Queue)) {
  emitInstrumentationDataProxy();
}

pi_int32 EmptyCommand::enqueueImp() {
  waitForPreparedHostEvents();
  waitForEvents(MQueue, MPreparedDepsEvents, MEvent->getHandleRef());

  return PI_SUCCESS;
}

void EmptyCommand::addRequirement(Command *DepCmd, AllocaCommandBase *AllocaCmd,
                                  const Requirement *Req) {
  const Requirement &ReqRef = *Req;
  MRequirements.emplace_back(ReqRef);
  const Requirement *const StoredReq = &MRequirements.back();

  // EmptyCommand is always host one, so we believe that result of addDep is
  // nil
  std::vector<Command *> ToCleanUp;
  Command *Cmd = addDep(DepDesc{DepCmd, StoredReq, AllocaCmd}, ToCleanUp);
  assert(Cmd == nullptr && "Conection command should be null for EmptyCommand");
  assert(ToCleanUp.empty() && "addDep should add a command for cleanup only if "
                              "there's a connection command");
  (void)Cmd;
}

void EmptyCommand::emitInstrumentationData() {
#ifdef XPTI_ENABLE_INSTRUMENTATION
  if (!xptiCheckTraceEnabled(MStreamID))
    return;
  // Create a payload with the command name and an event using this payload to
  // emit a node_create
  if (MRequirements.empty())
    return;

  Requirement &Req = *MRequirements.begin();

  MAddress = Req.MSYCLMemObj;
  makeTraceEventProlog(MAddress);

  if (MFirstInstance) {
    xpti_td *CmdTraceEvent = static_cast<xpti_td *>(MTraceEvent);
    xpti::addMetadata(CmdTraceEvent, "sycl_device",
                      deviceToID(MQueue->get_device()));
    xpti::addMetadata(CmdTraceEvent, "sycl_device_type",
                      deviceToString(MQueue->get_device()));
    xpti::addMetadata(CmdTraceEvent, "sycl_device_name",
                      getSyclObjImpl(MQueue->get_device())->getDeviceName());
    xpti::addMetadata(CmdTraceEvent, "memory_object",
                      reinterpret_cast<size_t>(MAddress));
    // Since we do NOT add queue_id value to metadata, we are stashing it to TLS
    // as this data is mutable and the metadata is supposed to be invariant
    xpti::framework::stash_tuple(XPTI_QUEUE_INSTANCE_ID_KEY,
                                 MQueue->getQueueID());
    makeTraceEventEpilog();
  }
#endif
}

void EmptyCommand::printDot(std::ostream &Stream) const {
  Stream << "\"" << this << "\" [style=filled, fillcolor=\"#8d8f29\", label=\"";

  Stream << "ID = " << this << "\\n";
  Stream << "EMPTY NODE"
         << "\\n";

  Stream << "\"];" << std::endl;

  for (const auto &Dep : MDeps) {
    Stream << "  \"" << this << "\" -> \"" << Dep.MDepCommand << "\""
           << " [ label = \"Access mode: "
           << accessModeToString(Dep.MDepRequirement->MAccessMode) << "\\n"
           << "MemObj: " << Dep.MDepRequirement->MSYCLMemObj << " \" ]"
           << std::endl;
  }
}

bool EmptyCommand::producesPiEvent() const { return false; }

void MemCpyCommandHost::printDot(std::ostream &Stream) const {
  Stream << "\"" << this << "\" [style=filled, fillcolor=\"#B6A2EB\", label=\"";

  Stream << "ID = " << this << "\\n";
  Stream << "MEMCPY HOST ON " << deviceToString(MQueue->get_device()) << "\\n";

  Stream << "\"];" << std::endl;

  for (const auto &Dep : MDeps) {
    Stream << "  \"" << this << "\" -> \"" << Dep.MDepCommand << "\""
           << " [ label = \"Access mode: "
           << accessModeToString(Dep.MDepRequirement->MAccessMode) << "\\n"
           << "MemObj: " << Dep.MDepRequirement->MSYCLMemObj << " \" ]"
           << std::endl;
  }
}

UpdateHostRequirementCommand::UpdateHostRequirementCommand(
    QueueImplPtr Queue, Requirement Req, AllocaCommandBase *SrcAllocaCmd,
    void **DstPtr)
    : Command(CommandType::UPDATE_REQUIREMENT, std::move(Queue)),
      MSrcAllocaCmd(SrcAllocaCmd), MDstReq(std::move(Req)), MDstPtr(DstPtr) {

  emitInstrumentationDataProxy();
}

void UpdateHostRequirementCommand::emitInstrumentationData() {
#ifdef XPTI_ENABLE_INSTRUMENTATION
  if (!xptiCheckTraceEnabled(MStreamID))
    return;
  // Create a payload with the command name and an event using this payload to
  // emit a node_create
  MAddress = MSrcAllocaCmd->getSYCLMemObj();
  makeTraceEventProlog(MAddress);

  if (MFirstInstance) {
    xpti_td *CmdTraceEvent = static_cast<xpti_td *>(MTraceEvent);
    xpti::addMetadata(CmdTraceEvent, "sycl_device",
                      deviceToID(MQueue->get_device()));
    xpti::addMetadata(CmdTraceEvent, "sycl_device_type",
                      deviceToString(MQueue->get_device()));
    xpti::addMetadata(CmdTraceEvent, "sycl_device_name",
                      getSyclObjImpl(MQueue->get_device())->getDeviceName());
    xpti::addMetadata(CmdTraceEvent, "memory_object",
                      reinterpret_cast<size_t>(MAddress));
    // Since we do NOT add queue_id value to metadata, we are stashing it to TLS
    // as this data is mutable and the metadata is supposed to be invariant
    xpti::framework::stash_tuple(XPTI_QUEUE_INSTANCE_ID_KEY,
                                 MQueue->getQueueID());
    makeTraceEventEpilog();
  }
#endif
}

static std::string_view cgTypeToString(detail::CG::CGTYPE Type) {
  switch (Type) {
  case detail::CG::Kernel:
    return "Kernel";
    break;
  case detail::CG::UpdateHost:
    return "update_host";
    break;
  case detail::CG::Fill:
    return "fill";
    break;
  case detail::CG::CopyAccToAcc:
    return "copy acc to acc";
    break;
  case detail::CG::CopyAccToPtr:
    return "copy acc to ptr";
    break;
  case detail::CG::CopyPtrToAcc:
    return "copy ptr to acc";
    break;
  case detail::CG::Barrier:
    return "barrier";
  case detail::CG::BarrierWaitlist:
    return "barrier waitlist";
  case detail::CG::CopyUSM:
    return "copy usm";
    break;
  case detail::CG::FillUSM:
    return "fill usm";
    break;
  case detail::CG::PrefetchUSM:
    return "prefetch usm";
    break;
  case detail::CG::CodeplayHostTask:
    return "host task";
    break;
  case detail::CG::Copy2DUSM:
    return "copy 2d usm";
    break;
  case detail::CG::Fill2DUSM:
    return "fill 2d usm";
    break;
  case detail::CG::AdviseUSM:
    return "advise usm";
  case detail::CG::Memset2DUSM:
    return "memset 2d usm";
    break;
  case detail::CG::CopyToDeviceGlobal:
    return "copy to device_global";
    break;
  case detail::CG::CopyFromDeviceGlobal:
    return "copy from device_global";
    break;
  case detail::CG::ReadWriteHostPipe:
    return "read_write host pipe";
  case detail::CG::ExecCommandBuffer:
    return "exec command buffer";
  case detail::CG::CopyImage:
    return "copy image";
  case detail::CG::SemaphoreWait:
    return "semaphore wait";
  case detail::CG::SemaphoreSignal:
    return "semaphore signal";
  default:
    return "unknown";
    break;
  }
}

ExecCGCommand::ExecCGCommand(
    std::unique_ptr<detail::CG> CommandGroup, QueueImplPtr Queue,
    sycl::detail::pi::PiExtCommandBuffer CommandBuffer,
    const std::vector<sycl::detail::pi::PiExtSyncPoint> &Dependencies)
    : Command(CommandType::RUN_CG, std::move(Queue), CommandBuffer,
              Dependencies),
      MCommandGroup(std::move(CommandGroup)) {
  if (MCommandGroup->getType() == detail::CG::CodeplayHostTask) {
    MEvent->setSubmittedQueue(
        static_cast<detail::CGHostTask *>(MCommandGroup.get())->MQueue);
  }

  emitInstrumentationDataProxy();
}

#ifdef XPTI_ENABLE_INSTRUMENTATION
std::string instrumentationGetKernelName(
    const std::shared_ptr<detail::kernel_impl> &SyclKernel,
    const std::string &FunctionName, const std::string &SyclKernelName,
    void *&Address, std::optional<bool> &FromSource) {
  std::string KernelName;
  if (SyclKernel && SyclKernel->isCreatedFromSource()) {
    FromSource = true;
    pi_kernel KernelHandle = SyclKernel->getHandleRef();
    Address = KernelHandle;
    KernelName = FunctionName;
  } else {
    FromSource = false;
    KernelName = demangleKernelName(SyclKernelName);
  }
  return KernelName;
}

void instrumentationAddExtraKernelMetadata(
    xpti_td *&CmdTraceEvent, const NDRDescT &NDRDesc,
    const std::shared_ptr<detail::kernel_bundle_impl> &KernelBundleImplPtr,
    const std::string &KernelName,
    const std::shared_ptr<detail::kernel_impl> &SyclKernel,
    const QueueImplPtr &Queue,
    std::vector<ArgDesc> &CGArgs) // CGArgs are not const since they could be
                                  // sorted in this function
{
  std::vector<ArgDesc> Args;

  auto FilterArgs = [&Args](detail::ArgDesc &Arg, int NextTrueIndex) {
    Args.push_back({Arg.MType, Arg.MPtr, Arg.MSize, NextTrueIndex});
  };
  sycl::detail::pi::PiProgram Program = nullptr;
  sycl::detail::pi::PiKernel Kernel = nullptr;
  std::mutex *KernelMutex = nullptr;
  const KernelArgMask *EliminatedArgMask = nullptr;

  std::shared_ptr<kernel_impl> SyclKernelImpl;
  std::shared_ptr<device_image_impl> DeviceImageImpl;

  // Use kernel_bundle if available unless it is interop.
  // Interop bundles can't be used in the first branch, because the
  // kernels in interop kernel bundles (if any) do not have kernel_id and
  // can therefore not be looked up, but since they are self-contained
  // they can simply be launched directly.
  if (KernelBundleImplPtr && !KernelBundleImplPtr->isInterop()) {
    kernel_id KernelID =
        detail::ProgramManager::getInstance().getSYCLKernelID(KernelName);
    kernel SyclKernel =
        KernelBundleImplPtr->get_kernel(KernelID, KernelBundleImplPtr);
    std::shared_ptr<kernel_impl> KernelImpl =
        detail::getSyclObjImpl(SyclKernel);

    EliminatedArgMask = KernelImpl->getKernelArgMask();
    Program = KernelImpl->getDeviceImage()->get_program_ref();
  } else if (nullptr != SyclKernel) {
    Program = SyclKernel->getProgramRef();
    if (!SyclKernel->isCreatedFromSource())
      EliminatedArgMask = SyclKernel->getKernelArgMask();
  } else {
    std::tie(Kernel, KernelMutex, EliminatedArgMask, Program) =
        detail::ProgramManager::getInstance().getOrCreateKernel(
            Queue->getContextImplPtr(), Queue->getDeviceImplPtr(), KernelName);
  }

  applyFuncOnFilteredArgs(EliminatedArgMask, CGArgs, FilterArgs);

  xpti::offload_kernel_enqueue_data_t KernelData{
      {NDRDesc.GlobalSize[0], NDRDesc.GlobalSize[1], NDRDesc.GlobalSize[2]},
      {NDRDesc.LocalSize[0], NDRDesc.LocalSize[1], NDRDesc.LocalSize[2]},
      {NDRDesc.GlobalOffset[0], NDRDesc.GlobalOffset[1],
       NDRDesc.GlobalOffset[2]},
      Args.size()};
  xpti::addMetadata(CmdTraceEvent, "enqueue_kernel_data", KernelData);
  for (size_t i = 0; i < Args.size(); i++) {
    std::string Prefix("arg");
    xpti::offload_kernel_arg_data_t arg{(int)Args[i].MType, Args[i].MPtr,
                                        Args[i].MSize, Args[i].MIndex};
    xpti::addMetadata(CmdTraceEvent, Prefix + std::to_string(i), arg);
  }
}

void instrumentationFillCommonData(const std::string &KernelName,
                                   const std::string &FileName, uint64_t Line,
                                   uint64_t Column, const void *const Address,
                                   const QueueImplPtr &Queue,
                                   std::optional<bool> &FromSource,
                                   uint64_t &OutInstanceID,
                                   xpti_td *&OutTraceEvent) {
  //  Get source file, line number information from the CommandGroup object
  //  and create payload using name, address, and source info
  //
  //  On Windows, since the support for builtin functions is not available in
  //  MSVC, the MFileName, MLine will be set to nullptr and "0" respectively.
  //  Handle this condition explicitly here.
  bool HasSourceInfo = false;
  xpti::payload_t Payload;
  if (!FileName.empty()) {
    // File name has a valid string
    Payload = xpti::payload_t(KernelName.c_str(), FileName.c_str(), Line,
                              Column, Address);
    HasSourceInfo = true;
  } else if (Address) {
    // We have a valid function name and an address
    Payload = xpti::payload_t(KernelName.c_str(), Address);
  } else {
    // In any case, we will have a valid function name and we'll use that to
    // create the hash
    Payload = xpti::payload_t(KernelName.c_str());
  }
  uint64_t CGKernelInstanceNo;
  // Create event using the payload
  xpti_td *CmdTraceEvent =
      xptiMakeEvent("ExecCG", &Payload, xpti::trace_graph_event,
                    xpti::trace_activity_type_t::active, &CGKernelInstanceNo);
  if (CmdTraceEvent) {
    OutInstanceID = CGKernelInstanceNo;
    OutTraceEvent = CmdTraceEvent;
    // If we are seeing this event again, then the instance ID will be greater
    // than 1; in this case, we will skip sending a notification to create a
    // node as this node has already been created.
    if (CGKernelInstanceNo > 1)
      return;

    xpti::addMetadata(CmdTraceEvent, "sycl_device",
                      deviceToID(Queue->get_device()));
    xpti::addMetadata(CmdTraceEvent, "sycl_device_type",
                      deviceToString(Queue->get_device()));
    xpti::addMetadata(CmdTraceEvent, "sycl_device_name",
                      getSyclObjImpl(Queue->get_device())->getDeviceName());
    if (!KernelName.empty()) {
      xpti::addMetadata(CmdTraceEvent, "kernel_name", KernelName);
    }
    if (FromSource.has_value()) {
      xpti::addMetadata(CmdTraceEvent, "from_source", FromSource.value());
    }
    if (HasSourceInfo) {
      xpti::addMetadata(CmdTraceEvent, "sym_function_name", KernelName);
      xpti::addMetadata(CmdTraceEvent, "sym_source_file_name", FileName);
      xpti::addMetadata(CmdTraceEvent, "sym_line_no", static_cast<int>(Line));
      xpti::addMetadata(CmdTraceEvent, "sym_column_no",
                        static_cast<int>(Column));
    }
    // We no longer set the 'queue_id' in the metadata structure as it is a
    // mutable value and multiple threads using the same queue created at the
    // same location will overwrite the metadata values creating inconsistencies
  }
}
#endif

#ifdef XPTI_ENABLE_INSTRUMENTATION
std::pair<xpti_td *, uint64_t> emitKernelInstrumentationData(
    int32_t StreamID, const std::shared_ptr<detail::kernel_impl> &SyclKernel,
    const detail::code_location &CodeLoc, const std::string &SyclKernelName,
    const QueueImplPtr &Queue, const NDRDescT &NDRDesc,
    const std::shared_ptr<detail::kernel_bundle_impl> &KernelBundleImplPtr,
    std::vector<ArgDesc> &CGArgs) {

  auto XptiObjects = std::make_pair<xpti_td *, uint64_t>(nullptr, -1);
  constexpr uint16_t NotificationTraceType = xpti::trace_node_create;
  if (!xptiCheckTraceEnabled(StreamID))
    return XptiObjects;

  void *Address = nullptr;
  std::optional<bool> FromSource;
  std::string KernelName = instrumentationGetKernelName(
      SyclKernel, std::string(CodeLoc.functionName()), SyclKernelName, Address,
      FromSource);

  auto &[CmdTraceEvent, InstanceID] = XptiObjects;

  std::string FileName =
      CodeLoc.fileName() ? CodeLoc.fileName() : std::string();
  instrumentationFillCommonData(KernelName, FileName, CodeLoc.lineNumber(),
                                CodeLoc.columnNumber(), Address, Queue,
                                FromSource, InstanceID, CmdTraceEvent);

  if (CmdTraceEvent) {
    // Stash the queue_id mutable metadata in TLS
    xpti::framework::stash_tuple(XPTI_QUEUE_INSTANCE_ID_KEY,
                                 Queue->getQueueID());

    instrumentationAddExtraKernelMetadata(CmdTraceEvent, NDRDesc,
                                          KernelBundleImplPtr, SyclKernelName,
                                          SyclKernel, Queue, CGArgs);

    xptiNotifySubscribers(
        StreamID, NotificationTraceType, detail::GSYCLGraphEvent, CmdTraceEvent,
        InstanceID,
        static_cast<const void *>(
            commandToNodeType(Command::CommandType::RUN_CG).c_str()));
  }

  return XptiObjects;
}
#endif

void ExecCGCommand::emitInstrumentationData() {
#ifdef XPTI_ENABLE_INSTRUMENTATION
  constexpr uint16_t NotificationTraceType = xpti::trace_node_create;
  if (!xptiCheckTraceEnabled(MStreamID))
    return;

  std::string KernelName;
  std::optional<bool> FromSource;
  switch (MCommandGroup->getType()) {
  case detail::CG::Kernel: {
    auto KernelCG =
        reinterpret_cast<detail::CGExecKernel *>(MCommandGroup.get());
    KernelName = instrumentationGetKernelName(
        KernelCG->MSyclKernel, MCommandGroup->MFunctionName,
        KernelCG->getKernelName(), MAddress, FromSource);
  } break;
  default:
    KernelName = getTypeString();
    break;
  }

  xpti_td *CmdTraceEvent = nullptr;
  instrumentationFillCommonData(KernelName, MCommandGroup->MFileName,
                                MCommandGroup->MLine, MCommandGroup->MColumn,
                                MAddress, MQueue, FromSource, MInstanceID,
                                CmdTraceEvent);

  if (CmdTraceEvent) {
    xpti::framework::stash_tuple(XPTI_QUEUE_INSTANCE_ID_KEY,
                                 MQueue->getQueueID());
    MTraceEvent = static_cast<void *>(CmdTraceEvent);
    if (MCommandGroup->getType() == detail::CG::Kernel) {
      auto KernelCG =
          reinterpret_cast<detail::CGExecKernel *>(MCommandGroup.get());
      instrumentationAddExtraKernelMetadata(
          CmdTraceEvent, KernelCG->MNDRDesc, KernelCG->getKernelBundle(),
          KernelCG->MKernelName, KernelCG->MSyclKernel, MQueue,
          KernelCG->MArgs);
    }

    xptiNotifySubscribers(
        MStreamID, NotificationTraceType, detail::GSYCLGraphEvent,
        CmdTraceEvent, MInstanceID,
        static_cast<const void *>(commandToNodeType(MType).c_str()));
  }
#endif
}

void ExecCGCommand::printDot(std::ostream &Stream) const {
  Stream << "\"" << this << "\" [style=filled, fillcolor=\"#AFFF82\", label=\"";

  Stream << "ID = " << this << "\\n";
  Stream << "EXEC CG ON " << deviceToString(MQueue->get_device()) << "\\n";

  switch (MCommandGroup->getType()) {
  case detail::CG::Kernel: {
    auto KernelCG =
        reinterpret_cast<detail::CGExecKernel *>(MCommandGroup.get());
    Stream << "Kernel name: ";
    if (KernelCG->MSyclKernel && KernelCG->MSyclKernel->isCreatedFromSource())
      Stream << "created from source";
    else
      Stream << demangleKernelName(KernelCG->getKernelName());
    Stream << "\\n";
    break;
  }
  default:
    Stream << "CG type: " << getTypeString() << "\\n";
    break;
  }

  Stream << "\"];" << std::endl;

  for (const auto &Dep : MDeps) {
    Stream << "  \"" << this << "\" -> \"" << Dep.MDepCommand << "\""
           << " [ label = \"Access mode: "
           << accessModeToString(Dep.MDepRequirement->MAccessMode) << "\\n"
           << "MemObj: " << Dep.MDepRequirement->MSYCLMemObj << " \" ]"
           << std::endl;
  }
}

std::string_view ExecCGCommand::getTypeString() const {
  return cgTypeToString(MCommandGroup->getType());
}

// SYCL has a parallel_for_work_group variant where the only NDRange
// characteristics set by a user is the number of work groups. This does not
// map to the OpenCL clEnqueueNDRangeAPI, which requires global work size to
// be set as well. This function determines local work size based on the
// device characteristics and the number of work groups requested by the user,
// then calculates the global work size. SYCL specification (from 4.8.5.3):
// The member function handler::parallel_for_work_group is parameterized by
// the number of work - groups, such that the size of each group is chosen by
// the runtime, or by the number of work - groups and number of work - items
// for users who need more control.
static void adjustNDRangePerKernel(NDRDescT &NDR,
                                   sycl::detail::pi::PiKernel Kernel,
                                   const device_impl &DeviceImpl) {
  if (NDR.GlobalSize[0] != 0)
    return; // GlobalSize is set - no need to adjust
  // check the prerequisites:
  assert(NDR.LocalSize[0] == 0);
  // TODO might be good to cache this info together with the kernel info to
  // avoid get_kernel_work_group_info on every kernel run
  range<3> WGSize = get_kernel_device_specific_info<
      sycl::info::kernel_device_specific::compile_work_group_size>(
      Kernel, DeviceImpl.getHandleRef(), DeviceImpl.getPlugin());

  if (WGSize[0] == 0) {
    WGSize = {1, 1, 1};
  }
  NDR.set(NDR.Dims, nd_range<3>(NDR.NumWorkGroups * WGSize, WGSize));
}

// We have the following mapping between dimensions with SPIR-V builtins:
// 1D: id[0] -> x
// 2D: id[0] -> y, id[1] -> x
// 3D: id[0] -> z, id[1] -> y, id[2] -> x
// So in order to ensure the correctness we update all the kernel
// parameters accordingly.
// Initially we keep the order of NDRDescT as it provided by the user, this
// simplifies overall handling and do the reverse only when
// the kernel is enqueued.
void ReverseRangeDimensionsForKernel(NDRDescT &NDR) {
  if (NDR.Dims > 1) {
    std::swap(NDR.GlobalSize[0], NDR.GlobalSize[NDR.Dims - 1]);
    std::swap(NDR.LocalSize[0], NDR.LocalSize[NDR.Dims - 1]);
    std::swap(NDR.GlobalOffset[0], NDR.GlobalOffset[NDR.Dims - 1]);
  }
}

pi_mem_obj_access AccessModeToPi(access::mode AccessorMode) {
  switch (AccessorMode) {
  case access::mode::read:
    return PI_ACCESS_READ_ONLY;
  case access::mode::write:
  case access::mode::discard_write:
    return PI_ACCESS_WRITE_ONLY;
  default:
    return PI_ACCESS_READ_WRITE;
  }
}

void SetArgBasedOnType(
    const PluginPtr &Plugin, sycl::detail::pi::PiKernel Kernel,
    const std::shared_ptr<device_image_impl> &DeviceImageImpl,
    const std::function<void *(Requirement *Req)> &getMemAllocationFunc,
    const sycl::context &Context, bool IsHost, detail::ArgDesc &Arg,
    size_t NextTrueIndex) {
  switch (Arg.MType) {
  case kernel_param_kind_t::kind_stream:
    break;
  case kernel_param_kind_t::kind_accessor: {
    Requirement *Req = (Requirement *)(Arg.MPtr);

    // getMemAllocationFunc is nullptr when there are no requirements. However,
    // we may pass default constructed accessors to a command, which don't add
    // requirements. In such case, getMemAllocationFunc is nullptr, but it's a
    // valid case, so we need to properly handle it.
    sycl::detail::pi::PiMem MemArg =
        getMemAllocationFunc
            ? (sycl::detail::pi::PiMem)getMemAllocationFunc(Req)
            : nullptr;
    if (Context.get_backend() == backend::opencl) {
      // clSetKernelArg (corresponding to piKernelSetArg) returns an error
      // when MemArg is null, which is the case when zero-sized buffers are
      // handled. Below assignment provides later call to clSetKernelArg with
      // acceptable arguments.
      if (!MemArg)
        MemArg = sycl::detail::pi::PiMem();

      Plugin->call<PiApiKind::piKernelSetArg>(
          Kernel, NextTrueIndex, sizeof(sycl::detail::pi::PiMem), &MemArg);
    } else {
      pi_mem_obj_property MemObjData{};
      MemObjData.mem_access = AccessModeToPi(Req->MAccessMode);
      MemObjData.type = PI_KERNEL_ARG_MEM_OBJ_ACCESS;
      Plugin->call<PiApiKind::piextKernelSetArgMemObj>(Kernel, NextTrueIndex,
                                                       &MemObjData, &MemArg);
    }
    break;
  }
  case kernel_param_kind_t::kind_std_layout: {
    Plugin->call<PiApiKind::piKernelSetArg>(Kernel, NextTrueIndex, Arg.MSize,
                                            Arg.MPtr);
    break;
  }
  case kernel_param_kind_t::kind_sampler: {
    sampler *SamplerPtr = (sampler *)Arg.MPtr;
    sycl::detail::pi::PiSampler Sampler =
        detail::getSyclObjImpl(*SamplerPtr)->getOrCreateSampler(Context);
    Plugin->call<PiApiKind::piextKernelSetArgSampler>(Kernel, NextTrueIndex,
                                                      &Sampler);
    break;
  }
  case kernel_param_kind_t::kind_pointer: {
    Plugin->call<PiApiKind::piextKernelSetArgPointer>(Kernel, NextTrueIndex,
                                                      Arg.MSize, Arg.MPtr);
    break;
  }
  case kernel_param_kind_t::kind_specialization_constants_buffer: {
    if (IsHost) {
      throw sycl::exception(
          sycl::make_error_code(sycl::errc::feature_not_supported),
          "SYCL2020 specialization constants are not yet supported on host "
          "device " +
              codeToString(PI_ERROR_INVALID_OPERATION));
    }
    assert(DeviceImageImpl != nullptr);
    sycl::detail::pi::PiMem SpecConstsBuffer =
        DeviceImageImpl->get_spec_const_buffer_ref();
    // Avoid taking an address of nullptr
    sycl::detail::pi::PiMem *SpecConstsBufferArg =
        SpecConstsBuffer ? &SpecConstsBuffer : nullptr;

    pi_mem_obj_property MemObjData{};
    MemObjData.mem_access = PI_ACCESS_READ_ONLY;
    MemObjData.type = PI_KERNEL_ARG_MEM_OBJ_ACCESS;
    Plugin->call<PiApiKind::piextKernelSetArgMemObj>(
        Kernel, NextTrueIndex, &MemObjData, SpecConstsBufferArg);
    break;
  }
  case kernel_param_kind_t::kind_invalid:
    throw sycl::exception(sycl::make_error_code(sycl::errc::runtime),
                          "Invalid kernel param kind " +
                              codeToString(PI_ERROR_INVALID_VALUE));
    break;
  }
}

static pi_result SetKernelParamsAndLaunch(
    const QueueImplPtr &Queue, std::vector<ArgDesc> &Args,
    const std::shared_ptr<device_image_impl> &DeviceImageImpl,
    sycl::detail::pi::PiKernel Kernel, NDRDescT &NDRDesc,
    std::vector<sycl::detail::pi::PiEvent> &RawEvents,
    const detail::EventImplPtr &OutEventImpl,
    const KernelArgMask *EliminatedArgMask,
    const std::function<void *(Requirement *Req)> &getMemAllocationFunc,
    bool IsCooperative) {
  const PluginPtr &Plugin = Queue->getPlugin();

  auto setFunc = [&Plugin, Kernel, &DeviceImageImpl, &getMemAllocationFunc,
                  &Queue](detail::ArgDesc &Arg, size_t NextTrueIndex) {
    SetArgBasedOnType(Plugin, Kernel, DeviceImageImpl, getMemAllocationFunc,
                      Queue->get_context(), Queue->is_host(), Arg,
                      NextTrueIndex);
  };

  applyFuncOnFilteredArgs(EliminatedArgMask, Args, setFunc);

  adjustNDRangePerKernel(NDRDesc, Kernel, *(Queue->getDeviceImplPtr()));

  // Remember this information before the range dimensions are reversed
  const bool HasLocalSize = (NDRDesc.LocalSize[0] != 0);

  ReverseRangeDimensionsForKernel(NDRDesc);

  size_t RequiredWGSize[3] = {0, 0, 0};
  size_t *LocalSize = nullptr;

  if (HasLocalSize)
    LocalSize = &NDRDesc.LocalSize[0];
  else {
    Plugin->call<PiApiKind::piKernelGetGroupInfo>(
        Kernel, Queue->getDeviceImplPtr()->getHandleRef(),
        PI_KERNEL_GROUP_INFO_COMPILE_WORK_GROUP_SIZE, sizeof(RequiredWGSize),
        RequiredWGSize, /* param_value_size_ret = */ nullptr);

    const bool EnforcedLocalSize =
        (RequiredWGSize[0] != 0 || RequiredWGSize[1] != 0 ||
         RequiredWGSize[2] != 0);
    if (EnforcedLocalSize)
      LocalSize = RequiredWGSize;
  }
  if (OutEventImpl != nullptr)
    OutEventImpl->setHostEnqueueTime();
  pi_result Error =
      [&](auto... Args) {
        if (IsCooperative) {
          return Plugin
              ->call_nocheck<PiApiKind::piextEnqueueCooperativeKernelLaunch>(
                  Args...);
        }
        return Plugin->call_nocheck<PiApiKind::piEnqueueKernelLaunch>(Args...);
      }(Queue->getHandleRef(), Kernel, NDRDesc.Dims, &NDRDesc.GlobalOffset[0],
        &NDRDesc.GlobalSize[0], LocalSize, RawEvents.size(),
        RawEvents.empty() ? nullptr : &RawEvents[0],
        OutEventImpl ? &OutEventImpl->getHandleRef() : nullptr);
  return Error;
}

// The function initialize accessors and calls lambda.
void DispatchNativeKernel(void *Blob) {
  void **CastedBlob = (void **)Blob;

  std::vector<Requirement *> *Reqs =
      static_cast<std::vector<Requirement *> *>(CastedBlob[0]);

  std::shared_ptr<HostKernelBase> *HostKernel =
      static_cast<std::shared_ptr<HostKernelBase> *>(CastedBlob[1]);

  NDRDescT *NDRDesc = static_cast<NDRDescT *>(CastedBlob[2]);

  // Other value are pointer to the buffers.
  void **NextArg = CastedBlob + 3;
  for (detail::Requirement *Req : *Reqs)
    Req->MData = *(NextArg++);

  (*HostKernel)->call(*NDRDesc, nullptr);

  // The ownership of these objects have been passed to us, need to cleanup
  delete Reqs;
  delete HostKernel;
  delete NDRDesc;
}

pi_int32 enqueueImpCommandBufferKernel(
    context Ctx, DeviceImplPtr DeviceImpl,
    sycl::detail::pi::PiExtCommandBuffer CommandBuffer,
    const CGExecKernel &CommandGroup,
    std::vector<sycl::detail::pi::PiExtSyncPoint> &SyncPoints,
    sycl::detail::pi::PiExtSyncPoint *OutSyncPoint,
    sycl::detail::pi::PiExtCommandBufferCommand *OutCommand,
    const std::function<void *(Requirement *Req)> &getMemAllocationFunc) {
  auto ContextImpl = sycl::detail::getSyclObjImpl(Ctx);
  const sycl::detail::PluginPtr &Plugin = ContextImpl->getPlugin();
  pi_kernel PiKernel = nullptr;
  pi_program PiProgram = nullptr;
  std::shared_ptr<kernel_impl> SyclKernelImpl = nullptr;
  std::shared_ptr<device_image_impl> DeviceImageImpl = nullptr;

  auto Kernel = CommandGroup.MSyclKernel;
  auto KernelBundleImplPtr = CommandGroup.MKernelBundle;
  const KernelArgMask *EliminatedArgMask = nullptr;

  // Use kernel_bundle if available unless it is interop.
  // Interop bundles can't be used in the first branch, because the kernels
  // in interop kernel bundles (if any) do not have kernel_id
  // and can therefore not be looked up, but since they are self-contained
  // they can simply be launched directly.
  if (KernelBundleImplPtr && !KernelBundleImplPtr->isInterop()) {
    auto KernelName = CommandGroup.MKernelName;
    kernel_id KernelID =
        detail::ProgramManager::getInstance().getSYCLKernelID(KernelName);
    kernel SyclKernel =
        KernelBundleImplPtr->get_kernel(KernelID, KernelBundleImplPtr);
    SyclKernelImpl = detail::getSyclObjImpl(SyclKernel);
    PiKernel = SyclKernelImpl->getHandleRef();
    DeviceImageImpl = SyclKernelImpl->getDeviceImage();
    PiProgram = DeviceImageImpl->get_program_ref();
    EliminatedArgMask = SyclKernelImpl->getKernelArgMask();
  } else if (Kernel != nullptr) {
    PiKernel = Kernel->getHandleRef();
    PiProgram = Kernel->getProgramRef();
    EliminatedArgMask = Kernel->getKernelArgMask();
  } else {
    std::tie(PiKernel, std::ignore, EliminatedArgMask, PiProgram) =
        sycl::detail::ProgramManager::getInstance().getOrCreateKernel(
            ContextImpl, DeviceImpl, CommandGroup.MKernelName);
  }

  auto SetFunc = [&Plugin, &PiKernel, &DeviceImageImpl, &Ctx,
                  &getMemAllocationFunc](sycl::detail::ArgDesc &Arg,
                                         size_t NextTrueIndex) {
    sycl::detail::SetArgBasedOnType(Plugin, PiKernel, DeviceImageImpl,
                                    getMemAllocationFunc, Ctx, false, Arg,
                                    NextTrueIndex);
  };
  // Copy args for modification
  auto Args = CommandGroup.MArgs;
  sycl::detail::applyFuncOnFilteredArgs(EliminatedArgMask, Args, SetFunc);

  // Remember this information before the range dimensions are reversed
  const bool HasLocalSize = (CommandGroup.MNDRDesc.LocalSize[0] != 0);

  // Copy NDRDesc for modification
  auto NDRDesc = CommandGroup.MNDRDesc;
  // Reverse kernel dims
  sycl::detail::ReverseRangeDimensionsForKernel(NDRDesc);

  size_t RequiredWGSize[3] = {0, 0, 0};
  size_t *LocalSize = nullptr;

  if (HasLocalSize)
    LocalSize = &NDRDesc.LocalSize[0];
  else {
    Plugin->call<sycl::detail::PiApiKind::piKernelGetGroupInfo>(
        PiKernel, DeviceImpl->getHandleRef(),
        PI_KERNEL_GROUP_INFO_COMPILE_WORK_GROUP_SIZE, sizeof(RequiredWGSize),
        RequiredWGSize,
        /* param_value_size_ret = */ nullptr);

    const bool EnforcedLocalSize =
        (RequiredWGSize[0] != 0 || RequiredWGSize[1] != 0 ||
         RequiredWGSize[2] != 0);
    if (EnforcedLocalSize)
      LocalSize = RequiredWGSize;
  }

  pi_result Res = Plugin->call_nocheck<
      sycl::detail::PiApiKind::piextCommandBufferNDRangeKernel>(
      CommandBuffer, PiKernel, NDRDesc.Dims, &NDRDesc.GlobalOffset[0],
      &NDRDesc.GlobalSize[0], LocalSize, SyncPoints.size(),
      SyncPoints.size() ? SyncPoints.data() : nullptr, OutSyncPoint,
      OutCommand);

  if (!SyclKernelImpl && !Kernel) {
    Plugin->call<PiApiKind::piKernelRelease>(PiKernel);
    Plugin->call<PiApiKind::piProgramRelease>(PiProgram);
  }

  if (Res != pi_result::PI_SUCCESS) {
    const device_impl &DeviceImplem = *(DeviceImpl);
    detail::enqueue_kernel_launch::handleErrorOrWarning(Res, DeviceImplem,
                                                        PiKernel, NDRDesc);
  }

  return Res;
}

pi_int32 enqueueImpKernel(
    const QueueImplPtr &Queue, NDRDescT &NDRDesc, std::vector<ArgDesc> &Args,
    const std::shared_ptr<detail::kernel_bundle_impl> &KernelBundleImplPtr,
    const std::shared_ptr<detail::kernel_impl> &MSyclKernel,
    const std::string &KernelName,
    std::vector<sycl::detail::pi::PiEvent> &RawEvents,
    const detail::EventImplPtr &OutEventImpl,
    const std::function<void *(Requirement *Req)> &getMemAllocationFunc,
    sycl::detail::pi::PiKernelCacheConfig KernelCacheConfig,
    const bool KernelIsCooperative) {

  // Run OpenCL kernel
  auto ContextImpl = Queue->getContextImplPtr();
  auto DeviceImpl = Queue->getDeviceImplPtr();
  sycl::detail::pi::PiKernel Kernel = nullptr;
  std::mutex *KernelMutex = nullptr;
  sycl::detail::pi::PiProgram Program = nullptr;
  const KernelArgMask *EliminatedArgMask;

  std::shared_ptr<kernel_impl> SyclKernelImpl;
  std::shared_ptr<device_image_impl> DeviceImageImpl;

  // Use kernel_bundle if available unless it is interop.
  // Interop bundles can't be used in the first branch, because the kernels
  // in interop kernel bundles (if any) do not have kernel_id
  // and can therefore not be looked up, but since they are self-contained
  // they can simply be launched directly.
  if (KernelBundleImplPtr && !KernelBundleImplPtr->isInterop()) {
    kernel_id KernelID =
        detail::ProgramManager::getInstance().getSYCLKernelID(KernelName);
    kernel SyclKernel =
        KernelBundleImplPtr->get_kernel(KernelID, KernelBundleImplPtr);

    SyclKernelImpl = detail::getSyclObjImpl(SyclKernel);

    Kernel = SyclKernelImpl->getHandleRef();
    DeviceImageImpl = SyclKernelImpl->getDeviceImage();

    Program = DeviceImageImpl->get_program_ref();

    EliminatedArgMask = SyclKernelImpl->getKernelArgMask();
    KernelMutex = SyclKernelImpl->getCacheMutex();
  } else if (nullptr != MSyclKernel) {
    assert(MSyclKernel->get_info<info::kernel::context>() ==
           Queue->get_context());
    Kernel = MSyclKernel->getHandleRef();
<<<<<<< HEAD
    auto SyclProg = MSyclKernel->getProgramImpl();
    if (SyclProg != nullptr) {
      Program = SyclProg->getHandleRef();
    } else {
      DeviceImageImpl = MSyclKernel->getDeviceImage();
      Program = DeviceImageImpl->get_program_ref();
    }
=======
    Program = MSyclKernel->getProgramRef();

>>>>>>> 9f296d8c
    // Non-cacheable kernels use mutexes from kernel_impls.
    // TODO this can still result in a race condition if multiple SYCL
    // kernels are created with the same native handle. To address this,
    // we need to either store and use a pi_native_handle -> mutex map or
    // reuse and return existing SYCL kernels from make_native to avoid
    // their duplication in such cases.
    KernelMutex = &MSyclKernel->getNoncacheableEnqueueMutex();
    EliminatedArgMask = MSyclKernel->getKernelArgMask();
  } else {
    std::tie(Kernel, KernelMutex, EliminatedArgMask, Program) =
        detail::ProgramManager::getInstance().getOrCreateKernel(
            ContextImpl, DeviceImpl, KernelName, NDRDesc);
  }

  // We may need more events for the launch, so we make another reference.
  std::vector<sycl::detail::pi::PiEvent> &EventsWaitList = RawEvents;

  // Initialize device globals associated with this.
  std::vector<sycl::detail::pi::PiEvent> DeviceGlobalInitEvents =
      ContextImpl->initializeDeviceGlobals(Program, Queue);
  std::vector<sycl::detail::pi::PiEvent> EventsWithDeviceGlobalInits;
  if (!DeviceGlobalInitEvents.empty()) {
    EventsWithDeviceGlobalInits.reserve(RawEvents.size() +
                                        DeviceGlobalInitEvents.size());
    EventsWithDeviceGlobalInits.insert(EventsWithDeviceGlobalInits.end(),
                                       RawEvents.begin(), RawEvents.end());
    EventsWithDeviceGlobalInits.insert(EventsWithDeviceGlobalInits.end(),
                                       DeviceGlobalInitEvents.begin(),
                                       DeviceGlobalInitEvents.end());
    EventsWaitList = EventsWithDeviceGlobalInits;
  }

  pi_result Error = PI_SUCCESS;
  {
    // When KernelMutex is null, this means that in-memory caching is
    // disabled, which means that kernel object is not shared, so no locking
    // is necessary.
    using LockT = std::unique_lock<std::mutex>;
    auto Lock = KernelMutex ? LockT(*KernelMutex) : LockT();

    // Set SLM/Cache configuration for the kernel if non-default value is
    // provided.
    if (KernelCacheConfig == PI_EXT_KERNEL_EXEC_INFO_CACHE_LARGE_SLM ||
        KernelCacheConfig == PI_EXT_KERNEL_EXEC_INFO_CACHE_LARGE_DATA) {
      const PluginPtr &Plugin = Queue->getPlugin();
      Plugin->call<PiApiKind::piKernelSetExecInfo>(
          Kernel, PI_EXT_KERNEL_EXEC_INFO_CACHE_CONFIG,
          sizeof(sycl::detail::pi::PiKernelCacheConfig), &KernelCacheConfig);
    }

    Error = SetKernelParamsAndLaunch(Queue, Args, DeviceImageImpl, Kernel,
                                     NDRDesc, EventsWaitList, OutEventImpl,
                                     EliminatedArgMask, getMemAllocationFunc,
                                     KernelIsCooperative);

    const PluginPtr &Plugin = Queue->getPlugin();
    if (!SyclKernelImpl && !MSyclKernel) {
      Plugin->call<PiApiKind::piKernelRelease>(Kernel);
      Plugin->call<PiApiKind::piProgramRelease>(Program);
    }
  }
  if (PI_SUCCESS != Error) {
    // If we have got non-success error code, let's analyze it to emit nice
    // exception explaining what was wrong
    const device_impl &DeviceImpl = *(Queue->getDeviceImplPtr());
    detail::enqueue_kernel_launch::handleErrorOrWarning(Error, DeviceImpl,
                                                        Kernel, NDRDesc);
  }

  return PI_SUCCESS;
}

pi_int32
enqueueReadWriteHostPipe(const QueueImplPtr &Queue, const std::string &PipeName,
                         bool blocking, void *ptr, size_t size,
                         std::vector<sycl::detail::pi::PiEvent> &RawEvents,
                         const detail::EventImplPtr &OutEventImpl, bool read) {
  detail::HostPipeMapEntry *hostPipeEntry =
      ProgramManager::getInstance().getHostPipeEntry(PipeName);

  sycl::detail::pi::PiProgram Program = nullptr;
  device Device = Queue->get_device();
  ContextImplPtr ContextImpl = Queue->getContextImplPtr();
  std::optional<sycl::detail::pi::PiProgram> CachedProgram =
      ContextImpl->getProgramForHostPipe(Device, hostPipeEntry);
  if (CachedProgram)
    Program = *CachedProgram;
  else {
    // If there was no cached program, build one.
    device_image_plain devImgPlain =
        ProgramManager::getInstance().getDeviceImageFromBinaryImage(
            hostPipeEntry->getDevBinImage(), Queue->get_context(),
            Queue->get_device());
    device_image_plain BuiltImage =
        ProgramManager::getInstance().build(devImgPlain, {Device}, {});
    Program = getSyclObjImpl(BuiltImage)->get_program_ref();
  }
  assert(Program && "Program for this hostpipe is not compiled.");

  // Get plugin for calling opencl functions
  const PluginPtr &Plugin = Queue->getPlugin();

  pi_queue pi_q = Queue->getHandleRef();
  pi_result Error;

  auto OutEvent = OutEventImpl ? &OutEventImpl->getHandleRef() : nullptr;
  if (OutEventImpl != nullptr)
    OutEventImpl->setHostEnqueueTime();
  if (read) {
    Error =
        Plugin->call_nocheck<sycl::detail::PiApiKind::piextEnqueueReadHostPipe>(
            pi_q, Program, PipeName.c_str(), blocking, ptr, size,
            RawEvents.size(), RawEvents.empty() ? nullptr : &RawEvents[0],
            OutEvent);
  } else {
    Error =
        Plugin
            ->call_nocheck<sycl::detail::PiApiKind::piextEnqueueWriteHostPipe>(
                pi_q, Program, PipeName.c_str(), blocking, ptr, size,
                RawEvents.size(), RawEvents.empty() ? nullptr : &RawEvents[0],
                OutEvent);
  }
  return Error;
}

pi_int32 ExecCGCommand::enqueueImpCommandBuffer() {
  // Wait on host command dependencies
  waitForPreparedHostEvents();

  // Any device dependencies need to be waited on here since subsequent
  // submissions of the command buffer itself will not receive dependencies on
  // them, e.g. initial copies from host to device
  std::vector<EventImplPtr> EventImpls = MPreparedDepsEvents;
  flushCrossQueueDeps(EventImpls, getWorkerQueue());
  std::vector<sycl::detail::pi::PiEvent> RawEvents = getPiEvents(EventImpls);
  if (!RawEvents.empty()) {
    const PluginPtr &Plugin = MQueue->getPlugin();
    Plugin->call<PiApiKind::piEventsWait>(RawEvents.size(), &RawEvents[0]);
  }

  sycl::detail::pi::PiEvent *Event =
      (MQueue->supportsDiscardingPiEvents() &&
       MCommandGroup->getRequirements().size() == 0)
          ? nullptr
          : &MEvent->getHandleRef();
  sycl::detail::pi::PiExtSyncPoint OutSyncPoint;
  sycl::detail::pi::PiExtCommandBufferCommand OutCommand = nullptr;
  switch (MCommandGroup->getType()) {
  case CG::CGTYPE::Kernel: {
    CGExecKernel *ExecKernel = (CGExecKernel *)MCommandGroup.get();

    auto getMemAllocationFunc = [this](Requirement *Req) {
      AllocaCommandBase *AllocaCmd = getAllocaForReq(Req);
      return AllocaCmd->getMemAllocation();
    };

    if (!Event) {
      // Kernel only uses assert if it's non interop one
      bool KernelUsesAssert =
          !(ExecKernel->MSyclKernel && ExecKernel->MSyclKernel->isInterop()) &&
          ProgramManager::getInstance().kernelUsesAssert(
              ExecKernel->MKernelName);
      if (KernelUsesAssert) {
        Event = &MEvent->getHandleRef();
      }
    }
    auto result = enqueueImpCommandBufferKernel(
        MQueue->get_context(), MQueue->getDeviceImplPtr(), MCommandBuffer,
        *ExecKernel, MSyncPointDeps, &OutSyncPoint, &OutCommand,
        getMemAllocationFunc);
    MEvent->setSyncPoint(OutSyncPoint);
    MEvent->setCommandBufferCommand(OutCommand);
    return result;
  }
  case CG::CGTYPE::CopyUSM: {
    CGCopyUSM *Copy = (CGCopyUSM *)MCommandGroup.get();
    MemoryManager::ext_oneapi_copy_usm_cmd_buffer(
        MQueue->getContextImplPtr(), Copy->getSrc(), MCommandBuffer,
        Copy->getLength(), Copy->getDst(), MSyncPointDeps, &OutSyncPoint);
    MEvent->setSyncPoint(OutSyncPoint);
    return PI_SUCCESS;
  }
  case CG::CGTYPE::CopyAccToAcc: {
    CGCopy *Copy = (CGCopy *)MCommandGroup.get();
    Requirement *ReqSrc = (Requirement *)(Copy->getSrc());
    Requirement *ReqDst = (Requirement *)(Copy->getDst());

    AllocaCommandBase *AllocaCmdSrc = getAllocaForReq(ReqSrc);
    AllocaCommandBase *AllocaCmdDst = getAllocaForReq(ReqDst);

    MemoryManager::ext_oneapi_copyD2D_cmd_buffer(
        MQueue->getContextImplPtr(), MCommandBuffer,
        AllocaCmdSrc->getSYCLMemObj(), AllocaCmdSrc->getMemAllocation(),
        ReqSrc->MDims, ReqSrc->MMemoryRange, ReqSrc->MAccessRange,
        ReqSrc->MOffset, ReqSrc->MElemSize, AllocaCmdDst->getMemAllocation(),
        ReqDst->MDims, ReqDst->MMemoryRange, ReqDst->MAccessRange,
        ReqDst->MOffset, ReqDst->MElemSize, std::move(MSyncPointDeps),
        &OutSyncPoint);
    MEvent->setSyncPoint(OutSyncPoint);
    return PI_SUCCESS;
  }
  case CG::CGTYPE::CopyAccToPtr: {
    CGCopy *Copy = (CGCopy *)MCommandGroup.get();
    Requirement *Req = (Requirement *)Copy->getSrc();
    AllocaCommandBase *AllocaCmd = getAllocaForReq(Req);

    MemoryManager::ext_oneapi_copyD2H_cmd_buffer(
        MQueue->getContextImplPtr(), MCommandBuffer, AllocaCmd->getSYCLMemObj(),
        AllocaCmd->getMemAllocation(), Req->MDims, Req->MMemoryRange,
        Req->MAccessRange, Req->MOffset, Req->MElemSize, (char *)Copy->getDst(),
        Req->MDims, Req->MAccessRange,
        /*DstOffset=*/{0, 0, 0}, Req->MElemSize, std::move(MSyncPointDeps),
        &OutSyncPoint);
    MEvent->setSyncPoint(OutSyncPoint);
    return PI_SUCCESS;
  }
  case CG::CGTYPE::CopyPtrToAcc: {
    CGCopy *Copy = (CGCopy *)MCommandGroup.get();
    Requirement *Req = (Requirement *)(Copy->getDst());
    AllocaCommandBase *AllocaCmd = getAllocaForReq(Req);

    MemoryManager::ext_oneapi_copyH2D_cmd_buffer(
        MQueue->getContextImplPtr(), MCommandBuffer, AllocaCmd->getSYCLMemObj(),
        (char *)Copy->getSrc(), Req->MDims, Req->MAccessRange,
        /*SrcOffset*/ {0, 0, 0}, Req->MElemSize, AllocaCmd->getMemAllocation(),
        Req->MDims, Req->MMemoryRange, Req->MAccessRange, Req->MOffset,
        Req->MElemSize, std::move(MSyncPointDeps), &OutSyncPoint);
    MEvent->setSyncPoint(OutSyncPoint);
    return PI_SUCCESS;
  }
  case CG::CGTYPE::Fill: {
    CGFill *Fill = (CGFill *)MCommandGroup.get();
    Requirement *Req = (Requirement *)(Fill->getReqToFill());
    AllocaCommandBase *AllocaCmd = getAllocaForReq(Req);

    MemoryManager::ext_oneapi_fill_cmd_buffer(
        MQueue->getContextImplPtr(), MCommandBuffer, AllocaCmd->getSYCLMemObj(),
        AllocaCmd->getMemAllocation(), Fill->MPattern.size(),
        Fill->MPattern.data(), Req->MDims, Req->MMemoryRange, Req->MAccessRange,
        Req->MOffset, Req->MElemSize, std::move(MSyncPointDeps), &OutSyncPoint);
    MEvent->setSyncPoint(OutSyncPoint);
    return PI_SUCCESS;
  }
  case CG::CGTYPE::FillUSM: {
    CGFillUSM *Fill = (CGFillUSM *)MCommandGroup.get();
    MemoryManager::ext_oneapi_fill_usm_cmd_buffer(
        MQueue->getContextImplPtr(), MCommandBuffer, Fill->getDst(),
        Fill->getLength(), Fill->getFill(), std::move(MSyncPointDeps),
        &OutSyncPoint);
    MEvent->setSyncPoint(OutSyncPoint);
    return PI_SUCCESS;
  }
  case CG::CGTYPE::PrefetchUSM: {
    CGPrefetchUSM *Prefetch = (CGPrefetchUSM *)MCommandGroup.get();
    MemoryManager::ext_oneapi_prefetch_usm_cmd_buffer(
        MQueue->getContextImplPtr(), MCommandBuffer, Prefetch->getDst(),
        Prefetch->getLength(), std::move(MSyncPointDeps), &OutSyncPoint);
    MEvent->setSyncPoint(OutSyncPoint);
    return PI_SUCCESS;
  }
  case CG::CGTYPE::AdviseUSM: {
    CGAdviseUSM *Advise = (CGAdviseUSM *)MCommandGroup.get();
    MemoryManager::ext_oneapi_advise_usm_cmd_buffer(
        MQueue->getContextImplPtr(), MCommandBuffer, Advise->getDst(),
        Advise->getLength(), Advise->getAdvice(), std::move(MSyncPointDeps),
        &OutSyncPoint);
    MEvent->setSyncPoint(OutSyncPoint);
    return PI_SUCCESS;
  }

  default:
    throw runtime_error("CG type not implemented for command buffers.",
                        PI_ERROR_INVALID_OPERATION);
  }
}

pi_int32 ExecCGCommand::enqueueImp() {
  if (MCommandBuffer) {
    return enqueueImpCommandBuffer();
  } else {
    return enqueueImpQueue();
  }
}

pi_int32 ExecCGCommand::enqueueImpQueue() {
  if (getCG().getType() != CG::CGTYPE::CodeplayHostTask)
    waitForPreparedHostEvents();
  std::vector<EventImplPtr> EventImpls = MPreparedDepsEvents;
  auto RawEvents = getPiEvents(EventImpls);
  flushCrossQueueDeps(EventImpls, getWorkerQueue());

  bool DiscardPiEvent = (MQueue->supportsDiscardingPiEvents() &&
                         MCommandGroup->getRequirements().size() == 0);
  sycl::detail::pi::PiEvent *Event =
      DiscardPiEvent ? nullptr : &MEvent->getHandleRef();
  detail::EventImplPtr EventImpl = DiscardPiEvent ? nullptr : MEvent;

  switch (MCommandGroup->getType()) {

  case CG::CGTYPE::UpdateHost: {
    throw sycl::exception(sycl::make_error_code(sycl::errc::runtime),
                          "Update host should be handled by the Scheduler. " +
                              codeToString(PI_ERROR_INVALID_VALUE));
  }
  case CG::CGTYPE::CopyAccToPtr: {
    CGCopy *Copy = (CGCopy *)MCommandGroup.get();
    Requirement *Req = (Requirement *)Copy->getSrc();
    AllocaCommandBase *AllocaCmd = getAllocaForReq(Req);

    MemoryManager::copy(
        AllocaCmd->getSYCLMemObj(), AllocaCmd->getMemAllocation(), MQueue,
        Req->MDims, Req->MMemoryRange, Req->MAccessRange, Req->MOffset,
        Req->MElemSize, Copy->getDst(),
        Scheduler::getInstance().getDefaultHostQueue(), Req->MDims,
        Req->MAccessRange, Req->MAccessRange, /*DstOffset=*/{0, 0, 0},
        Req->MElemSize, std::move(RawEvents), MEvent->getHandleRef(), MEvent);

    return PI_SUCCESS;
  }
  case CG::CGTYPE::CopyPtrToAcc: {
    CGCopy *Copy = (CGCopy *)MCommandGroup.get();
    Requirement *Req = (Requirement *)(Copy->getDst());
    AllocaCommandBase *AllocaCmd = getAllocaForReq(Req);

    Scheduler::getInstance().getDefaultHostQueue();

    MemoryManager::copy(
        AllocaCmd->getSYCLMemObj(), Copy->getSrc(),
        Scheduler::getInstance().getDefaultHostQueue(), Req->MDims,
        Req->MAccessRange, Req->MAccessRange,
        /*SrcOffset*/ {0, 0, 0}, Req->MElemSize, AllocaCmd->getMemAllocation(),
        MQueue, Req->MDims, Req->MMemoryRange, Req->MAccessRange, Req->MOffset,
        Req->MElemSize, std::move(RawEvents), MEvent->getHandleRef(), MEvent);

    return PI_SUCCESS;
  }
  case CG::CGTYPE::CopyAccToAcc: {
    CGCopy *Copy = (CGCopy *)MCommandGroup.get();
    Requirement *ReqSrc = (Requirement *)(Copy->getSrc());
    Requirement *ReqDst = (Requirement *)(Copy->getDst());

    AllocaCommandBase *AllocaCmdSrc = getAllocaForReq(ReqSrc);
    AllocaCommandBase *AllocaCmdDst = getAllocaForReq(ReqDst);

    MemoryManager::copy(
        AllocaCmdSrc->getSYCLMemObj(), AllocaCmdSrc->getMemAllocation(), MQueue,
        ReqSrc->MDims, ReqSrc->MMemoryRange, ReqSrc->MAccessRange,
        ReqSrc->MOffset, ReqSrc->MElemSize, AllocaCmdDst->getMemAllocation(),
        MQueue, ReqDst->MDims, ReqDst->MMemoryRange, ReqDst->MAccessRange,
        ReqDst->MOffset, ReqDst->MElemSize, std::move(RawEvents),
        MEvent->getHandleRef(), MEvent);

    return PI_SUCCESS;
  }
  case CG::CGTYPE::Fill: {
    CGFill *Fill = (CGFill *)MCommandGroup.get();
    Requirement *Req = (Requirement *)(Fill->getReqToFill());
    AllocaCommandBase *AllocaCmd = getAllocaForReq(Req);

    MemoryManager::fill(
        AllocaCmd->getSYCLMemObj(), AllocaCmd->getMemAllocation(), MQueue,
        Fill->MPattern.size(), Fill->MPattern.data(), Req->MDims,
        Req->MMemoryRange, Req->MAccessRange, Req->MOffset, Req->MElemSize,
        std::move(RawEvents), MEvent->getHandleRef(), MEvent);

    return PI_SUCCESS;
  }
  case CG::CGTYPE::Kernel: {
    CGExecKernel *ExecKernel = (CGExecKernel *)MCommandGroup.get();

    NDRDescT &NDRDesc = ExecKernel->MNDRDesc;
    std::vector<ArgDesc> &Args = ExecKernel->MArgs;

    if (MQueue->is_host() || (MQueue->getDeviceImplPtr()->getBackend() ==
                              backend::ext_intel_esimd_emulator)) {
      for (ArgDesc &Arg : Args)
        if (kernel_param_kind_t::kind_accessor == Arg.MType) {
          Requirement *Req = (Requirement *)(Arg.MPtr);
          AllocaCommandBase *AllocaCmd = getAllocaForReq(Req);
          Req->MData = AllocaCmd->getMemAllocation();
        }
      if (!RawEvents.empty()) {
        // Assuming that the events are for devices to the same Plugin.
        const PluginPtr &Plugin = EventImpls[0]->getPlugin();
        Plugin->call<PiApiKind::piEventsWait>(RawEvents.size(), &RawEvents[0]);
      }

      if (MQueue->is_host()) {
        ExecKernel->MHostKernel->call(NDRDesc,
                                      getEvent()->getHostProfilingInfo());
      } else {
        assert(MQueue->getDeviceImplPtr()->getBackend() ==
               backend::ext_intel_esimd_emulator);
        if (MEvent != nullptr)
          MEvent->setHostEnqueueTime();
        MQueue->getPlugin()->call<PiApiKind::piEnqueueKernelLaunch>(
            nullptr,
            reinterpret_cast<pi_kernel>(ExecKernel->MHostKernel->getPtr()),
            NDRDesc.Dims, &NDRDesc.GlobalOffset[0], &NDRDesc.GlobalSize[0],
            &NDRDesc.LocalSize[0], 0, nullptr, nullptr);
      }
      return PI_SUCCESS;
    }

    auto getMemAllocationFunc = [this](Requirement *Req) {
      AllocaCommandBase *AllocaCmd = getAllocaForReq(Req);
      // getAllocaForReq may return nullptr if Req is a default constructed
      // accessor. Simply return nullptr in such a case.
      return AllocaCmd ? AllocaCmd->getMemAllocation() : nullptr;
    };

    const std::shared_ptr<detail::kernel_impl> &SyclKernel =
        ExecKernel->MSyclKernel;
    const std::string &KernelName = ExecKernel->MKernelName;

    if (!EventImpl) {
      // Kernel only uses assert if it's non interop one
      bool KernelUsesAssert =
          !(SyclKernel && SyclKernel->isInterop()) &&
          ProgramManager::getInstance().kernelUsesAssert(KernelName);
      if (KernelUsesAssert) {
        EventImpl = MEvent;
      }
    }

    return enqueueImpKernel(
        MQueue, NDRDesc, Args, ExecKernel->getKernelBundle(), SyclKernel,
        KernelName, RawEvents, EventImpl, getMemAllocationFunc,
        ExecKernel->MKernelCacheConfig, ExecKernel->MKernelIsCooperative);
  }
  case CG::CGTYPE::CopyUSM: {
    CGCopyUSM *Copy = (CGCopyUSM *)MCommandGroup.get();
    MemoryManager::copy_usm(Copy->getSrc(), MQueue, Copy->getLength(),
                            Copy->getDst(), std::move(RawEvents), Event,
                            MEvent);

    return PI_SUCCESS;
  }
  case CG::CGTYPE::FillUSM: {
    CGFillUSM *Fill = (CGFillUSM *)MCommandGroup.get();
    MemoryManager::fill_usm(Fill->getDst(), MQueue, Fill->getLength(),
                            Fill->getFill(), std::move(RawEvents), Event,
                            MEvent);

    return PI_SUCCESS;
  }
  case CG::CGTYPE::PrefetchUSM: {
    CGPrefetchUSM *Prefetch = (CGPrefetchUSM *)MCommandGroup.get();
    MemoryManager::prefetch_usm(Prefetch->getDst(), MQueue,
                                Prefetch->getLength(), std::move(RawEvents),
                                Event, MEvent);

    return PI_SUCCESS;
  }
  case CG::CGTYPE::AdviseUSM: {
    CGAdviseUSM *Advise = (CGAdviseUSM *)MCommandGroup.get();
    MemoryManager::advise_usm(Advise->getDst(), MQueue, Advise->getLength(),
                              Advise->getAdvice(), std::move(RawEvents), Event,
                              MEvent);

    return PI_SUCCESS;
  }
  case CG::CGTYPE::Copy2DUSM: {
    CGCopy2DUSM *Copy = (CGCopy2DUSM *)MCommandGroup.get();
    MemoryManager::copy_2d_usm(Copy->getSrc(), Copy->getSrcPitch(), MQueue,
                               Copy->getDst(), Copy->getDstPitch(),
                               Copy->getWidth(), Copy->getHeight(),
                               std::move(RawEvents), Event, MEvent);
    return PI_SUCCESS;
  }
  case CG::CGTYPE::Fill2DUSM: {
    CGFill2DUSM *Fill = (CGFill2DUSM *)MCommandGroup.get();
    MemoryManager::fill_2d_usm(Fill->getDst(), MQueue, Fill->getPitch(),
                               Fill->getWidth(), Fill->getHeight(),
                               Fill->getPattern(), std::move(RawEvents), Event,
                               MEvent);
    return PI_SUCCESS;
  }
  case CG::CGTYPE::Memset2DUSM: {
    CGMemset2DUSM *Memset = (CGMemset2DUSM *)MCommandGroup.get();
    MemoryManager::memset_2d_usm(Memset->getDst(), MQueue, Memset->getPitch(),
                                 Memset->getWidth(), Memset->getHeight(),
                                 Memset->getValue(), std::move(RawEvents),
                                 Event, MEvent);
    return PI_SUCCESS;
  }
  case CG::CGTYPE::CodeplayHostTask: {
    CGHostTask *HostTask = static_cast<CGHostTask *>(MCommandGroup.get());

    for (ArgDesc &Arg : HostTask->MArgs) {
      switch (Arg.MType) {
      case kernel_param_kind_t::kind_accessor: {
        Requirement *Req = static_cast<Requirement *>(Arg.MPtr);
        AllocaCommandBase *AllocaCmd = getAllocaForReq(Req);

        if (AllocaCmd)
          Req->MData = AllocaCmd->getMemAllocation();
        break;
      }
      default:
        throw sycl::exception(sycl::make_error_code(sycl::errc::runtime),
                              "Unsupported arg type " +
                                  codeToString(PI_ERROR_INVALID_VALUE));
      }
    }

    std::vector<interop_handle::ReqToMem> ReqToMem;

    if (HostTask->MHostTask->isInteropTask()) {
      // Extract the Mem Objects for all Requirements, to ensure they are
      // available if a user asks for them inside the interop task scope
      const std::vector<Requirement *> &HandlerReq =
          HostTask->getRequirements();
      auto ReqToMemConv = [&ReqToMem, HostTask](Requirement *Req) {
        const std::vector<AllocaCommandBase *> &AllocaCmds =
            Req->MSYCLMemObj->MRecord->MAllocaCommands;

        for (AllocaCommandBase *AllocaCmd : AllocaCmds)
          if (HostTask->MQueue->getContextImplPtr() ==
              AllocaCmd->getQueue()->getContextImplPtr()) {
            auto MemArg =
                reinterpret_cast<pi_mem>(AllocaCmd->getMemAllocation());
            ReqToMem.emplace_back(std::make_pair(Req, MemArg));

            return;
          }

        assert(false &&
               "Can't get memory object due to no allocation available");

        throw sycl::exception(
            sycl::make_error_code(sycl::errc::runtime),
            "Can't get memory object due to no allocation available " +
                codeToString(PI_ERROR_INVALID_MEM_OBJECT));
      };
      std::for_each(std::begin(HandlerReq), std::end(HandlerReq), ReqToMemConv);
      std::sort(std::begin(ReqToMem), std::end(ReqToMem));
    }

    // Host task is executed asynchronously so we should record where it was
    // submitted to report exception origin properly.
    copySubmissionCodeLocation();

    MQueue->getThreadPool().submit<DispatchHostTask>(
        DispatchHostTask(this, std::move(ReqToMem)));

    MShouldCompleteEventIfPossible = false;

    return PI_SUCCESS;
  }
  case CG::CGTYPE::Barrier: {
    if (MQueue->getDeviceImplPtr()->is_host()) {
      // NOP for host device.
      return PI_SUCCESS;
    }
    const PluginPtr &Plugin = MQueue->getPlugin();
    if (MEvent != nullptr)
      MEvent->setHostEnqueueTime();
    Plugin->call<PiApiKind::piEnqueueEventsWaitWithBarrier>(
        MQueue->getHandleRef(), 0, nullptr, Event);

    return PI_SUCCESS;
  }
  case CG::CGTYPE::BarrierWaitlist: {
    CGBarrier *Barrier = static_cast<CGBarrier *>(MCommandGroup.get());
    std::vector<detail::EventImplPtr> Events = Barrier->MEventsWaitWithBarrier;
    std::vector<sycl::detail::pi::PiEvent> PiEvents =
        getPiEventsBlocking(Events);
    if (MQueue->getDeviceImplPtr()->is_host() || PiEvents.empty()) {
      // NOP for host device.
      // If Events is empty, then the barrier has no effect.
      return PI_SUCCESS;
    }
    const PluginPtr &Plugin = MQueue->getPlugin();
    if (MEvent != nullptr)
      MEvent->setHostEnqueueTime();
    Plugin->call<PiApiKind::piEnqueueEventsWaitWithBarrier>(
        MQueue->getHandleRef(), PiEvents.size(), &PiEvents[0], Event);

    return PI_SUCCESS;
  }
  case CG::CGTYPE::CopyToDeviceGlobal: {
    CGCopyToDeviceGlobal *Copy = (CGCopyToDeviceGlobal *)MCommandGroup.get();
    MemoryManager::copy_to_device_global(
        Copy->getDeviceGlobalPtr(), Copy->isDeviceImageScoped(), MQueue,
        Copy->getNumBytes(), Copy->getOffset(), Copy->getSrc(),
        std::move(RawEvents), Event, MEvent);

    return CL_SUCCESS;
  }
  case CG::CGTYPE::CopyFromDeviceGlobal: {
    CGCopyFromDeviceGlobal *Copy =
        (CGCopyFromDeviceGlobal *)MCommandGroup.get();
    MemoryManager::copy_from_device_global(
        Copy->getDeviceGlobalPtr(), Copy->isDeviceImageScoped(), MQueue,
        Copy->getNumBytes(), Copy->getOffset(), Copy->getDest(),
        std::move(RawEvents), Event, MEvent);

    return CL_SUCCESS;
  }
  case CG::CGTYPE::ReadWriteHostPipe: {
    CGReadWriteHostPipe *ExecReadWriteHostPipe =
        (CGReadWriteHostPipe *)MCommandGroup.get();
    std::string pipeName = ExecReadWriteHostPipe->getPipeName();
    void *hostPtr = ExecReadWriteHostPipe->getHostPtr();
    size_t typeSize = ExecReadWriteHostPipe->getTypeSize();
    bool blocking = ExecReadWriteHostPipe->isBlocking();
    bool read = ExecReadWriteHostPipe->isReadHostPipe();

    if (!EventImpl) {
      EventImpl = MEvent;
    }
    return enqueueReadWriteHostPipe(MQueue, pipeName, blocking, hostPtr,
                                    typeSize, RawEvents, EventImpl, read);
  }
  case CG::CGTYPE::ExecCommandBuffer: {
    CGExecCommandBuffer *CmdBufferCG =
        static_cast<CGExecCommandBuffer *>(MCommandGroup.get());
    if (MEvent != nullptr)
      MEvent->setHostEnqueueTime();
    return MQueue->getPlugin()
        ->call_nocheck<sycl::detail::PiApiKind::piextEnqueueCommandBuffer>(
            CmdBufferCG->MCommandBuffer, MQueue->getHandleRef(),
            RawEvents.size(), RawEvents.empty() ? nullptr : &RawEvents[0],
            Event);
  }
  case CG::CGTYPE::CopyImage: {
    CGCopyImage *Copy = (CGCopyImage *)MCommandGroup.get();

    sycl::detail::pi::PiMemImageDesc Desc = Copy->getDesc();

    MemoryManager::copy_image_bindless(
        Copy->getSrc(), MQueue, Copy->getDst(), Desc, Copy->getFormat(),
        Copy->getCopyFlags(), Copy->getSrcOffset(), Copy->getDstOffset(),
        Copy->getHostExtent(), Copy->getCopyExtent(), std::move(RawEvents),
        Event);
    return PI_SUCCESS;
  }
  case CG::CGTYPE::SemaphoreWait: {
    CGSemaphoreWait *SemWait = (CGSemaphoreWait *)MCommandGroup.get();
    if (MQueue->getDeviceImplPtr()->is_host()) {
      // NOP for host device.
      return PI_SUCCESS;
    }

    const detail::PluginPtr &Plugin = MQueue->getPlugin();
    Plugin->call<PiApiKind::piextWaitExternalSemaphore>(
        MQueue->getHandleRef(), SemWait->getInteropSemaphoreHandle(), 0,
        nullptr, nullptr);

    return PI_SUCCESS;
  }
  case CG::CGTYPE::SemaphoreSignal: {
    CGSemaphoreSignal *SemSignal = (CGSemaphoreSignal *)MCommandGroup.get();
    if (MQueue->getDeviceImplPtr()->is_host()) {
      // NOP for host device.
      return PI_SUCCESS;
    }

    const detail::PluginPtr &Plugin = MQueue->getPlugin();
    Plugin->call<PiApiKind::piextSignalExternalSemaphore>(
        MQueue->getHandleRef(), SemSignal->getInteropSemaphoreHandle(), 0,
        nullptr, nullptr);

    return PI_SUCCESS;
  }
  case CG::CGTYPE::None:
    throw sycl::exception(sycl::make_error_code(sycl::errc::runtime),
                          "CG type not implemented. " +
                              codeToString(PI_ERROR_INVALID_OPERATION));
  }
  return PI_ERROR_INVALID_OPERATION;
}

bool ExecCGCommand::producesPiEvent() const {
  return !MCommandBuffer &&
         MCommandGroup->getType() != CG::CGTYPE::CodeplayHostTask;
}

bool ExecCGCommand::supportsPostEnqueueCleanup() const {
  // Host tasks are cleaned up upon completion instead.
  return Command::supportsPostEnqueueCleanup() &&
         (MCommandGroup->getType() != CG::CGTYPE::CodeplayHostTask);
}

bool ExecCGCommand::readyForCleanup() const {
  if (MCommandGroup->getType() == CG::CGTYPE::CodeplayHostTask)
    return MLeafCounter == 0 && MEvent->isCompleted();
  return Command::readyForCleanup();
}

KernelFusionCommand::KernelFusionCommand(QueueImplPtr Queue)
    : Command(Command::CommandType::FUSION, Queue),
      MStatus(FusionStatus::ACTIVE) {
  emitInstrumentationDataProxy();
}

std::vector<Command *> &KernelFusionCommand::auxiliaryCommands() {
  return MAuxiliaryCommands;
}

void KernelFusionCommand::addToFusionList(ExecCGCommand *Kernel) {
  MFusionList.push_back(Kernel);
}

std::vector<ExecCGCommand *> &KernelFusionCommand::getFusionList() {
  return MFusionList;
}

bool KernelFusionCommand::producesPiEvent() const { return false; }

pi_int32 KernelFusionCommand::enqueueImp() {
  waitForPreparedHostEvents();
  waitForEvents(MQueue, MPreparedDepsEvents, MEvent->getHandleRef());

  // We need to release the queue here because KernelFusionCommands are
  // held back by the scheduler thus prevent the deallocation of the queue.
  resetQueue();
  return PI_SUCCESS;
}

void KernelFusionCommand::setFusionStatus(FusionStatus Status) {
  MStatus = Status;
}

void KernelFusionCommand::resetQueue() {
  assert(MStatus != FusionStatus::ACTIVE &&
         "Cannot release the queue attached to the KernelFusionCommand if it "
         "is active.");
  MQueue.reset();
  MWorkerQueue.reset();
}

void KernelFusionCommand::emitInstrumentationData() {
#ifdef XPTI_ENABLE_INSTRUMENTATION
  constexpr uint16_t NotificationTraceType = xpti::trace_node_create;
  if (!xptiCheckTraceEnabled(MStreamID)) {
    return;
  }
  // Create a payload with the command name and an event using this payload to
  // emit a node_create
  MCommandNodeType = commandToNodeType(MType);
  MCommandName = commandToName(MType);

  static unsigned FusionNodeCount = 0;
  std::stringstream PayloadStr;
  PayloadStr << "Fusion command #" << FusionNodeCount++;
  xpti::payload_t Payload = xpti::payload_t(PayloadStr.str().c_str());

  uint64_t CommandInstanceNo = 0;
  xpti_td *CmdTraceEvent =
      xptiMakeEvent(MCommandName.c_str(), &Payload, xpti::trace_graph_event,
                    xpti_at::active, &CommandInstanceNo);

  MInstanceID = CommandInstanceNo;
  if (CmdTraceEvent) {
    MTraceEvent = static_cast<void *>(CmdTraceEvent);
    // If we are seeing this event again, then the instance ID
    // will be greater
    // than 1; in this case, we must skip sending a
    // notification to create a node as this node has already
    // been created. We return this value so the epilog method
    // can be called selectively.
    // See makeTraceEventProlog.
    MFirstInstance = (CommandInstanceNo == 1);
  }

  // This function is called in the constructor of the command. At this point
  // the kernel fusion list is still empty, so we don't have a terrible lot of
  // information we could attach to this node here.
  if (MFirstInstance && CmdTraceEvent) {
    xpti::addMetadata(CmdTraceEvent, "sycl_device",
                      deviceToID(MQueue->get_device()));
    xpti::addMetadata(CmdTraceEvent, "sycl_device_type",
                      deviceToString(MQueue->get_device()));
    xpti::addMetadata(CmdTraceEvent, "sycl_device_name",
                      getSyclObjImpl(MQueue->get_device())->getDeviceName());
  }
  if (MFirstInstance) {
    // Since we do NOT add queue_id value to metadata, we are stashing it to TLS
    // as this data is mutable and the metadata is supposed to be invariant
    xpti::framework::stash_tuple(XPTI_QUEUE_INSTANCE_ID_KEY,
                                 MQueue->getQueueID());
    xptiNotifySubscribers(MStreamID, NotificationTraceType,
                          detail::GSYCLGraphEvent,
                          static_cast<xpti_td *>(MTraceEvent), MInstanceID,
                          static_cast<const void *>(MCommandNodeType.c_str()));
  }

#endif
}

void KernelFusionCommand::printDot(std::ostream &Stream) const {
  Stream << "\"" << this << "\" [style=filled, fillcolor=\"#AFFF82\", label=\"";

  Stream << "ID = " << this << "\\n";
  Stream << "KERNEL FUSION on " << deviceToString(MQueue->get_device()) << "\\n"
         << "FUSION LIST: {";
  bool Initial = true;
  for (auto *Cmd : MFusionList) {
    if (!Initial) {
      Stream << ",\\n";
    }
    Initial = false;
    auto *KernelCG = static_cast<detail::CGExecKernel *>(&Cmd->getCG());
    if (KernelCG->MSyclKernel && KernelCG->MSyclKernel->isCreatedFromSource()) {
      Stream << "created from source";
    } else {
      Stream << demangleKernelName(KernelCG->getKernelName());
    }
  }
  Stream << "}\\n";

  Stream << "\"];" << std::endl;

  for (const auto &Dep : MDeps) {
    Stream << "  \"" << this << "\" -> \"" << Dep.MDepCommand << "\""
           << " [ label = \"Access mode: "
           << accessModeToString(Dep.MDepRequirement->MAccessMode) << "\\n"
           << "MemObj: " << Dep.MDepRequirement->MSYCLMemObj << " \" ]"
           << std::endl;
  }
}

UpdateCommandBufferCommand::UpdateCommandBufferCommand(
    QueueImplPtr Queue,
    ext::oneapi::experimental::detail::exec_graph_impl *Graph,
    std::vector<std::shared_ptr<ext::oneapi::experimental::detail::node_impl>>
        Nodes)
    : Command(CommandType::UPDATE_CMD_BUFFER, Queue), MGraph(Graph),
      MNodes(Nodes) {}

pi_int32 UpdateCommandBufferCommand::enqueueImp() {
  waitForPreparedHostEvents();
  std::vector<EventImplPtr> EventImpls = MPreparedDepsEvents;
  auto RawEvents = getPiEvents(EventImpls);
  flushCrossQueueDeps(EventImpls, getWorkerQueue());

  for (auto &Node : MNodes) {
    auto CG = static_cast<CGExecKernel *>(Node->MCommandGroup.get());
    for (auto &Arg : CG->MArgs) {
      if (Arg.MType != kernel_param_kind_t::kind_accessor) {
        continue;
      }
      // Search through deps to get actual allocation for accessor args.
      for (const DepDesc &Dep : MDeps) {
        Requirement *Req = static_cast<AccessorImplHost *>(Arg.MPtr);
        if (Dep.MDepRequirement == Req) {
          if (Dep.MAllocaCmd) {
            Req->MData = Dep.MAllocaCmd->getMemAllocation();
          } else {
            throw sycl::exception(make_error_code(errc::invalid),
                                  "No allocation available for accessor when "
                                  "updating command buffer!");
          }
        }
      }
    }
    MGraph->updateImpl(Node);
  }

  return PI_SUCCESS;
}

void UpdateCommandBufferCommand::printDot(std::ostream &Stream) const {
  Stream << "\"" << this << "\" [style=filled, fillcolor=\"#8d8f29\", label=\"";

  Stream << "ID = " << this << "\\n";
  Stream << "CommandBuffer Command Update"
         << "\\n";

  Stream << "\"];" << std::endl;

  for (const auto &Dep : MDeps) {
    Stream << "  \"" << this << "\" -> \"" << Dep.MDepCommand << "\""
           << " [ label = \"Access mode: "
           << accessModeToString(Dep.MDepRequirement->MAccessMode) << "\\n"
           << "MemObj: " << Dep.MDepRequirement->MSYCLMemObj << " \" ]"
           << std::endl;
  }
}

void UpdateCommandBufferCommand::emitInstrumentationData() {}
bool UpdateCommandBufferCommand::producesPiEvent() const { return false; }

} // namespace detail
} // namespace _V1
} // namespace sycl<|MERGE_RESOLUTION|>--- conflicted
+++ resolved
@@ -2601,18 +2601,8 @@
     assert(MSyclKernel->get_info<info::kernel::context>() ==
            Queue->get_context());
     Kernel = MSyclKernel->getHandleRef();
-<<<<<<< HEAD
-    auto SyclProg = MSyclKernel->getProgramImpl();
-    if (SyclProg != nullptr) {
-      Program = SyclProg->getHandleRef();
-    } else {
-      DeviceImageImpl = MSyclKernel->getDeviceImage();
-      Program = DeviceImageImpl->get_program_ref();
-    }
-=======
     Program = MSyclKernel->getProgramRef();
 
->>>>>>> 9f296d8c
     // Non-cacheable kernels use mutexes from kernel_impls.
     // TODO this can still result in a race condition if multiple SYCL
     // kernels are created with the same native handle. To address this,
