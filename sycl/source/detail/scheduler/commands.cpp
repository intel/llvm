--- conflicted
+++ resolved
@@ -2393,41 +2393,36 @@
   }
   if (OutEventImpl != nullptr)
     OutEventImpl->setHostEnqueueTime();
-<<<<<<< HEAD
-
-  ur_result_t Error =
-=======
   if (KernelUsesClusterLaunch) {
-    std::vector<pi_launch_property> property_list;
-
-    pi_launch_property_value launch_property_value_cluster_range;
-    launch_property_value_cluster_range.cluster_dims[0] =
+    std::vector<ur_exp_launch_property_t> property_list;
+
+    ur_exp_launch_property_value_t launch_property_value_cluster_range;
+    launch_property_value_cluster_range.clusterDim[0] =
         NDRDesc.ClusterDimensions[0];
-    launch_property_value_cluster_range.cluster_dims[1] =
+    launch_property_value_cluster_range.clusterDim[1] =
         NDRDesc.ClusterDimensions[1];
-    launch_property_value_cluster_range.cluster_dims[2] =
+    launch_property_value_cluster_range.clusterDim[2] =
         NDRDesc.ClusterDimensions[2];
 
     property_list.push_back(
-        {pi_launch_property_id::PI_LAUNCH_PROPERTY_CLUSTER_DIMENSION,
+        {UR_EXP_LAUNCH_PROPERTY_ID_CLUSTER_DIMENSION,
          launch_property_value_cluster_range});
 
     if (IsCooperative) {
-      pi_launch_property_value launch_property_value_cooperative;
+      ur_exp_launch_property_value_t launch_property_value_cooperative;
       launch_property_value_cooperative.cooperative = 1;
       property_list.push_back(
-          {pi_launch_property_id::PI_LAUNCH_PROPERTY_COOPERATIVE,
+          {UR_EXP_LAUNCH_PROPERTY_ID_COOPERATIVE,
            launch_property_value_cooperative});
     }
 
-    return Plugin->call_nocheck<PiApiKind::piextEnqueueKernelLaunchCustom>(
+    return Plugin->call_nocheck(urEnqueueKernelLaunchCustomExp,
         Queue->getHandleRef(), Kernel, NDRDesc.Dims, &NDRDesc.GlobalSize[0],
         LocalSize, property_list.size(), property_list.data(), RawEvents.size(),
         RawEvents.empty() ? nullptr : &RawEvents[0],
         OutEventImpl ? &OutEventImpl->getHandleRef() : nullptr);
   }
-  pi_result Error =
->>>>>>> 19e471fd
+  ur_result_t Error =
       [&](auto... Args) {
         if (IsCooperative) {
           return Plugin->call_nocheck(urEnqueueCooperativeKernelLaunchExp,
@@ -2575,13 +2570,8 @@
     const std::string &KernelName, std::vector<ur_event_handle_t> &RawEvents,
     const detail::EventImplPtr &OutEventImpl,
     const std::function<void *(Requirement *Req)> &getMemAllocationFunc,
-<<<<<<< HEAD
     ur_kernel_cache_config_t KernelCacheConfig,
-    const bool KernelIsCooperative) {
-=======
-    sycl::detail::pi::PiKernelCacheConfig KernelCacheConfig,
     const bool KernelIsCooperative, const bool KernelUsesClusterLaunch) {
->>>>>>> 19e471fd
   assert(Queue && "Kernel submissions should have an associated queue");
   // Run OpenCL kernel
   auto ContextImpl = Queue->getContextImplPtr();
