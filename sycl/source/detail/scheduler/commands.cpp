--- conflicted
+++ resolved
@@ -2455,11 +2455,7 @@
   return Error;
 }
 
-<<<<<<< HEAD
-pi_int32 enqueueImpCommandBufferKernel(
-=======
 ur_result_t enqueueImpCommandBufferKernel(
->>>>>>> df49dcc0
     context Ctx, DeviceImplPtr DeviceImpl,
     ur_exp_command_buffer_handle_t CommandBuffer,
     const CGExecKernel &CommandGroup,
@@ -2893,11 +2889,7 @@
   }
 }
 
-<<<<<<< HEAD
-pi_int32 ExecCGCommand::enqueueImpQueue() {
-=======
 ur_result_t ExecCGCommand::enqueueImpQueue() {
->>>>>>> df49dcc0
   if (getCG().getType() != CGType::CodeplayHostTask)
     waitForPreparedHostEvents();
   std::vector<EventImplPtr> EventImpls = MPreparedDepsEvents;
@@ -3145,8 +3137,6 @@
 
     return UR_RESULT_SUCCESS;
   }
-<<<<<<< HEAD
-=======
   case CGType::EnqueueNativeCommand: {
     CGHostTask *HostTask = static_cast<CGHostTask *>(MCommandGroup.get());
 
@@ -3222,7 +3212,6 @@
 
     return UR_RESULT_SUCCESS;
   }
->>>>>>> df49dcc0
   case CGType::Barrier: {
     assert(MQueue && "Barrier submission should have an associated queue");
     const PluginPtr &Plugin = MQueue->getPlugin();
@@ -3251,12 +3240,8 @@
     return UR_RESULT_SUCCESS;
   }
   case CGType::ProfilingTag: {
-<<<<<<< HEAD
-    const PluginPtr &Plugin = MQueue->getPlugin();
-=======
     assert(MQueue && "Profiling tag requires a valid queue");
     const auto &Plugin = MQueue->getPlugin();
->>>>>>> df49dcc0
     // If the queue is not in-order, we need to insert a barrier. This barrier
     // does not need output events as it will implicitly enforce the following
     // enqueue is blocked until it finishes.
