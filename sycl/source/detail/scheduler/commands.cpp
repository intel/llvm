//
// Part of the LLVM Project, under the Apache License v2.0 with LLVM Exceptions.
// See https://llvm.org/LICENSE.txt for license information.
// SPDX-License-Identifier: Apache-2.0 WITH LLVM-exception
//
//===----------------------------------------------------------------------===//

#include "ur_api.h"
#include <detail/error_handling/error_handling.hpp>

#include <detail/context_impl.hpp>
#include <detail/event_impl.hpp>
#include <detail/helpers.hpp>
#include <detail/host_pipe_map_entry.hpp>
#include <detail/kernel_bundle_impl.hpp>
#include <detail/kernel_impl.hpp>
#include <detail/kernel_info.hpp>
#include <detail/memory_manager.hpp>
#include <detail/program_manager/program_manager.hpp>
#include <detail/queue_impl.hpp>
#include <detail/sampler_impl.hpp>
#include <detail/scheduler/commands.hpp>
#include <detail/scheduler/scheduler.hpp>
#include <detail/stream_impl.hpp>
#include <detail/xpti_registry.hpp>
#include <sycl/access/access.hpp>
#include <sycl/backend_types.hpp>
#include <sycl/detail/cg_types.hpp>
#include <sycl/detail/helpers.hpp>
#include <sycl/detail/kernel_desc.hpp>
#include <sycl/sampler.hpp>

#include <cassert>
#include <optional>
#include <string>
#include <vector>

#ifdef __has_include
#if __has_include(<cxxabi.h>)
#define __SYCL_ENABLE_GNU_DEMANGLING
#include <cstdlib>
#include <cxxabi.h>
#include <memory>
#endif
#endif

#ifdef XPTI_ENABLE_INSTRUMENTATION
#include "xpti/xpti_trace_framework.hpp"
#include <detail/xpti_registry.hpp>
#endif

namespace sycl {
inline namespace _V1 {
namespace detail {

// MemoryManager:: calls return void and throw exception in case of failure.
// enqueueImp is expected to return status, not exception to correctly handle
// submission error.
template <typename MemOpFuncT, typename... MemOpArgTs>
ur_result_t callMemOpHelper(MemOpFuncT &MemOpFunc, MemOpArgTs &&...MemOpArgs) {
  try {
    MemOpFunc(std::forward<MemOpArgTs>(MemOpArgs)...);
  } catch (sycl::exception &e) {
    return static_cast<ur_result_t>(get_ur_error(e));
  }
  return UR_RESULT_SUCCESS;
}

template <typename MemOpRet, typename MemOpFuncT, typename... MemOpArgTs>
ur_result_t callMemOpHelperRet(MemOpRet &MemOpResult, MemOpFuncT &MemOpFunc,
                               MemOpArgTs &&...MemOpArgs) {
  try {
    MemOpResult = MemOpFunc(std::forward<MemOpArgTs>(MemOpArgs)...);
  } catch (sycl::exception &e) {
    return static_cast<ur_result_t>(get_ur_error(e));
  }
  return UR_RESULT_SUCCESS;
}

#ifdef XPTI_ENABLE_INSTRUMENTATION
// Global graph for the application
extern xpti::trace_event_data_t *GSYCLGraphEvent;

static bool CurrentCodeLocationValid() {
  detail::tls_code_loc_t Tls;
  auto CodeLoc = Tls.query();
  auto FileName = CodeLoc.fileName();
  auto FunctionName = CodeLoc.functionName();
  return (FileName && FileName[0] != '\0') ||
         (FunctionName && FunctionName[0] != '\0');
}

void emitInstrumentationGeneral(uint32_t StreamID, uint64_t InstanceID,
                                xpti_td *TraceEvent, uint16_t Type,
                                const void *Addr) {
  if (!(xptiCheckTraceEnabled(StreamID, Type) && TraceEvent))
    return;
  // Trace event notifier that emits a Type event
  xptiNotifySubscribers(StreamID, Type, detail::GSYCLGraphEvent,
                        static_cast<xpti_td *>(TraceEvent), InstanceID, Addr);
}

static size_t deviceToID(const device &Device) {
  return reinterpret_cast<size_t>(getSyclObjImpl(Device)->getHandleRef());
}

static void addDeviceMetadata(xpti_td *TraceEvent, queue_impl *Queue) {
  xpti::addMetadata(TraceEvent, "sycl_device_type", queueDeviceToString(Queue));
  if (Queue) {
    xpti::addMetadata(TraceEvent, "sycl_device",
                      deviceToID(Queue->get_device()));
    xpti::addMetadata(
        TraceEvent, "sycl_device_name",
        getSyclObjImpl(Queue->get_device())->get_info<info::device::name>());
  }
}
static void addDeviceMetadata(xpti_td *TraceEvent,
                              const std::shared_ptr<queue_impl> &Queue) {
  addDeviceMetadata(TraceEvent, Queue.get());
}

static unsigned long long getQueueID(queue_impl *Queue) {
  return Queue ? Queue->getQueueID() : 0;
}
static unsigned long long getQueueID(const std::shared_ptr<queue_impl> &Queue) {
  return getQueueID(Queue.get());
}
#endif

static context_impl *getContext(queue_impl *Queue) {
  if (Queue)
    return &Queue->getContextImpl();
  return nullptr;
}
static context_impl *getContext(const std::shared_ptr<queue_impl> &Queue) {
  return getContext(Queue.get());
}

#ifdef __SYCL_ENABLE_GNU_DEMANGLING
struct DemangleHandle {
  char *p;
  DemangleHandle(char *ptr) : p(ptr) {}

  DemangleHandle(const DemangleHandle &) = delete;
  DemangleHandle &operator=(const DemangleHandle &) = delete;

  ~DemangleHandle() { std::free(p); }
};
static std::string demangleKernelName(const std::string_view Name) {
  int Status = -1; // some arbitrary value to eliminate the compiler warning
  DemangleHandle result(abi::__cxa_demangle(Name.data(), NULL, NULL, &Status));
  return (Status == 0) ? result.p : std::string(Name);
}
#else
static std::string demangleKernelName(const std::string_view Name) {
  return std::string(Name);
}
#endif

static std::string accessModeToString(access::mode Mode) {
  switch (Mode) {
  case access::mode::read:
    return "read";
  case access::mode::write:
    return "write";
  case access::mode::read_write:
    return "read_write";
  case access::mode::discard_write:
    return "discard_write";
  case access::mode::discard_read_write:
    return "discard_read_write";
  default:
    return "unknown";
  }
}

#ifdef XPTI_ENABLE_INSTRUMENTATION
// Using the command group type to create node types for the asynchronous task
// graph modeling
static std::string commandToNodeType(Command::CommandType Type) {
  switch (Type) {
  case Command::CommandType::RUN_CG:
    return "command_group_node";
  case Command::CommandType::COPY_MEMORY:
    return "memory_transfer_node";
  case Command::CommandType::ALLOCA:
    return "memory_allocation_node";
  case Command::CommandType::ALLOCA_SUB_BUF:
    return "sub_buffer_creation_node";
  case Command::CommandType::RELEASE:
    return "memory_deallocation_node";
  case Command::CommandType::MAP_MEM_OBJ:
    return "memory_transfer_node";
  case Command::CommandType::UNMAP_MEM_OBJ:
    return "memory_transfer_node";
  case Command::CommandType::UPDATE_REQUIREMENT:
    return "host_acc_create_buffer_lock_node";
  case Command::CommandType::EMPTY_TASK:
    return "host_acc_destroy_buffer_release_node";
  default:
    return "unknown_node";
  }
}

// Using the names being generated and the string are subject to change to
// something more meaningful to end-users as this will be visible in analysis
// tools that subscribe to this data
static std::string commandToName(Command::CommandType Type) {
  switch (Type) {
  case Command::CommandType::RUN_CG:
    return "Command Group Action";
  case Command::CommandType::COPY_MEMORY:
    return "Memory Transfer (Copy)";
  case Command::CommandType::ALLOCA:
    return "Memory Allocation";
  case Command::CommandType::ALLOCA_SUB_BUF:
    return "Sub Buffer Creation";
  case Command::CommandType::RELEASE:
    return "Memory Deallocation";
  case Command::CommandType::MAP_MEM_OBJ:
    return "Memory Transfer (Map)";
  case Command::CommandType::UNMAP_MEM_OBJ:
    return "Memory Transfer (Unmap)";
  case Command::CommandType::UPDATE_REQUIREMENT:
    return "Host Accessor Creation/Buffer Lock";
  case Command::CommandType::EMPTY_TASK:
    return "Host Accessor Destruction/Buffer Lock Release";
  default:
    return "Unknown Action";
  }
}
#endif

std::vector<ur_event_handle_t>
Command::getUrEvents(const std::vector<EventImplPtr> &EventImpls,
                     queue_impl *CommandQueue, bool IsHostTaskCommand) {
  std::vector<ur_event_handle_t> RetUrEvents;
  for (auto &EventImpl : EventImpls) {
    auto Handle = EventImpl->getHandle();
    if (Handle == nullptr)
      continue;

    // Do not add redundant event dependencies for in-order queues.
    // At this stage dependency is definitely ur task and need to check if
    // current one is a host task. In this case we should not skip ur event due
    // to different sync mechanisms for different task types on in-order queue.
    if (CommandQueue && EventImpl->getWorkerQueue().get() == CommandQueue &&
        CommandQueue->isInOrder() && !IsHostTaskCommand)
      continue;

    RetUrEvents.push_back(Handle);
  }

  return RetUrEvents;
}

std::vector<ur_event_handle_t>
Command::getUrEvents(const std::vector<EventImplPtr> &EventImpls) const {
  return getUrEvents(EventImpls, MWorkerQueue.get(), isHostTask());
}

// This function is implemented (duplicating getUrEvents a lot) as short term
// solution for the issue that barrier with wait list could not
// handle empty ur event handles when kernel is enqueued on host task
// completion.
std::vector<ur_event_handle_t>
Command::getUrEventsBlocking(const std::vector<EventImplPtr> &EventImpls,
                             bool HasEventMode) const {
  std::vector<ur_event_handle_t> RetUrEvents;
  for (auto &EventImpl : EventImpls) {
    // Throwaway events created with empty constructor will not have a context
    // (which is set lazily) calling getContextImpl() would set that
    // context, which we wish to avoid as it is expensive.
    // Skip host task and NOP events also.
    if (EventImpl->isDefaultConstructed() || EventImpl->isHost() ||
        EventImpl->isNOP())
      continue;

    // If command has not been enqueued then we have to enqueue it.
    // It may happen if async enqueue in a host task is involved.
    // Interoperability events are special cases and they are not enqueued, as
    // they don't have an associated queue and command.
    if (!EventImpl->isInterop() && !EventImpl->isEnqueued()) {
      if (!EventImpl->getCommand() ||
          !static_cast<Command *>(EventImpl->getCommand())->producesPiEvent())
        continue;
      std::vector<Command *> AuxCmds;
      Scheduler::getInstance().enqueueCommandForCG(EventImpl, AuxCmds,
                                                   BLOCKING);
    }
    // Do not add redundant event dependencies for in-order queues.
    // At this stage dependency is definitely ur task and need to check if
    // current one is a host task. In this case we should not skip pi event due
    // to different sync mechanisms for different task types on in-order queue.
    // If the resulting event is supposed to have a specific event mode,
    // redundant events may still differ from the resulting event, so they are
    // kept.
    if (!HasEventMode && MWorkerQueue &&
        EventImpl->getWorkerQueue() == MWorkerQueue &&
        MWorkerQueue->isInOrder() && !isHostTask())
      continue;

    RetUrEvents.push_back(EventImpl->getHandle());
  }

  return RetUrEvents;
}

bool Command::isHostTask() const {
  return (MType == CommandType::RUN_CG) /* host task has this type also */ &&
         ((static_cast<const ExecCGCommand *>(this))->getCG().getType() ==
          CGType::CodeplayHostTask);
}

#ifndef __INTEL_PREVIEW_BREAKING_CHANGES
// This function is unused and should be removed in the next ABI-breaking
// window.
bool Command::isFusable() const {
  if ((MType != CommandType::RUN_CG)) {
    return false;
  }
  const auto &CG = (static_cast<const ExecCGCommand &>(*this)).getCG();
  return (CG.getType() == CGType::Kernel) &&
         (!static_cast<const CGExecKernel &>(CG).MKernelIsCooperative) &&
         (!static_cast<const CGExecKernel &>(CG).MKernelUsesClusterLaunch);
}
#endif // __INTEL_PREVIEW_BREAKING_CHANGES

namespace {

struct EnqueueNativeCommandData {
  sycl::interop_handle ih;
  std::function<void(interop_handle)> func;
};

void InteropFreeFunc(ur_queue_handle_t, void *InteropData) {
  auto *Data = reinterpret_cast<EnqueueNativeCommandData *>(InteropData);
  return Data->func(Data->ih);
}
} // namespace

class DispatchHostTask {
  ExecCGCommand *MThisCmd;
  std::vector<interop_handle::ReqToMem> MReqToMem;
  std::vector<ur_mem_handle_t> MReqUrMem;

  bool waitForEvents() const {
    std::map<const AdapterPtr, std::vector<EventImplPtr>>
        RequiredEventsPerAdapter;

    for (const EventImplPtr &Event : MThisCmd->MPreparedDepsEvents) {
      const AdapterPtr &Adapter = Event->getAdapter();
      RequiredEventsPerAdapter[Adapter].push_back(Event);
    }

    // wait for dependency device events
    // FIXME Current implementation of waiting for events will make the thread
    // 'sleep' until all of dependency events are complete. We need a bit more
    // sophisticated waiting mechanism to allow to utilize this thread for any
    // other available job and resume once all required events are ready.
    for (auto &AdapterWithEvents : RequiredEventsPerAdapter) {
      std::vector<ur_event_handle_t> RawEvents =
          MThisCmd->getUrEvents(AdapterWithEvents.second);
      if (RawEvents.size() == 0)
        continue;
      try {
        AdapterWithEvents.first->call<UrApiKind::urEventWait>(RawEvents.size(),
                                                              RawEvents.data());
      } catch (const sycl::exception &) {
        MThisCmd->MEvent->getSubmittedQueue()->reportAsyncException(
            std::current_exception());
        return false;
      } catch (...) {
        MThisCmd->MEvent->getSubmittedQueue()->reportAsyncException(
            std::current_exception());
        return false;
      }
    }

    // Wait for dependency host events.
    // Host events can't throw exceptions so don't try to catch it.
    for (const EventImplPtr &Event : MThisCmd->MPreparedHostDepsEvents) {
      Event->waitInternal();
    }

    return true;
  }

public:
  DispatchHostTask(ExecCGCommand *ThisCmd,
                   std::vector<interop_handle::ReqToMem> ReqToMem,
                   std::vector<ur_mem_handle_t> ReqUrMem)
      : MThisCmd{ThisCmd}, MReqToMem(std::move(ReqToMem)),
        MReqUrMem(std::move(ReqUrMem)) {}

  void operator()() const {
    assert(MThisCmd->getCG().getType() == CGType::CodeplayHostTask);

    CGHostTask &HostTask = static_cast<CGHostTask &>(MThisCmd->getCG());

#ifdef XPTI_ENABLE_INSTRUMENTATION
    // Host task is executed async and in a separate thread that do not allow to
    // use code location data stored in TLS. So we keep submission code location
    // as Command field and put it here to TLS so that thrown exception could
    // query and report it.
    std::unique_ptr<detail::tls_code_loc_t> AsyncCodeLocationPtr;
    if (xptiTraceEnabled() && !CurrentCodeLocationValid()) {
      AsyncCodeLocationPtr.reset(
          new detail::tls_code_loc_t(MThisCmd->MSubmissionCodeLocation));
    }
#endif

    if (!waitForEvents()) {
      std::exception_ptr EPtr = std::make_exception_ptr(sycl::exception(
          make_error_code(errc::runtime),
          std::string("Couldn't wait for host-task's dependencies")));

      MThisCmd->MEvent->getSubmittedQueue()->reportAsyncException(EPtr);
      // reset host-task's lambda and quit
      HostTask.MHostTask.reset();
      Scheduler::getInstance().NotifyHostTaskCompletion(MThisCmd);
      return;
    }

    try {
      // we're ready to call the user-defined lambda now
      if (HostTask.MHostTask->isInteropTask()) {
        assert(HostTask.MQueue &&
               "Host task submissions should have an associated queue");
        interop_handle IH{MReqToMem, HostTask.MQueue,
                          HostTask.MQueue->getDeviceImpl().shared_from_this(),
                          HostTask.MQueue->getContextImpl().shared_from_this()};
        // TODO: should all the backends that support this entry point use this
        // for host task?
        auto &Queue = HostTask.MQueue;
        bool NativeCommandSupport = false;
        Queue->getAdapter()->call<UrApiKind::urDeviceGetInfo>(
            detail::getSyclObjImpl(Queue->get_device())->getHandleRef(),
            UR_DEVICE_INFO_ENQUEUE_NATIVE_COMMAND_SUPPORT_EXP,
            sizeof(NativeCommandSupport), &NativeCommandSupport, nullptr);
        if (NativeCommandSupport) {
          EnqueueNativeCommandData CustomOpData{
              IH, HostTask.MHostTask->MInteropTask};

          // We are assuming that we have already synchronized with the HT's
          // dependent events, and that the user will synchronize before the end
          // of the HT lambda. As such we don't pass in any events, or ask for
          // one back.
          //
          // This entry point is needed in order to migrate memory across
          // devices in the same context for CUDA and HIP backends
          Queue->getAdapter()->call<UrApiKind::urEnqueueNativeCommandExp>(
              HostTask.MQueue->getHandleRef(), InteropFreeFunc, &CustomOpData,
              MReqUrMem.size(), MReqUrMem.data(), nullptr, 0, nullptr, nullptr);
        } else {
          HostTask.MHostTask->call(MThisCmd->MEvent->getHostProfilingInfo(),
                                   IH);
        }
      } else
        HostTask.MHostTask->call(MThisCmd->MEvent->getHostProfilingInfo());
    } catch (...) {
      auto CurrentException = std::current_exception();
#ifdef XPTI_ENABLE_INSTRUMENTATION
      // sycl::exception emit tracing of message with code location if
      // available. For other types of exception we need to explicitly trigger
      // tracing by calling TraceEventXPTI.
      if (xptiTraceEnabled()) {
        try {
          rethrow_exception(CurrentException);
        } catch (const sycl::exception &) {
          // it is already traced, nothing to care about
        } catch (const std::exception &StdException) {
          GlobalHandler::instance().TraceEventXPTI(StdException.what());
        } catch (...) {
          GlobalHandler::instance().TraceEventXPTI(
              "Host task lambda thrown non standard exception");
        }
      }
#endif
      MThisCmd->MEvent->getSubmittedQueue()->reportAsyncException(
          CurrentException);
    }

    HostTask.MHostTask.reset();

#ifdef XPTI_ENABLE_INSTRUMENTATION
    // Host Task is done, clear its submittion location to not interfere with
    // following dependent kernels submission.
    AsyncCodeLocationPtr.reset();
#endif

    try {
      // If we enqueue blocked users - ur level could throw exception that
      // should be treated as async now.
      Scheduler::getInstance().NotifyHostTaskCompletion(MThisCmd);
    } catch (...) {
      auto CurrentException = std::current_exception();
      MThisCmd->MEvent->getSubmittedQueue()->reportAsyncException(
          CurrentException);
    }
  }
};

void Command::waitForPreparedHostEvents() const {
  for (const EventImplPtr &HostEvent : MPreparedHostDepsEvents)
    HostEvent->waitInternal();
}

void Command::waitForEvents(queue_impl *Queue,
                            std::vector<EventImplPtr> &EventImpls,
                            ur_event_handle_t &Event) {
#ifndef NDEBUG
  for (const EventImplPtr &Event : EventImpls)
    assert(!Event->isHost() &&
           "Only non-host events are expected to be waited for here");
#endif
  if (!EventImpls.empty()) {
    if (!Queue) {
      // Host queue can wait for events from different contexts, i.e. it may
      // contain events with different contexts in its MPreparedDepsEvents.
      // OpenCL 2.1 spec says that clWaitForEvents will return
      // CL_INVALID_CONTEXT if events specified in the list do not belong to
      // the same context. Thus we split all the events into per-context map.
      // An example. We have two queues for the same CPU device: Q1, Q2. Thus
      // we will have two different contexts for the same CPU device: C1, C2.
      // Also we have default host queue. This queue is accessible via
      // Scheduler. Now, let's assume we have three different events: E1(C1),
      // E2(C1), E3(C2). The command's MPreparedDepsEvents will contain all
      // three events (E1, E2, E3). Now, if urEventWait is called for all
      // three events we'll experience failure with CL_INVALID_CONTEXT 'cause
      // these events refer to different contexts.
      std::map<context_impl *, std::vector<EventImplPtr>>
          RequiredEventsPerContext;

      for (const EventImplPtr &Event : EventImpls) {
        context_impl &Context = Event->getContextImpl();
        RequiredEventsPerContext[&Context].push_back(Event);
      }

      for (auto &CtxWithEvents : RequiredEventsPerContext) {
        std::vector<ur_event_handle_t> RawEvents =
            getUrEvents(CtxWithEvents.second);
        if (!RawEvents.empty()) {
          CtxWithEvents.first->getAdapter()->call<UrApiKind::urEventWait>(
              RawEvents.size(), RawEvents.data());
        }
      }
    } else {
      std::vector<ur_event_handle_t> RawEvents = getUrEvents(EventImpls);
      flushCrossQueueDeps(EventImpls);
      const AdapterPtr &Adapter = Queue->getAdapter();

      Adapter->call<UrApiKind::urEnqueueEventsWait>(
          Queue->getHandleRef(), RawEvents.size(), &RawEvents[0], &Event);
    }
  }
}

/// It is safe to bind MPreparedDepsEvents and MPreparedHostDepsEvents
/// references to event_impl class members because Command
/// should not outlive the event connected to it.
Command::Command(
    CommandType Type, queue_impl *Queue,
    ur_exp_command_buffer_handle_t CommandBuffer,
    const std::vector<ur_exp_command_buffer_sync_point_t> &SyncPoints)
    : MQueue(Queue ? Queue->shared_from_this() : nullptr),
      MEvent(Queue ? detail::event_impl::create_device_event(*Queue)
                   : detail::event_impl::create_incomplete_host_event()),
      MPreparedDepsEvents(MEvent->getPreparedDepsEvents()),
      MPreparedHostDepsEvents(MEvent->getPreparedHostDepsEvents()), MType(Type),
      MCommandBuffer(CommandBuffer), MSyncPointDeps(SyncPoints) {
  MWorkerQueue = MQueue;
  MEvent->setWorkerQueue(MWorkerQueue);
  MEvent->setSubmittedQueue(MWorkerQueue);
  MEvent->setCommand(this);
  if (MQueue)
    MEvent->setContextImpl(MQueue->getContextImpl());
  MEvent->setStateIncomplete();
  MEnqueueStatus = EnqueueResultT::SyclEnqueueReady;

#ifdef XPTI_ENABLE_INSTRUMENTATION
  if (!xptiTraceEnabled())
    return;
  // Obtain the stream ID so all commands can emit traces to that stream
  MStreamID = xptiRegisterStream(SYCL_STREAM_NAME);
#endif
}

void Command::emitInstrumentationDataProxy() {
#ifdef XPTI_ENABLE_INSTRUMENTATION
  emitInstrumentationData();
#endif
}

/// Method takes in void * for the address as adding a template function to
/// the command group object maybe undesirable.
/// @param Cmd The command object of the source of the edge
/// @param ObjAddr The address that defines the edge dependency; it is the
/// event address when the edge is for an event and a memory object address if
/// it is due to an accessor
/// @param Prefix Contains "event" if the dependency is an edge and contains
/// the access mode to the buffer if it is due to an accessor
/// @param IsCommand True if the dependency has a command object as the
/// source, false otherwise
void Command::emitEdgeEventForCommandDependence(
    Command *Cmd, void *ObjAddr, bool IsCommand,
    std::optional<access::mode> AccMode) {
#ifdef XPTI_ENABLE_INSTRUMENTATION
  // Bail early if either the source or the target node for the given
  // dependency is undefined or NULL
  constexpr uint16_t NotificationTraceType = xpti::trace_edge_create;
  if (!(xptiCheckTraceEnabled(MStreamID, NotificationTraceType) &&
        MTraceEvent && Cmd && Cmd->MTraceEvent))
    return;

  // If all the information we need for creating an edge event is available,
  // then go ahead with creating it; if not, bail early!
  xpti::utils::StringHelper SH;
  std::string AddressStr = SH.addressAsString<void *>(ObjAddr);
  std::string Prefix = AccMode ? accessModeToString(AccMode.value()) : "Event";
  std::string TypeString = SH.nameWithAddressString(Prefix, AddressStr);
  // Create an edge with the dependent buffer address for which a command
  // object has been created as one of the properties of the edge
  xpti::payload_t Payload(TypeString.c_str(), MAddress);
  uint64_t EdgeInstanceNo;
  xpti_td *EdgeEvent =
      xptiMakeEvent(TypeString.c_str(), &Payload, xpti::trace_graph_event,
                    xpti_at::active, &EdgeInstanceNo);
  if (EdgeEvent) {
    xpti_td *SrcEvent = static_cast<xpti_td *>(Cmd->MTraceEvent);
    xpti_td *TgtEvent = static_cast<xpti_td *>(MTraceEvent);
    EdgeEvent->source_id = SrcEvent->unique_id;
    EdgeEvent->target_id = TgtEvent->unique_id;
    if (IsCommand) {
      xpti::addMetadata(EdgeEvent, "access_mode",
                        static_cast<int>(AccMode.value()));
      xpti::addMetadata(EdgeEvent, "memory_object",
                        reinterpret_cast<size_t>(ObjAddr));
    } else {
      xpti::addMetadata(EdgeEvent, "event", reinterpret_cast<size_t>(ObjAddr));
    }
    xptiNotifySubscribers(MStreamID, NotificationTraceType,
                          detail::GSYCLGraphEvent, EdgeEvent, EdgeInstanceNo,
                          nullptr);
  }
  // General comment - None of these are serious errors as the instrumentation
  // layer MUST be tolerant of errors. If we need to let the end user know, we
  // throw exceptions in the future
#endif
}

/// Creates an edge when the dependency is due to an event.
/// @param Cmd The command object of the source of the edge
/// @param UrEventAddr The address that defines the edge dependency, which in
/// this case is an event
void Command::emitEdgeEventForEventDependence(Command *Cmd,
                                              ur_event_handle_t &UrEventAddr) {
#ifdef XPTI_ENABLE_INSTRUMENTATION
  // If we have failed to create an event to represent the Command, then we
  // cannot emit an edge event. Bail early!
  if (!(xptiCheckTraceEnabled(MStreamID) && MTraceEvent))
    return;

  if (Cmd && Cmd->MTraceEvent) {
    // If the event is associated with a command, we use this command's trace
    // event as the source of edge, hence modeling the control flow
    emitEdgeEventForCommandDependence(Cmd, (void *)UrEventAddr, false);
    return;
  }
  if (UrEventAddr) {
    xpti::utils::StringHelper SH;
    std::string AddressStr = SH.addressAsString<ur_event_handle_t>(UrEventAddr);
    // This is the case when it is a OCL event enqueued by the user or another
    // event is registered by the runtime as a dependency The dependency on
    // this occasion is an OCL event; so we build a virtual node in the graph
    // with the event as the metadata for the node
    std::string NodeName = SH.nameWithAddressString("virtual_node", AddressStr);

    // Node name is "virtual_node[<event_addr>]"
    xpti::payload_t VNPayload(NodeName.c_str(), MAddress);
    uint64_t VNodeInstanceNo;
    xpti_td *NodeEvent =
        xptiMakeEvent(NodeName.c_str(), &VNPayload, xpti::trace_graph_event,
                      xpti_at::active, &VNodeInstanceNo);
    // Emit the virtual node first
    xpti::addMetadata(NodeEvent, "kernel_name", NodeName);
    xptiNotifySubscribers(MStreamID, xpti::trace_node_create,
                          detail::GSYCLGraphEvent, NodeEvent, VNodeInstanceNo,
                          nullptr);
    // Create a new event for the edge
    std::string EdgeName = SH.nameWithAddressString("Event", AddressStr);
    xpti::payload_t EdgePayload(EdgeName.c_str(), MAddress);
    uint64_t EdgeInstanceNo;
    xpti_td *EdgeEvent =
        xptiMakeEvent(EdgeName.c_str(), &EdgePayload, xpti::trace_graph_event,
                      xpti_at::active, &EdgeInstanceNo);
    if (EdgeEvent && NodeEvent) {
      // Source node represents the event and this event needs to be completed
      // before target node can execute
      xpti_td *TgtEvent = static_cast<xpti_td *>(MTraceEvent);
      EdgeEvent->source_id = NodeEvent->unique_id;
      EdgeEvent->target_id = TgtEvent->unique_id;
      xpti::addMetadata(EdgeEvent, "event",
                        reinterpret_cast<size_t>(UrEventAddr));
      xptiNotifySubscribers(MStreamID, xpti::trace_edge_create,
                            detail::GSYCLGraphEvent, EdgeEvent, EdgeInstanceNo,
                            nullptr);
    }
    return;
  }
#endif
}

uint64_t Command::makeTraceEventProlog(void *MAddress) {
  uint64_t CommandInstanceNo = 0;
#ifdef XPTI_ENABLE_INSTRUMENTATION
  if (!xptiCheckTraceEnabled(MStreamID))
    return CommandInstanceNo;

  MTraceEventPrologComplete = true;
  // Setup the member variables with information needed for event notification
  MCommandNodeType = commandToNodeType(MType);
  MCommandName = commandToName(MType);
  xpti::utils::StringHelper SH;
  MAddressString = SH.addressAsString<void *>(MAddress);
  std::string CommandString =
      SH.nameWithAddressString(MCommandName, MAddressString);

  xpti::payload_t p(CommandString.c_str(), MAddress);
  xpti_td *CmdTraceEvent =
      xptiMakeEvent(CommandString.c_str(), &p, xpti::trace_graph_event,
                    xpti_at::active, &CommandInstanceNo);
  MInstanceID = CommandInstanceNo;
  if (CmdTraceEvent) {
    MTraceEvent = (void *)CmdTraceEvent;
    // If we are seeing this event again, then the instance ID will be greater
    // than 1; in the previous implementation, we would skip sending a
    // notifications for subsequent instances. With the new implementation, we
    // will send a notification for each instance as this allows for mutable
    // metadata entries for multiple visits to the same code location and
    // maintaining data integrity.
  }
#endif
  return CommandInstanceNo;
}

void Command::makeTraceEventEpilog() {
#ifdef XPTI_ENABLE_INSTRUMENTATION
  constexpr uint16_t NotificationTraceType = xpti::trace_node_create;
  if (!(xptiCheckTraceEnabled(MStreamID, NotificationTraceType) && MTraceEvent))
    return;
  assert(MTraceEventPrologComplete);
  xptiNotifySubscribers(MStreamID, NotificationTraceType,
                        detail::GSYCLGraphEvent,
                        static_cast<xpti_td *>(MTraceEvent), MInstanceID,
                        static_cast<const void *>(MCommandNodeType.c_str()));
#endif
}

Command *Command::processDepEvent(EventImplPtr DepEvent, const DepDesc &Dep,
                                  std::vector<Command *> &ToCleanUp) {

  // 1. Non-host events can be ignored if they are not fully initialized.
  // 2. Some types of commands do not produce UR events after they are
  // enqueued (e.g. alloca). Note that we can't check the ur event to make that
  // distinction since the command might still be unenqueued at this point.
  bool PiEventExpected =
      (!DepEvent->isHost() && !DepEvent->isDefaultConstructed());
  if (auto *DepCmd = static_cast<Command *>(DepEvent->getCommand()))
    PiEventExpected &= DepCmd->producesPiEvent();

  if (!PiEventExpected) {
    // call to waitInternal() is in waitForPreparedHostEvents() as it's called
    // from enqueue process functions
    MPreparedHostDepsEvents.push_back(DepEvent);
    return nullptr;
  }

  Command *ConnectionCmd = nullptr;

  context_impl &DepEventContext = DepEvent->getContextImpl();
  context_impl *WorkerContext = getWorkerContext();
  // If contexts don't match we'll connect them using host task
  if (&DepEventContext != WorkerContext && WorkerContext) {
    Scheduler::GraphBuilder &GB = Scheduler::getInstance().MGraphBuilder;
    ConnectionCmd = GB.connectDepEvent(this, DepEvent, Dep, ToCleanUp);
  } else
    MPreparedDepsEvents.push_back(std::move(DepEvent));

  return ConnectionCmd;
}

context_impl *Command::getWorkerContext() const {
  if (!MQueue)
    return nullptr;
  return &MQueue->getContextImpl();
}

bool Command::producesPiEvent() const { return true; }

bool Command::supportsPostEnqueueCleanup() const { return true; }

bool Command::readyForCleanup() const {
  return MLeafCounter == 0 &&
         MEnqueueStatus == EnqueueResultT::SyclEnqueueSuccess;
}

Command *Command::addDep(DepDesc NewDep, std::vector<Command *> &ToCleanUp) {
  Command *ConnectionCmd = nullptr;

  if (NewDep.MDepCommand) {
    ConnectionCmd =
        processDepEvent(NewDep.MDepCommand->getEvent(), NewDep, ToCleanUp);
  }
  // ConnectionCmd insertion builds the following dependency structure:
  // this -> emptyCmd (for ConnectionCmd) -> ConnectionCmd -> NewDep
  // that means that this and NewDep are already dependent
  if (!ConnectionCmd) {
    MDeps.push_back(NewDep);
    if (NewDep.MDepCommand)
      NewDep.MDepCommand->addUser(this);
  }

#ifdef XPTI_ENABLE_INSTRUMENTATION
  emitEdgeEventForCommandDependence(NewDep.MDepCommand,
                                    (void *)NewDep.MDepRequirement->MSYCLMemObj,
                                    true, NewDep.MDepRequirement->MAccessMode);
#endif

  return ConnectionCmd;
}

Command *Command::addDep(EventImplPtr Event,
                         std::vector<Command *> &ToCleanUp) {
#ifdef XPTI_ENABLE_INSTRUMENTATION
  // We need this for just the instrumentation, so guarding it will prevent
  // unused variable warnings when instrumentation is turned off
  Command *Cmd = (Command *)Event->getCommand();
  ur_event_handle_t UrEventAddr = Event->getHandle();
  // Now make an edge for the dependent event
  emitEdgeEventForEventDependence(Cmd, UrEventAddr);
#endif

  return processDepEvent(std::move(Event), DepDesc{nullptr, nullptr, nullptr},
                         ToCleanUp);
}

void Command::emitEnqueuedEventSignal(const ur_event_handle_t UrEventAddr) {
#ifdef XPTI_ENABLE_INSTRUMENTATION
  emitInstrumentationGeneral(
      MStreamID, MInstanceID, static_cast<xpti_td *>(MTraceEvent),
      xpti::trace_signal, static_cast<const void *>(UrEventAddr));
#endif
  std::ignore = UrEventAddr;
}

void Command::emitInstrumentation(uint16_t Type, const char *Txt) {
#ifdef XPTI_ENABLE_INSTRUMENTATION
  return emitInstrumentationGeneral(MStreamID, MInstanceID,
                                    static_cast<xpti_td *>(MTraceEvent), Type,
                                    static_cast<const void *>(Txt));
#else
  std::ignore = Type;
  std::ignore = Txt;
#endif
}

bool Command::enqueue(EnqueueResultT &EnqueueResult, BlockingT Blocking,
                      std::vector<Command *> &ToCleanUp) {
#ifdef XPTI_ENABLE_INSTRUMENTATION
  // If command is enqueued from host task thread - it will not have valid
  // submission code location set. So we set it manually to properly trace
  // failures if ur level report any.
  std::unique_ptr<detail::tls_code_loc_t> AsyncCodeLocationPtr;
  if (xptiTraceEnabled() && !CurrentCodeLocationValid()) {
    AsyncCodeLocationPtr.reset(
        new detail::tls_code_loc_t(MSubmissionCodeLocation));
  }
#endif
  // Exit if already enqueued
  if (MEnqueueStatus == EnqueueResultT::SyclEnqueueSuccess)
    return true;

  // If the command is blocked from enqueueing
  if (MIsBlockable && MEnqueueStatus == EnqueueResultT::SyclEnqueueBlocked) {
    // Exit if enqueue type is not blocking
    if (!Blocking) {
      EnqueueResult = EnqueueResultT(EnqueueResultT::SyclEnqueueBlocked, this);
      return false;
    }

#ifdef XPTI_ENABLE_INSTRUMENTATION
    // Scoped trace event notifier that emits a barrier begin and barrier end
    // event, which models the barrier while enqueuing along with the blocked
    // reason, as determined by the scheduler
    std::string Info = "enqueue.barrier[";
    Info += std::string(getBlockReason()) + "]";
    emitInstrumentation(xpti::trace_barrier_begin, Info.c_str());
#endif

    // Wait if blocking
    while (MEnqueueStatus == EnqueueResultT::SyclEnqueueBlocked)
      ;
#ifdef XPTI_ENABLE_INSTRUMENTATION
    emitInstrumentation(xpti::trace_barrier_end, Info.c_str());
#endif
  }

  std::lock_guard<std::mutex> Lock(MEnqueueMtx);

  // Exit if the command is already enqueued
  if (MEnqueueStatus == EnqueueResultT::SyclEnqueueSuccess)
    return true;

#ifdef XPTI_ENABLE_INSTRUMENTATION
  emitInstrumentation(xpti::trace_task_begin, nullptr);
#endif

  if (MEnqueueStatus == EnqueueResultT::SyclEnqueueFailed) {
    EnqueueResult = EnqueueResultT(EnqueueResultT::SyclEnqueueFailed, this);
    return false;
  }

  // Command status set to "failed" beforehand, so this command
  // has already been marked as "failed" if enqueueImp throws an exception.
  // This will avoid execution of the same failed command twice.
  MEnqueueStatus = EnqueueResultT::SyclEnqueueFailed;
  MShouldCompleteEventIfPossible = true;
  ur_result_t Res = enqueueImp();

  if (UR_RESULT_SUCCESS != Res)
    EnqueueResult =
        EnqueueResultT(EnqueueResultT::SyclEnqueueFailed, this, Res);
  else {
    MEvent->setEnqueued();
    if (MShouldCompleteEventIfPossible && !MEvent->isDiscarded() &&
        (MEvent->isHost() || MEvent->getHandle() == nullptr))
      MEvent->setComplete();

    // Consider the command is successfully enqueued if return code is
    // UR_RESULT_SUCCESS
    MEnqueueStatus = EnqueueResultT::SyclEnqueueSuccess;
    if (MLeafCounter == 0 && supportsPostEnqueueCleanup() &&
        !SYCLConfig<SYCL_DISABLE_EXECUTION_GRAPH_CLEANUP>::get() &&
        !SYCLConfig<SYCL_DISABLE_POST_ENQUEUE_CLEANUP>::get()) {
      assert(!MMarkedForCleanup);
      MMarkedForCleanup = true;
      ToCleanUp.push_back(this);
    }
  }

  // Emit this correlation signal before the task end
  emitEnqueuedEventSignal(MEvent->getHandle());
#ifdef XPTI_ENABLE_INSTRUMENTATION
  emitInstrumentation(xpti::trace_task_end, nullptr);
#endif
  return MEnqueueStatus == EnqueueResultT::SyclEnqueueSuccess;
}

void Command::resolveReleaseDependencies(std::set<Command *> &DepList) {
#ifdef XPTI_ENABLE_INSTRUMENTATION
  assert(MType == CommandType::RELEASE && "Expected release command");
  if (!MTraceEvent)
    return;
  // The current command is the target node for all dependencies as the source
  // nodes have to be completed first before the current node can begin to
  // execute; these edges model control flow
  xpti_td *TgtTraceEvent = static_cast<xpti_td *>(MTraceEvent);
  // We have all the Commands that must be completed before the release
  // command can be enqueued; here we'll find the command that is an Alloca
  // with the same SYCLMemObject address and create a dependency line (edge)
  // between them in our sematic modeling
  for (auto &Item : DepList) {
    if (Item->MTraceEvent && Item->MAddress == MAddress) {
      xpti::utils::StringHelper SH;
      std::string AddressStr = SH.addressAsString<void *>(MAddress);
      std::string TypeString =
          "Edge:" + SH.nameWithAddressString(commandToName(MType), AddressStr);

      // Create an edge with the dependent buffer address being one of the
      // properties of the edge
      xpti::payload_t p(TypeString.c_str(), MAddress);
      uint64_t EdgeInstanceNo;
      xpti_td *EdgeEvent =
          xptiMakeEvent(TypeString.c_str(), &p, xpti::trace_graph_event,
                        xpti_at::active, &EdgeInstanceNo);
      if (EdgeEvent) {
        xpti_td *SrcTraceEvent = static_cast<xpti_td *>(Item->MTraceEvent);
        EdgeEvent->target_id = TgtTraceEvent->unique_id;
        EdgeEvent->source_id = SrcTraceEvent->unique_id;
        xpti::addMetadata(EdgeEvent, "memory_object",
                          reinterpret_cast<size_t>(MAddress));
        xptiNotifySubscribers(MStreamID, xpti::trace_edge_create,
                              detail::GSYCLGraphEvent, EdgeEvent,
                              EdgeInstanceNo, nullptr);
      }
    }
  }
#endif
}

const char *Command::getBlockReason() const {
  switch (MBlockReason) {
  case BlockReason::HostAccessor:
    return "A Buffer is locked by the host accessor";
  case BlockReason::HostTask:
    return "Blocked by host task";
  default:
    return "Unknown block reason";
  }
}

void Command::copySubmissionCodeLocation() {
#ifdef XPTI_ENABLE_INSTRUMENTATION
  if (!xptiTraceEnabled())
    return;

  detail::tls_code_loc_t Tls;
  auto TData = Tls.query();
  if (TData.fileName())
    MSubmissionFileName = TData.fileName();
  if (TData.functionName())
    MSubmissionFunctionName = TData.functionName();
  if (MSubmissionFileName.size() || MSubmissionFunctionName.size())
    MSubmissionCodeLocation = {
        MSubmissionFileName.c_str(), MSubmissionFunctionName.c_str(),
        (int)TData.lineNumber(), (int)TData.columnNumber()};
#endif
}

AllocaCommandBase::AllocaCommandBase(CommandType Type, queue_impl *Queue,
                                     Requirement Req,
                                     AllocaCommandBase *LinkedAllocaCmd,
                                     bool IsConst)
    : Command(Type, Queue), MLinkedAllocaCmd(LinkedAllocaCmd),
      MIsLeaderAlloca(nullptr == LinkedAllocaCmd), MIsConst(IsConst),
      MRequirement(std::move(Req)), MReleaseCmd(Queue, this) {
  MRequirement.MAccessMode = access::mode::read_write;
  emitInstrumentationDataProxy();
}

void AllocaCommandBase::emitInstrumentationData() {
#ifdef XPTI_ENABLE_INSTRUMENTATION
  if (!xptiCheckTraceEnabled(MStreamID))
    return;
  // Create a payload with the command name and an event using this payload to
  // emit a node_create
  MAddress = MRequirement.MSYCLMemObj;
  makeTraceEventProlog(MAddress);
  // Set the relevant meta data properties for this command; in the 64-bit key
  // based implementation, we would notify the graph events only for the first
  // instance as the trace event structure was invariant across all instances.
  // Due to mutable metadata requirements, we now create and notify them for all
  // instances. In addition to this, we have moved to 128-bit keys in the XPTI
  // internal infrastructure to guarantee collision free universal IDs.
  if (MTraceEvent) {
    xpti_td *TE = static_cast<xpti_td *>(MTraceEvent);
    addDeviceMetadata(TE, MQueue);
    xpti::addMetadata(TE, "memory_object", reinterpret_cast<size_t>(MAddress));
    // Since we do NOT add queue_id value to metadata, we are stashing it to TLS
    // as this data is mutable and the metadata is supposed to be invariant
    xpti::framework::stash_tuple(XPTI_QUEUE_INSTANCE_ID_KEY,
                                 getQueueID(MQueue));
  }
#endif
}

bool AllocaCommandBase::producesPiEvent() const { return false; }

bool AllocaCommandBase::supportsPostEnqueueCleanup() const { return false; }

bool AllocaCommandBase::readyForCleanup() const { return false; }

AllocaCommand::AllocaCommand(queue_impl *Queue, Requirement Req,
                             bool InitFromUserData,
                             AllocaCommandBase *LinkedAllocaCmd, bool IsConst)
    : AllocaCommandBase(CommandType::ALLOCA, Queue, std::move(Req),
                        LinkedAllocaCmd, IsConst),
      MInitFromUserData(InitFromUserData) {
  // Node event must be created before the dependent edge is added to this
  // node, so this call must be before the addDep() call.
  emitInstrumentationDataProxy();
  // "Nothing to depend on"
  std::vector<Command *> ToCleanUp;
  Command *ConnectionCmd =
      addDep(DepDesc(nullptr, getRequirement(), this), ToCleanUp);
  assert(ConnectionCmd == nullptr);
  assert(ToCleanUp.empty());
  (void)ConnectionCmd;
}

void AllocaCommand::emitInstrumentationData() {
#ifdef XPTI_ENABLE_INSTRUMENTATION
  if (!xptiCheckTraceEnabled(MStreamID))
    return;

  makeTraceEventEpilog();
#endif
}

ur_result_t AllocaCommand::enqueueImp() {
  waitForPreparedHostEvents();
  std::vector<EventImplPtr> EventImpls = MPreparedDepsEvents;

  ur_event_handle_t UREvent = nullptr;

  void *HostPtr = nullptr;
  if (!MIsLeaderAlloca) {

    if (!MQueue) {
      // Do not need to make allocation if we have a linked device allocation
      Command::waitForEvents(MQueue.get(), EventImpls, UREvent);
      MEvent->setHandle(UREvent);

      return UR_RESULT_SUCCESS;
    }
    HostPtr = MLinkedAllocaCmd->getMemAllocation();
  }
  // TODO: Check if it is correct to use std::move on stack variable and
  // delete it RawEvents below.
  if (auto Result = callMemOpHelperRet(MMemAllocation, MemoryManager::allocate,
                                       getContext(MQueue), getSYCLMemObj(),
                                       MInitFromUserData, HostPtr,
                                       std::move(EventImpls), UREvent);
      Result != UR_RESULT_SUCCESS)
    return Result;

  MEvent->setHandle(UREvent);
  return UR_RESULT_SUCCESS;
}

void AllocaCommand::printDot(std::ostream &Stream) const {
  Stream << "\"" << this << "\" [style=filled, fillcolor=\"#FFD28A\", label=\"";

  Stream << "ID = " << this << "\\n";
  Stream << "ALLOCA ON " << queueDeviceToString(MQueue.get()) << "\\n";
  Stream << " MemObj : " << this->MRequirement.MSYCLMemObj << "\\n";
  Stream << " Link : " << this->MLinkedAllocaCmd << "\\n";
  Stream << "\"];" << std::endl;

  for (const auto &Dep : MDeps) {
    if (Dep.MDepCommand == nullptr)
      continue;
    Stream << "  \"" << this << "\" -> \"" << Dep.MDepCommand << "\""
           << " [ label = \"Access mode: "
           << accessModeToString(Dep.MDepRequirement->MAccessMode) << "\\n"
           << "MemObj: " << Dep.MDepRequirement->MSYCLMemObj << " \" ]"
           << std::endl;
  }
}

AllocaSubBufCommand::AllocaSubBufCommand(queue_impl *Queue, Requirement Req,
                                         AllocaCommandBase *ParentAlloca,
                                         std::vector<Command *> &ToEnqueue,
                                         std::vector<Command *> &ToCleanUp)
    : AllocaCommandBase(CommandType::ALLOCA_SUB_BUF, Queue, std::move(Req),
                        /*LinkedAllocaCmd*/ nullptr, /*IsConst*/ false),
      MParentAlloca(ParentAlloca) {
  // Node event must be created before the dependent edge
  // is added to this node, so this call must be before
  // the addDep() call.
  emitInstrumentationDataProxy();
  Command *ConnectionCmd = addDep(
      DepDesc(MParentAlloca, getRequirement(), MParentAlloca), ToCleanUp);
  if (ConnectionCmd)
    ToEnqueue.push_back(ConnectionCmd);
}

void AllocaSubBufCommand::emitInstrumentationData() {
#ifdef XPTI_ENABLE_INSTRUMENTATION
  if (!xptiCheckTraceEnabled(MStreamID))
    return;

  xpti_td *TE = static_cast<xpti_td *>(MTraceEvent);
  xpti::addMetadata(TE, "offset", this->MRequirement.MOffsetInBytes);
  xpti::addMetadata(TE, "access_range_start",
                    this->MRequirement.MAccessRange[0]);
  xpti::addMetadata(TE, "access_range_end", this->MRequirement.MAccessRange[1]);
  xpti::framework::stash_tuple(XPTI_QUEUE_INSTANCE_ID_KEY, getQueueID(MQueue));
  makeTraceEventEpilog();
#endif
}

void *AllocaSubBufCommand::getMemAllocation() const {
  // In some cases parent`s memory allocation might change (e.g., after
  // map/unmap operations). If parent`s memory allocation changes, sub-buffer
  // memory allocation should be changed as well.
  if (!MQueue) {
    return static_cast<void *>(
        static_cast<char *>(MParentAlloca->getMemAllocation()) +
        MRequirement.MOffsetInBytes);
  }
  return MMemAllocation;
}

ur_result_t AllocaSubBufCommand::enqueueImp() {
  waitForPreparedHostEvents();
  std::vector<EventImplPtr> EventImpls = MPreparedDepsEvents;
  ur_event_handle_t UREvent = nullptr;

  if (auto Result = callMemOpHelperRet(
          MMemAllocation, MemoryManager::allocateMemSubBuffer,
          getContext(MQueue), MParentAlloca->getMemAllocation(),
          MRequirement.MElemSize, MRequirement.MOffsetInBytes,
          MRequirement.MAccessRange, std::move(EventImpls), UREvent);
      Result != UR_RESULT_SUCCESS)
    return Result;

  MEvent->setHandle(UREvent);

  XPTIRegistry::bufferAssociateNotification(MParentAlloca->getSYCLMemObj(),
                                            MMemAllocation);
  return UR_RESULT_SUCCESS;
}

void AllocaSubBufCommand::printDot(std::ostream &Stream) const {
  Stream << "\"" << this << "\" [style=filled, fillcolor=\"#FFD28A\", label=\"";

  Stream << "ID = " << this << "\\n";
  Stream << "ALLOCA SUB BUF ON " << queueDeviceToString(MQueue.get()) << "\\n";
  Stream << " MemObj : " << this->MRequirement.MSYCLMemObj << "\\n";
  Stream << " Offset : " << this->MRequirement.MOffsetInBytes << "\\n";
  Stream << " Access range : " << this->MRequirement.MAccessRange[0] << "\\n";
  Stream << "\"];" << std::endl;

  for (const auto &Dep : MDeps) {
    if (Dep.MDepCommand == nullptr)
      continue;
    Stream << "  \"" << this << "\" -> \"" << Dep.MDepCommand << "\""
           << " [ label = \"Access mode: "
           << accessModeToString(Dep.MDepRequirement->MAccessMode) << "\\n"
           << "MemObj: " << Dep.MDepRequirement->MSYCLMemObj << " \" ]"
           << std::endl;
  }
}

ReleaseCommand::ReleaseCommand(queue_impl *Queue, AllocaCommandBase *AllocaCmd)
    : Command(CommandType::RELEASE, Queue), MAllocaCmd(AllocaCmd) {
  emitInstrumentationDataProxy();
}

void ReleaseCommand::emitInstrumentationData() {
#ifdef XPTI_ENABLE_INSTRUMENTATION
  if (!xptiCheckTraceEnabled(MStreamID))
    return;
  // Create a payload with the command name and an event using this payload to
  // emit a node_create
  MAddress = MAllocaCmd->getSYCLMemObj();
  makeTraceEventProlog(MAddress);

  xpti_td *TE = static_cast<xpti_td *>(MTraceEvent);
  addDeviceMetadata(TE, MQueue);
  xpti::addMetadata(TE, "allocation_type",
                    commandToName(MAllocaCmd->getType()));
  // Since we do NOT add queue_id value to metadata, we are stashing it to TLS
  // as this data is mutable and the metadata is supposed to be invariant
  xpti::framework::stash_tuple(XPTI_QUEUE_INSTANCE_ID_KEY, getQueueID(MQueue));
  makeTraceEventEpilog();
#endif
}

ur_result_t ReleaseCommand::enqueueImp() {
  waitForPreparedHostEvents();
  std::vector<EventImplPtr> EventImpls = MPreparedDepsEvents;
  std::vector<ur_event_handle_t> RawEvents = getUrEvents(EventImpls);
  bool SkipRelease = false;

  // On host side we only allocate memory for full buffers.
  // Thus, deallocating sub buffers leads to double memory freeing.
  SkipRelease |= !MQueue && MAllocaCmd->getType() == ALLOCA_SUB_BUF;

  const bool CurAllocaIsHost = !MAllocaCmd->getQueue();
  bool NeedUnmap = false;
  if (MAllocaCmd->MLinkedAllocaCmd) {

    // When releasing one of the "linked" allocations special rules take
    // place:
    // 1. Device allocation should always be released.
    // 2. Host allocation should be released if host allocation is "leader".
    // 3. Device alloca in the pair should be in active state in order to be
    //    correctly released.

    // There is no actual memory allocation if a host alloca command is
    // created being linked to a device allocation.
    SkipRelease |= CurAllocaIsHost && !MAllocaCmd->MIsLeaderAlloca;

    NeedUnmap |= CurAllocaIsHost == MAllocaCmd->MIsActive;
  }

  if (NeedUnmap) {
    queue_impl *Queue = CurAllocaIsHost
                            ? MAllocaCmd->MLinkedAllocaCmd->getQueue()
                            : MAllocaCmd->getQueue();

    assert(Queue);

    std::shared_ptr<event_impl> UnmapEventImpl =
        event_impl::create_device_event(*Queue);
    UnmapEventImpl->setContextImpl(Queue->getContextImpl());
    UnmapEventImpl->setStateIncomplete();
    ur_event_handle_t UREvent = nullptr;

    void *Src = CurAllocaIsHost
                    ? MAllocaCmd->getMemAllocation()
                    : MAllocaCmd->MLinkedAllocaCmd->getMemAllocation();

    void *Dst = !CurAllocaIsHost
                    ? MAllocaCmd->getMemAllocation()
                    : MAllocaCmd->MLinkedAllocaCmd->getMemAllocation();

    if (auto Result =
            callMemOpHelper(MemoryManager::unmap, MAllocaCmd->getSYCLMemObj(),
                            Dst, *Queue, Src, RawEvents, UREvent);
        Result != UR_RESULT_SUCCESS)
      return Result;

    UnmapEventImpl->setHandle(UREvent);
    std::swap(MAllocaCmd->MIsActive, MAllocaCmd->MLinkedAllocaCmd->MIsActive);
    EventImpls.clear();
    EventImpls.push_back(UnmapEventImpl);
  }
  ur_event_handle_t UREvent = nullptr;
  if (SkipRelease)
    Command::waitForEvents(MQueue.get(), EventImpls, UREvent);
  else {
    if (auto Result = callMemOpHelper(
            MemoryManager::release, getContext(MQueue),
            MAllocaCmd->getSYCLMemObj(), MAllocaCmd->getMemAllocation(),
            std::move(EventImpls), UREvent);
        Result != UR_RESULT_SUCCESS)
      return Result;
  }
  MEvent->setHandle(UREvent);
  return UR_RESULT_SUCCESS;
}

void ReleaseCommand::printDot(std::ostream &Stream) const {
  Stream << "\"" << this << "\" [style=filled, fillcolor=\"#FF827A\", label=\"";

  Stream << "ID = " << this << " ; ";
  Stream << "RELEASE ON " << queueDeviceToString(MQueue.get()) << "\\n";
  Stream << " Alloca : " << MAllocaCmd << "\\n";
  Stream << " MemObj : " << MAllocaCmd->getSYCLMemObj() << "\\n";
  Stream << "\"];" << std::endl;

  for (const auto &Dep : MDeps) {
    Stream << "  \"" << this << "\" -> \"" << Dep.MDepCommand << "\""
           << " [ label = \"Access mode: "
           << accessModeToString(Dep.MDepRequirement->MAccessMode) << "\\n"
           << "MemObj: " << Dep.MDepRequirement->MSYCLMemObj << " \" ]"
           << std::endl;
  }
}

bool ReleaseCommand::producesPiEvent() const { return false; }

bool ReleaseCommand::supportsPostEnqueueCleanup() const { return false; }

bool ReleaseCommand::readyForCleanup() const { return false; }

MapMemObject::MapMemObject(AllocaCommandBase *SrcAllocaCmd, Requirement Req,
                           void **DstPtr, queue_impl *Queue,
                           access::mode MapMode)
    : Command(CommandType::MAP_MEM_OBJ, Queue), MSrcAllocaCmd(SrcAllocaCmd),
      MSrcReq(std::move(Req)), MDstPtr(DstPtr), MMapMode(MapMode) {
  emitInstrumentationDataProxy();
}

void MapMemObject::emitInstrumentationData() {
#ifdef XPTI_ENABLE_INSTRUMENTATION
  if (!xptiCheckTraceEnabled(MStreamID))
    return;
  // Create a payload with the command name and an event using this payload to
  // emit a node_create
  MAddress = MSrcAllocaCmd->getSYCLMemObj();
  makeTraceEventProlog(MAddress);

  xpti_td *TE = static_cast<xpti_td *>(MTraceEvent);
  addDeviceMetadata(TE, MQueue);
  xpti::addMetadata(TE, "memory_object", reinterpret_cast<size_t>(MAddress));
  // Since we do NOT add queue_id value to metadata, we are stashing it to TLS
  // as this data is mutable and the metadata is supposed to be invariant
  xpti::framework::stash_tuple(XPTI_QUEUE_INSTANCE_ID_KEY, getQueueID(MQueue));
  makeTraceEventEpilog();
#endif
}

ur_result_t MapMemObject::enqueueImp() {
  waitForPreparedHostEvents();
  std::vector<EventImplPtr> EventImpls = MPreparedDepsEvents;
  std::vector<ur_event_handle_t> RawEvents = getUrEvents(EventImpls);
  flushCrossQueueDeps(EventImpls);

  ur_event_handle_t UREvent = nullptr;
  if (auto Result = callMemOpHelperRet(
          *MDstPtr, MemoryManager::map, MSrcAllocaCmd->getSYCLMemObj(),
          MSrcAllocaCmd->getMemAllocation(), *MQueue, MMapMode, MSrcReq.MDims,
          MSrcReq.MMemoryRange, MSrcReq.MAccessRange, MSrcReq.MOffset,
          MSrcReq.MElemSize, std::move(RawEvents), UREvent);
      Result != UR_RESULT_SUCCESS)
    return Result;

  MEvent->setHandle(UREvent);
  return UR_RESULT_SUCCESS;
}

void MapMemObject::printDot(std::ostream &Stream) const {
  Stream << "\"" << this << "\" [style=filled, fillcolor=\"#77AFFF\", label=\"";

  Stream << "ID = " << this << " ; ";
  Stream << "MAP ON " << queueDeviceToString(MQueue.get()) << "\\n";

  Stream << "\"];" << std::endl;

  for (const auto &Dep : MDeps) {
    Stream << "  \"" << this << "\" -> \"" << Dep.MDepCommand << "\""
           << " [ label = \"Access mode: "
           << accessModeToString(Dep.MDepRequirement->MAccessMode) << "\\n"
           << "MemObj: " << Dep.MDepRequirement->MSYCLMemObj << " \" ]"
           << std::endl;
  }
}

UnMapMemObject::UnMapMemObject(AllocaCommandBase *DstAllocaCmd, Requirement Req,
                               void **SrcPtr, queue_impl *Queue)
    : Command(CommandType::UNMAP_MEM_OBJ, Queue), MDstAllocaCmd(DstAllocaCmd),
      MDstReq(std::move(Req)), MSrcPtr(SrcPtr) {
  emitInstrumentationDataProxy();
}

void UnMapMemObject::emitInstrumentationData() {
#ifdef XPTI_ENABLE_INSTRUMENTATION
  if (!xptiCheckTraceEnabled(MStreamID))
    return;
  // Create a payload with the command name and an event using this payload to
  // emit a node_create
  MAddress = MDstAllocaCmd->getSYCLMemObj();
  makeTraceEventProlog(MAddress);

  xpti_td *TE = static_cast<xpti_td *>(MTraceEvent);
  addDeviceMetadata(TE, MQueue);
  xpti::addMetadata(TE, "memory_object", reinterpret_cast<size_t>(MAddress));
  // Since we do NOT add queue_id value to metadata, we are stashing it to TLS
  // as this data is mutable and the metadata is supposed to be invariant
  xpti::framework::stash_tuple(XPTI_QUEUE_INSTANCE_ID_KEY, getQueueID(MQueue));
  makeTraceEventEpilog();
#endif
}

bool UnMapMemObject::producesPiEvent() const {
  // TODO remove this workaround once the batching issue is addressed in Level
  // Zero adapter.
  // Consider the following scenario on Level Zero:
  // 1. Kernel A, which uses buffer A, is submitted to queue A.
  // 2. Kernel B, which uses buffer B, is submitted to queue B.
  // 3. queueA.wait().
  // 4. queueB.wait().
  // DPCPP runtime used to treat unmap/write commands for buffer A/B as host
  // dependencies (i.e. they were waited for prior to enqueueing any command
  // that's dependent on them). This allowed Level Zero adapter to detect that
  // each queue is idle on steps 1/2 and submit the command list right away.
  // This is no longer the case since we started passing these dependencies in
  // an event waitlist and Level Zero adapter attempts to batch these commands,
  // so the execution of kernel B starts only on step 4. This workaround
  // restores the old behavior in this case until this is resolved.
  return MQueue && (MQueue->getDeviceImpl().getBackend() !=
                        backend::ext_oneapi_level_zero ||
                    MEvent->getHandle() != nullptr);
}

ur_result_t UnMapMemObject::enqueueImp() {
  waitForPreparedHostEvents();
  std::vector<EventImplPtr> EventImpls = MPreparedDepsEvents;
  std::vector<ur_event_handle_t> RawEvents = getUrEvents(EventImpls);
  flushCrossQueueDeps(EventImpls);

  ur_event_handle_t UREvent = nullptr;
  if (auto Result =
          callMemOpHelper(MemoryManager::unmap, MDstAllocaCmd->getSYCLMemObj(),
                          MDstAllocaCmd->getMemAllocation(), *MQueue, *MSrcPtr,
                          std::move(RawEvents), UREvent);
      Result != UR_RESULT_SUCCESS)
    return Result;

  MEvent->setHandle(UREvent);

  return UR_RESULT_SUCCESS;
}

void UnMapMemObject::printDot(std::ostream &Stream) const {
  Stream << "\"" << this << "\" [style=filled, fillcolor=\"#EBC40F\", label=\"";

  Stream << "ID = " << this << " ; ";
  Stream << "UNMAP ON " << queueDeviceToString(MQueue.get()) << "\\n";

  Stream << "\"];" << std::endl;

  for (const auto &Dep : MDeps) {
    Stream << "  \"" << this << "\" -> \"" << Dep.MDepCommand << "\""
           << " [ label = \"Access mode: "
           << accessModeToString(Dep.MDepRequirement->MAccessMode) << "\\n"
           << "MemObj: " << Dep.MDepRequirement->MSYCLMemObj << " \" ]"
           << std::endl;
  }
}

MemCpyCommand::MemCpyCommand(Requirement SrcReq,
                             AllocaCommandBase *SrcAllocaCmd,
                             Requirement DstReq,
                             AllocaCommandBase *DstAllocaCmd,
                             queue_impl *SrcQueue, queue_impl *DstQueue)
    : Command(CommandType::COPY_MEMORY, DstQueue),
      MSrcQueue(SrcQueue ? SrcQueue->shared_from_this() : nullptr),
      MSrcReq(std::move(SrcReq)), MSrcAllocaCmd(SrcAllocaCmd),
      MDstReq(std::move(DstReq)), MDstAllocaCmd(DstAllocaCmd) {
  if (MSrcQueue) {
    MEvent->setContextImpl(MSrcQueue->getContextImpl());
  }

  MWorkerQueue = !MQueue ? MSrcQueue : MQueue;
  MEvent->setWorkerQueue(MWorkerQueue);

  emitInstrumentationDataProxy();
}

void MemCpyCommand::emitInstrumentationData() {
#ifdef XPTI_ENABLE_INSTRUMENTATION
  if (!xptiCheckTraceEnabled(MStreamID))
    return;
  // Create a payload with the command name and an event using this payload to
  // emit a node_create
  MAddress = MSrcAllocaCmd->getSYCLMemObj();
  makeTraceEventProlog(MAddress);

  xpti_td *CmdTraceEvent = static_cast<xpti_td *>(MTraceEvent);
  addDeviceMetadata(CmdTraceEvent, MQueue);
  xpti::addMetadata(CmdTraceEvent, "memory_object",
                    reinterpret_cast<size_t>(MAddress));
  xpti::addMetadata(CmdTraceEvent, "copy_from",
                    MSrcQueue ? deviceToID(MSrcQueue->get_device()) : 0);
  xpti::addMetadata(CmdTraceEvent, "copy_to",
                    MQueue ? deviceToID(MQueue->get_device()) : 0);
  // Since we do NOT add queue_id value to metadata, we are stashing it to TLS
  // as this data is mutable and the metadata is supposed to be invariant
  xpti::framework::stash_tuple(XPTI_QUEUE_INSTANCE_ID_KEY, getQueueID(MQueue));
  makeTraceEventEpilog();
#endif
}

context_impl *MemCpyCommand::getWorkerContext() const {
  if (!MWorkerQueue)
    return nullptr;
  return &MWorkerQueue->getContextImpl();
}

bool MemCpyCommand::producesPiEvent() const {
  // TODO remove this workaround once the batching issue is addressed in Level
  // Zero adapter.
  // Consider the following scenario on Level Zero:
  // 1. Kernel A, which uses buffer A, is submitted to queue A.
  // 2. Kernel B, which uses buffer B, is submitted to queue B.
  // 3. queueA.wait().
  // 4. queueB.wait().
  // DPCPP runtime used to treat unmap/write commands for buffer A/B as host
  // dependencies (i.e. they were waited for prior to enqueueing any command
  // that's dependent on them). This allowed Level Zero adapter to detect that
  // each queue is idle on steps 1/2 and submit the command list right away.
  // This is no longer the case since we started passing these dependencies in
  // an event waitlist and Level Zero adapter attempts to batch these commands,
  // so the execution of kernel B starts only on step 4. This workaround
  // restores the old behavior in this case until this is resolved.
  return !MQueue ||
         MQueue->getDeviceImpl().getBackend() !=
             backend::ext_oneapi_level_zero ||
         MEvent->getHandle() != nullptr;
}

ur_result_t MemCpyCommand::enqueueImp() {
  waitForPreparedHostEvents();
  std::vector<EventImplPtr> EventImpls = MPreparedDepsEvents;

  ur_event_handle_t UREvent = nullptr;

  auto RawEvents = getUrEvents(EventImpls);
  flushCrossQueueDeps(EventImpls);

  if (auto Result = callMemOpHelper(
          MemoryManager::copy, MSrcAllocaCmd->getSYCLMemObj(),
          MSrcAllocaCmd->getMemAllocation(), MSrcQueue.get(), MSrcReq.MDims,
          MSrcReq.MMemoryRange, MSrcReq.MAccessRange, MSrcReq.MOffset,
          MSrcReq.MElemSize, MDstAllocaCmd->getMemAllocation(), MQueue.get(),
          MDstReq.MDims, MDstReq.MMemoryRange, MDstReq.MAccessRange,
          MDstReq.MOffset, MDstReq.MElemSize, std::move(RawEvents), UREvent);
      Result != UR_RESULT_SUCCESS)
    return Result;

  MEvent->setHandle(UREvent);
  return UR_RESULT_SUCCESS;
}

void MemCpyCommand::printDot(std::ostream &Stream) const {
  Stream << "\"" << this << "\" [style=filled, fillcolor=\"#C7EB15\" label=\"";

  Stream << "ID = " << this << " ; ";
  Stream << "MEMCPY ON " << queueDeviceToString(MQueue.get()) << "\\n";
  Stream << "From: " << MSrcAllocaCmd << " is host: " << !MSrcQueue << "\\n";
  Stream << "To: " << MDstAllocaCmd << " is host: " << !MQueue << "\\n";

  Stream << "\"];" << std::endl;

  for (const auto &Dep : MDeps) {
    Stream << "  \"" << this << "\" -> \"" << Dep.MDepCommand << "\""
           << " [ label = \"Access mode: "
           << accessModeToString(Dep.MDepRequirement->MAccessMode) << "\\n"
           << "MemObj: " << Dep.MDepRequirement->MSYCLMemObj << " \" ]"
           << std::endl;
  }
}

AllocaCommandBase *ExecCGCommand::getAllocaForReq(Requirement *Req) {
  for (const DepDesc &Dep : MDeps) {
    if (Dep.MDepRequirement == Req)
      return Dep.MAllocaCmd;
  }
  // Default constructed accessors do not add dependencies, but they can be
  // passed to commands. Simply return nullptr, since they are empty and don't
  // really require any memory.
  return nullptr;
}

std::vector<std::shared_ptr<const void>>
ExecCGCommand::getAuxiliaryResources() const {
  if (MCommandGroup->getType() == CGType::Kernel)
    return ((CGExecKernel *)MCommandGroup.get())->getAuxiliaryResources();
  return {};
}

void ExecCGCommand::clearAuxiliaryResources() {
  if (MCommandGroup->getType() == CGType::Kernel)
    ((CGExecKernel *)MCommandGroup.get())->clearAuxiliaryResources();
}

ur_result_t UpdateHostRequirementCommand::enqueueImp() {
  waitForPreparedHostEvents();
  std::vector<EventImplPtr> EventImpls = MPreparedDepsEvents;
  ur_event_handle_t UREvent = nullptr;
  Command::waitForEvents(MQueue.get(), EventImpls, UREvent);
  MEvent->setHandle(UREvent);

  assert(MSrcAllocaCmd && "Expected valid alloca command");
  assert(MSrcAllocaCmd->getMemAllocation() && "Expected valid source pointer");
  assert(MDstPtr && "Expected valid target pointer");
  *MDstPtr = MSrcAllocaCmd->getMemAllocation();

  return UR_RESULT_SUCCESS;
}

void UpdateHostRequirementCommand::printDot(std::ostream &Stream) const {
  Stream << "\"" << this << "\" [style=filled, fillcolor=\"#f1337f\", label=\"";

  Stream << "ID = " << this << "\\n";
  Stream << "UPDATE REQ ON " << queueDeviceToString(MQueue.get()) << "\\n";
  bool IsReqOnBuffer =
      MDstReq.MSYCLMemObj->getType() == SYCLMemObjI::MemObjType::Buffer;
  Stream << "TYPE: " << (IsReqOnBuffer ? "Buffer" : "Image") << "\\n";
  if (IsReqOnBuffer)
    Stream << "Is sub buffer: " << std::boolalpha << MDstReq.MIsSubBuffer
           << "\\n";

  Stream << "\"];" << std::endl;

  for (const auto &Dep : MDeps) {
    Stream << "  \"" << this << "\" -> \"" << Dep.MDepCommand << "\""
           << " [ label = \"Access mode: "
           << accessModeToString(Dep.MDepRequirement->MAccessMode) << "\\n"
           << "MemObj: " << Dep.MAllocaCmd->getSYCLMemObj() << " \" ]"
           << std::endl;
  }
}

MemCpyCommandHost::MemCpyCommandHost(Requirement SrcReq,
                                     AllocaCommandBase *SrcAllocaCmd,
                                     Requirement DstReq, void **DstPtr,
                                     queue_impl *SrcQueue, queue_impl *DstQueue)
    : Command(CommandType::COPY_MEMORY, DstQueue),
      MSrcQueue(SrcQueue ? SrcQueue->shared_from_this() : nullptr),
      MSrcReq(std::move(SrcReq)), MSrcAllocaCmd(SrcAllocaCmd),
      MDstReq(std::move(DstReq)), MDstPtr(DstPtr) {
  if (MSrcQueue) {
    MEvent->setContextImpl(MSrcQueue->getContextImpl());
  }

  MWorkerQueue = !MQueue ? MSrcQueue : MQueue;
  MEvent->setWorkerQueue(MWorkerQueue);

  emitInstrumentationDataProxy();
}

void MemCpyCommandHost::emitInstrumentationData() {
#ifdef XPTI_ENABLE_INSTRUMENTATION
  if (!xptiCheckTraceEnabled(MStreamID))
    return;
  // Create a payload with the command name and an event using this payload to
  // emit a node_create
  MAddress = MSrcAllocaCmd->getSYCLMemObj();
  makeTraceEventProlog(MAddress);

  xpti_td *CmdTraceEvent = static_cast<xpti_td *>(MTraceEvent);
  addDeviceMetadata(CmdTraceEvent, MQueue);
  xpti::addMetadata(CmdTraceEvent, "memory_object",
                    reinterpret_cast<size_t>(MAddress));
  xpti::addMetadata(CmdTraceEvent, "copy_from",
                    MSrcQueue ? deviceToID(MSrcQueue->get_device()) : 0);
  xpti::addMetadata(CmdTraceEvent, "copy_to",
                    MQueue ? deviceToID(MQueue->get_device()) : 0);
  // Since we do NOT add queue_id value to metadata, we are stashing it to TLS
  // as this data is mutable and the metadata is supposed to be invariant
  xpti::framework::stash_tuple(XPTI_QUEUE_INSTANCE_ID_KEY, getQueueID(MQueue));
  makeTraceEventEpilog();
#endif
}

context_impl *MemCpyCommandHost::getWorkerContext() const {
  if (!MWorkerQueue)
    return nullptr;
  return &MWorkerQueue->getContextImpl();
}

ur_result_t MemCpyCommandHost::enqueueImp() {
  queue_impl *Queue = MWorkerQueue.get();
  waitForPreparedHostEvents();
  std::vector<EventImplPtr> EventImpls = MPreparedDepsEvents;
  std::vector<ur_event_handle_t> RawEvents = getUrEvents(EventImpls);

  ur_event_handle_t UREvent = nullptr;
  // Omit copying if mode is discard one.
  // TODO: Handle this at the graph building time by, for example, creating
  // empty node instead of memcpy.
  if (MDstReq.MAccessMode == access::mode::discard_read_write ||
      MDstReq.MAccessMode == access::mode::discard_write) {
    Command::waitForEvents(Queue, EventImpls, UREvent);

    return UR_RESULT_SUCCESS;
  }

  flushCrossQueueDeps(EventImpls);

  if (auto Result = callMemOpHelper(
          MemoryManager::copy, MSrcAllocaCmd->getSYCLMemObj(),
          MSrcAllocaCmd->getMemAllocation(), MSrcQueue.get(), MSrcReq.MDims,
          MSrcReq.MMemoryRange, MSrcReq.MAccessRange, MSrcReq.MOffset,
          MSrcReq.MElemSize, *MDstPtr, MQueue.get(), MDstReq.MDims,
          MDstReq.MMemoryRange, MDstReq.MAccessRange, MDstReq.MOffset,
          MDstReq.MElemSize, std::move(RawEvents), UREvent);
      Result != UR_RESULT_SUCCESS)
    return Result;

  MEvent->setHandle(UREvent);
  return UR_RESULT_SUCCESS;
}

EmptyCommand::EmptyCommand() : Command(CommandType::EMPTY_TASK, nullptr) {
  emitInstrumentationDataProxy();
}

ur_result_t EmptyCommand::enqueueImp() {
  waitForPreparedHostEvents();
  ur_event_handle_t UREvent = nullptr;
  waitForEvents(MQueue.get(), MPreparedDepsEvents, UREvent);
  MEvent->setHandle(UREvent);
  return UR_RESULT_SUCCESS;
}

void EmptyCommand::addRequirement(Command *DepCmd, AllocaCommandBase *AllocaCmd,
                                  const Requirement *Req) {
  const Requirement &ReqRef = *Req;
  MRequirements.emplace_back(ReqRef);
  const Requirement *const StoredReq = &MRequirements.back();

  // EmptyCommand is always host one, so we believe that result of addDep is
  // nil
  std::vector<Command *> ToCleanUp;
  Command *Cmd = addDep(DepDesc{DepCmd, StoredReq, AllocaCmd}, ToCleanUp);
  assert(Cmd == nullptr && "Conection command should be null for EmptyCommand");
  assert(ToCleanUp.empty() && "addDep should add a command for cleanup only if "
                              "there's a connection command");
  (void)Cmd;
}

void EmptyCommand::emitInstrumentationData() {
#ifdef XPTI_ENABLE_INSTRUMENTATION
  if (!xptiCheckTraceEnabled(MStreamID))
    return;
  // Create a payload with the command name and an event using this payload to
  // emit a node_create
  if (MRequirements.empty())
    return;

  Requirement &Req = *MRequirements.begin();

  MAddress = Req.MSYCLMemObj;
  makeTraceEventProlog(MAddress);

  xpti_td *CmdTraceEvent = static_cast<xpti_td *>(MTraceEvent);
  addDeviceMetadata(CmdTraceEvent, MQueue);
  xpti::addMetadata(CmdTraceEvent, "memory_object",
                    reinterpret_cast<size_t>(MAddress));
  // Since we do NOT add queue_id value to metadata, we are stashing it to TLS
  // as this data is mutable and the metadata is supposed to be invariant
  xpti::framework::stash_tuple(XPTI_QUEUE_INSTANCE_ID_KEY, getQueueID(MQueue));
  makeTraceEventEpilog();
#endif
}

void EmptyCommand::printDot(std::ostream &Stream) const {
  Stream << "\"" << this << "\" [style=filled, fillcolor=\"#8d8f29\", label=\"";

  Stream << "ID = " << this << "\\n";
  Stream << "EMPTY NODE"
         << "\\n";

  Stream << "\"];" << std::endl;

  for (const auto &Dep : MDeps) {
    Stream << "  \"" << this << "\" -> \"" << Dep.MDepCommand << "\""
           << " [ label = \"Access mode: "
           << accessModeToString(Dep.MDepRequirement->MAccessMode) << "\\n"
           << "MemObj: " << Dep.MDepRequirement->MSYCLMemObj << " \" ]"
           << std::endl;
  }
}

bool EmptyCommand::producesPiEvent() const { return false; }

void MemCpyCommandHost::printDot(std::ostream &Stream) const {
  Stream << "\"" << this << "\" [style=filled, fillcolor=\"#B6A2EB\", label=\"";

  Stream << "ID = " << this << "\\n";
  Stream << "MEMCPY HOST ON " << queueDeviceToString(MQueue.get()) << "\\n";

  Stream << "\"];" << std::endl;

  for (const auto &Dep : MDeps) {
    Stream << "  \"" << this << "\" -> \"" << Dep.MDepCommand << "\""
           << " [ label = \"Access mode: "
           << accessModeToString(Dep.MDepRequirement->MAccessMode) << "\\n"
           << "MemObj: " << Dep.MDepRequirement->MSYCLMemObj << " \" ]"
           << std::endl;
  }
}

UpdateHostRequirementCommand::UpdateHostRequirementCommand(
    queue_impl *Queue, Requirement Req, AllocaCommandBase *SrcAllocaCmd,
    void **DstPtr)
    : Command(CommandType::UPDATE_REQUIREMENT, Queue),
      MSrcAllocaCmd(SrcAllocaCmd), MDstReq(std::move(Req)), MDstPtr(DstPtr) {

  emitInstrumentationDataProxy();
}

void UpdateHostRequirementCommand::emitInstrumentationData() {
#ifdef XPTI_ENABLE_INSTRUMENTATION
  if (!xptiCheckTraceEnabled(MStreamID))
    return;
  // Create a payload with the command name and an event using this payload to
  // emit a node_create
  MAddress = MSrcAllocaCmd->getSYCLMemObj();
  makeTraceEventProlog(MAddress);

  xpti_td *CmdTraceEvent = static_cast<xpti_td *>(MTraceEvent);
  addDeviceMetadata(CmdTraceEvent, MQueue);
  xpti::addMetadata(CmdTraceEvent, "memory_object",
                    reinterpret_cast<size_t>(MAddress));
  // Since we do NOT add queue_id value to metadata, we are stashing it to TLS
  // as this data is mutable and the metadata is supposed to be invariant
  xpti::framework::stash_tuple(XPTI_QUEUE_INSTANCE_ID_KEY, getQueueID(MQueue));
  makeTraceEventEpilog();
#endif
}

static std::string_view cgTypeToString(detail::CGType Type) {
  switch (Type) {
  case detail::CGType::Kernel:
    return "Kernel";
    break;
  case detail::CGType::UpdateHost:
    return "update_host";
    break;
  case detail::CGType::Fill:
    return "fill";
    break;
  case detail::CGType::CopyAccToAcc:
    return "copy acc to acc";
    break;
  case detail::CGType::CopyAccToPtr:
    return "copy acc to ptr";
    break;
  case detail::CGType::CopyPtrToAcc:
    return "copy ptr to acc";
    break;
  case detail::CGType::Barrier:
    return "barrier";
  case detail::CGType::BarrierWaitlist:
    return "barrier waitlist";
  case detail::CGType::CopyUSM:
    return "copy usm";
    break;
  case detail::CGType::FillUSM:
    return "fill usm";
    break;
  case detail::CGType::PrefetchUSM:
    return "prefetch usm";
    break;
  case detail::CGType::CodeplayHostTask:
    return "host task";
    break;
  case detail::CGType::Copy2DUSM:
    return "copy 2d usm";
    break;
  case detail::CGType::Fill2DUSM:
    return "fill 2d usm";
    break;
  case detail::CGType::AdviseUSM:
    return "advise usm";
  case detail::CGType::Memset2DUSM:
    return "memset 2d usm";
    break;
  case detail::CGType::CopyToDeviceGlobal:
    return "copy to device_global";
    break;
  case detail::CGType::CopyFromDeviceGlobal:
    return "copy from device_global";
    break;
  case detail::CGType::ReadWriteHostPipe:
    return "read_write host pipe";
  case detail::CGType::ExecCommandBuffer:
    return "exec command buffer";
  case detail::CGType::CopyImage:
    return "copy image";
  case detail::CGType::SemaphoreWait:
    return "semaphore wait";
  case detail::CGType::SemaphoreSignal:
    return "semaphore signal";
  default:
    return "unknown";
    break;
  }
}

ExecCGCommand::ExecCGCommand(
    std::unique_ptr<detail::CG> CommandGroup, queue_impl *Queue,
    bool EventNeeded, ur_exp_command_buffer_handle_t CommandBuffer,
    const std::vector<ur_exp_command_buffer_sync_point_t> &Dependencies)
    : Command(CommandType::RUN_CG, Queue, CommandBuffer, Dependencies),
      MEventNeeded(EventNeeded), MCommandGroup(std::move(CommandGroup)) {
  if (MCommandGroup->getType() == detail::CGType::CodeplayHostTask) {
    queue_impl *SubmitQueue =
        static_cast<detail::CGHostTask *>(MCommandGroup.get())->MQueue.get();
    assert(SubmitQueue &&
           "Host task command group must have a valid submit queue");

    MEvent->setSubmittedQueue(SubmitQueue->weak_from_this());
    // Initialize host profiling info if the queue has profiling enabled.
    if (SubmitQueue->MIsProfilingEnabled)
      MEvent->initHostProfilingInfo();
  }
  if (MCommandGroup->getType() == detail::CGType::ProfilingTag)
    MEvent->markAsProfilingTagEvent();

  emitInstrumentationDataProxy();
}

#ifdef XPTI_ENABLE_INSTRUMENTATION
std::string instrumentationGetKernelName(
    const std::shared_ptr<detail::kernel_impl> &SyclKernel,
    const std::string_view FunctionName, const std::string_view SyclKernelName,
    void *&Address, std::optional<bool> &FromSource) {
  std::string KernelName;
  if (SyclKernel && SyclKernel->isCreatedFromSource()) {
    FromSource = true;
    ur_kernel_handle_t KernelHandle = SyclKernel->getHandleRef();
    Address = KernelHandle;
    KernelName = FunctionName;
  } else {
    FromSource = false;
    KernelName = demangleKernelName(SyclKernelName);
  }
  return KernelName;
}

void instrumentationAddExtraKernelMetadata(
    xpti_td *&CmdTraceEvent, const NDRDescT &NDRDesc,
    detail::kernel_bundle_impl *KernelBundleImplPtr,
    KernelNameStrRefT KernelName,
    KernelNameBasedCacheT *KernelNameBasedCachePtr,
    const std::shared_ptr<detail::kernel_impl> &SyclKernel, queue_impl *Queue,
    std::vector<ArgDesc> &CGArgs) // CGArgs are not const since they could be
                                  // sorted in this function
{
  std::vector<ArgDesc> Args;

  auto FilterArgs = [&Args](detail::ArgDesc &Arg, int NextTrueIndex) {
    Args.push_back({Arg.MType, Arg.MPtr, Arg.MSize, NextTrueIndex});
  };
  const KernelArgMask *EliminatedArgMask = nullptr;

  if (nullptr != SyclKernel) {
    if (!SyclKernel->isCreatedFromSource())
      EliminatedArgMask = SyclKernel->getKernelArgMask();
  } else if (auto SyclKernelImpl =
                 KernelBundleImplPtr
                     ? KernelBundleImplPtr->tryGetKernel(KernelName)
                     : std::shared_ptr<kernel_impl>{nullptr}) {
    EliminatedArgMask = SyclKernelImpl->getKernelArgMask();
  } else if (Queue) {
    // NOTE: Queue can be null when kernel is directly enqueued to a command
    // buffer
    //       by graph API, when a modifiable graph is finalized.
    FastKernelCacheValPtr FastKernelCacheVal =
        detail::ProgramManager::getInstance().getOrCreateKernel(
            Queue->getContextImpl(), Queue->getDeviceImpl(), KernelName,
            KernelNameBasedCachePtr);
    EliminatedArgMask = FastKernelCacheVal->MKernelArgMask;
  }

  applyFuncOnFilteredArgs(EliminatedArgMask, CGArgs, FilterArgs);

  xpti::offload_kernel_enqueue_data_t KernelData{
      {NDRDesc.GlobalSize[0], NDRDesc.GlobalSize[1], NDRDesc.GlobalSize[2]},
      {NDRDesc.LocalSize[0], NDRDesc.LocalSize[1], NDRDesc.LocalSize[2]},
      {NDRDesc.GlobalOffset[0], NDRDesc.GlobalOffset[1],
       NDRDesc.GlobalOffset[2]},
      Args.size()};
  xpti::addMetadata(CmdTraceEvent, "enqueue_kernel_data", KernelData);
  for (size_t i = 0; i < Args.size(); i++) {
    std::string Prefix("arg");
    xpti::offload_kernel_arg_data_t arg{(int)Args[i].MType, Args[i].MPtr,
                                        Args[i].MSize, Args[i].MIndex};
    xpti::addMetadata(CmdTraceEvent, Prefix + std::to_string(i), arg);
  }
}

void instrumentationFillCommonData(const std::string &KernelName,
                                   const std::string &FuncName,
                                   const std::string &FileName, uint64_t Line,
                                   uint64_t Column, const void *const Address,
                                   queue_impl *Queue,
                                   std::optional<bool> &FromSource,
                                   uint64_t &OutInstanceID,
                                   xpti_td *&OutTraceEvent) {
  //  Get source file, line number information from the CommandGroup object
  //  and create payload using name, address, and source info
  //
  //  On Windows, since the support for builtin functions is not available in
  //  MSVC, the MFileName, MLine will be set to nullptr and "0" respectively.
  //  Handle this condition explicitly here.
  bool HasSourceInfo = false;
  xpti::payload_t Payload;
  if (!FileName.empty()) {
    // File name has a valid string
    Payload =
        xpti::payload_t(FuncName.empty() ? KernelName.data() : FuncName.data(),
                        FileName.data(), Line, Column, Address);
    HasSourceInfo = true;
  } else if (Address) {
    // We have a valid function name and an address
    Payload = xpti::payload_t(KernelName.data(), Address);
  } else {
    // In any case, we will have a valid function name and we'll use that to
    // create the hash
    Payload = xpti::payload_t(KernelName.data());
  }

  uint64_t CGKernelInstanceNo;
  // Create event using the payload
  xpti_td *CmdTraceEvent =
      xptiMakeEvent("ExecCG", &Payload, xpti::trace_graph_event,
                    xpti::trace_activity_type_t::active, &CGKernelInstanceNo);
  if (CmdTraceEvent) {
    OutInstanceID = CGKernelInstanceNo;
    OutTraceEvent = CmdTraceEvent;

    addDeviceMetadata(CmdTraceEvent, Queue);
    if (!KernelName.empty()) {
      xpti::addMetadata(CmdTraceEvent, "kernel_name", KernelName);
    }
    if (FromSource.has_value()) {
      xpti::addMetadata(CmdTraceEvent, "from_source", FromSource.value());
    }
    if (HasSourceInfo) {
      xpti::addMetadata(CmdTraceEvent, "sym_function_name", KernelName);
      xpti::addMetadata(CmdTraceEvent, "sym_source_file_name", FileName);
      xpti::addMetadata(CmdTraceEvent, "sym_line_no", static_cast<int>(Line));
      xpti::addMetadata(CmdTraceEvent, "sym_column_no",
                        static_cast<int>(Column));
    }
    // We no longer set the 'queue_id' in the metadata structure as it is a
    // mutable value and multiple threads using the same queue created at the
    // same location will overwrite the metadata values creating inconsistencies
  }
}
#endif

#ifdef XPTI_ENABLE_INSTRUMENTATION
std::pair<xpti_td *, uint64_t> emitKernelInstrumentationData(
    int32_t StreamID, const std::shared_ptr<detail::kernel_impl> &SyclKernel,
    const detail::code_location &CodeLoc, bool IsTopCodeLoc,
    const std::string_view SyclKernelName,
    KernelNameBasedCacheT *KernelNameBasedCachePtr, queue_impl *Queue,
    const NDRDescT &NDRDesc, detail::kernel_bundle_impl *KernelBundleImplPtr,
    std::vector<ArgDesc> &CGArgs) {

  auto XptiObjects = std::make_pair<xpti_td *, uint64_t>(nullptr, -1);
  constexpr uint16_t NotificationTraceType = xpti::trace_node_create;
  if (!xptiCheckTraceEnabled(StreamID))
    return XptiObjects;

  void *Address = nullptr;
  std::optional<bool> FromSource;
  std::string KernelName = instrumentationGetKernelName(
      SyclKernel, CodeLoc.functionName(), SyclKernelName, Address, FromSource);

  auto &[CmdTraceEvent, InstanceID] = XptiObjects;

  std::string FileName =
      CodeLoc.fileName() ? CodeLoc.fileName() : std::string();

  // If code location is above sycl layer, use function name from code
  // location instead of kernel name in event payload
  std::string FuncName = (!IsTopCodeLoc && CodeLoc.functionName())
                             ? CodeLoc.functionName()
                             : std::string();

  instrumentationFillCommonData(KernelName, FuncName, FileName,
                                CodeLoc.lineNumber(), CodeLoc.columnNumber(),
                                Address, Queue, FromSource, InstanceID,
                                CmdTraceEvent);

  if (CmdTraceEvent) {
    // Stash the queue_id mutable metadata in TLS
    // NOTE: Queue can be null when kernel is directly enqueued to a command
    // buffer by graph API, when a modifiable graph is finalized.
    if (Queue)
      xpti::framework::stash_tuple(XPTI_QUEUE_INSTANCE_ID_KEY,
                                   getQueueID(Queue));
    instrumentationAddExtraKernelMetadata(
        CmdTraceEvent, NDRDesc, KernelBundleImplPtr,
        std::string(SyclKernelName), KernelNameBasedCachePtr, SyclKernel, Queue,
        CGArgs);

    xptiNotifySubscribers(
        StreamID, NotificationTraceType, detail::GSYCLGraphEvent, CmdTraceEvent,
        InstanceID,
        static_cast<const void *>(
            commandToNodeType(Command::CommandType::RUN_CG).c_str()));
  }

  return XptiObjects;
}
#endif

void ExecCGCommand::emitInstrumentationData() {
#ifdef XPTI_ENABLE_INSTRUMENTATION
  constexpr uint16_t NotificationTraceType = xpti::trace_node_create;
  if (!xptiCheckTraceEnabled(MStreamID))
    return;

  std::string KernelName;
  std::optional<bool> FromSource;
  switch (MCommandGroup->getType()) {
  case detail::CGType::Kernel: {
    auto KernelCG =
        reinterpret_cast<detail::CGExecKernel *>(MCommandGroup.get());
    KernelName = instrumentationGetKernelName(
        KernelCG->MSyclKernel, MCommandGroup->MFunctionName,
        KernelCG->getKernelName(), MAddress, FromSource);
  } break;
  default:
    KernelName = getTypeString();
    break;
  }

  // If code location is above sycl layer, use function name from code
  // location instead of kernel name in event payload
  std::string FuncName;
  if (!MCommandGroup->MIsTopCodeLoc)
    FuncName = MCommandGroup->MFunctionName;

  xpti_td *CmdTraceEvent = nullptr;
  instrumentationFillCommonData(KernelName, FuncName, MCommandGroup->MFileName,
                                MCommandGroup->MLine, MCommandGroup->MColumn,
                                MAddress, MQueue.get(), FromSource, MInstanceID,
                                CmdTraceEvent);

  if (CmdTraceEvent) {
    xpti::framework::stash_tuple(XPTI_QUEUE_INSTANCE_ID_KEY,
                                 getQueueID(MQueue));
    MTraceEvent = static_cast<void *>(CmdTraceEvent);
    if (MCommandGroup->getType() == detail::CGType::Kernel) {
      auto KernelCG =
          reinterpret_cast<detail::CGExecKernel *>(MCommandGroup.get());
      instrumentationAddExtraKernelMetadata(
          CmdTraceEvent, KernelCG->MNDRDesc, KernelCG->getKernelBundle().get(),
          KernelCG->MKernelName, KernelCG->MKernelNameBasedCachePtr,
          KernelCG->MSyclKernel, MQueue.get(), KernelCG->MArgs);
    }

    xptiNotifySubscribers(
        MStreamID, NotificationTraceType, detail::GSYCLGraphEvent,
        CmdTraceEvent, MInstanceID,
        static_cast<const void *>(commandToNodeType(MType).c_str()));
  }
#endif
}

void ExecCGCommand::printDot(std::ostream &Stream) const {
  Stream << "\"" << this << "\" [style=filled, fillcolor=\"#AFFF82\", label=\"";

  Stream << "ID = " << this << "\\n";
  Stream << "EXEC CG ON " << queueDeviceToString(MQueue.get()) << "\\n";

  switch (MCommandGroup->getType()) {
  case detail::CGType::Kernel: {
    auto KernelCG =
        reinterpret_cast<detail::CGExecKernel *>(MCommandGroup.get());
    Stream << "Kernel name: ";
    if (KernelCG->MSyclKernel && KernelCG->MSyclKernel->isCreatedFromSource())
      Stream << "created from source";
    else
      Stream << demangleKernelName(KernelCG->getKernelName());
    Stream << "\\n";
    break;
  }
  default:
    Stream << "CG type: " << getTypeString() << "\\n";
    break;
  }

  Stream << "\"];" << std::endl;

  for (const auto &Dep : MDeps) {
    Stream << "  \"" << this << "\" -> \"" << Dep.MDepCommand << "\""
           << " [ label = \"Access mode: "
           << accessModeToString(Dep.MDepRequirement->MAccessMode) << "\\n"
           << "MemObj: " << Dep.MDepRequirement->MSYCLMemObj << " \" ]"
           << std::endl;
  }
}

std::string_view ExecCGCommand::getTypeString() const {
  return cgTypeToString(MCommandGroup->getType());
}

// SYCL has a parallel_for_work_group variant where the only NDRange
// characteristics set by a user is the number of work groups. This does not
// map to the OpenCL clEnqueueNDRangeAPI, which requires global work size to
// be set as well. This function determines local work size based on the
// device characteristics and the number of work groups requested by the user,
// then calculates the global work size. SYCL specification (from 4.8.5.3):
// The member function handler::parallel_for_work_group is parameterized by
// the number of work - groups, such that the size of each group is chosen by
// the runtime, or by the number of work - groups and number of work - items
// for users who need more control.
static void adjustNDRangePerKernel(NDRDescT &NDR, ur_kernel_handle_t Kernel,
                                   const device_impl &DeviceImpl) {
  if (NDR.GlobalSize[0] != 0)
    return; // GlobalSize is set - no need to adjust
  // check the prerequisites:
  assert(NDR.LocalSize[0] == 0);
  // TODO might be good to cache this info together with the kernel info to
  // avoid get_kernel_work_group_info on every kernel run
  range<3> WGSize = get_kernel_device_specific_info<
      sycl::info::kernel_device_specific::compile_work_group_size>(
      Kernel, DeviceImpl.getHandleRef(), DeviceImpl.getAdapter());

  if (WGSize[0] == 0) {
    WGSize = {1, 1, 1};
  }
  NDR = sycl::detail::NDRDescT{nd_range<3>(NDR.NumWorkGroups * WGSize, WGSize),
                               static_cast<int>(NDR.Dims)};
}

// We have the following mapping between dimensions with SPIR-V builtins:
// 1D: id[0] -> x
// 2D: id[0] -> y, id[1] -> x
// 3D: id[0] -> z, id[1] -> y, id[2] -> x
// So in order to ensure the correctness we update all the kernel
// parameters accordingly.
// Initially we keep the order of NDRDescT as it provided by the user, this
// simplifies overall handling and do the reverse only when
// the kernel is enqueued.
void ReverseRangeDimensionsForKernel(NDRDescT &NDR) {
  if (NDR.Dims > 1) {
    std::swap(NDR.GlobalSize[0], NDR.GlobalSize[NDR.Dims - 1]);
    std::swap(NDR.LocalSize[0], NDR.LocalSize[NDR.Dims - 1]);
    std::swap(NDR.GlobalOffset[0], NDR.GlobalOffset[NDR.Dims - 1]);
  }
}

ur_mem_flags_t AccessModeToUr(access::mode AccessorMode) {
  switch (AccessorMode) {
  case access::mode::read:
    return UR_MEM_FLAG_READ_ONLY;
  case access::mode::write:
  case access::mode::discard_write:
    return UR_MEM_FLAG_WRITE_ONLY;
  default:
    return UR_MEM_FLAG_READ_WRITE;
  }
}

<<<<<<< HEAD
void GetUrArgsBasedOnType(
    const std::shared_ptr<device_image_impl> &DeviceImageImpl,
=======
// Sets arguments for a given kernel and device based on the argument type.
// Refactored from SetKernelParamsAndLaunch to allow it to be used in the graphs
// extension.
static void SetArgBasedOnType(
    const AdapterPtr &Adapter, ur_kernel_handle_t Kernel,
    device_image_impl *DeviceImageImpl,
>>>>>>> ec60ea6c
    const std::function<void *(Requirement *Req)> &getMemAllocationFunc,
    context_impl &ContextImpl, detail::ArgDesc &Arg, size_t NextTrueIndex,
    std::vector<ur_exp_kernel_arg_properties_t> &UrArgs) {
  switch (Arg.MType) {
  case kernel_param_kind_t::kind_dynamic_work_group_memory:
    break;
  case kernel_param_kind_t::kind_work_group_memory:
    break;
  case kernel_param_kind_t::kind_stream:
    break;
  case kernel_param_kind_t::kind_dynamic_accessor:
  case kernel_param_kind_t::kind_accessor: {
    Requirement *Req = (Requirement *)(Arg.MPtr);

    // getMemAllocationFunc is nullptr when there are no requirements. However,
    // we may pass default constructed accessors to a command, which don't add
    // requirements. In such case, getMemAllocationFunc is nullptr, but it's a
    // valid case, so we need to properly handle it.
    ur_mem_handle_t MemArg =
        getMemAllocationFunc
            ? reinterpret_cast<ur_mem_handle_t>(getMemAllocationFunc(Req))
            : nullptr;
    ur_exp_kernel_arg_value_t Value = {};
    Value.memObjTuple = {MemArg, AccessModeToUr(Req->MAccessMode)};
    UrArgs.push_back({UR_STRUCTURE_TYPE_EXP_KERNEL_ARG_PROPERTIES, nullptr,
                      UR_EXP_KERNEL_ARG_TYPE_MEM_OBJ,
                      static_cast<uint32_t>(NextTrueIndex), sizeof(MemArg),
                      Value});
    break;
  }
  case kernel_param_kind_t::kind_std_layout: {
    ur_exp_kernel_arg_type_t Type;
    if (Arg.MPtr) {
      Type = UR_EXP_KERNEL_ARG_TYPE_VALUE;
    } else {
      Type = UR_EXP_KERNEL_ARG_TYPE_LOCAL;
    }
    ur_exp_kernel_arg_value_t Value = {};
    Value.value = {Arg.MPtr};
    UrArgs.push_back({UR_STRUCTURE_TYPE_EXP_KERNEL_ARG_PROPERTIES, nullptr,
                      Type, static_cast<uint32_t>(NextTrueIndex),
                      static_cast<size_t>(Arg.MSize), Value});

    break;
  }
  case kernel_param_kind_t::kind_sampler: {
    sampler *SamplerPtr = (sampler *)Arg.MPtr;
    ur_exp_kernel_arg_value_t Value = {};
    Value.sampler = (ur_sampler_handle_t)detail::getSyclObjImpl(*SamplerPtr)
                        ->getOrCreateSampler(ContextImpl);
    UrArgs.push_back({UR_STRUCTURE_TYPE_EXP_KERNEL_ARG_PROPERTIES, nullptr,
                      UR_EXP_KERNEL_ARG_TYPE_SAMPLER,
                      static_cast<uint32_t>(NextTrueIndex),
                      sizeof(ur_sampler_handle_t), Value});
    break;
  }
  case kernel_param_kind_t::kind_pointer: {
    ur_exp_kernel_arg_value_t Value = {};
    // We need to de-rerence to get the actual USM allocation - that's the
    // pointer UR is expecting.
    Value.pointer = *static_cast<void *const *>(Arg.MPtr);
    UrArgs.push_back({UR_STRUCTURE_TYPE_EXP_KERNEL_ARG_PROPERTIES, nullptr,
                      UR_EXP_KERNEL_ARG_TYPE_POINTER,
                      static_cast<uint32_t>(NextTrueIndex), sizeof(Arg.MPtr),
                      Value});
    break;
  }
  case kernel_param_kind_t::kind_specialization_constants_buffer: {
    assert(DeviceImageImpl != nullptr);
    ur_mem_handle_t SpecConstsBuffer =
        DeviceImageImpl->get_spec_const_buffer_ref();
    ur_exp_kernel_arg_value_t Value = {};
    Value.memObjTuple = {SpecConstsBuffer, UR_MEM_FLAG_READ_ONLY};
    UrArgs.push_back({UR_STRUCTURE_TYPE_EXP_KERNEL_ARG_PROPERTIES, nullptr,
                      UR_EXP_KERNEL_ARG_TYPE_MEM_OBJ,
                      static_cast<uint32_t>(NextTrueIndex),
                      sizeof(SpecConstsBuffer), Value});
    break;
  }
  case kernel_param_kind_t::kind_invalid:
    throw sycl::exception(sycl::make_error_code(sycl::errc::runtime),
                          "Invalid kernel param kind " +
                              codeToString(UR_RESULT_ERROR_INVALID_VALUE));
    break;
  }
}

static ur_result_t SetKernelParamsAndLaunch(
    queue_impl &Queue, std::vector<ArgDesc> &Args,
    const std::shared_ptr<device_image_impl> &DeviceImageImpl,
    ur_kernel_handle_t Kernel, NDRDescT &NDRDesc,
    std::vector<ur_event_handle_t> &RawEvents, detail::event_impl *OutEventImpl,
    const KernelArgMask *EliminatedArgMask,
    const std::function<void *(Requirement *Req)> &getMemAllocationFunc,
    bool IsCooperative, bool KernelUsesClusterLaunch,
    uint32_t WorkGroupMemorySize, const RTDeviceBinaryImage *BinImage,
    KernelNameStrRefT KernelName,
    KernelNameBasedCacheT *KernelNameBasedCachePtr,
    void *KernelFuncPtr = nullptr, int KernelNumArgs = 0,
    detail::kernel_param_desc_t (*KernelParamDescGetter)(int) = nullptr,
    bool KernelHasSpecialCaptures = true) {
  const AdapterPtr &Adapter = Queue.getAdapter();

  if (SYCLConfig<SYCL_JIT_AMDGCN_PTX_KERNELS>::get()) {
    std::vector<unsigned char> Empty;
    Kernel = Scheduler::getInstance().completeSpecConstMaterialization(
        Queue, BinImage, KernelName,
        DeviceImageImpl.get() ? DeviceImageImpl->get_spec_const_blob_ref()
                              : Empty);
  }

  auto UrArgs = Queue.getKernelArgStorage(Args.size());

  if (KernelFuncPtr && !KernelHasSpecialCaptures) {
    auto setFunc = [&UrArgs,
                    KernelFuncPtr](const detail::kernel_param_desc_t &ParamDesc,
                                   size_t NextTrueIndex) {
      const void *ArgPtr = (const char *)KernelFuncPtr + ParamDesc.offset;
      switch (ParamDesc.kind) {
      case kernel_param_kind_t::kind_std_layout: {
        int Size = ParamDesc.info;
        ur_exp_kernel_arg_value_t Value = {};
        Value.value = ArgPtr;
        UrArgs.push_back({UR_STRUCTURE_TYPE_EXP_KERNEL_ARG_PROPERTIES, nullptr,
                          UR_EXP_KERNEL_ARG_TYPE_VALUE,
                          static_cast<uint32_t>(NextTrueIndex),
                          static_cast<size_t>(Size), Value});
        break;
      }
      case kernel_param_kind_t::kind_pointer: {
        ur_exp_kernel_arg_value_t Value = {};
        Value.pointer = *static_cast<const void *const *>(ArgPtr);
        UrArgs.push_back({UR_STRUCTURE_TYPE_EXP_KERNEL_ARG_PROPERTIES, nullptr,
                          UR_EXP_KERNEL_ARG_TYPE_POINTER,
                          static_cast<uint32_t>(NextTrueIndex),
                          sizeof(Value.pointer), Value});
        break;
      }
      default:
        throw std::runtime_error("Direct kernel argument copy failed.");
      }
    };
    applyFuncOnFilteredArgs(EliminatedArgMask, KernelNumArgs,
                            KernelParamDescGetter, setFunc);
  } else {
<<<<<<< HEAD
    auto setFunc = [&DeviceImageImpl, &getMemAllocationFunc, &Queue,
                    &UrArgs](detail::ArgDesc &Arg, size_t NextTrueIndex) {
      GetUrArgsBasedOnType(DeviceImageImpl, getMemAllocationFunc,
                           Queue.getContextImpl(), Arg, NextTrueIndex, UrArgs);
=======
    auto setFunc = [&Adapter, Kernel, &DeviceImageImpl, &getMemAllocationFunc,
                    &Queue](detail::ArgDesc &Arg, size_t NextTrueIndex) {
      SetArgBasedOnType(Adapter, Kernel, DeviceImageImpl.get(),
                        getMemAllocationFunc, Queue.getContextImpl(), Arg,
                        NextTrueIndex);
>>>>>>> ec60ea6c
    };
    applyFuncOnFilteredArgs(EliminatedArgMask, Args, setFunc);
  }

  std::optional<int> ImplicitLocalArg =
      ProgramManager::getInstance().kernelImplicitLocalArgPos(
          KernelName, KernelNameBasedCachePtr);
  // Set the implicit local memory buffer to support
  // get_work_group_scratch_memory. This is for backend not supporting
  // CUDA-style local memory setting. Note that we may have -1 as a position,
  // this indicates the buffer is actually unused and was elided.
  if (ImplicitLocalArg.has_value() && ImplicitLocalArg.value() != -1) {
    UrArgs.push_back({UR_STRUCTURE_TYPE_EXP_KERNEL_ARG_PROPERTIES,
                      nullptr,
                      UR_EXP_KERNEL_ARG_TYPE_LOCAL,
                      static_cast<uint32_t>(ImplicitLocalArg.value()),
                      WorkGroupMemorySize,
                      {nullptr}});
  }

  adjustNDRangePerKernel(NDRDesc, Kernel, Queue.getDeviceImpl());

  // Remember this information before the range dimensions are reversed
  const bool HasLocalSize = (NDRDesc.LocalSize[0] != 0);

  ReverseRangeDimensionsForKernel(NDRDesc);

  size_t RequiredWGSize[3] = {0, 0, 0};
  size_t *LocalSize = nullptr;

  if (HasLocalSize)
    LocalSize = &NDRDesc.LocalSize[0];
  else {
    Adapter->call<UrApiKind::urKernelGetGroupInfo>(
        Kernel, Queue.getDeviceImpl().getHandleRef(),
        UR_KERNEL_GROUP_INFO_COMPILE_WORK_GROUP_SIZE, sizeof(RequiredWGSize),
        RequiredWGSize,
        /* pPropSizeRet = */ nullptr);

    const bool EnforcedLocalSize =
        (RequiredWGSize[0] != 0 || RequiredWGSize[1] != 0 ||
         RequiredWGSize[2] != 0);
    if (EnforcedLocalSize)
      LocalSize = RequiredWGSize;
  }
  const bool HasOffset = NDRDesc.GlobalOffset[0] != 0 ||
                         NDRDesc.GlobalOffset[1] != 0 ||
                         NDRDesc.GlobalOffset[2] != 0;

  std::vector<ur_kernel_launch_property_t> property_list;

  if (KernelUsesClusterLaunch) {
    ur_kernel_launch_property_value_t launch_property_value_cluster_range;
    launch_property_value_cluster_range.clusterDim[0] =
        NDRDesc.ClusterDimensions[0];
    launch_property_value_cluster_range.clusterDim[1] =
        NDRDesc.ClusterDimensions[1];
    launch_property_value_cluster_range.clusterDim[2] =
        NDRDesc.ClusterDimensions[2];

    property_list.push_back({UR_KERNEL_LAUNCH_PROPERTY_ID_CLUSTER_DIMENSION,
                             launch_property_value_cluster_range});
  }
  if (IsCooperative) {
    ur_kernel_launch_property_value_t launch_property_value_cooperative;
    launch_property_value_cooperative.cooperative = 1;
    property_list.push_back({UR_KERNEL_LAUNCH_PROPERTY_ID_COOPERATIVE,
                             launch_property_value_cooperative});
  }
  // If there is no implicit arg, let the driver handle it via a property
  if (WorkGroupMemorySize && !ImplicitLocalArg.has_value()) {
    property_list.push_back({UR_KERNEL_LAUNCH_PROPERTY_ID_WORK_GROUP_MEMORY,
                             {{WorkGroupMemorySize}}});
  }
  ur_event_handle_t UREvent = nullptr;
  ur_result_t Error =
      Adapter->call_nocheck<UrApiKind::urEnqueueKernelLaunchWithArgsExp>(
          Queue.getHandleRef(), Kernel,
          HasOffset ? &NDRDesc.GlobalOffset[0] : nullptr,
          &NDRDesc.GlobalSize[0], LocalSize, UrArgs.size(), UrArgs.data(),
          property_list.size(),
          property_list.empty() ? nullptr : property_list.data(),
          RawEvents.size(), RawEvents.empty() ? nullptr : &RawEvents[0],
          OutEventImpl ? &UREvent : nullptr);
  if (Error == UR_RESULT_SUCCESS && OutEventImpl) {
    OutEventImpl->setHandle(UREvent);
  }

  return Error;
}

void SetArgBasedOnType(
    const AdapterPtr &Adapter, ur_kernel_handle_t Kernel,
    const std::shared_ptr<device_image_impl> &DeviceImageImpl,
    const std::function<void *(Requirement *Req)> &getMemAllocationFunc,
    context_impl &ContextImpl, detail::ArgDesc &Arg, size_t NextTrueIndex) {
  switch (Arg.MType) {
  case kernel_param_kind_t::kind_dynamic_work_group_memory:
    break;
  case kernel_param_kind_t::kind_work_group_memory:
    break;
  case kernel_param_kind_t::kind_stream:
    break;
  case kernel_param_kind_t::kind_dynamic_accessor:
  case kernel_param_kind_t::kind_accessor: {
    Requirement *Req = (Requirement *)(Arg.MPtr);

    // getMemAllocationFunc is nullptr when there are no requirements. However,
    // we may pass default constructed accessors to a command, which don't add
    // requirements. In such case, getMemAllocationFunc is nullptr, but it's a
    // valid case, so we need to properly handle it.
    ur_mem_handle_t MemArg =
        getMemAllocationFunc
            ? reinterpret_cast<ur_mem_handle_t>(getMemAllocationFunc(Req))
            : nullptr;
    ur_kernel_arg_mem_obj_properties_t MemObjData{};
    MemObjData.stype = UR_STRUCTURE_TYPE_KERNEL_ARG_MEM_OBJ_PROPERTIES;
    MemObjData.memoryAccess = AccessModeToUr(Req->MAccessMode);
    Adapter->call<UrApiKind::urKernelSetArgMemObj>(Kernel, NextTrueIndex,
                                                   &MemObjData, MemArg);
    break;
  }
  case kernel_param_kind_t::kind_std_layout: {
    if (Arg.MPtr) {
      Adapter->call<UrApiKind::urKernelSetArgValue>(
          Kernel, NextTrueIndex, Arg.MSize, nullptr, Arg.MPtr);
    } else {
      Adapter->call<UrApiKind::urKernelSetArgLocal>(Kernel, NextTrueIndex,
                                                    Arg.MSize, nullptr);
    }

    break;
  }
  case kernel_param_kind_t::kind_sampler: {
    sampler *SamplerPtr = (sampler *)Arg.MPtr;
    ur_sampler_handle_t Sampler =
        (ur_sampler_handle_t)detail::getSyclObjImpl(*SamplerPtr)
            ->getOrCreateSampler(ContextImpl);
    Adapter->call<UrApiKind::urKernelSetArgSampler>(Kernel, NextTrueIndex,
                                                    nullptr, Sampler);
    break;
  }
  case kernel_param_kind_t::kind_pointer: {
    // We need to de-rerence this to get the actual USM allocation - that's the
    // pointer UR is expecting.
    const void *Ptr = *static_cast<const void *const *>(Arg.MPtr);
    Adapter->call<UrApiKind::urKernelSetArgPointer>(Kernel, NextTrueIndex,
                                                    nullptr, Ptr);
    break;
  }
  case kernel_param_kind_t::kind_specialization_constants_buffer: {
    assert(DeviceImageImpl != nullptr);
    ur_mem_handle_t SpecConstsBuffer =
        DeviceImageImpl->get_spec_const_buffer_ref();

    ur_kernel_arg_mem_obj_properties_t MemObjProps{};
    MemObjProps.pNext = nullptr;
    MemObjProps.stype = UR_STRUCTURE_TYPE_KERNEL_ARG_MEM_OBJ_PROPERTIES;
    MemObjProps.memoryAccess = UR_MEM_FLAG_READ_ONLY;
    Adapter->call<UrApiKind::urKernelSetArgMemObj>(
        Kernel, NextTrueIndex, &MemObjProps, SpecConstsBuffer);
    break;
  }
  case kernel_param_kind_t::kind_invalid:
    throw sycl::exception(sycl::make_error_code(sycl::errc::runtime),
                          "Invalid kernel param kind " +
                              codeToString(UR_RESULT_ERROR_INVALID_VALUE));
    break;
  }
}

static std::tuple<ur_kernel_handle_t, std::shared_ptr<device_image_impl>,
                  const KernelArgMask *>
getCGKernelInfo(const CGExecKernel &CommandGroup, context_impl &ContextImpl,
                device_impl &DeviceImpl,
                std::vector<FastKernelCacheValPtr> &KernelCacheValsToRelease) {

  ur_kernel_handle_t UrKernel = nullptr;
  std::shared_ptr<device_image_impl> DeviceImageImpl = nullptr;
  const KernelArgMask *EliminatedArgMask = nullptr;
  auto &KernelBundleImplPtr = CommandGroup.MKernelBundle;

  if (auto Kernel = CommandGroup.MSyclKernel; Kernel != nullptr) {
    UrKernel = Kernel->getHandleRef();
    EliminatedArgMask = Kernel->getKernelArgMask();
  } else if (auto SyclKernelImpl =
                 KernelBundleImplPtr ? KernelBundleImplPtr->tryGetKernel(
                                           CommandGroup.MKernelName)
                                     : std::shared_ptr<kernel_impl>{nullptr}) {
    UrKernel = SyclKernelImpl->getHandleRef();
    DeviceImageImpl = SyclKernelImpl->getDeviceImage();
    EliminatedArgMask = SyclKernelImpl->getKernelArgMask();
  } else {
    FastKernelCacheValPtr FastKernelCacheVal =
        sycl::detail::ProgramManager::getInstance().getOrCreateKernel(
            ContextImpl, DeviceImpl, CommandGroup.MKernelName,
            CommandGroup.MKernelNameBasedCachePtr);
    UrKernel = FastKernelCacheVal->MKernelHandle;
    EliminatedArgMask = FastKernelCacheVal->MKernelArgMask;
    // To keep UrKernel valid, we return FastKernelCacheValPtr.
    KernelCacheValsToRelease.push_back(std::move(FastKernelCacheVal));
  }
  return std::make_tuple(UrKernel, std::move(DeviceImageImpl),
                         EliminatedArgMask);
}

ur_result_t enqueueImpCommandBufferKernel(
    const context &Ctx, device_impl &DeviceImpl,
    ur_exp_command_buffer_handle_t CommandBuffer,
    const CGExecKernel &CommandGroup,
    std::vector<ur_exp_command_buffer_sync_point_t> &SyncPoints,
    ur_exp_command_buffer_sync_point_t *OutSyncPoint,
    ur_exp_command_buffer_command_handle_t *OutCommand,
    const std::function<void *(Requirement *Req)> &getMemAllocationFunc) {
  // List of fast cache elements to be released after UR call. We don't do
  // anything with them, but they must exist to keep ur_kernel_handle_t-s
  // valid.
  std::vector<FastKernelCacheValPtr> FastKernelCacheValsToRelease;

  ur_kernel_handle_t UrKernel = nullptr;
  std::shared_ptr<device_image_impl> DeviceImageImpl = nullptr;
  const KernelArgMask *EliminatedArgMask = nullptr;

  context_impl &ContextImpl = *sycl::detail::getSyclObjImpl(Ctx);
  std::tie(UrKernel, DeviceImageImpl, EliminatedArgMask) = getCGKernelInfo(
      CommandGroup, ContextImpl, DeviceImpl, FastKernelCacheValsToRelease);

  // Build up the list of UR kernel handles that the UR command could be
  // updated to use.
  std::vector<ur_kernel_handle_t> AltUrKernels;
  const std::vector<std::weak_ptr<sycl::detail::CGExecKernel>>
      &AlternativeKernels = CommandGroup.MAlternativeKernels;
  for (const auto &AltCGKernelWP : AlternativeKernels) {
    auto AltCGKernel = AltCGKernelWP.lock();
    assert(AltCGKernel != nullptr);

    ur_kernel_handle_t AltUrKernel = nullptr;
    std::tie(AltUrKernel, std::ignore, std::ignore) =
        getCGKernelInfo(*AltCGKernel.get(), ContextImpl, DeviceImpl,
                        FastKernelCacheValsToRelease);
    AltUrKernels.push_back(AltUrKernel);
  }

  const sycl::detail::AdapterPtr &Adapter = ContextImpl.getAdapter();
  auto SetFunc = [&Adapter, &UrKernel, &DeviceImageImpl, &ContextImpl,
                  &getMemAllocationFunc](sycl::detail::ArgDesc &Arg,
                                         size_t NextTrueIndex) {
    sycl::detail::SetArgBasedOnType(Adapter, UrKernel, DeviceImageImpl.get(),
                                    getMemAllocationFunc, ContextImpl, Arg,
                                    NextTrueIndex);
  };
  // Copy args for modification
  auto Args = CommandGroup.MArgs;
  sycl::detail::applyFuncOnFilteredArgs(EliminatedArgMask, Args, SetFunc);

  // Remember this information before the range dimensions are reversed
  const bool HasLocalSize = (CommandGroup.MNDRDesc.LocalSize[0] != 0);

  // Copy NDRDesc for modification
  auto NDRDesc = CommandGroup.MNDRDesc;
  // Reverse kernel dims
  sycl::detail::ReverseRangeDimensionsForKernel(NDRDesc);

  size_t RequiredWGSize[3] = {0, 0, 0};
  size_t *LocalSize = nullptr;

  if (HasLocalSize)
    LocalSize = &NDRDesc.LocalSize[0];
  else {
    Adapter->call<UrApiKind::urKernelGetGroupInfo>(
        UrKernel, DeviceImpl.getHandleRef(),
        UR_KERNEL_GROUP_INFO_COMPILE_WORK_GROUP_SIZE, sizeof(RequiredWGSize),
        RequiredWGSize,
        /* pPropSizeRet = */ nullptr);

    const bool EnforcedLocalSize =
        (RequiredWGSize[0] != 0 || RequiredWGSize[1] != 0 ||
         RequiredWGSize[2] != 0);
    if (EnforcedLocalSize)
      LocalSize = RequiredWGSize;
  }

  // Command-buffers which are not updatable cannot return command handles, so
  // we query the descriptor here to check if a handle is required.
  ur_exp_command_buffer_desc_t CommandBufferDesc{};

  Adapter->call<UrApiKind::urCommandBufferGetInfoExp>(
      CommandBuffer,
      ur_exp_command_buffer_info_t::UR_EXP_COMMAND_BUFFER_INFO_DESCRIPTOR,
      sizeof(ur_exp_command_buffer_desc_t), &CommandBufferDesc, nullptr);

  ur_result_t Res =
      Adapter->call_nocheck<UrApiKind::urCommandBufferAppendKernelLaunchExp>(
          CommandBuffer, UrKernel, NDRDesc.Dims, &NDRDesc.GlobalOffset[0],
          &NDRDesc.GlobalSize[0], LocalSize, AltUrKernels.size(),
          AltUrKernels.size() ? AltUrKernels.data() : nullptr,
          SyncPoints.size(), SyncPoints.size() ? SyncPoints.data() : nullptr, 0,
          nullptr, OutSyncPoint, nullptr,
          CommandBufferDesc.isUpdatable ? OutCommand : nullptr);

  if (Res != UR_RESULT_SUCCESS) {
    detail::enqueue_kernel_launch::handleErrorOrWarning(Res, DeviceImpl,
                                                        UrKernel, NDRDesc);
  }

  return Res;
}

void enqueueImpKernel(
    queue_impl &Queue, NDRDescT &NDRDesc, std::vector<ArgDesc> &Args,
    detail::kernel_bundle_impl *KernelBundleImplPtr,
    const detail::kernel_impl *MSyclKernel, KernelNameStrRefT KernelName,
    KernelNameBasedCacheT *KernelNameBasedCachePtr,
    std::vector<ur_event_handle_t> &RawEvents, detail::event_impl *OutEventImpl,
    const std::function<void *(Requirement *Req)> &getMemAllocationFunc,
    ur_kernel_cache_config_t KernelCacheConfig, const bool KernelIsCooperative,
    const bool KernelUsesClusterLaunch, const size_t WorkGroupMemorySize,
    const RTDeviceBinaryImage *BinImage, void *KernelFuncPtr, int KernelNumArgs,
    detail::kernel_param_desc_t (*KernelParamDescGetter)(int),
    bool KernelHasSpecialCaptures) {
  // Run OpenCL kernel
  context_impl &ContextImpl = Queue.getContextImpl();
  device_impl &DeviceImpl = Queue.getDeviceImpl();
  ur_kernel_handle_t Kernel = nullptr;
  std::mutex *KernelMutex = nullptr;
  ur_program_handle_t Program = nullptr;
  const KernelArgMask *EliminatedArgMask;

  std::shared_ptr<kernel_impl> SyclKernelImpl;
  std::shared_ptr<device_image_impl> DeviceImageImpl;
  FastKernelCacheValPtr KernelCacheVal;

  if (nullptr != MSyclKernel) {
    assert(MSyclKernel->get_info<info::kernel::context>() ==
           Queue.get_context());
    Kernel = MSyclKernel->getHandleRef();
    Program = MSyclKernel->getProgramRef();

    // Non-cacheable kernels use mutexes from kernel_impls.
    // TODO this can still result in a race condition if multiple SYCL
    // kernels are created with the same native handle. To address this,
    // we need to either store and use a ur_native_handle_t -> mutex map or
    // reuse and return existing SYCL kernels from make_native to avoid
    // their duplication in such cases.
    KernelMutex = &MSyclKernel->getNoncacheableEnqueueMutex();
    EliminatedArgMask = MSyclKernel->getKernelArgMask();
  } else if ((SyclKernelImpl =
                  KernelBundleImplPtr
                      ? KernelBundleImplPtr->tryGetKernel(KernelName)
                      : std::shared_ptr<kernel_impl>{nullptr})) {
    Kernel = SyclKernelImpl->getHandleRef();
    DeviceImageImpl = SyclKernelImpl->getDeviceImage();

    Program = DeviceImageImpl->get_ur_program_ref();

    EliminatedArgMask = SyclKernelImpl->getKernelArgMask();
    KernelMutex = SyclKernelImpl->getCacheMutex();
  } else {
    KernelCacheVal = detail::ProgramManager::getInstance().getOrCreateKernel(
        ContextImpl, DeviceImpl, KernelName, KernelNameBasedCachePtr, NDRDesc);
    Kernel = KernelCacheVal->MKernelHandle;
    KernelMutex = KernelCacheVal->MMutex;
    Program = KernelCacheVal->MProgramHandle;
    EliminatedArgMask = KernelCacheVal->MKernelArgMask;
  }

  // We may need more events for the launch, so we make another reference.
  std::vector<ur_event_handle_t> &EventsWaitList = RawEvents;

  // Initialize device globals associated with this.
  std::vector<ur_event_handle_t> DeviceGlobalInitEvents =
      ContextImpl.initializeDeviceGlobals(Program, Queue);
  if (!DeviceGlobalInitEvents.empty()) {
    std::vector<ur_event_handle_t> EventsWithDeviceGlobalInits;
    EventsWithDeviceGlobalInits.reserve(RawEvents.size() +
                                        DeviceGlobalInitEvents.size());
    EventsWithDeviceGlobalInits.insert(EventsWithDeviceGlobalInits.end(),
                                       RawEvents.begin(), RawEvents.end());
    EventsWithDeviceGlobalInits.insert(EventsWithDeviceGlobalInits.end(),
                                       DeviceGlobalInitEvents.begin(),
                                       DeviceGlobalInitEvents.end());
    EventsWaitList = std::move(EventsWithDeviceGlobalInits);
  }

  ur_result_t Error = UR_RESULT_SUCCESS;
  {
    // When KernelMutex is null, this means that in-memory caching is
    // disabled, which means that kernel object is not shared, so no locking
    // is necessary.
    using LockT = std::unique_lock<std::mutex>;
    auto Lock = KernelMutex ? LockT(*KernelMutex) : LockT();

    // Set SLM/Cache configuration for the kernel if non-default value is
    // provided.
    if (KernelCacheConfig == UR_KERNEL_CACHE_CONFIG_LARGE_SLM ||
        KernelCacheConfig == UR_KERNEL_CACHE_CONFIG_LARGE_DATA) {
      const AdapterPtr &Adapter = Queue.getAdapter();
      Adapter->call<UrApiKind::urKernelSetExecInfo>(
          Kernel, UR_KERNEL_EXEC_INFO_CACHE_CONFIG,
          sizeof(ur_kernel_cache_config_t), nullptr, &KernelCacheConfig);
    }

    Error = SetKernelParamsAndLaunch(
        Queue, Args, DeviceImageImpl, Kernel, NDRDesc, EventsWaitList,
        OutEventImpl, EliminatedArgMask, getMemAllocationFunc,
        KernelIsCooperative, KernelUsesClusterLaunch, WorkGroupMemorySize,
        BinImage, KernelName, KernelNameBasedCachePtr, KernelFuncPtr,
        KernelNumArgs, KernelParamDescGetter, KernelHasSpecialCaptures);
  }
  if (UR_RESULT_SUCCESS != Error) {
    // If we have got non-success error code, let's analyze it to emit nice
    // exception explaining what was wrong
    detail::enqueue_kernel_launch::handleErrorOrWarning(Error, DeviceImpl,
                                                        Kernel, NDRDesc);
  }
}

ur_result_t enqueueReadWriteHostPipe(queue_impl &Queue,
                                     const std::string &PipeName, bool blocking,
                                     void *ptr, size_t size,
                                     std::vector<ur_event_handle_t> &RawEvents,
                                     detail::event_impl *OutEventImpl,
                                     bool read) {
  detail::HostPipeMapEntry *hostPipeEntry =
      ProgramManager::getInstance().getHostPipeEntry(PipeName);

  ur_program_handle_t Program = nullptr;
  device Device = Queue.get_device();
  context_impl &ContextImpl = Queue.getContextImpl();
  std::optional<ur_program_handle_t> CachedProgram =
      ContextImpl.getProgramForHostPipe(Device, hostPipeEntry);
  if (CachedProgram)
    Program = *CachedProgram;
  else {
    // If there was no cached program, build one.
    device_image_plain devImgPlain =
        ProgramManager::getInstance().getDeviceImageFromBinaryImage(
            hostPipeEntry->getDevBinImage(), Queue.get_context(), Device);
    device_image_plain BuiltImage = ProgramManager::getInstance().build(
        std::move(devImgPlain), {std::move(Device)}, {});
    Program = getSyclObjImpl(BuiltImage)->get_ur_program_ref();
  }
  assert(Program && "Program for this hostpipe is not compiled.");

  const AdapterPtr &Adapter = Queue.getAdapter();

  ur_queue_handle_t ur_q = Queue.getHandleRef();
  ur_result_t Error;

  ur_event_handle_t UREvent = nullptr;
  auto OutEvent = OutEventImpl ? &UREvent : nullptr;
  if (read) {
    Error = Adapter->call_nocheck<UrApiKind::urEnqueueReadHostPipe>(
        ur_q, Program, PipeName.c_str(), blocking, ptr, size, RawEvents.size(),
        RawEvents.empty() ? nullptr : &RawEvents[0], OutEvent);
  } else {
    Error = Adapter->call_nocheck<UrApiKind::urEnqueueWriteHostPipe>(
        ur_q, Program, PipeName.c_str(), blocking, ptr, size, RawEvents.size(),
        RawEvents.empty() ? nullptr : &RawEvents[0], OutEvent);
  }
  if (Error == UR_RESULT_SUCCESS && OutEventImpl) {
    OutEventImpl->setHandle(UREvent);
  }
  return Error;
}

namespace {
struct CommandBufferNativeCommandData {
  sycl::interop_handle ih;
  std::function<void(interop_handle)> func;
};

void CommandBufferInteropFreeFunc(void *InteropData) {
  auto *Data = reinterpret_cast<CommandBufferNativeCommandData *>(InteropData);
  return Data->func(Data->ih);
}
} // namespace

ur_result_t ExecCGCommand::enqueueImpCommandBuffer() {
  assert(MQueue && "Command buffer enqueue should have an associated queue");
  // Wait on host command dependencies
  waitForPreparedHostEvents();

  // Any device dependencies need to be waited on here since subsequent
  // submissions of the command buffer itself will not receive dependencies on
  // them, e.g. initial copies from host to device
  std::vector<EventImplPtr> EventImpls = MPreparedDepsEvents;
  flushCrossQueueDeps(EventImpls);
  std::vector<ur_event_handle_t> RawEvents = getUrEvents(EventImpls);
  if (!RawEvents.empty()) {
    MQueue->getAdapter()->call<UrApiKind::urEventWait>(RawEvents.size(),
                                                       &RawEvents[0]);
  }

  ur_exp_command_buffer_sync_point_t OutSyncPoint{};
  ur_exp_command_buffer_command_handle_t OutCommand = nullptr;
  switch (MCommandGroup->getType()) {
  case CGType::Kernel: {
    CGExecKernel *ExecKernel = (CGExecKernel *)MCommandGroup.get();

    auto getMemAllocationFunc = [this](Requirement *Req) {
      AllocaCommandBase *AllocaCmd = getAllocaForReq(Req);
      return AllocaCmd->getMemAllocation();
    };

    auto result = enqueueImpCommandBufferKernel(
        MQueue->get_context(), MQueue->getDeviceImpl(), MCommandBuffer,
        *ExecKernel, MSyncPointDeps, &OutSyncPoint, &OutCommand,
        getMemAllocationFunc);
    MEvent->setSyncPoint(OutSyncPoint);
    MEvent->setCommandBufferCommand(OutCommand);
    return result;
  }
  case CGType::CopyUSM: {
    CGCopyUSM *Copy = (CGCopyUSM *)MCommandGroup.get();
    if (auto Result = callMemOpHelper(
            MemoryManager::ext_oneapi_copy_usm_cmd_buffer,
            &MQueue->getContextImpl(), Copy->getSrc(), MCommandBuffer,
            Copy->getLength(), Copy->getDst(), MSyncPointDeps, &OutSyncPoint);
        Result != UR_RESULT_SUCCESS)
      return Result;

    MEvent->setSyncPoint(OutSyncPoint);
    return UR_RESULT_SUCCESS;
  }
  case CGType::CopyAccToAcc: {
    CGCopy *Copy = (CGCopy *)MCommandGroup.get();
    Requirement *ReqSrc = (Requirement *)(Copy->getSrc());
    Requirement *ReqDst = (Requirement *)(Copy->getDst());

    AllocaCommandBase *AllocaCmdSrc = getAllocaForReq(ReqSrc);
    AllocaCommandBase *AllocaCmdDst = getAllocaForReq(ReqDst);

    if (auto Result = callMemOpHelper(
            MemoryManager::ext_oneapi_copyD2D_cmd_buffer,
            &MQueue->getContextImpl(), MCommandBuffer,
            AllocaCmdSrc->getSYCLMemObj(), AllocaCmdSrc->getMemAllocation(),
            ReqSrc->MDims, ReqSrc->MMemoryRange, ReqSrc->MAccessRange,
            ReqSrc->MOffset, ReqSrc->MElemSize,
            AllocaCmdDst->getMemAllocation(), ReqDst->MDims,
            ReqDst->MMemoryRange, ReqDst->MAccessRange, ReqDst->MOffset,
            ReqDst->MElemSize, std::move(MSyncPointDeps), &OutSyncPoint);
        Result != UR_RESULT_SUCCESS)
      return Result;

    MEvent->setSyncPoint(OutSyncPoint);
    return UR_RESULT_SUCCESS;
  }
  case CGType::CopyAccToPtr: {
    CGCopy *Copy = (CGCopy *)MCommandGroup.get();
    Requirement *Req = (Requirement *)Copy->getSrc();
    AllocaCommandBase *AllocaCmd = getAllocaForReq(Req);

    if (auto Result = callMemOpHelper(
            MemoryManager::ext_oneapi_copyD2H_cmd_buffer,
            &MQueue->getContextImpl(), MCommandBuffer,
            AllocaCmd->getSYCLMemObj(), AllocaCmd->getMemAllocation(),
            Req->MDims, Req->MMemoryRange, Req->MAccessRange, Req->MOffset,
            Req->MElemSize, (char *)Copy->getDst(), Req->MDims,
            Req->MAccessRange,
            /*DstOffset=*/sycl::id<3>{0, 0, 0}, Req->MElemSize,
            std::move(MSyncPointDeps), &OutSyncPoint);
        Result != UR_RESULT_SUCCESS)
      return Result;

    MEvent->setSyncPoint(OutSyncPoint);
    return UR_RESULT_SUCCESS;
  }
  case CGType::CopyPtrToAcc: {
    CGCopy *Copy = (CGCopy *)MCommandGroup.get();
    Requirement *Req = (Requirement *)(Copy->getDst());
    AllocaCommandBase *AllocaCmd = getAllocaForReq(Req);

    if (auto Result = callMemOpHelper(
            MemoryManager::ext_oneapi_copyH2D_cmd_buffer,
            &MQueue->getContextImpl(), MCommandBuffer,
            AllocaCmd->getSYCLMemObj(), (char *)Copy->getSrc(), Req->MDims,
            Req->MAccessRange,
            /*SrcOffset*/ sycl::id<3>{0, 0, 0}, Req->MElemSize,
            AllocaCmd->getMemAllocation(), Req->MDims, Req->MMemoryRange,
            Req->MAccessRange, Req->MOffset, Req->MElemSize,
            std::move(MSyncPointDeps), &OutSyncPoint);
        Result != UR_RESULT_SUCCESS)
      return Result;

    MEvent->setSyncPoint(OutSyncPoint);
    return UR_RESULT_SUCCESS;
  }
  case CGType::Fill: {
    CGFill *Fill = (CGFill *)MCommandGroup.get();
    Requirement *Req = (Requirement *)(Fill->getReqToFill());
    AllocaCommandBase *AllocaCmd = getAllocaForReq(Req);

    if (auto Result = callMemOpHelper(
            MemoryManager::ext_oneapi_fill_cmd_buffer,
            &MQueue->getContextImpl(), MCommandBuffer,
            AllocaCmd->getSYCLMemObj(), AllocaCmd->getMemAllocation(),
            Fill->MPattern.size(), Fill->MPattern.data(), Req->MDims,
            Req->MMemoryRange, Req->MAccessRange, Req->MOffset, Req->MElemSize,
            std::move(MSyncPointDeps), &OutSyncPoint);
        Result != UR_RESULT_SUCCESS)
      return Result;

    MEvent->setSyncPoint(OutSyncPoint);
    return UR_RESULT_SUCCESS;
  }
  case CGType::FillUSM: {
    CGFillUSM *Fill = (CGFillUSM *)MCommandGroup.get();
    if (auto Result = callMemOpHelper(
            MemoryManager::ext_oneapi_fill_usm_cmd_buffer,
            &MQueue->getContextImpl(), MCommandBuffer, Fill->getDst(),
            Fill->getLength(), Fill->getPattern(), std::move(MSyncPointDeps),
            &OutSyncPoint);
        Result != UR_RESULT_SUCCESS)
      return Result;

    MEvent->setSyncPoint(OutSyncPoint);
    return UR_RESULT_SUCCESS;
  }
  case CGType::PrefetchUSM: {
    CGPrefetchUSM *Prefetch = (CGPrefetchUSM *)MCommandGroup.get();
    if (auto Result = callMemOpHelper(
            MemoryManager::ext_oneapi_prefetch_usm_cmd_buffer,
            &MQueue->getContextImpl(), MCommandBuffer, Prefetch->getDst(),
            Prefetch->getLength(), std::move(MSyncPointDeps), &OutSyncPoint);
        Result != UR_RESULT_SUCCESS)
      return Result;

    MEvent->setSyncPoint(OutSyncPoint);
    return UR_RESULT_SUCCESS;
  }
  case CGType::AdviseUSM: {
    CGAdviseUSM *Advise = (CGAdviseUSM *)MCommandGroup.get();
    if (auto Result = callMemOpHelper(
            MemoryManager::ext_oneapi_advise_usm_cmd_buffer,
            &MQueue->getContextImpl(), MCommandBuffer, Advise->getDst(),
            Advise->getLength(), Advise->getAdvice(), std::move(MSyncPointDeps),
            &OutSyncPoint);
        Result != UR_RESULT_SUCCESS)
      return Result;

    MEvent->setSyncPoint(OutSyncPoint);
    return UR_RESULT_SUCCESS;
  }
  case CGType::EnqueueNativeCommand: {
    // Queue is created by graph_impl before creating command to submit to
    // scheduler.
    const AdapterPtr &Adapter = MQueue->getAdapter();
    context_impl &ContextImpl = MQueue->getContextImpl();
    device_impl &DeviceImpl = MQueue->getDeviceImpl();

    // The CUDA & HIP backends don't have the equivalent of barrier
    // commands that can be appended to the native UR command-buffer
    // to enforce command-group predecessor and successor dependencies.
    // Instead we create a new command-buffer to give to the user
    // in the ext_codeplay_get_native_graph() call, which is then
    // added to the main command-buffer in the UR cuda/hip adapter
    // using cuGraphAddChildGraphNode/hipGraphAddChildGraphNode.
    //
    // As both the SYCL-RT and UR adapter need to have a handle
    // to this child command-buffer, the SYCL-RT creates it and
    // then passes the handle via a parameter to
    // urCommandBufferAppendNativeCommandExp.
    ur_bool_t DeviceHasSubgraphSupport = false;
    Adapter->call<UrApiKind::urDeviceGetInfo>(
        DeviceImpl.getHandleRef(),
        UR_DEVICE_INFO_COMMAND_BUFFER_SUBGRAPH_SUPPORT_EXP, sizeof(ur_bool_t),
        &DeviceHasSubgraphSupport, nullptr);

    ur_exp_command_buffer_handle_t ChildCommandBuffer = nullptr;
    if (DeviceHasSubgraphSupport) {
      ur_exp_command_buffer_desc_t Desc{
          UR_STRUCTURE_TYPE_EXP_COMMAND_BUFFER_DESC /*stype*/,
          nullptr /*pnext*/, false /* updatable */, false /* in-order */,
          false /* profilable*/
      };
      Adapter->call<sycl::detail::UrApiKind::urCommandBufferCreateExp>(
          ContextImpl.getHandleRef(), DeviceImpl.getHandleRef(), &Desc,
          &ChildCommandBuffer);
    }

    CGHostTask *HostTask = (CGHostTask *)MCommandGroup.get();

    // Extract the Mem Objects for all Requirements, to ensure they are
    // available if a user asks for them inside the interop task scope
    std::vector<interop_handle::ReqToMem> ReqToMem;
    const std::vector<Requirement *> &HandlerReq = HostTask->getRequirements();
    auto ReqToMemConv = [&ReqToMem, &ContextImpl](Requirement *Req) {
      const std::vector<AllocaCommandBase *> &AllocaCmds =
          Req->MSYCLMemObj->MRecord->MAllocaCommands;

      for (AllocaCommandBase *AllocaCmd : AllocaCmds)
        if (&ContextImpl == getContext(AllocaCmd->getQueue())) {
          auto MemArg =
              reinterpret_cast<ur_mem_handle_t>(AllocaCmd->getMemAllocation());
          ReqToMem.emplace_back(std::make_pair(Req, MemArg));
          return;
        }

      assert(false && "Can't get memory object due to no allocation available");

      throw sycl::exception(
          sycl::make_error_code(sycl::errc::runtime),
          "Can't get memory object due to no allocation available " +
              codeToString(UR_RESULT_ERROR_INVALID_MEM_OBJECT));
    };
    std::for_each(std::begin(HandlerReq), std::end(HandlerReq),
                  std::move(ReqToMemConv));

    ur_exp_command_buffer_handle_t InteropCommandBuffer =
        ChildCommandBuffer ? ChildCommandBuffer : MCommandBuffer;
    interop_handle IH{std::move(ReqToMem), MQueue,
                      DeviceImpl.shared_from_this(),
                      ContextImpl.shared_from_this(), InteropCommandBuffer};
    CommandBufferNativeCommandData CustomOpData{
        std::move(IH), HostTask->MHostTask->MInteropTask};

#ifndef __INTEL_PREVIEW_BREAKING_CHANGES
    // CMPLRLLVM-66082
    // The native command-buffer should be a member of the sycl::interop_handle
    // class, but it is in an ABI breaking change to add it. So member lives in
    // the queue as a intermediate workaround.
    MQueue->setInteropGraph(InteropCommandBuffer);
#endif

    Adapter->call<UrApiKind::urCommandBufferAppendNativeCommandExp>(
        MCommandBuffer, CommandBufferInteropFreeFunc, &CustomOpData,
        ChildCommandBuffer, MSyncPointDeps.size(),
        MSyncPointDeps.empty() ? nullptr : MSyncPointDeps.data(),
        &OutSyncPoint);

#ifndef __INTEL_PREVIEW_BREAKING_CHANGES
    // See CMPLRLLVM-66082
    MQueue->setInteropGraph(nullptr);
#endif

    if (ChildCommandBuffer) {
      ur_result_t Res = Adapter->call_nocheck<
          sycl::detail::UrApiKind::urCommandBufferReleaseExp>(
          ChildCommandBuffer);
      (void)Res;
      assert(Res == UR_RESULT_SUCCESS);
    }

    MEvent->setSyncPoint(OutSyncPoint);
    return UR_RESULT_SUCCESS;
  }

  default:
    throw exception(make_error_code(errc::runtime),
                    "CG type not implemented for command buffers.");
  }
}

ur_result_t ExecCGCommand::enqueueImp() {
  if (MCommandBuffer) {
    return enqueueImpCommandBuffer();
  } else {
    return enqueueImpQueue();
  }
}

ur_result_t ExecCGCommand::enqueueImpQueue() {
  if (getCG().getType() != CGType::CodeplayHostTask)
    waitForPreparedHostEvents();
  std::vector<EventImplPtr> EventImpls = MPreparedDepsEvents;
  auto RawEvents = getUrEvents(EventImpls);
  flushCrossQueueDeps(EventImpls);

  ur_event_handle_t UREvent = nullptr;
  ur_event_handle_t *Event = !MEventNeeded ? nullptr : &UREvent;
  detail::event_impl *EventImpl = !MEventNeeded ? nullptr : MEvent.get();

  auto SetEventHandleOrDiscard = [&]() {
    if (!MEventNeeded) {
      assert(MEvent->isDiscarded());
    } else {
      assert(!MEvent->isDiscarded());
      MEvent->setHandle(*Event);
    }
  };

  switch (MCommandGroup->getType()) {

  case CGType::UpdateHost: {
    throw sycl::exception(sycl::make_error_code(sycl::errc::runtime),
                          "Update host should be handled by the Scheduler. " +
                              codeToString(UR_RESULT_ERROR_INVALID_VALUE));
  }
  case CGType::CopyAccToPtr: {
    CGCopy *Copy = (CGCopy *)MCommandGroup.get();
    Requirement *Req = (Requirement *)Copy->getSrc();
    AllocaCommandBase *AllocaCmd = getAllocaForReq(Req);

    if (auto Result = callMemOpHelper(
            MemoryManager::copy, AllocaCmd->getSYCLMemObj(),
            AllocaCmd->getMemAllocation(), MQueue.get(), Req->MDims,
            Req->MMemoryRange, Req->MAccessRange, Req->MOffset, Req->MElemSize,
            Copy->getDst(), nullptr, Req->MDims, Req->MAccessRange,
            Req->MAccessRange, /*DstOffset=*/sycl::id<3>{0, 0, 0},
            Req->MElemSize, std::move(RawEvents), UREvent);
        Result != UR_RESULT_SUCCESS)
      return Result;

    MEvent->setHandle(UREvent);

    return UR_RESULT_SUCCESS;
  }
  case CGType::CopyPtrToAcc: {
    CGCopy *Copy = (CGCopy *)MCommandGroup.get();
    Requirement *Req = (Requirement *)(Copy->getDst());
    AllocaCommandBase *AllocaCmd = getAllocaForReq(Req);

    if (auto Result = callMemOpHelper(
            MemoryManager::copy, AllocaCmd->getSYCLMemObj(), Copy->getSrc(),
            nullptr, Req->MDims, Req->MAccessRange, Req->MAccessRange,
            /*SrcOffset*/ sycl::id<3>{0, 0, 0}, Req->MElemSize,
            AllocaCmd->getMemAllocation(), MQueue.get(), Req->MDims,
            Req->MMemoryRange, Req->MAccessRange, Req->MOffset, Req->MElemSize,
            std::move(RawEvents), UREvent);
        Result != UR_RESULT_SUCCESS)
      return Result;

    MEvent->setHandle(UREvent);
    return UR_RESULT_SUCCESS;
  }
  case CGType::CopyAccToAcc: {
    CGCopy *Copy = (CGCopy *)MCommandGroup.get();
    Requirement *ReqSrc = (Requirement *)(Copy->getSrc());
    Requirement *ReqDst = (Requirement *)(Copy->getDst());

    AllocaCommandBase *AllocaCmdSrc = getAllocaForReq(ReqSrc);
    AllocaCommandBase *AllocaCmdDst = getAllocaForReq(ReqDst);

    if (auto Result = callMemOpHelper(
            MemoryManager::copy, AllocaCmdSrc->getSYCLMemObj(),
            AllocaCmdSrc->getMemAllocation(), MQueue.get(), ReqSrc->MDims,
            ReqSrc->MMemoryRange, ReqSrc->MAccessRange, ReqSrc->MOffset,
            ReqSrc->MElemSize, AllocaCmdDst->getMemAllocation(), MQueue.get(),
            ReqDst->MDims, ReqDst->MMemoryRange, ReqDst->MAccessRange,
            ReqDst->MOffset, ReqDst->MElemSize, std::move(RawEvents), UREvent);
        Result != UR_RESULT_SUCCESS)
      return Result;

    MEvent->setHandle(UREvent);
    return UR_RESULT_SUCCESS;
  }
  case CGType::Fill: {
    CGFill *Fill = (CGFill *)MCommandGroup.get();
    Requirement *Req = (Requirement *)(Fill->getReqToFill());
    AllocaCommandBase *AllocaCmd = getAllocaForReq(Req);

    if (auto Result = callMemOpHelper(
            MemoryManager::fill, AllocaCmd->getSYCLMemObj(),
            AllocaCmd->getMemAllocation(), *MQueue, Fill->MPattern.size(),
            Fill->MPattern.data(), Req->MDims, Req->MMemoryRange,
            Req->MAccessRange, Req->MOffset, Req->MElemSize,
            std::move(RawEvents), UREvent);
        Result != UR_RESULT_SUCCESS)
      return Result;

    MEvent->setHandle(UREvent);
    return UR_RESULT_SUCCESS;
  }
  case CGType::Kernel: {
    assert(MQueue && "Kernel submissions should have an associated queue");
    CGExecKernel *ExecKernel = (CGExecKernel *)MCommandGroup.get();

    NDRDescT &NDRDesc = ExecKernel->MNDRDesc;
    std::vector<ArgDesc> &Args = ExecKernel->MArgs;

    auto getMemAllocationFunc = [this](Requirement *Req) {
      AllocaCommandBase *AllocaCmd = getAllocaForReq(Req);
      // getAllocaForReq may return nullptr if Req is a default constructed
      // accessor. Simply return nullptr in such a case.
      return AllocaCmd ? AllocaCmd->getMemAllocation() : nullptr;
    };

    const std::shared_ptr<detail::kernel_impl> &SyclKernel =
        ExecKernel->MSyclKernel;
    KernelNameStrRefT KernelName = ExecKernel->MKernelName;

    if (!EventImpl) {
      // Kernel only uses assert if it's non interop one
      bool KernelUsesAssert =
          (!SyclKernel || SyclKernel->hasSYCLMetadata()) &&
          ProgramManager::getInstance().kernelUsesAssert(
              KernelName, ExecKernel->MKernelNameBasedCachePtr);
      if (KernelUsesAssert) {
        EventImpl = MEvent.get();
      }
    }

    const RTDeviceBinaryImage *BinImage = nullptr;
    if (detail::SYCLConfig<detail::SYCL_JIT_AMDGCN_PTX_KERNELS>::get()) {
      std::tie(BinImage, std::ignore) =
          retrieveKernelBinary(*MQueue, KernelName);
      assert(BinImage && "Failed to obtain a binary image.");
    }
    enqueueImpKernel(
        *MQueue, NDRDesc, Args, ExecKernel->getKernelBundle().get(),
        SyclKernel.get(), KernelName, ExecKernel->MKernelNameBasedCachePtr,
        RawEvents, EventImpl, getMemAllocationFunc,
        ExecKernel->MKernelCacheConfig, ExecKernel->MKernelIsCooperative,
        ExecKernel->MKernelUsesClusterLaunch,
        ExecKernel->MKernelWorkGroupMemorySize, BinImage);

    return UR_RESULT_SUCCESS;
  }
  case CGType::CopyUSM: {
    CGCopyUSM *Copy = (CGCopyUSM *)MCommandGroup.get();
    if (auto Result = callMemOpHelper(
            MemoryManager::copy_usm, Copy->getSrc(), *MQueue, Copy->getLength(),
            Copy->getDst(), std::move(RawEvents), Event);
        Result != UR_RESULT_SUCCESS)
      return Result;

    SetEventHandleOrDiscard();
    return UR_RESULT_SUCCESS;
  }
  case CGType::FillUSM: {
    CGFillUSM *Fill = (CGFillUSM *)MCommandGroup.get();
    if (auto Result = callMemOpHelper(
            MemoryManager::fill_usm, Fill->getDst(), *MQueue, Fill->getLength(),
            Fill->getPattern(), std::move(RawEvents), Event);
        Result != UR_RESULT_SUCCESS)
      return Result;

    SetEventHandleOrDiscard();
    return UR_RESULT_SUCCESS;
  }
  case CGType::PrefetchUSM: {
    CGPrefetchUSM *Prefetch = (CGPrefetchUSM *)MCommandGroup.get();
    if (auto Result = callMemOpHelper(
            MemoryManager::prefetch_usm, Prefetch->getDst(), *MQueue,
            Prefetch->getLength(), std::move(RawEvents), Event);
        Result != UR_RESULT_SUCCESS)
      return Result;

    SetEventHandleOrDiscard();
    return UR_RESULT_SUCCESS;
  }
  case CGType::AdviseUSM: {
    CGAdviseUSM *Advise = (CGAdviseUSM *)MCommandGroup.get();
    if (auto Result =
            callMemOpHelper(MemoryManager::advise_usm, Advise->getDst(),
                            *MQueue, Advise->getLength(), Advise->getAdvice(),
                            std::move(RawEvents), Event);
        Result != UR_RESULT_SUCCESS)
      return Result;

    SetEventHandleOrDiscard();
    return UR_RESULT_SUCCESS;
  }
  case CGType::Copy2DUSM: {
    CGCopy2DUSM *Copy = (CGCopy2DUSM *)MCommandGroup.get();
    if (auto Result = callMemOpHelper(
            MemoryManager::copy_2d_usm, Copy->getSrc(), Copy->getSrcPitch(),
            *MQueue, Copy->getDst(), Copy->getDstPitch(), Copy->getWidth(),
            Copy->getHeight(), std::move(RawEvents), Event);
        Result != UR_RESULT_SUCCESS)
      return Result;

    SetEventHandleOrDiscard();
    return UR_RESULT_SUCCESS;
  }
  case CGType::Fill2DUSM: {
    CGFill2DUSM *Fill = (CGFill2DUSM *)MCommandGroup.get();
    if (auto Result = callMemOpHelper(
            MemoryManager::fill_2d_usm, Fill->getDst(), *MQueue,
            Fill->getPitch(), Fill->getWidth(), Fill->getHeight(),
            Fill->getPattern(), std::move(RawEvents), Event);
        Result != UR_RESULT_SUCCESS)
      return Result;

    SetEventHandleOrDiscard();
    return UR_RESULT_SUCCESS;
  }
  case CGType::Memset2DUSM: {
    CGMemset2DUSM *Memset = (CGMemset2DUSM *)MCommandGroup.get();
    if (auto Result = callMemOpHelper(
            MemoryManager::memset_2d_usm, Memset->getDst(), *MQueue,
            Memset->getPitch(), Memset->getWidth(), Memset->getHeight(),
            Memset->getValue(), std::move(RawEvents), Event);
        Result != UR_RESULT_SUCCESS)
      return Result;

    SetEventHandleOrDiscard();
    return UR_RESULT_SUCCESS;
  }
  case CGType::CodeplayHostTask: {
    CGHostTask *HostTask = static_cast<CGHostTask *>(MCommandGroup.get());

    for (ArgDesc &Arg : HostTask->MArgs) {
      switch (Arg.MType) {
      case kernel_param_kind_t::kind_accessor: {
        Requirement *Req = static_cast<Requirement *>(Arg.MPtr);
        AllocaCommandBase *AllocaCmd = getAllocaForReq(Req);

        if (AllocaCmd)
          Req->MData = AllocaCmd->getMemAllocation();
        break;
      }
      default:
        throw sycl::exception(sycl::make_error_code(sycl::errc::runtime),
                              "Unsupported arg type " +
                                  codeToString(UR_RESULT_ERROR_INVALID_VALUE));
      }
    }

    std::vector<interop_handle::ReqToMem> ReqToMem;
    std::vector<ur_mem_handle_t> ReqUrMem;

    if (HostTask->MHostTask->isInteropTask()) {
      // Extract the Mem Objects for all Requirements, to ensure they are
      // available if a user asks for them inside the interop task scope
      const std::vector<Requirement *> &HandlerReq =
          HostTask->getRequirements();
      auto ReqToMemConv = [&ReqToMem, &ReqUrMem, HostTask](Requirement *Req) {
        const std::vector<AllocaCommandBase *> &AllocaCmds =
            Req->MSYCLMemObj->MRecord->MAllocaCommands;

        for (AllocaCommandBase *AllocaCmd : AllocaCmds)
          if (getContext(HostTask->MQueue) ==
              getContext(AllocaCmd->getQueue())) {
            auto MemArg = reinterpret_cast<ur_mem_handle_t>(
                AllocaCmd->getMemAllocation());
            ReqToMem.emplace_back(std::make_pair(Req, MemArg));
            ReqUrMem.emplace_back(MemArg);

            return;
          }

        assert(false &&
               "Can't get memory object due to no allocation available");

        throw sycl::exception(
            sycl::make_error_code(sycl::errc::runtime),
            "Can't get memory object due to no allocation available " +
                codeToString(UR_RESULT_ERROR_INVALID_MEM_OBJECT));
      };
      std::for_each(std::begin(HandlerReq), std::end(HandlerReq),
                    std::move(ReqToMemConv));
      std::sort(std::begin(ReqToMem), std::end(ReqToMem));
    }

    // Host task is executed asynchronously so we should record where it was
    // submitted to report exception origin properly.
    copySubmissionCodeLocation();

    queue_impl::getThreadPool().submit<DispatchHostTask>(
        DispatchHostTask(this, std::move(ReqToMem), std::move(ReqUrMem)));

    MShouldCompleteEventIfPossible = false;

    return UR_RESULT_SUCCESS;
  }
  case CGType::EnqueueNativeCommand: {
    CGHostTask *HostTask = static_cast<CGHostTask *>(MCommandGroup.get());

    for (ArgDesc &Arg : HostTask->MArgs) {
      switch (Arg.MType) {
      case kernel_param_kind_t::kind_accessor: {
        Requirement *Req = static_cast<Requirement *>(Arg.MPtr);
        AllocaCommandBase *AllocaCmd = getAllocaForReq(Req);

        if (AllocaCmd)
          Req->MData = AllocaCmd->getMemAllocation();
        break;
      }
      default:
        throw sycl::exception(sycl::make_error_code(sycl::errc::runtime),
                              "Unsupported arg type ");
      }
    }

    std::vector<interop_handle::ReqToMem> ReqToMem;
    std::vector<ur_mem_handle_t> ReqMems;

    if (HostTask->MHostTask->isInteropTask()) {
      // Extract the Mem Objects for all Requirements, to ensure they are
      // available if a user asks for them inside the interop task scope
      const std::vector<Requirement *> &HandlerReq =
          HostTask->getRequirements();
      auto ReqToMemConv = [&ReqToMem, &ReqMems, HostTask](Requirement *Req) {
        const std::vector<AllocaCommandBase *> &AllocaCmds =
            Req->MSYCLMemObj->MRecord->MAllocaCommands;

        for (AllocaCommandBase *AllocaCmd : AllocaCmds)
          if (getContext(HostTask->MQueue) ==
              getContext(AllocaCmd->getQueue())) {
            auto MemArg = reinterpret_cast<ur_mem_handle_t>(
                AllocaCmd->getMemAllocation());
            ReqToMem.emplace_back(std::make_pair(Req, MemArg));
            ReqMems.emplace_back(MemArg);

            return;
          }

        assert(false &&
               "Can't get memory object due to no allocation available");

        throw sycl::exception(
            sycl::make_error_code(sycl::errc::runtime),
            "Can't get memory object due to no allocation available " +
                codeToString(UR_RESULT_ERROR_INVALID_MEM_OBJECT));
      };
      std::for_each(std::begin(HandlerReq), std::end(HandlerReq),
                    std::move(ReqToMemConv));
      std::sort(std::begin(ReqToMem), std::end(ReqToMem));
    }

    EnqueueNativeCommandData CustomOpData{
        interop_handle{std::move(ReqToMem), HostTask->MQueue,
                       HostTask->MQueue->getDeviceImpl().shared_from_this(),
                       HostTask->MQueue->getContextImpl().shared_from_this()},
        HostTask->MHostTask->MInteropTask};

    ur_bool_t NativeCommandSupport = false;
    assert(MQueue && "Native command should have an associated queue");
    auto &Adapter = MQueue->getAdapter();
    Adapter->call<UrApiKind::urDeviceGetInfo>(
        detail::getSyclObjImpl(MQueue->get_device())->getHandleRef(),
        UR_DEVICE_INFO_ENQUEUE_NATIVE_COMMAND_SUPPORT_EXP,
        sizeof(NativeCommandSupport), &NativeCommandSupport, nullptr);
    assert(NativeCommandSupport && "ext_codeplay_enqueue_native_command is not "
                                   "supported on this device");
    if (auto Result =
            Adapter->call_nocheck<UrApiKind::urEnqueueNativeCommandExp>(
                MQueue->getHandleRef(), InteropFreeFunc, &CustomOpData,
                ReqMems.size(), ReqMems.data(), nullptr, RawEvents.size(),
                RawEvents.data(), Event);
        Result != UR_RESULT_SUCCESS)
      return Result;

    SetEventHandleOrDiscard();
    return UR_RESULT_SUCCESS;
  }
  case CGType::Barrier: {
    assert(MQueue && "Barrier submission should have an associated queue");
    CGBarrier *Barrier = static_cast<CGBarrier *>(MCommandGroup.get());

    // Create properties for the barrier.
    ur_exp_enqueue_ext_properties_t Properties{};
    Properties.stype = UR_STRUCTURE_TYPE_EXP_ENQUEUE_EXT_PROPERTIES;
    Properties.pNext = nullptr;
    Properties.flags = 0;
    if (Barrier->MEventMode ==
        ext::oneapi::experimental::event_mode_enum::low_power)
      Properties.flags |= UR_EXP_ENQUEUE_EXT_FLAG_LOW_POWER_EVENTS_SUPPORT;

    const AdapterPtr &Adapter = MQueue->getAdapter();
    // User can specify explicit dependencies via depends_on call that we should
    // honor here. It is very important for cross queue dependencies. We wait
    // them explicitly since barrier w/o wait list waits for all commands
    // submitted before and we can't add new dependencies to its wait list.
    // Output event for wait operation is not requested since barrier is
    // submitted immediately after and should synchronize it internally.
    if (RawEvents.size()) {
      auto Result = Adapter->call_nocheck<UrApiKind::urEnqueueEventsWait>(
          MQueue->getHandleRef(), RawEvents.size(), &RawEvents[0], nullptr);
      if (Result != UR_RESULT_SUCCESS)
        return Result;
    }
    if (auto Result =
            Adapter->call_nocheck<UrApiKind::urEnqueueEventsWaitWithBarrierExt>(
                MQueue->getHandleRef(), &Properties, 0, nullptr, Event);
        Result != UR_RESULT_SUCCESS)
      return Result;

    SetEventHandleOrDiscard();
    return UR_RESULT_SUCCESS;
  }
  case CGType::BarrierWaitlist: {
    assert(MQueue && "Barrier submission should have an associated queue");
    CGBarrier *Barrier = static_cast<CGBarrier *>(MCommandGroup.get());
    std::vector<detail::EventImplPtr> Events = Barrier->MEventsWaitWithBarrier;
    bool HasEventMode =
        Barrier->MEventMode != ext::oneapi::experimental::event_mode_enum::none;
    std::vector<ur_event_handle_t> UrEvents =
        getUrEventsBlocking(Events, HasEventMode);
    if (UrEvents.empty()) {
      // If Events is empty, then the barrier has no effect.
      return UR_RESULT_SUCCESS;
    }

    // Create properties for the barrier.
    ur_exp_enqueue_ext_properties_t Properties{};
    Properties.stype = UR_STRUCTURE_TYPE_EXP_ENQUEUE_EXT_PROPERTIES;
    Properties.pNext = nullptr;
    Properties.flags = 0;
    if (Barrier->MEventMode ==
        ext::oneapi::experimental::event_mode_enum::low_power)
      Properties.flags |= UR_EXP_ENQUEUE_EXT_FLAG_LOW_POWER_EVENTS_SUPPORT;

    const AdapterPtr &Adapter = MQueue->getAdapter();
    // User can specify explicit dependencies via depends_on call that we should
    // honor here. It is very important for cross queue dependencies. Adding
    // them to the barrier wait list since barrier w/ wait list waits only for
    // the events provided in wait list and we can just extend the list.
    UrEvents.insert(UrEvents.end(), RawEvents.begin(), RawEvents.end());

    if (auto Result =
            Adapter->call_nocheck<UrApiKind::urEnqueueEventsWaitWithBarrierExt>(
                MQueue->getHandleRef(), &Properties, UrEvents.size(),
                &UrEvents[0], Event);
        Result != UR_RESULT_SUCCESS)
      return Result;

    SetEventHandleOrDiscard();
    return UR_RESULT_SUCCESS;
  }
  case CGType::ProfilingTag: {
    assert(MQueue && "Profiling tag requires a valid queue");
    const auto &Adapter = MQueue->getAdapter();

    bool IsInOrderQueue = MQueue->isInOrder();
    ur_event_handle_t *TimestampDeps = nullptr;
    size_t NumTimestampDeps = 0;

    // TO DO - once the following WA removed: to change call to call_nocheck and
    // return operation result to Command::enqueue (see other CG types). Set
    // UREvent to EventImpl only for successful case.

    // If the queue is not in-order, the implementation will need to first
    // insert a marker event that the timestamp waits for.
    ur_event_handle_t PreTimestampMarkerEvent{};
    if (!IsInOrderQueue) {
      // FIXME: urEnqueueEventsWait on the L0 adapter requires a double-release.
      //        Use that instead once it has been fixed.
      //        See https://github.com/oneapi-src/unified-runtime/issues/2347.
      Adapter->call<UrApiKind::urEnqueueEventsWaitWithBarrier>(
          MQueue->getHandleRef(),
          /*num_events_in_wait_list=*/0,
          /*event_wait_list=*/nullptr, &PreTimestampMarkerEvent);
      TimestampDeps = &PreTimestampMarkerEvent;
      NumTimestampDeps = 1;
    }

    Adapter->call<UrApiKind::urEnqueueTimestampRecordingExp>(
        MQueue->getHandleRef(),
        /*blocking=*/false, NumTimestampDeps, TimestampDeps, Event);

    // If the queue is not in-order, we need to insert a barrier. This barrier
    // does not need output events as it will implicitly enforce the following
    // enqueue is blocked until it finishes.
    if (!IsInOrderQueue) {
      // We also need to release the timestamp event from the marker.
      Adapter->call<UrApiKind::urEventRelease>(PreTimestampMarkerEvent);
      // FIXME: Due to a bug in the L0 UR adapter, we will leak events if we do
      //        not pass an output event to the UR call. Once that is fixed,
      //        this immediately-deleted event can be removed.
      ur_event_handle_t PostTimestampBarrierEvent{};
      Adapter->call<UrApiKind::urEnqueueEventsWaitWithBarrier>(
          MQueue->getHandleRef(),
          /*num_events_in_wait_list=*/0,
          /*event_wait_list=*/nullptr, &PostTimestampBarrierEvent);
      Adapter->call<UrApiKind::urEventRelease>(PostTimestampBarrierEvent);
    }

    SetEventHandleOrDiscard();
    return UR_RESULT_SUCCESS;
  }
  case CGType::CopyToDeviceGlobal: {
    CGCopyToDeviceGlobal *Copy = (CGCopyToDeviceGlobal *)MCommandGroup.get();
    if (auto Result = callMemOpHelper(
            MemoryManager::copy_to_device_global, Copy->getDeviceGlobalPtr(),
            Copy->isDeviceImageScoped(), *MQueue, Copy->getNumBytes(),
            Copy->getOffset(), Copy->getSrc(), std::move(RawEvents), Event);
        Result != UR_RESULT_SUCCESS)
      return Result;

    SetEventHandleOrDiscard();
    return UR_RESULT_SUCCESS;
  }
  case CGType::CopyFromDeviceGlobal: {
    CGCopyFromDeviceGlobal *Copy =
        (CGCopyFromDeviceGlobal *)MCommandGroup.get();
    if (auto Result = callMemOpHelper(
            MemoryManager::copy_from_device_global, Copy->getDeviceGlobalPtr(),
            Copy->isDeviceImageScoped(), *MQueue, Copy->getNumBytes(),
            Copy->getOffset(), Copy->getDest(), std::move(RawEvents), Event);
        Result != UR_RESULT_SUCCESS)
      return Result;

    SetEventHandleOrDiscard();
    return UR_RESULT_SUCCESS;
  }
  case CGType::ReadWriteHostPipe: {
    CGReadWriteHostPipe *ExecReadWriteHostPipe =
        (CGReadWriteHostPipe *)MCommandGroup.get();
    std::string pipeName = ExecReadWriteHostPipe->getPipeName();
    void *hostPtr = ExecReadWriteHostPipe->getHostPtr();
    size_t typeSize = ExecReadWriteHostPipe->getTypeSize();
    bool blocking = ExecReadWriteHostPipe->isBlocking();
    bool read = ExecReadWriteHostPipe->isReadHostPipe();

    if (!EventImpl) {
      EventImpl = MEvent.get();
    }
    return enqueueReadWriteHostPipe(*MQueue, pipeName, blocking, hostPtr,
                                    typeSize, RawEvents, EventImpl, read);
  }
  case CGType::ExecCommandBuffer: {
    assert(MQueue &&
           "Command buffer submissions should have an associated queue");
    CGExecCommandBuffer *CmdBufferCG =
        static_cast<CGExecCommandBuffer *>(MCommandGroup.get());
    if (auto Result =
            MQueue->getAdapter()
                ->call_nocheck<UrApiKind::urEnqueueCommandBufferExp>(
                    MQueue->getHandleRef(), CmdBufferCG->MCommandBuffer,
                    RawEvents.size(),
                    RawEvents.empty() ? nullptr : &RawEvents[0], Event);
        Result != UR_RESULT_SUCCESS)
      return Result;

    SetEventHandleOrDiscard();

    return UR_RESULT_SUCCESS;
  }
  case CGType::CopyImage: {
    CGCopyImage *Copy = (CGCopyImage *)MCommandGroup.get();

    if (auto Result = callMemOpHelper(
            MemoryManager::copy_image_bindless, *MQueue, Copy->getSrc(),
            Copy->getDst(), Copy->getSrcDesc(), Copy->getDstDesc(),
            Copy->getSrcFormat(), Copy->getDstFormat(), Copy->getCopyFlags(),
            Copy->getSrcOffset(), Copy->getDstOffset(), Copy->getCopyExtent(),
            std::move(RawEvents), Event);
        Result != UR_RESULT_SUCCESS)
      return Result;

    SetEventHandleOrDiscard();

    return UR_RESULT_SUCCESS;
  }
  case CGType::SemaphoreWait: {
    assert(MQueue &&
           "Semaphore wait submissions should have an associated queue");
    CGSemaphoreWait *SemWait = (CGSemaphoreWait *)MCommandGroup.get();
    const detail::AdapterPtr &Adapter = MQueue->getAdapter();
    auto OptWaitValue = SemWait->getWaitValue();
    uint64_t WaitValue = OptWaitValue.has_value() ? OptWaitValue.value() : 0;

    return Adapter
        ->call_nocheck<UrApiKind::urBindlessImagesWaitExternalSemaphoreExp>(
            MQueue->getHandleRef(), SemWait->getExternalSemaphore(),
            OptWaitValue.has_value(), WaitValue, 0, nullptr, nullptr);
  }
  case CGType::SemaphoreSignal: {
    assert(MQueue &&
           "Semaphore signal submissions should have an associated queue");
    CGSemaphoreSignal *SemSignal = (CGSemaphoreSignal *)MCommandGroup.get();
    const detail::AdapterPtr &Adapter = MQueue->getAdapter();
    auto OptSignalValue = SemSignal->getSignalValue();
    uint64_t SignalValue =
        OptSignalValue.has_value() ? OptSignalValue.value() : 0;
    return Adapter
        ->call_nocheck<UrApiKind::urBindlessImagesSignalExternalSemaphoreExp>(
            MQueue->getHandleRef(), SemSignal->getExternalSemaphore(),
            OptSignalValue.has_value(), SignalValue, 0, nullptr, nullptr);
  }
  case CGType::AsyncAlloc: {
    // NO-OP. Async alloc calls adapter immediately in order to return a valid
    // ptr directly. Any explicit/implicit dependencies are handled at that
    // point, including in order queue deps.

    // Set event carried from async alloc execution.
    CGAsyncAlloc *AsyncAlloc = (CGAsyncAlloc *)MCommandGroup.get();
    if (Event)
      *Event = AsyncAlloc->getEvent();

    SetEventHandleOrDiscard();

    return UR_RESULT_SUCCESS;
  }
  case CGType::AsyncFree: {
    assert(MQueue && "Async free submissions should have an associated queue");
    CGAsyncFree *AsyncFree = (CGAsyncFree *)MCommandGroup.get();
    const detail::AdapterPtr &Adapter = MQueue->getAdapter();
    void *ptr = AsyncFree->getPtr();

    if (auto Result =
            Adapter->call_nocheck<sycl::detail::UrApiKind::urEnqueueUSMFreeExp>(
                MQueue->getHandleRef(), nullptr, ptr, RawEvents.size(),
                RawEvents.data(), Event);
        Result != UR_RESULT_SUCCESS)
      return Result;

    SetEventHandleOrDiscard();

    return UR_RESULT_SUCCESS;
  }
  case CGType::None: {
    if (RawEvents.empty()) {
      // urEnqueueEventsWait with zero events acts like a barrier which is NOT
      // what we want here. On the other hand, there is nothing to wait for, so
      // we don't need to enqueue anything.
      return UR_RESULT_SUCCESS;
    }
    assert(MQueue && "Empty node should have an associated queue");
    const detail::AdapterPtr &Adapter = MQueue->getAdapter();
    ur_event_handle_t Event;
    if (auto Result = Adapter->call_nocheck<UrApiKind::urEnqueueEventsWait>(
            MQueue->getHandleRef(), RawEvents.size(),
            RawEvents.size() ? &RawEvents[0] : nullptr, &Event);
        Result != UR_RESULT_SUCCESS)
      return Result;

    MEvent->setHandle(Event);
    return UR_RESULT_SUCCESS;
  }
  }
  return UR_RESULT_ERROR_INVALID_OPERATION;
}

bool ExecCGCommand::producesPiEvent() const {
  return !MCommandBuffer &&
         MCommandGroup->getType() != CGType::CodeplayHostTask;
}

bool ExecCGCommand::supportsPostEnqueueCleanup() const {
  // Host tasks are cleaned up upon completion instead.
  return Command::supportsPostEnqueueCleanup() &&
         (MCommandGroup->getType() != CGType::CodeplayHostTask);
}

bool ExecCGCommand::readyForCleanup() const {
  if (MCommandGroup->getType() == CGType::CodeplayHostTask)
    return MLeafCounter == 0 && MEvent->isCompleted();
  return Command::readyForCleanup();
}

UpdateCommandBufferCommand::UpdateCommandBufferCommand(
    queue_impl *Queue,
    ext::oneapi::experimental::detail::exec_graph_impl *Graph,
    std::vector<std::shared_ptr<ext::oneapi::experimental::detail::node_impl>>
        Nodes)
    : Command(CommandType::UPDATE_CMD_BUFFER, Queue), MGraph(Graph),
      MNodes(Nodes) {}

ur_result_t UpdateCommandBufferCommand::enqueueImp() {
  waitForPreparedHostEvents();
  std::vector<EventImplPtr> EventImpls = MPreparedDepsEvents;
  ur_event_handle_t UREvent = nullptr;
  Command::waitForEvents(MQueue.get(), EventImpls, UREvent);
  MEvent->setHandle(UREvent);

  auto CheckAndFindAlloca = [](Requirement *Req, const DepDesc &Dep) {
    if (Dep.MDepRequirement == Req) {
      if (Dep.MAllocaCmd) {
        Req->MData = Dep.MAllocaCmd->getMemAllocation();
      } else {
        throw sycl::exception(make_error_code(errc::invalid),
                              "No allocation available for accessor when "
                              "updating command buffer!");
      }
    }
  };

  for (auto &Node : MNodes) {
    CG *CG = Node->MCommandGroup.get();
    switch (Node->MNodeType) {
    case ext::oneapi::experimental::node_type::kernel: {
      auto CGExec = static_cast<CGExecKernel *>(CG);
      for (auto &Arg : CGExec->MArgs) {
        if (Arg.MType != kernel_param_kind_t::kind_accessor) {
          continue;
        }
        // Search through deps to get actual allocation for accessor args.
        for (const DepDesc &Dep : MDeps) {
          Requirement *Req = static_cast<AccessorImplHost *>(Arg.MPtr);
          CheckAndFindAlloca(Req, Dep);
        }
      }
      break;
    }
    default:
      break;
    }
  }

  // Split list of nodes into nodes per UR command-buffer partition, then
  // call UR update on each command-buffer partition with those updatable
  // nodes.
  auto PartitionedNodes = MGraph->getURUpdatableNodes(MNodes);
  auto Device = MQueue->get_device();
  auto &Partitions = MGraph->getPartitions();
  for (auto &[PartitionIndex, NodeImpl] : PartitionedNodes) {
    auto CommandBuffer = Partitions[PartitionIndex]->MCommandBuffers[Device];
    MGraph->updateURImpl(CommandBuffer, NodeImpl);
  }

  return UR_RESULT_SUCCESS;
}

void UpdateCommandBufferCommand::printDot(std::ostream &Stream) const {
  Stream << "\"" << this << "\" [style=filled, fillcolor=\"#8d8f29\", label=\"";

  Stream << "ID = " << this << "\\n";
  Stream << "CommandBuffer Command Update"
         << "\\n";

  Stream << "\"];" << std::endl;

  for (const auto &Dep : MDeps) {
    Stream << "  \"" << this << "\" -> \"" << Dep.MDepCommand << "\""
           << " [ label = \"Access mode: "
           << accessModeToString(Dep.MDepRequirement->MAccessMode) << "\\n"
           << "MemObj: " << Dep.MDepRequirement->MSYCLMemObj << " \" ]"
           << std::endl;
  }
}

void UpdateCommandBufferCommand::emitInstrumentationData() {}
bool UpdateCommandBufferCommand::producesPiEvent() const { return false; }

CGHostTask::CGHostTask(std::shared_ptr<HostTask> HostTask,
                       detail::queue_impl *Queue, detail::context_impl *Context,
                       std::vector<ArgDesc> Args, CG::StorageInitHelper CGData,
                       CGType Type, detail::code_location loc)
    : CG(Type, std::move(CGData), std::move(loc)),
      MHostTask(std::move(HostTask)),
      MQueue(Queue ? Queue->shared_from_this() : nullptr),
      MContext(Context ? Context->shared_from_this() : nullptr),
      MArgs(std::move(Args)) {}
} // namespace detail
} // namespace _V1
} // namespace sycl<|MERGE_RESOLUTION|>--- conflicted
+++ resolved
@@ -2309,17 +2309,11 @@
   }
 }
 
-<<<<<<< HEAD
-void GetUrArgsBasedOnType(
-    const std::shared_ptr<device_image_impl> &DeviceImageImpl,
-=======
-// Sets arguments for a given kernel and device based on the argument type.
-// Refactored from SetKernelParamsAndLaunch to allow it to be used in the graphs
-// extension.
-static void SetArgBasedOnType(
-    const AdapterPtr &Adapter, ur_kernel_handle_t Kernel,
+// Gets UR argument struct for a given kernel and device based on the argument
+// type. Refactored from SetKernelParamsAndLaunch to allow it to be used in
+// the graphs extension (LaunchWithArgs for graphs is planned future work).
+static void GetUrArgsBasedOnType(
     device_image_impl *DeviceImageImpl,
->>>>>>> ec60ea6c
     const std::function<void *(Requirement *Req)> &getMemAllocationFunc,
     context_impl &ContextImpl, detail::ArgDesc &Arg, size_t NextTrueIndex,
     std::vector<ur_exp_kernel_arg_properties_t> &UrArgs) {
@@ -2465,18 +2459,10 @@
     applyFuncOnFilteredArgs(EliminatedArgMask, KernelNumArgs,
                             KernelParamDescGetter, setFunc);
   } else {
-<<<<<<< HEAD
     auto setFunc = [&DeviceImageImpl, &getMemAllocationFunc, &Queue,
                     &UrArgs](detail::ArgDesc &Arg, size_t NextTrueIndex) {
-      GetUrArgsBasedOnType(DeviceImageImpl, getMemAllocationFunc,
+      GetUrArgsBasedOnType(DeviceImageImpl.get(), getMemAllocationFunc,
                            Queue.getContextImpl(), Arg, NextTrueIndex, UrArgs);
-=======
-    auto setFunc = [&Adapter, Kernel, &DeviceImageImpl, &getMemAllocationFunc,
-                    &Queue](detail::ArgDesc &Arg, size_t NextTrueIndex) {
-      SetArgBasedOnType(Adapter, Kernel, DeviceImageImpl.get(),
-                        getMemAllocationFunc, Queue.getContextImpl(), Arg,
-                        NextTrueIndex);
->>>>>>> ec60ea6c
     };
     applyFuncOnFilteredArgs(EliminatedArgMask, Args, setFunc);
   }
@@ -2568,9 +2554,11 @@
   return Error;
 }
 
-void SetArgBasedOnType(
+// Sets arguments for a given kernel and device based on the argument type.
+// This is a legacy path which the graphs extension still uses.
+static void SetArgBasedOnType(
     const AdapterPtr &Adapter, ur_kernel_handle_t Kernel,
-    const std::shared_ptr<device_image_impl> &DeviceImageImpl,
+    device_image_impl *DeviceImageImpl,
     const std::function<void *(Requirement *Req)> &getMemAllocationFunc,
     context_impl &ContextImpl, detail::ArgDesc &Arg, size_t NextTrueIndex) {
   switch (Arg.MType) {
