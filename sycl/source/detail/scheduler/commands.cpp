//
// Part of the LLVM Project, under the Apache License v2.0 with LLVM Exceptions.
// See https://llvm.org/LICENSE.txt for license information.
// SPDX-License-Identifier: Apache-2.0 WITH LLVM-exception
//
//===----------------------------------------------------------------------===//

#include "ur_api.h"
#include <detail/error_handling/error_handling.hpp>

#include <detail/context_impl.hpp>
#include <detail/event_impl.hpp>
#include <detail/host_pipe_map_entry.hpp>
#include <detail/kernel_bundle_impl.hpp>
#include <detail/kernel_impl.hpp>
#include <detail/kernel_info.hpp>
#include <detail/memory_manager.hpp>
#include <detail/program_manager/program_manager.hpp>
#include <detail/queue_impl.hpp>
#include <detail/sampler_impl.hpp>
#include <detail/scheduler/commands.hpp>
#include <detail/scheduler/scheduler.hpp>
#include <detail/stream_impl.hpp>
#include <detail/xpti_registry.hpp>
#include <sycl/access/access.hpp>
#include <sycl/backend_types.hpp>
#include <sycl/detail/cg_types.hpp>
#include <sycl/detail/helpers.hpp>
#include <sycl/detail/kernel_desc.hpp>
#include <sycl/sampler.hpp>

#include <cassert>
#include <optional>
#include <string>
#include <vector>

#ifdef __has_include
#if __has_include(<cxxabi.h>)
#define __SYCL_ENABLE_GNU_DEMANGLING
#include <cstdlib>
#include <cxxabi.h>
#include <memory>
#endif
#endif

#ifdef XPTI_ENABLE_INSTRUMENTATION
#include "xpti/xpti_trace_framework.hpp"
#include <detail/xpti_registry.hpp>
#endif

namespace sycl {
inline namespace _V1 {
namespace detail {

#ifdef XPTI_ENABLE_INSTRUMENTATION
// Global graph for the application
extern xpti::trace_event_data_t *GSYCLGraphEvent;

static bool CurrentCodeLocationValid() {
  detail::tls_code_loc_t Tls;
  auto CodeLoc = Tls.query();
  auto FileName = CodeLoc.fileName();
  auto FunctionName = CodeLoc.functionName();
  return (FileName && FileName[0] != '\0') ||
         (FunctionName && FunctionName[0] != '\0');
}

void emitInstrumentationGeneral(uint32_t StreamID, uint64_t InstanceID,
                                xpti_td *TraceEvent, uint16_t Type,
                                const void *Addr) {
  if (!(xptiCheckTraceEnabled(StreamID, Type) && TraceEvent))
    return;
  // Trace event notifier that emits a Type event
  xptiNotifySubscribers(StreamID, Type, detail::GSYCLGraphEvent,
                        static_cast<xpti_td *>(TraceEvent), InstanceID, Addr);
}

static size_t deviceToID(const device &Device) {
  return reinterpret_cast<size_t>(getSyclObjImpl(Device)->getHandleRef());
}

static void addDeviceMetadata(xpti_td *TraceEvent, const QueueImplPtr &Queue) {
  xpti::addMetadata(TraceEvent, "sycl_device_type",
                    queueDeviceToString(Queue.get()));
  if (Queue) {
    xpti::addMetadata(TraceEvent, "sycl_device",
                      deviceToID(Queue->get_device()));
    xpti::addMetadata(TraceEvent, "sycl_device_name",
                      getSyclObjImpl(Queue->get_device())->getDeviceName());
  }
}

static unsigned long long getQueueID(const QueueImplPtr &Queue) {
  return Queue ? Queue->getQueueID() : 0;
}
#endif

static ContextImplPtr getContext(const QueueImplPtr &Queue) {
  if (Queue)
    return Queue->getContextImplPtr();
  return nullptr;
}

#ifdef __SYCL_ENABLE_GNU_DEMANGLING
struct DemangleHandle {
  char *p;
  DemangleHandle(char *ptr) : p(ptr) {}

  DemangleHandle(const DemangleHandle &) = delete;
  DemangleHandle &operator=(const DemangleHandle &) = delete;

  ~DemangleHandle() { std::free(p); }
};
static std::string demangleKernelName(std::string Name) {
  int Status = -1; // some arbitrary value to eliminate the compiler warning
  DemangleHandle result(abi::__cxa_demangle(Name.c_str(), NULL, NULL, &Status));
  return (Status == 0) ? result.p : Name;
}
#else
static std::string demangleKernelName(std::string Name) { return Name; }
#endif

void applyFuncOnFilteredArgs(
    const KernelArgMask *EliminatedArgMask, std::vector<ArgDesc> &Args,
    std::function<void(detail::ArgDesc &Arg, int NextTrueIndex)> Func) {
  if (!EliminatedArgMask || EliminatedArgMask->size() == 0) {
    for (ArgDesc &Arg : Args) {
      Func(Arg, Arg.MIndex);
    }
  } else {
    // TODO this is not necessary as long as we can guarantee that the
    // arguments are already sorted (e. g. handle the sorting in handler
    // if necessary due to set_arg(...) usage).
    std::sort(Args.begin(), Args.end(), [](const ArgDesc &A, const ArgDesc &B) {
      return A.MIndex < B.MIndex;
    });
    int LastIndex = -1;
    size_t NextTrueIndex = 0;

    for (ArgDesc &Arg : Args) {
      // Handle potential gaps in set arguments (e. g. if some of them are
      // set on the user side).
      for (int Idx = LastIndex + 1; Idx < Arg.MIndex; ++Idx)
        if (!(*EliminatedArgMask)[Idx])
          ++NextTrueIndex;
      LastIndex = Arg.MIndex;

      if ((*EliminatedArgMask)[Arg.MIndex])
        continue;

      Func(Arg, NextTrueIndex);
      ++NextTrueIndex;
    }
  }
}

static std::string accessModeToString(access::mode Mode) {
  switch (Mode) {
  case access::mode::read:
    return "read";
  case access::mode::write:
    return "write";
  case access::mode::read_write:
    return "read_write";
  case access::mode::discard_write:
    return "discard_write";
  case access::mode::discard_read_write:
    return "discard_read_write";
  default:
    return "unknown";
  }
}

#ifdef XPTI_ENABLE_INSTRUMENTATION
// Using the command group type to create node types for the asynchronous task
// graph modeling
static std::string commandToNodeType(Command::CommandType Type) {
  switch (Type) {
  case Command::CommandType::RUN_CG:
    return "command_group_node";
  case Command::CommandType::COPY_MEMORY:
    return "memory_transfer_node";
  case Command::CommandType::ALLOCA:
    return "memory_allocation_node";
  case Command::CommandType::ALLOCA_SUB_BUF:
    return "sub_buffer_creation_node";
  case Command::CommandType::RELEASE:
    return "memory_deallocation_node";
  case Command::CommandType::MAP_MEM_OBJ:
    return "memory_transfer_node";
  case Command::CommandType::UNMAP_MEM_OBJ:
    return "memory_transfer_node";
  case Command::CommandType::UPDATE_REQUIREMENT:
    return "host_acc_create_buffer_lock_node";
  case Command::CommandType::EMPTY_TASK:
    return "host_acc_destroy_buffer_release_node";
  case Command::CommandType::FUSION:
    return "kernel_fusion_placeholder_node";
  default:
    return "unknown_node";
  }
}

// Using the names being generated and the string are subject to change to
// something more meaningful to end-users as this will be visible in analysis
// tools that subscribe to this data
static std::string commandToName(Command::CommandType Type) {
  switch (Type) {
  case Command::CommandType::RUN_CG:
    return "Command Group Action";
  case Command::CommandType::COPY_MEMORY:
    return "Memory Transfer (Copy)";
  case Command::CommandType::ALLOCA:
    return "Memory Allocation";
  case Command::CommandType::ALLOCA_SUB_BUF:
    return "Sub Buffer Creation";
  case Command::CommandType::RELEASE:
    return "Memory Deallocation";
  case Command::CommandType::MAP_MEM_OBJ:
    return "Memory Transfer (Map)";
  case Command::CommandType::UNMAP_MEM_OBJ:
    return "Memory Transfer (Unmap)";
  case Command::CommandType::UPDATE_REQUIREMENT:
    return "Host Accessor Creation/Buffer Lock";
  case Command::CommandType::EMPTY_TASK:
    return "Host Accessor Destruction/Buffer Lock Release";
  case Command::CommandType::FUSION:
    return "Kernel Fusion Placeholder";
  default:
    return "Unknown Action";
  }
}
#endif

std::vector<ur_event_handle_t>
Command::getUrEvents(const std::vector<EventImplPtr> &EventImpls) const {
  std::vector<ur_event_handle_t> RetUrEvents;
  for (auto &EventImpl : EventImpls) {
    if (EventImpl->getHandleRef() == nullptr)
      continue;

    // Do not add redundant event dependencies for in-order queues.
    // At this stage dependency is definitely ur task and need to check if
    // current one is a host task. In this case we should not skip ur event due
    // to different sync mechanisms for different task types on in-order queue.
    if (MWorkerQueue && EventImpl->getWorkerQueue() == MWorkerQueue &&
        MWorkerQueue->isInOrder() && !isHostTask())
      continue;

    RetUrEvents.push_back(EventImpl->getHandleRef());
  }

  return RetUrEvents;
}

// This function is implemented (duplicating getUrEvents a lot) as short term
// solution for the issue that barrier with wait list could not
// handle empty ur event handles when kernel is enqueued on host task
// completion.
std::vector<ur_event_handle_t> Command::getUrEventsBlocking(
    const std::vector<EventImplPtr> &EventImpls) const {
  std::vector<ur_event_handle_t> RetUrEvents;
  for (auto &EventImpl : EventImpls) {
    // Throwaway events created with empty constructor will not have a context
    // (which is set lazily) calling getContextImpl() would set that
    // context, which we wish to avoid as it is expensive.
    // Skip host task and NOP events also.
    if (EventImpl->isDefaultConstructed() || EventImpl->isHost() ||
        EventImpl->isNOP())
      continue;
    // In this path nullptr native event means that the command has not been
    // enqueued. It may happen if async enqueue in a host task is involved.
    if (!EventImpl->isEnqueued()) {
      if (!EventImpl->getCommand() ||
          !static_cast<Command *>(EventImpl->getCommand())->producesPiEvent())
        continue;
      std::vector<Command *> AuxCmds;
      Scheduler::getInstance().enqueueCommandForCG(EventImpl, AuxCmds,
                                                   BLOCKING);
    }
    // Do not add redundant event dependencies for in-order queues.
    // At this stage dependency is definitely ur task and need to check if
    // current one is a host task. In this case we should not skip pi event due
    // to different sync mechanisms for different task types on in-order queue.
    if (MWorkerQueue && EventImpl->getWorkerQueue() == MWorkerQueue &&
        MWorkerQueue->isInOrder() && !isHostTask())
      continue;

    RetUrEvents.push_back(EventImpl->getHandleRef());
  }

  return RetUrEvents;
}

bool Command::isHostTask() const {
  return (MType == CommandType::RUN_CG) /* host task has this type also */ &&
         ((static_cast<const ExecCGCommand *>(this))->getCG().getType() ==
          CGType::CodeplayHostTask);
}

bool Command::isFusable() const {
  if ((MType != CommandType::RUN_CG)) {
    return false;
  }
  const auto &CG = (static_cast<const ExecCGCommand &>(*this)).getCG();
  return (CG.getType() == CGType::Kernel) &&
         (!static_cast<const CGExecKernel &>(CG).MKernelIsCooperative) &&
         (!static_cast<const CGExecKernel &>(CG).MKernelUsesClusterLaunch);
}

static void flushCrossQueueDeps(const std::vector<EventImplPtr> &EventImpls,
                                const QueueImplPtr &Queue) {
  for (auto &EventImpl : EventImpls) {
    EventImpl->flushIfNeeded(Queue);
  }
}

namespace {

struct EnqueueNativeCommandData {
  sycl::interop_handle ih;
  std::function<void(interop_handle)> func;
};

void InteropFreeFunc(ur_queue_handle_t, void *InteropData) {
  auto *Data = reinterpret_cast<EnqueueNativeCommandData *>(InteropData);
  return Data->func(Data->ih);
}
} // namespace

class DispatchHostTask {
  ExecCGCommand *MThisCmd;
  std::vector<interop_handle::ReqToMem> MReqToMem;
  std::vector<ur_mem_handle_t> MReqUrMem;

  bool waitForEvents() const {
    std::map<const PluginPtr, std::vector<EventImplPtr>>
        RequiredEventsPerPlugin;

    for (const EventImplPtr &Event : MThisCmd->MPreparedDepsEvents) {
      const PluginPtr &Plugin = Event->getPlugin();
      RequiredEventsPerPlugin[Plugin].push_back(Event);
    }

    // wait for dependency device events
    // FIXME Current implementation of waiting for events will make the thread
    // 'sleep' until all of dependency events are complete. We need a bit more
    // sophisticated waiting mechanism to allow to utilize this thread for any
    // other available job and resume once all required events are ready.
    for (auto &PluginWithEvents : RequiredEventsPerPlugin) {
      std::vector<ur_event_handle_t> RawEvents =
          MThisCmd->getUrEvents(PluginWithEvents.second);
      if (RawEvents.size() == 0)
        continue;
      try {
        PluginWithEvents.first->call(urEventWait, RawEvents.size(),
                                     RawEvents.data());
      } catch (const sycl::exception &) {
        MThisCmd->MEvent->getSubmittedQueue()->reportAsyncException(
            std::current_exception());
        return false;
      } catch (...) {
        MThisCmd->MEvent->getSubmittedQueue()->reportAsyncException(
            std::current_exception());
        return false;
      }
    }

    // Wait for dependency host events.
    // Host events can't throw exceptions so don't try to catch it.
    for (const EventImplPtr &Event : MThisCmd->MPreparedHostDepsEvents) {
      Event->waitInternal();
    }

    return true;
  }

public:
  DispatchHostTask(ExecCGCommand *ThisCmd,
                   std::vector<interop_handle::ReqToMem> ReqToMem,
                   std::vector<ur_mem_handle_t> ReqUrMem)
      : MThisCmd{ThisCmd}, MReqToMem(std::move(ReqToMem)),
        MReqUrMem(std::move(ReqUrMem)) {}

  void operator()() const {
    assert(MThisCmd->getCG().getType() == CGType::CodeplayHostTask);

    CGHostTask &HostTask = static_cast<CGHostTask &>(MThisCmd->getCG());

#ifdef XPTI_ENABLE_INSTRUMENTATION
    // Host task is executed async and in a separate thread that do not allow to
    // use code location data stored in TLS. So we keep submission code location
    // as Command field and put it here to TLS so that thrown exception could
    // query and report it.
    std::unique_ptr<detail::tls_code_loc_t> AsyncCodeLocationPtr;
    if (xptiTraceEnabled() && !CurrentCodeLocationValid()) {
      AsyncCodeLocationPtr.reset(
          new detail::tls_code_loc_t(MThisCmd->MSubmissionCodeLocation));
    }
#endif

    if (!waitForEvents()) {
      std::exception_ptr EPtr = std::make_exception_ptr(sycl::exception(
          make_error_code(errc::runtime),
          std::string("Couldn't wait for host-task's dependencies")));

      MThisCmd->MEvent->getSubmittedQueue()->reportAsyncException(EPtr);
      // reset host-task's lambda and quit
      HostTask.MHostTask.reset();
      Scheduler::getInstance().NotifyHostTaskCompletion(MThisCmd);
      return;
    }

    try {
      // we're ready to call the user-defined lambda now
      if (HostTask.MHostTask->isInteropTask()) {
        assert(HostTask.MQueue &&
               "Host task submissions should have an associated queue");
        interop_handle IH{MReqToMem, HostTask.MQueue,
                          HostTask.MQueue->getDeviceImplPtr(),
                          HostTask.MQueue->getContextImplPtr()};
        // TODO: should all the backends that support this entry point use this
        // for host task?
        auto &Queue = HostTask.MQueue;
        bool NativeCommandSupport = false;
        Queue->getPlugin()->call(
            urDeviceGetInfo,
            detail::getSyclObjImpl(Queue->get_device())->getHandleRef(),
            UR_DEVICE_INFO_ENQUEUE_NATIVE_COMMAND_SUPPORT_EXP,
            sizeof(NativeCommandSupport), &NativeCommandSupport, nullptr);
        if (NativeCommandSupport) {
          EnqueueNativeCommandData CustomOpData{
              IH, HostTask.MHostTask->MInteropTask};

          // We are assuming that we have already synchronized with the HT's
          // dependent events, and that the user will synchronize before the end
          // of the HT lambda. As such we don't pass in any events, or ask for
          // one back.
          //
          // This entry point is needed in order to migrate memory across
          // devices in the same context for CUDA and HIP backends
          Queue->getPlugin()->call(
              urEnqueueNativeCommandExp, HostTask.MQueue->getHandleRef(),
              InteropFreeFunc, &CustomOpData, MReqUrMem.size(),
              MReqUrMem.data(), nullptr, 0, nullptr, nullptr);
        } else {
          HostTask.MHostTask->call(MThisCmd->MEvent->getHostProfilingInfo(),
                                   IH);
        }
      } else
        HostTask.MHostTask->call(MThisCmd->MEvent->getHostProfilingInfo());
    } catch (...) {
      auto CurrentException = std::current_exception();
#ifdef XPTI_ENABLE_INSTRUMENTATION
      // sycl::exception emit tracing of message with code location if
      // available. For other types of exception we need to explicitly trigger
      // tracing by calling TraceEventXPTI.
      if (xptiTraceEnabled()) {
        try {
          rethrow_exception(CurrentException);
        } catch (const sycl::exception &) {
          // it is already traced, nothing to care about
        } catch (const std::exception &StdException) {
          GlobalHandler::instance().TraceEventXPTI(StdException.what());
        } catch (...) {
          GlobalHandler::instance().TraceEventXPTI(
              "Host task lambda thrown non standard exception");
        }
      }
#endif
      MThisCmd->MEvent->getSubmittedQueue()->reportAsyncException(
          CurrentException);
    }

    HostTask.MHostTask.reset();

#ifdef XPTI_ENABLE_INSTRUMENTATION
    // Host Task is done, clear its submittion location to not interfere with
    // following dependent kernels submission.
    AsyncCodeLocationPtr.reset();
#endif

    try {
      // If we enqueue blocked users - ur level could throw exception that
      // should be treated as async now.
      Scheduler::getInstance().NotifyHostTaskCompletion(MThisCmd);
    } catch (...) {
      auto CurrentException = std::current_exception();
      MThisCmd->MEvent->getSubmittedQueue()->reportAsyncException(
          CurrentException);
    }
  }
};

void Command::waitForPreparedHostEvents() const {
  for (const EventImplPtr &HostEvent : MPreparedHostDepsEvents)
    HostEvent->waitInternal();
}

void Command::waitForEvents(QueueImplPtr Queue,
                            std::vector<EventImplPtr> &EventImpls,
                            ur_event_handle_t &Event) {
#ifndef NDEBUG
  for (const EventImplPtr &Event : EventImpls)
    assert(!Event->isHost() &&
           "Only non-host events are expected to be waited for here");
#endif
  if (!EventImpls.empty()) {
    if (!Queue) {
      // Host queue can wait for events from different contexts, i.e. it may
      // contain events with different contexts in its MPreparedDepsEvents.
      // OpenCL 2.1 spec says that clWaitForEvents will return
      // CL_INVALID_CONTEXT if events specified in the list do not belong to
      // the same context. Thus we split all the events into per-context map.
      // An example. We have two queues for the same CPU device: Q1, Q2. Thus
      // we will have two different contexts for the same CPU device: C1, C2.
      // Also we have default host queue. This queue is accessible via
      // Scheduler. Now, let's assume we have three different events: E1(C1),
      // E2(C1), E3(C2). The command's MPreparedDepsEvents will contain all
      // three events (E1, E2, E3). Now, if urEventWait is called for all
      // three events we'll experience failure with CL_INVALID_CONTEXT 'cause
      // these events refer to different contexts.
      std::map<context_impl *, std::vector<EventImplPtr>>
          RequiredEventsPerContext;

      for (const EventImplPtr &Event : EventImpls) {
        ContextImplPtr Context = Event->getContextImpl();
        assert(Context.get() &&
               "Only non-host events are expected to be waited for here");
        RequiredEventsPerContext[Context.get()].push_back(Event);
      }

      for (auto &CtxWithEvents : RequiredEventsPerContext) {
        std::vector<ur_event_handle_t> RawEvents =
            getUrEvents(CtxWithEvents.second);
        if (!RawEvents.empty()) {
          CtxWithEvents.first->getPlugin()->call(urEventWait, RawEvents.size(),
                                                 RawEvents.data());
        }
      }
    } else {
      std::vector<ur_event_handle_t> RawEvents = getUrEvents(EventImpls);
      flushCrossQueueDeps(EventImpls, MWorkerQueue);
      const PluginPtr &Plugin = Queue->getPlugin();

      if (MEvent != nullptr)
        MEvent->setHostEnqueueTime();
      Plugin->call(urEnqueueEventsWait, Queue->getHandleRef(), RawEvents.size(),
                   &RawEvents[0], &Event);
    }
  }
}

/// It is safe to bind MPreparedDepsEvents and MPreparedHostDepsEvents
/// references to event_impl class members because Command
/// should not outlive the event connected to it.
Command::Command(
    CommandType Type, QueueImplPtr Queue,
    ur_exp_command_buffer_handle_t CommandBuffer,
    const std::vector<ur_exp_command_buffer_sync_point_t> &SyncPoints)
    : MQueue(std::move(Queue)),
      MEvent(std::make_shared<detail::event_impl>(MQueue)),
      MPreparedDepsEvents(MEvent->getPreparedDepsEvents()),
      MPreparedHostDepsEvents(MEvent->getPreparedHostDepsEvents()), MType(Type),
      MCommandBuffer(CommandBuffer), MSyncPointDeps(SyncPoints) {
  MWorkerQueue = MQueue;
  MEvent->setWorkerQueue(MWorkerQueue);
  MEvent->setSubmittedQueue(MWorkerQueue);
  MEvent->setCommand(this);
  if (MQueue)
    MEvent->setContextImpl(MQueue->getContextImplPtr());
  MEvent->setStateIncomplete();
  MEnqueueStatus = EnqueueResultT::SyclEnqueueReady;

#ifdef XPTI_ENABLE_INSTRUMENTATION
  if (!xptiTraceEnabled())
    return;
  // Obtain the stream ID so all commands can emit traces to that stream
  MStreamID = xptiRegisterStream(SYCL_STREAM_NAME);
#endif
}

void Command::emitInstrumentationDataProxy() {
#ifdef XPTI_ENABLE_INSTRUMENTATION
  emitInstrumentationData();
#endif
}

/// Method takes in void * for the address as adding a template function to
/// the command group object maybe undesirable.
/// @param Cmd The command object of the source of the edge
/// @param ObjAddr The address that defines the edge dependency; it is the
/// event address when the edge is for an event and a memory object address if
/// it is due to an accessor
/// @param Prefix Contains "event" if the dependency is an edge and contains
/// the access mode to the buffer if it is due to an accessor
/// @param IsCommand True if the dependency has a command object as the
/// source, false otherwise
void Command::emitEdgeEventForCommandDependence(
    Command *Cmd, void *ObjAddr, bool IsCommand,
    std::optional<access::mode> AccMode) {
#ifdef XPTI_ENABLE_INSTRUMENTATION
  // Bail early if either the source or the target node for the given
  // dependency is undefined or NULL
  constexpr uint16_t NotificationTraceType = xpti::trace_edge_create;
  if (!(xptiCheckTraceEnabled(MStreamID, NotificationTraceType) &&
        MTraceEvent && Cmd && Cmd->MTraceEvent))
    return;

  // If all the information we need for creating an edge event is available,
  // then go ahead with creating it; if not, bail early!
  xpti::utils::StringHelper SH;
  std::string AddressStr = SH.addressAsString<void *>(ObjAddr);
  std::string Prefix = AccMode ? accessModeToString(AccMode.value()) : "Event";
  std::string TypeString = SH.nameWithAddressString(Prefix, AddressStr);
  // Create an edge with the dependent buffer address for which a command
  // object has been created as one of the properties of the edge
  xpti::payload_t Payload(TypeString.c_str(), MAddress);
  uint64_t EdgeInstanceNo;
  xpti_td *EdgeEvent =
      xptiMakeEvent(TypeString.c_str(), &Payload, xpti::trace_graph_event,
                    xpti_at::active, &EdgeInstanceNo);
  if (EdgeEvent) {
    xpti_td *SrcEvent = static_cast<xpti_td *>(Cmd->MTraceEvent);
    xpti_td *TgtEvent = static_cast<xpti_td *>(MTraceEvent);
    EdgeEvent->source_id = SrcEvent->unique_id;
    EdgeEvent->target_id = TgtEvent->unique_id;
    if (IsCommand) {
      xpti::addMetadata(EdgeEvent, "access_mode",
                        static_cast<int>(AccMode.value()));
      xpti::addMetadata(EdgeEvent, "memory_object",
                        reinterpret_cast<size_t>(ObjAddr));
    } else {
      xpti::addMetadata(EdgeEvent, "event", reinterpret_cast<size_t>(ObjAddr));
    }
    xptiNotifySubscribers(MStreamID, NotificationTraceType,
                          detail::GSYCLGraphEvent, EdgeEvent, EdgeInstanceNo,
                          nullptr);
  }
  // General comment - None of these are serious errors as the instrumentation
  // layer MUST be tolerant of errors. If we need to let the end user know, we
  // throw exceptions in the future
#endif
}

/// Creates an edge when the dependency is due to an event.
/// @param Cmd The command object of the source of the edge
/// @param UrEventAddr The address that defines the edge dependency, which in
/// this case is an event
void Command::emitEdgeEventForEventDependence(Command *Cmd,
                                              ur_event_handle_t &UrEventAddr) {
#ifdef XPTI_ENABLE_INSTRUMENTATION
  // If we have failed to create an event to represent the Command, then we
  // cannot emit an edge event. Bail early!
  if (!(xptiCheckTraceEnabled(MStreamID) && MTraceEvent))
    return;

  if (Cmd && Cmd->MTraceEvent) {
    // If the event is associated with a command, we use this command's trace
    // event as the source of edge, hence modeling the control flow
    emitEdgeEventForCommandDependence(Cmd, (void *)UrEventAddr, false);
    return;
  }
  if (UrEventAddr) {
    xpti::utils::StringHelper SH;
    std::string AddressStr = SH.addressAsString<ur_event_handle_t>(UrEventAddr);
    // This is the case when it is a OCL event enqueued by the user or another
    // event is registered by the runtime as a dependency The dependency on
    // this occasion is an OCL event; so we build a virtual node in the graph
    // with the event as the metadata for the node
    std::string NodeName = SH.nameWithAddressString("virtual_node", AddressStr);
    // Node name is "virtual_node[<event_addr>]"
    xpti::payload_t VNPayload(NodeName.c_str(), MAddress);
    uint64_t VNodeInstanceNo;
    xpti_td *NodeEvent =
        xptiMakeEvent(NodeName.c_str(), &VNPayload, xpti::trace_graph_event,
                      xpti_at::active, &VNodeInstanceNo);
    // Emit the virtual node first
    xpti::addMetadata(NodeEvent, "kernel_name", NodeName);
    xptiNotifySubscribers(MStreamID, xpti::trace_node_create,
                          detail::GSYCLGraphEvent, NodeEvent, VNodeInstanceNo,
                          nullptr);
    // Create a new event for the edge
    std::string EdgeName = SH.nameWithAddressString("Event", AddressStr);
    xpti::payload_t EdgePayload(EdgeName.c_str(), MAddress);
    uint64_t EdgeInstanceNo;
    xpti_td *EdgeEvent =
        xptiMakeEvent(EdgeName.c_str(), &EdgePayload, xpti::trace_graph_event,
                      xpti_at::active, &EdgeInstanceNo);
    if (EdgeEvent && NodeEvent) {
      // Source node represents the event and this event needs to be completed
      // before target node can execute
      xpti_td *TgtEvent = static_cast<xpti_td *>(MTraceEvent);
      EdgeEvent->source_id = NodeEvent->unique_id;
      EdgeEvent->target_id = TgtEvent->unique_id;
      xpti::addMetadata(EdgeEvent, "event",
                        reinterpret_cast<size_t>(UrEventAddr));
      xptiNotifySubscribers(MStreamID, xpti::trace_edge_create,
                            detail::GSYCLGraphEvent, EdgeEvent, EdgeInstanceNo,
                            nullptr);
    }
    return;
  }
#endif
}

uint64_t Command::makeTraceEventProlog(void *MAddress) {
  uint64_t CommandInstanceNo = 0;
#ifdef XPTI_ENABLE_INSTRUMENTATION
  if (!xptiCheckTraceEnabled(MStreamID))
    return CommandInstanceNo;

  MTraceEventPrologComplete = true;
  // Setup the member variables with information needed for event notification
  MCommandNodeType = commandToNodeType(MType);
  MCommandName = commandToName(MType);
  xpti::utils::StringHelper SH;
  MAddressString = SH.addressAsString<void *>(MAddress);
  std::string CommandString =
      SH.nameWithAddressString(MCommandName, MAddressString);

  xpti::payload_t p(CommandString.c_str(), MAddress);
  xpti_td *CmdTraceEvent =
      xptiMakeEvent(CommandString.c_str(), &p, xpti::trace_graph_event,
                    xpti_at::active, &CommandInstanceNo);
  MInstanceID = CommandInstanceNo;
  if (CmdTraceEvent) {
    MTraceEvent = (void *)CmdTraceEvent;
    // If we are seeing this event again, then the instance ID will be greater
    // than 1; in this case, we must skip sending a notification to create a
    // node as this node has already been created. We return this value so the
    // epilog method can be called selectively.
    MFirstInstance = (CommandInstanceNo == 1);
  }
#endif
  return CommandInstanceNo;
}

void Command::makeTraceEventEpilog() {
#ifdef XPTI_ENABLE_INSTRUMENTATION
  constexpr uint16_t NotificationTraceType = xpti::trace_node_create;
  if (!(xptiCheckTraceEnabled(MStreamID, NotificationTraceType) && MTraceEvent))
    return;
  assert(MTraceEventPrologComplete);
  xptiNotifySubscribers(MStreamID, NotificationTraceType,
                        detail::GSYCLGraphEvent,
                        static_cast<xpti_td *>(MTraceEvent), MInstanceID,
                        static_cast<const void *>(MCommandNodeType.c_str()));
#endif
}

Command *Command::processDepEvent(EventImplPtr DepEvent, const DepDesc &Dep,
                                  std::vector<Command *> &ToCleanUp) {
  const ContextImplPtr &WorkerContext = getWorkerContext();

  // 1. Non-host events can be ignored if they are not fully initialized.
  // 2. Some types of commands do not produce UR events after they are
  // enqueued (e.g. alloca). Note that we can't check the ur event to make that
  // distinction since the command might still be unenqueued at this point.
  bool PiEventExpected =
      (!DepEvent->isHost() && !DepEvent->isDefaultConstructed());
  if (auto *DepCmd = static_cast<Command *>(DepEvent->getCommand()))
    PiEventExpected &= DepCmd->producesPiEvent();

  if (!PiEventExpected) {
    // call to waitInternal() is in waitForPreparedHostEvents() as it's called
    // from enqueue process functions
    MPreparedHostDepsEvents.push_back(DepEvent);
    return nullptr;
  }

  Command *ConnectionCmd = nullptr;

  ContextImplPtr DepEventContext = DepEvent->getContextImpl();
  // If contexts don't match we'll connect them using host task
  if (DepEventContext != WorkerContext && WorkerContext) {
    Scheduler::GraphBuilder &GB = Scheduler::getInstance().MGraphBuilder;
    ConnectionCmd = GB.connectDepEvent(this, DepEvent, Dep, ToCleanUp);
  } else
    MPreparedDepsEvents.push_back(std::move(DepEvent));

  return ConnectionCmd;
}

ContextImplPtr Command::getWorkerContext() const {
  if (!MQueue)
    return nullptr;
  return MQueue->getContextImplPtr();
}

bool Command::producesPiEvent() const { return true; }

bool Command::supportsPostEnqueueCleanup() const { return true; }

bool Command::readyForCleanup() const {
  return MLeafCounter == 0 &&
         MEnqueueStatus == EnqueueResultT::SyclEnqueueSuccess;
}

Command *Command::addDep(DepDesc NewDep, std::vector<Command *> &ToCleanUp) {
  Command *ConnectionCmd = nullptr;

  if (NewDep.MDepCommand) {
    ConnectionCmd =
        processDepEvent(NewDep.MDepCommand->getEvent(), NewDep, ToCleanUp);
  }
  // ConnectionCmd insertion builds the following dependency structure:
  // this -> emptyCmd (for ConnectionCmd) -> ConnectionCmd -> NewDep
  // that means that this and NewDep are already dependent
  if (!ConnectionCmd) {
    MDeps.push_back(NewDep);
    if (NewDep.MDepCommand)
      NewDep.MDepCommand->addUser(this);
  }

#ifdef XPTI_ENABLE_INSTRUMENTATION
  emitEdgeEventForCommandDependence(NewDep.MDepCommand,
                                    (void *)NewDep.MDepRequirement->MSYCLMemObj,
                                    true, NewDep.MDepRequirement->MAccessMode);
#endif

  return ConnectionCmd;
}

Command *Command::addDep(EventImplPtr Event,
                         std::vector<Command *> &ToCleanUp) {
#ifdef XPTI_ENABLE_INSTRUMENTATION
  // We need this for just the instrumentation, so guarding it will prevent
  // unused variable warnings when instrumentation is turned off
  Command *Cmd = (Command *)Event->getCommand();
  ur_event_handle_t &UrEventAddr = Event->getHandleRef();
  // Now make an edge for the dependent event
  emitEdgeEventForEventDependence(Cmd, UrEventAddr);
#endif

  return processDepEvent(std::move(Event), DepDesc{nullptr, nullptr, nullptr},
                         ToCleanUp);
}

void Command::emitEnqueuedEventSignal(ur_event_handle_t &UrEventAddr) {
#ifdef XPTI_ENABLE_INSTRUMENTATION
  emitInstrumentationGeneral(
      MStreamID, MInstanceID, static_cast<xpti_td *>(MTraceEvent),
      xpti::trace_signal, static_cast<const void *>(UrEventAddr));
#endif
  std::ignore = UrEventAddr;
}

void Command::emitInstrumentation(uint16_t Type, const char *Txt) {
#ifdef XPTI_ENABLE_INSTRUMENTATION
  return emitInstrumentationGeneral(MStreamID, MInstanceID,
                                    static_cast<xpti_td *>(MTraceEvent), Type,
                                    static_cast<const void *>(Txt));
#else
  std::ignore = Type;
  std::ignore = Txt;
#endif
}

bool Command::enqueue(EnqueueResultT &EnqueueResult, BlockingT Blocking,
                      std::vector<Command *> &ToCleanUp) {
#ifdef XPTI_ENABLE_INSTRUMENTATION
  // If command is enqueued from host task thread - it will not have valid
  // submission code location set. So we set it manually to properly trace
  // failures if ur level report any.
  std::unique_ptr<detail::tls_code_loc_t> AsyncCodeLocationPtr;
  if (xptiTraceEnabled() && !CurrentCodeLocationValid()) {
    AsyncCodeLocationPtr.reset(
        new detail::tls_code_loc_t(MSubmissionCodeLocation));
  }
#endif
  // Exit if already enqueued
  if (MEnqueueStatus == EnqueueResultT::SyclEnqueueSuccess)
    return true;

  // If the command is blocked from enqueueing
  if (MIsBlockable && MEnqueueStatus == EnqueueResultT::SyclEnqueueBlocked) {
    // Exit if enqueue type is not blocking
    if (!Blocking) {
      EnqueueResult = EnqueueResultT(EnqueueResultT::SyclEnqueueBlocked, this);
      return false;
    }

#ifdef XPTI_ENABLE_INSTRUMENTATION
    // Scoped trace event notifier that emits a barrier begin and barrier end
    // event, which models the barrier while enqueuing along with the blocked
    // reason, as determined by the scheduler
    std::string Info = "enqueue.barrier[";
    Info += std::string(getBlockReason()) + "]";
    emitInstrumentation(xpti::trace_barrier_begin, Info.c_str());
#endif

    // Wait if blocking
    while (MEnqueueStatus == EnqueueResultT::SyclEnqueueBlocked)
      ;
#ifdef XPTI_ENABLE_INSTRUMENTATION
    emitInstrumentation(xpti::trace_barrier_end, Info.c_str());
#endif
  }

  std::lock_guard<std::mutex> Lock(MEnqueueMtx);

  // Exit if the command is already enqueued
  if (MEnqueueStatus == EnqueueResultT::SyclEnqueueSuccess)
    return true;

#ifdef XPTI_ENABLE_INSTRUMENTATION
  emitInstrumentation(xpti::trace_task_begin, nullptr);
#endif

  if (MEnqueueStatus == EnqueueResultT::SyclEnqueueFailed) {
    EnqueueResult = EnqueueResultT(EnqueueResultT::SyclEnqueueFailed, this);
    return false;
  }

  // Command status set to "failed" beforehand, so this command
  // has already been marked as "failed" if enqueueImp throws an exception.
  // This will avoid execution of the same failed command twice.
  MEnqueueStatus = EnqueueResultT::SyclEnqueueFailed;
  MShouldCompleteEventIfPossible = true;
  ur_result_t Res = enqueueImp();

  if (UR_RESULT_SUCCESS != Res)
    EnqueueResult =
        EnqueueResultT(EnqueueResultT::SyclEnqueueFailed, this, Res);
  else {
    MEvent->setEnqueued();
    if (MShouldCompleteEventIfPossible &&
        (MEvent->isHost() || MEvent->getHandleRef() == nullptr))
      MEvent->setComplete();

    // Consider the command is successfully enqueued if return code is
    // UR_RESULT_SUCCESS
    MEnqueueStatus = EnqueueResultT::SyclEnqueueSuccess;
    if (MLeafCounter == 0 && supportsPostEnqueueCleanup() &&
        !SYCLConfig<SYCL_DISABLE_EXECUTION_GRAPH_CLEANUP>::get() &&
        !SYCLConfig<SYCL_DISABLE_POST_ENQUEUE_CLEANUP>::get()) {
      assert(!MMarkedForCleanup);
      MMarkedForCleanup = true;
      ToCleanUp.push_back(this);
    }
  }

  // Emit this correlation signal before the task end
  emitEnqueuedEventSignal(MEvent->getHandleRef());
#ifdef XPTI_ENABLE_INSTRUMENTATION
  emitInstrumentation(xpti::trace_task_end, nullptr);
#endif
  return MEnqueueStatus == EnqueueResultT::SyclEnqueueSuccess;
}

void Command::resolveReleaseDependencies(std::set<Command *> &DepList) {
#ifdef XPTI_ENABLE_INSTRUMENTATION
  assert(MType == CommandType::RELEASE && "Expected release command");
  if (!MTraceEvent)
    return;
  // The current command is the target node for all dependencies as the source
  // nodes have to be completed first before the current node can begin to
  // execute; these edges model control flow
  xpti_td *TgtTraceEvent = static_cast<xpti_td *>(MTraceEvent);
  // We have all the Commands that must be completed before the release
  // command can be enqueued; here we'll find the command that is an Alloca
  // with the same SYCLMemObject address and create a dependency line (edge)
  // between them in our sematic modeling
  for (auto &Item : DepList) {
    if (Item->MTraceEvent && Item->MAddress == MAddress) {
      xpti::utils::StringHelper SH;
      std::string AddressStr = SH.addressAsString<void *>(MAddress);
      std::string TypeString =
          "Edge:" + SH.nameWithAddressString(commandToName(MType), AddressStr);

      // Create an edge with the dependent buffer address being one of the
      // properties of the edge
      xpti::payload_t p(TypeString.c_str(), MAddress);
      uint64_t EdgeInstanceNo;
      xpti_td *EdgeEvent =
          xptiMakeEvent(TypeString.c_str(), &p, xpti::trace_graph_event,
                        xpti_at::active, &EdgeInstanceNo);
      if (EdgeEvent) {
        xpti_td *SrcTraceEvent = static_cast<xpti_td *>(Item->MTraceEvent);
        EdgeEvent->target_id = TgtTraceEvent->unique_id;
        EdgeEvent->source_id = SrcTraceEvent->unique_id;
        xpti::addMetadata(EdgeEvent, "memory_object",
                          reinterpret_cast<size_t>(MAddress));
        xptiNotifySubscribers(MStreamID, xpti::trace_edge_create,
                              detail::GSYCLGraphEvent, EdgeEvent,
                              EdgeInstanceNo, nullptr);
      }
    }
  }
#endif
}

const char *Command::getBlockReason() const {
  switch (MBlockReason) {
  case BlockReason::HostAccessor:
    return "A Buffer is locked by the host accessor";
  case BlockReason::HostTask:
    return "Blocked by host task";
  }

  return "Unknown block reason";
}

void Command::copySubmissionCodeLocation() {
#ifdef XPTI_ENABLE_INSTRUMENTATION
  if (!xptiTraceEnabled())
    return;

  detail::tls_code_loc_t Tls;
  auto TData = Tls.query();
  if (TData.fileName())
    MSubmissionFileName = TData.fileName();
  if (TData.functionName())
    MSubmissionFunctionName = TData.functionName();
  if (MSubmissionFileName.size() || MSubmissionFunctionName.size())
    MSubmissionCodeLocation = {
        MSubmissionFileName.c_str(), MSubmissionFunctionName.c_str(),
        (int)TData.lineNumber(), (int)TData.columnNumber()};
#endif
}

AllocaCommandBase::AllocaCommandBase(CommandType Type, QueueImplPtr Queue,
                                     Requirement Req,
                                     AllocaCommandBase *LinkedAllocaCmd,
                                     bool IsConst)
    : Command(Type, Queue), MLinkedAllocaCmd(LinkedAllocaCmd),
      MIsLeaderAlloca(nullptr == LinkedAllocaCmd), MIsConst(IsConst),
      MRequirement(std::move(Req)), MReleaseCmd(Queue, this) {
  MRequirement.MAccessMode = access::mode::read_write;
  emitInstrumentationDataProxy();
}

void AllocaCommandBase::emitInstrumentationData() {
#ifdef XPTI_ENABLE_INSTRUMENTATION
  if (!xptiCheckTraceEnabled(MStreamID))
    return;
  // Create a payload with the command name and an event using this payload to
  // emit a node_create
  MAddress = MRequirement.MSYCLMemObj;
  makeTraceEventProlog(MAddress);
  // Set the relevant meta data properties for this command
  if (MTraceEvent && MFirstInstance) {
    xpti_td *TE = static_cast<xpti_td *>(MTraceEvent);
    addDeviceMetadata(TE, MQueue);
    xpti::addMetadata(TE, "memory_object", reinterpret_cast<size_t>(MAddress));
    // Since we do NOT add queue_id value to metadata, we are stashing it to TLS
    // as this data is mutable and the metadata is supposed to be invariant
    xpti::framework::stash_tuple(XPTI_QUEUE_INSTANCE_ID_KEY,
                                 getQueueID(MQueue));
  }
#endif
}

bool AllocaCommandBase::producesPiEvent() const { return false; }

bool AllocaCommandBase::supportsPostEnqueueCleanup() const { return false; }

bool AllocaCommandBase::readyForCleanup() const { return false; }

AllocaCommand::AllocaCommand(QueueImplPtr Queue, Requirement Req,
                             bool InitFromUserData,
                             AllocaCommandBase *LinkedAllocaCmd, bool IsConst)
    : AllocaCommandBase(CommandType::ALLOCA, std::move(Queue), std::move(Req),
                        LinkedAllocaCmd, IsConst),
      MInitFromUserData(InitFromUserData) {
  // Node event must be created before the dependent edge is added to this
  // node, so this call must be before the addDep() call.
  emitInstrumentationDataProxy();
  // "Nothing to depend on"
  std::vector<Command *> ToCleanUp;
  Command *ConnectionCmd =
      addDep(DepDesc(nullptr, getRequirement(), this), ToCleanUp);
  assert(ConnectionCmd == nullptr);
  assert(ToCleanUp.empty());
  (void)ConnectionCmd;
}

void AllocaCommand::emitInstrumentationData() {
#ifdef XPTI_ENABLE_INSTRUMENTATION
  if (!xptiCheckTraceEnabled(MStreamID))
    return;

  // Only if it is the first event, we emit a node create event
  if (MFirstInstance) {
    makeTraceEventEpilog();
  }
#endif
}

ur_result_t AllocaCommand::enqueueImp() {
  waitForPreparedHostEvents();
  std::vector<EventImplPtr> EventImpls = MPreparedDepsEvents;

  ur_event_handle_t &Event = MEvent->getHandleRef();

  void *HostPtr = nullptr;
  if (!MIsLeaderAlloca) {

    if (!MQueue) {
      // Do not need to make allocation if we have a linked device allocation
      Command::waitForEvents(MQueue, EventImpls, Event);

      return UR_RESULT_SUCCESS;
    }
    HostPtr = MLinkedAllocaCmd->getMemAllocation();
  }
  // TODO: Check if it is correct to use std::move on stack variable and
  // delete it RawEvents below.
  MMemAllocation = MemoryManager::allocate(getContext(MQueue), getSYCLMemObj(),
                                           MInitFromUserData, HostPtr,
                                           std::move(EventImpls), Event);

  return UR_RESULT_SUCCESS;
}

void AllocaCommand::printDot(std::ostream &Stream) const {
  Stream << "\"" << this << "\" [style=filled, fillcolor=\"#FFD28A\", label=\"";

  Stream << "ID = " << this << "\\n";
  Stream << "ALLOCA ON " << queueDeviceToString(MQueue.get()) << "\\n";
  Stream << " MemObj : " << this->MRequirement.MSYCLMemObj << "\\n";
  Stream << " Link : " << this->MLinkedAllocaCmd << "\\n";
  Stream << "\"];" << std::endl;

  for (const auto &Dep : MDeps) {
    if (Dep.MDepCommand == nullptr)
      continue;
    Stream << "  \"" << this << "\" -> \"" << Dep.MDepCommand << "\""
           << " [ label = \"Access mode: "
           << accessModeToString(Dep.MDepRequirement->MAccessMode) << "\\n"
           << "MemObj: " << Dep.MDepRequirement->MSYCLMemObj << " \" ]"
           << std::endl;
  }
}

AllocaSubBufCommand::AllocaSubBufCommand(QueueImplPtr Queue, Requirement Req,
                                         AllocaCommandBase *ParentAlloca,
                                         std::vector<Command *> &ToEnqueue,
                                         std::vector<Command *> &ToCleanUp)
    : AllocaCommandBase(CommandType::ALLOCA_SUB_BUF, std::move(Queue),
                        std::move(Req),
                        /*LinkedAllocaCmd*/ nullptr, /*IsConst*/ false),
      MParentAlloca(ParentAlloca) {
  // Node event must be created before the dependent edge
  // is added to this node, so this call must be before
  // the addDep() call.
  emitInstrumentationDataProxy();
  Command *ConnectionCmd = addDep(
      DepDesc(MParentAlloca, getRequirement(), MParentAlloca), ToCleanUp);
  if (ConnectionCmd)
    ToEnqueue.push_back(ConnectionCmd);
}

void AllocaSubBufCommand::emitInstrumentationData() {
#ifdef XPTI_ENABLE_INSTRUMENTATION
  if (!xptiCheckTraceEnabled(MStreamID))
    return;

  // Only if it is the first event, we emit a node create event and any meta
  // data that is available for the command
  if (MFirstInstance) {
    xpti_td *TE = static_cast<xpti_td *>(MTraceEvent);
    xpti::addMetadata(TE, "offset", this->MRequirement.MOffsetInBytes);
    xpti::addMetadata(TE, "access_range_start",
                      this->MRequirement.MAccessRange[0]);
    xpti::addMetadata(TE, "access_range_end",
                      this->MRequirement.MAccessRange[1]);
    xpti::framework::stash_tuple(XPTI_QUEUE_INSTANCE_ID_KEY,
                                 getQueueID(MQueue));
    makeTraceEventEpilog();
  }
#endif
}

void *AllocaSubBufCommand::getMemAllocation() const {
  // In some cases parent`s memory allocation might change (e.g., after
  // map/unmap operations). If parent`s memory allocation changes, sub-buffer
  // memory allocation should be changed as well.
  if (!MQueue) {
    return static_cast<void *>(
        static_cast<char *>(MParentAlloca->getMemAllocation()) +
        MRequirement.MOffsetInBytes);
  }
  return MMemAllocation;
}

ur_result_t AllocaSubBufCommand::enqueueImp() {
  waitForPreparedHostEvents();
  std::vector<EventImplPtr> EventImpls = MPreparedDepsEvents;
  ur_event_handle_t &Event = MEvent->getHandleRef();

  MMemAllocation = MemoryManager::allocateMemSubBuffer(
      getContext(MQueue), MParentAlloca->getMemAllocation(),
      MRequirement.MElemSize, MRequirement.MOffsetInBytes,
      MRequirement.MAccessRange, std::move(EventImpls), Event);

  XPTIRegistry::bufferAssociateNotification(MParentAlloca->getSYCLMemObj(),
                                            MMemAllocation);
  return UR_RESULT_SUCCESS;
}

void AllocaSubBufCommand::printDot(std::ostream &Stream) const {
  Stream << "\"" << this << "\" [style=filled, fillcolor=\"#FFD28A\", label=\"";

  Stream << "ID = " << this << "\\n";
  Stream << "ALLOCA SUB BUF ON " << queueDeviceToString(MQueue.get()) << "\\n";
  Stream << " MemObj : " << this->MRequirement.MSYCLMemObj << "\\n";
  Stream << " Offset : " << this->MRequirement.MOffsetInBytes << "\\n";
  Stream << " Access range : " << this->MRequirement.MAccessRange[0] << "\\n";
  Stream << "\"];" << std::endl;

  for (const auto &Dep : MDeps) {
    if (Dep.MDepCommand == nullptr)
      continue;
    Stream << "  \"" << this << "\" -> \"" << Dep.MDepCommand << "\""
           << " [ label = \"Access mode: "
           << accessModeToString(Dep.MDepRequirement->MAccessMode) << "\\n"
           << "MemObj: " << Dep.MDepRequirement->MSYCLMemObj << " \" ]"
           << std::endl;
  }
}

ReleaseCommand::ReleaseCommand(QueueImplPtr Queue, AllocaCommandBase *AllocaCmd)
    : Command(CommandType::RELEASE, std::move(Queue)), MAllocaCmd(AllocaCmd) {
  emitInstrumentationDataProxy();
}

void ReleaseCommand::emitInstrumentationData() {
#ifdef XPTI_ENABLE_INSTRUMENTATION
  if (!xptiCheckTraceEnabled(MStreamID))
    return;
  // Create a payload with the command name and an event using this payload to
  // emit a node_create
  MAddress = MAllocaCmd->getSYCLMemObj();
  makeTraceEventProlog(MAddress);

  if (MFirstInstance) {
    xpti_td *TE = static_cast<xpti_td *>(MTraceEvent);
    addDeviceMetadata(TE, MQueue);
    xpti::addMetadata(TE, "allocation_type",
                      commandToName(MAllocaCmd->getType()));
    // Since we do NOT add queue_id value to metadata, we are stashing it to TLS
    // as this data is mutable and the metadata is supposed to be invariant
    xpti::framework::stash_tuple(XPTI_QUEUE_INSTANCE_ID_KEY,
                                 getQueueID(MQueue));
    makeTraceEventEpilog();
  }
#endif
}

ur_result_t ReleaseCommand::enqueueImp() {
  waitForPreparedHostEvents();
  std::vector<EventImplPtr> EventImpls = MPreparedDepsEvents;
  std::vector<ur_event_handle_t> RawEvents = getUrEvents(EventImpls);
  bool SkipRelease = false;

  // On host side we only allocate memory for full buffers.
  // Thus, deallocating sub buffers leads to double memory freeing.
  SkipRelease |= !MQueue && MAllocaCmd->getType() == ALLOCA_SUB_BUF;

  const bool CurAllocaIsHost = !MAllocaCmd->getQueue();
  bool NeedUnmap = false;
  if (MAllocaCmd->MLinkedAllocaCmd) {

    // When releasing one of the "linked" allocations special rules take
    // place:
    // 1. Device allocation should always be released.
    // 2. Host allocation should be released if host allocation is "leader".
    // 3. Device alloca in the pair should be in active state in order to be
    //    correctly released.

    // There is no actual memory allocation if a host alloca command is
    // created being linked to a device allocation.
    SkipRelease |= CurAllocaIsHost && !MAllocaCmd->MIsLeaderAlloca;

    NeedUnmap |= CurAllocaIsHost == MAllocaCmd->MIsActive;
  }

  if (NeedUnmap) {
    const QueueImplPtr &Queue = CurAllocaIsHost
                                    ? MAllocaCmd->MLinkedAllocaCmd->getQueue()
                                    : MAllocaCmd->getQueue();

    EventImplPtr UnmapEventImpl(new event_impl(Queue));
    UnmapEventImpl->setContextImpl(getContext(Queue));
    UnmapEventImpl->setStateIncomplete();
    ur_event_handle_t &UnmapEvent = UnmapEventImpl->getHandleRef();

    void *Src = CurAllocaIsHost
                    ? MAllocaCmd->getMemAllocation()
                    : MAllocaCmd->MLinkedAllocaCmd->getMemAllocation();

    void *Dst = !CurAllocaIsHost
                    ? MAllocaCmd->getMemAllocation()
                    : MAllocaCmd->MLinkedAllocaCmd->getMemAllocation();

    MemoryManager::unmap(MAllocaCmd->getSYCLMemObj(), Dst, Queue, Src,
                         RawEvents, UnmapEvent);

    std::swap(MAllocaCmd->MIsActive, MAllocaCmd->MLinkedAllocaCmd->MIsActive);
    EventImpls.clear();
    EventImpls.push_back(UnmapEventImpl);
  }
  ur_event_handle_t &Event = MEvent->getHandleRef();
  if (SkipRelease)
    Command::waitForEvents(MQueue, EventImpls, Event);
  else {
    MemoryManager::release(getContext(MQueue), MAllocaCmd->getSYCLMemObj(),
                           MAllocaCmd->getMemAllocation(),
                           std::move(EventImpls), Event);
  }
  return UR_RESULT_SUCCESS;
}

void ReleaseCommand::printDot(std::ostream &Stream) const {
  Stream << "\"" << this << "\" [style=filled, fillcolor=\"#FF827A\", label=\"";

  Stream << "ID = " << this << " ; ";
  Stream << "RELEASE ON " << queueDeviceToString(MQueue.get()) << "\\n";
  Stream << " Alloca : " << MAllocaCmd << "\\n";
  Stream << " MemObj : " << MAllocaCmd->getSYCLMemObj() << "\\n";
  Stream << "\"];" << std::endl;

  for (const auto &Dep : MDeps) {
    Stream << "  \"" << this << "\" -> \"" << Dep.MDepCommand << "\""
           << " [ label = \"Access mode: "
           << accessModeToString(Dep.MDepRequirement->MAccessMode) << "\\n"
           << "MemObj: " << Dep.MDepRequirement->MSYCLMemObj << " \" ]"
           << std::endl;
  }
}

bool ReleaseCommand::producesPiEvent() const { return false; }

bool ReleaseCommand::supportsPostEnqueueCleanup() const { return false; }

bool ReleaseCommand::readyForCleanup() const { return false; }

MapMemObject::MapMemObject(AllocaCommandBase *SrcAllocaCmd, Requirement Req,
                           void **DstPtr, QueueImplPtr Queue,
                           access::mode MapMode)
    : Command(CommandType::MAP_MEM_OBJ, std::move(Queue)),
      MSrcAllocaCmd(SrcAllocaCmd), MSrcReq(std::move(Req)), MDstPtr(DstPtr),
      MMapMode(MapMode) {
  emitInstrumentationDataProxy();
}

void MapMemObject::emitInstrumentationData() {
#ifdef XPTI_ENABLE_INSTRUMENTATION
  if (!xptiCheckTraceEnabled(MStreamID))
    return;
  // Create a payload with the command name and an event using this payload to
  // emit a node_create
  MAddress = MSrcAllocaCmd->getSYCLMemObj();
  makeTraceEventProlog(MAddress);

  if (MFirstInstance) {
    xpti_td *TE = static_cast<xpti_td *>(MTraceEvent);
    addDeviceMetadata(TE, MQueue);
    xpti::addMetadata(TE, "memory_object", reinterpret_cast<size_t>(MAddress));
    // Since we do NOT add queue_id value to metadata, we are stashing it to TLS
    // as this data is mutable and the metadata is supposed to be invariant
    xpti::framework::stash_tuple(XPTI_QUEUE_INSTANCE_ID_KEY,
                                 getQueueID(MQueue));
    makeTraceEventEpilog();
  }
#endif
}

ur_result_t MapMemObject::enqueueImp() {
  waitForPreparedHostEvents();
  std::vector<EventImplPtr> EventImpls = MPreparedDepsEvents;
  std::vector<ur_event_handle_t> RawEvents = getUrEvents(EventImpls);
  flushCrossQueueDeps(EventImpls, MWorkerQueue);

  ur_event_handle_t &Event = MEvent->getHandleRef();
  *MDstPtr = MemoryManager::map(
      MSrcAllocaCmd->getSYCLMemObj(), MSrcAllocaCmd->getMemAllocation(), MQueue,
      MMapMode, MSrcReq.MDims, MSrcReq.MMemoryRange, MSrcReq.MAccessRange,
      MSrcReq.MOffset, MSrcReq.MElemSize, std::move(RawEvents), Event);

  return UR_RESULT_SUCCESS;
}

void MapMemObject::printDot(std::ostream &Stream) const {
  Stream << "\"" << this << "\" [style=filled, fillcolor=\"#77AFFF\", label=\"";

  Stream << "ID = " << this << " ; ";
  Stream << "MAP ON " << queueDeviceToString(MQueue.get()) << "\\n";

  Stream << "\"];" << std::endl;

  for (const auto &Dep : MDeps) {
    Stream << "  \"" << this << "\" -> \"" << Dep.MDepCommand << "\""
           << " [ label = \"Access mode: "
           << accessModeToString(Dep.MDepRequirement->MAccessMode) << "\\n"
           << "MemObj: " << Dep.MDepRequirement->MSYCLMemObj << " \" ]"
           << std::endl;
  }
}

UnMapMemObject::UnMapMemObject(AllocaCommandBase *DstAllocaCmd, Requirement Req,
                               void **SrcPtr, QueueImplPtr Queue)
    : Command(CommandType::UNMAP_MEM_OBJ, std::move(Queue)),
      MDstAllocaCmd(DstAllocaCmd), MDstReq(std::move(Req)), MSrcPtr(SrcPtr) {
  emitInstrumentationDataProxy();
}

void UnMapMemObject::emitInstrumentationData() {
#ifdef XPTI_ENABLE_INSTRUMENTATION
  if (!xptiCheckTraceEnabled(MStreamID))
    return;
  // Create a payload with the command name and an event using this payload to
  // emit a node_create
  MAddress = MDstAllocaCmd->getSYCLMemObj();
  makeTraceEventProlog(MAddress);

  if (MFirstInstance) {
    xpti_td *TE = static_cast<xpti_td *>(MTraceEvent);
    addDeviceMetadata(TE, MQueue);
    xpti::addMetadata(TE, "memory_object", reinterpret_cast<size_t>(MAddress));
    // Since we do NOT add queue_id value to metadata, we are stashing it to TLS
    // as this data is mutable and the metadata is supposed to be invariant
    xpti::framework::stash_tuple(XPTI_QUEUE_INSTANCE_ID_KEY,
                                 getQueueID(MQueue));
    makeTraceEventEpilog();
  }
#endif
}

bool UnMapMemObject::producesPiEvent() const {
  // TODO remove this workaround once the batching issue is addressed in Level
  // Zero plugin.
  // Consider the following scenario on Level Zero:
  // 1. Kernel A, which uses buffer A, is submitted to queue A.
  // 2. Kernel B, which uses buffer B, is submitted to queue B.
  // 3. queueA.wait().
  // 4. queueB.wait().
  // DPCPP runtime used to treat unmap/write commands for buffer A/B as host
  // dependencies (i.e. they were waited for prior to enqueueing any command
  // that's dependent on them). This allowed Level Zero plugin to detect that
  // each queue is idle on steps 1/2 and submit the command list right away.
  // This is no longer the case since we started passing these dependencies in
  // an event waitlist and Level Zero plugin attempts to batch these commands,
  // so the execution of kernel B starts only on step 4. This workaround
  // restores the old behavior in this case until this is resolved.
  return MQueue && (MQueue->getDeviceImplPtr()->getBackend() !=
                        backend::ext_oneapi_level_zero ||
                    MEvent->getHandleRef() != nullptr);
}

ur_result_t UnMapMemObject::enqueueImp() {
  waitForPreparedHostEvents();
  std::vector<EventImplPtr> EventImpls = MPreparedDepsEvents;
  std::vector<ur_event_handle_t> RawEvents = getUrEvents(EventImpls);
  flushCrossQueueDeps(EventImpls, MWorkerQueue);

  ur_event_handle_t &Event = MEvent->getHandleRef();
  MemoryManager::unmap(MDstAllocaCmd->getSYCLMemObj(),
                       MDstAllocaCmd->getMemAllocation(), MQueue, *MSrcPtr,
                       std::move(RawEvents), Event);

  return UR_RESULT_SUCCESS;
}

void UnMapMemObject::printDot(std::ostream &Stream) const {
  Stream << "\"" << this << "\" [style=filled, fillcolor=\"#EBC40F\", label=\"";

  Stream << "ID = " << this << " ; ";
  Stream << "UNMAP ON " << queueDeviceToString(MQueue.get()) << "\\n";

  Stream << "\"];" << std::endl;

  for (const auto &Dep : MDeps) {
    Stream << "  \"" << this << "\" -> \"" << Dep.MDepCommand << "\""
           << " [ label = \"Access mode: "
           << accessModeToString(Dep.MDepRequirement->MAccessMode) << "\\n"
           << "MemObj: " << Dep.MDepRequirement->MSYCLMemObj << " \" ]"
           << std::endl;
  }
}

MemCpyCommand::MemCpyCommand(Requirement SrcReq,
                             AllocaCommandBase *SrcAllocaCmd,
                             Requirement DstReq,
                             AllocaCommandBase *DstAllocaCmd,
                             QueueImplPtr SrcQueue, QueueImplPtr DstQueue)
    : Command(CommandType::COPY_MEMORY, std::move(DstQueue)),
      MSrcQueue(SrcQueue), MSrcReq(std::move(SrcReq)),
      MSrcAllocaCmd(SrcAllocaCmd), MDstReq(std::move(DstReq)),
      MDstAllocaCmd(DstAllocaCmd) {
  if (MSrcQueue) {
    MEvent->setContextImpl(MSrcQueue->getContextImplPtr());
  }

  MWorkerQueue = !MQueue ? MSrcQueue : MQueue;
  MEvent->setWorkerQueue(MWorkerQueue);

  emitInstrumentationDataProxy();
}

void MemCpyCommand::emitInstrumentationData() {
#ifdef XPTI_ENABLE_INSTRUMENTATION
  if (!xptiCheckTraceEnabled(MStreamID))
    return;
  // Create a payload with the command name and an event using this payload to
  // emit a node_create
  MAddress = MSrcAllocaCmd->getSYCLMemObj();
  makeTraceEventProlog(MAddress);

  if (MFirstInstance) {
    xpti_td *CmdTraceEvent = static_cast<xpti_td *>(MTraceEvent);
    addDeviceMetadata(CmdTraceEvent, MQueue);
    xpti::addMetadata(CmdTraceEvent, "memory_object",
                      reinterpret_cast<size_t>(MAddress));
    xpti::addMetadata(CmdTraceEvent, "copy_from",
                      MSrcQueue ? deviceToID(MSrcQueue->get_device()) : 0);
    xpti::addMetadata(CmdTraceEvent, "copy_to",
                      MQueue ? deviceToID(MQueue->get_device()) : 0);
    // Since we do NOT add queue_id value to metadata, we are stashing it to TLS
    // as this data is mutable and the metadata is supposed to be invariant
    xpti::framework::stash_tuple(XPTI_QUEUE_INSTANCE_ID_KEY,
                                 getQueueID(MQueue));
    makeTraceEventEpilog();
  }
#endif
}

ContextImplPtr MemCpyCommand::getWorkerContext() const {
  if (!MWorkerQueue)
    return nullptr;
  return MWorkerQueue->getContextImplPtr();
}

bool MemCpyCommand::producesPiEvent() const {
  // TODO remove this workaround once the batching issue is addressed in Level
  // Zero plugin.
  // Consider the following scenario on Level Zero:
  // 1. Kernel A, which uses buffer A, is submitted to queue A.
  // 2. Kernel B, which uses buffer B, is submitted to queue B.
  // 3. queueA.wait().
  // 4. queueB.wait().
  // DPCPP runtime used to treat unmap/write commands for buffer A/B as host
  // dependencies (i.e. they were waited for prior to enqueueing any command
  // that's dependent on them). This allowed Level Zero plugin to detect that
  // each queue is idle on steps 1/2 and submit the command list right away.
  // This is no longer the case since we started passing these dependencies in
  // an event waitlist and Level Zero plugin attempts to batch these commands,
  // so the execution of kernel B starts only on step 4. This workaround
  // restores the old behavior in this case until this is resolved.
  return !MQueue ||
         MQueue->getDeviceImplPtr()->getBackend() !=
             backend::ext_oneapi_level_zero ||
         MEvent->getHandleRef() != nullptr;
}

ur_result_t MemCpyCommand::enqueueImp() {
  waitForPreparedHostEvents();
  std::vector<EventImplPtr> EventImpls = MPreparedDepsEvents;

  ur_event_handle_t &Event = MEvent->getHandleRef();

  auto RawEvents = getUrEvents(EventImpls);
  flushCrossQueueDeps(EventImpls, MWorkerQueue);

  MemoryManager::copy(
      MSrcAllocaCmd->getSYCLMemObj(), MSrcAllocaCmd->getMemAllocation(),
      MSrcQueue, MSrcReq.MDims, MSrcReq.MMemoryRange, MSrcReq.MAccessRange,
      MSrcReq.MOffset, MSrcReq.MElemSize, MDstAllocaCmd->getMemAllocation(),
      MQueue, MDstReq.MDims, MDstReq.MMemoryRange, MDstReq.MAccessRange,
      MDstReq.MOffset, MDstReq.MElemSize, std::move(RawEvents), Event, MEvent);

  return UR_RESULT_SUCCESS;
}

void MemCpyCommand::printDot(std::ostream &Stream) const {
  Stream << "\"" << this << "\" [style=filled, fillcolor=\"#C7EB15\" label=\"";

  Stream << "ID = " << this << " ; ";
  Stream << "MEMCPY ON " << queueDeviceToString(MQueue.get()) << "\\n";
  Stream << "From: " << MSrcAllocaCmd << " is host: " << !MSrcQueue << "\\n";
  Stream << "To: " << MDstAllocaCmd << " is host: " << !MQueue << "\\n";

  Stream << "\"];" << std::endl;

  for (const auto &Dep : MDeps) {
    Stream << "  \"" << this << "\" -> \"" << Dep.MDepCommand << "\""
           << " [ label = \"Access mode: "
           << accessModeToString(Dep.MDepRequirement->MAccessMode) << "\\n"
           << "MemObj: " << Dep.MDepRequirement->MSYCLMemObj << " \" ]"
           << std::endl;
  }
}

AllocaCommandBase *ExecCGCommand::getAllocaForReq(Requirement *Req) {
  for (const DepDesc &Dep : MDeps) {
    if (Dep.MDepRequirement == Req)
      return Dep.MAllocaCmd;
  }
  // Default constructed accessors do not add dependencies, but they can be
  // passed to commands. Simply return nullptr, since they are empty and don't
  // really require any memory.
  return nullptr;
}

std::vector<std::shared_ptr<const void>>
ExecCGCommand::getAuxiliaryResources() const {
  if (MCommandGroup->getType() == CGType::Kernel)
    return ((CGExecKernel *)MCommandGroup.get())->getAuxiliaryResources();
  return {};
}

void ExecCGCommand::clearAuxiliaryResources() {
  if (MCommandGroup->getType() == CGType::Kernel)
    ((CGExecKernel *)MCommandGroup.get())->clearAuxiliaryResources();
}

ur_result_t UpdateHostRequirementCommand::enqueueImp() {
  waitForPreparedHostEvents();
  std::vector<EventImplPtr> EventImpls = MPreparedDepsEvents;
  ur_event_handle_t &Event = MEvent->getHandleRef();
  Command::waitForEvents(MQueue, EventImpls, Event);

  assert(MSrcAllocaCmd && "Expected valid alloca command");
  assert(MSrcAllocaCmd->getMemAllocation() && "Expected valid source pointer");
  assert(MDstPtr && "Expected valid target pointer");
  *MDstPtr = MSrcAllocaCmd->getMemAllocation();

  return UR_RESULT_SUCCESS;
}

void UpdateHostRequirementCommand::printDot(std::ostream &Stream) const {
  Stream << "\"" << this << "\" [style=filled, fillcolor=\"#f1337f\", label=\"";

  Stream << "ID = " << this << "\\n";
  Stream << "UPDATE REQ ON " << queueDeviceToString(MQueue.get()) << "\\n";
  bool IsReqOnBuffer =
      MDstReq.MSYCLMemObj->getType() == SYCLMemObjI::MemObjType::Buffer;
  Stream << "TYPE: " << (IsReqOnBuffer ? "Buffer" : "Image") << "\\n";
  if (IsReqOnBuffer)
    Stream << "Is sub buffer: " << std::boolalpha << MDstReq.MIsSubBuffer
           << "\\n";

  Stream << "\"];" << std::endl;

  for (const auto &Dep : MDeps) {
    Stream << "  \"" << this << "\" -> \"" << Dep.MDepCommand << "\""
           << " [ label = \"Access mode: "
           << accessModeToString(Dep.MDepRequirement->MAccessMode) << "\\n"
           << "MemObj: " << Dep.MAllocaCmd->getSYCLMemObj() << " \" ]"
           << std::endl;
  }
}

MemCpyCommandHost::MemCpyCommandHost(Requirement SrcReq,
                                     AllocaCommandBase *SrcAllocaCmd,
                                     Requirement DstReq, void **DstPtr,
                                     QueueImplPtr SrcQueue,
                                     QueueImplPtr DstQueue)
    : Command(CommandType::COPY_MEMORY, std::move(DstQueue)),
      MSrcQueue(SrcQueue), MSrcReq(std::move(SrcReq)),
      MSrcAllocaCmd(SrcAllocaCmd), MDstReq(std::move(DstReq)), MDstPtr(DstPtr) {
  if (MSrcQueue) {
    MEvent->setContextImpl(MSrcQueue->getContextImplPtr());
  }

  MWorkerQueue = !MQueue ? MSrcQueue : MQueue;
  MEvent->setWorkerQueue(MWorkerQueue);

  emitInstrumentationDataProxy();
}

void MemCpyCommandHost::emitInstrumentationData() {
#ifdef XPTI_ENABLE_INSTRUMENTATION
  if (!xptiCheckTraceEnabled(MStreamID))
    return;
  // Create a payload with the command name and an event using this payload to
  // emit a node_create
  MAddress = MSrcAllocaCmd->getSYCLMemObj();
  makeTraceEventProlog(MAddress);

  if (MFirstInstance) {
    xpti_td *CmdTraceEvent = static_cast<xpti_td *>(MTraceEvent);
    addDeviceMetadata(CmdTraceEvent, MQueue);
    xpti::addMetadata(CmdTraceEvent, "memory_object",
                      reinterpret_cast<size_t>(MAddress));
    xpti::addMetadata(CmdTraceEvent, "copy_from",
                      MSrcQueue ? deviceToID(MSrcQueue->get_device()) : 0);
    xpti::addMetadata(CmdTraceEvent, "copy_to",
                      MQueue ? deviceToID(MQueue->get_device()) : 0);
    // Since we do NOT add queue_id value to metadata, we are stashing it to TLS
    // as this data is mutable and the metadata is supposed to be invariant
    xpti::framework::stash_tuple(XPTI_QUEUE_INSTANCE_ID_KEY,
                                 getQueueID(MQueue));
    makeTraceEventEpilog();
  }
#endif
}

ContextImplPtr MemCpyCommandHost::getWorkerContext() const {
  if (!MWorkerQueue)
    return nullptr;
  return MWorkerQueue->getContextImplPtr();
}

ur_result_t MemCpyCommandHost::enqueueImp() {
  const QueueImplPtr &Queue = MWorkerQueue;
  waitForPreparedHostEvents();
  std::vector<EventImplPtr> EventImpls = MPreparedDepsEvents;
  std::vector<ur_event_handle_t> RawEvents = getUrEvents(EventImpls);

  ur_event_handle_t &Event = MEvent->getHandleRef();
  // Omit copying if mode is discard one.
  // TODO: Handle this at the graph building time by, for example, creating
  // empty node instead of memcpy.
  if (MDstReq.MAccessMode == access::mode::discard_read_write ||
      MDstReq.MAccessMode == access::mode::discard_write) {
    Command::waitForEvents(Queue, EventImpls, Event);

    return UR_RESULT_SUCCESS;
  }

  flushCrossQueueDeps(EventImpls, MWorkerQueue);
<<<<<<< HEAD
  try {
    MemoryManager::copy(
        MSrcAllocaCmd->getSYCLMemObj(), MSrcAllocaCmd->getMemAllocation(),
        MSrcQueue, MSrcReq.MDims, MSrcReq.MMemoryRange, MSrcReq.MAccessRange,
        MSrcReq.MOffset, MSrcReq.MElemSize, *MDstPtr, MQueue, MDstReq.MDims,
        MDstReq.MMemoryRange, MDstReq.MAccessRange, MDstReq.MOffset,
        MDstReq.MElemSize, std::move(RawEvents), MEvent->getHandleRef(),
        MEvent);
  } catch (sycl::exception &e) {
    return get_pi_error(e);
  }

  return PI_SUCCESS;
=======
  MemoryManager::copy(
      MSrcAllocaCmd->getSYCLMemObj(), MSrcAllocaCmd->getMemAllocation(),
      MSrcQueue, MSrcReq.MDims, MSrcReq.MMemoryRange, MSrcReq.MAccessRange,
      MSrcReq.MOffset, MSrcReq.MElemSize, *MDstPtr, MQueue, MDstReq.MDims,
      MDstReq.MMemoryRange, MDstReq.MAccessRange, MDstReq.MOffset,
      MDstReq.MElemSize, std::move(RawEvents), MEvent->getHandleRef(), MEvent);
  return UR_RESULT_SUCCESS;
>>>>>>> 06609fce
}

EmptyCommand::EmptyCommand() : Command(CommandType::EMPTY_TASK, nullptr) {
  emitInstrumentationDataProxy();
}

ur_result_t EmptyCommand::enqueueImp() {
  waitForPreparedHostEvents();
  waitForEvents(MQueue, MPreparedDepsEvents, MEvent->getHandleRef());

  return UR_RESULT_SUCCESS;
}

void EmptyCommand::addRequirement(Command *DepCmd, AllocaCommandBase *AllocaCmd,
                                  const Requirement *Req) {
  const Requirement &ReqRef = *Req;
  MRequirements.emplace_back(ReqRef);
  const Requirement *const StoredReq = &MRequirements.back();

  // EmptyCommand is always host one, so we believe that result of addDep is
  // nil
  std::vector<Command *> ToCleanUp;
  Command *Cmd = addDep(DepDesc{DepCmd, StoredReq, AllocaCmd}, ToCleanUp);
  assert(Cmd == nullptr && "Conection command should be null for EmptyCommand");
  assert(ToCleanUp.empty() && "addDep should add a command for cleanup only if "
                              "there's a connection command");
  (void)Cmd;
}

void EmptyCommand::emitInstrumentationData() {
#ifdef XPTI_ENABLE_INSTRUMENTATION
  if (!xptiCheckTraceEnabled(MStreamID))
    return;
  // Create a payload with the command name and an event using this payload to
  // emit a node_create
  if (MRequirements.empty())
    return;

  Requirement &Req = *MRequirements.begin();

  MAddress = Req.MSYCLMemObj;
  makeTraceEventProlog(MAddress);

  if (MFirstInstance) {
    xpti_td *CmdTraceEvent = static_cast<xpti_td *>(MTraceEvent);
    addDeviceMetadata(CmdTraceEvent, MQueue);
    xpti::addMetadata(CmdTraceEvent, "memory_object",
                      reinterpret_cast<size_t>(MAddress));
    // Since we do NOT add queue_id value to metadata, we are stashing it to TLS
    // as this data is mutable and the metadata is supposed to be invariant
    xpti::framework::stash_tuple(XPTI_QUEUE_INSTANCE_ID_KEY,
                                 getQueueID(MQueue));
    makeTraceEventEpilog();
  }
#endif
}

void EmptyCommand::printDot(std::ostream &Stream) const {
  Stream << "\"" << this << "\" [style=filled, fillcolor=\"#8d8f29\", label=\"";

  Stream << "ID = " << this << "\\n";
  Stream << "EMPTY NODE"
         << "\\n";

  Stream << "\"];" << std::endl;

  for (const auto &Dep : MDeps) {
    Stream << "  \"" << this << "\" -> \"" << Dep.MDepCommand << "\""
           << " [ label = \"Access mode: "
           << accessModeToString(Dep.MDepRequirement->MAccessMode) << "\\n"
           << "MemObj: " << Dep.MDepRequirement->MSYCLMemObj << " \" ]"
           << std::endl;
  }
}

bool EmptyCommand::producesPiEvent() const { return false; }

void MemCpyCommandHost::printDot(std::ostream &Stream) const {
  Stream << "\"" << this << "\" [style=filled, fillcolor=\"#B6A2EB\", label=\"";

  Stream << "ID = " << this << "\\n";
  Stream << "MEMCPY HOST ON " << queueDeviceToString(MQueue.get()) << "\\n";

  Stream << "\"];" << std::endl;

  for (const auto &Dep : MDeps) {
    Stream << "  \"" << this << "\" -> \"" << Dep.MDepCommand << "\""
           << " [ label = \"Access mode: "
           << accessModeToString(Dep.MDepRequirement->MAccessMode) << "\\n"
           << "MemObj: " << Dep.MDepRequirement->MSYCLMemObj << " \" ]"
           << std::endl;
  }
}

UpdateHostRequirementCommand::UpdateHostRequirementCommand(
    QueueImplPtr Queue, Requirement Req, AllocaCommandBase *SrcAllocaCmd,
    void **DstPtr)
    : Command(CommandType::UPDATE_REQUIREMENT, std::move(Queue)),
      MSrcAllocaCmd(SrcAllocaCmd), MDstReq(std::move(Req)), MDstPtr(DstPtr) {

  emitInstrumentationDataProxy();
}

void UpdateHostRequirementCommand::emitInstrumentationData() {
#ifdef XPTI_ENABLE_INSTRUMENTATION
  if (!xptiCheckTraceEnabled(MStreamID))
    return;
  // Create a payload with the command name and an event using this payload to
  // emit a node_create
  MAddress = MSrcAllocaCmd->getSYCLMemObj();
  makeTraceEventProlog(MAddress);

  if (MFirstInstance) {
    xpti_td *CmdTraceEvent = static_cast<xpti_td *>(MTraceEvent);
    addDeviceMetadata(CmdTraceEvent, MQueue);
    xpti::addMetadata(CmdTraceEvent, "memory_object",
                      reinterpret_cast<size_t>(MAddress));
    // Since we do NOT add queue_id value to metadata, we are stashing it to TLS
    // as this data is mutable and the metadata is supposed to be invariant
    xpti::framework::stash_tuple(XPTI_QUEUE_INSTANCE_ID_KEY,
                                 getQueueID(MQueue));
    makeTraceEventEpilog();
  }
#endif
}

static std::string_view cgTypeToString(detail::CGType Type) {
  switch (Type) {
  case detail::CGType::Kernel:
    return "Kernel";
    break;
  case detail::CGType::UpdateHost:
    return "update_host";
    break;
  case detail::CGType::Fill:
    return "fill";
    break;
  case detail::CGType::CopyAccToAcc:
    return "copy acc to acc";
    break;
  case detail::CGType::CopyAccToPtr:
    return "copy acc to ptr";
    break;
  case detail::CGType::CopyPtrToAcc:
    return "copy ptr to acc";
    break;
  case detail::CGType::Barrier:
    return "barrier";
  case detail::CGType::BarrierWaitlist:
    return "barrier waitlist";
  case detail::CGType::CopyUSM:
    return "copy usm";
    break;
  case detail::CGType::FillUSM:
    return "fill usm";
    break;
  case detail::CGType::PrefetchUSM:
    return "prefetch usm";
    break;
  case detail::CGType::CodeplayHostTask:
    return "host task";
    break;
  case detail::CGType::Copy2DUSM:
    return "copy 2d usm";
    break;
  case detail::CGType::Fill2DUSM:
    return "fill 2d usm";
    break;
  case detail::CGType::AdviseUSM:
    return "advise usm";
  case detail::CGType::Memset2DUSM:
    return "memset 2d usm";
    break;
  case detail::CGType::CopyToDeviceGlobal:
    return "copy to device_global";
    break;
  case detail::CGType::CopyFromDeviceGlobal:
    return "copy from device_global";
    break;
  case detail::CGType::ReadWriteHostPipe:
    return "read_write host pipe";
  case detail::CGType::ExecCommandBuffer:
    return "exec command buffer";
  case detail::CGType::CopyImage:
    return "copy image";
  case detail::CGType::SemaphoreWait:
    return "semaphore wait";
  case detail::CGType::SemaphoreSignal:
    return "semaphore signal";
  default:
    return "unknown";
    break;
  }
}

ExecCGCommand::ExecCGCommand(
    std::unique_ptr<detail::CG> CommandGroup, QueueImplPtr Queue,
    bool EventNeeded, ur_exp_command_buffer_handle_t CommandBuffer,
    const std::vector<ur_exp_command_buffer_sync_point_t> &Dependencies)
    : Command(CommandType::RUN_CG, std::move(Queue), CommandBuffer,
              Dependencies),
      MEventNeeded(EventNeeded), MCommandGroup(std::move(CommandGroup)) {
  if (MCommandGroup->getType() == detail::CGType::CodeplayHostTask) {
    MEvent->setSubmittedQueue(
        static_cast<detail::CGHostTask *>(MCommandGroup.get())->MQueue);
  }
  if (MCommandGroup->getType() == detail::CGType::ProfilingTag)
    MEvent->markAsProfilingTagEvent();

  emitInstrumentationDataProxy();
}

#ifdef XPTI_ENABLE_INSTRUMENTATION
std::string instrumentationGetKernelName(
    const std::shared_ptr<detail::kernel_impl> &SyclKernel,
    const std::string &FunctionName, const std::string &SyclKernelName,
    void *&Address, std::optional<bool> &FromSource) {
  std::string KernelName;
  if (SyclKernel && SyclKernel->isCreatedFromSource()) {
    FromSource = true;
    ur_kernel_handle_t KernelHandle = SyclKernel->getHandleRef();
    Address = KernelHandle;
    KernelName = FunctionName;
  } else {
    FromSource = false;
    KernelName = demangleKernelName(SyclKernelName);
  }
  return KernelName;
}

void instrumentationAddExtraKernelMetadata(
    xpti_td *&CmdTraceEvent, const NDRDescT &NDRDesc,
    const std::shared_ptr<detail::kernel_bundle_impl> &KernelBundleImplPtr,
    const std::string &KernelName,
    const std::shared_ptr<detail::kernel_impl> &SyclKernel,
    const QueueImplPtr &Queue,
    std::vector<ArgDesc> &CGArgs) // CGArgs are not const since they could be
                                  // sorted in this function
{
  std::vector<ArgDesc> Args;

  auto FilterArgs = [&Args](detail::ArgDesc &Arg, int NextTrueIndex) {
    Args.push_back({Arg.MType, Arg.MPtr, Arg.MSize, NextTrueIndex});
  };
  ur_program_handle_t Program = nullptr;
  ur_kernel_handle_t Kernel = nullptr;
  std::mutex *KernelMutex = nullptr;
  const KernelArgMask *EliminatedArgMask = nullptr;

  std::shared_ptr<kernel_impl> SyclKernelImpl;
  std::shared_ptr<device_image_impl> DeviceImageImpl;

  // Use kernel_bundle if available unless it is interop.
  // Interop bundles can't be used in the first branch, because the
  // kernels in interop kernel bundles (if any) do not have kernel_id and
  // can therefore not be looked up, but since they are self-contained
  // they can simply be launched directly.
  if (KernelBundleImplPtr && !KernelBundleImplPtr->isInterop()) {
    kernel_id KernelID =
        detail::ProgramManager::getInstance().getSYCLKernelID(KernelName);
    kernel SyclKernel =
        KernelBundleImplPtr->get_kernel(KernelID, KernelBundleImplPtr);
    std::shared_ptr<kernel_impl> KernelImpl =
        detail::getSyclObjImpl(SyclKernel);

    EliminatedArgMask = KernelImpl->getKernelArgMask();
    Program = KernelImpl->getDeviceImage()->get_ur_program_ref();
  } else if (nullptr != SyclKernel) {
    Program = SyclKernel->getProgramRef();
    if (!SyclKernel->isCreatedFromSource())
      EliminatedArgMask = SyclKernel->getKernelArgMask();
  } else {
    assert(Queue && "Kernel submissions should have an associated queue");
    std::tie(Kernel, KernelMutex, EliminatedArgMask, Program) =
        detail::ProgramManager::getInstance().getOrCreateKernel(
            Queue->getContextImplPtr(), Queue->getDeviceImplPtr(), KernelName);
  }

  applyFuncOnFilteredArgs(EliminatedArgMask, CGArgs, FilterArgs);

  xpti::offload_kernel_enqueue_data_t KernelData{
      {NDRDesc.GlobalSize[0], NDRDesc.GlobalSize[1], NDRDesc.GlobalSize[2]},
      {NDRDesc.LocalSize[0], NDRDesc.LocalSize[1], NDRDesc.LocalSize[2]},
      {NDRDesc.GlobalOffset[0], NDRDesc.GlobalOffset[1],
       NDRDesc.GlobalOffset[2]},
      Args.size()};
  xpti::addMetadata(CmdTraceEvent, "enqueue_kernel_data", KernelData);
  for (size_t i = 0; i < Args.size(); i++) {
    std::string Prefix("arg");
    xpti::offload_kernel_arg_data_t arg{(int)Args[i].MType, Args[i].MPtr,
                                        Args[i].MSize, Args[i].MIndex};
    xpti::addMetadata(CmdTraceEvent, Prefix + std::to_string(i), arg);
  }
}

void instrumentationFillCommonData(const std::string &KernelName,
                                   const std::string &FileName, uint64_t Line,
                                   uint64_t Column, const void *const Address,
                                   const QueueImplPtr &Queue,
                                   std::optional<bool> &FromSource,
                                   uint64_t &OutInstanceID,
                                   xpti_td *&OutTraceEvent) {
  //  Get source file, line number information from the CommandGroup object
  //  and create payload using name, address, and source info
  //
  //  On Windows, since the support for builtin functions is not available in
  //  MSVC, the MFileName, MLine will be set to nullptr and "0" respectively.
  //  Handle this condition explicitly here.
  bool HasSourceInfo = false;
  xpti::payload_t Payload;
  if (!FileName.empty()) {
    // File name has a valid string
    Payload = xpti::payload_t(KernelName.c_str(), FileName.c_str(), Line,
                              Column, Address);
    HasSourceInfo = true;
  } else if (Address) {
    // We have a valid function name and an address
    Payload = xpti::payload_t(KernelName.c_str(), Address);
  } else {
    // In any case, we will have a valid function name and we'll use that to
    // create the hash
    Payload = xpti::payload_t(KernelName.c_str());
  }
  uint64_t CGKernelInstanceNo;
  // Create event using the payload
  xpti_td *CmdTraceEvent =
      xptiMakeEvent("ExecCG", &Payload, xpti::trace_graph_event,
                    xpti::trace_activity_type_t::active, &CGKernelInstanceNo);
  if (CmdTraceEvent) {
    OutInstanceID = CGKernelInstanceNo;
    OutTraceEvent = CmdTraceEvent;
    // If we are seeing this event again, then the instance ID will be greater
    // than 1; in this case, we will skip sending a notification to create a
    // node as this node has already been created.
    if (CGKernelInstanceNo > 1)
      return;

    addDeviceMetadata(CmdTraceEvent, Queue);
    if (!KernelName.empty()) {
      xpti::addMetadata(CmdTraceEvent, "kernel_name", KernelName);
    }
    if (FromSource.has_value()) {
      xpti::addMetadata(CmdTraceEvent, "from_source", FromSource.value());
    }
    if (HasSourceInfo) {
      xpti::addMetadata(CmdTraceEvent, "sym_function_name", KernelName);
      xpti::addMetadata(CmdTraceEvent, "sym_source_file_name", FileName);
      xpti::addMetadata(CmdTraceEvent, "sym_line_no", static_cast<int>(Line));
      xpti::addMetadata(CmdTraceEvent, "sym_column_no",
                        static_cast<int>(Column));
    }
    // We no longer set the 'queue_id' in the metadata structure as it is a
    // mutable value and multiple threads using the same queue created at the
    // same location will overwrite the metadata values creating inconsistencies
  }
}
#endif

#ifdef XPTI_ENABLE_INSTRUMENTATION
std::pair<xpti_td *, uint64_t> emitKernelInstrumentationData(
    int32_t StreamID, const std::shared_ptr<detail::kernel_impl> &SyclKernel,
    const detail::code_location &CodeLoc, const std::string &SyclKernelName,
    const QueueImplPtr &Queue, const NDRDescT &NDRDesc,
    const std::shared_ptr<detail::kernel_bundle_impl> &KernelBundleImplPtr,
    std::vector<ArgDesc> &CGArgs) {

  auto XptiObjects = std::make_pair<xpti_td *, uint64_t>(nullptr, -1);
  constexpr uint16_t NotificationTraceType = xpti::trace_node_create;
  if (!xptiCheckTraceEnabled(StreamID))
    return XptiObjects;

  void *Address = nullptr;
  std::optional<bool> FromSource;
  std::string KernelName = instrumentationGetKernelName(
      SyclKernel, std::string(CodeLoc.functionName()), SyclKernelName, Address,
      FromSource);

  auto &[CmdTraceEvent, InstanceID] = XptiObjects;

  std::string FileName =
      CodeLoc.fileName() ? CodeLoc.fileName() : std::string();
  instrumentationFillCommonData(KernelName, FileName, CodeLoc.lineNumber(),
                                CodeLoc.columnNumber(), Address, Queue,
                                FromSource, InstanceID, CmdTraceEvent);

  if (CmdTraceEvent) {
    // Stash the queue_id mutable metadata in TLS
    xpti::framework::stash_tuple(XPTI_QUEUE_INSTANCE_ID_KEY, getQueueID(Queue));
    instrumentationAddExtraKernelMetadata(CmdTraceEvent, NDRDesc,
                                          KernelBundleImplPtr, SyclKernelName,
                                          SyclKernel, Queue, CGArgs);

    xptiNotifySubscribers(
        StreamID, NotificationTraceType, detail::GSYCLGraphEvent, CmdTraceEvent,
        InstanceID,
        static_cast<const void *>(
            commandToNodeType(Command::CommandType::RUN_CG).c_str()));
  }

  return XptiObjects;
}
#endif

void ExecCGCommand::emitInstrumentationData() {
#ifdef XPTI_ENABLE_INSTRUMENTATION
  constexpr uint16_t NotificationTraceType = xpti::trace_node_create;
  if (!xptiCheckTraceEnabled(MStreamID))
    return;

  std::string KernelName;
  std::optional<bool> FromSource;
  switch (MCommandGroup->getType()) {
  case detail::CGType::Kernel: {
    auto KernelCG =
        reinterpret_cast<detail::CGExecKernel *>(MCommandGroup.get());
    KernelName = instrumentationGetKernelName(
        KernelCG->MSyclKernel, MCommandGroup->MFunctionName,
        KernelCG->getKernelName(), MAddress, FromSource);
  } break;
  default:
    KernelName = getTypeString();
    break;
  }

  xpti_td *CmdTraceEvent = nullptr;
  instrumentationFillCommonData(KernelName, MCommandGroup->MFileName,
                                MCommandGroup->MLine, MCommandGroup->MColumn,
                                MAddress, MQueue, FromSource, MInstanceID,
                                CmdTraceEvent);

  if (CmdTraceEvent) {
    xpti::framework::stash_tuple(XPTI_QUEUE_INSTANCE_ID_KEY,
                                 getQueueID(MQueue));
    MTraceEvent = static_cast<void *>(CmdTraceEvent);
    if (MCommandGroup->getType() == detail::CGType::Kernel) {
      auto KernelCG =
          reinterpret_cast<detail::CGExecKernel *>(MCommandGroup.get());
      instrumentationAddExtraKernelMetadata(
          CmdTraceEvent, KernelCG->MNDRDesc, KernelCG->getKernelBundle(),
          KernelCG->MKernelName, KernelCG->MSyclKernel, MQueue,
          KernelCG->MArgs);
    }

    xptiNotifySubscribers(
        MStreamID, NotificationTraceType, detail::GSYCLGraphEvent,
        CmdTraceEvent, MInstanceID,
        static_cast<const void *>(commandToNodeType(MType).c_str()));
  }
#endif
}

void ExecCGCommand::printDot(std::ostream &Stream) const {
  Stream << "\"" << this << "\" [style=filled, fillcolor=\"#AFFF82\", label=\"";

  Stream << "ID = " << this << "\\n";
  Stream << "EXEC CG ON " << queueDeviceToString(MQueue.get()) << "\\n";

  switch (MCommandGroup->getType()) {
  case detail::CGType::Kernel: {
    auto KernelCG =
        reinterpret_cast<detail::CGExecKernel *>(MCommandGroup.get());
    Stream << "Kernel name: ";
    if (KernelCG->MSyclKernel && KernelCG->MSyclKernel->isCreatedFromSource())
      Stream << "created from source";
    else
      Stream << demangleKernelName(KernelCG->getKernelName());
    Stream << "\\n";
    break;
  }
  default:
    Stream << "CG type: " << getTypeString() << "\\n";
    break;
  }

  Stream << "\"];" << std::endl;

  for (const auto &Dep : MDeps) {
    Stream << "  \"" << this << "\" -> \"" << Dep.MDepCommand << "\""
           << " [ label = \"Access mode: "
           << accessModeToString(Dep.MDepRequirement->MAccessMode) << "\\n"
           << "MemObj: " << Dep.MDepRequirement->MSYCLMemObj << " \" ]"
           << std::endl;
  }
}

std::string_view ExecCGCommand::getTypeString() const {
  return cgTypeToString(MCommandGroup->getType());
}

// SYCL has a parallel_for_work_group variant where the only NDRange
// characteristics set by a user is the number of work groups. This does not
// map to the OpenCL clEnqueueNDRangeAPI, which requires global work size to
// be set as well. This function determines local work size based on the
// device characteristics and the number of work groups requested by the user,
// then calculates the global work size. SYCL specification (from 4.8.5.3):
// The member function handler::parallel_for_work_group is parameterized by
// the number of work - groups, such that the size of each group is chosen by
// the runtime, or by the number of work - groups and number of work - items
// for users who need more control.
static void adjustNDRangePerKernel(NDRDescT &NDR, ur_kernel_handle_t Kernel,
                                   const device_impl &DeviceImpl) {
  if (NDR.GlobalSize[0] != 0)
    return; // GlobalSize is set - no need to adjust
  // check the prerequisites:
  assert(NDR.LocalSize[0] == 0);
  // TODO might be good to cache this info together with the kernel info to
  // avoid get_kernel_work_group_info on every kernel run
  range<3> WGSize = get_kernel_device_specific_info<
      sycl::info::kernel_device_specific::compile_work_group_size>(
      Kernel, DeviceImpl.getHandleRef(), DeviceImpl.getPlugin());

  if (WGSize[0] == 0) {
    WGSize = {1, 1, 1};
  }
  NDR = sycl::detail::NDRDescT{nd_range<3>(NDR.NumWorkGroups * WGSize, WGSize),
                               static_cast<int>(NDR.Dims)};
}

// We have the following mapping between dimensions with SPIR-V builtins:
// 1D: id[0] -> x
// 2D: id[0] -> y, id[1] -> x
// 3D: id[0] -> z, id[1] -> y, id[2] -> x
// So in order to ensure the correctness we update all the kernel
// parameters accordingly.
// Initially we keep the order of NDRDescT as it provided by the user, this
// simplifies overall handling and do the reverse only when
// the kernel is enqueued.
void ReverseRangeDimensionsForKernel(NDRDescT &NDR) {
  if (NDR.Dims > 1) {
    std::swap(NDR.GlobalSize[0], NDR.GlobalSize[NDR.Dims - 1]);
    std::swap(NDR.LocalSize[0], NDR.LocalSize[NDR.Dims - 1]);
    std::swap(NDR.GlobalOffset[0], NDR.GlobalOffset[NDR.Dims - 1]);
  }
}

ur_mem_flags_t AccessModeToUr(access::mode AccessorMode) {
  switch (AccessorMode) {
  case access::mode::read:
    return UR_MEM_FLAG_READ_ONLY;
  case access::mode::write:
  case access::mode::discard_write:
    return UR_MEM_FLAG_WRITE_ONLY;
  default:
    return UR_MEM_FLAG_READ_WRITE;
  }
}

void SetArgBasedOnType(
    const PluginPtr &Plugin, ur_kernel_handle_t Kernel,
    const std::shared_ptr<device_image_impl> &DeviceImageImpl,
    const std::function<void *(Requirement *Req)> &getMemAllocationFunc,
    const sycl::context &Context, detail::ArgDesc &Arg, size_t NextTrueIndex) {
  switch (Arg.MType) {
  case kernel_param_kind_t::kind_stream:
    break;
  case kernel_param_kind_t::kind_accessor: {
    Requirement *Req = (Requirement *)(Arg.MPtr);

    // getMemAllocationFunc is nullptr when there are no requirements. However,
    // we may pass default constructed accessors to a command, which don't add
    // requirements. In such case, getMemAllocationFunc is nullptr, but it's a
    // valid case, so we need to properly handle it.
    ur_mem_handle_t MemArg =
        getMemAllocationFunc
            ? reinterpret_cast<ur_mem_handle_t>(getMemAllocationFunc(Req))
            : nullptr;
    ur_kernel_arg_mem_obj_properties_t MemObjData{};
    MemObjData.stype = UR_STRUCTURE_TYPE_KERNEL_ARG_MEM_OBJ_PROPERTIES;
    MemObjData.memoryAccess = AccessModeToUr(Req->MAccessMode);
    Plugin->call(urKernelSetArgMemObj, Kernel, NextTrueIndex, &MemObjData,
                 MemArg);
    break;
  }
  case kernel_param_kind_t::kind_std_layout: {
    if (Arg.MPtr) {
      Plugin->call(urKernelSetArgValue, Kernel, NextTrueIndex, Arg.MSize,
                   nullptr, Arg.MPtr);
    } else {
      Plugin->call(urKernelSetArgLocal, Kernel, NextTrueIndex, Arg.MSize,
                   nullptr);
    }

    break;
  }
  case kernel_param_kind_t::kind_sampler: {
    sampler *SamplerPtr = (sampler *)Arg.MPtr;
    ur_sampler_handle_t Sampler =
        (ur_sampler_handle_t)detail::getSyclObjImpl(*SamplerPtr)
            ->getOrCreateSampler(Context);
    Plugin->call(urKernelSetArgSampler, Kernel, NextTrueIndex, nullptr,
                 Sampler);
    break;
  }
  case kernel_param_kind_t::kind_pointer: {
    // We need to de-rerence this to get the actual USM allocation - that's the
    // pointer UR is expecting.
    const void *Ptr = *static_cast<const void *const *>(Arg.MPtr);
    Plugin->call(urKernelSetArgPointer, Kernel, NextTrueIndex, nullptr, Ptr);
    break;
  }
  case kernel_param_kind_t::kind_specialization_constants_buffer: {
    assert(DeviceImageImpl != nullptr);
    ur_mem_handle_t SpecConstsBuffer =
        DeviceImageImpl->get_spec_const_buffer_ref();

    ur_kernel_arg_mem_obj_properties_t MemObjProps{};
    MemObjProps.pNext = nullptr;
    MemObjProps.stype = UR_STRUCTURE_TYPE_KERNEL_ARG_MEM_OBJ_PROPERTIES;
    MemObjProps.memoryAccess = UR_MEM_FLAG_READ_ONLY;
    Plugin->call(urKernelSetArgMemObj, Kernel, NextTrueIndex, &MemObjProps,
                 SpecConstsBuffer);
    break;
  }
  case kernel_param_kind_t::kind_invalid:
    throw sycl::exception(sycl::make_error_code(sycl::errc::runtime),
                          "Invalid kernel param kind " +
                              codeToString(UR_RESULT_ERROR_INVALID_VALUE));
    break;
  }
}

static ur_result_t SetKernelParamsAndLaunch(
    const QueueImplPtr &Queue, std::vector<ArgDesc> &Args,
    const std::shared_ptr<device_image_impl> &DeviceImageImpl,
    ur_kernel_handle_t Kernel, NDRDescT &NDRDesc,
    std::vector<ur_event_handle_t> &RawEvents,
    const detail::EventImplPtr &OutEventImpl,
    const KernelArgMask *EliminatedArgMask,
    const std::function<void *(Requirement *Req)> &getMemAllocationFunc,
    bool IsCooperative, bool KernelUsesClusterLaunch,
    const RTDeviceBinaryImage *BinImage, const std::string &KernelName) {
  assert(Queue && "Kernel submissions should have an associated queue");
  const PluginPtr &Plugin = Queue->getPlugin();

  if (SYCLConfig<SYCL_JIT_AMDGCN_PTX_KERNELS>::get()) {
    std::vector<unsigned char> Empty;
    Kernel = Scheduler::getInstance().completeSpecConstMaterialization(
        Queue, BinImage, KernelName,
        DeviceImageImpl.get() ? DeviceImageImpl->get_spec_const_blob_ref()
                              : Empty);
  }

  auto setFunc = [&Plugin, Kernel, &DeviceImageImpl, &getMemAllocationFunc,
                  &Queue](detail::ArgDesc &Arg, size_t NextTrueIndex) {
    SetArgBasedOnType(Plugin, Kernel, DeviceImageImpl, getMemAllocationFunc,
                      Queue->get_context(), Arg, NextTrueIndex);
  };

  applyFuncOnFilteredArgs(EliminatedArgMask, Args, setFunc);

  adjustNDRangePerKernel(NDRDesc, Kernel, *(Queue->getDeviceImplPtr()));

  // Remember this information before the range dimensions are reversed
  const bool HasLocalSize = (NDRDesc.LocalSize[0] != 0);

  ReverseRangeDimensionsForKernel(NDRDesc);

  size_t RequiredWGSize[3] = {0, 0, 0};
  size_t *LocalSize = nullptr;

  if (HasLocalSize)
    LocalSize = &NDRDesc.LocalSize[0];
  else {
    Plugin->call(urKernelGetGroupInfo, Kernel,
                 Queue->getDeviceImplPtr()->getHandleRef(),
                 UR_KERNEL_GROUP_INFO_COMPILE_WORK_GROUP_SIZE,
                 sizeof(RequiredWGSize), RequiredWGSize,
                 /* pPropSizeRet = */ nullptr);

    const bool EnforcedLocalSize =
        (RequiredWGSize[0] != 0 || RequiredWGSize[1] != 0 ||
         RequiredWGSize[2] != 0);
    if (EnforcedLocalSize)
      LocalSize = RequiredWGSize;
  }
  if (OutEventImpl != nullptr)
    OutEventImpl->setHostEnqueueTime();
  if (KernelUsesClusterLaunch) {
    std::vector<ur_exp_launch_property_t> property_list;

    ur_exp_launch_property_value_t launch_property_value_cluster_range;
    launch_property_value_cluster_range.clusterDim[0] =
        NDRDesc.ClusterDimensions[0];
    launch_property_value_cluster_range.clusterDim[1] =
        NDRDesc.ClusterDimensions[1];
    launch_property_value_cluster_range.clusterDim[2] =
        NDRDesc.ClusterDimensions[2];

    property_list.push_back({UR_EXP_LAUNCH_PROPERTY_ID_CLUSTER_DIMENSION,
                             launch_property_value_cluster_range});

    if (IsCooperative) {
      ur_exp_launch_property_value_t launch_property_value_cooperative;
      launch_property_value_cooperative.cooperative = 1;
      property_list.push_back({UR_EXP_LAUNCH_PROPERTY_ID_COOPERATIVE,
                               launch_property_value_cooperative});
    }

    return Plugin->call_nocheck(
        urEnqueueKernelLaunchCustomExp, Queue->getHandleRef(), Kernel,
        NDRDesc.Dims, &NDRDesc.GlobalSize[0], LocalSize, property_list.size(),
        property_list.data(), RawEvents.size(),
        RawEvents.empty() ? nullptr : &RawEvents[0],
        OutEventImpl ? &OutEventImpl->getHandleRef() : nullptr);
  }
  ur_result_t Error =
      [&](auto... Args) {
        if (IsCooperative) {
          return Plugin->call_nocheck(urEnqueueCooperativeKernelLaunchExp,
                                      Args...);
        }
        return Plugin->call_nocheck(urEnqueueKernelLaunch, Args...);
      }(Queue->getHandleRef(), Kernel, NDRDesc.Dims, &NDRDesc.GlobalOffset[0],
        &NDRDesc.GlobalSize[0], LocalSize, RawEvents.size(),
        RawEvents.empty() ? nullptr : &RawEvents[0],
        OutEventImpl ? &OutEventImpl->getHandleRef() : nullptr);
  return Error;
}

ur_result_t enqueueImpCommandBufferKernel(
    context Ctx, DeviceImplPtr DeviceImpl,
    ur_exp_command_buffer_handle_t CommandBuffer,
    const CGExecKernel &CommandGroup,
    std::vector<ur_exp_command_buffer_sync_point_t> &SyncPoints,
    ur_exp_command_buffer_sync_point_t *OutSyncPoint,
    ur_exp_command_buffer_command_handle_t *OutCommand,
    const std::function<void *(Requirement *Req)> &getMemAllocationFunc) {
  auto ContextImpl = sycl::detail::getSyclObjImpl(Ctx);
  const sycl::detail::PluginPtr &Plugin = ContextImpl->getPlugin();
  ur_kernel_handle_t UrKernel = nullptr;
  ur_program_handle_t UrProgram = nullptr;
  std::shared_ptr<kernel_impl> SyclKernelImpl = nullptr;
  std::shared_ptr<device_image_impl> DeviceImageImpl = nullptr;

  auto Kernel = CommandGroup.MSyclKernel;
  auto KernelBundleImplPtr = CommandGroup.MKernelBundle;
  const KernelArgMask *EliminatedArgMask = nullptr;

  // Use kernel_bundle if available unless it is interop.
  // Interop bundles can't be used in the first branch, because the kernels
  // in interop kernel bundles (if any) do not have kernel_id
  // and can therefore not be looked up, but since they are self-contained
  // they can simply be launched directly.
  if (KernelBundleImplPtr && !KernelBundleImplPtr->isInterop()) {
    auto KernelName = CommandGroup.MKernelName;
    kernel_id KernelID =
        detail::ProgramManager::getInstance().getSYCLKernelID(KernelName);
    kernel SyclKernel =
        KernelBundleImplPtr->get_kernel(KernelID, KernelBundleImplPtr);
    SyclKernelImpl = detail::getSyclObjImpl(SyclKernel);
    UrKernel = SyclKernelImpl->getHandleRef();
    DeviceImageImpl = SyclKernelImpl->getDeviceImage();
    UrProgram = DeviceImageImpl->get_ur_program_ref();
    EliminatedArgMask = SyclKernelImpl->getKernelArgMask();
  } else if (Kernel != nullptr) {
    UrKernel = Kernel->getHandleRef();
    UrProgram = Kernel->getProgramRef();
    EliminatedArgMask = Kernel->getKernelArgMask();
  } else {
    std::tie(UrKernel, std::ignore, EliminatedArgMask, UrProgram) =
        sycl::detail::ProgramManager::getInstance().getOrCreateKernel(
            ContextImpl, DeviceImpl, CommandGroup.MKernelName);
  }

  auto SetFunc = [&Plugin, &UrKernel, &DeviceImageImpl, &Ctx,
                  &getMemAllocationFunc](sycl::detail::ArgDesc &Arg,
                                         size_t NextTrueIndex) {
    sycl::detail::SetArgBasedOnType(Plugin, UrKernel, DeviceImageImpl,
                                    getMemAllocationFunc, Ctx, Arg,
                                    NextTrueIndex);
  };
  // Copy args for modification
  auto Args = CommandGroup.MArgs;
  sycl::detail::applyFuncOnFilteredArgs(EliminatedArgMask, Args, SetFunc);

  // Remember this information before the range dimensions are reversed
  const bool HasLocalSize = (CommandGroup.MNDRDesc.LocalSize[0] != 0);

  // Copy NDRDesc for modification
  auto NDRDesc = CommandGroup.MNDRDesc;
  // Reverse kernel dims
  sycl::detail::ReverseRangeDimensionsForKernel(NDRDesc);

  size_t RequiredWGSize[3] = {0, 0, 0};
  size_t *LocalSize = nullptr;

  if (HasLocalSize)
    LocalSize = &NDRDesc.LocalSize[0];
  else {
    Plugin->call(urKernelGetGroupInfo, UrKernel, DeviceImpl->getHandleRef(),
                 UR_KERNEL_GROUP_INFO_COMPILE_WORK_GROUP_SIZE,
                 sizeof(RequiredWGSize), RequiredWGSize,
                 /* pPropSizeRet = */ nullptr);

    const bool EnforcedLocalSize =
        (RequiredWGSize[0] != 0 || RequiredWGSize[1] != 0 ||
         RequiredWGSize[2] != 0);
    if (EnforcedLocalSize)
      LocalSize = RequiredWGSize;
  }

  ur_result_t Res = Plugin->call_nocheck(
      urCommandBufferAppendKernelLaunchExp, CommandBuffer, UrKernel,
      NDRDesc.Dims, &NDRDesc.GlobalOffset[0], &NDRDesc.GlobalSize[0], LocalSize,
      SyncPoints.size(), SyncPoints.size() ? SyncPoints.data() : nullptr,
      OutSyncPoint, OutCommand);

  if (!SyclKernelImpl && !Kernel) {
    Plugin->call(urKernelRelease, UrKernel);
    Plugin->call(urProgramRelease, UrProgram);
  }

  if (Res != UR_RESULT_SUCCESS) {
    const device_impl &DeviceImplem = *(DeviceImpl);
    detail::enqueue_kernel_launch::handleErrorOrWarning(Res, DeviceImplem,
                                                        UrKernel, NDRDesc);
  }

  return Res;
}

void enqueueImpKernel(
    const QueueImplPtr &Queue, NDRDescT &NDRDesc, std::vector<ArgDesc> &Args,
    const std::shared_ptr<detail::kernel_bundle_impl> &KernelBundleImplPtr,
    const std::shared_ptr<detail::kernel_impl> &MSyclKernel,
    const std::string &KernelName, std::vector<ur_event_handle_t> &RawEvents,
    const detail::EventImplPtr &OutEventImpl,
    const std::function<void *(Requirement *Req)> &getMemAllocationFunc,
    ur_kernel_cache_config_t KernelCacheConfig, const bool KernelIsCooperative,
    const bool KernelUsesClusterLaunch, const RTDeviceBinaryImage *BinImage) {
  assert(Queue && "Kernel submissions should have an associated queue");
  // Run OpenCL kernel
  auto ContextImpl = Queue->getContextImplPtr();
  auto DeviceImpl = Queue->getDeviceImplPtr();
  ur_kernel_handle_t Kernel = nullptr;
  std::mutex *KernelMutex = nullptr;
  ur_program_handle_t Program = nullptr;
  const KernelArgMask *EliminatedArgMask;

  std::shared_ptr<kernel_impl> SyclKernelImpl;
  std::shared_ptr<device_image_impl> DeviceImageImpl;

  // Use kernel_bundle if available unless it is interop.
  // Interop bundles can't be used in the first branch, because the kernels
  // in interop kernel bundles (if any) do not have kernel_id
  // and can therefore not be looked up, but since they are self-contained
  // they can simply be launched directly.
  if (KernelBundleImplPtr && !KernelBundleImplPtr->isInterop()) {
    kernel_id KernelID =
        detail::ProgramManager::getInstance().getSYCLKernelID(KernelName);
    kernel SyclKernel =
        KernelBundleImplPtr->get_kernel(KernelID, KernelBundleImplPtr);

    SyclKernelImpl = detail::getSyclObjImpl(SyclKernel);

    Kernel = SyclKernelImpl->getHandleRef();
    DeviceImageImpl = SyclKernelImpl->getDeviceImage();

    Program = DeviceImageImpl->get_ur_program_ref();

    EliminatedArgMask = SyclKernelImpl->getKernelArgMask();
    KernelMutex = SyclKernelImpl->getCacheMutex();
  } else if (nullptr != MSyclKernel) {
    assert(MSyclKernel->get_info<info::kernel::context>() ==
           Queue->get_context());
    Kernel = MSyclKernel->getHandleRef();
    Program = MSyclKernel->getProgramRef();

    // Non-cacheable kernels use mutexes from kernel_impls.
    // TODO this can still result in a race condition if multiple SYCL
    // kernels are created with the same native handle. To address this,
    // we need to either store and use a ur_native_handle_t -> mutex map or
    // reuse and return existing SYCL kernels from make_native to avoid
    // their duplication in such cases.
    KernelMutex = &MSyclKernel->getNoncacheableEnqueueMutex();
    EliminatedArgMask = MSyclKernel->getKernelArgMask();
  } else {
    std::tie(Kernel, KernelMutex, EliminatedArgMask, Program) =
        detail::ProgramManager::getInstance().getOrCreateKernel(
            ContextImpl, DeviceImpl, KernelName, NDRDesc);
  }

  // We may need more events for the launch, so we make another reference.
  std::vector<ur_event_handle_t> &EventsWaitList = RawEvents;

  // Initialize device globals associated with this.
  std::vector<ur_event_handle_t> DeviceGlobalInitEvents =
      ContextImpl->initializeDeviceGlobals(Program, Queue);
  std::vector<ur_event_handle_t> EventsWithDeviceGlobalInits;
  if (!DeviceGlobalInitEvents.empty()) {
    EventsWithDeviceGlobalInits.reserve(RawEvents.size() +
                                        DeviceGlobalInitEvents.size());
    EventsWithDeviceGlobalInits.insert(EventsWithDeviceGlobalInits.end(),
                                       RawEvents.begin(), RawEvents.end());
    EventsWithDeviceGlobalInits.insert(EventsWithDeviceGlobalInits.end(),
                                       DeviceGlobalInitEvents.begin(),
                                       DeviceGlobalInitEvents.end());
    EventsWaitList = EventsWithDeviceGlobalInits;
  }

  ur_result_t Error = UR_RESULT_SUCCESS;
  {
    // When KernelMutex is null, this means that in-memory caching is
    // disabled, which means that kernel object is not shared, so no locking
    // is necessary.
    using LockT = std::unique_lock<std::mutex>;
    auto Lock = KernelMutex ? LockT(*KernelMutex) : LockT();

    // Set SLM/Cache configuration for the kernel if non-default value is
    // provided.
    if (KernelCacheConfig == UR_KERNEL_CACHE_CONFIG_LARGE_SLM ||
        KernelCacheConfig == UR_KERNEL_CACHE_CONFIG_LARGE_DATA) {
      const PluginPtr &Plugin = Queue->getPlugin();
      Plugin->call(
          urKernelSetExecInfo, Kernel, UR_KERNEL_EXEC_INFO_CACHE_CONFIG,
          sizeof(ur_kernel_cache_config_t), nullptr, &KernelCacheConfig);
    }

    Error = SetKernelParamsAndLaunch(
        Queue, Args, DeviceImageImpl, Kernel, NDRDesc, EventsWaitList,
        OutEventImpl, EliminatedArgMask, getMemAllocationFunc,
        KernelIsCooperative, KernelUsesClusterLaunch, BinImage, KernelName);

    const PluginPtr &Plugin = Queue->getPlugin();
    if (!SyclKernelImpl && !MSyclKernel) {
      Plugin->call(urKernelRelease, Kernel);
      Plugin->call(urProgramRelease, Program);
    }
  }
  if (UR_RESULT_SUCCESS != Error) {
    // If we have got non-success error code, let's analyze it to emit nice
    // exception explaining what was wrong
    const device_impl &DeviceImpl = *(Queue->getDeviceImplPtr());
    detail::enqueue_kernel_launch::handleErrorOrWarning(Error, DeviceImpl,
                                                        Kernel, NDRDesc);
  }
}

ur_result_t enqueueReadWriteHostPipe(const QueueImplPtr &Queue,
                                     const std::string &PipeName, bool blocking,
                                     void *ptr, size_t size,
                                     std::vector<ur_event_handle_t> &RawEvents,
                                     const detail::EventImplPtr &OutEventImpl,
                                     bool read) {
  assert(Queue &&
         "ReadWrite host pipe submissions should have an associated queue");
  detail::HostPipeMapEntry *hostPipeEntry =
      ProgramManager::getInstance().getHostPipeEntry(PipeName);

  ur_program_handle_t Program = nullptr;
  device Device = Queue->get_device();
  ContextImplPtr ContextImpl = Queue->getContextImplPtr();
  std::optional<ur_program_handle_t> CachedProgram =
      ContextImpl->getProgramForHostPipe(Device, hostPipeEntry);
  if (CachedProgram)
    Program = *CachedProgram;
  else {
    // If there was no cached program, build one.
    device_image_plain devImgPlain =
        ProgramManager::getInstance().getDeviceImageFromBinaryImage(
            hostPipeEntry->getDevBinImage(), Queue->get_context(),
            Queue->get_device());
    device_image_plain BuiltImage =
        ProgramManager::getInstance().build(devImgPlain, {Device}, {});
    Program = getSyclObjImpl(BuiltImage)->get_ur_program_ref();
  }
  assert(Program && "Program for this hostpipe is not compiled.");

  const PluginPtr &Plugin = Queue->getPlugin();

  ur_queue_handle_t ur_q = Queue->getHandleRef();
  ur_result_t Error;

  auto OutEvent = OutEventImpl ? &OutEventImpl->getHandleRef() : nullptr;
  if (OutEventImpl != nullptr)
    OutEventImpl->setHostEnqueueTime();
  if (read) {
    Error = Plugin->call_nocheck(
        urEnqueueReadHostPipe, ur_q, Program, PipeName.c_str(), blocking, ptr,
        size, RawEvents.size(), RawEvents.empty() ? nullptr : &RawEvents[0],
        OutEvent);
  } else {
    Error = Plugin->call_nocheck(
        urEnqueueWriteHostPipe, ur_q, Program, PipeName.c_str(), blocking, ptr,
        size, RawEvents.size(), RawEvents.empty() ? nullptr : &RawEvents[0],
        OutEvent);
  }

  return Error;
}

ur_result_t ExecCGCommand::enqueueImpCommandBuffer() {
  assert(MQueue && "Command buffer enqueue should have an associated queue");
  // Wait on host command dependencies
  waitForPreparedHostEvents();

  // Any device dependencies need to be waited on here since subsequent
  // submissions of the command buffer itself will not receive dependencies on
  // them, e.g. initial copies from host to device
  std::vector<EventImplPtr> EventImpls = MPreparedDepsEvents;
  flushCrossQueueDeps(EventImpls, MWorkerQueue);
  std::vector<ur_event_handle_t> RawEvents = getUrEvents(EventImpls);
  if (!RawEvents.empty()) {
    MQueue->getPlugin()->call(urEventWait, RawEvents.size(), &RawEvents[0]);
  }

  // We can omit creating a UR event and create a "discarded" event if either
  // the queue has the discard property or the command has been explicitly
  // marked as not needing an event, e.g. if the user did not ask for one, and
  // if the queue supports discarded UR event and there are no requirements.
  bool DiscardUrEvent = (MQueue->MDiscardEvents || !MEventNeeded) &&
                        MQueue->supportsDiscardingPiEvents() &&
                        MCommandGroup->getRequirements().size() == 0;
  ur_event_handle_t *Event = DiscardUrEvent ? nullptr : &MEvent->getHandleRef();
  ur_exp_command_buffer_sync_point_t OutSyncPoint;
  ur_exp_command_buffer_command_handle_t OutCommand = nullptr;
  switch (MCommandGroup->getType()) {
  case CGType::Kernel: {
    CGExecKernel *ExecKernel = (CGExecKernel *)MCommandGroup.get();

    auto getMemAllocationFunc = [this](Requirement *Req) {
      AllocaCommandBase *AllocaCmd = getAllocaForReq(Req);
      return AllocaCmd->getMemAllocation();
    };

    if (!Event) {
      // Kernel only uses assert if it's non interop one
      bool KernelUsesAssert =
          !(ExecKernel->MSyclKernel && ExecKernel->MSyclKernel->isInterop()) &&
          ProgramManager::getInstance().kernelUsesAssert(
              ExecKernel->MKernelName);
      if (KernelUsesAssert) {
        Event = &MEvent->getHandleRef();
      }
    }
    auto result = enqueueImpCommandBufferKernel(
        MQueue->get_context(), MQueue->getDeviceImplPtr(), MCommandBuffer,
        *ExecKernel, MSyncPointDeps, &OutSyncPoint, &OutCommand,
        getMemAllocationFunc);
    MEvent->setSyncPoint(OutSyncPoint);
    MEvent->setCommandBufferCommand(OutCommand);
    return result;
  }
  case CGType::CopyUSM: {
    CGCopyUSM *Copy = (CGCopyUSM *)MCommandGroup.get();
    MemoryManager::ext_oneapi_copy_usm_cmd_buffer(
        MQueue->getContextImplPtr(), Copy->getSrc(), MCommandBuffer,
        Copy->getLength(), Copy->getDst(), MSyncPointDeps, &OutSyncPoint);
    MEvent->setSyncPoint(OutSyncPoint);
    return UR_RESULT_SUCCESS;
  }
  case CGType::CopyAccToAcc: {
    CGCopy *Copy = (CGCopy *)MCommandGroup.get();
    Requirement *ReqSrc = (Requirement *)(Copy->getSrc());
    Requirement *ReqDst = (Requirement *)(Copy->getDst());

    AllocaCommandBase *AllocaCmdSrc = getAllocaForReq(ReqSrc);
    AllocaCommandBase *AllocaCmdDst = getAllocaForReq(ReqDst);

    MemoryManager::ext_oneapi_copyD2D_cmd_buffer(
        MQueue->getContextImplPtr(), MCommandBuffer,
        AllocaCmdSrc->getSYCLMemObj(), AllocaCmdSrc->getMemAllocation(),
        ReqSrc->MDims, ReqSrc->MMemoryRange, ReqSrc->MAccessRange,
        ReqSrc->MOffset, ReqSrc->MElemSize, AllocaCmdDst->getMemAllocation(),
        ReqDst->MDims, ReqDst->MMemoryRange, ReqDst->MAccessRange,
        ReqDst->MOffset, ReqDst->MElemSize, std::move(MSyncPointDeps),
        &OutSyncPoint);
    MEvent->setSyncPoint(OutSyncPoint);
    return UR_RESULT_SUCCESS;
  }
  case CGType::CopyAccToPtr: {
    CGCopy *Copy = (CGCopy *)MCommandGroup.get();
    Requirement *Req = (Requirement *)Copy->getSrc();
    AllocaCommandBase *AllocaCmd = getAllocaForReq(Req);

    MemoryManager::ext_oneapi_copyD2H_cmd_buffer(
        MQueue->getContextImplPtr(), MCommandBuffer, AllocaCmd->getSYCLMemObj(),
        AllocaCmd->getMemAllocation(), Req->MDims, Req->MMemoryRange,
        Req->MAccessRange, Req->MOffset, Req->MElemSize, (char *)Copy->getDst(),
        Req->MDims, Req->MAccessRange,
        /*DstOffset=*/{0, 0, 0}, Req->MElemSize, std::move(MSyncPointDeps),
        &OutSyncPoint);
    MEvent->setSyncPoint(OutSyncPoint);
    return UR_RESULT_SUCCESS;
  }
  case CGType::CopyPtrToAcc: {
    CGCopy *Copy = (CGCopy *)MCommandGroup.get();
    Requirement *Req = (Requirement *)(Copy->getDst());
    AllocaCommandBase *AllocaCmd = getAllocaForReq(Req);

    MemoryManager::ext_oneapi_copyH2D_cmd_buffer(
        MQueue->getContextImplPtr(), MCommandBuffer, AllocaCmd->getSYCLMemObj(),
        (char *)Copy->getSrc(), Req->MDims, Req->MAccessRange,
        /*SrcOffset*/ {0, 0, 0}, Req->MElemSize, AllocaCmd->getMemAllocation(),
        Req->MDims, Req->MMemoryRange, Req->MAccessRange, Req->MOffset,
        Req->MElemSize, std::move(MSyncPointDeps), &OutSyncPoint);
    MEvent->setSyncPoint(OutSyncPoint);
    return UR_RESULT_SUCCESS;
  }
  case CGType::Fill: {
    CGFill *Fill = (CGFill *)MCommandGroup.get();
    Requirement *Req = (Requirement *)(Fill->getReqToFill());
    AllocaCommandBase *AllocaCmd = getAllocaForReq(Req);

    MemoryManager::ext_oneapi_fill_cmd_buffer(
        MQueue->getContextImplPtr(), MCommandBuffer, AllocaCmd->getSYCLMemObj(),
        AllocaCmd->getMemAllocation(), Fill->MPattern.size(),
        Fill->MPattern.data(), Req->MDims, Req->MMemoryRange, Req->MAccessRange,
        Req->MOffset, Req->MElemSize, std::move(MSyncPointDeps), &OutSyncPoint);
    MEvent->setSyncPoint(OutSyncPoint);
    return UR_RESULT_SUCCESS;
  }
  case CGType::FillUSM: {
    CGFillUSM *Fill = (CGFillUSM *)MCommandGroup.get();
    MemoryManager::ext_oneapi_fill_usm_cmd_buffer(
        MQueue->getContextImplPtr(), MCommandBuffer, Fill->getDst(),
        Fill->getLength(), Fill->getPattern(), std::move(MSyncPointDeps),
        &OutSyncPoint);
    MEvent->setSyncPoint(OutSyncPoint);
    return UR_RESULT_SUCCESS;
  }
  case CGType::PrefetchUSM: {
    CGPrefetchUSM *Prefetch = (CGPrefetchUSM *)MCommandGroup.get();
    MemoryManager::ext_oneapi_prefetch_usm_cmd_buffer(
        MQueue->getContextImplPtr(), MCommandBuffer, Prefetch->getDst(),
        Prefetch->getLength(), std::move(MSyncPointDeps), &OutSyncPoint);
    MEvent->setSyncPoint(OutSyncPoint);
    return UR_RESULT_SUCCESS;
  }
  case CGType::AdviseUSM: {
    CGAdviseUSM *Advise = (CGAdviseUSM *)MCommandGroup.get();
    MemoryManager::ext_oneapi_advise_usm_cmd_buffer(
        MQueue->getContextImplPtr(), MCommandBuffer, Advise->getDst(),
        Advise->getLength(), Advise->getAdvice(), std::move(MSyncPointDeps),
        &OutSyncPoint);
    MEvent->setSyncPoint(OutSyncPoint);
    return UR_RESULT_SUCCESS;
  }

  default:
    throw exception(make_error_code(errc::runtime),
                    "CG type not implemented for command buffers.");
  }
}

ur_result_t ExecCGCommand::enqueueImp() {
  if (MCommandBuffer) {
    return enqueueImpCommandBuffer();
  } else {
    return enqueueImpQueue();
  }
}

ur_result_t ExecCGCommand::enqueueImpQueue() {
  if (getCG().getType() != CGType::CodeplayHostTask)
    waitForPreparedHostEvents();
  std::vector<EventImplPtr> EventImpls = MPreparedDepsEvents;
  auto RawEvents = getUrEvents(EventImpls);
  flushCrossQueueDeps(EventImpls, MWorkerQueue);

  // We can omit creating a UR event and create a "discarded" event if either
  // the queue has the discard property or the command has been explicitly
  // marked as not needing an event, e.g. if the user did not ask for one, and
  // if the queue supports discarded UR event and there are no requirements.
  bool DiscardUrEvent = MQueue && (MQueue->MDiscardEvents || !MEventNeeded) &&
                        MQueue->supportsDiscardingPiEvents() &&
                        MCommandGroup->getRequirements().size() == 0;

  ur_event_handle_t *Event = DiscardUrEvent ? nullptr : &MEvent->getHandleRef();
  detail::EventImplPtr EventImpl = DiscardUrEvent ? nullptr : MEvent;

  switch (MCommandGroup->getType()) {

  case CGType::UpdateHost: {
    throw sycl::exception(sycl::make_error_code(sycl::errc::runtime),
                          "Update host should be handled by the Scheduler. " +
                              codeToString(UR_RESULT_ERROR_INVALID_VALUE));
  }
  case CGType::CopyAccToPtr: {
    CGCopy *Copy = (CGCopy *)MCommandGroup.get();
    Requirement *Req = (Requirement *)Copy->getSrc();
    AllocaCommandBase *AllocaCmd = getAllocaForReq(Req);

    MemoryManager::copy(
        AllocaCmd->getSYCLMemObj(), AllocaCmd->getMemAllocation(), MQueue,
        Req->MDims, Req->MMemoryRange, Req->MAccessRange, Req->MOffset,
        Req->MElemSize, Copy->getDst(), nullptr, Req->MDims, Req->MAccessRange,
        Req->MAccessRange, /*DstOffset=*/{0, 0, 0}, Req->MElemSize,
        std::move(RawEvents), MEvent->getHandleRef(), MEvent);

    return UR_RESULT_SUCCESS;
  }
  case CGType::CopyPtrToAcc: {
    CGCopy *Copy = (CGCopy *)MCommandGroup.get();
    Requirement *Req = (Requirement *)(Copy->getDst());
    AllocaCommandBase *AllocaCmd = getAllocaForReq(Req);

    MemoryManager::copy(
        AllocaCmd->getSYCLMemObj(), Copy->getSrc(), nullptr, Req->MDims,
        Req->MAccessRange, Req->MAccessRange,
        /*SrcOffset*/ {0, 0, 0}, Req->MElemSize, AllocaCmd->getMemAllocation(),
        MQueue, Req->MDims, Req->MMemoryRange, Req->MAccessRange, Req->MOffset,
        Req->MElemSize, std::move(RawEvents), MEvent->getHandleRef(), MEvent);

    return UR_RESULT_SUCCESS;
  }
  case CGType::CopyAccToAcc: {
    CGCopy *Copy = (CGCopy *)MCommandGroup.get();
    Requirement *ReqSrc = (Requirement *)(Copy->getSrc());
    Requirement *ReqDst = (Requirement *)(Copy->getDst());

    AllocaCommandBase *AllocaCmdSrc = getAllocaForReq(ReqSrc);
    AllocaCommandBase *AllocaCmdDst = getAllocaForReq(ReqDst);

    MemoryManager::copy(
        AllocaCmdSrc->getSYCLMemObj(), AllocaCmdSrc->getMemAllocation(), MQueue,
        ReqSrc->MDims, ReqSrc->MMemoryRange, ReqSrc->MAccessRange,
        ReqSrc->MOffset, ReqSrc->MElemSize, AllocaCmdDst->getMemAllocation(),
        MQueue, ReqDst->MDims, ReqDst->MMemoryRange, ReqDst->MAccessRange,
        ReqDst->MOffset, ReqDst->MElemSize, std::move(RawEvents),
        MEvent->getHandleRef(), MEvent);

    return UR_RESULT_SUCCESS;
  }
  case CGType::Fill: {
    CGFill *Fill = (CGFill *)MCommandGroup.get();
    Requirement *Req = (Requirement *)(Fill->getReqToFill());
    AllocaCommandBase *AllocaCmd = getAllocaForReq(Req);

    MemoryManager::fill(
        AllocaCmd->getSYCLMemObj(), AllocaCmd->getMemAllocation(), MQueue,
        Fill->MPattern.size(), Fill->MPattern.data(), Req->MDims,
        Req->MMemoryRange, Req->MAccessRange, Req->MOffset, Req->MElemSize,
        std::move(RawEvents), MEvent->getHandleRef(), MEvent);

    return UR_RESULT_SUCCESS;
  }
  case CGType::Kernel: {
    assert(MQueue && "Kernel submissions should have an associated queue");
    CGExecKernel *ExecKernel = (CGExecKernel *)MCommandGroup.get();

    NDRDescT &NDRDesc = ExecKernel->MNDRDesc;
    std::vector<ArgDesc> &Args = ExecKernel->MArgs;

    auto getMemAllocationFunc = [this](Requirement *Req) {
      AllocaCommandBase *AllocaCmd = getAllocaForReq(Req);
      // getAllocaForReq may return nullptr if Req is a default constructed
      // accessor. Simply return nullptr in such a case.
      return AllocaCmd ? AllocaCmd->getMemAllocation() : nullptr;
    };

    const std::shared_ptr<detail::kernel_impl> &SyclKernel =
        ExecKernel->MSyclKernel;
    const std::string &KernelName = ExecKernel->MKernelName;

    if (!EventImpl) {
      // Kernel only uses assert if it's non interop one
      bool KernelUsesAssert =
          !(SyclKernel && SyclKernel->isInterop()) &&
          ProgramManager::getInstance().kernelUsesAssert(KernelName);
      if (KernelUsesAssert) {
        EventImpl = MEvent;
      }
    }

    const RTDeviceBinaryImage *BinImage = nullptr;
    if (detail::SYCLConfig<detail::SYCL_JIT_AMDGCN_PTX_KERNELS>::get()) {
      std::tie(BinImage, std::ignore) =
          retrieveKernelBinary(MQueue, KernelName.c_str());
      assert(BinImage && "Failed to obtain a binary image.");
    }
    enqueueImpKernel(MQueue, NDRDesc, Args, ExecKernel->getKernelBundle(),
                     SyclKernel, KernelName, RawEvents, EventImpl,
                     getMemAllocationFunc, ExecKernel->MKernelCacheConfig,
                     ExecKernel->MKernelIsCooperative,
                     ExecKernel->MKernelUsesClusterLaunch, BinImage);

    return UR_RESULT_SUCCESS;
  }
  case CGType::CopyUSM: {
    CGCopyUSM *Copy = (CGCopyUSM *)MCommandGroup.get();
    MemoryManager::copy_usm(Copy->getSrc(), MQueue, Copy->getLength(),
                            Copy->getDst(), std::move(RawEvents), Event,
                            MEvent);

    return UR_RESULT_SUCCESS;
  }
  case CGType::FillUSM: {
    CGFillUSM *Fill = (CGFillUSM *)MCommandGroup.get();
    MemoryManager::fill_usm(Fill->getDst(), MQueue, Fill->getLength(),
                            Fill->getPattern(), std::move(RawEvents), Event,
                            MEvent);

    return UR_RESULT_SUCCESS;
  }
  case CGType::PrefetchUSM: {
    CGPrefetchUSM *Prefetch = (CGPrefetchUSM *)MCommandGroup.get();
    MemoryManager::prefetch_usm(Prefetch->getDst(), MQueue,
                                Prefetch->getLength(), std::move(RawEvents),
                                Event, MEvent);

    return UR_RESULT_SUCCESS;
  }
  case CGType::AdviseUSM: {
    CGAdviseUSM *Advise = (CGAdviseUSM *)MCommandGroup.get();
    MemoryManager::advise_usm(Advise->getDst(), MQueue, Advise->getLength(),
                              Advise->getAdvice(), std::move(RawEvents), Event,
                              MEvent);

    return UR_RESULT_SUCCESS;
  }
  case CGType::Copy2DUSM: {
    CGCopy2DUSM *Copy = (CGCopy2DUSM *)MCommandGroup.get();
    MemoryManager::copy_2d_usm(Copy->getSrc(), Copy->getSrcPitch(), MQueue,
                               Copy->getDst(), Copy->getDstPitch(),
                               Copy->getWidth(), Copy->getHeight(),
                               std::move(RawEvents), Event, MEvent);
    return UR_RESULT_SUCCESS;
  }
  case CGType::Fill2DUSM: {
    CGFill2DUSM *Fill = (CGFill2DUSM *)MCommandGroup.get();
    MemoryManager::fill_2d_usm(Fill->getDst(), MQueue, Fill->getPitch(),
                               Fill->getWidth(), Fill->getHeight(),
                               Fill->getPattern(), std::move(RawEvents), Event,
                               MEvent);
    return UR_RESULT_SUCCESS;
  }
  case CGType::Memset2DUSM: {
    CGMemset2DUSM *Memset = (CGMemset2DUSM *)MCommandGroup.get();
    MemoryManager::memset_2d_usm(Memset->getDst(), MQueue, Memset->getPitch(),
                                 Memset->getWidth(), Memset->getHeight(),
                                 Memset->getValue(), std::move(RawEvents),
                                 Event, MEvent);
    return UR_RESULT_SUCCESS;
  }
  case CGType::CodeplayHostTask: {
    CGHostTask *HostTask = static_cast<CGHostTask *>(MCommandGroup.get());

    for (ArgDesc &Arg : HostTask->MArgs) {
      switch (Arg.MType) {
      case kernel_param_kind_t::kind_accessor: {
        Requirement *Req = static_cast<Requirement *>(Arg.MPtr);
        AllocaCommandBase *AllocaCmd = getAllocaForReq(Req);

        if (AllocaCmd)
          Req->MData = AllocaCmd->getMemAllocation();
        break;
      }
      default:
        throw sycl::exception(sycl::make_error_code(sycl::errc::runtime),
                              "Unsupported arg type " +
                                  codeToString(UR_RESULT_ERROR_INVALID_VALUE));
      }
    }

    std::vector<interop_handle::ReqToMem> ReqToMem;
    std::vector<ur_mem_handle_t> ReqUrMem;

    if (HostTask->MHostTask->isInteropTask()) {
      // Extract the Mem Objects for all Requirements, to ensure they are
      // available if a user asks for them inside the interop task scope
      const std::vector<Requirement *> &HandlerReq =
          HostTask->getRequirements();
      auto ReqToMemConv = [&ReqToMem, &ReqUrMem, HostTask](Requirement *Req) {
        const std::vector<AllocaCommandBase *> &AllocaCmds =
            Req->MSYCLMemObj->MRecord->MAllocaCommands;

        for (AllocaCommandBase *AllocaCmd : AllocaCmds)
          if (getContext(HostTask->MQueue) ==
              getContext(AllocaCmd->getQueue())) {
            auto MemArg = reinterpret_cast<ur_mem_handle_t>(
                AllocaCmd->getMemAllocation());
            ReqToMem.emplace_back(std::make_pair(Req, MemArg));
            ReqUrMem.emplace_back(MemArg);

            return;
          }

        assert(false &&
               "Can't get memory object due to no allocation available");

        throw sycl::exception(
            sycl::make_error_code(sycl::errc::runtime),
            "Can't get memory object due to no allocation available " +
                codeToString(UR_RESULT_ERROR_INVALID_MEM_OBJECT));
      };
      std::for_each(std::begin(HandlerReq), std::end(HandlerReq), ReqToMemConv);
      std::sort(std::begin(ReqToMem), std::end(ReqToMem));
    }

    // Host task is executed asynchronously so we should record where it was
    // submitted to report exception origin properly.
    copySubmissionCodeLocation();

    queue_impl::getThreadPool().submit<DispatchHostTask>(
        DispatchHostTask(this, std::move(ReqToMem), std::move(ReqUrMem)));

    MShouldCompleteEventIfPossible = false;

    return UR_RESULT_SUCCESS;
  }
  case CGType::EnqueueNativeCommand: {
    CGHostTask *HostTask = static_cast<CGHostTask *>(MCommandGroup.get());

    for (ArgDesc &Arg : HostTask->MArgs) {
      switch (Arg.MType) {
      case kernel_param_kind_t::kind_accessor: {
        Requirement *Req = static_cast<Requirement *>(Arg.MPtr);
        AllocaCommandBase *AllocaCmd = getAllocaForReq(Req);

        if (AllocaCmd)
          Req->MData = AllocaCmd->getMemAllocation();
        break;
      }
      default:
        throw sycl::exception(sycl::make_error_code(sycl::errc::runtime),
                              "Unsupported arg type ");
      }
    }

    std::vector<interop_handle::ReqToMem> ReqToMem;
    std::vector<ur_mem_handle_t> ReqMems;

    if (HostTask->MHostTask->isInteropTask()) {
      // Extract the Mem Objects for all Requirements, to ensure they are
      // available if a user asks for them inside the interop task scope
      const std::vector<Requirement *> &HandlerReq =
          HostTask->getRequirements();
      auto ReqToMemConv = [&ReqToMem, &ReqMems, HostTask](Requirement *Req) {
        const std::vector<AllocaCommandBase *> &AllocaCmds =
            Req->MSYCLMemObj->MRecord->MAllocaCommands;

        for (AllocaCommandBase *AllocaCmd : AllocaCmds)
          if (getContext(HostTask->MQueue) ==
              getContext(AllocaCmd->getQueue())) {
            auto MemArg = reinterpret_cast<ur_mem_handle_t>(
                AllocaCmd->getMemAllocation());
            ReqToMem.emplace_back(std::make_pair(Req, MemArg));
            ReqMems.emplace_back(MemArg);

            return;
          }

        assert(false &&
               "Can't get memory object due to no allocation available");

        throw sycl::exception(
            sycl::make_error_code(sycl::errc::runtime),
            "Can't get memory object due to no allocation available " +
                codeToString(UR_RESULT_ERROR_INVALID_MEM_OBJECT));
      };
      std::for_each(std::begin(HandlerReq), std::end(HandlerReq), ReqToMemConv);
      std::sort(std::begin(ReqToMem), std::end(ReqToMem));
    }

    EnqueueNativeCommandData CustomOpData{
        interop_handle{ReqToMem, HostTask->MQueue,
                       HostTask->MQueue->getDeviceImplPtr(),
                       HostTask->MQueue->getContextImplPtr()},
        HostTask->MHostTask->MInteropTask};

    ur_bool_t NativeCommandSupport = false;
    MQueue->getPlugin()->call(
        urDeviceGetInfo,
        detail::getSyclObjImpl(MQueue->get_device())->getHandleRef(),
        UR_DEVICE_INFO_ENQUEUE_NATIVE_COMMAND_SUPPORT_EXP,
        sizeof(NativeCommandSupport), &NativeCommandSupport, nullptr);
    assert(NativeCommandSupport && "ext_codeplay_enqueue_native_command is not "
                                   "supported on this device");
    MQueue->getPlugin()->call(urEnqueueNativeCommandExp, MQueue->getHandleRef(),
                              InteropFreeFunc, &CustomOpData, ReqMems.size(),
                              ReqMems.data(), nullptr, RawEvents.size(),
                              RawEvents.data(), Event);

    return UR_RESULT_SUCCESS;
  }
  case CGType::Barrier: {
    assert(MQueue && "Barrier submission should have an associated queue");
    const PluginPtr &Plugin = MQueue->getPlugin();
    if (MEvent != nullptr)
      MEvent->setHostEnqueueTime();
    Plugin->call(urEnqueueEventsWaitWithBarrier, MQueue->getHandleRef(), 0,
                 nullptr, Event);

    return UR_RESULT_SUCCESS;
  }
  case CGType::BarrierWaitlist: {
    assert(MQueue && "Barrier submission should have an associated queue");
    CGBarrier *Barrier = static_cast<CGBarrier *>(MCommandGroup.get());
    std::vector<detail::EventImplPtr> Events = Barrier->MEventsWaitWithBarrier;
    std::vector<ur_event_handle_t> UrEvents = getUrEventsBlocking(Events);
    if (UrEvents.empty()) {
      // If Events is empty, then the barrier has no effect.
      return UR_RESULT_SUCCESS;
    }
    const PluginPtr &Plugin = MQueue->getPlugin();
    if (MEvent != nullptr)
      MEvent->setHostEnqueueTime();
    Plugin->call(urEnqueueEventsWaitWithBarrier, MQueue->getHandleRef(),
                 UrEvents.size(), &UrEvents[0], Event);

    return UR_RESULT_SUCCESS;
  }
  case CGType::ProfilingTag: {
    const auto &Plugin = MQueue->getPlugin();
    // If the queue is not in-order, we need to insert a barrier. This barrier
    // does not need output events as it will implicitly enforce the following
    // enqueue is blocked until it finishes.
    if (!MQueue->isInOrder())
      Plugin->call(urEnqueueEventsWaitWithBarrier, MQueue->getHandleRef(),
                   /*num_events_in_wait_list=*/0,
                   /*event_wait_list=*/nullptr, /*event=*/nullptr);

    Plugin->call(urEnqueueTimestampRecordingExp, MQueue->getHandleRef(),
                 /*blocking=*/false,
                 /*num_events_in_wait_list=*/0, /*event_wait_list=*/nullptr,
                 Event);

    return UR_RESULT_SUCCESS;
  }
  case CGType::CopyToDeviceGlobal: {
    CGCopyToDeviceGlobal *Copy = (CGCopyToDeviceGlobal *)MCommandGroup.get();
    MemoryManager::copy_to_device_global(
        Copy->getDeviceGlobalPtr(), Copy->isDeviceImageScoped(), MQueue,
        Copy->getNumBytes(), Copy->getOffset(), Copy->getSrc(),
        std::move(RawEvents), Event, MEvent);

    return UR_RESULT_SUCCESS;
  }
  case CGType::CopyFromDeviceGlobal: {
    CGCopyFromDeviceGlobal *Copy =
        (CGCopyFromDeviceGlobal *)MCommandGroup.get();
    MemoryManager::copy_from_device_global(
        Copy->getDeviceGlobalPtr(), Copy->isDeviceImageScoped(), MQueue,
        Copy->getNumBytes(), Copy->getOffset(), Copy->getDest(),
        std::move(RawEvents), Event, MEvent);

    return UR_RESULT_SUCCESS;
  }
  case CGType::ReadWriteHostPipe: {
    CGReadWriteHostPipe *ExecReadWriteHostPipe =
        (CGReadWriteHostPipe *)MCommandGroup.get();
    std::string pipeName = ExecReadWriteHostPipe->getPipeName();
    void *hostPtr = ExecReadWriteHostPipe->getHostPtr();
    size_t typeSize = ExecReadWriteHostPipe->getTypeSize();
    bool blocking = ExecReadWriteHostPipe->isBlocking();
    bool read = ExecReadWriteHostPipe->isReadHostPipe();

    if (!EventImpl) {
      EventImpl = MEvent;
    }
    return enqueueReadWriteHostPipe(MQueue, pipeName, blocking, hostPtr,
                                    typeSize, RawEvents, EventImpl, read);
  }
  case CGType::ExecCommandBuffer: {
    assert(MQueue &&
           "Command buffer submissions should have an associated queue");
    CGExecCommandBuffer *CmdBufferCG =
        static_cast<CGExecCommandBuffer *>(MCommandGroup.get());
    if (MEvent != nullptr)
      MEvent->setHostEnqueueTime();
    return MQueue->getPlugin()->call_nocheck(
        urCommandBufferEnqueueExp, CmdBufferCG->MCommandBuffer,
        MQueue->getHandleRef(), RawEvents.size(),
        RawEvents.empty() ? nullptr : &RawEvents[0], Event);
  }
  case CGType::CopyImage: {
    CGCopyImage *Copy = (CGCopyImage *)MCommandGroup.get();

    MemoryManager::copy_image_bindless(
        MQueue, Copy->getSrc(), Copy->getDst(), Copy->getSrcDesc(),
        Copy->getDstDesc(), Copy->getSrcFormat(), Copy->getDstFormat(),
        Copy->getCopyFlags(), Copy->getSrcOffset(), Copy->getDstOffset(),
        Copy->getCopyExtent(), std::move(RawEvents), Event);
    return UR_RESULT_SUCCESS;
  }
  case CGType::SemaphoreWait: {
    assert(MQueue &&
           "Semaphore wait submissions should have an associated queue");
    CGSemaphoreWait *SemWait = (CGSemaphoreWait *)MCommandGroup.get();
    const detail::PluginPtr &Plugin = MQueue->getPlugin();
    auto OptWaitValue = SemWait->getWaitValue();
    uint64_t WaitValue = OptWaitValue.has_value() ? OptWaitValue.value() : 0;
    Plugin->call(urBindlessImagesWaitExternalSemaphoreExp,
                 MQueue->getHandleRef(), SemWait->getExternalSemaphore(),
                 OptWaitValue.has_value(), WaitValue, 0, nullptr, nullptr);

    return UR_RESULT_SUCCESS;
  }
  case CGType::SemaphoreSignal: {
    assert(MQueue &&
           "Semaphore signal submissions should have an associated queue");
    CGSemaphoreSignal *SemSignal = (CGSemaphoreSignal *)MCommandGroup.get();
    const detail::PluginPtr &Plugin = MQueue->getPlugin();
    auto OptSignalValue = SemSignal->getSignalValue();
    uint64_t SignalValue =
        OptSignalValue.has_value() ? OptSignalValue.value() : 0;
    Plugin->call(urBindlessImagesSignalExternalSemaphoreExp,
                 MQueue->getHandleRef(), SemSignal->getExternalSemaphore(),
                 OptSignalValue.has_value(), SignalValue, 0, nullptr, nullptr);

    return UR_RESULT_SUCCESS;
  }
  case CGType::None:
    throw sycl::exception(sycl::make_error_code(sycl::errc::runtime),
                          "CG type not implemented. " +
                              codeToString(UR_RESULT_ERROR_INVALID_OPERATION));
  }
  return UR_RESULT_ERROR_INVALID_OPERATION;
}

bool ExecCGCommand::producesPiEvent() const {
  return !MCommandBuffer &&
         MCommandGroup->getType() != CGType::CodeplayHostTask;
}

bool ExecCGCommand::supportsPostEnqueueCleanup() const {
  // Host tasks are cleaned up upon completion instead.
  return Command::supportsPostEnqueueCleanup() &&
         (MCommandGroup->getType() != CGType::CodeplayHostTask);
}

bool ExecCGCommand::readyForCleanup() const {
  if (MCommandGroup->getType() == CGType::CodeplayHostTask)
    return MLeafCounter == 0 && MEvent->isCompleted();
  return Command::readyForCleanup();
}

KernelFusionCommand::KernelFusionCommand(QueueImplPtr Queue)
    : Command(Command::CommandType::FUSION, Queue),
      MStatus(FusionStatus::ACTIVE) {
  emitInstrumentationDataProxy();
}

std::vector<Command *> &KernelFusionCommand::auxiliaryCommands() {
  return MAuxiliaryCommands;
}

void KernelFusionCommand::addToFusionList(ExecCGCommand *Kernel) {
  MFusionList.push_back(Kernel);
}

std::vector<ExecCGCommand *> &KernelFusionCommand::getFusionList() {
  return MFusionList;
}

bool KernelFusionCommand::producesPiEvent() const { return false; }

ur_result_t KernelFusionCommand::enqueueImp() {
  waitForPreparedHostEvents();
  waitForEvents(MQueue, MPreparedDepsEvents, MEvent->getHandleRef());

  // We need to release the queue here because KernelFusionCommands are
  // held back by the scheduler thus prevent the deallocation of the queue.
  resetQueue();
  return UR_RESULT_SUCCESS;
}

void KernelFusionCommand::setFusionStatus(FusionStatus Status) {
  MStatus = Status;
}

void KernelFusionCommand::resetQueue() {
  assert(MStatus != FusionStatus::ACTIVE &&
         "Cannot release the queue attached to the KernelFusionCommand if it "
         "is active.");
  MQueue.reset();
  MWorkerQueue.reset();
}

void KernelFusionCommand::emitInstrumentationData() {
#ifdef XPTI_ENABLE_INSTRUMENTATION
  constexpr uint16_t NotificationTraceType = xpti::trace_node_create;
  if (!xptiCheckTraceEnabled(MStreamID)) {
    return;
  }
  // Create a payload with the command name and an event using this payload to
  // emit a node_create
  MCommandNodeType = commandToNodeType(MType);
  MCommandName = commandToName(MType);

  static unsigned FusionNodeCount = 0;
  std::stringstream PayloadStr;
  PayloadStr << "Fusion command #" << FusionNodeCount++;
  xpti::payload_t Payload = xpti::payload_t(PayloadStr.str().c_str());

  uint64_t CommandInstanceNo = 0;
  xpti_td *CmdTraceEvent =
      xptiMakeEvent(MCommandName.c_str(), &Payload, xpti::trace_graph_event,
                    xpti_at::active, &CommandInstanceNo);

  MInstanceID = CommandInstanceNo;
  if (CmdTraceEvent) {
    MTraceEvent = static_cast<void *>(CmdTraceEvent);
    // If we are seeing this event again, then the instance ID
    // will be greater
    // than 1; in this case, we must skip sending a
    // notification to create a node as this node has already
    // been created. We return this value so the epilog method
    // can be called selectively.
    // See makeTraceEventProlog.
    MFirstInstance = (CommandInstanceNo == 1);
  }

  // This function is called in the constructor of the command. At this point
  // the kernel fusion list is still empty, so we don't have a terrible lot of
  // information we could attach to this node here.
  if (MFirstInstance && CmdTraceEvent)
    addDeviceMetadata(CmdTraceEvent, MQueue);

  if (MFirstInstance) {
    // Since we do NOT add queue_id value to metadata, we are stashing it to TLS
    // as this data is mutable and the metadata is supposed to be invariant
    xpti::framework::stash_tuple(XPTI_QUEUE_INSTANCE_ID_KEY,
                                 getQueueID(MQueue));
    xptiNotifySubscribers(MStreamID, NotificationTraceType,
                          detail::GSYCLGraphEvent,
                          static_cast<xpti_td *>(MTraceEvent), MInstanceID,
                          static_cast<const void *>(MCommandNodeType.c_str()));
  }

#endif
}

void KernelFusionCommand::printDot(std::ostream &Stream) const {
  Stream << "\"" << this << "\" [style=filled, fillcolor=\"#AFFF82\", label=\"";

  Stream << "ID = " << this << "\\n";
  Stream << "KERNEL FUSION on " << queueDeviceToString(MQueue.get()) << "\\n"
         << "FUSION LIST: {";
  bool Initial = true;
  for (auto *Cmd : MFusionList) {
    if (!Initial) {
      Stream << ",\\n";
    }
    Initial = false;
    auto *KernelCG = static_cast<detail::CGExecKernel *>(&Cmd->getCG());
    if (KernelCG->MSyclKernel && KernelCG->MSyclKernel->isCreatedFromSource()) {
      Stream << "created from source";
    } else {
      Stream << demangleKernelName(KernelCG->getKernelName());
    }
  }
  Stream << "}\\n";

  Stream << "\"];" << std::endl;

  for (const auto &Dep : MDeps) {
    Stream << "  \"" << this << "\" -> \"" << Dep.MDepCommand << "\""
           << " [ label = \"Access mode: "
           << accessModeToString(Dep.MDepRequirement->MAccessMode) << "\\n"
           << "MemObj: " << Dep.MDepRequirement->MSYCLMemObj << " \" ]"
           << std::endl;
  }
}

UpdateCommandBufferCommand::UpdateCommandBufferCommand(
    QueueImplPtr Queue,
    ext::oneapi::experimental::detail::exec_graph_impl *Graph,
    std::vector<std::shared_ptr<ext::oneapi::experimental::detail::node_impl>>
        Nodes)
    : Command(CommandType::UPDATE_CMD_BUFFER, Queue), MGraph(Graph),
      MNodes(Nodes) {}

ur_result_t UpdateCommandBufferCommand::enqueueImp() {
  waitForPreparedHostEvents();
  std::vector<EventImplPtr> EventImpls = MPreparedDepsEvents;
  ur_event_handle_t &Event = MEvent->getHandleRef();
  Command::waitForEvents(MQueue, EventImpls, Event);

  for (auto &Node : MNodes) {
    auto CG = static_cast<CGExecKernel *>(Node->MCommandGroup.get());
    for (auto &Arg : CG->MArgs) {
      if (Arg.MType != kernel_param_kind_t::kind_accessor) {
        continue;
      }
      // Search through deps to get actual allocation for accessor args.
      for (const DepDesc &Dep : MDeps) {
        Requirement *Req = static_cast<AccessorImplHost *>(Arg.MPtr);
        if (Dep.MDepRequirement == Req) {
          if (Dep.MAllocaCmd) {
            Req->MData = Dep.MAllocaCmd->getMemAllocation();
          } else {
            throw sycl::exception(make_error_code(errc::invalid),
                                  "No allocation available for accessor when "
                                  "updating command buffer!");
          }
        }
      }
    }
    MGraph->updateImpl(Node);
  }

  return UR_RESULT_SUCCESS;
}

void UpdateCommandBufferCommand::printDot(std::ostream &Stream) const {
  Stream << "\"" << this << "\" [style=filled, fillcolor=\"#8d8f29\", label=\"";

  Stream << "ID = " << this << "\\n";
  Stream << "CommandBuffer Command Update"
         << "\\n";

  Stream << "\"];" << std::endl;

  for (const auto &Dep : MDeps) {
    Stream << "  \"" << this << "\" -> \"" << Dep.MDepCommand << "\""
           << " [ label = \"Access mode: "
           << accessModeToString(Dep.MDepRequirement->MAccessMode) << "\\n"
           << "MemObj: " << Dep.MDepRequirement->MSYCLMemObj << " \" ]"
           << std::endl;
  }
}

void UpdateCommandBufferCommand::emitInstrumentationData() {}
bool UpdateCommandBufferCommand::producesPiEvent() const { return false; }

} // namespace detail
} // namespace _V1
} // namespace sycl<|MERGE_RESOLUTION|>--- conflicted
+++ resolved
@@ -1722,7 +1722,7 @@
   }
 
   flushCrossQueueDeps(EventImpls, MWorkerQueue);
-<<<<<<< HEAD
+
   try {
     MemoryManager::copy(
         MSrcAllocaCmd->getSYCLMemObj(), MSrcAllocaCmd->getMemAllocation(),
@@ -1732,19 +1732,10 @@
         MDstReq.MElemSize, std::move(RawEvents), MEvent->getHandleRef(),
         MEvent);
   } catch (sycl::exception &e) {
-    return get_pi_error(e);
-  }
-
-  return PI_SUCCESS;
-=======
-  MemoryManager::copy(
-      MSrcAllocaCmd->getSYCLMemObj(), MSrcAllocaCmd->getMemAllocation(),
-      MSrcQueue, MSrcReq.MDims, MSrcReq.MMemoryRange, MSrcReq.MAccessRange,
-      MSrcReq.MOffset, MSrcReq.MElemSize, *MDstPtr, MQueue, MDstReq.MDims,
-      MDstReq.MMemoryRange, MDstReq.MAccessRange, MDstReq.MOffset,
-      MDstReq.MElemSize, std::move(RawEvents), MEvent->getHandleRef(), MEvent);
+    return static_cast<ur_result_t>(get_ur_error(e));
+  }
+
   return UR_RESULT_SUCCESS;
->>>>>>> 06609fce
 }
 
 EmptyCommand::EmptyCommand() : Command(CommandType::EMPTY_TASK, nullptr) {
