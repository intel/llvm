//===----------- commands.cpp - SYCL commands -------------------*- C++ -*-===//
//
// Part of the LLVM Project, under the Apache License v2.0 with LLVM Exceptions.
// See https://llvm.org/LICENSE.txt for license information.
// SPDX-License-Identifier: Apache-2.0 WITH LLVM-exception
//
//===----------------------------------------------------------------------===//

#include <detail/error_handling/error_handling.hpp>

#include <detail/context_impl.hpp>
#include <detail/event_impl.hpp>
#include <detail/host_pipe_map_entry.hpp>
#include <detail/kernel_bundle_impl.hpp>
#include <detail/kernel_impl.hpp>
#include <detail/kernel_info.hpp>
#include <detail/memory_manager.hpp>
#include <detail/program_impl.hpp>
#include <detail/program_manager/program_manager.hpp>
#include <detail/queue_impl.hpp>
#include <detail/sampler_impl.hpp>
#include <detail/scheduler/commands.hpp>
#include <detail/scheduler/scheduler.hpp>
#include <detail/stream_impl.hpp>
#include <detail/xpti_registry.hpp>
#include <sycl/access/access.hpp>
#include <sycl/backend_types.hpp>
#include <sycl/detail/cg_types.hpp>
#include <sycl/detail/kernel_desc.hpp>
#include <sycl/sampler.hpp>

#include <cassert>
#include <optional>
#include <string>
#include <vector>

#ifdef __has_include
#if __has_include(<cxxabi.h>)
#define __SYCL_ENABLE_GNU_DEMANGLING
#include <cstdlib>
#include <cxxabi.h>
#include <memory>
#endif
#endif

#ifdef XPTI_ENABLE_INSTRUMENTATION
#include "xpti/xpti_trace_framework.hpp"
#include <detail/xpti_registry.hpp>
#endif

namespace sycl {
__SYCL_INLINE_VER_NAMESPACE(_V1) {
namespace detail {

#ifdef XPTI_ENABLE_INSTRUMENTATION
// Global graph for the application
extern xpti::trace_event_data_t *GSYCLGraphEvent;

bool CurrentCodeLocationValid() {
  detail::tls_code_loc_t Tls;
  auto CodeLoc = Tls.query();
  auto FileName = CodeLoc.fileName();
  auto FunctionName = CodeLoc.functionName();
  return (FileName && FileName[0] != '\0') ||
         (FunctionName && FunctionName[0] != '\0');
}
#endif

#ifdef __SYCL_ENABLE_GNU_DEMANGLING
struct DemangleHandle {
  char *p;
  DemangleHandle(char *ptr) : p(ptr) {}
  ~DemangleHandle() { std::free(p); }
};
static std::string demangleKernelName(std::string Name) {
  int Status = -1; // some arbitrary value to eliminate the compiler warning
  DemangleHandle result(abi::__cxa_demangle(Name.c_str(), NULL, NULL, &Status));
  return (Status == 0) ? result.p : Name;
}
#else
static std::string demangleKernelName(std::string Name) { return Name; }
#endif

static std::string deviceToString(device Device) {
  if (getSyclObjImpl(Device)->is_host())
    return "HOST";
  else if (Device.is_cpu())
    return "CPU";
  else if (Device.is_gpu())
    return "GPU";
  else if (Device.is_accelerator())
    return "ACCELERATOR";
  else
    return "UNKNOWN";
}

void applyFuncOnFilteredArgs(
    const KernelArgMask *EliminatedArgMask, std::vector<ArgDesc> &Args,
    std::function<void(detail::ArgDesc &Arg, int NextTrueIndex)> Func) {
  if (!EliminatedArgMask) {
    for (ArgDesc &Arg : Args) {
      Func(Arg, Arg.MIndex);
    }
  } else {
    // TODO this is not necessary as long as we can guarantee that the
    // arguments are already sorted (e. g. handle the sorting in handler
    // if necessary due to set_arg(...) usage).
    std::sort(Args.begin(), Args.end(), [](const ArgDesc &A, const ArgDesc &B) {
      return A.MIndex < B.MIndex;
    });
    int LastIndex = -1;
    size_t NextTrueIndex = 0;

    for (ArgDesc &Arg : Args) {
      // Handle potential gaps in set arguments (e. g. if some of them are
      // set on the user side).
      for (int Idx = LastIndex + 1; Idx < Arg.MIndex; ++Idx)
        if (!(*EliminatedArgMask)[Idx])
          ++NextTrueIndex;
      LastIndex = Arg.MIndex;

      if ((*EliminatedArgMask)[Arg.MIndex])
        continue;

      Func(Arg, NextTrueIndex);
      ++NextTrueIndex;
    }
  }
}

#ifdef XPTI_ENABLE_INSTRUMENTATION
static size_t deviceToID(const device &Device) {
  if (getSyclObjImpl(Device)->is_host())
    return 0;
  else
    return reinterpret_cast<size_t>(getSyclObjImpl(Device)->getHandleRef());
}
#endif

static std::string accessModeToString(access::mode Mode) {
  switch (Mode) {
  case access::mode::read:
    return "read";
  case access::mode::write:
    return "write";
  case access::mode::read_write:
    return "read_write";
  case access::mode::discard_write:
    return "discard_write";
  case access::mode::discard_read_write:
    return "discard_read_write";
  default:
    return "unknown";
  }
}

#ifdef XPTI_ENABLE_INSTRUMENTATION
// Using the command group type to create node types for the asynchronous task
// graph modeling
static std::string commandToNodeType(Command::CommandType Type) {
  switch (Type) {
  case Command::CommandType::RUN_CG:
    return "command_group_node";
  case Command::CommandType::COPY_MEMORY:
    return "memory_transfer_node";
  case Command::CommandType::ALLOCA:
    return "memory_allocation_node";
  case Command::CommandType::ALLOCA_SUB_BUF:
    return "sub_buffer_creation_node";
  case Command::CommandType::RELEASE:
    return "memory_deallocation_node";
  case Command::CommandType::MAP_MEM_OBJ:
    return "memory_transfer_node";
  case Command::CommandType::UNMAP_MEM_OBJ:
    return "memory_transfer_node";
  case Command::CommandType::UPDATE_REQUIREMENT:
    return "host_acc_create_buffer_lock_node";
  case Command::CommandType::EMPTY_TASK:
    return "host_acc_destroy_buffer_release_node";
  case Command::CommandType::FUSION:
    return "kernel_fusion_placeholder_node";
  default:
    return "unknown_node";
  }
}

// Using the names being generated and the string are subject to change to
// something more meaningful to end-users as this will be visible in analysis
// tools that subscribe to this data
static std::string commandToName(Command::CommandType Type) {
  switch (Type) {
  case Command::CommandType::RUN_CG:
    return "Command Group Action";
  case Command::CommandType::COPY_MEMORY:
    return "Memory Transfer (Copy)";
  case Command::CommandType::ALLOCA:
    return "Memory Allocation";
  case Command::CommandType::ALLOCA_SUB_BUF:
    return "Sub Buffer Creation";
  case Command::CommandType::RELEASE:
    return "Memory Deallocation";
  case Command::CommandType::MAP_MEM_OBJ:
    return "Memory Transfer (Map)";
  case Command::CommandType::UNMAP_MEM_OBJ:
    return "Memory Transfer (Unmap)";
  case Command::CommandType::UPDATE_REQUIREMENT:
    return "Host Accessor Creation/Buffer Lock";
  case Command::CommandType::EMPTY_TASK:
    return "Host Accessor Destruction/Buffer Lock Release";
  case Command::CommandType::FUSION:
    return "Kernel Fusion Placeholder";
  default:
    return "Unknown Action";
  }
}
#endif

std::vector<RT::PiEvent>
Command::getPiEvents(const std::vector<EventImplPtr> &EventImpls) const {
  std::vector<RT::PiEvent> RetPiEvents;
  for (auto &EventImpl : EventImpls) {
    if (EventImpl->getHandleRef() == nullptr)
      continue;

    // Do not add redundant event dependencies for in-order queues.
    // At this stage dependency is definitely pi task and need to check if
    // current one is a host task. In this case we should not skip pi event due
    // to different sync mechanisms for different task types on in-order queue.
    const QueueImplPtr &WorkerQueue = getWorkerQueue();
    // MWorkerQueue in command is always not null. So check if
    // EventImpl->getWorkerQueue != nullptr is implicit.
    if (EventImpl->getWorkerQueue() == WorkerQueue &&
        WorkerQueue->isInOrder() && !isHostTask())
      continue;

    RetPiEvents.push_back(EventImpl->getHandleRef());
  }

  return RetPiEvents;
}

// This function is implemented (duplicating getPiEvents a lot) as short term
// solution for the issue that barrier with wait list could not
// handle empty pi event handles when kernel is enqueued on host task
// completion.
std::vector<RT::PiEvent> Command::getPiEventsBlocking(
    const std::vector<EventImplPtr> &EventImpls) const {
  std::vector<RT::PiEvent> RetPiEvents;
  for (auto &EventImpl : EventImpls) {
    // Throwaway events created with empty constructor will not have a context
    // (which is set lazily) calling getContextImpl() would set that
    // context, which we wish to avoid as it is expensive.
    // Skip host task also.
    if (!EventImpl->isContextInitialized() || EventImpl->is_host())
      continue;
    // In this path nullptr native event means that the command has not been
    // enqueued. It may happen if async enqueue in a host task is involved.
    if (EventImpl->getHandleRef() == nullptr) {
      if (!EventImpl->getCommand() ||
          !static_cast<Command *>(EventImpl->getCommand())->producesPiEvent())
        continue;
      std::vector<Command *> AuxCmds;
      Scheduler::getInstance().enqueueCommandForCG(EventImpl, AuxCmds,
                                                   BLOCKING);
    }
    // Do not add redundant event dependencies for in-order queues.
    // At this stage dependency is definitely pi task and need to check if
    // current one is a host task. In this case we should not skip pi event due
    // to different sync mechanisms for different task types on in-order queue.
    const QueueImplPtr &WorkerQueue = getWorkerQueue();
    // MWorkerQueue in command is always not null. So check if
    // EventImpl->getWorkerQueue != nullptr is implicit.
    if (EventImpl->getWorkerQueue() == WorkerQueue &&
        WorkerQueue->isInOrder() && !isHostTask())
      continue;

    RetPiEvents.push_back(EventImpl->getHandleRef());
  }

  return RetPiEvents;
}

bool Command::isHostTask() const {
  return (MType == CommandType::RUN_CG) /* host task has this type also */ &&
         ((static_cast<const ExecCGCommand *>(this))->getCG().getType() ==
          CG::CGTYPE::CodeplayHostTask);
}

static void flushCrossQueueDeps(const std::vector<EventImplPtr> &EventImpls,
                                const QueueImplPtr &Queue) {
  for (auto &EventImpl : EventImpls) {
    EventImpl->flushIfNeeded(Queue);
  }
}

class DispatchHostTask {
  ExecCGCommand *MThisCmd;
  std::vector<interop_handle::ReqToMem> MReqToMem;

  pi_result waitForEvents() const {
    std::map<const PluginPtr, std::vector<EventImplPtr>>
        RequiredEventsPerPlugin;

    for (const EventImplPtr &Event : MThisCmd->MPreparedDepsEvents) {
      const PluginPtr &Plugin = Event->getPlugin();
      RequiredEventsPerPlugin[Plugin].push_back(Event);
    }

    // wait for dependency device events
    // FIXME Current implementation of waiting for events will make the thread
    // 'sleep' until all of dependency events are complete. We need a bit more
    // sophisticated waiting mechanism to allow to utilize this thread for any
    // other available job and resume once all required events are ready.
    for (auto &PluginWithEvents : RequiredEventsPerPlugin) {
      std::vector<RT::PiEvent> RawEvents =
          MThisCmd->getPiEvents(PluginWithEvents.second);
      try {
        PluginWithEvents.first->call<PiApiKind::piEventsWait>(RawEvents.size(),
                                                              RawEvents.data());
      } catch (const sycl::exception &E) {
        CGHostTask &HostTask = static_cast<CGHostTask &>(MThisCmd->getCG());
        HostTask.MQueue->reportAsyncException(std::current_exception());
        return (pi_result)E.get_cl_code();
      } catch (...) {
        CGHostTask &HostTask = static_cast<CGHostTask &>(MThisCmd->getCG());
        HostTask.MQueue->reportAsyncException(std::current_exception());
        return PI_ERROR_UNKNOWN;
      }
    }

    // Wait for dependency host events.
    // Host events can't throw exceptions so don't try to catch it.
    for (const EventImplPtr &Event : MThisCmd->MPreparedHostDepsEvents) {
      Event->waitInternal();
    }

    return PI_SUCCESS;
  }

public:
  DispatchHostTask(ExecCGCommand *ThisCmd,
                   std::vector<interop_handle::ReqToMem> ReqToMem)
      : MThisCmd{ThisCmd}, MReqToMem(std::move(ReqToMem)) {}

  void operator()() const {
    assert(MThisCmd->getCG().getType() == CG::CGTYPE::CodeplayHostTask);

    CGHostTask &HostTask = static_cast<CGHostTask &>(MThisCmd->getCG());

#ifdef XPTI_ENABLE_INSTRUMENTATION
    // Host task is executed async and in a separate thread that do not allow to
    // use code location data stored in TLS. So we keep submission code location
    // as Command field and put it here to TLS so that thrown exception could
    // query and report it.
    std::unique_ptr<detail::tls_code_loc_t> AsyncCodeLocationPtr;
    if (xptiTraceEnabled() && !CurrentCodeLocationValid()) {
      AsyncCodeLocationPtr.reset(
          new detail::tls_code_loc_t(MThisCmd->MSubmissionCodeLocation));
    }
#endif

    pi_result WaitResult = waitForEvents();
    if (WaitResult != PI_SUCCESS) {
      std::exception_ptr EPtr = std::make_exception_ptr(sycl::runtime_error(
          std::string("Couldn't wait for host-task's dependencies"),
          WaitResult));
      HostTask.MQueue->reportAsyncException(EPtr);
      // reset host-task's lambda and quit
      HostTask.MHostTask.reset();
      Scheduler::getInstance().NotifyHostTaskCompletion(MThisCmd);
      return;
    }

    try {
      // we're ready to call the user-defined lambda now
      if (HostTask.MHostTask->isInteropTask()) {
        interop_handle IH{MReqToMem, HostTask.MQueue,
                          HostTask.MQueue->getDeviceImplPtr(),
                          HostTask.MQueue->getContextImplPtr()};

        HostTask.MHostTask->call(IH);
      } else
        HostTask.MHostTask->call();
    } catch (...) {
      auto CurrentException = std::current_exception();
#ifdef XPTI_ENABLE_INSTRUMENTATION
      // sycl::exception emit tracing of message with code location if
      // available. For other types of exception we need to explicitly trigger
      // tracing by calling TraceEventXPTI.
      if (xptiTraceEnabled()) {
        try {
          rethrow_exception(CurrentException);
        } catch (const sycl::exception &) {
          // it is already traced, nothing to care about
        } catch (const std::exception &StdException) {
          GlobalHandler::instance().TraceEventXPTI(StdException.what());
        } catch (...) {
          GlobalHandler::instance().TraceEventXPTI(
              "Host task lambda thrown non standard exception");
        }
      }
#endif
      HostTask.MQueue->reportAsyncException(CurrentException);
    }

    HostTask.MHostTask.reset();

#ifdef XPTI_ENABLE_INSTRUMENTATION
    // Host Task is done, clear its submittion location to not interfere with
    // following dependent kernels submission.
    AsyncCodeLocationPtr.reset();
#endif

    try {
      // If we enqueue blocked users - pi level could throw exception that
      // should be treated as async now.
      Scheduler::getInstance().NotifyHostTaskCompletion(MThisCmd);
    } catch (...) {
      auto CurrentException = std::current_exception();
      HostTask.MQueue->reportAsyncException(CurrentException);
    }
  }
};

void Command::waitForPreparedHostEvents() const {
  for (const EventImplPtr &HostEvent : MPreparedHostDepsEvents)
    HostEvent->waitInternal();
}

void Command::waitForEvents(QueueImplPtr Queue,
                            std::vector<EventImplPtr> &EventImpls,
                            RT::PiEvent &Event) {

  if (!EventImpls.empty()) {
    if (Queue->is_host()) {
      // Host queue can wait for events from different contexts, i.e. it may
      // contain events with different contexts in its MPreparedDepsEvents.
      // OpenCL 2.1 spec says that clWaitForEvents will return
      // CL_INVALID_CONTEXT if events specified in the list do not belong to
      // the same context. Thus we split all the events into per-context map.
      // An example. We have two queues for the same CPU device: Q1, Q2. Thus
      // we will have two different contexts for the same CPU device: C1, C2.
      // Also we have default host queue. This queue is accessible via
      // Scheduler. Now, let's assume we have three different events: E1(C1),
      // E2(C1), E3(C2). The command's MPreparedDepsEvents will contain all
      // three events (E1, E2, E3). Now, if piEventsWait is called for all
      // three events we'll experience failure with CL_INVALID_CONTEXT 'cause
      // these events refer to different contexts.
      std::map<context_impl *, std::vector<EventImplPtr>>
          RequiredEventsPerContext;

      for (const EventImplPtr &Event : EventImpls) {
        ContextImplPtr Context = Event->getContextImpl();
        assert(Context.get() &&
               "Only non-host events are expected to be waited for here");
        RequiredEventsPerContext[Context.get()].push_back(Event);
      }

      for (auto &CtxWithEvents : RequiredEventsPerContext) {
        std::vector<RT::PiEvent> RawEvents = getPiEvents(CtxWithEvents.second);
        CtxWithEvents.first->getPlugin()->call<PiApiKind::piEventsWait>(
            RawEvents.size(), RawEvents.data());
      }
    } else {
#ifndef NDEBUG
      for (const EventImplPtr &Event : EventImpls)
        assert(Event->getContextImpl().get() &&
               "Only non-host events are expected to be waited for here");
#endif

      std::vector<RT::PiEvent> RawEvents = getPiEvents(EventImpls);
      flushCrossQueueDeps(EventImpls, getWorkerQueue());
      const PluginPtr &Plugin = Queue->getPlugin();
      Plugin->call<PiApiKind::piEnqueueEventsWait>(
          Queue->getHandleRef(), RawEvents.size(), &RawEvents[0], &Event);
    }
  }
}

/// It is safe to bind MPreparedDepsEvents and MPreparedHostDepsEvents
/// references to event_impl class members because Command
/// should not outlive the event connected to it.
Command::Command(CommandType Type, QueueImplPtr Queue,
                 RT::PiExtCommandBuffer CommandBuffer,
                 const std::vector<RT::PiExtSyncPoint> &SyncPoints)
    : MQueue(std::move(Queue)),
      MEvent(std::make_shared<detail::event_impl>(MQueue)),
      MPreparedDepsEvents(MEvent->getPreparedDepsEvents()),
      MPreparedHostDepsEvents(MEvent->getPreparedHostDepsEvents()), MType(Type),
      MCommandBuffer(CommandBuffer), MSyncPointDeps(SyncPoints) {
  MWorkerQueue = MQueue;
  MEvent->setWorkerQueue(MWorkerQueue);
  MEvent->setSubmittedQueue(MWorkerQueue);
  MEvent->setCommand(this);
  MEvent->setContextImpl(MQueue->getContextImplPtr());
  MEvent->setStateIncomplete();
  MEnqueueStatus = EnqueueResultT::SyclEnqueueReady;

#ifdef XPTI_ENABLE_INSTRUMENTATION
  if (!xptiTraceEnabled())
    return;
  // Obtain the stream ID so all commands can emit traces to that stream
  MStreamID = xptiRegisterStream(SYCL_STREAM_NAME);
#endif
}

void Command::emitInstrumentationDataProxy() {
#ifdef XPTI_ENABLE_INSTRUMENTATION
  emitInstrumentationData();
#endif
}

/// Method takes in void * for the address as adding a template function to
/// the command group object maybe undesirable.
/// @param Cmd The command object of the source of the edge
/// @param ObjAddr The address that defines the edge dependency; it is the
/// event address when the edge is for an event and a memory object address if
/// it is due to an accessor
/// @param Prefix Contains "event" if the dependency is an edge and contains
/// the access mode to the buffer if it is due to an accessor
/// @param IsCommand True if the dependency has a command object as the
/// source, false otherwise
void Command::emitEdgeEventForCommandDependence(
    Command *Cmd, void *ObjAddr, bool IsCommand,
    std::optional<access::mode> AccMode) {
#ifdef XPTI_ENABLE_INSTRUMENTATION
  // Bail early if either the source or the target node for the given
  // dependency is undefined or NULL
  if (!(xptiTraceEnabled() && MTraceEvent && Cmd && Cmd->MTraceEvent))
    return;

  // If all the information we need for creating an edge event is available,
  // then go ahead with creating it; if not, bail early!
  xpti::utils::StringHelper SH;
  std::string AddressStr = SH.addressAsString<void *>(ObjAddr);
  std::string Prefix = AccMode ? accessModeToString(AccMode.value()) : "Event";
  std::string TypeString = SH.nameWithAddressString(Prefix, AddressStr);
  // Create an edge with the dependent buffer address for which a command
  // object has been created as one of the properties of the edge
  xpti::payload_t Payload(TypeString.c_str(), MAddress);
  uint64_t EdgeInstanceNo;
  xpti_td *EdgeEvent =
      xptiMakeEvent(TypeString.c_str(), &Payload, xpti::trace_graph_event,
                    xpti_at::active, &EdgeInstanceNo);
  if (EdgeEvent) {
    xpti_td *SrcEvent = static_cast<xpti_td *>(Cmd->MTraceEvent);
    xpti_td *TgtEvent = static_cast<xpti_td *>(MTraceEvent);
    EdgeEvent->source_id = SrcEvent->unique_id;
    EdgeEvent->target_id = TgtEvent->unique_id;
    if (IsCommand) {
      xpti::addMetadata(EdgeEvent, "access_mode",
                        static_cast<int>(AccMode.value()));
      xpti::addMetadata(EdgeEvent, "memory_object",
                        reinterpret_cast<size_t>(ObjAddr));
    } else {
      xpti::addMetadata(EdgeEvent, "event", reinterpret_cast<size_t>(ObjAddr));
    }
    xptiNotifySubscribers(MStreamID, xpti::trace_edge_create,
                          detail::GSYCLGraphEvent, EdgeEvent, EdgeInstanceNo,
                          nullptr);
  }
  // General comment - None of these are serious errors as the instrumentation
  // layer MUST be tolerant of errors. If we need to let the end user know, we
  // throw exceptions in the future
#endif
}

/// Creates an edge when the dependency is due to an event.
/// @param Cmd The command object of the source of the edge
/// @param PiEventAddr The address that defines the edge dependency, which in
/// this case is an event
void Command::emitEdgeEventForEventDependence(Command *Cmd,
                                              RT::PiEvent &PiEventAddr) {
#ifdef XPTI_ENABLE_INSTRUMENTATION
  // If we have failed to create an event to represent the Command, then we
  // cannot emit an edge event. Bail early!
  if (!(xptiTraceEnabled() && MTraceEvent))
    return;

  if (Cmd && Cmd->MTraceEvent) {
    // If the event is associated with a command, we use this command's trace
    // event as the source of edge, hence modeling the control flow
    emitEdgeEventForCommandDependence(Cmd, (void *)PiEventAddr, false);
    return;
  }
  if (PiEventAddr) {
    xpti::utils::StringHelper SH;
    std::string AddressStr = SH.addressAsString<RT::PiEvent>(PiEventAddr);
    // This is the case when it is a OCL event enqueued by the user or another
    // event is registered by the runtime as a dependency The dependency on
    // this occasion is an OCL event; so we build a virtual node in the graph
    // with the event as the metadata for the node
    std::string NodeName = SH.nameWithAddressString("virtual_node", AddressStr);
    // Node name is "virtual_node[<event_addr>]"
    xpti::payload_t VNPayload(NodeName.c_str(), MAddress);
    uint64_t VNodeInstanceNo;
    xpti_td *NodeEvent =
        xptiMakeEvent(NodeName.c_str(), &VNPayload, xpti::trace_graph_event,
                      xpti_at::active, &VNodeInstanceNo);
    // Emit the virtual node first
    xpti::addMetadata(NodeEvent, "kernel_name", NodeName);
    xptiNotifySubscribers(MStreamID, xpti::trace_node_create,
                          detail::GSYCLGraphEvent, NodeEvent, VNodeInstanceNo,
                          nullptr);
    // Create a new event for the edge
    std::string EdgeName = SH.nameWithAddressString("Event", AddressStr);
    xpti::payload_t EdgePayload(EdgeName.c_str(), MAddress);
    uint64_t EdgeInstanceNo;
    xpti_td *EdgeEvent =
        xptiMakeEvent(EdgeName.c_str(), &EdgePayload, xpti::trace_graph_event,
                      xpti_at::active, &EdgeInstanceNo);
    if (EdgeEvent && NodeEvent) {
      // Source node represents the event and this event needs to be completed
      // before target node can execute
      xpti_td *TgtEvent = static_cast<xpti_td *>(MTraceEvent);
      EdgeEvent->source_id = NodeEvent->unique_id;
      EdgeEvent->target_id = TgtEvent->unique_id;
      xpti::addMetadata(EdgeEvent, "event",
                        reinterpret_cast<size_t>(PiEventAddr));
      xptiNotifySubscribers(MStreamID, xpti::trace_edge_create,
                            detail::GSYCLGraphEvent, EdgeEvent, EdgeInstanceNo,
                            nullptr);
    }
    return;
  }
#endif
}

uint64_t Command::makeTraceEventProlog(void *MAddress) {
  uint64_t CommandInstanceNo = 0;
#ifdef XPTI_ENABLE_INSTRUMENTATION
  if (!xptiTraceEnabled())
    return CommandInstanceNo;

  MTraceEventPrologComplete = true;
  // Setup the member variables with information needed for event notification
  MCommandNodeType = commandToNodeType(MType);
  MCommandName = commandToName(MType);
  xpti::utils::StringHelper SH;
  MAddressString = SH.addressAsString<void *>(MAddress);
  std::string CommandString =
      SH.nameWithAddressString(MCommandName, MAddressString);

  xpti::payload_t p(CommandString.c_str(), MAddress);
  xpti_td *CmdTraceEvent =
      xptiMakeEvent(CommandString.c_str(), &p, xpti::trace_graph_event,
                    xpti_at::active, &CommandInstanceNo);
  MInstanceID = CommandInstanceNo;
  if (CmdTraceEvent) {
    MTraceEvent = (void *)CmdTraceEvent;
    // If we are seeing this event again, then the instance ID will be greater
    // than 1; in this case, we must skip sending a notification to create a
    // node as this node has already been created. We return this value so the
    // epilog method can be called selectively.
    MFirstInstance = (CommandInstanceNo == 1);
  }
#endif
  return CommandInstanceNo;
}

void Command::makeTraceEventEpilog() {
#ifdef XPTI_ENABLE_INSTRUMENTATION
  if (!(xptiTraceEnabled() && MTraceEvent))
    return;
  assert(MTraceEventPrologComplete);
  xptiNotifySubscribers(MStreamID, xpti::trace_node_create,
                        detail::GSYCLGraphEvent,
                        static_cast<xpti_td *>(MTraceEvent), MInstanceID,
                        static_cast<const void *>(MCommandNodeType.c_str()));
#endif
}

Command *Command::processDepEvent(EventImplPtr DepEvent, const DepDesc &Dep,
                                  std::vector<Command *> &ToCleanUp) {
  const QueueImplPtr &WorkerQueue = getWorkerQueue();
  const ContextImplPtr &WorkerContext = WorkerQueue->getContextImplPtr();

  // 1. Async work is not supported for host device.
  // 2. Non-host events can be ignored if they are not fully initialized.
  // 3. Some types of commands do not produce PI events after they are
  // enqueued
  //    (e.g. alloca). Note that we can't check the pi event to make that
  //    distinction since the command might still be unenqueued at this point.
  bool PiEventExpected = (!DepEvent->is_host() && DepEvent->isInitialized());
  if (auto *DepCmd = static_cast<Command *>(DepEvent->getCommand()))
    PiEventExpected &= DepCmd->producesPiEvent();

  if (!PiEventExpected) {
    // call to waitInternal() is in waitForPreparedHostEvents() as it's called
    // from enqueue process functions
    MPreparedHostDepsEvents.push_back(DepEvent);
    return nullptr;
  }

  Command *ConnectionCmd = nullptr;

  ContextImplPtr DepEventContext = DepEvent->getContextImpl();
  // If contexts don't match we'll connect them using host task
  if (DepEventContext != WorkerContext && !WorkerContext->is_host()) {
    Scheduler::GraphBuilder &GB = Scheduler::getInstance().MGraphBuilder;
    ConnectionCmd = GB.connectDepEvent(this, DepEvent, Dep, ToCleanUp);
  } else
    MPreparedDepsEvents.push_back(std::move(DepEvent));

  return ConnectionCmd;
}

const ContextImplPtr &Command::getWorkerContext() const {
  return MQueue->getContextImplPtr();
}

const QueueImplPtr &Command::getWorkerQueue() const {
  assert(MWorkerQueue && "MWorkerQueue must not be nullptr");
  return MWorkerQueue;
}

bool Command::producesPiEvent() const { return true; }

bool Command::supportsPostEnqueueCleanup() const { return true; }

bool Command::readyForCleanup() const {
  return MLeafCounter == 0 &&
         MEnqueueStatus == EnqueueResultT::SyclEnqueueSuccess;
}

Command *Command::addDep(DepDesc NewDep, std::vector<Command *> &ToCleanUp) {
  Command *ConnectionCmd = nullptr;

  if (NewDep.MDepCommand) {
    ConnectionCmd =
        processDepEvent(NewDep.MDepCommand->getEvent(), NewDep, ToCleanUp);
  }
  // ConnectionCmd insertion builds the following dependency structure:
  // this -> emptyCmd (for ConnectionCmd) -> ConnectionCmd -> NewDep
  // that means that this and NewDep are already dependent
  if (!ConnectionCmd) {
    MDeps.push_back(NewDep);
    if (NewDep.MDepCommand)
      NewDep.MDepCommand->addUser(this);
  }

#ifdef XPTI_ENABLE_INSTRUMENTATION
  emitEdgeEventForCommandDependence(NewDep.MDepCommand,
                                    (void *)NewDep.MDepRequirement->MSYCLMemObj,
                                    true, NewDep.MDepRequirement->MAccessMode);
#endif

  return ConnectionCmd;
}

Command *Command::addDep(EventImplPtr Event,
                         std::vector<Command *> &ToCleanUp) {
#ifdef XPTI_ENABLE_INSTRUMENTATION
  // We need this for just the instrumentation, so guarding it will prevent
  // unused variable warnings when instrumentation is turned off
  Command *Cmd = (Command *)Event->getCommand();
  RT::PiEvent &PiEventAddr = Event->getHandleRef();
  // Now make an edge for the dependent event
  emitEdgeEventForEventDependence(Cmd, PiEventAddr);
#endif

  return processDepEvent(std::move(Event), DepDesc{nullptr, nullptr, nullptr},
                         ToCleanUp);
}

void Command::emitEnqueuedEventSignal(RT::PiEvent &PiEventAddr) {
#ifdef XPTI_ENABLE_INSTRUMENTATION
  if (!(xptiTraceEnabled() && MTraceEvent && PiEventAddr))
    return;
  // Asynchronous call, so send a signal with the event information as
  // user_data
  xptiNotifySubscribers(MStreamID, xpti::trace_signal, detail::GSYCLGraphEvent,
                        static_cast<xpti_td *>(MTraceEvent), MInstanceID,
                        (void *)PiEventAddr);
#endif
}

void Command::emitInstrumentation(uint16_t Type, const char *Txt) {
#ifdef XPTI_ENABLE_INSTRUMENTATION
  if (!(xptiTraceEnabled() && MTraceEvent))
    return;
  // Trace event notifier that emits a Type event
  xptiNotifySubscribers(MStreamID, Type, detail::GSYCLGraphEvent,
                        static_cast<xpti_td *>(MTraceEvent), MInstanceID,
                        static_cast<const void *>(Txt));
#endif
}

bool Command::enqueue(EnqueueResultT &EnqueueResult, BlockingT Blocking,
                      std::vector<Command *> &ToCleanUp) {
#ifdef XPTI_ENABLE_INSTRUMENTATION
  // If command is enqueued from host task thread - it will not have valid
  // submission code location set. So we set it manually to properly trace
  // failures if pi level report any.
  std::unique_ptr<detail::tls_code_loc_t> AsyncCodeLocationPtr;
  if (xptiTraceEnabled() && !CurrentCodeLocationValid()) {
    AsyncCodeLocationPtr.reset(
        new detail::tls_code_loc_t(MSubmissionCodeLocation));
  }
#endif
  // Exit if already enqueued
  if (MEnqueueStatus == EnqueueResultT::SyclEnqueueSuccess)
    return true;

  // If the command is blocked from enqueueing
  if (MIsBlockable && MEnqueueStatus == EnqueueResultT::SyclEnqueueBlocked) {
    // Exit if enqueue type is not blocking
    if (!Blocking) {
      EnqueueResult = EnqueueResultT(EnqueueResultT::SyclEnqueueBlocked, this);
      return false;
    }

#ifdef XPTI_ENABLE_INSTRUMENTATION
    // Scoped trace event notifier that emits a barrier begin and barrier end
    // event, which models the barrier while enqueuing along with the blocked
    // reason, as determined by the scheduler
    std::string Info = "enqueue.barrier[";
    Info += std::string(getBlockReason()) + "]";
    emitInstrumentation(xpti::trace_barrier_begin, Info.c_str());
#endif

    // Wait if blocking
    while (MEnqueueStatus == EnqueueResultT::SyclEnqueueBlocked)
      ;
#ifdef XPTI_ENABLE_INSTRUMENTATION
    emitInstrumentation(xpti::trace_barrier_end, Info.c_str());
#endif
  }

  std::lock_guard<std::mutex> Lock(MEnqueueMtx);

  // Exit if the command is already enqueued
  if (MEnqueueStatus == EnqueueResultT::SyclEnqueueSuccess)
    return true;

#ifdef XPTI_ENABLE_INSTRUMENTATION
  emitInstrumentation(xpti::trace_task_begin, nullptr);
#endif

  if (MEnqueueStatus == EnqueueResultT::SyclEnqueueFailed) {
    EnqueueResult = EnqueueResultT(EnqueueResultT::SyclEnqueueFailed, this);
    return false;
  }

  // Command status set to "failed" beforehand, so this command
  // has already been marked as "failed" if enqueueImp throws an exception.
  // This will avoid execution of the same failed command twice.
  MEnqueueStatus = EnqueueResultT::SyclEnqueueFailed;
  MShouldCompleteEventIfPossible = true;
  pi_int32 Res = enqueueImp();

  if (PI_SUCCESS != Res)
    EnqueueResult =
        EnqueueResultT(EnqueueResultT::SyclEnqueueFailed, this, Res);
  else {
    if (MShouldCompleteEventIfPossible &&
        (MEvent->is_host() || MEvent->getHandleRef() == nullptr))
      MEvent->setComplete();

    // Consider the command is successfully enqueued if return code is
    // PI_SUCCESS
    MEnqueueStatus = EnqueueResultT::SyclEnqueueSuccess;
    if (MLeafCounter == 0 && supportsPostEnqueueCleanup() &&
        !SYCLConfig<SYCL_DISABLE_EXECUTION_GRAPH_CLEANUP>::get() &&
        !SYCLConfig<SYCL_DISABLE_POST_ENQUEUE_CLEANUP>::get()) {
      assert(!MMarkedForCleanup);
      MMarkedForCleanup = true;
      ToCleanUp.push_back(this);
    }
  }

  // Emit this correlation signal before the task end
  emitEnqueuedEventSignal(MEvent->getHandleRef());
#ifdef XPTI_ENABLE_INSTRUMENTATION
  emitInstrumentation(xpti::trace_task_end, nullptr);
#endif
  return MEnqueueStatus == EnqueueResultT::SyclEnqueueSuccess;
}

void Command::resolveReleaseDependencies(std::set<Command *> &DepList) {
#ifdef XPTI_ENABLE_INSTRUMENTATION
  assert(MType == CommandType::RELEASE && "Expected release command");
  if (!MTraceEvent)
    return;
  // The current command is the target node for all dependencies as the source
  // nodes have to be completed first before the current node can begin to
  // execute; these edges model control flow
  xpti_td *TgtTraceEvent = static_cast<xpti_td *>(MTraceEvent);
  // We have all the Commands that must be completed before the release
  // command can be enqueued; here we'll find the command that is an Alloca
  // with the same SYCLMemObject address and create a dependency line (edge)
  // between them in our sematic modeling
  for (auto &Item : DepList) {
    if (Item->MTraceEvent && Item->MAddress == MAddress) {
      xpti::utils::StringHelper SH;
      std::string AddressStr = SH.addressAsString<void *>(MAddress);
      std::string TypeString =
          "Edge:" + SH.nameWithAddressString(commandToName(MType), AddressStr);

      // Create an edge with the dependent buffer address being one of the
      // properties of the edge
      xpti::payload_t p(TypeString.c_str(), MAddress);
      uint64_t EdgeInstanceNo;
      xpti_td *EdgeEvent =
          xptiMakeEvent(TypeString.c_str(), &p, xpti::trace_graph_event,
                        xpti_at::active, &EdgeInstanceNo);
      if (EdgeEvent) {
        xpti_td *SrcTraceEvent = static_cast<xpti_td *>(Item->MTraceEvent);
        EdgeEvent->target_id = TgtTraceEvent->unique_id;
        EdgeEvent->source_id = SrcTraceEvent->unique_id;
        xpti::addMetadata(EdgeEvent, "memory_object",
                          reinterpret_cast<size_t>(MAddress));
        xptiNotifySubscribers(MStreamID, xpti::trace_edge_create,
                              detail::GSYCLGraphEvent, EdgeEvent,
                              EdgeInstanceNo, nullptr);
      }
    }
  }
#endif
}

const char *Command::getBlockReason() const {
  switch (MBlockReason) {
  case BlockReason::HostAccessor:
    return "A Buffer is locked by the host accessor";
  case BlockReason::HostTask:
    return "Blocked by host task";
  }

  return "Unknown block reason";
}

void Command::copySubmissionCodeLocation() {
#ifdef XPTI_ENABLE_INSTRUMENTATION
  if (!xptiTraceEnabled())
    return;

  detail::tls_code_loc_t Tls;
  auto TData = Tls.query();
  if (TData.fileName())
    MSubmissionFileName = TData.fileName();
  if (TData.functionName())
    MSubmissionFunctionName = TData.functionName();
  if (MSubmissionFileName.size() || MSubmissionFunctionName.size())
    MSubmissionCodeLocation = {
        MSubmissionFileName.c_str(), MSubmissionFunctionName.c_str(),
        (int)TData.lineNumber(), (int)TData.columnNumber()};
#endif
}

AllocaCommandBase::AllocaCommandBase(CommandType Type, QueueImplPtr Queue,
                                     Requirement Req,
                                     AllocaCommandBase *LinkedAllocaCmd,
                                     bool IsConst)
    : Command(Type, Queue), MLinkedAllocaCmd(LinkedAllocaCmd),
      MIsLeaderAlloca(nullptr == LinkedAllocaCmd), MIsConst(IsConst),
      MRequirement(std::move(Req)), MReleaseCmd(Queue, this) {
  MRequirement.MAccessMode = access::mode::read_write;
  emitInstrumentationDataProxy();
}

void AllocaCommandBase::emitInstrumentationData() {
#ifdef XPTI_ENABLE_INSTRUMENTATION
  if (!xptiTraceEnabled())
    return;
  // Create a payload with the command name and an event using this payload to
  // emit a node_create
  MAddress = MRequirement.MSYCLMemObj;
  makeTraceEventProlog(MAddress);
  // Set the relevant meta data properties for this command
  if (MTraceEvent && MFirstInstance) {
    xpti_td *TE = static_cast<xpti_td *>(MTraceEvent);
    xpti::addMetadata(TE, "sycl_device", deviceToID(MQueue->get_device()));
    xpti::addMetadata(TE, "sycl_device_type",
                      deviceToString(MQueue->get_device()));
    xpti::addMetadata(TE, "sycl_device_name",
                      getSyclObjImpl(MQueue->get_device())->getDeviceName());
    xpti::addMetadata(TE, "memory_object", reinterpret_cast<size_t>(MAddress));
  }
#endif
}

bool AllocaCommandBase::producesPiEvent() const { return false; }

bool AllocaCommandBase::supportsPostEnqueueCleanup() const { return false; }

bool AllocaCommandBase::readyForCleanup() const { return false; }

AllocaCommand::AllocaCommand(QueueImplPtr Queue, Requirement Req,
                             bool InitFromUserData,
                             AllocaCommandBase *LinkedAllocaCmd, bool IsConst)
    : AllocaCommandBase(CommandType::ALLOCA, std::move(Queue), std::move(Req),
                        LinkedAllocaCmd, IsConst),
      MInitFromUserData(InitFromUserData) {
  // Node event must be created before the dependent edge is added to this
  // node, so this call must be before the addDep() call.
  emitInstrumentationDataProxy();
  // "Nothing to depend on"
  std::vector<Command *> ToCleanUp;
  Command *ConnectionCmd =
      addDep(DepDesc(nullptr, getRequirement(), this), ToCleanUp);
  assert(ConnectionCmd == nullptr);
  assert(ToCleanUp.empty());
  (void)ConnectionCmd;
}

void AllocaCommand::emitInstrumentationData() {
#ifdef XPTI_ENABLE_INSTRUMENTATION
  if (!xptiTraceEnabled())
    return;

  // Only if it is the first event, we emit a node create event
  if (MFirstInstance) {
    makeTraceEventEpilog();
  }
#endif
}

pi_int32 AllocaCommand::enqueueImp() {
  waitForPreparedHostEvents();
  std::vector<EventImplPtr> EventImpls = MPreparedDepsEvents;

  RT::PiEvent &Event = MEvent->getHandleRef();

  void *HostPtr = nullptr;
  if (!MIsLeaderAlloca) {

    if (MQueue->is_host()) {
      // Do not need to make allocation if we have a linked device allocation
      Command::waitForEvents(MQueue, EventImpls, Event);

      return PI_SUCCESS;
    }
    HostPtr = MLinkedAllocaCmd->getMemAllocation();
  }
  // TODO: Check if it is correct to use std::move on stack variable and
  // delete it RawEvents below.
  MMemAllocation = MemoryManager::allocate(
      MQueue->getContextImplPtr(), getSYCLMemObj(), MInitFromUserData, HostPtr,
      std::move(EventImpls), Event);

  return PI_SUCCESS;
}

void AllocaCommand::printDot(std::ostream &Stream) const {
  Stream << "\"" << this << "\" [style=filled, fillcolor=\"#FFD28A\", label=\"";

  Stream << "ID = " << this << "\\n";
  Stream << "ALLOCA ON " << deviceToString(MQueue->get_device()) << "\\n";
  Stream << " MemObj : " << this->MRequirement.MSYCLMemObj << "\\n";
  Stream << " Link : " << this->MLinkedAllocaCmd << "\\n";
  Stream << "\"];" << std::endl;

  for (const auto &Dep : MDeps) {
    if (Dep.MDepCommand == nullptr)
      continue;
    Stream << "  \"" << this << "\" -> \"" << Dep.MDepCommand << "\""
           << " [ label = \"Access mode: "
           << accessModeToString(Dep.MDepRequirement->MAccessMode) << "\\n"
           << "MemObj: " << Dep.MDepRequirement->MSYCLMemObj << " \" ]"
           << std::endl;
  }
}

AllocaSubBufCommand::AllocaSubBufCommand(QueueImplPtr Queue, Requirement Req,
                                         AllocaCommandBase *ParentAlloca,
                                         std::vector<Command *> &ToEnqueue,
                                         std::vector<Command *> &ToCleanUp)
    : AllocaCommandBase(CommandType::ALLOCA_SUB_BUF, std::move(Queue),
                        std::move(Req),
                        /*LinkedAllocaCmd*/ nullptr, /*IsConst*/ false),
      MParentAlloca(ParentAlloca) {
  // Node event must be created before the dependent edge
  // is added to this node, so this call must be before
  // the addDep() call.
  emitInstrumentationDataProxy();
  Command *ConnectionCmd = addDep(
      DepDesc(MParentAlloca, getRequirement(), MParentAlloca), ToCleanUp);
  if (ConnectionCmd)
    ToEnqueue.push_back(ConnectionCmd);
}

void AllocaSubBufCommand::emitInstrumentationData() {
#ifdef XPTI_ENABLE_INSTRUMENTATION
  if (!xptiTraceEnabled())
    return;

  // Only if it is the first event, we emit a node create event and any meta
  // data that is available for the command
  if (MFirstInstance) {
    xpti_td *TE = static_cast<xpti_td *>(MTraceEvent);
    xpti::addMetadata(TE, "offset", this->MRequirement.MOffsetInBytes);
    xpti::addMetadata(TE, "access_range_start",
                      this->MRequirement.MAccessRange[0]);
    xpti::addMetadata(TE, "access_range_end",
                      this->MRequirement.MAccessRange[1]);
    makeTraceEventEpilog();
  }
#endif
}

void *AllocaSubBufCommand::getMemAllocation() const {
  // In some cases parent`s memory allocation might change (e.g., after
  // map/unmap operations). If parent`s memory allocation changes, sub-buffer
  // memory allocation should be changed as well.
  if (MQueue->is_host()) {
    return static_cast<void *>(
        static_cast<char *>(MParentAlloca->getMemAllocation()) +
        MRequirement.MOffsetInBytes);
  }
  return MMemAllocation;
}

pi_int32 AllocaSubBufCommand::enqueueImp() {
  waitForPreparedHostEvents();
  std::vector<EventImplPtr> EventImpls = MPreparedDepsEvents;
  RT::PiEvent &Event = MEvent->getHandleRef();

  MMemAllocation = MemoryManager::allocateMemSubBuffer(
      MQueue->getContextImplPtr(), MParentAlloca->getMemAllocation(),
      MRequirement.MElemSize, MRequirement.MOffsetInBytes,
      MRequirement.MAccessRange, std::move(EventImpls), Event);

  XPTIRegistry::bufferAssociateNotification(MParentAlloca->getSYCLMemObj(),
                                            MMemAllocation);
  return PI_SUCCESS;
}

void AllocaSubBufCommand::printDot(std::ostream &Stream) const {
  Stream << "\"" << this << "\" [style=filled, fillcolor=\"#FFD28A\", label=\"";

  Stream << "ID = " << this << "\\n";
  Stream << "ALLOCA SUB BUF ON " << deviceToString(MQueue->get_device())
         << "\\n";
  Stream << " MemObj : " << this->MRequirement.MSYCLMemObj << "\\n";
  Stream << " Offset : " << this->MRequirement.MOffsetInBytes << "\\n";
  Stream << " Access range : " << this->MRequirement.MAccessRange[0] << "\\n";
  Stream << "\"];" << std::endl;

  for (const auto &Dep : MDeps) {
    if (Dep.MDepCommand == nullptr)
      continue;
    Stream << "  \"" << this << "\" -> \"" << Dep.MDepCommand << "\""
           << " [ label = \"Access mode: "
           << accessModeToString(Dep.MDepRequirement->MAccessMode) << "\\n"
           << "MemObj: " << Dep.MDepRequirement->MSYCLMemObj << " \" ]"
           << std::endl;
  }
}

ReleaseCommand::ReleaseCommand(QueueImplPtr Queue, AllocaCommandBase *AllocaCmd)
    : Command(CommandType::RELEASE, std::move(Queue)), MAllocaCmd(AllocaCmd) {
  emitInstrumentationDataProxy();
}

void ReleaseCommand::emitInstrumentationData() {
#ifdef XPTI_ENABLE_INSTRUMENTATION
  if (!xptiTraceEnabled())
    return;
  // Create a payload with the command name and an event using this payload to
  // emit a node_create
  MAddress = MAllocaCmd->getSYCLMemObj();
  makeTraceEventProlog(MAddress);

  if (MFirstInstance) {
    xpti_td *TE = static_cast<xpti_td *>(MTraceEvent);
    xpti::addMetadata(TE, "sycl_device", deviceToID(MQueue->get_device()));
    xpti::addMetadata(TE, "sycl_device_type",
                      deviceToString(MQueue->get_device()));
    xpti::addMetadata(TE, "sycl_device_name",
                      getSyclObjImpl(MQueue->get_device())->getDeviceName());
    xpti::addMetadata(TE, "allocation_type",
                      commandToName(MAllocaCmd->getType()));
    makeTraceEventEpilog();
  }
#endif
}

pi_int32 ReleaseCommand::enqueueImp() {
  waitForPreparedHostEvents();
  std::vector<EventImplPtr> EventImpls = MPreparedDepsEvents;
  std::vector<RT::PiEvent> RawEvents = getPiEvents(EventImpls);
  bool SkipRelease = false;

  // On host side we only allocate memory for full buffers.
  // Thus, deallocating sub buffers leads to double memory freeing.
  SkipRelease |= MQueue->is_host() && MAllocaCmd->getType() == ALLOCA_SUB_BUF;

  const bool CurAllocaIsHost = MAllocaCmd->getQueue()->is_host();
  bool NeedUnmap = false;
  if (MAllocaCmd->MLinkedAllocaCmd) {

    // When releasing one of the "linked" allocations special rules take
    // place:
    // 1. Device allocation should always be released.
    // 2. Host allocation should be released if host allocation is "leader".
    // 3. Device alloca in the pair should be in active state in order to be
    //    correctly released.

    // There is no actual memory allocation if a host alloca command is
    // created being linked to a device allocation.
    SkipRelease |= CurAllocaIsHost && !MAllocaCmd->MIsLeaderAlloca;

    NeedUnmap |= CurAllocaIsHost == MAllocaCmd->MIsActive;
  }

  if (NeedUnmap) {
    const QueueImplPtr &Queue = CurAllocaIsHost
                                    ? MAllocaCmd->MLinkedAllocaCmd->getQueue()
                                    : MAllocaCmd->getQueue();

    EventImplPtr UnmapEventImpl(new event_impl(Queue));
    UnmapEventImpl->setContextImpl(Queue->getContextImplPtr());
    UnmapEventImpl->setStateIncomplete();
    RT::PiEvent &UnmapEvent = UnmapEventImpl->getHandleRef();

    void *Src = CurAllocaIsHost
                    ? MAllocaCmd->getMemAllocation()
                    : MAllocaCmd->MLinkedAllocaCmd->getMemAllocation();

    void *Dst = !CurAllocaIsHost
                    ? MAllocaCmd->getMemAllocation()
                    : MAllocaCmd->MLinkedAllocaCmd->getMemAllocation();

    MemoryManager::unmap(MAllocaCmd->getSYCLMemObj(), Dst, Queue, Src,
                         RawEvents, UnmapEvent);

    std::swap(MAllocaCmd->MIsActive, MAllocaCmd->MLinkedAllocaCmd->MIsActive);
    EventImpls.clear();
    EventImpls.push_back(UnmapEventImpl);
  }
  RT::PiEvent &Event = MEvent->getHandleRef();
  if (SkipRelease)
    Command::waitForEvents(MQueue, EventImpls, Event);
  else {
    MemoryManager::release(
        MQueue->getContextImplPtr(), MAllocaCmd->getSYCLMemObj(),
        MAllocaCmd->getMemAllocation(), std::move(EventImpls), Event);
  }
  return PI_SUCCESS;
}

void ReleaseCommand::printDot(std::ostream &Stream) const {
  Stream << "\"" << this << "\" [style=filled, fillcolor=\"#FF827A\", label=\"";

  Stream << "ID = " << this << " ; ";
  Stream << "RELEASE ON " << deviceToString(MQueue->get_device()) << "\\n";
  Stream << " Alloca : " << MAllocaCmd << "\\n";
  Stream << " MemObj : " << MAllocaCmd->getSYCLMemObj() << "\\n";
  Stream << "\"];" << std::endl;

  for (const auto &Dep : MDeps) {
    Stream << "  \"" << this << "\" -> \"" << Dep.MDepCommand << "\""
           << " [ label = \"Access mode: "
           << accessModeToString(Dep.MDepRequirement->MAccessMode) << "\\n"
           << "MemObj: " << Dep.MDepRequirement->MSYCLMemObj << " \" ]"
           << std::endl;
  }
}

bool ReleaseCommand::producesPiEvent() const { return false; }

bool ReleaseCommand::supportsPostEnqueueCleanup() const { return false; }

bool ReleaseCommand::readyForCleanup() const { return false; }

MapMemObject::MapMemObject(AllocaCommandBase *SrcAllocaCmd, Requirement Req,
                           void **DstPtr, QueueImplPtr Queue,
                           access::mode MapMode)
    : Command(CommandType::MAP_MEM_OBJ, std::move(Queue)),
      MSrcAllocaCmd(SrcAllocaCmd), MSrcReq(std::move(Req)), MDstPtr(DstPtr),
      MMapMode(MapMode) {
  emitInstrumentationDataProxy();
}

void MapMemObject::emitInstrumentationData() {
#ifdef XPTI_ENABLE_INSTRUMENTATION
  if (!xptiTraceEnabled())
    return;
  // Create a payload with the command name and an event using this payload to
  // emit a node_create
  MAddress = MSrcAllocaCmd->getSYCLMemObj();
  makeTraceEventProlog(MAddress);

  if (MFirstInstance) {
    xpti_td *TE = static_cast<xpti_td *>(MTraceEvent);
    xpti::addMetadata(TE, "sycl_device", deviceToID(MQueue->get_device()));
    xpti::addMetadata(TE, "sycl_device_type",
                      deviceToString(MQueue->get_device()));
    xpti::addMetadata(TE, "sycl_device_name",
                      getSyclObjImpl(MQueue->get_device())->getDeviceName());
    xpti::addMetadata(TE, "memory_object", reinterpret_cast<size_t>(MAddress));
    makeTraceEventEpilog();
  }
#endif
}

pi_int32 MapMemObject::enqueueImp() {
  waitForPreparedHostEvents();
  std::vector<EventImplPtr> EventImpls = MPreparedDepsEvents;
  std::vector<RT::PiEvent> RawEvents = getPiEvents(EventImpls);
  flushCrossQueueDeps(EventImpls, getWorkerQueue());

  RT::PiEvent &Event = MEvent->getHandleRef();
  *MDstPtr = MemoryManager::map(
      MSrcAllocaCmd->getSYCLMemObj(), MSrcAllocaCmd->getMemAllocation(), MQueue,
      MMapMode, MSrcReq.MDims, MSrcReq.MMemoryRange, MSrcReq.MAccessRange,
      MSrcReq.MOffset, MSrcReq.MElemSize, std::move(RawEvents), Event);

  return PI_SUCCESS;
}

void MapMemObject::printDot(std::ostream &Stream) const {
  Stream << "\"" << this << "\" [style=filled, fillcolor=\"#77AFFF\", label=\"";

  Stream << "ID = " << this << " ; ";
  Stream << "MAP ON " << deviceToString(MQueue->get_device()) << "\\n";

  Stream << "\"];" << std::endl;

  for (const auto &Dep : MDeps) {
    Stream << "  \"" << this << "\" -> \"" << Dep.MDepCommand << "\""
           << " [ label = \"Access mode: "
           << accessModeToString(Dep.MDepRequirement->MAccessMode) << "\\n"
           << "MemObj: " << Dep.MDepRequirement->MSYCLMemObj << " \" ]"
           << std::endl;
  }
}

UnMapMemObject::UnMapMemObject(AllocaCommandBase *DstAllocaCmd, Requirement Req,
                               void **SrcPtr, QueueImplPtr Queue)
    : Command(CommandType::UNMAP_MEM_OBJ, std::move(Queue)),
      MDstAllocaCmd(DstAllocaCmd), MDstReq(std::move(Req)), MSrcPtr(SrcPtr) {
  emitInstrumentationDataProxy();
}

void UnMapMemObject::emitInstrumentationData() {
#ifdef XPTI_ENABLE_INSTRUMENTATION
  if (!xptiTraceEnabled())
    return;
  // Create a payload with the command name and an event using this payload to
  // emit a node_create
  MAddress = MDstAllocaCmd->getSYCLMemObj();
  makeTraceEventProlog(MAddress);

  if (MFirstInstance) {
    xpti_td *TE = static_cast<xpti_td *>(MTraceEvent);
    xpti::addMetadata(TE, "sycl_device", deviceToID(MQueue->get_device()));
    xpti::addMetadata(TE, "sycl_device_type",
                      deviceToString(MQueue->get_device()));
    xpti::addMetadata(TE, "sycl_device_name",
                      getSyclObjImpl(MQueue->get_device())->getDeviceName());
    xpti::addMetadata(TE, "memory_object", reinterpret_cast<size_t>(MAddress));
    makeTraceEventEpilog();
  }
#endif
}

bool UnMapMemObject::producesPiEvent() const {
  // TODO remove this workaround once the batching issue is addressed in Level
  // Zero plugin.
  // Consider the following scenario on Level Zero:
  // 1. Kernel A, which uses buffer A, is submitted to queue A.
  // 2. Kernel B, which uses buffer B, is submitted to queue B.
  // 3. queueA.wait().
  // 4. queueB.wait().
  // DPCPP runtime used to treat unmap/write commands for buffer A/B as host
  // dependencies (i.e. they were waited for prior to enqueueing any command
  // that's dependent on them). This allowed Level Zero plugin to detect that
  // each queue is idle on steps 1/2 and submit the command list right away.
  // This is no longer the case since we started passing these dependencies in
  // an event waitlist and Level Zero plugin attempts to batch these commands,
  // so the execution of kernel B starts only on step 4. This workaround
  // restores the old behavior in this case until this is resolved.
  return MQueue->getDeviceImplPtr()->getBackend() !=
             backend::ext_oneapi_level_zero ||
         MEvent->getHandleRef() != nullptr;
}

pi_int32 UnMapMemObject::enqueueImp() {
  waitForPreparedHostEvents();
  std::vector<EventImplPtr> EventImpls = MPreparedDepsEvents;
  std::vector<RT::PiEvent> RawEvents = getPiEvents(EventImpls);
  flushCrossQueueDeps(EventImpls, getWorkerQueue());

  RT::PiEvent &Event = MEvent->getHandleRef();
  MemoryManager::unmap(MDstAllocaCmd->getSYCLMemObj(),
                       MDstAllocaCmd->getMemAllocation(), MQueue, *MSrcPtr,
                       std::move(RawEvents), Event);

  return PI_SUCCESS;
}

void UnMapMemObject::printDot(std::ostream &Stream) const {
  Stream << "\"" << this << "\" [style=filled, fillcolor=\"#EBC40F\", label=\"";

  Stream << "ID = " << this << " ; ";
  Stream << "UNMAP ON " << deviceToString(MQueue->get_device()) << "\\n";

  Stream << "\"];" << std::endl;

  for (const auto &Dep : MDeps) {
    Stream << "  \"" << this << "\" -> \"" << Dep.MDepCommand << "\""
           << " [ label = \"Access mode: "
           << accessModeToString(Dep.MDepRequirement->MAccessMode) << "\\n"
           << "MemObj: " << Dep.MDepRequirement->MSYCLMemObj << " \" ]"
           << std::endl;
  }
}

MemCpyCommand::MemCpyCommand(Requirement SrcReq,
                             AllocaCommandBase *SrcAllocaCmd,
                             Requirement DstReq,
                             AllocaCommandBase *DstAllocaCmd,
                             QueueImplPtr SrcQueue, QueueImplPtr DstQueue)
    : Command(CommandType::COPY_MEMORY, std::move(DstQueue)),
      MSrcQueue(SrcQueue), MSrcReq(std::move(SrcReq)),
      MSrcAllocaCmd(SrcAllocaCmd), MDstReq(std::move(DstReq)),
      MDstAllocaCmd(DstAllocaCmd) {
  if (!MSrcQueue->is_host()) {
    MEvent->setContextImpl(MSrcQueue->getContextImplPtr());
  }

  MWorkerQueue = MQueue->is_host() ? MSrcQueue : MQueue;
  MEvent->setWorkerQueue(MWorkerQueue);

  emitInstrumentationDataProxy();
}

void MemCpyCommand::emitInstrumentationData() {
#ifdef XPTI_ENABLE_INSTRUMENTATION
  if (!xptiTraceEnabled())
    return;
  // Create a payload with the command name and an event using this payload to
  // emit a node_create
  MAddress = MSrcAllocaCmd->getSYCLMemObj();
  makeTraceEventProlog(MAddress);

  if (MFirstInstance) {
    xpti_td *CmdTraceEvent = static_cast<xpti_td *>(MTraceEvent);
    xpti::addMetadata(CmdTraceEvent, "sycl_device",
                      deviceToID(MQueue->get_device()));
    xpti::addMetadata(CmdTraceEvent, "sycl_device_type",
                      deviceToString(MQueue->get_device()));
    xpti::addMetadata(CmdTraceEvent, "sycl_device_name",
                      getSyclObjImpl(MQueue->get_device())->getDeviceName());
    xpti::addMetadata(CmdTraceEvent, "memory_object",
                      reinterpret_cast<size_t>(MAddress));
    xpti::addMetadata(CmdTraceEvent, "copy_from",
                      reinterpret_cast<size_t>(
                          getSyclObjImpl(MSrcQueue->get_device()).get()));
    xpti::addMetadata(
        CmdTraceEvent, "copy_to",
        reinterpret_cast<size_t>(getSyclObjImpl(MQueue->get_device()).get()));
    makeTraceEventEpilog();
  }
#endif
}

const ContextImplPtr &MemCpyCommand::getWorkerContext() const {
  return getWorkerQueue()->getContextImplPtr();
}

bool MemCpyCommand::producesPiEvent() const {
  // TODO remove this workaround once the batching issue is addressed in Level
  // Zero plugin.
  // Consider the following scenario on Level Zero:
  // 1. Kernel A, which uses buffer A, is submitted to queue A.
  // 2. Kernel B, which uses buffer B, is submitted to queue B.
  // 3. queueA.wait().
  // 4. queueB.wait().
  // DPCPP runtime used to treat unmap/write commands for buffer A/B as host
  // dependencies (i.e. they were waited for prior to enqueueing any command
  // that's dependent on them). This allowed Level Zero plugin to detect that
  // each queue is idle on steps 1/2 and submit the command list right away.
  // This is no longer the case since we started passing these dependencies in
  // an event waitlist and Level Zero plugin attempts to batch these commands,
  // so the execution of kernel B starts only on step 4. This workaround
  // restores the old behavior in this case until this is resolved.
  return MQueue->is_host() ||
         MQueue->getDeviceImplPtr()->getBackend() !=
             backend::ext_oneapi_level_zero ||
         MEvent->getHandleRef() != nullptr;
}

pi_int32 MemCpyCommand::enqueueImp() {
  waitForPreparedHostEvents();
  std::vector<EventImplPtr> EventImpls = MPreparedDepsEvents;

  RT::PiEvent &Event = MEvent->getHandleRef();

  auto RawEvents = getPiEvents(EventImpls);
  flushCrossQueueDeps(EventImpls, getWorkerQueue());

  MemoryManager::copy(
      MSrcAllocaCmd->getSYCLMemObj(), MSrcAllocaCmd->getMemAllocation(),
      MSrcQueue, MSrcReq.MDims, MSrcReq.MMemoryRange, MSrcReq.MAccessRange,
      MSrcReq.MOffset, MSrcReq.MElemSize, MDstAllocaCmd->getMemAllocation(),
      MQueue, MDstReq.MDims, MDstReq.MMemoryRange, MDstReq.MAccessRange,
      MDstReq.MOffset, MDstReq.MElemSize, std::move(RawEvents), Event);

  return PI_SUCCESS;
}

void MemCpyCommand::printDot(std::ostream &Stream) const {
  Stream << "\"" << this << "\" [style=filled, fillcolor=\"#C7EB15\" label=\"";

  Stream << "ID = " << this << " ; ";
  Stream << "MEMCPY ON " << deviceToString(MQueue->get_device()) << "\\n";
  Stream << "From: " << MSrcAllocaCmd << " is host: " << MSrcQueue->is_host()
         << "\\n";
  Stream << "To: " << MDstAllocaCmd << " is host: " << MQueue->is_host()
         << "\\n";

  Stream << "\"];" << std::endl;

  for (const auto &Dep : MDeps) {
    Stream << "  \"" << this << "\" -> \"" << Dep.MDepCommand << "\""
           << " [ label = \"Access mode: "
           << accessModeToString(Dep.MDepRequirement->MAccessMode) << "\\n"
           << "MemObj: " << Dep.MDepRequirement->MSYCLMemObj << " \" ]"
           << std::endl;
  }
}

AllocaCommandBase *ExecCGCommand::getAllocaForReq(Requirement *Req) {
  for (const DepDesc &Dep : MDeps) {
    if (Dep.MDepRequirement == Req)
      return Dep.MAllocaCmd;
  }
  throw runtime_error("Alloca for command not found",
                      PI_ERROR_INVALID_OPERATION);
}

std::vector<std::shared_ptr<const void>>
ExecCGCommand::getAuxiliaryResources() const {
  if (MCommandGroup->getType() == CG::Kernel)
    return ((CGExecKernel *)MCommandGroup.get())->getAuxiliaryResources();
  return {};
}

void ExecCGCommand::clearAuxiliaryResources() {
  if (MCommandGroup->getType() == CG::Kernel)
    ((CGExecKernel *)MCommandGroup.get())->clearAuxiliaryResources();
}

pi_int32 UpdateHostRequirementCommand::enqueueImp() {
  waitForPreparedHostEvents();
  std::vector<EventImplPtr> EventImpls = MPreparedDepsEvents;
  RT::PiEvent &Event = MEvent->getHandleRef();
  Command::waitForEvents(MQueue, EventImpls, Event);

  assert(MSrcAllocaCmd && "Expected valid alloca command");
  assert(MSrcAllocaCmd->getMemAllocation() && "Expected valid source pointer");
  assert(MDstPtr && "Expected valid target pointer");
  *MDstPtr = MSrcAllocaCmd->getMemAllocation();

  return PI_SUCCESS;
}

void UpdateHostRequirementCommand::printDot(std::ostream &Stream) const {
  Stream << "\"" << this << "\" [style=filled, fillcolor=\"#f1337f\", label=\"";

  Stream << "ID = " << this << "\\n";
  Stream << "UPDATE REQ ON " << deviceToString(MQueue->get_device()) << "\\n";
  bool IsReqOnBuffer =
      MDstReq.MSYCLMemObj->getType() == SYCLMemObjI::MemObjType::Buffer;
  Stream << "TYPE: " << (IsReqOnBuffer ? "Buffer" : "Image") << "\\n";
  if (IsReqOnBuffer)
    Stream << "Is sub buffer: " << std::boolalpha << MDstReq.MIsSubBuffer
           << "\\n";

  Stream << "\"];" << std::endl;

  for (const auto &Dep : MDeps) {
    Stream << "  \"" << this << "\" -> \"" << Dep.MDepCommand << "\""
           << " [ label = \"Access mode: "
           << accessModeToString(Dep.MDepRequirement->MAccessMode) << "\\n"
           << "MemObj: " << Dep.MAllocaCmd->getSYCLMemObj() << " \" ]"
           << std::endl;
  }
}

MemCpyCommandHost::MemCpyCommandHost(Requirement SrcReq,
                                     AllocaCommandBase *SrcAllocaCmd,
                                     Requirement DstReq, void **DstPtr,
                                     QueueImplPtr SrcQueue,
                                     QueueImplPtr DstQueue)
    : Command(CommandType::COPY_MEMORY, std::move(DstQueue)),
      MSrcQueue(SrcQueue), MSrcReq(std::move(SrcReq)),
      MSrcAllocaCmd(SrcAllocaCmd), MDstReq(std::move(DstReq)), MDstPtr(DstPtr) {
  if (!MSrcQueue->is_host()) {
    MEvent->setContextImpl(MSrcQueue->getContextImplPtr());
  }

  MWorkerQueue = MQueue->is_host() ? MSrcQueue : MQueue;
  MEvent->setWorkerQueue(MWorkerQueue);

  emitInstrumentationDataProxy();
}

void MemCpyCommandHost::emitInstrumentationData() {
#ifdef XPTI_ENABLE_INSTRUMENTATION
  if (!xptiTraceEnabled())
    return;
  // Create a payload with the command name and an event using this payload to
  // emit a node_create
  MAddress = MSrcAllocaCmd->getSYCLMemObj();
  makeTraceEventProlog(MAddress);

  if (MFirstInstance) {
    xpti_td *CmdTraceEvent = static_cast<xpti_td *>(MTraceEvent);
    xpti::addMetadata(CmdTraceEvent, "sycl_device",
                      deviceToID(MQueue->get_device()));
    xpti::addMetadata(CmdTraceEvent, "sycl_device_type",
                      deviceToString(MQueue->get_device()));
    xpti::addMetadata(CmdTraceEvent, "sycl_device_name",
                      getSyclObjImpl(MQueue->get_device())->getDeviceName());
    xpti::addMetadata(CmdTraceEvent, "memory_object",
                      reinterpret_cast<size_t>(MAddress));
    xpti::addMetadata(CmdTraceEvent, "copy_from",
                      reinterpret_cast<size_t>(
                          getSyclObjImpl(MSrcQueue->get_device()).get()));
    xpti::addMetadata(
        CmdTraceEvent, "copy_to",
        reinterpret_cast<size_t>(getSyclObjImpl(MQueue->get_device()).get()));
    makeTraceEventEpilog();
  }
#endif
}

const ContextImplPtr &MemCpyCommandHost::getWorkerContext() const {
  return getWorkerQueue()->getContextImplPtr();
}

pi_int32 MemCpyCommandHost::enqueueImp() {
  const QueueImplPtr &Queue = getWorkerQueue();
  waitForPreparedHostEvents();
  std::vector<EventImplPtr> EventImpls = MPreparedDepsEvents;
  std::vector<RT::PiEvent> RawEvents = getPiEvents(EventImpls);

  RT::PiEvent &Event = MEvent->getHandleRef();
  // Omit copying if mode is discard one.
  // TODO: Handle this at the graph building time by, for example, creating
  // empty node instead of memcpy.
  if (MDstReq.MAccessMode == access::mode::discard_read_write ||
      MDstReq.MAccessMode == access::mode::discard_write) {
    Command::waitForEvents(Queue, EventImpls, Event);

    return PI_SUCCESS;
  }

  flushCrossQueueDeps(EventImpls, getWorkerQueue());
  MemoryManager::copy(
      MSrcAllocaCmd->getSYCLMemObj(), MSrcAllocaCmd->getMemAllocation(),
      MSrcQueue, MSrcReq.MDims, MSrcReq.MMemoryRange, MSrcReq.MAccessRange,
      MSrcReq.MOffset, MSrcReq.MElemSize, *MDstPtr, MQueue, MDstReq.MDims,
      MDstReq.MMemoryRange, MDstReq.MAccessRange, MDstReq.MOffset,
      MDstReq.MElemSize, std::move(RawEvents), Event);

  return PI_SUCCESS;
}

EmptyCommand::EmptyCommand(QueueImplPtr Queue)
    : Command(CommandType::EMPTY_TASK, std::move(Queue)) {
  emitInstrumentationDataProxy();
}

pi_int32 EmptyCommand::enqueueImp() {
  waitForPreparedHostEvents();
  waitForEvents(MQueue, MPreparedDepsEvents, MEvent->getHandleRef());

  return PI_SUCCESS;
}

void EmptyCommand::addRequirement(Command *DepCmd, AllocaCommandBase *AllocaCmd,
                                  const Requirement *Req) {
  const Requirement &ReqRef = *Req;
  MRequirements.emplace_back(ReqRef);
  const Requirement *const StoredReq = &MRequirements.back();

  // EmptyCommand is always host one, so we believe that result of addDep is
  // nil
  std::vector<Command *> ToCleanUp;
  Command *Cmd = addDep(DepDesc{DepCmd, StoredReq, AllocaCmd}, ToCleanUp);
  assert(Cmd == nullptr && "Conection command should be null for EmptyCommand");
  assert(ToCleanUp.empty() && "addDep should add a command for cleanup only if "
                              "there's a connection command");
  (void)Cmd;
}

void EmptyCommand::emitInstrumentationData() {
#ifdef XPTI_ENABLE_INSTRUMENTATION
  if (!xptiTraceEnabled())
    return;
  // Create a payload with the command name and an event using this payload to
  // emit a node_create
  if (MRequirements.empty())
    return;

  Requirement &Req = *MRequirements.begin();

  MAddress = Req.MSYCLMemObj;
  makeTraceEventProlog(MAddress);

  if (MFirstInstance) {
    xpti_td *CmdTraceEvent = static_cast<xpti_td *>(MTraceEvent);
    xpti::addMetadata(CmdTraceEvent, "sycl_device",
                      deviceToID(MQueue->get_device()));
    xpti::addMetadata(CmdTraceEvent, "sycl_device_type",
                      deviceToString(MQueue->get_device()));
    xpti::addMetadata(CmdTraceEvent, "sycl_device_name",
                      getSyclObjImpl(MQueue->get_device())->getDeviceName());
    xpti::addMetadata(CmdTraceEvent, "memory_object",
                      reinterpret_cast<size_t>(MAddress));
    makeTraceEventEpilog();
  }
#endif
}

void EmptyCommand::printDot(std::ostream &Stream) const {
  Stream << "\"" << this << "\" [style=filled, fillcolor=\"#8d8f29\", label=\"";

  Stream << "ID = " << this << "\\n";
  Stream << "EMPTY NODE"
         << "\\n";

  Stream << "\"];" << std::endl;

  for (const auto &Dep : MDeps) {
    Stream << "  \"" << this << "\" -> \"" << Dep.MDepCommand << "\""
           << " [ label = \"Access mode: "
           << accessModeToString(Dep.MDepRequirement->MAccessMode) << "\\n"
           << "MemObj: " << Dep.MDepRequirement->MSYCLMemObj << " \" ]"
           << std::endl;
  }
}

bool EmptyCommand::producesPiEvent() const { return false; }

void MemCpyCommandHost::printDot(std::ostream &Stream) const {
  Stream << "\"" << this << "\" [style=filled, fillcolor=\"#B6A2EB\", label=\"";

  Stream << "ID = " << this << "\\n";
  Stream << "MEMCPY HOST ON " << deviceToString(MQueue->get_device()) << "\\n";

  Stream << "\"];" << std::endl;

  for (const auto &Dep : MDeps) {
    Stream << "  \"" << this << "\" -> \"" << Dep.MDepCommand << "\""
           << " [ label = \"Access mode: "
           << accessModeToString(Dep.MDepRequirement->MAccessMode) << "\\n"
           << "MemObj: " << Dep.MDepRequirement->MSYCLMemObj << " \" ]"
           << std::endl;
  }
}

UpdateHostRequirementCommand::UpdateHostRequirementCommand(
    QueueImplPtr Queue, Requirement Req, AllocaCommandBase *SrcAllocaCmd,
    void **DstPtr)
    : Command(CommandType::UPDATE_REQUIREMENT, std::move(Queue)),
      MSrcAllocaCmd(SrcAllocaCmd), MDstReq(std::move(Req)), MDstPtr(DstPtr) {

  emitInstrumentationDataProxy();
}

void UpdateHostRequirementCommand::emitInstrumentationData() {
#ifdef XPTI_ENABLE_INSTRUMENTATION
  if (!xptiTraceEnabled())
    return;
  // Create a payload with the command name and an event using this payload to
  // emit a node_create
  MAddress = MSrcAllocaCmd->getSYCLMemObj();
  makeTraceEventProlog(MAddress);

  if (MFirstInstance) {
    xpti_td *CmdTraceEvent = static_cast<xpti_td *>(MTraceEvent);
    xpti::addMetadata(CmdTraceEvent, "sycl_device",
                      deviceToID(MQueue->get_device()));
    xpti::addMetadata(CmdTraceEvent, "sycl_device_type",
                      deviceToString(MQueue->get_device()));
    xpti::addMetadata(CmdTraceEvent, "sycl_device_name",
                      getSyclObjImpl(MQueue->get_device())->getDeviceName());
    xpti::addMetadata(CmdTraceEvent, "memory_object",
                      reinterpret_cast<size_t>(MAddress));
    makeTraceEventEpilog();
  }
#endif
}

static std::string cgTypeToString(detail::CG::CGTYPE Type) {
  switch (Type) {
  case detail::CG::Kernel:
    return "Kernel";
    break;
  case detail::CG::UpdateHost:
    return "update_host";
    break;
  case detail::CG::Fill:
    return "fill";
    break;
  case detail::CG::CopyAccToAcc:
    return "copy acc to acc";
    break;
  case detail::CG::CopyAccToPtr:
    return "copy acc to ptr";
    break;
  case detail::CG::CopyPtrToAcc:
    return "copy ptr to acc";
    break;
  case detail::CG::CopyUSM:
    return "copy usm";
    break;
  case detail::CG::FillUSM:
    return "fill usm";
    break;
  case detail::CG::PrefetchUSM:
    return "prefetch usm";
    break;
  case detail::CG::CodeplayHostTask:
    return "host task";
    break;
  case detail::CG::Copy2DUSM:
    return "copy 2d usm";
    break;
  case detail::CG::Fill2DUSM:
    return "fill 2d usm";
    break;
  case detail::CG::Memset2DUSM:
    return "memset 2d usm";
    break;
  case detail::CG::CopyToDeviceGlobal:
    return "copy to device_global";
    break;
  case detail::CG::CopyFromDeviceGlobal:
    return "copy from device_global";
    break;
  default:
    return "unknown";
    break;
  }
}

ExecCGCommand::ExecCGCommand(
    std::unique_ptr<detail::CG> CommandGroup, QueueImplPtr Queue,
    RT::PiExtCommandBuffer CommandBuffer,
    const std::vector<RT::PiExtSyncPoint> &Dependencies)
    : Command(CommandType::RUN_CG, std::move(Queue), CommandBuffer,
              Dependencies),
      MCommandGroup(std::move(CommandGroup)) {
  if (MCommandGroup->getType() == detail::CG::CodeplayHostTask) {
    MEvent->setSubmittedQueue(
        static_cast<detail::CGHostTask *>(MCommandGroup.get())->MQueue);
  }

  emitInstrumentationDataProxy();
}

#ifdef XPTI_ENABLE_INSTRUMENTATION
std::string instrumentationGetKernelName(
    const std::shared_ptr<detail::kernel_impl> &SyclKernel,
    const std::string &FunctionName, const std::string &SyclKernelName,
    void *&Address, std::optional<bool> &FromSource) {
  std::string KernelName;
  if (SyclKernel && SyclKernel->isCreatedFromSource()) {
    FromSource = true;
    pi_kernel KernelHandle = SyclKernel->getHandleRef();
    Address = KernelHandle;
    KernelName = FunctionName;
  } else {
    FromSource = false;
    KernelName = demangleKernelName(SyclKernelName);
  }
  return KernelName;
}

void instrumentationAddExtraKernelMetadata(
    xpti_td *&CmdTraceEvent, const NDRDescT &NDRDesc,
    const std::shared_ptr<detail::kernel_bundle_impl> &KernelBundleImplPtr,
    const std::string &KernelName,
    const std::shared_ptr<detail::kernel_impl> &SyclKernel,
    const QueueImplPtr &Queue,
    std::vector<ArgDesc> &CGArgs) // CGArgs are not const since they could be
                                  // sorted in this function
{
  std::vector<ArgDesc> Args;

  auto FilterArgs = [&Args](detail::ArgDesc &Arg, int NextTrueIndex) {
    Args.push_back({Arg.MType, Arg.MPtr, Arg.MSize, NextTrueIndex});
  };
  RT::PiProgram Program = nullptr;
  RT::PiKernel Kernel = nullptr;
  std::mutex *KernelMutex = nullptr;
  const KernelArgMask *EliminatedArgMask = nullptr;

  std::shared_ptr<kernel_impl> SyclKernelImpl;
  std::shared_ptr<device_image_impl> DeviceImageImpl;

  // Use kernel_bundle if available unless it is interop.
  // Interop bundles can't be used in the first branch, because the
  // kernels in interop kernel bundles (if any) do not have kernel_id and
  // can therefore not be looked up, but since they are self-contained
  // they can simply be launched directly.
  if (KernelBundleImplPtr && !KernelBundleImplPtr->isInterop()) {
    kernel_id KernelID =
        detail::ProgramManager::getInstance().getSYCLKernelID(KernelName);
    kernel SyclKernel =
        KernelBundleImplPtr->get_kernel(KernelID, KernelBundleImplPtr);
    std::shared_ptr<kernel_impl> KernelImpl =
        detail::getSyclObjImpl(SyclKernel);

    EliminatedArgMask = KernelImpl->getKernelArgMask();
    Program = KernelImpl->getDeviceImage()->get_program_ref();
  } else if (nullptr != SyclKernel) {
    auto SyclProg = SyclKernel->getProgramImpl();
    Program = SyclProg->getHandleRef();
    if (!SyclKernel->isCreatedFromSource())
      EliminatedArgMask = SyclKernel->getKernelArgMask();
  } else {
    std::tie(Kernel, KernelMutex, EliminatedArgMask, Program) =
        detail::ProgramManager::getInstance().getOrCreateKernel(
            Queue->getContextImplPtr(), Queue->getDeviceImplPtr(), KernelName,
            nullptr);
  }

  applyFuncOnFilteredArgs(EliminatedArgMask, CGArgs, FilterArgs);

  xpti::offload_kernel_enqueue_data_t KernelData{
      {NDRDesc.GlobalSize[0], NDRDesc.GlobalSize[1], NDRDesc.GlobalSize[2]},
      {NDRDesc.LocalSize[0], NDRDesc.LocalSize[1], NDRDesc.LocalSize[2]},
      {NDRDesc.GlobalOffset[0], NDRDesc.GlobalOffset[1],
       NDRDesc.GlobalOffset[2]},
      Args.size()};
  xpti::addMetadata(CmdTraceEvent, "enqueue_kernel_data", KernelData);
  for (size_t i = 0; i < Args.size(); i++) {
    std::string Prefix("arg");
    xpti::offload_kernel_arg_data_t arg{(int)Args[i].MType, Args[i].MPtr,
                                        Args[i].MSize, Args[i].MIndex};
    xpti::addMetadata(CmdTraceEvent, Prefix + std::to_string(i), arg);
  }
}

void instrumentationFillCommonData(const std::string &KernelName,
                                   const std::string &FileName, uint64_t Line,
                                   uint64_t Column, const void *const Address,
                                   const QueueImplPtr &Queue,
                                   std::optional<bool> &FromSource,
                                   uint64_t &OutInstanceID,
                                   xpti_td *&OutTraceEvent) {
  //  Get source file, line number information from the CommandGroup object
  //  and create payload using name, address, and source info
  //
  //  On Windows, since the support for builtin functions is not available in
  //  MSVC, the MFileName, MLine will be set to nullptr and "0" respectively.
  //  Handle this condition explicitly here.
  bool HasSourceInfo = false;
  xpti::payload_t Payload;
  if (!FileName.empty()) {
    // File name has a valid string
    Payload = xpti::payload_t(KernelName.c_str(), FileName.c_str(), Line,
                              Column, Address);
    HasSourceInfo = true;
  } else if (Address) {
    // We have a valid function name and an address
    Payload = xpti::payload_t(KernelName.c_str(), Address);
  } else {
    // In any case, we will have a valid function name and we'll use that to
    // create the hash
    Payload = xpti::payload_t(KernelName.c_str());
  }

  uint64_t CGKernelInstanceNo;
  // Create event using the payload
  xpti_td *CmdTraceEvent =
      xptiMakeEvent("ExecCG", &Payload, xpti::trace_graph_event,
                    xpti::trace_activity_type_t::active, &CGKernelInstanceNo);

  if (CmdTraceEvent) {
    OutInstanceID = CGKernelInstanceNo;
    OutTraceEvent = CmdTraceEvent;
    // If we are seeing this event again, then the instance ID will be greater
    // than 1; in this case, we will skip sending a notification to create a
    // node as this node has already been created.
    if (CGKernelInstanceNo > 1)
      return;

    xpti::addMetadata(CmdTraceEvent, "sycl_device",
                      deviceToID(Queue->get_device()));
    xpti::addMetadata(CmdTraceEvent, "sycl_device_type",
                      deviceToString(Queue->get_device()));
    xpti::addMetadata(CmdTraceEvent, "sycl_device_name",
                      getSyclObjImpl(Queue->get_device())->getDeviceName());
    if (!KernelName.empty()) {
      xpti::addMetadata(CmdTraceEvent, "kernel_name", KernelName);
    }
    if (FromSource.has_value()) {
      xpti::addMetadata(CmdTraceEvent, "from_source", FromSource.value());
    }
    if (HasSourceInfo) {
      xpti::addMetadata(CmdTraceEvent, "sym_function_name", KernelName);
      xpti::addMetadata(CmdTraceEvent, "sym_source_file_name", FileName);
      xpti::addMetadata(CmdTraceEvent, "sym_line_no", static_cast<int>(Line));
      xpti::addMetadata(CmdTraceEvent, "sym_column_no",
                        static_cast<int>(Column));
    }
  }
}
#endif

void emitKernelInstrumentationData(
    const std::shared_ptr<detail::kernel_impl> &SyclKernel,
    const detail::code_location &CodeLoc, const std::string &SyclKernelName,
    const QueueImplPtr &Queue, const NDRDescT &NDRDesc,
    const std::shared_ptr<detail::kernel_bundle_impl> &KernelBundleImplPtr,
    std::vector<ArgDesc> &CGArgs) {
#ifdef XPTI_ENABLE_INSTRUMENTATION
  if (!xptiTraceEnabled())
    return;

  int32_t StreamID = xptiRegisterStream(SYCL_STREAM_NAME);

  void *Address = nullptr;
  std::optional<bool> FromSource;
  std::string KernelName = instrumentationGetKernelName(
      SyclKernel, std::string(CodeLoc.functionName()), SyclKernelName, Address,
      FromSource);

  xpti_td *CmdTraceEvent = nullptr;
  uint64_t InstanceID = -1;
  instrumentationFillCommonData(KernelName, CodeLoc.fileName(),
                                CodeLoc.lineNumber(), CodeLoc.columnNumber(),
                                Address, Queue, FromSource, InstanceID,
                                CmdTraceEvent);

  if (CmdTraceEvent) {
    instrumentationAddExtraKernelMetadata(CmdTraceEvent, NDRDesc,
                                          KernelBundleImplPtr, SyclKernelName,
                                          SyclKernel, Queue, CGArgs);

    xptiNotifySubscribers(
        StreamID, xpti::trace_node_create, detail::GSYCLGraphEvent,
        CmdTraceEvent, InstanceID,
        static_cast<const void *>(
            commandToNodeType(Command::CommandType::RUN_CG).c_str()));
  }
#else
  std::ignore = SyclKernel;
  std::ignore = CodeLoc;
  std::ignore = SyclKernelName;
  std::ignore = Queue;
  std::ignore = NDRDesc;
  std::ignore = KernelBundleImplPtr;
  std::ignore = CGArgs;
#endif
}

void ExecCGCommand::emitInstrumentationData() {
#ifdef XPTI_ENABLE_INSTRUMENTATION
  if (!xptiTraceEnabled())
    return;

  std::string KernelName;
  std::optional<bool> FromSource;
  switch (MCommandGroup->getType()) {
  case detail::CG::Kernel: {
    auto KernelCG =
        reinterpret_cast<detail::CGExecKernel *>(MCommandGroup.get());
    KernelName = instrumentationGetKernelName(
        KernelCG->MSyclKernel, MCommandGroup->MFunctionName,
        KernelCG->getKernelName(), MAddress, FromSource);
  } break;
  default:
    KernelName = cgTypeToString(MCommandGroup->getType());
    break;
  }

  xpti_td *CmdTraceEvent = nullptr;
  instrumentationFillCommonData(KernelName, MCommandGroup->MFileName,
                                MCommandGroup->MLine, MCommandGroup->MColumn,
                                MAddress, MQueue, FromSource, MInstanceID,
                                CmdTraceEvent);

  if (CmdTraceEvent) {
    MTraceEvent = static_cast<void *>(CmdTraceEvent);
    if (MCommandGroup->getType() == detail::CG::Kernel) {
      auto KernelCG =
          reinterpret_cast<detail::CGExecKernel *>(MCommandGroup.get());
      instrumentationAddExtraKernelMetadata(
          CmdTraceEvent, KernelCG->MNDRDesc, KernelCG->getKernelBundle(),
          KernelCG->MKernelName, KernelCG->MSyclKernel, MQueue,
          KernelCG->MArgs);
    }

    xptiNotifySubscribers(
        MStreamID, xpti::trace_node_create, detail::GSYCLGraphEvent,
        CmdTraceEvent, MInstanceID,
        static_cast<const void *>(commandToNodeType(MType).c_str()));
  }
#endif
}

void ExecCGCommand::printDot(std::ostream &Stream) const {
  Stream << "\"" << this << "\" [style=filled, fillcolor=\"#AFFF82\", label=\"";

  Stream << "ID = " << this << "\\n";
  Stream << "EXEC CG ON " << deviceToString(MQueue->get_device()) << "\\n";

  switch (MCommandGroup->getType()) {
  case detail::CG::Kernel: {
    auto KernelCG =
        reinterpret_cast<detail::CGExecKernel *>(MCommandGroup.get());
    Stream << "Kernel name: ";
    if (KernelCG->MSyclKernel && KernelCG->MSyclKernel->isCreatedFromSource())
      Stream << "created from source";
    else
      Stream << demangleKernelName(KernelCG->getKernelName());
    Stream << "\\n";
    break;
  }
  default:
    Stream << "CG type: " << cgTypeToString(MCommandGroup->getType()) << "\\n";
    break;
  }

  Stream << "\"];" << std::endl;

  for (const auto &Dep : MDeps) {
    Stream << "  \"" << this << "\" -> \"" << Dep.MDepCommand << "\""
           << " [ label = \"Access mode: "
           << accessModeToString(Dep.MDepRequirement->MAccessMode) << "\\n"
           << "MemObj: " << Dep.MDepRequirement->MSYCLMemObj << " \" ]"
           << std::endl;
  }
}

// SYCL has a parallel_for_work_group variant where the only NDRange
// characteristics set by a user is the number of work groups. This does not
// map to the OpenCL clEnqueueNDRangeAPI, which requires global work size to
// be set as well. This function determines local work size based on the
// device characteristics and the number of work groups requested by the user,
// then calculates the global work size. SYCL specification (from 4.8.5.3):
// The member function handler::parallel_for_work_group is parameterized by
// the number of work - groups, such that the size of each group is chosen by
// the runtime, or by the number of work - groups and number of work - items
// for users who need more control.
static void adjustNDRangePerKernel(NDRDescT &NDR, RT::PiKernel Kernel,
                                   const device_impl &DeviceImpl) {
  if (NDR.GlobalSize[0] != 0)
    return; // GlobalSize is set - no need to adjust
  // check the prerequisites:
  assert(NDR.LocalSize[0] == 0);
  // TODO might be good to cache this info together with the kernel info to
  // avoid get_kernel_work_group_info on every kernel run
  range<3> WGSize = get_kernel_device_specific_info<
      sycl::info::kernel_device_specific::compile_work_group_size>(
      Kernel, DeviceImpl.getHandleRef(), DeviceImpl.getPlugin());

  if (WGSize[0] == 0) {
    WGSize = {1, 1, 1};
  }
  NDR.set(NDR.Dims, nd_range<3>(NDR.NumWorkGroups * WGSize, WGSize));
}

// We have the following mapping between dimensions with SPIR-V builtins:
// 1D: id[0] -> x
// 2D: id[0] -> y, id[1] -> x
// 3D: id[0] -> z, id[1] -> y, id[2] -> x
// So in order to ensure the correctness we update all the kernel
// parameters accordingly.
// Initially we keep the order of NDRDescT as it provided by the user, this
// simplifies overall handling and do the reverse only when
// the kernel is enqueued.
void ReverseRangeDimensionsForKernel(NDRDescT &NDR) {
  if (NDR.Dims > 1) {
    std::swap(NDR.GlobalSize[0], NDR.GlobalSize[NDR.Dims - 1]);
    std::swap(NDR.LocalSize[0], NDR.LocalSize[NDR.Dims - 1]);
    std::swap(NDR.GlobalOffset[0], NDR.GlobalOffset[NDR.Dims - 1]);
  }
}

void SetArgBasedOnType(
    const PluginPtr &Plugin, RT::PiKernel Kernel,
    const std::shared_ptr<device_image_impl> &DeviceImageImpl,
    const std::function<void *(Requirement *Req)> &getMemAllocationFunc,
    const sycl::context &Context, bool IsHost, detail::ArgDesc &Arg,
    size_t NextTrueIndex) {
  switch (Arg.MType) {
  case kernel_param_kind_t::kind_stream:
    break;
  case kernel_param_kind_t::kind_accessor: {
    Requirement *Req = (Requirement *)(Arg.MPtr);
    if (Req->MAccessRange == range<3>({0, 0, 0}))
      break;
    assert(getMemAllocationFunc != nullptr &&
           "We should have caught this earlier.");

    RT::PiMem MemArg = (RT::PiMem)getMemAllocationFunc(Req);
    if (Context.get_backend() == backend::opencl) {
      // clSetKernelArg (corresponding to piKernelSetArg) returns an error
      // when MemArg is null, which is the case when zero-sized buffers are
      // handled. Below assignment provides later call to clSetKernelArg with
      // acceptable arguments.
      if (!MemArg)
        MemArg = RT::PiMem();

      Plugin->call<PiApiKind::piKernelSetArg>(Kernel, NextTrueIndex,
                                              sizeof(RT::PiMem), &MemArg);
    } else {
      Plugin->call<PiApiKind::piextKernelSetArgMemObj>(Kernel, NextTrueIndex,
                                                       &MemArg);
    }
    break;
  }
  case kernel_param_kind_t::kind_std_layout: {
    Plugin->call<PiApiKind::piKernelSetArg>(Kernel, NextTrueIndex, Arg.MSize,
                                            Arg.MPtr);
    break;
  }
  case kernel_param_kind_t::kind_sampler: {
    sampler *SamplerPtr = (sampler *)Arg.MPtr;
    RT::PiSampler Sampler =
        detail::getSyclObjImpl(*SamplerPtr)->getOrCreateSampler(Context);
    Plugin->call<PiApiKind::piextKernelSetArgSampler>(Kernel, NextTrueIndex,
                                                      &Sampler);
    break;
  }
  case kernel_param_kind_t::kind_pointer: {
    Plugin->call<PiApiKind::piextKernelSetArgPointer>(Kernel, NextTrueIndex,
                                                      Arg.MSize, Arg.MPtr);
    break;
  }
  case kernel_param_kind_t::kind_specialization_constants_buffer: {
    if (IsHost) {
      throw sycl::feature_not_supported(
          "SYCL2020 specialization constants are not yet supported on host "
          "device",
          PI_ERROR_INVALID_OPERATION);
    }
    assert(DeviceImageImpl != nullptr);
    RT::PiMem SpecConstsBuffer = DeviceImageImpl->get_spec_const_buffer_ref();
    // Avoid taking an address of nullptr
    RT::PiMem *SpecConstsBufferArg =
        SpecConstsBuffer ? &SpecConstsBuffer : nullptr;
    Plugin->call<PiApiKind::piextKernelSetArgMemObj>(Kernel, NextTrueIndex,
                                                     SpecConstsBufferArg);
    break;
  }
  case kernel_param_kind_t::kind_invalid:
    throw runtime_error("Invalid kernel param kind", PI_ERROR_INVALID_VALUE);
    break;
  }
}

static pi_result SetKernelParamsAndLaunch(
    const QueueImplPtr &Queue, std::vector<ArgDesc> &Args,
    const std::shared_ptr<device_image_impl> &DeviceImageImpl,
    RT::PiKernel Kernel, NDRDescT &NDRDesc, std::vector<RT::PiEvent> &RawEvents,
    RT::PiEvent *OutEvent, const KernelArgMask *EliminatedArgMask,
    const std::function<void *(Requirement *Req)> &getMemAllocationFunc) {
  const PluginPtr &Plugin = Queue->getPlugin();

  auto setFunc = [&Plugin, Kernel, &DeviceImageImpl, &getMemAllocationFunc,
                  &Queue](detail::ArgDesc &Arg, size_t NextTrueIndex) {
    SetArgBasedOnType(Plugin, Kernel, DeviceImageImpl, getMemAllocationFunc,
                      Queue->get_context(), Queue->is_host(), Arg,
                      NextTrueIndex);
  };

  applyFuncOnFilteredArgs(EliminatedArgMask, Args, setFunc);

  adjustNDRangePerKernel(NDRDesc, Kernel, *(Queue->getDeviceImplPtr()));

  // Remember this information before the range dimensions are reversed
  const bool HasLocalSize = (NDRDesc.LocalSize[0] != 0);

  ReverseRangeDimensionsForKernel(NDRDesc);

  size_t RequiredWGSize[3] = {0, 0, 0};
  size_t *LocalSize = nullptr;

  if (HasLocalSize)
    LocalSize = &NDRDesc.LocalSize[0];
  else {
    Plugin->call<PiApiKind::piKernelGetGroupInfo>(
        Kernel, Queue->getDeviceImplPtr()->getHandleRef(),
        PI_KERNEL_GROUP_INFO_COMPILE_WORK_GROUP_SIZE, sizeof(RequiredWGSize),
        RequiredWGSize, /* param_value_size_ret = */ nullptr);

    const bool EnforcedLocalSize =
        (RequiredWGSize[0] != 0 || RequiredWGSize[1] != 0 ||
         RequiredWGSize[2] != 0);
    if (EnforcedLocalSize)
      LocalSize = RequiredWGSize;
  }

  pi_result Error = Plugin->call_nocheck<PiApiKind::piEnqueueKernelLaunch>(
      Queue->getHandleRef(), Kernel, NDRDesc.Dims, &NDRDesc.GlobalOffset[0],
      &NDRDesc.GlobalSize[0], LocalSize, RawEvents.size(),
      RawEvents.empty() ? nullptr : &RawEvents[0], OutEvent);
  return Error;
}

// The function initialize accessors and calls lambda.
// The function is used as argument to piEnqueueNativeKernel which requires
// that the passed function takes one void* argument.
void DispatchNativeKernel(void *Blob) {
  void **CastedBlob = (void **)Blob;

  std::vector<Requirement *> *Reqs =
      static_cast<std::vector<Requirement *> *>(CastedBlob[0]);

  std::shared_ptr<HostKernelBase> *HostKernel =
      static_cast<std::shared_ptr<HostKernelBase> *>(CastedBlob[1]);

  NDRDescT *NDRDesc = static_cast<NDRDescT *>(CastedBlob[2]);

  // Other value are pointer to the buffers.
  void **NextArg = CastedBlob + 3;
  for (detail::Requirement *Req : *Reqs)
    Req->MData = *(NextArg++);

  (*HostKernel)->call(*NDRDesc, nullptr);

  // The ownership of these objects have been passed to us, need to cleanup
  delete Reqs;
  delete HostKernel;
  delete NDRDesc;
}

pi_int32 enqueueImpCommandBufferKernel(
    context Ctx, DeviceImplPtr DeviceImpl, RT::PiExtCommandBuffer CommandBuffer,
    const CGExecKernel &CommandGroup,
    std::vector<RT::PiExtSyncPoint> &SyncPoints,
    RT::PiExtSyncPoint *OutSyncPoint,
    const std::function<void *(Requirement *Req)> &getMemAllocationFunc) {
  auto ContextImpl = sycl::detail::getSyclObjImpl(Ctx);
  const sycl::detail::PluginPtr &Plugin = ContextImpl->getPlugin();
  pi_kernel PiKernel = nullptr;
  std::mutex *KernelMutex = nullptr;
  pi_program PiProgram = nullptr;

  auto Kernel = CommandGroup.MSyclKernel;
  const KernelArgMask *EliminatedArgMask;
  if (Kernel != nullptr) {
    PiKernel = Kernel->getHandleRef();
  } else {
    std::tie(PiKernel, KernelMutex, EliminatedArgMask, PiProgram) =
        sycl::detail::ProgramManager::getInstance().getOrCreateKernel(
            ContextImpl, DeviceImpl, CommandGroup.MKernelName, nullptr);
  }

  auto SetFunc = [&Plugin, &PiKernel, &Ctx, &getMemAllocationFunc](
                     sycl::detail::ArgDesc &Arg, size_t NextTrueIndex) {
    sycl::detail::SetArgBasedOnType(
        Plugin, PiKernel,
        nullptr /* TODO: Handle spec constants and pass device image here */
        ,
        getMemAllocationFunc, Ctx, false, Arg, NextTrueIndex);
  };
  // Copy args for modification
  auto Args = CommandGroup.MArgs;
  sycl::detail::applyFuncOnFilteredArgs(EliminatedArgMask, Args, SetFunc);

  // Remember this information before the range dimensions are reversed
  const bool HasLocalSize = (CommandGroup.MNDRDesc.LocalSize[0] != 0);

  // Copy NDRDesc for modification
  auto NDRDesc = CommandGroup.MNDRDesc;
  // Reverse kernel dims
  sycl::detail::ReverseRangeDimensionsForKernel(NDRDesc);

  size_t RequiredWGSize[3] = {0, 0, 0};
  size_t *LocalSize = nullptr;

  if (HasLocalSize)
    LocalSize = &NDRDesc.LocalSize[0];
  else {
    Plugin->call<sycl::detail::PiApiKind::piKernelGetGroupInfo>(
        PiKernel, DeviceImpl->getHandleRef(),
        PI_KERNEL_GROUP_INFO_COMPILE_WORK_GROUP_SIZE, sizeof(RequiredWGSize),
        RequiredWGSize,
        /* param_value_size_ret = */ nullptr);

    const bool EnforcedLocalSize =
        (RequiredWGSize[0] != 0 || RequiredWGSize[1] != 0 ||
         RequiredWGSize[2] != 0);
    if (EnforcedLocalSize)
      LocalSize = RequiredWGSize;
  }

  pi_result Res = Plugin->call_nocheck<
      sycl::detail::PiApiKind::piextCommandBufferNDRangeKernel>(
      CommandBuffer, PiKernel, NDRDesc.Dims, &NDRDesc.GlobalOffset[0],
      &NDRDesc.GlobalSize[0], LocalSize, SyncPoints.size(),
      SyncPoints.size() ? SyncPoints.data() : nullptr, OutSyncPoint);

  if (Res != pi_result::PI_SUCCESS) {
    throw sycl::exception(errc::invalid,
                          "Failed to add kernel to PI command-buffer");
  }

  return Res;
}

pi_int32 enqueueImpKernel(
    const QueueImplPtr &Queue, NDRDescT &NDRDesc, std::vector<ArgDesc> &Args,
    const std::shared_ptr<detail::kernel_bundle_impl> &KernelBundleImplPtr,
    const std::shared_ptr<detail::kernel_impl> &MSyclKernel,
    const std::string &KernelName, std::vector<RT::PiEvent> &RawEvents,
    RT::PiEvent *OutEvent,
    const std::function<void *(Requirement *Req)> &getMemAllocationFunc,
    RT::PiKernelCacheConfig KernelCacheConfig) {

  // Run OpenCL kernel
  auto ContextImpl = Queue->getContextImplPtr();
  auto DeviceImpl = Queue->getDeviceImplPtr();
  RT::PiKernel Kernel = nullptr;
  std::mutex *KernelMutex = nullptr;
  RT::PiProgram Program = nullptr;
  const KernelArgMask *EliminatedArgMask;

  std::shared_ptr<kernel_impl> SyclKernelImpl;
  std::shared_ptr<device_image_impl> DeviceImageImpl;

  // Use kernel_bundle if available unless it is interop.
  // Interop bundles can't be used in the first branch, because the kernels
  // in interop kernel bundles (if any) do not have kernel_id
  // and can therefore not be looked up, but since they are self-contained
  // they can simply be launched directly.
  if (KernelBundleImplPtr && !KernelBundleImplPtr->isInterop()) {
    kernel_id KernelID =
        detail::ProgramManager::getInstance().getSYCLKernelID(KernelName);
    kernel SyclKernel =
        KernelBundleImplPtr->get_kernel(KernelID, KernelBundleImplPtr);

    SyclKernelImpl = detail::getSyclObjImpl(SyclKernel);

    Kernel = SyclKernelImpl->getHandleRef();
    DeviceImageImpl = SyclKernelImpl->getDeviceImage();

    Program = DeviceImageImpl->get_program_ref();

    std::tie(Kernel, KernelMutex, EliminatedArgMask) =
        detail::ProgramManager::getInstance().getOrCreateKernel(
            KernelBundleImplPtr->get_context(), KernelName,
            /*PropList=*/{}, Program);
  } else if (nullptr != MSyclKernel) {
    assert(MSyclKernel->get_info<info::kernel::context>() ==
           Queue->get_context());
    Kernel = MSyclKernel->getHandleRef();
    auto SyclProg = MSyclKernel->getProgramImpl();
    Program = SyclProg->getHandleRef();
    if (SyclProg->is_cacheable()) {
      RT::PiKernel FoundKernel = nullptr;
      std::tie(FoundKernel, KernelMutex, EliminatedArgMask, std::ignore) =
          detail::ProgramManager::getInstance().getOrCreateKernel(
              ContextImpl, DeviceImpl, KernelName, SyclProg.get());
      assert(FoundKernel == Kernel);
    } else {
      // Non-cacheable kernels use mutexes from kernel_impls.
      // TODO this can still result in a race condition if multiple SYCL
      // kernels are created with the same native handle. To address this,
      // we need to either store and use a pi_native_handle -> mutex map or
      // reuse and return existing SYCL kernels from make_native to avoid
      // their duplication in such cases.
      KernelMutex = &MSyclKernel->getNoncacheableEnqueueMutex();
      EliminatedArgMask = MSyclKernel->getKernelArgMask();
    }
  } else {
    std::tie(Kernel, KernelMutex, EliminatedArgMask, Program) =
        detail::ProgramManager::getInstance().getOrCreateKernel(
            ContextImpl, DeviceImpl, KernelName, nullptr);
  }

  // We may need more events for the launch, so we make another reference.
  std::vector<RT::PiEvent> &EventsWaitList = RawEvents;

  // Initialize device globals associated with this.
  std::vector<RT::PiEvent> DeviceGlobalInitEvents =
      ContextImpl->initializeDeviceGlobals(Program, Queue);
  std::vector<RT::PiEvent> EventsWithDeviceGlobalInits;
  if (!DeviceGlobalInitEvents.empty()) {
    EventsWithDeviceGlobalInits.reserve(RawEvents.size() +
                                        DeviceGlobalInitEvents.size());
    EventsWithDeviceGlobalInits.insert(EventsWithDeviceGlobalInits.end(),
                                       RawEvents.begin(), RawEvents.end());
    EventsWithDeviceGlobalInits.insert(EventsWithDeviceGlobalInits.end(),
                                       DeviceGlobalInitEvents.begin(),
                                       DeviceGlobalInitEvents.end());
    EventsWaitList = EventsWithDeviceGlobalInits;
  }

  pi_result Error = PI_SUCCESS;
  {
    assert(KernelMutex);
    std::lock_guard<std::mutex> Lock(*KernelMutex);

    // Set SLM/Cache configuration for the kernel if non-default value is
    // provided.
    if (KernelCacheConfig == PI_EXT_KERNEL_EXEC_INFO_CACHE_LARGE_SLM ||
        KernelCacheConfig == PI_EXT_KERNEL_EXEC_INFO_CACHE_LARGE_DATA) {
      const PluginPtr &Plugin = Queue->getPlugin();
      Plugin->call<PiApiKind::piKernelSetExecInfo>(
          Kernel, PI_EXT_KERNEL_EXEC_INFO_CACHE_CONFIG,
          sizeof(RT::PiKernelCacheConfig), &KernelCacheConfig);
    }

    Error = SetKernelParamsAndLaunch(Queue, Args, DeviceImageImpl, Kernel,
                                     NDRDesc, EventsWaitList, OutEvent,
                                     EliminatedArgMask, getMemAllocationFunc);
  }
  if (PI_SUCCESS != Error) {
    // If we have got non-success error code, let's analyze it to emit nice
    // exception explaining what was wrong
    const device_impl &DeviceImpl = *(Queue->getDeviceImplPtr());
    detail::enqueue_kernel_launch::handleErrorOrWarning(Error, DeviceImpl,
                                                        Kernel, NDRDesc);
  }

  return PI_SUCCESS;
}

pi_int32 enqueueReadWriteHostPipe(const QueueImplPtr &Queue,
                                  const std::string &PipeName, bool blocking,
                                  void *ptr, size_t size,
                                  std::vector<RT::PiEvent> &RawEvents,
                                  RT::PiEvent *OutEvent, bool read) {
  detail::HostPipeMapEntry *hostPipeEntry =
      ProgramManager::getInstance().getHostPipeEntry(PipeName);

  RT::PiProgram Program = nullptr;
  device Device = Queue->get_device();
  ContextImplPtr ContextImpl = Queue->getContextImplPtr();
  std::optional<RT::PiProgram> CachedProgram =
      ContextImpl->getProgramForHostPipe(Device, hostPipeEntry);
  if (CachedProgram)
    Program = *CachedProgram;
  else {
    // If there was no cached program, build one.
    device_image_plain devImgPlain =
        ProgramManager::getInstance().getDeviceImageFromBinaryImage(
            hostPipeEntry->getDevBinImage(), Queue->get_context(),
            Queue->get_device());
    device_image_plain BuiltImage =
        ProgramManager::getInstance().build(devImgPlain, {Device}, {});
    Program = getSyclObjImpl(BuiltImage)->get_program_ref();
  }
  assert(Program && "Program for this hostpipe is not compiled.");

  // Get plugin for calling opencl functions
  const PluginPtr &Plugin = Queue->getPlugin();

  pi_queue pi_q = Queue->getHandleRef();
  pi_result Error;
  if (read) {
    Error =
        Plugin->call_nocheck<sycl::detail::PiApiKind::piextEnqueueReadHostPipe>(
            pi_q, Program, PipeName.c_str(), blocking, ptr, size,
            RawEvents.size(), RawEvents.empty() ? nullptr : &RawEvents[0],
            OutEvent);
  } else {
    Error =
        Plugin
            ->call_nocheck<sycl::detail::PiApiKind::piextEnqueueWriteHostPipe>(
                pi_q, Program, PipeName.c_str(), blocking, ptr, size,
                RawEvents.size(), RawEvents.empty() ? nullptr : &RawEvents[0],
                OutEvent);
  }
  return Error;
}

pi_int32 ExecCGCommand::enqueueImpCommandBuffer() {
  std::vector<EventImplPtr> EventImpls = MPreparedDepsEvents;
  auto RawEvents = getPiEvents(EventImpls);
  flushCrossQueueDeps(EventImpls, getWorkerQueue());

  RT::PiEvent *Event = (MQueue->has_discard_events_support() &&
                        MCommandGroup->getRequirements().size() == 0)
                           ? nullptr
                           : &MEvent->getHandleRef();
  RT::PiExtSyncPoint OutSyncPoint;
  switch (MCommandGroup->getType()) {
  case CG::CGTYPE::Kernel: {
    CGExecKernel *ExecKernel = (CGExecKernel *)MCommandGroup.get();

    auto getMemAllocationFunc = [this](Requirement *Req) {
      AllocaCommandBase *AllocaCmd = getAllocaForReq(Req);
      return AllocaCmd->getMemAllocation();
    };

    if (!Event) {
      // Kernel only uses assert if it's non interop one
      bool KernelUsesAssert =
          !(ExecKernel->MSyclKernel && ExecKernel->MSyclKernel->isInterop()) &&
          ProgramManager::getInstance().kernelUsesAssert(
              ExecKernel->MKernelName);
      if (KernelUsesAssert) {
        Event = &MEvent->getHandleRef();
      }
    }
    auto result = enqueueImpCommandBufferKernel(
        MQueue->get_context(), MQueue->getDeviceImplPtr(), MCommandBuffer,
        *ExecKernel, MSyncPointDeps, &OutSyncPoint, getMemAllocationFunc);
    MEvent->setSyncPoint(OutSyncPoint);
    return result;
  }
  case CG::CGTYPE::CopyUSM: {
    CGCopyUSM *Copy = (CGCopyUSM *)MCommandGroup.get();
    MemoryManager::ext_oneapi_copy_usm_cmd_buffer(
        MQueue->getContextImplPtr(), Copy->getSrc(), MCommandBuffer,
        Copy->getLength(), Copy->getDst(), MSyncPointDeps, &OutSyncPoint);
    MEvent->setSyncPoint(OutSyncPoint);
    return PI_SUCCESS;
  }
  case CG::CGTYPE::CopyAccToAcc: {
    CGCopy *Copy = (CGCopy *)MCommandGroup.get();
    Requirement *ReqSrc = (Requirement *)(Copy->getSrc());
    Requirement *ReqDst = (Requirement *)(Copy->getDst());

    AllocaCommandBase *AllocaCmdSrc = getAllocaForReq(ReqSrc);
    AllocaCommandBase *AllocaCmdDst = getAllocaForReq(ReqDst);

    MemoryManager::ext_oneapi_copy_cmd_buffer(
        MQueue->getContextImplPtr(), MCommandBuffer,
        AllocaCmdSrc->getSYCLMemObj(), AllocaCmdSrc->getMemAllocation(),
        ReqSrc->MDims, ReqSrc->MMemoryRange, ReqSrc->MAccessRange,
        ReqSrc->MOffset, ReqSrc->MElemSize, AllocaCmdDst->getMemAllocation(),
        ReqDst->MDims, ReqDst->MMemoryRange, ReqDst->MAccessRange,
        ReqDst->MOffset, ReqDst->MElemSize, std::move(MSyncPointDeps),
        &OutSyncPoint);
    MEvent->setSyncPoint(OutSyncPoint);
    return PI_SUCCESS;
  }
  default:
    throw runtime_error("CG type not implemented for command buffers.",
                        PI_ERROR_INVALID_OPERATION);
  }
}

pi_int32 ExecCGCommand::enqueueImp() {
  if (MCommandBuffer) {
    return enqueueImpCommandBuffer();
  } else {
    return enqueueImpQueue();
  }
}

pi_int32 ExecCGCommand::enqueueImpQueue() {
  if (getCG().getType() != CG::CGTYPE::CodeplayHostTask)
    waitForPreparedHostEvents();
  std::vector<EventImplPtr> EventImpls = MPreparedDepsEvents;
  auto RawEvents = getPiEvents(EventImpls);
  flushCrossQueueDeps(EventImpls, getWorkerQueue());

  RT::PiEvent *Event = (MQueue->has_discard_events_support() &&
                        MCommandGroup->getRequirements().size() == 0)
                           ? nullptr
                           : &MEvent->getHandleRef();
  switch (MCommandGroup->getType()) {

  case CG::CGTYPE::UpdateHost: {
    throw runtime_error("Update host should be handled by the Scheduler.",
                        PI_ERROR_INVALID_OPERATION);
  }
  case CG::CGTYPE::CopyAccToPtr: {
    CGCopy *Copy = (CGCopy *)MCommandGroup.get();
    Requirement *Req = (Requirement *)Copy->getSrc();
    AllocaCommandBase *AllocaCmd = getAllocaForReq(Req);

    MemoryManager::copy(
        AllocaCmd->getSYCLMemObj(), AllocaCmd->getMemAllocation(), MQueue,
        Req->MDims, Req->MMemoryRange, Req->MAccessRange, Req->MOffset,
        Req->MElemSize, Copy->getDst(),
        Scheduler::getInstance().getDefaultHostQueue(), Req->MDims,
        Req->MAccessRange, Req->MAccessRange, /*DstOffset=*/{0, 0, 0},
        Req->MElemSize, std::move(RawEvents), MEvent->getHandleRef());

    return PI_SUCCESS;
  }
  case CG::CGTYPE::CopyPtrToAcc: {
    CGCopy *Copy = (CGCopy *)MCommandGroup.get();
    Requirement *Req = (Requirement *)(Copy->getDst());
    AllocaCommandBase *AllocaCmd = getAllocaForReq(Req);

    Scheduler::getInstance().getDefaultHostQueue();

    MemoryManager::copy(
        AllocaCmd->getSYCLMemObj(), Copy->getSrc(),
        Scheduler::getInstance().getDefaultHostQueue(), Req->MDims,
        Req->MAccessRange, Req->MAccessRange,
        /*SrcOffset*/ {0, 0, 0}, Req->MElemSize, AllocaCmd->getMemAllocation(),
        MQueue, Req->MDims, Req->MMemoryRange, Req->MAccessRange, Req->MOffset,
        Req->MElemSize, std::move(RawEvents), MEvent->getHandleRef());

    return PI_SUCCESS;
  }
  case CG::CGTYPE::CopyAccToAcc: {
    CGCopy *Copy = (CGCopy *)MCommandGroup.get();
    Requirement *ReqSrc = (Requirement *)(Copy->getSrc());
    Requirement *ReqDst = (Requirement *)(Copy->getDst());

    AllocaCommandBase *AllocaCmdSrc = getAllocaForReq(ReqSrc);
    AllocaCommandBase *AllocaCmdDst = getAllocaForReq(ReqDst);

    MemoryManager::copy(
        AllocaCmdSrc->getSYCLMemObj(), AllocaCmdSrc->getMemAllocation(), MQueue,
        ReqSrc->MDims, ReqSrc->MMemoryRange, ReqSrc->MAccessRange,
        ReqSrc->MOffset, ReqSrc->MElemSize, AllocaCmdDst->getMemAllocation(),
        MQueue, ReqDst->MDims, ReqDst->MMemoryRange, ReqDst->MAccessRange,
        ReqDst->MOffset, ReqDst->MElemSize, std::move(RawEvents),
        MEvent->getHandleRef());

    return PI_SUCCESS;
  }
  case CG::CGTYPE::Fill: {
    CGFill *Fill = (CGFill *)MCommandGroup.get();
    Requirement *Req = (Requirement *)(Fill->getReqToFill());
    AllocaCommandBase *AllocaCmd = getAllocaForReq(Req);

    MemoryManager::fill(
        AllocaCmd->getSYCLMemObj(), AllocaCmd->getMemAllocation(), MQueue,
        Fill->MPattern.size(), Fill->MPattern.data(), Req->MDims,
        Req->MMemoryRange, Req->MAccessRange, Req->MOffset, Req->MElemSize,
        std::move(RawEvents), MEvent->getHandleRef());

    return PI_SUCCESS;
  }
  case CG::CGTYPE::RunOnHostIntel: {
    CGExecKernel *HostTask = (CGExecKernel *)MCommandGroup.get();

    // piEnqueueNativeKernel takes arguments blob which is passes to user
    // function.
    // Need the following items to restore context in the host task.
    // Make a copy on heap to "dettach" from the command group as it can be
    // released before the host task completes.
    std::vector<void *> ArgsBlob(HostTask->MArgs.size() + 3);

    std::vector<Requirement *> *CopyReqs =
        new std::vector<Requirement *>(HostTask->getRequirements());

<<<<<<< HEAD
    std::shared_ptr<HostKernelBase> CopyHostKernel = HostTask->MHostKernel;
=======
    // Create a shared_ptr on the heap so that the reference count is
    // incremented until the DispatchNativeKernel() callback is run, which
    // will free the heap shared_ptr and decrement the reference count. This
    // prevents errors when the HostTask command-group is deleted before
    // DispatchNativeKernel() can be run.
    std::shared_ptr<HostKernelBase> *CopyHostKernel =
        new std::shared_ptr<HostKernelBase>(HostTask->MHostKernel);
>>>>>>> 83f87797

    NDRDescT *CopyNDRDesc = new NDRDescT(HostTask->MNDRDesc);

    ArgsBlob[0] = (void *)CopyReqs;
    ArgsBlob[1] = (void *)CopyHostKernel.get();
    ArgsBlob[2] = (void *)CopyNDRDesc;

    void **NextArg = ArgsBlob.data() + 3;

    if (MQueue->is_host()) {
      for (ArgDesc &Arg : HostTask->MArgs) {
        assert(Arg.MType == kernel_param_kind_t::kind_accessor);

        Requirement *Req = (Requirement *)(Arg.MPtr);
        AllocaCommandBase *AllocaCmd = getAllocaForReq(Req);

        *NextArg = AllocaCmd->getMemAllocation();
        NextArg++;
      }

      if (!RawEvents.empty()) {
        // Assuming that the events are for devices to the same Plugin.
        const PluginPtr &Plugin = EventImpls[0]->getPlugin();
        Plugin->call<PiApiKind::piEventsWait>(RawEvents.size(), &RawEvents[0]);
      }
      DispatchNativeKernel((void *)ArgsBlob.data());

      return PI_SUCCESS;
    }

    std::vector<pi_mem> Buffers;
    // piEnqueueNativeKernel requires additional array of pointers to args
    // blob, values that pointers point to are replaced with actual pointers
    // to the memory before execution of user function.
    std::vector<void *> MemLocs;

    for (ArgDesc &Arg : HostTask->MArgs) {
      assert(Arg.MType == kernel_param_kind_t::kind_accessor);

      Requirement *Req = (Requirement *)(Arg.MPtr);
      AllocaCommandBase *AllocaCmd = getAllocaForReq(Req);
      pi_mem MemArg = (pi_mem)AllocaCmd->getMemAllocation();

      Buffers.push_back(MemArg);
      MemLocs.push_back(NextArg);
      NextArg++;
    }
    const PluginPtr &Plugin = MQueue->getPlugin();
    pi_result Error = Plugin->call_nocheck<PiApiKind::piEnqueueNativeKernel>(
        MQueue->getHandleRef(), DispatchNativeKernel, (void *)ArgsBlob.data(),
        ArgsBlob.size() * sizeof(ArgsBlob[0]), Buffers.size(), Buffers.data(),
        const_cast<const void **>(MemLocs.data()), RawEvents.size(),
        RawEvents.empty() ? nullptr : RawEvents.data(), Event);

    switch (Error) {
    case PI_ERROR_INVALID_OPERATION:
      throw sycl::runtime_error(
          "Device doesn't support run_on_host_intel tasks.", Error);
    case PI_SUCCESS:
      return Error;
    default:
      throw sycl::runtime_error("Enqueueing run_on_host_intel task has failed.",
                                Error);
    }
  }
  case CG::CGTYPE::Kernel: {
    CGExecKernel *ExecKernel = (CGExecKernel *)MCommandGroup.get();

    NDRDescT &NDRDesc = ExecKernel->MNDRDesc;
    std::vector<ArgDesc> &Args = ExecKernel->MArgs;

    if (MQueue->is_host() || (MQueue->getDeviceImplPtr()->getBackend() ==
                              backend::ext_intel_esimd_emulator)) {
      for (ArgDesc &Arg : Args)
        if (kernel_param_kind_t::kind_accessor == Arg.MType) {
          Requirement *Req = (Requirement *)(Arg.MPtr);
          AllocaCommandBase *AllocaCmd = getAllocaForReq(Req);
          Req->MData = AllocaCmd->getMemAllocation();
        }
      if (!RawEvents.empty()) {
        // Assuming that the events are for devices to the same Plugin.
        const PluginPtr &Plugin = EventImpls[0]->getPlugin();
        Plugin->call<PiApiKind::piEventsWait>(RawEvents.size(), &RawEvents[0]);
      }

      if (MQueue->is_host()) {
        ExecKernel->MHostKernel->call(NDRDesc,
                                      getEvent()->getHostProfilingInfo());
      } else {
        assert(MQueue->getDeviceImplPtr()->getBackend() ==
               backend::ext_intel_esimd_emulator);

        MQueue->getPlugin()->call<PiApiKind::piEnqueueKernelLaunch>(
            nullptr,
            reinterpret_cast<pi_kernel>(ExecKernel->MHostKernel->getPtr()),
            NDRDesc.Dims, &NDRDesc.GlobalOffset[0], &NDRDesc.GlobalSize[0],
            &NDRDesc.LocalSize[0], 0, nullptr, nullptr);
      }

      return PI_SUCCESS;
    }

    auto getMemAllocationFunc = [this](Requirement *Req) {
      AllocaCommandBase *AllocaCmd = getAllocaForReq(Req);
      return AllocaCmd->getMemAllocation();
    };

    const std::shared_ptr<detail::kernel_impl> &SyclKernel =
        ExecKernel->MSyclKernel;
    const std::string &KernelName = ExecKernel->MKernelName;

    if (!Event) {
      // Kernel only uses assert if it's non interop one
      bool KernelUsesAssert =
          !(SyclKernel && SyclKernel->isInterop()) &&
          ProgramManager::getInstance().kernelUsesAssert(KernelName);
      if (KernelUsesAssert) {
        Event = &MEvent->getHandleRef();
      }
    }

    return enqueueImpKernel(MQueue, NDRDesc, Args,
                            ExecKernel->getKernelBundle(), SyclKernel,
                            KernelName, RawEvents, Event, getMemAllocationFunc,
                            ExecKernel->MKernelCacheConfig);
  }
  case CG::CGTYPE::CopyUSM: {
    CGCopyUSM *Copy = (CGCopyUSM *)MCommandGroup.get();
    MemoryManager::copy_usm(Copy->getSrc(), MQueue, Copy->getLength(),
                            Copy->getDst(), std::move(RawEvents), Event);

    return PI_SUCCESS;
  }
  case CG::CGTYPE::FillUSM: {
    CGFillUSM *Fill = (CGFillUSM *)MCommandGroup.get();
    MemoryManager::fill_usm(Fill->getDst(), MQueue, Fill->getLength(),
                            Fill->getFill(), std::move(RawEvents), Event);

    return PI_SUCCESS;
  }
  case CG::CGTYPE::PrefetchUSM: {
    CGPrefetchUSM *Prefetch = (CGPrefetchUSM *)MCommandGroup.get();
    MemoryManager::prefetch_usm(Prefetch->getDst(), MQueue,
                                Prefetch->getLength(), std::move(RawEvents),
                                Event);

    return PI_SUCCESS;
  }
  case CG::CGTYPE::AdviseUSM: {
    CGAdviseUSM *Advise = (CGAdviseUSM *)MCommandGroup.get();
    MemoryManager::advise_usm(Advise->getDst(), MQueue, Advise->getLength(),
                              Advise->getAdvice(), std::move(RawEvents), Event);

    return PI_SUCCESS;
  }
  case CG::CGTYPE::Copy2DUSM: {
    CGCopy2DUSM *Copy = (CGCopy2DUSM *)MCommandGroup.get();
    MemoryManager::copy_2d_usm(Copy->getSrc(), Copy->getSrcPitch(), MQueue,
                               Copy->getDst(), Copy->getDstPitch(),
                               Copy->getWidth(), Copy->getHeight(),
                               std::move(RawEvents), Event);
    return PI_SUCCESS;
  }
  case CG::CGTYPE::Fill2DUSM: {
    CGFill2DUSM *Fill = (CGFill2DUSM *)MCommandGroup.get();
    MemoryManager::fill_2d_usm(Fill->getDst(), MQueue, Fill->getPitch(),
                               Fill->getWidth(), Fill->getHeight(),
                               Fill->getPattern(), std::move(RawEvents), Event);
    return PI_SUCCESS;
  }
  case CG::CGTYPE::Memset2DUSM: {
    CGMemset2DUSM *Memset = (CGMemset2DUSM *)MCommandGroup.get();
    MemoryManager::memset_2d_usm(
        Memset->getDst(), MQueue, Memset->getPitch(), Memset->getWidth(),
        Memset->getHeight(), Memset->getValue(), std::move(RawEvents), Event);
    return PI_SUCCESS;
  }
  case CG::CGTYPE::CodeplayInteropTask: {
    const PluginPtr &Plugin = MQueue->getPlugin();
    CGInteropTask *ExecInterop = (CGInteropTask *)MCommandGroup.get();
    // Wait for dependencies to complete before dispatching work on the host
    // TODO: Use a callback to dispatch the interop task instead of waiting
    // for
    //  the event
    if (!RawEvents.empty()) {
      Plugin->call<PiApiKind::piEventsWait>(RawEvents.size(), &RawEvents[0]);
    }
    std::vector<interop_handler::ReqToMem> ReqMemObjs;
    // Extract the Mem Objects for all Requirements, to ensure they are
    // available if a user ask for them inside the interop task scope
    const auto &HandlerReq = ExecInterop->getRequirements();
    std::for_each(
        std::begin(HandlerReq), std::end(HandlerReq), [&](Requirement *Req) {
          AllocaCommandBase *AllocaCmd = getAllocaForReq(Req);
          auto MemArg = reinterpret_cast<pi_mem>(AllocaCmd->getMemAllocation());
          interop_handler::ReqToMem ReqToMem = std::make_pair(Req, MemArg);
          ReqMemObjs.emplace_back(ReqToMem);
        });

    std::sort(std::begin(ReqMemObjs), std::end(ReqMemObjs));
    interop_handler InteropHandler(std::move(ReqMemObjs), MQueue);
    ExecInterop->MInteropTask->call(InteropHandler);
    Plugin->call<PiApiKind::piEnqueueEventsWait>(MQueue->getHandleRef(), 0,
                                                 nullptr, Event);

    return PI_SUCCESS;
  }
  case CG::CGTYPE::CodeplayHostTask: {
    CGHostTask *HostTask = static_cast<CGHostTask *>(MCommandGroup.get());

    for (ArgDesc &Arg : HostTask->MArgs) {
      switch (Arg.MType) {
      case kernel_param_kind_t::kind_accessor: {
        Requirement *Req = static_cast<Requirement *>(Arg.MPtr);
        AllocaCommandBase *AllocaCmd = getAllocaForReq(Req);

        Req->MData = AllocaCmd->getMemAllocation();
        break;
      }
      default:
        throw runtime_error("Unsupported arg type", PI_ERROR_INVALID_VALUE);
      }
    }

    std::vector<interop_handle::ReqToMem> ReqToMem;

    if (HostTask->MHostTask->isInteropTask()) {
      // Extract the Mem Objects for all Requirements, to ensure they are
      // available if a user asks for them inside the interop task scope
      const std::vector<Requirement *> &HandlerReq = HostTask->getRequirements();
      auto ReqToMemConv = [&ReqToMem, HostTask](Requirement *Req) {
        const std::vector<AllocaCommandBase *> &AllocaCmds =
            Req->MSYCLMemObj->MRecord->MAllocaCommands;

        for (AllocaCommandBase *AllocaCmd : AllocaCmds)
          if (HostTask->MQueue->getContextImplPtr() ==
              AllocaCmd->getQueue()->getContextImplPtr()) {
            auto MemArg =
                reinterpret_cast<pi_mem>(AllocaCmd->getMemAllocation());
            ReqToMem.emplace_back(std::make_pair(Req, MemArg));

            return;
          }

        assert(false &&
               "Can't get memory object due to no allocation available");

        throw runtime_error(
            "Can't get memory object due to no allocation available",
            PI_ERROR_INVALID_MEM_OBJECT);
      };
      std::for_each(std::begin(HandlerReq), std::end(HandlerReq), ReqToMemConv);
      std::sort(std::begin(ReqToMem), std::end(ReqToMem));
    }

    // Host task is executed asynchronously so we should record where it was
    // submitted to report exception origin properly.
    copySubmissionCodeLocation();

    MQueue->getThreadPool().submit<DispatchHostTask>(
        DispatchHostTask(this, std::move(ReqToMem)));

    MShouldCompleteEventIfPossible = false;

    return PI_SUCCESS;
  }
  case CG::CGTYPE::Barrier: {
    if (MQueue->getDeviceImplPtr()->is_host()) {
      // NOP for host device.
      return PI_SUCCESS;
    }
    const PluginPtr &Plugin = MQueue->getPlugin();
    Plugin->call<PiApiKind::piEnqueueEventsWaitWithBarrier>(
        MQueue->getHandleRef(), 0, nullptr, Event);

    return PI_SUCCESS;
  }
  case CG::CGTYPE::BarrierWaitlist: {
    CGBarrier *Barrier = static_cast<CGBarrier *>(MCommandGroup.get());
    std::vector<detail::EventImplPtr> Events = Barrier->MEventsWaitWithBarrier;
    std::vector<RT::PiEvent> PiEvents = getPiEventsBlocking(Events);
    if (MQueue->getDeviceImplPtr()->is_host() || PiEvents.empty()) {
      // NOP for host device.
      // If Events is empty, then the barrier has no effect.
      return PI_SUCCESS;
    }
    const PluginPtr &Plugin = MQueue->getPlugin();
    Plugin->call<PiApiKind::piEnqueueEventsWaitWithBarrier>(
        MQueue->getHandleRef(), PiEvents.size(), &PiEvents[0], Event);

    return PI_SUCCESS;
  }
  case CG::CGTYPE::CopyToDeviceGlobal: {
    CGCopyToDeviceGlobal *Copy = (CGCopyToDeviceGlobal *)MCommandGroup.get();
    MemoryManager::copy_to_device_global(
        Copy->getDeviceGlobalPtr(), Copy->isDeviceImageScoped(), MQueue,
        Copy->getNumBytes(), Copy->getOffset(), Copy->getSrc(),
        std::move(RawEvents), Event);

    return CL_SUCCESS;
  }
  case CG::CGTYPE::CopyFromDeviceGlobal: {
    CGCopyFromDeviceGlobal *Copy =
        (CGCopyFromDeviceGlobal *)MCommandGroup.get();
    MemoryManager::copy_from_device_global(
        Copy->getDeviceGlobalPtr(), Copy->isDeviceImageScoped(), MQueue,
        Copy->getNumBytes(), Copy->getOffset(), Copy->getDest(),
        std::move(RawEvents), Event);

    return CL_SUCCESS;
  }
  case CG::CGTYPE::ReadWriteHostPipe: {
    CGReadWriteHostPipe *ExecReadWriteHostPipe =
        (CGReadWriteHostPipe *)MCommandGroup.get();
    std::string pipeName = ExecReadWriteHostPipe->getPipeName();
    void *hostPtr = ExecReadWriteHostPipe->getHostPtr();
    size_t typeSize = ExecReadWriteHostPipe->getTypeSize();
    bool blocking = ExecReadWriteHostPipe->isBlocking();
    bool read = ExecReadWriteHostPipe->isReadHostPipe();

    if (!Event) {
      Event = &MEvent->getHandleRef();
    }
    return enqueueReadWriteHostPipe(MQueue, pipeName, blocking, hostPtr,
                                    typeSize, RawEvents, Event, read);
  }
  case CG::CGTYPE::ExecCommandBuffer: {
<<<<<<< HEAD
    CGExecCommandBuffer *CmdBufferCG =
        static_cast<CGExecCommandBuffer *>(MCommandGroup.get());
    return MQueue->getPlugin()
        ->call_nocheck<sycl::detail::PiApiKind::piextEnqueueCommandBuffer>(
            CmdBufferCG->MCommandBuffer, MQueue->getHandleRef(),
            RawEvents.size(), RawEvents.empty() ? nullptr : &RawEvents[0],
            Event);
=======
    throw runtime_error("CG type not implemented.", PI_ERROR_INVALID_OPERATION);
>>>>>>> 83f87797
  }
  case CG::CGTYPE::None:
    throw runtime_error("CG type not implemented.", PI_ERROR_INVALID_OPERATION);
  }
  return PI_ERROR_INVALID_OPERATION;
}

bool ExecCGCommand::producesPiEvent() const {
  return !MCommandBuffer &&
         MCommandGroup->getType() != CG::CGTYPE::CodeplayHostTask;
}

bool ExecCGCommand::supportsPostEnqueueCleanup() const {
  // Host tasks are cleaned up upon completion instead.
  return Command::supportsPostEnqueueCleanup() &&
         (MCommandGroup->getType() != CG::CGTYPE::CodeplayHostTask);
}

bool ExecCGCommand::readyForCleanup() const {
  if (MCommandGroup->getType() == CG::CGTYPE::CodeplayHostTask)
    return MLeafCounter == 0 && MEvent->isCompleted();
  return Command::readyForCleanup();
}

KernelFusionCommand::KernelFusionCommand(QueueImplPtr Queue)
    : Command(Command::CommandType::FUSION, Queue),
      MStatus(FusionStatus::ACTIVE) {
  emitInstrumentationDataProxy();
}

std::vector<Command *> &KernelFusionCommand::auxiliaryCommands() {
  return MAuxiliaryCommands;
}

void KernelFusionCommand::addToFusionList(ExecCGCommand *Kernel) {
  MFusionList.push_back(Kernel);
}

std::vector<ExecCGCommand *> &KernelFusionCommand::getFusionList() {
  return MFusionList;
}

bool KernelFusionCommand::producesPiEvent() const { return false; }

pi_int32 KernelFusionCommand::enqueueImp() {
  waitForPreparedHostEvents();
  waitForEvents(MQueue, MPreparedDepsEvents, MEvent->getHandleRef());

  return PI_SUCCESS;
}

void KernelFusionCommand::setFusionStatus(FusionStatus Status) {
  MStatus = Status;
}

void KernelFusionCommand::emitInstrumentationData() {
#ifdef XPTI_ENABLE_INSTRUMENTATION
  if (!xptiTraceEnabled()) {
    return;
  }
  // Create a payload with the command name and an event using this payload to
  // emit a node_create
  MCommandNodeType = commandToNodeType(MType);
  MCommandName = commandToName(MType);

  static unsigned FusionNodeCount = 0;
  std::stringstream PayloadStr;
  PayloadStr << "Fusion command #" << FusionNodeCount++;
  xpti::payload_t Payload = xpti::payload_t(PayloadStr.str().c_str());

  uint64_t CommandInstanceNo = 0;
  xpti_td *CmdTraceEvent =
      xptiMakeEvent(MCommandName.c_str(), &Payload, xpti::trace_graph_event,
                    xpti_at::active, &CommandInstanceNo);

  MInstanceID = CommandInstanceNo;
  if (CmdTraceEvent) {
    MTraceEvent = static_cast<void *>(CmdTraceEvent);
    // If we are seeing this event again, then the instance ID
    // will be greater
    // than 1; in this case, we must skip sending a
    // notification to create a node as this node has already
    // been created. We return this value so the epilog method
    // can be called selectively.
    // See makeTraceEventProlog.
    MFirstInstance = (CommandInstanceNo == 1);
  }

  // This function is called in the constructor of the command. At this point
  // the kernel fusion list is still empty, so we don't have a terrible lot of
  // information we could attach to this node here.
  if (MFirstInstance && CmdTraceEvent) {
    xpti::addMetadata(CmdTraceEvent, "sycl_device",
                      deviceToID(MQueue->get_device()));
    xpti::addMetadata(CmdTraceEvent, "sycl_device_type",
                      deviceToString(MQueue->get_device()));
    xpti::addMetadata(CmdTraceEvent, "sycl_device_name",
                      getSyclObjImpl(MQueue->get_device())->getDeviceName());
  }

  if (MFirstInstance) {
    xptiNotifySubscribers(MStreamID, xpti::trace_node_create,
                          detail::GSYCLGraphEvent,
                          static_cast<xpti_td *>(MTraceEvent), MInstanceID,
                          static_cast<const void *>(MCommandNodeType.c_str()));
  }

#endif
}

void KernelFusionCommand::printDot(std::ostream &Stream) const {
  Stream << "\"" << this << "\" [style=filled, fillcolor=\"#AFFF82\", label=\"";

  Stream << "ID = " << this << "\\n";
  Stream << "KERNEL FUSION on " << deviceToString(MQueue->get_device()) << "\\n"
         << "FUSION LIST: {";
  bool Initial = true;
  for (auto *Cmd : MFusionList) {
    if (!Initial) {
      Stream << ",\\n";
    }
    Initial = false;
    auto *KernelCG = static_cast<detail::CGExecKernel *>(&Cmd->getCG());
    if (KernelCG->MSyclKernel && KernelCG->MSyclKernel->isCreatedFromSource()) {
      Stream << "created from source";
    } else {
      Stream << demangleKernelName(KernelCG->getKernelName());
    }
  }
  Stream << "}\\n";

  Stream << "\"];" << std::endl;

  for (const auto &Dep : MDeps) {
    Stream << "  \"" << this << "\" -> \"" << Dep.MDepCommand << "\""
           << " [ label = \"Access mode: "
           << accessModeToString(Dep.MDepRequirement->MAccessMode) << "\\n"
           << "MemObj: " << Dep.MDepRequirement->MSYCLMemObj << " \" ]"
           << std::endl;
  }
}

} // namespace detail
} // __SYCL_INLINE_VER_NAMESPACE(_V1)
} // namespace sycl<|MERGE_RESOLUTION|>--- conflicted
+++ resolved
@@ -2738,9 +2738,6 @@
     std::vector<Requirement *> *CopyReqs =
         new std::vector<Requirement *>(HostTask->getRequirements());
 
-<<<<<<< HEAD
-    std::shared_ptr<HostKernelBase> CopyHostKernel = HostTask->MHostKernel;
-=======
     // Create a shared_ptr on the heap so that the reference count is
     // incremented until the DispatchNativeKernel() callback is run, which
     // will free the heap shared_ptr and decrement the reference count. This
@@ -2748,12 +2745,11 @@
     // DispatchNativeKernel() can be run.
     std::shared_ptr<HostKernelBase> *CopyHostKernel =
         new std::shared_ptr<HostKernelBase>(HostTask->MHostKernel);
->>>>>>> 83f87797
 
     NDRDescT *CopyNDRDesc = new NDRDescT(HostTask->MNDRDesc);
 
     ArgsBlob[0] = (void *)CopyReqs;
-    ArgsBlob[1] = (void *)CopyHostKernel.get();
+    ArgsBlob[1] = (void *)CopyHostKernel->get();
     ArgsBlob[2] = (void *)CopyNDRDesc;
 
     void **NextArg = ArgsBlob.data() + 3;
@@ -3076,7 +3072,6 @@
                                     typeSize, RawEvents, Event, read);
   }
   case CG::CGTYPE::ExecCommandBuffer: {
-<<<<<<< HEAD
     CGExecCommandBuffer *CmdBufferCG =
         static_cast<CGExecCommandBuffer *>(MCommandGroup.get());
     return MQueue->getPlugin()
@@ -3084,9 +3079,6 @@
             CmdBufferCG->MCommandBuffer, MQueue->getHandleRef(),
             RawEvents.size(), RawEvents.empty() ? nullptr : &RawEvents[0],
             Event);
-=======
-    throw runtime_error("CG type not implemented.", PI_ERROR_INVALID_OPERATION);
->>>>>>> 83f87797
   }
   case CG::CGTYPE::None:
     throw runtime_error("CG type not implemented.", PI_ERROR_INVALID_OPERATION);
