--- conflicted
+++ resolved
@@ -3124,13 +3124,8 @@
     // submitted to report exception origin properly.
     copySubmissionCodeLocation();
 
-<<<<<<< HEAD
     queue_impl::getThreadPool().submit<DispatchHostTask>(
-        DispatchHostTask(this, std::move(ReqToMem)));
-=======
-    MQueue->getThreadPool().submit<DispatchHostTask>(
         DispatchHostTask(this, std::move(ReqToMem), std::move(ReqPiMem)));
->>>>>>> 417cc1b1
 
     MShouldCompleteEventIfPossible = false;
 
