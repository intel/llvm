//
// Part of the LLVM Project, under the Apache License v2.0 with LLVM Exceptions.
// See https://llvm.org/LICENSE.txt for license information.
// SPDX-License-Identifier: Apache-2.0 WITH LLVM-exception
//
//===----------------------------------------------------------------------===//

#include "ur_api.h"
#include <detail/error_handling/error_handling.hpp>

#include <detail/context_impl.hpp>
#include <detail/event_impl.hpp>
#include <detail/helpers.hpp>
#include <detail/host_pipe_map_entry.hpp>
#include <detail/kernel_bundle_impl.hpp>
#include <detail/kernel_impl.hpp>
#include <detail/kernel_info.hpp>
#include <detail/memory_manager.hpp>
#include <detail/program_manager/program_manager.hpp>
#include <detail/queue_impl.hpp>
#include <detail/sampler_impl.hpp>
#include <detail/scheduler/commands.hpp>
#include <detail/scheduler/scheduler.hpp>
#include <detail/stream_impl.hpp>
#include <detail/xpti_registry.hpp>
#include <sycl/access/access.hpp>
#include <sycl/backend_types.hpp>
#include <sycl/detail/cg_types.hpp>
#include <sycl/detail/helpers.hpp>
#include <sycl/detail/kernel_desc.hpp>
#include <sycl/sampler.hpp>

#include <cassert>
#include <optional>
#include <string>
#include <vector>

#ifdef __has_include
#if __has_include(<cxxabi.h>)
#define __SYCL_ENABLE_GNU_DEMANGLING
#include <cstdlib>
#include <cxxabi.h>
#include <memory>
#endif
#endif

#ifdef XPTI_ENABLE_INSTRUMENTATION
#include "xpti/xpti_trace_framework.hpp"
#include <detail/xpti_registry.hpp>
#endif

namespace sycl {
inline namespace _V1 {
namespace detail {

// MemoryManager:: calls return void and throw exception in case of failure.
// enqueueImp is expected to return status, not exception to correctly handle
// submission error.
template <typename MemOpFuncT, typename... MemOpArgTs>
ur_result_t callMemOpHelper(MemOpFuncT &MemOpFunc, MemOpArgTs &&...MemOpArgs) {
  try {
    MemOpFunc(std::forward<MemOpArgTs>(MemOpArgs)...);
  } catch (sycl::exception &e) {
    return static_cast<ur_result_t>(get_ur_error(e));
  }
  return UR_RESULT_SUCCESS;
}

template <typename MemOpRet, typename MemOpFuncT, typename... MemOpArgTs>
ur_result_t callMemOpHelperRet(MemOpRet &MemOpResult, MemOpFuncT &MemOpFunc,
                               MemOpArgTs &&...MemOpArgs) {
  try {
    MemOpResult = MemOpFunc(std::forward<MemOpArgTs>(MemOpArgs)...);
  } catch (sycl::exception &e) {
    return static_cast<ur_result_t>(get_ur_error(e));
  }
  return UR_RESULT_SUCCESS;
}

#ifdef XPTI_ENABLE_INSTRUMENTATION
// Global graph for the application
extern xpti::trace_event_data_t *GSYCLGraphEvent;

static bool CurrentCodeLocationValid() {
  detail::tls_code_loc_t Tls;
  auto CodeLoc = Tls.query();
  auto FileName = CodeLoc.fileName();
  auto FunctionName = CodeLoc.functionName();
  return (FileName && FileName[0] != '\0') ||
         (FunctionName && FunctionName[0] != '\0');
}

void emitInstrumentationGeneral(uint32_t StreamID, uint64_t InstanceID,
                                xpti_td *TraceEvent, uint16_t Type,
                                const void *Addr) {
  if (!(xptiCheckTraceEnabled(StreamID, Type) && TraceEvent))
    return;
  // Trace event notifier that emits a Type event
  xptiNotifySubscribers(StreamID, Type, detail::GSYCLGraphEvent,
                        static_cast<xpti_td *>(TraceEvent), InstanceID, Addr);
}

static size_t deviceToID(const device &Device) {
  return reinterpret_cast<size_t>(getSyclObjImpl(Device)->getHandleRef());
}

static void addDeviceMetadata(xpti_td *TraceEvent, queue_impl *Queue) {
  xpti::addMetadata(TraceEvent, "sycl_device_type", queueDeviceToString(Queue));
  if (Queue) {
    xpti::addMetadata(TraceEvent, "sycl_device",
                      deviceToID(Queue->get_device()));
    xpti::addMetadata(
        TraceEvent, "sycl_device_name",
        getSyclObjImpl(Queue->get_device())->get_info<info::device::name>());
  }
}
static void addDeviceMetadata(xpti_td *TraceEvent,
                              const std::shared_ptr<queue_impl> &Queue) {
  addDeviceMetadata(TraceEvent, Queue.get());
}

static unsigned long long getQueueID(queue_impl *Queue) {
  return Queue ? Queue->getQueueID() : 0;
}
static unsigned long long getQueueID(const std::shared_ptr<queue_impl> &Queue) {
  return getQueueID(Queue.get());
}
#endif

static context_impl *getContext(queue_impl *Queue) {
  if (Queue)
    return &Queue->getContextImpl();
  return nullptr;
}
static context_impl *getContext(const std::shared_ptr<queue_impl> &Queue) {
  return getContext(Queue.get());
}

#ifdef __SYCL_ENABLE_GNU_DEMANGLING
struct DemangleHandle {
  char *p;
  DemangleHandle(char *ptr) : p(ptr) {}

  DemangleHandle(const DemangleHandle &) = delete;
  DemangleHandle &operator=(const DemangleHandle &) = delete;

  ~DemangleHandle() { std::free(p); }
};
static std::string demangleKernelName(const std::string_view Name) {
  int Status = -1; // some arbitrary value to eliminate the compiler warning
  DemangleHandle result(abi::__cxa_demangle(Name.data(), NULL, NULL, &Status));
  return (Status == 0) ? result.p : std::string(Name);
}
#else
static std::string demangleKernelName(const std::string_view Name) {
  return std::string(Name);
}
#endif

static std::string accessModeToString(access::mode Mode) {
  switch (Mode) {
  case access::mode::read:
    return "read";
  case access::mode::write:
    return "write";
  case access::mode::read_write:
    return "read_write";
  case access::mode::discard_write:
    return "discard_write";
  case access::mode::discard_read_write:
    return "discard_read_write";
  default:
    return "unknown";
  }
}

#ifdef XPTI_ENABLE_INSTRUMENTATION
// Using the command group type to create node types for the asynchronous task
// graph modeling
static std::string commandToNodeType(Command::CommandType Type) {
  switch (Type) {
  case Command::CommandType::RUN_CG:
    return "command_group_node";
  case Command::CommandType::COPY_MEMORY:
    return "memory_transfer_node";
  case Command::CommandType::ALLOCA:
    return "memory_allocation_node";
  case Command::CommandType::ALLOCA_SUB_BUF:
    return "sub_buffer_creation_node";
  case Command::CommandType::RELEASE:
    return "memory_deallocation_node";
  case Command::CommandType::MAP_MEM_OBJ:
    return "memory_transfer_node";
  case Command::CommandType::UNMAP_MEM_OBJ:
    return "memory_transfer_node";
  case Command::CommandType::UPDATE_REQUIREMENT:
    return "host_acc_create_buffer_lock_node";
  case Command::CommandType::EMPTY_TASK:
    return "host_acc_destroy_buffer_release_node";
  default:
    return "unknown_node";
  }
}

// Using the names being generated and the string are subject to change to
// something more meaningful to end-users as this will be visible in analysis
// tools that subscribe to this data
static std::string commandToName(Command::CommandType Type) {
  switch (Type) {
  case Command::CommandType::RUN_CG:
    return "Command Group Action";
  case Command::CommandType::COPY_MEMORY:
    return "Memory Transfer (Copy)";
  case Command::CommandType::ALLOCA:
    return "Memory Allocation";
  case Command::CommandType::ALLOCA_SUB_BUF:
    return "Sub Buffer Creation";
  case Command::CommandType::RELEASE:
    return "Memory Deallocation";
  case Command::CommandType::MAP_MEM_OBJ:
    return "Memory Transfer (Map)";
  case Command::CommandType::UNMAP_MEM_OBJ:
    return "Memory Transfer (Unmap)";
  case Command::CommandType::UPDATE_REQUIREMENT:
    return "Host Accessor Creation/Buffer Lock";
  case Command::CommandType::EMPTY_TASK:
    return "Host Accessor Destruction/Buffer Lock Release";
  default:
    return "Unknown Action";
  }
}
#endif

std::vector<ur_event_handle_t>
Command::getUrEvents(const std::vector<EventImplPtr> &EventImpls,
                     queue_impl *CommandQueue, bool IsHostTaskCommand) {
  std::vector<ur_event_handle_t> RetUrEvents;
  for (auto &EventImpl : EventImpls) {
    auto Handle = EventImpl->getHandle();
    if (Handle == nullptr)
      continue;

    // Do not add redundant event dependencies for in-order queues.
    // At this stage dependency is definitely ur task and need to check if
    // current one is a host task. In this case we should not skip ur event due
    // to different sync mechanisms for different task types on in-order queue.
    if (CommandQueue && EventImpl->getWorkerQueue().get() == CommandQueue &&
        CommandQueue->isInOrder() && !IsHostTaskCommand)
      continue;

    RetUrEvents.push_back(Handle);
  }

  return RetUrEvents;
}

std::vector<ur_event_handle_t>
Command::getUrEvents(const std::vector<EventImplPtr> &EventImpls) const {
  return getUrEvents(EventImpls, MWorkerQueue.get(), isHostTask());
}

// This function is implemented (duplicating getUrEvents a lot) as short term
// solution for the issue that barrier with wait list could not
// handle empty ur event handles when kernel is enqueued on host task
// completion.
std::vector<ur_event_handle_t>
Command::getUrEventsBlocking(const std::vector<EventImplPtr> &EventImpls,
                             bool HasEventMode) const {
  std::vector<ur_event_handle_t> RetUrEvents;
  for (auto &EventImpl : EventImpls) {
    // Throwaway events created with empty constructor will not have a context
    // (which is set lazily) calling getContextImpl() would set that
    // context, which we wish to avoid as it is expensive.
    // Skip host task and NOP events also.
    if (EventImpl->isDefaultConstructed() || EventImpl->isHost() ||
        EventImpl->isNOP())
      continue;

    // If command has not been enqueued then we have to enqueue it.
    // It may happen if async enqueue in a host task is involved.
    // Interoperability events are special cases and they are not enqueued, as
    // they don't have an associated queue and command.
    if (!EventImpl->isInterop() && !EventImpl->isEnqueued()) {
      if (!EventImpl->getCommand() ||
          !static_cast<Command *>(EventImpl->getCommand())->producesPiEvent())
        continue;
      std::vector<Command *> AuxCmds;
      Scheduler::getInstance().enqueueCommandForCG(EventImpl, AuxCmds,
                                                   BLOCKING);
    }
    // Do not add redundant event dependencies for in-order queues.
    // At this stage dependency is definitely ur task and need to check if
    // current one is a host task. In this case we should not skip pi event due
    // to different sync mechanisms for different task types on in-order queue.
    // If the resulting event is supposed to have a specific event mode,
    // redundant events may still differ from the resulting event, so they are
    // kept.
    if (!HasEventMode && MWorkerQueue &&
        EventImpl->getWorkerQueue() == MWorkerQueue &&
        MWorkerQueue->isInOrder() && !isHostTask())
      continue;

    RetUrEvents.push_back(EventImpl->getHandle());
  }

  return RetUrEvents;
}

bool Command::isHostTask() const {
  return (MType == CommandType::RUN_CG) /* host task has this type also */ &&
         ((static_cast<const ExecCGCommand *>(this))->getCG().getType() ==
          CGType::CodeplayHostTask);
}

#ifndef __INTEL_PREVIEW_BREAKING_CHANGES
// This function is unused and should be removed in the next ABI-breaking
// window.
bool Command::isFusable() const {
  if ((MType != CommandType::RUN_CG)) {
    return false;
  }
  const auto &CG = (static_cast<const ExecCGCommand &>(*this)).getCG();
  return (CG.getType() == CGType::Kernel) &&
         (!static_cast<const CGExecKernel &>(CG).MKernelIsCooperative) &&
         (!static_cast<const CGExecKernel &>(CG).MKernelUsesClusterLaunch);
}
#endif // __INTEL_PREVIEW_BREAKING_CHANGES

namespace {

struct EnqueueNativeCommandData {
  sycl::interop_handle ih;
  std::function<void(interop_handle)> func;
};

void InteropFreeFunc(ur_queue_handle_t, void *InteropData) {
  auto *Data = reinterpret_cast<EnqueueNativeCommandData *>(InteropData);
  return Data->func(Data->ih);
}
} // namespace

class DispatchHostTask {
  ExecCGCommand *MThisCmd;
  std::vector<interop_handle::ReqToMem> MReqToMem;
  std::vector<ur_mem_handle_t> MReqUrMem;

  bool waitForEvents() const {
    std::map<adapter_impl *, std::vector<EventImplPtr>>
        RequiredEventsPerAdapter;

    for (const EventImplPtr &Event : MThisCmd->MPreparedDepsEvents) {
      adapter_impl &Adapter = Event->getAdapter();
      RequiredEventsPerAdapter[&Adapter].push_back(Event);
    }

    // wait for dependency device events
    // FIXME Current implementation of waiting for events will make the thread
    // 'sleep' until all of dependency events are complete. We need a bit more
    // sophisticated waiting mechanism to allow to utilize this thread for any
    // other available job and resume once all required events are ready.
    for (auto &AdapterWithEvents : RequiredEventsPerAdapter) {
      std::vector<ur_event_handle_t> RawEvents =
          MThisCmd->getUrEvents(AdapterWithEvents.second);
      if (RawEvents.size() == 0)
        continue;
      try {
        AdapterWithEvents.first->call<UrApiKind::urEventWait>(RawEvents.size(),
                                                              RawEvents.data());
      } catch (const sycl::exception &) {
        MThisCmd->MEvent->getSubmittedQueue()->reportAsyncException(
            std::current_exception());
        return false;
      } catch (...) {
        MThisCmd->MEvent->getSubmittedQueue()->reportAsyncException(
            std::current_exception());
        return false;
      }
    }

    // Wait for dependency host events.
    // Host events can't throw exceptions so don't try to catch it.
    for (const EventImplPtr &Event : MThisCmd->MPreparedHostDepsEvents) {
      Event->waitInternal();
    }

    return true;
  }

public:
  DispatchHostTask(ExecCGCommand *ThisCmd,
                   std::vector<interop_handle::ReqToMem> ReqToMem,
                   std::vector<ur_mem_handle_t> ReqUrMem)
      : MThisCmd{ThisCmd}, MReqToMem(std::move(ReqToMem)),
        MReqUrMem(std::move(ReqUrMem)) {}

  void operator()() const {
    assert(MThisCmd->getCG().getType() == CGType::CodeplayHostTask);

    CGHostTask &HostTask = static_cast<CGHostTask &>(MThisCmd->getCG());

#ifdef XPTI_ENABLE_INSTRUMENTATION
    // Host task is executed async and in a separate thread that do not allow to
    // use code location data stored in TLS. So we keep submission code location
    // as Command field and put it here to TLS so that thrown exception could
    // query and report it.
    std::unique_ptr<detail::tls_code_loc_t> AsyncCodeLocationPtr;
    if (xptiTraceEnabled() && !CurrentCodeLocationValid()) {
      AsyncCodeLocationPtr.reset(
          new detail::tls_code_loc_t(MThisCmd->MSubmissionCodeLocation));
    }
#endif

    if (!waitForEvents()) {
      std::exception_ptr EPtr = std::make_exception_ptr(sycl::exception(
          make_error_code(errc::runtime),
          std::string("Couldn't wait for host-task's dependencies")));

      MThisCmd->MEvent->getSubmittedQueue()->reportAsyncException(EPtr);
      // reset host-task's lambda and quit
      HostTask.MHostTask.reset();
      Scheduler::getInstance().NotifyHostTaskCompletion(MThisCmd);
      return;
    }

    try {
      // we're ready to call the user-defined lambda now
      if (HostTask.MHostTask->isInteropTask()) {
        assert(HostTask.MQueue &&
               "Host task submissions should have an associated queue");
        interop_handle IH{MReqToMem, HostTask.MQueue,
                          HostTask.MQueue->getDeviceImpl().shared_from_this(),
                          HostTask.MQueue->getContextImpl().shared_from_this()};
        // TODO: should all the backends that support this entry point use this
        // for host task?
        auto &Queue = HostTask.MQueue;
        bool NativeCommandSupport = false;
        Queue->getAdapter().call<UrApiKind::urDeviceGetInfo>(
            detail::getSyclObjImpl(Queue->get_device())->getHandleRef(),
            UR_DEVICE_INFO_ENQUEUE_NATIVE_COMMAND_SUPPORT_EXP,
            sizeof(NativeCommandSupport), &NativeCommandSupport, nullptr);
        if (NativeCommandSupport) {
          EnqueueNativeCommandData CustomOpData{
              IH, HostTask.MHostTask->MInteropTask};

          // We are assuming that we have already synchronized with the HT's
          // dependent events, and that the user will synchronize before the end
          // of the HT lambda. As such we don't pass in any events, or ask for
          // one back.
          //
          // This entry point is needed in order to migrate memory across
          // devices in the same context for CUDA and HIP backends
          Queue->getAdapter().call<UrApiKind::urEnqueueNativeCommandExp>(
              HostTask.MQueue->getHandleRef(), InteropFreeFunc, &CustomOpData,
              MReqUrMem.size(), MReqUrMem.data(), nullptr, 0, nullptr, nullptr);
        } else {
          HostTask.MHostTask->call(MThisCmd->MEvent->getHostProfilingInfo(),
                                   IH);
        }
      } else
        HostTask.MHostTask->call(MThisCmd->MEvent->getHostProfilingInfo());
    } catch (...) {
      auto CurrentException = std::current_exception();
#ifdef XPTI_ENABLE_INSTRUMENTATION
      // sycl::exception emit tracing of message with code location if
      // available. For other types of exception we need to explicitly trigger
      // tracing by calling TraceEventXPTI.
      if (xptiTraceEnabled()) {
        try {
          rethrow_exception(CurrentException);
        } catch (const sycl::exception &) {
          // it is already traced, nothing to care about
        } catch (const std::exception &StdException) {
          GlobalHandler::instance().TraceEventXPTI(StdException.what());
        } catch (...) {
          GlobalHandler::instance().TraceEventXPTI(
              "Host task lambda thrown non standard exception");
        }
      }
#endif
      MThisCmd->MEvent->getSubmittedQueue()->reportAsyncException(
          CurrentException);
    }

    HostTask.MHostTask.reset();

#ifdef XPTI_ENABLE_INSTRUMENTATION
    // Host Task is done, clear its submittion location to not interfere with
    // following dependent kernels submission.
    AsyncCodeLocationPtr.reset();
#endif

    try {
      // If we enqueue blocked users - ur level could throw exception that
      // should be treated as async now.
      Scheduler::getInstance().NotifyHostTaskCompletion(MThisCmd);
    } catch (...) {
      auto CurrentException = std::current_exception();
      MThisCmd->MEvent->getSubmittedQueue()->reportAsyncException(
          CurrentException);
    }
  }
};

void Command::waitForPreparedHostEvents() const {
  for (const EventImplPtr &HostEvent : MPreparedHostDepsEvents)
    HostEvent->waitInternal();
}

void Command::waitForEvents(queue_impl *Queue,
                            std::vector<EventImplPtr> &EventImpls,
                            ur_event_handle_t &Event) {
#ifndef NDEBUG
  for (const EventImplPtr &Event : EventImpls)
    assert(!Event->isHost() &&
           "Only non-host events are expected to be waited for here");
#endif
  if (!EventImpls.empty()) {
    if (!Queue) {
      // Host queue can wait for events from different contexts, i.e. it may
      // contain events with different contexts in its MPreparedDepsEvents.
      // OpenCL 2.1 spec says that clWaitForEvents will return
      // CL_INVALID_CONTEXT if events specified in the list do not belong to
      // the same context. Thus we split all the events into per-context map.
      // An example. We have two queues for the same CPU device: Q1, Q2. Thus
      // we will have two different contexts for the same CPU device: C1, C2.
      // Also we have default host queue. This queue is accessible via
      // Scheduler. Now, let's assume we have three different events: E1(C1),
      // E2(C1), E3(C2). The command's MPreparedDepsEvents will contain all
      // three events (E1, E2, E3). Now, if urEventWait is called for all
      // three events we'll experience failure with CL_INVALID_CONTEXT 'cause
      // these events refer to different contexts.
      std::map<context_impl *, std::vector<EventImplPtr>>
          RequiredEventsPerContext;

      for (const EventImplPtr &Event : EventImpls) {
        context_impl &Context = Event->getContextImpl();
        RequiredEventsPerContext[&Context].push_back(Event);
      }

      for (auto &CtxWithEvents : RequiredEventsPerContext) {
        std::vector<ur_event_handle_t> RawEvents =
            getUrEvents(CtxWithEvents.second);
        if (!RawEvents.empty()) {
          CtxWithEvents.first->getAdapter()->call<UrApiKind::urEventWait>(
              RawEvents.size(), RawEvents.data());
        }
      }
    } else {
      std::vector<ur_event_handle_t> RawEvents = getUrEvents(EventImpls);
      flushCrossQueueDeps(EventImpls);
      adapter_impl &Adapter = Queue->getAdapter();

      Adapter.call<UrApiKind::urEnqueueEventsWait>(
          Queue->getHandleRef(), RawEvents.size(), &RawEvents[0], &Event);
    }
  }
}

/// It is safe to bind MPreparedDepsEvents and MPreparedHostDepsEvents
/// references to event_impl class members because Command
/// should not outlive the event connected to it.
Command::Command(
    CommandType Type, queue_impl *Queue,
    ur_exp_command_buffer_handle_t CommandBuffer,
    const std::vector<ur_exp_command_buffer_sync_point_t> &SyncPoints)
    : MQueue(Queue ? Queue->shared_from_this() : nullptr),
      MEvent(Queue ? detail::event_impl::create_device_event(*Queue)
                   : detail::event_impl::create_incomplete_host_event()),
      MPreparedDepsEvents(MEvent->getPreparedDepsEvents()),
      MPreparedHostDepsEvents(MEvent->getPreparedHostDepsEvents()), MType(Type),
      MCommandBuffer(CommandBuffer), MSyncPointDeps(SyncPoints) {
  MWorkerQueue = MQueue;
  MEvent->setWorkerQueue(MWorkerQueue);
  MEvent->setSubmittedQueue(MWorkerQueue);
  MEvent->setCommand(this);
  if (MQueue)
    MEvent->setContextImpl(MQueue->getContextImpl());
  MEvent->setStateIncomplete();
  MEnqueueStatus = EnqueueResultT::SyclEnqueueReady;

#ifdef XPTI_ENABLE_INSTRUMENTATION
  if (!xptiTraceEnabled())
    return;
  // Obtain the stream ID so all commands can emit traces to that stream
  MStreamID = xptiRegisterStream(SYCL_STREAM_NAME);
#endif
}

void Command::emitInstrumentationDataProxy() {
#ifdef XPTI_ENABLE_INSTRUMENTATION
  emitInstrumentationData();
#endif
}

/// Method takes in void * for the address as adding a template function to
/// the command group object maybe undesirable.
/// @param Cmd The command object of the source of the edge
/// @param ObjAddr The address that defines the edge dependency; it is the
/// event address when the edge is for an event and a memory object address if
/// it is due to an accessor
/// @param Prefix Contains "event" if the dependency is an edge and contains
/// the access mode to the buffer if it is due to an accessor
/// @param IsCommand True if the dependency has a command object as the
/// source, false otherwise
void Command::emitEdgeEventForCommandDependence(
    Command *Cmd, void *ObjAddr, bool IsCommand,
    std::optional<access::mode> AccMode) {
#ifdef XPTI_ENABLE_INSTRUMENTATION
  // Bail early if either the source or the target node for the given
  // dependency is undefined or NULL
  constexpr uint16_t NotificationTraceType = xpti::trace_edge_create;
  if (!(xptiCheckTraceEnabled(MStreamID, NotificationTraceType) &&
        MTraceEvent && Cmd && Cmd->MTraceEvent))
    return;

  // If all the information we need for creating an edge event is available,
  // then go ahead with creating it; if not, bail early!
  xpti::utils::StringHelper SH;
  std::string AddressStr = SH.addressAsString<void *>(ObjAddr);
  std::string Prefix = AccMode ? accessModeToString(AccMode.value()) : "Event";
  std::string TypeString = SH.nameWithAddressString(Prefix, AddressStr);
  // Create an edge with the dependent buffer address for which a command
  // object has been created as one of the properties of the edge
  xpti::payload_t Payload(TypeString.c_str(), MAddress);
  uint64_t EdgeInstanceNo;
  xpti_td *EdgeEvent =
      xptiMakeEvent(TypeString.c_str(), &Payload, xpti::trace_graph_event,
                    xpti_at::active, &EdgeInstanceNo);
  if (EdgeEvent) {
    xpti_td *SrcEvent = static_cast<xpti_td *>(Cmd->MTraceEvent);
    xpti_td *TgtEvent = static_cast<xpti_td *>(MTraceEvent);
    EdgeEvent->source_id = SrcEvent->unique_id;
    EdgeEvent->target_id = TgtEvent->unique_id;
    if (IsCommand) {
      xpti::addMetadata(EdgeEvent, "access_mode",
                        static_cast<int>(AccMode.value()));
      xpti::addMetadata(EdgeEvent, "memory_object",
                        reinterpret_cast<size_t>(ObjAddr));
    } else {
      xpti::addMetadata(EdgeEvent, "event", reinterpret_cast<size_t>(ObjAddr));
    }
    xptiNotifySubscribers(MStreamID, NotificationTraceType,
                          detail::GSYCLGraphEvent, EdgeEvent, EdgeInstanceNo,
                          nullptr);
  }
  // General comment - None of these are serious errors as the instrumentation
  // layer MUST be tolerant of errors. If we need to let the end user know, we
  // throw exceptions in the future
#endif
}

/// Creates an edge when the dependency is due to an event.
/// @param Cmd The command object of the source of the edge
/// @param UrEventAddr The address that defines the edge dependency, which in
/// this case is an event
void Command::emitEdgeEventForEventDependence(Command *Cmd,
                                              ur_event_handle_t &UrEventAddr) {
#ifdef XPTI_ENABLE_INSTRUMENTATION
  // If we have failed to create an event to represent the Command, then we
  // cannot emit an edge event. Bail early!
  if (!(xptiCheckTraceEnabled(MStreamID) && MTraceEvent))
    return;

  if (Cmd && Cmd->MTraceEvent) {
    // If the event is associated with a command, we use this command's trace
    // event as the source of edge, hence modeling the control flow
    emitEdgeEventForCommandDependence(Cmd, (void *)UrEventAddr, false);
    return;
  }
  if (UrEventAddr) {
    xpti::utils::StringHelper SH;
    std::string AddressStr = SH.addressAsString<ur_event_handle_t>(UrEventAddr);
    // This is the case when it is a OCL event enqueued by the user or another
    // event is registered by the runtime as a dependency The dependency on
    // this occasion is an OCL event; so we build a virtual node in the graph
    // with the event as the metadata for the node
    std::string NodeName = SH.nameWithAddressString("virtual_node", AddressStr);

    // Node name is "virtual_node[<event_addr>]"
    xpti::payload_t VNPayload(NodeName.c_str(), MAddress);
    uint64_t VNodeInstanceNo;
    xpti_td *NodeEvent =
        xptiMakeEvent(NodeName.c_str(), &VNPayload, xpti::trace_graph_event,
                      xpti_at::active, &VNodeInstanceNo);
    // Emit the virtual node first
    xpti::addMetadata(NodeEvent, "kernel_name", NodeName);
    xptiNotifySubscribers(MStreamID, xpti::trace_node_create,
                          detail::GSYCLGraphEvent, NodeEvent, VNodeInstanceNo,
                          nullptr);
    // Create a new event for the edge
    std::string EdgeName = SH.nameWithAddressString("Event", AddressStr);
    xpti::payload_t EdgePayload(EdgeName.c_str(), MAddress);
    uint64_t EdgeInstanceNo;
    xpti_td *EdgeEvent =
        xptiMakeEvent(EdgeName.c_str(), &EdgePayload, xpti::trace_graph_event,
                      xpti_at::active, &EdgeInstanceNo);
    if (EdgeEvent && NodeEvent) {
      // Source node represents the event and this event needs to be completed
      // before target node can execute
      xpti_td *TgtEvent = static_cast<xpti_td *>(MTraceEvent);
      EdgeEvent->source_id = NodeEvent->unique_id;
      EdgeEvent->target_id = TgtEvent->unique_id;
      xpti::addMetadata(EdgeEvent, "event",
                        reinterpret_cast<size_t>(UrEventAddr));
      xptiNotifySubscribers(MStreamID, xpti::trace_edge_create,
                            detail::GSYCLGraphEvent, EdgeEvent, EdgeInstanceNo,
                            nullptr);
    }
    return;
  }
#endif
}

uint64_t Command::makeTraceEventProlog(void *MAddress) {
  uint64_t CommandInstanceNo = 0;
#ifdef XPTI_ENABLE_INSTRUMENTATION
  if (!xptiCheckTraceEnabled(MStreamID))
    return CommandInstanceNo;

  MTraceEventPrologComplete = true;
  // Setup the member variables with information needed for event notification
  MCommandNodeType = commandToNodeType(MType);
  MCommandName = commandToName(MType);
  xpti::utils::StringHelper SH;
  MAddressString = SH.addressAsString<void *>(MAddress);
  std::string CommandString =
      SH.nameWithAddressString(MCommandName, MAddressString);

  xpti::payload_t p(CommandString.c_str(), MAddress);
  xpti_td *CmdTraceEvent =
      xptiMakeEvent(CommandString.c_str(), &p, xpti::trace_graph_event,
                    xpti_at::active, &CommandInstanceNo);
  MInstanceID = CommandInstanceNo;
  if (CmdTraceEvent) {
    MTraceEvent = (void *)CmdTraceEvent;
    // If we are seeing this event again, then the instance ID will be greater
    // than 1; in the previous implementation, we would skip sending a
    // notifications for subsequent instances. With the new implementation, we
    // will send a notification for each instance as this allows for mutable
    // metadata entries for multiple visits to the same code location and
    // maintaining data integrity.
  }
#endif
  return CommandInstanceNo;
}

void Command::makeTraceEventEpilog() {
#ifdef XPTI_ENABLE_INSTRUMENTATION
  constexpr uint16_t NotificationTraceType = xpti::trace_node_create;
  if (!(xptiCheckTraceEnabled(MStreamID, NotificationTraceType) && MTraceEvent))
    return;
  assert(MTraceEventPrologComplete);
  xptiNotifySubscribers(MStreamID, NotificationTraceType,
                        detail::GSYCLGraphEvent,
                        static_cast<xpti_td *>(MTraceEvent), MInstanceID,
                        static_cast<const void *>(MCommandNodeType.c_str()));
#endif
}

Command *Command::processDepEvent(EventImplPtr DepEvent, const DepDesc &Dep,
                                  std::vector<Command *> &ToCleanUp) {

  // 1. Non-host events can be ignored if they are not fully initialized.
  // 2. Some types of commands do not produce UR events after they are
  // enqueued (e.g. alloca). Note that we can't check the ur event to make that
  // distinction since the command might still be unenqueued at this point.
  bool PiEventExpected =
      (!DepEvent->isHost() && !DepEvent->isDefaultConstructed());
  if (auto *DepCmd = static_cast<Command *>(DepEvent->getCommand()))
    PiEventExpected &= DepCmd->producesPiEvent();

  if (!PiEventExpected) {
    // call to waitInternal() is in waitForPreparedHostEvents() as it's called
    // from enqueue process functions
    MPreparedHostDepsEvents.push_back(DepEvent);
    return nullptr;
  }

  Command *ConnectionCmd = nullptr;

  context_impl &DepEventContext = DepEvent->getContextImpl();
  context_impl *WorkerContext = getWorkerContext();
  // If contexts don't match we'll connect them using host task
  if (&DepEventContext != WorkerContext && WorkerContext) {
    Scheduler::GraphBuilder &GB = Scheduler::getInstance().MGraphBuilder;
    ConnectionCmd = GB.connectDepEvent(this, DepEvent, Dep, ToCleanUp);
  } else
    MPreparedDepsEvents.push_back(std::move(DepEvent));

  return ConnectionCmd;
}

context_impl *Command::getWorkerContext() const {
  if (!MQueue)
    return nullptr;
  return &MQueue->getContextImpl();
}

bool Command::producesPiEvent() const { return true; }

bool Command::supportsPostEnqueueCleanup() const { return true; }

bool Command::readyForCleanup() const {
  return MLeafCounter == 0 &&
         MEnqueueStatus == EnqueueResultT::SyclEnqueueSuccess;
}

Command *Command::addDep(DepDesc NewDep, std::vector<Command *> &ToCleanUp) {
  Command *ConnectionCmd = nullptr;

  if (NewDep.MDepCommand) {
    ConnectionCmd =
        processDepEvent(NewDep.MDepCommand->getEvent(), NewDep, ToCleanUp);
  }
  // ConnectionCmd insertion builds the following dependency structure:
  // this -> emptyCmd (for ConnectionCmd) -> ConnectionCmd -> NewDep
  // that means that this and NewDep are already dependent
  if (!ConnectionCmd) {
    MDeps.push_back(NewDep);
    if (NewDep.MDepCommand)
      NewDep.MDepCommand->addUser(this);
  }

#ifdef XPTI_ENABLE_INSTRUMENTATION
  emitEdgeEventForCommandDependence(NewDep.MDepCommand,
                                    (void *)NewDep.MDepRequirement->MSYCLMemObj,
                                    true, NewDep.MDepRequirement->MAccessMode);
#endif

  return ConnectionCmd;
}

Command *Command::addDep(EventImplPtr Event,
                         std::vector<Command *> &ToCleanUp) {
#ifdef XPTI_ENABLE_INSTRUMENTATION
  // We need this for just the instrumentation, so guarding it will prevent
  // unused variable warnings when instrumentation is turned off
  Command *Cmd = (Command *)Event->getCommand();
  ur_event_handle_t UrEventAddr = Event->getHandle();
  // Now make an edge for the dependent event
  emitEdgeEventForEventDependence(Cmd, UrEventAddr);
#endif

  return processDepEvent(std::move(Event), DepDesc{nullptr, nullptr, nullptr},
                         ToCleanUp);
}

void Command::emitEnqueuedEventSignal(const ur_event_handle_t UrEventAddr) {
#ifdef XPTI_ENABLE_INSTRUMENTATION
  emitInstrumentationGeneral(
      MStreamID, MInstanceID, static_cast<xpti_td *>(MTraceEvent),
      xpti::trace_signal, static_cast<const void *>(UrEventAddr));
#endif
  std::ignore = UrEventAddr;
}

void Command::emitInstrumentation(uint16_t Type, const char *Txt) {
#ifdef XPTI_ENABLE_INSTRUMENTATION
  return emitInstrumentationGeneral(MStreamID, MInstanceID,
                                    static_cast<xpti_td *>(MTraceEvent), Type,
                                    static_cast<const void *>(Txt));
#else
  std::ignore = Type;
  std::ignore = Txt;
#endif
}

bool Command::enqueue(EnqueueResultT &EnqueueResult, BlockingT Blocking,
                      std::vector<Command *> &ToCleanUp) {
#ifdef XPTI_ENABLE_INSTRUMENTATION
  // If command is enqueued from host task thread - it will not have valid
  // submission code location set. So we set it manually to properly trace
  // failures if ur level report any.
  std::unique_ptr<detail::tls_code_loc_t> AsyncCodeLocationPtr;
  if (xptiTraceEnabled() && !CurrentCodeLocationValid()) {
    AsyncCodeLocationPtr.reset(
        new detail::tls_code_loc_t(MSubmissionCodeLocation));
  }
#endif
  // Exit if already enqueued
  if (MEnqueueStatus == EnqueueResultT::SyclEnqueueSuccess)
    return true;

  // If the command is blocked from enqueueing
  if (MIsBlockable && MEnqueueStatus == EnqueueResultT::SyclEnqueueBlocked) {
    // Exit if enqueue type is not blocking
    if (!Blocking) {
      EnqueueResult = EnqueueResultT(EnqueueResultT::SyclEnqueueBlocked, this);
      return false;
    }

#ifdef XPTI_ENABLE_INSTRUMENTATION
    // Scoped trace event notifier that emits a barrier begin and barrier end
    // event, which models the barrier while enqueuing along with the blocked
    // reason, as determined by the scheduler
    std::string Info = "enqueue.barrier[";
    Info += std::string(getBlockReason()) + "]";
    emitInstrumentation(xpti::trace_barrier_begin, Info.c_str());
#endif

    // Wait if blocking
    while (MEnqueueStatus == EnqueueResultT::SyclEnqueueBlocked)
      ;
#ifdef XPTI_ENABLE_INSTRUMENTATION
    emitInstrumentation(xpti::trace_barrier_end, Info.c_str());
#endif
  }

  std::lock_guard<std::mutex> Lock(MEnqueueMtx);

  // Exit if the command is already enqueued
  if (MEnqueueStatus == EnqueueResultT::SyclEnqueueSuccess)
    return true;

#ifdef XPTI_ENABLE_INSTRUMENTATION
  emitInstrumentation(xpti::trace_task_begin, nullptr);
#endif

  if (MEnqueueStatus == EnqueueResultT::SyclEnqueueFailed) {
    EnqueueResult = EnqueueResultT(EnqueueResultT::SyclEnqueueFailed, this);
    return false;
  }

  // Command status set to "failed" beforehand, so this command
  // has already been marked as "failed" if enqueueImp throws an exception.
  // This will avoid execution of the same failed command twice.
  MEnqueueStatus = EnqueueResultT::SyclEnqueueFailed;
  MShouldCompleteEventIfPossible = true;
  ur_result_t Res = enqueueImp();

  if (UR_RESULT_SUCCESS != Res)
    EnqueueResult =
        EnqueueResultT(EnqueueResultT::SyclEnqueueFailed, this, Res);
  else {
    MEvent->setEnqueued();
    if (MShouldCompleteEventIfPossible && !MEvent->isDiscarded() &&
        (MEvent->isHost() || MEvent->getHandle() == nullptr))
      MEvent->setComplete();

    // Consider the command is successfully enqueued if return code is
    // UR_RESULT_SUCCESS
    MEnqueueStatus = EnqueueResultT::SyclEnqueueSuccess;
    if (MLeafCounter == 0 && supportsPostEnqueueCleanup() &&
        !SYCLConfig<SYCL_DISABLE_EXECUTION_GRAPH_CLEANUP>::get() &&
        !SYCLConfig<SYCL_DISABLE_POST_ENQUEUE_CLEANUP>::get()) {
      assert(!MMarkedForCleanup);
      MMarkedForCleanup = true;
      ToCleanUp.push_back(this);
    }
  }

  // Emit this correlation signal before the task end
  emitEnqueuedEventSignal(MEvent->getHandle());
#ifdef XPTI_ENABLE_INSTRUMENTATION
  emitInstrumentation(xpti::trace_task_end, nullptr);
#endif
  return MEnqueueStatus == EnqueueResultT::SyclEnqueueSuccess;
}

void Command::resolveReleaseDependencies(std::set<Command *> &DepList) {
#ifdef XPTI_ENABLE_INSTRUMENTATION
  assert(MType == CommandType::RELEASE && "Expected release command");
  if (!MTraceEvent)
    return;
  // The current command is the target node for all dependencies as the source
  // nodes have to be completed first before the current node can begin to
  // execute; these edges model control flow
  xpti_td *TgtTraceEvent = static_cast<xpti_td *>(MTraceEvent);
  // We have all the Commands that must be completed before the release
  // command can be enqueued; here we'll find the command that is an Alloca
  // with the same SYCLMemObject address and create a dependency line (edge)
  // between them in our sematic modeling
  for (auto &Item : DepList) {
    if (Item->MTraceEvent && Item->MAddress == MAddress) {
      xpti::utils::StringHelper SH;
      std::string AddressStr = SH.addressAsString<void *>(MAddress);
      std::string TypeString =
          "Edge:" + SH.nameWithAddressString(commandToName(MType), AddressStr);

      // Create an edge with the dependent buffer address being one of the
      // properties of the edge
      xpti::payload_t p(TypeString.c_str(), MAddress);
      uint64_t EdgeInstanceNo;
      xpti_td *EdgeEvent =
          xptiMakeEvent(TypeString.c_str(), &p, xpti::trace_graph_event,
                        xpti_at::active, &EdgeInstanceNo);
      if (EdgeEvent) {
        xpti_td *SrcTraceEvent = static_cast<xpti_td *>(Item->MTraceEvent);
        EdgeEvent->target_id = TgtTraceEvent->unique_id;
        EdgeEvent->source_id = SrcTraceEvent->unique_id;
        xpti::addMetadata(EdgeEvent, "memory_object",
                          reinterpret_cast<size_t>(MAddress));
        xptiNotifySubscribers(MStreamID, xpti::trace_edge_create,
                              detail::GSYCLGraphEvent, EdgeEvent,
                              EdgeInstanceNo, nullptr);
      }
    }
  }
#endif
}

const char *Command::getBlockReason() const {
  switch (MBlockReason) {
  case BlockReason::HostAccessor:
    return "A Buffer is locked by the host accessor";
  case BlockReason::HostTask:
    return "Blocked by host task";
  default:
    return "Unknown block reason";
  }
}

void Command::copySubmissionCodeLocation() {
#ifdef XPTI_ENABLE_INSTRUMENTATION
  if (!xptiTraceEnabled())
    return;

  detail::tls_code_loc_t Tls;
  auto TData = Tls.query();
  if (TData.fileName())
    MSubmissionFileName = TData.fileName();
  if (TData.functionName())
    MSubmissionFunctionName = TData.functionName();
  if (MSubmissionFileName.size() || MSubmissionFunctionName.size())
    MSubmissionCodeLocation = {
        MSubmissionFileName.c_str(), MSubmissionFunctionName.c_str(),
        (int)TData.lineNumber(), (int)TData.columnNumber()};
#endif
}

AllocaCommandBase::AllocaCommandBase(CommandType Type, queue_impl *Queue,
                                     Requirement Req,
                                     AllocaCommandBase *LinkedAllocaCmd,
                                     bool IsConst)
    : Command(Type, Queue), MLinkedAllocaCmd(LinkedAllocaCmd),
      MIsLeaderAlloca(nullptr == LinkedAllocaCmd), MIsConst(IsConst),
      MRequirement(std::move(Req)), MReleaseCmd(Queue, this) {
  MRequirement.MAccessMode = access::mode::read_write;
  emitInstrumentationDataProxy();
}

void AllocaCommandBase::emitInstrumentationData() {
#ifdef XPTI_ENABLE_INSTRUMENTATION
  if (!xptiCheckTraceEnabled(MStreamID))
    return;
  // Create a payload with the command name and an event using this payload to
  // emit a node_create
  MAddress = MRequirement.MSYCLMemObj;
  makeTraceEventProlog(MAddress);
  // Set the relevant meta data properties for this command; in the 64-bit key
  // based implementation, we would notify the graph events only for the first
  // instance as the trace event structure was invariant across all instances.
  // Due to mutable metadata requirements, we now create and notify them for all
  // instances. In addition to this, we have moved to 128-bit keys in the XPTI
  // internal infrastructure to guarantee collision free universal IDs.
  if (MTraceEvent) {
    xpti_td *TE = static_cast<xpti_td *>(MTraceEvent);
    addDeviceMetadata(TE, MQueue);
    xpti::addMetadata(TE, "memory_object", reinterpret_cast<size_t>(MAddress));
    // Since we do NOT add queue_id value to metadata, we are stashing it to TLS
    // as this data is mutable and the metadata is supposed to be invariant
    xpti::framework::stash_tuple(XPTI_QUEUE_INSTANCE_ID_KEY,
                                 getQueueID(MQueue));
  }
#endif
}

bool AllocaCommandBase::producesPiEvent() const { return false; }

bool AllocaCommandBase::supportsPostEnqueueCleanup() const { return false; }

bool AllocaCommandBase::readyForCleanup() const { return false; }

AllocaCommand::AllocaCommand(queue_impl *Queue, Requirement Req,
                             bool InitFromUserData,
                             AllocaCommandBase *LinkedAllocaCmd, bool IsConst)
    : AllocaCommandBase(CommandType::ALLOCA, Queue, std::move(Req),
                        LinkedAllocaCmd, IsConst),
      MInitFromUserData(InitFromUserData) {
  // Node event must be created before the dependent edge is added to this
  // node, so this call must be before the addDep() call.
  emitInstrumentationDataProxy();
  // "Nothing to depend on"
  std::vector<Command *> ToCleanUp;
  Command *ConnectionCmd =
      addDep(DepDesc(nullptr, getRequirement(), this), ToCleanUp);
  assert(ConnectionCmd == nullptr);
  assert(ToCleanUp.empty());
  (void)ConnectionCmd;
}

void AllocaCommand::emitInstrumentationData() {
#ifdef XPTI_ENABLE_INSTRUMENTATION
  if (!xptiCheckTraceEnabled(MStreamID))
    return;

  makeTraceEventEpilog();
#endif
}

ur_result_t AllocaCommand::enqueueImp() {
  waitForPreparedHostEvents();
  std::vector<EventImplPtr> EventImpls = MPreparedDepsEvents;

  ur_event_handle_t UREvent = nullptr;

  void *HostPtr = nullptr;
  if (!MIsLeaderAlloca) {

    if (!MQueue) {
      // Do not need to make allocation if we have a linked device allocation
      Command::waitForEvents(MQueue.get(), EventImpls, UREvent);
      MEvent->setHandle(UREvent);

      return UR_RESULT_SUCCESS;
    }
    HostPtr = MLinkedAllocaCmd->getMemAllocation();
  }
  // TODO: Check if it is correct to use std::move on stack variable and
  // delete it RawEvents below.
  if (auto Result = callMemOpHelperRet(MMemAllocation, MemoryManager::allocate,
                                       getContext(MQueue), getSYCLMemObj(),
                                       MInitFromUserData, HostPtr,
                                       std::move(EventImpls), UREvent);
      Result != UR_RESULT_SUCCESS)
    return Result;

  MEvent->setHandle(UREvent);
  return UR_RESULT_SUCCESS;
}

void AllocaCommand::printDot(std::ostream &Stream) const {
  Stream << "\"" << this << "\" [style=filled, fillcolor=\"#FFD28A\", label=\"";

  Stream << "ID = " << this << "\\n";
  Stream << "ALLOCA ON " << queueDeviceToString(MQueue.get()) << "\\n";
  Stream << " MemObj : " << this->MRequirement.MSYCLMemObj << "\\n";
  Stream << " Link : " << this->MLinkedAllocaCmd << "\\n";
  Stream << "\"];" << std::endl;

  for (const auto &Dep : MDeps) {
    if (Dep.MDepCommand == nullptr)
      continue;
    Stream << "  \"" << this << "\" -> \"" << Dep.MDepCommand << "\""
           << " [ label = \"Access mode: "
           << accessModeToString(Dep.MDepRequirement->MAccessMode) << "\\n"
           << "MemObj: " << Dep.MDepRequirement->MSYCLMemObj << " \" ]"
           << std::endl;
  }
}

AllocaSubBufCommand::AllocaSubBufCommand(queue_impl *Queue, Requirement Req,
                                         AllocaCommandBase *ParentAlloca,
                                         std::vector<Command *> &ToEnqueue,
                                         std::vector<Command *> &ToCleanUp)
    : AllocaCommandBase(CommandType::ALLOCA_SUB_BUF, Queue, std::move(Req),
                        /*LinkedAllocaCmd*/ nullptr, /*IsConst*/ false),
      MParentAlloca(ParentAlloca) {
  // Node event must be created before the dependent edge
  // is added to this node, so this call must be before
  // the addDep() call.
  emitInstrumentationDataProxy();
  Command *ConnectionCmd = addDep(
      DepDesc(MParentAlloca, getRequirement(), MParentAlloca), ToCleanUp);
  if (ConnectionCmd)
    ToEnqueue.push_back(ConnectionCmd);
}

void AllocaSubBufCommand::emitInstrumentationData() {
#ifdef XPTI_ENABLE_INSTRUMENTATION
  if (!xptiCheckTraceEnabled(MStreamID))
    return;

  xpti_td *TE = static_cast<xpti_td *>(MTraceEvent);
  xpti::addMetadata(TE, "offset", this->MRequirement.MOffsetInBytes);
  xpti::addMetadata(TE, "access_range_start",
                    this->MRequirement.MAccessRange[0]);
  xpti::addMetadata(TE, "access_range_end", this->MRequirement.MAccessRange[1]);
  xpti::framework::stash_tuple(XPTI_QUEUE_INSTANCE_ID_KEY, getQueueID(MQueue));
  makeTraceEventEpilog();
#endif
}

void *AllocaSubBufCommand::getMemAllocation() const {
  // In some cases parent`s memory allocation might change (e.g., after
  // map/unmap operations). If parent`s memory allocation changes, sub-buffer
  // memory allocation should be changed as well.
  if (!MQueue) {
    return static_cast<void *>(
        static_cast<char *>(MParentAlloca->getMemAllocation()) +
        MRequirement.MOffsetInBytes);
  }
  return MMemAllocation;
}

ur_result_t AllocaSubBufCommand::enqueueImp() {
  waitForPreparedHostEvents();
  std::vector<EventImplPtr> EventImpls = MPreparedDepsEvents;
  ur_event_handle_t UREvent = nullptr;

  if (auto Result = callMemOpHelperRet(
          MMemAllocation, MemoryManager::allocateMemSubBuffer,
          getContext(MQueue), MParentAlloca->getMemAllocation(),
          MRequirement.MElemSize, MRequirement.MOffsetInBytes,
          MRequirement.MAccessRange, std::move(EventImpls), UREvent);
      Result != UR_RESULT_SUCCESS)
    return Result;

  MEvent->setHandle(UREvent);

  XPTIRegistry::bufferAssociateNotification(MParentAlloca->getSYCLMemObj(),
                                            MMemAllocation);
  return UR_RESULT_SUCCESS;
}

void AllocaSubBufCommand::printDot(std::ostream &Stream) const {
  Stream << "\"" << this << "\" [style=filled, fillcolor=\"#FFD28A\", label=\"";

  Stream << "ID = " << this << "\\n";
  Stream << "ALLOCA SUB BUF ON " << queueDeviceToString(MQueue.get()) << "\\n";
  Stream << " MemObj : " << this->MRequirement.MSYCLMemObj << "\\n";
  Stream << " Offset : " << this->MRequirement.MOffsetInBytes << "\\n";
  Stream << " Access range : " << this->MRequirement.MAccessRange[0] << "\\n";
  Stream << "\"];" << std::endl;

  for (const auto &Dep : MDeps) {
    if (Dep.MDepCommand == nullptr)
      continue;
    Stream << "  \"" << this << "\" -> \"" << Dep.MDepCommand << "\""
           << " [ label = \"Access mode: "
           << accessModeToString(Dep.MDepRequirement->MAccessMode) << "\\n"
           << "MemObj: " << Dep.MDepRequirement->MSYCLMemObj << " \" ]"
           << std::endl;
  }
}

ReleaseCommand::ReleaseCommand(queue_impl *Queue, AllocaCommandBase *AllocaCmd)
    : Command(CommandType::RELEASE, Queue), MAllocaCmd(AllocaCmd) {
  emitInstrumentationDataProxy();
}

void ReleaseCommand::emitInstrumentationData() {
#ifdef XPTI_ENABLE_INSTRUMENTATION
  if (!xptiCheckTraceEnabled(MStreamID))
    return;
  // Create a payload with the command name and an event using this payload to
  // emit a node_create
  MAddress = MAllocaCmd->getSYCLMemObj();
  makeTraceEventProlog(MAddress);

  xpti_td *TE = static_cast<xpti_td *>(MTraceEvent);
  addDeviceMetadata(TE, MQueue);
  xpti::addMetadata(TE, "allocation_type",
                    commandToName(MAllocaCmd->getType()));
  // Since we do NOT add queue_id value to metadata, we are stashing it to TLS
  // as this data is mutable and the metadata is supposed to be invariant
  xpti::framework::stash_tuple(XPTI_QUEUE_INSTANCE_ID_KEY, getQueueID(MQueue));
  makeTraceEventEpilog();
#endif
}

ur_result_t ReleaseCommand::enqueueImp() {
  waitForPreparedHostEvents();
  std::vector<EventImplPtr> EventImpls = MPreparedDepsEvents;
  std::vector<ur_event_handle_t> RawEvents = getUrEvents(EventImpls);
  bool SkipRelease = false;

  // On host side we only allocate memory for full buffers.
  // Thus, deallocating sub buffers leads to double memory freeing.
  SkipRelease |= !MQueue && MAllocaCmd->getType() == ALLOCA_SUB_BUF;

  const bool CurAllocaIsHost = !MAllocaCmd->getQueue();
  bool NeedUnmap = false;
  if (MAllocaCmd->MLinkedAllocaCmd) {

    // When releasing one of the "linked" allocations special rules take
    // place:
    // 1. Device allocation should always be released.
    // 2. Host allocation should be released if host allocation is "leader".
    // 3. Device alloca in the pair should be in active state in order to be
    //    correctly released.

    // There is no actual memory allocation if a host alloca command is
    // created being linked to a device allocation.
    SkipRelease |= CurAllocaIsHost && !MAllocaCmd->MIsLeaderAlloca;

    NeedUnmap |= CurAllocaIsHost == MAllocaCmd->MIsActive;
  }

  if (NeedUnmap) {
    queue_impl *Queue = CurAllocaIsHost
                            ? MAllocaCmd->MLinkedAllocaCmd->getQueue()
                            : MAllocaCmd->getQueue();

    assert(Queue);

    std::shared_ptr<event_impl> UnmapEventImpl =
        event_impl::create_device_event(*Queue);
    UnmapEventImpl->setContextImpl(Queue->getContextImpl());
    UnmapEventImpl->setStateIncomplete();
    ur_event_handle_t UREvent = nullptr;

    void *Src = CurAllocaIsHost
                    ? MAllocaCmd->getMemAllocation()
                    : MAllocaCmd->MLinkedAllocaCmd->getMemAllocation();

    void *Dst = !CurAllocaIsHost
                    ? MAllocaCmd->getMemAllocation()
                    : MAllocaCmd->MLinkedAllocaCmd->getMemAllocation();

    if (auto Result =
            callMemOpHelper(MemoryManager::unmap, MAllocaCmd->getSYCLMemObj(),
                            Dst, *Queue, Src, RawEvents, UREvent);
        Result != UR_RESULT_SUCCESS)
      return Result;

    UnmapEventImpl->setHandle(UREvent);
    std::swap(MAllocaCmd->MIsActive, MAllocaCmd->MLinkedAllocaCmd->MIsActive);
    EventImpls.clear();
    EventImpls.push_back(UnmapEventImpl);
  }
  ur_event_handle_t UREvent = nullptr;
  if (SkipRelease)
    Command::waitForEvents(MQueue.get(), EventImpls, UREvent);
  else {
    if (auto Result = callMemOpHelper(
            MemoryManager::release, getContext(MQueue),
            MAllocaCmd->getSYCLMemObj(), MAllocaCmd->getMemAllocation(),
            std::move(EventImpls), UREvent);
        Result != UR_RESULT_SUCCESS)
      return Result;
  }
  MEvent->setHandle(UREvent);
  return UR_RESULT_SUCCESS;
}

void ReleaseCommand::printDot(std::ostream &Stream) const {
  Stream << "\"" << this << "\" [style=filled, fillcolor=\"#FF827A\", label=\"";

  Stream << "ID = " << this << " ; ";
  Stream << "RELEASE ON " << queueDeviceToString(MQueue.get()) << "\\n";
  Stream << " Alloca : " << MAllocaCmd << "\\n";
  Stream << " MemObj : " << MAllocaCmd->getSYCLMemObj() << "\\n";
  Stream << "\"];" << std::endl;

  for (const auto &Dep : MDeps) {
    Stream << "  \"" << this << "\" -> \"" << Dep.MDepCommand << "\""
           << " [ label = \"Access mode: "
           << accessModeToString(Dep.MDepRequirement->MAccessMode) << "\\n"
           << "MemObj: " << Dep.MDepRequirement->MSYCLMemObj << " \" ]"
           << std::endl;
  }
}

bool ReleaseCommand::producesPiEvent() const { return false; }

bool ReleaseCommand::supportsPostEnqueueCleanup() const { return false; }

bool ReleaseCommand::readyForCleanup() const { return false; }

MapMemObject::MapMemObject(AllocaCommandBase *SrcAllocaCmd, Requirement Req,
                           void **DstPtr, queue_impl *Queue,
                           access::mode MapMode)
    : Command(CommandType::MAP_MEM_OBJ, Queue), MSrcAllocaCmd(SrcAllocaCmd),
      MSrcReq(std::move(Req)), MDstPtr(DstPtr), MMapMode(MapMode) {
  emitInstrumentationDataProxy();
}

void MapMemObject::emitInstrumentationData() {
#ifdef XPTI_ENABLE_INSTRUMENTATION
  if (!xptiCheckTraceEnabled(MStreamID))
    return;
  // Create a payload with the command name and an event using this payload to
  // emit a node_create
  MAddress = MSrcAllocaCmd->getSYCLMemObj();
  makeTraceEventProlog(MAddress);

  xpti_td *TE = static_cast<xpti_td *>(MTraceEvent);
  addDeviceMetadata(TE, MQueue);
  xpti::addMetadata(TE, "memory_object", reinterpret_cast<size_t>(MAddress));
  // Since we do NOT add queue_id value to metadata, we are stashing it to TLS
  // as this data is mutable and the metadata is supposed to be invariant
  xpti::framework::stash_tuple(XPTI_QUEUE_INSTANCE_ID_KEY, getQueueID(MQueue));
  makeTraceEventEpilog();
#endif
}

ur_result_t MapMemObject::enqueueImp() {
  waitForPreparedHostEvents();
  std::vector<EventImplPtr> EventImpls = MPreparedDepsEvents;
  std::vector<ur_event_handle_t> RawEvents = getUrEvents(EventImpls);
  flushCrossQueueDeps(EventImpls);

  ur_event_handle_t UREvent = nullptr;
  if (auto Result = callMemOpHelperRet(
          *MDstPtr, MemoryManager::map, MSrcAllocaCmd->getSYCLMemObj(),
          MSrcAllocaCmd->getMemAllocation(), *MQueue, MMapMode, MSrcReq.MDims,
          MSrcReq.MMemoryRange, MSrcReq.MAccessRange, MSrcReq.MOffset,
          MSrcReq.MElemSize, std::move(RawEvents), UREvent);
      Result != UR_RESULT_SUCCESS)
    return Result;

  MEvent->setHandle(UREvent);
  return UR_RESULT_SUCCESS;
}

void MapMemObject::printDot(std::ostream &Stream) const {
  Stream << "\"" << this << "\" [style=filled, fillcolor=\"#77AFFF\", label=\"";

  Stream << "ID = " << this << " ; ";
  Stream << "MAP ON " << queueDeviceToString(MQueue.get()) << "\\n";

  Stream << "\"];" << std::endl;

  for (const auto &Dep : MDeps) {
    Stream << "  \"" << this << "\" -> \"" << Dep.MDepCommand << "\""
           << " [ label = \"Access mode: "
           << accessModeToString(Dep.MDepRequirement->MAccessMode) << "\\n"
           << "MemObj: " << Dep.MDepRequirement->MSYCLMemObj << " \" ]"
           << std::endl;
  }
}

UnMapMemObject::UnMapMemObject(AllocaCommandBase *DstAllocaCmd, Requirement Req,
                               void **SrcPtr, queue_impl *Queue)
    : Command(CommandType::UNMAP_MEM_OBJ, Queue), MDstAllocaCmd(DstAllocaCmd),
      MDstReq(std::move(Req)), MSrcPtr(SrcPtr) {
  emitInstrumentationDataProxy();
}

void UnMapMemObject::emitInstrumentationData() {
#ifdef XPTI_ENABLE_INSTRUMENTATION
  if (!xptiCheckTraceEnabled(MStreamID))
    return;
  // Create a payload with the command name and an event using this payload to
  // emit a node_create
  MAddress = MDstAllocaCmd->getSYCLMemObj();
  makeTraceEventProlog(MAddress);

  xpti_td *TE = static_cast<xpti_td *>(MTraceEvent);
  addDeviceMetadata(TE, MQueue);
  xpti::addMetadata(TE, "memory_object", reinterpret_cast<size_t>(MAddress));
  // Since we do NOT add queue_id value to metadata, we are stashing it to TLS
  // as this data is mutable and the metadata is supposed to be invariant
  xpti::framework::stash_tuple(XPTI_QUEUE_INSTANCE_ID_KEY, getQueueID(MQueue));
  makeTraceEventEpilog();
#endif
}

bool UnMapMemObject::producesPiEvent() const {
  // TODO remove this workaround once the batching issue is addressed in Level
  // Zero adapter.
  // Consider the following scenario on Level Zero:
  // 1. Kernel A, which uses buffer A, is submitted to queue A.
  // 2. Kernel B, which uses buffer B, is submitted to queue B.
  // 3. queueA.wait().
  // 4. queueB.wait().
  // DPCPP runtime used to treat unmap/write commands for buffer A/B as host
  // dependencies (i.e. they were waited for prior to enqueueing any command
  // that's dependent on them). This allowed Level Zero adapter to detect that
  // each queue is idle on steps 1/2 and submit the command list right away.
  // This is no longer the case since we started passing these dependencies in
  // an event waitlist and Level Zero adapter attempts to batch these commands,
  // so the execution of kernel B starts only on step 4. This workaround
  // restores the old behavior in this case until this is resolved.
  return MQueue && (MQueue->getDeviceImpl().getBackend() !=
                        backend::ext_oneapi_level_zero ||
                    MEvent->getHandle() != nullptr);
}

ur_result_t UnMapMemObject::enqueueImp() {
  waitForPreparedHostEvents();
  std::vector<EventImplPtr> EventImpls = MPreparedDepsEvents;
  std::vector<ur_event_handle_t> RawEvents = getUrEvents(EventImpls);
  flushCrossQueueDeps(EventImpls);

  ur_event_handle_t UREvent = nullptr;
  if (auto Result =
          callMemOpHelper(MemoryManager::unmap, MDstAllocaCmd->getSYCLMemObj(),
                          MDstAllocaCmd->getMemAllocation(), *MQueue, *MSrcPtr,
                          std::move(RawEvents), UREvent);
      Result != UR_RESULT_SUCCESS)
    return Result;

  MEvent->setHandle(UREvent);

  return UR_RESULT_SUCCESS;
}

void UnMapMemObject::printDot(std::ostream &Stream) const {
  Stream << "\"" << this << "\" [style=filled, fillcolor=\"#EBC40F\", label=\"";

  Stream << "ID = " << this << " ; ";
  Stream << "UNMAP ON " << queueDeviceToString(MQueue.get()) << "\\n";

  Stream << "\"];" << std::endl;

  for (const auto &Dep : MDeps) {
    Stream << "  \"" << this << "\" -> \"" << Dep.MDepCommand << "\""
           << " [ label = \"Access mode: "
           << accessModeToString(Dep.MDepRequirement->MAccessMode) << "\\n"
           << "MemObj: " << Dep.MDepRequirement->MSYCLMemObj << " \" ]"
           << std::endl;
  }
}

MemCpyCommand::MemCpyCommand(Requirement SrcReq,
                             AllocaCommandBase *SrcAllocaCmd,
                             Requirement DstReq,
                             AllocaCommandBase *DstAllocaCmd,
                             queue_impl *SrcQueue, queue_impl *DstQueue)
    : Command(CommandType::COPY_MEMORY, DstQueue),
      MSrcQueue(SrcQueue ? SrcQueue->shared_from_this() : nullptr),
      MSrcReq(std::move(SrcReq)), MSrcAllocaCmd(SrcAllocaCmd),
      MDstReq(std::move(DstReq)), MDstAllocaCmd(DstAllocaCmd) {
  if (MSrcQueue) {
    MEvent->setContextImpl(MSrcQueue->getContextImpl());
  }

  MWorkerQueue = !MQueue ? MSrcQueue : MQueue;
  MEvent->setWorkerQueue(MWorkerQueue);

  emitInstrumentationDataProxy();
}

void MemCpyCommand::emitInstrumentationData() {
#ifdef XPTI_ENABLE_INSTRUMENTATION
  if (!xptiCheckTraceEnabled(MStreamID))
    return;
  // Create a payload with the command name and an event using this payload to
  // emit a node_create
  MAddress = MSrcAllocaCmd->getSYCLMemObj();
  makeTraceEventProlog(MAddress);

  xpti_td *CmdTraceEvent = static_cast<xpti_td *>(MTraceEvent);
  addDeviceMetadata(CmdTraceEvent, MQueue);
  xpti::addMetadata(CmdTraceEvent, "memory_object",
                    reinterpret_cast<size_t>(MAddress));
  xpti::addMetadata(CmdTraceEvent, "copy_from",
                    MSrcQueue ? deviceToID(MSrcQueue->get_device()) : 0);
  xpti::addMetadata(CmdTraceEvent, "copy_to",
                    MQueue ? deviceToID(MQueue->get_device()) : 0);
  // Since we do NOT add queue_id value to metadata, we are stashing it to TLS
  // as this data is mutable and the metadata is supposed to be invariant
  xpti::framework::stash_tuple(XPTI_QUEUE_INSTANCE_ID_KEY, getQueueID(MQueue));
  makeTraceEventEpilog();
#endif
}

context_impl *MemCpyCommand::getWorkerContext() const {
  if (!MWorkerQueue)
    return nullptr;
  return &MWorkerQueue->getContextImpl();
}

bool MemCpyCommand::producesPiEvent() const {
  // TODO remove this workaround once the batching issue is addressed in Level
  // Zero adapter.
  // Consider the following scenario on Level Zero:
  // 1. Kernel A, which uses buffer A, is submitted to queue A.
  // 2. Kernel B, which uses buffer B, is submitted to queue B.
  // 3. queueA.wait().
  // 4. queueB.wait().
  // DPCPP runtime used to treat unmap/write commands for buffer A/B as host
  // dependencies (i.e. they were waited for prior to enqueueing any command
  // that's dependent on them). This allowed Level Zero adapter to detect that
  // each queue is idle on steps 1/2 and submit the command list right away.
  // This is no longer the case since we started passing these dependencies in
  // an event waitlist and Level Zero adapter attempts to batch these commands,
  // so the execution of kernel B starts only on step 4. This workaround
  // restores the old behavior in this case until this is resolved.
  return !MQueue ||
         MQueue->getDeviceImpl().getBackend() !=
             backend::ext_oneapi_level_zero ||
         MEvent->getHandle() != nullptr;
}

ur_result_t MemCpyCommand::enqueueImp() {
  waitForPreparedHostEvents();
  std::vector<EventImplPtr> EventImpls = MPreparedDepsEvents;

  ur_event_handle_t UREvent = nullptr;

  auto RawEvents = getUrEvents(EventImpls);
  flushCrossQueueDeps(EventImpls);

  if (auto Result = callMemOpHelper(
          MemoryManager::copy, MSrcAllocaCmd->getSYCLMemObj(),
          MSrcAllocaCmd->getMemAllocation(), MSrcQueue.get(), MSrcReq.MDims,
          MSrcReq.MMemoryRange, MSrcReq.MAccessRange, MSrcReq.MOffset,
          MSrcReq.MElemSize, MDstAllocaCmd->getMemAllocation(), MQueue.get(),
          MDstReq.MDims, MDstReq.MMemoryRange, MDstReq.MAccessRange,
          MDstReq.MOffset, MDstReq.MElemSize, std::move(RawEvents), UREvent);
      Result != UR_RESULT_SUCCESS)
    return Result;

  MEvent->setHandle(UREvent);
  return UR_RESULT_SUCCESS;
}

void MemCpyCommand::printDot(std::ostream &Stream) const {
  Stream << "\"" << this << "\" [style=filled, fillcolor=\"#C7EB15\" label=\"";

  Stream << "ID = " << this << " ; ";
  Stream << "MEMCPY ON " << queueDeviceToString(MQueue.get()) << "\\n";
  Stream << "From: " << MSrcAllocaCmd << " is host: " << !MSrcQueue << "\\n";
  Stream << "To: " << MDstAllocaCmd << " is host: " << !MQueue << "\\n";

  Stream << "\"];" << std::endl;

  for (const auto &Dep : MDeps) {
    Stream << "  \"" << this << "\" -> \"" << Dep.MDepCommand << "\""
           << " [ label = \"Access mode: "
           << accessModeToString(Dep.MDepRequirement->MAccessMode) << "\\n"
           << "MemObj: " << Dep.MDepRequirement->MSYCLMemObj << " \" ]"
           << std::endl;
  }
}

AllocaCommandBase *ExecCGCommand::getAllocaForReq(Requirement *Req) {
  for (const DepDesc &Dep : MDeps) {
    if (Dep.MDepRequirement == Req)
      return Dep.MAllocaCmd;
  }
  // Default constructed accessors do not add dependencies, but they can be
  // passed to commands. Simply return nullptr, since they are empty and don't
  // really require any memory.
  return nullptr;
}

std::vector<std::shared_ptr<const void>>
ExecCGCommand::getAuxiliaryResources() const {
  if (MCommandGroup->getType() == CGType::Kernel)
    return ((CGExecKernel *)MCommandGroup.get())->getAuxiliaryResources();
  return {};
}

void ExecCGCommand::clearAuxiliaryResources() {
  if (MCommandGroup->getType() == CGType::Kernel)
    ((CGExecKernel *)MCommandGroup.get())->clearAuxiliaryResources();
}

ur_result_t UpdateHostRequirementCommand::enqueueImp() {
  waitForPreparedHostEvents();
  std::vector<EventImplPtr> EventImpls = MPreparedDepsEvents;
  ur_event_handle_t UREvent = nullptr;
  Command::waitForEvents(MQueue.get(), EventImpls, UREvent);
  MEvent->setHandle(UREvent);

  assert(MSrcAllocaCmd && "Expected valid alloca command");
  assert(MSrcAllocaCmd->getMemAllocation() && "Expected valid source pointer");
  assert(MDstPtr && "Expected valid target pointer");
  *MDstPtr = MSrcAllocaCmd->getMemAllocation();

  return UR_RESULT_SUCCESS;
}

void UpdateHostRequirementCommand::printDot(std::ostream &Stream) const {
  Stream << "\"" << this << "\" [style=filled, fillcolor=\"#f1337f\", label=\"";

  Stream << "ID = " << this << "\\n";
  Stream << "UPDATE REQ ON " << queueDeviceToString(MQueue.get()) << "\\n";
  bool IsReqOnBuffer =
      MDstReq.MSYCLMemObj->getType() == SYCLMemObjI::MemObjType::Buffer;
  Stream << "TYPE: " << (IsReqOnBuffer ? "Buffer" : "Image") << "\\n";
  if (IsReqOnBuffer)
    Stream << "Is sub buffer: " << std::boolalpha << MDstReq.MIsSubBuffer
           << "\\n";

  Stream << "\"];" << std::endl;

  for (const auto &Dep : MDeps) {
    Stream << "  \"" << this << "\" -> \"" << Dep.MDepCommand << "\""
           << " [ label = \"Access mode: "
           << accessModeToString(Dep.MDepRequirement->MAccessMode) << "\\n"
           << "MemObj: " << Dep.MAllocaCmd->getSYCLMemObj() << " \" ]"
           << std::endl;
  }
}

MemCpyCommandHost::MemCpyCommandHost(Requirement SrcReq,
                                     AllocaCommandBase *SrcAllocaCmd,
                                     Requirement DstReq, void **DstPtr,
                                     queue_impl *SrcQueue, queue_impl *DstQueue)
    : Command(CommandType::COPY_MEMORY, DstQueue),
      MSrcQueue(SrcQueue ? SrcQueue->shared_from_this() : nullptr),
      MSrcReq(std::move(SrcReq)), MSrcAllocaCmd(SrcAllocaCmd),
      MDstReq(std::move(DstReq)), MDstPtr(DstPtr) {
  if (MSrcQueue) {
    MEvent->setContextImpl(MSrcQueue->getContextImpl());
  }

  MWorkerQueue = !MQueue ? MSrcQueue : MQueue;
  MEvent->setWorkerQueue(MWorkerQueue);

  emitInstrumentationDataProxy();
}

void MemCpyCommandHost::emitInstrumentationData() {
#ifdef XPTI_ENABLE_INSTRUMENTATION
  if (!xptiCheckTraceEnabled(MStreamID))
    return;
  // Create a payload with the command name and an event using this payload to
  // emit a node_create
  MAddress = MSrcAllocaCmd->getSYCLMemObj();
  makeTraceEventProlog(MAddress);

  xpti_td *CmdTraceEvent = static_cast<xpti_td *>(MTraceEvent);
  addDeviceMetadata(CmdTraceEvent, MQueue);
  xpti::addMetadata(CmdTraceEvent, "memory_object",
                    reinterpret_cast<size_t>(MAddress));
  xpti::addMetadata(CmdTraceEvent, "copy_from",
                    MSrcQueue ? deviceToID(MSrcQueue->get_device()) : 0);
  xpti::addMetadata(CmdTraceEvent, "copy_to",
                    MQueue ? deviceToID(MQueue->get_device()) : 0);
  // Since we do NOT add queue_id value to metadata, we are stashing it to TLS
  // as this data is mutable and the metadata is supposed to be invariant
  xpti::framework::stash_tuple(XPTI_QUEUE_INSTANCE_ID_KEY, getQueueID(MQueue));
  makeTraceEventEpilog();
#endif
}

context_impl *MemCpyCommandHost::getWorkerContext() const {
  if (!MWorkerQueue)
    return nullptr;
  return &MWorkerQueue->getContextImpl();
}

ur_result_t MemCpyCommandHost::enqueueImp() {
  queue_impl *Queue = MWorkerQueue.get();
  waitForPreparedHostEvents();
  std::vector<EventImplPtr> EventImpls = MPreparedDepsEvents;
  std::vector<ur_event_handle_t> RawEvents = getUrEvents(EventImpls);

  ur_event_handle_t UREvent = nullptr;
  // Omit copying if mode is discard one.
  // TODO: Handle this at the graph building time by, for example, creating
  // empty node instead of memcpy.
  if (MDstReq.MAccessMode == access::mode::discard_read_write ||
      MDstReq.MAccessMode == access::mode::discard_write) {
    Command::waitForEvents(Queue, EventImpls, UREvent);

    return UR_RESULT_SUCCESS;
  }

  flushCrossQueueDeps(EventImpls);

  if (auto Result = callMemOpHelper(
          MemoryManager::copy, MSrcAllocaCmd->getSYCLMemObj(),
          MSrcAllocaCmd->getMemAllocation(), MSrcQueue.get(), MSrcReq.MDims,
          MSrcReq.MMemoryRange, MSrcReq.MAccessRange, MSrcReq.MOffset,
          MSrcReq.MElemSize, *MDstPtr, MQueue.get(), MDstReq.MDims,
          MDstReq.MMemoryRange, MDstReq.MAccessRange, MDstReq.MOffset,
          MDstReq.MElemSize, std::move(RawEvents), UREvent);
      Result != UR_RESULT_SUCCESS)
    return Result;

  MEvent->setHandle(UREvent);
  return UR_RESULT_SUCCESS;
}

EmptyCommand::EmptyCommand() : Command(CommandType::EMPTY_TASK, nullptr) {
  emitInstrumentationDataProxy();
}

ur_result_t EmptyCommand::enqueueImp() {
  waitForPreparedHostEvents();
  ur_event_handle_t UREvent = nullptr;
  waitForEvents(MQueue.get(), MPreparedDepsEvents, UREvent);
  MEvent->setHandle(UREvent);
  return UR_RESULT_SUCCESS;
}

void EmptyCommand::addRequirement(Command *DepCmd, AllocaCommandBase *AllocaCmd,
                                  const Requirement *Req) {
  const Requirement &ReqRef = *Req;
  MRequirements.emplace_back(ReqRef);
  const Requirement *const StoredReq = &MRequirements.back();

  // EmptyCommand is always host one, so we believe that result of addDep is
  // nil
  std::vector<Command *> ToCleanUp;
  Command *Cmd = addDep(DepDesc{DepCmd, StoredReq, AllocaCmd}, ToCleanUp);
  assert(Cmd == nullptr && "Conection command should be null for EmptyCommand");
  assert(ToCleanUp.empty() && "addDep should add a command for cleanup only if "
                              "there's a connection command");
  (void)Cmd;
}

void EmptyCommand::emitInstrumentationData() {
#ifdef XPTI_ENABLE_INSTRUMENTATION
  if (!xptiCheckTraceEnabled(MStreamID))
    return;
  // Create a payload with the command name and an event using this payload to
  // emit a node_create
  if (MRequirements.empty())
    return;

  Requirement &Req = *MRequirements.begin();

  MAddress = Req.MSYCLMemObj;
  makeTraceEventProlog(MAddress);

  xpti_td *CmdTraceEvent = static_cast<xpti_td *>(MTraceEvent);
  addDeviceMetadata(CmdTraceEvent, MQueue);
  xpti::addMetadata(CmdTraceEvent, "memory_object",
                    reinterpret_cast<size_t>(MAddress));
  // Since we do NOT add queue_id value to metadata, we are stashing it to TLS
  // as this data is mutable and the metadata is supposed to be invariant
  xpti::framework::stash_tuple(XPTI_QUEUE_INSTANCE_ID_KEY, getQueueID(MQueue));
  makeTraceEventEpilog();
#endif
}

void EmptyCommand::printDot(std::ostream &Stream) const {
  Stream << "\"" << this << "\" [style=filled, fillcolor=\"#8d8f29\", label=\"";

  Stream << "ID = " << this << "\\n";
  Stream << "EMPTY NODE"
         << "\\n";

  Stream << "\"];" << std::endl;

  for (const auto &Dep : MDeps) {
    Stream << "  \"" << this << "\" -> \"" << Dep.MDepCommand << "\""
           << " [ label = \"Access mode: "
           << accessModeToString(Dep.MDepRequirement->MAccessMode) << "\\n"
           << "MemObj: " << Dep.MDepRequirement->MSYCLMemObj << " \" ]"
           << std::endl;
  }
}

bool EmptyCommand::producesPiEvent() const { return false; }

void MemCpyCommandHost::printDot(std::ostream &Stream) const {
  Stream << "\"" << this << "\" [style=filled, fillcolor=\"#B6A2EB\", label=\"";

  Stream << "ID = " << this << "\\n";
  Stream << "MEMCPY HOST ON " << queueDeviceToString(MQueue.get()) << "\\n";

  Stream << "\"];" << std::endl;

  for (const auto &Dep : MDeps) {
    Stream << "  \"" << this << "\" -> \"" << Dep.MDepCommand << "\""
           << " [ label = \"Access mode: "
           << accessModeToString(Dep.MDepRequirement->MAccessMode) << "\\n"
           << "MemObj: " << Dep.MDepRequirement->MSYCLMemObj << " \" ]"
           << std::endl;
  }
}

UpdateHostRequirementCommand::UpdateHostRequirementCommand(
    queue_impl *Queue, Requirement Req, AllocaCommandBase *SrcAllocaCmd,
    void **DstPtr)
    : Command(CommandType::UPDATE_REQUIREMENT, Queue),
      MSrcAllocaCmd(SrcAllocaCmd), MDstReq(std::move(Req)), MDstPtr(DstPtr) {

  emitInstrumentationDataProxy();
}

void UpdateHostRequirementCommand::emitInstrumentationData() {
#ifdef XPTI_ENABLE_INSTRUMENTATION
  if (!xptiCheckTraceEnabled(MStreamID))
    return;
  // Create a payload with the command name and an event using this payload to
  // emit a node_create
  MAddress = MSrcAllocaCmd->getSYCLMemObj();
  makeTraceEventProlog(MAddress);

  xpti_td *CmdTraceEvent = static_cast<xpti_td *>(MTraceEvent);
  addDeviceMetadata(CmdTraceEvent, MQueue);
  xpti::addMetadata(CmdTraceEvent, "memory_object",
                    reinterpret_cast<size_t>(MAddress));
  // Since we do NOT add queue_id value to metadata, we are stashing it to TLS
  // as this data is mutable and the metadata is supposed to be invariant
  xpti::framework::stash_tuple(XPTI_QUEUE_INSTANCE_ID_KEY, getQueueID(MQueue));
  makeTraceEventEpilog();
#endif
}

static std::string_view cgTypeToString(detail::CGType Type) {
  switch (Type) {
  case detail::CGType::Kernel:
    return "Kernel";
    break;
  case detail::CGType::UpdateHost:
    return "update_host";
    break;
  case detail::CGType::Fill:
    return "fill";
    break;
  case detail::CGType::CopyAccToAcc:
    return "copy acc to acc";
    break;
  case detail::CGType::CopyAccToPtr:
    return "copy acc to ptr";
    break;
  case detail::CGType::CopyPtrToAcc:
    return "copy ptr to acc";
    break;
  case detail::CGType::Barrier:
    return "barrier";
  case detail::CGType::BarrierWaitlist:
    return "barrier waitlist";
  case detail::CGType::CopyUSM:
    return "copy usm";
    break;
  case detail::CGType::FillUSM:
    return "fill usm";
    break;
  case detail::CGType::PrefetchUSM:
    return "prefetch usm";
    break;
  case detail::CGType::CodeplayHostTask:
    return "host task";
    break;
  case detail::CGType::Copy2DUSM:
    return "copy 2d usm";
    break;
  case detail::CGType::Fill2DUSM:
    return "fill 2d usm";
    break;
  case detail::CGType::AdviseUSM:
    return "advise usm";
  case detail::CGType::Memset2DUSM:
    return "memset 2d usm";
    break;
  case detail::CGType::CopyToDeviceGlobal:
    return "copy to device_global";
    break;
  case detail::CGType::CopyFromDeviceGlobal:
    return "copy from device_global";
    break;
  case detail::CGType::ReadWriteHostPipe:
    return "read_write host pipe";
  case detail::CGType::ExecCommandBuffer:
    return "exec command buffer";
  case detail::CGType::CopyImage:
    return "copy image";
  case detail::CGType::SemaphoreWait:
    return "semaphore wait";
  case detail::CGType::SemaphoreSignal:
    return "semaphore signal";
  default:
    return "unknown";
    break;
  }
}

ExecCGCommand::ExecCGCommand(
    std::unique_ptr<detail::CG> CommandGroup, queue_impl *Queue,
    bool EventNeeded, ur_exp_command_buffer_handle_t CommandBuffer,
    const std::vector<ur_exp_command_buffer_sync_point_t> &Dependencies)
    : Command(CommandType::RUN_CG, Queue, CommandBuffer, Dependencies),
      MEventNeeded(EventNeeded), MCommandGroup(std::move(CommandGroup)) {
  if (MCommandGroup->getType() == detail::CGType::CodeplayHostTask) {
    queue_impl *SubmitQueue =
        static_cast<detail::CGHostTask *>(MCommandGroup.get())->MQueue.get();
    assert(SubmitQueue &&
           "Host task command group must have a valid submit queue");

    MEvent->setSubmittedQueue(SubmitQueue->weak_from_this());
    // Initialize host profiling info if the queue has profiling enabled.
    if (SubmitQueue->MIsProfilingEnabled)
      MEvent->initHostProfilingInfo();
  }
  if (MCommandGroup->getType() == detail::CGType::ProfilingTag)
    MEvent->markAsProfilingTagEvent();

  emitInstrumentationDataProxy();
}

#ifdef XPTI_ENABLE_INSTRUMENTATION
std::string instrumentationGetKernelName(
    const std::shared_ptr<detail::kernel_impl> &SyclKernel,
    const std::string_view FunctionName, const std::string_view SyclKernelName,
    void *&Address, std::optional<bool> &FromSource) {
  std::string KernelName;
  if (SyclKernel && SyclKernel->isCreatedFromSource()) {
    FromSource = true;
    ur_kernel_handle_t KernelHandle = SyclKernel->getHandleRef();
    Address = KernelHandle;
    KernelName = FunctionName;
  } else {
    FromSource = false;
    KernelName = demangleKernelName(SyclKernelName);
  }
  return KernelName;
}

void instrumentationAddExtraKernelMetadata(
    xpti_td *&CmdTraceEvent, const NDRDescT &NDRDesc,
    detail::kernel_bundle_impl *KernelBundleImplPtr,
    KernelNameStrRefT KernelName,
    KernelNameBasedCacheT *KernelNameBasedCachePtr,
    const std::shared_ptr<detail::kernel_impl> &SyclKernel, queue_impl *Queue,
    std::vector<ArgDesc> &CGArgs) // CGArgs are not const since they could be
                                  // sorted in this function
{
  std::vector<ArgDesc> Args;

  auto FilterArgs = [&Args](detail::ArgDesc &Arg, int NextTrueIndex) {
    Args.push_back({Arg.MType, Arg.MPtr, Arg.MSize, NextTrueIndex});
  };
  const KernelArgMask *EliminatedArgMask = nullptr;

  if (nullptr != SyclKernel) {
    if (!SyclKernel->isCreatedFromSource())
      EliminatedArgMask = SyclKernel->getKernelArgMask();
  } else if (auto SyclKernelImpl =
                 KernelBundleImplPtr
                     ? KernelBundleImplPtr->tryGetKernel(KernelName)
                     : std::shared_ptr<kernel_impl>{nullptr}) {
    EliminatedArgMask = SyclKernelImpl->getKernelArgMask();
  } else if (Queue) {
    // NOTE: Queue can be null when kernel is directly enqueued to a command
    // buffer
    //       by graph API, when a modifiable graph is finalized.
    FastKernelCacheValPtr FastKernelCacheVal =
        detail::ProgramManager::getInstance().getOrCreateKernel(
            Queue->getContextImpl(), Queue->getDeviceImpl(), KernelName,
            KernelNameBasedCachePtr);
    EliminatedArgMask = FastKernelCacheVal->MKernelArgMask;
  }

  applyFuncOnFilteredArgs(EliminatedArgMask, CGArgs, FilterArgs);

  xpti::offload_kernel_enqueue_data_t KernelData{
      {NDRDesc.GlobalSize[0], NDRDesc.GlobalSize[1], NDRDesc.GlobalSize[2]},
      {NDRDesc.LocalSize[0], NDRDesc.LocalSize[1], NDRDesc.LocalSize[2]},
      {NDRDesc.GlobalOffset[0], NDRDesc.GlobalOffset[1],
       NDRDesc.GlobalOffset[2]},
      Args.size()};
  xpti::addMetadata(CmdTraceEvent, "enqueue_kernel_data", KernelData);
  for (size_t i = 0; i < Args.size(); i++) {
    std::string Prefix("arg");
    xpti::offload_kernel_arg_data_t arg{(int)Args[i].MType, Args[i].MPtr,
                                        Args[i].MSize, Args[i].MIndex};
    xpti::addMetadata(CmdTraceEvent, Prefix + std::to_string(i), arg);
  }
}

void instrumentationFillCommonData(const std::string &KernelName,
                                   const std::string &FuncName,
                                   const std::string &FileName, uint64_t Line,
                                   uint64_t Column, const void *const Address,
                                   queue_impl *Queue,
                                   std::optional<bool> &FromSource,
                                   uint64_t &OutInstanceID,
                                   xpti_td *&OutTraceEvent) {
  //  Get source file, line number information from the CommandGroup object
  //  and create payload using name, address, and source info
  //
  //  On Windows, since the support for builtin functions is not available in
  //  MSVC, the MFileName, MLine will be set to nullptr and "0" respectively.
  //  Handle this condition explicitly here.
  bool HasSourceInfo = false;
  xpti::payload_t Payload;
  if (!FileName.empty()) {
    // File name has a valid string
    Payload =
        xpti::payload_t(FuncName.empty() ? KernelName.data() : FuncName.data(),
                        FileName.data(), Line, Column, Address);
    HasSourceInfo = true;
  } else if (Address) {
    // We have a valid function name and an address
    Payload = xpti::payload_t(KernelName.data(), Address);
  } else {
    // In any case, we will have a valid function name and we'll use that to
    // create the hash
    Payload = xpti::payload_t(KernelName.data());
  }

  uint64_t CGKernelInstanceNo;
  // Create event using the payload
  xpti_td *CmdTraceEvent =
      xptiMakeEvent("ExecCG", &Payload, xpti::trace_graph_event,
                    xpti::trace_activity_type_t::active, &CGKernelInstanceNo);
  if (CmdTraceEvent) {
    OutInstanceID = CGKernelInstanceNo;
    OutTraceEvent = CmdTraceEvent;

    addDeviceMetadata(CmdTraceEvent, Queue);
    if (!KernelName.empty()) {
      xpti::addMetadata(CmdTraceEvent, "kernel_name", KernelName);
    }
    if (FromSource.has_value()) {
      xpti::addMetadata(CmdTraceEvent, "from_source", FromSource.value());
    }
    if (HasSourceInfo) {
      xpti::addMetadata(CmdTraceEvent, "sym_function_name", KernelName);
      xpti::addMetadata(CmdTraceEvent, "sym_source_file_name", FileName);
      xpti::addMetadata(CmdTraceEvent, "sym_line_no", static_cast<int>(Line));
      xpti::addMetadata(CmdTraceEvent, "sym_column_no",
                        static_cast<int>(Column));
    }
    // We no longer set the 'queue_id' in the metadata structure as it is a
    // mutable value and multiple threads using the same queue created at the
    // same location will overwrite the metadata values creating inconsistencies
  }
}
#endif

#ifdef XPTI_ENABLE_INSTRUMENTATION
std::pair<xpti_td *, uint64_t> emitKernelInstrumentationData(
    int32_t StreamID, const std::shared_ptr<detail::kernel_impl> &SyclKernel,
    const detail::code_location &CodeLoc, bool IsTopCodeLoc,
    const std::string_view SyclKernelName,
    KernelNameBasedCacheT *KernelNameBasedCachePtr, queue_impl *Queue,
    const NDRDescT &NDRDesc, detail::kernel_bundle_impl *KernelBundleImplPtr,
    std::vector<ArgDesc> &CGArgs) {

  auto XptiObjects = std::make_pair<xpti_td *, uint64_t>(nullptr, -1);
  constexpr uint16_t NotificationTraceType = xpti::trace_node_create;
  if (!xptiCheckTraceEnabled(StreamID))
    return XptiObjects;

  void *Address = nullptr;
  std::optional<bool> FromSource;
  std::string KernelName = instrumentationGetKernelName(
      SyclKernel, CodeLoc.functionName(), SyclKernelName, Address, FromSource);

  auto &[CmdTraceEvent, InstanceID] = XptiObjects;

  std::string FileName =
      CodeLoc.fileName() ? CodeLoc.fileName() : std::string();

  // If code location is above sycl layer, use function name from code
  // location instead of kernel name in event payload
  std::string FuncName = (!IsTopCodeLoc && CodeLoc.functionName())
                             ? CodeLoc.functionName()
                             : std::string();

  instrumentationFillCommonData(KernelName, FuncName, FileName,
                                CodeLoc.lineNumber(), CodeLoc.columnNumber(),
                                Address, Queue, FromSource, InstanceID,
                                CmdTraceEvent);

  if (CmdTraceEvent) {
    // Stash the queue_id mutable metadata in TLS
    // NOTE: Queue can be null when kernel is directly enqueued to a command
    // buffer by graph API, when a modifiable graph is finalized.
    if (Queue)
      xpti::framework::stash_tuple(XPTI_QUEUE_INSTANCE_ID_KEY,
                                   getQueueID(Queue));
    instrumentationAddExtraKernelMetadata(
        CmdTraceEvent, NDRDesc, KernelBundleImplPtr,
        std::string(SyclKernelName), KernelNameBasedCachePtr, SyclKernel, Queue,
        CGArgs);

    xptiNotifySubscribers(
        StreamID, NotificationTraceType, detail::GSYCLGraphEvent, CmdTraceEvent,
        InstanceID,
        static_cast<const void *>(
            commandToNodeType(Command::CommandType::RUN_CG).c_str()));
  }

  return XptiObjects;
}
#endif

void ExecCGCommand::emitInstrumentationData() {
#ifdef XPTI_ENABLE_INSTRUMENTATION
  constexpr uint16_t NotificationTraceType = xpti::trace_node_create;
  if (!xptiCheckTraceEnabled(MStreamID))
    return;

  std::string KernelName;
  std::optional<bool> FromSource;
  switch (MCommandGroup->getType()) {
  case detail::CGType::Kernel: {
    auto KernelCG =
        reinterpret_cast<detail::CGExecKernel *>(MCommandGroup.get());
    KernelName = instrumentationGetKernelName(
        KernelCG->MSyclKernel, MCommandGroup->MFunctionName,
        KernelCG->getKernelName(), MAddress, FromSource);
  } break;
  default:
    KernelName = getTypeString();
    break;
  }

  // If code location is above sycl layer, use function name from code
  // location instead of kernel name in event payload
  std::string FuncName;
  if (!MCommandGroup->MIsTopCodeLoc)
    FuncName = MCommandGroup->MFunctionName;

  xpti_td *CmdTraceEvent = nullptr;
  instrumentationFillCommonData(KernelName, FuncName, MCommandGroup->MFileName,
                                MCommandGroup->MLine, MCommandGroup->MColumn,
                                MAddress, MQueue.get(), FromSource, MInstanceID,
                                CmdTraceEvent);

  if (CmdTraceEvent) {
    xpti::framework::stash_tuple(XPTI_QUEUE_INSTANCE_ID_KEY,
                                 getQueueID(MQueue));
    MTraceEvent = static_cast<void *>(CmdTraceEvent);
    if (MCommandGroup->getType() == detail::CGType::Kernel) {
      auto KernelCG =
          reinterpret_cast<detail::CGExecKernel *>(MCommandGroup.get());
      instrumentationAddExtraKernelMetadata(
          CmdTraceEvent, KernelCG->MNDRDesc, KernelCG->getKernelBundle().get(),
          KernelCG->MKernelName, KernelCG->MKernelNameBasedCachePtr,
          KernelCG->MSyclKernel, MQueue.get(), KernelCG->MArgs);
    }

    xptiNotifySubscribers(
        MStreamID, NotificationTraceType, detail::GSYCLGraphEvent,
        CmdTraceEvent, MInstanceID,
        static_cast<const void *>(commandToNodeType(MType).c_str()));
  }
#endif
}

void ExecCGCommand::printDot(std::ostream &Stream) const {
  Stream << "\"" << this << "\" [style=filled, fillcolor=\"#AFFF82\", label=\"";

  Stream << "ID = " << this << "\\n";
  Stream << "EXEC CG ON " << queueDeviceToString(MQueue.get()) << "\\n";

  switch (MCommandGroup->getType()) {
  case detail::CGType::Kernel: {
    auto KernelCG =
        reinterpret_cast<detail::CGExecKernel *>(MCommandGroup.get());
    Stream << "Kernel name: ";
    if (KernelCG->MSyclKernel && KernelCG->MSyclKernel->isCreatedFromSource())
      Stream << "created from source";
    else
      Stream << demangleKernelName(KernelCG->getKernelName());
    Stream << "\\n";
    break;
  }
  default:
    Stream << "CG type: " << getTypeString() << "\\n";
    break;
  }

  Stream << "\"];" << std::endl;

  for (const auto &Dep : MDeps) {
    Stream << "  \"" << this << "\" -> \"" << Dep.MDepCommand << "\""
           << " [ label = \"Access mode: "
           << accessModeToString(Dep.MDepRequirement->MAccessMode) << "\\n"
           << "MemObj: " << Dep.MDepRequirement->MSYCLMemObj << " \" ]"
           << std::endl;
  }
}

std::string_view ExecCGCommand::getTypeString() const {
  return cgTypeToString(MCommandGroup->getType());
}

// SYCL has a parallel_for_work_group variant where the only NDRange
// characteristics set by a user is the number of work groups. This does not
// map to the OpenCL clEnqueueNDRangeAPI, which requires global work size to
// be set as well. This function determines local work size based on the
// device characteristics and the number of work groups requested by the user,
// then calculates the global work size. SYCL specification (from 4.8.5.3):
// The member function handler::parallel_for_work_group is parameterized by
// the number of work - groups, such that the size of each group is chosen by
// the runtime, or by the number of work - groups and number of work - items
// for users who need more control.
static void adjustNDRangePerKernel(NDRDescT &NDR, ur_kernel_handle_t Kernel,
                                   const device_impl &DeviceImpl) {
  if (NDR.GlobalSize[0] != 0)
    return; // GlobalSize is set - no need to adjust
  // check the prerequisites:
  assert(NDR.LocalSize[0] == 0);
  // TODO might be good to cache this info together with the kernel info to
  // avoid get_kernel_work_group_info on every kernel run
  range<3> WGSize = get_kernel_device_specific_info<
      sycl::info::kernel_device_specific::compile_work_group_size>(
      Kernel, DeviceImpl.getHandleRef(), DeviceImpl.getAdapter());

  if (WGSize[0] == 0) {
    WGSize = {1, 1, 1};
  }

  for (size_t I = 0; I < NDR.Dims; ++I) {
    NDR.GlobalSize[I] = WGSize[I] * NDR.NumWorkGroups[I];
    NDR.LocalSize[I] = WGSize[I];
  }
}

// We have the following mapping between dimensions with SPIR-V builtins:
// 1D: id[0] -> x
// 2D: id[0] -> y, id[1] -> x
// 3D: id[0] -> z, id[1] -> y, id[2] -> x
// So in order to ensure the correctness we update all the kernel
// parameters accordingly.
// Initially we keep the order of NDRDescT as it provided by the user, this
// simplifies overall handling and do the reverse only when
// the kernel is enqueued.
void ReverseRangeDimensionsForKernel(NDRDescT &NDR) {
  if (NDR.Dims > 1) {
    std::swap(NDR.GlobalSize[0], NDR.GlobalSize[NDR.Dims - 1]);
    std::swap(NDR.LocalSize[0], NDR.LocalSize[NDR.Dims - 1]);
    std::swap(NDR.GlobalOffset[0], NDR.GlobalOffset[NDR.Dims - 1]);
  }
}

ur_mem_flags_t AccessModeToUr(access::mode AccessorMode) {
  switch (AccessorMode) {
  case access::mode::read:
    return UR_MEM_FLAG_READ_ONLY;
  case access::mode::write:
  case access::mode::discard_write:
    return UR_MEM_FLAG_WRITE_ONLY;
  default:
    return UR_MEM_FLAG_READ_WRITE;
  }
}

<<<<<<< HEAD
// Gets UR argument struct for a given kernel and device based on the argument
// type. Refactored from SetKernelParamsAndLaunch to allow it to be used in
// the graphs extension (LaunchWithArgs for graphs is planned future work).
static void GetUrArgsBasedOnType(
=======
// Sets arguments for a given kernel and device based on the argument type.
// Refactored from SetKernelParamsAndLaunch to allow it to be used in the graphs
// extension.
static void SetArgBasedOnType(
    adapter_impl &Adapter, ur_kernel_handle_t Kernel,
>>>>>>> 29e7b63c
    device_image_impl *DeviceImageImpl,
    const std::function<void *(Requirement *Req)> &getMemAllocationFunc,
    context_impl &ContextImpl, detail::ArgDesc &Arg, size_t NextTrueIndex,
    std::vector<ur_exp_kernel_arg_properties_t> &UrArgs) {
  switch (Arg.MType) {
  case kernel_param_kind_t::kind_dynamic_work_group_memory:
    break;
  case kernel_param_kind_t::kind_work_group_memory:
    break;
  case kernel_param_kind_t::kind_stream:
    break;
  case kernel_param_kind_t::kind_dynamic_accessor:
  case kernel_param_kind_t::kind_accessor: {
    Requirement *Req = (Requirement *)(Arg.MPtr);

    // getMemAllocationFunc is nullptr when there are no requirements. However,
    // we may pass default constructed accessors to a command, which don't add
    // requirements. In such case, getMemAllocationFunc is nullptr, but it's a
    // valid case, so we need to properly handle it.
    ur_mem_handle_t MemArg =
        getMemAllocationFunc
            ? reinterpret_cast<ur_mem_handle_t>(getMemAllocationFunc(Req))
            : nullptr;
<<<<<<< HEAD
    ur_exp_kernel_arg_value_t Value = {};
    Value.memObjTuple = {MemArg, AccessModeToUr(Req->MAccessMode)};
    UrArgs.push_back({UR_STRUCTURE_TYPE_EXP_KERNEL_ARG_PROPERTIES, nullptr,
                      UR_EXP_KERNEL_ARG_TYPE_MEM_OBJ,
                      static_cast<uint32_t>(NextTrueIndex), sizeof(MemArg),
                      Value});
=======
    ur_kernel_arg_mem_obj_properties_t MemObjData{};
    MemObjData.stype = UR_STRUCTURE_TYPE_KERNEL_ARG_MEM_OBJ_PROPERTIES;
    MemObjData.memoryAccess = AccessModeToUr(Req->MAccessMode);
    Adapter.call<UrApiKind::urKernelSetArgMemObj>(Kernel, NextTrueIndex,
                                                  &MemObjData, MemArg);
>>>>>>> 29e7b63c
    break;
  }
  case kernel_param_kind_t::kind_std_layout: {
    ur_exp_kernel_arg_type_t Type;
    if (Arg.MPtr) {
<<<<<<< HEAD
      Type = UR_EXP_KERNEL_ARG_TYPE_VALUE;
    } else {
      Type = UR_EXP_KERNEL_ARG_TYPE_LOCAL;
=======
      Adapter.call<UrApiKind::urKernelSetArgValue>(
          Kernel, NextTrueIndex, Arg.MSize, nullptr, Arg.MPtr);
    } else {
      Adapter.call<UrApiKind::urKernelSetArgLocal>(Kernel, NextTrueIndex,
                                                   Arg.MSize, nullptr);
>>>>>>> 29e7b63c
    }
    ur_exp_kernel_arg_value_t Value = {};
    Value.value = {Arg.MPtr};
    UrArgs.push_back({UR_STRUCTURE_TYPE_EXP_KERNEL_ARG_PROPERTIES, nullptr,
                      Type, static_cast<uint32_t>(NextTrueIndex),
                      static_cast<size_t>(Arg.MSize), Value});

    break;
  }
  case kernel_param_kind_t::kind_sampler: {
    sampler *SamplerPtr = (sampler *)Arg.MPtr;
<<<<<<< HEAD
    ur_exp_kernel_arg_value_t Value = {};
    Value.sampler = (ur_sampler_handle_t)detail::getSyclObjImpl(*SamplerPtr)
                        ->getOrCreateSampler(ContextImpl);
    UrArgs.push_back({UR_STRUCTURE_TYPE_EXP_KERNEL_ARG_PROPERTIES, nullptr,
                      UR_EXP_KERNEL_ARG_TYPE_SAMPLER,
                      static_cast<uint32_t>(NextTrueIndex),
                      sizeof(ur_sampler_handle_t), Value});
=======
    ur_sampler_handle_t Sampler =
        (ur_sampler_handle_t)detail::getSyclObjImpl(*SamplerPtr)
            ->getOrCreateSampler(ContextImpl);
    Adapter.call<UrApiKind::urKernelSetArgSampler>(Kernel, NextTrueIndex,
                                                   nullptr, Sampler);
>>>>>>> 29e7b63c
    break;
  }
  case kernel_param_kind_t::kind_pointer: {
    ur_exp_kernel_arg_value_t Value = {};
    // We need to de-rerence to get the actual USM allocation - that's the
    // pointer UR is expecting.
<<<<<<< HEAD
    Value.pointer = *static_cast<void *const *>(Arg.MPtr);
    UrArgs.push_back({UR_STRUCTURE_TYPE_EXP_KERNEL_ARG_PROPERTIES, nullptr,
                      UR_EXP_KERNEL_ARG_TYPE_POINTER,
                      static_cast<uint32_t>(NextTrueIndex), sizeof(Arg.MPtr),
                      Value});
=======
    const void *Ptr = *static_cast<const void *const *>(Arg.MPtr);
    Adapter.call<UrApiKind::urKernelSetArgPointer>(Kernel, NextTrueIndex,
                                                   nullptr, Ptr);
>>>>>>> 29e7b63c
    break;
  }
  case kernel_param_kind_t::kind_specialization_constants_buffer: {
    assert(DeviceImageImpl != nullptr);
    ur_mem_handle_t SpecConstsBuffer =
        DeviceImageImpl->get_spec_const_buffer_ref();
<<<<<<< HEAD
    ur_exp_kernel_arg_value_t Value = {};
    Value.memObjTuple = {SpecConstsBuffer, UR_MEM_FLAG_READ_ONLY};
    UrArgs.push_back({UR_STRUCTURE_TYPE_EXP_KERNEL_ARG_PROPERTIES, nullptr,
                      UR_EXP_KERNEL_ARG_TYPE_MEM_OBJ,
                      static_cast<uint32_t>(NextTrueIndex),
                      sizeof(SpecConstsBuffer), Value});
=======

    ur_kernel_arg_mem_obj_properties_t MemObjProps{};
    MemObjProps.pNext = nullptr;
    MemObjProps.stype = UR_STRUCTURE_TYPE_KERNEL_ARG_MEM_OBJ_PROPERTIES;
    MemObjProps.memoryAccess = UR_MEM_FLAG_READ_ONLY;
    Adapter.call<UrApiKind::urKernelSetArgMemObj>(
        Kernel, NextTrueIndex, &MemObjProps, SpecConstsBuffer);
>>>>>>> 29e7b63c
    break;
  }
  case kernel_param_kind_t::kind_invalid:
    throw sycl::exception(sycl::make_error_code(sycl::errc::runtime),
                          "Invalid kernel param kind " +
                              codeToString(UR_RESULT_ERROR_INVALID_VALUE));
    break;
  }
}

static ur_result_t SetKernelParamsAndLaunch(
    queue_impl &Queue, std::vector<ArgDesc> &Args,
    const std::shared_ptr<device_image_impl> &DeviceImageImpl,
    ur_kernel_handle_t Kernel, NDRDescT &NDRDesc,
    std::vector<ur_event_handle_t> &RawEvents, detail::event_impl *OutEventImpl,
    const KernelArgMask *EliminatedArgMask,
    const std::function<void *(Requirement *Req)> &getMemAllocationFunc,
    bool IsCooperative, bool KernelUsesClusterLaunch,
    uint32_t WorkGroupMemorySize, const RTDeviceBinaryImage *BinImage,
    KernelNameStrRefT KernelName,
    KernelNameBasedCacheT *KernelNameBasedCachePtr,
    void *KernelFuncPtr = nullptr, int KernelNumArgs = 0,
    detail::kernel_param_desc_t (*KernelParamDescGetter)(int) = nullptr,
    bool KernelHasSpecialCaptures = true) {
  adapter_impl &Adapter = Queue.getAdapter();

  if (SYCLConfig<SYCL_JIT_AMDGCN_PTX_KERNELS>::get()) {
    std::vector<unsigned char> Empty;
    Kernel = Scheduler::getInstance().completeSpecConstMaterialization(
        Queue, BinImage, KernelName,
        DeviceImageImpl.get() ? DeviceImageImpl->get_spec_const_blob_ref()
                              : Empty);
  }

  auto UrArgs = Queue.getKernelArgStorage(Args.size());

  if (KernelFuncPtr && !KernelHasSpecialCaptures) {
    auto setFunc = [&UrArgs,
                    KernelFuncPtr](const detail::kernel_param_desc_t &ParamDesc,
                                   size_t NextTrueIndex) {
      const void *ArgPtr = (const char *)KernelFuncPtr + ParamDesc.offset;
      switch (ParamDesc.kind) {
      case kernel_param_kind_t::kind_std_layout: {
        int Size = ParamDesc.info;
<<<<<<< HEAD
        ur_exp_kernel_arg_value_t Value = {};
        Value.value = ArgPtr;
        UrArgs.push_back({UR_STRUCTURE_TYPE_EXP_KERNEL_ARG_PROPERTIES, nullptr,
                          UR_EXP_KERNEL_ARG_TYPE_VALUE,
                          static_cast<uint32_t>(NextTrueIndex),
                          static_cast<size_t>(Size), Value});
        break;
      }
      case kernel_param_kind_t::kind_pointer: {
        ur_exp_kernel_arg_value_t Value = {};
        Value.pointer = *static_cast<const void *const *>(ArgPtr);
        UrArgs.push_back({UR_STRUCTURE_TYPE_EXP_KERNEL_ARG_PROPERTIES, nullptr,
                          UR_EXP_KERNEL_ARG_TYPE_POINTER,
                          static_cast<uint32_t>(NextTrueIndex),
                          sizeof(Value.pointer), Value});
=======
        Adapter.call<UrApiKind::urKernelSetArgValue>(Kernel, NextTrueIndex,
                                                     Size, nullptr, ArgPtr);
        break;
      }
      case kernel_param_kind_t::kind_pointer: {
        const void *Ptr = *static_cast<const void *const *>(ArgPtr);
        Adapter.call<UrApiKind::urKernelSetArgPointer>(Kernel, NextTrueIndex,
                                                       nullptr, Ptr);
>>>>>>> 29e7b63c
        break;
      }
      default:
        throw std::runtime_error("Direct kernel argument copy failed.");
      }
    };
    applyFuncOnFilteredArgs(EliminatedArgMask, KernelNumArgs,
                            KernelParamDescGetter, setFunc);
  } else {
    auto setFunc = [&DeviceImageImpl, &getMemAllocationFunc, &Queue,
                    &UrArgs](detail::ArgDesc &Arg, size_t NextTrueIndex) {
      GetUrArgsBasedOnType(DeviceImageImpl.get(), getMemAllocationFunc,
                           Queue.getContextImpl(), Arg, NextTrueIndex, UrArgs);
    };
    applyFuncOnFilteredArgs(EliminatedArgMask, Args, setFunc);
  }

  std::optional<int> ImplicitLocalArg =
      ProgramManager::getInstance().kernelImplicitLocalArgPos(
          KernelName, KernelNameBasedCachePtr);
  // Set the implicit local memory buffer to support
  // get_work_group_scratch_memory. This is for backend not supporting
  // CUDA-style local memory setting. Note that we may have -1 as a position,
  // this indicates the buffer is actually unused and was elided.
  if (ImplicitLocalArg.has_value() && ImplicitLocalArg.value() != -1) {
<<<<<<< HEAD
    UrArgs.push_back({UR_STRUCTURE_TYPE_EXP_KERNEL_ARG_PROPERTIES,
                      nullptr,
                      UR_EXP_KERNEL_ARG_TYPE_LOCAL,
                      static_cast<uint32_t>(ImplicitLocalArg.value()),
                      WorkGroupMemorySize,
                      {nullptr}});
=======
    Adapter.call<UrApiKind::urKernelSetArgLocal>(
        Kernel, ImplicitLocalArg.value(), WorkGroupMemorySize, nullptr);
>>>>>>> 29e7b63c
  }

  adjustNDRangePerKernel(NDRDesc, Kernel, Queue.getDeviceImpl());

  // Remember this information before the range dimensions are reversed
  const bool HasLocalSize = (NDRDesc.LocalSize[0] != 0);

  ReverseRangeDimensionsForKernel(NDRDesc);

  size_t RequiredWGSize[3] = {0, 0, 0};
  size_t *LocalSize = nullptr;

  if (HasLocalSize)
    LocalSize = &NDRDesc.LocalSize[0];
  else {
    Adapter.call<UrApiKind::urKernelGetGroupInfo>(
        Kernel, Queue.getDeviceImpl().getHandleRef(),
        UR_KERNEL_GROUP_INFO_COMPILE_WORK_GROUP_SIZE, sizeof(RequiredWGSize),
        RequiredWGSize,
        /* pPropSizeRet = */ nullptr);

    const bool EnforcedLocalSize =
        (RequiredWGSize[0] != 0 || RequiredWGSize[1] != 0 ||
         RequiredWGSize[2] != 0);
    if (EnforcedLocalSize)
      LocalSize = RequiredWGSize;
  }
  const bool HasOffset = NDRDesc.GlobalOffset[0] != 0 ||
                         NDRDesc.GlobalOffset[1] != 0 ||
                         NDRDesc.GlobalOffset[2] != 0;

  std::vector<ur_kernel_launch_property_t> property_list;

  if (KernelUsesClusterLaunch) {
    ur_kernel_launch_property_value_t launch_property_value_cluster_range;
    launch_property_value_cluster_range.clusterDim[0] =
        NDRDesc.ClusterDimensions[0];
    launch_property_value_cluster_range.clusterDim[1] =
        NDRDesc.ClusterDimensions[1];
    launch_property_value_cluster_range.clusterDim[2] =
        NDRDesc.ClusterDimensions[2];

    property_list.push_back({UR_KERNEL_LAUNCH_PROPERTY_ID_CLUSTER_DIMENSION,
                             launch_property_value_cluster_range});
  }
  if (IsCooperative) {
    ur_kernel_launch_property_value_t launch_property_value_cooperative;
    launch_property_value_cooperative.cooperative = 1;
    property_list.push_back({UR_KERNEL_LAUNCH_PROPERTY_ID_COOPERATIVE,
                             launch_property_value_cooperative});
  }
  // If there is no implicit arg, let the driver handle it via a property
  if (WorkGroupMemorySize && !ImplicitLocalArg.has_value()) {
    property_list.push_back({UR_KERNEL_LAUNCH_PROPERTY_ID_WORK_GROUP_MEMORY,
                             {{WorkGroupMemorySize}}});
  }
  ur_event_handle_t UREvent = nullptr;
<<<<<<< HEAD
  ur_result_t Error =
      Adapter->call_nocheck<UrApiKind::urEnqueueKernelLaunchWithArgsExp>(
          Queue.getHandleRef(), Kernel,
          HasOffset ? &NDRDesc.GlobalOffset[0] : nullptr,
          &NDRDesc.GlobalSize[0], LocalSize, UrArgs.size(), UrArgs.data(),
          property_list.size(),
          property_list.empty() ? nullptr : property_list.data(),
          RawEvents.size(), RawEvents.empty() ? nullptr : &RawEvents[0],
          OutEventImpl ? &UREvent : nullptr);
=======
  ur_result_t Error = Adapter.call_nocheck<UrApiKind::urEnqueueKernelLaunch>(
      Queue.getHandleRef(), Kernel, NDRDesc.Dims,
      HasOffset ? &NDRDesc.GlobalOffset[0] : nullptr, &NDRDesc.GlobalSize[0],
      LocalSize, property_list.size(),
      property_list.empty() ? nullptr : property_list.data(), RawEvents.size(),
      RawEvents.empty() ? nullptr : &RawEvents[0],
      OutEventImpl ? &UREvent : nullptr);
>>>>>>> 29e7b63c
  if (Error == UR_RESULT_SUCCESS && OutEventImpl) {
    OutEventImpl->setHandle(UREvent);
  }

  return Error;
}

// Sets arguments for a given kernel and device based on the argument type.
// This is a legacy path which the graphs extension still uses.
static void SetArgBasedOnType(
    const AdapterPtr &Adapter, ur_kernel_handle_t Kernel,
    device_image_impl *DeviceImageImpl,
    const std::function<void *(Requirement *Req)> &getMemAllocationFunc,
    context_impl &ContextImpl, detail::ArgDesc &Arg, size_t NextTrueIndex) {
  switch (Arg.MType) {
  case kernel_param_kind_t::kind_dynamic_work_group_memory:
    break;
  case kernel_param_kind_t::kind_work_group_memory:
    break;
  case kernel_param_kind_t::kind_stream:
    break;
  case kernel_param_kind_t::kind_dynamic_accessor:
  case kernel_param_kind_t::kind_accessor: {
    Requirement *Req = (Requirement *)(Arg.MPtr);

    // getMemAllocationFunc is nullptr when there are no requirements. However,
    // we may pass default constructed accessors to a command, which don't add
    // requirements. In such case, getMemAllocationFunc is nullptr, but it's a
    // valid case, so we need to properly handle it.
    ur_mem_handle_t MemArg =
        getMemAllocationFunc
            ? reinterpret_cast<ur_mem_handle_t>(getMemAllocationFunc(Req))
            : nullptr;
    ur_kernel_arg_mem_obj_properties_t MemObjData{};
    MemObjData.stype = UR_STRUCTURE_TYPE_KERNEL_ARG_MEM_OBJ_PROPERTIES;
    MemObjData.memoryAccess = AccessModeToUr(Req->MAccessMode);
    Adapter->call<UrApiKind::urKernelSetArgMemObj>(Kernel, NextTrueIndex,
                                                   &MemObjData, MemArg);
    break;
  }
  case kernel_param_kind_t::kind_std_layout: {
    if (Arg.MPtr) {
      Adapter->call<UrApiKind::urKernelSetArgValue>(
          Kernel, NextTrueIndex, Arg.MSize, nullptr, Arg.MPtr);
    } else {
      Adapter->call<UrApiKind::urKernelSetArgLocal>(Kernel, NextTrueIndex,
                                                    Arg.MSize, nullptr);
    }

    break;
  }
  case kernel_param_kind_t::kind_sampler: {
    sampler *SamplerPtr = (sampler *)Arg.MPtr;
    ur_sampler_handle_t Sampler =
        (ur_sampler_handle_t)detail::getSyclObjImpl(*SamplerPtr)
            ->getOrCreateSampler(ContextImpl);
    Adapter->call<UrApiKind::urKernelSetArgSampler>(Kernel, NextTrueIndex,
                                                    nullptr, Sampler);
    break;
  }
  case kernel_param_kind_t::kind_pointer: {
    // We need to de-rerence this to get the actual USM allocation - that's the
    // pointer UR is expecting.
    const void *Ptr = *static_cast<const void *const *>(Arg.MPtr);
    Adapter->call<UrApiKind::urKernelSetArgPointer>(Kernel, NextTrueIndex,
                                                    nullptr, Ptr);
    break;
  }
  case kernel_param_kind_t::kind_specialization_constants_buffer: {
    assert(DeviceImageImpl != nullptr);
    ur_mem_handle_t SpecConstsBuffer =
        DeviceImageImpl->get_spec_const_buffer_ref();

    ur_kernel_arg_mem_obj_properties_t MemObjProps{};
    MemObjProps.pNext = nullptr;
    MemObjProps.stype = UR_STRUCTURE_TYPE_KERNEL_ARG_MEM_OBJ_PROPERTIES;
    MemObjProps.memoryAccess = UR_MEM_FLAG_READ_ONLY;
    Adapter->call<UrApiKind::urKernelSetArgMemObj>(
        Kernel, NextTrueIndex, &MemObjProps, SpecConstsBuffer);
    break;
  }
  case kernel_param_kind_t::kind_invalid:
    throw sycl::exception(sycl::make_error_code(sycl::errc::runtime),
                          "Invalid kernel param kind " +
                              codeToString(UR_RESULT_ERROR_INVALID_VALUE));
    break;
  }
}

static std::tuple<ur_kernel_handle_t, std::shared_ptr<device_image_impl>,
                  const KernelArgMask *>
getCGKernelInfo(const CGExecKernel &CommandGroup, context_impl &ContextImpl,
                device_impl &DeviceImpl,
                std::vector<FastKernelCacheValPtr> &KernelCacheValsToRelease) {

  ur_kernel_handle_t UrKernel = nullptr;
  std::shared_ptr<device_image_impl> DeviceImageImpl = nullptr;
  const KernelArgMask *EliminatedArgMask = nullptr;
  kernel_bundle_impl *KernelBundleImplPtr = CommandGroup.MKernelBundle.get();

  if (auto Kernel = CommandGroup.MSyclKernel; Kernel != nullptr) {
    UrKernel = Kernel->getHandleRef();
    EliminatedArgMask = Kernel->getKernelArgMask();
  } else if (auto SyclKernelImpl =
                 KernelBundleImplPtr ? KernelBundleImplPtr->tryGetKernel(
                                           CommandGroup.MKernelName)
                                     : std::shared_ptr<kernel_impl>{nullptr}) {
    UrKernel = SyclKernelImpl->getHandleRef();
    DeviceImageImpl = SyclKernelImpl->getDeviceImage();
    EliminatedArgMask = SyclKernelImpl->getKernelArgMask();
  } else {
    FastKernelCacheValPtr FastKernelCacheVal =
        sycl::detail::ProgramManager::getInstance().getOrCreateKernel(
            ContextImpl, DeviceImpl, CommandGroup.MKernelName,
            CommandGroup.MKernelNameBasedCachePtr);
    UrKernel = FastKernelCacheVal->MKernelHandle;
    EliminatedArgMask = FastKernelCacheVal->MKernelArgMask;
    // To keep UrKernel valid, we return FastKernelCacheValPtr.
    KernelCacheValsToRelease.push_back(std::move(FastKernelCacheVal));
  }
  return std::make_tuple(UrKernel, std::move(DeviceImageImpl),
                         EliminatedArgMask);
}

ur_result_t enqueueImpCommandBufferKernel(
    const context &Ctx, device_impl &DeviceImpl,
    ur_exp_command_buffer_handle_t CommandBuffer,
    const CGExecKernel &CommandGroup,
    std::vector<ur_exp_command_buffer_sync_point_t> &SyncPoints,
    ur_exp_command_buffer_sync_point_t *OutSyncPoint,
    ur_exp_command_buffer_command_handle_t *OutCommand,
    const std::function<void *(Requirement *Req)> &getMemAllocationFunc) {
  // List of fast cache elements to be released after UR call. We don't do
  // anything with them, but they must exist to keep ur_kernel_handle_t-s
  // valid.
  std::vector<FastKernelCacheValPtr> FastKernelCacheValsToRelease;

  ur_kernel_handle_t UrKernel = nullptr;
  std::shared_ptr<device_image_impl> DeviceImageImpl = nullptr;
  const KernelArgMask *EliminatedArgMask = nullptr;

  context_impl &ContextImpl = *sycl::detail::getSyclObjImpl(Ctx);
  std::tie(UrKernel, DeviceImageImpl, EliminatedArgMask) = getCGKernelInfo(
      CommandGroup, ContextImpl, DeviceImpl, FastKernelCacheValsToRelease);

  // Build up the list of UR kernel handles that the UR command could be
  // updated to use.
  std::vector<ur_kernel_handle_t> AltUrKernels;
  const std::vector<std::weak_ptr<sycl::detail::CGExecKernel>>
      &AlternativeKernels = CommandGroup.MAlternativeKernels;
  for (const auto &AltCGKernelWP : AlternativeKernels) {
    auto AltCGKernel = AltCGKernelWP.lock();
    assert(AltCGKernel != nullptr);

    ur_kernel_handle_t AltUrKernel = nullptr;
    std::tie(AltUrKernel, std::ignore, std::ignore) =
        getCGKernelInfo(*AltCGKernel.get(), ContextImpl, DeviceImpl,
                        FastKernelCacheValsToRelease);
    AltUrKernels.push_back(AltUrKernel);
  }

  const sycl::detail::AdapterPtr &Adapter = ContextImpl.getAdapter();
  auto SetFunc = [&Adapter, &UrKernel, &DeviceImageImpl, &ContextImpl,
                  &getMemAllocationFunc](sycl::detail::ArgDesc &Arg,
                                         size_t NextTrueIndex) {
    sycl::detail::SetArgBasedOnType(*Adapter, UrKernel, DeviceImageImpl.get(),
                                    getMemAllocationFunc, ContextImpl, Arg,
                                    NextTrueIndex);
  };
  // Copy args for modification
  auto Args = CommandGroup.MArgs;
  sycl::detail::applyFuncOnFilteredArgs(EliminatedArgMask, Args, SetFunc);

  // Remember this information before the range dimensions are reversed
  const bool HasLocalSize = (CommandGroup.MNDRDesc.LocalSize[0] != 0);

  // Copy NDRDesc for modification
  auto NDRDesc = CommandGroup.MNDRDesc;
  // Reverse kernel dims
  sycl::detail::ReverseRangeDimensionsForKernel(NDRDesc);

  size_t RequiredWGSize[3] = {0, 0, 0};
  size_t *LocalSize = nullptr;

  if (HasLocalSize)
    LocalSize = &NDRDesc.LocalSize[0];
  else {
    Adapter->call<UrApiKind::urKernelGetGroupInfo>(
        UrKernel, DeviceImpl.getHandleRef(),
        UR_KERNEL_GROUP_INFO_COMPILE_WORK_GROUP_SIZE, sizeof(RequiredWGSize),
        RequiredWGSize,
        /* pPropSizeRet = */ nullptr);

    const bool EnforcedLocalSize =
        (RequiredWGSize[0] != 0 || RequiredWGSize[1] != 0 ||
         RequiredWGSize[2] != 0);
    if (EnforcedLocalSize)
      LocalSize = RequiredWGSize;
  }

  // Command-buffers which are not updatable cannot return command handles, so
  // we query the descriptor here to check if a handle is required.
  ur_exp_command_buffer_desc_t CommandBufferDesc{};

  Adapter->call<UrApiKind::urCommandBufferGetInfoExp>(
      CommandBuffer,
      ur_exp_command_buffer_info_t::UR_EXP_COMMAND_BUFFER_INFO_DESCRIPTOR,
      sizeof(ur_exp_command_buffer_desc_t), &CommandBufferDesc, nullptr);

  ur_result_t Res =
      Adapter->call_nocheck<UrApiKind::urCommandBufferAppendKernelLaunchExp>(
          CommandBuffer, UrKernel, NDRDesc.Dims, &NDRDesc.GlobalOffset[0],
          &NDRDesc.GlobalSize[0], LocalSize, AltUrKernels.size(),
          AltUrKernels.size() ? AltUrKernels.data() : nullptr,
          SyncPoints.size(), SyncPoints.size() ? SyncPoints.data() : nullptr, 0,
          nullptr, OutSyncPoint, nullptr,
          CommandBufferDesc.isUpdatable ? OutCommand : nullptr);

  if (Res != UR_RESULT_SUCCESS) {
    detail::enqueue_kernel_launch::handleErrorOrWarning(Res, DeviceImpl,
                                                        UrKernel, NDRDesc);
  }

  return Res;
}

void enqueueImpKernel(
    queue_impl &Queue, NDRDescT &NDRDesc, std::vector<ArgDesc> &Args,
    detail::kernel_bundle_impl *KernelBundleImplPtr,
    const detail::kernel_impl *MSyclKernel, KernelNameStrRefT KernelName,
    KernelNameBasedCacheT *KernelNameBasedCachePtr,
    std::vector<ur_event_handle_t> &RawEvents, detail::event_impl *OutEventImpl,
    const std::function<void *(Requirement *Req)> &getMemAllocationFunc,
    ur_kernel_cache_config_t KernelCacheConfig, const bool KernelIsCooperative,
    const bool KernelUsesClusterLaunch, const size_t WorkGroupMemorySize,
    const RTDeviceBinaryImage *BinImage, void *KernelFuncPtr, int KernelNumArgs,
    detail::kernel_param_desc_t (*KernelParamDescGetter)(int),
    bool KernelHasSpecialCaptures) {
  // Run OpenCL kernel
  context_impl &ContextImpl = Queue.getContextImpl();
  device_impl &DeviceImpl = Queue.getDeviceImpl();
  ur_kernel_handle_t Kernel = nullptr;
  std::mutex *KernelMutex = nullptr;
  ur_program_handle_t Program = nullptr;
  const KernelArgMask *EliminatedArgMask;

  std::shared_ptr<kernel_impl> SyclKernelImpl;
  std::shared_ptr<device_image_impl> DeviceImageImpl;
  FastKernelCacheValPtr KernelCacheVal;

  if (nullptr != MSyclKernel) {
    assert(MSyclKernel->get_info<info::kernel::context>() ==
           Queue.get_context());
    Kernel = MSyclKernel->getHandleRef();
    Program = MSyclKernel->getProgramRef();

    // Non-cacheable kernels use mutexes from kernel_impls.
    // TODO this can still result in a race condition if multiple SYCL
    // kernels are created with the same native handle. To address this,
    // we need to either store and use a ur_native_handle_t -> mutex map or
    // reuse and return existing SYCL kernels from make_native to avoid
    // their duplication in such cases.
    KernelMutex = &MSyclKernel->getNoncacheableEnqueueMutex();
    EliminatedArgMask = MSyclKernel->getKernelArgMask();
  } else if ((SyclKernelImpl =
                  KernelBundleImplPtr
                      ? KernelBundleImplPtr->tryGetKernel(KernelName)
                      : std::shared_ptr<kernel_impl>{nullptr})) {
    Kernel = SyclKernelImpl->getHandleRef();
    DeviceImageImpl = SyclKernelImpl->getDeviceImage();

    Program = DeviceImageImpl->get_ur_program_ref();

    EliminatedArgMask = SyclKernelImpl->getKernelArgMask();
    KernelMutex = SyclKernelImpl->getCacheMutex();
  } else {
    KernelCacheVal = detail::ProgramManager::getInstance().getOrCreateKernel(
        ContextImpl, DeviceImpl, KernelName, KernelNameBasedCachePtr, NDRDesc);
    Kernel = KernelCacheVal->MKernelHandle;
    KernelMutex = KernelCacheVal->MMutex;
    Program = KernelCacheVal->MProgramHandle;
    EliminatedArgMask = KernelCacheVal->MKernelArgMask;
  }

  // We may need more events for the launch, so we make another reference.
  std::vector<ur_event_handle_t> &EventsWaitList = RawEvents;

  // Initialize device globals associated with this.
  std::vector<ur_event_handle_t> DeviceGlobalInitEvents =
      ContextImpl.initializeDeviceGlobals(Program, Queue, KernelBundleImplPtr);
  if (!DeviceGlobalInitEvents.empty()) {
    std::vector<ur_event_handle_t> EventsWithDeviceGlobalInits;
    EventsWithDeviceGlobalInits.reserve(RawEvents.size() +
                                        DeviceGlobalInitEvents.size());
    EventsWithDeviceGlobalInits.insert(EventsWithDeviceGlobalInits.end(),
                                       RawEvents.begin(), RawEvents.end());
    EventsWithDeviceGlobalInits.insert(EventsWithDeviceGlobalInits.end(),
                                       DeviceGlobalInitEvents.begin(),
                                       DeviceGlobalInitEvents.end());
    EventsWaitList = std::move(EventsWithDeviceGlobalInits);
  }

  ur_result_t Error = UR_RESULT_SUCCESS;
  {
    // When KernelMutex is null, this means that in-memory caching is
    // disabled, which means that kernel object is not shared, so no locking
    // is necessary.
    using LockT = std::unique_lock<std::mutex>;
    auto Lock = KernelMutex ? LockT(*KernelMutex) : LockT();

    // Set SLM/Cache configuration for the kernel if non-default value is
    // provided.
    if (KernelCacheConfig == UR_KERNEL_CACHE_CONFIG_LARGE_SLM ||
        KernelCacheConfig == UR_KERNEL_CACHE_CONFIG_LARGE_DATA) {
      adapter_impl &Adapter = Queue.getAdapter();
      Adapter.call<UrApiKind::urKernelSetExecInfo>(
          Kernel, UR_KERNEL_EXEC_INFO_CACHE_CONFIG,
          sizeof(ur_kernel_cache_config_t), nullptr, &KernelCacheConfig);
    }

    Error = SetKernelParamsAndLaunch(
        Queue, Args, DeviceImageImpl, Kernel, NDRDesc, EventsWaitList,
        OutEventImpl, EliminatedArgMask, getMemAllocationFunc,
        KernelIsCooperative, KernelUsesClusterLaunch, WorkGroupMemorySize,
        BinImage, KernelName, KernelNameBasedCachePtr, KernelFuncPtr,
        KernelNumArgs, KernelParamDescGetter, KernelHasSpecialCaptures);
  }
  if (UR_RESULT_SUCCESS != Error) {
    // If we have got non-success error code, let's analyze it to emit nice
    // exception explaining what was wrong
    detail::enqueue_kernel_launch::handleErrorOrWarning(Error, DeviceImpl,
                                                        Kernel, NDRDesc);
  }
}

ur_result_t enqueueReadWriteHostPipe(queue_impl &Queue,
                                     const std::string &PipeName, bool blocking,
                                     void *ptr, size_t size,
                                     std::vector<ur_event_handle_t> &RawEvents,
                                     detail::event_impl *OutEventImpl,
                                     bool read) {
  detail::HostPipeMapEntry *hostPipeEntry =
      ProgramManager::getInstance().getHostPipeEntry(PipeName);

  ur_program_handle_t Program = nullptr;
  device Device = Queue.get_device();
  context_impl &ContextImpl = Queue.getContextImpl();
  std::optional<ur_program_handle_t> CachedProgram =
      ContextImpl.getProgramForHostPipe(Device, hostPipeEntry);
  if (CachedProgram)
    Program = *CachedProgram;
  else {
    // If there was no cached program, build one.
    device_image_plain devImgPlain =
        ProgramManager::getInstance().getDeviceImageFromBinaryImage(
            hostPipeEntry->getDevBinImage(), Queue.get_context(), Device);
    device_image_plain BuiltImage = ProgramManager::getInstance().build(
        std::move(devImgPlain), {std::move(Device)}, {});
    Program = getSyclObjImpl(BuiltImage)->get_ur_program_ref();
  }
  assert(Program && "Program for this hostpipe is not compiled.");

  adapter_impl &Adapter = Queue.getAdapter();
  ur_queue_handle_t ur_q = Queue.getHandleRef();
  ur_result_t Error;

  ur_event_handle_t UREvent = nullptr;
  auto OutEvent = OutEventImpl ? &UREvent : nullptr;
  if (read) {
    Error = Adapter.call_nocheck<UrApiKind::urEnqueueReadHostPipe>(
        ur_q, Program, PipeName.c_str(), blocking, ptr, size, RawEvents.size(),
        RawEvents.empty() ? nullptr : &RawEvents[0], OutEvent);
  } else {
    Error = Adapter.call_nocheck<UrApiKind::urEnqueueWriteHostPipe>(
        ur_q, Program, PipeName.c_str(), blocking, ptr, size, RawEvents.size(),
        RawEvents.empty() ? nullptr : &RawEvents[0], OutEvent);
  }
  if (Error == UR_RESULT_SUCCESS && OutEventImpl) {
    OutEventImpl->setHandle(UREvent);
  }
  return Error;
}

namespace {
struct CommandBufferNativeCommandData {
  sycl::interop_handle ih;
  std::function<void(interop_handle)> func;
};

void CommandBufferInteropFreeFunc(void *InteropData) {
  auto *Data = reinterpret_cast<CommandBufferNativeCommandData *>(InteropData);
  return Data->func(Data->ih);
}
} // namespace

ur_result_t ExecCGCommand::enqueueImpCommandBuffer() {
  assert(MQueue && "Command buffer enqueue should have an associated queue");
  // Wait on host command dependencies
  waitForPreparedHostEvents();

  // Any device dependencies need to be waited on here since subsequent
  // submissions of the command buffer itself will not receive dependencies on
  // them, e.g. initial copies from host to device
  std::vector<EventImplPtr> EventImpls = MPreparedDepsEvents;
  flushCrossQueueDeps(EventImpls);
  std::vector<ur_event_handle_t> RawEvents = getUrEvents(EventImpls);
  if (!RawEvents.empty()) {
    MQueue->getAdapter().call<UrApiKind::urEventWait>(RawEvents.size(),
                                                      &RawEvents[0]);
  }

  ur_exp_command_buffer_sync_point_t OutSyncPoint{};
  ur_exp_command_buffer_command_handle_t OutCommand = nullptr;
  switch (MCommandGroup->getType()) {
  case CGType::Kernel: {
    CGExecKernel *ExecKernel = (CGExecKernel *)MCommandGroup.get();

    auto getMemAllocationFunc = [this](Requirement *Req) {
      AllocaCommandBase *AllocaCmd = getAllocaForReq(Req);
      return AllocaCmd->getMemAllocation();
    };

    auto result = enqueueImpCommandBufferKernel(
        MQueue->get_context(), MQueue->getDeviceImpl(), MCommandBuffer,
        *ExecKernel, MSyncPointDeps, &OutSyncPoint, &OutCommand,
        getMemAllocationFunc);
    MEvent->setSyncPoint(OutSyncPoint);
    MEvent->setCommandBufferCommand(OutCommand);
    return result;
  }
  case CGType::CopyUSM: {
    CGCopyUSM *Copy = (CGCopyUSM *)MCommandGroup.get();
    if (auto Result = callMemOpHelper(
            MemoryManager::ext_oneapi_copy_usm_cmd_buffer,
            &MQueue->getContextImpl(), Copy->getSrc(), MCommandBuffer,
            Copy->getLength(), Copy->getDst(), MSyncPointDeps, &OutSyncPoint);
        Result != UR_RESULT_SUCCESS)
      return Result;

    MEvent->setSyncPoint(OutSyncPoint);
    return UR_RESULT_SUCCESS;
  }
  case CGType::CopyAccToAcc: {
    CGCopy *Copy = (CGCopy *)MCommandGroup.get();
    Requirement *ReqSrc = (Requirement *)(Copy->getSrc());
    Requirement *ReqDst = (Requirement *)(Copy->getDst());

    AllocaCommandBase *AllocaCmdSrc = getAllocaForReq(ReqSrc);
    AllocaCommandBase *AllocaCmdDst = getAllocaForReq(ReqDst);

    if (auto Result = callMemOpHelper(
            MemoryManager::ext_oneapi_copyD2D_cmd_buffer,
            &MQueue->getContextImpl(), MCommandBuffer,
            AllocaCmdSrc->getSYCLMemObj(), AllocaCmdSrc->getMemAllocation(),
            ReqSrc->MDims, ReqSrc->MMemoryRange, ReqSrc->MAccessRange,
            ReqSrc->MOffset, ReqSrc->MElemSize,
            AllocaCmdDst->getMemAllocation(), ReqDst->MDims,
            ReqDst->MMemoryRange, ReqDst->MAccessRange, ReqDst->MOffset,
            ReqDst->MElemSize, std::move(MSyncPointDeps), &OutSyncPoint);
        Result != UR_RESULT_SUCCESS)
      return Result;

    MEvent->setSyncPoint(OutSyncPoint);
    return UR_RESULT_SUCCESS;
  }
  case CGType::CopyAccToPtr: {
    CGCopy *Copy = (CGCopy *)MCommandGroup.get();
    Requirement *Req = (Requirement *)Copy->getSrc();
    AllocaCommandBase *AllocaCmd = getAllocaForReq(Req);

    if (auto Result = callMemOpHelper(
            MemoryManager::ext_oneapi_copyD2H_cmd_buffer,
            &MQueue->getContextImpl(), MCommandBuffer,
            AllocaCmd->getSYCLMemObj(), AllocaCmd->getMemAllocation(),
            Req->MDims, Req->MMemoryRange, Req->MAccessRange, Req->MOffset,
            Req->MElemSize, (char *)Copy->getDst(), Req->MDims,
            Req->MAccessRange,
            /*DstOffset=*/sycl::id<3>{0, 0, 0}, Req->MElemSize,
            std::move(MSyncPointDeps), &OutSyncPoint);
        Result != UR_RESULT_SUCCESS)
      return Result;

    MEvent->setSyncPoint(OutSyncPoint);
    return UR_RESULT_SUCCESS;
  }
  case CGType::CopyPtrToAcc: {
    CGCopy *Copy = (CGCopy *)MCommandGroup.get();
    Requirement *Req = (Requirement *)(Copy->getDst());
    AllocaCommandBase *AllocaCmd = getAllocaForReq(Req);

    if (auto Result = callMemOpHelper(
            MemoryManager::ext_oneapi_copyH2D_cmd_buffer,
            &MQueue->getContextImpl(), MCommandBuffer,
            AllocaCmd->getSYCLMemObj(), (char *)Copy->getSrc(), Req->MDims,
            Req->MAccessRange,
            /*SrcOffset*/ sycl::id<3>{0, 0, 0}, Req->MElemSize,
            AllocaCmd->getMemAllocation(), Req->MDims, Req->MMemoryRange,
            Req->MAccessRange, Req->MOffset, Req->MElemSize,
            std::move(MSyncPointDeps), &OutSyncPoint);
        Result != UR_RESULT_SUCCESS)
      return Result;

    MEvent->setSyncPoint(OutSyncPoint);
    return UR_RESULT_SUCCESS;
  }
  case CGType::Fill: {
    CGFill *Fill = (CGFill *)MCommandGroup.get();
    Requirement *Req = (Requirement *)(Fill->getReqToFill());
    AllocaCommandBase *AllocaCmd = getAllocaForReq(Req);

    if (auto Result = callMemOpHelper(
            MemoryManager::ext_oneapi_fill_cmd_buffer,
            &MQueue->getContextImpl(), MCommandBuffer,
            AllocaCmd->getSYCLMemObj(), AllocaCmd->getMemAllocation(),
            Fill->MPattern.size(), Fill->MPattern.data(), Req->MDims,
            Req->MMemoryRange, Req->MAccessRange, Req->MOffset, Req->MElemSize,
            std::move(MSyncPointDeps), &OutSyncPoint);
        Result != UR_RESULT_SUCCESS)
      return Result;

    MEvent->setSyncPoint(OutSyncPoint);
    return UR_RESULT_SUCCESS;
  }
  case CGType::FillUSM: {
    CGFillUSM *Fill = (CGFillUSM *)MCommandGroup.get();
    if (auto Result = callMemOpHelper(
            MemoryManager::ext_oneapi_fill_usm_cmd_buffer,
            &MQueue->getContextImpl(), MCommandBuffer, Fill->getDst(),
            Fill->getLength(), Fill->getPattern(), std::move(MSyncPointDeps),
            &OutSyncPoint);
        Result != UR_RESULT_SUCCESS)
      return Result;

    MEvent->setSyncPoint(OutSyncPoint);
    return UR_RESULT_SUCCESS;
  }
  case CGType::PrefetchUSM: {
    CGPrefetchUSM *Prefetch = (CGPrefetchUSM *)MCommandGroup.get();
    if (auto Result = callMemOpHelper(
            MemoryManager::ext_oneapi_prefetch_usm_cmd_buffer,
            &MQueue->getContextImpl(), MCommandBuffer, Prefetch->getDst(),
            Prefetch->getLength(), std::move(MSyncPointDeps), &OutSyncPoint);
        Result != UR_RESULT_SUCCESS)
      return Result;

    MEvent->setSyncPoint(OutSyncPoint);
    return UR_RESULT_SUCCESS;
  }
  case CGType::AdviseUSM: {
    CGAdviseUSM *Advise = (CGAdviseUSM *)MCommandGroup.get();
    if (auto Result = callMemOpHelper(
            MemoryManager::ext_oneapi_advise_usm_cmd_buffer,
            &MQueue->getContextImpl(), MCommandBuffer, Advise->getDst(),
            Advise->getLength(), Advise->getAdvice(), std::move(MSyncPointDeps),
            &OutSyncPoint);
        Result != UR_RESULT_SUCCESS)
      return Result;

    MEvent->setSyncPoint(OutSyncPoint);
    return UR_RESULT_SUCCESS;
  }
  case CGType::EnqueueNativeCommand: {
    // Queue is created by graph_impl before creating command to submit to
    // scheduler.
    adapter_impl &Adapter = MQueue->getAdapter();
    context_impl &ContextImpl = MQueue->getContextImpl();
    device_impl &DeviceImpl = MQueue->getDeviceImpl();

    // The CUDA & HIP backends don't have the equivalent of barrier
    // commands that can be appended to the native UR command-buffer
    // to enforce command-group predecessor and successor dependencies.
    // Instead we create a new command-buffer to give to the user
    // in the ext_codeplay_get_native_graph() call, which is then
    // added to the main command-buffer in the UR cuda/hip adapter
    // using cuGraphAddChildGraphNode/hipGraphAddChildGraphNode.
    //
    // As both the SYCL-RT and UR adapter need to have a handle
    // to this child command-buffer, the SYCL-RT creates it and
    // then passes the handle via a parameter to
    // urCommandBufferAppendNativeCommandExp.
    ur_bool_t DeviceHasSubgraphSupport = false;
    Adapter.call<UrApiKind::urDeviceGetInfo>(
        DeviceImpl.getHandleRef(),
        UR_DEVICE_INFO_COMMAND_BUFFER_SUBGRAPH_SUPPORT_EXP, sizeof(ur_bool_t),
        &DeviceHasSubgraphSupport, nullptr);

    ur_exp_command_buffer_handle_t ChildCommandBuffer = nullptr;
    if (DeviceHasSubgraphSupport) {
      ur_exp_command_buffer_desc_t Desc{
          UR_STRUCTURE_TYPE_EXP_COMMAND_BUFFER_DESC /*stype*/,
          nullptr /*pnext*/, false /* updatable */, false /* in-order */,
          false /* profilable*/
      };
      Adapter.call<sycl::detail::UrApiKind::urCommandBufferCreateExp>(
          ContextImpl.getHandleRef(), DeviceImpl.getHandleRef(), &Desc,
          &ChildCommandBuffer);
    }

    CGHostTask *HostTask = (CGHostTask *)MCommandGroup.get();

    // Extract the Mem Objects for all Requirements, to ensure they are
    // available if a user asks for them inside the interop task scope
    std::vector<interop_handle::ReqToMem> ReqToMem;
    const std::vector<Requirement *> &HandlerReq = HostTask->getRequirements();
    auto ReqToMemConv = [&ReqToMem, &ContextImpl](Requirement *Req) {
      const std::vector<AllocaCommandBase *> &AllocaCmds =
          Req->MSYCLMemObj->MRecord->MAllocaCommands;

      for (AllocaCommandBase *AllocaCmd : AllocaCmds)
        if (&ContextImpl == getContext(AllocaCmd->getQueue())) {
          auto MemArg =
              reinterpret_cast<ur_mem_handle_t>(AllocaCmd->getMemAllocation());
          ReqToMem.emplace_back(std::make_pair(Req, MemArg));
          return;
        }

      assert(false && "Can't get memory object due to no allocation available");

      throw sycl::exception(
          sycl::make_error_code(sycl::errc::runtime),
          "Can't get memory object due to no allocation available " +
              codeToString(UR_RESULT_ERROR_INVALID_MEM_OBJECT));
    };
    std::for_each(std::begin(HandlerReq), std::end(HandlerReq),
                  std::move(ReqToMemConv));

    ur_exp_command_buffer_handle_t InteropCommandBuffer =
        ChildCommandBuffer ? ChildCommandBuffer : MCommandBuffer;
    interop_handle IH{std::move(ReqToMem), MQueue,
                      DeviceImpl.shared_from_this(),
                      ContextImpl.shared_from_this(), InteropCommandBuffer};
    CommandBufferNativeCommandData CustomOpData{
        std::move(IH), HostTask->MHostTask->MInteropTask};

#ifndef __INTEL_PREVIEW_BREAKING_CHANGES
    // CMPLRLLVM-66082
    // The native command-buffer should be a member of the sycl::interop_handle
    // class, but it is in an ABI breaking change to add it. So member lives in
    // the queue as a intermediate workaround.
    MQueue->setInteropGraph(InteropCommandBuffer);
#endif

    Adapter.call<UrApiKind::urCommandBufferAppendNativeCommandExp>(
        MCommandBuffer, CommandBufferInteropFreeFunc, &CustomOpData,
        ChildCommandBuffer, MSyncPointDeps.size(),
        MSyncPointDeps.empty() ? nullptr : MSyncPointDeps.data(),
        &OutSyncPoint);

#ifndef __INTEL_PREVIEW_BREAKING_CHANGES
    // See CMPLRLLVM-66082
    MQueue->setInteropGraph(nullptr);
#endif

    if (ChildCommandBuffer) {
      ur_result_t Res =
          Adapter
              .call_nocheck<sycl::detail::UrApiKind::urCommandBufferReleaseExp>(
                  ChildCommandBuffer);
      (void)Res;
      assert(Res == UR_RESULT_SUCCESS);
    }

    MEvent->setSyncPoint(OutSyncPoint);
    return UR_RESULT_SUCCESS;
  }

  default:
    throw exception(make_error_code(errc::runtime),
                    "CG type not implemented for command buffers.");
  }
}

ur_result_t ExecCGCommand::enqueueImp() {
  if (MCommandBuffer) {
    return enqueueImpCommandBuffer();
  } else {
    return enqueueImpQueue();
  }
}

ur_result_t ExecCGCommand::enqueueImpQueue() {
  if (getCG().getType() != CGType::CodeplayHostTask)
    waitForPreparedHostEvents();
  std::vector<EventImplPtr> EventImpls = MPreparedDepsEvents;
  auto RawEvents = getUrEvents(EventImpls);
  flushCrossQueueDeps(EventImpls);

  ur_event_handle_t UREvent = nullptr;
  ur_event_handle_t *Event = !MEventNeeded ? nullptr : &UREvent;
  detail::event_impl *EventImpl = !MEventNeeded ? nullptr : MEvent.get();

  auto SetEventHandleOrDiscard = [&]() {
    if (!MEventNeeded) {
      assert(MEvent->isDiscarded());
    } else {
      assert(!MEvent->isDiscarded());
      MEvent->setHandle(*Event);
    }
  };

  switch (MCommandGroup->getType()) {

  case CGType::UpdateHost: {
    throw sycl::exception(sycl::make_error_code(sycl::errc::runtime),
                          "Update host should be handled by the Scheduler. " +
                              codeToString(UR_RESULT_ERROR_INVALID_VALUE));
  }
  case CGType::CopyAccToPtr: {
    CGCopy *Copy = (CGCopy *)MCommandGroup.get();
    Requirement *Req = (Requirement *)Copy->getSrc();
    AllocaCommandBase *AllocaCmd = getAllocaForReq(Req);

    if (auto Result = callMemOpHelper(
            MemoryManager::copy, AllocaCmd->getSYCLMemObj(),
            AllocaCmd->getMemAllocation(), MQueue.get(), Req->MDims,
            Req->MMemoryRange, Req->MAccessRange, Req->MOffset, Req->MElemSize,
            Copy->getDst(), nullptr, Req->MDims, Req->MAccessRange,
            Req->MAccessRange, /*DstOffset=*/sycl::id<3>{0, 0, 0},
            Req->MElemSize, std::move(RawEvents), UREvent);
        Result != UR_RESULT_SUCCESS)
      return Result;

    MEvent->setHandle(UREvent);

    return UR_RESULT_SUCCESS;
  }
  case CGType::CopyPtrToAcc: {
    CGCopy *Copy = (CGCopy *)MCommandGroup.get();
    Requirement *Req = (Requirement *)(Copy->getDst());
    AllocaCommandBase *AllocaCmd = getAllocaForReq(Req);

    if (auto Result = callMemOpHelper(
            MemoryManager::copy, AllocaCmd->getSYCLMemObj(), Copy->getSrc(),
            nullptr, Req->MDims, Req->MAccessRange, Req->MAccessRange,
            /*SrcOffset*/ sycl::id<3>{0, 0, 0}, Req->MElemSize,
            AllocaCmd->getMemAllocation(), MQueue.get(), Req->MDims,
            Req->MMemoryRange, Req->MAccessRange, Req->MOffset, Req->MElemSize,
            std::move(RawEvents), UREvent);
        Result != UR_RESULT_SUCCESS)
      return Result;

    MEvent->setHandle(UREvent);
    return UR_RESULT_SUCCESS;
  }
  case CGType::CopyAccToAcc: {
    CGCopy *Copy = (CGCopy *)MCommandGroup.get();
    Requirement *ReqSrc = (Requirement *)(Copy->getSrc());
    Requirement *ReqDst = (Requirement *)(Copy->getDst());

    AllocaCommandBase *AllocaCmdSrc = getAllocaForReq(ReqSrc);
    AllocaCommandBase *AllocaCmdDst = getAllocaForReq(ReqDst);

    if (auto Result = callMemOpHelper(
            MemoryManager::copy, AllocaCmdSrc->getSYCLMemObj(),
            AllocaCmdSrc->getMemAllocation(), MQueue.get(), ReqSrc->MDims,
            ReqSrc->MMemoryRange, ReqSrc->MAccessRange, ReqSrc->MOffset,
            ReqSrc->MElemSize, AllocaCmdDst->getMemAllocation(), MQueue.get(),
            ReqDst->MDims, ReqDst->MMemoryRange, ReqDst->MAccessRange,
            ReqDst->MOffset, ReqDst->MElemSize, std::move(RawEvents), UREvent);
        Result != UR_RESULT_SUCCESS)
      return Result;

    MEvent->setHandle(UREvent);
    return UR_RESULT_SUCCESS;
  }
  case CGType::Fill: {
    CGFill *Fill = (CGFill *)MCommandGroup.get();
    Requirement *Req = (Requirement *)(Fill->getReqToFill());
    AllocaCommandBase *AllocaCmd = getAllocaForReq(Req);

    if (auto Result = callMemOpHelper(
            MemoryManager::fill, AllocaCmd->getSYCLMemObj(),
            AllocaCmd->getMemAllocation(), *MQueue, Fill->MPattern.size(),
            Fill->MPattern.data(), Req->MDims, Req->MMemoryRange,
            Req->MAccessRange, Req->MOffset, Req->MElemSize,
            std::move(RawEvents), UREvent);
        Result != UR_RESULT_SUCCESS)
      return Result;

    MEvent->setHandle(UREvent);
    return UR_RESULT_SUCCESS;
  }
  case CGType::Kernel: {
    assert(MQueue && "Kernel submissions should have an associated queue");
    CGExecKernel *ExecKernel = (CGExecKernel *)MCommandGroup.get();

    NDRDescT &NDRDesc = ExecKernel->MNDRDesc;
    std::vector<ArgDesc> &Args = ExecKernel->MArgs;

    auto getMemAllocationFunc = [this](Requirement *Req) {
      AllocaCommandBase *AllocaCmd = getAllocaForReq(Req);
      // getAllocaForReq may return nullptr if Req is a default constructed
      // accessor. Simply return nullptr in such a case.
      return AllocaCmd ? AllocaCmd->getMemAllocation() : nullptr;
    };

    const std::shared_ptr<detail::kernel_impl> &SyclKernel =
        ExecKernel->MSyclKernel;
    KernelNameStrRefT KernelName = ExecKernel->MKernelName;

    if (!EventImpl) {
      // Kernel only uses assert if it's non interop one
      bool KernelUsesAssert =
          (!SyclKernel || SyclKernel->hasSYCLMetadata()) &&
          ProgramManager::getInstance().kernelUsesAssert(
              KernelName, ExecKernel->MKernelNameBasedCachePtr);
      if (KernelUsesAssert) {
        EventImpl = MEvent.get();
      }
    }

    const RTDeviceBinaryImage *BinImage = nullptr;
    if (detail::SYCLConfig<detail::SYCL_JIT_AMDGCN_PTX_KERNELS>::get()) {
      std::tie(BinImage, std::ignore) =
          retrieveKernelBinary(*MQueue, KernelName);
      assert(BinImage && "Failed to obtain a binary image.");
    }
    enqueueImpKernel(
        *MQueue, NDRDesc, Args, ExecKernel->getKernelBundle().get(),
        SyclKernel.get(), KernelName, ExecKernel->MKernelNameBasedCachePtr,
        RawEvents, EventImpl, getMemAllocationFunc,
        ExecKernel->MKernelCacheConfig, ExecKernel->MKernelIsCooperative,
        ExecKernel->MKernelUsesClusterLaunch,
        ExecKernel->MKernelWorkGroupMemorySize, BinImage);

    return UR_RESULT_SUCCESS;
  }
  case CGType::CopyUSM: {
    CGCopyUSM *Copy = (CGCopyUSM *)MCommandGroup.get();
    if (auto Result = callMemOpHelper(
            MemoryManager::copy_usm, Copy->getSrc(), *MQueue, Copy->getLength(),
            Copy->getDst(), std::move(RawEvents), Event);
        Result != UR_RESULT_SUCCESS)
      return Result;

    SetEventHandleOrDiscard();
    return UR_RESULT_SUCCESS;
  }
  case CGType::FillUSM: {
    CGFillUSM *Fill = (CGFillUSM *)MCommandGroup.get();
    if (auto Result = callMemOpHelper(
            MemoryManager::fill_usm, Fill->getDst(), *MQueue, Fill->getLength(),
            Fill->getPattern(), std::move(RawEvents), Event);
        Result != UR_RESULT_SUCCESS)
      return Result;

    SetEventHandleOrDiscard();
    return UR_RESULT_SUCCESS;
  }
  case CGType::PrefetchUSM: {
    CGPrefetchUSM *Prefetch = (CGPrefetchUSM *)MCommandGroup.get();
    if (auto Result = callMemOpHelper(
            MemoryManager::prefetch_usm, Prefetch->getDst(), *MQueue,
            Prefetch->getLength(), std::move(RawEvents), Event);
        Result != UR_RESULT_SUCCESS)
      return Result;

    SetEventHandleOrDiscard();
    return UR_RESULT_SUCCESS;
  }
  case CGType::AdviseUSM: {
    CGAdviseUSM *Advise = (CGAdviseUSM *)MCommandGroup.get();
    if (auto Result =
            callMemOpHelper(MemoryManager::advise_usm, Advise->getDst(),
                            *MQueue, Advise->getLength(), Advise->getAdvice(),
                            std::move(RawEvents), Event);
        Result != UR_RESULT_SUCCESS)
      return Result;

    SetEventHandleOrDiscard();
    return UR_RESULT_SUCCESS;
  }
  case CGType::Copy2DUSM: {
    CGCopy2DUSM *Copy = (CGCopy2DUSM *)MCommandGroup.get();
    if (auto Result = callMemOpHelper(
            MemoryManager::copy_2d_usm, Copy->getSrc(), Copy->getSrcPitch(),
            *MQueue, Copy->getDst(), Copy->getDstPitch(), Copy->getWidth(),
            Copy->getHeight(), std::move(RawEvents), Event);
        Result != UR_RESULT_SUCCESS)
      return Result;

    SetEventHandleOrDiscard();
    return UR_RESULT_SUCCESS;
  }
  case CGType::Fill2DUSM: {
    CGFill2DUSM *Fill = (CGFill2DUSM *)MCommandGroup.get();
    if (auto Result = callMemOpHelper(
            MemoryManager::fill_2d_usm, Fill->getDst(), *MQueue,
            Fill->getPitch(), Fill->getWidth(), Fill->getHeight(),
            Fill->getPattern(), std::move(RawEvents), Event);
        Result != UR_RESULT_SUCCESS)
      return Result;

    SetEventHandleOrDiscard();
    return UR_RESULT_SUCCESS;
  }
  case CGType::Memset2DUSM: {
    CGMemset2DUSM *Memset = (CGMemset2DUSM *)MCommandGroup.get();
    if (auto Result = callMemOpHelper(
            MemoryManager::memset_2d_usm, Memset->getDst(), *MQueue,
            Memset->getPitch(), Memset->getWidth(), Memset->getHeight(),
            Memset->getValue(), std::move(RawEvents), Event);
        Result != UR_RESULT_SUCCESS)
      return Result;

    SetEventHandleOrDiscard();
    return UR_RESULT_SUCCESS;
  }
  case CGType::CodeplayHostTask: {
    CGHostTask *HostTask = static_cast<CGHostTask *>(MCommandGroup.get());

    for (ArgDesc &Arg : HostTask->MArgs) {
      switch (Arg.MType) {
      case kernel_param_kind_t::kind_accessor: {
        Requirement *Req = static_cast<Requirement *>(Arg.MPtr);
        AllocaCommandBase *AllocaCmd = getAllocaForReq(Req);

        if (AllocaCmd)
          Req->MData = AllocaCmd->getMemAllocation();
        break;
      }
      default:
        throw sycl::exception(sycl::make_error_code(sycl::errc::runtime),
                              "Unsupported arg type " +
                                  codeToString(UR_RESULT_ERROR_INVALID_VALUE));
      }
    }

    std::vector<interop_handle::ReqToMem> ReqToMem;
    std::vector<ur_mem_handle_t> ReqUrMem;

    if (HostTask->MHostTask->isInteropTask()) {
      // Extract the Mem Objects for all Requirements, to ensure they are
      // available if a user asks for them inside the interop task scope
      const std::vector<Requirement *> &HandlerReq =
          HostTask->getRequirements();
      auto ReqToMemConv = [&ReqToMem, &ReqUrMem, HostTask](Requirement *Req) {
        const std::vector<AllocaCommandBase *> &AllocaCmds =
            Req->MSYCLMemObj->MRecord->MAllocaCommands;

        for (AllocaCommandBase *AllocaCmd : AllocaCmds)
          if (getContext(HostTask->MQueue) ==
              getContext(AllocaCmd->getQueue())) {
            auto MemArg = reinterpret_cast<ur_mem_handle_t>(
                AllocaCmd->getMemAllocation());
            ReqToMem.emplace_back(std::make_pair(Req, MemArg));
            ReqUrMem.emplace_back(MemArg);

            return;
          }

        assert(false &&
               "Can't get memory object due to no allocation available");

        throw sycl::exception(
            sycl::make_error_code(sycl::errc::runtime),
            "Can't get memory object due to no allocation available " +
                codeToString(UR_RESULT_ERROR_INVALID_MEM_OBJECT));
      };
      std::for_each(std::begin(HandlerReq), std::end(HandlerReq),
                    std::move(ReqToMemConv));
      std::sort(std::begin(ReqToMem), std::end(ReqToMem));
    }

    // Host task is executed asynchronously so we should record where it was
    // submitted to report exception origin properly.
    copySubmissionCodeLocation();

    queue_impl::getThreadPool().submit<DispatchHostTask>(
        DispatchHostTask(this, std::move(ReqToMem), std::move(ReqUrMem)));

    MShouldCompleteEventIfPossible = false;

    return UR_RESULT_SUCCESS;
  }
  case CGType::EnqueueNativeCommand: {
    CGHostTask *HostTask = static_cast<CGHostTask *>(MCommandGroup.get());

    for (ArgDesc &Arg : HostTask->MArgs) {
      switch (Arg.MType) {
      case kernel_param_kind_t::kind_accessor: {
        Requirement *Req = static_cast<Requirement *>(Arg.MPtr);
        AllocaCommandBase *AllocaCmd = getAllocaForReq(Req);

        if (AllocaCmd)
          Req->MData = AllocaCmd->getMemAllocation();
        break;
      }
      default:
        throw sycl::exception(sycl::make_error_code(sycl::errc::runtime),
                              "Unsupported arg type ");
      }
    }

    std::vector<interop_handle::ReqToMem> ReqToMem;
    std::vector<ur_mem_handle_t> ReqMems;

    if (HostTask->MHostTask->isInteropTask()) {
      // Extract the Mem Objects for all Requirements, to ensure they are
      // available if a user asks for them inside the interop task scope
      const std::vector<Requirement *> &HandlerReq =
          HostTask->getRequirements();
      auto ReqToMemConv = [&ReqToMem, &ReqMems, HostTask](Requirement *Req) {
        const std::vector<AllocaCommandBase *> &AllocaCmds =
            Req->MSYCLMemObj->MRecord->MAllocaCommands;

        for (AllocaCommandBase *AllocaCmd : AllocaCmds)
          if (getContext(HostTask->MQueue) ==
              getContext(AllocaCmd->getQueue())) {
            auto MemArg = reinterpret_cast<ur_mem_handle_t>(
                AllocaCmd->getMemAllocation());
            ReqToMem.emplace_back(std::make_pair(Req, MemArg));
            ReqMems.emplace_back(MemArg);

            return;
          }

        assert(false &&
               "Can't get memory object due to no allocation available");

        throw sycl::exception(
            sycl::make_error_code(sycl::errc::runtime),
            "Can't get memory object due to no allocation available " +
                codeToString(UR_RESULT_ERROR_INVALID_MEM_OBJECT));
      };
      std::for_each(std::begin(HandlerReq), std::end(HandlerReq),
                    std::move(ReqToMemConv));
      std::sort(std::begin(ReqToMem), std::end(ReqToMem));
    }

    EnqueueNativeCommandData CustomOpData{
        interop_handle{std::move(ReqToMem), HostTask->MQueue,
                       HostTask->MQueue->getDeviceImpl().shared_from_this(),
                       HostTask->MQueue->getContextImpl().shared_from_this()},
        HostTask->MHostTask->MInteropTask};

    ur_bool_t NativeCommandSupport = false;
    assert(MQueue && "Native command should have an associated queue");
    adapter_impl &Adapter = MQueue->getAdapter();
    Adapter.call<UrApiKind::urDeviceGetInfo>(
        detail::getSyclObjImpl(MQueue->get_device())->getHandleRef(),
        UR_DEVICE_INFO_ENQUEUE_NATIVE_COMMAND_SUPPORT_EXP,
        sizeof(NativeCommandSupport), &NativeCommandSupport, nullptr);
    assert(NativeCommandSupport && "ext_codeplay_enqueue_native_command is not "
                                   "supported on this device");
    if (auto Result =
            Adapter.call_nocheck<UrApiKind::urEnqueueNativeCommandExp>(
                MQueue->getHandleRef(), InteropFreeFunc, &CustomOpData,
                ReqMems.size(), ReqMems.data(), nullptr, RawEvents.size(),
                RawEvents.data(), Event);
        Result != UR_RESULT_SUCCESS)
      return Result;

    SetEventHandleOrDiscard();
    return UR_RESULT_SUCCESS;
  }
  case CGType::Barrier: {
    assert(MQueue && "Barrier submission should have an associated queue");
    CGBarrier *Barrier = static_cast<CGBarrier *>(MCommandGroup.get());

    // Create properties for the barrier.
    ur_exp_enqueue_ext_properties_t Properties{};
    Properties.stype = UR_STRUCTURE_TYPE_EXP_ENQUEUE_EXT_PROPERTIES;
    Properties.pNext = nullptr;
    Properties.flags = 0;
    if (Barrier->MEventMode ==
        ext::oneapi::experimental::event_mode_enum::low_power)
      Properties.flags |= UR_EXP_ENQUEUE_EXT_FLAG_LOW_POWER_EVENTS_SUPPORT;

    adapter_impl &Adapter = MQueue->getAdapter();
    // User can specify explicit dependencies via depends_on call that we should
    // honor here. It is very important for cross queue dependencies. We wait
    // them explicitly since barrier w/o wait list waits for all commands
    // submitted before and we can't add new dependencies to its wait list.
    // Output event for wait operation is not requested since barrier is
    // submitted immediately after and should synchronize it internally.
    if (RawEvents.size()) {
      auto Result = Adapter.call_nocheck<UrApiKind::urEnqueueEventsWait>(
          MQueue->getHandleRef(), RawEvents.size(), &RawEvents[0], nullptr);
      if (Result != UR_RESULT_SUCCESS)
        return Result;
    }
    if (auto Result =
            Adapter.call_nocheck<UrApiKind::urEnqueueEventsWaitWithBarrierExt>(
                MQueue->getHandleRef(), &Properties, 0, nullptr, Event);
        Result != UR_RESULT_SUCCESS)
      return Result;

    SetEventHandleOrDiscard();
    return UR_RESULT_SUCCESS;
  }
  case CGType::BarrierWaitlist: {
    assert(MQueue && "Barrier submission should have an associated queue");
    CGBarrier *Barrier = static_cast<CGBarrier *>(MCommandGroup.get());
    std::vector<detail::EventImplPtr> Events = Barrier->MEventsWaitWithBarrier;
    bool HasEventMode =
        Barrier->MEventMode != ext::oneapi::experimental::event_mode_enum::none;
    std::vector<ur_event_handle_t> UrEvents =
        getUrEventsBlocking(Events, HasEventMode);
    if (UrEvents.empty()) {
      // If Events is empty, then the barrier has no effect.
      return UR_RESULT_SUCCESS;
    }

    // Create properties for the barrier.
    ur_exp_enqueue_ext_properties_t Properties{};
    Properties.stype = UR_STRUCTURE_TYPE_EXP_ENQUEUE_EXT_PROPERTIES;
    Properties.pNext = nullptr;
    Properties.flags = 0;
    if (Barrier->MEventMode ==
        ext::oneapi::experimental::event_mode_enum::low_power)
      Properties.flags |= UR_EXP_ENQUEUE_EXT_FLAG_LOW_POWER_EVENTS_SUPPORT;

    adapter_impl &Adapter = MQueue->getAdapter();
    // User can specify explicit dependencies via depends_on call that we should
    // honor here. It is very important for cross queue dependencies. Adding
    // them to the barrier wait list since barrier w/ wait list waits only for
    // the events provided in wait list and we can just extend the list.
    UrEvents.insert(UrEvents.end(), RawEvents.begin(), RawEvents.end());

    if (auto Result =
            Adapter.call_nocheck<UrApiKind::urEnqueueEventsWaitWithBarrierExt>(
                MQueue->getHandleRef(), &Properties, UrEvents.size(),
                &UrEvents[0], Event);
        Result != UR_RESULT_SUCCESS)
      return Result;

    SetEventHandleOrDiscard();
    return UR_RESULT_SUCCESS;
  }
  case CGType::ProfilingTag: {
    assert(MQueue && "Profiling tag requires a valid queue");
    adapter_impl &Adapter = MQueue->getAdapter();

    bool IsInOrderQueue = MQueue->isInOrder();
    ur_event_handle_t *TimestampDeps = nullptr;
    size_t NumTimestampDeps = 0;

    // TO DO - once the following WA removed: to change call to call_nocheck and
    // return operation result to Command::enqueue (see other CG types). Set
    // UREvent to EventImpl only for successful case.

    // If the queue is not in-order, the implementation will need to first
    // insert a marker event that the timestamp waits for.
    ur_event_handle_t PreTimestampMarkerEvent{};
    if (!IsInOrderQueue) {
      // FIXME: urEnqueueEventsWait on the L0 adapter requires a double-release.
      //        Use that instead once it has been fixed.
      //        See https://github.com/oneapi-src/unified-runtime/issues/2347.
      Adapter.call<UrApiKind::urEnqueueEventsWaitWithBarrier>(
          MQueue->getHandleRef(),
          /*num_events_in_wait_list=*/0,
          /*event_wait_list=*/nullptr, &PreTimestampMarkerEvent);
      TimestampDeps = &PreTimestampMarkerEvent;
      NumTimestampDeps = 1;
    }

    Adapter.call<UrApiKind::urEnqueueTimestampRecordingExp>(
        MQueue->getHandleRef(),
        /*blocking=*/false, NumTimestampDeps, TimestampDeps, Event);

    // If the queue is not in-order, we need to insert a barrier. This barrier
    // does not need output events as it will implicitly enforce the following
    // enqueue is blocked until it finishes.
    if (!IsInOrderQueue) {
      // We also need to release the timestamp event from the marker.
      Adapter.call<UrApiKind::urEventRelease>(PreTimestampMarkerEvent);
      // FIXME: Due to a bug in the L0 UR adapter, we will leak events if we do
      //        not pass an output event to the UR call. Once that is fixed,
      //        this immediately-deleted event can be removed.
      ur_event_handle_t PostTimestampBarrierEvent{};
      Adapter.call<UrApiKind::urEnqueueEventsWaitWithBarrier>(
          MQueue->getHandleRef(),
          /*num_events_in_wait_list=*/0,
          /*event_wait_list=*/nullptr, &PostTimestampBarrierEvent);
      Adapter.call<UrApiKind::urEventRelease>(PostTimestampBarrierEvent);
    }

    SetEventHandleOrDiscard();
    return UR_RESULT_SUCCESS;
  }
  case CGType::CopyToDeviceGlobal: {
    CGCopyToDeviceGlobal *Copy = (CGCopyToDeviceGlobal *)MCommandGroup.get();
    if (auto Result = callMemOpHelper(
            MemoryManager::copy_to_device_global, Copy->getDeviceGlobalPtr(),
            Copy->isDeviceImageScoped(), *MQueue, Copy->getNumBytes(),
            Copy->getOffset(), Copy->getSrc(), std::move(RawEvents), Event);
        Result != UR_RESULT_SUCCESS)
      return Result;

    SetEventHandleOrDiscard();
    return UR_RESULT_SUCCESS;
  }
  case CGType::CopyFromDeviceGlobal: {
    CGCopyFromDeviceGlobal *Copy =
        (CGCopyFromDeviceGlobal *)MCommandGroup.get();
    if (auto Result = callMemOpHelper(
            MemoryManager::copy_from_device_global, Copy->getDeviceGlobalPtr(),
            Copy->isDeviceImageScoped(), *MQueue, Copy->getNumBytes(),
            Copy->getOffset(), Copy->getDest(), std::move(RawEvents), Event);
        Result != UR_RESULT_SUCCESS)
      return Result;

    SetEventHandleOrDiscard();
    return UR_RESULT_SUCCESS;
  }
  case CGType::ReadWriteHostPipe: {
    CGReadWriteHostPipe *ExecReadWriteHostPipe =
        (CGReadWriteHostPipe *)MCommandGroup.get();
    std::string pipeName = ExecReadWriteHostPipe->getPipeName();
    void *hostPtr = ExecReadWriteHostPipe->getHostPtr();
    size_t typeSize = ExecReadWriteHostPipe->getTypeSize();
    bool blocking = ExecReadWriteHostPipe->isBlocking();
    bool read = ExecReadWriteHostPipe->isReadHostPipe();

    if (!EventImpl) {
      EventImpl = MEvent.get();
    }
    return enqueueReadWriteHostPipe(*MQueue, pipeName, blocking, hostPtr,
                                    typeSize, RawEvents, EventImpl, read);
  }
  case CGType::ExecCommandBuffer: {
    assert(MQueue &&
           "Command buffer submissions should have an associated queue");
    CGExecCommandBuffer *CmdBufferCG =
        static_cast<CGExecCommandBuffer *>(MCommandGroup.get());
    if (auto Result =
            MQueue->getAdapter()
                .call_nocheck<UrApiKind::urEnqueueCommandBufferExp>(
                    MQueue->getHandleRef(), CmdBufferCG->MCommandBuffer,
                    RawEvents.size(),
                    RawEvents.empty() ? nullptr : &RawEvents[0], Event);
        Result != UR_RESULT_SUCCESS)
      return Result;

    SetEventHandleOrDiscard();

    return UR_RESULT_SUCCESS;
  }
  case CGType::CopyImage: {
    CGCopyImage *Copy = (CGCopyImage *)MCommandGroup.get();

    if (auto Result = callMemOpHelper(
            MemoryManager::copy_image_bindless, *MQueue, Copy->getSrc(),
            Copy->getDst(), Copy->getSrcDesc(), Copy->getDstDesc(),
            Copy->getSrcFormat(), Copy->getDstFormat(), Copy->getCopyFlags(),
            Copy->getSrcOffset(), Copy->getDstOffset(), Copy->getCopyExtent(),
            std::move(RawEvents), Event);
        Result != UR_RESULT_SUCCESS)
      return Result;

    SetEventHandleOrDiscard();

    return UR_RESULT_SUCCESS;
  }
  case CGType::SemaphoreWait: {
    assert(MQueue &&
           "Semaphore wait submissions should have an associated queue");
    CGSemaphoreWait *SemWait = (CGSemaphoreWait *)MCommandGroup.get();
    detail::adapter_impl &Adapter = MQueue->getAdapter();
    auto OptWaitValue = SemWait->getWaitValue();
    uint64_t WaitValue = OptWaitValue.has_value() ? OptWaitValue.value() : 0;

    return Adapter
        .call_nocheck<UrApiKind::urBindlessImagesWaitExternalSemaphoreExp>(
            MQueue->getHandleRef(), SemWait->getExternalSemaphore(),
            OptWaitValue.has_value(), WaitValue, 0, nullptr, nullptr);
  }
  case CGType::SemaphoreSignal: {
    assert(MQueue &&
           "Semaphore signal submissions should have an associated queue");
    CGSemaphoreSignal *SemSignal = (CGSemaphoreSignal *)MCommandGroup.get();
    detail::adapter_impl &Adapter = MQueue->getAdapter();
    auto OptSignalValue = SemSignal->getSignalValue();
    uint64_t SignalValue =
        OptSignalValue.has_value() ? OptSignalValue.value() : 0;
    return Adapter
        .call_nocheck<UrApiKind::urBindlessImagesSignalExternalSemaphoreExp>(
            MQueue->getHandleRef(), SemSignal->getExternalSemaphore(),
            OptSignalValue.has_value(), SignalValue, 0, nullptr, nullptr);
  }
  case CGType::AsyncAlloc: {
    // NO-OP. Async alloc calls adapter immediately in order to return a valid
    // ptr directly. Any explicit/implicit dependencies are handled at that
    // point, including in order queue deps.

    // Set event carried from async alloc execution.
    CGAsyncAlloc *AsyncAlloc = (CGAsyncAlloc *)MCommandGroup.get();
    if (Event)
      *Event = AsyncAlloc->getEvent();

    SetEventHandleOrDiscard();

    return UR_RESULT_SUCCESS;
  }
  case CGType::AsyncFree: {
    assert(MQueue && "Async free submissions should have an associated queue");
    CGAsyncFree *AsyncFree = (CGAsyncFree *)MCommandGroup.get();
    detail::adapter_impl &Adapter = MQueue->getAdapter();
    void *ptr = AsyncFree->getPtr();

    if (auto Result =
            Adapter.call_nocheck<sycl::detail::UrApiKind::urEnqueueUSMFreeExp>(
                MQueue->getHandleRef(), nullptr, ptr, RawEvents.size(),
                RawEvents.data(), Event);
        Result != UR_RESULT_SUCCESS)
      return Result;

    SetEventHandleOrDiscard();

    return UR_RESULT_SUCCESS;
  }
  case CGType::None: {
    if (RawEvents.empty()) {
      // urEnqueueEventsWait with zero events acts like a barrier which is NOT
      // what we want here. On the other hand, there is nothing to wait for, so
      // we don't need to enqueue anything.
      return UR_RESULT_SUCCESS;
    }
    assert(MQueue && "Empty node should have an associated queue");
    detail::adapter_impl &Adapter = MQueue->getAdapter();
    ur_event_handle_t Event;
    if (auto Result = Adapter.call_nocheck<UrApiKind::urEnqueueEventsWait>(
            MQueue->getHandleRef(), RawEvents.size(),
            RawEvents.size() ? &RawEvents[0] : nullptr, &Event);
        Result != UR_RESULT_SUCCESS)
      return Result;

    MEvent->setHandle(Event);
    return UR_RESULT_SUCCESS;
  }
  }
  return UR_RESULT_ERROR_INVALID_OPERATION;
}

bool ExecCGCommand::producesPiEvent() const {
  return !MCommandBuffer &&
         MCommandGroup->getType() != CGType::CodeplayHostTask;
}

bool ExecCGCommand::supportsPostEnqueueCleanup() const {
  // Host tasks are cleaned up upon completion instead.
  return Command::supportsPostEnqueueCleanup() &&
         (MCommandGroup->getType() != CGType::CodeplayHostTask);
}

bool ExecCGCommand::readyForCleanup() const {
  if (MCommandGroup->getType() == CGType::CodeplayHostTask)
    return MLeafCounter == 0 && MEvent->isCompleted();
  return Command::readyForCleanup();
}

UpdateCommandBufferCommand::UpdateCommandBufferCommand(
    queue_impl *Queue,
    ext::oneapi::experimental::detail::exec_graph_impl *Graph,
    std::vector<std::shared_ptr<ext::oneapi::experimental::detail::node_impl>>
        Nodes)
    : Command(CommandType::UPDATE_CMD_BUFFER, Queue), MGraph(Graph),
      MNodes(Nodes) {}

ur_result_t UpdateCommandBufferCommand::enqueueImp() {
  waitForPreparedHostEvents();
  std::vector<EventImplPtr> EventImpls = MPreparedDepsEvents;
  ur_event_handle_t UREvent = nullptr;
  Command::waitForEvents(MQueue.get(), EventImpls, UREvent);
  MEvent->setHandle(UREvent);

  auto CheckAndFindAlloca = [](Requirement *Req, const DepDesc &Dep) {
    if (Dep.MDepRequirement == Req) {
      if (Dep.MAllocaCmd) {
        Req->MData = Dep.MAllocaCmd->getMemAllocation();
      } else {
        throw sycl::exception(make_error_code(errc::invalid),
                              "No allocation available for accessor when "
                              "updating command buffer!");
      }
    }
  };

  for (auto &Node : MNodes) {
    CG *CG = Node->MCommandGroup.get();
    switch (Node->MNodeType) {
    case ext::oneapi::experimental::node_type::kernel: {
      auto CGExec = static_cast<CGExecKernel *>(CG);
      for (auto &Arg : CGExec->MArgs) {
        if (Arg.MType != kernel_param_kind_t::kind_accessor) {
          continue;
        }
        // Search through deps to get actual allocation for accessor args.
        for (const DepDesc &Dep : MDeps) {
          Requirement *Req = static_cast<AccessorImplHost *>(Arg.MPtr);
          CheckAndFindAlloca(Req, Dep);
        }
      }
      break;
    }
    default:
      break;
    }
  }

  // Split list of nodes into nodes per UR command-buffer partition, then
  // call UR update on each command-buffer partition with those updatable
  // nodes.
  auto PartitionedNodes = MGraph->getURUpdatableNodes(MNodes);
  auto Device = MQueue->get_device();
  auto &Partitions = MGraph->getPartitions();
  for (auto &[PartitionIndex, NodeImpl] : PartitionedNodes) {
    auto CommandBuffer = Partitions[PartitionIndex]->MCommandBuffers[Device];
    MGraph->updateURImpl(CommandBuffer, NodeImpl);
  }

  return UR_RESULT_SUCCESS;
}

void UpdateCommandBufferCommand::printDot(std::ostream &Stream) const {
  Stream << "\"" << this << "\" [style=filled, fillcolor=\"#8d8f29\", label=\"";

  Stream << "ID = " << this << "\\n";
  Stream << "CommandBuffer Command Update"
         << "\\n";

  Stream << "\"];" << std::endl;

  for (const auto &Dep : MDeps) {
    Stream << "  \"" << this << "\" -> \"" << Dep.MDepCommand << "\""
           << " [ label = \"Access mode: "
           << accessModeToString(Dep.MDepRequirement->MAccessMode) << "\\n"
           << "MemObj: " << Dep.MDepRequirement->MSYCLMemObj << " \" ]"
           << std::endl;
  }
}

void UpdateCommandBufferCommand::emitInstrumentationData() {}
bool UpdateCommandBufferCommand::producesPiEvent() const { return false; }

CGHostTask::CGHostTask(std::shared_ptr<HostTask> HostTask,
                       detail::queue_impl *Queue, detail::context_impl *Context,
                       std::vector<ArgDesc> Args, CG::StorageInitHelper CGData,
                       CGType Type, detail::code_location loc)
    : CG(Type, std::move(CGData), std::move(loc)),
      MHostTask(std::move(HostTask)),
      MQueue(Queue ? Queue->shared_from_this() : nullptr),
      MContext(Context ? Context->shared_from_this() : nullptr),
      MArgs(std::move(Args)) {}
} // namespace detail
} // namespace _V1
} // namespace sycl<|MERGE_RESOLUTION|>--- conflicted
+++ resolved
@@ -2312,18 +2312,10 @@
   }
 }
 
-<<<<<<< HEAD
 // Gets UR argument struct for a given kernel and device based on the argument
 // type. Refactored from SetKernelParamsAndLaunch to allow it to be used in
 // the graphs extension (LaunchWithArgs for graphs is planned future work).
 static void GetUrArgsBasedOnType(
-=======
-// Sets arguments for a given kernel and device based on the argument type.
-// Refactored from SetKernelParamsAndLaunch to allow it to be used in the graphs
-// extension.
-static void SetArgBasedOnType(
-    adapter_impl &Adapter, ur_kernel_handle_t Kernel,
->>>>>>> 29e7b63c
     device_image_impl *DeviceImageImpl,
     const std::function<void *(Requirement *Req)> &getMemAllocationFunc,
     context_impl &ContextImpl, detail::ArgDesc &Arg, size_t NextTrueIndex,
@@ -2347,36 +2339,20 @@
         getMemAllocationFunc
             ? reinterpret_cast<ur_mem_handle_t>(getMemAllocationFunc(Req))
             : nullptr;
-<<<<<<< HEAD
     ur_exp_kernel_arg_value_t Value = {};
     Value.memObjTuple = {MemArg, AccessModeToUr(Req->MAccessMode)};
     UrArgs.push_back({UR_STRUCTURE_TYPE_EXP_KERNEL_ARG_PROPERTIES, nullptr,
                       UR_EXP_KERNEL_ARG_TYPE_MEM_OBJ,
                       static_cast<uint32_t>(NextTrueIndex), sizeof(MemArg),
                       Value});
-=======
-    ur_kernel_arg_mem_obj_properties_t MemObjData{};
-    MemObjData.stype = UR_STRUCTURE_TYPE_KERNEL_ARG_MEM_OBJ_PROPERTIES;
-    MemObjData.memoryAccess = AccessModeToUr(Req->MAccessMode);
-    Adapter.call<UrApiKind::urKernelSetArgMemObj>(Kernel, NextTrueIndex,
-                                                  &MemObjData, MemArg);
->>>>>>> 29e7b63c
     break;
   }
   case kernel_param_kind_t::kind_std_layout: {
     ur_exp_kernel_arg_type_t Type;
     if (Arg.MPtr) {
-<<<<<<< HEAD
       Type = UR_EXP_KERNEL_ARG_TYPE_VALUE;
     } else {
       Type = UR_EXP_KERNEL_ARG_TYPE_LOCAL;
-=======
-      Adapter.call<UrApiKind::urKernelSetArgValue>(
-          Kernel, NextTrueIndex, Arg.MSize, nullptr, Arg.MPtr);
-    } else {
-      Adapter.call<UrApiKind::urKernelSetArgLocal>(Kernel, NextTrueIndex,
-                                                   Arg.MSize, nullptr);
->>>>>>> 29e7b63c
     }
     ur_exp_kernel_arg_value_t Value = {};
     Value.value = {Arg.MPtr};
@@ -2388,7 +2364,6 @@
   }
   case kernel_param_kind_t::kind_sampler: {
     sampler *SamplerPtr = (sampler *)Arg.MPtr;
-<<<<<<< HEAD
     ur_exp_kernel_arg_value_t Value = {};
     Value.sampler = (ur_sampler_handle_t)detail::getSyclObjImpl(*SamplerPtr)
                         ->getOrCreateSampler(ContextImpl);
@@ -2396,52 +2371,29 @@
                       UR_EXP_KERNEL_ARG_TYPE_SAMPLER,
                       static_cast<uint32_t>(NextTrueIndex),
                       sizeof(ur_sampler_handle_t), Value});
-=======
-    ur_sampler_handle_t Sampler =
-        (ur_sampler_handle_t)detail::getSyclObjImpl(*SamplerPtr)
-            ->getOrCreateSampler(ContextImpl);
-    Adapter.call<UrApiKind::urKernelSetArgSampler>(Kernel, NextTrueIndex,
-                                                   nullptr, Sampler);
->>>>>>> 29e7b63c
     break;
   }
   case kernel_param_kind_t::kind_pointer: {
     ur_exp_kernel_arg_value_t Value = {};
     // We need to de-rerence to get the actual USM allocation - that's the
     // pointer UR is expecting.
-<<<<<<< HEAD
     Value.pointer = *static_cast<void *const *>(Arg.MPtr);
     UrArgs.push_back({UR_STRUCTURE_TYPE_EXP_KERNEL_ARG_PROPERTIES, nullptr,
                       UR_EXP_KERNEL_ARG_TYPE_POINTER,
                       static_cast<uint32_t>(NextTrueIndex), sizeof(Arg.MPtr),
                       Value});
-=======
-    const void *Ptr = *static_cast<const void *const *>(Arg.MPtr);
-    Adapter.call<UrApiKind::urKernelSetArgPointer>(Kernel, NextTrueIndex,
-                                                   nullptr, Ptr);
->>>>>>> 29e7b63c
     break;
   }
   case kernel_param_kind_t::kind_specialization_constants_buffer: {
     assert(DeviceImageImpl != nullptr);
     ur_mem_handle_t SpecConstsBuffer =
         DeviceImageImpl->get_spec_const_buffer_ref();
-<<<<<<< HEAD
     ur_exp_kernel_arg_value_t Value = {};
     Value.memObjTuple = {SpecConstsBuffer, UR_MEM_FLAG_READ_ONLY};
     UrArgs.push_back({UR_STRUCTURE_TYPE_EXP_KERNEL_ARG_PROPERTIES, nullptr,
                       UR_EXP_KERNEL_ARG_TYPE_MEM_OBJ,
                       static_cast<uint32_t>(NextTrueIndex),
                       sizeof(SpecConstsBuffer), Value});
-=======
-
-    ur_kernel_arg_mem_obj_properties_t MemObjProps{};
-    MemObjProps.pNext = nullptr;
-    MemObjProps.stype = UR_STRUCTURE_TYPE_KERNEL_ARG_MEM_OBJ_PROPERTIES;
-    MemObjProps.memoryAccess = UR_MEM_FLAG_READ_ONLY;
-    Adapter.call<UrApiKind::urKernelSetArgMemObj>(
-        Kernel, NextTrueIndex, &MemObjProps, SpecConstsBuffer);
->>>>>>> 29e7b63c
     break;
   }
   case kernel_param_kind_t::kind_invalid:
@@ -2486,7 +2438,6 @@
       switch (ParamDesc.kind) {
       case kernel_param_kind_t::kind_std_layout: {
         int Size = ParamDesc.info;
-<<<<<<< HEAD
         ur_exp_kernel_arg_value_t Value = {};
         Value.value = ArgPtr;
         UrArgs.push_back({UR_STRUCTURE_TYPE_EXP_KERNEL_ARG_PROPERTIES, nullptr,
@@ -2502,16 +2453,6 @@
                           UR_EXP_KERNEL_ARG_TYPE_POINTER,
                           static_cast<uint32_t>(NextTrueIndex),
                           sizeof(Value.pointer), Value});
-=======
-        Adapter.call<UrApiKind::urKernelSetArgValue>(Kernel, NextTrueIndex,
-                                                     Size, nullptr, ArgPtr);
-        break;
-      }
-      case kernel_param_kind_t::kind_pointer: {
-        const void *Ptr = *static_cast<const void *const *>(ArgPtr);
-        Adapter.call<UrApiKind::urKernelSetArgPointer>(Kernel, NextTrueIndex,
-                                                       nullptr, Ptr);
->>>>>>> 29e7b63c
         break;
       }
       default:
@@ -2537,17 +2478,12 @@
   // CUDA-style local memory setting. Note that we may have -1 as a position,
   // this indicates the buffer is actually unused and was elided.
   if (ImplicitLocalArg.has_value() && ImplicitLocalArg.value() != -1) {
-<<<<<<< HEAD
     UrArgs.push_back({UR_STRUCTURE_TYPE_EXP_KERNEL_ARG_PROPERTIES,
                       nullptr,
                       UR_EXP_KERNEL_ARG_TYPE_LOCAL,
                       static_cast<uint32_t>(ImplicitLocalArg.value()),
                       WorkGroupMemorySize,
                       {nullptr}});
-=======
-    Adapter.call<UrApiKind::urKernelSetArgLocal>(
-        Kernel, ImplicitLocalArg.value(), WorkGroupMemorySize, nullptr);
->>>>>>> 29e7b63c
   }
 
   adjustNDRangePerKernel(NDRDesc, Kernel, Queue.getDeviceImpl());
@@ -2605,9 +2541,8 @@
                              {{WorkGroupMemorySize}}});
   }
   ur_event_handle_t UREvent = nullptr;
-<<<<<<< HEAD
   ur_result_t Error =
-      Adapter->call_nocheck<UrApiKind::urEnqueueKernelLaunchWithArgsExp>(
+      Adapter.call_nocheck<UrApiKind::urEnqueueKernelLaunchWithArgsExp>(
           Queue.getHandleRef(), Kernel,
           HasOffset ? &NDRDesc.GlobalOffset[0] : nullptr,
           &NDRDesc.GlobalSize[0], LocalSize, UrArgs.size(), UrArgs.data(),
@@ -2615,15 +2550,6 @@
           property_list.empty() ? nullptr : property_list.data(),
           RawEvents.size(), RawEvents.empty() ? nullptr : &RawEvents[0],
           OutEventImpl ? &UREvent : nullptr);
-=======
-  ur_result_t Error = Adapter.call_nocheck<UrApiKind::urEnqueueKernelLaunch>(
-      Queue.getHandleRef(), Kernel, NDRDesc.Dims,
-      HasOffset ? &NDRDesc.GlobalOffset[0] : nullptr, &NDRDesc.GlobalSize[0],
-      LocalSize, property_list.size(),
-      property_list.empty() ? nullptr : property_list.data(), RawEvents.size(),
-      RawEvents.empty() ? nullptr : &RawEvents[0],
-      OutEventImpl ? &UREvent : nullptr);
->>>>>>> 29e7b63c
   if (Error == UR_RESULT_SUCCESS && OutEventImpl) {
     OutEventImpl->setHandle(UREvent);
   }
@@ -2634,7 +2560,7 @@
 // Sets arguments for a given kernel and device based on the argument type.
 // This is a legacy path which the graphs extension still uses.
 static void SetArgBasedOnType(
-    const AdapterPtr &Adapter, ur_kernel_handle_t Kernel,
+    adapter_impl &Adapter, ur_kernel_handle_t Kernel,
     device_image_impl *DeviceImageImpl,
     const std::function<void *(Requirement *Req)> &getMemAllocationFunc,
     context_impl &ContextImpl, detail::ArgDesc &Arg, size_t NextTrueIndex) {
@@ -2660,17 +2586,17 @@
     ur_kernel_arg_mem_obj_properties_t MemObjData{};
     MemObjData.stype = UR_STRUCTURE_TYPE_KERNEL_ARG_MEM_OBJ_PROPERTIES;
     MemObjData.memoryAccess = AccessModeToUr(Req->MAccessMode);
-    Adapter->call<UrApiKind::urKernelSetArgMemObj>(Kernel, NextTrueIndex,
-                                                   &MemObjData, MemArg);
+    Adapter.call<UrApiKind::urKernelSetArgMemObj>(Kernel, NextTrueIndex,
+                                                  &MemObjData, MemArg);
     break;
   }
   case kernel_param_kind_t::kind_std_layout: {
     if (Arg.MPtr) {
-      Adapter->call<UrApiKind::urKernelSetArgValue>(
+      Adapter.call<UrApiKind::urKernelSetArgValue>(
           Kernel, NextTrueIndex, Arg.MSize, nullptr, Arg.MPtr);
     } else {
-      Adapter->call<UrApiKind::urKernelSetArgLocal>(Kernel, NextTrueIndex,
-                                                    Arg.MSize, nullptr);
+      Adapter.call<UrApiKind::urKernelSetArgLocal>(Kernel, NextTrueIndex,
+                                                   Arg.MSize, nullptr);
     }
 
     break;
@@ -2680,16 +2606,16 @@
     ur_sampler_handle_t Sampler =
         (ur_sampler_handle_t)detail::getSyclObjImpl(*SamplerPtr)
             ->getOrCreateSampler(ContextImpl);
-    Adapter->call<UrApiKind::urKernelSetArgSampler>(Kernel, NextTrueIndex,
-                                                    nullptr, Sampler);
+    Adapter.call<UrApiKind::urKernelSetArgSampler>(Kernel, NextTrueIndex,
+                                                   nullptr, Sampler);
     break;
   }
   case kernel_param_kind_t::kind_pointer: {
     // We need to de-rerence this to get the actual USM allocation - that's the
     // pointer UR is expecting.
     const void *Ptr = *static_cast<const void *const *>(Arg.MPtr);
-    Adapter->call<UrApiKind::urKernelSetArgPointer>(Kernel, NextTrueIndex,
-                                                    nullptr, Ptr);
+    Adapter.call<UrApiKind::urKernelSetArgPointer>(Kernel, NextTrueIndex,
+                                                   nullptr, Ptr);
     break;
   }
   case kernel_param_kind_t::kind_specialization_constants_buffer: {
@@ -2701,7 +2627,7 @@
     MemObjProps.pNext = nullptr;
     MemObjProps.stype = UR_STRUCTURE_TYPE_KERNEL_ARG_MEM_OBJ_PROPERTIES;
     MemObjProps.memoryAccess = UR_MEM_FLAG_READ_ONLY;
-    Adapter->call<UrApiKind::urKernelSetArgMemObj>(
+    Adapter.call<UrApiKind::urKernelSetArgMemObj>(
         Kernel, NextTrueIndex, &MemObjProps, SpecConstsBuffer);
     break;
   }
