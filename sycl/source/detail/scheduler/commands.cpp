//
// Part of the LLVM Project, under the Apache License v2.0 with LLVM Exceptions.
// See https://llvm.org/LICENSE.txt for license information.
// SPDX-License-Identifier: Apache-2.0 WITH LLVM-exception
//
//===----------------------------------------------------------------------===//

#include "ur_api.h"
#include <detail/error_handling/error_handling.hpp>

#include <detail/context_impl.hpp>
#include <detail/event_impl.hpp>
#include <detail/helpers.hpp>
#include <detail/host_pipe_map_entry.hpp>
#include <detail/kernel_bundle_impl.hpp>
#include <detail/kernel_impl.hpp>
#include <detail/kernel_info.hpp>
#include <detail/memory_manager.hpp>
#include <detail/program_manager/program_manager.hpp>
#include <detail/queue_impl.hpp>
#include <detail/sampler_impl.hpp>
#include <detail/scheduler/commands.hpp>
#include <detail/scheduler/scheduler.hpp>
#include <detail/stream_impl.hpp>
#include <detail/xpti_registry.hpp>
#include <sycl/access/access.hpp>
#include <sycl/backend_types.hpp>
#include <sycl/detail/cg_types.hpp>
#include <sycl/detail/helpers.hpp>
#include <sycl/detail/kernel_desc.hpp>
#include <sycl/sampler.hpp>

#include <cassert>
#include <optional>
#include <string>
#include <vector>

#ifdef __has_include
#if __has_include(<cxxabi.h>)
#define __SYCL_ENABLE_GNU_DEMANGLING
#include <cstdlib>
#include <cxxabi.h>
#include <memory>
#endif
#endif

#ifdef XPTI_ENABLE_INSTRUMENTATION
#include "xpti/xpti_trace_framework.hpp"
#include <detail/xpti_registry.hpp>
#endif

namespace sycl {
inline namespace _V1 {
namespace detail {

// MemoryManager:: calls return void and throw exception in case of failure.
// enqueueImp is expected to return status, not exception to correctly handle
// submission error.
template <typename MemOpFuncT, typename... MemOpArgTs>
ur_result_t callMemOpHelper(MemOpFuncT &MemOpFunc, MemOpArgTs &&...MemOpArgs) {
  try {
    MemOpFunc(std::forward<MemOpArgTs>(MemOpArgs)...);
  } catch (sycl::exception &e) {
    return static_cast<ur_result_t>(get_ur_error(e));
  }
  return UR_RESULT_SUCCESS;
}

template <typename MemOpRet, typename MemOpFuncT, typename... MemOpArgTs>
ur_result_t callMemOpHelperRet(MemOpRet &MemOpResult, MemOpFuncT &MemOpFunc,
                               MemOpArgTs &&...MemOpArgs) {
  try {
    MemOpResult = MemOpFunc(std::forward<MemOpArgTs>(MemOpArgs)...);
  } catch (sycl::exception &e) {
    return static_cast<ur_result_t>(get_ur_error(e));
  }
  return UR_RESULT_SUCCESS;
}

#ifdef XPTI_ENABLE_INSTRUMENTATION
// Global graph for the application
extern xpti::trace_event_data_t *GSYCLGraphEvent;

static bool CurrentCodeLocationValid() {
  detail::tls_code_loc_t Tls;
  auto CodeLoc = Tls.query();
  auto FileName = CodeLoc.fileName();
  auto FunctionName = CodeLoc.functionName();
  return (FileName && FileName[0] != '\0') ||
         (FunctionName && FunctionName[0] != '\0');
}

void emitInstrumentationGeneral(uint32_t StreamID, uint64_t InstanceID,
                                xpti_td *TraceEvent, uint16_t Type,
                                const void *Addr) {
  if (!(xptiCheckTraceEnabled(StreamID, Type) && TraceEvent))
    return;
  // Trace event notifier that emits a Type event
  xptiNotifySubscribers(StreamID, Type, detail::GSYCLGraphEvent,
                        static_cast<xpti_td *>(TraceEvent), InstanceID, Addr);
}

static size_t deviceToID(const device &Device) {
  return reinterpret_cast<size_t>(getSyclObjImpl(Device)->getHandleRef());
}

static void addDeviceMetadata(xpti_td *TraceEvent, const QueueImplPtr &Queue) {
  xpti::addMetadata(TraceEvent, "sycl_device_type",
                    queueDeviceToString(Queue.get()));
  if (Queue) {
    xpti::addMetadata(TraceEvent, "sycl_device",
                      deviceToID(Queue->get_device()));
    xpti::addMetadata(
        TraceEvent, "sycl_device_name",
        getSyclObjImpl(Queue->get_device())->get_info<info::device::name>());
  }
}

static unsigned long long getQueueID(const QueueImplPtr &Queue) {
  return Queue ? Queue->getQueueID() : 0;
}
#endif

static ContextImplPtr getContext(const QueueImplPtr &Queue) {
  if (Queue)
    return Queue->getContextImplPtr();
  return nullptr;
}

#ifdef __SYCL_ENABLE_GNU_DEMANGLING
struct DemangleHandle {
  char *p;
  DemangleHandle(char *ptr) : p(ptr) {}

  DemangleHandle(const DemangleHandle &) = delete;
  DemangleHandle &operator=(const DemangleHandle &) = delete;

  ~DemangleHandle() { std::free(p); }
};
static std::string demangleKernelName(const std::string_view Name) {
  int Status = -1; // some arbitrary value to eliminate the compiler warning
  DemangleHandle result(abi::__cxa_demangle(Name.data(), NULL, NULL, &Status));
  return (Status == 0) ? result.p : std::string(Name);
}
#else
static std::string demangleKernelName(const std::string_view Name) {
  return std::string(Name);
}
#endif

static std::string accessModeToString(access::mode Mode) {
  switch (Mode) {
  case access::mode::read:
    return "read";
  case access::mode::write:
    return "write";
  case access::mode::read_write:
    return "read_write";
  case access::mode::discard_write:
    return "discard_write";
  case access::mode::discard_read_write:
    return "discard_read_write";
  default:
    return "unknown";
  }
}

#ifdef XPTI_ENABLE_INSTRUMENTATION
// Using the command group type to create node types for the asynchronous task
// graph modeling
static std::string commandToNodeType(Command::CommandType Type) {
  switch (Type) {
  case Command::CommandType::RUN_CG:
    return "command_group_node";
  case Command::CommandType::COPY_MEMORY:
    return "memory_transfer_node";
  case Command::CommandType::ALLOCA:
    return "memory_allocation_node";
  case Command::CommandType::ALLOCA_SUB_BUF:
    return "sub_buffer_creation_node";
  case Command::CommandType::RELEASE:
    return "memory_deallocation_node";
  case Command::CommandType::MAP_MEM_OBJ:
    return "memory_transfer_node";
  case Command::CommandType::UNMAP_MEM_OBJ:
    return "memory_transfer_node";
  case Command::CommandType::UPDATE_REQUIREMENT:
    return "host_acc_create_buffer_lock_node";
  case Command::CommandType::EMPTY_TASK:
    return "host_acc_destroy_buffer_release_node";
  default:
    return "unknown_node";
  }
}

// Using the names being generated and the string are subject to change to
// something more meaningful to end-users as this will be visible in analysis
// tools that subscribe to this data
static std::string commandToName(Command::CommandType Type) {
  switch (Type) {
  case Command::CommandType::RUN_CG:
    return "Command Group Action";
  case Command::CommandType::COPY_MEMORY:
    return "Memory Transfer (Copy)";
  case Command::CommandType::ALLOCA:
    return "Memory Allocation";
  case Command::CommandType::ALLOCA_SUB_BUF:
    return "Sub Buffer Creation";
  case Command::CommandType::RELEASE:
    return "Memory Deallocation";
  case Command::CommandType::MAP_MEM_OBJ:
    return "Memory Transfer (Map)";
  case Command::CommandType::UNMAP_MEM_OBJ:
    return "Memory Transfer (Unmap)";
  case Command::CommandType::UPDATE_REQUIREMENT:
    return "Host Accessor Creation/Buffer Lock";
  case Command::CommandType::EMPTY_TASK:
    return "Host Accessor Destruction/Buffer Lock Release";
  default:
    return "Unknown Action";
  }
}
#endif

std::vector<ur_event_handle_t>
Command::getUrEvents(const std::vector<EventImplPtr> &EventImpls,
                     const QueueImplPtr &CommandQueue, bool IsHostTaskCommand) {
  std::vector<ur_event_handle_t> RetUrEvents;
  for (auto &EventImpl : EventImpls) {
    auto Handle = EventImpl->getHandle();
    if (Handle == nullptr)
      continue;

    // Do not add redundant event dependencies for in-order queues.
    // At this stage dependency is definitely ur task and need to check if
    // current one is a host task. In this case we should not skip ur event due
    // to different sync mechanisms for different task types on in-order queue.
    if (CommandQueue && EventImpl->getWorkerQueue() == CommandQueue &&
        CommandQueue->isInOrder() && !IsHostTaskCommand)
      continue;

    RetUrEvents.push_back(Handle);
  }

  return RetUrEvents;
}

std::vector<ur_event_handle_t>
Command::getUrEvents(const std::vector<EventImplPtr> &EventImpls) const {
  return getUrEvents(EventImpls, MWorkerQueue, isHostTask());
}

// This function is implemented (duplicating getUrEvents a lot) as short term
// solution for the issue that barrier with wait list could not
// handle empty ur event handles when kernel is enqueued on host task
// completion.
std::vector<ur_event_handle_t>
Command::getUrEventsBlocking(const std::vector<EventImplPtr> &EventImpls,
                             bool HasEventMode) const {
  std::vector<ur_event_handle_t> RetUrEvents;
  for (auto &EventImpl : EventImpls) {
    // Throwaway events created with empty constructor will not have a context
    // (which is set lazily) calling getContextImpl() would set that
    // context, which we wish to avoid as it is expensive.
    // Skip host task and NOP events also.
    if (EventImpl->isDefaultConstructed() || EventImpl->isHost() ||
        EventImpl->isNOP())
      continue;

    // If command has not been enqueued then we have to enqueue it.
    // It may happen if async enqueue in a host task is involved.
    // Interoperability events are special cases and they are not enqueued, as
    // they don't have an associated queue and command.
    if (!EventImpl->isInterop() && !EventImpl->isEnqueued()) {
      if (!EventImpl->getCommand() ||
          !static_cast<Command *>(EventImpl->getCommand())->producesPiEvent())
        continue;
      std::vector<Command *> AuxCmds;
      Scheduler::getInstance().enqueueCommandForCG(EventImpl, AuxCmds,
                                                   BLOCKING);
    }
    // Do not add redundant event dependencies for in-order queues.
    // At this stage dependency is definitely ur task and need to check if
    // current one is a host task. In this case we should not skip pi event due
    // to different sync mechanisms for different task types on in-order queue.
    // If the resulting event is supposed to have a specific event mode,
    // redundant events may still differ from the resulting event, so they are
    // kept.
    if (!HasEventMode && MWorkerQueue &&
        EventImpl->getWorkerQueue() == MWorkerQueue &&
        MWorkerQueue->isInOrder() && !isHostTask())
      continue;

    RetUrEvents.push_back(EventImpl->getHandle());
  }

  return RetUrEvents;
}

bool Command::isHostTask() const {
  return (MType == CommandType::RUN_CG) /* host task has this type also */ &&
         ((static_cast<const ExecCGCommand *>(this))->getCG().getType() ==
          CGType::CodeplayHostTask);
}

bool Command::isFusable() const {
  if ((MType != CommandType::RUN_CG)) {
    return false;
  }
  const auto &CG = (static_cast<const ExecCGCommand &>(*this)).getCG();
  return (CG.getType() == CGType::Kernel) &&
         (!static_cast<const CGExecKernel &>(CG).MKernelIsCooperative) &&
         (!static_cast<const CGExecKernel &>(CG).MKernelUsesClusterLaunch);
}

static void flushCrossQueueDeps(const std::vector<EventImplPtr> &EventImpls,
                                const QueueImplPtr &Queue) {
  for (auto &EventImpl : EventImpls) {
    EventImpl->flushIfNeeded(Queue);
  }
}

namespace {

struct EnqueueNativeCommandData {
  sycl::interop_handle ih;
  std::function<void(interop_handle)> func;
};

void InteropFreeFunc(ur_queue_handle_t, void *InteropData) {
  auto *Data = reinterpret_cast<EnqueueNativeCommandData *>(InteropData);
  return Data->func(Data->ih);
}
} // namespace

class DispatchHostTask {
  ExecCGCommand *MThisCmd;
  std::vector<interop_handle::ReqToMem> MReqToMem;
  std::vector<ur_mem_handle_t> MReqUrMem;

  bool waitForEvents() const {
    std::map<const AdapterPtr, std::vector<EventImplPtr>>
        RequiredEventsPerAdapter;

    for (const EventImplPtr &Event : MThisCmd->MPreparedDepsEvents) {
      const AdapterPtr &Adapter = Event->getAdapter();
      RequiredEventsPerAdapter[Adapter].push_back(Event);
    }

    // wait for dependency device events
    // FIXME Current implementation of waiting for events will make the thread
    // 'sleep' until all of dependency events are complete. We need a bit more
    // sophisticated waiting mechanism to allow to utilize this thread for any
    // other available job and resume once all required events are ready.
    for (auto &AdapterWithEvents : RequiredEventsPerAdapter) {
      std::vector<ur_event_handle_t> RawEvents =
          MThisCmd->getUrEvents(AdapterWithEvents.second);
      if (RawEvents.size() == 0)
        continue;
      try {
        AdapterWithEvents.first->call<UrApiKind::urEventWait>(RawEvents.size(),
                                                              RawEvents.data());
      } catch (const sycl::exception &) {
        MThisCmd->MEvent->getSubmittedQueue()->reportAsyncException(
            std::current_exception());
        return false;
      } catch (...) {
        MThisCmd->MEvent->getSubmittedQueue()->reportAsyncException(
            std::current_exception());
        return false;
      }
    }

    // Wait for dependency host events.
    // Host events can't throw exceptions so don't try to catch it.
    for (const EventImplPtr &Event : MThisCmd->MPreparedHostDepsEvents) {
      Event->waitInternal();
    }

    return true;
  }

public:
  DispatchHostTask(ExecCGCommand *ThisCmd,
                   std::vector<interop_handle::ReqToMem> ReqToMem,
                   std::vector<ur_mem_handle_t> ReqUrMem)
      : MThisCmd{ThisCmd}, MReqToMem(std::move(ReqToMem)),
        MReqUrMem(std::move(ReqUrMem)) {}

  void operator()() const {
    assert(MThisCmd->getCG().getType() == CGType::CodeplayHostTask);

    CGHostTask &HostTask = static_cast<CGHostTask &>(MThisCmd->getCG());

#ifdef XPTI_ENABLE_INSTRUMENTATION
    // Host task is executed async and in a separate thread that do not allow to
    // use code location data stored in TLS. So we keep submission code location
    // as Command field and put it here to TLS so that thrown exception could
    // query and report it.
    std::unique_ptr<detail::tls_code_loc_t> AsyncCodeLocationPtr;
    if (xptiTraceEnabled() && !CurrentCodeLocationValid()) {
      AsyncCodeLocationPtr.reset(
          new detail::tls_code_loc_t(MThisCmd->MSubmissionCodeLocation));
    }
#endif

    if (!waitForEvents()) {
      std::exception_ptr EPtr = std::make_exception_ptr(sycl::exception(
          make_error_code(errc::runtime),
          std::string("Couldn't wait for host-task's dependencies")));

      MThisCmd->MEvent->getSubmittedQueue()->reportAsyncException(EPtr);
      // reset host-task's lambda and quit
      HostTask.MHostTask.reset();
      Scheduler::getInstance().NotifyHostTaskCompletion(MThisCmd);
      return;
    }

    try {
      // we're ready to call the user-defined lambda now
      if (HostTask.MHostTask->isInteropTask()) {
        assert(HostTask.MQueue &&
               "Host task submissions should have an associated queue");
        interop_handle IH{MReqToMem, HostTask.MQueue,
                          HostTask.MQueue->getDeviceImpl().shared_from_this(),
                          HostTask.MQueue->getContextImplPtr()};
        // TODO: should all the backends that support this entry point use this
        // for host task?
        auto &Queue = HostTask.MQueue;
        bool NativeCommandSupport = false;
        Queue->getAdapter()->call<UrApiKind::urDeviceGetInfo>(
            detail::getSyclObjImpl(Queue->get_device())->getHandleRef(),
            UR_DEVICE_INFO_ENQUEUE_NATIVE_COMMAND_SUPPORT_EXP,
            sizeof(NativeCommandSupport), &NativeCommandSupport, nullptr);
        if (NativeCommandSupport) {
          EnqueueNativeCommandData CustomOpData{
              IH, HostTask.MHostTask->MInteropTask};

          // We are assuming that we have already synchronized with the HT's
          // dependent events, and that the user will synchronize before the end
          // of the HT lambda. As such we don't pass in any events, or ask for
          // one back.
          //
          // This entry point is needed in order to migrate memory across
          // devices in the same context for CUDA and HIP backends
          Queue->getAdapter()->call<UrApiKind::urEnqueueNativeCommandExp>(
              HostTask.MQueue->getHandleRef(), InteropFreeFunc, &CustomOpData,
              MReqUrMem.size(), MReqUrMem.data(), nullptr, 0, nullptr, nullptr);
        } else {
          HostTask.MHostTask->call(MThisCmd->MEvent->getHostProfilingInfo(),
                                   IH);
        }
      } else
        HostTask.MHostTask->call(MThisCmd->MEvent->getHostProfilingInfo());
    } catch (...) {
      auto CurrentException = std::current_exception();
#ifdef XPTI_ENABLE_INSTRUMENTATION
      // sycl::exception emit tracing of message with code location if
      // available. For other types of exception we need to explicitly trigger
      // tracing by calling TraceEventXPTI.
      if (xptiTraceEnabled()) {
        try {
          rethrow_exception(CurrentException);
        } catch (const sycl::exception &) {
          // it is already traced, nothing to care about
        } catch (const std::exception &StdException) {
          GlobalHandler::instance().TraceEventXPTI(StdException.what());
        } catch (...) {
          GlobalHandler::instance().TraceEventXPTI(
              "Host task lambda thrown non standard exception");
        }
      }
#endif
      MThisCmd->MEvent->getSubmittedQueue()->reportAsyncException(
          CurrentException);
    }

    HostTask.MHostTask.reset();

#ifdef XPTI_ENABLE_INSTRUMENTATION
    // Host Task is done, clear its submittion location to not interfere with
    // following dependent kernels submission.
    AsyncCodeLocationPtr.reset();
#endif

    try {
      // If we enqueue blocked users - ur level could throw exception that
      // should be treated as async now.
      Scheduler::getInstance().NotifyHostTaskCompletion(MThisCmd);
    } catch (...) {
      auto CurrentException = std::current_exception();
      MThisCmd->MEvent->getSubmittedQueue()->reportAsyncException(
          CurrentException);
    }
  }
};

void Command::waitForPreparedHostEvents() const {
  for (const EventImplPtr &HostEvent : MPreparedHostDepsEvents)
    HostEvent->waitInternal();
}

void Command::waitForEvents(QueueImplPtr Queue,
                            std::vector<EventImplPtr> &EventImpls,
                            ur_event_handle_t &Event) {
#ifndef NDEBUG
  for (const EventImplPtr &Event : EventImpls)
    assert(!Event->isHost() &&
           "Only non-host events are expected to be waited for here");
#endif
  if (!EventImpls.empty()) {
    if (!Queue) {
      // Host queue can wait for events from different contexts, i.e. it may
      // contain events with different contexts in its MPreparedDepsEvents.
      // OpenCL 2.1 spec says that clWaitForEvents will return
      // CL_INVALID_CONTEXT if events specified in the list do not belong to
      // the same context. Thus we split all the events into per-context map.
      // An example. We have two queues for the same CPU device: Q1, Q2. Thus
      // we will have two different contexts for the same CPU device: C1, C2.
      // Also we have default host queue. This queue is accessible via
      // Scheduler. Now, let's assume we have three different events: E1(C1),
      // E2(C1), E3(C2). The command's MPreparedDepsEvents will contain all
      // three events (E1, E2, E3). Now, if urEventWait is called for all
      // three events we'll experience failure with CL_INVALID_CONTEXT 'cause
      // these events refer to different contexts.
      std::map<context_impl *, std::vector<EventImplPtr>>
          RequiredEventsPerContext;

      for (const EventImplPtr &Event : EventImpls) {
        ContextImplPtr Context = Event->getContextImpl();
        assert(Context.get() &&
               "Only non-host events are expected to be waited for here");
        RequiredEventsPerContext[Context.get()].push_back(Event);
      }

      for (auto &CtxWithEvents : RequiredEventsPerContext) {
        std::vector<ur_event_handle_t> RawEvents =
            getUrEvents(CtxWithEvents.second);
        if (!RawEvents.empty()) {
          CtxWithEvents.first->getAdapter()->call<UrApiKind::urEventWait>(
              RawEvents.size(), RawEvents.data());
        }
      }
    } else {
      std::vector<ur_event_handle_t> RawEvents = getUrEvents(EventImpls);
      flushCrossQueueDeps(EventImpls, MWorkerQueue);
      const AdapterPtr &Adapter = Queue->getAdapter();

      Adapter->call<UrApiKind::urEnqueueEventsWait>(
          Queue->getHandleRef(), RawEvents.size(), &RawEvents[0], &Event);
    }
  }
}

/// It is safe to bind MPreparedDepsEvents and MPreparedHostDepsEvents
/// references to event_impl class members because Command
/// should not outlive the event connected to it.
Command::Command(
    CommandType Type, QueueImplPtr Queue,
    ur_exp_command_buffer_handle_t CommandBuffer,
    const std::vector<ur_exp_command_buffer_sync_point_t> &SyncPoints)
    : MQueue(std::move(Queue)),
      MEvent(std::make_shared<detail::event_impl>(MQueue)),
      MPreparedDepsEvents(MEvent->getPreparedDepsEvents()),
      MPreparedHostDepsEvents(MEvent->getPreparedHostDepsEvents()), MType(Type),
      MCommandBuffer(CommandBuffer), MSyncPointDeps(SyncPoints) {
  MWorkerQueue = MQueue;
  MEvent->setWorkerQueue(MWorkerQueue);
  MEvent->setSubmittedQueue(MWorkerQueue);
  MEvent->setCommand(this);
  if (MQueue)
    MEvent->setContextImpl(MQueue->getContextImplPtr());
  MEvent->setStateIncomplete();
  MEnqueueStatus = EnqueueResultT::SyclEnqueueReady;

#ifdef XPTI_ENABLE_INSTRUMENTATION
  if (!xptiTraceEnabled())
    return;
  // Obtain the stream ID so all commands can emit traces to that stream
  MStreamID = xptiRegisterStream(SYCL_STREAM_NAME);
#endif
}

void Command::emitInstrumentationDataProxy() {
#ifdef XPTI_ENABLE_INSTRUMENTATION
  emitInstrumentationData();
#endif
}

/// Method takes in void * for the address as adding a template function to
/// the command group object maybe undesirable.
/// @param Cmd The command object of the source of the edge
/// @param ObjAddr The address that defines the edge dependency; it is the
/// event address when the edge is for an event and a memory object address if
/// it is due to an accessor
/// @param Prefix Contains "event" if the dependency is an edge and contains
/// the access mode to the buffer if it is due to an accessor
/// @param IsCommand True if the dependency has a command object as the
/// source, false otherwise
void Command::emitEdgeEventForCommandDependence(
    Command *Cmd, void *ObjAddr, bool IsCommand,
    std::optional<access::mode> AccMode) {
#ifdef XPTI_ENABLE_INSTRUMENTATION
  // Bail early if either the source or the target node for the given
  // dependency is undefined or NULL
  constexpr uint16_t NotificationTraceType = xpti::trace_edge_create;
  if (!(xptiCheckTraceEnabled(MStreamID, NotificationTraceType) &&
        MTraceEvent && Cmd && Cmd->MTraceEvent))
    return;

  // If all the information we need for creating an edge event is available,
  // then go ahead with creating it; if not, bail early!
  xpti::utils::StringHelper SH;
  std::string AddressStr = SH.addressAsString<void *>(ObjAddr);
  std::string Prefix = AccMode ? accessModeToString(AccMode.value()) : "Event";
  std::string TypeString = SH.nameWithAddressString(Prefix, AddressStr);
  // Create an edge with the dependent buffer address for which a command
  // object has been created as one of the properties of the edge
  xpti::payload_t Payload(TypeString.c_str(), MAddress);
  uint64_t EdgeInstanceNo;
  xpti_td *EdgeEvent =
      xptiMakeEvent(TypeString.c_str(), &Payload, xpti::trace_graph_event,
                    xpti_at::active, &EdgeInstanceNo);
  if (EdgeEvent) {
    xpti_td *SrcEvent = static_cast<xpti_td *>(Cmd->MTraceEvent);
    xpti_td *TgtEvent = static_cast<xpti_td *>(MTraceEvent);
    EdgeEvent->source_id = SrcEvent->unique_id;
    EdgeEvent->target_id = TgtEvent->unique_id;
    if (IsCommand) {
      xpti::addMetadata(EdgeEvent, "access_mode",
                        static_cast<int>(AccMode.value()));
      xpti::addMetadata(EdgeEvent, "memory_object",
                        reinterpret_cast<size_t>(ObjAddr));
    } else {
      xpti::addMetadata(EdgeEvent, "event", reinterpret_cast<size_t>(ObjAddr));
    }
    xptiNotifySubscribers(MStreamID, NotificationTraceType,
                          detail::GSYCLGraphEvent, EdgeEvent, EdgeInstanceNo,
                          nullptr);
  }
  // General comment - None of these are serious errors as the instrumentation
  // layer MUST be tolerant of errors. If we need to let the end user know, we
  // throw exceptions in the future
#endif
}

/// Creates an edge when the dependency is due to an event.
/// @param Cmd The command object of the source of the edge
/// @param UrEventAddr The address that defines the edge dependency, which in
/// this case is an event
void Command::emitEdgeEventForEventDependence(Command *Cmd,
                                              ur_event_handle_t &UrEventAddr) {
#ifdef XPTI_ENABLE_INSTRUMENTATION
  // If we have failed to create an event to represent the Command, then we
  // cannot emit an edge event. Bail early!
  if (!(xptiCheckTraceEnabled(MStreamID) && MTraceEvent))
    return;

  if (Cmd && Cmd->MTraceEvent) {
    // If the event is associated with a command, we use this command's trace
    // event as the source of edge, hence modeling the control flow
    emitEdgeEventForCommandDependence(Cmd, (void *)UrEventAddr, false);
    return;
  }
  if (UrEventAddr) {
    xpti::utils::StringHelper SH;
    std::string AddressStr = SH.addressAsString<ur_event_handle_t>(UrEventAddr);
    // This is the case when it is a OCL event enqueued by the user or another
    // event is registered by the runtime as a dependency The dependency on
    // this occasion is an OCL event; so we build a virtual node in the graph
    // with the event as the metadata for the node
    std::string NodeName = SH.nameWithAddressString("virtual_node", AddressStr);

    // Node name is "virtual_node[<event_addr>]"
    xpti::payload_t VNPayload(NodeName.c_str(), MAddress);
    uint64_t VNodeInstanceNo;
    xpti_td *NodeEvent =
        xptiMakeEvent(NodeName.c_str(), &VNPayload, xpti::trace_graph_event,
                      xpti_at::active, &VNodeInstanceNo);
    // Emit the virtual node first
    xpti::addMetadata(NodeEvent, "kernel_name", NodeName);
    xptiNotifySubscribers(MStreamID, xpti::trace_node_create,
                          detail::GSYCLGraphEvent, NodeEvent, VNodeInstanceNo,
                          nullptr);
    // Create a new event for the edge
    std::string EdgeName = SH.nameWithAddressString("Event", AddressStr);
    xpti::payload_t EdgePayload(EdgeName.c_str(), MAddress);
    uint64_t EdgeInstanceNo;
    xpti_td *EdgeEvent =
        xptiMakeEvent(EdgeName.c_str(), &EdgePayload, xpti::trace_graph_event,
                      xpti_at::active, &EdgeInstanceNo);
    if (EdgeEvent && NodeEvent) {
      // Source node represents the event and this event needs to be completed
      // before target node can execute
      xpti_td *TgtEvent = static_cast<xpti_td *>(MTraceEvent);
      EdgeEvent->source_id = NodeEvent->unique_id;
      EdgeEvent->target_id = TgtEvent->unique_id;
      xpti::addMetadata(EdgeEvent, "event",
                        reinterpret_cast<size_t>(UrEventAddr));
      xptiNotifySubscribers(MStreamID, xpti::trace_edge_create,
                            detail::GSYCLGraphEvent, EdgeEvent, EdgeInstanceNo,
                            nullptr);
    }
    return;
  }
#endif
}

uint64_t Command::makeTraceEventProlog(void *MAddress) {
  uint64_t CommandInstanceNo = 0;
#ifdef XPTI_ENABLE_INSTRUMENTATION
  if (!xptiCheckTraceEnabled(MStreamID))
    return CommandInstanceNo;

  MTraceEventPrologComplete = true;
  // Setup the member variables with information needed for event notification
  MCommandNodeType = commandToNodeType(MType);
  MCommandName = commandToName(MType);
  xpti::utils::StringHelper SH;
  MAddressString = SH.addressAsString<void *>(MAddress);
  std::string CommandString =
      SH.nameWithAddressString(MCommandName, MAddressString);

  xpti::payload_t p(CommandString.c_str(), MAddress);
  xpti_td *CmdTraceEvent =
      xptiMakeEvent(CommandString.c_str(), &p, xpti::trace_graph_event,
                    xpti_at::active, &CommandInstanceNo);
  MInstanceID = CommandInstanceNo;
  if (CmdTraceEvent) {
    MTraceEvent = (void *)CmdTraceEvent;
    // If we are seeing this event again, then the instance ID will be greater
    // than 1; in the previous implementation, we would skip sending a
    // notifications for subsequent instances. With the new implementation, we
    // will send a notification for each instance as this allows for mutable
    // metadata entries for multiple visits to the same code location and
    // maintaining data integrity.
  }
#endif
  return CommandInstanceNo;
}

void Command::makeTraceEventEpilog() {
#ifdef XPTI_ENABLE_INSTRUMENTATION
  constexpr uint16_t NotificationTraceType = xpti::trace_node_create;
  if (!(xptiCheckTraceEnabled(MStreamID, NotificationTraceType) && MTraceEvent))
    return;
  assert(MTraceEventPrologComplete);
  xptiNotifySubscribers(MStreamID, NotificationTraceType,
                        detail::GSYCLGraphEvent,
                        static_cast<xpti_td *>(MTraceEvent), MInstanceID,
                        static_cast<const void *>(MCommandNodeType.c_str()));
#endif
}

Command *Command::processDepEvent(EventImplPtr DepEvent, const DepDesc &Dep,
                                  std::vector<Command *> &ToCleanUp) {
  const ContextImplPtr &WorkerContext = getWorkerContext();

  // 1. Non-host events can be ignored if they are not fully initialized.
  // 2. Some types of commands do not produce UR events after they are
  // enqueued (e.g. alloca). Note that we can't check the ur event to make that
  // distinction since the command might still be unenqueued at this point.
  bool PiEventExpected =
      (!DepEvent->isHost() && !DepEvent->isDefaultConstructed());
  if (auto *DepCmd = static_cast<Command *>(DepEvent->getCommand()))
    PiEventExpected &= DepCmd->producesPiEvent();

  if (!PiEventExpected) {
    // call to waitInternal() is in waitForPreparedHostEvents() as it's called
    // from enqueue process functions
    MPreparedHostDepsEvents.push_back(DepEvent);
    return nullptr;
  }

  Command *ConnectionCmd = nullptr;

  ContextImplPtr DepEventContext = DepEvent->getContextImpl();
  // If contexts don't match we'll connect them using host task
  if (DepEventContext != WorkerContext && WorkerContext) {
    Scheduler::GraphBuilder &GB = Scheduler::getInstance().MGraphBuilder;
    ConnectionCmd = GB.connectDepEvent(this, DepEvent, Dep, ToCleanUp);
  } else
    MPreparedDepsEvents.push_back(std::move(DepEvent));

  return ConnectionCmd;
}

ContextImplPtr Command::getWorkerContext() const {
  if (!MQueue)
    return nullptr;
  return MQueue->getContextImplPtr();
}

bool Command::producesPiEvent() const { return true; }

bool Command::supportsPostEnqueueCleanup() const { return true; }

bool Command::readyForCleanup() const {
  return MLeafCounter == 0 &&
         MEnqueueStatus == EnqueueResultT::SyclEnqueueSuccess;
}

Command *Command::addDep(DepDesc NewDep, std::vector<Command *> &ToCleanUp) {
  Command *ConnectionCmd = nullptr;

  if (NewDep.MDepCommand) {
    ConnectionCmd =
        processDepEvent(NewDep.MDepCommand->getEvent(), NewDep, ToCleanUp);
  }
  // ConnectionCmd insertion builds the following dependency structure:
  // this -> emptyCmd (for ConnectionCmd) -> ConnectionCmd -> NewDep
  // that means that this and NewDep are already dependent
  if (!ConnectionCmd) {
    MDeps.push_back(NewDep);
    if (NewDep.MDepCommand)
      NewDep.MDepCommand->addUser(this);
  }

#ifdef XPTI_ENABLE_INSTRUMENTATION
  emitEdgeEventForCommandDependence(NewDep.MDepCommand,
                                    (void *)NewDep.MDepRequirement->MSYCLMemObj,
                                    true, NewDep.MDepRequirement->MAccessMode);
#endif

  return ConnectionCmd;
}

Command *Command::addDep(EventImplPtr Event,
                         std::vector<Command *> &ToCleanUp) {
#ifdef XPTI_ENABLE_INSTRUMENTATION
  // We need this for just the instrumentation, so guarding it will prevent
  // unused variable warnings when instrumentation is turned off
  Command *Cmd = (Command *)Event->getCommand();
  ur_event_handle_t UrEventAddr = Event->getHandle();
  // Now make an edge for the dependent event
  emitEdgeEventForEventDependence(Cmd, UrEventAddr);
#endif

  return processDepEvent(std::move(Event), DepDesc{nullptr, nullptr, nullptr},
                         ToCleanUp);
}

void Command::emitEnqueuedEventSignal(const ur_event_handle_t UrEventAddr) {
#ifdef XPTI_ENABLE_INSTRUMENTATION
  emitInstrumentationGeneral(
      MStreamID, MInstanceID, static_cast<xpti_td *>(MTraceEvent),
      xpti::trace_signal, static_cast<const void *>(UrEventAddr));
#endif
  std::ignore = UrEventAddr;
}

void Command::emitInstrumentation(uint16_t Type, const char *Txt) {
#ifdef XPTI_ENABLE_INSTRUMENTATION
  return emitInstrumentationGeneral(MStreamID, MInstanceID,
                                    static_cast<xpti_td *>(MTraceEvent), Type,
                                    static_cast<const void *>(Txt));
#else
  std::ignore = Type;
  std::ignore = Txt;
#endif
}

bool Command::enqueue(EnqueueResultT &EnqueueResult, BlockingT Blocking,
                      std::vector<Command *> &ToCleanUp) {
#ifdef XPTI_ENABLE_INSTRUMENTATION
  // If command is enqueued from host task thread - it will not have valid
  // submission code location set. So we set it manually to properly trace
  // failures if ur level report any.
  std::unique_ptr<detail::tls_code_loc_t> AsyncCodeLocationPtr;
  if (xptiTraceEnabled() && !CurrentCodeLocationValid()) {
    AsyncCodeLocationPtr.reset(
        new detail::tls_code_loc_t(MSubmissionCodeLocation));
  }
#endif
  // Exit if already enqueued
  if (MEnqueueStatus == EnqueueResultT::SyclEnqueueSuccess)
    return true;

  // If the command is blocked from enqueueing
  if (MIsBlockable && MEnqueueStatus == EnqueueResultT::SyclEnqueueBlocked) {
    // Exit if enqueue type is not blocking
    if (!Blocking) {
      EnqueueResult = EnqueueResultT(EnqueueResultT::SyclEnqueueBlocked, this);
      return false;
    }

#ifdef XPTI_ENABLE_INSTRUMENTATION
    // Scoped trace event notifier that emits a barrier begin and barrier end
    // event, which models the barrier while enqueuing along with the blocked
    // reason, as determined by the scheduler
    std::string Info = "enqueue.barrier[";
    Info += std::string(getBlockReason()) + "]";
    emitInstrumentation(xpti::trace_barrier_begin, Info.c_str());
#endif

    // Wait if blocking
    while (MEnqueueStatus == EnqueueResultT::SyclEnqueueBlocked)
      ;
#ifdef XPTI_ENABLE_INSTRUMENTATION
    emitInstrumentation(xpti::trace_barrier_end, Info.c_str());
#endif
  }

  std::lock_guard<std::mutex> Lock(MEnqueueMtx);

  // Exit if the command is already enqueued
  if (MEnqueueStatus == EnqueueResultT::SyclEnqueueSuccess)
    return true;

#ifdef XPTI_ENABLE_INSTRUMENTATION
  emitInstrumentation(xpti::trace_task_begin, nullptr);
#endif

  if (MEnqueueStatus == EnqueueResultT::SyclEnqueueFailed) {
    EnqueueResult = EnqueueResultT(EnqueueResultT::SyclEnqueueFailed, this);
    return false;
  }

  // Command status set to "failed" beforehand, so this command
  // has already been marked as "failed" if enqueueImp throws an exception.
  // This will avoid execution of the same failed command twice.
  MEnqueueStatus = EnqueueResultT::SyclEnqueueFailed;
  MShouldCompleteEventIfPossible = true;
  ur_result_t Res = enqueueImp();

  if (UR_RESULT_SUCCESS != Res)
    EnqueueResult =
        EnqueueResultT(EnqueueResultT::SyclEnqueueFailed, this, Res);
  else {
    MEvent->setEnqueued();
    if (MShouldCompleteEventIfPossible && !MEvent->isDiscarded() &&
        (MEvent->isHost() || MEvent->getHandle() == nullptr))
      MEvent->setComplete();

    // Consider the command is successfully enqueued if return code is
    // UR_RESULT_SUCCESS
    MEnqueueStatus = EnqueueResultT::SyclEnqueueSuccess;
    if (MLeafCounter == 0 && supportsPostEnqueueCleanup() &&
        !SYCLConfig<SYCL_DISABLE_EXECUTION_GRAPH_CLEANUP>::get() &&
        !SYCLConfig<SYCL_DISABLE_POST_ENQUEUE_CLEANUP>::get()) {
      assert(!MMarkedForCleanup);
      MMarkedForCleanup = true;
      ToCleanUp.push_back(this);
    }
  }

  // Emit this correlation signal before the task end
  emitEnqueuedEventSignal(MEvent->getHandle());
#ifdef XPTI_ENABLE_INSTRUMENTATION
  emitInstrumentation(xpti::trace_task_end, nullptr);
#endif
  return MEnqueueStatus == EnqueueResultT::SyclEnqueueSuccess;
}

void Command::resolveReleaseDependencies(std::set<Command *> &DepList) {
#ifdef XPTI_ENABLE_INSTRUMENTATION
  assert(MType == CommandType::RELEASE && "Expected release command");
  if (!MTraceEvent)
    return;
  // The current command is the target node for all dependencies as the source
  // nodes have to be completed first before the current node can begin to
  // execute; these edges model control flow
  xpti_td *TgtTraceEvent = static_cast<xpti_td *>(MTraceEvent);
  // We have all the Commands that must be completed before the release
  // command can be enqueued; here we'll find the command that is an Alloca
  // with the same SYCLMemObject address and create a dependency line (edge)
  // between them in our sematic modeling
  for (auto &Item : DepList) {
    if (Item->MTraceEvent && Item->MAddress == MAddress) {
      xpti::utils::StringHelper SH;
      std::string AddressStr = SH.addressAsString<void *>(MAddress);
      std::string TypeString =
          "Edge:" + SH.nameWithAddressString(commandToName(MType), AddressStr);

      // Create an edge with the dependent buffer address being one of the
      // properties of the edge
      xpti::payload_t p(TypeString.c_str(), MAddress);
      uint64_t EdgeInstanceNo;
      xpti_td *EdgeEvent =
          xptiMakeEvent(TypeString.c_str(), &p, xpti::trace_graph_event,
                        xpti_at::active, &EdgeInstanceNo);
      if (EdgeEvent) {
        xpti_td *SrcTraceEvent = static_cast<xpti_td *>(Item->MTraceEvent);
        EdgeEvent->target_id = TgtTraceEvent->unique_id;
        EdgeEvent->source_id = SrcTraceEvent->unique_id;
        xpti::addMetadata(EdgeEvent, "memory_object",
                          reinterpret_cast<size_t>(MAddress));
        xptiNotifySubscribers(MStreamID, xpti::trace_edge_create,
                              detail::GSYCLGraphEvent, EdgeEvent,
                              EdgeInstanceNo, nullptr);
      }
    }
  }
#endif
}

const char *Command::getBlockReason() const {
  switch (MBlockReason) {
  case BlockReason::HostAccessor:
    return "A Buffer is locked by the host accessor";
  case BlockReason::HostTask:
    return "Blocked by host task";
  default:
    return "Unknown block reason";
  }
}

void Command::copySubmissionCodeLocation() {
#ifdef XPTI_ENABLE_INSTRUMENTATION
  if (!xptiTraceEnabled())
    return;

  detail::tls_code_loc_t Tls;
  auto TData = Tls.query();
  if (TData.fileName())
    MSubmissionFileName = TData.fileName();
  if (TData.functionName())
    MSubmissionFunctionName = TData.functionName();
  if (MSubmissionFileName.size() || MSubmissionFunctionName.size())
    MSubmissionCodeLocation = {
        MSubmissionFileName.c_str(), MSubmissionFunctionName.c_str(),
        (int)TData.lineNumber(), (int)TData.columnNumber()};
#endif
}

AllocaCommandBase::AllocaCommandBase(CommandType Type, QueueImplPtr Queue,
                                     Requirement Req,
                                     AllocaCommandBase *LinkedAllocaCmd,
                                     bool IsConst)
    : Command(Type, Queue), MLinkedAllocaCmd(LinkedAllocaCmd),
      MIsLeaderAlloca(nullptr == LinkedAllocaCmd), MIsConst(IsConst),
      MRequirement(std::move(Req)), MReleaseCmd(Queue, this) {
  MRequirement.MAccessMode = access::mode::read_write;
  emitInstrumentationDataProxy();
}

void AllocaCommandBase::emitInstrumentationData() {
#ifdef XPTI_ENABLE_INSTRUMENTATION
  if (!xptiCheckTraceEnabled(MStreamID))
    return;
  // Create a payload with the command name and an event using this payload to
  // emit a node_create
  MAddress = MRequirement.MSYCLMemObj;
  makeTraceEventProlog(MAddress);
  // Set the relevant meta data properties for this command; in the 64-bit key
  // based implementation, we would notify the graph events only for the first
  // instance as the trace event structure was invariant across all instances.
  // Due to mutable metadata requirements, we now create and notify them for all
  // instances. In addition to this, we have moved to 128-bit keys in the XPTI
  // internal infrastructure to guarantee collision free universal IDs.
  if (MTraceEvent) {
    xpti_td *TE = static_cast<xpti_td *>(MTraceEvent);
    addDeviceMetadata(TE, MQueue);
    xpti::addMetadata(TE, "memory_object", reinterpret_cast<size_t>(MAddress));
    // Since we do NOT add queue_id value to metadata, we are stashing it to TLS
    // as this data is mutable and the metadata is supposed to be invariant
    xpti::framework::stash_tuple(XPTI_QUEUE_INSTANCE_ID_KEY,
                                 getQueueID(MQueue));
  }
#endif
}

bool AllocaCommandBase::producesPiEvent() const { return false; }

bool AllocaCommandBase::supportsPostEnqueueCleanup() const { return false; }

bool AllocaCommandBase::readyForCleanup() const { return false; }

AllocaCommand::AllocaCommand(QueueImplPtr Queue, Requirement Req,
                             bool InitFromUserData,
                             AllocaCommandBase *LinkedAllocaCmd, bool IsConst)
    : AllocaCommandBase(CommandType::ALLOCA, std::move(Queue), std::move(Req),
                        LinkedAllocaCmd, IsConst),
      MInitFromUserData(InitFromUserData) {
  // Node event must be created before the dependent edge is added to this
  // node, so this call must be before the addDep() call.
  emitInstrumentationDataProxy();
  // "Nothing to depend on"
  std::vector<Command *> ToCleanUp;
  Command *ConnectionCmd =
      addDep(DepDesc(nullptr, getRequirement(), this), ToCleanUp);
  assert(ConnectionCmd == nullptr);
  assert(ToCleanUp.empty());
  (void)ConnectionCmd;
}

void AllocaCommand::emitInstrumentationData() {
#ifdef XPTI_ENABLE_INSTRUMENTATION
  if (!xptiCheckTraceEnabled(MStreamID))
    return;

  makeTraceEventEpilog();
#endif
}

ur_result_t AllocaCommand::enqueueImp() {
  waitForPreparedHostEvents();
  std::vector<EventImplPtr> EventImpls = MPreparedDepsEvents;

  ur_event_handle_t UREvent = nullptr;

  void *HostPtr = nullptr;
  if (!MIsLeaderAlloca) {

    if (!MQueue) {
      // Do not need to make allocation if we have a linked device allocation
      Command::waitForEvents(MQueue, EventImpls, UREvent);
      MEvent->setHandle(UREvent);

      return UR_RESULT_SUCCESS;
    }
    HostPtr = MLinkedAllocaCmd->getMemAllocation();
  }
  // TODO: Check if it is correct to use std::move on stack variable and
  // delete it RawEvents below.
  if (auto Result = callMemOpHelperRet(MMemAllocation, MemoryManager::allocate,
                                       getContext(MQueue), getSYCLMemObj(),
                                       MInitFromUserData, HostPtr,
                                       std::move(EventImpls), UREvent);
      Result != UR_RESULT_SUCCESS)
    return Result;

  MEvent->setHandle(UREvent);
  return UR_RESULT_SUCCESS;
}

void AllocaCommand::printDot(std::ostream &Stream) const {
  Stream << "\"" << this << "\" [style=filled, fillcolor=\"#FFD28A\", label=\"";

  Stream << "ID = " << this << "\\n";
  Stream << "ALLOCA ON " << queueDeviceToString(MQueue.get()) << "\\n";
  Stream << " MemObj : " << this->MRequirement.MSYCLMemObj << "\\n";
  Stream << " Link : " << this->MLinkedAllocaCmd << "\\n";
  Stream << "\"];" << std::endl;

  for (const auto &Dep : MDeps) {
    if (Dep.MDepCommand == nullptr)
      continue;
    Stream << "  \"" << this << "\" -> \"" << Dep.MDepCommand << "\""
           << " [ label = \"Access mode: "
           << accessModeToString(Dep.MDepRequirement->MAccessMode) << "\\n"
           << "MemObj: " << Dep.MDepRequirement->MSYCLMemObj << " \" ]"
           << std::endl;
  }
}

AllocaSubBufCommand::AllocaSubBufCommand(QueueImplPtr Queue, Requirement Req,
                                         AllocaCommandBase *ParentAlloca,
                                         std::vector<Command *> &ToEnqueue,
                                         std::vector<Command *> &ToCleanUp)
    : AllocaCommandBase(CommandType::ALLOCA_SUB_BUF, std::move(Queue),
                        std::move(Req),
                        /*LinkedAllocaCmd*/ nullptr, /*IsConst*/ false),
      MParentAlloca(ParentAlloca) {
  // Node event must be created before the dependent edge
  // is added to this node, so this call must be before
  // the addDep() call.
  emitInstrumentationDataProxy();
  Command *ConnectionCmd = addDep(
      DepDesc(MParentAlloca, getRequirement(), MParentAlloca), ToCleanUp);
  if (ConnectionCmd)
    ToEnqueue.push_back(ConnectionCmd);
}

void AllocaSubBufCommand::emitInstrumentationData() {
#ifdef XPTI_ENABLE_INSTRUMENTATION
  if (!xptiCheckTraceEnabled(MStreamID))
    return;

  xpti_td *TE = static_cast<xpti_td *>(MTraceEvent);
  xpti::addMetadata(TE, "offset", this->MRequirement.MOffsetInBytes);
  xpti::addMetadata(TE, "access_range_start",
                    this->MRequirement.MAccessRange[0]);
  xpti::addMetadata(TE, "access_range_end", this->MRequirement.MAccessRange[1]);
  xpti::framework::stash_tuple(XPTI_QUEUE_INSTANCE_ID_KEY, getQueueID(MQueue));
  makeTraceEventEpilog();
#endif
}

void *AllocaSubBufCommand::getMemAllocation() const {
  // In some cases parent`s memory allocation might change (e.g., after
  // map/unmap operations). If parent`s memory allocation changes, sub-buffer
  // memory allocation should be changed as well.
  if (!MQueue) {
    return static_cast<void *>(
        static_cast<char *>(MParentAlloca->getMemAllocation()) +
        MRequirement.MOffsetInBytes);
  }
  return MMemAllocation;
}

ur_result_t AllocaSubBufCommand::enqueueImp() {
  waitForPreparedHostEvents();
  std::vector<EventImplPtr> EventImpls = MPreparedDepsEvents;
  ur_event_handle_t UREvent = nullptr;

  if (auto Result = callMemOpHelperRet(
          MMemAllocation, MemoryManager::allocateMemSubBuffer,
          getContext(MQueue), MParentAlloca->getMemAllocation(),
          MRequirement.MElemSize, MRequirement.MOffsetInBytes,
          MRequirement.MAccessRange, std::move(EventImpls), UREvent);
      Result != UR_RESULT_SUCCESS)
    return Result;

  MEvent->setHandle(UREvent);

  XPTIRegistry::bufferAssociateNotification(MParentAlloca->getSYCLMemObj(),
                                            MMemAllocation);
  return UR_RESULT_SUCCESS;
}

void AllocaSubBufCommand::printDot(std::ostream &Stream) const {
  Stream << "\"" << this << "\" [style=filled, fillcolor=\"#FFD28A\", label=\"";

  Stream << "ID = " << this << "\\n";
  Stream << "ALLOCA SUB BUF ON " << queueDeviceToString(MQueue.get()) << "\\n";
  Stream << " MemObj : " << this->MRequirement.MSYCLMemObj << "\\n";
  Stream << " Offset : " << this->MRequirement.MOffsetInBytes << "\\n";
  Stream << " Access range : " << this->MRequirement.MAccessRange[0] << "\\n";
  Stream << "\"];" << std::endl;

  for (const auto &Dep : MDeps) {
    if (Dep.MDepCommand == nullptr)
      continue;
    Stream << "  \"" << this << "\" -> \"" << Dep.MDepCommand << "\""
           << " [ label = \"Access mode: "
           << accessModeToString(Dep.MDepRequirement->MAccessMode) << "\\n"
           << "MemObj: " << Dep.MDepRequirement->MSYCLMemObj << " \" ]"
           << std::endl;
  }
}

ReleaseCommand::ReleaseCommand(QueueImplPtr Queue, AllocaCommandBase *AllocaCmd)
    : Command(CommandType::RELEASE, std::move(Queue)), MAllocaCmd(AllocaCmd) {
  emitInstrumentationDataProxy();
}

void ReleaseCommand::emitInstrumentationData() {
#ifdef XPTI_ENABLE_INSTRUMENTATION
  if (!xptiCheckTraceEnabled(MStreamID))
    return;
  // Create a payload with the command name and an event using this payload to
  // emit a node_create
  MAddress = MAllocaCmd->getSYCLMemObj();
  makeTraceEventProlog(MAddress);

  xpti_td *TE = static_cast<xpti_td *>(MTraceEvent);
  addDeviceMetadata(TE, MQueue);
  xpti::addMetadata(TE, "allocation_type",
                    commandToName(MAllocaCmd->getType()));
  // Since we do NOT add queue_id value to metadata, we are stashing it to TLS
  // as this data is mutable and the metadata is supposed to be invariant
  xpti::framework::stash_tuple(XPTI_QUEUE_INSTANCE_ID_KEY, getQueueID(MQueue));
  makeTraceEventEpilog();
#endif
}

ur_result_t ReleaseCommand::enqueueImp() {
  waitForPreparedHostEvents();
  std::vector<EventImplPtr> EventImpls = MPreparedDepsEvents;
  std::vector<ur_event_handle_t> RawEvents = getUrEvents(EventImpls);
  bool SkipRelease = false;

  // On host side we only allocate memory for full buffers.
  // Thus, deallocating sub buffers leads to double memory freeing.
  SkipRelease |= !MQueue && MAllocaCmd->getType() == ALLOCA_SUB_BUF;

  const bool CurAllocaIsHost = !MAllocaCmd->getQueue();
  bool NeedUnmap = false;
  if (MAllocaCmd->MLinkedAllocaCmd) {

    // When releasing one of the "linked" allocations special rules take
    // place:
    // 1. Device allocation should always be released.
    // 2. Host allocation should be released if host allocation is "leader".
    // 3. Device alloca in the pair should be in active state in order to be
    //    correctly released.

    // There is no actual memory allocation if a host alloca command is
    // created being linked to a device allocation.
    SkipRelease |= CurAllocaIsHost && !MAllocaCmd->MIsLeaderAlloca;

    NeedUnmap |= CurAllocaIsHost == MAllocaCmd->MIsActive;
  }

  if (NeedUnmap) {
    const QueueImplPtr &Queue = CurAllocaIsHost
                                    ? MAllocaCmd->MLinkedAllocaCmd->getQueue()
                                    : MAllocaCmd->getQueue();

    EventImplPtr UnmapEventImpl(new event_impl(Queue));
    UnmapEventImpl->setContextImpl(getContext(Queue));
    UnmapEventImpl->setStateIncomplete();
    ur_event_handle_t UREvent = nullptr;

    void *Src = CurAllocaIsHost
                    ? MAllocaCmd->getMemAllocation()
                    : MAllocaCmd->MLinkedAllocaCmd->getMemAllocation();

    void *Dst = !CurAllocaIsHost
                    ? MAllocaCmd->getMemAllocation()
                    : MAllocaCmd->MLinkedAllocaCmd->getMemAllocation();

    if (auto Result =
            callMemOpHelper(MemoryManager::unmap, MAllocaCmd->getSYCLMemObj(),
                            Dst, *Queue, Src, RawEvents, UREvent);
        Result != UR_RESULT_SUCCESS)
      return Result;

    UnmapEventImpl->setHandle(UREvent);
    std::swap(MAllocaCmd->MIsActive, MAllocaCmd->MLinkedAllocaCmd->MIsActive);
    EventImpls.clear();
    EventImpls.push_back(UnmapEventImpl);
  }
  ur_event_handle_t UREvent = nullptr;
  if (SkipRelease)
    Command::waitForEvents(MQueue, EventImpls, UREvent);
  else {
    if (auto Result = callMemOpHelper(
            MemoryManager::release, getContext(MQueue),
            MAllocaCmd->getSYCLMemObj(), MAllocaCmd->getMemAllocation(),
            std::move(EventImpls), UREvent);
        Result != UR_RESULT_SUCCESS)
      return Result;
  }
  MEvent->setHandle(UREvent);
  return UR_RESULT_SUCCESS;
}

void ReleaseCommand::printDot(std::ostream &Stream) const {
  Stream << "\"" << this << "\" [style=filled, fillcolor=\"#FF827A\", label=\"";

  Stream << "ID = " << this << " ; ";
  Stream << "RELEASE ON " << queueDeviceToString(MQueue.get()) << "\\n";
  Stream << " Alloca : " << MAllocaCmd << "\\n";
  Stream << " MemObj : " << MAllocaCmd->getSYCLMemObj() << "\\n";
  Stream << "\"];" << std::endl;

  for (const auto &Dep : MDeps) {
    Stream << "  \"" << this << "\" -> \"" << Dep.MDepCommand << "\""
           << " [ label = \"Access mode: "
           << accessModeToString(Dep.MDepRequirement->MAccessMode) << "\\n"
           << "MemObj: " << Dep.MDepRequirement->MSYCLMemObj << " \" ]"
           << std::endl;
  }
}

bool ReleaseCommand::producesPiEvent() const { return false; }

bool ReleaseCommand::supportsPostEnqueueCleanup() const { return false; }

bool ReleaseCommand::readyForCleanup() const { return false; }

MapMemObject::MapMemObject(AllocaCommandBase *SrcAllocaCmd, Requirement Req,
                           void **DstPtr, QueueImplPtr Queue,
                           access::mode MapMode)
    : Command(CommandType::MAP_MEM_OBJ, std::move(Queue)),
      MSrcAllocaCmd(SrcAllocaCmd), MSrcReq(std::move(Req)), MDstPtr(DstPtr),
      MMapMode(MapMode) {
  emitInstrumentationDataProxy();
}

void MapMemObject::emitInstrumentationData() {
#ifdef XPTI_ENABLE_INSTRUMENTATION
  if (!xptiCheckTraceEnabled(MStreamID))
    return;
  // Create a payload with the command name and an event using this payload to
  // emit a node_create
  MAddress = MSrcAllocaCmd->getSYCLMemObj();
  makeTraceEventProlog(MAddress);

  xpti_td *TE = static_cast<xpti_td *>(MTraceEvent);
  addDeviceMetadata(TE, MQueue);
  xpti::addMetadata(TE, "memory_object", reinterpret_cast<size_t>(MAddress));
  // Since we do NOT add queue_id value to metadata, we are stashing it to TLS
  // as this data is mutable and the metadata is supposed to be invariant
  xpti::framework::stash_tuple(XPTI_QUEUE_INSTANCE_ID_KEY, getQueueID(MQueue));
  makeTraceEventEpilog();
#endif
}

ur_result_t MapMemObject::enqueueImp() {
  waitForPreparedHostEvents();
  std::vector<EventImplPtr> EventImpls = MPreparedDepsEvents;
  std::vector<ur_event_handle_t> RawEvents = getUrEvents(EventImpls);
  flushCrossQueueDeps(EventImpls, MWorkerQueue);

  ur_event_handle_t UREvent = nullptr;
  if (auto Result = callMemOpHelperRet(
          *MDstPtr, MemoryManager::map, MSrcAllocaCmd->getSYCLMemObj(),
          MSrcAllocaCmd->getMemAllocation(), *MQueue, MMapMode, MSrcReq.MDims,
          MSrcReq.MMemoryRange, MSrcReq.MAccessRange, MSrcReq.MOffset,
          MSrcReq.MElemSize, std::move(RawEvents), UREvent);
      Result != UR_RESULT_SUCCESS)
    return Result;

  MEvent->setHandle(UREvent);
  return UR_RESULT_SUCCESS;
}

void MapMemObject::printDot(std::ostream &Stream) const {
  Stream << "\"" << this << "\" [style=filled, fillcolor=\"#77AFFF\", label=\"";

  Stream << "ID = " << this << " ; ";
  Stream << "MAP ON " << queueDeviceToString(MQueue.get()) << "\\n";

  Stream << "\"];" << std::endl;

  for (const auto &Dep : MDeps) {
    Stream << "  \"" << this << "\" -> \"" << Dep.MDepCommand << "\""
           << " [ label = \"Access mode: "
           << accessModeToString(Dep.MDepRequirement->MAccessMode) << "\\n"
           << "MemObj: " << Dep.MDepRequirement->MSYCLMemObj << " \" ]"
           << std::endl;
  }
}

UnMapMemObject::UnMapMemObject(AllocaCommandBase *DstAllocaCmd, Requirement Req,
                               void **SrcPtr, QueueImplPtr Queue)
    : Command(CommandType::UNMAP_MEM_OBJ, std::move(Queue)),
      MDstAllocaCmd(DstAllocaCmd), MDstReq(std::move(Req)), MSrcPtr(SrcPtr) {
  emitInstrumentationDataProxy();
}

void UnMapMemObject::emitInstrumentationData() {
#ifdef XPTI_ENABLE_INSTRUMENTATION
  if (!xptiCheckTraceEnabled(MStreamID))
    return;
  // Create a payload with the command name and an event using this payload to
  // emit a node_create
  MAddress = MDstAllocaCmd->getSYCLMemObj();
  makeTraceEventProlog(MAddress);

  xpti_td *TE = static_cast<xpti_td *>(MTraceEvent);
  addDeviceMetadata(TE, MQueue);
  xpti::addMetadata(TE, "memory_object", reinterpret_cast<size_t>(MAddress));
  // Since we do NOT add queue_id value to metadata, we are stashing it to TLS
  // as this data is mutable and the metadata is supposed to be invariant
  xpti::framework::stash_tuple(XPTI_QUEUE_INSTANCE_ID_KEY, getQueueID(MQueue));
  makeTraceEventEpilog();
#endif
}

bool UnMapMemObject::producesPiEvent() const {
  // TODO remove this workaround once the batching issue is addressed in Level
  // Zero adapter.
  // Consider the following scenario on Level Zero:
  // 1. Kernel A, which uses buffer A, is submitted to queue A.
  // 2. Kernel B, which uses buffer B, is submitted to queue B.
  // 3. queueA.wait().
  // 4. queueB.wait().
  // DPCPP runtime used to treat unmap/write commands for buffer A/B as host
  // dependencies (i.e. they were waited for prior to enqueueing any command
  // that's dependent on them). This allowed Level Zero adapter to detect that
  // each queue is idle on steps 1/2 and submit the command list right away.
  // This is no longer the case since we started passing these dependencies in
  // an event waitlist and Level Zero adapter attempts to batch these commands,
  // so the execution of kernel B starts only on step 4. This workaround
  // restores the old behavior in this case until this is resolved.
  return MQueue && (MQueue->getDeviceImpl().getBackend() !=
                        backend::ext_oneapi_level_zero ||
                    MEvent->getHandle() != nullptr);
}

ur_result_t UnMapMemObject::enqueueImp() {
  waitForPreparedHostEvents();
  std::vector<EventImplPtr> EventImpls = MPreparedDepsEvents;
  std::vector<ur_event_handle_t> RawEvents = getUrEvents(EventImpls);
  flushCrossQueueDeps(EventImpls, MWorkerQueue);

  ur_event_handle_t UREvent = nullptr;
  if (auto Result =
          callMemOpHelper(MemoryManager::unmap, MDstAllocaCmd->getSYCLMemObj(),
                          MDstAllocaCmd->getMemAllocation(), *MQueue, *MSrcPtr,
                          std::move(RawEvents), UREvent);
      Result != UR_RESULT_SUCCESS)
    return Result;

  MEvent->setHandle(UREvent);

  return UR_RESULT_SUCCESS;
}

void UnMapMemObject::printDot(std::ostream &Stream) const {
  Stream << "\"" << this << "\" [style=filled, fillcolor=\"#EBC40F\", label=\"";

  Stream << "ID = " << this << " ; ";
  Stream << "UNMAP ON " << queueDeviceToString(MQueue.get()) << "\\n";

  Stream << "\"];" << std::endl;

  for (const auto &Dep : MDeps) {
    Stream << "  \"" << this << "\" -> \"" << Dep.MDepCommand << "\""
           << " [ label = \"Access mode: "
           << accessModeToString(Dep.MDepRequirement->MAccessMode) << "\\n"
           << "MemObj: " << Dep.MDepRequirement->MSYCLMemObj << " \" ]"
           << std::endl;
  }
}

MemCpyCommand::MemCpyCommand(Requirement SrcReq,
                             AllocaCommandBase *SrcAllocaCmd,
                             Requirement DstReq,
                             AllocaCommandBase *DstAllocaCmd,
                             QueueImplPtr SrcQueue, QueueImplPtr DstQueue)
    : Command(CommandType::COPY_MEMORY, std::move(DstQueue)),
      MSrcQueue(SrcQueue), MSrcReq(std::move(SrcReq)),
      MSrcAllocaCmd(SrcAllocaCmd), MDstReq(std::move(DstReq)),
      MDstAllocaCmd(DstAllocaCmd) {
  if (MSrcQueue) {
    MEvent->setContextImpl(MSrcQueue->getContextImplPtr());
  }

  MWorkerQueue = !MQueue ? MSrcQueue : MQueue;
  MEvent->setWorkerQueue(MWorkerQueue);

  emitInstrumentationDataProxy();
}

void MemCpyCommand::emitInstrumentationData() {
#ifdef XPTI_ENABLE_INSTRUMENTATION
  if (!xptiCheckTraceEnabled(MStreamID))
    return;
  // Create a payload with the command name and an event using this payload to
  // emit a node_create
  MAddress = MSrcAllocaCmd->getSYCLMemObj();
  makeTraceEventProlog(MAddress);

  xpti_td *CmdTraceEvent = static_cast<xpti_td *>(MTraceEvent);
  addDeviceMetadata(CmdTraceEvent, MQueue);
  xpti::addMetadata(CmdTraceEvent, "memory_object",
                    reinterpret_cast<size_t>(MAddress));
  xpti::addMetadata(CmdTraceEvent, "copy_from",
                    MSrcQueue ? deviceToID(MSrcQueue->get_device()) : 0);
  xpti::addMetadata(CmdTraceEvent, "copy_to",
                    MQueue ? deviceToID(MQueue->get_device()) : 0);
  // Since we do NOT add queue_id value to metadata, we are stashing it to TLS
  // as this data is mutable and the metadata is supposed to be invariant
  xpti::framework::stash_tuple(XPTI_QUEUE_INSTANCE_ID_KEY, getQueueID(MQueue));
  makeTraceEventEpilog();
#endif
}

ContextImplPtr MemCpyCommand::getWorkerContext() const {
  if (!MWorkerQueue)
    return nullptr;
  return MWorkerQueue->getContextImplPtr();
}

bool MemCpyCommand::producesPiEvent() const {
  // TODO remove this workaround once the batching issue is addressed in Level
  // Zero adapter.
  // Consider the following scenario on Level Zero:
  // 1. Kernel A, which uses buffer A, is submitted to queue A.
  // 2. Kernel B, which uses buffer B, is submitted to queue B.
  // 3. queueA.wait().
  // 4. queueB.wait().
  // DPCPP runtime used to treat unmap/write commands for buffer A/B as host
  // dependencies (i.e. they were waited for prior to enqueueing any command
  // that's dependent on them). This allowed Level Zero adapter to detect that
  // each queue is idle on steps 1/2 and submit the command list right away.
  // This is no longer the case since we started passing these dependencies in
  // an event waitlist and Level Zero adapter attempts to batch these commands,
  // so the execution of kernel B starts only on step 4. This workaround
  // restores the old behavior in this case until this is resolved.
  return !MQueue ||
         MQueue->getDeviceImpl().getBackend() !=
             backend::ext_oneapi_level_zero ||
         MEvent->getHandle() != nullptr;
}

ur_result_t MemCpyCommand::enqueueImp() {
  waitForPreparedHostEvents();
  std::vector<EventImplPtr> EventImpls = MPreparedDepsEvents;

  ur_event_handle_t UREvent = nullptr;

  auto RawEvents = getUrEvents(EventImpls);
  flushCrossQueueDeps(EventImpls, MWorkerQueue);

  if (auto Result = callMemOpHelper(
          MemoryManager::copy, MSrcAllocaCmd->getSYCLMemObj(),
          MSrcAllocaCmd->getMemAllocation(), MSrcQueue.get(), MSrcReq.MDims,
          MSrcReq.MMemoryRange, MSrcReq.MAccessRange, MSrcReq.MOffset,
          MSrcReq.MElemSize, MDstAllocaCmd->getMemAllocation(), MQueue.get(),
          MDstReq.MDims, MDstReq.MMemoryRange, MDstReq.MAccessRange,
          MDstReq.MOffset, MDstReq.MElemSize, std::move(RawEvents), UREvent);
      Result != UR_RESULT_SUCCESS)
    return Result;

  MEvent->setHandle(UREvent);
  return UR_RESULT_SUCCESS;
}

void MemCpyCommand::printDot(std::ostream &Stream) const {
  Stream << "\"" << this << "\" [style=filled, fillcolor=\"#C7EB15\" label=\"";

  Stream << "ID = " << this << " ; ";
  Stream << "MEMCPY ON " << queueDeviceToString(MQueue.get()) << "\\n";
  Stream << "From: " << MSrcAllocaCmd << " is host: " << !MSrcQueue << "\\n";
  Stream << "To: " << MDstAllocaCmd << " is host: " << !MQueue << "\\n";

  Stream << "\"];" << std::endl;

  for (const auto &Dep : MDeps) {
    Stream << "  \"" << this << "\" -> \"" << Dep.MDepCommand << "\""
           << " [ label = \"Access mode: "
           << accessModeToString(Dep.MDepRequirement->MAccessMode) << "\\n"
           << "MemObj: " << Dep.MDepRequirement->MSYCLMemObj << " \" ]"
           << std::endl;
  }
}

AllocaCommandBase *ExecCGCommand::getAllocaForReq(Requirement *Req) {
  for (const DepDesc &Dep : MDeps) {
    if (Dep.MDepRequirement == Req)
      return Dep.MAllocaCmd;
  }
  // Default constructed accessors do not add dependencies, but they can be
  // passed to commands. Simply return nullptr, since they are empty and don't
  // really require any memory.
  return nullptr;
}

std::vector<std::shared_ptr<const void>>
ExecCGCommand::getAuxiliaryResources() const {
  if (MCommandGroup->getType() == CGType::Kernel)
    return ((CGExecKernel *)MCommandGroup.get())->getAuxiliaryResources();
  return {};
}

void ExecCGCommand::clearAuxiliaryResources() {
  if (MCommandGroup->getType() == CGType::Kernel)
    ((CGExecKernel *)MCommandGroup.get())->clearAuxiliaryResources();
}

ur_result_t UpdateHostRequirementCommand::enqueueImp() {
  waitForPreparedHostEvents();
  std::vector<EventImplPtr> EventImpls = MPreparedDepsEvents;
  ur_event_handle_t UREvent = nullptr;
  Command::waitForEvents(MQueue, EventImpls, UREvent);
  MEvent->setHandle(UREvent);

  assert(MSrcAllocaCmd && "Expected valid alloca command");
  assert(MSrcAllocaCmd->getMemAllocation() && "Expected valid source pointer");
  assert(MDstPtr && "Expected valid target pointer");
  *MDstPtr = MSrcAllocaCmd->getMemAllocation();

  return UR_RESULT_SUCCESS;
}

void UpdateHostRequirementCommand::printDot(std::ostream &Stream) const {
  Stream << "\"" << this << "\" [style=filled, fillcolor=\"#f1337f\", label=\"";

  Stream << "ID = " << this << "\\n";
  Stream << "UPDATE REQ ON " << queueDeviceToString(MQueue.get()) << "\\n";
  bool IsReqOnBuffer =
      MDstReq.MSYCLMemObj->getType() == SYCLMemObjI::MemObjType::Buffer;
  Stream << "TYPE: " << (IsReqOnBuffer ? "Buffer" : "Image") << "\\n";
  if (IsReqOnBuffer)
    Stream << "Is sub buffer: " << std::boolalpha << MDstReq.MIsSubBuffer
           << "\\n";

  Stream << "\"];" << std::endl;

  for (const auto &Dep : MDeps) {
    Stream << "  \"" << this << "\" -> \"" << Dep.MDepCommand << "\""
           << " [ label = \"Access mode: "
           << accessModeToString(Dep.MDepRequirement->MAccessMode) << "\\n"
           << "MemObj: " << Dep.MAllocaCmd->getSYCLMemObj() << " \" ]"
           << std::endl;
  }
}

MemCpyCommandHost::MemCpyCommandHost(Requirement SrcReq,
                                     AllocaCommandBase *SrcAllocaCmd,
                                     Requirement DstReq, void **DstPtr,
                                     QueueImplPtr SrcQueue,
                                     QueueImplPtr DstQueue)
    : Command(CommandType::COPY_MEMORY, std::move(DstQueue)),
      MSrcQueue(SrcQueue), MSrcReq(std::move(SrcReq)),
      MSrcAllocaCmd(SrcAllocaCmd), MDstReq(std::move(DstReq)), MDstPtr(DstPtr) {
  if (MSrcQueue) {
    MEvent->setContextImpl(MSrcQueue->getContextImplPtr());
  }

  MWorkerQueue = !MQueue ? MSrcQueue : MQueue;
  MEvent->setWorkerQueue(MWorkerQueue);

  emitInstrumentationDataProxy();
}

void MemCpyCommandHost::emitInstrumentationData() {
#ifdef XPTI_ENABLE_INSTRUMENTATION
  if (!xptiCheckTraceEnabled(MStreamID))
    return;
  // Create a payload with the command name and an event using this payload to
  // emit a node_create
  MAddress = MSrcAllocaCmd->getSYCLMemObj();
  makeTraceEventProlog(MAddress);

  xpti_td *CmdTraceEvent = static_cast<xpti_td *>(MTraceEvent);
  addDeviceMetadata(CmdTraceEvent, MQueue);
  xpti::addMetadata(CmdTraceEvent, "memory_object",
                    reinterpret_cast<size_t>(MAddress));
  xpti::addMetadata(CmdTraceEvent, "copy_from",
                    MSrcQueue ? deviceToID(MSrcQueue->get_device()) : 0);
  xpti::addMetadata(CmdTraceEvent, "copy_to",
                    MQueue ? deviceToID(MQueue->get_device()) : 0);
  // Since we do NOT add queue_id value to metadata, we are stashing it to TLS
  // as this data is mutable and the metadata is supposed to be invariant
  xpti::framework::stash_tuple(XPTI_QUEUE_INSTANCE_ID_KEY, getQueueID(MQueue));
  makeTraceEventEpilog();
#endif
}

ContextImplPtr MemCpyCommandHost::getWorkerContext() const {
  if (!MWorkerQueue)
    return nullptr;
  return MWorkerQueue->getContextImplPtr();
}

ur_result_t MemCpyCommandHost::enqueueImp() {
  const QueueImplPtr &Queue = MWorkerQueue;
  waitForPreparedHostEvents();
  std::vector<EventImplPtr> EventImpls = MPreparedDepsEvents;
  std::vector<ur_event_handle_t> RawEvents = getUrEvents(EventImpls);

  ur_event_handle_t UREvent = nullptr;
  // Omit copying if mode is discard one.
  // TODO: Handle this at the graph building time by, for example, creating
  // empty node instead of memcpy.
  if (MDstReq.MAccessMode == access::mode::discard_read_write ||
      MDstReq.MAccessMode == access::mode::discard_write) {
    Command::waitForEvents(Queue, EventImpls, UREvent);

    return UR_RESULT_SUCCESS;
  }

  flushCrossQueueDeps(EventImpls, MWorkerQueue);

  if (auto Result = callMemOpHelper(
          MemoryManager::copy, MSrcAllocaCmd->getSYCLMemObj(),
          MSrcAllocaCmd->getMemAllocation(), MSrcQueue.get(), MSrcReq.MDims,
          MSrcReq.MMemoryRange, MSrcReq.MAccessRange, MSrcReq.MOffset,
          MSrcReq.MElemSize, *MDstPtr, MQueue.get(), MDstReq.MDims,
          MDstReq.MMemoryRange, MDstReq.MAccessRange, MDstReq.MOffset,
          MDstReq.MElemSize, std::move(RawEvents), UREvent);
      Result != UR_RESULT_SUCCESS)
    return Result;

  MEvent->setHandle(UREvent);
  return UR_RESULT_SUCCESS;
}

EmptyCommand::EmptyCommand() : Command(CommandType::EMPTY_TASK, nullptr) {
  emitInstrumentationDataProxy();
}

ur_result_t EmptyCommand::enqueueImp() {
  waitForPreparedHostEvents();
  ur_event_handle_t UREvent = nullptr;
  waitForEvents(MQueue, MPreparedDepsEvents, UREvent);
  MEvent->setHandle(UREvent);
  return UR_RESULT_SUCCESS;
}

void EmptyCommand::addRequirement(Command *DepCmd, AllocaCommandBase *AllocaCmd,
                                  const Requirement *Req) {
  const Requirement &ReqRef = *Req;
  MRequirements.emplace_back(ReqRef);
  const Requirement *const StoredReq = &MRequirements.back();

  // EmptyCommand is always host one, so we believe that result of addDep is
  // nil
  std::vector<Command *> ToCleanUp;
  Command *Cmd = addDep(DepDesc{DepCmd, StoredReq, AllocaCmd}, ToCleanUp);
  assert(Cmd == nullptr && "Conection command should be null for EmptyCommand");
  assert(ToCleanUp.empty() && "addDep should add a command for cleanup only if "
                              "there's a connection command");
  (void)Cmd;
}

void EmptyCommand::emitInstrumentationData() {
#ifdef XPTI_ENABLE_INSTRUMENTATION
  if (!xptiCheckTraceEnabled(MStreamID))
    return;
  // Create a payload with the command name and an event using this payload to
  // emit a node_create
  if (MRequirements.empty())
    return;

  Requirement &Req = *MRequirements.begin();

  MAddress = Req.MSYCLMemObj;
  makeTraceEventProlog(MAddress);

  xpti_td *CmdTraceEvent = static_cast<xpti_td *>(MTraceEvent);
  addDeviceMetadata(CmdTraceEvent, MQueue);
  xpti::addMetadata(CmdTraceEvent, "memory_object",
                    reinterpret_cast<size_t>(MAddress));
  // Since we do NOT add queue_id value to metadata, we are stashing it to TLS
  // as this data is mutable and the metadata is supposed to be invariant
  xpti::framework::stash_tuple(XPTI_QUEUE_INSTANCE_ID_KEY, getQueueID(MQueue));
  makeTraceEventEpilog();
#endif
}

void EmptyCommand::printDot(std::ostream &Stream) const {
  Stream << "\"" << this << "\" [style=filled, fillcolor=\"#8d8f29\", label=\"";

  Stream << "ID = " << this << "\\n";
  Stream << "EMPTY NODE"
         << "\\n";

  Stream << "\"];" << std::endl;

  for (const auto &Dep : MDeps) {
    Stream << "  \"" << this << "\" -> \"" << Dep.MDepCommand << "\""
           << " [ label = \"Access mode: "
           << accessModeToString(Dep.MDepRequirement->MAccessMode) << "\\n"
           << "MemObj: " << Dep.MDepRequirement->MSYCLMemObj << " \" ]"
           << std::endl;
  }
}

bool EmptyCommand::producesPiEvent() const { return false; }

void MemCpyCommandHost::printDot(std::ostream &Stream) const {
  Stream << "\"" << this << "\" [style=filled, fillcolor=\"#B6A2EB\", label=\"";

  Stream << "ID = " << this << "\\n";
  Stream << "MEMCPY HOST ON " << queueDeviceToString(MQueue.get()) << "\\n";

  Stream << "\"];" << std::endl;

  for (const auto &Dep : MDeps) {
    Stream << "  \"" << this << "\" -> \"" << Dep.MDepCommand << "\""
           << " [ label = \"Access mode: "
           << accessModeToString(Dep.MDepRequirement->MAccessMode) << "\\n"
           << "MemObj: " << Dep.MDepRequirement->MSYCLMemObj << " \" ]"
           << std::endl;
  }
}

UpdateHostRequirementCommand::UpdateHostRequirementCommand(
    QueueImplPtr Queue, Requirement Req, AllocaCommandBase *SrcAllocaCmd,
    void **DstPtr)
    : Command(CommandType::UPDATE_REQUIREMENT, std::move(Queue)),
      MSrcAllocaCmd(SrcAllocaCmd), MDstReq(std::move(Req)), MDstPtr(DstPtr) {

  emitInstrumentationDataProxy();
}

void UpdateHostRequirementCommand::emitInstrumentationData() {
#ifdef XPTI_ENABLE_INSTRUMENTATION
  if (!xptiCheckTraceEnabled(MStreamID))
    return;
  // Create a payload with the command name and an event using this payload to
  // emit a node_create
  MAddress = MSrcAllocaCmd->getSYCLMemObj();
  makeTraceEventProlog(MAddress);

  xpti_td *CmdTraceEvent = static_cast<xpti_td *>(MTraceEvent);
  addDeviceMetadata(CmdTraceEvent, MQueue);
  xpti::addMetadata(CmdTraceEvent, "memory_object",
                    reinterpret_cast<size_t>(MAddress));
  // Since we do NOT add queue_id value to metadata, we are stashing it to TLS
  // as this data is mutable and the metadata is supposed to be invariant
  xpti::framework::stash_tuple(XPTI_QUEUE_INSTANCE_ID_KEY, getQueueID(MQueue));
  makeTraceEventEpilog();
#endif
}

static std::string_view cgTypeToString(detail::CGType Type) {
  switch (Type) {
  case detail::CGType::Kernel:
    return "Kernel";
    break;
  case detail::CGType::UpdateHost:
    return "update_host";
    break;
  case detail::CGType::Fill:
    return "fill";
    break;
  case detail::CGType::CopyAccToAcc:
    return "copy acc to acc";
    break;
  case detail::CGType::CopyAccToPtr:
    return "copy acc to ptr";
    break;
  case detail::CGType::CopyPtrToAcc:
    return "copy ptr to acc";
    break;
  case detail::CGType::Barrier:
    return "barrier";
  case detail::CGType::BarrierWaitlist:
    return "barrier waitlist";
  case detail::CGType::CopyUSM:
    return "copy usm";
    break;
  case detail::CGType::FillUSM:
    return "fill usm";
    break;
  case detail::CGType::PrefetchUSM:
    return "prefetch usm";
    break;
  case detail::CGType::CodeplayHostTask:
    return "host task";
    break;
  case detail::CGType::Copy2DUSM:
    return "copy 2d usm";
    break;
  case detail::CGType::Fill2DUSM:
    return "fill 2d usm";
    break;
  case detail::CGType::AdviseUSM:
    return "advise usm";
  case detail::CGType::Memset2DUSM:
    return "memset 2d usm";
    break;
  case detail::CGType::CopyToDeviceGlobal:
    return "copy to device_global";
    break;
  case detail::CGType::CopyFromDeviceGlobal:
    return "copy from device_global";
    break;
  case detail::CGType::ReadWriteHostPipe:
    return "read_write host pipe";
  case detail::CGType::ExecCommandBuffer:
    return "exec command buffer";
  case detail::CGType::CopyImage:
    return "copy image";
  case detail::CGType::SemaphoreWait:
    return "semaphore wait";
  case detail::CGType::SemaphoreSignal:
    return "semaphore signal";
  default:
    return "unknown";
    break;
  }
}

ExecCGCommand::ExecCGCommand(
    std::unique_ptr<detail::CG> CommandGroup, QueueImplPtr Queue,
    bool EventNeeded, ur_exp_command_buffer_handle_t CommandBuffer,
    const std::vector<ur_exp_command_buffer_sync_point_t> &Dependencies)
    : Command(CommandType::RUN_CG, std::move(Queue), CommandBuffer,
              Dependencies),
      MEventNeeded(EventNeeded), MCommandGroup(std::move(CommandGroup)) {
  if (MCommandGroup->getType() == detail::CGType::CodeplayHostTask) {
    MEvent->setSubmittedQueue(
        static_cast<detail::CGHostTask *>(MCommandGroup.get())->MQueue);
  }
  if (MCommandGroup->getType() == detail::CGType::ProfilingTag)
    MEvent->markAsProfilingTagEvent();

  emitInstrumentationDataProxy();
}

#ifdef XPTI_ENABLE_INSTRUMENTATION
std::string instrumentationGetKernelName(
    const std::shared_ptr<detail::kernel_impl> &SyclKernel,
    const std::string_view FunctionName, const std::string_view SyclKernelName,
    void *&Address, std::optional<bool> &FromSource) {
  std::string KernelName;
  if (SyclKernel && SyclKernel->isCreatedFromSource()) {
    FromSource = true;
    ur_kernel_handle_t KernelHandle = SyclKernel->getHandleRef();
    Address = KernelHandle;
    KernelName = FunctionName;
  } else {
    FromSource = false;
    KernelName = demangleKernelName(SyclKernelName);
  }
  return KernelName;
}

void instrumentationAddExtraKernelMetadata(
    xpti_td *&CmdTraceEvent, const NDRDescT &NDRDesc,
    const std::shared_ptr<detail::kernel_bundle_impl> &KernelBundleImplPtr,
    KernelNameStrRefT KernelName,
    KernelNameBasedCacheT *KernelNameBasedCachePtr,
    const std::shared_ptr<detail::kernel_impl> &SyclKernel,
    const QueueImplPtr &Queue,
    std::vector<ArgDesc> &CGArgs) // CGArgs are not const since they could be
                                  // sorted in this function
{
  std::vector<ArgDesc> Args;

  auto FilterArgs = [&Args](detail::ArgDesc &Arg, int NextTrueIndex) {
    Args.push_back({Arg.MType, Arg.MPtr, Arg.MSize, NextTrueIndex});
  };
  ur_kernel_handle_t Kernel = nullptr;
  std::mutex *KernelMutex = nullptr;
  const KernelArgMask *EliminatedArgMask = nullptr;

  if (nullptr != SyclKernel) {
    if (!SyclKernel->isCreatedFromSource())
      EliminatedArgMask = SyclKernel->getKernelArgMask();
  } else if (auto SyclKernelImpl =
                 KernelBundleImplPtr ? KernelBundleImplPtr->tryGetKernel(
                                           KernelName, KernelBundleImplPtr)
                                     : std::shared_ptr<kernel_impl>{nullptr}) {
    EliminatedArgMask = SyclKernelImpl->getKernelArgMask();
  } else if (Queue) {
    // NOTE: Queue can be null when kernel is directly enqueued to a command
    // buffer
    //       by graph API, when a modifiable graph is finalized.
    ur_program_handle_t Program = nullptr;
    std::tie(Kernel, KernelMutex, EliminatedArgMask, Program) =
        detail::ProgramManager::getInstance().getOrCreateKernel(
            Queue->getContextImplPtr(), Queue->getDeviceImpl(), KernelName,
            KernelNameBasedCachePtr);
  }

  applyFuncOnFilteredArgs(EliminatedArgMask, CGArgs, FilterArgs);

  xpti::offload_kernel_enqueue_data_t KernelData{
      {NDRDesc.GlobalSize[0], NDRDesc.GlobalSize[1], NDRDesc.GlobalSize[2]},
      {NDRDesc.LocalSize[0], NDRDesc.LocalSize[1], NDRDesc.LocalSize[2]},
      {NDRDesc.GlobalOffset[0], NDRDesc.GlobalOffset[1],
       NDRDesc.GlobalOffset[2]},
      Args.size()};
  xpti::addMetadata(CmdTraceEvent, "enqueue_kernel_data", KernelData);
  for (size_t i = 0; i < Args.size(); i++) {
    std::string Prefix("arg");
    xpti::offload_kernel_arg_data_t arg{(int)Args[i].MType, Args[i].MPtr,
                                        Args[i].MSize, Args[i].MIndex};
    xpti::addMetadata(CmdTraceEvent, Prefix + std::to_string(i), arg);
  }
}

void instrumentationFillCommonData(const std::string &KernelName,
                                   const std::string &FuncName,
                                   const std::string &FileName, uint64_t Line,
                                   uint64_t Column, const void *const Address,
                                   const QueueImplPtr &Queue,
                                   std::optional<bool> &FromSource,
                                   uint64_t &OutInstanceID,
                                   xpti_td *&OutTraceEvent) {
  //  Get source file, line number information from the CommandGroup object
  //  and create payload using name, address, and source info
  //
  //  On Windows, since the support for builtin functions is not available in
  //  MSVC, the MFileName, MLine will be set to nullptr and "0" respectively.
  //  Handle this condition explicitly here.
  bool HasSourceInfo = false;
  xpti::payload_t Payload;
  if (!FileName.empty()) {
    // File name has a valid string
    Payload =
        xpti::payload_t(FuncName.empty() ? KernelName.data() : FuncName.data(),
                        FileName.data(), Line, Column, Address);
    HasSourceInfo = true;
  } else if (Address) {
    // We have a valid function name and an address
    Payload = xpti::payload_t(KernelName.data(), Address);
  } else {
    // In any case, we will have a valid function name and we'll use that to
    // create the hash
    Payload = xpti::payload_t(KernelName.data());
  }

  uint64_t CGKernelInstanceNo;
  // Create event using the payload
  xpti_td *CmdTraceEvent =
      xptiMakeEvent("ExecCG", &Payload, xpti::trace_graph_event,
                    xpti::trace_activity_type_t::active, &CGKernelInstanceNo);
  if (CmdTraceEvent) {
    OutInstanceID = CGKernelInstanceNo;
    OutTraceEvent = CmdTraceEvent;

    addDeviceMetadata(CmdTraceEvent, Queue);
    if (!KernelName.empty()) {
      xpti::addMetadata(CmdTraceEvent, "kernel_name", KernelName);
    }
    if (FromSource.has_value()) {
      xpti::addMetadata(CmdTraceEvent, "from_source", FromSource.value());
    }
    if (HasSourceInfo) {
      xpti::addMetadata(CmdTraceEvent, "sym_function_name", KernelName);
      xpti::addMetadata(CmdTraceEvent, "sym_source_file_name", FileName);
      xpti::addMetadata(CmdTraceEvent, "sym_line_no", static_cast<int>(Line));
      xpti::addMetadata(CmdTraceEvent, "sym_column_no",
                        static_cast<int>(Column));
    }
    // We no longer set the 'queue_id' in the metadata structure as it is a
    // mutable value and multiple threads using the same queue created at the
    // same location will overwrite the metadata values creating inconsistencies
  }
}
#endif

#ifdef XPTI_ENABLE_INSTRUMENTATION
std::pair<xpti_td *, uint64_t> emitKernelInstrumentationData(
    int32_t StreamID, const std::shared_ptr<detail::kernel_impl> &SyclKernel,
    const detail::code_location &CodeLoc, bool IsTopCodeLoc,
    const std::string_view SyclKernelName,
    KernelNameBasedCacheT *KernelNameBasedCachePtr, const QueueImplPtr &Queue,
    const NDRDescT &NDRDesc,
    const std::shared_ptr<detail::kernel_bundle_impl> &KernelBundleImplPtr,
    std::vector<ArgDesc> &CGArgs) {

  auto XptiObjects = std::make_pair<xpti_td *, uint64_t>(nullptr, -1);
  constexpr uint16_t NotificationTraceType = xpti::trace_node_create;
  if (!xptiCheckTraceEnabled(StreamID))
    return XptiObjects;

  void *Address = nullptr;
  std::optional<bool> FromSource;
  std::string KernelName = instrumentationGetKernelName(
      SyclKernel, CodeLoc.functionName(), SyclKernelName, Address, FromSource);

  auto &[CmdTraceEvent, InstanceID] = XptiObjects;

  std::string FileName =
      CodeLoc.fileName() ? CodeLoc.fileName() : std::string();

  // If code location is above sycl layer, use function name from code
  // location instead of kernel name in event payload
  std::string FuncName = (!IsTopCodeLoc && CodeLoc.functionName())
                             ? CodeLoc.functionName()
                             : std::string();

  instrumentationFillCommonData(KernelName, FuncName, FileName,
                                CodeLoc.lineNumber(), CodeLoc.columnNumber(),
                                Address, Queue, FromSource, InstanceID,
                                CmdTraceEvent);

  if (CmdTraceEvent) {
    // Stash the queue_id mutable metadata in TLS
    // NOTE: Queue can be null when kernel is directly enqueued to a command
    // buffer by graph API, when a modifiable graph is finalized.
    if (Queue.get())
      xpti::framework::stash_tuple(XPTI_QUEUE_INSTANCE_ID_KEY,
                                   getQueueID(Queue));
    instrumentationAddExtraKernelMetadata(
        CmdTraceEvent, NDRDesc, KernelBundleImplPtr,
        std::string(SyclKernelName), KernelNameBasedCachePtr, SyclKernel, Queue,
        CGArgs);

    xptiNotifySubscribers(
        StreamID, NotificationTraceType, detail::GSYCLGraphEvent, CmdTraceEvent,
        InstanceID,
        static_cast<const void *>(
            commandToNodeType(Command::CommandType::RUN_CG).c_str()));
  }

  return XptiObjects;
}
#endif

void ExecCGCommand::emitInstrumentationData() {
#ifdef XPTI_ENABLE_INSTRUMENTATION
  constexpr uint16_t NotificationTraceType = xpti::trace_node_create;
  if (!xptiCheckTraceEnabled(MStreamID))
    return;

  std::string KernelName;
  std::optional<bool> FromSource;
  switch (MCommandGroup->getType()) {
  case detail::CGType::Kernel: {
    auto KernelCG =
        reinterpret_cast<detail::CGExecKernel *>(MCommandGroup.get());
    KernelName = instrumentationGetKernelName(
        KernelCG->MSyclKernel, MCommandGroup->MFunctionName,
        KernelCG->getKernelName(), MAddress, FromSource);
  } break;
  default:
    KernelName = getTypeString();
    break;
  }

  // If code location is above sycl layer, use function name from code
  // location instead of kernel name in event payload
  std::string FuncName;
  if (!MCommandGroup->MIsTopCodeLoc)
    FuncName = MCommandGroup->MFunctionName;

  xpti_td *CmdTraceEvent = nullptr;
  instrumentationFillCommonData(KernelName, FuncName, MCommandGroup->MFileName,
                                MCommandGroup->MLine, MCommandGroup->MColumn,
                                MAddress, MQueue, FromSource, MInstanceID,
                                CmdTraceEvent);

  if (CmdTraceEvent) {
    xpti::framework::stash_tuple(XPTI_QUEUE_INSTANCE_ID_KEY,
                                 getQueueID(MQueue));
    MTraceEvent = static_cast<void *>(CmdTraceEvent);
    if (MCommandGroup->getType() == detail::CGType::Kernel) {
      auto KernelCG =
          reinterpret_cast<detail::CGExecKernel *>(MCommandGroup.get());
      instrumentationAddExtraKernelMetadata(
          CmdTraceEvent, KernelCG->MNDRDesc, KernelCG->getKernelBundle(),
          KernelCG->MKernelName, KernelCG->MKernelNameBasedCachePtr,
          KernelCG->MSyclKernel, MQueue, KernelCG->MArgs);
    }

    xptiNotifySubscribers(
        MStreamID, NotificationTraceType, detail::GSYCLGraphEvent,
        CmdTraceEvent, MInstanceID,
        static_cast<const void *>(commandToNodeType(MType).c_str()));
  }
#endif
}

void ExecCGCommand::printDot(std::ostream &Stream) const {
  Stream << "\"" << this << "\" [style=filled, fillcolor=\"#AFFF82\", label=\"";

  Stream << "ID = " << this << "\\n";
  Stream << "EXEC CG ON " << queueDeviceToString(MQueue.get()) << "\\n";

  switch (MCommandGroup->getType()) {
  case detail::CGType::Kernel: {
    auto KernelCG =
        reinterpret_cast<detail::CGExecKernel *>(MCommandGroup.get());
    Stream << "Kernel name: ";
    if (KernelCG->MSyclKernel && KernelCG->MSyclKernel->isCreatedFromSource())
      Stream << "created from source";
    else
      Stream << demangleKernelName(KernelCG->getKernelName());
    Stream << "\\n";
    break;
  }
  default:
    Stream << "CG type: " << getTypeString() << "\\n";
    break;
  }

  Stream << "\"];" << std::endl;

  for (const auto &Dep : MDeps) {
    Stream << "  \"" << this << "\" -> \"" << Dep.MDepCommand << "\""
           << " [ label = \"Access mode: "
           << accessModeToString(Dep.MDepRequirement->MAccessMode) << "\\n"
           << "MemObj: " << Dep.MDepRequirement->MSYCLMemObj << " \" ]"
           << std::endl;
  }
}

std::string_view ExecCGCommand::getTypeString() const {
  return cgTypeToString(MCommandGroup->getType());
}

// SYCL has a parallel_for_work_group variant where the only NDRange
// characteristics set by a user is the number of work groups. This does not
// map to the OpenCL clEnqueueNDRangeAPI, which requires global work size to
// be set as well. This function determines local work size based on the
// device characteristics and the number of work groups requested by the user,
// then calculates the global work size. SYCL specification (from 4.8.5.3):
// The member function handler::parallel_for_work_group is parameterized by
// the number of work - groups, such that the size of each group is chosen by
// the runtime, or by the number of work - groups and number of work - items
// for users who need more control.
static void adjustNDRangePerKernel(NDRDescT &NDR, ur_kernel_handle_t Kernel,
                                   const device_impl &DeviceImpl) {
  if (NDR.GlobalSize[0] != 0)
    return; // GlobalSize is set - no need to adjust
  // check the prerequisites:
  assert(NDR.LocalSize[0] == 0);
  // TODO might be good to cache this info together with the kernel info to
  // avoid get_kernel_work_group_info on every kernel run
  range<3> WGSize = get_kernel_device_specific_info<
      sycl::info::kernel_device_specific::compile_work_group_size>(
      Kernel, DeviceImpl.getHandleRef(), DeviceImpl.getAdapter());

  if (WGSize[0] == 0) {
    WGSize = {1, 1, 1};
  }
  NDR = sycl::detail::NDRDescT{nd_range<3>(NDR.NumWorkGroups * WGSize, WGSize),
                               static_cast<int>(NDR.Dims)};
}

// We have the following mapping between dimensions with SPIR-V builtins:
// 1D: id[0] -> x
// 2D: id[0] -> y, id[1] -> x
// 3D: id[0] -> z, id[1] -> y, id[2] -> x
// So in order to ensure the correctness we update all the kernel
// parameters accordingly.
// Initially we keep the order of NDRDescT as it provided by the user, this
// simplifies overall handling and do the reverse only when
// the kernel is enqueued.
void ReverseRangeDimensionsForKernel(NDRDescT &NDR) {
  if (NDR.Dims > 1) {
    std::swap(NDR.GlobalSize[0], NDR.GlobalSize[NDR.Dims - 1]);
    std::swap(NDR.LocalSize[0], NDR.LocalSize[NDR.Dims - 1]);
    std::swap(NDR.GlobalOffset[0], NDR.GlobalOffset[NDR.Dims - 1]);
  }
}

ur_mem_flags_t AccessModeToUr(access::mode AccessorMode) {
  switch (AccessorMode) {
  case access::mode::read:
    return UR_MEM_FLAG_READ_ONLY;
  case access::mode::write:
  case access::mode::discard_write:
    return UR_MEM_FLAG_WRITE_ONLY;
  default:
    return UR_MEM_FLAG_READ_WRITE;
  }
}

void SetArgBasedOnType(
    const AdapterPtr &Adapter, ur_kernel_handle_t Kernel,
    const std::shared_ptr<device_image_impl> &DeviceImageImpl,
    const std::function<void *(Requirement *Req)> &getMemAllocationFunc,
    const ContextImplPtr &ContextImpl, detail::ArgDesc &Arg,
    size_t NextTrueIndex) {
  switch (Arg.MType) {
  case kernel_param_kind_t::kind_dynamic_work_group_memory:
    break;
  case kernel_param_kind_t::kind_work_group_memory:
    break;
  case kernel_param_kind_t::kind_stream:
    break;
  case kernel_param_kind_t::kind_dynamic_accessor:
  case kernel_param_kind_t::kind_accessor: {
    Requirement *Req = (Requirement *)(Arg.MPtr);

    // getMemAllocationFunc is nullptr when there are no requirements. However,
    // we may pass default constructed accessors to a command, which don't add
    // requirements. In such case, getMemAllocationFunc is nullptr, but it's a
    // valid case, so we need to properly handle it.
    ur_mem_handle_t MemArg =
        getMemAllocationFunc
            ? reinterpret_cast<ur_mem_handle_t>(getMemAllocationFunc(Req))
            : nullptr;
    ur_kernel_arg_mem_obj_properties_t MemObjData{};
    MemObjData.stype = UR_STRUCTURE_TYPE_KERNEL_ARG_MEM_OBJ_PROPERTIES;
    MemObjData.memoryAccess = AccessModeToUr(Req->MAccessMode);
    Adapter->call<UrApiKind::urKernelSetArgMemObj>(Kernel, NextTrueIndex,
                                                   &MemObjData, MemArg);
    break;
  }
  case kernel_param_kind_t::kind_std_layout: {
    if (Arg.MPtr) {
      Adapter->call<UrApiKind::urKernelSetArgValue>(
          Kernel, NextTrueIndex, Arg.MSize, nullptr, Arg.MPtr);
    } else {
      Adapter->call<UrApiKind::urKernelSetArgLocal>(Kernel, NextTrueIndex,
                                                    Arg.MSize, nullptr);
    }

    break;
  }
  case kernel_param_kind_t::kind_sampler: {
    sampler *SamplerPtr = (sampler *)Arg.MPtr;
    ur_sampler_handle_t Sampler =
        (ur_sampler_handle_t)detail::getSyclObjImpl(*SamplerPtr)
            ->getOrCreateSampler(ContextImpl);
    Adapter->call<UrApiKind::urKernelSetArgSampler>(Kernel, NextTrueIndex,
                                                    nullptr, Sampler);
    break;
  }
  case kernel_param_kind_t::kind_pointer: {
    // We need to de-rerence this to get the actual USM allocation - that's the
    // pointer UR is expecting.
    const void *Ptr = *static_cast<const void *const *>(Arg.MPtr);
    Adapter->call<UrApiKind::urKernelSetArgPointer>(Kernel, NextTrueIndex,
                                                    nullptr, Ptr);
    break;
  }
  case kernel_param_kind_t::kind_specialization_constants_buffer: {
    assert(DeviceImageImpl != nullptr);
    ur_mem_handle_t SpecConstsBuffer =
        DeviceImageImpl->get_spec_const_buffer_ref();

    ur_kernel_arg_mem_obj_properties_t MemObjProps{};
    MemObjProps.pNext = nullptr;
    MemObjProps.stype = UR_STRUCTURE_TYPE_KERNEL_ARG_MEM_OBJ_PROPERTIES;
    MemObjProps.memoryAccess = UR_MEM_FLAG_READ_ONLY;
    Adapter->call<UrApiKind::urKernelSetArgMemObj>(
        Kernel, NextTrueIndex, &MemObjProps, SpecConstsBuffer);
    break;
  }
  case kernel_param_kind_t::kind_invalid:
    throw sycl::exception(sycl::make_error_code(sycl::errc::runtime),
                          "Invalid kernel param kind " +
                              codeToString(UR_RESULT_ERROR_INVALID_VALUE));
    break;
  }
}

static ur_result_t SetKernelParamsAndLaunch(
    queue_impl &Queue, std::vector<ArgDesc> &Args,
    const std::shared_ptr<device_image_impl> &DeviceImageImpl,
    ur_kernel_handle_t Kernel, NDRDescT &NDRDesc,
    std::vector<ur_event_handle_t> &RawEvents, detail::event_impl *OutEventImpl,
    const KernelArgMask *EliminatedArgMask,
    const std::function<void *(Requirement *Req)> &getMemAllocationFunc,
    bool IsCooperative, bool KernelUsesClusterLaunch,
    uint32_t WorkGroupMemorySize, const RTDeviceBinaryImage *BinImage,
    KernelNameStrRefT KernelName, void *KernelFuncPtr = nullptr,
    int KernelNumArgs = 0,
    detail::kernel_param_desc_t (*KernelParamDescGetter)(int) = nullptr,
    bool KernelHasSpecialCaptures = true) {
  const AdapterPtr &Adapter = Queue.getAdapter();

  if (SYCLConfig<SYCL_JIT_AMDGCN_PTX_KERNELS>::get()) {
    std::vector<unsigned char> Empty;
    Kernel = Scheduler::getInstance().completeSpecConstMaterialization(
        Queue, BinImage, KernelName,
        DeviceImageImpl.get() ? DeviceImageImpl->get_spec_const_blob_ref()
                              : Empty);
  }

  if (KernelFuncPtr && !KernelHasSpecialCaptures) {
    auto setFunc = [&Adapter, Kernel,
                    KernelFuncPtr](const detail::kernel_param_desc_t &ParamDesc,
                                   size_t NextTrueIndex) {
      const void *ArgPtr = (const char *)KernelFuncPtr + ParamDesc.offset;
      switch (ParamDesc.kind) {
      case kernel_param_kind_t::kind_std_layout: {
        int Size = ParamDesc.info;
        Adapter->call<UrApiKind::urKernelSetArgValue>(Kernel, NextTrueIndex,
                                                      Size, nullptr, ArgPtr);
        break;
      }
      case kernel_param_kind_t::kind_pointer: {
        const void *Ptr = *static_cast<const void *const *>(ArgPtr);
        Adapter->call<UrApiKind::urKernelSetArgPointer>(Kernel, NextTrueIndex,
                                                        nullptr, Ptr);
        break;
      }
      default:
        throw std::runtime_error("Direct kernel argument copy failed.");
      }
    };
    applyFuncOnFilteredArgs(EliminatedArgMask, KernelNumArgs,
                            KernelParamDescGetter, setFunc);
  } else {
    auto setFunc = [&Adapter, Kernel, &DeviceImageImpl, &getMemAllocationFunc,
                    &Queue](detail::ArgDesc &Arg, size_t NextTrueIndex) {
      SetArgBasedOnType(Adapter, Kernel, DeviceImageImpl, getMemAllocationFunc,
                        Queue.getContextImplPtr(), Arg, NextTrueIndex);
    };
    applyFuncOnFilteredArgs(EliminatedArgMask, Args, setFunc);
  }

  std::optional<int> ImplicitLocalArg =
      ProgramManager::getInstance().kernelImplicitLocalArgPos(KernelName);
  // Set the implicit local memory buffer to support
  // get_work_group_scratch_memory. This is for backend not supporting
  // CUDA-style local memory setting. Note that we may have -1 as a position,
  // this indicates the buffer is actually unused and was elided.
  if (ImplicitLocalArg.has_value() && ImplicitLocalArg.value() != -1) {
    Adapter->call<UrApiKind::urKernelSetArgLocal>(
        Kernel, ImplicitLocalArg.value(), WorkGroupMemorySize, nullptr);
  }

  adjustNDRangePerKernel(NDRDesc, Kernel, Queue.getDeviceImpl());

  // Remember this information before the range dimensions are reversed
  const bool HasLocalSize = (NDRDesc.LocalSize[0] != 0);

  ReverseRangeDimensionsForKernel(NDRDesc);

  size_t RequiredWGSize[3] = {0, 0, 0};
  size_t *LocalSize = nullptr;

  if (HasLocalSize)
    LocalSize = &NDRDesc.LocalSize[0];
  else {
    Adapter->call<UrApiKind::urKernelGetGroupInfo>(
        Kernel, Queue.getDeviceImpl().getHandleRef(),
        UR_KERNEL_GROUP_INFO_COMPILE_WORK_GROUP_SIZE, sizeof(RequiredWGSize),
        RequiredWGSize,
        /* pPropSizeRet = */ nullptr);

    const bool EnforcedLocalSize =
        (RequiredWGSize[0] != 0 || RequiredWGSize[1] != 0 ||
         RequiredWGSize[2] != 0);
    if (EnforcedLocalSize)
      LocalSize = RequiredWGSize;
  }

  const bool HasOffset = NDRDesc.GlobalOffset[0] != 0 ||
                         NDRDesc.GlobalOffset[1] != 0 ||
                         NDRDesc.GlobalOffset[2] != 0;

  std::vector<ur_exp_launch_property_t> property_list;
  if (KernelUsesClusterLaunch) {
    ur_exp_launch_property_value_t launch_property_value_cluster_range;
    launch_property_value_cluster_range.clusterDim[0] =
        NDRDesc.ClusterDimensions[0];
    launch_property_value_cluster_range.clusterDim[1] =
        NDRDesc.ClusterDimensions[1];
    launch_property_value_cluster_range.clusterDim[2] =
        NDRDesc.ClusterDimensions[2];

    property_list.push_back({UR_EXP_LAUNCH_PROPERTY_ID_CLUSTER_DIMENSION,
                             launch_property_value_cluster_range});

    if (IsCooperative) {
      ur_exp_launch_property_value_t launch_property_value_cooperative;
      launch_property_value_cooperative.cooperative = 1;
      property_list.push_back({UR_EXP_LAUNCH_PROPERTY_ID_COOPERATIVE,
                               launch_property_value_cooperative});
    }
  }
  // If there is no implicit arg, let the driver handle it via a property
  if (WorkGroupMemorySize && !ImplicitLocalArg.has_value()) {
    property_list.push_back(
        {UR_EXP_LAUNCH_PROPERTY_ID_WORK_GROUP_MEMORY, {{WorkGroupMemorySize}}});
  }
  if (!property_list.empty()) {
    ur_event_handle_t UREvent = nullptr;
    ur_result_t Error =
        Adapter->call_nocheck<UrApiKind::urEnqueueKernelLaunchCustomExp>(
<<<<<<< HEAD
            Queue.getHandleRef(), Kernel, NDRDesc.Dims,
            &NDRDesc.GlobalOffset[0], &NDRDesc.GlobalSize[0], LocalSize,
            property_list.size(), property_list.data(), RawEvents.size(),
=======
            Queue->getHandleRef(), Kernel, NDRDesc.Dims,
            HasOffset ? &NDRDesc.GlobalOffset[0] : nullptr,
            &NDRDesc.GlobalSize[0], LocalSize, property_list.size(),
            property_list.data(), RawEvents.size(),
>>>>>>> d33426f9
            RawEvents.empty() ? nullptr : &RawEvents[0],
            OutEventImpl ? &UREvent : nullptr);
    if ((Error == UR_RESULT_SUCCESS) && OutEventImpl) {
      OutEventImpl->setHandle(UREvent);
    }
    return Error;
  }
  ur_event_handle_t UREvent = nullptr;
  ur_result_t Error =
      [&](auto... Args) {
        if (IsCooperative) {
          return Adapter
              ->call_nocheck<UrApiKind::urEnqueueCooperativeKernelLaunchExp>(
                  Args...);
        }
        return Adapter->call_nocheck<UrApiKind::urEnqueueKernelLaunch>(Args...);
<<<<<<< HEAD
      }(Queue.getHandleRef(), Kernel, NDRDesc.Dims, &NDRDesc.GlobalOffset[0],
        &NDRDesc.GlobalSize[0], LocalSize, RawEvents.size(),
=======
      }(Queue->getHandleRef(), Kernel, NDRDesc.Dims,
        HasOffset ? &NDRDesc.GlobalOffset[0] : nullptr, &NDRDesc.GlobalSize[0],
        LocalSize, RawEvents.size(),
>>>>>>> d33426f9
        RawEvents.empty() ? nullptr : &RawEvents[0],
        OutEventImpl ? &UREvent : nullptr);
  if (Error == UR_RESULT_SUCCESS && OutEventImpl) {
    OutEventImpl->setHandle(UREvent);
  }

  return Error;
}

static std::tuple<ur_kernel_handle_t, std::shared_ptr<device_image_impl>,
                  const KernelArgMask *>
getCGKernelInfo(const CGExecKernel &CommandGroup, ContextImplPtr ContextImpl,
                device_impl &DeviceImpl,
                std::vector<ur_kernel_handle_t> &UrKernelsToRelease,
                std::vector<ur_program_handle_t> &UrProgramsToRelease) {

  ur_kernel_handle_t UrKernel = nullptr;
  std::shared_ptr<device_image_impl> DeviceImageImpl = nullptr;
  const KernelArgMask *EliminatedArgMask = nullptr;
  auto &KernelBundleImplPtr = CommandGroup.MKernelBundle;

  if (auto Kernel = CommandGroup.MSyclKernel; Kernel != nullptr) {
    UrKernel = Kernel->getHandleRef();
    EliminatedArgMask = Kernel->getKernelArgMask();
  } else if (auto SyclKernelImpl =
                 KernelBundleImplPtr
                     ? KernelBundleImplPtr->tryGetKernel(
                           CommandGroup.MKernelName, KernelBundleImplPtr)
                     : std::shared_ptr<kernel_impl>{nullptr}) {
    UrKernel = SyclKernelImpl->getHandleRef();
    DeviceImageImpl = SyclKernelImpl->getDeviceImage();
    EliminatedArgMask = SyclKernelImpl->getKernelArgMask();
  } else {
    ur_program_handle_t UrProgram = nullptr;
    std::tie(UrKernel, std::ignore, EliminatedArgMask, UrProgram) =
        sycl::detail::ProgramManager::getInstance().getOrCreateKernel(
            ContextImpl, DeviceImpl, CommandGroup.MKernelName,
            CommandGroup.MKernelNameBasedCachePtr);
    UrKernelsToRelease.push_back(UrKernel);
    UrProgramsToRelease.push_back(UrProgram);
  }
  return std::make_tuple(UrKernel, DeviceImageImpl, EliminatedArgMask);
}

ur_result_t enqueueImpCommandBufferKernel(
    context Ctx, device_impl &DeviceImpl,
    ur_exp_command_buffer_handle_t CommandBuffer,
    const CGExecKernel &CommandGroup,
    std::vector<ur_exp_command_buffer_sync_point_t> &SyncPoints,
    ur_exp_command_buffer_sync_point_t *OutSyncPoint,
    ur_exp_command_buffer_command_handle_t *OutCommand,
    const std::function<void *(Requirement *Req)> &getMemAllocationFunc) {
  // List of ur objects to be released after UR call. We don't do anything
  // with the ur_program_handle_t objects, but need to update their reference
  // count.
  std::vector<ur_kernel_handle_t> UrKernelsToRelease;
  std::vector<ur_program_handle_t> UrProgramsToRelease;

  ur_kernel_handle_t UrKernel = nullptr;
  std::shared_ptr<device_image_impl> DeviceImageImpl = nullptr;
  const KernelArgMask *EliminatedArgMask = nullptr;

  auto ContextImpl = sycl::detail::getSyclObjImpl(Ctx);
  std::tie(UrKernel, DeviceImageImpl, EliminatedArgMask) =
      getCGKernelInfo(CommandGroup, ContextImpl, DeviceImpl, UrKernelsToRelease,
                      UrProgramsToRelease);

  // Build up the list of UR kernel handles that the UR command could be
  // updated to use.
  std::vector<ur_kernel_handle_t> AltUrKernels;
  const std::vector<std::weak_ptr<sycl::detail::CGExecKernel>>
      &AlternativeKernels = CommandGroup.MAlternativeKernels;
  for (const auto &AltCGKernelWP : AlternativeKernels) {
    auto AltCGKernel = AltCGKernelWP.lock();
    assert(AltCGKernel != nullptr);

    ur_kernel_handle_t AltUrKernel = nullptr;
    std::tie(AltUrKernel, std::ignore, std::ignore) =
        getCGKernelInfo(*AltCGKernel.get(), ContextImpl, DeviceImpl,
                        UrKernelsToRelease, UrProgramsToRelease);
    AltUrKernels.push_back(AltUrKernel);
  }

  const sycl::detail::AdapterPtr &Adapter = ContextImpl->getAdapter();
  auto SetFunc = [&Adapter, &UrKernel, &DeviceImageImpl, &ContextImpl,
                  &getMemAllocationFunc](sycl::detail::ArgDesc &Arg,
                                         size_t NextTrueIndex) {
    sycl::detail::SetArgBasedOnType(Adapter, UrKernel, DeviceImageImpl,
                                    getMemAllocationFunc, ContextImpl, Arg,
                                    NextTrueIndex);
  };
  // Copy args for modification
  auto Args = CommandGroup.MArgs;
  sycl::detail::applyFuncOnFilteredArgs(EliminatedArgMask, Args, SetFunc);

  // Remember this information before the range dimensions are reversed
  const bool HasLocalSize = (CommandGroup.MNDRDesc.LocalSize[0] != 0);

  // Copy NDRDesc for modification
  auto NDRDesc = CommandGroup.MNDRDesc;
  // Reverse kernel dims
  sycl::detail::ReverseRangeDimensionsForKernel(NDRDesc);

  size_t RequiredWGSize[3] = {0, 0, 0};
  size_t *LocalSize = nullptr;

  if (HasLocalSize)
    LocalSize = &NDRDesc.LocalSize[0];
  else {
    Adapter->call<UrApiKind::urKernelGetGroupInfo>(
        UrKernel, DeviceImpl.getHandleRef(),
        UR_KERNEL_GROUP_INFO_COMPILE_WORK_GROUP_SIZE, sizeof(RequiredWGSize),
        RequiredWGSize,
        /* pPropSizeRet = */ nullptr);

    const bool EnforcedLocalSize =
        (RequiredWGSize[0] != 0 || RequiredWGSize[1] != 0 ||
         RequiredWGSize[2] != 0);
    if (EnforcedLocalSize)
      LocalSize = RequiredWGSize;
  }

  // Command-buffers which are not updatable cannot return command handles, so
  // we query the descriptor here to check if a handle is required.
  ur_exp_command_buffer_desc_t CommandBufferDesc{};

  Adapter->call<UrApiKind::urCommandBufferGetInfoExp>(
      CommandBuffer,
      ur_exp_command_buffer_info_t::UR_EXP_COMMAND_BUFFER_INFO_DESCRIPTOR,
      sizeof(ur_exp_command_buffer_desc_t), &CommandBufferDesc, nullptr);

  ur_result_t Res =
      Adapter->call_nocheck<UrApiKind::urCommandBufferAppendKernelLaunchExp>(
          CommandBuffer, UrKernel, NDRDesc.Dims, &NDRDesc.GlobalOffset[0],
          &NDRDesc.GlobalSize[0], LocalSize, AltUrKernels.size(),
          AltUrKernels.size() ? AltUrKernels.data() : nullptr,
          SyncPoints.size(), SyncPoints.size() ? SyncPoints.data() : nullptr, 0,
          nullptr, OutSyncPoint, nullptr,
          CommandBufferDesc.isUpdatable ? OutCommand : nullptr);

  for (auto &Kernel : UrKernelsToRelease) {
    Adapter->call<UrApiKind::urKernelRelease>(Kernel);
  }
  for (auto &Program : UrProgramsToRelease) {
    Adapter->call<UrApiKind::urProgramRelease>(Program);
  }

  if (Res != UR_RESULT_SUCCESS) {
    detail::enqueue_kernel_launch::handleErrorOrWarning(Res, DeviceImpl,
                                                        UrKernel, NDRDesc);
  }

  return Res;
}

void enqueueImpKernel(
    const QueueImplPtr &Queue, NDRDescT &NDRDesc, std::vector<ArgDesc> &Args,
    const std::shared_ptr<detail::kernel_bundle_impl> &KernelBundleImplPtr,
    const detail::kernel_impl *MSyclKernel, KernelNameStrRefT KernelName,
    KernelNameBasedCacheT *KernelNameBasedCachePtr,
    std::vector<ur_event_handle_t> &RawEvents, detail::event_impl *OutEventImpl,
    const std::function<void *(Requirement *Req)> &getMemAllocationFunc,
    ur_kernel_cache_config_t KernelCacheConfig, const bool KernelIsCooperative,
    const bool KernelUsesClusterLaunch, const size_t WorkGroupMemorySize,
    const RTDeviceBinaryImage *BinImage, void *KernelFuncPtr, int KernelNumArgs,
    detail::kernel_param_desc_t (*KernelParamDescGetter)(int),
    bool KernelHasSpecialCaptures) {
  assert(Queue && "Kernel submissions should have an associated queue");
  // Run OpenCL kernel
  auto &ContextImpl = Queue->getContextImplPtr();
  device_impl &DeviceImpl = Queue->getDeviceImpl();
  ur_kernel_handle_t Kernel = nullptr;
  std::mutex *KernelMutex = nullptr;
  ur_program_handle_t Program = nullptr;
  const KernelArgMask *EliminatedArgMask;

  std::shared_ptr<kernel_impl> SyclKernelImpl;
  std::shared_ptr<device_image_impl> DeviceImageImpl;

  if (nullptr != MSyclKernel) {
    assert(MSyclKernel->get_info<info::kernel::context>() ==
           Queue->get_context());
    Kernel = MSyclKernel->getHandleRef();
    Program = MSyclKernel->getProgramRef();

    // Non-cacheable kernels use mutexes from kernel_impls.
    // TODO this can still result in a race condition if multiple SYCL
    // kernels are created with the same native handle. To address this,
    // we need to either store and use a ur_native_handle_t -> mutex map or
    // reuse and return existing SYCL kernels from make_native to avoid
    // their duplication in such cases.
    KernelMutex = &MSyclKernel->getNoncacheableEnqueueMutex();
    EliminatedArgMask = MSyclKernel->getKernelArgMask();
  } else if ((SyclKernelImpl = KernelBundleImplPtr
                                   ? KernelBundleImplPtr->tryGetKernel(
                                         KernelName, KernelBundleImplPtr)
                                   : std::shared_ptr<kernel_impl>{nullptr})) {
    Kernel = SyclKernelImpl->getHandleRef();
    DeviceImageImpl = SyclKernelImpl->getDeviceImage();

    Program = DeviceImageImpl->get_ur_program_ref();

    EliminatedArgMask = SyclKernelImpl->getKernelArgMask();
    KernelMutex = SyclKernelImpl->getCacheMutex();
  } else {
    std::tie(Kernel, KernelMutex, EliminatedArgMask, Program) =
        detail::ProgramManager::getInstance().getOrCreateKernel(
            ContextImpl, DeviceImpl, KernelName, KernelNameBasedCachePtr,
            NDRDesc);
  }

  // We may need more events for the launch, so we make another reference.
  std::vector<ur_event_handle_t> &EventsWaitList = RawEvents;

  // Initialize device globals associated with this.
  std::vector<ur_event_handle_t> DeviceGlobalInitEvents =
      ContextImpl->initializeDeviceGlobals(Program, Queue);
  if (!DeviceGlobalInitEvents.empty()) {
    std::vector<ur_event_handle_t> EventsWithDeviceGlobalInits;
    EventsWithDeviceGlobalInits.reserve(RawEvents.size() +
                                        DeviceGlobalInitEvents.size());
    EventsWithDeviceGlobalInits.insert(EventsWithDeviceGlobalInits.end(),
                                       RawEvents.begin(), RawEvents.end());
    EventsWithDeviceGlobalInits.insert(EventsWithDeviceGlobalInits.end(),
                                       DeviceGlobalInitEvents.begin(),
                                       DeviceGlobalInitEvents.end());
    EventsWaitList = std::move(EventsWithDeviceGlobalInits);
  }

  ur_result_t Error = UR_RESULT_SUCCESS;
  {
    // When KernelMutex is null, this means that in-memory caching is
    // disabled, which means that kernel object is not shared, so no locking
    // is necessary.
    using LockT = std::unique_lock<std::mutex>;
    auto Lock = KernelMutex ? LockT(*KernelMutex) : LockT();

    // Set SLM/Cache configuration for the kernel if non-default value is
    // provided.
    if (KernelCacheConfig == UR_KERNEL_CACHE_CONFIG_LARGE_SLM ||
        KernelCacheConfig == UR_KERNEL_CACHE_CONFIG_LARGE_DATA) {
      const AdapterPtr &Adapter = Queue->getAdapter();
      Adapter->call<UrApiKind::urKernelSetExecInfo>(
          Kernel, UR_KERNEL_EXEC_INFO_CACHE_CONFIG,
          sizeof(ur_kernel_cache_config_t), nullptr, &KernelCacheConfig);
    }

    Error = SetKernelParamsAndLaunch(
        *Queue, Args, DeviceImageImpl, Kernel, NDRDesc, EventsWaitList,
        OutEventImpl, EliminatedArgMask, getMemAllocationFunc,
        KernelIsCooperative, KernelUsesClusterLaunch, WorkGroupMemorySize,
        BinImage, KernelName, KernelFuncPtr, KernelNumArgs,
        KernelParamDescGetter, KernelHasSpecialCaptures);

    const AdapterPtr &Adapter = Queue->getAdapter();
    if (!SyclKernelImpl && !MSyclKernel) {
      Adapter->call<UrApiKind::urKernelRelease>(Kernel);
      Adapter->call<UrApiKind::urProgramRelease>(Program);
    }
  }
  if (UR_RESULT_SUCCESS != Error) {
    // If we have got non-success error code, let's analyze it to emit nice
    // exception explaining what was wrong
    detail::enqueue_kernel_launch::handleErrorOrWarning(Error, DeviceImpl,
                                                        Kernel, NDRDesc);
  }
}

ur_result_t enqueueReadWriteHostPipe(const QueueImplPtr &Queue,
                                     const std::string &PipeName, bool blocking,
                                     void *ptr, size_t size,
                                     std::vector<ur_event_handle_t> &RawEvents,
                                     detail::event_impl *OutEventImpl,
                                     bool read) {
  assert(Queue &&
         "ReadWrite host pipe submissions should have an associated queue");
  detail::HostPipeMapEntry *hostPipeEntry =
      ProgramManager::getInstance().getHostPipeEntry(PipeName);

  ur_program_handle_t Program = nullptr;
  device Device = Queue->get_device();
  ContextImplPtr ContextImpl = Queue->getContextImplPtr();
  std::optional<ur_program_handle_t> CachedProgram =
      ContextImpl->getProgramForHostPipe(Device, hostPipeEntry);
  if (CachedProgram)
    Program = *CachedProgram;
  else {
    // If there was no cached program, build one.
    device_image_plain devImgPlain =
        ProgramManager::getInstance().getDeviceImageFromBinaryImage(
            hostPipeEntry->getDevBinImage(), Queue->get_context(),
            Queue->get_device());
    device_image_plain BuiltImage = ProgramManager::getInstance().build(
        std::move(devImgPlain), {std::move(Device)}, {});
    Program = getSyclObjImpl(BuiltImage)->get_ur_program_ref();
  }
  assert(Program && "Program for this hostpipe is not compiled.");

  const AdapterPtr &Adapter = Queue->getAdapter();

  ur_queue_handle_t ur_q = Queue->getHandleRef();
  ur_result_t Error;

  ur_event_handle_t UREvent = nullptr;
  auto OutEvent = OutEventImpl ? &UREvent : nullptr;
  if (read) {
    Error = Adapter->call_nocheck<UrApiKind::urEnqueueReadHostPipe>(
        ur_q, Program, PipeName.c_str(), blocking, ptr, size, RawEvents.size(),
        RawEvents.empty() ? nullptr : &RawEvents[0], OutEvent);
  } else {
    Error = Adapter->call_nocheck<UrApiKind::urEnqueueWriteHostPipe>(
        ur_q, Program, PipeName.c_str(), blocking, ptr, size, RawEvents.size(),
        RawEvents.empty() ? nullptr : &RawEvents[0], OutEvent);
  }
  if (Error == UR_RESULT_SUCCESS && OutEventImpl) {
    OutEventImpl->setHandle(UREvent);
  }
  return Error;
}

namespace {
struct CommandBufferNativeCommandData {
  sycl::interop_handle ih;
  std::function<void(interop_handle)> func;
};

void CommandBufferInteropFreeFunc(void *InteropData) {
  auto *Data = reinterpret_cast<CommandBufferNativeCommandData *>(InteropData);
  return Data->func(Data->ih);
}
} // namespace

ur_result_t ExecCGCommand::enqueueImpCommandBuffer() {
  assert(MQueue && "Command buffer enqueue should have an associated queue");
  // Wait on host command dependencies
  waitForPreparedHostEvents();

  // Any device dependencies need to be waited on here since subsequent
  // submissions of the command buffer itself will not receive dependencies on
  // them, e.g. initial copies from host to device
  std::vector<EventImplPtr> EventImpls = MPreparedDepsEvents;
  flushCrossQueueDeps(EventImpls, MWorkerQueue);
  std::vector<ur_event_handle_t> RawEvents = getUrEvents(EventImpls);
  if (!RawEvents.empty()) {
    MQueue->getAdapter()->call<UrApiKind::urEventWait>(RawEvents.size(),
                                                       &RawEvents[0]);
  }

  ur_exp_command_buffer_sync_point_t OutSyncPoint{};
  ur_exp_command_buffer_command_handle_t OutCommand = nullptr;
  switch (MCommandGroup->getType()) {
  case CGType::Kernel: {
    CGExecKernel *ExecKernel = (CGExecKernel *)MCommandGroup.get();

    auto getMemAllocationFunc = [this](Requirement *Req) {
      AllocaCommandBase *AllocaCmd = getAllocaForReq(Req);
      return AllocaCmd->getMemAllocation();
    };

    auto result = enqueueImpCommandBufferKernel(
        MQueue->get_context(), MQueue->getDeviceImpl(), MCommandBuffer,
        *ExecKernel, MSyncPointDeps, &OutSyncPoint, &OutCommand,
        getMemAllocationFunc);
    MEvent->setSyncPoint(OutSyncPoint);
    MEvent->setCommandBufferCommand(OutCommand);
    return result;
  }
  case CGType::CopyUSM: {
    CGCopyUSM *Copy = (CGCopyUSM *)MCommandGroup.get();
    if (auto Result = callMemOpHelper(
            MemoryManager::ext_oneapi_copy_usm_cmd_buffer,
            MQueue->getContextImplPtr(), Copy->getSrc(), MCommandBuffer,
            Copy->getLength(), Copy->getDst(), MSyncPointDeps, &OutSyncPoint);
        Result != UR_RESULT_SUCCESS)
      return Result;

    MEvent->setSyncPoint(OutSyncPoint);
    return UR_RESULT_SUCCESS;
  }
  case CGType::CopyAccToAcc: {
    CGCopy *Copy = (CGCopy *)MCommandGroup.get();
    Requirement *ReqSrc = (Requirement *)(Copy->getSrc());
    Requirement *ReqDst = (Requirement *)(Copy->getDst());

    AllocaCommandBase *AllocaCmdSrc = getAllocaForReq(ReqSrc);
    AllocaCommandBase *AllocaCmdDst = getAllocaForReq(ReqDst);

    if (auto Result = callMemOpHelper(
            MemoryManager::ext_oneapi_copyD2D_cmd_buffer,
            MQueue->getContextImplPtr(), MCommandBuffer,
            AllocaCmdSrc->getSYCLMemObj(), AllocaCmdSrc->getMemAllocation(),
            ReqSrc->MDims, ReqSrc->MMemoryRange, ReqSrc->MAccessRange,
            ReqSrc->MOffset, ReqSrc->MElemSize,
            AllocaCmdDst->getMemAllocation(), ReqDst->MDims,
            ReqDst->MMemoryRange, ReqDst->MAccessRange, ReqDst->MOffset,
            ReqDst->MElemSize, std::move(MSyncPointDeps), &OutSyncPoint);
        Result != UR_RESULT_SUCCESS)
      return Result;

    MEvent->setSyncPoint(OutSyncPoint);
    return UR_RESULT_SUCCESS;
  }
  case CGType::CopyAccToPtr: {
    CGCopy *Copy = (CGCopy *)MCommandGroup.get();
    Requirement *Req = (Requirement *)Copy->getSrc();
    AllocaCommandBase *AllocaCmd = getAllocaForReq(Req);

    if (auto Result = callMemOpHelper(
            MemoryManager::ext_oneapi_copyD2H_cmd_buffer,
            MQueue->getContextImplPtr(), MCommandBuffer,
            AllocaCmd->getSYCLMemObj(), AllocaCmd->getMemAllocation(),
            Req->MDims, Req->MMemoryRange, Req->MAccessRange, Req->MOffset,
            Req->MElemSize, (char *)Copy->getDst(), Req->MDims,
            Req->MAccessRange,
            /*DstOffset=*/sycl::id<3>{0, 0, 0}, Req->MElemSize,
            std::move(MSyncPointDeps), &OutSyncPoint);
        Result != UR_RESULT_SUCCESS)
      return Result;

    MEvent->setSyncPoint(OutSyncPoint);
    return UR_RESULT_SUCCESS;
  }
  case CGType::CopyPtrToAcc: {
    CGCopy *Copy = (CGCopy *)MCommandGroup.get();
    Requirement *Req = (Requirement *)(Copy->getDst());
    AllocaCommandBase *AllocaCmd = getAllocaForReq(Req);

    if (auto Result = callMemOpHelper(
            MemoryManager::ext_oneapi_copyH2D_cmd_buffer,
            MQueue->getContextImplPtr(), MCommandBuffer,
            AllocaCmd->getSYCLMemObj(), (char *)Copy->getSrc(), Req->MDims,
            Req->MAccessRange,
            /*SrcOffset*/ sycl::id<3>{0, 0, 0}, Req->MElemSize,
            AllocaCmd->getMemAllocation(), Req->MDims, Req->MMemoryRange,
            Req->MAccessRange, Req->MOffset, Req->MElemSize,
            std::move(MSyncPointDeps), &OutSyncPoint);
        Result != UR_RESULT_SUCCESS)
      return Result;

    MEvent->setSyncPoint(OutSyncPoint);
    return UR_RESULT_SUCCESS;
  }
  case CGType::Fill: {
    CGFill *Fill = (CGFill *)MCommandGroup.get();
    Requirement *Req = (Requirement *)(Fill->getReqToFill());
    AllocaCommandBase *AllocaCmd = getAllocaForReq(Req);

    if (auto Result = callMemOpHelper(
            MemoryManager::ext_oneapi_fill_cmd_buffer,
            MQueue->getContextImplPtr(), MCommandBuffer,
            AllocaCmd->getSYCLMemObj(), AllocaCmd->getMemAllocation(),
            Fill->MPattern.size(), Fill->MPattern.data(), Req->MDims,
            Req->MMemoryRange, Req->MAccessRange, Req->MOffset, Req->MElemSize,
            std::move(MSyncPointDeps), &OutSyncPoint);
        Result != UR_RESULT_SUCCESS)
      return Result;

    MEvent->setSyncPoint(OutSyncPoint);
    return UR_RESULT_SUCCESS;
  }
  case CGType::FillUSM: {
    CGFillUSM *Fill = (CGFillUSM *)MCommandGroup.get();
    if (auto Result = callMemOpHelper(
            MemoryManager::ext_oneapi_fill_usm_cmd_buffer,
            MQueue->getContextImplPtr(), MCommandBuffer, Fill->getDst(),
            Fill->getLength(), Fill->getPattern(), std::move(MSyncPointDeps),
            &OutSyncPoint);
        Result != UR_RESULT_SUCCESS)
      return Result;

    MEvent->setSyncPoint(OutSyncPoint);
    return UR_RESULT_SUCCESS;
  }
  case CGType::PrefetchUSM: {
    CGPrefetchUSM *Prefetch = (CGPrefetchUSM *)MCommandGroup.get();
    if (auto Result = callMemOpHelper(
            MemoryManager::ext_oneapi_prefetch_usm_cmd_buffer,
            MQueue->getContextImplPtr(), MCommandBuffer, Prefetch->getDst(),
            Prefetch->getLength(), std::move(MSyncPointDeps), &OutSyncPoint);
        Result != UR_RESULT_SUCCESS)
      return Result;

    MEvent->setSyncPoint(OutSyncPoint);
    return UR_RESULT_SUCCESS;
  }
  case CGType::AdviseUSM: {
    CGAdviseUSM *Advise = (CGAdviseUSM *)MCommandGroup.get();
    if (auto Result = callMemOpHelper(
            MemoryManager::ext_oneapi_advise_usm_cmd_buffer,
            MQueue->getContextImplPtr(), MCommandBuffer, Advise->getDst(),
            Advise->getLength(), Advise->getAdvice(), std::move(MSyncPointDeps),
            &OutSyncPoint);
        Result != UR_RESULT_SUCCESS)
      return Result;

    MEvent->setSyncPoint(OutSyncPoint);
    return UR_RESULT_SUCCESS;
  }
  case CGType::EnqueueNativeCommand: {
    // Queue is created by graph_impl before creating command to submit to
    // scheduler.
    const AdapterPtr &Adapter = MQueue->getAdapter();
    auto ContextImpl = MQueue->getContextImplPtr();
    device_impl &DeviceImpl = MQueue->getDeviceImpl();

    // The CUDA & HIP backends don't have the equivalent of barrier
    // commands that can be appended to the native UR command-buffer
    // to enforce command-group predecessor and successor dependencies.
    // Instead we create a new command-buffer to give to the user
    // in the ext_codeplay_get_native_graph() call, which is then
    // added to the main command-buffer in the UR cuda/hip adapter
    // using cuGraphAddChildGraphNode/hipGraphAddChildGraphNode.
    //
    // As both the SYCL-RT and UR adapter need to have a handle
    // to this child command-buffer, the SYCL-RT creates it and
    // then passes the handle via a parameter to
    // urCommandBufferAppendNativeCommandExp.
    ur_bool_t DeviceHasSubgraphSupport = false;
    Adapter->call<UrApiKind::urDeviceGetInfo>(
        DeviceImpl.getHandleRef(),
        UR_DEVICE_INFO_COMMAND_BUFFER_SUBGRAPH_SUPPORT_EXP, sizeof(ur_bool_t),
        &DeviceHasSubgraphSupport, nullptr);

    ur_exp_command_buffer_handle_t ChildCommandBuffer = nullptr;
    if (DeviceHasSubgraphSupport) {
      ur_exp_command_buffer_desc_t Desc{
          UR_STRUCTURE_TYPE_EXP_COMMAND_BUFFER_DESC /*stype*/,
          nullptr /*pnext*/, false /* updatable */, false /* in-order */,
          false /* profilable*/
      };
      Adapter->call<sycl::detail::UrApiKind::urCommandBufferCreateExp>(
          ContextImpl->getHandleRef(), DeviceImpl.getHandleRef(), &Desc,
          &ChildCommandBuffer);
    }

    CGHostTask *HostTask = (CGHostTask *)MCommandGroup.get();

    // Extract the Mem Objects for all Requirements, to ensure they are
    // available if a user asks for them inside the interop task scope
    std::vector<interop_handle::ReqToMem> ReqToMem;
    const std::vector<Requirement *> &HandlerReq = HostTask->getRequirements();
    auto ReqToMemConv = [&ReqToMem, ContextImpl](Requirement *Req) {
      const std::vector<AllocaCommandBase *> &AllocaCmds =
          Req->MSYCLMemObj->MRecord->MAllocaCommands;

      for (AllocaCommandBase *AllocaCmd : AllocaCmds)
        if (ContextImpl == getContext(AllocaCmd->getQueue())) {
          auto MemArg =
              reinterpret_cast<ur_mem_handle_t>(AllocaCmd->getMemAllocation());
          ReqToMem.emplace_back(std::make_pair(Req, MemArg));
          return;
        }

      assert(false && "Can't get memory object due to no allocation available");

      throw sycl::exception(
          sycl::make_error_code(sycl::errc::runtime),
          "Can't get memory object due to no allocation available " +
              codeToString(UR_RESULT_ERROR_INVALID_MEM_OBJECT));
    };
    std::for_each(std::begin(HandlerReq), std::end(HandlerReq),
                  std::move(ReqToMemConv));

    ur_exp_command_buffer_handle_t InteropCommandBuffer =
        ChildCommandBuffer ? ChildCommandBuffer : MCommandBuffer;
    interop_handle IH{std::move(ReqToMem), MQueue,
                      DeviceImpl.shared_from_this(), ContextImpl,
                      InteropCommandBuffer};
    CommandBufferNativeCommandData CustomOpData{
        std::move(IH), HostTask->MHostTask->MInteropTask};

#ifndef __INTEL_PREVIEW_BREAKING_CHANGES
    // CMPLRLLVM-66082
    // The native command-buffer should be a member of the sycl::interop_handle
    // class, but it is in an ABI breaking change to add it. So member lives in
    // the queue as a intermediate workaround.
    MQueue->setInteropGraph(InteropCommandBuffer);
#endif

    Adapter->call<UrApiKind::urCommandBufferAppendNativeCommandExp>(
        MCommandBuffer, CommandBufferInteropFreeFunc, &CustomOpData,
        ChildCommandBuffer, MSyncPointDeps.size(),
        MSyncPointDeps.empty() ? nullptr : MSyncPointDeps.data(),
        &OutSyncPoint);

#ifndef __INTEL_PREVIEW_BREAKING_CHANGES
    // See CMPLRLLVM-66082
    MQueue->setInteropGraph(nullptr);
#endif

    if (ChildCommandBuffer) {
      ur_result_t Res = Adapter->call_nocheck<
          sycl::detail::UrApiKind::urCommandBufferReleaseExp>(
          ChildCommandBuffer);
      (void)Res;
      assert(Res == UR_RESULT_SUCCESS);
    }

    MEvent->setSyncPoint(OutSyncPoint);
    return UR_RESULT_SUCCESS;
  }

  default:
    throw exception(make_error_code(errc::runtime),
                    "CG type not implemented for command buffers.");
  }
}

ur_result_t ExecCGCommand::enqueueImp() {
  if (MCommandBuffer) {
    return enqueueImpCommandBuffer();
  } else {
    return enqueueImpQueue();
  }
}

ur_result_t ExecCGCommand::enqueueImpQueue() {
  if (getCG().getType() != CGType::CodeplayHostTask)
    waitForPreparedHostEvents();
  std::vector<EventImplPtr> EventImpls = MPreparedDepsEvents;
  auto RawEvents = getUrEvents(EventImpls);
  flushCrossQueueDeps(EventImpls, MWorkerQueue);

  // We can omit creating a UR event and create a "discarded" event if the
  // command has been explicitly marked as not needing an event, e.g. if the
  // user did not ask for one, and there are no requirements.
  bool DiscardUrEvent = MQueue && !MEventNeeded &&
                        MQueue->supportsDiscardingPiEvents() &&
                        MCommandGroup->getRequirements().size() == 0;

  ur_event_handle_t UREvent = nullptr;
  ur_event_handle_t *Event = DiscardUrEvent ? nullptr : &UREvent;
  detail::event_impl *EventImpl = DiscardUrEvent ? nullptr : MEvent.get();

  auto SetEventHandleOrDiscard = [&]() {
    if (Event)
      MEvent->setHandle(*Event);
    else
      MEvent->setStateDiscarded();
  };

  switch (MCommandGroup->getType()) {

  case CGType::UpdateHost: {
    throw sycl::exception(sycl::make_error_code(sycl::errc::runtime),
                          "Update host should be handled by the Scheduler. " +
                              codeToString(UR_RESULT_ERROR_INVALID_VALUE));
  }
  case CGType::CopyAccToPtr: {
    CGCopy *Copy = (CGCopy *)MCommandGroup.get();
    Requirement *Req = (Requirement *)Copy->getSrc();
    AllocaCommandBase *AllocaCmd = getAllocaForReq(Req);

    if (auto Result = callMemOpHelper(
            MemoryManager::copy, AllocaCmd->getSYCLMemObj(),
            AllocaCmd->getMemAllocation(), MQueue.get(), Req->MDims,
            Req->MMemoryRange, Req->MAccessRange, Req->MOffset, Req->MElemSize,
            Copy->getDst(), nullptr, Req->MDims, Req->MAccessRange,
            Req->MAccessRange, /*DstOffset=*/sycl::id<3>{0, 0, 0},
            Req->MElemSize, std::move(RawEvents), UREvent);
        Result != UR_RESULT_SUCCESS)
      return Result;

    MEvent->setHandle(UREvent);

    return UR_RESULT_SUCCESS;
  }
  case CGType::CopyPtrToAcc: {
    CGCopy *Copy = (CGCopy *)MCommandGroup.get();
    Requirement *Req = (Requirement *)(Copy->getDst());
    AllocaCommandBase *AllocaCmd = getAllocaForReq(Req);

    if (auto Result = callMemOpHelper(
            MemoryManager::copy, AllocaCmd->getSYCLMemObj(), Copy->getSrc(),
            nullptr, Req->MDims, Req->MAccessRange, Req->MAccessRange,
            /*SrcOffset*/ sycl::id<3>{0, 0, 0}, Req->MElemSize,
            AllocaCmd->getMemAllocation(), MQueue.get(), Req->MDims,
            Req->MMemoryRange, Req->MAccessRange, Req->MOffset, Req->MElemSize,
            std::move(RawEvents), UREvent);
        Result != UR_RESULT_SUCCESS)
      return Result;

    MEvent->setHandle(UREvent);
    return UR_RESULT_SUCCESS;
  }
  case CGType::CopyAccToAcc: {
    CGCopy *Copy = (CGCopy *)MCommandGroup.get();
    Requirement *ReqSrc = (Requirement *)(Copy->getSrc());
    Requirement *ReqDst = (Requirement *)(Copy->getDst());

    AllocaCommandBase *AllocaCmdSrc = getAllocaForReq(ReqSrc);
    AllocaCommandBase *AllocaCmdDst = getAllocaForReq(ReqDst);

    if (auto Result = callMemOpHelper(
            MemoryManager::copy, AllocaCmdSrc->getSYCLMemObj(),
            AllocaCmdSrc->getMemAllocation(), MQueue.get(), ReqSrc->MDims,
            ReqSrc->MMemoryRange, ReqSrc->MAccessRange, ReqSrc->MOffset,
            ReqSrc->MElemSize, AllocaCmdDst->getMemAllocation(), MQueue.get(),
            ReqDst->MDims, ReqDst->MMemoryRange, ReqDst->MAccessRange,
            ReqDst->MOffset, ReqDst->MElemSize, std::move(RawEvents), UREvent);
        Result != UR_RESULT_SUCCESS)
      return Result;

    MEvent->setHandle(UREvent);
    return UR_RESULT_SUCCESS;
  }
  case CGType::Fill: {
    CGFill *Fill = (CGFill *)MCommandGroup.get();
    Requirement *Req = (Requirement *)(Fill->getReqToFill());
    AllocaCommandBase *AllocaCmd = getAllocaForReq(Req);

    if (auto Result = callMemOpHelper(
            MemoryManager::fill, AllocaCmd->getSYCLMemObj(),
            AllocaCmd->getMemAllocation(), *MQueue, Fill->MPattern.size(),
            Fill->MPattern.data(), Req->MDims, Req->MMemoryRange,
            Req->MAccessRange, Req->MOffset, Req->MElemSize,
            std::move(RawEvents), UREvent);
        Result != UR_RESULT_SUCCESS)
      return Result;

    MEvent->setHandle(UREvent);
    return UR_RESULT_SUCCESS;
  }
  case CGType::Kernel: {
    assert(MQueue && "Kernel submissions should have an associated queue");
    CGExecKernel *ExecKernel = (CGExecKernel *)MCommandGroup.get();

    NDRDescT &NDRDesc = ExecKernel->MNDRDesc;
    std::vector<ArgDesc> &Args = ExecKernel->MArgs;

    auto getMemAllocationFunc = [this](Requirement *Req) {
      AllocaCommandBase *AllocaCmd = getAllocaForReq(Req);
      // getAllocaForReq may return nullptr if Req is a default constructed
      // accessor. Simply return nullptr in such a case.
      return AllocaCmd ? AllocaCmd->getMemAllocation() : nullptr;
    };

    const std::shared_ptr<detail::kernel_impl> &SyclKernel =
        ExecKernel->MSyclKernel;
    KernelNameStrRefT KernelName = ExecKernel->MKernelName;

    if (!EventImpl) {
      // Kernel only uses assert if it's non interop one
      bool KernelUsesAssert =
          (!SyclKernel || SyclKernel->hasSYCLMetadata()) &&
          ProgramManager::getInstance().kernelUsesAssert(KernelName);
      if (KernelUsesAssert) {
        EventImpl = MEvent.get();
      }
    }

    const RTDeviceBinaryImage *BinImage = nullptr;
    if (detail::SYCLConfig<detail::SYCL_JIT_AMDGCN_PTX_KERNELS>::get()) {
      std::tie(BinImage, std::ignore) =
          retrieveKernelBinary(*MQueue, KernelName.data());
      assert(BinImage && "Failed to obtain a binary image.");
    }
    enqueueImpKernel(
        MQueue, NDRDesc, Args, ExecKernel->getKernelBundle(), SyclKernel.get(),
        KernelName, ExecKernel->MKernelNameBasedCachePtr, RawEvents, EventImpl,
        getMemAllocationFunc, ExecKernel->MKernelCacheConfig,
        ExecKernel->MKernelIsCooperative, ExecKernel->MKernelUsesClusterLaunch,
        ExecKernel->MKernelWorkGroupMemorySize, BinImage);

    return UR_RESULT_SUCCESS;
  }
  case CGType::CopyUSM: {
    CGCopyUSM *Copy = (CGCopyUSM *)MCommandGroup.get();
    if (auto Result = callMemOpHelper(
            MemoryManager::copy_usm, Copy->getSrc(), *MQueue, Copy->getLength(),
            Copy->getDst(), std::move(RawEvents), Event);
        Result != UR_RESULT_SUCCESS)
      return Result;

    SetEventHandleOrDiscard();
    return UR_RESULT_SUCCESS;
  }
  case CGType::FillUSM: {
    CGFillUSM *Fill = (CGFillUSM *)MCommandGroup.get();
    if (auto Result = callMemOpHelper(
            MemoryManager::fill_usm, Fill->getDst(), *MQueue, Fill->getLength(),
            Fill->getPattern(), std::move(RawEvents), Event);
        Result != UR_RESULT_SUCCESS)
      return Result;

    SetEventHandleOrDiscard();
    return UR_RESULT_SUCCESS;
  }
  case CGType::PrefetchUSM: {
    CGPrefetchUSM *Prefetch = (CGPrefetchUSM *)MCommandGroup.get();
    if (auto Result = callMemOpHelper(
            MemoryManager::prefetch_usm, Prefetch->getDst(), *MQueue,
            Prefetch->getLength(), std::move(RawEvents), Event);
        Result != UR_RESULT_SUCCESS)
      return Result;

    SetEventHandleOrDiscard();
    return UR_RESULT_SUCCESS;
  }
  case CGType::AdviseUSM: {
    CGAdviseUSM *Advise = (CGAdviseUSM *)MCommandGroup.get();
    if (auto Result =
            callMemOpHelper(MemoryManager::advise_usm, Advise->getDst(),
                            *MQueue, Advise->getLength(), Advise->getAdvice(),
                            std::move(RawEvents), Event);
        Result != UR_RESULT_SUCCESS)
      return Result;

    SetEventHandleOrDiscard();
    return UR_RESULT_SUCCESS;
  }
  case CGType::Copy2DUSM: {
    CGCopy2DUSM *Copy = (CGCopy2DUSM *)MCommandGroup.get();
    if (auto Result = callMemOpHelper(
            MemoryManager::copy_2d_usm, Copy->getSrc(), Copy->getSrcPitch(),
            *MQueue, Copy->getDst(), Copy->getDstPitch(), Copy->getWidth(),
            Copy->getHeight(), std::move(RawEvents), Event);
        Result != UR_RESULT_SUCCESS)
      return Result;

    SetEventHandleOrDiscard();
    return UR_RESULT_SUCCESS;
  }
  case CGType::Fill2DUSM: {
    CGFill2DUSM *Fill = (CGFill2DUSM *)MCommandGroup.get();
    if (auto Result = callMemOpHelper(
            MemoryManager::fill_2d_usm, Fill->getDst(), *MQueue,
            Fill->getPitch(), Fill->getWidth(), Fill->getHeight(),
            Fill->getPattern(), std::move(RawEvents), Event);
        Result != UR_RESULT_SUCCESS)
      return Result;

    SetEventHandleOrDiscard();
    return UR_RESULT_SUCCESS;
  }
  case CGType::Memset2DUSM: {
    CGMemset2DUSM *Memset = (CGMemset2DUSM *)MCommandGroup.get();
    if (auto Result = callMemOpHelper(
            MemoryManager::memset_2d_usm, Memset->getDst(), *MQueue,
            Memset->getPitch(), Memset->getWidth(), Memset->getHeight(),
            Memset->getValue(), std::move(RawEvents), Event);
        Result != UR_RESULT_SUCCESS)
      return Result;

    SetEventHandleOrDiscard();
    return UR_RESULT_SUCCESS;
  }
  case CGType::CodeplayHostTask: {
    CGHostTask *HostTask = static_cast<CGHostTask *>(MCommandGroup.get());

    for (ArgDesc &Arg : HostTask->MArgs) {
      switch (Arg.MType) {
      case kernel_param_kind_t::kind_accessor: {
        Requirement *Req = static_cast<Requirement *>(Arg.MPtr);
        AllocaCommandBase *AllocaCmd = getAllocaForReq(Req);

        if (AllocaCmd)
          Req->MData = AllocaCmd->getMemAllocation();
        break;
      }
      default:
        throw sycl::exception(sycl::make_error_code(sycl::errc::runtime),
                              "Unsupported arg type " +
                                  codeToString(UR_RESULT_ERROR_INVALID_VALUE));
      }
    }

    std::vector<interop_handle::ReqToMem> ReqToMem;
    std::vector<ur_mem_handle_t> ReqUrMem;

    if (HostTask->MHostTask->isInteropTask()) {
      // Extract the Mem Objects for all Requirements, to ensure they are
      // available if a user asks for them inside the interop task scope
      const std::vector<Requirement *> &HandlerReq =
          HostTask->getRequirements();
      auto ReqToMemConv = [&ReqToMem, &ReqUrMem, HostTask](Requirement *Req) {
        const std::vector<AllocaCommandBase *> &AllocaCmds =
            Req->MSYCLMemObj->MRecord->MAllocaCommands;

        for (AllocaCommandBase *AllocaCmd : AllocaCmds)
          if (getContext(HostTask->MQueue) ==
              getContext(AllocaCmd->getQueue())) {
            auto MemArg = reinterpret_cast<ur_mem_handle_t>(
                AllocaCmd->getMemAllocation());
            ReqToMem.emplace_back(std::make_pair(Req, MemArg));
            ReqUrMem.emplace_back(MemArg);

            return;
          }

        assert(false &&
               "Can't get memory object due to no allocation available");

        throw sycl::exception(
            sycl::make_error_code(sycl::errc::runtime),
            "Can't get memory object due to no allocation available " +
                codeToString(UR_RESULT_ERROR_INVALID_MEM_OBJECT));
      };
      std::for_each(std::begin(HandlerReq), std::end(HandlerReq),
                    std::move(ReqToMemConv));
      std::sort(std::begin(ReqToMem), std::end(ReqToMem));
    }

    // Host task is executed asynchronously so we should record where it was
    // submitted to report exception origin properly.
    copySubmissionCodeLocation();

    queue_impl::getThreadPool().submit<DispatchHostTask>(
        DispatchHostTask(this, std::move(ReqToMem), std::move(ReqUrMem)));

    MShouldCompleteEventIfPossible = false;

    return UR_RESULT_SUCCESS;
  }
  case CGType::EnqueueNativeCommand: {
    CGHostTask *HostTask = static_cast<CGHostTask *>(MCommandGroup.get());

    for (ArgDesc &Arg : HostTask->MArgs) {
      switch (Arg.MType) {
      case kernel_param_kind_t::kind_accessor: {
        Requirement *Req = static_cast<Requirement *>(Arg.MPtr);
        AllocaCommandBase *AllocaCmd = getAllocaForReq(Req);

        if (AllocaCmd)
          Req->MData = AllocaCmd->getMemAllocation();
        break;
      }
      default:
        throw sycl::exception(sycl::make_error_code(sycl::errc::runtime),
                              "Unsupported arg type ");
      }
    }

    std::vector<interop_handle::ReqToMem> ReqToMem;
    std::vector<ur_mem_handle_t> ReqMems;

    if (HostTask->MHostTask->isInteropTask()) {
      // Extract the Mem Objects for all Requirements, to ensure they are
      // available if a user asks for them inside the interop task scope
      const std::vector<Requirement *> &HandlerReq =
          HostTask->getRequirements();
      auto ReqToMemConv = [&ReqToMem, &ReqMems, HostTask](Requirement *Req) {
        const std::vector<AllocaCommandBase *> &AllocaCmds =
            Req->MSYCLMemObj->MRecord->MAllocaCommands;

        for (AllocaCommandBase *AllocaCmd : AllocaCmds)
          if (getContext(HostTask->MQueue) ==
              getContext(AllocaCmd->getQueue())) {
            auto MemArg = reinterpret_cast<ur_mem_handle_t>(
                AllocaCmd->getMemAllocation());
            ReqToMem.emplace_back(std::make_pair(Req, MemArg));
            ReqMems.emplace_back(MemArg);

            return;
          }

        assert(false &&
               "Can't get memory object due to no allocation available");

        throw sycl::exception(
            sycl::make_error_code(sycl::errc::runtime),
            "Can't get memory object due to no allocation available " +
                codeToString(UR_RESULT_ERROR_INVALID_MEM_OBJECT));
      };
      std::for_each(std::begin(HandlerReq), std::end(HandlerReq),
                    std::move(ReqToMemConv));
      std::sort(std::begin(ReqToMem), std::end(ReqToMem));
    }

    EnqueueNativeCommandData CustomOpData{
        interop_handle{std::move(ReqToMem), HostTask->MQueue,
                       HostTask->MQueue->getDeviceImpl().shared_from_this(),
                       HostTask->MQueue->getContextImplPtr()},
        HostTask->MHostTask->MInteropTask};

    ur_bool_t NativeCommandSupport = false;
    assert(MQueue && "Native command should have an associated queue");
    auto &Adapter = MQueue->getAdapter();
    Adapter->call<UrApiKind::urDeviceGetInfo>(
        detail::getSyclObjImpl(MQueue->get_device())->getHandleRef(),
        UR_DEVICE_INFO_ENQUEUE_NATIVE_COMMAND_SUPPORT_EXP,
        sizeof(NativeCommandSupport), &NativeCommandSupport, nullptr);
    assert(NativeCommandSupport && "ext_codeplay_enqueue_native_command is not "
                                   "supported on this device");
    if (auto Result =
            Adapter->call_nocheck<UrApiKind::urEnqueueNativeCommandExp>(
                MQueue->getHandleRef(), InteropFreeFunc, &CustomOpData,
                ReqMems.size(), ReqMems.data(), nullptr, RawEvents.size(),
                RawEvents.data(), Event);
        Result != UR_RESULT_SUCCESS)
      return Result;

    SetEventHandleOrDiscard();
    return UR_RESULT_SUCCESS;
  }
  case CGType::Barrier: {
    assert(MQueue && "Barrier submission should have an associated queue");
    CGBarrier *Barrier = static_cast<CGBarrier *>(MCommandGroup.get());

    // Create properties for the barrier.
    ur_exp_enqueue_ext_properties_t Properties{};
    Properties.stype = UR_STRUCTURE_TYPE_EXP_ENQUEUE_EXT_PROPERTIES;
    Properties.pNext = nullptr;
    Properties.flags = 0;
    if (Barrier->MEventMode ==
        ext::oneapi::experimental::event_mode_enum::low_power)
      Properties.flags |= UR_EXP_ENQUEUE_EXT_FLAG_LOW_POWER_EVENTS_SUPPORT;

    const AdapterPtr &Adapter = MQueue->getAdapter();
    // User can specify explicit dependencies via depends_on call that we should
    // honor here. It is very important for cross queue dependencies. We wait
    // them explicitly since barrier w/o wait list waits for all commands
    // submitted before and we can't add new dependencies to its wait list.
    // Output event for wait operation is not requested since barrier is
    // submitted immediately after and should synchronize it internally.
    if (RawEvents.size()) {
      auto Result = Adapter->call_nocheck<UrApiKind::urEnqueueEventsWait>(
          MQueue->getHandleRef(), RawEvents.size(), &RawEvents[0], nullptr);
      if (Result != UR_RESULT_SUCCESS)
        return Result;
    }
    if (auto Result =
            Adapter->call_nocheck<UrApiKind::urEnqueueEventsWaitWithBarrierExt>(
                MQueue->getHandleRef(), &Properties, 0, nullptr, Event);
        Result != UR_RESULT_SUCCESS)
      return Result;

    SetEventHandleOrDiscard();
    return UR_RESULT_SUCCESS;
  }
  case CGType::BarrierWaitlist: {
    assert(MQueue && "Barrier submission should have an associated queue");
    CGBarrier *Barrier = static_cast<CGBarrier *>(MCommandGroup.get());
    std::vector<detail::EventImplPtr> Events = Barrier->MEventsWaitWithBarrier;
    bool HasEventMode =
        Barrier->MEventMode != ext::oneapi::experimental::event_mode_enum::none;
    std::vector<ur_event_handle_t> UrEvents =
        getUrEventsBlocking(Events, HasEventMode);
    if (UrEvents.empty()) {
      // If Events is empty, then the barrier has no effect.
      return UR_RESULT_SUCCESS;
    }

    // Create properties for the barrier.
    ur_exp_enqueue_ext_properties_t Properties{};
    Properties.stype = UR_STRUCTURE_TYPE_EXP_ENQUEUE_EXT_PROPERTIES;
    Properties.pNext = nullptr;
    Properties.flags = 0;
    if (Barrier->MEventMode ==
        ext::oneapi::experimental::event_mode_enum::low_power)
      Properties.flags |= UR_EXP_ENQUEUE_EXT_FLAG_LOW_POWER_EVENTS_SUPPORT;

    const AdapterPtr &Adapter = MQueue->getAdapter();
    // User can specify explicit dependencies via depends_on call that we should
    // honor here. It is very important for cross queue dependencies. Adding
    // them to the barrier wait list since barrier w/ wait list waits only for
    // the events provided in wait list and we can just extend the list.
    UrEvents.insert(UrEvents.end(), RawEvents.begin(), RawEvents.end());

    if (auto Result =
            Adapter->call_nocheck<UrApiKind::urEnqueueEventsWaitWithBarrierExt>(
                MQueue->getHandleRef(), &Properties, UrEvents.size(),
                &UrEvents[0], Event);
        Result != UR_RESULT_SUCCESS)
      return Result;

    SetEventHandleOrDiscard();
    return UR_RESULT_SUCCESS;
  }
  case CGType::ProfilingTag: {
    assert(MQueue && "Profiling tag requires a valid queue");
    const auto &Adapter = MQueue->getAdapter();

    bool IsInOrderQueue = MQueue->isInOrder();
    ur_event_handle_t *TimestampDeps = nullptr;
    size_t NumTimestampDeps = 0;

    // TO DO - once the following WA removed: to change call to call_nocheck and
    // return operation result to Command::enqueue (see other CG types). Set
    // UREvent to EventImpl only for successful case.

    // If the queue is not in-order, the implementation will need to first
    // insert a marker event that the timestamp waits for.
    ur_event_handle_t PreTimestampMarkerEvent{};
    if (!IsInOrderQueue) {
      // FIXME: urEnqueueEventsWait on the L0 adapter requires a double-release.
      //        Use that instead once it has been fixed.
      //        See https://github.com/oneapi-src/unified-runtime/issues/2347.
      Adapter->call<UrApiKind::urEnqueueEventsWaitWithBarrier>(
          MQueue->getHandleRef(),
          /*num_events_in_wait_list=*/0,
          /*event_wait_list=*/nullptr, &PreTimestampMarkerEvent);
      TimestampDeps = &PreTimestampMarkerEvent;
      NumTimestampDeps = 1;
    }

    Adapter->call<UrApiKind::urEnqueueTimestampRecordingExp>(
        MQueue->getHandleRef(),
        /*blocking=*/false, NumTimestampDeps, TimestampDeps, Event);

    // If the queue is not in-order, we need to insert a barrier. This barrier
    // does not need output events as it will implicitly enforce the following
    // enqueue is blocked until it finishes.
    if (!IsInOrderQueue) {
      // We also need to release the timestamp event from the marker.
      Adapter->call<UrApiKind::urEventRelease>(PreTimestampMarkerEvent);
      // FIXME: Due to a bug in the L0 UR adapter, we will leak events if we do
      //        not pass an output event to the UR call. Once that is fixed,
      //        this immediately-deleted event can be removed.
      ur_event_handle_t PostTimestampBarrierEvent{};
      Adapter->call<UrApiKind::urEnqueueEventsWaitWithBarrier>(
          MQueue->getHandleRef(),
          /*num_events_in_wait_list=*/0,
          /*event_wait_list=*/nullptr, &PostTimestampBarrierEvent);
      Adapter->call<UrApiKind::urEventRelease>(PostTimestampBarrierEvent);
    }

    SetEventHandleOrDiscard();
    return UR_RESULT_SUCCESS;
  }
  case CGType::CopyToDeviceGlobal: {
    CGCopyToDeviceGlobal *Copy = (CGCopyToDeviceGlobal *)MCommandGroup.get();
    if (auto Result = callMemOpHelper(
            MemoryManager::copy_to_device_global, Copy->getDeviceGlobalPtr(),
            Copy->isDeviceImageScoped(), *MQueue, Copy->getNumBytes(),
            Copy->getOffset(), Copy->getSrc(), std::move(RawEvents), Event);
        Result != UR_RESULT_SUCCESS)
      return Result;

    SetEventHandleOrDiscard();
    return UR_RESULT_SUCCESS;
  }
  case CGType::CopyFromDeviceGlobal: {
    CGCopyFromDeviceGlobal *Copy =
        (CGCopyFromDeviceGlobal *)MCommandGroup.get();
    if (auto Result = callMemOpHelper(
            MemoryManager::copy_from_device_global, Copy->getDeviceGlobalPtr(),
            Copy->isDeviceImageScoped(), *MQueue, Copy->getNumBytes(),
            Copy->getOffset(), Copy->getDest(), std::move(RawEvents), Event);
        Result != UR_RESULT_SUCCESS)
      return Result;

    SetEventHandleOrDiscard();
    return UR_RESULT_SUCCESS;
  }
  case CGType::ReadWriteHostPipe: {
    CGReadWriteHostPipe *ExecReadWriteHostPipe =
        (CGReadWriteHostPipe *)MCommandGroup.get();
    std::string pipeName = ExecReadWriteHostPipe->getPipeName();
    void *hostPtr = ExecReadWriteHostPipe->getHostPtr();
    size_t typeSize = ExecReadWriteHostPipe->getTypeSize();
    bool blocking = ExecReadWriteHostPipe->isBlocking();
    bool read = ExecReadWriteHostPipe->isReadHostPipe();

    if (!EventImpl) {
      EventImpl = MEvent.get();
    }
    return enqueueReadWriteHostPipe(MQueue, pipeName, blocking, hostPtr,
                                    typeSize, RawEvents, EventImpl, read);
  }
  case CGType::ExecCommandBuffer: {
    assert(MQueue &&
           "Command buffer submissions should have an associated queue");
    CGExecCommandBuffer *CmdBufferCG =
        static_cast<CGExecCommandBuffer *>(MCommandGroup.get());
    if (auto Result =
            MQueue->getAdapter()
                ->call_nocheck<UrApiKind::urEnqueueCommandBufferExp>(
                    MQueue->getHandleRef(), CmdBufferCG->MCommandBuffer,
                    RawEvents.size(),
                    RawEvents.empty() ? nullptr : &RawEvents[0], Event);
        Result != UR_RESULT_SUCCESS)
      return Result;

    SetEventHandleOrDiscard();

    return UR_RESULT_SUCCESS;
  }
  case CGType::CopyImage: {
    CGCopyImage *Copy = (CGCopyImage *)MCommandGroup.get();

    if (auto Result = callMemOpHelper(
            MemoryManager::copy_image_bindless, *MQueue, Copy->getSrc(),
            Copy->getDst(), Copy->getSrcDesc(), Copy->getDstDesc(),
            Copy->getSrcFormat(), Copy->getDstFormat(), Copy->getCopyFlags(),
            Copy->getSrcOffset(), Copy->getDstOffset(), Copy->getCopyExtent(),
            std::move(RawEvents), Event);
        Result != UR_RESULT_SUCCESS)
      return Result;

    SetEventHandleOrDiscard();

    return UR_RESULT_SUCCESS;
  }
  case CGType::SemaphoreWait: {
    assert(MQueue &&
           "Semaphore wait submissions should have an associated queue");
    CGSemaphoreWait *SemWait = (CGSemaphoreWait *)MCommandGroup.get();
    const detail::AdapterPtr &Adapter = MQueue->getAdapter();
    auto OptWaitValue = SemWait->getWaitValue();
    uint64_t WaitValue = OptWaitValue.has_value() ? OptWaitValue.value() : 0;

    return Adapter
        ->call_nocheck<UrApiKind::urBindlessImagesWaitExternalSemaphoreExp>(
            MQueue->getHandleRef(), SemWait->getExternalSemaphore(),
            OptWaitValue.has_value(), WaitValue, 0, nullptr, nullptr);
  }
  case CGType::SemaphoreSignal: {
    assert(MQueue &&
           "Semaphore signal submissions should have an associated queue");
    CGSemaphoreSignal *SemSignal = (CGSemaphoreSignal *)MCommandGroup.get();
    const detail::AdapterPtr &Adapter = MQueue->getAdapter();
    auto OptSignalValue = SemSignal->getSignalValue();
    uint64_t SignalValue =
        OptSignalValue.has_value() ? OptSignalValue.value() : 0;
    return Adapter
        ->call_nocheck<UrApiKind::urBindlessImagesSignalExternalSemaphoreExp>(
            MQueue->getHandleRef(), SemSignal->getExternalSemaphore(),
            OptSignalValue.has_value(), SignalValue, 0, nullptr, nullptr);
  }
  case CGType::AsyncAlloc: {
    // NO-OP. Async alloc calls adapter immediately in order to return a valid
    // ptr directly. Any explicit/implicit dependencies are handled at that
    // point, including in order queue deps.

    // Set event carried from async alloc execution.
    CGAsyncAlloc *AsyncAlloc = (CGAsyncAlloc *)MCommandGroup.get();
    if (Event)
      *Event = AsyncAlloc->getEvent();

    SetEventHandleOrDiscard();

    return UR_RESULT_SUCCESS;
  }
  case CGType::AsyncFree: {
    assert(MQueue && "Async free submissions should have an associated queue");
    CGAsyncFree *AsyncFree = (CGAsyncFree *)MCommandGroup.get();
    const detail::AdapterPtr &Adapter = MQueue->getAdapter();
    void *ptr = AsyncFree->getPtr();

    if (auto Result =
            Adapter->call_nocheck<sycl::detail::UrApiKind::urEnqueueUSMFreeExp>(
                MQueue->getHandleRef(), nullptr, ptr, RawEvents.size(),
                RawEvents.data(), Event);
        Result != UR_RESULT_SUCCESS)
      return Result;

    SetEventHandleOrDiscard();

    return UR_RESULT_SUCCESS;
  }
  case CGType::None: {
    if (RawEvents.empty()) {
      // urEnqueueEventsWait with zero events acts like a barrier which is NOT
      // what we want here. On the other hand, there is nothing to wait for, so
      // we don't need to enqueue anything.
      return UR_RESULT_SUCCESS;
    }
    assert(MQueue && "Empty node should have an associated queue");
    const detail::AdapterPtr &Adapter = MQueue->getAdapter();
    ur_event_handle_t Event;
    if (auto Result = Adapter->call_nocheck<UrApiKind::urEnqueueEventsWait>(
            MQueue->getHandleRef(), RawEvents.size(),
            RawEvents.size() ? &RawEvents[0] : nullptr, &Event);
        Result != UR_RESULT_SUCCESS)
      return Result;

    MEvent->setHandle(Event);
    return UR_RESULT_SUCCESS;
  }
  }
  return UR_RESULT_ERROR_INVALID_OPERATION;
}

bool ExecCGCommand::producesPiEvent() const {
  return !MCommandBuffer &&
         MCommandGroup->getType() != CGType::CodeplayHostTask;
}

bool ExecCGCommand::supportsPostEnqueueCleanup() const {
  // Host tasks are cleaned up upon completion instead.
  return Command::supportsPostEnqueueCleanup() &&
         (MCommandGroup->getType() != CGType::CodeplayHostTask);
}

bool ExecCGCommand::readyForCleanup() const {
  if (MCommandGroup->getType() == CGType::CodeplayHostTask)
    return MLeafCounter == 0 && MEvent->isCompleted();
  return Command::readyForCleanup();
}

UpdateCommandBufferCommand::UpdateCommandBufferCommand(
    QueueImplPtr Queue,
    ext::oneapi::experimental::detail::exec_graph_impl *Graph,
    std::vector<std::shared_ptr<ext::oneapi::experimental::detail::node_impl>>
        Nodes)
    : Command(CommandType::UPDATE_CMD_BUFFER, Queue), MGraph(Graph),
      MNodes(Nodes) {}

ur_result_t UpdateCommandBufferCommand::enqueueImp() {
  waitForPreparedHostEvents();
  std::vector<EventImplPtr> EventImpls = MPreparedDepsEvents;
  ur_event_handle_t UREvent = nullptr;
  Command::waitForEvents(MQueue, EventImpls, UREvent);
  MEvent->setHandle(UREvent);

  auto CheckAndFindAlloca = [](Requirement *Req, const DepDesc &Dep) {
    if (Dep.MDepRequirement == Req) {
      if (Dep.MAllocaCmd) {
        Req->MData = Dep.MAllocaCmd->getMemAllocation();
      } else {
        throw sycl::exception(make_error_code(errc::invalid),
                              "No allocation available for accessor when "
                              "updating command buffer!");
      }
    }
  };

  for (auto &Node : MNodes) {
    CG *CG = Node->MCommandGroup.get();
    switch (Node->MNodeType) {
    case ext::oneapi::experimental::node_type::kernel: {
      auto CGExec = static_cast<CGExecKernel *>(CG);
      for (auto &Arg : CGExec->MArgs) {
        if (Arg.MType != kernel_param_kind_t::kind_accessor) {
          continue;
        }
        // Search through deps to get actual allocation for accessor args.
        for (const DepDesc &Dep : MDeps) {
          Requirement *Req = static_cast<AccessorImplHost *>(Arg.MPtr);
          CheckAndFindAlloca(Req, Dep);
        }
      }
      break;
    }
    default:
      break;
    }
  }

  // Split list of nodes into nodes per UR command-buffer partition, then
  // call UR update on each command-buffer partition with those updatable
  // nodes.
  auto PartitionedNodes = MGraph->getURUpdatableNodes(MNodes);
  auto Device = MQueue->get_device();
  auto &Partitions = MGraph->getPartitions();
  for (auto &[PartitionIndex, NodeImpl] : PartitionedNodes) {
    auto CommandBuffer = Partitions[PartitionIndex]->MCommandBuffers[Device];
    MGraph->updateURImpl(CommandBuffer, NodeImpl);
  }

  return UR_RESULT_SUCCESS;
}

void UpdateCommandBufferCommand::printDot(std::ostream &Stream) const {
  Stream << "\"" << this << "\" [style=filled, fillcolor=\"#8d8f29\", label=\"";

  Stream << "ID = " << this << "\\n";
  Stream << "CommandBuffer Command Update"
         << "\\n";

  Stream << "\"];" << std::endl;

  for (const auto &Dep : MDeps) {
    Stream << "  \"" << this << "\" -> \"" << Dep.MDepCommand << "\""
           << " [ label = \"Access mode: "
           << accessModeToString(Dep.MDepRequirement->MAccessMode) << "\\n"
           << "MemObj: " << Dep.MDepRequirement->MSYCLMemObj << " \" ]"
           << std::endl;
  }
}

void UpdateCommandBufferCommand::emitInstrumentationData() {}
bool UpdateCommandBufferCommand::producesPiEvent() const { return false; }

} // namespace detail
} // namespace _V1
} // namespace sycl<|MERGE_RESOLUTION|>--- conflicted
+++ resolved
@@ -2508,16 +2508,10 @@
     ur_event_handle_t UREvent = nullptr;
     ur_result_t Error =
         Adapter->call_nocheck<UrApiKind::urEnqueueKernelLaunchCustomExp>(
-<<<<<<< HEAD
             Queue.getHandleRef(), Kernel, NDRDesc.Dims,
-            &NDRDesc.GlobalOffset[0], &NDRDesc.GlobalSize[0], LocalSize,
-            property_list.size(), property_list.data(), RawEvents.size(),
-=======
-            Queue->getHandleRef(), Kernel, NDRDesc.Dims,
             HasOffset ? &NDRDesc.GlobalOffset[0] : nullptr,
             &NDRDesc.GlobalSize[0], LocalSize, property_list.size(),
             property_list.data(), RawEvents.size(),
->>>>>>> d33426f9
             RawEvents.empty() ? nullptr : &RawEvents[0],
             OutEventImpl ? &UREvent : nullptr);
     if ((Error == UR_RESULT_SUCCESS) && OutEventImpl) {
@@ -2534,14 +2528,9 @@
                   Args...);
         }
         return Adapter->call_nocheck<UrApiKind::urEnqueueKernelLaunch>(Args...);
-<<<<<<< HEAD
-      }(Queue.getHandleRef(), Kernel, NDRDesc.Dims, &NDRDesc.GlobalOffset[0],
-        &NDRDesc.GlobalSize[0], LocalSize, RawEvents.size(),
-=======
-      }(Queue->getHandleRef(), Kernel, NDRDesc.Dims,
+      }(Queue.getHandleRef(), Kernel, NDRDesc.Dims,
         HasOffset ? &NDRDesc.GlobalOffset[0] : nullptr, &NDRDesc.GlobalSize[0],
         LocalSize, RawEvents.size(),
->>>>>>> d33426f9
         RawEvents.empty() ? nullptr : &RawEvents[0],
         OutEventImpl ? &UREvent : nullptr);
   if (Error == UR_RESULT_SUCCESS && OutEventImpl) {
