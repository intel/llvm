--- conflicted
+++ resolved
@@ -3192,12 +3192,8 @@
         HostTask->MHostTask->MInteropTask};
 
     ur_bool_t NativeCommandSupport = false;
-<<<<<<< HEAD
+    assert(MQueue && "Native command should have an associated queue");
     MQueue->getAdapter()->call<UrApiKind::urDeviceGetInfo>(
-=======
-    assert(MQueue && "Native command should have an associated queue");
-    MQueue->getPlugin()->call<UrApiKind::urDeviceGetInfo>(
->>>>>>> 2559d65f
         detail::getSyclObjImpl(MQueue->get_device())->getHandleRef(),
         UR_DEVICE_INFO_ENQUEUE_NATIVE_COMMAND_SUPPORT_EXP,
         sizeof(NativeCommandSupport), &NativeCommandSupport, nullptr);
