--- conflicted
+++ resolved
@@ -331,11 +331,7 @@
   std::vector<interop_handle::ReqToMem> MReqToMem;
   std::vector<pi_mem> MReqPiMem;
 
-<<<<<<< HEAD
-  ur_result_t waitForEvents() const {
-=======
   bool waitForEvents() const {
->>>>>>> 4ae7cad6
     std::map<const PluginPtr, std::vector<EventImplPtr>>
         RequiredEventsPerPlugin;
 
@@ -355,20 +351,8 @@
       if (RawEvents.size() == 0)
         continue;
       try {
-<<<<<<< HEAD
         PluginWithEvents.first->call(urEventWait, RawEvents.size(),
                                      RawEvents.data());
-      } catch (const sycl::exception &E) {
-        CGHostTask &HostTask = static_cast<CGHostTask &>(MThisCmd->getCG());
-        HostTask.MQueue->reportAsyncException(std::current_exception());
-        return (ur_result_t)E.get_cl_code();
-      } catch (...) {
-        CGHostTask &HostTask = static_cast<CGHostTask &>(MThisCmd->getCG());
-        HostTask.MQueue->reportAsyncException(std::current_exception());
-        return UR_RESULT_ERROR_UNKNOWN;
-=======
-        PluginWithEvents.first->call<PiApiKind::piEventsWait>(RawEvents.size(),
-                                                              RawEvents.data());
       } catch (const sycl::exception &) {
         MThisCmd->MEvent->getSubmittedQueue()->reportAsyncException(
             std::current_exception());
@@ -377,7 +361,6 @@
         MThisCmd->MEvent->getSubmittedQueue()->reportAsyncException(
             std::current_exception());
         return false;
->>>>>>> 4ae7cad6
       }
     }
 
@@ -387,11 +370,7 @@
       Event->waitInternal();
     }
 
-<<<<<<< HEAD
-    return UR_RESULT_SUCCESS;
-=======
     return true;
->>>>>>> 4ae7cad6
   }
 
 public:
@@ -418,21 +397,12 @@
     }
 #endif
 
-<<<<<<< HEAD
-    ur_result_t WaitResult = waitForEvents();
-    if (WaitResult != UR_RESULT_SUCCESS) {
-      std::exception_ptr EPtr = std::make_exception_ptr(sycl::runtime_error(
-          std::string("Couldn't wait for host-task's dependencies"),
-          WaitResult));
-      HostTask.MQueue->reportAsyncException(EPtr);
-=======
     if (!waitForEvents()) {
       std::exception_ptr EPtr = std::make_exception_ptr(sycl::exception(
           make_error_code(errc::runtime),
           std::string("Couldn't wait for host-task's dependencies")));
 
       MThisCmd->MEvent->getSubmittedQueue()->reportAsyncException(EPtr);
->>>>>>> 4ae7cad6
       // reset host-task's lambda and quit
       HostTask.MHostTask.reset();
       Scheduler::getInstance().NotifyHostTaskCompletion(MThisCmd);
@@ -525,16 +495,12 @@
 
 void Command::waitForEvents(QueueImplPtr Queue,
                             std::vector<EventImplPtr> &EventImpls,
-<<<<<<< HEAD
                             ur_event_handle_t &Event) {
-=======
-                            sycl::detail::pi::PiEvent &Event) {
 #ifndef NDEBUG
   for (const EventImplPtr &Event : EventImpls)
     assert(!Event->isHost() &&
            "Only non-host events are expected to be waited for here");
 #endif
->>>>>>> 4ae7cad6
   if (!EventImpls.empty()) {
     if (!Queue) {
       // Host queue can wait for events from different contexts, i.e. it may
@@ -567,20 +533,8 @@
                                                RawEvents.data());
       }
     } else {
-<<<<<<< HEAD
-#ifndef NDEBUG
-      for (const EventImplPtr &Event : EventImpls)
-        assert(Event->getContextImpl().get() &&
-               "Only non-host events are expected to be waited for here");
-#endif
-
       std::vector<ur_event_handle_t> RawEvents = getUrEvents(EventImpls);
       flushCrossQueueDeps(EventImpls, getWorkerQueue());
-=======
-      std::vector<sycl::detail::pi::PiEvent> RawEvents =
-          getPiEvents(EventImpls);
-      flushCrossQueueDeps(EventImpls, MWorkerQueue);
->>>>>>> 4ae7cad6
       const PluginPtr &Plugin = Queue->getPlugin();
 
       if (MEvent != nullptr)
@@ -791,18 +745,6 @@
 
 Command *Command::processDepEvent(EventImplPtr DepEvent, const DepDesc &Dep,
                                   std::vector<Command *> &ToCleanUp) {
-<<<<<<< HEAD
-  const QueueImplPtr &WorkerQueue = getWorkerQueue();
-  const ContextImplPtr &WorkerContext = WorkerQueue->getContextImplPtr();
-
-  // 1. Async work is not supported for host device.
-  // 2. Non-host events can be ignored if they are not fully initialized.
-  // 3. Some types of commands do not produce UR events after they are
-  // enqueued
-  //    (e.g. alloca). Note that we can't check the pi event to make that
-  //    distinction since the command might still be unenqueued at this point.
-  bool PiEventExpected = (!DepEvent->is_host() && DepEvent->isInitialized());
-=======
   const ContextImplPtr &WorkerContext = getWorkerContext();
 
   // 1. Non-host events can be ignored if they are not fully initialized.
@@ -811,7 +753,6 @@
   // distinction since the command might still be unenqueued at this point.
   bool PiEventExpected =
       (!DepEvent->isHost() && !DepEvent->isDefaultConstructed());
->>>>>>> 4ae7cad6
   if (auto *DepCmd = static_cast<Command *>(DepEvent->getCommand()))
     PiEventExpected &= DepCmd->producesPiEvent();
 
@@ -1424,13 +1365,8 @@
 ur_result_t MapMemObject::enqueueImp() {
   waitForPreparedHostEvents();
   std::vector<EventImplPtr> EventImpls = MPreparedDepsEvents;
-<<<<<<< HEAD
   std::vector<ur_event_handle_t> RawEvents = getUrEvents(EventImpls);
   flushCrossQueueDeps(EventImpls, getWorkerQueue());
-=======
-  std::vector<sycl::detail::pi::PiEvent> RawEvents = getPiEvents(EventImpls);
-  flushCrossQueueDeps(EventImpls, MWorkerQueue);
->>>>>>> 4ae7cad6
 
   ur_event_handle_t &Event = MEvent->getHandleRef();
   *MDstPtr = MemoryManager::map(
@@ -1511,13 +1447,8 @@
 ur_result_t UnMapMemObject::enqueueImp() {
   waitForPreparedHostEvents();
   std::vector<EventImplPtr> EventImpls = MPreparedDepsEvents;
-<<<<<<< HEAD
   std::vector<ur_event_handle_t> RawEvents = getUrEvents(EventImpls);
   flushCrossQueueDeps(EventImpls, getWorkerQueue());
-=======
-  std::vector<sycl::detail::pi::PiEvent> RawEvents = getPiEvents(EventImpls);
-  flushCrossQueueDeps(EventImpls, MWorkerQueue);
->>>>>>> 4ae7cad6
 
   ur_event_handle_t &Event = MEvent->getHandleRef();
   MemoryManager::unmap(MDstAllocaCmd->getSYCLMemObj(),
@@ -1624,13 +1555,8 @@
 
   ur_event_handle_t &Event = MEvent->getHandleRef();
 
-<<<<<<< HEAD
   auto RawEvents = getUrEvents(EventImpls);
   flushCrossQueueDeps(EventImpls, getWorkerQueue());
-=======
-  auto RawEvents = getPiEvents(EventImpls);
-  flushCrossQueueDeps(EventImpls, MWorkerQueue);
->>>>>>> 4ae7cad6
 
   MemoryManager::copy(
       MSrcAllocaCmd->getSYCLMemObj(), MSrcAllocaCmd->getMemAllocation(),
@@ -1772,13 +1698,8 @@
   return MWorkerQueue->getContextImplPtr();
 }
 
-<<<<<<< HEAD
 ur_result_t MemCpyCommandHost::enqueueImp() {
-  const QueueImplPtr &Queue = getWorkerQueue();
-=======
-pi_int32 MemCpyCommandHost::enqueueImp() {
   const QueueImplPtr &Queue = MWorkerQueue;
->>>>>>> 4ae7cad6
   waitForPreparedHostEvents();
   std::vector<EventImplPtr> EventImpls = MPreparedDepsEvents;
   std::vector<ur_event_handle_t> RawEvents = getUrEvents(EventImpls);
@@ -1998,13 +1919,8 @@
 
 ExecCGCommand::ExecCGCommand(
     std::unique_ptr<detail::CG> CommandGroup, QueueImplPtr Queue,
-<<<<<<< HEAD
-    ur_exp_command_buffer_handle_t CommandBuffer,
+    bool EventNeeded, ur_exp_command_buffer_handle_t CommandBuffer,
     const std::vector<ur_exp_command_buffer_sync_point_t> &Dependencies)
-=======
-    bool EventNeeded, sycl::detail::pi::PiExtCommandBuffer CommandBuffer,
-    const std::vector<sycl::detail::pi::PiExtSyncPoint> &Dependencies)
->>>>>>> 4ae7cad6
     : Command(CommandType::RUN_CG, std::move(Queue), CommandBuffer,
               Dependencies),
       MEventNeeded(EventNeeded), MCommandGroup(std::move(CommandGroup)) {
@@ -2367,23 +2283,6 @@
     // we may pass default constructed accessors to a command, which don't add
     // requirements. In such case, getMemAllocationFunc is nullptr, but it's a
     // valid case, so we need to properly handle it.
-<<<<<<< HEAD
-    ur_mem_handle_t MemArg = getMemAllocationFunc
-                                 ? (ur_mem_handle_t)getMemAllocationFunc(Req)
-                                 : nullptr;
-    // FIXME: This "if" was in the original path because: "clSetKernelArg ...
-    // returns an error when MemArg is null, which is the case when zero-sized
-    // buffers are handled". Surely just trying to default init a handle
-    // doesn't do anything useful, needs investigation
-    if (!MemArg)
-      MemArg = ur_mem_handle_t();
-    ur_kernel_arg_mem_obj_properties_t MemObjProps{};
-    MemObjProps.pNext = nullptr;
-    MemObjProps.stype = UR_STRUCTURE_TYPE_KERNEL_ARG_MEM_OBJ_PROPERTIES;
-    MemObjProps.memoryAccess = AccessModeToUr(Req->MAccessMode);
-    Plugin->call(urKernelSetArgMemObj, Kernel, NextTrueIndex, &MemObjProps,
-                 MemArg);
-=======
     sycl::detail::pi::PiMem MemArg =
         getMemAllocationFunc
             ? (sycl::detail::pi::PiMem)getMemAllocationFunc(Req)
@@ -2416,7 +2315,6 @@
       Plugin->call<PiApiKind::piextKernelSetArgMemObj>(Kernel, NextTrueIndex,
                                                        &MemObjData, &MemArg);
     }
->>>>>>> 4ae7cad6
     break;
   }
   case kernel_param_kind_t::kind_std_layout: {
@@ -2446,16 +2344,6 @@
     break;
   }
   case kernel_param_kind_t::kind_specialization_constants_buffer: {
-<<<<<<< HEAD
-    if (IsHost) {
-      throw sycl::exception(
-          sycl::make_error_code(sycl::errc::feature_not_supported),
-          "SYCL2020 specialization constants are not yet supported on host "
-          "device " +
-              codeToString(UR_RESULT_ERROR_INVALID_OPERATION));
-    }
-=======
->>>>>>> 4ae7cad6
     assert(DeviceImageImpl != nullptr);
     ur_mem_handle_t SpecConstsBuffer =
         DeviceImageImpl->get_spec_const_buffer_ref();
@@ -2611,13 +2499,8 @@
   auto SetFunc = [&Plugin, &UrKernel, &DeviceImageImpl, &Ctx,
                   &getMemAllocationFunc](sycl::detail::ArgDesc &Arg,
                                          size_t NextTrueIndex) {
-<<<<<<< HEAD
     sycl::detail::SetArgBasedOnType(Plugin, UrKernel, DeviceImageImpl,
-                                    getMemAllocationFunc, Ctx, false, Arg,
-=======
-    sycl::detail::SetArgBasedOnType(Plugin, PiKernel, DeviceImageImpl,
                                     getMemAllocationFunc, Ctx, Arg,
->>>>>>> 4ae7cad6
                                     NextTrueIndex);
   };
   // Copy args for modification
@@ -2789,22 +2672,14 @@
   return UR_RESULT_SUCCESS;
 }
 
-<<<<<<< HEAD
 ur_result_t enqueueReadWriteHostPipe(const QueueImplPtr &Queue,
                                      const std::string &PipeName, bool blocking,
                                      void *ptr, size_t size,
                                      std::vector<ur_event_handle_t> &RawEvents,
                                      const detail::EventImplPtr &OutEventImpl,
                                      bool read) {
-=======
-pi_int32
-enqueueReadWriteHostPipe(const QueueImplPtr &Queue, const std::string &PipeName,
-                         bool blocking, void *ptr, size_t size,
-                         std::vector<sycl::detail::pi::PiEvent> &RawEvents,
-                         const detail::EventImplPtr &OutEventImpl, bool read) {
   assert(Queue &&
          "ReadWrite host pipe submissions should have an associated queue");
->>>>>>> 4ae7cad6
   detail::HostPipeMapEntry *hostPipeEntry =
       ProgramManager::getInstance().getHostPipeEntry(PipeName);
 
@@ -2850,12 +2725,8 @@
   return Error;
 }
 
-<<<<<<< HEAD
 ur_result_t ExecCGCommand::enqueueImpCommandBuffer() {
-=======
-pi_int32 ExecCGCommand::enqueueImpCommandBuffer() {
   assert(MQueue && "Command buffer enqueue should have an associated queue");
->>>>>>> 4ae7cad6
   // Wait on host command dependencies
   waitForPreparedHostEvents();
 
@@ -2863,37 +2734,23 @@
   // submissions of the command buffer itself will not receive dependencies on
   // them, e.g. initial copies from host to device
   std::vector<EventImplPtr> EventImpls = MPreparedDepsEvents;
-<<<<<<< HEAD
-  flushCrossQueueDeps(EventImpls, getWorkerQueue());
+  flushCrossQueueDeps(EventImpls, MWorkerQueue);
   std::vector<ur_event_handle_t> RawEvents = getUrEvents(EventImpls);
-=======
-  flushCrossQueueDeps(EventImpls, MWorkerQueue);
-  std::vector<sycl::detail::pi::PiEvent> RawEvents = getPiEvents(EventImpls);
->>>>>>> 4ae7cad6
   if (!RawEvents.empty()) {
     MQueue->getPlugin()->call(urEventWait, RawEvents.size(), &RawEvents[0]);
   }
 
-<<<<<<< HEAD
-  ur_event_handle_t *Event = (MQueue->supportsDiscardingPiEvents() &&
-                              MCommandGroup->getRequirements().size() == 0)
-                                 ? nullptr
-                                 : &MEvent->getHandleRef();
+  // We can omit creating a UR event and create a "discarded" event if either
+  // the queue has the discard property or the command has been explicitly
+  // marked as not needing an event, e.g. if the user did not ask for one, and
+  // if the queue supports discarded UR event and there are no requirements.
+  bool DiscardUrEvent = (MQueue->MDiscardEvents || !MEventNeeded) &&
+                        MQueue->supportsDiscardingPiEvents() &&
+                        MCommandGroup->getRequirements().size() == 0;
+  ur_event_handle_t *Event =
+      DiscardUrEvent ? nullptr : &MEvent->getHandleRef();
   ur_exp_command_buffer_sync_point_t OutSyncPoint;
   ur_exp_command_buffer_command_handle_t OutCommand = nullptr;
-=======
-  // We can omit creating a PI event and create a "discarded" event if either
-  // the queue has the discard property or the command has been explicitly
-  // marked as not needing an event, e.g. if the user did not ask for one, and
-  // if the queue supports discarded PI event and there are no requirements.
-  bool DiscardPiEvent = (MQueue->MDiscardEvents || !MEventNeeded) &&
-                        MQueue->supportsDiscardingPiEvents() &&
-                        MCommandGroup->getRequirements().size() == 0;
-  sycl::detail::pi::PiEvent *Event =
-      DiscardPiEvent ? nullptr : &MEvent->getHandleRef();
-  sycl::detail::pi::PiExtSyncPoint OutSyncPoint;
-  sycl::detail::pi::PiExtCommandBufferCommand OutCommand = nullptr;
->>>>>>> 4ae7cad6
   switch (MCommandGroup->getType()) {
   case CG::CGTYPE::Kernel: {
     CGExecKernel *ExecKernel = (CGExecKernel *)MCommandGroup.get();
@@ -3035,27 +2892,21 @@
   if (getCG().getType() != CG::CGTYPE::CodeplayHostTask)
     waitForPreparedHostEvents();
   std::vector<EventImplPtr> EventImpls = MPreparedDepsEvents;
-<<<<<<< HEAD
   auto RawEvents = getUrEvents(EventImpls);
   flushCrossQueueDeps(EventImpls, getWorkerQueue());
 
   bool DiscardPiEvent = (MQueue->supportsDiscardingPiEvents() &&
                          MCommandGroup->getRequirements().size() == 0);
-  ur_event_handle_t *Event = DiscardPiEvent ? nullptr : &MEvent->getHandleRef();
-=======
-  auto RawEvents = getPiEvents(EventImpls);
-  flushCrossQueueDeps(EventImpls, MWorkerQueue);
-
-  // We can omit creating a PI event and create a "discarded" event if either
+
+  // We can omit creating a UR event and create a "discarded" event if either
   // the queue has the discard property or the command has been explicitly
   // marked as not needing an event, e.g. if the user did not ask for one, and
-  // if the queue supports discarded PI event and there are no requirements.
-  bool DiscardPiEvent = MQueue && (MQueue->MDiscardEvents || !MEventNeeded) &&
+  // if the queue supports discarded UR event and there are no requirements.
+  bool DiscardUrEvent = MQueue && (MQueue->MDiscardEvents || !MEventNeeded) &&
                         MQueue->supportsDiscardingPiEvents() &&
                         MCommandGroup->getRequirements().size() == 0;
-  sycl::detail::pi::PiEvent *Event =
-      DiscardPiEvent ? nullptr : &MEvent->getHandleRef();
->>>>>>> 4ae7cad6
+
+  ur_event_handle_t *Event = DiscardUrEvent ? nullptr : &MEvent->getHandleRef();
   detail::EventImplPtr EventImpl = DiscardPiEvent ? nullptr : MEvent;
 
   switch (MCommandGroup->getType()) {
@@ -3131,41 +2982,6 @@
     NDRDescT &NDRDesc = ExecKernel->MNDRDesc;
     std::vector<ArgDesc> &Args = ExecKernel->MArgs;
 
-<<<<<<< HEAD
-    if (MQueue->is_host() || (MQueue->getDeviceImplPtr()->getBackend() ==
-                              backend::ext_intel_esimd_emulator)) {
-      for (ArgDesc &Arg : Args)
-        if (kernel_param_kind_t::kind_accessor == Arg.MType) {
-          Requirement *Req = (Requirement *)(Arg.MPtr);
-          AllocaCommandBase *AllocaCmd = getAllocaForReq(Req);
-          Req->MData = AllocaCmd->getMemAllocation();
-        }
-      if (!RawEvents.empty()) {
-        // Assuming that the events are for devices to the same Plugin.
-        const PluginPtr &Plugin = EventImpls[0]->getPlugin();
-        Plugin->call(urEventWait, RawEvents.size(), &RawEvents[0]);
-      }
-
-      if (MQueue->is_host()) {
-        ExecKernel->MHostKernel->call(NDRDesc,
-                                      getEvent()->getHostProfilingInfo());
-      } else {
-        assert(MQueue->getDeviceImplPtr()->getBackend() ==
-               backend::ext_intel_esimd_emulator);
-        if (MEvent != nullptr)
-          MEvent->setHostEnqueueTime();
-        MQueue->getPlugin()->call(urEnqueueKernelLaunch, nullptr,
-                                  reinterpret_cast<ur_kernel_handle_t>(
-                                      ExecKernel->MHostKernel->getPtr()),
-                                  NDRDesc.Dims, &NDRDesc.GlobalOffset[0],
-                                  &NDRDesc.GlobalSize[0], &NDRDesc.LocalSize[0],
-                                  0, nullptr, nullptr);
-      }
-      return UR_RESULT_SUCCESS;
-    }
-
-=======
->>>>>>> 4ae7cad6
     auto getMemAllocationFunc = [this](Requirement *Req) {
       AllocaCommandBase *AllocaCmd = getAllocaForReq(Req);
       // getAllocaForReq may return nullptr if Req is a default constructed
@@ -3280,17 +3096,10 @@
             Req->MSYCLMemObj->MRecord->MAllocaCommands;
 
         for (AllocaCommandBase *AllocaCmd : AllocaCmds)
-<<<<<<< HEAD
-          if (HostTask->MQueue->getContextImplPtr() ==
-              AllocaCmd->getQueue()->getContextImplPtr()) {
-            auto MemArg = reinterpret_cast<ur_mem_handle_t>(
-                AllocaCmd->getMemAllocation());
-=======
           if (getContext(HostTask->MQueue) ==
               getContext(AllocaCmd->getQueue())) {
             auto MemArg =
-                reinterpret_cast<pi_mem>(AllocaCmd->getMemAllocation());
->>>>>>> 4ae7cad6
+                reinterpret_cast<ur_mem_handle_t>(AllocaCmd->getMemAllocation());
             ReqToMem.emplace_back(std::make_pair(Req, MemArg));
             ReqPiMem.emplace_back(MemArg);
 
@@ -3321,14 +3130,7 @@
     return UR_RESULT_SUCCESS;
   }
   case CG::CGTYPE::Barrier: {
-<<<<<<< HEAD
-    if (MQueue->getDeviceImplPtr()->is_host()) {
-      // NOP for host device.
-      return UR_RESULT_SUCCESS;
-    }
-=======
     assert(MQueue && "Barrier submission should have an associated queue");
->>>>>>> 4ae7cad6
     const PluginPtr &Plugin = MQueue->getPlugin();
     if (MEvent != nullptr)
       MEvent->setHostEnqueueTime();
@@ -3341,15 +3143,8 @@
     assert(MQueue && "Barrier submission should have an associated queue");
     CGBarrier *Barrier = static_cast<CGBarrier *>(MCommandGroup.get());
     std::vector<detail::EventImplPtr> Events = Barrier->MEventsWaitWithBarrier;
-<<<<<<< HEAD
     std::vector<ur_event_handle_t> UrEvents = getUrEventsBlocking(Events);
-    if (MQueue->getDeviceImplPtr()->is_host() || UrEvents.empty()) {
-      // NOP for host device.
-=======
-    std::vector<sycl::detail::pi::PiEvent> PiEvents =
-        getPiEventsBlocking(Events);
-    if (PiEvents.empty()) {
->>>>>>> 4ae7cad6
+    if (UrEvents.empty()) {
       // If Events is empty, then the barrier has no effect.
       return UR_RESULT_SUCCESS;
     }
@@ -3439,25 +3234,12 @@
     assert(MQueue &&
            "Semaphore wait submissions should have an associated queue");
     CGSemaphoreWait *SemWait = (CGSemaphoreWait *)MCommandGroup.get();
-<<<<<<< HEAD
-    if (MQueue->getDeviceImplPtr()->is_host()) {
-      // NOP for host device.
-      return UR_RESULT_SUCCESS;
-    }
-
-    const detail::PluginPtr &Plugin = MQueue->getPlugin();
-    Plugin->call(urBindlessImagesWaitExternalSemaphoreExp,
-                 MQueue->getHandleRef(), SemWait->getInteropSemaphoreHandle(),
-                 0, nullptr, nullptr);
-=======
-
     const detail::PluginPtr &Plugin = MQueue->getPlugin();
     auto OptWaitValue = SemWait->getWaitValue();
     uint64_t WaitValue = OptWaitValue.has_value() ? OptWaitValue.value() : 0;
-    Plugin->call<PiApiKind::piextWaitExternalSemaphore>(
+    Plugin->call(urBindlessImagesWaitExternalSemaphoreExp,
         MQueue->getHandleRef(), SemWait->getInteropSemaphoreHandle(),
         OptWaitValue.has_value(), WaitValue, 0, nullptr, nullptr);
->>>>>>> 4ae7cad6
 
     return UR_RESULT_SUCCESS;
   }
@@ -3465,26 +3247,13 @@
     assert(MQueue &&
            "Semaphore signal submissions should have an associated queue");
     CGSemaphoreSignal *SemSignal = (CGSemaphoreSignal *)MCommandGroup.get();
-<<<<<<< HEAD
-    if (MQueue->getDeviceImplPtr()->is_host()) {
-      // NOP for host device.
-      return UR_RESULT_SUCCESS;
-    }
-
-    const detail::PluginPtr &Plugin = MQueue->getPlugin();
-    Plugin->call(urBindlessImagesWaitExternalSemaphoreExp,
-                 MQueue->getHandleRef(), SemSignal->getInteropSemaphoreHandle(),
-                 0, nullptr, nullptr);
-=======
-
     const detail::PluginPtr &Plugin = MQueue->getPlugin();
     auto OptSignalValue = SemSignal->getSignalValue();
     uint64_t SignalValue =
         OptSignalValue.has_value() ? OptSignalValue.value() : 0;
-    Plugin->call<PiApiKind::piextSignalExternalSemaphore>(
+    Plugin->call(urBindlessImagesWaitExternalSemaphoreExp,
         MQueue->getHandleRef(), SemSignal->getInteropSemaphoreHandle(),
         OptSignalValue.has_value(), SignalValue, 0, nullptr, nullptr);
->>>>>>> 4ae7cad6
 
     return UR_RESULT_SUCCESS;
   }
@@ -3652,13 +3421,8 @@
 ur_result_t UpdateCommandBufferCommand::enqueueImp() {
   waitForPreparedHostEvents();
   std::vector<EventImplPtr> EventImpls = MPreparedDepsEvents;
-<<<<<<< HEAD
   auto RawEvents = getUrEvents(EventImpls);
-  flushCrossQueueDeps(EventImpls, getWorkerQueue());
-=======
-  sycl::detail::pi::PiEvent &Event = MEvent->getHandleRef();
   Command::waitForEvents(MQueue, EventImpls, Event);
->>>>>>> 4ae7cad6
 
   for (auto &Node : MNodes) {
     auto CG = static_cast<CGExecKernel *>(Node->MCommandGroup.get());
