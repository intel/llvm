--- conflicted
+++ resolved
@@ -2434,36 +2434,7 @@
   return Error;
 }
 
-<<<<<<< HEAD
-// The function initialize accessors and calls lambda.
-void DispatchNativeKernel(void *Blob) {
-  void **CastedBlob = (void **)Blob;
-
-  std::vector<Requirement *> *Reqs =
-      static_cast<std::vector<Requirement *> *>(CastedBlob[0]);
-
-  std::shared_ptr<HostKernelBase> *HostKernel =
-      static_cast<std::shared_ptr<HostKernelBase> *>(CastedBlob[1]);
-
-  NDRDescT *NDRDesc = static_cast<NDRDescT *>(CastedBlob[2]);
-
-  // Other value are pointer to the buffers.
-  void **NextArg = CastedBlob + 3;
-  for (detail::Requirement *Req : *Reqs)
-    Req->MData = *(NextArg++);
-
-  (*HostKernel)->call(*NDRDesc, nullptr);
-
-  // The ownership of these objects have been passed to us, need to cleanup
-  delete Reqs;
-  delete HostKernel;
-  delete NDRDesc;
-}
-
 ur_result_t enqueueImpCommandBufferKernel(
-=======
-pi_int32 enqueueImpCommandBufferKernel(
->>>>>>> 7515da8e
     context Ctx, DeviceImplPtr DeviceImpl,
     ur_exp_command_buffer_handle_t CommandBuffer,
     const CGExecKernel &CommandGroup,
@@ -2897,13 +2868,8 @@
   }
 }
 
-<<<<<<< HEAD
 ur_result_t ExecCGCommand::enqueueImpQueue() {
-  if (getCG().getType() != CG::CGTYPE::CodeplayHostTask)
-=======
-pi_int32 ExecCGCommand::enqueueImpQueue() {
   if (getCG().getType() != CGType::CodeplayHostTask)
->>>>>>> 7515da8e
     waitForPreparedHostEvents();
   std::vector<EventImplPtr> EventImpls = MPreparedDepsEvents;
   auto RawEvents = getUrEvents(EventImpls);
@@ -3171,13 +3137,8 @@
 
     return UR_RESULT_SUCCESS;
   }
-<<<<<<< HEAD
-  case CG::CGTYPE::ProfilingTag: {
+  case CGType::ProfilingTag: {
     const auto &Plugin = MQueue->getPlugin();
-=======
-  case CGType::ProfilingTag: {
-    const PluginPtr &Plugin = MQueue->getPlugin();
->>>>>>> 7515da8e
     // If the queue is not in-order, we need to insert a barrier. This barrier
     // does not need output events as it will implicitly enforce the following
     // enqueue is blocked until it finishes.
