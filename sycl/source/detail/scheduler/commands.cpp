--- conflicted
+++ resolved
@@ -161,7 +161,6 @@
 static std::vector<RT::PiEvent>
 getPiEvents(const std::vector<EventImplPtr> &EventImpls) {
   std::vector<RT::PiEvent> RetPiEvents;
-<<<<<<< HEAD
   RetPiEvents.reserve(EventImpls.size());
   for (auto &EventImpl : EventImpls)
     if (auto PiEvent = EventImpl->getHandleRef())
@@ -170,13 +169,6 @@
       EventImpl->waitInternal(); // it is - queue_wait/clFinish
       return {}; // because we have already waited for all the commands.
     }
-=======
-  for (auto &EventImpl : EventImpls) {
-    if (EventImpl->getHandleRef() != nullptr)
-      RetPiEvents.push_back(EventImpl->getHandleRef());
-  }
-
->>>>>>> 27c632e3
   return RetPiEvents;
 }
 
@@ -200,14 +192,10 @@
     // other available job and resume once all required events are ready.
     for (auto &PluginWithEvents : RequiredEventsPerPlugin) {
       std::vector<RT::PiEvent> RawEvents = getPiEvents(PluginWithEvents.second);
-<<<<<<< HEAD
-      if (!RawEvents.empty())
-        PluginWithEvents.first->call<PiApiKind::piEventsWait>(RawEvents.size(),
-                                                              RawEvents.data());
-=======
       try {
-        PluginWithEvents.first->call<PiApiKind::piEventsWait>(RawEvents.size(),
-                                                              RawEvents.data());
+        if (!RawEvents.empty())
+          PluginWithEvents.first->call<PiApiKind::piEventsWait>(
+              RawEvents.size(), RawEvents.data());
       } catch (const sycl::exception &E) {
         CGHostTask &HostTask = static_cast<CGHostTask &>(MThisCmd->getCG());
         HostTask.MQueue->reportAsyncException(std::current_exception());
@@ -217,7 +205,6 @@
         HostTask.MQueue->reportAsyncException(std::current_exception());
         return PI_ERROR_UNKNOWN;
       }
->>>>>>> 27c632e3
     }
 
     // Wait for dependency host events.
