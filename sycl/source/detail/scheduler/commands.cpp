//
// Part of the LLVM Project, under the Apache License v2.0 with LLVM Exceptions.
// See https://llvm.org/LICENSE.txt for license information.
// SPDX-License-Identifier: Apache-2.0 WITH LLVM-exception
//
//===----------------------------------------------------------------------===//

#include "ur_api.h"
#include <detail/error_handling/error_handling.hpp>

#include <detail/context_impl.hpp>
#include <detail/event_impl.hpp>
#include <detail/helpers.hpp>
#include <detail/host_pipe_map_entry.hpp>
#include <detail/kernel_bundle_impl.hpp>
#include <detail/kernel_impl.hpp>
#include <detail/kernel_info.hpp>
#include <detail/memory_manager.hpp>
#include <detail/program_manager/program_manager.hpp>
#include <detail/queue_impl.hpp>
#include <detail/sampler_impl.hpp>
#include <detail/scheduler/commands.hpp>
#include <detail/scheduler/scheduler.hpp>
#include <detail/stream_impl.hpp>
#include <detail/xpti_registry.hpp>
#include <sycl/access/access.hpp>
#include <sycl/backend_types.hpp>
#include <sycl/detail/cg_types.hpp>
#include <sycl/detail/helpers.hpp>
#include <sycl/detail/kernel_desc.hpp>
#include <sycl/sampler.hpp>

#include <cassert>
#include <optional>
#include <string>
#include <vector>

#ifdef __has_include
#if __has_include(<cxxabi.h>)
#define __SYCL_ENABLE_GNU_DEMANGLING
#include <cstdlib>
#include <cxxabi.h>
#include <memory>
#endif
#endif

#ifdef XPTI_ENABLE_INSTRUMENTATION
#include "xpti/xpti_trace_framework.hpp"
#include <detail/xpti_registry.hpp>
#endif

namespace sycl {
inline namespace _V1 {
namespace detail {

// MemoryManager:: calls return void and throw exception in case of failure.
// enqueueImp is expected to return status, not exception to correctly handle
// submission error.
template <typename MemOpFuncT, typename... MemOpArgTs>
ur_result_t callMemOpHelper(MemOpFuncT &MemOpFunc, MemOpArgTs &&...MemOpArgs) {
  try {
    MemOpFunc(std::forward<MemOpArgTs>(MemOpArgs)...);
  } catch (sycl::exception &e) {
    return static_cast<ur_result_t>(get_ur_error(e));
  }
  return UR_RESULT_SUCCESS;
}

template <typename MemOpRet, typename MemOpFuncT, typename... MemOpArgTs>
ur_result_t callMemOpHelperRet(MemOpRet &MemOpResult, MemOpFuncT &MemOpFunc,
                               MemOpArgTs &&...MemOpArgs) {
  try {
    MemOpResult = MemOpFunc(std::forward<MemOpArgTs>(MemOpArgs)...);
  } catch (sycl::exception &e) {
    return static_cast<ur_result_t>(get_ur_error(e));
  }
  return UR_RESULT_SUCCESS;
}

#ifdef XPTI_ENABLE_INSTRUMENTATION
// Global graph for the application
extern xpti::trace_event_data_t *GSYCLGraphEvent;

static bool CurrentCodeLocationValid() {
  detail::tls_code_loc_t Tls;
  auto CodeLoc = Tls.query();
  auto FileName = CodeLoc.fileName();
  auto FunctionName = CodeLoc.functionName();
  return (FileName && FileName[0] != '\0') ||
         (FunctionName && FunctionName[0] != '\0');
}

void emitInstrumentationGeneral(uint32_t StreamID, uint64_t InstanceID,
                                xpti_td *TraceEvent, uint16_t Type,
                                const void *Addr) {
  if (!(xptiCheckTraceEnabled(StreamID, Type) && TraceEvent))
    return;
  // Trace event notifier that emits a Type event
  xptiNotifySubscribers(StreamID, Type, detail::GSYCLGraphEvent,
                        static_cast<xpti_td *>(TraceEvent), InstanceID, Addr);
}

static size_t deviceToID(const device &Device) {
  return reinterpret_cast<size_t>(getSyclObjImpl(Device)->getHandleRef());
}

static void addDeviceMetadata(xpti_td *TraceEvent, const QueueImplPtr &Queue) {
  xpti::addMetadata(TraceEvent, "sycl_device_type",
                    queueDeviceToString(Queue.get()));
  if (Queue) {
    xpti::addMetadata(TraceEvent, "sycl_device",
                      deviceToID(Queue->get_device()));
    xpti::addMetadata(TraceEvent, "sycl_device_name",
                      getSyclObjImpl(Queue->get_device())->getDeviceName());
  }
}

static unsigned long long getQueueID(const QueueImplPtr &Queue) {
  return Queue ? Queue->getQueueID() : 0;
}
#endif

static ContextImplPtr getContext(const QueueImplPtr &Queue) {
  if (Queue)
    return Queue->getContextImplPtr();
  return nullptr;
}

#ifdef __SYCL_ENABLE_GNU_DEMANGLING
struct DemangleHandle {
  char *p;
  DemangleHandle(char *ptr) : p(ptr) {}

  DemangleHandle(const DemangleHandle &) = delete;
  DemangleHandle &operator=(const DemangleHandle &) = delete;

  ~DemangleHandle() { std::free(p); }
};
static std::string demangleKernelName(const std::string_view Name) {
  int Status = -1; // some arbitrary value to eliminate the compiler warning
  DemangleHandle result(abi::__cxa_demangle(Name.data(), NULL, NULL, &Status));
  return (Status == 0) ? result.p : std::string(Name);
}
#else
static std::string demangleKernelName(const std::string_view Name) {
  return std::string(Name);
}
#endif

static std::string accessModeToString(access::mode Mode) {
  switch (Mode) {
  case access::mode::read:
    return "read";
  case access::mode::write:
    return "write";
  case access::mode::read_write:
    return "read_write";
  case access::mode::discard_write:
    return "discard_write";
  case access::mode::discard_read_write:
    return "discard_read_write";
  default:
    return "unknown";
  }
}

#ifdef XPTI_ENABLE_INSTRUMENTATION
// Using the command group type to create node types for the asynchronous task
// graph modeling
static std::string commandToNodeType(Command::CommandType Type) {
  switch (Type) {
  case Command::CommandType::RUN_CG:
    return "command_group_node";
  case Command::CommandType::COPY_MEMORY:
    return "memory_transfer_node";
  case Command::CommandType::ALLOCA:
    return "memory_allocation_node";
  case Command::CommandType::ALLOCA_SUB_BUF:
    return "sub_buffer_creation_node";
  case Command::CommandType::RELEASE:
    return "memory_deallocation_node";
  case Command::CommandType::MAP_MEM_OBJ:
    return "memory_transfer_node";
  case Command::CommandType::UNMAP_MEM_OBJ:
    return "memory_transfer_node";
  case Command::CommandType::UPDATE_REQUIREMENT:
    return "host_acc_create_buffer_lock_node";
  case Command::CommandType::EMPTY_TASK:
    return "host_acc_destroy_buffer_release_node";
  default:
    return "unknown_node";
  }
}

// Using the names being generated and the string are subject to change to
// something more meaningful to end-users as this will be visible in analysis
// tools that subscribe to this data
static std::string commandToName(Command::CommandType Type) {
  switch (Type) {
  case Command::CommandType::RUN_CG:
    return "Command Group Action";
  case Command::CommandType::COPY_MEMORY:
    return "Memory Transfer (Copy)";
  case Command::CommandType::ALLOCA:
    return "Memory Allocation";
  case Command::CommandType::ALLOCA_SUB_BUF:
    return "Sub Buffer Creation";
  case Command::CommandType::RELEASE:
    return "Memory Deallocation";
  case Command::CommandType::MAP_MEM_OBJ:
    return "Memory Transfer (Map)";
  case Command::CommandType::UNMAP_MEM_OBJ:
    return "Memory Transfer (Unmap)";
  case Command::CommandType::UPDATE_REQUIREMENT:
    return "Host Accessor Creation/Buffer Lock";
  case Command::CommandType::EMPTY_TASK:
    return "Host Accessor Destruction/Buffer Lock Release";
  default:
    return "Unknown Action";
  }
}
#endif

std::vector<ur_event_handle_t>
Command::getUrEvents(const std::vector<EventImplPtr> &EventImpls,
                     const QueueImplPtr &CommandQueue, bool IsHostTaskCommand) {
  std::vector<ur_event_handle_t> RetUrEvents;
  for (auto &EventImpl : EventImpls) {
    auto Handle = EventImpl->getHandle();
    if (Handle == nullptr)
      continue;

    // Do not add redundant event dependencies for in-order queues.
    // At this stage dependency is definitely ur task and need to check if
    // current one is a host task. In this case we should not skip ur event due
    // to different sync mechanisms for different task types on in-order queue.
    if (CommandQueue && EventImpl->getWorkerQueue() == CommandQueue &&
        CommandQueue->isInOrder() && (!IsHostTaskCommand))
      continue;

    RetUrEvents.push_back(Handle);
  }

  return RetUrEvents;
}

std::vector<ur_event_handle_t>
Command::getUrEvents(const std::vector<EventImplPtr> &EventImpls) const {
  return getUrEvents(EventImpls, MWorkerQueue, isHostTask());
}

// This function is implemented (duplicating getUrEvents a lot) as short term
// solution for the issue that barrier with wait list could not
// handle empty ur event handles when kernel is enqueued on host task
// completion.
std::vector<ur_event_handle_t>
Command::getUrEventsBlocking(const std::vector<EventImplPtr> &EventImpls,
                             bool HasEventMode) const {
  std::vector<ur_event_handle_t> RetUrEvents;
  for (auto &EventImpl : EventImpls) {
    // Throwaway events created with empty constructor will not have a context
    // (which is set lazily) calling getContextImpl() would set that
    // context, which we wish to avoid as it is expensive.
    // Skip host task and NOP events also.
    if (EventImpl->isDefaultConstructed() || EventImpl->isHost() ||
        EventImpl->isNOP())
      continue;

    // If command has not been enqueued then we have to enqueue it.
    // It may happen if async enqueue in a host task is involved.
    // Interoperability events are special cases and they are not enqueued, as
    // they don't have an associated queue and command.
    if (!EventImpl->isInterop() && !EventImpl->isEnqueued()) {
      if (!EventImpl->getCommand() ||
          !static_cast<Command *>(EventImpl->getCommand())->producesPiEvent())
        continue;
      std::vector<Command *> AuxCmds;
      Scheduler::getInstance().enqueueCommandForCG(EventImpl, AuxCmds,
                                                   BLOCKING);
    }
    // Do not add redundant event dependencies for in-order queues.
    // At this stage dependency is definitely ur task and need to check if
    // current one is a host task. In this case we should not skip pi event due
    // to different sync mechanisms for different task types on in-order queue.
    // If the resulting event is supposed to have a specific event mode,
    // redundant events may still differ from the resulting event, so they are
    // kept.
    if (!HasEventMode && MWorkerQueue &&
        EventImpl->getWorkerQueue() == MWorkerQueue &&
        MWorkerQueue->isInOrder() && (!isHostTask()))
      continue;

    RetUrEvents.push_back(EventImpl->getHandle());
  }

  return RetUrEvents;
}

bool Command::isHostTask() const {
  return (MType == CommandType::RUN_CG) /* host task has this type also */ &&
         ((static_cast<const ExecCGCommand *>(this))->getCG().getType() ==
          CGType::CodeplayHostTask);
}

bool Command::isFusable() const {
  if ((MType != CommandType::RUN_CG)) {
    return false;
  }
  const auto &CG = (static_cast<const ExecCGCommand &>(*this)).getCG();
  return (CG.getType() == CGType::Kernel) &&
         (!static_cast<const CGExecKernel &>(CG).MKernelIsCooperative) &&
         (!static_cast<const CGExecKernel &>(CG).MKernelUsesClusterLaunch);
}

static void flushCrossQueueDeps(const std::vector<EventImplPtr> &EventImpls,
                                const QueueImplPtr &Queue) {
  for (auto &EventImpl : EventImpls) {
    EventImpl->flushIfNeeded(Queue);
  }
}

namespace {

struct EnqueueNativeCommandData {
  sycl::interop_handle ih;
  std::function<void(interop_handle)> func;
};

void InteropFreeFunc(ur_queue_handle_t, void *InteropData) {
  auto *Data = reinterpret_cast<EnqueueNativeCommandData *>(InteropData);
  return Data->func(Data->ih);
}
} // namespace

class DispatchHostTask {
  ExecCGCommand *MThisCmd;
  std::vector<interop_handle::ReqToMem> MReqToMem;
  std::vector<ur_mem_handle_t> MReqUrMem;

  bool waitForEvents() const {
    std::map<const AdapterPtr, std::vector<EventImplPtr>>
        RequiredEventsPerAdapter;

    for (const EventImplPtr &Event : MThisCmd->MPreparedDepsEvents) {
      const AdapterPtr &Adapter = Event->getAdapter();
      RequiredEventsPerAdapter[Adapter].push_back(Event);
    }

    // wait for dependency device events
    // FIXME Current implementation of waiting for events will make the thread
    // 'sleep' until all of dependency events are complete. We need a bit more
    // sophisticated waiting mechanism to allow to utilize this thread for any
    // other available job and resume once all required events are ready.
    for (auto &AdapterWithEvents : RequiredEventsPerAdapter) {
      std::vector<ur_event_handle_t> RawEvents =
          MThisCmd->getUrEvents(AdapterWithEvents.second);
      if (RawEvents.size() == 0)
        continue;
      try {
        AdapterWithEvents.first->call<UrApiKind::urEventWait>(RawEvents.size(),
                                                              RawEvents.data());
      } catch (const sycl::exception &) {
        MThisCmd->MEvent->getSubmittedQueue()->reportAsyncException(
            std::current_exception());
        return false;
      } catch (...) {
        MThisCmd->MEvent->getSubmittedQueue()->reportAsyncException(
            std::current_exception());
        return false;
      }
    }

    // Wait for dependency host events.
    // Host events can't throw exceptions so don't try to catch it.
    for (const EventImplPtr &Event : MThisCmd->MPreparedHostDepsEvents) {
      Event->waitInternal();
    }

    return true;
  }

public:
  DispatchHostTask(ExecCGCommand *ThisCmd,
                   std::vector<interop_handle::ReqToMem> ReqToMem,
                   std::vector<ur_mem_handle_t> ReqUrMem)
      : MThisCmd{ThisCmd}, MReqToMem(std::move(ReqToMem)),
        MReqUrMem(std::move(ReqUrMem)) {}

  void operator()() const {
    assert(MThisCmd->getCG().getType() == CGType::CodeplayHostTask);

    CGHostTask &HostTask = static_cast<CGHostTask &>(MThisCmd->getCG());

#ifdef XPTI_ENABLE_INSTRUMENTATION
    // Host task is executed async and in a separate thread that do not allow to
    // use code location data stored in TLS. So we keep submission code location
    // as Command field and put it here to TLS so that thrown exception could
    // query and report it.
    std::unique_ptr<detail::tls_code_loc_t> AsyncCodeLocationPtr;
    if (xptiTraceEnabled() && !CurrentCodeLocationValid()) {
      AsyncCodeLocationPtr.reset(
          new detail::tls_code_loc_t(MThisCmd->MSubmissionCodeLocation));
    }
#endif

    if (!waitForEvents()) {
      std::exception_ptr EPtr = std::make_exception_ptr(sycl::exception(
          make_error_code(errc::runtime),
          std::string("Couldn't wait for host-task's dependencies")));

      MThisCmd->MEvent->getSubmittedQueue()->reportAsyncException(EPtr);
      // reset host-task's lambda and quit
      HostTask.MHostTask.reset();
      Scheduler::getInstance().NotifyHostTaskCompletion(MThisCmd);
      return;
    }

    try {
      // we're ready to call the user-defined lambda now
      if (HostTask.MHostTask->isInteropTask()) {
        assert(HostTask.MQueue &&
               "Host task submissions should have an associated queue");
        interop_handle IH{MReqToMem, HostTask.MQueue,
                          HostTask.MQueue->getDeviceImpl().shared_from_this(),
                          HostTask.MQueue->getContextImplPtr()};
        // TODO: should all the backends that support this entry point use this
        // for host task?
        auto &Queue = HostTask.MQueue;
        bool NativeCommandSupport = false;
        Queue->getAdapter()->call<UrApiKind::urDeviceGetInfo>(
            detail::getSyclObjImpl(Queue->get_device())->getHandleRef(),
            UR_DEVICE_INFO_ENQUEUE_NATIVE_COMMAND_SUPPORT_EXP,
            sizeof(NativeCommandSupport), &NativeCommandSupport, nullptr);
        if (NativeCommandSupport) {
          EnqueueNativeCommandData CustomOpData{
              IH, HostTask.MHostTask->MInteropTask};

          // We are assuming that we have already synchronized with the HT's
          // dependent events, and that the user will synchronize before the end
          // of the HT lambda. As such we don't pass in any events, or ask for
          // one back.
          //
          // This entry point is needed in order to migrate memory across
          // devices in the same context for CUDA and HIP backends
          Queue->getAdapter()->call<UrApiKind::urEnqueueNativeCommandExp>(
              HostTask.MQueue->getHandleRef(), InteropFreeFunc, &CustomOpData,
              MReqUrMem.size(), MReqUrMem.data(), nullptr, 0, nullptr, nullptr);
        } else {
          HostTask.MHostTask->call(MThisCmd->MEvent->getHostProfilingInfo(),
                                   IH);
        }
      } else
        HostTask.MHostTask->call(MThisCmd->MEvent->getHostProfilingInfo());
    } catch (...) {
      auto CurrentException = std::current_exception();
#ifdef XPTI_ENABLE_INSTRUMENTATION
      // sycl::exception emit tracing of message with code location if
      // available. For other types of exception we need to explicitly trigger
      // tracing by calling TraceEventXPTI.
      if (xptiTraceEnabled()) {
        try {
          rethrow_exception(CurrentException);
        } catch (const sycl::exception &) {
          // it is already traced, nothing to care about
        } catch (const std::exception &StdException) {
          GlobalHandler::instance().TraceEventXPTI(StdException.what());
        } catch (...) {
          GlobalHandler::instance().TraceEventXPTI(
              "Host task lambda thrown non standard exception");
        }
      }
#endif
      MThisCmd->MEvent->getSubmittedQueue()->reportAsyncException(
          CurrentException);
    }

    HostTask.MHostTask.reset();

#ifdef XPTI_ENABLE_INSTRUMENTATION
    // Host Task is done, clear its submittion location to not interfere with
    // following dependent kernels submission.
    AsyncCodeLocationPtr.reset();
#endif

    try {
      // If we enqueue blocked users - ur level could throw exception that
      // should be treated as async now.
      Scheduler::getInstance().NotifyHostTaskCompletion(MThisCmd);
    } catch (...) {
      auto CurrentException = std::current_exception();
      MThisCmd->MEvent->getSubmittedQueue()->reportAsyncException(
          CurrentException);
    }
  }
};

void Command::waitForPreparedHostEvents() const {
  for (const EventImplPtr &HostEvent : MPreparedHostDepsEvents)
    HostEvent->waitInternal();
}

void Command::waitForEvents(QueueImplPtr Queue,
                            std::vector<EventImplPtr> &EventImpls,
                            ur_event_handle_t &Event) {
#ifndef NDEBUG
  for (const EventImplPtr &Event : EventImpls)
    assert(Event->getHandle() &&
           "Only non-host events are expected to be waited for here");
#endif
  if (!EventImpls.empty()) {
    if (!Queue) {
      // Host queue can wait for events from different contexts, i.e. it may
      // contain events with different contexts in its MPreparedDepsEvents.
      // OpenCL 2.1 spec says that clWaitForEvents will return
      // CL_INVALID_CONTEXT if events specified in the list do not belong to
      // the same context. Thus we split all the events into per-context map.
      // An example. We have two queues for the same CPU device: Q1, Q2. Thus
      // we will have two different contexts for the same CPU device: C1, C2.
      // Also we have default host queue. This queue is accessible via
      // Scheduler. Now, let's assume we have three different events: E1(C1),
      // E2(C1), E3(C2). The command's MPreparedDepsEvents will contain all
      // three events (E1, E2, E3). Now, if urEventWait is called for all
      // three events we'll experience failure with CL_INVALID_CONTEXT 'cause
      // these events refer to different contexts.
      std::map<context_impl *, std::vector<EventImplPtr>>
          RequiredEventsPerContext;

      for (const EventImplPtr &Event : EventImpls) {
        ContextImplPtr Context = Event->getContextImpl();
        assert(Context.get() &&
               "Only non-host events are expected to be waited for here");
        RequiredEventsPerContext[Context.get()].push_back(Event);
      }

      for (auto &CtxWithEvents : RequiredEventsPerContext) {
        std::vector<ur_event_handle_t> RawEvents =
            getUrEvents(CtxWithEvents.second);
        if (!RawEvents.empty()) {
          CtxWithEvents.first->getAdapter()->call<UrApiKind::urEventWait>(
              RawEvents.size(), RawEvents.data());
        }
      }
    } else {
      std::vector<ur_event_handle_t> RawEvents = getUrEvents(EventImpls);
      flushCrossQueueDeps(EventImpls, MWorkerQueue);
      const AdapterPtr &Adapter = Queue->getAdapter();

      if (MEvent != nullptr)
        MEvent->setHostEnqueueTime();
      Adapter->call<UrApiKind::urEnqueueEventsWait>(
          Queue->getHandleRef(), RawEvents.size(), &RawEvents[0], &Event);
    }
  }
}

/// It is safe to bind MPreparedDepsEvents and MPreparedHostDepsEvents
/// references to event_impl class members because Command
/// should not outlive the event connected to it.
Command::Command(
    CommandType Type, QueueImplPtr Queue,
    ur_exp_command_buffer_handle_t CommandBuffer,
    const std::vector<ur_exp_command_buffer_sync_point_t> &SyncPoints)
    : MQueue(std::move(Queue)),
      MEvent(std::make_shared<detail::event_impl>(MQueue)),
      MPreparedDepsEvents(MEvent->getPreparedDepsEvents()),
      MPreparedHostDepsEvents(MEvent->getPreparedHostDepsEvents()), MType(Type),
      MCommandBuffer(CommandBuffer), MSyncPointDeps(SyncPoints) {
  MWorkerQueue = MQueue;
  MEvent->setWorkerQueue(MWorkerQueue);
  MEvent->setSubmittedQueue(MWorkerQueue);
  MEvent->setCommand(this);
  if (MQueue)
    MEvent->setContextImpl(MQueue->getContextImplPtr());
  MEvent->setStateIncomplete();
  MEnqueueStatus = EnqueueResultT::SyclEnqueueReady;

#ifdef XPTI_ENABLE_INSTRUMENTATION
  if (!xptiTraceEnabled())
    return;
  // Obtain the stream ID so all commands can emit traces to that stream
  MStreamID = xptiRegisterStream(SYCL_STREAM_NAME);
#endif
}

void Command::emitInstrumentationDataProxy() {
#ifdef XPTI_ENABLE_INSTRUMENTATION
  emitInstrumentationData();
#endif
}

/// Method takes in void * for the address as adding a template function to
/// the command group object maybe undesirable.
/// @param Cmd The command object of the source of the edge
/// @param ObjAddr The address that defines the edge dependency; it is the
/// event address when the edge is for an event and a memory object address if
/// it is due to an accessor
/// @param Prefix Contains "event" if the dependency is an edge and contains
/// the access mode to the buffer if it is due to an accessor
/// @param IsCommand True if the dependency has a command object as the
/// source, false otherwise
void Command::emitEdgeEventForCommandDependence(
    Command *Cmd, void *ObjAddr, bool IsCommand,
    std::optional<access::mode> AccMode) {
#ifdef XPTI_ENABLE_INSTRUMENTATION
  // Bail early if either the source or the target node for the given
  // dependency is undefined or NULL
  constexpr uint16_t NotificationTraceType = xpti::trace_edge_create;
  if (!(xptiCheckTraceEnabled(MStreamID, NotificationTraceType) &&
        MTraceEvent && Cmd && Cmd->MTraceEvent))
    return;

  // If all the information we need for creating an edge event is available,
  // then go ahead with creating it; if not, bail early!
  xpti::utils::StringHelper SH;
  std::string AddressStr = SH.addressAsString<void *>(ObjAddr);
  std::string Prefix = AccMode ? accessModeToString(AccMode.value()) : "Event";
  std::string TypeString = SH.nameWithAddressString(Prefix, AddressStr);
  // Create an edge with the dependent buffer address for which a command
  // object has been created as one of the properties of the edge
  xpti::payload_t Payload(TypeString.c_str(), MAddress);
  uint64_t EdgeInstanceNo;
  xpti_td *EdgeEvent =
      xptiMakeEvent(TypeString.c_str(), &Payload, xpti::trace_graph_event,
                    xpti_at::active, &EdgeInstanceNo);
  if (EdgeEvent) {
    xpti_td *SrcEvent = static_cast<xpti_td *>(Cmd->MTraceEvent);
    xpti_td *TgtEvent = static_cast<xpti_td *>(MTraceEvent);
    EdgeEvent->source_id = SrcEvent->unique_id;
    EdgeEvent->target_id = TgtEvent->unique_id;
    if (IsCommand) {
      xpti::addMetadata(EdgeEvent, "access_mode",
                        static_cast<int>(AccMode.value()));
      xpti::addMetadata(EdgeEvent, "memory_object",
                        reinterpret_cast<size_t>(ObjAddr));
    } else {
      xpti::addMetadata(EdgeEvent, "event", reinterpret_cast<size_t>(ObjAddr));
    }
    xptiNotifySubscribers(MStreamID, NotificationTraceType,
                          detail::GSYCLGraphEvent, EdgeEvent, EdgeInstanceNo,
                          nullptr);
  }
  // General comment - None of these are serious errors as the instrumentation
  // layer MUST be tolerant of errors. If we need to let the end user know, we
  // throw exceptions in the future
#endif
}

/// Creates an edge when the dependency is due to an event.
/// @param Cmd The command object of the source of the edge
/// @param UrEventAddr The address that defines the edge dependency, which in
/// this case is an event
void Command::emitEdgeEventForEventDependence(Command *Cmd,
                                              ur_event_handle_t &UrEventAddr) {
#ifdef XPTI_ENABLE_INSTRUMENTATION
  // If we have failed to create an event to represent the Command, then we
  // cannot emit an edge event. Bail early!
  if (!(xptiCheckTraceEnabled(MStreamID) && MTraceEvent))
    return;

  if (Cmd && Cmd->MTraceEvent) {
    // If the event is associated with a command, we use this command's trace
    // event as the source of edge, hence modeling the control flow
    emitEdgeEventForCommandDependence(Cmd, (void *)UrEventAddr, false);
    return;
  }
  if (UrEventAddr) {
    xpti::utils::StringHelper SH;
    std::string AddressStr = SH.addressAsString<ur_event_handle_t>(UrEventAddr);
    // This is the case when it is a OCL event enqueued by the user or another
    // event is registered by the runtime as a dependency The dependency on
    // this occasion is an OCL event; so we build a virtual node in the graph
    // with the event as the metadata for the node
    std::string NodeName = SH.nameWithAddressString("virtual_node", AddressStr);

    // Node name is "virtual_node[<event_addr>]"
    xpti::payload_t VNPayload(NodeName.c_str(), MAddress);
    uint64_t VNodeInstanceNo;
    xpti_td *NodeEvent =
        xptiMakeEvent(NodeName.c_str(), &VNPayload, xpti::trace_graph_event,
                      xpti_at::active, &VNodeInstanceNo);
    // Emit the virtual node first
    xpti::addMetadata(NodeEvent, "kernel_name", NodeName);
    xptiNotifySubscribers(MStreamID, xpti::trace_node_create,
                          detail::GSYCLGraphEvent, NodeEvent, VNodeInstanceNo,
                          nullptr);
    // Create a new event for the edge
    std::string EdgeName = SH.nameWithAddressString("Event", AddressStr);
    xpti::payload_t EdgePayload(EdgeName.c_str(), MAddress);
    uint64_t EdgeInstanceNo;
    xpti_td *EdgeEvent =
        xptiMakeEvent(EdgeName.c_str(), &EdgePayload, xpti::trace_graph_event,
                      xpti_at::active, &EdgeInstanceNo);
    if (EdgeEvent && NodeEvent) {
      // Source node represents the event and this event needs to be completed
      // before target node can execute
      xpti_td *TgtEvent = static_cast<xpti_td *>(MTraceEvent);
      EdgeEvent->source_id = NodeEvent->unique_id;
      EdgeEvent->target_id = TgtEvent->unique_id;
      xpti::addMetadata(EdgeEvent, "event",
                        reinterpret_cast<size_t>(UrEventAddr));
      xptiNotifySubscribers(MStreamID, xpti::trace_edge_create,
                            detail::GSYCLGraphEvent, EdgeEvent, EdgeInstanceNo,
                            nullptr);
    }
    return;
  }
#endif
}

uint64_t Command::makeTraceEventProlog(void *MAddress) {
  uint64_t CommandInstanceNo = 0;
#ifdef XPTI_ENABLE_INSTRUMENTATION
  if (!xptiCheckTraceEnabled(MStreamID))
    return CommandInstanceNo;

  MTraceEventPrologComplete = true;
  // Setup the member variables with information needed for event notification
  MCommandNodeType = commandToNodeType(MType);
  MCommandName = commandToName(MType);
  xpti::utils::StringHelper SH;
  MAddressString = SH.addressAsString<void *>(MAddress);
  std::string CommandString =
      SH.nameWithAddressString(MCommandName, MAddressString);

  xpti::payload_t p(CommandString.c_str(), MAddress);
  xpti_td *CmdTraceEvent =
      xptiMakeEvent(CommandString.c_str(), &p, xpti::trace_graph_event,
                    xpti_at::active, &CommandInstanceNo);
  MInstanceID = CommandInstanceNo;
  if (CmdTraceEvent) {
    MTraceEvent = (void *)CmdTraceEvent;
    // If we are seeing this event again, then the instance ID will be greater
    // than 1; in the previous implementation, we would skip sending a
    // notifications for subsequent instances. With the new implementation, we
    // will send a notification for each instance as this allows for mutable
    // metadata entries for multiple visits to the same code location and
    // maintaining data integrity.
  }
#endif
  return CommandInstanceNo;
}

void Command::makeTraceEventEpilog() {
#ifdef XPTI_ENABLE_INSTRUMENTATION
  constexpr uint16_t NotificationTraceType = xpti::trace_node_create;
  if (!(xptiCheckTraceEnabled(MStreamID, NotificationTraceType) && MTraceEvent))
    return;
  assert(MTraceEventPrologComplete);
  xptiNotifySubscribers(MStreamID, NotificationTraceType,
                        detail::GSYCLGraphEvent,
                        static_cast<xpti_td *>(MTraceEvent), MInstanceID,
                        static_cast<const void *>(MCommandNodeType.c_str()));
#endif
}

Command *Command::processDepEvent(EventImplPtr DepEvent, const DepDesc &Dep,
                                  std::vector<Command *> &ToCleanUp) {
  const ContextImplPtr &WorkerContext = getWorkerContext();

  // 1. Non-host events can be ignored if they are not fully initialized.
  // 2. Some types of commands do not produce UR events after they are
  // enqueued (e.g. alloca). Note that we can't check the ur event to make that
  // distinction since the command might still be unenqueued at this point.
  bool PiEventExpected = !DepEvent->isDefaultConstructed();
  if (auto *DepCmd = static_cast<Command *>(DepEvent->getCommand()))
    PiEventExpected &= DepCmd->producesPiEvent();
  else
    PiEventExpected &= DepEvent->getHandle() != nullptr;

  if (!PiEventExpected) {
    // call to waitInternal() is in waitForPreparedHostEvents() as it's called
    // from enqueue process functions
    MPreparedHostDepsEvents.push_back(DepEvent);
    return nullptr;
  }

  Command *ConnectionCmd = nullptr;

  ContextImplPtr DepEventContext = DepEvent->getContextImpl();
  // If contexts don't match we'll connect them using host task.
  if (DepEventContext != WorkerContext && WorkerContext) {
    Scheduler::GraphBuilder &GB = Scheduler::getInstance().MGraphBuilder;
    ConnectionCmd = GB.connectDepEvent(this, DepEvent, Dep, ToCleanUp);
  } else
    MPreparedDepsEvents.push_back(std::move(DepEvent));

  return ConnectionCmd;
}

ContextImplPtr Command::getWorkerContext() const {
  if (!MWorkerQueue)
    return nullptr;
  return MWorkerQueue->getContextImplPtr();
}

bool Command::producesPiEvent() const { return true; }

bool Command::supportsPostEnqueueCleanup() const { return true; }

bool Command::readyForCleanup() const {
  return MLeafCounter == 0 &&
         MEnqueueStatus == EnqueueResultT::SyclEnqueueSuccess;
}

Command *Command::addDep(DepDesc NewDep, std::vector<Command *> &ToCleanUp) {
  Command *ConnectionCmd = nullptr;

  if (NewDep.MDepCommand) {
    ConnectionCmd =
        processDepEvent(NewDep.MDepCommand->getEvent(), NewDep, ToCleanUp);
  }
  // ConnectionCmd insertion builds the following dependency structure:
  // this -> emptyCmd (for ConnectionCmd) -> ConnectionCmd -> NewDep
  // that means that this and NewDep are already dependent
  if (!ConnectionCmd) {
    MDeps.push_back(NewDep);
    if (NewDep.MDepCommand)
      NewDep.MDepCommand->addUser(this);
  }

#ifdef XPTI_ENABLE_INSTRUMENTATION
  emitEdgeEventForCommandDependence(NewDep.MDepCommand,
                                    (void *)NewDep.MDepRequirement->MSYCLMemObj,
                                    true, NewDep.MDepRequirement->MAccessMode);
#endif

  return ConnectionCmd;
}

Command *Command::addDep(EventImplPtr Event,
                         std::vector<Command *> &ToCleanUp) {
#ifdef XPTI_ENABLE_INSTRUMENTATION
  // We need this for just the instrumentation, so guarding it will prevent
  // unused variable warnings when instrumentation is turned off
  Command *Cmd = (Command *)Event->getCommand();
  ur_event_handle_t UrEventAddr = Event->getHandle();
  // Now make an edge for the dependent event
  emitEdgeEventForEventDependence(Cmd, UrEventAddr);
#endif

  return processDepEvent(std::move(Event), DepDesc{nullptr, nullptr, nullptr},
                         ToCleanUp);
}

void Command::emitEnqueuedEventSignal(const ur_event_handle_t UrEventAddr) {
#ifdef XPTI_ENABLE_INSTRUMENTATION
  emitInstrumentationGeneral(
      MStreamID, MInstanceID, static_cast<xpti_td *>(MTraceEvent),
      xpti::trace_signal, static_cast<const void *>(UrEventAddr));
#endif
  std::ignore = UrEventAddr;
}

void Command::emitInstrumentation(uint16_t Type, const char *Txt) {
#ifdef XPTI_ENABLE_INSTRUMENTATION
  return emitInstrumentationGeneral(MStreamID, MInstanceID,
                                    static_cast<xpti_td *>(MTraceEvent), Type,
                                    static_cast<const void *>(Txt));
#else
  std::ignore = Type;
  std::ignore = Txt;
#endif
}

bool Command::enqueue(EnqueueResultT &EnqueueResult, BlockingT Blocking,
                      std::vector<Command *> &ToCleanUp) {
#ifdef XPTI_ENABLE_INSTRUMENTATION
  // If command is enqueued from host task thread - it will not have valid
  // submission code location set. So we set it manually to properly trace
  // failures if ur level report any.
  std::unique_ptr<detail::tls_code_loc_t> AsyncCodeLocationPtr;
  if (xptiTraceEnabled() && !CurrentCodeLocationValid()) {
    AsyncCodeLocationPtr.reset(
        new detail::tls_code_loc_t(MSubmissionCodeLocation));
  }
#endif
  // Exit if already enqueued
  if (MEnqueueStatus == EnqueueResultT::SyclEnqueueSuccess)
    return true;

  // If the command is blocked from enqueueing
  if (MIsBlockable && MEnqueueStatus == EnqueueResultT::SyclEnqueueBlocked) {
    // Exit if enqueue type is not blocking
    if (!Blocking) {
      EnqueueResult = EnqueueResultT(EnqueueResultT::SyclEnqueueBlocked, this);
      return false;
    }

#ifdef XPTI_ENABLE_INSTRUMENTATION
    // Scoped trace event notifier that emits a barrier begin and barrier end
    // event, which models the barrier while enqueuing along with the blocked
    // reason, as determined by the scheduler
    std::string Info = "enqueue.barrier[";
    Info += std::string(getBlockReason()) + "]";
    emitInstrumentation(xpti::trace_barrier_begin, Info.c_str());
#endif

    // Wait if blocking
    while (MEnqueueStatus == EnqueueResultT::SyclEnqueueBlocked)
      ;
#ifdef XPTI_ENABLE_INSTRUMENTATION
    emitInstrumentation(xpti::trace_barrier_end, Info.c_str());
#endif
  }

  std::lock_guard<std::mutex> Lock(MEnqueueMtx);

  // Exit if the command is already enqueued
  if (MEnqueueStatus == EnqueueResultT::SyclEnqueueSuccess)
    return true;

#ifdef XPTI_ENABLE_INSTRUMENTATION
  emitInstrumentation(xpti::trace_task_begin, nullptr);
#endif

  if (MEnqueueStatus == EnqueueResultT::SyclEnqueueFailed) {
    EnqueueResult = EnqueueResultT(EnqueueResultT::SyclEnqueueFailed, this);
    return false;
  }

  // Command status set to "failed" beforehand, so this command
  // has already been marked as "failed" if enqueueImp throws an exception.
  // This will avoid execution of the same failed command twice.
  MEnqueueStatus = EnqueueResultT::SyclEnqueueFailed;
  MShouldCompleteEventIfPossible = true;
  ur_result_t Res = enqueueImp();

  if (UR_RESULT_SUCCESS != Res)
    EnqueueResult =
        EnqueueResultT(EnqueueResultT::SyclEnqueueFailed, this, Res);
  else {
    MEvent->setEnqueued();
    // Host task is protected by MShouldCompleteEventIfPossible = false
    if (MShouldCompleteEventIfPossible && !MEvent->isDiscarded() &&
        (MEvent->isHost() || MEvent->getHandle() == nullptr))
      MEvent->setComplete();

    // Consider the command is successfully enqueued if return code is
    // UR_RESULT_SUCCESS
    MEnqueueStatus = EnqueueResultT::SyclEnqueueSuccess;
    if (MLeafCounter == 0 && supportsPostEnqueueCleanup() &&
        !SYCLConfig<SYCL_DISABLE_EXECUTION_GRAPH_CLEANUP>::get() &&
        !SYCLConfig<SYCL_DISABLE_POST_ENQUEUE_CLEANUP>::get()) {
      assert(!MMarkedForCleanup);
      MMarkedForCleanup = true;
      ToCleanUp.push_back(this);
    }
  }

  // Emit this correlation signal before the task end
  emitEnqueuedEventSignal(MEvent->getHandle());
#ifdef XPTI_ENABLE_INSTRUMENTATION
  emitInstrumentation(xpti::trace_task_end, nullptr);
#endif
  return MEnqueueStatus == EnqueueResultT::SyclEnqueueSuccess;
}

void Command::resolveReleaseDependencies(std::set<Command *> &DepList) {
#ifdef XPTI_ENABLE_INSTRUMENTATION
  assert(MType == CommandType::RELEASE && "Expected release command");
  if (!MTraceEvent)
    return;
  // The current command is the target node for all dependencies as the source
  // nodes have to be completed first before the current node can begin to
  // execute; these edges model control flow
  xpti_td *TgtTraceEvent = static_cast<xpti_td *>(MTraceEvent);
  // We have all the Commands that must be completed before the release
  // command can be enqueued; here we'll find the command that is an Alloca
  // with the same SYCLMemObject address and create a dependency line (edge)
  // between them in our sematic modeling
  for (auto &Item : DepList) {
    if (Item->MTraceEvent && Item->MAddress == MAddress) {
      xpti::utils::StringHelper SH;
      std::string AddressStr = SH.addressAsString<void *>(MAddress);
      std::string TypeString =
          "Edge:" + SH.nameWithAddressString(commandToName(MType), AddressStr);

      // Create an edge with the dependent buffer address being one of the
      // properties of the edge
      xpti::payload_t p(TypeString.c_str(), MAddress);
      uint64_t EdgeInstanceNo;
      xpti_td *EdgeEvent =
          xptiMakeEvent(TypeString.c_str(), &p, xpti::trace_graph_event,
                        xpti_at::active, &EdgeInstanceNo);
      if (EdgeEvent) {
        xpti_td *SrcTraceEvent = static_cast<xpti_td *>(Item->MTraceEvent);
        EdgeEvent->target_id = TgtTraceEvent->unique_id;
        EdgeEvent->source_id = SrcTraceEvent->unique_id;
        xpti::addMetadata(EdgeEvent, "memory_object",
                          reinterpret_cast<size_t>(MAddress));
        xptiNotifySubscribers(MStreamID, xpti::trace_edge_create,
                              detail::GSYCLGraphEvent, EdgeEvent,
                              EdgeInstanceNo, nullptr);
      }
    }
  }
#endif
}

const char *Command::getBlockReason() const {
  switch (MBlockReason) {
  case BlockReason::HostAccessor:
    return "A Buffer is locked by the host accessor";
  case BlockReason::HostTask:
    return "Blocked by host task";
  default:
    return "Unknown block reason";
  }
}

void Command::copySubmissionCodeLocation() {
#ifdef XPTI_ENABLE_INSTRUMENTATION
  if (!xptiTraceEnabled())
    return;

  detail::tls_code_loc_t Tls;
  auto TData = Tls.query();
  if (TData.fileName())
    MSubmissionFileName = TData.fileName();
  if (TData.functionName())
    MSubmissionFunctionName = TData.functionName();
  if (MSubmissionFileName.size() || MSubmissionFunctionName.size())
    MSubmissionCodeLocation = {
        MSubmissionFileName.c_str(), MSubmissionFunctionName.c_str(),
        (int)TData.lineNumber(), (int)TData.columnNumber()};
#endif
}

AllocaCommandBase::AllocaCommandBase(CommandType Type, QueueImplPtr Queue,
                                     Requirement Req,
                                     AllocaCommandBase *LinkedAllocaCmd,
                                     bool IsConst)
    : Command(Type, Queue), MLinkedAllocaCmd(LinkedAllocaCmd),
      MIsLeaderAlloca(nullptr == LinkedAllocaCmd), MIsConst(IsConst),
      MRequirement(std::move(Req)), MReleaseCmd(Queue, this) {
  MRequirement.MAccessMode = access::mode::read_write;
  emitInstrumentationDataProxy();
}

void AllocaCommandBase::emitInstrumentationData() {
#ifdef XPTI_ENABLE_INSTRUMENTATION
  if (!xptiCheckTraceEnabled(MStreamID))
    return;
  // Create a payload with the command name and an event using this payload to
  // emit a node_create
  MAddress = MRequirement.MSYCLMemObj;
  makeTraceEventProlog(MAddress);
  // Set the relevant meta data properties for this command; in the 64-bit key
  // based implementation, we would notify the graph events only for the first
  // instance as the trace event structure was invariant across all instances.
  // Due to mutable metadata requirements, we now create and notify them for all
  // instances. In addition to this, we have moved to 128-bit keys in the XPTI
  // internal infrastructure to guarantee collision free universal IDs.
  if (MTraceEvent) {
    xpti_td *TE = static_cast<xpti_td *>(MTraceEvent);
    addDeviceMetadata(TE, MQueue);
    xpti::addMetadata(TE, "memory_object", reinterpret_cast<size_t>(MAddress));
    // Since we do NOT add queue_id value to metadata, we are stashing it to TLS
    // as this data is mutable and the metadata is supposed to be invariant
    xpti::framework::stash_tuple(XPTI_QUEUE_INSTANCE_ID_KEY,
                                 getQueueID(MQueue));
  }
#endif
}

bool AllocaCommandBase::supportsPostEnqueueCleanup() const { return false; }

bool AllocaCommandBase::readyForCleanup() const { return false; }

AllocaCommand::AllocaCommand(QueueImplPtr Queue, Requirement Req,
                             bool InitFromUserData,
                             AllocaCommandBase *LinkedAllocaCmd, bool IsConst)
    : AllocaCommandBase(CommandType::ALLOCA, std::move(Queue), std::move(Req),
                        LinkedAllocaCmd, IsConst),
      MInitFromUserData(InitFromUserData) {
  // Node event must be created before the dependent edge is added to this
  // node, so this call must be before the addDep() call.
  emitInstrumentationDataProxy();
  // "Nothing to depend on"
  std::vector<Command *> ToCleanUp;
  Command *ConnectionCmd =
      addDep(DepDesc(nullptr, getRequirement(), this), ToCleanUp);
  assert(ConnectionCmd == nullptr);
  assert(ToCleanUp.empty());
  (void)ConnectionCmd;
}

void AllocaCommand::emitInstrumentationData() {
#ifdef XPTI_ENABLE_INSTRUMENTATION
  if (!xptiCheckTraceEnabled(MStreamID))
    return;

  makeTraceEventEpilog();
#endif
}

bool AllocaCommand::producesPiEvent() const {
  // for reference see enqueueImp()
  auto TypedSyclMemObj = static_cast<detail::SYCLMemObjT *>(getSYCLMemObj());
  // Event presence implies interop context esistence
  return (TypedSyclMemObj->hasInteropEvent() &&
          (getContext(MQueue) == TypedSyclMemObj->getInteropContext()));
}

ur_result_t AllocaCommand::enqueueImp() {
  waitForPreparedHostEvents();
  std::vector<EventImplPtr> EventImpls = MPreparedDepsEvents;

  ur_event_handle_t UREvent = nullptr;

  void *HostPtr = nullptr;
  if (!MIsLeaderAlloca) {

    if (!MQueue) {
      // Do not need to make allocation if we have a linked device allocation
      Command::waitForEvents(MQueue, EventImpls, UREvent);
      assert(UREvent == nullptr && "AllocaCommand: waitForEvents without Queue "
                                   "shouldn't produce native event.");

      return UR_RESULT_SUCCESS;
    }
    HostPtr = MLinkedAllocaCmd->getMemAllocation();
  }
  // TODO: Check if it is correct to use std::move on stack variable and
  // delete it RawEvents below.
  if (auto Result = callMemOpHelperRet(MMemAllocation, MemoryManager::allocate,
                                       getContext(MQueue), getSYCLMemObj(),
                                       MInitFromUserData, HostPtr,
                                       std::move(EventImpls), UREvent);
      Result != UR_RESULT_SUCCESS)
    return Result;

  assert((!!UREvent == producesPiEvent()) &&
         "AllocaCommand: native event is expected only when it is for interop "
         "memory object with native event provided.");

  MEvent->setHandle(UREvent);
  return UR_RESULT_SUCCESS;
}

void AllocaCommand::printDot(std::ostream &Stream) const {
  Stream << "\"" << this << "\" [style=filled, fillcolor=\"#FFD28A\", label=\"";

  Stream << "ID = " << this << "\\n";
  Stream << "ALLOCA ON " << queueDeviceToString(MQueue.get()) << "\\n";
  Stream << " MemObj : " << this->MRequirement.MSYCLMemObj << "\\n";
  Stream << " Link : " << this->MLinkedAllocaCmd << "\\n";
  Stream << "\"];" << std::endl;

  for (const auto &Dep : MDeps) {
    if (Dep.MDepCommand == nullptr)
      continue;
    Stream << "  \"" << this << "\" -> \"" << Dep.MDepCommand << "\""
           << " [ label = \"Access mode: "
           << accessModeToString(Dep.MDepRequirement->MAccessMode) << "\\n"
           << "MemObj: " << Dep.MDepRequirement->MSYCLMemObj << " \" ]"
           << std::endl;
  }
}

AllocaSubBufCommand::AllocaSubBufCommand(QueueImplPtr Queue, Requirement Req,
                                         AllocaCommandBase *ParentAlloca,
                                         std::vector<Command *> &ToEnqueue,
                                         std::vector<Command *> &ToCleanUp)
    : AllocaCommandBase(CommandType::ALLOCA_SUB_BUF, std::move(Queue),
                        std::move(Req),
                        /*LinkedAllocaCmd*/ nullptr, /*IsConst*/ false),
      MParentAlloca(ParentAlloca) {
  // Node event must be created before the dependent edge
  // is added to this node, so this call must be before
  // the addDep() call.
  emitInstrumentationDataProxy();
  Command *ConnectionCmd = addDep(
      DepDesc(MParentAlloca, getRequirement(), MParentAlloca), ToCleanUp);
  if (ConnectionCmd)
    ToEnqueue.push_back(ConnectionCmd);
}

bool AllocaSubBufCommand::producesPiEvent() const { return false; }

void AllocaSubBufCommand::emitInstrumentationData() {
#ifdef XPTI_ENABLE_INSTRUMENTATION
  if (!xptiCheckTraceEnabled(MStreamID))
    return;

  xpti_td *TE = static_cast<xpti_td *>(MTraceEvent);
  xpti::addMetadata(TE, "offset", this->MRequirement.MOffsetInBytes);
  xpti::addMetadata(TE, "access_range_start",
                    this->MRequirement.MAccessRange[0]);
  xpti::addMetadata(TE, "access_range_end", this->MRequirement.MAccessRange[1]);
  xpti::framework::stash_tuple(XPTI_QUEUE_INSTANCE_ID_KEY, getQueueID(MQueue));
  makeTraceEventEpilog();
#endif
}

void *AllocaSubBufCommand::getMemAllocation() const {
  // In some cases parent`s memory allocation might change (e.g., after
  // map/unmap operations). If parent`s memory allocation changes, sub-buffer
  // memory allocation should be changed as well.
  if (!MQueue) {
    return static_cast<void *>(
        static_cast<char *>(MParentAlloca->getMemAllocation()) +
        MRequirement.MOffsetInBytes);
  }
  return MMemAllocation;
}

ur_result_t AllocaSubBufCommand::enqueueImp() {
  waitForPreparedHostEvents();
  std::vector<EventImplPtr> EventImpls = MPreparedDepsEvents;
  ur_event_handle_t UREvent = nullptr;

  if (auto Result = callMemOpHelperRet(
          MMemAllocation, MemoryManager::allocateMemSubBuffer,
          getContext(MQueue), MParentAlloca->getMemAllocation(),
          MRequirement.MElemSize, MRequirement.MOffsetInBytes,
          MRequirement.MAccessRange, std::move(EventImpls), UREvent);
      Result != UR_RESULT_SUCCESS)
    return Result;
  assert(UREvent == nullptr &&
         "AllocaSubBufCommand: it shouldn't produce native event.");

  XPTIRegistry::bufferAssociateNotification(MParentAlloca->getSYCLMemObj(),
                                            MMemAllocation);
  return UR_RESULT_SUCCESS;
}

void AllocaSubBufCommand::printDot(std::ostream &Stream) const {
  Stream << "\"" << this << "\" [style=filled, fillcolor=\"#FFD28A\", label=\"";

  Stream << "ID = " << this << "\\n";
  Stream << "ALLOCA SUB BUF ON " << queueDeviceToString(MQueue.get()) << "\\n";
  Stream << " MemObj : " << this->MRequirement.MSYCLMemObj << "\\n";
  Stream << " Offset : " << this->MRequirement.MOffsetInBytes << "\\n";
  Stream << " Access range : " << this->MRequirement.MAccessRange[0] << "\\n";
  Stream << "\"];" << std::endl;

  for (const auto &Dep : MDeps) {
    if (Dep.MDepCommand == nullptr)
      continue;
    Stream << "  \"" << this << "\" -> \"" << Dep.MDepCommand << "\""
           << " [ label = \"Access mode: "
           << accessModeToString(Dep.MDepRequirement->MAccessMode) << "\\n"
           << "MemObj: " << Dep.MDepRequirement->MSYCLMemObj << " \" ]"
           << std::endl;
  }
}

ReleaseCommand::ReleaseCommand(QueueImplPtr Queue, AllocaCommandBase *AllocaCmd)
    : Command(CommandType::RELEASE, std::move(Queue)), MAllocaCmd(AllocaCmd) {
  emitInstrumentationDataProxy();
}

void ReleaseCommand::emitInstrumentationData() {
#ifdef XPTI_ENABLE_INSTRUMENTATION
  if (!xptiCheckTraceEnabled(MStreamID))
    return;
  // Create a payload with the command name and an event using this payload to
  // emit a node_create
  MAddress = MAllocaCmd->getSYCLMemObj();
  makeTraceEventProlog(MAddress);

  xpti_td *TE = static_cast<xpti_td *>(MTraceEvent);
  addDeviceMetadata(TE, MQueue);
  xpti::addMetadata(TE, "allocation_type",
                    commandToName(MAllocaCmd->getType()));
  // Since we do NOT add queue_id value to metadata, we are stashing it to TLS
  // as this data is mutable and the metadata is supposed to be invariant
  xpti::framework::stash_tuple(XPTI_QUEUE_INSTANCE_ID_KEY, getQueueID(MQueue));
  makeTraceEventEpilog();
#endif
}

ur_result_t ReleaseCommand::enqueueImp() {
  waitForPreparedHostEvents();
  std::vector<EventImplPtr> EventImpls = MPreparedDepsEvents;
  std::vector<ur_event_handle_t> RawEvents = getUrEvents(EventImpls);
  bool SkipRelease = false;

  // On host side we only allocate memory for full buffers.
  // Thus, deallocating sub buffers leads to double memory freeing.
  SkipRelease |= !MQueue && MAllocaCmd->getType() == ALLOCA_SUB_BUF;

  const bool CurAllocaIsHost = !MAllocaCmd->getQueue();
  bool NeedUnmap = false;
  if (MAllocaCmd->MLinkedAllocaCmd) {

    // When releasing one of the "linked" allocations special rules take
    // place:
    // 1. Device allocation should always be released.
    // 2. Host allocation should be released if host allocation is "leader".
    // 3. Device alloca in the pair should be in active state in order to be
    //    correctly released.

    // There is no actual memory allocation if a host alloca command is
    // created being linked to a device allocation.
    SkipRelease |= CurAllocaIsHost && !MAllocaCmd->MIsLeaderAlloca;

    NeedUnmap |= CurAllocaIsHost == MAllocaCmd->MIsActive;
  }

  if (NeedUnmap) {
    const QueueImplPtr &Queue = CurAllocaIsHost
                                    ? MAllocaCmd->MLinkedAllocaCmd->getQueue()
                                    : MAllocaCmd->getQueue();

    EventImplPtr UnmapEventImpl(new event_impl(Queue));
    UnmapEventImpl->setContextImpl(getContext(Queue));
    UnmapEventImpl->setStateIncomplete();
    ur_event_handle_t UREvent = nullptr;

    void *Src = CurAllocaIsHost
                    ? MAllocaCmd->getMemAllocation()
                    : MAllocaCmd->MLinkedAllocaCmd->getMemAllocation();

    void *Dst = !CurAllocaIsHost
                    ? MAllocaCmd->getMemAllocation()
                    : MAllocaCmd->MLinkedAllocaCmd->getMemAllocation();

    if (auto Result =
            callMemOpHelper(MemoryManager::unmap, MAllocaCmd->getSYCLMemObj(),
                            Dst, Queue, Src, RawEvents, UREvent);
        Result != UR_RESULT_SUCCESS)
      return Result;

    UnmapEventImpl->setHandle(UREvent);
    std::swap(MAllocaCmd->MIsActive, MAllocaCmd->MLinkedAllocaCmd->MIsActive);
    EventImpls.clear();
    EventImpls.push_back(UnmapEventImpl);
  }
  ur_event_handle_t UREvent = nullptr;
  // Synchronous wait
  if (SkipRelease)
    Command::waitForEvents(MQueue, EventImpls, UREvent);
  else {
    if (auto Result = callMemOpHelper(
            MemoryManager::release, getContext(MQueue),
            MAllocaCmd->getSYCLMemObj(), MAllocaCmd->getMemAllocation(),
            std::move(EventImpls), UREvent);
        Result != UR_RESULT_SUCCESS)
      return Result;
  }
  assert(!UREvent && "ReleaseCommand: release shouldn't produce native event.");

  return UR_RESULT_SUCCESS;
}

void ReleaseCommand::printDot(std::ostream &Stream) const {
  Stream << "\"" << this << "\" [style=filled, fillcolor=\"#FF827A\", label=\"";

  Stream << "ID = " << this << " ; ";
  Stream << "RELEASE ON " << queueDeviceToString(MQueue.get()) << "\\n";
  Stream << " Alloca : " << MAllocaCmd << "\\n";
  Stream << " MemObj : " << MAllocaCmd->getSYCLMemObj() << "\\n";
  Stream << "\"];" << std::endl;

  for (const auto &Dep : MDeps) {
    Stream << "  \"" << this << "\" -> \"" << Dep.MDepCommand << "\""
           << " [ label = \"Access mode: "
           << accessModeToString(Dep.MDepRequirement->MAccessMode) << "\\n"
           << "MemObj: " << Dep.MDepRequirement->MSYCLMemObj << " \" ]"
           << std::endl;
  }
}

bool ReleaseCommand::producesPiEvent() const { return false; }

bool ReleaseCommand::supportsPostEnqueueCleanup() const { return false; }

bool ReleaseCommand::readyForCleanup() const { return false; }

MapMemObject::MapMemObject(AllocaCommandBase *SrcAllocaCmd, Requirement Req,
                           void **DstPtr, QueueImplPtr Queue,
                           access::mode MapMode)
    : Command(CommandType::MAP_MEM_OBJ, std::move(Queue)),
      MSrcAllocaCmd(SrcAllocaCmd), MSrcReq(std::move(Req)), MDstPtr(DstPtr),
      MMapMode(MapMode) {
  emitInstrumentationDataProxy();
}

void MapMemObject::emitInstrumentationData() {
#ifdef XPTI_ENABLE_INSTRUMENTATION
  if (!xptiCheckTraceEnabled(MStreamID))
    return;
  // Create a payload with the command name and an event using this payload to
  // emit a node_create
  MAddress = MSrcAllocaCmd->getSYCLMemObj();
  makeTraceEventProlog(MAddress);

  xpti_td *TE = static_cast<xpti_td *>(MTraceEvent);
  addDeviceMetadata(TE, MQueue);
  xpti::addMetadata(TE, "memory_object", reinterpret_cast<size_t>(MAddress));
  // Since we do NOT add queue_id value to metadata, we are stashing it to TLS
  // as this data is mutable and the metadata is supposed to be invariant
  xpti::framework::stash_tuple(XPTI_QUEUE_INSTANCE_ID_KEY, getQueueID(MQueue));
  makeTraceEventEpilog();
#endif
}

ur_result_t MapMemObject::enqueueImp() {
  waitForPreparedHostEvents();
  std::vector<EventImplPtr> EventImpls = MPreparedDepsEvents;
  std::vector<ur_event_handle_t> RawEvents = getUrEvents(EventImpls);
  flushCrossQueueDeps(EventImpls, MWorkerQueue);

  ur_event_handle_t UREvent = nullptr;
  if (auto Result = callMemOpHelperRet(
          *MDstPtr, MemoryManager::map, MSrcAllocaCmd->getSYCLMemObj(),
          MSrcAllocaCmd->getMemAllocation(), MQueue, MMapMode, MSrcReq.MDims,
          MSrcReq.MMemoryRange, MSrcReq.MAccessRange, MSrcReq.MOffset,
          MSrcReq.MElemSize, std::move(RawEvents), UREvent);
      Result != UR_RESULT_SUCCESS)
    return Result;
  assert(UREvent && "MapMemObject command must produce native event");

  MEvent->setHandle(UREvent);
  return UR_RESULT_SUCCESS;
}

void MapMemObject::printDot(std::ostream &Stream) const {
  Stream << "\"" << this << "\" [style=filled, fillcolor=\"#77AFFF\", label=\"";

  Stream << "ID = " << this << " ; ";
  Stream << "MAP ON " << queueDeviceToString(MQueue.get()) << "\\n";

  Stream << "\"];" << std::endl;

  for (const auto &Dep : MDeps) {
    Stream << "  \"" << this << "\" -> \"" << Dep.MDepCommand << "\""
           << " [ label = \"Access mode: "
           << accessModeToString(Dep.MDepRequirement->MAccessMode) << "\\n"
           << "MemObj: " << Dep.MDepRequirement->MSYCLMemObj << " \" ]"
           << std::endl;
  }
}

UnMapMemObject::UnMapMemObject(AllocaCommandBase *DstAllocaCmd, Requirement Req,
                               void **SrcPtr, QueueImplPtr Queue)
    : Command(CommandType::UNMAP_MEM_OBJ, std::move(Queue)),
      MDstAllocaCmd(DstAllocaCmd), MDstReq(std::move(Req)), MSrcPtr(SrcPtr) {
  emitInstrumentationDataProxy();
}

void UnMapMemObject::emitInstrumentationData() {
#ifdef XPTI_ENABLE_INSTRUMENTATION
  if (!xptiCheckTraceEnabled(MStreamID))
    return;
  // Create a payload with the command name and an event using this payload to
  // emit a node_create
  MAddress = MDstAllocaCmd->getSYCLMemObj();
  makeTraceEventProlog(MAddress);

  xpti_td *TE = static_cast<xpti_td *>(MTraceEvent);
  addDeviceMetadata(TE, MQueue);
  xpti::addMetadata(TE, "memory_object", reinterpret_cast<size_t>(MAddress));
  // Since we do NOT add queue_id value to metadata, we are stashing it to TLS
  // as this data is mutable and the metadata is supposed to be invariant
  xpti::framework::stash_tuple(XPTI_QUEUE_INSTANCE_ID_KEY, getQueueID(MQueue));
  makeTraceEventEpilog();
#endif
}

static bool checkNativeEventForWA(const QueueImplPtr &Queue,
                                  const ur_event_handle_t &NativeEvent) {
  // TODO remove this workaround once the batching issue is addressed in Level
  // Zero adapter.
  // Consider the following scenario on Level Zero:
  // 1. Kernel A, which uses buffer A, is submitted to queue A.
  // 2. Kernel B, which uses buffer B, is submitted to queue B.
  // 3. queueA.wait().
  // 4. queueB.wait().
  // DPCPP runtime used to treat unmap/write commands for buffer A/B as host
  // dependencies (i.e. they were waited for prior to enqueueing any command
  // that's dependent on them). This allowed Level Zero adapter to detect that
  // each queue is idle on steps 1/2 and submit the command list right away.
  // This is no longer the case since we started passing these dependencies in
  // an event waitlist and Level Zero adapter attempts to batch these commands,
  // so the execution of kernel B starts only on step 4. This workaround
  // restores the old behavior in this case until this is resolved.
<<<<<<< HEAD
  return Queue && (Queue->getDeviceImplPtr()->getBackend() !=
                       backend::ext_oneapi_level_zero ||
                   NativeEvent != nullptr);
}

bool UnMapMemObject::producesPiEvent() const {
  return checkNativeEventForWA(MQueue, MEvent->getHandle());
=======
  return MQueue && (MQueue->getDeviceImpl().getBackend() !=
                        backend::ext_oneapi_level_zero ||
                    MEvent->getHandle() != nullptr);
>>>>>>> 97aba91c
}

ur_result_t UnMapMemObject::enqueueImp() {
  waitForPreparedHostEvents();
  std::vector<EventImplPtr> EventImpls = MPreparedDepsEvents;
  std::vector<ur_event_handle_t> RawEvents = getUrEvents(EventImpls);
  flushCrossQueueDeps(EventImpls, MWorkerQueue);

  ur_event_handle_t UREvent = nullptr;
  if (auto Result =
          callMemOpHelper(MemoryManager::unmap, MDstAllocaCmd->getSYCLMemObj(),
                          MDstAllocaCmd->getMemAllocation(), MQueue, *MSrcPtr,
                          std::move(RawEvents), UREvent);
      Result != UR_RESULT_SUCCESS)
    return Result;

  assert((!!UREvent == checkNativeEventForWA(MQueue, UREvent)) &&
         "UnMapMemObject command must produce native event");
  MEvent->setHandle(UREvent);

  return UR_RESULT_SUCCESS;
}

void UnMapMemObject::printDot(std::ostream &Stream) const {
  Stream << "\"" << this << "\" [style=filled, fillcolor=\"#EBC40F\", label=\"";

  Stream << "ID = " << this << " ; ";
  Stream << "UNMAP ON " << queueDeviceToString(MQueue.get()) << "\\n";

  Stream << "\"];" << std::endl;

  for (const auto &Dep : MDeps) {
    Stream << "  \"" << this << "\" -> \"" << Dep.MDepCommand << "\""
           << " [ label = \"Access mode: "
           << accessModeToString(Dep.MDepRequirement->MAccessMode) << "\\n"
           << "MemObj: " << Dep.MDepRequirement->MSYCLMemObj << " \" ]"
           << std::endl;
  }
}

MemCpyCommand::MemCpyCommand(Requirement SrcReq,
                             AllocaCommandBase *SrcAllocaCmd,
                             Requirement DstReq,
                             AllocaCommandBase *DstAllocaCmd,
                             QueueImplPtr SrcQueue, QueueImplPtr DstQueue)
    : Command(CommandType::COPY_MEMORY, std::move(DstQueue)),
      MSrcQueue(SrcQueue), MSrcReq(std::move(SrcReq)),
      MSrcAllocaCmd(SrcAllocaCmd), MDstReq(std::move(DstReq)),
      MDstAllocaCmd(DstAllocaCmd) {
  if (MSrcQueue) {
    MEvent->setContextImpl(MSrcQueue->getContextImplPtr());
  }

  MWorkerQueue = !MQueue ? MSrcQueue : MQueue;
  MEvent->setWorkerQueue(MWorkerQueue);

  emitInstrumentationDataProxy();
}

void MemCpyCommand::emitInstrumentationData() {
#ifdef XPTI_ENABLE_INSTRUMENTATION
  if (!xptiCheckTraceEnabled(MStreamID))
    return;
  // Create a payload with the command name and an event using this payload to
  // emit a node_create
  MAddress = MSrcAllocaCmd->getSYCLMemObj();
  makeTraceEventProlog(MAddress);

  xpti_td *CmdTraceEvent = static_cast<xpti_td *>(MTraceEvent);
  addDeviceMetadata(CmdTraceEvent, MQueue);
  xpti::addMetadata(CmdTraceEvent, "memory_object",
                    reinterpret_cast<size_t>(MAddress));
  xpti::addMetadata(CmdTraceEvent, "copy_from",
                    MSrcQueue ? deviceToID(MSrcQueue->get_device()) : 0);
  xpti::addMetadata(CmdTraceEvent, "copy_to",
                    MQueue ? deviceToID(MQueue->get_device()) : 0);
  // Since we do NOT add queue_id value to metadata, we are stashing it to TLS
  // as this data is mutable and the metadata is supposed to be invariant
  xpti::framework::stash_tuple(XPTI_QUEUE_INSTANCE_ID_KEY, getQueueID(MQueue));
  makeTraceEventEpilog();
#endif
}

bool MemCpyCommand::producesPiEvent() const {
<<<<<<< HEAD
  return checkNativeEventForWA(MSrcQueue ? MSrcQueue : MQueue,
                               MEvent->getHandle());
=======
  // TODO remove this workaround once the batching issue is addressed in Level
  // Zero adapter.
  // Consider the following scenario on Level Zero:
  // 1. Kernel A, which uses buffer A, is submitted to queue A.
  // 2. Kernel B, which uses buffer B, is submitted to queue B.
  // 3. queueA.wait().
  // 4. queueB.wait().
  // DPCPP runtime used to treat unmap/write commands for buffer A/B as host
  // dependencies (i.e. they were waited for prior to enqueueing any command
  // that's dependent on them). This allowed Level Zero adapter to detect that
  // each queue is idle on steps 1/2 and submit the command list right away.
  // This is no longer the case since we started passing these dependencies in
  // an event waitlist and Level Zero adapter attempts to batch these commands,
  // so the execution of kernel B starts only on step 4. This workaround
  // restores the old behavior in this case until this is resolved.
  return !MQueue ||
         MQueue->getDeviceImpl().getBackend() !=
             backend::ext_oneapi_level_zero ||
         MEvent->getHandle() != nullptr;
>>>>>>> 97aba91c
}

ur_result_t MemCpyCommand::enqueueImp() {
  waitForPreparedHostEvents();
  std::vector<EventImplPtr> EventImpls = MPreparedDepsEvents;

  ur_event_handle_t UREvent = nullptr;

  auto RawEvents = getUrEvents(EventImpls);
  flushCrossQueueDeps(EventImpls, MWorkerQueue);

  if (auto Result = callMemOpHelper(
          MemoryManager::copy, MSrcAllocaCmd->getSYCLMemObj(),
          MSrcAllocaCmd->getMemAllocation(), MSrcQueue, MSrcReq.MDims,
          MSrcReq.MMemoryRange, MSrcReq.MAccessRange, MSrcReq.MOffset,
          MSrcReq.MElemSize, MDstAllocaCmd->getMemAllocation(), MQueue,
          MDstReq.MDims, MDstReq.MMemoryRange, MDstReq.MAccessRange,
          MDstReq.MOffset, MDstReq.MElemSize, std::move(RawEvents), UREvent,
          MEvent);
      Result != UR_RESULT_SUCCESS)
    return Result;
  assert((!!UREvent ==
          checkNativeEventForWA(MSrcQueue ? MSrcQueue : MQueue, UREvent)) &&
         "MemCpyCommand must produce native event");

  MEvent->setHandle(UREvent);
  return UR_RESULT_SUCCESS;
}

void MemCpyCommand::printDot(std::ostream &Stream) const {
  Stream << "\"" << this << "\" [style=filled, fillcolor=\"#C7EB15\" label=\"";

  Stream << "ID = " << this << " ; ";
  Stream << "MEMCPY ON " << queueDeviceToString(MQueue.get()) << "\\n";
  Stream << "From: " << MSrcAllocaCmd << " is host: " << !MSrcQueue << "\\n";
  Stream << "To: " << MDstAllocaCmd << " is host: " << !MQueue << "\\n";

  Stream << "\"];" << std::endl;

  for (const auto &Dep : MDeps) {
    Stream << "  \"" << this << "\" -> \"" << Dep.MDepCommand << "\""
           << " [ label = \"Access mode: "
           << accessModeToString(Dep.MDepRequirement->MAccessMode) << "\\n"
           << "MemObj: " << Dep.MDepRequirement->MSYCLMemObj << " \" ]"
           << std::endl;
  }
}

AllocaCommandBase *ExecCGCommand::getAllocaForReq(Requirement *Req) {
  for (const DepDesc &Dep : MDeps) {
    if (Dep.MDepRequirement == Req)
      return Dep.MAllocaCmd;
  }
  // Default constructed accessors do not add dependencies, but they can be
  // passed to commands. Simply return nullptr, since they are empty and don't
  // really require any memory.
  return nullptr;
}

std::vector<std::shared_ptr<const void>>
ExecCGCommand::getAuxiliaryResources() const {
  if (MCommandGroup->getType() == CGType::Kernel)
    return ((CGExecKernel *)MCommandGroup.get())->getAuxiliaryResources();
  return {};
}

void ExecCGCommand::clearAuxiliaryResources() {
  if (MCommandGroup->getType() == CGType::Kernel)
    ((CGExecKernel *)MCommandGroup.get())->clearAuxiliaryResources();
}

ur_result_t UpdateHostRequirementCommand::enqueueImp() {
  waitForPreparedHostEvents();
  std::vector<EventImplPtr> EventImpls = MPreparedDepsEvents;
  ur_event_handle_t UREvent = nullptr;
  Command::waitForEvents(MQueue, EventImpls, UREvent);
  assert((!!UREvent == producesPiEvent()) &&
         "UpdateHostRequirementCommand doesn't produce native event");

  assert(MSrcAllocaCmd && "Expected valid alloca command");
  assert(MSrcAllocaCmd->getMemAllocation() && "Expected valid source pointer");
  assert(MDstPtr && "Expected valid target pointer");
  *MDstPtr = MSrcAllocaCmd->getMemAllocation();

  return UR_RESULT_SUCCESS;
}

void UpdateHostRequirementCommand::printDot(std::ostream &Stream) const {
  Stream << "\"" << this << "\" [style=filled, fillcolor=\"#f1337f\", label=\"";

  Stream << "ID = " << this << "\\n";
  Stream << "UPDATE REQ ON " << queueDeviceToString(MQueue.get()) << "\\n";
  bool IsReqOnBuffer =
      MDstReq.MSYCLMemObj->getType() == SYCLMemObjI::MemObjType::Buffer;
  Stream << "TYPE: " << (IsReqOnBuffer ? "Buffer" : "Image") << "\\n";
  if (IsReqOnBuffer)
    Stream << "Is sub buffer: " << std::boolalpha << MDstReq.MIsSubBuffer
           << "\\n";

  Stream << "\"];" << std::endl;

  for (const auto &Dep : MDeps) {
    Stream << "  \"" << this << "\" -> \"" << Dep.MDepCommand << "\""
           << " [ label = \"Access mode: "
           << accessModeToString(Dep.MDepRequirement->MAccessMode) << "\\n"
           << "MemObj: " << Dep.MAllocaCmd->getSYCLMemObj() << " \" ]"
           << std::endl;
  }
}

MemCpyToHostCommand::MemCpyToHostCommand(Requirement SrcReq,
                                         AllocaCommandBase *SrcAllocaCmd,
                                         Requirement DstReq, void **DstPtr,
                                         QueueImplPtr SrcQueue)
    : Command(CommandType::COPY_MEMORY, std::move(SrcQueue)),
      MSrcReq(std::move(SrcReq)), MSrcAllocaCmd(SrcAllocaCmd),
      MDstReq(std::move(DstReq)), MDstPtr(DstPtr) {
  emitInstrumentationDataProxy();
}

void MemCpyToHostCommand::emitInstrumentationData() {
#ifdef XPTI_ENABLE_INSTRUMENTATION
  if (!xptiCheckTraceEnabled(MStreamID))
    return;
  // Create a payload with the command name and an event using this payload to
  // emit a node_create
  MAddress = MSrcAllocaCmd->getSYCLMemObj();
  makeTraceEventProlog(MAddress);

  xpti_td *CmdTraceEvent = static_cast<xpti_td *>(MTraceEvent);
  addDeviceMetadata(CmdTraceEvent, MQueue);
  xpti::addMetadata(CmdTraceEvent, "memory_object",
                    reinterpret_cast<size_t>(MAddress));
  xpti::addMetadata(CmdTraceEvent, "copy_from",
                    MQueue ? deviceToID(MQueue->get_device()) : 0);
  xpti::addMetadata(CmdTraceEvent, "copy_to", 0);
  // Since we do NOT add queue_id value to metadata, we are stashing it to TLS
  // as this data is mutable and the metadata is supposed to be invariant
  xpti::framework::stash_tuple(XPTI_QUEUE_INSTANCE_ID_KEY, getQueueID(MQueue));
  makeTraceEventEpilog();
#endif
}

ur_result_t MemCpyToHostCommand::enqueueImp() {
  const QueueImplPtr &Queue = MWorkerQueue;
  waitForPreparedHostEvents();
  std::vector<EventImplPtr> EventImpls = MPreparedDepsEvents;
  std::vector<ur_event_handle_t> RawEvents = getUrEvents(EventImpls);

  // Omit copying if mode is discard one.
  // TODO: Handle this at the graph building time by, for example, creating
  // empty node instead of memcpy.
  if (ur_event_handle_t UREvent = nullptr;
      MDstReq.MAccessMode == access::mode::discard_read_write ||
      MDstReq.MAccessMode == access::mode::discard_write) {
    Command::waitForEvents(Queue, EventImpls, UREvent);

    return UR_RESULT_SUCCESS;
  }

  flushCrossQueueDeps(EventImpls, MWorkerQueue);
  ur_event_handle_t UREvent = nullptr;
  if (auto Result = callMemOpHelper(
          MemoryManager::copy, MSrcAllocaCmd->getSYCLMemObj(),
          MSrcAllocaCmd->getMemAllocation(), MQueue, MSrcReq.MDims,
          MSrcReq.MMemoryRange, MSrcReq.MAccessRange, MSrcReq.MOffset,
          MSrcReq.MElemSize, *MDstPtr, nullptr, MDstReq.MDims,
          MDstReq.MMemoryRange, MDstReq.MAccessRange, MDstReq.MOffset,
          MDstReq.MElemSize, std::move(RawEvents), UREvent, MEvent);
      Result != UR_RESULT_SUCCESS)
    return Result;
  assert((!!UREvent == producesPiEvent()) &&
         "MemCpyCommandHost must produce native event");
  MEvent->setHandle(UREvent);
  return UR_RESULT_SUCCESS;
}

EmptyCommand::EmptyCommand() : Command(CommandType::EMPTY_TASK, nullptr) {
  emitInstrumentationDataProxy();
}

ur_result_t EmptyCommand::enqueueImp() {
  waitForPreparedHostEvents();
  ur_event_handle_t UREvent = nullptr;
  waitForEvents(MQueue, MPreparedDepsEvents, UREvent);
  assert((!!UREvent == producesPiEvent()) &&
         "EmptyCommand doesn't produce native event");
  return UR_RESULT_SUCCESS;
}

void EmptyCommand::addRequirement(Command *DepCmd, AllocaCommandBase *AllocaCmd,
                                  const Requirement *Req) {
  const Requirement &ReqRef = *Req;
  MRequirements.emplace_back(ReqRef);
  const Requirement *const StoredReq = &MRequirements.back();

  // EmptyCommand is always host one, so we believe that result of addDep is
  // nil
  std::vector<Command *> ToCleanUp;
  Command *Cmd = addDep(DepDesc{DepCmd, StoredReq, AllocaCmd}, ToCleanUp);
  assert(Cmd == nullptr && "Conection command should be null for EmptyCommand");
  assert(ToCleanUp.empty() && "addDep should add a command for cleanup only if "
                              "there's a connection command");
  (void)Cmd;
}

void EmptyCommand::emitInstrumentationData() {
#ifdef XPTI_ENABLE_INSTRUMENTATION
  if (!xptiCheckTraceEnabled(MStreamID))
    return;
  // Create a payload with the command name and an event using this payload to
  // emit a node_create
  if (MRequirements.empty())
    return;

  Requirement &Req = *MRequirements.begin();

  MAddress = Req.MSYCLMemObj;
  makeTraceEventProlog(MAddress);

  xpti_td *CmdTraceEvent = static_cast<xpti_td *>(MTraceEvent);
  addDeviceMetadata(CmdTraceEvent, MQueue);
  xpti::addMetadata(CmdTraceEvent, "memory_object",
                    reinterpret_cast<size_t>(MAddress));
  // Since we do NOT add queue_id value to metadata, we are stashing it to TLS
  // as this data is mutable and the metadata is supposed to be invariant
  xpti::framework::stash_tuple(XPTI_QUEUE_INSTANCE_ID_KEY, getQueueID(MQueue));
  makeTraceEventEpilog();
#endif
}

void EmptyCommand::printDot(std::ostream &Stream) const {
  Stream << "\"" << this << "\" [style=filled, fillcolor=\"#8d8f29\", label=\"";

  Stream << "ID = " << this << "\\n";
  Stream << "EMPTY NODE"
         << "\\n";

  Stream << "\"];" << std::endl;

  for (const auto &Dep : MDeps) {
    Stream << "  \"" << this << "\" -> \"" << Dep.MDepCommand << "\""
           << " [ label = \"Access mode: "
           << accessModeToString(Dep.MDepRequirement->MAccessMode) << "\\n"
           << "MemObj: " << Dep.MDepRequirement->MSYCLMemObj << " \" ]"
           << std::endl;
  }
}

bool EmptyCommand::producesPiEvent() const { return false; }

void MemCpyToHostCommand::printDot(std::ostream &Stream) const {
  Stream << "\"" << this << "\" [style=filled, fillcolor=\"#B6A2EB\", label=\"";

  Stream << "ID = " << this << "\\n";
  Stream << "MEMCPY HOST ON " << queueDeviceToString(MQueue.get()) << "\\n";

  Stream << "\"];" << std::endl;

  for (const auto &Dep : MDeps) {
    Stream << "  \"" << this << "\" -> \"" << Dep.MDepCommand << "\""
           << " [ label = \"Access mode: "
           << accessModeToString(Dep.MDepRequirement->MAccessMode) << "\\n"
           << "MemObj: " << Dep.MDepRequirement->MSYCLMemObj << " \" ]"
           << std::endl;
  }
}

UpdateHostRequirementCommand::UpdateHostRequirementCommand(
    Requirement Req, AllocaCommandBase *SrcAllocaCmd, void **DstPtr)
    : Command(CommandType::UPDATE_REQUIREMENT, nullptr),
      MSrcAllocaCmd(SrcAllocaCmd), MDstReq(std::move(Req)), MDstPtr(DstPtr) {

  emitInstrumentationDataProxy();
}

void UpdateHostRequirementCommand::emitInstrumentationData() {
#ifdef XPTI_ENABLE_INSTRUMENTATION
  if (!xptiCheckTraceEnabled(MStreamID))
    return;
  // Create a payload with the command name and an event using this payload to
  // emit a node_create
  MAddress = MSrcAllocaCmd->getSYCLMemObj();
  makeTraceEventProlog(MAddress);

  xpti_td *CmdTraceEvent = static_cast<xpti_td *>(MTraceEvent);
  addDeviceMetadata(CmdTraceEvent, MQueue);
  xpti::addMetadata(CmdTraceEvent, "memory_object",
                    reinterpret_cast<size_t>(MAddress));
  // Since we do NOT add queue_id value to metadata, we are stashing it to TLS
  // as this data is mutable and the metadata is supposed to be invariant
  xpti::framework::stash_tuple(XPTI_QUEUE_INSTANCE_ID_KEY, getQueueID(MQueue));
  makeTraceEventEpilog();
#endif
}

static std::string_view cgTypeToString(detail::CGType Type) {
  switch (Type) {
  case detail::CGType::Kernel:
    return "Kernel";
    break;
  case detail::CGType::UpdateHost:
    return "update_host";
    break;
  case detail::CGType::Fill:
    return "fill";
    break;
  case detail::CGType::CopyAccToAcc:
    return "copy acc to acc";
    break;
  case detail::CGType::CopyAccToPtr:
    return "copy acc to ptr";
    break;
  case detail::CGType::CopyPtrToAcc:
    return "copy ptr to acc";
    break;
  case detail::CGType::Barrier:
    return "barrier";
  case detail::CGType::BarrierWaitlist:
    return "barrier waitlist";
  case detail::CGType::CopyUSM:
    return "copy usm";
    break;
  case detail::CGType::FillUSM:
    return "fill usm";
    break;
  case detail::CGType::PrefetchUSM:
    return "prefetch usm";
    break;
  case detail::CGType::CodeplayHostTask:
    return "host task";
    break;
  case detail::CGType::Copy2DUSM:
    return "copy 2d usm";
    break;
  case detail::CGType::Fill2DUSM:
    return "fill 2d usm";
    break;
  case detail::CGType::AdviseUSM:
    return "advise usm";
  case detail::CGType::Memset2DUSM:
    return "memset 2d usm";
    break;
  case detail::CGType::CopyToDeviceGlobal:
    return "copy to device_global";
    break;
  case detail::CGType::CopyFromDeviceGlobal:
    return "copy from device_global";
    break;
  case detail::CGType::ReadWriteHostPipe:
    return "read_write host pipe";
  case detail::CGType::ExecCommandBuffer:
    return "exec command buffer";
  case detail::CGType::CopyImage:
    return "copy image";
  case detail::CGType::SemaphoreWait:
    return "semaphore wait";
  case detail::CGType::SemaphoreSignal:
    return "semaphore signal";
  default:
    return "unknown";
    break;
  }
}

ExecCGCommand::ExecCGCommand(
    std::unique_ptr<detail::CG> CommandGroup, QueueImplPtr Queue,
    bool EventNeeded, ur_exp_command_buffer_handle_t CommandBuffer,
    const std::vector<ur_exp_command_buffer_sync_point_t> &Dependencies)
    : Command(CommandType::RUN_CG, std::move(Queue), CommandBuffer,
              Dependencies),
      MEventNeeded(EventNeeded), MCommandGroup(std::move(CommandGroup)) {
  if (MCommandGroup->getType() == detail::CGType::CodeplayHostTask) {
    MEvent->setSubmittedQueue(
        static_cast<detail::CGHostTask *>(MCommandGroup.get())->MQueue);
    MWorkerQueue = nullptr;
    MEvent->setWorkerQueue(MWorkerQueue);
    MEvent->markAsHost();
  }

  if (MCommandGroup->getType() == detail::CGType::ProfilingTag)
    MEvent->markAsProfilingTagEvent();

  emitInstrumentationDataProxy();
}

#ifdef XPTI_ENABLE_INSTRUMENTATION
std::string instrumentationGetKernelName(
    const std::shared_ptr<detail::kernel_impl> &SyclKernel,
    const std::string_view FunctionName, const std::string_view SyclKernelName,
    void *&Address, std::optional<bool> &FromSource) {
  std::string KernelName;
  if (SyclKernel && SyclKernel->isCreatedFromSource()) {
    FromSource = true;
    ur_kernel_handle_t KernelHandle = SyclKernel->getHandleRef();
    Address = KernelHandle;
    KernelName = FunctionName;
  } else {
    FromSource = false;
    KernelName = demangleKernelName(SyclKernelName);
  }
  return KernelName;
}

void instrumentationAddExtraKernelMetadata(
    xpti_td *&CmdTraceEvent, const NDRDescT &NDRDesc,
    const std::shared_ptr<detail::kernel_bundle_impl> &KernelBundleImplPtr,
    KernelNameStrRefT KernelName,
    const std::shared_ptr<detail::kernel_impl> &SyclKernel,
    const QueueImplPtr &Queue,
    std::vector<ArgDesc> &CGArgs) // CGArgs are not const since they could be
                                  // sorted in this function
{
  std::vector<ArgDesc> Args;

  auto FilterArgs = [&Args](detail::ArgDesc &Arg, int NextTrueIndex) {
    Args.push_back({Arg.MType, Arg.MPtr, Arg.MSize, NextTrueIndex});
  };
  ur_program_handle_t Program = nullptr;
  ur_kernel_handle_t Kernel = nullptr;
  std::mutex *KernelMutex = nullptr;
  const KernelArgMask *EliminatedArgMask = nullptr;

  if (nullptr != SyclKernel) {
    Program = SyclKernel->getProgramRef();
    if (!SyclKernel->isCreatedFromSource())
      EliminatedArgMask = SyclKernel->getKernelArgMask();
  } else if (auto SyclKernelImpl =
                 KernelBundleImplPtr ? KernelBundleImplPtr->tryGetKernel(
                                           KernelName, KernelBundleImplPtr)
                                     : std::shared_ptr<kernel_impl>{nullptr}) {
    EliminatedArgMask = SyclKernelImpl->getKernelArgMask();
    Program = SyclKernelImpl->getDeviceImage()->get_ur_program_ref();
  } else if (Queue) {
    // NOTE: Queue can be null when kernel is directly enqueued to a command
    // buffer
    //       by graph API, when a modifiable graph is finalized.
    std::tie(Kernel, KernelMutex, EliminatedArgMask, Program) =
        detail::ProgramManager::getInstance().getOrCreateKernel(
            Queue->getContextImplPtr(), Queue->getDeviceImpl(), KernelName);
  }

  applyFuncOnFilteredArgs(EliminatedArgMask, CGArgs, FilterArgs);

  xpti::offload_kernel_enqueue_data_t KernelData{
      {NDRDesc.GlobalSize[0], NDRDesc.GlobalSize[1], NDRDesc.GlobalSize[2]},
      {NDRDesc.LocalSize[0], NDRDesc.LocalSize[1], NDRDesc.LocalSize[2]},
      {NDRDesc.GlobalOffset[0], NDRDesc.GlobalOffset[1],
       NDRDesc.GlobalOffset[2]},
      Args.size()};
  xpti::addMetadata(CmdTraceEvent, "enqueue_kernel_data", KernelData);
  for (size_t i = 0; i < Args.size(); i++) {
    std::string Prefix("arg");
    xpti::offload_kernel_arg_data_t arg{(int)Args[i].MType, Args[i].MPtr,
                                        Args[i].MSize, Args[i].MIndex};
    xpti::addMetadata(CmdTraceEvent, Prefix + std::to_string(i), arg);
  }
}

void instrumentationFillCommonData(const std::string &KernelName,
                                   const std::string &FuncName,
                                   const std::string &FileName, uint64_t Line,
                                   uint64_t Column, const void *const Address,
                                   const QueueImplPtr &Queue,
                                   std::optional<bool> &FromSource,
                                   uint64_t &OutInstanceID,
                                   xpti_td *&OutTraceEvent) {
  //  Get source file, line number information from the CommandGroup object
  //  and create payload using name, address, and source info
  //
  //  On Windows, since the support for builtin functions is not available in
  //  MSVC, the MFileName, MLine will be set to nullptr and "0" respectively.
  //  Handle this condition explicitly here.
  bool HasSourceInfo = false;
  xpti::payload_t Payload;
  if (!FileName.empty()) {
    // File name has a valid string
    Payload =
        xpti::payload_t(FuncName.empty() ? KernelName.data() : FuncName.data(),
                        FileName.data(), Line, Column, Address);
    HasSourceInfo = true;
  } else if (Address) {
    // We have a valid function name and an address
    Payload = xpti::payload_t(KernelName.data(), Address);
  } else {
    // In any case, we will have a valid function name and we'll use that to
    // create the hash
    Payload = xpti::payload_t(KernelName.data());
  }

  uint64_t CGKernelInstanceNo;
  // Create event using the payload
  xpti_td *CmdTraceEvent =
      xptiMakeEvent("ExecCG", &Payload, xpti::trace_graph_event,
                    xpti::trace_activity_type_t::active, &CGKernelInstanceNo);
  if (CmdTraceEvent) {
    OutInstanceID = CGKernelInstanceNo;
    OutTraceEvent = CmdTraceEvent;

    addDeviceMetadata(CmdTraceEvent, Queue);
    if (!KernelName.empty()) {
      xpti::addMetadata(CmdTraceEvent, "kernel_name", KernelName);
    }
    if (FromSource.has_value()) {
      xpti::addMetadata(CmdTraceEvent, "from_source", FromSource.value());
    }
    if (HasSourceInfo) {
      xpti::addMetadata(CmdTraceEvent, "sym_function_name", KernelName);
      xpti::addMetadata(CmdTraceEvent, "sym_source_file_name", FileName);
      xpti::addMetadata(CmdTraceEvent, "sym_line_no", static_cast<int>(Line));
      xpti::addMetadata(CmdTraceEvent, "sym_column_no",
                        static_cast<int>(Column));
    }
    // We no longer set the 'queue_id' in the metadata structure as it is a
    // mutable value and multiple threads using the same queue created at the
    // same location will overwrite the metadata values creating inconsistencies
  }
}
#endif

#ifdef XPTI_ENABLE_INSTRUMENTATION
std::pair<xpti_td *, uint64_t> emitKernelInstrumentationData(
    int32_t StreamID, const std::shared_ptr<detail::kernel_impl> &SyclKernel,
    const detail::code_location &CodeLoc, bool IsTopCodeLoc,
    const std::string_view SyclKernelName, const QueueImplPtr &Queue,
    const NDRDescT &NDRDesc,
    const std::shared_ptr<detail::kernel_bundle_impl> &KernelBundleImplPtr,
    std::vector<ArgDesc> &CGArgs) {

  auto XptiObjects = std::make_pair<xpti_td *, uint64_t>(nullptr, -1);
  constexpr uint16_t NotificationTraceType = xpti::trace_node_create;
  if (!xptiCheckTraceEnabled(StreamID))
    return XptiObjects;

  void *Address = nullptr;
  std::optional<bool> FromSource;
  std::string KernelName = instrumentationGetKernelName(
      SyclKernel, CodeLoc.functionName(), SyclKernelName, Address, FromSource);

  auto &[CmdTraceEvent, InstanceID] = XptiObjects;

  std::string FileName =
      CodeLoc.fileName() ? CodeLoc.fileName() : std::string();

  // If code location is above sycl layer, use function name from code
  // location instead of kernel name in event payload
  std::string FuncName = (!IsTopCodeLoc && CodeLoc.functionName())
                             ? CodeLoc.functionName()
                             : std::string();

  instrumentationFillCommonData(KernelName, FuncName, FileName,
                                CodeLoc.lineNumber(), CodeLoc.columnNumber(),
                                Address, Queue, FromSource, InstanceID,
                                CmdTraceEvent);

  if (CmdTraceEvent) {
    // Stash the queue_id mutable metadata in TLS
    // NOTE: Queue can be null when kernel is directly enqueued to a command
    // buffer by graph API, when a modifiable graph is finalized.
    if (Queue.get())
      xpti::framework::stash_tuple(XPTI_QUEUE_INSTANCE_ID_KEY,
                                   getQueueID(Queue));
    instrumentationAddExtraKernelMetadata(
        CmdTraceEvent, NDRDesc, KernelBundleImplPtr,
        std::string(SyclKernelName), SyclKernel, Queue, CGArgs);

    xptiNotifySubscribers(
        StreamID, NotificationTraceType, detail::GSYCLGraphEvent, CmdTraceEvent,
        InstanceID,
        static_cast<const void *>(
            commandToNodeType(Command::CommandType::RUN_CG).c_str()));
  }

  return XptiObjects;
}
#endif

void ExecCGCommand::emitInstrumentationData() {
#ifdef XPTI_ENABLE_INSTRUMENTATION
  constexpr uint16_t NotificationTraceType = xpti::trace_node_create;
  if (!xptiCheckTraceEnabled(MStreamID))
    return;

  std::string KernelName;
  std::optional<bool> FromSource;
  switch (MCommandGroup->getType()) {
  case detail::CGType::Kernel: {
    auto KernelCG =
        reinterpret_cast<detail::CGExecKernel *>(MCommandGroup.get());
    KernelName = instrumentationGetKernelName(
        KernelCG->MSyclKernel, MCommandGroup->MFunctionName,
        KernelCG->getKernelName(), MAddress, FromSource);
  } break;
  default:
    KernelName = getTypeString();
    break;
  }

  // If code location is above sycl layer, use function name from code
  // location instead of kernel name in event payload
  std::string FuncName;
  if (!MCommandGroup->MIsTopCodeLoc)
    FuncName = MCommandGroup->MFunctionName;

  xpti_td *CmdTraceEvent = nullptr;
  instrumentationFillCommonData(KernelName, FuncName, MCommandGroup->MFileName,
                                MCommandGroup->MLine, MCommandGroup->MColumn,
                                MAddress, MQueue, FromSource, MInstanceID,
                                CmdTraceEvent);

  if (CmdTraceEvent) {
    xpti::framework::stash_tuple(XPTI_QUEUE_INSTANCE_ID_KEY,
                                 getQueueID(MQueue));
    MTraceEvent = static_cast<void *>(CmdTraceEvent);
    if (MCommandGroup->getType() == detail::CGType::Kernel) {
      auto KernelCG =
          reinterpret_cast<detail::CGExecKernel *>(MCommandGroup.get());
      instrumentationAddExtraKernelMetadata(
          CmdTraceEvent, KernelCG->MNDRDesc, KernelCG->getKernelBundle(),
          KernelCG->MKernelName, KernelCG->MSyclKernel, MQueue,
          KernelCG->MArgs);
    }

    xptiNotifySubscribers(
        MStreamID, NotificationTraceType, detail::GSYCLGraphEvent,
        CmdTraceEvent, MInstanceID,
        static_cast<const void *>(commandToNodeType(MType).c_str()));
  }
#endif
}

void ExecCGCommand::printDot(std::ostream &Stream) const {
  Stream << "\"" << this << "\" [style=filled, fillcolor=\"#AFFF82\", label=\"";

  Stream << "ID = " << this << "\\n";
  Stream << "EXEC CG ON " << queueDeviceToString(MQueue.get()) << "\\n";

  switch (MCommandGroup->getType()) {
  case detail::CGType::Kernel: {
    auto KernelCG =
        reinterpret_cast<detail::CGExecKernel *>(MCommandGroup.get());
    Stream << "Kernel name: ";
    if (KernelCG->MSyclKernel && KernelCG->MSyclKernel->isCreatedFromSource())
      Stream << "created from source";
    else
      Stream << demangleKernelName(KernelCG->getKernelName());
    Stream << "\\n";
    break;
  }
  default:
    Stream << "CG type: " << getTypeString() << "\\n";
    break;
  }

  Stream << "\"];" << std::endl;

  for (const auto &Dep : MDeps) {
    Stream << "  \"" << this << "\" -> \"" << Dep.MDepCommand << "\""
           << " [ label = \"Access mode: "
           << accessModeToString(Dep.MDepRequirement->MAccessMode) << "\\n"
           << "MemObj: " << Dep.MDepRequirement->MSYCLMemObj << " \" ]"
           << std::endl;
  }
}

std::string_view ExecCGCommand::getTypeString() const {
  return cgTypeToString(MCommandGroup->getType());
}

// SYCL has a parallel_for_work_group variant where the only NDRange
// characteristics set by a user is the number of work groups. This does not
// map to the OpenCL clEnqueueNDRangeAPI, which requires global work size to
// be set as well. This function determines local work size based on the
// device characteristics and the number of work groups requested by the user,
// then calculates the global work size. SYCL specification (from 4.8.5.3):
// The member function handler::parallel_for_work_group is parameterized by
// the number of work - groups, such that the size of each group is chosen by
// the runtime, or by the number of work - groups and number of work - items
// for users who need more control.
static void adjustNDRangePerKernel(NDRDescT &NDR, ur_kernel_handle_t Kernel,
                                   const device_impl &DeviceImpl) {
  if (NDR.GlobalSize[0] != 0)
    return; // GlobalSize is set - no need to adjust
  // check the prerequisites:
  assert(NDR.LocalSize[0] == 0);
  // TODO might be good to cache this info together with the kernel info to
  // avoid get_kernel_work_group_info on every kernel run
  range<3> WGSize = get_kernel_device_specific_info<
      sycl::info::kernel_device_specific::compile_work_group_size>(
      Kernel, DeviceImpl.getHandleRef(), DeviceImpl.getAdapter());

  if (WGSize[0] == 0) {
    WGSize = {1, 1, 1};
  }
  NDR = sycl::detail::NDRDescT{nd_range<3>(NDR.NumWorkGroups * WGSize, WGSize),
                               static_cast<int>(NDR.Dims)};
}

// We have the following mapping between dimensions with SPIR-V builtins:
// 1D: id[0] -> x
// 2D: id[0] -> y, id[1] -> x
// 3D: id[0] -> z, id[1] -> y, id[2] -> x
// So in order to ensure the correctness we update all the kernel
// parameters accordingly.
// Initially we keep the order of NDRDescT as it provided by the user, this
// simplifies overall handling and do the reverse only when
// the kernel is enqueued.
void ReverseRangeDimensionsForKernel(NDRDescT &NDR) {
  if (NDR.Dims > 1) {
    std::swap(NDR.GlobalSize[0], NDR.GlobalSize[NDR.Dims - 1]);
    std::swap(NDR.LocalSize[0], NDR.LocalSize[NDR.Dims - 1]);
    std::swap(NDR.GlobalOffset[0], NDR.GlobalOffset[NDR.Dims - 1]);
  }
}

ur_mem_flags_t AccessModeToUr(access::mode AccessorMode) {
  switch (AccessorMode) {
  case access::mode::read:
    return UR_MEM_FLAG_READ_ONLY;
  case access::mode::write:
  case access::mode::discard_write:
    return UR_MEM_FLAG_WRITE_ONLY;
  default:
    return UR_MEM_FLAG_READ_WRITE;
  }
}

void SetArgBasedOnType(
    const AdapterPtr &Adapter, ur_kernel_handle_t Kernel,
    const std::shared_ptr<device_image_impl> &DeviceImageImpl,
    const std::function<void *(Requirement *Req)> &getMemAllocationFunc,
    const ContextImplPtr &ContextImpl, detail::ArgDesc &Arg,
    size_t NextTrueIndex) {
  switch (Arg.MType) {
  case kernel_param_kind_t::kind_dynamic_work_group_memory:
    break;
  case kernel_param_kind_t::kind_work_group_memory:
    break;
  case kernel_param_kind_t::kind_stream:
    break;
  case kernel_param_kind_t::kind_accessor: {
    Requirement *Req = (Requirement *)(Arg.MPtr);

    // getMemAllocationFunc is nullptr when there are no requirements. However,
    // we may pass default constructed accessors to a command, which don't add
    // requirements. In such case, getMemAllocationFunc is nullptr, but it's a
    // valid case, so we need to properly handle it.
    ur_mem_handle_t MemArg =
        getMemAllocationFunc
            ? reinterpret_cast<ur_mem_handle_t>(getMemAllocationFunc(Req))
            : nullptr;
    ur_kernel_arg_mem_obj_properties_t MemObjData{};
    MemObjData.stype = UR_STRUCTURE_TYPE_KERNEL_ARG_MEM_OBJ_PROPERTIES;
    MemObjData.memoryAccess = AccessModeToUr(Req->MAccessMode);
    Adapter->call<UrApiKind::urKernelSetArgMemObj>(Kernel, NextTrueIndex,
                                                   &MemObjData, MemArg);
    break;
  }
  case kernel_param_kind_t::kind_std_layout: {
    if (Arg.MPtr) {
      Adapter->call<UrApiKind::urKernelSetArgValue>(
          Kernel, NextTrueIndex, Arg.MSize, nullptr, Arg.MPtr);
    } else {
      Adapter->call<UrApiKind::urKernelSetArgLocal>(Kernel, NextTrueIndex,
                                                    Arg.MSize, nullptr);
    }

    break;
  }
  case kernel_param_kind_t::kind_sampler: {
    sampler *SamplerPtr = (sampler *)Arg.MPtr;
    ur_sampler_handle_t Sampler =
        (ur_sampler_handle_t)detail::getSyclObjImpl(*SamplerPtr)
            ->getOrCreateSampler(ContextImpl);
    Adapter->call<UrApiKind::urKernelSetArgSampler>(Kernel, NextTrueIndex,
                                                    nullptr, Sampler);
    break;
  }
  case kernel_param_kind_t::kind_pointer: {
    // We need to de-rerence this to get the actual USM allocation - that's the
    // pointer UR is expecting.
    const void *Ptr = *static_cast<const void *const *>(Arg.MPtr);
    Adapter->call<UrApiKind::urKernelSetArgPointer>(Kernel, NextTrueIndex,
                                                    nullptr, Ptr);
    break;
  }
  case kernel_param_kind_t::kind_specialization_constants_buffer: {
    assert(DeviceImageImpl != nullptr);
    ur_mem_handle_t SpecConstsBuffer =
        DeviceImageImpl->get_spec_const_buffer_ref();

    ur_kernel_arg_mem_obj_properties_t MemObjProps{};
    MemObjProps.pNext = nullptr;
    MemObjProps.stype = UR_STRUCTURE_TYPE_KERNEL_ARG_MEM_OBJ_PROPERTIES;
    MemObjProps.memoryAccess = UR_MEM_FLAG_READ_ONLY;
    Adapter->call<UrApiKind::urKernelSetArgMemObj>(
        Kernel, NextTrueIndex, &MemObjProps, SpecConstsBuffer);
    break;
  }
  case kernel_param_kind_t::kind_invalid:
    throw sycl::exception(sycl::make_error_code(sycl::errc::runtime),
                          "Invalid kernel param kind " +
                              codeToString(UR_RESULT_ERROR_INVALID_VALUE));
    break;
  }
}

static ur_result_t SetKernelParamsAndLaunch(
    const QueueImplPtr &Queue, std::vector<ArgDesc> &Args,
    const std::shared_ptr<device_image_impl> &DeviceImageImpl,
    ur_kernel_handle_t Kernel, NDRDescT &NDRDesc,
    std::vector<ur_event_handle_t> &RawEvents,
    const detail::EventImplPtr &OutEventImpl,
    const KernelArgMask *EliminatedArgMask,
    const std::function<void *(Requirement *Req)> &getMemAllocationFunc,
    bool IsCooperative, bool KernelUsesClusterLaunch,
    uint32_t WorkGroupMemorySize, const RTDeviceBinaryImage *BinImage,
    KernelNameStrRefT KernelName) {
  assert(Queue && "Kernel submissions should have an associated queue");
  const AdapterPtr &Adapter = Queue->getAdapter();

  if (SYCLConfig<SYCL_JIT_AMDGCN_PTX_KERNELS>::get()) {
    std::vector<unsigned char> Empty;
    Kernel = Scheduler::getInstance().completeSpecConstMaterialization(
        Queue, BinImage, KernelName,
        DeviceImageImpl.get() ? DeviceImageImpl->get_spec_const_blob_ref()
                              : Empty);
  }

  auto setFunc = [&Adapter, Kernel, &DeviceImageImpl, &getMemAllocationFunc,
                  &Queue](detail::ArgDesc &Arg, size_t NextTrueIndex) {
    SetArgBasedOnType(Adapter, Kernel, DeviceImageImpl, getMemAllocationFunc,
                      Queue->getContextImplPtr(), Arg, NextTrueIndex);
  };

  applyFuncOnFilteredArgs(EliminatedArgMask, Args, setFunc);

  std::optional<int> ImplicitLocalArg =
      ProgramManager::getInstance().kernelImplicitLocalArgPos(KernelName);
  // Set the implicit local memory buffer to support
  // get_work_group_scratch_memory. This is for backend not supporting
  // CUDA-style local memory setting. Note that we may have -1 as a position,
  // this indicates the buffer is actually unused and was elided.
  if (ImplicitLocalArg.has_value() && ImplicitLocalArg.value() != -1) {
    Adapter->call<UrApiKind::urKernelSetArgLocal>(
        Kernel, ImplicitLocalArg.value(), WorkGroupMemorySize, nullptr);
  }

  adjustNDRangePerKernel(NDRDesc, Kernel, Queue->getDeviceImpl());

  // Remember this information before the range dimensions are reversed
  const bool HasLocalSize = (NDRDesc.LocalSize[0] != 0);

  ReverseRangeDimensionsForKernel(NDRDesc);

  size_t RequiredWGSize[3] = {0, 0, 0};
  size_t *LocalSize = nullptr;

  if (HasLocalSize)
    LocalSize = &NDRDesc.LocalSize[0];
  else {
    Adapter->call<UrApiKind::urKernelGetGroupInfo>(
        Kernel, Queue->getDeviceImpl().getHandleRef(),
        UR_KERNEL_GROUP_INFO_COMPILE_WORK_GROUP_SIZE, sizeof(RequiredWGSize),
        RequiredWGSize,
        /* pPropSizeRet = */ nullptr);

    const bool EnforcedLocalSize =
        (RequiredWGSize[0] != 0 || RequiredWGSize[1] != 0 ||
         RequiredWGSize[2] != 0);
    if (EnforcedLocalSize)
      LocalSize = RequiredWGSize;
  }
  if (OutEventImpl != nullptr)
    OutEventImpl->setHostEnqueueTime();
  std::vector<ur_exp_launch_property_t> property_list;
  if (KernelUsesClusterLaunch) {
    ur_exp_launch_property_value_t launch_property_value_cluster_range;
    launch_property_value_cluster_range.clusterDim[0] =
        NDRDesc.ClusterDimensions[0];
    launch_property_value_cluster_range.clusterDim[1] =
        NDRDesc.ClusterDimensions[1];
    launch_property_value_cluster_range.clusterDim[2] =
        NDRDesc.ClusterDimensions[2];

    property_list.push_back({UR_EXP_LAUNCH_PROPERTY_ID_CLUSTER_DIMENSION,
                             launch_property_value_cluster_range});

    if (IsCooperative) {
      ur_exp_launch_property_value_t launch_property_value_cooperative;
      launch_property_value_cooperative.cooperative = 1;
      property_list.push_back({UR_EXP_LAUNCH_PROPERTY_ID_COOPERATIVE,
                               launch_property_value_cooperative});
    }
  }
  // If there is no implicit arg, let the driver handle it via a property
  if (WorkGroupMemorySize && !ImplicitLocalArg.has_value()) {
    property_list.push_back(
        {UR_EXP_LAUNCH_PROPERTY_ID_WORK_GROUP_MEMORY, {{WorkGroupMemorySize}}});
  }
  if (!property_list.empty()) {
    ur_event_handle_t UREvent = nullptr;
    ur_result_t Error =
        Adapter->call_nocheck<UrApiKind::urEnqueueKernelLaunchCustomExp>(
            Queue->getHandleRef(), Kernel, NDRDesc.Dims,
            &NDRDesc.GlobalOffset[0], &NDRDesc.GlobalSize[0], LocalSize,
            property_list.size(), property_list.data(), RawEvents.size(),
            RawEvents.empty() ? nullptr : &RawEvents[0],
            OutEventImpl ? &UREvent : nullptr);
    if ((Error == UR_RESULT_SUCCESS) && OutEventImpl) {
      OutEventImpl->setHandle(UREvent);
    }
    return Error;
  }
  ur_event_handle_t UREvent = nullptr;
  ur_result_t Error =
      [&](auto... Args) {
        if (IsCooperative) {
          return Adapter
              ->call_nocheck<UrApiKind::urEnqueueCooperativeKernelLaunchExp>(
                  Args...);
        }
        return Adapter->call_nocheck<UrApiKind::urEnqueueKernelLaunch>(Args...);
      }(Queue->getHandleRef(), Kernel, NDRDesc.Dims, &NDRDesc.GlobalOffset[0],
        &NDRDesc.GlobalSize[0], LocalSize, RawEvents.size(),
        RawEvents.empty() ? nullptr : &RawEvents[0],
        OutEventImpl ? &UREvent : nullptr);
  if (Error == UR_RESULT_SUCCESS && OutEventImpl) {
    OutEventImpl->setHandle(UREvent);
  }

  return Error;
}

namespace {
std::tuple<ur_kernel_handle_t, std::shared_ptr<device_image_impl>,
           const KernelArgMask *>
getCGKernelInfo(const CGExecKernel &CommandGroup, ContextImplPtr ContextImpl,
                device_impl &DeviceImpl,
                std::vector<ur_kernel_handle_t> &UrKernelsToRelease,
                std::vector<ur_program_handle_t> &UrProgramsToRelease) {

  ur_kernel_handle_t UrKernel = nullptr;
  std::shared_ptr<device_image_impl> DeviceImageImpl = nullptr;
  const KernelArgMask *EliminatedArgMask = nullptr;
  auto &KernelBundleImplPtr = CommandGroup.MKernelBundle;

  if (auto Kernel = CommandGroup.MSyclKernel; Kernel != nullptr) {
    UrKernel = Kernel->getHandleRef();
    EliminatedArgMask = Kernel->getKernelArgMask();
  } else if (auto SyclKernelImpl =
                 KernelBundleImplPtr
                     ? KernelBundleImplPtr->tryGetKernel(
                           CommandGroup.MKernelName, KernelBundleImplPtr)
                     : std::shared_ptr<kernel_impl>{nullptr}) {
    UrKernel = SyclKernelImpl->getHandleRef();
    DeviceImageImpl = SyclKernelImpl->getDeviceImage();
    EliminatedArgMask = SyclKernelImpl->getKernelArgMask();
  } else {
    ur_program_handle_t UrProgram = nullptr;
    std::tie(UrKernel, std::ignore, EliminatedArgMask, UrProgram) =
        sycl::detail::ProgramManager::getInstance().getOrCreateKernel(
            ContextImpl, DeviceImpl, CommandGroup.MKernelName);
    UrKernelsToRelease.push_back(UrKernel);
    UrProgramsToRelease.push_back(UrProgram);
  }
  return std::make_tuple(UrKernel, DeviceImageImpl, EliminatedArgMask);
}
} // anonymous namespace

ur_result_t enqueueImpCommandBufferKernel(
    context Ctx, device_impl &DeviceImpl,
    ur_exp_command_buffer_handle_t CommandBuffer,
    const CGExecKernel &CommandGroup,
    std::vector<ur_exp_command_buffer_sync_point_t> &SyncPoints,
    ur_exp_command_buffer_sync_point_t *OutSyncPoint,
    ur_exp_command_buffer_command_handle_t *OutCommand,
    const std::function<void *(Requirement *Req)> &getMemAllocationFunc) {
  // List of ur objects to be released after UR call. We don't do anything
  // with the ur_program_handle_t objects, but need to update their reference
  // count.
  std::vector<ur_kernel_handle_t> UrKernelsToRelease;
  std::vector<ur_program_handle_t> UrProgramsToRelease;

  ur_kernel_handle_t UrKernel = nullptr;
  std::shared_ptr<device_image_impl> DeviceImageImpl = nullptr;
  const KernelArgMask *EliminatedArgMask = nullptr;

  auto ContextImpl = sycl::detail::getSyclObjImpl(Ctx);
  std::tie(UrKernel, DeviceImageImpl, EliminatedArgMask) =
      getCGKernelInfo(CommandGroup, ContextImpl, DeviceImpl, UrKernelsToRelease,
                      UrProgramsToRelease);

  // Build up the list of UR kernel handles that the UR command could be
  // updated to use.
  std::vector<ur_kernel_handle_t> AltUrKernels;
  const std::vector<std::weak_ptr<sycl::detail::CGExecKernel>>
      &AlternativeKernels = CommandGroup.MAlternativeKernels;
  for (const auto &AltCGKernelWP : AlternativeKernels) {
    auto AltCGKernel = AltCGKernelWP.lock();
    assert(AltCGKernel != nullptr);

    ur_kernel_handle_t AltUrKernel = nullptr;
    std::tie(AltUrKernel, std::ignore, std::ignore) =
        getCGKernelInfo(*AltCGKernel.get(), ContextImpl, DeviceImpl,
                        UrKernelsToRelease, UrProgramsToRelease);
    AltUrKernels.push_back(AltUrKernel);
  }

  const sycl::detail::AdapterPtr &Adapter = ContextImpl->getAdapter();
  auto SetFunc = [&Adapter, &UrKernel, &DeviceImageImpl, &ContextImpl,
                  &getMemAllocationFunc](sycl::detail::ArgDesc &Arg,
                                         size_t NextTrueIndex) {
    sycl::detail::SetArgBasedOnType(Adapter, UrKernel, DeviceImageImpl,
                                    getMemAllocationFunc, ContextImpl, Arg,
                                    NextTrueIndex);
  };
  // Copy args for modification
  auto Args = CommandGroup.MArgs;
  sycl::detail::applyFuncOnFilteredArgs(EliminatedArgMask, Args, SetFunc);

  // Remember this information before the range dimensions are reversed
  const bool HasLocalSize = (CommandGroup.MNDRDesc.LocalSize[0] != 0);

  // Copy NDRDesc for modification
  auto NDRDesc = CommandGroup.MNDRDesc;
  // Reverse kernel dims
  sycl::detail::ReverseRangeDimensionsForKernel(NDRDesc);

  size_t RequiredWGSize[3] = {0, 0, 0};
  size_t *LocalSize = nullptr;

  if (HasLocalSize)
    LocalSize = &NDRDesc.LocalSize[0];
  else {
    Adapter->call<UrApiKind::urKernelGetGroupInfo>(
        UrKernel, DeviceImpl.getHandleRef(),
        UR_KERNEL_GROUP_INFO_COMPILE_WORK_GROUP_SIZE, sizeof(RequiredWGSize),
        RequiredWGSize,
        /* pPropSizeRet = */ nullptr);

    const bool EnforcedLocalSize =
        (RequiredWGSize[0] != 0 || RequiredWGSize[1] != 0 ||
         RequiredWGSize[2] != 0);
    if (EnforcedLocalSize)
      LocalSize = RequiredWGSize;
  }

  // Command-buffers which are not updatable cannot return command handles, so
  // we query the descriptor here to check if a handle is required.
  ur_exp_command_buffer_desc_t CommandBufferDesc{};

  Adapter->call<UrApiKind::urCommandBufferGetInfoExp>(
      CommandBuffer,
      ur_exp_command_buffer_info_t::UR_EXP_COMMAND_BUFFER_INFO_DESCRIPTOR,
      sizeof(ur_exp_command_buffer_desc_t), &CommandBufferDesc, nullptr);

  ur_result_t Res =
      Adapter->call_nocheck<UrApiKind::urCommandBufferAppendKernelLaunchExp>(
          CommandBuffer, UrKernel, NDRDesc.Dims, &NDRDesc.GlobalOffset[0],
          &NDRDesc.GlobalSize[0], LocalSize, AltUrKernels.size(),
          AltUrKernels.size() ? AltUrKernels.data() : nullptr,
          SyncPoints.size(), SyncPoints.size() ? SyncPoints.data() : nullptr, 0,
          nullptr, OutSyncPoint, nullptr,
          CommandBufferDesc.isUpdatable ? OutCommand : nullptr);

  for (auto &Kernel : UrKernelsToRelease) {
    Adapter->call<UrApiKind::urKernelRelease>(Kernel);
  }
  for (auto &Program : UrProgramsToRelease) {
    Adapter->call<UrApiKind::urProgramRelease>(Program);
  }

  if (Res != UR_RESULT_SUCCESS) {
    detail::enqueue_kernel_launch::handleErrorOrWarning(Res, DeviceImpl,
                                                        UrKernel, NDRDesc);
  }

  return Res;
}

void enqueueImpKernel(
    const QueueImplPtr &Queue, NDRDescT &NDRDesc, std::vector<ArgDesc> &Args,
    const std::shared_ptr<detail::kernel_bundle_impl> &KernelBundleImplPtr,
    const std::shared_ptr<detail::kernel_impl> &MSyclKernel,
    KernelNameStrRefT KernelName, std::vector<ur_event_handle_t> &RawEvents,
    const detail::EventImplPtr &OutEventImpl,
    const std::function<void *(Requirement *Req)> &getMemAllocationFunc,
    ur_kernel_cache_config_t KernelCacheConfig, const bool KernelIsCooperative,
    const bool KernelUsesClusterLaunch, const size_t WorkGroupMemorySize,
    const RTDeviceBinaryImage *BinImage) {
  assert(Queue && "Kernel submissions should have an associated queue");
  // Run OpenCL kernel
  auto &ContextImpl = Queue->getContextImplPtr();
  device_impl &DeviceImpl = Queue->getDeviceImpl();
  ur_kernel_handle_t Kernel = nullptr;
  std::mutex *KernelMutex = nullptr;
  ur_program_handle_t Program = nullptr;
  const KernelArgMask *EliminatedArgMask;

  std::shared_ptr<kernel_impl> SyclKernelImpl;
  std::shared_ptr<device_image_impl> DeviceImageImpl;

  if (nullptr != MSyclKernel) {
    assert(MSyclKernel->get_info<info::kernel::context>() ==
           Queue->get_context());
    Kernel = MSyclKernel->getHandleRef();
    Program = MSyclKernel->getProgramRef();

    // Non-cacheable kernels use mutexes from kernel_impls.
    // TODO this can still result in a race condition if multiple SYCL
    // kernels are created with the same native handle. To address this,
    // we need to either store and use a ur_native_handle_t -> mutex map or
    // reuse and return existing SYCL kernels from make_native to avoid
    // their duplication in such cases.
    KernelMutex = &MSyclKernel->getNoncacheableEnqueueMutex();
    EliminatedArgMask = MSyclKernel->getKernelArgMask();
  } else if ((SyclKernelImpl = KernelBundleImplPtr
                                   ? KernelBundleImplPtr->tryGetKernel(
                                         KernelName, KernelBundleImplPtr)
                                   : std::shared_ptr<kernel_impl>{nullptr})) {
    Kernel = SyclKernelImpl->getHandleRef();
    DeviceImageImpl = SyclKernelImpl->getDeviceImage();

    Program = DeviceImageImpl->get_ur_program_ref();

    EliminatedArgMask = SyclKernelImpl->getKernelArgMask();
    KernelMutex = SyclKernelImpl->getCacheMutex();
  } else {
    std::tie(Kernel, KernelMutex, EliminatedArgMask, Program) =
        detail::ProgramManager::getInstance().getOrCreateKernel(
            ContextImpl, DeviceImpl, KernelName, NDRDesc);
  }

  // We may need more events for the launch, so we make another reference.
  std::vector<ur_event_handle_t> &EventsWaitList = RawEvents;

  // Initialize device globals associated with this.
  std::vector<ur_event_handle_t> DeviceGlobalInitEvents =
      ContextImpl->initializeDeviceGlobals(Program, Queue);
  if (!DeviceGlobalInitEvents.empty()) {
    std::vector<ur_event_handle_t> EventsWithDeviceGlobalInits;
    EventsWithDeviceGlobalInits.reserve(RawEvents.size() +
                                        DeviceGlobalInitEvents.size());
    EventsWithDeviceGlobalInits.insert(EventsWithDeviceGlobalInits.end(),
                                       RawEvents.begin(), RawEvents.end());
    EventsWithDeviceGlobalInits.insert(EventsWithDeviceGlobalInits.end(),
                                       DeviceGlobalInitEvents.begin(),
                                       DeviceGlobalInitEvents.end());
    EventsWaitList = std::move(EventsWithDeviceGlobalInits);
  }

  ur_result_t Error = UR_RESULT_SUCCESS;
  {
    // When KernelMutex is null, this means that in-memory caching is
    // disabled, which means that kernel object is not shared, so no locking
    // is necessary.
    using LockT = std::unique_lock<std::mutex>;
    auto Lock = KernelMutex ? LockT(*KernelMutex) : LockT();

    // Set SLM/Cache configuration for the kernel if non-default value is
    // provided.
    if (KernelCacheConfig == UR_KERNEL_CACHE_CONFIG_LARGE_SLM ||
        KernelCacheConfig == UR_KERNEL_CACHE_CONFIG_LARGE_DATA) {
      const AdapterPtr &Adapter = Queue->getAdapter();
      Adapter->call<UrApiKind::urKernelSetExecInfo>(
          Kernel, UR_KERNEL_EXEC_INFO_CACHE_CONFIG,
          sizeof(ur_kernel_cache_config_t), nullptr, &KernelCacheConfig);
    }

    Error = SetKernelParamsAndLaunch(
        Queue, Args, DeviceImageImpl, Kernel, NDRDesc, EventsWaitList,
        OutEventImpl, EliminatedArgMask, getMemAllocationFunc,
        KernelIsCooperative, KernelUsesClusterLaunch, WorkGroupMemorySize,
        BinImage, KernelName);

    const AdapterPtr &Adapter = Queue->getAdapter();
    if (!SyclKernelImpl && !MSyclKernel) {
      Adapter->call<UrApiKind::urKernelRelease>(Kernel);
      Adapter->call<UrApiKind::urProgramRelease>(Program);
    }
  }
  if (UR_RESULT_SUCCESS != Error) {
    // If we have got non-success error code, let's analyze it to emit nice
    // exception explaining what was wrong
    detail::enqueue_kernel_launch::handleErrorOrWarning(Error, DeviceImpl,
                                                        Kernel, NDRDesc);
  }
}

ur_result_t enqueueReadWriteHostPipe(const QueueImplPtr &Queue,
                                     const std::string &PipeName, bool blocking,
                                     void *ptr, size_t size,
                                     std::vector<ur_event_handle_t> &RawEvents,
                                     const detail::EventImplPtr &OutEventImpl,
                                     bool read) {
  assert(Queue &&
         "ReadWrite host pipe submissions should have an associated queue");
  detail::HostPipeMapEntry *hostPipeEntry =
      ProgramManager::getInstance().getHostPipeEntry(PipeName);

  ur_program_handle_t Program = nullptr;
  device Device = Queue->get_device();
  ContextImplPtr ContextImpl = Queue->getContextImplPtr();
  std::optional<ur_program_handle_t> CachedProgram =
      ContextImpl->getProgramForHostPipe(Device, hostPipeEntry);
  if (CachedProgram)
    Program = *CachedProgram;
  else {
    // If there was no cached program, build one.
    device_image_plain devImgPlain =
        ProgramManager::getInstance().getDeviceImageFromBinaryImage(
            hostPipeEntry->getDevBinImage(), Queue->get_context(),
            Queue->get_device());
    device_image_plain BuiltImage = ProgramManager::getInstance().build(
        std::move(devImgPlain), {std::move(Device)}, {});
    Program = getSyclObjImpl(BuiltImage)->get_ur_program_ref();
  }
  assert(Program && "Program for this hostpipe is not compiled.");

  const AdapterPtr &Adapter = Queue->getAdapter();

  ur_queue_handle_t ur_q = Queue->getHandleRef();
  ur_result_t Error;

  ur_event_handle_t UREvent = nullptr;
  auto OutEvent = OutEventImpl ? &UREvent : nullptr;
  if (OutEventImpl != nullptr)
    OutEventImpl->setHostEnqueueTime();
  if (read) {
    Error = Adapter->call_nocheck<UrApiKind::urEnqueueReadHostPipe>(
        ur_q, Program, PipeName.c_str(), blocking, ptr, size, RawEvents.size(),
        RawEvents.empty() ? nullptr : &RawEvents[0], OutEvent);
  } else {
    Error = Adapter->call_nocheck<UrApiKind::urEnqueueWriteHostPipe>(
        ur_q, Program, PipeName.c_str(), blocking, ptr, size, RawEvents.size(),
        RawEvents.empty() ? nullptr : &RawEvents[0], OutEvent);
  }
  if (Error == UR_RESULT_SUCCESS && OutEventImpl) {
    OutEventImpl->setHandle(UREvent);
  }
  return Error;
}

namespace {
struct CommandBufferNativeCommandData {
  sycl::interop_handle ih;
  std::function<void(interop_handle)> func;
};

void CommandBufferInteropFreeFunc(void *InteropData) {
  auto *Data = reinterpret_cast<CommandBufferNativeCommandData *>(InteropData);
  return Data->func(Data->ih);
}
} // namespace

ur_result_t ExecCGCommand::enqueueImpCommandBuffer() {
  assert(MQueue && "Command buffer enqueue should have an associated queue");
  // Wait on host command dependencies
  waitForPreparedHostEvents();

  // Any device dependencies need to be waited on here since subsequent
  // submissions of the command buffer itself will not receive dependencies on
  // them, e.g. initial copies from host to device
  std::vector<EventImplPtr> EventImpls = MPreparedDepsEvents;
  flushCrossQueueDeps(EventImpls, MWorkerQueue);
  std::vector<ur_event_handle_t> RawEvents = getUrEvents(EventImpls);
  if (!RawEvents.empty()) {
    MQueue->getAdapter()->call<UrApiKind::urEventWait>(RawEvents.size(),
                                                       &RawEvents[0]);
  }

  ur_exp_command_buffer_sync_point_t OutSyncPoint{};
  ur_exp_command_buffer_command_handle_t OutCommand = nullptr;
  switch (MCommandGroup->getType()) {
  case CGType::Kernel: {
    CGExecKernel *ExecKernel = (CGExecKernel *)MCommandGroup.get();

    auto getMemAllocationFunc = [this](Requirement *Req) {
      AllocaCommandBase *AllocaCmd = getAllocaForReq(Req);
      return AllocaCmd->getMemAllocation();
    };

    auto result = enqueueImpCommandBufferKernel(
        MQueue->get_context(), MQueue->getDeviceImpl(), MCommandBuffer,
        *ExecKernel, MSyncPointDeps, &OutSyncPoint, &OutCommand,
        getMemAllocationFunc);
    MEvent->setSyncPoint(OutSyncPoint);
    MEvent->setCommandBufferCommand(OutCommand);
    return result;
  }
  case CGType::CopyUSM: {
    CGCopyUSM *Copy = (CGCopyUSM *)MCommandGroup.get();
    if (auto Result = callMemOpHelper(
            MemoryManager::ext_oneapi_copy_usm_cmd_buffer,
            MQueue->getContextImplPtr(), Copy->getSrc(), MCommandBuffer,
            Copy->getLength(), Copy->getDst(), MSyncPointDeps, &OutSyncPoint);
        Result != UR_RESULT_SUCCESS)
      return Result;

    MEvent->setSyncPoint(OutSyncPoint);
    return UR_RESULT_SUCCESS;
  }
  case CGType::CopyAccToAcc: {
    CGCopy *Copy = (CGCopy *)MCommandGroup.get();
    Requirement *ReqSrc = (Requirement *)(Copy->getSrc());
    Requirement *ReqDst = (Requirement *)(Copy->getDst());

    AllocaCommandBase *AllocaCmdSrc = getAllocaForReq(ReqSrc);
    AllocaCommandBase *AllocaCmdDst = getAllocaForReq(ReqDst);

    if (auto Result = callMemOpHelper(
            MemoryManager::ext_oneapi_copyD2D_cmd_buffer,
            MQueue->getContextImplPtr(), MCommandBuffer,
            AllocaCmdSrc->getSYCLMemObj(), AllocaCmdSrc->getMemAllocation(),
            ReqSrc->MDims, ReqSrc->MMemoryRange, ReqSrc->MAccessRange,
            ReqSrc->MOffset, ReqSrc->MElemSize,
            AllocaCmdDst->getMemAllocation(), ReqDst->MDims,
            ReqDst->MMemoryRange, ReqDst->MAccessRange, ReqDst->MOffset,
            ReqDst->MElemSize, std::move(MSyncPointDeps), &OutSyncPoint);
        Result != UR_RESULT_SUCCESS)
      return Result;

    MEvent->setSyncPoint(OutSyncPoint);
    return UR_RESULT_SUCCESS;
  }
  case CGType::CopyAccToPtr: {
    CGCopy *Copy = (CGCopy *)MCommandGroup.get();
    Requirement *Req = (Requirement *)Copy->getSrc();
    AllocaCommandBase *AllocaCmd = getAllocaForReq(Req);

    if (auto Result = callMemOpHelper(
            MemoryManager::ext_oneapi_copyD2H_cmd_buffer,
            MQueue->getContextImplPtr(), MCommandBuffer,
            AllocaCmd->getSYCLMemObj(), AllocaCmd->getMemAllocation(),
            Req->MDims, Req->MMemoryRange, Req->MAccessRange, Req->MOffset,
            Req->MElemSize, (char *)Copy->getDst(), Req->MDims,
            Req->MAccessRange,
            /*DstOffset=*/sycl::id<3>{0, 0, 0}, Req->MElemSize,
            std::move(MSyncPointDeps), &OutSyncPoint);
        Result != UR_RESULT_SUCCESS)
      return Result;

    MEvent->setSyncPoint(OutSyncPoint);
    return UR_RESULT_SUCCESS;
  }
  case CGType::CopyPtrToAcc: {
    CGCopy *Copy = (CGCopy *)MCommandGroup.get();
    Requirement *Req = (Requirement *)(Copy->getDst());
    AllocaCommandBase *AllocaCmd = getAllocaForReq(Req);

    if (auto Result = callMemOpHelper(
            MemoryManager::ext_oneapi_copyH2D_cmd_buffer,
            MQueue->getContextImplPtr(), MCommandBuffer,
            AllocaCmd->getSYCLMemObj(), (char *)Copy->getSrc(), Req->MDims,
            Req->MAccessRange,
            /*SrcOffset*/ sycl::id<3>{0, 0, 0}, Req->MElemSize,
            AllocaCmd->getMemAllocation(), Req->MDims, Req->MMemoryRange,
            Req->MAccessRange, Req->MOffset, Req->MElemSize,
            std::move(MSyncPointDeps), &OutSyncPoint);
        Result != UR_RESULT_SUCCESS)
      return Result;

    MEvent->setSyncPoint(OutSyncPoint);
    return UR_RESULT_SUCCESS;
  }
  case CGType::Fill: {
    CGFill *Fill = (CGFill *)MCommandGroup.get();
    Requirement *Req = (Requirement *)(Fill->getReqToFill());
    AllocaCommandBase *AllocaCmd = getAllocaForReq(Req);

    if (auto Result = callMemOpHelper(
            MemoryManager::ext_oneapi_fill_cmd_buffer,
            MQueue->getContextImplPtr(), MCommandBuffer,
            AllocaCmd->getSYCLMemObj(), AllocaCmd->getMemAllocation(),
            Fill->MPattern.size(), Fill->MPattern.data(), Req->MDims,
            Req->MMemoryRange, Req->MAccessRange, Req->MOffset, Req->MElemSize,
            std::move(MSyncPointDeps), &OutSyncPoint);
        Result != UR_RESULT_SUCCESS)
      return Result;

    MEvent->setSyncPoint(OutSyncPoint);
    return UR_RESULT_SUCCESS;
  }
  case CGType::FillUSM: {
    CGFillUSM *Fill = (CGFillUSM *)MCommandGroup.get();
    if (auto Result = callMemOpHelper(
            MemoryManager::ext_oneapi_fill_usm_cmd_buffer,
            MQueue->getContextImplPtr(), MCommandBuffer, Fill->getDst(),
            Fill->getLength(), Fill->getPattern(), std::move(MSyncPointDeps),
            &OutSyncPoint);
        Result != UR_RESULT_SUCCESS)
      return Result;

    MEvent->setSyncPoint(OutSyncPoint);
    return UR_RESULT_SUCCESS;
  }
  case CGType::PrefetchUSM: {
    CGPrefetchUSM *Prefetch = (CGPrefetchUSM *)MCommandGroup.get();
    if (auto Result = callMemOpHelper(
            MemoryManager::ext_oneapi_prefetch_usm_cmd_buffer,
            MQueue->getContextImplPtr(), MCommandBuffer, Prefetch->getDst(),
            Prefetch->getLength(), std::move(MSyncPointDeps), &OutSyncPoint);
        Result != UR_RESULT_SUCCESS)
      return Result;

    MEvent->setSyncPoint(OutSyncPoint);
    return UR_RESULT_SUCCESS;
  }
  case CGType::AdviseUSM: {
    CGAdviseUSM *Advise = (CGAdviseUSM *)MCommandGroup.get();
    if (auto Result = callMemOpHelper(
            MemoryManager::ext_oneapi_advise_usm_cmd_buffer,
            MQueue->getContextImplPtr(), MCommandBuffer, Advise->getDst(),
            Advise->getLength(), Advise->getAdvice(), std::move(MSyncPointDeps),
            &OutSyncPoint);
        Result != UR_RESULT_SUCCESS)
      return Result;

    MEvent->setSyncPoint(OutSyncPoint);
    return UR_RESULT_SUCCESS;
  }
  case CGType::EnqueueNativeCommand: {
    // Queue is created by graph_impl before creating command to submit to
    // scheduler.
    const AdapterPtr &Adapter = MQueue->getAdapter();
    auto ContextImpl = MQueue->getContextImplPtr();
    device_impl &DeviceImpl = MQueue->getDeviceImpl();

    // The CUDA & HIP backends don't have the equivalent of barrier
    // commands that can be appended to the native UR command-buffer
    // to enforce command-group predecessor and successor dependencies.
    // Instead we create a new command-buffer to give to the user
    // in the ext_codeplay_get_native_graph() call, which is then
    // added to the main command-buffer in the UR cuda/hip adapter
    // using cuGraphAddChildGraphNode/hipGraphAddChildGraphNode.
    //
    // As both the SYCL-RT and UR adapter need to have a handle
    // to this child command-buffer, the SYCL-RT creates it and
    // then passes the handle via a parameter to
    // urCommandBufferAppendNativeCommandExp.
    ur_bool_t DeviceHasSubgraphSupport = false;
    Adapter->call<UrApiKind::urDeviceGetInfo>(
        DeviceImpl.getHandleRef(),
        UR_DEVICE_INFO_COMMAND_BUFFER_SUBGRAPH_SUPPORT_EXP, sizeof(ur_bool_t),
        &DeviceHasSubgraphSupport, nullptr);

    ur_exp_command_buffer_handle_t ChildCommandBuffer = nullptr;
    if (DeviceHasSubgraphSupport) {
      ur_exp_command_buffer_desc_t Desc{
          UR_STRUCTURE_TYPE_EXP_COMMAND_BUFFER_DESC /*stype*/,
          nullptr /*pnext*/, false /* updatable */, false /* in-order */,
          false /* profilable*/
      };
      Adapter->call<sycl::detail::UrApiKind::urCommandBufferCreateExp>(
          ContextImpl->getHandleRef(), DeviceImpl.getHandleRef(), &Desc,
          &ChildCommandBuffer);
    }

    CGHostTask *HostTask = (CGHostTask *)MCommandGroup.get();

    // Extract the Mem Objects for all Requirements, to ensure they are
    // available if a user asks for them inside the interop task scope
    std::vector<interop_handle::ReqToMem> ReqToMem;
    const std::vector<Requirement *> &HandlerReq = HostTask->getRequirements();
    auto ReqToMemConv = [&ReqToMem, ContextImpl](Requirement *Req) {
      const std::vector<AllocaCommandBase *> &AllocaCmds =
          Req->MSYCLMemObj->MRecord->MAllocaCommands;

      for (AllocaCommandBase *AllocaCmd : AllocaCmds)
        if (ContextImpl == getContext(AllocaCmd->getQueue())) {
          auto MemArg =
              reinterpret_cast<ur_mem_handle_t>(AllocaCmd->getMemAllocation());
          ReqToMem.emplace_back(std::make_pair(Req, MemArg));
          return;
        }

      assert(false && "Can't get memory object due to no allocation available");

      throw sycl::exception(
          sycl::make_error_code(sycl::errc::runtime),
          "Can't get memory object due to no allocation available " +
              codeToString(UR_RESULT_ERROR_INVALID_MEM_OBJECT));
    };
    std::for_each(std::begin(HandlerReq), std::end(HandlerReq),
                  std::move(ReqToMemConv));

    ur_exp_command_buffer_handle_t InteropCommandBuffer =
        ChildCommandBuffer ? ChildCommandBuffer : MCommandBuffer;
    interop_handle IH{std::move(ReqToMem), MQueue,
                      DeviceImpl.shared_from_this(), ContextImpl,
                      InteropCommandBuffer};
    CommandBufferNativeCommandData CustomOpData{
        std::move(IH), HostTask->MHostTask->MInteropTask};

#ifndef __INTEL_PREVIEW_BREAKING_CHANGES
    // CMPLRLLVM-66082
    // The native command-buffer should be a member of the sycl::interop_handle
    // class, but it is in an ABI breaking change to add it. So member lives in
    // the queue as a intermediate workaround.
    MQueue->setInteropGraph(InteropCommandBuffer);
#endif

    Adapter->call<UrApiKind::urCommandBufferAppendNativeCommandExp>(
        MCommandBuffer, CommandBufferInteropFreeFunc, &CustomOpData,
        ChildCommandBuffer, MSyncPointDeps.size(),
        MSyncPointDeps.empty() ? nullptr : MSyncPointDeps.data(),
        &OutSyncPoint);

#ifndef __INTEL_PREVIEW_BREAKING_CHANGES
    // See CMPLRLLVM-66082
    MQueue->setInteropGraph(nullptr);
#endif

    if (ChildCommandBuffer) {
      ur_result_t Res = Adapter->call_nocheck<
          sycl::detail::UrApiKind::urCommandBufferReleaseExp>(
          ChildCommandBuffer);
      (void)Res;
      assert(Res == UR_RESULT_SUCCESS);
    }

    MEvent->setSyncPoint(OutSyncPoint);
    return UR_RESULT_SUCCESS;
  }

  default:
    throw exception(make_error_code(errc::runtime),
                    "CG type not implemented for command buffers.");
  }
}

ur_result_t ExecCGCommand::enqueueImp() {
  if (MCommandBuffer) {
    return enqueueImpCommandBuffer();
  } else {
    return enqueueImpQueue();
  }
  assert((!!MEvent->getHandle() == producesPiEvent()) &&
         "ExecCGCommand must produce native event");
}

ur_result_t ExecCGCommand::enqueueImpQueue() {
  if (getCG().getType() != CGType::CodeplayHostTask)
    waitForPreparedHostEvents();
  std::vector<EventImplPtr> EventImpls = MPreparedDepsEvents;
  auto RawEvents = getUrEvents(EventImpls);
  flushCrossQueueDeps(EventImpls, MWorkerQueue);

  // We can omit creating a UR event and create a "discarded" event if either
  // the queue has the discard property or the command has been explicitly
  // marked as not needing an event, e.g. if the user did not ask for one, and
  // if the queue supports discarded UR event and there are no requirements.
  bool DiscardUrEvent = MQueue && (MQueue->MDiscardEvents || !MEventNeeded) &&
                        MQueue->supportsDiscardingPiEvents() &&
                        MCommandGroup->getRequirements().size() == 0;

  ur_event_handle_t UREvent = nullptr;
  ur_event_handle_t *Event = DiscardUrEvent ? nullptr : &UREvent;
  detail::EventImplPtr EventImpl = DiscardUrEvent ? nullptr : MEvent;

  auto SetEventHandleOrDiscard = [&]() {
    if (Event)
      MEvent->setHandle(*Event);
    else
      MEvent->setStateDiscarded();
  };

  switch (MCommandGroup->getType()) {

  case CGType::UpdateHost: {
    throw sycl::exception(sycl::make_error_code(sycl::errc::runtime),
                          "Update host should be handled by the Scheduler. " +
                              codeToString(UR_RESULT_ERROR_INVALID_VALUE));
  }
  case CGType::CopyAccToPtr: {
    CGCopy *Copy = (CGCopy *)MCommandGroup.get();
    Requirement *Req = (Requirement *)Copy->getSrc();
    AllocaCommandBase *AllocaCmd = getAllocaForReq(Req);

    if (auto Result = callMemOpHelper(
            MemoryManager::copy, AllocaCmd->getSYCLMemObj(),
            AllocaCmd->getMemAllocation(), MQueue, Req->MDims,
            Req->MMemoryRange, Req->MAccessRange, Req->MOffset, Req->MElemSize,
            Copy->getDst(), nullptr, Req->MDims, Req->MAccessRange,
            Req->MAccessRange, /*DstOffset=*/sycl::id<3>{0, 0, 0},
            Req->MElemSize, std::move(RawEvents), UREvent, MEvent);
        Result != UR_RESULT_SUCCESS)
      return Result;

    MEvent->setHandle(UREvent);

    return UR_RESULT_SUCCESS;
  }
  case CGType::CopyPtrToAcc: {
    CGCopy *Copy = (CGCopy *)MCommandGroup.get();
    Requirement *Req = (Requirement *)(Copy->getDst());
    AllocaCommandBase *AllocaCmd = getAllocaForReq(Req);

    if (auto Result = callMemOpHelper(
            MemoryManager::copy, AllocaCmd->getSYCLMemObj(), Copy->getSrc(),
            nullptr, Req->MDims, Req->MAccessRange, Req->MAccessRange,
            /*SrcOffset*/ sycl::id<3>{0, 0, 0}, Req->MElemSize,
            AllocaCmd->getMemAllocation(), MQueue, Req->MDims,
            Req->MMemoryRange, Req->MAccessRange, Req->MOffset, Req->MElemSize,
            std::move(RawEvents), UREvent, MEvent);
        Result != UR_RESULT_SUCCESS)
      return Result;

    MEvent->setHandle(UREvent);
    return UR_RESULT_SUCCESS;
  }
  case CGType::CopyAccToAcc: {
    CGCopy *Copy = (CGCopy *)MCommandGroup.get();
    Requirement *ReqSrc = (Requirement *)(Copy->getSrc());
    Requirement *ReqDst = (Requirement *)(Copy->getDst());

    AllocaCommandBase *AllocaCmdSrc = getAllocaForReq(ReqSrc);
    AllocaCommandBase *AllocaCmdDst = getAllocaForReq(ReqDst);

    if (auto Result = callMemOpHelper(
            MemoryManager::copy, AllocaCmdSrc->getSYCLMemObj(),
            AllocaCmdSrc->getMemAllocation(), MQueue, ReqSrc->MDims,
            ReqSrc->MMemoryRange, ReqSrc->MAccessRange, ReqSrc->MOffset,
            ReqSrc->MElemSize, AllocaCmdDst->getMemAllocation(), MQueue,
            ReqDst->MDims, ReqDst->MMemoryRange, ReqDst->MAccessRange,
            ReqDst->MOffset, ReqDst->MElemSize, std::move(RawEvents), UREvent,
            MEvent);
        Result != UR_RESULT_SUCCESS)
      return Result;

    MEvent->setHandle(UREvent);
    return UR_RESULT_SUCCESS;
  }
  case CGType::Fill: {
    CGFill *Fill = (CGFill *)MCommandGroup.get();
    Requirement *Req = (Requirement *)(Fill->getReqToFill());
    AllocaCommandBase *AllocaCmd = getAllocaForReq(Req);

    if (auto Result = callMemOpHelper(
            MemoryManager::fill, AllocaCmd->getSYCLMemObj(),
            AllocaCmd->getMemAllocation(), MQueue, Fill->MPattern.size(),
            Fill->MPattern.data(), Req->MDims, Req->MMemoryRange,
            Req->MAccessRange, Req->MOffset, Req->MElemSize,
            std::move(RawEvents), UREvent, MEvent);
        Result != UR_RESULT_SUCCESS)
      return Result;

    MEvent->setHandle(UREvent);
    return UR_RESULT_SUCCESS;
  }
  case CGType::Kernel: {
    assert(MQueue && "Kernel submissions should have an associated queue");
    CGExecKernel *ExecKernel = (CGExecKernel *)MCommandGroup.get();

    NDRDescT &NDRDesc = ExecKernel->MNDRDesc;
    std::vector<ArgDesc> &Args = ExecKernel->MArgs;

    auto getMemAllocationFunc = [this](Requirement *Req) {
      AllocaCommandBase *AllocaCmd = getAllocaForReq(Req);
      // getAllocaForReq may return nullptr if Req is a default constructed
      // accessor. Simply return nullptr in such a case.
      return AllocaCmd ? AllocaCmd->getMemAllocation() : nullptr;
    };

    const std::shared_ptr<detail::kernel_impl> &SyclKernel =
        ExecKernel->MSyclKernel;
    KernelNameStrRefT KernelName = ExecKernel->MKernelName;

    if (!EventImpl) {
      // Kernel only uses assert if it's non interop one
      bool KernelUsesAssert =
          (!SyclKernel || SyclKernel->hasSYCLMetadata()) &&
          ProgramManager::getInstance().kernelUsesAssert(KernelName);
      if (KernelUsesAssert) {
        EventImpl = MEvent;
      }
    }

    const RTDeviceBinaryImage *BinImage = nullptr;
    if (detail::SYCLConfig<detail::SYCL_JIT_AMDGCN_PTX_KERNELS>::get()) {
      std::tie(BinImage, std::ignore) =
          retrieveKernelBinary(MQueue, KernelName.data());
      assert(BinImage && "Failed to obtain a binary image.");
    }
    enqueueImpKernel(MQueue, NDRDesc, Args, ExecKernel->getKernelBundle(),
                     SyclKernel, KernelName, RawEvents, EventImpl,
                     getMemAllocationFunc, ExecKernel->MKernelCacheConfig,
                     ExecKernel->MKernelIsCooperative,
                     ExecKernel->MKernelUsesClusterLaunch,
                     ExecKernel->MKernelWorkGroupMemorySize, BinImage);

    return UR_RESULT_SUCCESS;
  }
  case CGType::CopyUSM: {
    CGCopyUSM *Copy = (CGCopyUSM *)MCommandGroup.get();
    if (auto Result = callMemOpHelper(MemoryManager::copy_usm, Copy->getSrc(),
                                      MQueue, Copy->getLength(), Copy->getDst(),
                                      std::move(RawEvents), Event, MEvent);
        Result != UR_RESULT_SUCCESS)
      return Result;

    SetEventHandleOrDiscard();
    return UR_RESULT_SUCCESS;
  }
  case CGType::FillUSM: {
    CGFillUSM *Fill = (CGFillUSM *)MCommandGroup.get();
    if (auto Result = callMemOpHelper(
            MemoryManager::fill_usm, Fill->getDst(), MQueue, Fill->getLength(),
            Fill->getPattern(), std::move(RawEvents), Event, MEvent);
        Result != UR_RESULT_SUCCESS)
      return Result;

    SetEventHandleOrDiscard();
    return UR_RESULT_SUCCESS;
  }
  case CGType::PrefetchUSM: {
    CGPrefetchUSM *Prefetch = (CGPrefetchUSM *)MCommandGroup.get();
    if (auto Result = callMemOpHelper(
            MemoryManager::prefetch_usm, Prefetch->getDst(), MQueue,
            Prefetch->getLength(), std::move(RawEvents), Event, MEvent);
        Result != UR_RESULT_SUCCESS)
      return Result;

    SetEventHandleOrDiscard();
    return UR_RESULT_SUCCESS;
  }
  case CGType::AdviseUSM: {
    CGAdviseUSM *Advise = (CGAdviseUSM *)MCommandGroup.get();
    if (auto Result =
            callMemOpHelper(MemoryManager::advise_usm, Advise->getDst(), MQueue,
                            Advise->getLength(), Advise->getAdvice(),
                            std::move(RawEvents), Event, MEvent);
        Result != UR_RESULT_SUCCESS)
      return Result;

    SetEventHandleOrDiscard();
    return UR_RESULT_SUCCESS;
  }
  case CGType::Copy2DUSM: {
    CGCopy2DUSM *Copy = (CGCopy2DUSM *)MCommandGroup.get();
    if (auto Result = callMemOpHelper(
            MemoryManager::copy_2d_usm, Copy->getSrc(), Copy->getSrcPitch(),
            MQueue, Copy->getDst(), Copy->getDstPitch(), Copy->getWidth(),
            Copy->getHeight(), std::move(RawEvents), Event, MEvent);
        Result != UR_RESULT_SUCCESS)
      return Result;

    SetEventHandleOrDiscard();
    return UR_RESULT_SUCCESS;
  }
  case CGType::Fill2DUSM: {
    CGFill2DUSM *Fill = (CGFill2DUSM *)MCommandGroup.get();
    if (auto Result = callMemOpHelper(
            MemoryManager::fill_2d_usm, Fill->getDst(), MQueue,
            Fill->getPitch(), Fill->getWidth(), Fill->getHeight(),
            Fill->getPattern(), std::move(RawEvents), Event, MEvent);
        Result != UR_RESULT_SUCCESS)
      return Result;

    SetEventHandleOrDiscard();
    return UR_RESULT_SUCCESS;
  }
  case CGType::Memset2DUSM: {
    CGMemset2DUSM *Memset = (CGMemset2DUSM *)MCommandGroup.get();
    if (auto Result = callMemOpHelper(
            MemoryManager::memset_2d_usm, Memset->getDst(), MQueue,
            Memset->getPitch(), Memset->getWidth(), Memset->getHeight(),
            Memset->getValue(), std::move(RawEvents), Event, MEvent);
        Result != UR_RESULT_SUCCESS)
      return Result;

    SetEventHandleOrDiscard();
    return UR_RESULT_SUCCESS;
  }
  case CGType::CodeplayHostTask: {
    CGHostTask *HostTask = static_cast<CGHostTask *>(MCommandGroup.get());

    for (ArgDesc &Arg : HostTask->MArgs) {
      switch (Arg.MType) {
      case kernel_param_kind_t::kind_accessor: {
        Requirement *Req = static_cast<Requirement *>(Arg.MPtr);
        AllocaCommandBase *AllocaCmd = getAllocaForReq(Req);

        if (AllocaCmd)
          Req->MData = AllocaCmd->getMemAllocation();
        break;
      }
      default:
        throw sycl::exception(sycl::make_error_code(sycl::errc::runtime),
                              "Unsupported arg type " +
                                  codeToString(UR_RESULT_ERROR_INVALID_VALUE));
      }
    }

    std::vector<interop_handle::ReqToMem> ReqToMem;
    std::vector<ur_mem_handle_t> ReqUrMem;

    if (HostTask->MHostTask->isInteropTask()) {
      // Extract the Mem Objects for all Requirements, to ensure they are
      // available if a user asks for them inside the interop task scope
      const std::vector<Requirement *> &HandlerReq =
          HostTask->getRequirements();
      auto ReqToMemConv = [&ReqToMem, &ReqUrMem, HostTask](Requirement *Req) {
        const std::vector<AllocaCommandBase *> &AllocaCmds =
            Req->MSYCLMemObj->MRecord->MAllocaCommands;

        for (AllocaCommandBase *AllocaCmd : AllocaCmds)
          if (getContext(HostTask->MQueue) ==
              getContext(AllocaCmd->getQueue())) {
            auto MemArg = reinterpret_cast<ur_mem_handle_t>(
                AllocaCmd->getMemAllocation());
            ReqToMem.emplace_back(std::make_pair(Req, MemArg));
            ReqUrMem.emplace_back(MemArg);

            return;
          }

        assert(false &&
               "Can't get memory object due to no allocation available");

        throw sycl::exception(
            sycl::make_error_code(sycl::errc::runtime),
            "Can't get memory object due to no allocation available " +
                codeToString(UR_RESULT_ERROR_INVALID_MEM_OBJECT));
      };
      std::for_each(std::begin(HandlerReq), std::end(HandlerReq),
                    std::move(ReqToMemConv));
      std::sort(std::begin(ReqToMem), std::end(ReqToMem));
    }

    // Host task is executed asynchronously so we should record where it was
    // submitted to report exception origin properly.
    copySubmissionCodeLocation();
    if (producesPiEvent()) {
      auto TempContext = getContext(HostTask->MQueue)->getHandleRef();
      ur_event_native_properties_t NativeProperties{};
      auto &Adapter = MQueue->getAdapter();
      Adapter->call<UrApiKind::urEventCreateWithNativeHandle>(
          0, TempContext, &NativeProperties, &UREvent);
      MEvent->setHandle(UREvent);
    }
    queue_impl::getThreadPool().submit<DispatchHostTask>(
        DispatchHostTask(this, std::move(ReqToMem), std::move(ReqUrMem)));

    MShouldCompleteEventIfPossible = false;

    return UR_RESULT_SUCCESS;
  }
  case CGType::EnqueueNativeCommand: {
    CGHostTask *HostTask = static_cast<CGHostTask *>(MCommandGroup.get());

    for (ArgDesc &Arg : HostTask->MArgs) {
      switch (Arg.MType) {
      case kernel_param_kind_t::kind_accessor: {
        Requirement *Req = static_cast<Requirement *>(Arg.MPtr);
        AllocaCommandBase *AllocaCmd = getAllocaForReq(Req);

        if (AllocaCmd)
          Req->MData = AllocaCmd->getMemAllocation();
        break;
      }
      default:
        throw sycl::exception(sycl::make_error_code(sycl::errc::runtime),
                              "Unsupported arg type ");
      }
    }

    std::vector<interop_handle::ReqToMem> ReqToMem;
    std::vector<ur_mem_handle_t> ReqMems;

    if (HostTask->MHostTask->isInteropTask()) {
      // Extract the Mem Objects for all Requirements, to ensure they are
      // available if a user asks for them inside the interop task scope
      const std::vector<Requirement *> &HandlerReq =
          HostTask->getRequirements();
      auto ReqToMemConv = [&ReqToMem, &ReqMems, HostTask](Requirement *Req) {
        const std::vector<AllocaCommandBase *> &AllocaCmds =
            Req->MSYCLMemObj->MRecord->MAllocaCommands;

        for (AllocaCommandBase *AllocaCmd : AllocaCmds)
          if (getContext(HostTask->MQueue) ==
              getContext(AllocaCmd->getQueue())) {
            auto MemArg = reinterpret_cast<ur_mem_handle_t>(
                AllocaCmd->getMemAllocation());
            ReqToMem.emplace_back(std::make_pair(Req, MemArg));
            ReqMems.emplace_back(MemArg);

            return;
          }

        assert(false &&
               "Can't get memory object due to no allocation available");

        throw sycl::exception(
            sycl::make_error_code(sycl::errc::runtime),
            "Can't get memory object due to no allocation available " +
                codeToString(UR_RESULT_ERROR_INVALID_MEM_OBJECT));
      };
      std::for_each(std::begin(HandlerReq), std::end(HandlerReq),
                    std::move(ReqToMemConv));
      std::sort(std::begin(ReqToMem), std::end(ReqToMem));
    }

    EnqueueNativeCommandData CustomOpData{
        interop_handle{std::move(ReqToMem), HostTask->MQueue,
                       HostTask->MQueue->getDeviceImpl().shared_from_this(),
                       HostTask->MQueue->getContextImplPtr()},
        HostTask->MHostTask->MInteropTask};

    ur_bool_t NativeCommandSupport = false;
    assert(MQueue && "Native command should have an associated queue");
    auto &Adapter = MQueue->getAdapter();
    Adapter->call<UrApiKind::urDeviceGetInfo>(
        detail::getSyclObjImpl(MQueue->get_device())->getHandleRef(),
        UR_DEVICE_INFO_ENQUEUE_NATIVE_COMMAND_SUPPORT_EXP,
        sizeof(NativeCommandSupport), &NativeCommandSupport, nullptr);
    assert(NativeCommandSupport && "ext_codeplay_enqueue_native_command is not "
                                   "supported on this device");
    if (auto Result =
            Adapter->call_nocheck<UrApiKind::urEnqueueNativeCommandExp>(
                MQueue->getHandleRef(), InteropFreeFunc, &CustomOpData,
                ReqMems.size(), ReqMems.data(), nullptr, RawEvents.size(),
                RawEvents.data(), Event);
        Result != UR_RESULT_SUCCESS)
      return Result;

    SetEventHandleOrDiscard();
    return UR_RESULT_SUCCESS;
  }
  case CGType::Barrier: {
    assert(MQueue && "Barrier submission should have an associated queue");
    CGBarrier *Barrier = static_cast<CGBarrier *>(MCommandGroup.get());

    // Create properties for the barrier.
    ur_exp_enqueue_ext_properties_t Properties{};
    Properties.stype = UR_STRUCTURE_TYPE_EXP_ENQUEUE_EXT_PROPERTIES;
    Properties.pNext = nullptr;
    Properties.flags = 0;
    if (Barrier->MEventMode ==
        ext::oneapi::experimental::event_mode_enum::low_power)
      Properties.flags |= UR_EXP_ENQUEUE_EXT_FLAG_LOW_POWER_EVENTS_SUPPORT;

    const AdapterPtr &Adapter = MQueue->getAdapter();
    if (MEvent != nullptr)
      MEvent->setHostEnqueueTime();
    // User can specify explicit dependencies via depends_on call that we should
    // honor here. It is very important for cross queue dependencies. We wait
    // them explicitly since barrier w/o wait list waits for all commands
    // submitted before and we can't add new dependencies to its wait list.
    // Output event for wait operation is not requested since barrier is
    // submitted immediately after and should synchronize it internally.
    if (RawEvents.size()) {
      auto Result = Adapter->call_nocheck<UrApiKind::urEnqueueEventsWait>(
          MQueue->getHandleRef(), RawEvents.size(), &RawEvents[0], nullptr);
      if (Result != UR_RESULT_SUCCESS)
        return Result;
    }
    if (auto Result =
            Adapter->call_nocheck<UrApiKind::urEnqueueEventsWaitWithBarrierExt>(
                MQueue->getHandleRef(), &Properties, 0, nullptr, Event);
        Result != UR_RESULT_SUCCESS)
      return Result;

    SetEventHandleOrDiscard();
    return UR_RESULT_SUCCESS;
  }
  case CGType::BarrierWaitlist: {
    assert(MQueue && "Barrier submission should have an associated queue");
    CGBarrier *Barrier = static_cast<CGBarrier *>(MCommandGroup.get());
    std::vector<detail::EventImplPtr> Events = Barrier->MEventsWaitWithBarrier;
    bool HasEventMode =
        Barrier->MEventMode != ext::oneapi::experimental::event_mode_enum::none;
    std::vector<ur_event_handle_t> UrEvents =
        getUrEventsBlocking(Events, HasEventMode);
    if (UrEvents.empty()) {
      // If Events is empty, then the barrier has no effect.
      return UR_RESULT_SUCCESS;
    }

    // Create properties for the barrier.
    ur_exp_enqueue_ext_properties_t Properties{};
    Properties.stype = UR_STRUCTURE_TYPE_EXP_ENQUEUE_EXT_PROPERTIES;
    Properties.pNext = nullptr;
    Properties.flags = 0;
    if (Barrier->MEventMode ==
        ext::oneapi::experimental::event_mode_enum::low_power)
      Properties.flags |= UR_EXP_ENQUEUE_EXT_FLAG_LOW_POWER_EVENTS_SUPPORT;

    const AdapterPtr &Adapter = MQueue->getAdapter();
    if (MEvent != nullptr)
      MEvent->setHostEnqueueTime();
    // User can specify explicit dependencies via depends_on call that we should
    // honor here. It is very important for cross queue dependencies. Adding
    // them to the barrier wait list since barrier w/ wait list waits only for
    // the events provided in wait list and we can just extend the list.
    UrEvents.insert(UrEvents.end(), RawEvents.begin(), RawEvents.end());

    if (auto Result =
            Adapter->call_nocheck<UrApiKind::urEnqueueEventsWaitWithBarrierExt>(
                MQueue->getHandleRef(), &Properties, UrEvents.size(),
                &UrEvents[0], Event);
        Result != UR_RESULT_SUCCESS)
      return Result;

    SetEventHandleOrDiscard();
    return UR_RESULT_SUCCESS;
  }
  case CGType::ProfilingTag: {
    assert(MQueue && "Profiling tag requires a valid queue");
    const auto &Adapter = MQueue->getAdapter();

    bool IsInOrderQueue = MQueue->isInOrder();
    ur_event_handle_t *TimestampDeps = nullptr;
    size_t NumTimestampDeps = 0;

    // TO DO - once the following WA removed: to change call to call_nocheck and
    // return operation result to Command::enqueue (see other CG types). Set
    // UREvent to EventImpl only for successful case.

    // If the queue is not in-order, the implementation will need to first
    // insert a marker event that the timestamp waits for.
    ur_event_handle_t PreTimestampMarkerEvent{};
    if (!IsInOrderQueue) {
      // FIXME: urEnqueueEventsWait on the L0 adapter requires a double-release.
      //        Use that instead once it has been fixed.
      //        See https://github.com/oneapi-src/unified-runtime/issues/2347.
      Adapter->call<UrApiKind::urEnqueueEventsWaitWithBarrier>(
          MQueue->getHandleRef(),
          /*num_events_in_wait_list=*/0,
          /*event_wait_list=*/nullptr, &PreTimestampMarkerEvent);
      TimestampDeps = &PreTimestampMarkerEvent;
      NumTimestampDeps = 1;
    }

    Adapter->call<UrApiKind::urEnqueueTimestampRecordingExp>(
        MQueue->getHandleRef(),
        /*blocking=*/false, NumTimestampDeps, TimestampDeps, Event);

    // If the queue is not in-order, we need to insert a barrier. This barrier
    // does not need output events as it will implicitly enforce the following
    // enqueue is blocked until it finishes.
    if (!IsInOrderQueue) {
      // We also need to release the timestamp event from the marker.
      Adapter->call<UrApiKind::urEventRelease>(PreTimestampMarkerEvent);
      // FIXME: Due to a bug in the L0 UR adapter, we will leak events if we do
      //        not pass an output event to the UR call. Once that is fixed,
      //        this immediately-deleted event can be removed.
      ur_event_handle_t PostTimestampBarrierEvent{};
      Adapter->call<UrApiKind::urEnqueueEventsWaitWithBarrier>(
          MQueue->getHandleRef(),
          /*num_events_in_wait_list=*/0,
          /*event_wait_list=*/nullptr, &PostTimestampBarrierEvent);
      Adapter->call<UrApiKind::urEventRelease>(PostTimestampBarrierEvent);
    }

    SetEventHandleOrDiscard();
    return UR_RESULT_SUCCESS;
  }
  case CGType::CopyToDeviceGlobal: {
    CGCopyToDeviceGlobal *Copy = (CGCopyToDeviceGlobal *)MCommandGroup.get();
    if (auto Result = callMemOpHelper(
            MemoryManager::copy_to_device_global, Copy->getDeviceGlobalPtr(),
            Copy->isDeviceImageScoped(), MQueue, Copy->getNumBytes(),
            Copy->getOffset(), Copy->getSrc(), std::move(RawEvents), Event,
            MEvent);
        Result != UR_RESULT_SUCCESS)
      return Result;

    SetEventHandleOrDiscard();
    return UR_RESULT_SUCCESS;
  }
  case CGType::CopyFromDeviceGlobal: {
    CGCopyFromDeviceGlobal *Copy =
        (CGCopyFromDeviceGlobal *)MCommandGroup.get();
    if (auto Result = callMemOpHelper(
            MemoryManager::copy_from_device_global, Copy->getDeviceGlobalPtr(),
            Copy->isDeviceImageScoped(), MQueue, Copy->getNumBytes(),
            Copy->getOffset(), Copy->getDest(), std::move(RawEvents), Event,
            MEvent);
        Result != UR_RESULT_SUCCESS)
      return Result;

    SetEventHandleOrDiscard();
    return UR_RESULT_SUCCESS;
  }
  case CGType::ReadWriteHostPipe: {
    CGReadWriteHostPipe *ExecReadWriteHostPipe =
        (CGReadWriteHostPipe *)MCommandGroup.get();
    std::string pipeName = ExecReadWriteHostPipe->getPipeName();
    void *hostPtr = ExecReadWriteHostPipe->getHostPtr();
    size_t typeSize = ExecReadWriteHostPipe->getTypeSize();
    bool blocking = ExecReadWriteHostPipe->isBlocking();
    bool read = ExecReadWriteHostPipe->isReadHostPipe();

    if (!EventImpl) {
      EventImpl = MEvent;
    }
    return enqueueReadWriteHostPipe(MQueue, pipeName, blocking, hostPtr,
                                    typeSize, RawEvents, EventImpl, read);
  }
  case CGType::ExecCommandBuffer: {
    assert(MQueue &&
           "Command buffer submissions should have an associated queue");
    CGExecCommandBuffer *CmdBufferCG =
        static_cast<CGExecCommandBuffer *>(MCommandGroup.get());
    if (MEvent != nullptr)
      MEvent->setHostEnqueueTime();
    if (auto Result =
            MQueue->getAdapter()
                ->call_nocheck<UrApiKind::urEnqueueCommandBufferExp>(
                    MQueue->getHandleRef(), CmdBufferCG->MCommandBuffer,
                    RawEvents.size(),
                    RawEvents.empty() ? nullptr : &RawEvents[0], Event);
        Result != UR_RESULT_SUCCESS)
      return Result;

    SetEventHandleOrDiscard();

    return UR_RESULT_SUCCESS;
  }
  case CGType::CopyImage: {
    CGCopyImage *Copy = (CGCopyImage *)MCommandGroup.get();

    if (auto Result = callMemOpHelper(
            MemoryManager::copy_image_bindless, MQueue, Copy->getSrc(),
            Copy->getDst(), Copy->getSrcDesc(), Copy->getDstDesc(),
            Copy->getSrcFormat(), Copy->getDstFormat(), Copy->getCopyFlags(),
            Copy->getSrcOffset(), Copy->getDstOffset(), Copy->getCopyExtent(),
            std::move(RawEvents), Event);
        Result != UR_RESULT_SUCCESS)
      return Result;

    SetEventHandleOrDiscard();

    return UR_RESULT_SUCCESS;
  }
  case CGType::SemaphoreWait: {
    assert(MQueue &&
           "Semaphore wait submissions should have an associated queue");
    CGSemaphoreWait *SemWait = (CGSemaphoreWait *)MCommandGroup.get();
    const detail::AdapterPtr &Adapter = MQueue->getAdapter();
    auto OptWaitValue = SemWait->getWaitValue();
    uint64_t WaitValue = OptWaitValue.has_value() ? OptWaitValue.value() : 0;

    return Adapter
        ->call_nocheck<UrApiKind::urBindlessImagesWaitExternalSemaphoreExp>(
            MQueue->getHandleRef(), SemWait->getExternalSemaphore(),
            OptWaitValue.has_value(), WaitValue, 0, nullptr, nullptr);
  }
  case CGType::SemaphoreSignal: {
    assert(MQueue &&
           "Semaphore signal submissions should have an associated queue");
    CGSemaphoreSignal *SemSignal = (CGSemaphoreSignal *)MCommandGroup.get();
    const detail::AdapterPtr &Adapter = MQueue->getAdapter();
    auto OptSignalValue = SemSignal->getSignalValue();
    uint64_t SignalValue =
        OptSignalValue.has_value() ? OptSignalValue.value() : 0;
    return Adapter
        ->call_nocheck<UrApiKind::urBindlessImagesSignalExternalSemaphoreExp>(
            MQueue->getHandleRef(), SemSignal->getExternalSemaphore(),
            OptSignalValue.has_value(), SignalValue, 0, nullptr, nullptr);
  }
  case CGType::AsyncAlloc: {
    // NO-OP. Async alloc calls adapter immediately in order to return a valid
    // ptr directly. Any explicit/implicit dependencies are handled at that
    // point, including in order queue deps.

    // Set event carried from async alloc execution.
    CGAsyncAlloc *AsyncAlloc = (CGAsyncAlloc *)MCommandGroup.get();
    if (Event)
      *Event = AsyncAlloc->getEvent();

    SetEventHandleOrDiscard();

    return UR_RESULT_SUCCESS;
  }
  case CGType::AsyncFree: {
    assert(MQueue && "Async free submissions should have an associated queue");
    CGAsyncFree *AsyncFree = (CGAsyncFree *)MCommandGroup.get();
    const detail::AdapterPtr &Adapter = MQueue->getAdapter();
    void *ptr = AsyncFree->getPtr();

    if (auto Result =
            Adapter->call_nocheck<sycl::detail::UrApiKind::urEnqueueUSMFreeExp>(
                MQueue->getHandleRef(), nullptr, ptr, RawEvents.size(),
                RawEvents.data(), Event);
        Result != UR_RESULT_SUCCESS)
      return Result;

    SetEventHandleOrDiscard();

    return UR_RESULT_SUCCESS;
  }
  case CGType::None: {
    if (RawEvents.empty()) {
      // urEnqueueEventsWait with zero events acts like a barrier which is NOT
      // what we want here. On the other hand, there is nothing to wait for, so
      // we don't need to enqueue anything.
      return UR_RESULT_SUCCESS;
    }
    assert(MQueue && "Empty node should have an associated queue");
    const detail::AdapterPtr &Adapter = MQueue->getAdapter();
    ur_event_handle_t Event;
    if (auto Result = Adapter->call_nocheck<UrApiKind::urEnqueueEventsWait>(
            MQueue->getHandleRef(), RawEvents.size(),
            RawEvents.size() ? &RawEvents[0] : nullptr, &Event);
        Result != UR_RESULT_SUCCESS)
      return Result;

    MEvent->setHandle(Event);
    return UR_RESULT_SUCCESS;
  }
  }
  return UR_RESULT_ERROR_INVALID_OPERATION;
}

bool ExecCGCommand::producesPiEvent() const {
  return !MCommandBuffer &&
         !(
             MCommandGroup->getType() == CGType::CodeplayHostTask && !MQueue /* MQueue is set only when we have native sync with host task */);
}

bool ExecCGCommand::supportsPostEnqueueCleanup() const {
  // Host tasks are cleaned up upon completion instead.
  return Command::supportsPostEnqueueCleanup() &&
         (MCommandGroup->getType() != CGType::CodeplayHostTask);
}

bool ExecCGCommand::readyForCleanup() const {
  if (MCommandGroup->getType() == CGType::CodeplayHostTask)
    return MLeafCounter == 0 && MEvent->isCompleted();
  return Command::readyForCleanup();
}

UpdateCommandBufferCommand::UpdateCommandBufferCommand(
    QueueImplPtr Queue,
    ext::oneapi::experimental::detail::exec_graph_impl *Graph,
    std::vector<std::shared_ptr<ext::oneapi::experimental::detail::node_impl>>
        Nodes)
    : Command(CommandType::UPDATE_CMD_BUFFER, Queue), MGraph(Graph),
      MNodes(Nodes) {}

bool UpdateCommandBufferCommand::producesPiEvent() const {
  return !MPreparedDepsEvents.empty();
}

ur_result_t UpdateCommandBufferCommand::enqueueImp() {
  waitForPreparedHostEvents();
  std::vector<EventImplPtr> EventImpls = MPreparedDepsEvents;
  ur_event_handle_t UREvent = nullptr;
  Command::waitForEvents(MQueue, EventImpls, UREvent);
  assert((!!UREvent == producesPiEvent()) &&
         "UpdateCommandBufferCommand produces native event");
  MEvent->setHandle(UREvent);

  auto CheckAndFindAlloca = [](Requirement *Req, const DepDesc &Dep) {
    if (Dep.MDepRequirement == Req) {
      if (Dep.MAllocaCmd) {
        Req->MData = Dep.MAllocaCmd->getMemAllocation();
      } else {
        throw sycl::exception(make_error_code(errc::invalid),
                              "No allocation available for accessor when "
                              "updating command buffer!");
      }
    }
  };

  for (auto &Node : MNodes) {
    CG *CG = Node->MCommandGroup.get();
    switch (Node->MNodeType) {
    case ext::oneapi::experimental::node_type::kernel: {
      auto CGExec = static_cast<CGExecKernel *>(CG);
      for (auto &Arg : CGExec->MArgs) {
        if (Arg.MType != kernel_param_kind_t::kind_accessor) {
          continue;
        }
        // Search through deps to get actual allocation for accessor args.
        for (const DepDesc &Dep : MDeps) {
          Requirement *Req = static_cast<AccessorImplHost *>(Arg.MPtr);
          CheckAndFindAlloca(Req, Dep);
        }
      }
      break;
    }
    default:
      break;
    }
  }

  // Split list of nodes into nodes per UR command-buffer partition, then
  // call UR update on each command-buffer partition with those updatable
  // nodes.
  auto PartitionedNodes = MGraph->getURUpdatableNodes(MNodes);
  auto Device = MQueue->get_device();
  auto &Partitions = MGraph->getPartitions();
  for (auto &[PartitionIndex, NodeImpl] : PartitionedNodes) {
    auto CommandBuffer = Partitions[PartitionIndex]->MCommandBuffers[Device];
    MGraph->updateURImpl(CommandBuffer, NodeImpl);
  }

  return UR_RESULT_SUCCESS;
}

void UpdateCommandBufferCommand::printDot(std::ostream &Stream) const {
  Stream << "\"" << this << "\" [style=filled, fillcolor=\"#8d8f29\", label=\"";

  Stream << "ID = " << this << "\\n";
  Stream << "CommandBuffer Command Update"
         << "\\n";

  Stream << "\"];" << std::endl;

  for (const auto &Dep : MDeps) {
    Stream << "  \"" << this << "\" -> \"" << Dep.MDepCommand << "\""
           << " [ label = \"Access mode: "
           << accessModeToString(Dep.MDepRequirement->MAccessMode) << "\\n"
           << "MemObj: " << Dep.MDepRequirement->MSYCLMemObj << " \" ]"
           << std::endl;
  }
}

void UpdateCommandBufferCommand::emitInstrumentationData() {}

} // namespace detail
} // namespace _V1
} // namespace sycl<|MERGE_RESOLUTION|>--- conflicted
+++ resolved
@@ -1477,19 +1477,13 @@
   // an event waitlist and Level Zero adapter attempts to batch these commands,
   // so the execution of kernel B starts only on step 4. This workaround
   // restores the old behavior in this case until this is resolved.
-<<<<<<< HEAD
-  return Queue && (Queue->getDeviceImplPtr()->getBackend() !=
+  return Queue && (Queue->getDeviceImpl().getBackend() !=
                        backend::ext_oneapi_level_zero ||
                    NativeEvent != nullptr);
 }
 
 bool UnMapMemObject::producesPiEvent() const {
   return checkNativeEventForWA(MQueue, MEvent->getHandle());
-=======
-  return MQueue && (MQueue->getDeviceImpl().getBackend() !=
-                        backend::ext_oneapi_level_zero ||
-                    MEvent->getHandle() != nullptr);
->>>>>>> 97aba91c
 }
 
 ur_result_t UnMapMemObject::enqueueImp() {
@@ -1574,30 +1568,8 @@
 }
 
 bool MemCpyCommand::producesPiEvent() const {
-<<<<<<< HEAD
   return checkNativeEventForWA(MSrcQueue ? MSrcQueue : MQueue,
                                MEvent->getHandle());
-=======
-  // TODO remove this workaround once the batching issue is addressed in Level
-  // Zero adapter.
-  // Consider the following scenario on Level Zero:
-  // 1. Kernel A, which uses buffer A, is submitted to queue A.
-  // 2. Kernel B, which uses buffer B, is submitted to queue B.
-  // 3. queueA.wait().
-  // 4. queueB.wait().
-  // DPCPP runtime used to treat unmap/write commands for buffer A/B as host
-  // dependencies (i.e. they were waited for prior to enqueueing any command
-  // that's dependent on them). This allowed Level Zero adapter to detect that
-  // each queue is idle on steps 1/2 and submit the command list right away.
-  // This is no longer the case since we started passing these dependencies in
-  // an event waitlist and Level Zero adapter attempts to batch these commands,
-  // so the execution of kernel B starts only on step 4. This workaround
-  // restores the old behavior in this case until this is resolved.
-  return !MQueue ||
-         MQueue->getDeviceImpl().getBackend() !=
-             backend::ext_oneapi_level_zero ||
-         MEvent->getHandle() != nullptr;
->>>>>>> 97aba91c
 }
 
 ur_result_t MemCpyCommand::enqueueImp() {
