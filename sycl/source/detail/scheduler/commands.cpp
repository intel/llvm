//===----------- commands.cpp - SYCL commands -------------------*- C++ -*-===//
//
// Part of the LLVM Project, under the Apache License v2.0 with LLVM Exceptions.
// See https://llvm.org/LICENSE.txt for license information.
// SPDX-License-Identifier: Apache-2.0 WITH LLVM-exception
//
//===----------------------------------------------------------------------===//

#include <detail/error_handling/error_handling.hpp>

#include <detail/context_impl.hpp>
#include <detail/event_impl.hpp>
#include <detail/host_pipe_map_entry.hpp>
#include <detail/kernel_bundle_impl.hpp>
#include <detail/kernel_impl.hpp>
#include <detail/kernel_info.hpp>
#include <detail/memory_manager.hpp>
#include <detail/program_manager/program_manager.hpp>
#include <detail/queue_impl.hpp>
#include <detail/sampler_impl.hpp>
#include <detail/scheduler/commands.hpp>
#include <detail/scheduler/scheduler.hpp>
#include <detail/stream_impl.hpp>
#include <detail/xpti_registry.hpp>
#include <sycl/access/access.hpp>
#include <sycl/backend_types.hpp>
#include <sycl/detail/cg_types.hpp>
#include <sycl/detail/kernel_desc.hpp>
#include <sycl/sampler.hpp>

#include <cassert>
#include <optional>
#include <string>
#include <vector>

#ifdef __has_include
#if __has_include(<cxxabi.h>)
#define __SYCL_ENABLE_GNU_DEMANGLING
#include <cstdlib>
#include <cxxabi.h>
#include <memory>
#endif
#endif

#ifdef XPTI_ENABLE_INSTRUMENTATION
#include "xpti/xpti_trace_framework.hpp"
#include <detail/xpti_registry.hpp>
#endif

namespace sycl {
inline namespace _V1 {
namespace detail {

#ifdef XPTI_ENABLE_INSTRUMENTATION
// Global graph for the application
extern xpti::trace_event_data_t *GSYCLGraphEvent;

static bool CurrentCodeLocationValid() {
  detail::tls_code_loc_t Tls;
  auto CodeLoc = Tls.query();
  auto FileName = CodeLoc.fileName();
  auto FunctionName = CodeLoc.functionName();
  return (FileName && FileName[0] != '\0') ||
         (FunctionName && FunctionName[0] != '\0');
}

void emitInstrumentationGeneral(uint32_t StreamID, uint64_t InstanceID,
                                xpti_td *TraceEvent, uint16_t Type,
                                const void *Addr) {
  if (!(xptiCheckTraceEnabled(StreamID, Type) && TraceEvent))
    return;
  // Trace event notifier that emits a Type event
  xptiNotifySubscribers(StreamID, Type, detail::GSYCLGraphEvent,
                        static_cast<xpti_td *>(TraceEvent), InstanceID, Addr);
}

static size_t deviceToID(const device &Device) {
  return reinterpret_cast<size_t>(getSyclObjImpl(Device)->getHandleRef());
}

static void addDeviceMetadata(xpti_td *TraceEvent, const QueueImplPtr &Queue) {
  xpti::addMetadata(TraceEvent, "sycl_device_type",
                    queueDeviceToString(Queue.get()));
  if (Queue) {
    xpti::addMetadata(TraceEvent, "sycl_device",
                      deviceToID(Queue->get_device()));
    xpti::addMetadata(TraceEvent, "sycl_device_name",
                      getSyclObjImpl(Queue->get_device())->getDeviceName());
  }
}

static unsigned long long getQueueID(const QueueImplPtr &Queue) {
  return Queue ? Queue->getQueueID() : 0;
}
#endif

static ContextImplPtr getContext(const QueueImplPtr &Queue) {
  if (Queue)
    return Queue->getContextImplPtr();
  return nullptr;
}

#ifdef __SYCL_ENABLE_GNU_DEMANGLING
struct DemangleHandle {
  char *p;
  DemangleHandle(char *ptr) : p(ptr) {}

  DemangleHandle(const DemangleHandle &) = delete;
  DemangleHandle &operator=(const DemangleHandle &) = delete;

  ~DemangleHandle() { std::free(p); }
};
static std::string demangleKernelName(std::string Name) {
  int Status = -1; // some arbitrary value to eliminate the compiler warning
  DemangleHandle result(abi::__cxa_demangle(Name.c_str(), NULL, NULL, &Status));
  return (Status == 0) ? result.p : Name;
}
#else
static std::string demangleKernelName(std::string Name) { return Name; }
#endif

void applyFuncOnFilteredArgs(
    const KernelArgMask *EliminatedArgMask, std::vector<ArgDesc> &Args,
    std::function<void(detail::ArgDesc &Arg, int NextTrueIndex)> Func) {
  if (!EliminatedArgMask) {
    for (ArgDesc &Arg : Args) {
      Func(Arg, Arg.MIndex);
    }
  } else {
    // TODO this is not necessary as long as we can guarantee that the
    // arguments are already sorted (e. g. handle the sorting in handler
    // if necessary due to set_arg(...) usage).
    std::sort(Args.begin(), Args.end(), [](const ArgDesc &A, const ArgDesc &B) {
      return A.MIndex < B.MIndex;
    });
    int LastIndex = -1;
    size_t NextTrueIndex = 0;

    for (ArgDesc &Arg : Args) {
      // Handle potential gaps in set arguments (e. g. if some of them are
      // set on the user side).
      for (int Idx = LastIndex + 1; Idx < Arg.MIndex; ++Idx)
        if (!(*EliminatedArgMask)[Idx])
          ++NextTrueIndex;
      LastIndex = Arg.MIndex;

      if ((*EliminatedArgMask)[Arg.MIndex])
        continue;

      Func(Arg, NextTrueIndex);
      ++NextTrueIndex;
    }
  }
}

static std::string accessModeToString(access::mode Mode) {
  switch (Mode) {
  case access::mode::read:
    return "read";
  case access::mode::write:
    return "write";
  case access::mode::read_write:
    return "read_write";
  case access::mode::discard_write:
    return "discard_write";
  case access::mode::discard_read_write:
    return "discard_read_write";
  default:
    return "unknown";
  }
}

#ifdef XPTI_ENABLE_INSTRUMENTATION
// Using the command group type to create node types for the asynchronous task
// graph modeling
static std::string commandToNodeType(Command::CommandType Type) {
  switch (Type) {
  case Command::CommandType::RUN_CG:
    return "command_group_node";
  case Command::CommandType::COPY_MEMORY:
    return "memory_transfer_node";
  case Command::CommandType::ALLOCA:
    return "memory_allocation_node";
  case Command::CommandType::ALLOCA_SUB_BUF:
    return "sub_buffer_creation_node";
  case Command::CommandType::RELEASE:
    return "memory_deallocation_node";
  case Command::CommandType::MAP_MEM_OBJ:
    return "memory_transfer_node";
  case Command::CommandType::UNMAP_MEM_OBJ:
    return "memory_transfer_node";
  case Command::CommandType::UPDATE_REQUIREMENT:
    return "host_acc_create_buffer_lock_node";
  case Command::CommandType::EMPTY_TASK:
    return "host_acc_destroy_buffer_release_node";
  case Command::CommandType::FUSION:
    return "kernel_fusion_placeholder_node";
  default:
    return "unknown_node";
  }
}

// Using the names being generated and the string are subject to change to
// something more meaningful to end-users as this will be visible in analysis
// tools that subscribe to this data
static std::string commandToName(Command::CommandType Type) {
  switch (Type) {
  case Command::CommandType::RUN_CG:
    return "Command Group Action";
  case Command::CommandType::COPY_MEMORY:
    return "Memory Transfer (Copy)";
  case Command::CommandType::ALLOCA:
    return "Memory Allocation";
  case Command::CommandType::ALLOCA_SUB_BUF:
    return "Sub Buffer Creation";
  case Command::CommandType::RELEASE:
    return "Memory Deallocation";
  case Command::CommandType::MAP_MEM_OBJ:
    return "Memory Transfer (Map)";
  case Command::CommandType::UNMAP_MEM_OBJ:
    return "Memory Transfer (Unmap)";
  case Command::CommandType::UPDATE_REQUIREMENT:
    return "Host Accessor Creation/Buffer Lock";
  case Command::CommandType::EMPTY_TASK:
    return "Host Accessor Destruction/Buffer Lock Release";
  case Command::CommandType::FUSION:
    return "Kernel Fusion Placeholder";
  default:
    return "Unknown Action";
  }
}
#endif

std::vector<sycl::detail::pi::PiEvent>
Command::getPiEvents(const std::vector<EventImplPtr> &EventImpls) const {
  std::vector<sycl::detail::pi::PiEvent> RetPiEvents;
  for (auto &EventImpl : EventImpls) {
    if (EventImpl->getHandleRef() == nullptr)
      continue;

    // Do not add redundant event dependencies for in-order queues.
    // At this stage dependency is definitely pi task and need to check if
    // current one is a host task. In this case we should not skip pi event due
    // to different sync mechanisms for different task types on in-order queue.
    if (MWorkerQueue && EventImpl->getWorkerQueue() == MWorkerQueue &&
        MWorkerQueue->isInOrder() && !isHostTask())
      continue;

    RetPiEvents.push_back(EventImpl->getHandleRef());
  }

  return RetPiEvents;
}

// This function is implemented (duplicating getPiEvents a lot) as short term
// solution for the issue that barrier with wait list could not
// handle empty pi event handles when kernel is enqueued on host task
// completion.
std::vector<sycl::detail::pi::PiEvent> Command::getPiEventsBlocking(
    const std::vector<EventImplPtr> &EventImpls) const {
  std::vector<sycl::detail::pi::PiEvent> RetPiEvents;
  for (auto &EventImpl : EventImpls) {
    // Throwaway events created with empty constructor will not have a context
    // (which is set lazily) calling getContextImpl() would set that
    // context, which we wish to avoid as it is expensive.
    // Skip host task and NOP events also.
    if (EventImpl->isDefaultConstructed() || EventImpl->isHost() ||
        EventImpl->isNOP())
      continue;
    // In this path nullptr native event means that the command has not been
    // enqueued. It may happen if async enqueue in a host task is involved.
    if (!EventImpl->isEnqueued()) {
      if (!EventImpl->getCommand() ||
          !static_cast<Command *>(EventImpl->getCommand())->producesPiEvent())
        continue;
      std::vector<Command *> AuxCmds;
      Scheduler::getInstance().enqueueCommandForCG(EventImpl, AuxCmds,
                                                   BLOCKING);
    }
    // Do not add redundant event dependencies for in-order queues.
    // At this stage dependency is definitely pi task and need to check if
    // current one is a host task. In this case we should not skip pi event due
    // to different sync mechanisms for different task types on in-order queue.
    if (MWorkerQueue && EventImpl->getWorkerQueue() == MWorkerQueue &&
        MWorkerQueue->isInOrder() && !isHostTask())
      continue;

    RetPiEvents.push_back(EventImpl->getHandleRef());
  }

  return RetPiEvents;
}

bool Command::isHostTask() const {
  return (MType == CommandType::RUN_CG) /* host task has this type also */ &&
         ((static_cast<const ExecCGCommand *>(this))->getCG().getType() ==
          CGType::CodeplayHostTask);
}

bool Command::isFusable() const {
  if ((MType != CommandType::RUN_CG)) {
    return false;
  }
  const auto &CG = (static_cast<const ExecCGCommand &>(*this)).getCG();
  return (CG.getType() == CGType::Kernel) &&
         (!static_cast<const CGExecKernel &>(CG).MKernelIsCooperative) &&
         (!static_cast<const CGExecKernel &>(CG).MKernelUsesClusterLaunch);
}

static void flushCrossQueueDeps(const std::vector<EventImplPtr> &EventImpls,
                                const QueueImplPtr &Queue) {
  for (auto &EventImpl : EventImpls) {
    EventImpl->flushIfNeeded(Queue);
  }
}

namespace {

struct EnqueueNativeCommandData {
  sycl::interop_handle ih;
  std::function<void(interop_handle)> func;
};

void InteropFreeFunc(pi_queue, void *InteropData) {
  auto *Data = reinterpret_cast<EnqueueNativeCommandData *>(InteropData);
  return Data->func(Data->ih);
}
} // namespace

class DispatchHostTask {
  ExecCGCommand *MThisCmd;
  std::vector<interop_handle::ReqToMem> MReqToMem;
  std::vector<pi_mem> MReqPiMem;

  bool waitForEvents() const {
    std::map<const PluginPtr, std::vector<EventImplPtr>>
        RequiredEventsPerPlugin;

    for (const EventImplPtr &Event : MThisCmd->MPreparedDepsEvents) {
      const PluginPtr &Plugin = Event->getPlugin();
      RequiredEventsPerPlugin[Plugin].push_back(Event);
    }

    // wait for dependency device events
    // FIXME Current implementation of waiting for events will make the thread
    // 'sleep' until all of dependency events are complete. We need a bit more
    // sophisticated waiting mechanism to allow to utilize this thread for any
    // other available job and resume once all required events are ready.
    for (auto &PluginWithEvents : RequiredEventsPerPlugin) {
      std::vector<sycl::detail::pi::PiEvent> RawEvents =
          MThisCmd->getPiEvents(PluginWithEvents.second);
      if (RawEvents.size() == 0)
        continue;
      try {
        PluginWithEvents.first->call<PiApiKind::piEventsWait>(RawEvents.size(),
                                                              RawEvents.data());
      } catch (const sycl::exception &) {
        MThisCmd->MEvent->getSubmittedQueue()->reportAsyncException(
            std::current_exception());
        return false;
      } catch (...) {
        MThisCmd->MEvent->getSubmittedQueue()->reportAsyncException(
            std::current_exception());
        return false;
      }
    }

    // Wait for dependency host events.
    // Host events can't throw exceptions so don't try to catch it.
    for (const EventImplPtr &Event : MThisCmd->MPreparedHostDepsEvents) {
      Event->waitInternal();
    }

    return true;
  }

public:
  DispatchHostTask(ExecCGCommand *ThisCmd,
                   std::vector<interop_handle::ReqToMem> ReqToMem,
                   std::vector<pi_mem> ReqPiMem)
      : MThisCmd{ThisCmd}, MReqToMem(std::move(ReqToMem)),
        MReqPiMem(std::move(ReqPiMem)) {}

  void operator()() const {
    assert(MThisCmd->getCG().getType() == CGType::CodeplayHostTask);

    CGHostTask &HostTask = static_cast<CGHostTask &>(MThisCmd->getCG());

#ifdef XPTI_ENABLE_INSTRUMENTATION
    // Host task is executed async and in a separate thread that do not allow to
    // use code location data stored in TLS. So we keep submission code location
    // as Command field and put it here to TLS so that thrown exception could
    // query and report it.
    std::unique_ptr<detail::tls_code_loc_t> AsyncCodeLocationPtr;
    if (xptiTraceEnabled() && !CurrentCodeLocationValid()) {
      AsyncCodeLocationPtr.reset(
          new detail::tls_code_loc_t(MThisCmd->MSubmissionCodeLocation));
    }
#endif

    if (!waitForEvents()) {
      std::exception_ptr EPtr = std::make_exception_ptr(sycl::exception(
          make_error_code(errc::runtime),
          std::string("Couldn't wait for host-task's dependencies")));

      MThisCmd->MEvent->getSubmittedQueue()->reportAsyncException(EPtr);
      // reset host-task's lambda and quit
      HostTask.MHostTask.reset();
      Scheduler::getInstance().NotifyHostTaskCompletion(MThisCmd);
      return;
    }

    try {
      // we're ready to call the user-defined lambda now
      if (HostTask.MHostTask->isInteropTask()) {
        assert(HostTask.MQueue &&
               "Host task submissions should have an associated queue");
        interop_handle IH{MReqToMem, HostTask.MQueue,
                          HostTask.MQueue->getDeviceImplPtr(),
                          HostTask.MQueue->getContextImplPtr()};
        // TODO: should all the backends that support this entry point use this
        // for host task?
        auto &Queue = HostTask.MQueue;
        bool NativeCommandSupport = false;
        Queue->getPlugin()->call<PiApiKind::piDeviceGetInfo>(
            detail::getSyclObjImpl(Queue->get_device())->getHandleRef(),
            PI_EXT_ONEAPI_DEVICE_INFO_ENQUEUE_NATIVE_COMMAND_SUPPORT,
            sizeof(NativeCommandSupport), &NativeCommandSupport, nullptr);
        if (NativeCommandSupport) {
          EnqueueNativeCommandData CustomOpData{
              IH, HostTask.MHostTask->MInteropTask};

          // We are assuming that we have already synchronized with the HT's
          // dependent events, and that the user will synchronize before the end
          // of the HT lambda. As such we don't pass in any events, or ask for
          // one back.
          //
          // This entry point is needed in order to migrate memory across
          // devices in the same context for CUDA and HIP backends
          Queue->getPlugin()->call<PiApiKind::piextEnqueueNativeCommand>(
              HostTask.MQueue->getHandleRef(), InteropFreeFunc, &CustomOpData,
              MReqPiMem.size(), MReqPiMem.data(), 0, nullptr, nullptr);
        } else {
          HostTask.MHostTask->call(MThisCmd->MEvent->getHostProfilingInfo(),
                                   IH);
        }
      } else
        HostTask.MHostTask->call(MThisCmd->MEvent->getHostProfilingInfo());
    } catch (...) {
      auto CurrentException = std::current_exception();
#ifdef XPTI_ENABLE_INSTRUMENTATION
      // sycl::exception emit tracing of message with code location if
      // available. For other types of exception we need to explicitly trigger
      // tracing by calling TraceEventXPTI.
      if (xptiTraceEnabled()) {
        try {
          rethrow_exception(CurrentException);
        } catch (const sycl::exception &) {
          // it is already traced, nothing to care about
        } catch (const std::exception &StdException) {
          GlobalHandler::instance().TraceEventXPTI(StdException.what());
        } catch (...) {
          GlobalHandler::instance().TraceEventXPTI(
              "Host task lambda thrown non standard exception");
        }
      }
#endif
      MThisCmd->MEvent->getSubmittedQueue()->reportAsyncException(
          CurrentException);
    }

    HostTask.MHostTask.reset();

#ifdef XPTI_ENABLE_INSTRUMENTATION
    // Host Task is done, clear its submittion location to not interfere with
    // following dependent kernels submission.
    AsyncCodeLocationPtr.reset();
#endif

    try {
      // If we enqueue blocked users - pi level could throw exception that
      // should be treated as async now.
      Scheduler::getInstance().NotifyHostTaskCompletion(MThisCmd);
    } catch (...) {
      auto CurrentException = std::current_exception();
      MThisCmd->MEvent->getSubmittedQueue()->reportAsyncException(
          CurrentException);
    }
  }
};

void Command::waitForPreparedHostEvents() const {
  for (const EventImplPtr &HostEvent : MPreparedHostDepsEvents)
    HostEvent->waitInternal();
}

void Command::waitForEvents(QueueImplPtr Queue,
                            std::vector<EventImplPtr> &EventImpls,
                            sycl::detail::pi::PiEvent &Event) {
#ifndef NDEBUG
  for (const EventImplPtr &Event : EventImpls)
    assert(!Event->isHost() &&
           "Only non-host events are expected to be waited for here");
#endif
  if (!EventImpls.empty()) {
    if (!Queue) {
      // Host queue can wait for events from different contexts, i.e. it may
      // contain events with different contexts in its MPreparedDepsEvents.
      // OpenCL 2.1 spec says that clWaitForEvents will return
      // CL_INVALID_CONTEXT if events specified in the list do not belong to
      // the same context. Thus we split all the events into per-context map.
      // An example. We have two queues for the same CPU device: Q1, Q2. Thus
      // we will have two different contexts for the same CPU device: C1, C2.
      // Also we have default host queue. This queue is accessible via
      // Scheduler. Now, let's assume we have three different events: E1(C1),
      // E2(C1), E3(C2). The command's MPreparedDepsEvents will contain all
      // three events (E1, E2, E3). Now, if piEventsWait is called for all
      // three events we'll experience failure with CL_INVALID_CONTEXT 'cause
      // these events refer to different contexts.
      std::map<context_impl *, std::vector<EventImplPtr>>
          RequiredEventsPerContext;

      for (const EventImplPtr &Event : EventImpls) {
        ContextImplPtr Context = Event->getContextImpl();
        assert(Context.get() &&
               "Only non-host events are expected to be waited for here");
        RequiredEventsPerContext[Context.get()].push_back(Event);
      }

      for (auto &CtxWithEvents : RequiredEventsPerContext) {
        std::vector<sycl::detail::pi::PiEvent> RawEvents =
            getPiEvents(CtxWithEvents.second);
        CtxWithEvents.first->getPlugin()->call<PiApiKind::piEventsWait>(
            RawEvents.size(), RawEvents.data());
      }
    } else {
      std::vector<sycl::detail::pi::PiEvent> RawEvents =
          getPiEvents(EventImpls);
      flushCrossQueueDeps(EventImpls, MWorkerQueue);
      const PluginPtr &Plugin = Queue->getPlugin();

      if (MEvent != nullptr)
        MEvent->setHostEnqueueTime();
      Plugin->call<PiApiKind::piEnqueueEventsWait>(
          Queue->getHandleRef(), RawEvents.size(), &RawEvents[0], &Event);
    }
  }
}

/// It is safe to bind MPreparedDepsEvents and MPreparedHostDepsEvents
/// references to event_impl class members because Command
/// should not outlive the event connected to it.
Command::Command(
    CommandType Type, QueueImplPtr Queue,
    sycl::detail::pi::PiExtCommandBuffer CommandBuffer,
    const std::vector<sycl::detail::pi::PiExtSyncPoint> &SyncPoints)
    : MQueue(std::move(Queue)),
      MEvent(std::make_shared<detail::event_impl>(MQueue)),
      MPreparedDepsEvents(MEvent->getPreparedDepsEvents()),
      MPreparedHostDepsEvents(MEvent->getPreparedHostDepsEvents()), MType(Type),
      MCommandBuffer(CommandBuffer), MSyncPointDeps(SyncPoints) {
  MWorkerQueue = MQueue;
  MEvent->setWorkerQueue(MWorkerQueue);
  MEvent->setSubmittedQueue(MWorkerQueue);
  MEvent->setCommand(this);
  if (MQueue)
    MEvent->setContextImpl(MQueue->getContextImplPtr());
  MEvent->setStateIncomplete();
  MEnqueueStatus = EnqueueResultT::SyclEnqueueReady;

#ifdef XPTI_ENABLE_INSTRUMENTATION
  if (!xptiTraceEnabled())
    return;
  // Obtain the stream ID so all commands can emit traces to that stream
  MStreamID = xptiRegisterStream(SYCL_STREAM_NAME);
#endif
}

void Command::emitInstrumentationDataProxy() {
#ifdef XPTI_ENABLE_INSTRUMENTATION
  emitInstrumentationData();
#endif
}

/// Method takes in void * for the address as adding a template function to
/// the command group object maybe undesirable.
/// @param Cmd The command object of the source of the edge
/// @param ObjAddr The address that defines the edge dependency; it is the
/// event address when the edge is for an event and a memory object address if
/// it is due to an accessor
/// @param Prefix Contains "event" if the dependency is an edge and contains
/// the access mode to the buffer if it is due to an accessor
/// @param IsCommand True if the dependency has a command object as the
/// source, false otherwise
void Command::emitEdgeEventForCommandDependence(
    Command *Cmd, void *ObjAddr, bool IsCommand,
    std::optional<access::mode> AccMode) {
#ifdef XPTI_ENABLE_INSTRUMENTATION
  // Bail early if either the source or the target node for the given
  // dependency is undefined or NULL
  constexpr uint16_t NotificationTraceType = xpti::trace_edge_create;
  if (!(xptiCheckTraceEnabled(MStreamID, NotificationTraceType) &&
        MTraceEvent && Cmd && Cmd->MTraceEvent))
    return;

  // If all the information we need for creating an edge event is available,
  // then go ahead with creating it; if not, bail early!
  xpti::utils::StringHelper SH;
  std::string AddressStr = SH.addressAsString<void *>(ObjAddr);
  std::string Prefix = AccMode ? accessModeToString(AccMode.value()) : "Event";
  std::string TypeString = SH.nameWithAddressString(Prefix, AddressStr);
  // Create an edge with the dependent buffer address for which a command
  // object has been created as one of the properties of the edge
  xpti::payload_t Payload(TypeString.c_str(), MAddress);
  uint64_t EdgeInstanceNo;
  xpti_td *EdgeEvent =
      xptiMakeEvent(TypeString.c_str(), &Payload, xpti::trace_graph_event,
                    xpti_at::active, &EdgeInstanceNo);
  if (EdgeEvent) {
    xpti_td *SrcEvent = static_cast<xpti_td *>(Cmd->MTraceEvent);
    xpti_td *TgtEvent = static_cast<xpti_td *>(MTraceEvent);
    EdgeEvent->source_id = SrcEvent->unique_id;
    EdgeEvent->target_id = TgtEvent->unique_id;
    if (IsCommand) {
      xpti::addMetadata(EdgeEvent, "access_mode",
                        static_cast<int>(AccMode.value()));
      xpti::addMetadata(EdgeEvent, "memory_object",
                        reinterpret_cast<size_t>(ObjAddr));
    } else {
      xpti::addMetadata(EdgeEvent, "event", reinterpret_cast<size_t>(ObjAddr));
    }
    xptiNotifySubscribers(MStreamID, NotificationTraceType,
                          detail::GSYCLGraphEvent, EdgeEvent, EdgeInstanceNo,
                          nullptr);
  }
  // General comment - None of these are serious errors as the instrumentation
  // layer MUST be tolerant of errors. If we need to let the end user know, we
  // throw exceptions in the future
#endif
}

/// Creates an edge when the dependency is due to an event.
/// @param Cmd The command object of the source of the edge
/// @param PiEventAddr The address that defines the edge dependency, which in
/// this case is an event
void Command::emitEdgeEventForEventDependence(
    Command *Cmd, sycl::detail::pi::PiEvent &PiEventAddr) {
#ifdef XPTI_ENABLE_INSTRUMENTATION
  // If we have failed to create an event to represent the Command, then we
  // cannot emit an edge event. Bail early!
  if (!(xptiCheckTraceEnabled(MStreamID) && MTraceEvent))
    return;

  if (Cmd && Cmd->MTraceEvent) {
    // If the event is associated with a command, we use this command's trace
    // event as the source of edge, hence modeling the control flow
    emitEdgeEventForCommandDependence(Cmd, (void *)PiEventAddr, false);
    return;
  }
  if (PiEventAddr) {
    xpti::utils::StringHelper SH;
    std::string AddressStr =
        SH.addressAsString<sycl::detail::pi::PiEvent>(PiEventAddr);
    // This is the case when it is a OCL event enqueued by the user or another
    // event is registered by the runtime as a dependency The dependency on
    // this occasion is an OCL event; so we build a virtual node in the graph
    // with the event as the metadata for the node
    std::string NodeName = SH.nameWithAddressString("virtual_node", AddressStr);
    // Node name is "virtual_node[<event_addr>]"
    xpti::payload_t VNPayload(NodeName.c_str(), MAddress);
    uint64_t VNodeInstanceNo;
    xpti_td *NodeEvent =
        xptiMakeEvent(NodeName.c_str(), &VNPayload, xpti::trace_graph_event,
                      xpti_at::active, &VNodeInstanceNo);
    // Emit the virtual node first
    xpti::addMetadata(NodeEvent, "kernel_name", NodeName);
    xptiNotifySubscribers(MStreamID, xpti::trace_node_create,
                          detail::GSYCLGraphEvent, NodeEvent, VNodeInstanceNo,
                          nullptr);
    // Create a new event for the edge
    std::string EdgeName = SH.nameWithAddressString("Event", AddressStr);
    xpti::payload_t EdgePayload(EdgeName.c_str(), MAddress);
    uint64_t EdgeInstanceNo;
    xpti_td *EdgeEvent =
        xptiMakeEvent(EdgeName.c_str(), &EdgePayload, xpti::trace_graph_event,
                      xpti_at::active, &EdgeInstanceNo);
    if (EdgeEvent && NodeEvent) {
      // Source node represents the event and this event needs to be completed
      // before target node can execute
      xpti_td *TgtEvent = static_cast<xpti_td *>(MTraceEvent);
      EdgeEvent->source_id = NodeEvent->unique_id;
      EdgeEvent->target_id = TgtEvent->unique_id;
      xpti::addMetadata(EdgeEvent, "event",
                        reinterpret_cast<size_t>(PiEventAddr));
      xptiNotifySubscribers(MStreamID, xpti::trace_edge_create,
                            detail::GSYCLGraphEvent, EdgeEvent, EdgeInstanceNo,
                            nullptr);
    }
    return;
  }
#endif
}

uint64_t Command::makeTraceEventProlog(void *MAddress) {
  uint64_t CommandInstanceNo = 0;
#ifdef XPTI_ENABLE_INSTRUMENTATION
  if (!xptiCheckTraceEnabled(MStreamID))
    return CommandInstanceNo;

  MTraceEventPrologComplete = true;
  // Setup the member variables with information needed for event notification
  MCommandNodeType = commandToNodeType(MType);
  MCommandName = commandToName(MType);
  xpti::utils::StringHelper SH;
  MAddressString = SH.addressAsString<void *>(MAddress);
  std::string CommandString =
      SH.nameWithAddressString(MCommandName, MAddressString);

  xpti::payload_t p(CommandString.c_str(), MAddress);
  xpti_td *CmdTraceEvent =
      xptiMakeEvent(CommandString.c_str(), &p, xpti::trace_graph_event,
                    xpti_at::active, &CommandInstanceNo);
  MInstanceID = CommandInstanceNo;
  if (CmdTraceEvent) {
    MTraceEvent = (void *)CmdTraceEvent;
    // If we are seeing this event again, then the instance ID will be greater
    // than 1; in this case, we must skip sending a notification to create a
    // node as this node has already been created. We return this value so the
    // epilog method can be called selectively.
    MFirstInstance = (CommandInstanceNo == 1);
  }
#endif
  return CommandInstanceNo;
}

void Command::makeTraceEventEpilog() {
#ifdef XPTI_ENABLE_INSTRUMENTATION
  constexpr uint16_t NotificationTraceType = xpti::trace_node_create;
  if (!(xptiCheckTraceEnabled(MStreamID, NotificationTraceType) && MTraceEvent))
    return;
  assert(MTraceEventPrologComplete);
  xptiNotifySubscribers(MStreamID, NotificationTraceType,
                        detail::GSYCLGraphEvent,
                        static_cast<xpti_td *>(MTraceEvent), MInstanceID,
                        static_cast<const void *>(MCommandNodeType.c_str()));
#endif
}

Command *Command::processDepEvent(EventImplPtr DepEvent, const DepDesc &Dep,
                                  std::vector<Command *> &ToCleanUp) {
  const ContextImplPtr &WorkerContext = getWorkerContext();

  // 1. Non-host events can be ignored if they are not fully initialized.
  // 2. Some types of commands do not produce PI events after they are
  // enqueued (e.g. alloca). Note that we can't check the pi event to make that
  // distinction since the command might still be unenqueued at this point.
  bool PiEventExpected =
      (!DepEvent->isHost() && !DepEvent->isDefaultConstructed());
  if (auto *DepCmd = static_cast<Command *>(DepEvent->getCommand()))
    PiEventExpected &= DepCmd->producesPiEvent();

  if (!PiEventExpected) {
    // call to waitInternal() is in waitForPreparedHostEvents() as it's called
    // from enqueue process functions
    MPreparedHostDepsEvents.push_back(DepEvent);
    return nullptr;
  }

  Command *ConnectionCmd = nullptr;

  ContextImplPtr DepEventContext = DepEvent->getContextImpl();
  // If contexts don't match we'll connect them using host task
  if (DepEventContext != WorkerContext && WorkerContext) {
    Scheduler::GraphBuilder &GB = Scheduler::getInstance().MGraphBuilder;
    ConnectionCmd = GB.connectDepEvent(this, DepEvent, Dep, ToCleanUp);
  } else
    MPreparedDepsEvents.push_back(std::move(DepEvent));

  return ConnectionCmd;
}

ContextImplPtr Command::getWorkerContext() const {
  if (!MQueue)
    return nullptr;
  return MQueue->getContextImplPtr();
}

bool Command::producesPiEvent() const { return true; }

bool Command::supportsPostEnqueueCleanup() const { return true; }

bool Command::readyForCleanup() const {
  return MLeafCounter == 0 &&
         MEnqueueStatus == EnqueueResultT::SyclEnqueueSuccess;
}

Command *Command::addDep(DepDesc NewDep, std::vector<Command *> &ToCleanUp) {
  Command *ConnectionCmd = nullptr;

  if (NewDep.MDepCommand) {
    ConnectionCmd =
        processDepEvent(NewDep.MDepCommand->getEvent(), NewDep, ToCleanUp);
  }
  // ConnectionCmd insertion builds the following dependency structure:
  // this -> emptyCmd (for ConnectionCmd) -> ConnectionCmd -> NewDep
  // that means that this and NewDep are already dependent
  if (!ConnectionCmd) {
    MDeps.push_back(NewDep);
    if (NewDep.MDepCommand)
      NewDep.MDepCommand->addUser(this);
  }

#ifdef XPTI_ENABLE_INSTRUMENTATION
  emitEdgeEventForCommandDependence(NewDep.MDepCommand,
                                    (void *)NewDep.MDepRequirement->MSYCLMemObj,
                                    true, NewDep.MDepRequirement->MAccessMode);
#endif

  return ConnectionCmd;
}

Command *Command::addDep(EventImplPtr Event,
                         std::vector<Command *> &ToCleanUp) {
#ifdef XPTI_ENABLE_INSTRUMENTATION
  // We need this for just the instrumentation, so guarding it will prevent
  // unused variable warnings when instrumentation is turned off
  Command *Cmd = (Command *)Event->getCommand();
  sycl::detail::pi::PiEvent &PiEventAddr = Event->getHandleRef();
  // Now make an edge for the dependent event
  emitEdgeEventForEventDependence(Cmd, PiEventAddr);
#endif

  return processDepEvent(std::move(Event), DepDesc{nullptr, nullptr, nullptr},
                         ToCleanUp);
}

void Command::emitEnqueuedEventSignal(sycl::detail::pi::PiEvent &PiEventAddr) {
#ifdef XPTI_ENABLE_INSTRUMENTATION
  emitInstrumentationGeneral(
      MStreamID, MInstanceID, static_cast<xpti_td *>(MTraceEvent),
      xpti::trace_signal, static_cast<const void *>(PiEventAddr));
#endif
  std::ignore = PiEventAddr;
}

void Command::emitInstrumentation(uint16_t Type, const char *Txt) {
#ifdef XPTI_ENABLE_INSTRUMENTATION
  return emitInstrumentationGeneral(MStreamID, MInstanceID,
                                    static_cast<xpti_td *>(MTraceEvent), Type,
                                    static_cast<const void *>(Txt));
#else
  std::ignore = Type;
  std::ignore = Txt;
#endif
}

bool Command::enqueue(EnqueueResultT &EnqueueResult, BlockingT Blocking,
                      std::vector<Command *> &ToCleanUp) {
#ifdef XPTI_ENABLE_INSTRUMENTATION
  // If command is enqueued from host task thread - it will not have valid
  // submission code location set. So we set it manually to properly trace
  // failures if pi level report any.
  std::unique_ptr<detail::tls_code_loc_t> AsyncCodeLocationPtr;
  if (xptiTraceEnabled() && !CurrentCodeLocationValid()) {
    AsyncCodeLocationPtr.reset(
        new detail::tls_code_loc_t(MSubmissionCodeLocation));
  }
#endif
  // Exit if already enqueued
  if (MEnqueueStatus == EnqueueResultT::SyclEnqueueSuccess)
    return true;

  // If the command is blocked from enqueueing
  if (MIsBlockable && MEnqueueStatus == EnqueueResultT::SyclEnqueueBlocked) {
    // Exit if enqueue type is not blocking
    if (!Blocking) {
      EnqueueResult = EnqueueResultT(EnqueueResultT::SyclEnqueueBlocked, this);
      return false;
    }

#ifdef XPTI_ENABLE_INSTRUMENTATION
    // Scoped trace event notifier that emits a barrier begin and barrier end
    // event, which models the barrier while enqueuing along with the blocked
    // reason, as determined by the scheduler
    std::string Info = "enqueue.barrier[";
    Info += std::string(getBlockReason()) + "]";
    emitInstrumentation(xpti::trace_barrier_begin, Info.c_str());
#endif

    // Wait if blocking
    while (MEnqueueStatus == EnqueueResultT::SyclEnqueueBlocked)
      ;
#ifdef XPTI_ENABLE_INSTRUMENTATION
    emitInstrumentation(xpti::trace_barrier_end, Info.c_str());
#endif
  }

  std::lock_guard<std::mutex> Lock(MEnqueueMtx);

  // Exit if the command is already enqueued
  if (MEnqueueStatus == EnqueueResultT::SyclEnqueueSuccess)
    return true;

#ifdef XPTI_ENABLE_INSTRUMENTATION
  emitInstrumentation(xpti::trace_task_begin, nullptr);
#endif

  if (MEnqueueStatus == EnqueueResultT::SyclEnqueueFailed) {
    EnqueueResult = EnqueueResultT(EnqueueResultT::SyclEnqueueFailed, this);
    return false;
  }

  // Command status set to "failed" beforehand, so this command
  // has already been marked as "failed" if enqueueImp throws an exception.
  // This will avoid execution of the same failed command twice.
  MEnqueueStatus = EnqueueResultT::SyclEnqueueFailed;
  MShouldCompleteEventIfPossible = true;
  pi_int32 Res = enqueueImp();

  if (PI_SUCCESS != Res)
    EnqueueResult =
        EnqueueResultT(EnqueueResultT::SyclEnqueueFailed, this, Res);
  else {
    MEvent->setEnqueued();
    if (MShouldCompleteEventIfPossible &&
        (MEvent->isHost() || MEvent->getHandleRef() == nullptr))
      MEvent->setComplete();

    // Consider the command is successfully enqueued if return code is
    // PI_SUCCESS
    MEnqueueStatus = EnqueueResultT::SyclEnqueueSuccess;
    if (MLeafCounter == 0 && supportsPostEnqueueCleanup() &&
        !SYCLConfig<SYCL_DISABLE_EXECUTION_GRAPH_CLEANUP>::get() &&
        !SYCLConfig<SYCL_DISABLE_POST_ENQUEUE_CLEANUP>::get()) {
      assert(!MMarkedForCleanup);
      MMarkedForCleanup = true;
      ToCleanUp.push_back(this);
    }
  }

  // Emit this correlation signal before the task end
  emitEnqueuedEventSignal(MEvent->getHandleRef());
#ifdef XPTI_ENABLE_INSTRUMENTATION
  emitInstrumentation(xpti::trace_task_end, nullptr);
#endif
  return MEnqueueStatus == EnqueueResultT::SyclEnqueueSuccess;
}

void Command::resolveReleaseDependencies(std::set<Command *> &DepList) {
#ifdef XPTI_ENABLE_INSTRUMENTATION
  assert(MType == CommandType::RELEASE && "Expected release command");
  if (!MTraceEvent)
    return;
  // The current command is the target node for all dependencies as the source
  // nodes have to be completed first before the current node can begin to
  // execute; these edges model control flow
  xpti_td *TgtTraceEvent = static_cast<xpti_td *>(MTraceEvent);
  // We have all the Commands that must be completed before the release
  // command can be enqueued; here we'll find the command that is an Alloca
  // with the same SYCLMemObject address and create a dependency line (edge)
  // between them in our sematic modeling
  for (auto &Item : DepList) {
    if (Item->MTraceEvent && Item->MAddress == MAddress) {
      xpti::utils::StringHelper SH;
      std::string AddressStr = SH.addressAsString<void *>(MAddress);
      std::string TypeString =
          "Edge:" + SH.nameWithAddressString(commandToName(MType), AddressStr);

      // Create an edge with the dependent buffer address being one of the
      // properties of the edge
      xpti::payload_t p(TypeString.c_str(), MAddress);
      uint64_t EdgeInstanceNo;
      xpti_td *EdgeEvent =
          xptiMakeEvent(TypeString.c_str(), &p, xpti::trace_graph_event,
                        xpti_at::active, &EdgeInstanceNo);
      if (EdgeEvent) {
        xpti_td *SrcTraceEvent = static_cast<xpti_td *>(Item->MTraceEvent);
        EdgeEvent->target_id = TgtTraceEvent->unique_id;
        EdgeEvent->source_id = SrcTraceEvent->unique_id;
        xpti::addMetadata(EdgeEvent, "memory_object",
                          reinterpret_cast<size_t>(MAddress));
        xptiNotifySubscribers(MStreamID, xpti::trace_edge_create,
                              detail::GSYCLGraphEvent, EdgeEvent,
                              EdgeInstanceNo, nullptr);
      }
    }
  }
#endif
}

const char *Command::getBlockReason() const {
  switch (MBlockReason) {
  case BlockReason::HostAccessor:
    return "A Buffer is locked by the host accessor";
  case BlockReason::HostTask:
    return "Blocked by host task";
  }

  return "Unknown block reason";
}

void Command::copySubmissionCodeLocation() {
#ifdef XPTI_ENABLE_INSTRUMENTATION
  if (!xptiTraceEnabled())
    return;

  detail::tls_code_loc_t Tls;
  auto TData = Tls.query();
  if (TData.fileName())
    MSubmissionFileName = TData.fileName();
  if (TData.functionName())
    MSubmissionFunctionName = TData.functionName();
  if (MSubmissionFileName.size() || MSubmissionFunctionName.size())
    MSubmissionCodeLocation = {
        MSubmissionFileName.c_str(), MSubmissionFunctionName.c_str(),
        (int)TData.lineNumber(), (int)TData.columnNumber()};
#endif
}

AllocaCommandBase::AllocaCommandBase(CommandType Type, QueueImplPtr Queue,
                                     Requirement Req,
                                     AllocaCommandBase *LinkedAllocaCmd,
                                     bool IsConst)
    : Command(Type, Queue), MLinkedAllocaCmd(LinkedAllocaCmd),
      MIsLeaderAlloca(nullptr == LinkedAllocaCmd), MIsConst(IsConst),
      MRequirement(std::move(Req)), MReleaseCmd(Queue, this) {
  MRequirement.MAccessMode = access::mode::read_write;
  emitInstrumentationDataProxy();
}

void AllocaCommandBase::emitInstrumentationData() {
#ifdef XPTI_ENABLE_INSTRUMENTATION
  if (!xptiCheckTraceEnabled(MStreamID))
    return;
  // Create a payload with the command name and an event using this payload to
  // emit a node_create
  MAddress = MRequirement.MSYCLMemObj;
  makeTraceEventProlog(MAddress);
  // Set the relevant meta data properties for this command
  if (MTraceEvent && MFirstInstance) {
    xpti_td *TE = static_cast<xpti_td *>(MTraceEvent);
    addDeviceMetadata(TE, MQueue);
    xpti::addMetadata(TE, "memory_object", reinterpret_cast<size_t>(MAddress));
    // Since we do NOT add queue_id value to metadata, we are stashing it to TLS
    // as this data is mutable and the metadata is supposed to be invariant
    xpti::framework::stash_tuple(XPTI_QUEUE_INSTANCE_ID_KEY,
                                 getQueueID(MQueue));
  }
#endif
}

bool AllocaCommandBase::producesPiEvent() const { return false; }

bool AllocaCommandBase::supportsPostEnqueueCleanup() const { return false; }

bool AllocaCommandBase::readyForCleanup() const { return false; }

AllocaCommand::AllocaCommand(QueueImplPtr Queue, Requirement Req,
                             bool InitFromUserData,
                             AllocaCommandBase *LinkedAllocaCmd, bool IsConst)
    : AllocaCommandBase(CommandType::ALLOCA, std::move(Queue), std::move(Req),
                        LinkedAllocaCmd, IsConst),
      MInitFromUserData(InitFromUserData) {
  // Node event must be created before the dependent edge is added to this
  // node, so this call must be before the addDep() call.
  emitInstrumentationDataProxy();
  // "Nothing to depend on"
  std::vector<Command *> ToCleanUp;
  Command *ConnectionCmd =
      addDep(DepDesc(nullptr, getRequirement(), this), ToCleanUp);
  assert(ConnectionCmd == nullptr);
  assert(ToCleanUp.empty());
  (void)ConnectionCmd;
}

void AllocaCommand::emitInstrumentationData() {
#ifdef XPTI_ENABLE_INSTRUMENTATION
  if (!xptiCheckTraceEnabled(MStreamID))
    return;

  // Only if it is the first event, we emit a node create event
  if (MFirstInstance) {
    makeTraceEventEpilog();
  }
#endif
}

pi_int32 AllocaCommand::enqueueImp() {
  waitForPreparedHostEvents();
  std::vector<EventImplPtr> EventImpls = MPreparedDepsEvents;

  sycl::detail::pi::PiEvent &Event = MEvent->getHandleRef();

  void *HostPtr = nullptr;
  if (!MIsLeaderAlloca) {

    if (!MQueue) {
      // Do not need to make allocation if we have a linked device allocation
      Command::waitForEvents(MQueue, EventImpls, Event);

      return PI_SUCCESS;
    }
    HostPtr = MLinkedAllocaCmd->getMemAllocation();
  }
  // TODO: Check if it is correct to use std::move on stack variable and
  // delete it RawEvents below.
  MMemAllocation = MemoryManager::allocate(getContext(MQueue), getSYCLMemObj(),
                                           MInitFromUserData, HostPtr,
                                           std::move(EventImpls), Event);

  return PI_SUCCESS;
}

void AllocaCommand::printDot(std::ostream &Stream) const {
  Stream << "\"" << this << "\" [style=filled, fillcolor=\"#FFD28A\", label=\"";

  Stream << "ID = " << this << "\\n";
  Stream << "ALLOCA ON " << queueDeviceToString(MQueue.get()) << "\\n";
  Stream << " MemObj : " << this->MRequirement.MSYCLMemObj << "\\n";
  Stream << " Link : " << this->MLinkedAllocaCmd << "\\n";
  Stream << "\"];" << std::endl;

  for (const auto &Dep : MDeps) {
    if (Dep.MDepCommand == nullptr)
      continue;
    Stream << "  \"" << this << "\" -> \"" << Dep.MDepCommand << "\""
           << " [ label = \"Access mode: "
           << accessModeToString(Dep.MDepRequirement->MAccessMode) << "\\n"
           << "MemObj: " << Dep.MDepRequirement->MSYCLMemObj << " \" ]"
           << std::endl;
  }
}

AllocaSubBufCommand::AllocaSubBufCommand(QueueImplPtr Queue, Requirement Req,
                                         AllocaCommandBase *ParentAlloca,
                                         std::vector<Command *> &ToEnqueue,
                                         std::vector<Command *> &ToCleanUp)
    : AllocaCommandBase(CommandType::ALLOCA_SUB_BUF, std::move(Queue),
                        std::move(Req),
                        /*LinkedAllocaCmd*/ nullptr, /*IsConst*/ false),
      MParentAlloca(ParentAlloca) {
  // Node event must be created before the dependent edge
  // is added to this node, so this call must be before
  // the addDep() call.
  emitInstrumentationDataProxy();
  Command *ConnectionCmd = addDep(
      DepDesc(MParentAlloca, getRequirement(), MParentAlloca), ToCleanUp);
  if (ConnectionCmd)
    ToEnqueue.push_back(ConnectionCmd);
}

void AllocaSubBufCommand::emitInstrumentationData() {
#ifdef XPTI_ENABLE_INSTRUMENTATION
  if (!xptiCheckTraceEnabled(MStreamID))
    return;

  // Only if it is the first event, we emit a node create event and any meta
  // data that is available for the command
  if (MFirstInstance) {
    xpti_td *TE = static_cast<xpti_td *>(MTraceEvent);
    xpti::addMetadata(TE, "offset", this->MRequirement.MOffsetInBytes);
    xpti::addMetadata(TE, "access_range_start",
                      this->MRequirement.MAccessRange[0]);
    xpti::addMetadata(TE, "access_range_end",
                      this->MRequirement.MAccessRange[1]);
    xpti::framework::stash_tuple(XPTI_QUEUE_INSTANCE_ID_KEY,
                                 getQueueID(MQueue));
    makeTraceEventEpilog();
  }
#endif
}

void *AllocaSubBufCommand::getMemAllocation() const {
  // In some cases parent`s memory allocation might change (e.g., after
  // map/unmap operations). If parent`s memory allocation changes, sub-buffer
  // memory allocation should be changed as well.
  if (!MQueue) {
    return static_cast<void *>(
        static_cast<char *>(MParentAlloca->getMemAllocation()) +
        MRequirement.MOffsetInBytes);
  }
  return MMemAllocation;
}

pi_int32 AllocaSubBufCommand::enqueueImp() {
  waitForPreparedHostEvents();
  std::vector<EventImplPtr> EventImpls = MPreparedDepsEvents;
  sycl::detail::pi::PiEvent &Event = MEvent->getHandleRef();

  MMemAllocation = MemoryManager::allocateMemSubBuffer(
      getContext(MQueue), MParentAlloca->getMemAllocation(),
      MRequirement.MElemSize, MRequirement.MOffsetInBytes,
      MRequirement.MAccessRange, std::move(EventImpls), Event);

  XPTIRegistry::bufferAssociateNotification(MParentAlloca->getSYCLMemObj(),
                                            MMemAllocation);
  return PI_SUCCESS;
}

void AllocaSubBufCommand::printDot(std::ostream &Stream) const {
  Stream << "\"" << this << "\" [style=filled, fillcolor=\"#FFD28A\", label=\"";

  Stream << "ID = " << this << "\\n";
  Stream << "ALLOCA SUB BUF ON " << queueDeviceToString(MQueue.get()) << "\\n";
  Stream << " MemObj : " << this->MRequirement.MSYCLMemObj << "\\n";
  Stream << " Offset : " << this->MRequirement.MOffsetInBytes << "\\n";
  Stream << " Access range : " << this->MRequirement.MAccessRange[0] << "\\n";
  Stream << "\"];" << std::endl;

  for (const auto &Dep : MDeps) {
    if (Dep.MDepCommand == nullptr)
      continue;
    Stream << "  \"" << this << "\" -> \"" << Dep.MDepCommand << "\""
           << " [ label = \"Access mode: "
           << accessModeToString(Dep.MDepRequirement->MAccessMode) << "\\n"
           << "MemObj: " << Dep.MDepRequirement->MSYCLMemObj << " \" ]"
           << std::endl;
  }
}

ReleaseCommand::ReleaseCommand(QueueImplPtr Queue, AllocaCommandBase *AllocaCmd)
    : Command(CommandType::RELEASE, std::move(Queue)), MAllocaCmd(AllocaCmd) {
  emitInstrumentationDataProxy();
}

void ReleaseCommand::emitInstrumentationData() {
#ifdef XPTI_ENABLE_INSTRUMENTATION
  if (!xptiCheckTraceEnabled(MStreamID))
    return;
  // Create a payload with the command name and an event using this payload to
  // emit a node_create
  MAddress = MAllocaCmd->getSYCLMemObj();
  makeTraceEventProlog(MAddress);

  if (MFirstInstance) {
    xpti_td *TE = static_cast<xpti_td *>(MTraceEvent);
    addDeviceMetadata(TE, MQueue);
    xpti::addMetadata(TE, "allocation_type",
                      commandToName(MAllocaCmd->getType()));
    // Since we do NOT add queue_id value to metadata, we are stashing it to TLS
    // as this data is mutable and the metadata is supposed to be invariant
    xpti::framework::stash_tuple(XPTI_QUEUE_INSTANCE_ID_KEY,
                                 getQueueID(MQueue));
    makeTraceEventEpilog();
  }
#endif
}

pi_int32 ReleaseCommand::enqueueImp() {
  waitForPreparedHostEvents();
  std::vector<EventImplPtr> EventImpls = MPreparedDepsEvents;
  std::vector<sycl::detail::pi::PiEvent> RawEvents = getPiEvents(EventImpls);
  bool SkipRelease = false;

  // On host side we only allocate memory for full buffers.
  // Thus, deallocating sub buffers leads to double memory freeing.
  SkipRelease |= !MQueue && MAllocaCmd->getType() == ALLOCA_SUB_BUF;

  const bool CurAllocaIsHost = !MAllocaCmd->getQueue();
  bool NeedUnmap = false;
  if (MAllocaCmd->MLinkedAllocaCmd) {

    // When releasing one of the "linked" allocations special rules take
    // place:
    // 1. Device allocation should always be released.
    // 2. Host allocation should be released if host allocation is "leader".
    // 3. Device alloca in the pair should be in active state in order to be
    //    correctly released.

    // There is no actual memory allocation if a host alloca command is
    // created being linked to a device allocation.
    SkipRelease |= CurAllocaIsHost && !MAllocaCmd->MIsLeaderAlloca;

    NeedUnmap |= CurAllocaIsHost == MAllocaCmd->MIsActive;
  }

  if (NeedUnmap) {
    const QueueImplPtr &Queue = CurAllocaIsHost
                                    ? MAllocaCmd->MLinkedAllocaCmd->getQueue()
                                    : MAllocaCmd->getQueue();

    EventImplPtr UnmapEventImpl(new event_impl(Queue));
    UnmapEventImpl->setContextImpl(getContext(Queue));
    UnmapEventImpl->setStateIncomplete();
    sycl::detail::pi::PiEvent &UnmapEvent = UnmapEventImpl->getHandleRef();

    void *Src = CurAllocaIsHost
                    ? MAllocaCmd->getMemAllocation()
                    : MAllocaCmd->MLinkedAllocaCmd->getMemAllocation();

    void *Dst = !CurAllocaIsHost
                    ? MAllocaCmd->getMemAllocation()
                    : MAllocaCmd->MLinkedAllocaCmd->getMemAllocation();

    MemoryManager::unmap(MAllocaCmd->getSYCLMemObj(), Dst, Queue, Src,
                         RawEvents, UnmapEvent);

    std::swap(MAllocaCmd->MIsActive, MAllocaCmd->MLinkedAllocaCmd->MIsActive);
    EventImpls.clear();
    EventImpls.push_back(UnmapEventImpl);
  }
  sycl::detail::pi::PiEvent &Event = MEvent->getHandleRef();
  if (SkipRelease)
    Command::waitForEvents(MQueue, EventImpls, Event);
  else {
    MemoryManager::release(getContext(MQueue), MAllocaCmd->getSYCLMemObj(),
                           MAllocaCmd->getMemAllocation(),
                           std::move(EventImpls), Event);
  }
  return PI_SUCCESS;
}

void ReleaseCommand::printDot(std::ostream &Stream) const {
  Stream << "\"" << this << "\" [style=filled, fillcolor=\"#FF827A\", label=\"";

  Stream << "ID = " << this << " ; ";
  Stream << "RELEASE ON " << queueDeviceToString(MQueue.get()) << "\\n";
  Stream << " Alloca : " << MAllocaCmd << "\\n";
  Stream << " MemObj : " << MAllocaCmd->getSYCLMemObj() << "\\n";
  Stream << "\"];" << std::endl;

  for (const auto &Dep : MDeps) {
    Stream << "  \"" << this << "\" -> \"" << Dep.MDepCommand << "\""
           << " [ label = \"Access mode: "
           << accessModeToString(Dep.MDepRequirement->MAccessMode) << "\\n"
           << "MemObj: " << Dep.MDepRequirement->MSYCLMemObj << " \" ]"
           << std::endl;
  }
}

bool ReleaseCommand::producesPiEvent() const { return false; }

bool ReleaseCommand::supportsPostEnqueueCleanup() const { return false; }

bool ReleaseCommand::readyForCleanup() const { return false; }

MapMemObject::MapMemObject(AllocaCommandBase *SrcAllocaCmd, Requirement Req,
                           void **DstPtr, QueueImplPtr Queue,
                           access::mode MapMode)
    : Command(CommandType::MAP_MEM_OBJ, std::move(Queue)),
      MSrcAllocaCmd(SrcAllocaCmd), MSrcReq(std::move(Req)), MDstPtr(DstPtr),
      MMapMode(MapMode) {
  emitInstrumentationDataProxy();
}

void MapMemObject::emitInstrumentationData() {
#ifdef XPTI_ENABLE_INSTRUMENTATION
  if (!xptiCheckTraceEnabled(MStreamID))
    return;
  // Create a payload with the command name and an event using this payload to
  // emit a node_create
  MAddress = MSrcAllocaCmd->getSYCLMemObj();
  makeTraceEventProlog(MAddress);

  if (MFirstInstance) {
    xpti_td *TE = static_cast<xpti_td *>(MTraceEvent);
    addDeviceMetadata(TE, MQueue);
    xpti::addMetadata(TE, "memory_object", reinterpret_cast<size_t>(MAddress));
    // Since we do NOT add queue_id value to metadata, we are stashing it to TLS
    // as this data is mutable and the metadata is supposed to be invariant
    xpti::framework::stash_tuple(XPTI_QUEUE_INSTANCE_ID_KEY,
                                 getQueueID(MQueue));
    makeTraceEventEpilog();
  }
#endif
}

pi_int32 MapMemObject::enqueueImp() {
  waitForPreparedHostEvents();
  std::vector<EventImplPtr> EventImpls = MPreparedDepsEvents;
  std::vector<sycl::detail::pi::PiEvent> RawEvents = getPiEvents(EventImpls);
  flushCrossQueueDeps(EventImpls, MWorkerQueue);

  sycl::detail::pi::PiEvent &Event = MEvent->getHandleRef();
  *MDstPtr = MemoryManager::map(
      MSrcAllocaCmd->getSYCLMemObj(), MSrcAllocaCmd->getMemAllocation(), MQueue,
      MMapMode, MSrcReq.MDims, MSrcReq.MMemoryRange, MSrcReq.MAccessRange,
      MSrcReq.MOffset, MSrcReq.MElemSize, std::move(RawEvents), Event);

  return PI_SUCCESS;
}

void MapMemObject::printDot(std::ostream &Stream) const {
  Stream << "\"" << this << "\" [style=filled, fillcolor=\"#77AFFF\", label=\"";

  Stream << "ID = " << this << " ; ";
  Stream << "MAP ON " << queueDeviceToString(MQueue.get()) << "\\n";

  Stream << "\"];" << std::endl;

  for (const auto &Dep : MDeps) {
    Stream << "  \"" << this << "\" -> \"" << Dep.MDepCommand << "\""
           << " [ label = \"Access mode: "
           << accessModeToString(Dep.MDepRequirement->MAccessMode) << "\\n"
           << "MemObj: " << Dep.MDepRequirement->MSYCLMemObj << " \" ]"
           << std::endl;
  }
}

UnMapMemObject::UnMapMemObject(AllocaCommandBase *DstAllocaCmd, Requirement Req,
                               void **SrcPtr, QueueImplPtr Queue)
    : Command(CommandType::UNMAP_MEM_OBJ, std::move(Queue)),
      MDstAllocaCmd(DstAllocaCmd), MDstReq(std::move(Req)), MSrcPtr(SrcPtr) {
  emitInstrumentationDataProxy();
}

void UnMapMemObject::emitInstrumentationData() {
#ifdef XPTI_ENABLE_INSTRUMENTATION
  if (!xptiCheckTraceEnabled(MStreamID))
    return;
  // Create a payload with the command name and an event using this payload to
  // emit a node_create
  MAddress = MDstAllocaCmd->getSYCLMemObj();
  makeTraceEventProlog(MAddress);

  if (MFirstInstance) {
    xpti_td *TE = static_cast<xpti_td *>(MTraceEvent);
    addDeviceMetadata(TE, MQueue);
    xpti::addMetadata(TE, "memory_object", reinterpret_cast<size_t>(MAddress));
    // Since we do NOT add queue_id value to metadata, we are stashing it to TLS
    // as this data is mutable and the metadata is supposed to be invariant
    xpti::framework::stash_tuple(XPTI_QUEUE_INSTANCE_ID_KEY,
                                 getQueueID(MQueue));
    makeTraceEventEpilog();
  }
#endif
}

bool UnMapMemObject::producesPiEvent() const {
  // TODO remove this workaround once the batching issue is addressed in Level
  // Zero plugin.
  // Consider the following scenario on Level Zero:
  // 1. Kernel A, which uses buffer A, is submitted to queue A.
  // 2. Kernel B, which uses buffer B, is submitted to queue B.
  // 3. queueA.wait().
  // 4. queueB.wait().
  // DPCPP runtime used to treat unmap/write commands for buffer A/B as host
  // dependencies (i.e. they were waited for prior to enqueueing any command
  // that's dependent on them). This allowed Level Zero plugin to detect that
  // each queue is idle on steps 1/2 and submit the command list right away.
  // This is no longer the case since we started passing these dependencies in
  // an event waitlist and Level Zero plugin attempts to batch these commands,
  // so the execution of kernel B starts only on step 4. This workaround
  // restores the old behavior in this case until this is resolved.
  return MQueue && (MQueue->getDeviceImplPtr()->getBackend() !=
                        backend::ext_oneapi_level_zero ||
                    MEvent->getHandleRef() != nullptr);
}

pi_int32 UnMapMemObject::enqueueImp() {
  waitForPreparedHostEvents();
  std::vector<EventImplPtr> EventImpls = MPreparedDepsEvents;
  std::vector<sycl::detail::pi::PiEvent> RawEvents = getPiEvents(EventImpls);
  flushCrossQueueDeps(EventImpls, MWorkerQueue);

  sycl::detail::pi::PiEvent &Event = MEvent->getHandleRef();
  MemoryManager::unmap(MDstAllocaCmd->getSYCLMemObj(),
                       MDstAllocaCmd->getMemAllocation(), MQueue, *MSrcPtr,
                       std::move(RawEvents), Event);

  return PI_SUCCESS;
}

void UnMapMemObject::printDot(std::ostream &Stream) const {
  Stream << "\"" << this << "\" [style=filled, fillcolor=\"#EBC40F\", label=\"";

  Stream << "ID = " << this << " ; ";
  Stream << "UNMAP ON " << queueDeviceToString(MQueue.get()) << "\\n";

  Stream << "\"];" << std::endl;

  for (const auto &Dep : MDeps) {
    Stream << "  \"" << this << "\" -> \"" << Dep.MDepCommand << "\""
           << " [ label = \"Access mode: "
           << accessModeToString(Dep.MDepRequirement->MAccessMode) << "\\n"
           << "MemObj: " << Dep.MDepRequirement->MSYCLMemObj << " \" ]"
           << std::endl;
  }
}

MemCpyCommand::MemCpyCommand(Requirement SrcReq,
                             AllocaCommandBase *SrcAllocaCmd,
                             Requirement DstReq,
                             AllocaCommandBase *DstAllocaCmd,
                             QueueImplPtr SrcQueue, QueueImplPtr DstQueue)
    : Command(CommandType::COPY_MEMORY, std::move(DstQueue)),
      MSrcQueue(SrcQueue), MSrcReq(std::move(SrcReq)),
      MSrcAllocaCmd(SrcAllocaCmd), MDstReq(std::move(DstReq)),
      MDstAllocaCmd(DstAllocaCmd) {
  if (MSrcQueue) {
    MEvent->setContextImpl(MSrcQueue->getContextImplPtr());
  }

  MWorkerQueue = !MQueue ? MSrcQueue : MQueue;
  MEvent->setWorkerQueue(MWorkerQueue);

  emitInstrumentationDataProxy();
}

void MemCpyCommand::emitInstrumentationData() {
#ifdef XPTI_ENABLE_INSTRUMENTATION
  if (!xptiCheckTraceEnabled(MStreamID))
    return;
  // Create a payload with the command name and an event using this payload to
  // emit a node_create
  MAddress = MSrcAllocaCmd->getSYCLMemObj();
  makeTraceEventProlog(MAddress);

  if (MFirstInstance) {
    xpti_td *CmdTraceEvent = static_cast<xpti_td *>(MTraceEvent);
    addDeviceMetadata(CmdTraceEvent, MQueue);
    xpti::addMetadata(CmdTraceEvent, "memory_object",
                      reinterpret_cast<size_t>(MAddress));
    xpti::addMetadata(CmdTraceEvent, "copy_from",
                      MSrcQueue ? deviceToID(MSrcQueue->get_device()) : 0);
    xpti::addMetadata(CmdTraceEvent, "copy_to",
                      MQueue ? deviceToID(MQueue->get_device()) : 0);
    // Since we do NOT add queue_id value to metadata, we are stashing it to TLS
    // as this data is mutable and the metadata is supposed to be invariant
    xpti::framework::stash_tuple(XPTI_QUEUE_INSTANCE_ID_KEY,
                                 getQueueID(MQueue));
    makeTraceEventEpilog();
  }
#endif
}

ContextImplPtr MemCpyCommand::getWorkerContext() const {
  if (!MWorkerQueue)
    return nullptr;
  return MWorkerQueue->getContextImplPtr();
}

bool MemCpyCommand::producesPiEvent() const {
  // TODO remove this workaround once the batching issue is addressed in Level
  // Zero plugin.
  // Consider the following scenario on Level Zero:
  // 1. Kernel A, which uses buffer A, is submitted to queue A.
  // 2. Kernel B, which uses buffer B, is submitted to queue B.
  // 3. queueA.wait().
  // 4. queueB.wait().
  // DPCPP runtime used to treat unmap/write commands for buffer A/B as host
  // dependencies (i.e. they were waited for prior to enqueueing any command
  // that's dependent on them). This allowed Level Zero plugin to detect that
  // each queue is idle on steps 1/2 and submit the command list right away.
  // This is no longer the case since we started passing these dependencies in
  // an event waitlist and Level Zero plugin attempts to batch these commands,
  // so the execution of kernel B starts only on step 4. This workaround
  // restores the old behavior in this case until this is resolved.
  return !MQueue ||
         MQueue->getDeviceImplPtr()->getBackend() !=
             backend::ext_oneapi_level_zero ||
         MEvent->getHandleRef() != nullptr;
}

pi_int32 MemCpyCommand::enqueueImp() {
  waitForPreparedHostEvents();
  std::vector<EventImplPtr> EventImpls = MPreparedDepsEvents;

  sycl::detail::pi::PiEvent &Event = MEvent->getHandleRef();

  auto RawEvents = getPiEvents(EventImpls);
  flushCrossQueueDeps(EventImpls, MWorkerQueue);

  MemoryManager::copy(
      MSrcAllocaCmd->getSYCLMemObj(), MSrcAllocaCmd->getMemAllocation(),
      MSrcQueue, MSrcReq.MDims, MSrcReq.MMemoryRange, MSrcReq.MAccessRange,
      MSrcReq.MOffset, MSrcReq.MElemSize, MDstAllocaCmd->getMemAllocation(),
      MQueue, MDstReq.MDims, MDstReq.MMemoryRange, MDstReq.MAccessRange,
      MDstReq.MOffset, MDstReq.MElemSize, std::move(RawEvents), Event, MEvent);

  return PI_SUCCESS;
}

void MemCpyCommand::printDot(std::ostream &Stream) const {
  Stream << "\"" << this << "\" [style=filled, fillcolor=\"#C7EB15\" label=\"";

  Stream << "ID = " << this << " ; ";
  Stream << "MEMCPY ON " << queueDeviceToString(MQueue.get()) << "\\n";
  Stream << "From: " << MSrcAllocaCmd << " is host: " << !MSrcQueue << "\\n";
  Stream << "To: " << MDstAllocaCmd << " is host: " << !MQueue << "\\n";

  Stream << "\"];" << std::endl;

  for (const auto &Dep : MDeps) {
    Stream << "  \"" << this << "\" -> \"" << Dep.MDepCommand << "\""
           << " [ label = \"Access mode: "
           << accessModeToString(Dep.MDepRequirement->MAccessMode) << "\\n"
           << "MemObj: " << Dep.MDepRequirement->MSYCLMemObj << " \" ]"
           << std::endl;
  }
}

AllocaCommandBase *ExecCGCommand::getAllocaForReq(Requirement *Req) {
  for (const DepDesc &Dep : MDeps) {
    if (Dep.MDepRequirement == Req)
      return Dep.MAllocaCmd;
  }
  // Default constructed accessors do not add dependencies, but they can be
  // passed to commands. Simply return nullptr, since they are empty and don't
  // really require any memory.
  return nullptr;
}

std::vector<std::shared_ptr<const void>>
ExecCGCommand::getAuxiliaryResources() const {
  if (MCommandGroup->getType() == CGType::Kernel)
    return ((CGExecKernel *)MCommandGroup.get())->getAuxiliaryResources();
  return {};
}

void ExecCGCommand::clearAuxiliaryResources() {
  if (MCommandGroup->getType() == CGType::Kernel)
    ((CGExecKernel *)MCommandGroup.get())->clearAuxiliaryResources();
}

pi_int32 UpdateHostRequirementCommand::enqueueImp() {
  waitForPreparedHostEvents();
  std::vector<EventImplPtr> EventImpls = MPreparedDepsEvents;
  sycl::detail::pi::PiEvent &Event = MEvent->getHandleRef();
  Command::waitForEvents(MQueue, EventImpls, Event);

  assert(MSrcAllocaCmd && "Expected valid alloca command");
  assert(MSrcAllocaCmd->getMemAllocation() && "Expected valid source pointer");
  assert(MDstPtr && "Expected valid target pointer");
  *MDstPtr = MSrcAllocaCmd->getMemAllocation();

  return PI_SUCCESS;
}

void UpdateHostRequirementCommand::printDot(std::ostream &Stream) const {
  Stream << "\"" << this << "\" [style=filled, fillcolor=\"#f1337f\", label=\"";

  Stream << "ID = " << this << "\\n";
  Stream << "UPDATE REQ ON " << queueDeviceToString(MQueue.get()) << "\\n";
  bool IsReqOnBuffer =
      MDstReq.MSYCLMemObj->getType() == SYCLMemObjI::MemObjType::Buffer;
  Stream << "TYPE: " << (IsReqOnBuffer ? "Buffer" : "Image") << "\\n";
  if (IsReqOnBuffer)
    Stream << "Is sub buffer: " << std::boolalpha << MDstReq.MIsSubBuffer
           << "\\n";

  Stream << "\"];" << std::endl;

  for (const auto &Dep : MDeps) {
    Stream << "  \"" << this << "\" -> \"" << Dep.MDepCommand << "\""
           << " [ label = \"Access mode: "
           << accessModeToString(Dep.MDepRequirement->MAccessMode) << "\\n"
           << "MemObj: " << Dep.MAllocaCmd->getSYCLMemObj() << " \" ]"
           << std::endl;
  }
}

MemCpyCommandHost::MemCpyCommandHost(Requirement SrcReq,
                                     AllocaCommandBase *SrcAllocaCmd,
                                     Requirement DstReq, void **DstPtr,
                                     QueueImplPtr SrcQueue,
                                     QueueImplPtr DstQueue)
    : Command(CommandType::COPY_MEMORY, std::move(DstQueue)),
      MSrcQueue(SrcQueue), MSrcReq(std::move(SrcReq)),
      MSrcAllocaCmd(SrcAllocaCmd), MDstReq(std::move(DstReq)), MDstPtr(DstPtr) {
  if (MSrcQueue) {
    MEvent->setContextImpl(MSrcQueue->getContextImplPtr());
  }

  MWorkerQueue = !MQueue ? MSrcQueue : MQueue;
  MEvent->setWorkerQueue(MWorkerQueue);

  emitInstrumentationDataProxy();
}

void MemCpyCommandHost::emitInstrumentationData() {
#ifdef XPTI_ENABLE_INSTRUMENTATION
  if (!xptiCheckTraceEnabled(MStreamID))
    return;
  // Create a payload with the command name and an event using this payload to
  // emit a node_create
  MAddress = MSrcAllocaCmd->getSYCLMemObj();
  makeTraceEventProlog(MAddress);

  if (MFirstInstance) {
    xpti_td *CmdTraceEvent = static_cast<xpti_td *>(MTraceEvent);
    addDeviceMetadata(CmdTraceEvent, MQueue);
    xpti::addMetadata(CmdTraceEvent, "memory_object",
                      reinterpret_cast<size_t>(MAddress));
    xpti::addMetadata(CmdTraceEvent, "copy_from",
                      MSrcQueue ? deviceToID(MSrcQueue->get_device()) : 0);
    xpti::addMetadata(CmdTraceEvent, "copy_to",
                      MQueue ? deviceToID(MQueue->get_device()) : 0);
    // Since we do NOT add queue_id value to metadata, we are stashing it to TLS
    // as this data is mutable and the metadata is supposed to be invariant
    xpti::framework::stash_tuple(XPTI_QUEUE_INSTANCE_ID_KEY,
                                 getQueueID(MQueue));
    makeTraceEventEpilog();
  }
#endif
}

ContextImplPtr MemCpyCommandHost::getWorkerContext() const {
  if (!MWorkerQueue)
    return nullptr;
  return MWorkerQueue->getContextImplPtr();
}

pi_int32 MemCpyCommandHost::enqueueImp() {
  const QueueImplPtr &Queue = MWorkerQueue;
  waitForPreparedHostEvents();
  std::vector<EventImplPtr> EventImpls = MPreparedDepsEvents;
  std::vector<sycl::detail::pi::PiEvent> RawEvents = getPiEvents(EventImpls);

  sycl::detail::pi::PiEvent &Event = MEvent->getHandleRef();
  // Omit copying if mode is discard one.
  // TODO: Handle this at the graph building time by, for example, creating
  // empty node instead of memcpy.
  if (MDstReq.MAccessMode == access::mode::discard_read_write ||
      MDstReq.MAccessMode == access::mode::discard_write) {
    Command::waitForEvents(Queue, EventImpls, Event);

    return PI_SUCCESS;
  }

  flushCrossQueueDeps(EventImpls, MWorkerQueue);
  MemoryManager::copy(
      MSrcAllocaCmd->getSYCLMemObj(), MSrcAllocaCmd->getMemAllocation(),
      MSrcQueue, MSrcReq.MDims, MSrcReq.MMemoryRange, MSrcReq.MAccessRange,
      MSrcReq.MOffset, MSrcReq.MElemSize, *MDstPtr, MQueue, MDstReq.MDims,
      MDstReq.MMemoryRange, MDstReq.MAccessRange, MDstReq.MOffset,
      MDstReq.MElemSize, std::move(RawEvents), MEvent->getHandleRef(), MEvent);

  return PI_SUCCESS;
}

EmptyCommand::EmptyCommand() : Command(CommandType::EMPTY_TASK, nullptr) {
  emitInstrumentationDataProxy();
}

pi_int32 EmptyCommand::enqueueImp() {
  waitForPreparedHostEvents();
  waitForEvents(MQueue, MPreparedDepsEvents, MEvent->getHandleRef());

  return PI_SUCCESS;
}

void EmptyCommand::addRequirement(Command *DepCmd, AllocaCommandBase *AllocaCmd,
                                  const Requirement *Req) {
  const Requirement &ReqRef = *Req;
  MRequirements.emplace_back(ReqRef);
  const Requirement *const StoredReq = &MRequirements.back();

  // EmptyCommand is always host one, so we believe that result of addDep is
  // nil
  std::vector<Command *> ToCleanUp;
  Command *Cmd = addDep(DepDesc{DepCmd, StoredReq, AllocaCmd}, ToCleanUp);
  assert(Cmd == nullptr && "Conection command should be null for EmptyCommand");
  assert(ToCleanUp.empty() && "addDep should add a command for cleanup only if "
                              "there's a connection command");
  (void)Cmd;
}

void EmptyCommand::emitInstrumentationData() {
#ifdef XPTI_ENABLE_INSTRUMENTATION
  if (!xptiCheckTraceEnabled(MStreamID))
    return;
  // Create a payload with the command name and an event using this payload to
  // emit a node_create
  if (MRequirements.empty())
    return;

  Requirement &Req = *MRequirements.begin();

  MAddress = Req.MSYCLMemObj;
  makeTraceEventProlog(MAddress);

  if (MFirstInstance) {
    xpti_td *CmdTraceEvent = static_cast<xpti_td *>(MTraceEvent);
    addDeviceMetadata(CmdTraceEvent, MQueue);
    xpti::addMetadata(CmdTraceEvent, "memory_object",
                      reinterpret_cast<size_t>(MAddress));
    // Since we do NOT add queue_id value to metadata, we are stashing it to TLS
    // as this data is mutable and the metadata is supposed to be invariant
    xpti::framework::stash_tuple(XPTI_QUEUE_INSTANCE_ID_KEY,
                                 getQueueID(MQueue));
    makeTraceEventEpilog();
  }
#endif
}

void EmptyCommand::printDot(std::ostream &Stream) const {
  Stream << "\"" << this << "\" [style=filled, fillcolor=\"#8d8f29\", label=\"";

  Stream << "ID = " << this << "\\n";
  Stream << "EMPTY NODE" << "\\n";

  Stream << "\"];" << std::endl;

  for (const auto &Dep : MDeps) {
    Stream << "  \"" << this << "\" -> \"" << Dep.MDepCommand << "\""
           << " [ label = \"Access mode: "
           << accessModeToString(Dep.MDepRequirement->MAccessMode) << "\\n"
           << "MemObj: " << Dep.MDepRequirement->MSYCLMemObj << " \" ]"
           << std::endl;
  }
}

bool EmptyCommand::producesPiEvent() const { return false; }

void MemCpyCommandHost::printDot(std::ostream &Stream) const {
  Stream << "\"" << this << "\" [style=filled, fillcolor=\"#B6A2EB\", label=\"";

  Stream << "ID = " << this << "\\n";
  Stream << "MEMCPY HOST ON " << queueDeviceToString(MQueue.get()) << "\\n";

  Stream << "\"];" << std::endl;

  for (const auto &Dep : MDeps) {
    Stream << "  \"" << this << "\" -> \"" << Dep.MDepCommand << "\""
           << " [ label = \"Access mode: "
           << accessModeToString(Dep.MDepRequirement->MAccessMode) << "\\n"
           << "MemObj: " << Dep.MDepRequirement->MSYCLMemObj << " \" ]"
           << std::endl;
  }
}

UpdateHostRequirementCommand::UpdateHostRequirementCommand(
    QueueImplPtr Queue, Requirement Req, AllocaCommandBase *SrcAllocaCmd,
    void **DstPtr)
    : Command(CommandType::UPDATE_REQUIREMENT, std::move(Queue)),
      MSrcAllocaCmd(SrcAllocaCmd), MDstReq(std::move(Req)), MDstPtr(DstPtr) {

  emitInstrumentationDataProxy();
}

void UpdateHostRequirementCommand::emitInstrumentationData() {
#ifdef XPTI_ENABLE_INSTRUMENTATION
  if (!xptiCheckTraceEnabled(MStreamID))
    return;
  // Create a payload with the command name and an event using this payload to
  // emit a node_create
  MAddress = MSrcAllocaCmd->getSYCLMemObj();
  makeTraceEventProlog(MAddress);

  if (MFirstInstance) {
    xpti_td *CmdTraceEvent = static_cast<xpti_td *>(MTraceEvent);
    addDeviceMetadata(CmdTraceEvent, MQueue);
    xpti::addMetadata(CmdTraceEvent, "memory_object",
                      reinterpret_cast<size_t>(MAddress));
    // Since we do NOT add queue_id value to metadata, we are stashing it to TLS
    // as this data is mutable and the metadata is supposed to be invariant
    xpti::framework::stash_tuple(XPTI_QUEUE_INSTANCE_ID_KEY,
                                 getQueueID(MQueue));
    makeTraceEventEpilog();
  }
#endif
}

static std::string_view cgTypeToString(detail::CGType Type) {
  switch (Type) {
  case detail::CGType::Kernel:
    return "Kernel";
    break;
  case detail::CGType::UpdateHost:
    return "update_host";
    break;
  case detail::CGType::Fill:
    return "fill";
    break;
  case detail::CGType::CopyAccToAcc:
    return "copy acc to acc";
    break;
  case detail::CGType::CopyAccToPtr:
    return "copy acc to ptr";
    break;
  case detail::CGType::CopyPtrToAcc:
    return "copy ptr to acc";
    break;
  case detail::CGType::Barrier:
    return "barrier";
  case detail::CGType::BarrierWaitlist:
    return "barrier waitlist";
  case detail::CGType::CopyUSM:
    return "copy usm";
    break;
  case detail::CGType::FillUSM:
    return "fill usm";
    break;
  case detail::CGType::PrefetchUSM:
    return "prefetch usm";
    break;
  case detail::CGType::CodeplayHostTask:
    return "host task";
    break;
  case detail::CGType::Copy2DUSM:
    return "copy 2d usm";
    break;
  case detail::CGType::Fill2DUSM:
    return "fill 2d usm";
    break;
  case detail::CGType::AdviseUSM:
    return "advise usm";
  case detail::CGType::Memset2DUSM:
    return "memset 2d usm";
    break;
  case detail::CGType::CopyToDeviceGlobal:
    return "copy to device_global";
    break;
  case detail::CGType::CopyFromDeviceGlobal:
    return "copy from device_global";
    break;
  case detail::CGType::ReadWriteHostPipe:
    return "read_write host pipe";
  case detail::CGType::ExecCommandBuffer:
    return "exec command buffer";
  case detail::CGType::CopyImage:
    return "copy image";
  case detail::CGType::SemaphoreWait:
    return "semaphore wait";
  case detail::CGType::SemaphoreSignal:
    return "semaphore signal";
  default:
    return "unknown";
    break;
  }
}

ExecCGCommand::ExecCGCommand(
    std::unique_ptr<detail::CG> CommandGroup, QueueImplPtr Queue,
    bool EventNeeded, sycl::detail::pi::PiExtCommandBuffer CommandBuffer,
    const std::vector<sycl::detail::pi::PiExtSyncPoint> &Dependencies)
    : Command(CommandType::RUN_CG, std::move(Queue), CommandBuffer,
              Dependencies),
      MEventNeeded(EventNeeded), MCommandGroup(std::move(CommandGroup)) {
  if (MCommandGroup->getType() == detail::CGType::CodeplayHostTask) {
    MEvent->setSubmittedQueue(
        static_cast<detail::CGHostTask *>(MCommandGroup.get())->MQueue);
  }
  if (MCommandGroup->getType() == detail::CGType::ProfilingTag)
    MEvent->markAsProfilingTagEvent();

  emitInstrumentationDataProxy();
}

#ifdef XPTI_ENABLE_INSTRUMENTATION
std::string instrumentationGetKernelName(
    const std::shared_ptr<detail::kernel_impl> &SyclKernel,
    const std::string &FunctionName, const std::string &SyclKernelName,
    void *&Address, std::optional<bool> &FromSource) {
  std::string KernelName;
  if (SyclKernel && SyclKernel->isCreatedFromSource()) {
    FromSource = true;
    pi_kernel KernelHandle = SyclKernel->getHandleRef();
    Address = KernelHandle;
    KernelName = FunctionName;
  } else {
    FromSource = false;
    KernelName = demangleKernelName(SyclKernelName);
  }
  return KernelName;
}

void instrumentationAddExtraKernelMetadata(
    xpti_td *&CmdTraceEvent, const NDRDescT &NDRDesc,
    const std::shared_ptr<detail::kernel_bundle_impl> &KernelBundleImplPtr,
    const std::string &KernelName,
    const std::shared_ptr<detail::kernel_impl> &SyclKernel,
    const QueueImplPtr &Queue,
    std::vector<ArgDesc> &CGArgs) // CGArgs are not const since they could be
                                  // sorted in this function
{
  std::vector<ArgDesc> Args;

  auto FilterArgs = [&Args](detail::ArgDesc &Arg, int NextTrueIndex) {
    Args.push_back({Arg.MType, Arg.MPtr, Arg.MSize, NextTrueIndex});
  };
  sycl::detail::pi::PiProgram Program = nullptr;
  sycl::detail::pi::PiKernel Kernel = nullptr;
  std::mutex *KernelMutex = nullptr;
  const KernelArgMask *EliminatedArgMask = nullptr;

  std::shared_ptr<kernel_impl> SyclKernelImpl;
  std::shared_ptr<device_image_impl> DeviceImageImpl;

  // Use kernel_bundle if available unless it is interop.
  // Interop bundles can't be used in the first branch, because the
  // kernels in interop kernel bundles (if any) do not have kernel_id and
  // can therefore not be looked up, but since they are self-contained
  // they can simply be launched directly.
  if (KernelBundleImplPtr && !KernelBundleImplPtr->isInterop()) {
    kernel_id KernelID =
        detail::ProgramManager::getInstance().getSYCLKernelID(KernelName);
    kernel SyclKernel =
        KernelBundleImplPtr->get_kernel(KernelID, KernelBundleImplPtr);
    std::shared_ptr<kernel_impl> KernelImpl =
        detail::getSyclObjImpl(SyclKernel);

    EliminatedArgMask = KernelImpl->getKernelArgMask();
    Program = KernelImpl->getDeviceImage()->get_program_ref();
  } else if (nullptr != SyclKernel) {
    Program = SyclKernel->getProgramRef();
    if (!SyclKernel->isCreatedFromSource())
      EliminatedArgMask = SyclKernel->getKernelArgMask();
  } else {
    assert(Queue && "Kernel submissions should have an associated queue");
    std::tie(Kernel, KernelMutex, EliminatedArgMask, Program) =
        detail::ProgramManager::getInstance().getOrCreateKernel(
            Queue->getContextImplPtr(), Queue->getDeviceImplPtr(), KernelName);
  }

  applyFuncOnFilteredArgs(EliminatedArgMask, CGArgs, FilterArgs);

  xpti::offload_kernel_enqueue_data_t KernelData{
      {NDRDesc.GlobalSize[0], NDRDesc.GlobalSize[1], NDRDesc.GlobalSize[2]},
      {NDRDesc.LocalSize[0], NDRDesc.LocalSize[1], NDRDesc.LocalSize[2]},
      {NDRDesc.GlobalOffset[0], NDRDesc.GlobalOffset[1],
       NDRDesc.GlobalOffset[2]},
      Args.size()};
  xpti::addMetadata(CmdTraceEvent, "enqueue_kernel_data", KernelData);
  for (size_t i = 0; i < Args.size(); i++) {
    std::string Prefix("arg");
    xpti::offload_kernel_arg_data_t arg{(int)Args[i].MType, Args[i].MPtr,
                                        Args[i].MSize, Args[i].MIndex};
    xpti::addMetadata(CmdTraceEvent, Prefix + std::to_string(i), arg);
  }
}

void instrumentationFillCommonData(const std::string &KernelName,
                                   const std::string &FileName, uint64_t Line,
                                   uint64_t Column, const void *const Address,
                                   const QueueImplPtr &Queue,
                                   std::optional<bool> &FromSource,
                                   uint64_t &OutInstanceID,
                                   xpti_td *&OutTraceEvent) {
  //  Get source file, line number information from the CommandGroup object
  //  and create payload using name, address, and source info
  //
  //  On Windows, since the support for builtin functions is not available in
  //  MSVC, the MFileName, MLine will be set to nullptr and "0" respectively.
  //  Handle this condition explicitly here.
  bool HasSourceInfo = false;
  xpti::payload_t Payload;
  if (!FileName.empty()) {
    // File name has a valid string
    Payload = xpti::payload_t(KernelName.c_str(), FileName.c_str(), Line,
                              Column, Address);
    HasSourceInfo = true;
  } else if (Address) {
    // We have a valid function name and an address
    Payload = xpti::payload_t(KernelName.c_str(), Address);
  } else {
    // In any case, we will have a valid function name and we'll use that to
    // create the hash
    Payload = xpti::payload_t(KernelName.c_str());
  }
  uint64_t CGKernelInstanceNo;
  // Create event using the payload
  xpti_td *CmdTraceEvent =
      xptiMakeEvent("ExecCG", &Payload, xpti::trace_graph_event,
                    xpti::trace_activity_type_t::active, &CGKernelInstanceNo);
  if (CmdTraceEvent) {
    OutInstanceID = CGKernelInstanceNo;
    OutTraceEvent = CmdTraceEvent;
    // If we are seeing this event again, then the instance ID will be greater
    // than 1; in this case, we will skip sending a notification to create a
    // node as this node has already been created.
    if (CGKernelInstanceNo > 1)
      return;

    addDeviceMetadata(CmdTraceEvent, Queue);
    if (!KernelName.empty()) {
      xpti::addMetadata(CmdTraceEvent, "kernel_name", KernelName);
    }
    if (FromSource.has_value()) {
      xpti::addMetadata(CmdTraceEvent, "from_source", FromSource.value());
    }
    if (HasSourceInfo) {
      xpti::addMetadata(CmdTraceEvent, "sym_function_name", KernelName);
      xpti::addMetadata(CmdTraceEvent, "sym_source_file_name", FileName);
      xpti::addMetadata(CmdTraceEvent, "sym_line_no", static_cast<int>(Line));
      xpti::addMetadata(CmdTraceEvent, "sym_column_no",
                        static_cast<int>(Column));
    }
    // We no longer set the 'queue_id' in the metadata structure as it is a
    // mutable value and multiple threads using the same queue created at the
    // same location will overwrite the metadata values creating inconsistencies
  }
}
#endif

#ifdef XPTI_ENABLE_INSTRUMENTATION
std::pair<xpti_td *, uint64_t> emitKernelInstrumentationData(
    int32_t StreamID, const std::shared_ptr<detail::kernel_impl> &SyclKernel,
    const detail::code_location &CodeLoc, const std::string &SyclKernelName,
    const QueueImplPtr &Queue, const NDRDescT &NDRDesc,
    const std::shared_ptr<detail::kernel_bundle_impl> &KernelBundleImplPtr,
    std::vector<ArgDesc> &CGArgs) {

  auto XptiObjects = std::make_pair<xpti_td *, uint64_t>(nullptr, -1);
  constexpr uint16_t NotificationTraceType = xpti::trace_node_create;
  if (!xptiCheckTraceEnabled(StreamID))
    return XptiObjects;

  void *Address = nullptr;
  std::optional<bool> FromSource;
  std::string KernelName = instrumentationGetKernelName(
      SyclKernel, std::string(CodeLoc.functionName()), SyclKernelName, Address,
      FromSource);

  auto &[CmdTraceEvent, InstanceID] = XptiObjects;

  std::string FileName =
      CodeLoc.fileName() ? CodeLoc.fileName() : std::string();
  instrumentationFillCommonData(KernelName, FileName, CodeLoc.lineNumber(),
                                CodeLoc.columnNumber(), Address, Queue,
                                FromSource, InstanceID, CmdTraceEvent);

  if (CmdTraceEvent) {
    // Stash the queue_id mutable metadata in TLS
    xpti::framework::stash_tuple(XPTI_QUEUE_INSTANCE_ID_KEY, getQueueID(Queue));
    instrumentationAddExtraKernelMetadata(CmdTraceEvent, NDRDesc,
                                          KernelBundleImplPtr, SyclKernelName,
                                          SyclKernel, Queue, CGArgs);

    xptiNotifySubscribers(
        StreamID, NotificationTraceType, detail::GSYCLGraphEvent, CmdTraceEvent,
        InstanceID,
        static_cast<const void *>(
            commandToNodeType(Command::CommandType::RUN_CG).c_str()));
  }

  return XptiObjects;
}
#endif

void ExecCGCommand::emitInstrumentationData() {
#ifdef XPTI_ENABLE_INSTRUMENTATION
  constexpr uint16_t NotificationTraceType = xpti::trace_node_create;
  if (!xptiCheckTraceEnabled(MStreamID))
    return;

  std::string KernelName;
  std::optional<bool> FromSource;
  switch (MCommandGroup->getType()) {
  case detail::CGType::Kernel: {
    auto KernelCG =
        reinterpret_cast<detail::CGExecKernel *>(MCommandGroup.get());
    KernelName = instrumentationGetKernelName(
        KernelCG->MSyclKernel, MCommandGroup->MFunctionName,
        KernelCG->getKernelName(), MAddress, FromSource);
  } break;
  default:
    KernelName = getTypeString();
    break;
  }

  xpti_td *CmdTraceEvent = nullptr;
  instrumentationFillCommonData(KernelName, MCommandGroup->MFileName,
                                MCommandGroup->MLine, MCommandGroup->MColumn,
                                MAddress, MQueue, FromSource, MInstanceID,
                                CmdTraceEvent);

  if (CmdTraceEvent) {
    xpti::framework::stash_tuple(XPTI_QUEUE_INSTANCE_ID_KEY,
                                 getQueueID(MQueue));
    MTraceEvent = static_cast<void *>(CmdTraceEvent);
    if (MCommandGroup->getType() == detail::CGType::Kernel) {
      auto KernelCG =
          reinterpret_cast<detail::CGExecKernel *>(MCommandGroup.get());
      instrumentationAddExtraKernelMetadata(
          CmdTraceEvent, KernelCG->MNDRDesc, KernelCG->getKernelBundle(),
          KernelCG->MKernelName, KernelCG->MSyclKernel, MQueue,
          KernelCG->MArgs);
    }

    xptiNotifySubscribers(
        MStreamID, NotificationTraceType, detail::GSYCLGraphEvent,
        CmdTraceEvent, MInstanceID,
        static_cast<const void *>(commandToNodeType(MType).c_str()));
  }
#endif
}

void ExecCGCommand::printDot(std::ostream &Stream) const {
  Stream << "\"" << this << "\" [style=filled, fillcolor=\"#AFFF82\", label=\"";

  Stream << "ID = " << this << "\\n";
  Stream << "EXEC CG ON " << queueDeviceToString(MQueue.get()) << "\\n";

  switch (MCommandGroup->getType()) {
  case detail::CGType::Kernel: {
    auto KernelCG =
        reinterpret_cast<detail::CGExecKernel *>(MCommandGroup.get());
    Stream << "Kernel name: ";
    if (KernelCG->MSyclKernel && KernelCG->MSyclKernel->isCreatedFromSource())
      Stream << "created from source";
    else
      Stream << demangleKernelName(KernelCG->getKernelName());
    Stream << "\\n";
    break;
  }
  default:
    Stream << "CG type: " << getTypeString() << "\\n";
    break;
  }

  Stream << "\"];" << std::endl;

  for (const auto &Dep : MDeps) {
    Stream << "  \"" << this << "\" -> \"" << Dep.MDepCommand << "\""
           << " [ label = \"Access mode: "
           << accessModeToString(Dep.MDepRequirement->MAccessMode) << "\\n"
           << "MemObj: " << Dep.MDepRequirement->MSYCLMemObj << " \" ]"
           << std::endl;
  }
}

std::string_view ExecCGCommand::getTypeString() const {
  return cgTypeToString(MCommandGroup->getType());
}

// SYCL has a parallel_for_work_group variant where the only NDRange
// characteristics set by a user is the number of work groups. This does not
// map to the OpenCL clEnqueueNDRangeAPI, which requires global work size to
// be set as well. This function determines local work size based on the
// device characteristics and the number of work groups requested by the user,
// then calculates the global work size. SYCL specification (from 4.8.5.3):
// The member function handler::parallel_for_work_group is parameterized by
// the number of work - groups, such that the size of each group is chosen by
// the runtime, or by the number of work - groups and number of work - items
// for users who need more control.
static void adjustNDRangePerKernel(NDRDescT &NDR,
                                   sycl::detail::pi::PiKernel Kernel,
                                   const device_impl &DeviceImpl) {
  if (NDR.GlobalSize[0] != 0)
    return; // GlobalSize is set - no need to adjust
  // check the prerequisites:
  assert(NDR.LocalSize[0] == 0);
  // TODO might be good to cache this info together with the kernel info to
  // avoid get_kernel_work_group_info on every kernel run
  range<3> WGSize = get_kernel_device_specific_info<
      sycl::info::kernel_device_specific::compile_work_group_size>(
      Kernel, DeviceImpl.getHandleRef(), DeviceImpl.getPlugin());

  if (WGSize[0] == 0) {
    WGSize = {1, 1, 1};
  }
  NDR = sycl::detail::NDRDescT{nd_range<3>(NDR.NumWorkGroups * WGSize, WGSize),
                               static_cast<int>(NDR.Dims)};
}

// We have the following mapping between dimensions with SPIR-V builtins:
// 1D: id[0] -> x
// 2D: id[0] -> y, id[1] -> x
// 3D: id[0] -> z, id[1] -> y, id[2] -> x
// So in order to ensure the correctness we update all the kernel
// parameters accordingly.
// Initially we keep the order of NDRDescT as it provided by the user, this
// simplifies overall handling and do the reverse only when
// the kernel is enqueued.
void ReverseRangeDimensionsForKernel(NDRDescT &NDR) {
  if (NDR.Dims > 1) {
    std::swap(NDR.GlobalSize[0], NDR.GlobalSize[NDR.Dims - 1]);
    std::swap(NDR.LocalSize[0], NDR.LocalSize[NDR.Dims - 1]);
    std::swap(NDR.GlobalOffset[0], NDR.GlobalOffset[NDR.Dims - 1]);
  }
}

pi_mem_obj_access AccessModeToPi(access::mode AccessorMode) {
  switch (AccessorMode) {
  case access::mode::read:
    return PI_ACCESS_READ_ONLY;
  case access::mode::write:
  case access::mode::discard_write:
    return PI_ACCESS_WRITE_ONLY;
  default:
    return PI_ACCESS_READ_WRITE;
  }
}

void SetArgBasedOnType(
    const PluginPtr &Plugin, sycl::detail::pi::PiKernel Kernel,
    const std::shared_ptr<device_image_impl> &DeviceImageImpl,
    const std::function<void *(Requirement *Req)> &getMemAllocationFunc,
    const sycl::context &Context, detail::ArgDesc &Arg, size_t NextTrueIndex) {
  switch (Arg.MType) {
  case kernel_param_kind_t::kind_stream:
    break;
  case kernel_param_kind_t::kind_accessor: {
    Requirement *Req = (Requirement *)(Arg.MPtr);

    // getMemAllocationFunc is nullptr when there are no requirements. However,
    // we may pass default constructed accessors to a command, which don't add
    // requirements. In such case, getMemAllocationFunc is nullptr, but it's a
    // valid case, so we need to properly handle it.
    sycl::detail::pi::PiMem MemArg =
        getMemAllocationFunc
            ? (sycl::detail::pi::PiMem)getMemAllocationFunc(Req)
            : nullptr;
    // Only call piKernelSetArg for opencl plugin. Although for now opencl
    // plugin is a thin wrapper for UR plugin, but they still produce different
    // MemArg. For opencl plugin, the MemArg is a straight-forward cl_mem, so it
    // will be fine using piKernelSetArg, which will call urKernelSetArgValue to
    // pass the cl_mem object directly to clSetKernelArg. But when in
    // SYCL_PREFER_UR=1, the MemArg is a cl_mem wrapped by ur_mem_object_t,
    // which will need to unpack by calling piextKernelSetArgMemObj, which calls
    // urKernelSetArgMemObj. If we call piKernelSetArg in such case, the
    // clSetKernelArg will report CL_INVALID_MEM_OBJECT since the arg_value is
    // not a valid cl_mem object but a ur_mem_object_t object.
    if (Context.get_backend() == backend::opencl &&
        !Plugin->hasBackend(backend::all)) {
      // clSetKernelArg (corresponding to piKernelSetArg) returns an error
      // when MemArg is null, which is the case when zero-sized buffers are
      // handled. Below assignment provides later call to clSetKernelArg with
      // acceptable arguments.
      if (!MemArg)
        MemArg = sycl::detail::pi::PiMem();

      Plugin->call<PiApiKind::piKernelSetArg>(
          Kernel, NextTrueIndex, sizeof(sycl::detail::pi::PiMem), &MemArg);
    } else {
      pi_mem_obj_property MemObjData{};
      MemObjData.mem_access = AccessModeToPi(Req->MAccessMode);
      MemObjData.type = PI_KERNEL_ARG_MEM_OBJ_ACCESS;
      Plugin->call<PiApiKind::piextKernelSetArgMemObj>(Kernel, NextTrueIndex,
                                                       &MemObjData, &MemArg);
    }
    break;
  }
  case kernel_param_kind_t::kind_std_layout: {
    Plugin->call<PiApiKind::piKernelSetArg>(Kernel, NextTrueIndex, Arg.MSize,
                                            Arg.MPtr);
    break;
  }
  case kernel_param_kind_t::kind_sampler: {
    sampler *SamplerPtr = (sampler *)Arg.MPtr;
    sycl::detail::pi::PiSampler Sampler =
        detail::getSyclObjImpl(*SamplerPtr)->getOrCreateSampler(Context);
    Plugin->call<PiApiKind::piextKernelSetArgSampler>(Kernel, NextTrueIndex,
                                                      &Sampler);
    break;
  }
  case kernel_param_kind_t::kind_pointer: {
    Plugin->call<PiApiKind::piextKernelSetArgPointer>(Kernel, NextTrueIndex,
                                                      Arg.MSize, Arg.MPtr);
    break;
  }
  case kernel_param_kind_t::kind_specialization_constants_buffer: {
    assert(DeviceImageImpl != nullptr);
    sycl::detail::pi::PiMem SpecConstsBuffer =
        DeviceImageImpl->get_spec_const_buffer_ref();
    // Avoid taking an address of nullptr
    sycl::detail::pi::PiMem *SpecConstsBufferArg =
        SpecConstsBuffer ? &SpecConstsBuffer : nullptr;

    pi_mem_obj_property MemObjData{};
    MemObjData.mem_access = PI_ACCESS_READ_ONLY;
    MemObjData.type = PI_KERNEL_ARG_MEM_OBJ_ACCESS;
    Plugin->call<PiApiKind::piextKernelSetArgMemObj>(
        Kernel, NextTrueIndex, &MemObjData, SpecConstsBufferArg);
    break;
  }
  case kernel_param_kind_t::kind_invalid:
    throw sycl::exception(sycl::make_error_code(sycl::errc::runtime),
                          "Invalid kernel param kind " +
                              codeToString(PI_ERROR_INVALID_VALUE));
    break;
  }
}

static pi_result SetKernelParamsAndLaunch(
    const QueueImplPtr &Queue, std::vector<ArgDesc> &Args,
    const std::shared_ptr<device_image_impl> &DeviceImageImpl,
    sycl::detail::pi::PiKernel Kernel, NDRDescT &NDRDesc,
    std::vector<sycl::detail::pi::PiEvent> &RawEvents,
    const detail::EventImplPtr &OutEventImpl,
    const KernelArgMask *EliminatedArgMask,
    const std::function<void *(Requirement *Req)> &getMemAllocationFunc,
    bool IsCooperative, bool KernelUsesClusterLaunch) {
  assert(Queue && "Kernel submissions should have an associated queue");
  const PluginPtr &Plugin = Queue->getPlugin();

  auto setFunc = [&Plugin, Kernel, &DeviceImageImpl, &getMemAllocationFunc,
                  &Queue](detail::ArgDesc &Arg, size_t NextTrueIndex) {
    SetArgBasedOnType(Plugin, Kernel, DeviceImageImpl, getMemAllocationFunc,
                      Queue->get_context(), Arg, NextTrueIndex);
  };

  applyFuncOnFilteredArgs(EliminatedArgMask, Args, setFunc);

  adjustNDRangePerKernel(NDRDesc, Kernel, *(Queue->getDeviceImplPtr()));

  // Remember this information before the range dimensions are reversed
  const bool HasLocalSize = (NDRDesc.LocalSize[0] != 0);

  ReverseRangeDimensionsForKernel(NDRDesc);

  size_t RequiredWGSize[3] = {0, 0, 0};
  size_t *LocalSize = nullptr;

  if (HasLocalSize)
    LocalSize = &NDRDesc.LocalSize[0];
  else {
    Plugin->call<PiApiKind::piKernelGetGroupInfo>(
        Kernel, Queue->getDeviceImplPtr()->getHandleRef(),
        PI_KERNEL_GROUP_INFO_COMPILE_WORK_GROUP_SIZE, sizeof(RequiredWGSize),
        RequiredWGSize, /* param_value_size_ret = */ nullptr);

    const bool EnforcedLocalSize =
        (RequiredWGSize[0] != 0 || RequiredWGSize[1] != 0 ||
         RequiredWGSize[2] != 0);
    if (EnforcedLocalSize)
      LocalSize = RequiredWGSize;
  }
  if (OutEventImpl != nullptr)
    OutEventImpl->setHostEnqueueTime();
  if (KernelUsesClusterLaunch) {
    std::vector<pi_launch_property> property_list;

    pi_launch_property_value launch_property_value_cluster_range;
    launch_property_value_cluster_range.cluster_dims[0] =
        NDRDesc.ClusterDimensions[0];
    launch_property_value_cluster_range.cluster_dims[1] =
        NDRDesc.ClusterDimensions[1];
    launch_property_value_cluster_range.cluster_dims[2] =
        NDRDesc.ClusterDimensions[2];

    property_list.push_back(
        {pi_launch_property_id::PI_LAUNCH_PROPERTY_CLUSTER_DIMENSION,
         launch_property_value_cluster_range});

    if (IsCooperative) {
      pi_launch_property_value launch_property_value_cooperative;
      launch_property_value_cooperative.cooperative = 1;
      property_list.push_back(
          {pi_launch_property_id::PI_LAUNCH_PROPERTY_COOPERATIVE,
           launch_property_value_cooperative});
    }

    return Plugin->call_nocheck<PiApiKind::piextEnqueueKernelLaunchCustom>(
        Queue->getHandleRef(), Kernel, NDRDesc.Dims, &NDRDesc.GlobalSize[0],
        LocalSize, property_list.size(), property_list.data(), RawEvents.size(),
        RawEvents.empty() ? nullptr : &RawEvents[0],
        OutEventImpl ? &OutEventImpl->getHandleRef() : nullptr);
  }
  pi_result Error =
      [&](auto... Args) {
        if (IsCooperative) {
          return Plugin
              ->call_nocheck<PiApiKind::piextEnqueueCooperativeKernelLaunch>(
                  Args...);
        }
        return Plugin->call_nocheck<PiApiKind::piEnqueueKernelLaunch>(Args...);
      }(Queue->getHandleRef(), Kernel, NDRDesc.Dims, &NDRDesc.GlobalOffset[0],
        &NDRDesc.GlobalSize[0], LocalSize, RawEvents.size(),
        RawEvents.empty() ? nullptr : &RawEvents[0],
        OutEventImpl ? &OutEventImpl->getHandleRef() : nullptr);
  return Error;
}

pi_int32 enqueueImpCommandBufferKernel(
    context Ctx, DeviceImplPtr DeviceImpl,
    sycl::detail::pi::PiExtCommandBuffer CommandBuffer,
    const CGExecKernel &CommandGroup,
    std::vector<sycl::detail::pi::PiExtSyncPoint> &SyncPoints,
    sycl::detail::pi::PiExtSyncPoint *OutSyncPoint,
    sycl::detail::pi::PiExtCommandBufferCommand *OutCommand,
    const std::function<void *(Requirement *Req)> &getMemAllocationFunc) {
  auto ContextImpl = sycl::detail::getSyclObjImpl(Ctx);
  const sycl::detail::PluginPtr &Plugin = ContextImpl->getPlugin();
  pi_kernel PiKernel = nullptr;
  pi_program PiProgram = nullptr;
  std::shared_ptr<kernel_impl> SyclKernelImpl = nullptr;
  std::shared_ptr<device_image_impl> DeviceImageImpl = nullptr;

  auto Kernel = CommandGroup.MSyclKernel;
  auto KernelBundleImplPtr = CommandGroup.MKernelBundle;
  const KernelArgMask *EliminatedArgMask = nullptr;

  // Use kernel_bundle if available unless it is interop.
  // Interop bundles can't be used in the first branch, because the kernels
  // in interop kernel bundles (if any) do not have kernel_id
  // and can therefore not be looked up, but since they are self-contained
  // they can simply be launched directly.
  if (KernelBundleImplPtr && !KernelBundleImplPtr->isInterop()) {
    auto KernelName = CommandGroup.MKernelName;
    kernel_id KernelID =
        detail::ProgramManager::getInstance().getSYCLKernelID(KernelName);
    kernel SyclKernel =
        KernelBundleImplPtr->get_kernel(KernelID, KernelBundleImplPtr);
    SyclKernelImpl = detail::getSyclObjImpl(SyclKernel);
    PiKernel = SyclKernelImpl->getHandleRef();
    DeviceImageImpl = SyclKernelImpl->getDeviceImage();
    PiProgram = DeviceImageImpl->get_program_ref();
    EliminatedArgMask = SyclKernelImpl->getKernelArgMask();
  } else if (Kernel != nullptr) {
    PiKernel = Kernel->getHandleRef();
    PiProgram = Kernel->getProgramRef();
    EliminatedArgMask = Kernel->getKernelArgMask();
  } else {
    std::tie(PiKernel, std::ignore, EliminatedArgMask, PiProgram) =
        sycl::detail::ProgramManager::getInstance().getOrCreateKernel(
            ContextImpl, DeviceImpl, CommandGroup.MKernelName);
  }

  auto SetFunc = [&Plugin, &PiKernel, &DeviceImageImpl, &Ctx,
                  &getMemAllocationFunc](sycl::detail::ArgDesc &Arg,
                                         size_t NextTrueIndex) {
    sycl::detail::SetArgBasedOnType(Plugin, PiKernel, DeviceImageImpl,
                                    getMemAllocationFunc, Ctx, Arg,
                                    NextTrueIndex);
  };
  // Copy args for modification
  auto Args = CommandGroup.MArgs;
  sycl::detail::applyFuncOnFilteredArgs(EliminatedArgMask, Args, SetFunc);

  // Remember this information before the range dimensions are reversed
  const bool HasLocalSize = (CommandGroup.MNDRDesc.LocalSize[0] != 0);

  // Copy NDRDesc for modification
  auto NDRDesc = CommandGroup.MNDRDesc;
  // Reverse kernel dims
  sycl::detail::ReverseRangeDimensionsForKernel(NDRDesc);

  size_t RequiredWGSize[3] = {0, 0, 0};
  size_t *LocalSize = nullptr;

  if (HasLocalSize)
    LocalSize = &NDRDesc.LocalSize[0];
  else {
    Plugin->call<sycl::detail::PiApiKind::piKernelGetGroupInfo>(
        PiKernel, DeviceImpl->getHandleRef(),
        PI_KERNEL_GROUP_INFO_COMPILE_WORK_GROUP_SIZE, sizeof(RequiredWGSize),
        RequiredWGSize,
        /* param_value_size_ret = */ nullptr);

    const bool EnforcedLocalSize =
        (RequiredWGSize[0] != 0 || RequiredWGSize[1] != 0 ||
         RequiredWGSize[2] != 0);
    if (EnforcedLocalSize)
      LocalSize = RequiredWGSize;
  }

  pi_result Res = Plugin->call_nocheck<
      sycl::detail::PiApiKind::piextCommandBufferNDRangeKernel>(
      CommandBuffer, PiKernel, NDRDesc.Dims, &NDRDesc.GlobalOffset[0],
      &NDRDesc.GlobalSize[0], LocalSize, SyncPoints.size(),
      SyncPoints.size() ? SyncPoints.data() : nullptr, OutSyncPoint,
      OutCommand);

  if (!SyclKernelImpl && !Kernel) {
    Plugin->call<PiApiKind::piKernelRelease>(PiKernel);
    Plugin->call<PiApiKind::piProgramRelease>(PiProgram);
  }

  if (Res != pi_result::PI_SUCCESS) {
    const device_impl &DeviceImplem = *(DeviceImpl);
    detail::enqueue_kernel_launch::handleErrorOrWarning(Res, DeviceImplem,
                                                        PiKernel, NDRDesc);
  }

  return Res;
}

void enqueueImpKernel(
    const QueueImplPtr &Queue, NDRDescT &NDRDesc, std::vector<ArgDesc> &Args,
    const std::shared_ptr<detail::kernel_bundle_impl> &KernelBundleImplPtr,
    const std::shared_ptr<detail::kernel_impl> &MSyclKernel,
    const std::string &KernelName,
    std::vector<sycl::detail::pi::PiEvent> &RawEvents,
    const detail::EventImplPtr &OutEventImpl,
    const std::function<void *(Requirement *Req)> &getMemAllocationFunc,
    sycl::detail::pi::PiKernelCacheConfig KernelCacheConfig,
    const bool KernelIsCooperative, const bool KernelUsesClusterLaunch) {
  assert(Queue && "Kernel submissions should have an associated queue");
  // Run OpenCL kernel
  auto ContextImpl = Queue->getContextImplPtr();
  auto DeviceImpl = Queue->getDeviceImplPtr();
  sycl::detail::pi::PiKernel Kernel = nullptr;
  std::mutex *KernelMutex = nullptr;
  sycl::detail::pi::PiProgram Program = nullptr;
  const KernelArgMask *EliminatedArgMask;

  std::shared_ptr<kernel_impl> SyclKernelImpl;
  std::shared_ptr<device_image_impl> DeviceImageImpl;

  // Use kernel_bundle if available unless it is interop.
  // Interop bundles can't be used in the first branch, because the kernels
  // in interop kernel bundles (if any) do not have kernel_id
  // and can therefore not be looked up, but since they are self-contained
  // they can simply be launched directly.
  if (KernelBundleImplPtr && !KernelBundleImplPtr->isInterop()) {
    kernel_id KernelID =
        detail::ProgramManager::getInstance().getSYCLKernelID(KernelName);
    kernel SyclKernel =
        KernelBundleImplPtr->get_kernel(KernelID, KernelBundleImplPtr);

    SyclKernelImpl = detail::getSyclObjImpl(SyclKernel);

    Kernel = SyclKernelImpl->getHandleRef();
    DeviceImageImpl = SyclKernelImpl->getDeviceImage();

    Program = DeviceImageImpl->get_program_ref();

    EliminatedArgMask = SyclKernelImpl->getKernelArgMask();
    KernelMutex = SyclKernelImpl->getCacheMutex();
  } else if (nullptr != MSyclKernel) {
    assert(MSyclKernel->get_info<info::kernel::context>() ==
           Queue->get_context());
    Kernel = MSyclKernel->getHandleRef();
    Program = MSyclKernel->getProgramRef();

    // Non-cacheable kernels use mutexes from kernel_impls.
    // TODO this can still result in a race condition if multiple SYCL
    // kernels are created with the same native handle. To address this,
    // we need to either store and use a pi_native_handle -> mutex map or
    // reuse and return existing SYCL kernels from make_native to avoid
    // their duplication in such cases.
    KernelMutex = &MSyclKernel->getNoncacheableEnqueueMutex();
    EliminatedArgMask = MSyclKernel->getKernelArgMask();
  } else {
    std::tie(Kernel, KernelMutex, EliminatedArgMask, Program) =
        detail::ProgramManager::getInstance().getOrCreateKernel(
            ContextImpl, DeviceImpl, KernelName, NDRDesc);
  }

  // We may need more events for the launch, so we make another reference.
  std::vector<sycl::detail::pi::PiEvent> &EventsWaitList = RawEvents;

  // Initialize device globals associated with this.
  std::vector<sycl::detail::pi::PiEvent> DeviceGlobalInitEvents =
      ContextImpl->initializeDeviceGlobals(Program, Queue);
  std::vector<sycl::detail::pi::PiEvent> EventsWithDeviceGlobalInits;
  if (!DeviceGlobalInitEvents.empty()) {
    EventsWithDeviceGlobalInits.reserve(RawEvents.size() +
                                        DeviceGlobalInitEvents.size());
    EventsWithDeviceGlobalInits.insert(EventsWithDeviceGlobalInits.end(),
                                       RawEvents.begin(), RawEvents.end());
    EventsWithDeviceGlobalInits.insert(EventsWithDeviceGlobalInits.end(),
                                       DeviceGlobalInitEvents.begin(),
                                       DeviceGlobalInitEvents.end());
    EventsWaitList = EventsWithDeviceGlobalInits;
  }

  pi_result Error = PI_SUCCESS;
  {
    // When KernelMutex is null, this means that in-memory caching is
    // disabled, which means that kernel object is not shared, so no locking
    // is necessary.
    using LockT = std::unique_lock<std::mutex>;
    auto Lock = KernelMutex ? LockT(*KernelMutex) : LockT();

    // Set SLM/Cache configuration for the kernel if non-default value is
    // provided.
    if (KernelCacheConfig == PI_EXT_KERNEL_EXEC_INFO_CACHE_LARGE_SLM ||
        KernelCacheConfig == PI_EXT_KERNEL_EXEC_INFO_CACHE_LARGE_DATA) {
      const PluginPtr &Plugin = Queue->getPlugin();
      Plugin->call<PiApiKind::piKernelSetExecInfo>(
          Kernel, PI_EXT_KERNEL_EXEC_INFO_CACHE_CONFIG,
          sizeof(sycl::detail::pi::PiKernelCacheConfig), &KernelCacheConfig);
    }

    Error = SetKernelParamsAndLaunch(
        Queue, Args, DeviceImageImpl, Kernel, NDRDesc, EventsWaitList,
        OutEventImpl, EliminatedArgMask, getMemAllocationFunc,
        KernelIsCooperative, KernelUsesClusterLaunch);

    const PluginPtr &Plugin = Queue->getPlugin();
    if (!SyclKernelImpl && !MSyclKernel) {
      Plugin->call<PiApiKind::piKernelRelease>(Kernel);
      Plugin->call<PiApiKind::piProgramRelease>(Program);
    }
  }
  if (PI_SUCCESS != Error) {
    // If we have got non-success error code, let's analyze it to emit nice
    // exception explaining what was wrong
    const device_impl &DeviceImpl = *(Queue->getDeviceImplPtr());
    detail::enqueue_kernel_launch::handleErrorOrWarning(Error, DeviceImpl,
                                                        Kernel, NDRDesc);
  }
}

pi_int32
enqueueReadWriteHostPipe(const QueueImplPtr &Queue, const std::string &PipeName,
                         bool blocking, void *ptr, size_t size,
                         std::vector<sycl::detail::pi::PiEvent> &RawEvents,
                         const detail::EventImplPtr &OutEventImpl, bool read) {
  assert(Queue &&
         "ReadWrite host pipe submissions should have an associated queue");
  detail::HostPipeMapEntry *hostPipeEntry =
      ProgramManager::getInstance().getHostPipeEntry(PipeName);

  sycl::detail::pi::PiProgram Program = nullptr;
  device Device = Queue->get_device();
  ContextImplPtr ContextImpl = Queue->getContextImplPtr();
  std::optional<sycl::detail::pi::PiProgram> CachedProgram =
      ContextImpl->getProgramForHostPipe(Device, hostPipeEntry);
  if (CachedProgram)
    Program = *CachedProgram;
  else {
    // If there was no cached program, build one.
    device_image_plain devImgPlain =
        ProgramManager::getInstance().getDeviceImageFromBinaryImage(
            hostPipeEntry->getDevBinImage(), Queue->get_context(),
            Queue->get_device());
    device_image_plain BuiltImage =
        ProgramManager::getInstance().build(devImgPlain, {Device}, {});
    Program = getSyclObjImpl(BuiltImage)->get_program_ref();
  }
  assert(Program && "Program for this hostpipe is not compiled.");

  // Get plugin for calling opencl functions
  const PluginPtr &Plugin = Queue->getPlugin();

  pi_queue pi_q = Queue->getHandleRef();
  pi_result Error;

  auto OutEvent = OutEventImpl ? &OutEventImpl->getHandleRef() : nullptr;
  if (OutEventImpl != nullptr)
    OutEventImpl->setHostEnqueueTime();
  if (read) {
    Error =
        Plugin->call_nocheck<sycl::detail::PiApiKind::piextEnqueueReadHostPipe>(
            pi_q, Program, PipeName.c_str(), blocking, ptr, size,
            RawEvents.size(), RawEvents.empty() ? nullptr : &RawEvents[0],
            OutEvent);
  } else {
    Error =
        Plugin
            ->call_nocheck<sycl::detail::PiApiKind::piextEnqueueWriteHostPipe>(
                pi_q, Program, PipeName.c_str(), blocking, ptr, size,
                RawEvents.size(), RawEvents.empty() ? nullptr : &RawEvents[0],
                OutEvent);
  }
  return Error;
}

pi_int32 ExecCGCommand::enqueueImpCommandBuffer() {
  assert(MQueue && "Command buffer enqueue should have an associated queue");
  // Wait on host command dependencies
  waitForPreparedHostEvents();

  // Any device dependencies need to be waited on here since subsequent
  // submissions of the command buffer itself will not receive dependencies on
  // them, e.g. initial copies from host to device
  std::vector<EventImplPtr> EventImpls = MPreparedDepsEvents;
  flushCrossQueueDeps(EventImpls, MWorkerQueue);
  std::vector<sycl::detail::pi::PiEvent> RawEvents = getPiEvents(EventImpls);
  if (!RawEvents.empty()) {
    const PluginPtr &Plugin = MQueue->getPlugin();
    Plugin->call<PiApiKind::piEventsWait>(RawEvents.size(), &RawEvents[0]);
  }

  // We can omit creating a PI event and create a "discarded" event if either
  // the queue has the discard property or the command has been explicitly
  // marked as not needing an event, e.g. if the user did not ask for one, and
  // if the queue supports discarded PI event and there are no requirements.
  bool DiscardPiEvent = (MQueue->MDiscardEvents || !MEventNeeded) &&
                        MQueue->supportsDiscardingPiEvents() &&
                        MCommandGroup->getRequirements().size() == 0;
  sycl::detail::pi::PiEvent *Event =
      DiscardPiEvent ? nullptr : &MEvent->getHandleRef();
  sycl::detail::pi::PiExtSyncPoint OutSyncPoint;
  sycl::detail::pi::PiExtCommandBufferCommand OutCommand = nullptr;
  switch (MCommandGroup->getType()) {
  case CGType::Kernel: {
    CGExecKernel *ExecKernel = (CGExecKernel *)MCommandGroup.get();

    auto getMemAllocationFunc = [this](Requirement *Req) {
      AllocaCommandBase *AllocaCmd = getAllocaForReq(Req);
      return AllocaCmd->getMemAllocation();
    };

    if (!Event) {
      // Kernel only uses assert if it's non interop one
      bool KernelUsesAssert =
          !(ExecKernel->MSyclKernel && ExecKernel->MSyclKernel->isInterop()) &&
          ProgramManager::getInstance().kernelUsesAssert(
              ExecKernel->MKernelName);
      if (KernelUsesAssert) {
        Event = &MEvent->getHandleRef();
      }
    }
    auto result = enqueueImpCommandBufferKernel(
        MQueue->get_context(), MQueue->getDeviceImplPtr(), MCommandBuffer,
        *ExecKernel, MSyncPointDeps, &OutSyncPoint, &OutCommand,
        getMemAllocationFunc);
    MEvent->setSyncPoint(OutSyncPoint);
    MEvent->setCommandBufferCommand(OutCommand);
    return result;
  }
  case CGType::CopyUSM: {
    CGCopyUSM *Copy = (CGCopyUSM *)MCommandGroup.get();
    MemoryManager::ext_oneapi_copy_usm_cmd_buffer(
        MQueue->getContextImplPtr(), Copy->getSrc(), MCommandBuffer,
        Copy->getLength(), Copy->getDst(), MSyncPointDeps, &OutSyncPoint);
    MEvent->setSyncPoint(OutSyncPoint);
    return PI_SUCCESS;
  }
  case CGType::CopyAccToAcc: {
    CGCopy *Copy = (CGCopy *)MCommandGroup.get();
    Requirement *ReqSrc = (Requirement *)(Copy->getSrc());
    Requirement *ReqDst = (Requirement *)(Copy->getDst());

    AllocaCommandBase *AllocaCmdSrc = getAllocaForReq(ReqSrc);
    AllocaCommandBase *AllocaCmdDst = getAllocaForReq(ReqDst);

    MemoryManager::ext_oneapi_copyD2D_cmd_buffer(
        MQueue->getContextImplPtr(), MCommandBuffer,
        AllocaCmdSrc->getSYCLMemObj(), AllocaCmdSrc->getMemAllocation(),
        ReqSrc->MDims, ReqSrc->MMemoryRange, ReqSrc->MAccessRange,
        ReqSrc->MOffset, ReqSrc->MElemSize, AllocaCmdDst->getMemAllocation(),
        ReqDst->MDims, ReqDst->MMemoryRange, ReqDst->MAccessRange,
        ReqDst->MOffset, ReqDst->MElemSize, std::move(MSyncPointDeps),
        &OutSyncPoint);
    MEvent->setSyncPoint(OutSyncPoint);
    return PI_SUCCESS;
  }
  case CGType::CopyAccToPtr: {
    CGCopy *Copy = (CGCopy *)MCommandGroup.get();
    Requirement *Req = (Requirement *)Copy->getSrc();
    AllocaCommandBase *AllocaCmd = getAllocaForReq(Req);

    MemoryManager::ext_oneapi_copyD2H_cmd_buffer(
        MQueue->getContextImplPtr(), MCommandBuffer, AllocaCmd->getSYCLMemObj(),
        AllocaCmd->getMemAllocation(), Req->MDims, Req->MMemoryRange,
        Req->MAccessRange, Req->MOffset, Req->MElemSize, (char *)Copy->getDst(),
        Req->MDims, Req->MAccessRange,
        /*DstOffset=*/{0, 0, 0}, Req->MElemSize, std::move(MSyncPointDeps),
        &OutSyncPoint);
    MEvent->setSyncPoint(OutSyncPoint);
    return PI_SUCCESS;
  }
  case CGType::CopyPtrToAcc: {
    CGCopy *Copy = (CGCopy *)MCommandGroup.get();
    Requirement *Req = (Requirement *)(Copy->getDst());
    AllocaCommandBase *AllocaCmd = getAllocaForReq(Req);

    MemoryManager::ext_oneapi_copyH2D_cmd_buffer(
        MQueue->getContextImplPtr(), MCommandBuffer, AllocaCmd->getSYCLMemObj(),
        (char *)Copy->getSrc(), Req->MDims, Req->MAccessRange,
        /*SrcOffset*/ {0, 0, 0}, Req->MElemSize, AllocaCmd->getMemAllocation(),
        Req->MDims, Req->MMemoryRange, Req->MAccessRange, Req->MOffset,
        Req->MElemSize, std::move(MSyncPointDeps), &OutSyncPoint);
    MEvent->setSyncPoint(OutSyncPoint);
    return PI_SUCCESS;
  }
  case CGType::Fill: {
    CGFill *Fill = (CGFill *)MCommandGroup.get();
    Requirement *Req = (Requirement *)(Fill->getReqToFill());
    AllocaCommandBase *AllocaCmd = getAllocaForReq(Req);

    MemoryManager::ext_oneapi_fill_cmd_buffer(
        MQueue->getContextImplPtr(), MCommandBuffer, AllocaCmd->getSYCLMemObj(),
        AllocaCmd->getMemAllocation(), Fill->MPattern.size(),
        Fill->MPattern.data(), Req->MDims, Req->MMemoryRange, Req->MAccessRange,
        Req->MOffset, Req->MElemSize, std::move(MSyncPointDeps), &OutSyncPoint);
    MEvent->setSyncPoint(OutSyncPoint);
    return PI_SUCCESS;
  }
  case CGType::FillUSM: {
    CGFillUSM *Fill = (CGFillUSM *)MCommandGroup.get();
    MemoryManager::ext_oneapi_fill_usm_cmd_buffer(
        MQueue->getContextImplPtr(), MCommandBuffer, Fill->getDst(),
        Fill->getLength(), Fill->getPattern(), std::move(MSyncPointDeps),
        &OutSyncPoint);
    MEvent->setSyncPoint(OutSyncPoint);
    return PI_SUCCESS;
  }
  case CGType::PrefetchUSM: {
    CGPrefetchUSM *Prefetch = (CGPrefetchUSM *)MCommandGroup.get();
    MemoryManager::ext_oneapi_prefetch_usm_cmd_buffer(
        MQueue->getContextImplPtr(), MCommandBuffer, Prefetch->getDst(),
        Prefetch->getLength(), std::move(MSyncPointDeps), &OutSyncPoint);
    MEvent->setSyncPoint(OutSyncPoint);
    return PI_SUCCESS;
  }
  case CGType::AdviseUSM: {
    CGAdviseUSM *Advise = (CGAdviseUSM *)MCommandGroup.get();
    MemoryManager::ext_oneapi_advise_usm_cmd_buffer(
        MQueue->getContextImplPtr(), MCommandBuffer, Advise->getDst(),
        Advise->getLength(), Advise->getAdvice(), std::move(MSyncPointDeps),
        &OutSyncPoint);
    MEvent->setSyncPoint(OutSyncPoint);
    return PI_SUCCESS;
  }

  default:
    throw exception(make_error_code(errc::runtime),
                    "CG type not implemented for command buffers.");
  }
}

pi_int32 ExecCGCommand::enqueueImp() {
  if (MCommandBuffer) {
    return enqueueImpCommandBuffer();
  } else {
    return enqueueImpQueue();
  }
}

pi_int32 ExecCGCommand::enqueueImpQueue() {
  if (getCG().getType() != CGType::CodeplayHostTask)
    waitForPreparedHostEvents();
  std::vector<EventImplPtr> EventImpls = MPreparedDepsEvents;
  auto RawEvents = getPiEvents(EventImpls);
  flushCrossQueueDeps(EventImpls, MWorkerQueue);

  // We can omit creating a PI event and create a "discarded" event if either
  // the queue has the discard property or the command has been explicitly
  // marked as not needing an event, e.g. if the user did not ask for one, and
  // if the queue supports discarded PI event and there are no requirements.
  bool DiscardPiEvent = MQueue && (MQueue->MDiscardEvents || !MEventNeeded) &&
                        MQueue->supportsDiscardingPiEvents() &&
                        MCommandGroup->getRequirements().size() == 0;
  sycl::detail::pi::PiEvent *Event =
      DiscardPiEvent ? nullptr : &MEvent->getHandleRef();
  detail::EventImplPtr EventImpl = DiscardPiEvent ? nullptr : MEvent;

  switch (MCommandGroup->getType()) {

  case CGType::UpdateHost: {
    throw sycl::exception(sycl::make_error_code(sycl::errc::runtime),
                          "Update host should be handled by the Scheduler. " +
                              codeToString(PI_ERROR_INVALID_VALUE));
  }
  case CGType::CopyAccToPtr: {
    CGCopy *Copy = (CGCopy *)MCommandGroup.get();
    Requirement *Req = (Requirement *)Copy->getSrc();
    AllocaCommandBase *AllocaCmd = getAllocaForReq(Req);

    MemoryManager::copy(
        AllocaCmd->getSYCLMemObj(), AllocaCmd->getMemAllocation(), MQueue,
        Req->MDims, Req->MMemoryRange, Req->MAccessRange, Req->MOffset,
        Req->MElemSize, Copy->getDst(), nullptr, Req->MDims, Req->MAccessRange,
        Req->MAccessRange, /*DstOffset=*/{0, 0, 0}, Req->MElemSize,
        std::move(RawEvents), MEvent->getHandleRef(), MEvent);

    return PI_SUCCESS;
  }
  case CGType::CopyPtrToAcc: {
    CGCopy *Copy = (CGCopy *)MCommandGroup.get();
    Requirement *Req = (Requirement *)(Copy->getDst());
    AllocaCommandBase *AllocaCmd = getAllocaForReq(Req);

    MemoryManager::copy(
        AllocaCmd->getSYCLMemObj(), Copy->getSrc(), nullptr, Req->MDims,
        Req->MAccessRange, Req->MAccessRange,
        /*SrcOffset*/ {0, 0, 0}, Req->MElemSize, AllocaCmd->getMemAllocation(),
        MQueue, Req->MDims, Req->MMemoryRange, Req->MAccessRange, Req->MOffset,
        Req->MElemSize, std::move(RawEvents), MEvent->getHandleRef(), MEvent);

    return PI_SUCCESS;
  }
  case CGType::CopyAccToAcc: {
    CGCopy *Copy = (CGCopy *)MCommandGroup.get();
    Requirement *ReqSrc = (Requirement *)(Copy->getSrc());
    Requirement *ReqDst = (Requirement *)(Copy->getDst());

    AllocaCommandBase *AllocaCmdSrc = getAllocaForReq(ReqSrc);
    AllocaCommandBase *AllocaCmdDst = getAllocaForReq(ReqDst);

    MemoryManager::copy(
        AllocaCmdSrc->getSYCLMemObj(), AllocaCmdSrc->getMemAllocation(), MQueue,
        ReqSrc->MDims, ReqSrc->MMemoryRange, ReqSrc->MAccessRange,
        ReqSrc->MOffset, ReqSrc->MElemSize, AllocaCmdDst->getMemAllocation(),
        MQueue, ReqDst->MDims, ReqDst->MMemoryRange, ReqDst->MAccessRange,
        ReqDst->MOffset, ReqDst->MElemSize, std::move(RawEvents),
        MEvent->getHandleRef(), MEvent);

    return PI_SUCCESS;
  }
  case CGType::Fill: {
    CGFill *Fill = (CGFill *)MCommandGroup.get();
    Requirement *Req = (Requirement *)(Fill->getReqToFill());
    AllocaCommandBase *AllocaCmd = getAllocaForReq(Req);

    MemoryManager::fill(
        AllocaCmd->getSYCLMemObj(), AllocaCmd->getMemAllocation(), MQueue,
        Fill->MPattern.size(), Fill->MPattern.data(), Req->MDims,
        Req->MMemoryRange, Req->MAccessRange, Req->MOffset, Req->MElemSize,
        std::move(RawEvents), MEvent->getHandleRef(), MEvent);

    return PI_SUCCESS;
  }
  case CGType::Kernel: {
    assert(MQueue && "Kernel submissions should have an associated queue");
    CGExecKernel *ExecKernel = (CGExecKernel *)MCommandGroup.get();

    NDRDescT &NDRDesc = ExecKernel->MNDRDesc;
    std::vector<ArgDesc> &Args = ExecKernel->MArgs;

    auto getMemAllocationFunc = [this](Requirement *Req) {
      AllocaCommandBase *AllocaCmd = getAllocaForReq(Req);
      // getAllocaForReq may return nullptr if Req is a default constructed
      // accessor. Simply return nullptr in such a case.
      return AllocaCmd ? AllocaCmd->getMemAllocation() : nullptr;
    };

    const std::shared_ptr<detail::kernel_impl> &SyclKernel =
        ExecKernel->MSyclKernel;
    const std::string &KernelName = ExecKernel->MKernelName;

    if (!EventImpl) {
      // Kernel only uses assert if it's non interop one
      bool KernelUsesAssert =
          !(SyclKernel && SyclKernel->isInterop()) &&
          ProgramManager::getInstance().kernelUsesAssert(KernelName);
      if (KernelUsesAssert) {
        EventImpl = MEvent;
      }
    }

    enqueueImpKernel(MQueue, NDRDesc, Args, ExecKernel->getKernelBundle(),
                     SyclKernel, KernelName, RawEvents, EventImpl,
                     getMemAllocationFunc, ExecKernel->MKernelCacheConfig,
                     ExecKernel->MKernelIsCooperative,
                     ExecKernel->MKernelUsesClusterLaunch);

    return PI_SUCCESS;
  }
  case CGType::CopyUSM: {
    CGCopyUSM *Copy = (CGCopyUSM *)MCommandGroup.get();
    MemoryManager::copy_usm(Copy->getSrc(), MQueue, Copy->getLength(),
                            Copy->getDst(), std::move(RawEvents), Event,
                            MEvent);

    return PI_SUCCESS;
  }
  case CGType::FillUSM: {
    CGFillUSM *Fill = (CGFillUSM *)MCommandGroup.get();
    MemoryManager::fill_usm(Fill->getDst(), MQueue, Fill->getLength(),
                            Fill->getPattern(), std::move(RawEvents), Event,
                            MEvent);

    return PI_SUCCESS;
  }
  case CGType::PrefetchUSM: {
    CGPrefetchUSM *Prefetch = (CGPrefetchUSM *)MCommandGroup.get();
    MemoryManager::prefetch_usm(Prefetch->getDst(), MQueue,
                                Prefetch->getLength(), std::move(RawEvents),
                                Event, MEvent);

    return PI_SUCCESS;
  }
  case CGType::AdviseUSM: {
    CGAdviseUSM *Advise = (CGAdviseUSM *)MCommandGroup.get();
    MemoryManager::advise_usm(Advise->getDst(), MQueue, Advise->getLength(),
                              Advise->getAdvice(), std::move(RawEvents), Event,
                              MEvent);

    return PI_SUCCESS;
  }
  case CGType::Copy2DUSM: {
    CGCopy2DUSM *Copy = (CGCopy2DUSM *)MCommandGroup.get();
    MemoryManager::copy_2d_usm(Copy->getSrc(), Copy->getSrcPitch(), MQueue,
                               Copy->getDst(), Copy->getDstPitch(),
                               Copy->getWidth(), Copy->getHeight(),
                               std::move(RawEvents), Event, MEvent);
    return PI_SUCCESS;
  }
  case CGType::Fill2DUSM: {
    CGFill2DUSM *Fill = (CGFill2DUSM *)MCommandGroup.get();
    MemoryManager::fill_2d_usm(Fill->getDst(), MQueue, Fill->getPitch(),
                               Fill->getWidth(), Fill->getHeight(),
                               Fill->getPattern(), std::move(RawEvents), Event,
                               MEvent);
    return PI_SUCCESS;
  }
  case CGType::Memset2DUSM: {
    CGMemset2DUSM *Memset = (CGMemset2DUSM *)MCommandGroup.get();
    MemoryManager::memset_2d_usm(Memset->getDst(), MQueue, Memset->getPitch(),
                                 Memset->getWidth(), Memset->getHeight(),
                                 Memset->getValue(), std::move(RawEvents),
                                 Event, MEvent);
    return PI_SUCCESS;
  }
  case CGType::CodeplayHostTask: {
    CGHostTask *HostTask = static_cast<CGHostTask *>(MCommandGroup.get());

    for (ArgDesc &Arg : HostTask->MArgs) {
      switch (Arg.MType) {
      case kernel_param_kind_t::kind_accessor: {
        Requirement *Req = static_cast<Requirement *>(Arg.MPtr);
        AllocaCommandBase *AllocaCmd = getAllocaForReq(Req);

        if (AllocaCmd)
          Req->MData = AllocaCmd->getMemAllocation();
        break;
      }
      default:
        throw sycl::exception(sycl::make_error_code(sycl::errc::runtime),
                              "Unsupported arg type " +
                                  codeToString(PI_ERROR_INVALID_VALUE));
      }
    }

    std::vector<interop_handle::ReqToMem> ReqToMem;
    std::vector<pi_mem> ReqPiMem;

    if (HostTask->MHostTask->isInteropTask()) {
      // Extract the Mem Objects for all Requirements, to ensure they are
      // available if a user asks for them inside the interop task scope
      const std::vector<Requirement *> &HandlerReq =
          HostTask->getRequirements();
      auto ReqToMemConv = [&ReqToMem, &ReqPiMem, HostTask](Requirement *Req) {
        const std::vector<AllocaCommandBase *> &AllocaCmds =
            Req->MSYCLMemObj->MRecord->MAllocaCommands;

        for (AllocaCommandBase *AllocaCmd : AllocaCmds)
          if (getContext(HostTask->MQueue) ==
              getContext(AllocaCmd->getQueue())) {
            auto MemArg =
                reinterpret_cast<pi_mem>(AllocaCmd->getMemAllocation());
            ReqToMem.emplace_back(std::make_pair(Req, MemArg));
            ReqPiMem.emplace_back(MemArg);

            return;
          }

        assert(false &&
               "Can't get memory object due to no allocation available");

        throw sycl::exception(
            sycl::make_error_code(sycl::errc::runtime),
            "Can't get memory object due to no allocation available " +
                codeToString(PI_ERROR_INVALID_MEM_OBJECT));
      };
      std::for_each(std::begin(HandlerReq), std::end(HandlerReq), ReqToMemConv);
      std::sort(std::begin(ReqToMem), std::end(ReqToMem));
    }

    // Host task is executed asynchronously so we should record where it was
    // submitted to report exception origin properly.
    copySubmissionCodeLocation();

    queue_impl::getThreadPool().submit<DispatchHostTask>(
        DispatchHostTask(this, std::move(ReqToMem), std::move(ReqPiMem)));

    MShouldCompleteEventIfPossible = false;

    return PI_SUCCESS;
  }
<<<<<<< HEAD
  case CG::CGTYPE::ACPPCustomOperation: {
    CGHostTask *HostTask = static_cast<CGHostTask *>(MCommandGroup.get());

    for (ArgDesc &Arg : HostTask->MArgs) {
      switch (Arg.MType) {
      case kernel_param_kind_t::kind_accessor: {
        Requirement *Req = static_cast<Requirement *>(Arg.MPtr);
        AllocaCommandBase *AllocaCmd = getAllocaForReq(Req);

        if (AllocaCmd)
          Req->MData = AllocaCmd->getMemAllocation();
        break;
      }
      default:
        throw sycl::exception(sycl::make_error_code(sycl::errc::runtime),
                              "Unsupported arg type " +
                                  codeToString(PI_ERROR_INVALID_VALUE));
      }
    }

    std::vector<interop_handle::ReqToMem> ReqToMem;
    std::vector<pi_mem> ReqMems;

    if (HostTask->MHostTask->isInteropTask()) {
      // Extract the Mem Objects for all Requirements, to ensure they are
      // available if a user asks for them inside the interop task scope
      const std::vector<Requirement *> &HandlerReq =
          HostTask->getRequirements();
      auto ReqToMemConv = [&ReqToMem, &ReqMems, HostTask](Requirement *Req) {
        const std::vector<AllocaCommandBase *> &AllocaCmds =
            Req->MSYCLMemObj->MRecord->MAllocaCommands;

        for (AllocaCommandBase *AllocaCmd : AllocaCmds)
          if (HostTask->MQueue->getContextImplPtr() ==
              AllocaCmd->getQueue()->getContextImplPtr()) {
            auto MemArg =
                reinterpret_cast<pi_mem>(AllocaCmd->getMemAllocation());
            ReqToMem.emplace_back(std::make_pair(Req, MemArg));
            ReqMems.emplace_back(MemArg);

            return;
          }

        assert(false &&
               "Can't get memory object due to no allocation available");

        throw sycl::exception(
            sycl::make_error_code(sycl::errc::runtime),
            "Can't get memory object due to no allocation available " +
                codeToString(PI_ERROR_INVALID_MEM_OBJECT));
      };
      std::for_each(std::begin(HandlerReq), std::end(HandlerReq), ReqToMemConv);
      std::sort(std::begin(ReqToMem), std::end(ReqToMem));
    }

    EnqueueNativeCommandData CustomOpData{
        interop_handle{ReqToMem, HostTask->MQueue,
                       HostTask->MQueue->getDeviceImplPtr(),
                       HostTask->MQueue->getContextImplPtr()},
        HostTask->MHostTask->MInteropTask};

    bool NativeCommandSupport = false;
    MQueue->getPlugin()->call<PiApiKind::piDeviceGetInfo>(
        detail::getSyclObjImpl(MQueue->get_device())->getHandleRef(),
        PI_EXT_ONEAPI_DEVICE_INFO_ENQUEUE_NATIVE_COMMAND_SUPPORT,
        sizeof(NativeCommandSupport), &NativeCommandSupport, nullptr);
    assert(NativeCommandSupport && "ext_oneapi_enqueue_native_command is not "
                                   "supported on this device");
    MQueue->getPlugin()->call<PiApiKind::piextEnqueueNativeCommand>(
        MQueue->getHandleRef(), InteropFreeFunc, &CustomOpData, ReqMems.size(),
        ReqMems.data(), RawEvents.size(), RawEvents.data(), Event);

    return PI_SUCCESS;
  }
  case CG::CGTYPE::Barrier: {
=======
  case CGType::Barrier: {
>>>>>>> cbbae746
    assert(MQueue && "Barrier submission should have an associated queue");
    const PluginPtr &Plugin = MQueue->getPlugin();
    if (MEvent != nullptr)
      MEvent->setHostEnqueueTime();
    Plugin->call<PiApiKind::piEnqueueEventsWaitWithBarrier>(
        MQueue->getHandleRef(), 0, nullptr, Event);

    return PI_SUCCESS;
  }
  case CGType::BarrierWaitlist: {
    assert(MQueue && "Barrier submission should have an associated queue");
    CGBarrier *Barrier = static_cast<CGBarrier *>(MCommandGroup.get());
    std::vector<detail::EventImplPtr> Events = Barrier->MEventsWaitWithBarrier;
    std::vector<sycl::detail::pi::PiEvent> PiEvents =
        getPiEventsBlocking(Events);
    if (PiEvents.empty()) {
      // If Events is empty, then the barrier has no effect.
      return PI_SUCCESS;
    }
    const PluginPtr &Plugin = MQueue->getPlugin();
    if (MEvent != nullptr)
      MEvent->setHostEnqueueTime();
    Plugin->call<PiApiKind::piEnqueueEventsWaitWithBarrier>(
        MQueue->getHandleRef(), PiEvents.size(), &PiEvents[0], Event);

    return PI_SUCCESS;
  }
  case CGType::ProfilingTag: {
    const PluginPtr &Plugin = MQueue->getPlugin();
    // If the queue is not in-order, we need to insert a barrier. This barrier
    // does not need output events as it will implicitly enforce the following
    // enqueue is blocked until it finishes.
    if (!MQueue->isInOrder())
      Plugin->call<PiApiKind::piEnqueueEventsWaitWithBarrier>(
          MQueue->getHandleRef(), /*num_events_in_wait_list=*/0,
          /*event_wait_list=*/nullptr, /*event=*/nullptr);

    Plugin->call<PiApiKind::piEnqueueTimestampRecordingExp>(
        MQueue->getHandleRef(), /*blocking=*/false,
        /*num_events_in_wait_list=*/0, /*event_wait_list=*/nullptr, Event);

    return PI_SUCCESS;
  }
  case CGType::CopyToDeviceGlobal: {
    CGCopyToDeviceGlobal *Copy = (CGCopyToDeviceGlobal *)MCommandGroup.get();
    MemoryManager::copy_to_device_global(
        Copy->getDeviceGlobalPtr(), Copy->isDeviceImageScoped(), MQueue,
        Copy->getNumBytes(), Copy->getOffset(), Copy->getSrc(),
        std::move(RawEvents), Event, MEvent);

    return CL_SUCCESS;
  }
  case CGType::CopyFromDeviceGlobal: {
    CGCopyFromDeviceGlobal *Copy =
        (CGCopyFromDeviceGlobal *)MCommandGroup.get();
    MemoryManager::copy_from_device_global(
        Copy->getDeviceGlobalPtr(), Copy->isDeviceImageScoped(), MQueue,
        Copy->getNumBytes(), Copy->getOffset(), Copy->getDest(),
        std::move(RawEvents), Event, MEvent);

    return CL_SUCCESS;
  }
  case CGType::ReadWriteHostPipe: {
    CGReadWriteHostPipe *ExecReadWriteHostPipe =
        (CGReadWriteHostPipe *)MCommandGroup.get();
    std::string pipeName = ExecReadWriteHostPipe->getPipeName();
    void *hostPtr = ExecReadWriteHostPipe->getHostPtr();
    size_t typeSize = ExecReadWriteHostPipe->getTypeSize();
    bool blocking = ExecReadWriteHostPipe->isBlocking();
    bool read = ExecReadWriteHostPipe->isReadHostPipe();

    if (!EventImpl) {
      EventImpl = MEvent;
    }
    return enqueueReadWriteHostPipe(MQueue, pipeName, blocking, hostPtr,
                                    typeSize, RawEvents, EventImpl, read);
  }
  case CGType::ExecCommandBuffer: {
    assert(MQueue &&
           "Command buffer submissions should have an associated queue");
    CGExecCommandBuffer *CmdBufferCG =
        static_cast<CGExecCommandBuffer *>(MCommandGroup.get());
    if (MEvent != nullptr)
      MEvent->setHostEnqueueTime();
    return MQueue->getPlugin()
        ->call_nocheck<sycl::detail::PiApiKind::piextEnqueueCommandBuffer>(
            CmdBufferCG->MCommandBuffer, MQueue->getHandleRef(),
            RawEvents.size(), RawEvents.empty() ? nullptr : &RawEvents[0],
            Event);
  }
  case CGType::CopyImage: {
    CGCopyImage *Copy = (CGCopyImage *)MCommandGroup.get();

    sycl::detail::pi::PiMemImageDesc Desc = Copy->getDesc();

    MemoryManager::copy_image_bindless(
        Copy->getSrc(), MQueue, Copy->getDst(), Desc, Copy->getFormat(),
        Copy->getCopyFlags(), Copy->getSrcOffset(), Copy->getDstOffset(),
        Copy->getHostExtent(), Copy->getCopyExtent(), std::move(RawEvents),
        Event);
    return PI_SUCCESS;
  }
  case CGType::SemaphoreWait: {
    assert(MQueue &&
           "Semaphore wait submissions should have an associated queue");
    CGSemaphoreWait *SemWait = (CGSemaphoreWait *)MCommandGroup.get();

    const detail::PluginPtr &Plugin = MQueue->getPlugin();
    auto OptWaitValue = SemWait->getWaitValue();
    uint64_t WaitValue = OptWaitValue.has_value() ? OptWaitValue.value() : 0;
    Plugin->call<PiApiKind::piextWaitExternalSemaphore>(
        MQueue->getHandleRef(), SemWait->getInteropSemaphoreHandle(),
        OptWaitValue.has_value(), WaitValue, 0, nullptr, nullptr);

    return PI_SUCCESS;
  }
  case CGType::SemaphoreSignal: {
    assert(MQueue &&
           "Semaphore signal submissions should have an associated queue");
    CGSemaphoreSignal *SemSignal = (CGSemaphoreSignal *)MCommandGroup.get();

    const detail::PluginPtr &Plugin = MQueue->getPlugin();
    auto OptSignalValue = SemSignal->getSignalValue();
    uint64_t SignalValue =
        OptSignalValue.has_value() ? OptSignalValue.value() : 0;
    Plugin->call<PiApiKind::piextSignalExternalSemaphore>(
        MQueue->getHandleRef(), SemSignal->getInteropSemaphoreHandle(),
        OptSignalValue.has_value(), SignalValue, 0, nullptr, nullptr);

    return PI_SUCCESS;
  }
  case CGType::None:
    throw sycl::exception(sycl::make_error_code(sycl::errc::runtime),
                          "CG type not implemented. " +
                              codeToString(PI_ERROR_INVALID_OPERATION));
  }
  return PI_ERROR_INVALID_OPERATION;
}

bool ExecCGCommand::producesPiEvent() const {
  return !MCommandBuffer &&
         MCommandGroup->getType() != CGType::CodeplayHostTask;
}

bool ExecCGCommand::supportsPostEnqueueCleanup() const {
  // Host tasks are cleaned up upon completion instead.
  return Command::supportsPostEnqueueCleanup() &&
         (MCommandGroup->getType() != CGType::CodeplayHostTask);
}

bool ExecCGCommand::readyForCleanup() const {
  if (MCommandGroup->getType() == CGType::CodeplayHostTask)
    return MLeafCounter == 0 && MEvent->isCompleted();
  return Command::readyForCleanup();
}

KernelFusionCommand::KernelFusionCommand(QueueImplPtr Queue)
    : Command(Command::CommandType::FUSION, Queue),
      MStatus(FusionStatus::ACTIVE) {
  emitInstrumentationDataProxy();
}

std::vector<Command *> &KernelFusionCommand::auxiliaryCommands() {
  return MAuxiliaryCommands;
}

void KernelFusionCommand::addToFusionList(ExecCGCommand *Kernel) {
  MFusionList.push_back(Kernel);
}

std::vector<ExecCGCommand *> &KernelFusionCommand::getFusionList() {
  return MFusionList;
}

bool KernelFusionCommand::producesPiEvent() const { return false; }

pi_int32 KernelFusionCommand::enqueueImp() {
  waitForPreparedHostEvents();
  waitForEvents(MQueue, MPreparedDepsEvents, MEvent->getHandleRef());

  // We need to release the queue here because KernelFusionCommands are
  // held back by the scheduler thus prevent the deallocation of the queue.
  resetQueue();
  return PI_SUCCESS;
}

void KernelFusionCommand::setFusionStatus(FusionStatus Status) {
  MStatus = Status;
}

void KernelFusionCommand::resetQueue() {
  assert(MStatus != FusionStatus::ACTIVE &&
         "Cannot release the queue attached to the KernelFusionCommand if it "
         "is active.");
  MQueue.reset();
  MWorkerQueue.reset();
}

void KernelFusionCommand::emitInstrumentationData() {
#ifdef XPTI_ENABLE_INSTRUMENTATION
  constexpr uint16_t NotificationTraceType = xpti::trace_node_create;
  if (!xptiCheckTraceEnabled(MStreamID)) {
    return;
  }
  // Create a payload with the command name and an event using this payload to
  // emit a node_create
  MCommandNodeType = commandToNodeType(MType);
  MCommandName = commandToName(MType);

  static unsigned FusionNodeCount = 0;
  std::stringstream PayloadStr;
  PayloadStr << "Fusion command #" << FusionNodeCount++;
  xpti::payload_t Payload = xpti::payload_t(PayloadStr.str().c_str());

  uint64_t CommandInstanceNo = 0;
  xpti_td *CmdTraceEvent =
      xptiMakeEvent(MCommandName.c_str(), &Payload, xpti::trace_graph_event,
                    xpti_at::active, &CommandInstanceNo);

  MInstanceID = CommandInstanceNo;
  if (CmdTraceEvent) {
    MTraceEvent = static_cast<void *>(CmdTraceEvent);
    // If we are seeing this event again, then the instance ID
    // will be greater
    // than 1; in this case, we must skip sending a
    // notification to create a node as this node has already
    // been created. We return this value so the epilog method
    // can be called selectively.
    // See makeTraceEventProlog.
    MFirstInstance = (CommandInstanceNo == 1);
  }

  // This function is called in the constructor of the command. At this point
  // the kernel fusion list is still empty, so we don't have a terrible lot of
  // information we could attach to this node here.
  if (MFirstInstance && CmdTraceEvent)
    addDeviceMetadata(CmdTraceEvent, MQueue);

  if (MFirstInstance) {
    // Since we do NOT add queue_id value to metadata, we are stashing it to TLS
    // as this data is mutable and the metadata is supposed to be invariant
    xpti::framework::stash_tuple(XPTI_QUEUE_INSTANCE_ID_KEY,
                                 getQueueID(MQueue));
    xptiNotifySubscribers(MStreamID, NotificationTraceType,
                          detail::GSYCLGraphEvent,
                          static_cast<xpti_td *>(MTraceEvent), MInstanceID,
                          static_cast<const void *>(MCommandNodeType.c_str()));
  }

#endif
}

void KernelFusionCommand::printDot(std::ostream &Stream) const {
  Stream << "\"" << this << "\" [style=filled, fillcolor=\"#AFFF82\", label=\"";

  Stream << "ID = " << this << "\\n";
  Stream << "KERNEL FUSION on " << queueDeviceToString(MQueue.get()) << "\\n"
         << "FUSION LIST: {";
  bool Initial = true;
  for (auto *Cmd : MFusionList) {
    if (!Initial) {
      Stream << ",\\n";
    }
    Initial = false;
    auto *KernelCG = static_cast<detail::CGExecKernel *>(&Cmd->getCG());
    if (KernelCG->MSyclKernel && KernelCG->MSyclKernel->isCreatedFromSource()) {
      Stream << "created from source";
    } else {
      Stream << demangleKernelName(KernelCG->getKernelName());
    }
  }
  Stream << "}\\n";

  Stream << "\"];" << std::endl;

  for (const auto &Dep : MDeps) {
    Stream << "  \"" << this << "\" -> \"" << Dep.MDepCommand << "\""
           << " [ label = \"Access mode: "
           << accessModeToString(Dep.MDepRequirement->MAccessMode) << "\\n"
           << "MemObj: " << Dep.MDepRequirement->MSYCLMemObj << " \" ]"
           << std::endl;
  }
}

UpdateCommandBufferCommand::UpdateCommandBufferCommand(
    QueueImplPtr Queue,
    ext::oneapi::experimental::detail::exec_graph_impl *Graph,
    std::vector<std::shared_ptr<ext::oneapi::experimental::detail::node_impl>>
        Nodes)
    : Command(CommandType::UPDATE_CMD_BUFFER, Queue), MGraph(Graph),
      MNodes(Nodes) {}

pi_int32 UpdateCommandBufferCommand::enqueueImp() {
  waitForPreparedHostEvents();
  std::vector<EventImplPtr> EventImpls = MPreparedDepsEvents;
  sycl::detail::pi::PiEvent &Event = MEvent->getHandleRef();
  Command::waitForEvents(MQueue, EventImpls, Event);

  for (auto &Node : MNodes) {
    auto CG = static_cast<CGExecKernel *>(Node->MCommandGroup.get());
    for (auto &Arg : CG->MArgs) {
      if (Arg.MType != kernel_param_kind_t::kind_accessor) {
        continue;
      }
      // Search through deps to get actual allocation for accessor args.
      for (const DepDesc &Dep : MDeps) {
        Requirement *Req = static_cast<AccessorImplHost *>(Arg.MPtr);
        if (Dep.MDepRequirement == Req) {
          if (Dep.MAllocaCmd) {
            Req->MData = Dep.MAllocaCmd->getMemAllocation();
          } else {
            throw sycl::exception(make_error_code(errc::invalid),
                                  "No allocation available for accessor when "
                                  "updating command buffer!");
          }
        }
      }
    }
    MGraph->updateImpl(Node);
  }

  return PI_SUCCESS;
}

void UpdateCommandBufferCommand::printDot(std::ostream &Stream) const {
  Stream << "\"" << this << "\" [style=filled, fillcolor=\"#8d8f29\", label=\"";

  Stream << "ID = " << this << "\\n";
  Stream << "CommandBuffer Command Update" << "\\n";

  Stream << "\"];" << std::endl;

  for (const auto &Dep : MDeps) {
    Stream << "  \"" << this << "\" -> \"" << Dep.MDepCommand << "\""
           << " [ label = \"Access mode: "
           << accessModeToString(Dep.MDepRequirement->MAccessMode) << "\\n"
           << "MemObj: " << Dep.MDepRequirement->MSYCLMemObj << " \" ]"
           << std::endl;
  }
}

void UpdateCommandBufferCommand::emitInstrumentationData() {}
bool UpdateCommandBufferCommand::producesPiEvent() const { return false; }

} // namespace detail
} // namespace _V1
} // namespace sycl<|MERGE_RESOLUTION|>--- conflicted
+++ resolved
@@ -3137,8 +3137,7 @@
 
     return PI_SUCCESS;
   }
-<<<<<<< HEAD
-  case CG::CGTYPE::ACPPCustomOperation: {
+  case CGType::ACPPCustomOperation: {
     CGHostTask *HostTask = static_cast<CGHostTask *>(MCommandGroup.get());
 
     for (ArgDesc &Arg : HostTask->MArgs) {
@@ -3212,10 +3211,7 @@
 
     return PI_SUCCESS;
   }
-  case CG::CGTYPE::Barrier: {
-=======
   case CGType::Barrier: {
->>>>>>> cbbae746
     assert(MQueue && "Barrier submission should have an associated queue");
     const PluginPtr &Plugin = MQueue->getPlugin();
     if (MEvent != nullptr)
