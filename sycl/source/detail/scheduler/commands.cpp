--- conflicted
+++ resolved
@@ -481,14 +481,9 @@
 #endif
 }
 
-<<<<<<< HEAD
 Command *Command::processDepEvent(EventImplPtr DepEvent, const DepDesc &Dep) {
-  const ContextImplPtr &Context = getContext();
-=======
-void Command::processDepEvent(EventImplPtr DepEvent, const DepDesc &Dep) {
   const QueueImplPtr &WorkerQueue = getWorkerQueue();
   const ContextImplPtr &WorkerContext = WorkerQueue->getContextImplPtr();
->>>>>>> 17549342
 
   // 1. Async work is not supported for host device.
   // 2. The event handle can be null in case of, for example, alloca command,
@@ -501,15 +496,13 @@
     return nullptr;
   }
 
-<<<<<<< HEAD
   Command *ConnectionCmd = nullptr;
-=======
+
   // Do not add redundant event dependencies for in-order queues.
   if (Dep.MDepCommand && Dep.MDepCommand->getWorkerQueue() == WorkerQueue &&
       WorkerQueue->has_property<property::queue::in_order>())
     return;
 
->>>>>>> 17549342
   ContextImplPtr DepEventContext = DepEvent->getContextImpl();
   // If contexts don't match we'll connect them using host task
   if (DepEventContext != WorkerContext && !WorkerContext->is_host()) {
@@ -525,14 +518,11 @@
   return MQueue->getContextImplPtr();
 }
 
-<<<<<<< HEAD
+const QueueImplPtr &Command::getWorkerQueue() const { return MQueue; }
+
 Command *Command::addDep(DepDesc NewDep) {
   Command *ConnectionCmd = nullptr;
-=======
-const QueueImplPtr &Command::getWorkerQueue() const { return MQueue; }
-
-void Command::addDep(DepDesc NewDep) {
->>>>>>> 17549342
+
   if (NewDep.MDepCommand) {
     ConnectionCmd = processDepEvent(NewDep.MDepCommand->getEvent(), NewDep);
   }
