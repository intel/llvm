//
// Part of the LLVM Project, under the Apache License v2.0 with LLVM Exceptions.
// See https://llvm.org/LICENSE.txt for license information.
// SPDX-License-Identifier: Apache-2.0 WITH LLVM-exception
//
//===----------------------------------------------------------------------===//

#include "ur_api.h"
#include <detail/error_handling/error_handling.hpp>

#include <detail/context_impl.hpp>
#include <detail/event_impl.hpp>
#include <detail/helpers.hpp>
#include <detail/host_pipe_map_entry.hpp>
#include <detail/kernel_bundle_impl.hpp>
#include <detail/kernel_impl.hpp>
#include <detail/kernel_info.hpp>
#include <detail/memory_manager.hpp>
#include <detail/program_manager/program_manager.hpp>
#include <detail/queue_impl.hpp>
#include <detail/sampler_impl.hpp>
#include <detail/scheduler/commands.hpp>
#include <detail/scheduler/scheduler.hpp>
#include <detail/stream_impl.hpp>
#include <detail/xpti_registry.hpp>
#include <sycl/access/access.hpp>
#include <sycl/backend_types.hpp>
#include <sycl/detail/cg_types.hpp>
#include <sycl/detail/helpers.hpp>
#include <sycl/detail/kernel_desc.hpp>
#include <sycl/sampler.hpp>

#include <cassert>
#include <optional>
#include <string>
#include <vector>

#ifdef __has_include
#if __has_include(<cxxabi.h>)
#define __SYCL_ENABLE_GNU_DEMANGLING
#include <cstdlib>
#include <cxxabi.h>
#include <memory>
#endif
#endif

#ifdef XPTI_ENABLE_INSTRUMENTATION
#include "xpti/xpti_trace_framework.hpp"
#include <detail/xpti_registry.hpp>
#endif

namespace sycl {
inline namespace _V1 {
namespace detail {

// MemoryManager:: calls return void and throw exception in case of failure.
// enqueueImp is expected to return status, not exception to correctly handle
// submission error.
template <typename MemOpFuncT, typename... MemOpArgTs>
ur_result_t callMemOpHelper(MemOpFuncT &MemOpFunc, MemOpArgTs &&...MemOpArgs) {
  try {
    MemOpFunc(std::forward<MemOpArgTs>(MemOpArgs)...);
  } catch (sycl::exception &e) {
    return static_cast<ur_result_t>(get_ur_error(e));
  }
  return UR_RESULT_SUCCESS;
}

template <typename MemOpRet, typename MemOpFuncT, typename... MemOpArgTs>
ur_result_t callMemOpHelperRet(MemOpRet &MemOpResult, MemOpFuncT &MemOpFunc,
                               MemOpArgTs &&...MemOpArgs) {
  try {
    MemOpResult = MemOpFunc(std::forward<MemOpArgTs>(MemOpArgs)...);
  } catch (sycl::exception &e) {
    return static_cast<ur_result_t>(get_ur_error(e));
  }
  return UR_RESULT_SUCCESS;
}

#ifdef XPTI_ENABLE_INSTRUMENTATION
// Global graph for the application
extern xpti::trace_event_data_t *GSYCLGraphEvent;

static bool CurrentCodeLocationValid() {
  detail::tls_code_loc_t Tls;
  auto CodeLoc = Tls.query();
  auto FileName = CodeLoc.fileName();
  auto FunctionName = CodeLoc.functionName();
  return (FileName && FileName[0] != '\0') ||
         (FunctionName && FunctionName[0] != '\0');
}

void emitInstrumentationGeneral(uint32_t StreamID, uint64_t InstanceID,
                                xpti_td *TraceEvent, uint16_t Type,
                                const void *Addr) {
  if (!(xptiCheckTraceEnabled(StreamID, Type) && TraceEvent))
    return;
  // Trace event notifier that emits a Type event
  xptiNotifySubscribers(StreamID, Type, detail::GSYCLGraphEvent,
                        static_cast<xpti_td *>(TraceEvent), InstanceID, Addr);
}

static size_t deviceToID(const device &Device) {
  return reinterpret_cast<size_t>(getSyclObjImpl(Device)->getHandleRef());
}

static void addDeviceMetadata(xpti_td *TraceEvent, queue_impl *Queue) {
  xpti::addMetadata(TraceEvent, "sycl_device_type", queueDeviceToString(Queue));
  if (Queue) {
    xpti::addMetadata(TraceEvent, "sycl_device",
                      deviceToID(Queue->get_device()));
    xpti::addMetadata(
        TraceEvent, "sycl_device_name",
        getSyclObjImpl(Queue->get_device())->get_info<info::device::name>());
  }
}
static void addDeviceMetadata(xpti_td *TraceEvent,
                              const std::shared_ptr<queue_impl> &Queue) {
  addDeviceMetadata(TraceEvent, Queue.get());
}

static unsigned long long getQueueID(queue_impl *Queue) {
  return Queue ? Queue->getQueueID() : 0;
}
static unsigned long long getQueueID(const std::shared_ptr<queue_impl> &Queue) {
  return getQueueID(Queue.get());
}
#endif

static context_impl *getContext(queue_impl *Queue) {
  if (Queue)
    return &Queue->getContextImpl();
  return nullptr;
}
static context_impl *getContext(const std::shared_ptr<queue_impl> &Queue) {
  return getContext(Queue.get());
}

#ifdef __SYCL_ENABLE_GNU_DEMANGLING
struct DemangleHandle {
  char *p;
  DemangleHandle(char *ptr) : p(ptr) {}

  DemangleHandle(const DemangleHandle &) = delete;
  DemangleHandle &operator=(const DemangleHandle &) = delete;

  ~DemangleHandle() { std::free(p); }
};
static std::string demangleKernelName(const std::string_view Name) {
  int Status = -1; // some arbitrary value to eliminate the compiler warning
  DemangleHandle result(abi::__cxa_demangle(Name.data(), NULL, NULL, &Status));
  return (Status == 0) ? result.p : std::string(Name);
}
#else
static std::string demangleKernelName(const std::string_view Name) {
  return std::string(Name);
}
#endif

static std::string accessModeToString(access::mode Mode) {
  switch (Mode) {
  case access::mode::read:
    return "read";
  case access::mode::write:
    return "write";
  case access::mode::read_write:
    return "read_write";
  case access::mode::discard_write:
    return "discard_write";
  case access::mode::discard_read_write:
    return "discard_read_write";
  default:
    return "unknown";
  }
}

#ifdef XPTI_ENABLE_INSTRUMENTATION
// Using the command group type to create node types for the asynchronous task
// graph modeling
static std::string commandToNodeType(Command::CommandType Type) {
  switch (Type) {
  case Command::CommandType::RUN_CG:
    return "command_group_node";
  case Command::CommandType::COPY_MEMORY:
    return "memory_transfer_node";
  case Command::CommandType::ALLOCA:
    return "memory_allocation_node";
  case Command::CommandType::ALLOCA_SUB_BUF:
    return "sub_buffer_creation_node";
  case Command::CommandType::RELEASE:
    return "memory_deallocation_node";
  case Command::CommandType::MAP_MEM_OBJ:
    return "memory_transfer_node";
  case Command::CommandType::UNMAP_MEM_OBJ:
    return "memory_transfer_node";
  case Command::CommandType::UPDATE_REQUIREMENT:
    return "host_acc_create_buffer_lock_node";
  case Command::CommandType::EMPTY_TASK:
    return "host_acc_destroy_buffer_release_node";
  default:
    return "unknown_node";
  }
}

// Using the names being generated and the string are subject to change to
// something more meaningful to end-users as this will be visible in analysis
// tools that subscribe to this data
static std::string commandToName(Command::CommandType Type) {
  switch (Type) {
  case Command::CommandType::RUN_CG:
    return "Command Group Action";
  case Command::CommandType::COPY_MEMORY:
    return "Memory Transfer (Copy)";
  case Command::CommandType::ALLOCA:
    return "Memory Allocation";
  case Command::CommandType::ALLOCA_SUB_BUF:
    return "Sub Buffer Creation";
  case Command::CommandType::RELEASE:
    return "Memory Deallocation";
  case Command::CommandType::MAP_MEM_OBJ:
    return "Memory Transfer (Map)";
  case Command::CommandType::UNMAP_MEM_OBJ:
    return "Memory Transfer (Unmap)";
  case Command::CommandType::UPDATE_REQUIREMENT:
    return "Host Accessor Creation/Buffer Lock";
  case Command::CommandType::EMPTY_TASK:
    return "Host Accessor Destruction/Buffer Lock Release";
  default:
    return "Unknown Action";
  }
}
#endif

std::vector<ur_event_handle_t>
Command::getUrEvents(const std::vector<EventImplPtr> &EventImpls,
                     queue_impl *CommandQueue, bool IsHostTaskCommand) {
  std::vector<ur_event_handle_t> RetUrEvents;
  for (auto &EventImpl : EventImpls) {
    auto Handle = EventImpl->getHandle();
    if (Handle == nullptr)
      continue;

    // Do not add redundant event dependencies for in-order queues.
    // At this stage dependency is definitely ur task and need to check if
    // current one is a host task. In this case we should not skip ur event due
    // to different sync mechanisms for different task types on in-order queue.
    if (CommandQueue && EventImpl->getWorkerQueue().get() == CommandQueue &&
        CommandQueue->isInOrder() && !IsHostTaskCommand)
      continue;

    RetUrEvents.push_back(Handle);
  }

  return RetUrEvents;
}

std::vector<ur_event_handle_t>
Command::getUrEvents(const std::vector<EventImplPtr> &EventImpls) const {
  return getUrEvents(EventImpls, MWorkerQueue.get(), isHostTask());
}

// This function is implemented (duplicating getUrEvents a lot) as short term
// solution for the issue that barrier with wait list could not
// handle empty ur event handles when kernel is enqueued on host task
// completion.
std::vector<ur_event_handle_t>
Command::getUrEventsBlocking(const std::vector<EventImplPtr> &EventImpls,
                             bool HasEventMode) const {
  std::vector<ur_event_handle_t> RetUrEvents;
  for (auto &EventImpl : EventImpls) {
    // Throwaway events created with empty constructor will not have a context
    // (which is set lazily) calling getContextImpl() would set that
    // context, which we wish to avoid as it is expensive.
    // Skip host task and NOP events also.
    if (EventImpl->isDefaultConstructed() || EventImpl->isHost() ||
        EventImpl->isNOP())
      continue;

    // If command has not been enqueued then we have to enqueue it.
    // It may happen if async enqueue in a host task is involved.
    // Interoperability events are special cases and they are not enqueued, as
    // they don't have an associated queue and command.
    if (!EventImpl->isInterop() && !EventImpl->isEnqueued()) {
      if (!EventImpl->getCommand() ||
          !static_cast<Command *>(EventImpl->getCommand())->producesPiEvent())
        continue;
      std::vector<Command *> AuxCmds;
      Scheduler::getInstance().enqueueCommandForCG(EventImpl, AuxCmds,
                                                   BLOCKING);
    }
    // Do not add redundant event dependencies for in-order queues.
    // At this stage dependency is definitely ur task and need to check if
    // current one is a host task. In this case we should not skip pi event due
    // to different sync mechanisms for different task types on in-order queue.
    // If the resulting event is supposed to have a specific event mode,
    // redundant events may still differ from the resulting event, so they are
    // kept.
    if (!HasEventMode && MWorkerQueue &&
        EventImpl->getWorkerQueue() == MWorkerQueue &&
        MWorkerQueue->isInOrder() && !isHostTask())
      continue;

    RetUrEvents.push_back(EventImpl->getHandle());
  }

  return RetUrEvents;
}

bool Command::isHostTask() const {
  return (MType == CommandType::RUN_CG) /* host task has this type also */ &&
         ((static_cast<const ExecCGCommand *>(this))->getCG().getType() ==
          CGType::CodeplayHostTask);
}

#ifndef __INTEL_PREVIEW_BREAKING_CHANGES
// This function is unused and should be removed in the next ABI-breaking
// window.
bool Command::isFusable() const {
  if ((MType != CommandType::RUN_CG)) {
    return false;
  }
  const auto &CG = (static_cast<const ExecCGCommand &>(*this)).getCG();
  return (CG.getType() == CGType::Kernel) &&
         (!static_cast<const CGExecKernel &>(CG).MKernelIsCooperative) &&
         (!static_cast<const CGExecKernel &>(CG).MKernelUsesClusterLaunch);
}
#endif // __INTEL_PREVIEW_BREAKING_CHANGES

namespace {

struct EnqueueNativeCommandData {
  sycl::interop_handle ih;
  std::function<void(interop_handle)> func;
};

void InteropFreeFunc(ur_queue_handle_t, void *InteropData) {
  auto *Data = reinterpret_cast<EnqueueNativeCommandData *>(InteropData);
  return Data->func(Data->ih);
}
} // namespace

class DispatchHostTask {
  ExecCGCommand *MThisCmd;
  std::vector<interop_handle::ReqToMem> MReqToMem;
  std::vector<ur_mem_handle_t> MReqUrMem;

  bool waitForEvents() const {
    std::map<const AdapterPtr, std::vector<EventImplPtr>>
        RequiredEventsPerAdapter;

    for (const EventImplPtr &Event : MThisCmd->MPreparedDepsEvents) {
      const AdapterPtr &Adapter = Event->getAdapter();
      RequiredEventsPerAdapter[Adapter].push_back(Event);
    }

    // wait for dependency device events
    // FIXME Current implementation of waiting for events will make the thread
    // 'sleep' until all of dependency events are complete. We need a bit more
    // sophisticated waiting mechanism to allow to utilize this thread for any
    // other available job and resume once all required events are ready.
    for (auto &AdapterWithEvents : RequiredEventsPerAdapter) {
      std::vector<ur_event_handle_t> RawEvents =
          MThisCmd->getUrEvents(AdapterWithEvents.second);
      if (RawEvents.size() == 0)
        continue;
      try {
        AdapterWithEvents.first->call<UrApiKind::urEventWait>(RawEvents.size(),
                                                              RawEvents.data());
      } catch (const sycl::exception &) {
        MThisCmd->MEvent->getSubmittedQueue()->reportAsyncException(
            std::current_exception());
        return false;
      } catch (...) {
        MThisCmd->MEvent->getSubmittedQueue()->reportAsyncException(
            std::current_exception());
        return false;
      }
    }

    // Wait for dependency host events.
    // Host events can't throw exceptions so don't try to catch it.
    for (const EventImplPtr &Event : MThisCmd->MPreparedHostDepsEvents) {
      Event->waitInternal();
    }

    return true;
  }

public:
  DispatchHostTask(ExecCGCommand *ThisCmd,
                   std::vector<interop_handle::ReqToMem> ReqToMem,
                   std::vector<ur_mem_handle_t> ReqUrMem)
      : MThisCmd{ThisCmd}, MReqToMem(std::move(ReqToMem)),
        MReqUrMem(std::move(ReqUrMem)) {}

  void operator()() const {
    assert(MThisCmd->getCG().getType() == CGType::CodeplayHostTask);

    CGHostTask &HostTask = static_cast<CGHostTask &>(MThisCmd->getCG());

#ifdef XPTI_ENABLE_INSTRUMENTATION
    // Host task is executed async and in a separate thread that do not allow to
    // use code location data stored in TLS. So we keep submission code location
    // as Command field and put it here to TLS so that thrown exception could
    // query and report it.
    std::unique_ptr<detail::tls_code_loc_t> AsyncCodeLocationPtr;
    if (xptiTraceEnabled() && !CurrentCodeLocationValid()) {
      AsyncCodeLocationPtr.reset(
          new detail::tls_code_loc_t(MThisCmd->MSubmissionCodeLocation));
    }
#endif

    if (!waitForEvents()) {
      std::exception_ptr EPtr = std::make_exception_ptr(sycl::exception(
          make_error_code(errc::runtime),
          std::string("Couldn't wait for host-task's dependencies")));

      MThisCmd->MEvent->getSubmittedQueue()->reportAsyncException(EPtr);
      // reset host-task's lambda and quit
      HostTask.MHostTask.reset();
      Scheduler::getInstance().NotifyHostTaskCompletion(MThisCmd);
      return;
    }

    try {
      // we're ready to call the user-defined lambda now
      if (HostTask.MHostTask->isInteropTask()) {
        assert(HostTask.MQueue &&
               "Host task submissions should have an associated queue");
        interop_handle IH{MReqToMem, HostTask.MQueue,
                          HostTask.MQueue->getDeviceImpl().shared_from_this(),
                          HostTask.MQueue->getContextImplPtr()};
        // TODO: should all the backends that support this entry point use this
        // for host task?
        auto &Queue = HostTask.MQueue;
        bool NativeCommandSupport = false;
        Queue->getAdapter()->call<UrApiKind::urDeviceGetInfo>(
            detail::getSyclObjImpl(Queue->get_device())->getHandleRef(),
            UR_DEVICE_INFO_ENQUEUE_NATIVE_COMMAND_SUPPORT_EXP,
            sizeof(NativeCommandSupport), &NativeCommandSupport, nullptr);
        if (NativeCommandSupport) {
          EnqueueNativeCommandData CustomOpData{
              IH, HostTask.MHostTask->MInteropTask};

          // We are assuming that we have already synchronized with the HT's
          // dependent events, and that the user will synchronize before the end
          // of the HT lambda. As such we don't pass in any events, or ask for
          // one back.
          //
          // This entry point is needed in order to migrate memory across
          // devices in the same context for CUDA and HIP backends
          Queue->getAdapter()->call<UrApiKind::urEnqueueNativeCommandExp>(
              HostTask.MQueue->getHandleRef(), InteropFreeFunc, &CustomOpData,
              MReqUrMem.size(), MReqUrMem.data(), nullptr, 0, nullptr, nullptr);
        } else {
          HostTask.MHostTask->call(MThisCmd->MEvent->getHostProfilingInfo(),
                                   IH);
        }
      } else
        HostTask.MHostTask->call(MThisCmd->MEvent->getHostProfilingInfo());
    } catch (...) {
      auto CurrentException = std::current_exception();
#ifdef XPTI_ENABLE_INSTRUMENTATION
      // sycl::exception emit tracing of message with code location if
      // available. For other types of exception we need to explicitly trigger
      // tracing by calling TraceEventXPTI.
      if (xptiTraceEnabled()) {
        try {
          rethrow_exception(CurrentException);
        } catch (const sycl::exception &) {
          // it is already traced, nothing to care about
        } catch (const std::exception &StdException) {
          GlobalHandler::instance().TraceEventXPTI(StdException.what());
        } catch (...) {
          GlobalHandler::instance().TraceEventXPTI(
              "Host task lambda thrown non standard exception");
        }
      }
#endif
      MThisCmd->MEvent->getSubmittedQueue()->reportAsyncException(
          CurrentException);
    }

    HostTask.MHostTask.reset();

#ifdef XPTI_ENABLE_INSTRUMENTATION
    // Host Task is done, clear its submittion location to not interfere with
    // following dependent kernels submission.
    AsyncCodeLocationPtr.reset();
#endif

    try {
      // If we enqueue blocked users - ur level could throw exception that
      // should be treated as async now.
      Scheduler::getInstance().NotifyHostTaskCompletion(MThisCmd);
    } catch (...) {
      auto CurrentException = std::current_exception();
      MThisCmd->MEvent->getSubmittedQueue()->reportAsyncException(
          CurrentException);
    }
  }
};

void Command::waitForPreparedHostEvents() const {
  for (const EventImplPtr &HostEvent : MPreparedHostDepsEvents)
    HostEvent->waitInternal();
}

void Command::waitForEvents(queue_impl *Queue,
                            std::vector<EventImplPtr> &EventImpls,
                            ur_event_handle_t &Event) {
#ifndef NDEBUG
  for (const EventImplPtr &Event : EventImpls)
    assert(!Event->isHost() &&
           "Only non-host events are expected to be waited for here");
#endif
  if (!EventImpls.empty()) {
    if (!Queue) {
      // Host queue can wait for events from different contexts, i.e. it may
      // contain events with different contexts in its MPreparedDepsEvents.
      // OpenCL 2.1 spec says that clWaitForEvents will return
      // CL_INVALID_CONTEXT if events specified in the list do not belong to
      // the same context. Thus we split all the events into per-context map.
      // An example. We have two queues for the same CPU device: Q1, Q2. Thus
      // we will have two different contexts for the same CPU device: C1, C2.
      // Also we have default host queue. This queue is accessible via
      // Scheduler. Now, let's assume we have three different events: E1(C1),
      // E2(C1), E3(C2). The command's MPreparedDepsEvents will contain all
      // three events (E1, E2, E3). Now, if urEventWait is called for all
      // three events we'll experience failure with CL_INVALID_CONTEXT 'cause
      // these events refer to different contexts.
      std::map<context_impl *, std::vector<EventImplPtr>>
          RequiredEventsPerContext;

      for (const EventImplPtr &Event : EventImpls) {
        context_impl &Context = Event->getContextImpl();
        RequiredEventsPerContext[&Context].push_back(Event);
      }

      for (auto &CtxWithEvents : RequiredEventsPerContext) {
        std::vector<ur_event_handle_t> RawEvents =
            getUrEvents(CtxWithEvents.second);
        if (!RawEvents.empty()) {
          CtxWithEvents.first->getAdapter()->call<UrApiKind::urEventWait>(
              RawEvents.size(), RawEvents.data());
        }
      }
    } else {
      std::vector<ur_event_handle_t> RawEvents = getUrEvents(EventImpls);
      flushCrossQueueDeps(EventImpls);
      const AdapterPtr &Adapter = Queue->getAdapter();

      Adapter->call<UrApiKind::urEnqueueEventsWait>(
          Queue->getHandleRef(), RawEvents.size(), &RawEvents[0], &Event);
    }
  }
}

/// It is safe to bind MPreparedDepsEvents and MPreparedHostDepsEvents
/// references to event_impl class members because Command
/// should not outlive the event connected to it.
Command::Command(
    CommandType Type, queue_impl *Queue,
    ur_exp_command_buffer_handle_t CommandBuffer,
    const std::vector<ur_exp_command_buffer_sync_point_t> &SyncPoints)
    : MQueue(Queue ? Queue->shared_from_this() : nullptr),
      MEvent(Queue ? detail::event_impl::create_device_event(*Queue)
                   : detail::event_impl::create_incomplete_host_event()),
      MPreparedDepsEvents(MEvent->getPreparedDepsEvents()),
      MPreparedHostDepsEvents(MEvent->getPreparedHostDepsEvents()), MType(Type),
      MCommandBuffer(CommandBuffer), MSyncPointDeps(SyncPoints) {
  MWorkerQueue = MQueue;
  MEvent->setWorkerQueue(MWorkerQueue);
  MEvent->setSubmittedQueue(MWorkerQueue);
  MEvent->setCommand(this);
  if (MQueue)
    MEvent->setContextImpl(MQueue->getContextImpl());
  MEvent->setStateIncomplete();
  MEnqueueStatus = EnqueueResultT::SyclEnqueueReady;

#ifdef XPTI_ENABLE_INSTRUMENTATION
  if (!xptiTraceEnabled())
    return;
  // Obtain the stream ID so all commands can emit traces to that stream
  MStreamID = xptiRegisterStream(SYCL_STREAM_NAME);
#endif
}

void Command::emitInstrumentationDataProxy() {
#ifdef XPTI_ENABLE_INSTRUMENTATION
  emitInstrumentationData();
#endif
}

/// Method takes in void * for the address as adding a template function to
/// the command group object maybe undesirable.
/// @param Cmd The command object of the source of the edge
/// @param ObjAddr The address that defines the edge dependency; it is the
/// event address when the edge is for an event and a memory object address if
/// it is due to an accessor
/// @param Prefix Contains "event" if the dependency is an edge and contains
/// the access mode to the buffer if it is due to an accessor
/// @param IsCommand True if the dependency has a command object as the
/// source, false otherwise
void Command::emitEdgeEventForCommandDependence(
    Command *Cmd, void *ObjAddr, bool IsCommand,
    std::optional<access::mode> AccMode) {
#ifdef XPTI_ENABLE_INSTRUMENTATION
  // Bail early if either the source or the target node for the given
  // dependency is undefined or NULL
  constexpr uint16_t NotificationTraceType = xpti::trace_edge_create;
  if (!(xptiCheckTraceEnabled(MStreamID, NotificationTraceType) &&
        MTraceEvent && Cmd && Cmd->MTraceEvent))
    return;

  // If all the information we need for creating an edge event is available,
  // then go ahead with creating it; if not, bail early!
  xpti::utils::StringHelper SH;
  std::string AddressStr = SH.addressAsString<void *>(ObjAddr);
  std::string Prefix = AccMode ? accessModeToString(AccMode.value()) : "Event";
  std::string TypeString = SH.nameWithAddressString(Prefix, AddressStr);
  // Create an edge with the dependent buffer address for which a command
  // object has been created as one of the properties of the edge
  xpti::payload_t Payload(TypeString.c_str(), MAddress);
  uint64_t EdgeInstanceNo;
  xpti_td *EdgeEvent =
      xptiMakeEvent(TypeString.c_str(), &Payload, xpti::trace_graph_event,
                    xpti_at::active, &EdgeInstanceNo);
  if (EdgeEvent) {
    xpti_td *SrcEvent = static_cast<xpti_td *>(Cmd->MTraceEvent);
    xpti_td *TgtEvent = static_cast<xpti_td *>(MTraceEvent);
    EdgeEvent->source_id = SrcEvent->unique_id;
    EdgeEvent->target_id = TgtEvent->unique_id;
    if (IsCommand) {
      xpti::addMetadata(EdgeEvent, "access_mode",
                        static_cast<int>(AccMode.value()));
      xpti::addMetadata(EdgeEvent, "memory_object",
                        reinterpret_cast<size_t>(ObjAddr));
    } else {
      xpti::addMetadata(EdgeEvent, "event", reinterpret_cast<size_t>(ObjAddr));
    }
    xptiNotifySubscribers(MStreamID, NotificationTraceType,
                          detail::GSYCLGraphEvent, EdgeEvent, EdgeInstanceNo,
                          nullptr);
  }
  // General comment - None of these are serious errors as the instrumentation
  // layer MUST be tolerant of errors. If we need to let the end user know, we
  // throw exceptions in the future
#endif
}

/// Creates an edge when the dependency is due to an event.
/// @param Cmd The command object of the source of the edge
/// @param UrEventAddr The address that defines the edge dependency, which in
/// this case is an event
void Command::emitEdgeEventForEventDependence(Command *Cmd,
                                              ur_event_handle_t &UrEventAddr) {
#ifdef XPTI_ENABLE_INSTRUMENTATION
  // If we have failed to create an event to represent the Command, then we
  // cannot emit an edge event. Bail early!
  if (!(xptiCheckTraceEnabled(MStreamID) && MTraceEvent))
    return;

  if (Cmd && Cmd->MTraceEvent) {
    // If the event is associated with a command, we use this command's trace
    // event as the source of edge, hence modeling the control flow
    emitEdgeEventForCommandDependence(Cmd, (void *)UrEventAddr, false);
    return;
  }
  if (UrEventAddr) {
    xpti::utils::StringHelper SH;
    std::string AddressStr = SH.addressAsString<ur_event_handle_t>(UrEventAddr);
    // This is the case when it is a OCL event enqueued by the user or another
    // event is registered by the runtime as a dependency The dependency on
    // this occasion is an OCL event; so we build a virtual node in the graph
    // with the event as the metadata for the node
    std::string NodeName = SH.nameWithAddressString("virtual_node", AddressStr);

    // Node name is "virtual_node[<event_addr>]"
    xpti::payload_t VNPayload(NodeName.c_str(), MAddress);
    uint64_t VNodeInstanceNo;
    xpti_td *NodeEvent =
        xptiMakeEvent(NodeName.c_str(), &VNPayload, xpti::trace_graph_event,
                      xpti_at::active, &VNodeInstanceNo);
    // Emit the virtual node first
    xpti::addMetadata(NodeEvent, "kernel_name", NodeName);
    xptiNotifySubscribers(MStreamID, xpti::trace_node_create,
                          detail::GSYCLGraphEvent, NodeEvent, VNodeInstanceNo,
                          nullptr);
    // Create a new event for the edge
    std::string EdgeName = SH.nameWithAddressString("Event", AddressStr);
    xpti::payload_t EdgePayload(EdgeName.c_str(), MAddress);
    uint64_t EdgeInstanceNo;
    xpti_td *EdgeEvent =
        xptiMakeEvent(EdgeName.c_str(), &EdgePayload, xpti::trace_graph_event,
                      xpti_at::active, &EdgeInstanceNo);
    if (EdgeEvent && NodeEvent) {
      // Source node represents the event and this event needs to be completed
      // before target node can execute
      xpti_td *TgtEvent = static_cast<xpti_td *>(MTraceEvent);
      EdgeEvent->source_id = NodeEvent->unique_id;
      EdgeEvent->target_id = TgtEvent->unique_id;
      xpti::addMetadata(EdgeEvent, "event",
                        reinterpret_cast<size_t>(UrEventAddr));
      xptiNotifySubscribers(MStreamID, xpti::trace_edge_create,
                            detail::GSYCLGraphEvent, EdgeEvent, EdgeInstanceNo,
                            nullptr);
    }
    return;
  }
#endif
}

uint64_t Command::makeTraceEventProlog(void *MAddress) {
  uint64_t CommandInstanceNo = 0;
#ifdef XPTI_ENABLE_INSTRUMENTATION
  if (!xptiCheckTraceEnabled(MStreamID))
    return CommandInstanceNo;

  MTraceEventPrologComplete = true;
  // Setup the member variables with information needed for event notification
  MCommandNodeType = commandToNodeType(MType);
  MCommandName = commandToName(MType);
  xpti::utils::StringHelper SH;
  MAddressString = SH.addressAsString<void *>(MAddress);
  std::string CommandString =
      SH.nameWithAddressString(MCommandName, MAddressString);

  xpti::payload_t p(CommandString.c_str(), MAddress);
  xpti_td *CmdTraceEvent =
      xptiMakeEvent(CommandString.c_str(), &p, xpti::trace_graph_event,
                    xpti_at::active, &CommandInstanceNo);
  MInstanceID = CommandInstanceNo;
  if (CmdTraceEvent) {
    MTraceEvent = (void *)CmdTraceEvent;
    // If we are seeing this event again, then the instance ID will be greater
    // than 1; in the previous implementation, we would skip sending a
    // notifications for subsequent instances. With the new implementation, we
    // will send a notification for each instance as this allows for mutable
    // metadata entries for multiple visits to the same code location and
    // maintaining data integrity.
  }
#endif
  return CommandInstanceNo;
}

void Command::makeTraceEventEpilog() {
#ifdef XPTI_ENABLE_INSTRUMENTATION
  constexpr uint16_t NotificationTraceType = xpti::trace_node_create;
  if (!(xptiCheckTraceEnabled(MStreamID, NotificationTraceType) && MTraceEvent))
    return;
  assert(MTraceEventPrologComplete);
  xptiNotifySubscribers(MStreamID, NotificationTraceType,
                        detail::GSYCLGraphEvent,
                        static_cast<xpti_td *>(MTraceEvent), MInstanceID,
                        static_cast<const void *>(MCommandNodeType.c_str()));
#endif
}

Command *Command::processDepEvent(EventImplPtr DepEvent, const DepDesc &Dep,
                                  std::vector<Command *> &ToCleanUp) {

  // 1. Non-host events can be ignored if they are not fully initialized.
  // 2. Some types of commands do not produce UR events after they are
  // enqueued (e.g. alloca). Note that we can't check the ur event to make that
  // distinction since the command might still be unenqueued at this point.
  bool PiEventExpected =
      (!DepEvent->isHost() && !DepEvent->isDefaultConstructed());
  if (auto *DepCmd = static_cast<Command *>(DepEvent->getCommand()))
    PiEventExpected &= DepCmd->producesPiEvent();

  if (!PiEventExpected) {
    // call to waitInternal() is in waitForPreparedHostEvents() as it's called
    // from enqueue process functions
    MPreparedHostDepsEvents.push_back(DepEvent);
    return nullptr;
  }

  Command *ConnectionCmd = nullptr;

  context_impl &DepEventContext = DepEvent->getContextImpl();
  context_impl *WorkerContext = getWorkerContext();
  // If contexts don't match we'll connect them using host task
  if (&DepEventContext != WorkerContext && WorkerContext) {
    Scheduler::GraphBuilder &GB = Scheduler::getInstance().MGraphBuilder;
    ConnectionCmd = GB.connectDepEvent(this, DepEvent, Dep, ToCleanUp);
  } else
    MPreparedDepsEvents.push_back(std::move(DepEvent));

  return ConnectionCmd;
}

context_impl *Command::getWorkerContext() const {
  if (!MQueue)
    return nullptr;
  return &MQueue->getContextImpl();
}

bool Command::producesPiEvent() const { return true; }

bool Command::supportsPostEnqueueCleanup() const { return true; }

bool Command::readyForCleanup() const {
  return MLeafCounter == 0 &&
         MEnqueueStatus == EnqueueResultT::SyclEnqueueSuccess;
}

Command *Command::addDep(DepDesc NewDep, std::vector<Command *> &ToCleanUp) {
  Command *ConnectionCmd = nullptr;

  if (NewDep.MDepCommand) {
    ConnectionCmd =
        processDepEvent(NewDep.MDepCommand->getEvent(), NewDep, ToCleanUp);
  }
  // ConnectionCmd insertion builds the following dependency structure:
  // this -> emptyCmd (for ConnectionCmd) -> ConnectionCmd -> NewDep
  // that means that this and NewDep are already dependent
  if (!ConnectionCmd) {
    MDeps.push_back(NewDep);
    if (NewDep.MDepCommand)
      NewDep.MDepCommand->addUser(this);
  }

#ifdef XPTI_ENABLE_INSTRUMENTATION
  emitEdgeEventForCommandDependence(NewDep.MDepCommand,
                                    (void *)NewDep.MDepRequirement->MSYCLMemObj,
                                    true, NewDep.MDepRequirement->MAccessMode);
#endif

  return ConnectionCmd;
}

Command *Command::addDep(EventImplPtr Event,
                         std::vector<Command *> &ToCleanUp) {
#ifdef XPTI_ENABLE_INSTRUMENTATION
  // We need this for just the instrumentation, so guarding it will prevent
  // unused variable warnings when instrumentation is turned off
  Command *Cmd = (Command *)Event->getCommand();
  ur_event_handle_t UrEventAddr = Event->getHandle();
  // Now make an edge for the dependent event
  emitEdgeEventForEventDependence(Cmd, UrEventAddr);
#endif

  return processDepEvent(std::move(Event), DepDesc{nullptr, nullptr, nullptr},
                         ToCleanUp);
}

void Command::emitEnqueuedEventSignal(const ur_event_handle_t UrEventAddr) {
#ifdef XPTI_ENABLE_INSTRUMENTATION
  emitInstrumentationGeneral(
      MStreamID, MInstanceID, static_cast<xpti_td *>(MTraceEvent),
      xpti::trace_signal, static_cast<const void *>(UrEventAddr));
#endif
  std::ignore = UrEventAddr;
}

void Command::emitInstrumentation(uint16_t Type, const char *Txt) {
#ifdef XPTI_ENABLE_INSTRUMENTATION
  return emitInstrumentationGeneral(MStreamID, MInstanceID,
                                    static_cast<xpti_td *>(MTraceEvent), Type,
                                    static_cast<const void *>(Txt));
#else
  std::ignore = Type;
  std::ignore = Txt;
#endif
}

bool Command::enqueue(EnqueueResultT &EnqueueResult, BlockingT Blocking,
                      std::vector<Command *> &ToCleanUp) {
#ifdef XPTI_ENABLE_INSTRUMENTATION
  // If command is enqueued from host task thread - it will not have valid
  // submission code location set. So we set it manually to properly trace
  // failures if ur level report any.
  std::unique_ptr<detail::tls_code_loc_t> AsyncCodeLocationPtr;
  if (xptiTraceEnabled() && !CurrentCodeLocationValid()) {
    AsyncCodeLocationPtr.reset(
        new detail::tls_code_loc_t(MSubmissionCodeLocation));
  }
#endif
  // Exit if already enqueued
  if (MEnqueueStatus == EnqueueResultT::SyclEnqueueSuccess)
    return true;

  // If the command is blocked from enqueueing
  if (MIsBlockable && MEnqueueStatus == EnqueueResultT::SyclEnqueueBlocked) {
    // Exit if enqueue type is not blocking
    if (!Blocking) {
      EnqueueResult = EnqueueResultT(EnqueueResultT::SyclEnqueueBlocked, this);
      return false;
    }

#ifdef XPTI_ENABLE_INSTRUMENTATION
    // Scoped trace event notifier that emits a barrier begin and barrier end
    // event, which models the barrier while enqueuing along with the blocked
    // reason, as determined by the scheduler
    std::string Info = "enqueue.barrier[";
    Info += std::string(getBlockReason()) + "]";
    emitInstrumentation(xpti::trace_barrier_begin, Info.c_str());
#endif

    // Wait if blocking
    while (MEnqueueStatus == EnqueueResultT::SyclEnqueueBlocked)
      ;
#ifdef XPTI_ENABLE_INSTRUMENTATION
    emitInstrumentation(xpti::trace_barrier_end, Info.c_str());
#endif
  }

  std::lock_guard<std::mutex> Lock(MEnqueueMtx);

  // Exit if the command is already enqueued
  if (MEnqueueStatus == EnqueueResultT::SyclEnqueueSuccess)
    return true;

#ifdef XPTI_ENABLE_INSTRUMENTATION
  emitInstrumentation(xpti::trace_task_begin, nullptr);
#endif

  if (MEnqueueStatus == EnqueueResultT::SyclEnqueueFailed) {
    EnqueueResult = EnqueueResultT(EnqueueResultT::SyclEnqueueFailed, this);
    return false;
  }

  // Command status set to "failed" beforehand, so this command
  // has already been marked as "failed" if enqueueImp throws an exception.
  // This will avoid execution of the same failed command twice.
  MEnqueueStatus = EnqueueResultT::SyclEnqueueFailed;
  MShouldCompleteEventIfPossible = true;
  ur_result_t Res = enqueueImp();

  if (UR_RESULT_SUCCESS != Res)
    EnqueueResult =
        EnqueueResultT(EnqueueResultT::SyclEnqueueFailed, this, Res);
  else {
    MEvent->setEnqueued();
    if (MShouldCompleteEventIfPossible && !MEvent->isDiscarded() &&
        (MEvent->isHost() || MEvent->getHandle() == nullptr))
      MEvent->setComplete();

    // Consider the command is successfully enqueued if return code is
    // UR_RESULT_SUCCESS
    MEnqueueStatus = EnqueueResultT::SyclEnqueueSuccess;
    if (MLeafCounter == 0 && supportsPostEnqueueCleanup() &&
        !SYCLConfig<SYCL_DISABLE_EXECUTION_GRAPH_CLEANUP>::get() &&
        !SYCLConfig<SYCL_DISABLE_POST_ENQUEUE_CLEANUP>::get()) {
      assert(!MMarkedForCleanup);
      MMarkedForCleanup = true;
      ToCleanUp.push_back(this);
    }
  }

  // Emit this correlation signal before the task end
  emitEnqueuedEventSignal(MEvent->getHandle());
#ifdef XPTI_ENABLE_INSTRUMENTATION
  emitInstrumentation(xpti::trace_task_end, nullptr);
#endif
  return MEnqueueStatus == EnqueueResultT::SyclEnqueueSuccess;
}

void Command::resolveReleaseDependencies(std::set<Command *> &DepList) {
#ifdef XPTI_ENABLE_INSTRUMENTATION
  assert(MType == CommandType::RELEASE && "Expected release command");
  if (!MTraceEvent)
    return;
  // The current command is the target node for all dependencies as the source
  // nodes have to be completed first before the current node can begin to
  // execute; these edges model control flow
  xpti_td *TgtTraceEvent = static_cast<xpti_td *>(MTraceEvent);
  // We have all the Commands that must be completed before the release
  // command can be enqueued; here we'll find the command that is an Alloca
  // with the same SYCLMemObject address and create a dependency line (edge)
  // between them in our sematic modeling
  for (auto &Item : DepList) {
    if (Item->MTraceEvent && Item->MAddress == MAddress) {
      xpti::utils::StringHelper SH;
      std::string AddressStr = SH.addressAsString<void *>(MAddress);
      std::string TypeString =
          "Edge:" + SH.nameWithAddressString(commandToName(MType), AddressStr);

      // Create an edge with the dependent buffer address being one of the
      // properties of the edge
      xpti::payload_t p(TypeString.c_str(), MAddress);
      uint64_t EdgeInstanceNo;
      xpti_td *EdgeEvent =
          xptiMakeEvent(TypeString.c_str(), &p, xpti::trace_graph_event,
                        xpti_at::active, &EdgeInstanceNo);
      if (EdgeEvent) {
        xpti_td *SrcTraceEvent = static_cast<xpti_td *>(Item->MTraceEvent);
        EdgeEvent->target_id = TgtTraceEvent->unique_id;
        EdgeEvent->source_id = SrcTraceEvent->unique_id;
        xpti::addMetadata(EdgeEvent, "memory_object",
                          reinterpret_cast<size_t>(MAddress));
        xptiNotifySubscribers(MStreamID, xpti::trace_edge_create,
                              detail::GSYCLGraphEvent, EdgeEvent,
                              EdgeInstanceNo, nullptr);
      }
    }
  }
#endif
}

const char *Command::getBlockReason() const {
  switch (MBlockReason) {
  case BlockReason::HostAccessor:
    return "A Buffer is locked by the host accessor";
  case BlockReason::HostTask:
    return "Blocked by host task";
  default:
    return "Unknown block reason";
  }
}

void Command::copySubmissionCodeLocation() {
#ifdef XPTI_ENABLE_INSTRUMENTATION
  if (!xptiTraceEnabled())
    return;

  detail::tls_code_loc_t Tls;
  auto TData = Tls.query();
  if (TData.fileName())
    MSubmissionFileName = TData.fileName();
  if (TData.functionName())
    MSubmissionFunctionName = TData.functionName();
  if (MSubmissionFileName.size() || MSubmissionFunctionName.size())
    MSubmissionCodeLocation = {
        MSubmissionFileName.c_str(), MSubmissionFunctionName.c_str(),
        (int)TData.lineNumber(), (int)TData.columnNumber()};
#endif
}

AllocaCommandBase::AllocaCommandBase(CommandType Type, queue_impl *Queue,
                                     Requirement Req,
                                     AllocaCommandBase *LinkedAllocaCmd,
                                     bool IsConst)
    : Command(Type, Queue), MLinkedAllocaCmd(LinkedAllocaCmd),
      MIsLeaderAlloca(nullptr == LinkedAllocaCmd), MIsConst(IsConst),
      MRequirement(std::move(Req)), MReleaseCmd(Queue, this) {
  MRequirement.MAccessMode = access::mode::read_write;
  emitInstrumentationDataProxy();
}

void AllocaCommandBase::emitInstrumentationData() {
#ifdef XPTI_ENABLE_INSTRUMENTATION
  if (!xptiCheckTraceEnabled(MStreamID))
    return;
  // Create a payload with the command name and an event using this payload to
  // emit a node_create
  MAddress = MRequirement.MSYCLMemObj;
  makeTraceEventProlog(MAddress);
  // Set the relevant meta data properties for this command; in the 64-bit key
  // based implementation, we would notify the graph events only for the first
  // instance as the trace event structure was invariant across all instances.
  // Due to mutable metadata requirements, we now create and notify them for all
  // instances. In addition to this, we have moved to 128-bit keys in the XPTI
  // internal infrastructure to guarantee collision free universal IDs.
  if (MTraceEvent) {
    xpti_td *TE = static_cast<xpti_td *>(MTraceEvent);
    addDeviceMetadata(TE, MQueue);
    xpti::addMetadata(TE, "memory_object", reinterpret_cast<size_t>(MAddress));
    // Since we do NOT add queue_id value to metadata, we are stashing it to TLS
    // as this data is mutable and the metadata is supposed to be invariant
    xpti::framework::stash_tuple(XPTI_QUEUE_INSTANCE_ID_KEY,
                                 getQueueID(MQueue));
  }
#endif
}

bool AllocaCommandBase::producesPiEvent() const { return false; }

bool AllocaCommandBase::supportsPostEnqueueCleanup() const { return false; }

bool AllocaCommandBase::readyForCleanup() const { return false; }

AllocaCommand::AllocaCommand(queue_impl *Queue, Requirement Req,
                             bool InitFromUserData,
                             AllocaCommandBase *LinkedAllocaCmd, bool IsConst)
    : AllocaCommandBase(CommandType::ALLOCA, Queue, std::move(Req),
                        LinkedAllocaCmd, IsConst),
      MInitFromUserData(InitFromUserData) {
  // Node event must be created before the dependent edge is added to this
  // node, so this call must be before the addDep() call.
  emitInstrumentationDataProxy();
  // "Nothing to depend on"
  std::vector<Command *> ToCleanUp;
  Command *ConnectionCmd =
      addDep(DepDesc(nullptr, getRequirement(), this), ToCleanUp);
  assert(ConnectionCmd == nullptr);
  assert(ToCleanUp.empty());
  (void)ConnectionCmd;
}

void AllocaCommand::emitInstrumentationData() {
#ifdef XPTI_ENABLE_INSTRUMENTATION
  if (!xptiCheckTraceEnabled(MStreamID))
    return;

  makeTraceEventEpilog();
#endif
}

ur_result_t AllocaCommand::enqueueImp() {
  waitForPreparedHostEvents();
  std::vector<EventImplPtr> EventImpls = MPreparedDepsEvents;

  ur_event_handle_t UREvent = nullptr;

  void *HostPtr = nullptr;
  if (!MIsLeaderAlloca) {

    if (!MQueue) {
      // Do not need to make allocation if we have a linked device allocation
      Command::waitForEvents(MQueue.get(), EventImpls, UREvent);
      MEvent->setHandle(UREvent);

      return UR_RESULT_SUCCESS;
    }
    HostPtr = MLinkedAllocaCmd->getMemAllocation();
  }
  // TODO: Check if it is correct to use std::move on stack variable and
  // delete it RawEvents below.
  if (auto Result = callMemOpHelperRet(MMemAllocation, MemoryManager::allocate,
                                       getContext(MQueue), getSYCLMemObj(),
                                       MInitFromUserData, HostPtr,
                                       std::move(EventImpls), UREvent);
      Result != UR_RESULT_SUCCESS)
    return Result;

  MEvent->setHandle(UREvent);
  return UR_RESULT_SUCCESS;
}

void AllocaCommand::printDot(std::ostream &Stream) const {
  Stream << "\"" << this << "\" [style=filled, fillcolor=\"#FFD28A\", label=\"";

  Stream << "ID = " << this << "\\n";
  Stream << "ALLOCA ON " << queueDeviceToString(MQueue.get()) << "\\n";
  Stream << " MemObj : " << this->MRequirement.MSYCLMemObj << "\\n";
  Stream << " Link : " << this->MLinkedAllocaCmd << "\\n";
  Stream << "\"];" << std::endl;

  for (const auto &Dep : MDeps) {
    if (Dep.MDepCommand == nullptr)
      continue;
    Stream << "  \"" << this << "\" -> \"" << Dep.MDepCommand << "\""
           << " [ label = \"Access mode: "
           << accessModeToString(Dep.MDepRequirement->MAccessMode) << "\\n"
           << "MemObj: " << Dep.MDepRequirement->MSYCLMemObj << " \" ]"
           << std::endl;
  }
}

AllocaSubBufCommand::AllocaSubBufCommand(queue_impl *Queue, Requirement Req,
                                         AllocaCommandBase *ParentAlloca,
                                         std::vector<Command *> &ToEnqueue,
                                         std::vector<Command *> &ToCleanUp)
    : AllocaCommandBase(CommandType::ALLOCA_SUB_BUF, Queue, std::move(Req),
                        /*LinkedAllocaCmd*/ nullptr, /*IsConst*/ false),
      MParentAlloca(ParentAlloca) {
  // Node event must be created before the dependent edge
  // is added to this node, so this call must be before
  // the addDep() call.
  emitInstrumentationDataProxy();
  Command *ConnectionCmd = addDep(
      DepDesc(MParentAlloca, getRequirement(), MParentAlloca), ToCleanUp);
  if (ConnectionCmd)
    ToEnqueue.push_back(ConnectionCmd);
}

void AllocaSubBufCommand::emitInstrumentationData() {
#ifdef XPTI_ENABLE_INSTRUMENTATION
  if (!xptiCheckTraceEnabled(MStreamID))
    return;

  xpti_td *TE = static_cast<xpti_td *>(MTraceEvent);
  xpti::addMetadata(TE, "offset", this->MRequirement.MOffsetInBytes);
  xpti::addMetadata(TE, "access_range_start",
                    this->MRequirement.MAccessRange[0]);
  xpti::addMetadata(TE, "access_range_end", this->MRequirement.MAccessRange[1]);
  xpti::framework::stash_tuple(XPTI_QUEUE_INSTANCE_ID_KEY, getQueueID(MQueue));
  makeTraceEventEpilog();
#endif
}

void *AllocaSubBufCommand::getMemAllocation() const {
  // In some cases parent`s memory allocation might change (e.g., after
  // map/unmap operations). If parent`s memory allocation changes, sub-buffer
  // memory allocation should be changed as well.
  if (!MQueue) {
    return static_cast<void *>(
        static_cast<char *>(MParentAlloca->getMemAllocation()) +
        MRequirement.MOffsetInBytes);
  }
  return MMemAllocation;
}

ur_result_t AllocaSubBufCommand::enqueueImp() {
  waitForPreparedHostEvents();
  std::vector<EventImplPtr> EventImpls = MPreparedDepsEvents;
  ur_event_handle_t UREvent = nullptr;

  if (auto Result = callMemOpHelperRet(
          MMemAllocation, MemoryManager::allocateMemSubBuffer,
          getContext(MQueue), MParentAlloca->getMemAllocation(),
          MRequirement.MElemSize, MRequirement.MOffsetInBytes,
          MRequirement.MAccessRange, std::move(EventImpls), UREvent);
      Result != UR_RESULT_SUCCESS)
    return Result;

  MEvent->setHandle(UREvent);

  XPTIRegistry::bufferAssociateNotification(MParentAlloca->getSYCLMemObj(),
                                            MMemAllocation);
  return UR_RESULT_SUCCESS;
}

void AllocaSubBufCommand::printDot(std::ostream &Stream) const {
  Stream << "\"" << this << "\" [style=filled, fillcolor=\"#FFD28A\", label=\"";

  Stream << "ID = " << this << "\\n";
  Stream << "ALLOCA SUB BUF ON " << queueDeviceToString(MQueue.get()) << "\\n";
  Stream << " MemObj : " << this->MRequirement.MSYCLMemObj << "\\n";
  Stream << " Offset : " << this->MRequirement.MOffsetInBytes << "\\n";
  Stream << " Access range : " << this->MRequirement.MAccessRange[0] << "\\n";
  Stream << "\"];" << std::endl;

  for (const auto &Dep : MDeps) {
    if (Dep.MDepCommand == nullptr)
      continue;
    Stream << "  \"" << this << "\" -> \"" << Dep.MDepCommand << "\""
           << " [ label = \"Access mode: "
           << accessModeToString(Dep.MDepRequirement->MAccessMode) << "\\n"
           << "MemObj: " << Dep.MDepRequirement->MSYCLMemObj << " \" ]"
           << std::endl;
  }
}

ReleaseCommand::ReleaseCommand(queue_impl *Queue, AllocaCommandBase *AllocaCmd)
    : Command(CommandType::RELEASE, Queue), MAllocaCmd(AllocaCmd) {
  emitInstrumentationDataProxy();
}

void ReleaseCommand::emitInstrumentationData() {
#ifdef XPTI_ENABLE_INSTRUMENTATION
  if (!xptiCheckTraceEnabled(MStreamID))
    return;
  // Create a payload with the command name and an event using this payload to
  // emit a node_create
  MAddress = MAllocaCmd->getSYCLMemObj();
  makeTraceEventProlog(MAddress);

  xpti_td *TE = static_cast<xpti_td *>(MTraceEvent);
  addDeviceMetadata(TE, MQueue);
  xpti::addMetadata(TE, "allocation_type",
                    commandToName(MAllocaCmd->getType()));
  // Since we do NOT add queue_id value to metadata, we are stashing it to TLS
  // as this data is mutable and the metadata is supposed to be invariant
  xpti::framework::stash_tuple(XPTI_QUEUE_INSTANCE_ID_KEY, getQueueID(MQueue));
  makeTraceEventEpilog();
#endif
}

ur_result_t ReleaseCommand::enqueueImp() {
  waitForPreparedHostEvents();
  std::vector<EventImplPtr> EventImpls = MPreparedDepsEvents;
  std::vector<ur_event_handle_t> RawEvents = getUrEvents(EventImpls);
  bool SkipRelease = false;

  // On host side we only allocate memory for full buffers.
  // Thus, deallocating sub buffers leads to double memory freeing.
  SkipRelease |= !MQueue && MAllocaCmd->getType() == ALLOCA_SUB_BUF;

  const bool CurAllocaIsHost = !MAllocaCmd->getQueue();
  bool NeedUnmap = false;
  if (MAllocaCmd->MLinkedAllocaCmd) {

    // When releasing one of the "linked" allocations special rules take
    // place:
    // 1. Device allocation should always be released.
    // 2. Host allocation should be released if host allocation is "leader".
    // 3. Device alloca in the pair should be in active state in order to be
    //    correctly released.

    // There is no actual memory allocation if a host alloca command is
    // created being linked to a device allocation.
    SkipRelease |= CurAllocaIsHost && !MAllocaCmd->MIsLeaderAlloca;

    NeedUnmap |= CurAllocaIsHost == MAllocaCmd->MIsActive;
  }

  if (NeedUnmap) {
    queue_impl *Queue = CurAllocaIsHost
                            ? MAllocaCmd->MLinkedAllocaCmd->getQueue()
                            : MAllocaCmd->getQueue();

    assert(Queue);

    std::shared_ptr<event_impl> UnmapEventImpl =
        event_impl::create_device_event(*Queue);
    UnmapEventImpl->setContextImpl(Queue->getContextImpl());
    UnmapEventImpl->setStateIncomplete();
    ur_event_handle_t UREvent = nullptr;

    void *Src = CurAllocaIsHost
                    ? MAllocaCmd->getMemAllocation()
                    : MAllocaCmd->MLinkedAllocaCmd->getMemAllocation();

    void *Dst = !CurAllocaIsHost
                    ? MAllocaCmd->getMemAllocation()
                    : MAllocaCmd->MLinkedAllocaCmd->getMemAllocation();

    if (auto Result =
            callMemOpHelper(MemoryManager::unmap, MAllocaCmd->getSYCLMemObj(),
                            Dst, *Queue, Src, RawEvents, UREvent);
        Result != UR_RESULT_SUCCESS)
      return Result;

    UnmapEventImpl->setHandle(UREvent);
    std::swap(MAllocaCmd->MIsActive, MAllocaCmd->MLinkedAllocaCmd->MIsActive);
    EventImpls.clear();
    EventImpls.push_back(UnmapEventImpl);
  }
  ur_event_handle_t UREvent = nullptr;
  if (SkipRelease)
    Command::waitForEvents(MQueue.get(), EventImpls, UREvent);
  else {
    if (auto Result = callMemOpHelper(
            MemoryManager::release, getContext(MQueue),
            MAllocaCmd->getSYCLMemObj(), MAllocaCmd->getMemAllocation(),
            std::move(EventImpls), UREvent);
        Result != UR_RESULT_SUCCESS)
      return Result;
  }
  MEvent->setHandle(UREvent);
  return UR_RESULT_SUCCESS;
}

void ReleaseCommand::printDot(std::ostream &Stream) const {
  Stream << "\"" << this << "\" [style=filled, fillcolor=\"#FF827A\", label=\"";

  Stream << "ID = " << this << " ; ";
  Stream << "RELEASE ON " << queueDeviceToString(MQueue.get()) << "\\n";
  Stream << " Alloca : " << MAllocaCmd << "\\n";
  Stream << " MemObj : " << MAllocaCmd->getSYCLMemObj() << "\\n";
  Stream << "\"];" << std::endl;

  for (const auto &Dep : MDeps) {
    Stream << "  \"" << this << "\" -> \"" << Dep.MDepCommand << "\""
           << " [ label = \"Access mode: "
           << accessModeToString(Dep.MDepRequirement->MAccessMode) << "\\n"
           << "MemObj: " << Dep.MDepRequirement->MSYCLMemObj << " \" ]"
           << std::endl;
  }
}

bool ReleaseCommand::producesPiEvent() const { return false; }

bool ReleaseCommand::supportsPostEnqueueCleanup() const { return false; }

bool ReleaseCommand::readyForCleanup() const { return false; }

MapMemObject::MapMemObject(AllocaCommandBase *SrcAllocaCmd, Requirement Req,
                           void **DstPtr, queue_impl *Queue,
                           access::mode MapMode)
    : Command(CommandType::MAP_MEM_OBJ, Queue), MSrcAllocaCmd(SrcAllocaCmd),
      MSrcReq(std::move(Req)), MDstPtr(DstPtr), MMapMode(MapMode) {
  emitInstrumentationDataProxy();
}

void MapMemObject::emitInstrumentationData() {
#ifdef XPTI_ENABLE_INSTRUMENTATION
  if (!xptiCheckTraceEnabled(MStreamID))
    return;
  // Create a payload with the command name and an event using this payload to
  // emit a node_create
  MAddress = MSrcAllocaCmd->getSYCLMemObj();
  makeTraceEventProlog(MAddress);

  xpti_td *TE = static_cast<xpti_td *>(MTraceEvent);
  addDeviceMetadata(TE, MQueue);
  xpti::addMetadata(TE, "memory_object", reinterpret_cast<size_t>(MAddress));
  // Since we do NOT add queue_id value to metadata, we are stashing it to TLS
  // as this data is mutable and the metadata is supposed to be invariant
  xpti::framework::stash_tuple(XPTI_QUEUE_INSTANCE_ID_KEY, getQueueID(MQueue));
  makeTraceEventEpilog();
#endif
}

ur_result_t MapMemObject::enqueueImp() {
  waitForPreparedHostEvents();
  std::vector<EventImplPtr> EventImpls = MPreparedDepsEvents;
  std::vector<ur_event_handle_t> RawEvents = getUrEvents(EventImpls);
  flushCrossQueueDeps(EventImpls);

  ur_event_handle_t UREvent = nullptr;
  if (auto Result = callMemOpHelperRet(
          *MDstPtr, MemoryManager::map, MSrcAllocaCmd->getSYCLMemObj(),
          MSrcAllocaCmd->getMemAllocation(), *MQueue, MMapMode, MSrcReq.MDims,
          MSrcReq.MMemoryRange, MSrcReq.MAccessRange, MSrcReq.MOffset,
          MSrcReq.MElemSize, std::move(RawEvents), UREvent);
      Result != UR_RESULT_SUCCESS)
    return Result;

  MEvent->setHandle(UREvent);
  return UR_RESULT_SUCCESS;
}

void MapMemObject::printDot(std::ostream &Stream) const {
  Stream << "\"" << this << "\" [style=filled, fillcolor=\"#77AFFF\", label=\"";

  Stream << "ID = " << this << " ; ";
  Stream << "MAP ON " << queueDeviceToString(MQueue.get()) << "\\n";

  Stream << "\"];" << std::endl;

  for (const auto &Dep : MDeps) {
    Stream << "  \"" << this << "\" -> \"" << Dep.MDepCommand << "\""
           << " [ label = \"Access mode: "
           << accessModeToString(Dep.MDepRequirement->MAccessMode) << "\\n"
           << "MemObj: " << Dep.MDepRequirement->MSYCLMemObj << " \" ]"
           << std::endl;
  }
}

UnMapMemObject::UnMapMemObject(AllocaCommandBase *DstAllocaCmd, Requirement Req,
                               void **SrcPtr, queue_impl *Queue)
    : Command(CommandType::UNMAP_MEM_OBJ, Queue), MDstAllocaCmd(DstAllocaCmd),
      MDstReq(std::move(Req)), MSrcPtr(SrcPtr) {
  emitInstrumentationDataProxy();
}

void UnMapMemObject::emitInstrumentationData() {
#ifdef XPTI_ENABLE_INSTRUMENTATION
  if (!xptiCheckTraceEnabled(MStreamID))
    return;
  // Create a payload with the command name and an event using this payload to
  // emit a node_create
  MAddress = MDstAllocaCmd->getSYCLMemObj();
  makeTraceEventProlog(MAddress);

  xpti_td *TE = static_cast<xpti_td *>(MTraceEvent);
  addDeviceMetadata(TE, MQueue);
  xpti::addMetadata(TE, "memory_object", reinterpret_cast<size_t>(MAddress));
  // Since we do NOT add queue_id value to metadata, we are stashing it to TLS
  // as this data is mutable and the metadata is supposed to be invariant
  xpti::framework::stash_tuple(XPTI_QUEUE_INSTANCE_ID_KEY, getQueueID(MQueue));
  makeTraceEventEpilog();
#endif
}

bool UnMapMemObject::producesPiEvent() const {
  // TODO remove this workaround once the batching issue is addressed in Level
  // Zero adapter.
  // Consider the following scenario on Level Zero:
  // 1. Kernel A, which uses buffer A, is submitted to queue A.
  // 2. Kernel B, which uses buffer B, is submitted to queue B.
  // 3. queueA.wait().
  // 4. queueB.wait().
  // DPCPP runtime used to treat unmap/write commands for buffer A/B as host
  // dependencies (i.e. they were waited for prior to enqueueing any command
  // that's dependent on them). This allowed Level Zero adapter to detect that
  // each queue is idle on steps 1/2 and submit the command list right away.
  // This is no longer the case since we started passing these dependencies in
  // an event waitlist and Level Zero adapter attempts to batch these commands,
  // so the execution of kernel B starts only on step 4. This workaround
  // restores the old behavior in this case until this is resolved.
  return MQueue && (MQueue->getDeviceImpl().getBackend() !=
                        backend::ext_oneapi_level_zero ||
                    MEvent->getHandle() != nullptr);
}

ur_result_t UnMapMemObject::enqueueImp() {
  waitForPreparedHostEvents();
  std::vector<EventImplPtr> EventImpls = MPreparedDepsEvents;
  std::vector<ur_event_handle_t> RawEvents = getUrEvents(EventImpls);
  flushCrossQueueDeps(EventImpls);

  ur_event_handle_t UREvent = nullptr;
  if (auto Result =
          callMemOpHelper(MemoryManager::unmap, MDstAllocaCmd->getSYCLMemObj(),
                          MDstAllocaCmd->getMemAllocation(), *MQueue, *MSrcPtr,
                          std::move(RawEvents), UREvent);
      Result != UR_RESULT_SUCCESS)
    return Result;

  MEvent->setHandle(UREvent);

  return UR_RESULT_SUCCESS;
}

void UnMapMemObject::printDot(std::ostream &Stream) const {
  Stream << "\"" << this << "\" [style=filled, fillcolor=\"#EBC40F\", label=\"";

  Stream << "ID = " << this << " ; ";
  Stream << "UNMAP ON " << queueDeviceToString(MQueue.get()) << "\\n";

  Stream << "\"];" << std::endl;

  for (const auto &Dep : MDeps) {
    Stream << "  \"" << this << "\" -> \"" << Dep.MDepCommand << "\""
           << " [ label = \"Access mode: "
           << accessModeToString(Dep.MDepRequirement->MAccessMode) << "\\n"
           << "MemObj: " << Dep.MDepRequirement->MSYCLMemObj << " \" ]"
           << std::endl;
  }
}

MemCpyCommand::MemCpyCommand(Requirement SrcReq,
                             AllocaCommandBase *SrcAllocaCmd,
                             Requirement DstReq,
                             AllocaCommandBase *DstAllocaCmd,
                             queue_impl *SrcQueue, queue_impl *DstQueue)
    : Command(CommandType::COPY_MEMORY, DstQueue),
      MSrcQueue(SrcQueue ? SrcQueue->shared_from_this() : nullptr),
      MSrcReq(std::move(SrcReq)), MSrcAllocaCmd(SrcAllocaCmd),
      MDstReq(std::move(DstReq)), MDstAllocaCmd(DstAllocaCmd) {
  if (MSrcQueue) {
    MEvent->setContextImpl(MSrcQueue->getContextImpl());
  }

  MWorkerQueue = !MQueue ? MSrcQueue : MQueue;
  MEvent->setWorkerQueue(MWorkerQueue);

  emitInstrumentationDataProxy();
}

void MemCpyCommand::emitInstrumentationData() {
#ifdef XPTI_ENABLE_INSTRUMENTATION
  if (!xptiCheckTraceEnabled(MStreamID))
    return;
  // Create a payload with the command name and an event using this payload to
  // emit a node_create
  MAddress = MSrcAllocaCmd->getSYCLMemObj();
  makeTraceEventProlog(MAddress);

  xpti_td *CmdTraceEvent = static_cast<xpti_td *>(MTraceEvent);
  addDeviceMetadata(CmdTraceEvent, MQueue);
  xpti::addMetadata(CmdTraceEvent, "memory_object",
                    reinterpret_cast<size_t>(MAddress));
  xpti::addMetadata(CmdTraceEvent, "copy_from",
                    MSrcQueue ? deviceToID(MSrcQueue->get_device()) : 0);
  xpti::addMetadata(CmdTraceEvent, "copy_to",
                    MQueue ? deviceToID(MQueue->get_device()) : 0);
  // Since we do NOT add queue_id value to metadata, we are stashing it to TLS
  // as this data is mutable and the metadata is supposed to be invariant
  xpti::framework::stash_tuple(XPTI_QUEUE_INSTANCE_ID_KEY, getQueueID(MQueue));
  makeTraceEventEpilog();
#endif
}

context_impl *MemCpyCommand::getWorkerContext() const {
  if (!MWorkerQueue)
    return nullptr;
  return &MWorkerQueue->getContextImpl();
}

bool MemCpyCommand::producesPiEvent() const {
  // TODO remove this workaround once the batching issue is addressed in Level
  // Zero adapter.
  // Consider the following scenario on Level Zero:
  // 1. Kernel A, which uses buffer A, is submitted to queue A.
  // 2. Kernel B, which uses buffer B, is submitted to queue B.
  // 3. queueA.wait().
  // 4. queueB.wait().
  // DPCPP runtime used to treat unmap/write commands for buffer A/B as host
  // dependencies (i.e. they were waited for prior to enqueueing any command
  // that's dependent on them). This allowed Level Zero adapter to detect that
  // each queue is idle on steps 1/2 and submit the command list right away.
  // This is no longer the case since we started passing these dependencies in
  // an event waitlist and Level Zero adapter attempts to batch these commands,
  // so the execution of kernel B starts only on step 4. This workaround
  // restores the old behavior in this case until this is resolved.
  return !MQueue ||
         MQueue->getDeviceImpl().getBackend() !=
             backend::ext_oneapi_level_zero ||
         MEvent->getHandle() != nullptr;
}

ur_result_t MemCpyCommand::enqueueImp() {
  waitForPreparedHostEvents();
  std::vector<EventImplPtr> EventImpls = MPreparedDepsEvents;

  ur_event_handle_t UREvent = nullptr;

  auto RawEvents = getUrEvents(EventImpls);
  flushCrossQueueDeps(EventImpls);

  if (auto Result = callMemOpHelper(
          MemoryManager::copy, MSrcAllocaCmd->getSYCLMemObj(),
          MSrcAllocaCmd->getMemAllocation(), MSrcQueue.get(), MSrcReq.MDims,
          MSrcReq.MMemoryRange, MSrcReq.MAccessRange, MSrcReq.MOffset,
          MSrcReq.MElemSize, MDstAllocaCmd->getMemAllocation(), MQueue.get(),
          MDstReq.MDims, MDstReq.MMemoryRange, MDstReq.MAccessRange,
          MDstReq.MOffset, MDstReq.MElemSize, std::move(RawEvents), UREvent);
      Result != UR_RESULT_SUCCESS)
    return Result;

  MEvent->setHandle(UREvent);
  return UR_RESULT_SUCCESS;
}

void MemCpyCommand::printDot(std::ostream &Stream) const {
  Stream << "\"" << this << "\" [style=filled, fillcolor=\"#C7EB15\" label=\"";

  Stream << "ID = " << this << " ; ";
  Stream << "MEMCPY ON " << queueDeviceToString(MQueue.get()) << "\\n";
  Stream << "From: " << MSrcAllocaCmd << " is host: " << !MSrcQueue << "\\n";
  Stream << "To: " << MDstAllocaCmd << " is host: " << !MQueue << "\\n";

  Stream << "\"];" << std::endl;

  for (const auto &Dep : MDeps) {
    Stream << "  \"" << this << "\" -> \"" << Dep.MDepCommand << "\""
           << " [ label = \"Access mode: "
           << accessModeToString(Dep.MDepRequirement->MAccessMode) << "\\n"
           << "MemObj: " << Dep.MDepRequirement->MSYCLMemObj << " \" ]"
           << std::endl;
  }
}

AllocaCommandBase *ExecCGCommand::getAllocaForReq(Requirement *Req) {
  for (const DepDesc &Dep : MDeps) {
    if (Dep.MDepRequirement == Req)
      return Dep.MAllocaCmd;
  }
  // Default constructed accessors do not add dependencies, but they can be
  // passed to commands. Simply return nullptr, since they are empty and don't
  // really require any memory.
  return nullptr;
}

std::vector<std::shared_ptr<const void>>
ExecCGCommand::getAuxiliaryResources() const {
  if (MCommandGroup->getType() == CGType::Kernel)
    return ((CGExecKernel *)MCommandGroup.get())->getAuxiliaryResources();
  return {};
}

void ExecCGCommand::clearAuxiliaryResources() {
  if (MCommandGroup->getType() == CGType::Kernel)
    ((CGExecKernel *)MCommandGroup.get())->clearAuxiliaryResources();
}

ur_result_t UpdateHostRequirementCommand::enqueueImp() {
  waitForPreparedHostEvents();
  std::vector<EventImplPtr> EventImpls = MPreparedDepsEvents;
  ur_event_handle_t UREvent = nullptr;
  Command::waitForEvents(MQueue.get(), EventImpls, UREvent);
  MEvent->setHandle(UREvent);

  assert(MSrcAllocaCmd && "Expected valid alloca command");
  assert(MSrcAllocaCmd->getMemAllocation() && "Expected valid source pointer");
  assert(MDstPtr && "Expected valid target pointer");
  *MDstPtr = MSrcAllocaCmd->getMemAllocation();

  return UR_RESULT_SUCCESS;
}

void UpdateHostRequirementCommand::printDot(std::ostream &Stream) const {
  Stream << "\"" << this << "\" [style=filled, fillcolor=\"#f1337f\", label=\"";

  Stream << "ID = " << this << "\\n";
  Stream << "UPDATE REQ ON " << queueDeviceToString(MQueue.get()) << "\\n";
  bool IsReqOnBuffer =
      MDstReq.MSYCLMemObj->getType() == SYCLMemObjI::MemObjType::Buffer;
  Stream << "TYPE: " << (IsReqOnBuffer ? "Buffer" : "Image") << "\\n";
  if (IsReqOnBuffer)
    Stream << "Is sub buffer: " << std::boolalpha << MDstReq.MIsSubBuffer
           << "\\n";

  Stream << "\"];" << std::endl;

  for (const auto &Dep : MDeps) {
    Stream << "  \"" << this << "\" -> \"" << Dep.MDepCommand << "\""
           << " [ label = \"Access mode: "
           << accessModeToString(Dep.MDepRequirement->MAccessMode) << "\\n"
           << "MemObj: " << Dep.MAllocaCmd->getSYCLMemObj() << " \" ]"
           << std::endl;
  }
}

MemCpyCommandHost::MemCpyCommandHost(Requirement SrcReq,
                                     AllocaCommandBase *SrcAllocaCmd,
                                     Requirement DstReq, void **DstPtr,
                                     queue_impl *SrcQueue, queue_impl *DstQueue)
    : Command(CommandType::COPY_MEMORY, DstQueue),
      MSrcQueue(SrcQueue ? SrcQueue->shared_from_this() : nullptr),
      MSrcReq(std::move(SrcReq)), MSrcAllocaCmd(SrcAllocaCmd),
      MDstReq(std::move(DstReq)), MDstPtr(DstPtr) {
  if (MSrcQueue) {
    MEvent->setContextImpl(MSrcQueue->getContextImpl());
  }

  MWorkerQueue = !MQueue ? MSrcQueue : MQueue;
  MEvent->setWorkerQueue(MWorkerQueue);

  emitInstrumentationDataProxy();
}

void MemCpyCommandHost::emitInstrumentationData() {
#ifdef XPTI_ENABLE_INSTRUMENTATION
  if (!xptiCheckTraceEnabled(MStreamID))
    return;
  // Create a payload with the command name and an event using this payload to
  // emit a node_create
  MAddress = MSrcAllocaCmd->getSYCLMemObj();
  makeTraceEventProlog(MAddress);

  xpti_td *CmdTraceEvent = static_cast<xpti_td *>(MTraceEvent);
  addDeviceMetadata(CmdTraceEvent, MQueue);
  xpti::addMetadata(CmdTraceEvent, "memory_object",
                    reinterpret_cast<size_t>(MAddress));
  xpti::addMetadata(CmdTraceEvent, "copy_from",
                    MSrcQueue ? deviceToID(MSrcQueue->get_device()) : 0);
  xpti::addMetadata(CmdTraceEvent, "copy_to",
                    MQueue ? deviceToID(MQueue->get_device()) : 0);
  // Since we do NOT add queue_id value to metadata, we are stashing it to TLS
  // as this data is mutable and the metadata is supposed to be invariant
  xpti::framework::stash_tuple(XPTI_QUEUE_INSTANCE_ID_KEY, getQueueID(MQueue));
  makeTraceEventEpilog();
#endif
}

context_impl *MemCpyCommandHost::getWorkerContext() const {
  if (!MWorkerQueue)
    return nullptr;
  return &MWorkerQueue->getContextImpl();
}

ur_result_t MemCpyCommandHost::enqueueImp() {
  queue_impl *Queue = MWorkerQueue.get();
  waitForPreparedHostEvents();
  std::vector<EventImplPtr> EventImpls = MPreparedDepsEvents;
  std::vector<ur_event_handle_t> RawEvents = getUrEvents(EventImpls);

  ur_event_handle_t UREvent = nullptr;
  // Omit copying if mode is discard one.
  // TODO: Handle this at the graph building time by, for example, creating
  // empty node instead of memcpy.
  if (MDstReq.MAccessMode == access::mode::discard_read_write ||
      MDstReq.MAccessMode == access::mode::discard_write) {
    Command::waitForEvents(Queue, EventImpls, UREvent);

    return UR_RESULT_SUCCESS;
  }

  flushCrossQueueDeps(EventImpls);

  if (auto Result = callMemOpHelper(
          MemoryManager::copy, MSrcAllocaCmd->getSYCLMemObj(),
          MSrcAllocaCmd->getMemAllocation(), MSrcQueue.get(), MSrcReq.MDims,
          MSrcReq.MMemoryRange, MSrcReq.MAccessRange, MSrcReq.MOffset,
          MSrcReq.MElemSize, *MDstPtr, MQueue.get(), MDstReq.MDims,
          MDstReq.MMemoryRange, MDstReq.MAccessRange, MDstReq.MOffset,
          MDstReq.MElemSize, std::move(RawEvents), UREvent);
      Result != UR_RESULT_SUCCESS)
    return Result;

  MEvent->setHandle(UREvent);
  return UR_RESULT_SUCCESS;
}

EmptyCommand::EmptyCommand() : Command(CommandType::EMPTY_TASK, nullptr) {
  emitInstrumentationDataProxy();
}

ur_result_t EmptyCommand::enqueueImp() {
  waitForPreparedHostEvents();
  ur_event_handle_t UREvent = nullptr;
  waitForEvents(MQueue.get(), MPreparedDepsEvents, UREvent);
  MEvent->setHandle(UREvent);
  return UR_RESULT_SUCCESS;
}

void EmptyCommand::addRequirement(Command *DepCmd, AllocaCommandBase *AllocaCmd,
                                  const Requirement *Req) {
  const Requirement &ReqRef = *Req;
  MRequirements.emplace_back(ReqRef);
  const Requirement *const StoredReq = &MRequirements.back();

  // EmptyCommand is always host one, so we believe that result of addDep is
  // nil
  std::vector<Command *> ToCleanUp;
  Command *Cmd = addDep(DepDesc{DepCmd, StoredReq, AllocaCmd}, ToCleanUp);
  assert(Cmd == nullptr && "Conection command should be null for EmptyCommand");
  assert(ToCleanUp.empty() && "addDep should add a command for cleanup only if "
                              "there's a connection command");
  (void)Cmd;
}

void EmptyCommand::emitInstrumentationData() {
#ifdef XPTI_ENABLE_INSTRUMENTATION
  if (!xptiCheckTraceEnabled(MStreamID))
    return;
  // Create a payload with the command name and an event using this payload to
  // emit a node_create
  if (MRequirements.empty())
    return;

  Requirement &Req = *MRequirements.begin();

  MAddress = Req.MSYCLMemObj;
  makeTraceEventProlog(MAddress);

  xpti_td *CmdTraceEvent = static_cast<xpti_td *>(MTraceEvent);
  addDeviceMetadata(CmdTraceEvent, MQueue);
  xpti::addMetadata(CmdTraceEvent, "memory_object",
                    reinterpret_cast<size_t>(MAddress));
  // Since we do NOT add queue_id value to metadata, we are stashing it to TLS
  // as this data is mutable and the metadata is supposed to be invariant
  xpti::framework::stash_tuple(XPTI_QUEUE_INSTANCE_ID_KEY, getQueueID(MQueue));
  makeTraceEventEpilog();
#endif
}

void EmptyCommand::printDot(std::ostream &Stream) const {
  Stream << "\"" << this << "\" [style=filled, fillcolor=\"#8d8f29\", label=\"";

  Stream << "ID = " << this << "\\n";
  Stream << "EMPTY NODE"
         << "\\n";

  Stream << "\"];" << std::endl;

  for (const auto &Dep : MDeps) {
    Stream << "  \"" << this << "\" -> \"" << Dep.MDepCommand << "\""
           << " [ label = \"Access mode: "
           << accessModeToString(Dep.MDepRequirement->MAccessMode) << "\\n"
           << "MemObj: " << Dep.MDepRequirement->MSYCLMemObj << " \" ]"
           << std::endl;
  }
}

bool EmptyCommand::producesPiEvent() const { return false; }

void MemCpyCommandHost::printDot(std::ostream &Stream) const {
  Stream << "\"" << this << "\" [style=filled, fillcolor=\"#B6A2EB\", label=\"";

  Stream << "ID = " << this << "\\n";
  Stream << "MEMCPY HOST ON " << queueDeviceToString(MQueue.get()) << "\\n";

  Stream << "\"];" << std::endl;

  for (const auto &Dep : MDeps) {
    Stream << "  \"" << this << "\" -> \"" << Dep.MDepCommand << "\""
           << " [ label = \"Access mode: "
           << accessModeToString(Dep.MDepRequirement->MAccessMode) << "\\n"
           << "MemObj: " << Dep.MDepRequirement->MSYCLMemObj << " \" ]"
           << std::endl;
  }
}

UpdateHostRequirementCommand::UpdateHostRequirementCommand(
    queue_impl *Queue, Requirement Req, AllocaCommandBase *SrcAllocaCmd,
    void **DstPtr)
    : Command(CommandType::UPDATE_REQUIREMENT, Queue),
      MSrcAllocaCmd(SrcAllocaCmd), MDstReq(std::move(Req)), MDstPtr(DstPtr) {

  emitInstrumentationDataProxy();
}

void UpdateHostRequirementCommand::emitInstrumentationData() {
#ifdef XPTI_ENABLE_INSTRUMENTATION
  if (!xptiCheckTraceEnabled(MStreamID))
    return;
  // Create a payload with the command name and an event using this payload to
  // emit a node_create
  MAddress = MSrcAllocaCmd->getSYCLMemObj();
  makeTraceEventProlog(MAddress);

  xpti_td *CmdTraceEvent = static_cast<xpti_td *>(MTraceEvent);
  addDeviceMetadata(CmdTraceEvent, MQueue);
  xpti::addMetadata(CmdTraceEvent, "memory_object",
                    reinterpret_cast<size_t>(MAddress));
  // Since we do NOT add queue_id value to metadata, we are stashing it to TLS
  // as this data is mutable and the metadata is supposed to be invariant
  xpti::framework::stash_tuple(XPTI_QUEUE_INSTANCE_ID_KEY, getQueueID(MQueue));
  makeTraceEventEpilog();
#endif
}

static std::string_view cgTypeToString(detail::CGType Type) {
  switch (Type) {
  case detail::CGType::Kernel:
    return "Kernel";
    break;
  case detail::CGType::UpdateHost:
    return "update_host";
    break;
  case detail::CGType::Fill:
    return "fill";
    break;
  case detail::CGType::CopyAccToAcc:
    return "copy acc to acc";
    break;
  case detail::CGType::CopyAccToPtr:
    return "copy acc to ptr";
    break;
  case detail::CGType::CopyPtrToAcc:
    return "copy ptr to acc";
    break;
  case detail::CGType::Barrier:
    return "barrier";
  case detail::CGType::BarrierWaitlist:
    return "barrier waitlist";
  case detail::CGType::CopyUSM:
    return "copy usm";
    break;
  case detail::CGType::FillUSM:
    return "fill usm";
    break;
  case detail::CGType::PrefetchUSM:
    return "prefetch usm";
    break;
  case detail::CGType::CodeplayHostTask:
    return "host task";
    break;
  case detail::CGType::Copy2DUSM:
    return "copy 2d usm";
    break;
  case detail::CGType::Fill2DUSM:
    return "fill 2d usm";
    break;
  case detail::CGType::AdviseUSM:
    return "advise usm";
  case detail::CGType::Memset2DUSM:
    return "memset 2d usm";
    break;
  case detail::CGType::CopyToDeviceGlobal:
    return "copy to device_global";
    break;
  case detail::CGType::CopyFromDeviceGlobal:
    return "copy from device_global";
    break;
  case detail::CGType::ReadWriteHostPipe:
    return "read_write host pipe";
  case detail::CGType::ExecCommandBuffer:
    return "exec command buffer";
  case detail::CGType::CopyImage:
    return "copy image";
  case detail::CGType::SemaphoreWait:
    return "semaphore wait";
  case detail::CGType::SemaphoreSignal:
    return "semaphore signal";
  default:
    return "unknown";
    break;
  }
}

ExecCGCommand::ExecCGCommand(
    std::unique_ptr<detail::CG> CommandGroup, queue_impl *Queue,
    bool EventNeeded, ur_exp_command_buffer_handle_t CommandBuffer,
    const std::vector<ur_exp_command_buffer_sync_point_t> &Dependencies)
    : Command(CommandType::RUN_CG, Queue, CommandBuffer, Dependencies),
      MEventNeeded(EventNeeded), MCommandGroup(std::move(CommandGroup)) {
  if (MCommandGroup->getType() == detail::CGType::CodeplayHostTask) {
    queue_impl *SubmitQueue =
        static_cast<detail::CGHostTask *>(MCommandGroup.get())->MQueue.get();
    assert(SubmitQueue &&
           "Host task command group must have a valid submit queue");

    MEvent->setSubmittedQueue(SubmitQueue->weak_from_this());
    // Initialize host profiling info if the queue has profiling enabled.
    if (SubmitQueue->MIsProfilingEnabled)
      MEvent->initHostProfilingInfo();
  }
  if (MCommandGroup->getType() == detail::CGType::ProfilingTag)
    MEvent->markAsProfilingTagEvent();

  emitInstrumentationDataProxy();
}

#ifdef XPTI_ENABLE_INSTRUMENTATION
std::string instrumentationGetKernelName(
    const std::shared_ptr<detail::kernel_impl> &SyclKernel,
    const std::string_view FunctionName, const std::string_view SyclKernelName,
    void *&Address, std::optional<bool> &FromSource) {
  std::string KernelName;
  if (SyclKernel && SyclKernel->isCreatedFromSource()) {
    FromSource = true;
    ur_kernel_handle_t KernelHandle = SyclKernel->getHandleRef();
    Address = KernelHandle;
    KernelName = FunctionName;
  } else {
    FromSource = false;
    KernelName = demangleKernelName(SyclKernelName);
  }
  return KernelName;
}

void instrumentationAddExtraKernelMetadata(
    xpti_td *&CmdTraceEvent, const NDRDescT &NDRDesc,
    detail::kernel_bundle_impl *KernelBundleImplPtr,
    KernelNameStrRefT KernelName,
    KernelNameBasedCacheT *KernelNameBasedCachePtr,
    const std::shared_ptr<detail::kernel_impl> &SyclKernel, queue_impl *Queue,
    std::vector<ArgDesc> &CGArgs) // CGArgs are not const since they could be
                                  // sorted in this function
{
  std::vector<ArgDesc> Args;

  auto FilterArgs = [&Args](detail::ArgDesc &Arg, int NextTrueIndex) {
    Args.push_back({Arg.MType, Arg.MPtr, Arg.MSize, NextTrueIndex});
  };
  const KernelArgMask *EliminatedArgMask = nullptr;

  if (nullptr != SyclKernel) {
    if (!SyclKernel->isCreatedFromSource())
      EliminatedArgMask = SyclKernel->getKernelArgMask();
  } else if (auto SyclKernelImpl =
                 KernelBundleImplPtr
                     ? KernelBundleImplPtr->tryGetKernel(KernelName)
                     : std::shared_ptr<kernel_impl>{nullptr}) {
    EliminatedArgMask = SyclKernelImpl->getKernelArgMask();
  } else if (Queue) {
    // NOTE: Queue can be null when kernel is directly enqueued to a command
    // buffer
    //       by graph API, when a modifiable graph is finalized.
    FastKernelCacheValPtr FastKernelCacheVal =
        detail::ProgramManager::getInstance().getOrCreateKernel(
            *Queue->getContextImplPtr(), Queue->getDeviceImpl(), KernelName,
            KernelNameBasedCachePtr);
    EliminatedArgMask = FastKernelCacheVal->MKernelArgMask;
  }

  applyFuncOnFilteredArgs(EliminatedArgMask, CGArgs, FilterArgs);

  xpti::offload_kernel_enqueue_data_t KernelData{
      {NDRDesc.GlobalSize[0], NDRDesc.GlobalSize[1], NDRDesc.GlobalSize[2]},
      {NDRDesc.LocalSize[0], NDRDesc.LocalSize[1], NDRDesc.LocalSize[2]},
      {NDRDesc.GlobalOffset[0], NDRDesc.GlobalOffset[1],
       NDRDesc.GlobalOffset[2]},
      Args.size()};
  xpti::addMetadata(CmdTraceEvent, "enqueue_kernel_data", KernelData);
  for (size_t i = 0; i < Args.size(); i++) {
    std::string Prefix("arg");
    xpti::offload_kernel_arg_data_t arg{(int)Args[i].MType, Args[i].MPtr,
                                        Args[i].MSize, Args[i].MIndex};
    xpti::addMetadata(CmdTraceEvent, Prefix + std::to_string(i), arg);
  }
}

void instrumentationFillCommonData(const std::string &KernelName,
                                   const std::string &FuncName,
                                   const std::string &FileName, uint64_t Line,
                                   uint64_t Column, const void *const Address,
                                   queue_impl *Queue,
                                   std::optional<bool> &FromSource,
                                   uint64_t &OutInstanceID,
                                   xpti_td *&OutTraceEvent) {
  //  Get source file, line number information from the CommandGroup object
  //  and create payload using name, address, and source info
  //
  //  On Windows, since the support for builtin functions is not available in
  //  MSVC, the MFileName, MLine will be set to nullptr and "0" respectively.
  //  Handle this condition explicitly here.
  bool HasSourceInfo = false;
  xpti::payload_t Payload;
  if (!FileName.empty()) {
    // File name has a valid string
    Payload =
        xpti::payload_t(FuncName.empty() ? KernelName.data() : FuncName.data(),
                        FileName.data(), Line, Column, Address);
    HasSourceInfo = true;
  } else if (Address) {
    // We have a valid function name and an address
    Payload = xpti::payload_t(KernelName.data(), Address);
  } else {
    // In any case, we will have a valid function name and we'll use that to
    // create the hash
    Payload = xpti::payload_t(KernelName.data());
  }

  uint64_t CGKernelInstanceNo;
  // Create event using the payload
  xpti_td *CmdTraceEvent =
      xptiMakeEvent("ExecCG", &Payload, xpti::trace_graph_event,
                    xpti::trace_activity_type_t::active, &CGKernelInstanceNo);
  if (CmdTraceEvent) {
    OutInstanceID = CGKernelInstanceNo;
    OutTraceEvent = CmdTraceEvent;

    addDeviceMetadata(CmdTraceEvent, Queue);
    if (!KernelName.empty()) {
      xpti::addMetadata(CmdTraceEvent, "kernel_name", KernelName);
    }
    if (FromSource.has_value()) {
      xpti::addMetadata(CmdTraceEvent, "from_source", FromSource.value());
    }
    if (HasSourceInfo) {
      xpti::addMetadata(CmdTraceEvent, "sym_function_name", KernelName);
      xpti::addMetadata(CmdTraceEvent, "sym_source_file_name", FileName);
      xpti::addMetadata(CmdTraceEvent, "sym_line_no", static_cast<int>(Line));
      xpti::addMetadata(CmdTraceEvent, "sym_column_no",
                        static_cast<int>(Column));
    }
    // We no longer set the 'queue_id' in the metadata structure as it is a
    // mutable value and multiple threads using the same queue created at the
    // same location will overwrite the metadata values creating inconsistencies
  }
}
#endif

#ifdef XPTI_ENABLE_INSTRUMENTATION
std::pair<xpti_td *, uint64_t> emitKernelInstrumentationData(
    int32_t StreamID, const std::shared_ptr<detail::kernel_impl> &SyclKernel,
    const detail::code_location &CodeLoc, bool IsTopCodeLoc,
    const std::string_view SyclKernelName,
    KernelNameBasedCacheT *KernelNameBasedCachePtr, queue_impl *Queue,
    const NDRDescT &NDRDesc, detail::kernel_bundle_impl *KernelBundleImplPtr,
    std::vector<ArgDesc> &CGArgs) {

  auto XptiObjects = std::make_pair<xpti_td *, uint64_t>(nullptr, -1);
  constexpr uint16_t NotificationTraceType = xpti::trace_node_create;
  if (!xptiCheckTraceEnabled(StreamID))
    return XptiObjects;

  void *Address = nullptr;
  std::optional<bool> FromSource;
  std::string KernelName = instrumentationGetKernelName(
      SyclKernel, CodeLoc.functionName(), SyclKernelName, Address, FromSource);

  auto &[CmdTraceEvent, InstanceID] = XptiObjects;

  std::string FileName =
      CodeLoc.fileName() ? CodeLoc.fileName() : std::string();

  // If code location is above sycl layer, use function name from code
  // location instead of kernel name in event payload
  std::string FuncName = (!IsTopCodeLoc && CodeLoc.functionName())
                             ? CodeLoc.functionName()
                             : std::string();

  instrumentationFillCommonData(KernelName, FuncName, FileName,
                                CodeLoc.lineNumber(), CodeLoc.columnNumber(),
                                Address, Queue, FromSource, InstanceID,
                                CmdTraceEvent);

  if (CmdTraceEvent) {
    // Stash the queue_id mutable metadata in TLS
    // NOTE: Queue can be null when kernel is directly enqueued to a command
    // buffer by graph API, when a modifiable graph is finalized.
    if (Queue)
      xpti::framework::stash_tuple(XPTI_QUEUE_INSTANCE_ID_KEY,
                                   getQueueID(Queue));
    instrumentationAddExtraKernelMetadata(
        CmdTraceEvent, NDRDesc, KernelBundleImplPtr,
        std::string(SyclKernelName), KernelNameBasedCachePtr, SyclKernel, Queue,
        CGArgs);

    xptiNotifySubscribers(
        StreamID, NotificationTraceType, detail::GSYCLGraphEvent, CmdTraceEvent,
        InstanceID,
        static_cast<const void *>(
            commandToNodeType(Command::CommandType::RUN_CG).c_str()));
  }

  return XptiObjects;
}
#endif

void ExecCGCommand::emitInstrumentationData() {
#ifdef XPTI_ENABLE_INSTRUMENTATION
  constexpr uint16_t NotificationTraceType = xpti::trace_node_create;
  if (!xptiCheckTraceEnabled(MStreamID))
    return;

  std::string KernelName;
  std::optional<bool> FromSource;
  switch (MCommandGroup->getType()) {
  case detail::CGType::Kernel: {
    auto KernelCG =
        reinterpret_cast<detail::CGExecKernel *>(MCommandGroup.get());
    KernelName = instrumentationGetKernelName(
        KernelCG->MSyclKernel, MCommandGroup->MFunctionName,
        KernelCG->getKernelName(), MAddress, FromSource);
  } break;
  default:
    KernelName = getTypeString();
    break;
  }

  // If code location is above sycl layer, use function name from code
  // location instead of kernel name in event payload
  std::string FuncName;
  if (!MCommandGroup->MIsTopCodeLoc)
    FuncName = MCommandGroup->MFunctionName;

  xpti_td *CmdTraceEvent = nullptr;
  instrumentationFillCommonData(KernelName, FuncName, MCommandGroup->MFileName,
                                MCommandGroup->MLine, MCommandGroup->MColumn,
                                MAddress, MQueue.get(), FromSource, MInstanceID,
                                CmdTraceEvent);

  if (CmdTraceEvent) {
    xpti::framework::stash_tuple(XPTI_QUEUE_INSTANCE_ID_KEY,
                                 getQueueID(MQueue));
    MTraceEvent = static_cast<void *>(CmdTraceEvent);
    if (MCommandGroup->getType() == detail::CGType::Kernel) {
      auto KernelCG =
          reinterpret_cast<detail::CGExecKernel *>(MCommandGroup.get());
      instrumentationAddExtraKernelMetadata(
          CmdTraceEvent, KernelCG->MNDRDesc, KernelCG->getKernelBundle().get(),
          KernelCG->MKernelName, KernelCG->MKernelNameBasedCachePtr,
          KernelCG->MSyclKernel, MQueue.get(), KernelCG->MArgs);
    }

    xptiNotifySubscribers(
        MStreamID, NotificationTraceType, detail::GSYCLGraphEvent,
        CmdTraceEvent, MInstanceID,
        static_cast<const void *>(commandToNodeType(MType).c_str()));
  }
#endif
}

void ExecCGCommand::printDot(std::ostream &Stream) const {
  Stream << "\"" << this << "\" [style=filled, fillcolor=\"#AFFF82\", label=\"";

  Stream << "ID = " << this << "\\n";
  Stream << "EXEC CG ON " << queueDeviceToString(MQueue.get()) << "\\n";

  switch (MCommandGroup->getType()) {
  case detail::CGType::Kernel: {
    auto KernelCG =
        reinterpret_cast<detail::CGExecKernel *>(MCommandGroup.get());
    Stream << "Kernel name: ";
    if (KernelCG->MSyclKernel && KernelCG->MSyclKernel->isCreatedFromSource())
      Stream << "created from source";
    else
      Stream << demangleKernelName(KernelCG->getKernelName());
    Stream << "\\n";
    break;
  }
  default:
    Stream << "CG type: " << getTypeString() << "\\n";
    break;
  }

  Stream << "\"];" << std::endl;

  for (const auto &Dep : MDeps) {
    Stream << "  \"" << this << "\" -> \"" << Dep.MDepCommand << "\""
           << " [ label = \"Access mode: "
           << accessModeToString(Dep.MDepRequirement->MAccessMode) << "\\n"
           << "MemObj: " << Dep.MDepRequirement->MSYCLMemObj << " \" ]"
           << std::endl;
  }
}

std::string_view ExecCGCommand::getTypeString() const {
  return cgTypeToString(MCommandGroup->getType());
}

// SYCL has a parallel_for_work_group variant where the only NDRange
// characteristics set by a user is the number of work groups. This does not
// map to the OpenCL clEnqueueNDRangeAPI, which requires global work size to
// be set as well. This function determines local work size based on the
// device characteristics and the number of work groups requested by the user,
// then calculates the global work size. SYCL specification (from 4.8.5.3):
// The member function handler::parallel_for_work_group is parameterized by
// the number of work - groups, such that the size of each group is chosen by
// the runtime, or by the number of work - groups and number of work - items
// for users who need more control.
static void adjustNDRangePerKernel(NDRDescT &NDR, ur_kernel_handle_t Kernel,
                                   const device_impl &DeviceImpl) {
  if (NDR.GlobalSize[0] != 0)
    return; // GlobalSize is set - no need to adjust
  // check the prerequisites:
  assert(NDR.LocalSize[0] == 0);
  // TODO might be good to cache this info together with the kernel info to
  // avoid get_kernel_work_group_info on every kernel run
  range<3> WGSize = get_kernel_device_specific_info<
      sycl::info::kernel_device_specific::compile_work_group_size>(
      Kernel, DeviceImpl.getHandleRef(), DeviceImpl.getAdapter());

  if (WGSize[0] == 0) {
    WGSize = {1, 1, 1};
  }
  NDR = sycl::detail::NDRDescT{nd_range<3>(NDR.NumWorkGroups * WGSize, WGSize),
                               static_cast<int>(NDR.Dims)};
}

// We have the following mapping between dimensions with SPIR-V builtins:
// 1D: id[0] -> x
// 2D: id[0] -> y, id[1] -> x
// 3D: id[0] -> z, id[1] -> y, id[2] -> x
// So in order to ensure the correctness we update all the kernel
// parameters accordingly.
// Initially we keep the order of NDRDescT as it provided by the user, this
// simplifies overall handling and do the reverse only when
// the kernel is enqueued.
void ReverseRangeDimensionsForKernel(NDRDescT &NDR) {
  if (NDR.Dims > 1) {
    std::swap(NDR.GlobalSize[0], NDR.GlobalSize[NDR.Dims - 1]);
    std::swap(NDR.LocalSize[0], NDR.LocalSize[NDR.Dims - 1]);
    std::swap(NDR.GlobalOffset[0], NDR.GlobalOffset[NDR.Dims - 1]);
  }
}

ur_mem_flags_t AccessModeToUr(access::mode AccessorMode) {
  switch (AccessorMode) {
  case access::mode::read:
    return UR_MEM_FLAG_READ_ONLY;
  case access::mode::write:
  case access::mode::discard_write:
    return UR_MEM_FLAG_WRITE_ONLY;
  default:
    return UR_MEM_FLAG_READ_WRITE;
  }
}

void GetUrArgsBasedOnType(
    const std::shared_ptr<device_image_impl> &DeviceImageImpl,
    const std::function<void *(Requirement *Req)> &getMemAllocationFunc,
<<<<<<< HEAD
    const ContextImplPtr &ContextImpl, detail::ArgDesc &Arg,
    size_t NextTrueIndex, std::vector<ur_exp_kernel_arg_properties_t> &UrArgs) {
=======
    context_impl &ContextImpl, detail::ArgDesc &Arg, size_t NextTrueIndex) {
>>>>>>> b0a40e2b
  switch (Arg.MType) {
  case kernel_param_kind_t::kind_dynamic_work_group_memory:
    break;
  case kernel_param_kind_t::kind_work_group_memory:
    break;
  case kernel_param_kind_t::kind_stream:
    break;
  case kernel_param_kind_t::kind_dynamic_accessor:
  case kernel_param_kind_t::kind_accessor: {
    Requirement *Req = (Requirement *)(Arg.MPtr);

    // getMemAllocationFunc is nullptr when there are no requirements. However,
    // we may pass default constructed accessors to a command, which don't add
    // requirements. In such case, getMemAllocationFunc is nullptr, but it's a
    // valid case, so we need to properly handle it.
    ur_mem_handle_t MemArg =
        getMemAllocationFunc
            ? reinterpret_cast<ur_mem_handle_t>(getMemAllocationFunc(Req))
            : nullptr;
    ur_exp_kernel_arg_value_t Value = {};
    Value.memObjTuple = {MemArg, AccessModeToUr(Req->MAccessMode)};
    UrArgs.push_back({UR_STRUCTURE_TYPE_EXP_KERNEL_ARG_PROPERTIES, nullptr,
                      UR_EXP_KERNEL_ARG_TYPE_MEM_OBJ,
                      static_cast<uint32_t>(NextTrueIndex), sizeof(MemArg),
                      Value});
    break;
  }
  case kernel_param_kind_t::kind_std_layout: {
    ur_exp_kernel_arg_type_t Type;
    if (Arg.MPtr) {
      Type = UR_EXP_KERNEL_ARG_TYPE_VALUE;
    } else {
      Type = UR_EXP_KERNEL_ARG_TYPE_LOCAL;
    }
    ur_exp_kernel_arg_value_t Value = {};
    Value.value = {Arg.MPtr};
    UrArgs.push_back({UR_STRUCTURE_TYPE_EXP_KERNEL_ARG_PROPERTIES, nullptr,
                      Type, static_cast<uint32_t>(NextTrueIndex),
                      static_cast<size_t>(Arg.MSize), Value});

    break;
  }
  case kernel_param_kind_t::kind_sampler: {
    sampler *SamplerPtr = (sampler *)Arg.MPtr;
    ur_exp_kernel_arg_value_t Value = {};
    Value.sampler = (ur_sampler_handle_t)detail::getSyclObjImpl(*SamplerPtr)
                        ->getOrCreateSampler(ContextImpl);
    UrArgs.push_back({UR_STRUCTURE_TYPE_EXP_KERNEL_ARG_PROPERTIES, nullptr,
                      UR_EXP_KERNEL_ARG_TYPE_SAMPLER,
                      static_cast<uint32_t>(NextTrueIndex),
                      sizeof(ur_sampler_handle_t), Value});
    break;
  }
  case kernel_param_kind_t::kind_pointer: {
    ur_exp_kernel_arg_value_t Value = {};
    // We need to de-rerence to get the actual USM allocation - that's the
    // pointer UR is expecting.
    Value.pointer = *static_cast<void *const *>(Arg.MPtr);
    UrArgs.push_back({UR_STRUCTURE_TYPE_EXP_KERNEL_ARG_PROPERTIES, nullptr,
                      UR_EXP_KERNEL_ARG_TYPE_POINTER,
                      static_cast<uint32_t>(NextTrueIndex), sizeof(Arg.MPtr),
                      Value});
    break;
  }
  case kernel_param_kind_t::kind_specialization_constants_buffer: {
    assert(DeviceImageImpl != nullptr);
    ur_mem_handle_t SpecConstsBuffer =
        DeviceImageImpl->get_spec_const_buffer_ref();
    ur_exp_kernel_arg_value_t Value = {};
    Value.memObjTuple = {SpecConstsBuffer, UR_MEM_FLAG_READ_ONLY};
    UrArgs.push_back({UR_STRUCTURE_TYPE_EXP_KERNEL_ARG_PROPERTIES, nullptr,
                      UR_EXP_KERNEL_ARG_TYPE_MEM_OBJ,
                      static_cast<uint32_t>(NextTrueIndex),
                      sizeof(SpecConstsBuffer), Value});
    break;
  }
  case kernel_param_kind_t::kind_invalid:
    throw sycl::exception(sycl::make_error_code(sycl::errc::runtime),
                          "Invalid kernel param kind " +
                              codeToString(UR_RESULT_ERROR_INVALID_VALUE));
    break;
  }
}

static ur_result_t SetKernelParamsAndLaunch(
    queue_impl &Queue, std::vector<ArgDesc> &Args,
    const std::shared_ptr<device_image_impl> &DeviceImageImpl,
    ur_kernel_handle_t Kernel, NDRDescT &NDRDesc,
    std::vector<ur_event_handle_t> &RawEvents, detail::event_impl *OutEventImpl,
    const KernelArgMask *EliminatedArgMask,
    const std::function<void *(Requirement *Req)> &getMemAllocationFunc,
    bool IsCooperative, bool KernelUsesClusterLaunch,
    uint32_t WorkGroupMemorySize, const RTDeviceBinaryImage *BinImage,
    KernelNameStrRefT KernelName,
    KernelNameBasedCacheT *KernelNameBasedCachePtr,
    void *KernelFuncPtr = nullptr, int KernelNumArgs = 0,
    detail::kernel_param_desc_t (*KernelParamDescGetter)(int) = nullptr,
    bool KernelHasSpecialCaptures = true) {
  const AdapterPtr &Adapter = Queue.getAdapter();

  if (SYCLConfig<SYCL_JIT_AMDGCN_PTX_KERNELS>::get()) {
    std::vector<unsigned char> Empty;
    Kernel = Scheduler::getInstance().completeSpecConstMaterialization(
        Queue, BinImage, KernelName,
        DeviceImageImpl.get() ? DeviceImageImpl->get_spec_const_blob_ref()
                              : Empty);
  }

  auto UrArgs = Queue.getKernelArgStorage(Args.size());

  if (KernelFuncPtr && !KernelHasSpecialCaptures) {
    auto setFunc = [&UrArgs,
                    KernelFuncPtr](const detail::kernel_param_desc_t &ParamDesc,
                                   size_t NextTrueIndex) {
      const void *ArgPtr = (const char *)KernelFuncPtr + ParamDesc.offset;
      switch (ParamDesc.kind) {
      case kernel_param_kind_t::kind_std_layout: {
        int Size = ParamDesc.info;
        ur_exp_kernel_arg_value_t Value = {};
        Value.value = ArgPtr;
        UrArgs.push_back({UR_STRUCTURE_TYPE_EXP_KERNEL_ARG_PROPERTIES, nullptr,
                          UR_EXP_KERNEL_ARG_TYPE_VALUE,
                          static_cast<uint32_t>(NextTrueIndex),
                          static_cast<size_t>(Size), Value});
        break;
      }
      case kernel_param_kind_t::kind_pointer: {
        ur_exp_kernel_arg_value_t Value = {};
        Value.pointer = *static_cast<const void *const *>(ArgPtr);
        UrArgs.push_back({UR_STRUCTURE_TYPE_EXP_KERNEL_ARG_PROPERTIES, nullptr,
                          UR_EXP_KERNEL_ARG_TYPE_POINTER,
                          static_cast<uint32_t>(NextTrueIndex),
                          sizeof(Value.pointer), Value});
        break;
      }
      default:
        throw std::runtime_error("Direct kernel argument copy failed.");
      }
    };
    applyFuncOnFilteredArgs(EliminatedArgMask, KernelNumArgs,
                            KernelParamDescGetter, setFunc);
  } else {
<<<<<<< HEAD
    auto setFunc = [&DeviceImageImpl, &getMemAllocationFunc, &Queue,
                    &UrArgs](detail::ArgDesc &Arg, size_t NextTrueIndex) {
      GetUrArgsBasedOnType(DeviceImageImpl, getMemAllocationFunc,
                           Queue.getContextImplPtr(), Arg, NextTrueIndex,
                           UrArgs);
=======
    auto setFunc = [&Adapter, Kernel, &DeviceImageImpl, &getMemAllocationFunc,
                    &Queue](detail::ArgDesc &Arg, size_t NextTrueIndex) {
      SetArgBasedOnType(Adapter, Kernel, DeviceImageImpl, getMemAllocationFunc,
                        Queue.getContextImpl(), Arg, NextTrueIndex);
>>>>>>> b0a40e2b
    };
    applyFuncOnFilteredArgs(EliminatedArgMask, Args, setFunc);
  }

  std::optional<int> ImplicitLocalArg =
      ProgramManager::getInstance().kernelImplicitLocalArgPos(
          KernelName, KernelNameBasedCachePtr);
  // Set the implicit local memory buffer to support
  // get_work_group_scratch_memory. This is for backend not supporting
  // CUDA-style local memory setting. Note that we may have -1 as a position,
  // this indicates the buffer is actually unused and was elided.
  if (ImplicitLocalArg.has_value() && ImplicitLocalArg.value() != -1) {
    UrArgs.push_back({UR_STRUCTURE_TYPE_EXP_KERNEL_ARG_PROPERTIES,
                      nullptr,
                      UR_EXP_KERNEL_ARG_TYPE_LOCAL,
                      static_cast<uint32_t>(ImplicitLocalArg.value()),
                      WorkGroupMemorySize,
                      {nullptr}});
  }

  adjustNDRangePerKernel(NDRDesc, Kernel, Queue.getDeviceImpl());

  // Remember this information before the range dimensions are reversed
  const bool HasLocalSize = (NDRDesc.LocalSize[0] != 0);

  ReverseRangeDimensionsForKernel(NDRDesc);

  size_t RequiredWGSize[3] = {0, 0, 0};
  size_t *LocalSize = nullptr;

  if (HasLocalSize)
    LocalSize = &NDRDesc.LocalSize[0];
  else {
    Adapter->call<UrApiKind::urKernelGetGroupInfo>(
        Kernel, Queue.getDeviceImpl().getHandleRef(),
        UR_KERNEL_GROUP_INFO_COMPILE_WORK_GROUP_SIZE, sizeof(RequiredWGSize),
        RequiredWGSize,
        /* pPropSizeRet = */ nullptr);

    const bool EnforcedLocalSize =
        (RequiredWGSize[0] != 0 || RequiredWGSize[1] != 0 ||
         RequiredWGSize[2] != 0);
    if (EnforcedLocalSize)
      LocalSize = RequiredWGSize;
  }
  const bool HasOffset = NDRDesc.GlobalOffset[0] != 0 ||
                         NDRDesc.GlobalOffset[1] != 0 ||
                         NDRDesc.GlobalOffset[2] != 0;

  std::vector<ur_kernel_launch_property_t> property_list;

  if (KernelUsesClusterLaunch) {
    ur_kernel_launch_property_value_t launch_property_value_cluster_range;
    launch_property_value_cluster_range.clusterDim[0] =
        NDRDesc.ClusterDimensions[0];
    launch_property_value_cluster_range.clusterDim[1] =
        NDRDesc.ClusterDimensions[1];
    launch_property_value_cluster_range.clusterDim[2] =
        NDRDesc.ClusterDimensions[2];

    property_list.push_back({UR_KERNEL_LAUNCH_PROPERTY_ID_CLUSTER_DIMENSION,
                             launch_property_value_cluster_range});
  }
  if (IsCooperative) {
    ur_kernel_launch_property_value_t launch_property_value_cooperative;
    launch_property_value_cooperative.cooperative = 1;
    property_list.push_back({UR_KERNEL_LAUNCH_PROPERTY_ID_COOPERATIVE,
                             launch_property_value_cooperative});
  }
  // If there is no implicit arg, let the driver handle it via a property
  if (WorkGroupMemorySize && !ImplicitLocalArg.has_value()) {
    property_list.push_back({UR_KERNEL_LAUNCH_PROPERTY_ID_WORK_GROUP_MEMORY,
                             {{WorkGroupMemorySize}}});
  }
  ur_event_handle_t UREvent = nullptr;
  ur_result_t Error =
      Adapter->call_nocheck<UrApiKind::urEnqueueKernelLaunchWithArgsExp>(
          Queue.getHandleRef(), Kernel,
          HasOffset ? &NDRDesc.GlobalOffset[0] : nullptr,
          &NDRDesc.GlobalSize[0], LocalSize, UrArgs.size(), UrArgs.data(),
          property_list.size(),
          property_list.empty() ? nullptr : property_list.data(),
          RawEvents.size(), RawEvents.empty() ? nullptr : &RawEvents[0],
          OutEventImpl ? &UREvent : nullptr);
  if (Error == UR_RESULT_SUCCESS && OutEventImpl) {
    OutEventImpl->setHandle(UREvent);
  }

  return Error;
}

void SetArgBasedOnType(
    const AdapterPtr &Adapter, ur_kernel_handle_t Kernel,
    const std::shared_ptr<device_image_impl> &DeviceImageImpl,
    const std::function<void *(Requirement *Req)> &getMemAllocationFunc,
    const ContextImplPtr &ContextImpl, detail::ArgDesc &Arg,
    size_t NextTrueIndex) {
  switch (Arg.MType) {
  case kernel_param_kind_t::kind_dynamic_work_group_memory:
    break;
  case kernel_param_kind_t::kind_work_group_memory:
    break;
  case kernel_param_kind_t::kind_stream:
    break;
  case kernel_param_kind_t::kind_dynamic_accessor:
  case kernel_param_kind_t::kind_accessor: {
    Requirement *Req = (Requirement *)(Arg.MPtr);

    // getMemAllocationFunc is nullptr when there are no requirements. However,
    // we may pass default constructed accessors to a command, which don't add
    // requirements. In such case, getMemAllocationFunc is nullptr, but it's a
    // valid case, so we need to properly handle it.
    ur_mem_handle_t MemArg =
        getMemAllocationFunc
            ? reinterpret_cast<ur_mem_handle_t>(getMemAllocationFunc(Req))
            : nullptr;
    ur_kernel_arg_mem_obj_properties_t MemObjData{};
    MemObjData.stype = UR_STRUCTURE_TYPE_KERNEL_ARG_MEM_OBJ_PROPERTIES;
    MemObjData.memoryAccess = AccessModeToUr(Req->MAccessMode);
    Adapter->call<UrApiKind::urKernelSetArgMemObj>(Kernel, NextTrueIndex,
                                                   &MemObjData, MemArg);
    break;
  }
  case kernel_param_kind_t::kind_std_layout: {
    if (Arg.MPtr) {
      Adapter->call<UrApiKind::urKernelSetArgValue>(
          Kernel, NextTrueIndex, Arg.MSize, nullptr, Arg.MPtr);
    } else {
      Adapter->call<UrApiKind::urKernelSetArgLocal>(Kernel, NextTrueIndex,
                                                    Arg.MSize, nullptr);
    }

    break;
  }
  case kernel_param_kind_t::kind_sampler: {
    sampler *SamplerPtr = (sampler *)Arg.MPtr;
    ur_sampler_handle_t Sampler =
        (ur_sampler_handle_t)detail::getSyclObjImpl(*SamplerPtr)
            ->getOrCreateSampler(ContextImpl);
    Adapter->call<UrApiKind::urKernelSetArgSampler>(Kernel, NextTrueIndex,
                                                    nullptr, Sampler);
    break;
  }
  case kernel_param_kind_t::kind_pointer: {
    // We need to de-rerence this to get the actual USM allocation - that's the
    // pointer UR is expecting.
    const void *Ptr = *static_cast<const void *const *>(Arg.MPtr);
    Adapter->call<UrApiKind::urKernelSetArgPointer>(Kernel, NextTrueIndex,
                                                    nullptr, Ptr);
    break;
  }
  case kernel_param_kind_t::kind_specialization_constants_buffer: {
    assert(DeviceImageImpl != nullptr);
    ur_mem_handle_t SpecConstsBuffer =
        DeviceImageImpl->get_spec_const_buffer_ref();

    ur_kernel_arg_mem_obj_properties_t MemObjProps{};
    MemObjProps.pNext = nullptr;
    MemObjProps.stype = UR_STRUCTURE_TYPE_KERNEL_ARG_MEM_OBJ_PROPERTIES;
    MemObjProps.memoryAccess = UR_MEM_FLAG_READ_ONLY;
    Adapter->call<UrApiKind::urKernelSetArgMemObj>(
        Kernel, NextTrueIndex, &MemObjProps, SpecConstsBuffer);
    break;
  }
  case kernel_param_kind_t::kind_invalid:
    throw sycl::exception(sycl::make_error_code(sycl::errc::runtime),
                          "Invalid kernel param kind " +
                              codeToString(UR_RESULT_ERROR_INVALID_VALUE));
    break;
  }
}

static std::tuple<ur_kernel_handle_t, std::shared_ptr<device_image_impl>,
                  const KernelArgMask *>
getCGKernelInfo(const CGExecKernel &CommandGroup, context_impl &ContextImpl,
                device_impl &DeviceImpl,
                std::vector<FastKernelCacheValPtr> &KernelCacheValsToRelease) {

  ur_kernel_handle_t UrKernel = nullptr;
  std::shared_ptr<device_image_impl> DeviceImageImpl = nullptr;
  const KernelArgMask *EliminatedArgMask = nullptr;
  auto &KernelBundleImplPtr = CommandGroup.MKernelBundle;

  if (auto Kernel = CommandGroup.MSyclKernel; Kernel != nullptr) {
    UrKernel = Kernel->getHandleRef();
    EliminatedArgMask = Kernel->getKernelArgMask();
  } else if (auto SyclKernelImpl =
                 KernelBundleImplPtr ? KernelBundleImplPtr->tryGetKernel(
                                           CommandGroup.MKernelName)
                                     : std::shared_ptr<kernel_impl>{nullptr}) {
    UrKernel = SyclKernelImpl->getHandleRef();
    DeviceImageImpl = SyclKernelImpl->getDeviceImage();
    EliminatedArgMask = SyclKernelImpl->getKernelArgMask();
  } else {
    FastKernelCacheValPtr FastKernelCacheVal =
        sycl::detail::ProgramManager::getInstance().getOrCreateKernel(
            ContextImpl, DeviceImpl, CommandGroup.MKernelName,
            CommandGroup.MKernelNameBasedCachePtr);
    UrKernel = FastKernelCacheVal->MKernelHandle;
    EliminatedArgMask = FastKernelCacheVal->MKernelArgMask;
    // To keep UrKernel valid, we return FastKernelCacheValPtr.
    KernelCacheValsToRelease.push_back(std::move(FastKernelCacheVal));
  }
  return std::make_tuple(UrKernel, DeviceImageImpl, EliminatedArgMask);
}

ur_result_t enqueueImpCommandBufferKernel(
    const context &Ctx, device_impl &DeviceImpl,
    ur_exp_command_buffer_handle_t CommandBuffer,
    const CGExecKernel &CommandGroup,
    std::vector<ur_exp_command_buffer_sync_point_t> &SyncPoints,
    ur_exp_command_buffer_sync_point_t *OutSyncPoint,
    ur_exp_command_buffer_command_handle_t *OutCommand,
    const std::function<void *(Requirement *Req)> &getMemAllocationFunc) {
  // List of fast cache elements to be released after UR call. We don't do
  // anything with them, but they must exist to keep ur_kernel_handle_t-s
  // valid.
  std::vector<FastKernelCacheValPtr> FastKernelCacheValsToRelease;

  ur_kernel_handle_t UrKernel = nullptr;
  std::shared_ptr<device_image_impl> DeviceImageImpl = nullptr;
  const KernelArgMask *EliminatedArgMask = nullptr;

  context_impl &ContextImpl = *sycl::detail::getSyclObjImpl(Ctx);
  std::tie(UrKernel, DeviceImageImpl, EliminatedArgMask) = getCGKernelInfo(
      CommandGroup, ContextImpl, DeviceImpl, FastKernelCacheValsToRelease);

  // Build up the list of UR kernel handles that the UR command could be
  // updated to use.
  std::vector<ur_kernel_handle_t> AltUrKernels;
  const std::vector<std::weak_ptr<sycl::detail::CGExecKernel>>
      &AlternativeKernels = CommandGroup.MAlternativeKernels;
  for (const auto &AltCGKernelWP : AlternativeKernels) {
    auto AltCGKernel = AltCGKernelWP.lock();
    assert(AltCGKernel != nullptr);

    ur_kernel_handle_t AltUrKernel = nullptr;
    std::tie(AltUrKernel, std::ignore, std::ignore) =
        getCGKernelInfo(*AltCGKernel.get(), ContextImpl, DeviceImpl,
                        FastKernelCacheValsToRelease);
    AltUrKernels.push_back(AltUrKernel);
  }

  const sycl::detail::AdapterPtr &Adapter = ContextImpl.getAdapter();
  auto SetFunc = [&Adapter, &UrKernel, &DeviceImageImpl, &ContextImpl,
                  &getMemAllocationFunc](sycl::detail::ArgDesc &Arg,
                                         size_t NextTrueIndex) {
    sycl::detail::SetArgBasedOnType(Adapter, UrKernel, DeviceImageImpl,
                                    getMemAllocationFunc, ContextImpl, Arg,
                                    NextTrueIndex);
  };
  // Copy args for modification
  auto Args = CommandGroup.MArgs;
  sycl::detail::applyFuncOnFilteredArgs(EliminatedArgMask, Args, SetFunc);

  // Remember this information before the range dimensions are reversed
  const bool HasLocalSize = (CommandGroup.MNDRDesc.LocalSize[0] != 0);

  // Copy NDRDesc for modification
  auto NDRDesc = CommandGroup.MNDRDesc;
  // Reverse kernel dims
  sycl::detail::ReverseRangeDimensionsForKernel(NDRDesc);

  size_t RequiredWGSize[3] = {0, 0, 0};
  size_t *LocalSize = nullptr;

  if (HasLocalSize)
    LocalSize = &NDRDesc.LocalSize[0];
  else {
    Adapter->call<UrApiKind::urKernelGetGroupInfo>(
        UrKernel, DeviceImpl.getHandleRef(),
        UR_KERNEL_GROUP_INFO_COMPILE_WORK_GROUP_SIZE, sizeof(RequiredWGSize),
        RequiredWGSize,
        /* pPropSizeRet = */ nullptr);

    const bool EnforcedLocalSize =
        (RequiredWGSize[0] != 0 || RequiredWGSize[1] != 0 ||
         RequiredWGSize[2] != 0);
    if (EnforcedLocalSize)
      LocalSize = RequiredWGSize;
  }

  // Command-buffers which are not updatable cannot return command handles, so
  // we query the descriptor here to check if a handle is required.
  ur_exp_command_buffer_desc_t CommandBufferDesc{};

  Adapter->call<UrApiKind::urCommandBufferGetInfoExp>(
      CommandBuffer,
      ur_exp_command_buffer_info_t::UR_EXP_COMMAND_BUFFER_INFO_DESCRIPTOR,
      sizeof(ur_exp_command_buffer_desc_t), &CommandBufferDesc, nullptr);

  ur_result_t Res =
      Adapter->call_nocheck<UrApiKind::urCommandBufferAppendKernelLaunchExp>(
          CommandBuffer, UrKernel, NDRDesc.Dims, &NDRDesc.GlobalOffset[0],
          &NDRDesc.GlobalSize[0], LocalSize, AltUrKernels.size(),
          AltUrKernels.size() ? AltUrKernels.data() : nullptr,
          SyncPoints.size(), SyncPoints.size() ? SyncPoints.data() : nullptr, 0,
          nullptr, OutSyncPoint, nullptr,
          CommandBufferDesc.isUpdatable ? OutCommand : nullptr);

  if (Res != UR_RESULT_SUCCESS) {
    detail::enqueue_kernel_launch::handleErrorOrWarning(Res, DeviceImpl,
                                                        UrKernel, NDRDesc);
  }

  return Res;
}

void enqueueImpKernel(
    queue_impl &Queue, NDRDescT &NDRDesc, std::vector<ArgDesc> &Args,
    detail::kernel_bundle_impl *KernelBundleImplPtr,
    const detail::kernel_impl *MSyclKernel, KernelNameStrRefT KernelName,
    KernelNameBasedCacheT *KernelNameBasedCachePtr,
    std::vector<ur_event_handle_t> &RawEvents, detail::event_impl *OutEventImpl,
    const std::function<void *(Requirement *Req)> &getMemAllocationFunc,
    ur_kernel_cache_config_t KernelCacheConfig, const bool KernelIsCooperative,
    const bool KernelUsesClusterLaunch, const size_t WorkGroupMemorySize,
    const RTDeviceBinaryImage *BinImage, void *KernelFuncPtr, int KernelNumArgs,
    detail::kernel_param_desc_t (*KernelParamDescGetter)(int),
    bool KernelHasSpecialCaptures) {
  // Run OpenCL kernel
  auto &ContextImpl = Queue.getContextImplPtr();
  device_impl &DeviceImpl = Queue.getDeviceImpl();
  ur_kernel_handle_t Kernel = nullptr;
  std::mutex *KernelMutex = nullptr;
  ur_program_handle_t Program = nullptr;
  const KernelArgMask *EliminatedArgMask;

  std::shared_ptr<kernel_impl> SyclKernelImpl;
  std::shared_ptr<device_image_impl> DeviceImageImpl;
  FastKernelCacheValPtr KernelCacheVal;

  if (nullptr != MSyclKernel) {
    assert(MSyclKernel->get_info<info::kernel::context>() ==
           Queue.get_context());
    Kernel = MSyclKernel->getHandleRef();
    Program = MSyclKernel->getProgramRef();

    // Non-cacheable kernels use mutexes from kernel_impls.
    // TODO this can still result in a race condition if multiple SYCL
    // kernels are created with the same native handle. To address this,
    // we need to either store and use a ur_native_handle_t -> mutex map or
    // reuse and return existing SYCL kernels from make_native to avoid
    // their duplication in such cases.
    KernelMutex = &MSyclKernel->getNoncacheableEnqueueMutex();
    EliminatedArgMask = MSyclKernel->getKernelArgMask();
  } else if ((SyclKernelImpl =
                  KernelBundleImplPtr
                      ? KernelBundleImplPtr->tryGetKernel(KernelName)
                      : std::shared_ptr<kernel_impl>{nullptr})) {
    Kernel = SyclKernelImpl->getHandleRef();
    DeviceImageImpl = SyclKernelImpl->getDeviceImage();

    Program = DeviceImageImpl->get_ur_program_ref();

    EliminatedArgMask = SyclKernelImpl->getKernelArgMask();
    KernelMutex = SyclKernelImpl->getCacheMutex();
  } else {
    KernelCacheVal = detail::ProgramManager::getInstance().getOrCreateKernel(
        *ContextImpl, DeviceImpl, KernelName, KernelNameBasedCachePtr, NDRDesc);
    Kernel = KernelCacheVal->MKernelHandle;
    KernelMutex = KernelCacheVal->MMutex;
    Program = KernelCacheVal->MProgramHandle;
    EliminatedArgMask = KernelCacheVal->MKernelArgMask;
  }

  // We may need more events for the launch, so we make another reference.
  std::vector<ur_event_handle_t> &EventsWaitList = RawEvents;

  // Initialize device globals associated with this.
  std::vector<ur_event_handle_t> DeviceGlobalInitEvents =
      ContextImpl->initializeDeviceGlobals(Program, Queue);
  if (!DeviceGlobalInitEvents.empty()) {
    std::vector<ur_event_handle_t> EventsWithDeviceGlobalInits;
    EventsWithDeviceGlobalInits.reserve(RawEvents.size() +
                                        DeviceGlobalInitEvents.size());
    EventsWithDeviceGlobalInits.insert(EventsWithDeviceGlobalInits.end(),
                                       RawEvents.begin(), RawEvents.end());
    EventsWithDeviceGlobalInits.insert(EventsWithDeviceGlobalInits.end(),
                                       DeviceGlobalInitEvents.begin(),
                                       DeviceGlobalInitEvents.end());
    EventsWaitList = std::move(EventsWithDeviceGlobalInits);
  }

  ur_result_t Error = UR_RESULT_SUCCESS;
  {
    // When KernelMutex is null, this means that in-memory caching is
    // disabled, which means that kernel object is not shared, so no locking
    // is necessary.
    using LockT = std::unique_lock<std::mutex>;
    auto Lock = KernelMutex ? LockT(*KernelMutex) : LockT();

    // Set SLM/Cache configuration for the kernel if non-default value is
    // provided.
    if (KernelCacheConfig == UR_KERNEL_CACHE_CONFIG_LARGE_SLM ||
        KernelCacheConfig == UR_KERNEL_CACHE_CONFIG_LARGE_DATA) {
      const AdapterPtr &Adapter = Queue.getAdapter();
      Adapter->call<UrApiKind::urKernelSetExecInfo>(
          Kernel, UR_KERNEL_EXEC_INFO_CACHE_CONFIG,
          sizeof(ur_kernel_cache_config_t), nullptr, &KernelCacheConfig);
    }

    Error = SetKernelParamsAndLaunch(
        Queue, Args, DeviceImageImpl, Kernel, NDRDesc, EventsWaitList,
        OutEventImpl, EliminatedArgMask, getMemAllocationFunc,
        KernelIsCooperative, KernelUsesClusterLaunch, WorkGroupMemorySize,
        BinImage, KernelName, KernelNameBasedCachePtr, KernelFuncPtr,
        KernelNumArgs, KernelParamDescGetter, KernelHasSpecialCaptures);
  }
  if (UR_RESULT_SUCCESS != Error) {
    // If we have got non-success error code, let's analyze it to emit nice
    // exception explaining what was wrong
    detail::enqueue_kernel_launch::handleErrorOrWarning(Error, DeviceImpl,
                                                        Kernel, NDRDesc);
  }
}

ur_result_t enqueueReadWriteHostPipe(queue_impl &Queue,
                                     const std::string &PipeName, bool blocking,
                                     void *ptr, size_t size,
                                     std::vector<ur_event_handle_t> &RawEvents,
                                     detail::event_impl *OutEventImpl,
                                     bool read) {
  detail::HostPipeMapEntry *hostPipeEntry =
      ProgramManager::getInstance().getHostPipeEntry(PipeName);

  ur_program_handle_t Program = nullptr;
  device Device = Queue.get_device();
  ContextImplPtr ContextImpl = Queue.getContextImplPtr();
  std::optional<ur_program_handle_t> CachedProgram =
      ContextImpl->getProgramForHostPipe(Device, hostPipeEntry);
  if (CachedProgram)
    Program = *CachedProgram;
  else {
    // If there was no cached program, build one.
    device_image_plain devImgPlain =
        ProgramManager::getInstance().getDeviceImageFromBinaryImage(
            hostPipeEntry->getDevBinImage(), Queue.get_context(), Device);
    device_image_plain BuiltImage = ProgramManager::getInstance().build(
        std::move(devImgPlain), {std::move(Device)}, {});
    Program = getSyclObjImpl(BuiltImage)->get_ur_program_ref();
  }
  assert(Program && "Program for this hostpipe is not compiled.");

  const AdapterPtr &Adapter = Queue.getAdapter();

  ur_queue_handle_t ur_q = Queue.getHandleRef();
  ur_result_t Error;

  ur_event_handle_t UREvent = nullptr;
  auto OutEvent = OutEventImpl ? &UREvent : nullptr;
  if (read) {
    Error = Adapter->call_nocheck<UrApiKind::urEnqueueReadHostPipe>(
        ur_q, Program, PipeName.c_str(), blocking, ptr, size, RawEvents.size(),
        RawEvents.empty() ? nullptr : &RawEvents[0], OutEvent);
  } else {
    Error = Adapter->call_nocheck<UrApiKind::urEnqueueWriteHostPipe>(
        ur_q, Program, PipeName.c_str(), blocking, ptr, size, RawEvents.size(),
        RawEvents.empty() ? nullptr : &RawEvents[0], OutEvent);
  }
  if (Error == UR_RESULT_SUCCESS && OutEventImpl) {
    OutEventImpl->setHandle(UREvent);
  }
  return Error;
}

namespace {
struct CommandBufferNativeCommandData {
  sycl::interop_handle ih;
  std::function<void(interop_handle)> func;
};

void CommandBufferInteropFreeFunc(void *InteropData) {
  auto *Data = reinterpret_cast<CommandBufferNativeCommandData *>(InteropData);
  return Data->func(Data->ih);
}
} // namespace

ur_result_t ExecCGCommand::enqueueImpCommandBuffer() {
  assert(MQueue && "Command buffer enqueue should have an associated queue");
  // Wait on host command dependencies
  waitForPreparedHostEvents();

  // Any device dependencies need to be waited on here since subsequent
  // submissions of the command buffer itself will not receive dependencies on
  // them, e.g. initial copies from host to device
  std::vector<EventImplPtr> EventImpls = MPreparedDepsEvents;
  flushCrossQueueDeps(EventImpls);
  std::vector<ur_event_handle_t> RawEvents = getUrEvents(EventImpls);
  if (!RawEvents.empty()) {
    MQueue->getAdapter()->call<UrApiKind::urEventWait>(RawEvents.size(),
                                                       &RawEvents[0]);
  }

  ur_exp_command_buffer_sync_point_t OutSyncPoint{};
  ur_exp_command_buffer_command_handle_t OutCommand = nullptr;
  switch (MCommandGroup->getType()) {
  case CGType::Kernel: {
    CGExecKernel *ExecKernel = (CGExecKernel *)MCommandGroup.get();

    auto getMemAllocationFunc = [this](Requirement *Req) {
      AllocaCommandBase *AllocaCmd = getAllocaForReq(Req);
      return AllocaCmd->getMemAllocation();
    };

    auto result = enqueueImpCommandBufferKernel(
        MQueue->get_context(), MQueue->getDeviceImpl(), MCommandBuffer,
        *ExecKernel, MSyncPointDeps, &OutSyncPoint, &OutCommand,
        getMemAllocationFunc);
    MEvent->setSyncPoint(OutSyncPoint);
    MEvent->setCommandBufferCommand(OutCommand);
    return result;
  }
  case CGType::CopyUSM: {
    CGCopyUSM *Copy = (CGCopyUSM *)MCommandGroup.get();
    if (auto Result = callMemOpHelper(
            MemoryManager::ext_oneapi_copy_usm_cmd_buffer,
            &MQueue->getContextImpl(), Copy->getSrc(), MCommandBuffer,
            Copy->getLength(), Copy->getDst(), MSyncPointDeps, &OutSyncPoint);
        Result != UR_RESULT_SUCCESS)
      return Result;

    MEvent->setSyncPoint(OutSyncPoint);
    return UR_RESULT_SUCCESS;
  }
  case CGType::CopyAccToAcc: {
    CGCopy *Copy = (CGCopy *)MCommandGroup.get();
    Requirement *ReqSrc = (Requirement *)(Copy->getSrc());
    Requirement *ReqDst = (Requirement *)(Copy->getDst());

    AllocaCommandBase *AllocaCmdSrc = getAllocaForReq(ReqSrc);
    AllocaCommandBase *AllocaCmdDst = getAllocaForReq(ReqDst);

    if (auto Result = callMemOpHelper(
            MemoryManager::ext_oneapi_copyD2D_cmd_buffer,
            &MQueue->getContextImpl(), MCommandBuffer,
            AllocaCmdSrc->getSYCLMemObj(), AllocaCmdSrc->getMemAllocation(),
            ReqSrc->MDims, ReqSrc->MMemoryRange, ReqSrc->MAccessRange,
            ReqSrc->MOffset, ReqSrc->MElemSize,
            AllocaCmdDst->getMemAllocation(), ReqDst->MDims,
            ReqDst->MMemoryRange, ReqDst->MAccessRange, ReqDst->MOffset,
            ReqDst->MElemSize, std::move(MSyncPointDeps), &OutSyncPoint);
        Result != UR_RESULT_SUCCESS)
      return Result;

    MEvent->setSyncPoint(OutSyncPoint);
    return UR_RESULT_SUCCESS;
  }
  case CGType::CopyAccToPtr: {
    CGCopy *Copy = (CGCopy *)MCommandGroup.get();
    Requirement *Req = (Requirement *)Copy->getSrc();
    AllocaCommandBase *AllocaCmd = getAllocaForReq(Req);

    if (auto Result = callMemOpHelper(
            MemoryManager::ext_oneapi_copyD2H_cmd_buffer,
            &MQueue->getContextImpl(), MCommandBuffer,
            AllocaCmd->getSYCLMemObj(), AllocaCmd->getMemAllocation(),
            Req->MDims, Req->MMemoryRange, Req->MAccessRange, Req->MOffset,
            Req->MElemSize, (char *)Copy->getDst(), Req->MDims,
            Req->MAccessRange,
            /*DstOffset=*/sycl::id<3>{0, 0, 0}, Req->MElemSize,
            std::move(MSyncPointDeps), &OutSyncPoint);
        Result != UR_RESULT_SUCCESS)
      return Result;

    MEvent->setSyncPoint(OutSyncPoint);
    return UR_RESULT_SUCCESS;
  }
  case CGType::CopyPtrToAcc: {
    CGCopy *Copy = (CGCopy *)MCommandGroup.get();
    Requirement *Req = (Requirement *)(Copy->getDst());
    AllocaCommandBase *AllocaCmd = getAllocaForReq(Req);

    if (auto Result = callMemOpHelper(
            MemoryManager::ext_oneapi_copyH2D_cmd_buffer,
            &MQueue->getContextImpl(), MCommandBuffer,
            AllocaCmd->getSYCLMemObj(), (char *)Copy->getSrc(), Req->MDims,
            Req->MAccessRange,
            /*SrcOffset*/ sycl::id<3>{0, 0, 0}, Req->MElemSize,
            AllocaCmd->getMemAllocation(), Req->MDims, Req->MMemoryRange,
            Req->MAccessRange, Req->MOffset, Req->MElemSize,
            std::move(MSyncPointDeps), &OutSyncPoint);
        Result != UR_RESULT_SUCCESS)
      return Result;

    MEvent->setSyncPoint(OutSyncPoint);
    return UR_RESULT_SUCCESS;
  }
  case CGType::Fill: {
    CGFill *Fill = (CGFill *)MCommandGroup.get();
    Requirement *Req = (Requirement *)(Fill->getReqToFill());
    AllocaCommandBase *AllocaCmd = getAllocaForReq(Req);

    if (auto Result = callMemOpHelper(
            MemoryManager::ext_oneapi_fill_cmd_buffer,
            &MQueue->getContextImpl(), MCommandBuffer,
            AllocaCmd->getSYCLMemObj(), AllocaCmd->getMemAllocation(),
            Fill->MPattern.size(), Fill->MPattern.data(), Req->MDims,
            Req->MMemoryRange, Req->MAccessRange, Req->MOffset, Req->MElemSize,
            std::move(MSyncPointDeps), &OutSyncPoint);
        Result != UR_RESULT_SUCCESS)
      return Result;

    MEvent->setSyncPoint(OutSyncPoint);
    return UR_RESULT_SUCCESS;
  }
  case CGType::FillUSM: {
    CGFillUSM *Fill = (CGFillUSM *)MCommandGroup.get();
    if (auto Result = callMemOpHelper(
            MemoryManager::ext_oneapi_fill_usm_cmd_buffer,
            &MQueue->getContextImpl(), MCommandBuffer, Fill->getDst(),
            Fill->getLength(), Fill->getPattern(), std::move(MSyncPointDeps),
            &OutSyncPoint);
        Result != UR_RESULT_SUCCESS)
      return Result;

    MEvent->setSyncPoint(OutSyncPoint);
    return UR_RESULT_SUCCESS;
  }
  case CGType::PrefetchUSM: {
    CGPrefetchUSM *Prefetch = (CGPrefetchUSM *)MCommandGroup.get();
    if (auto Result = callMemOpHelper(
            MemoryManager::ext_oneapi_prefetch_usm_cmd_buffer,
            &MQueue->getContextImpl(), MCommandBuffer, Prefetch->getDst(),
            Prefetch->getLength(), std::move(MSyncPointDeps), &OutSyncPoint);
        Result != UR_RESULT_SUCCESS)
      return Result;

    MEvent->setSyncPoint(OutSyncPoint);
    return UR_RESULT_SUCCESS;
  }
  case CGType::AdviseUSM: {
    CGAdviseUSM *Advise = (CGAdviseUSM *)MCommandGroup.get();
    if (auto Result = callMemOpHelper(
            MemoryManager::ext_oneapi_advise_usm_cmd_buffer,
            &MQueue->getContextImpl(), MCommandBuffer, Advise->getDst(),
            Advise->getLength(), Advise->getAdvice(), std::move(MSyncPointDeps),
            &OutSyncPoint);
        Result != UR_RESULT_SUCCESS)
      return Result;

    MEvent->setSyncPoint(OutSyncPoint);
    return UR_RESULT_SUCCESS;
  }
  case CGType::EnqueueNativeCommand: {
    // Queue is created by graph_impl before creating command to submit to
    // scheduler.
    const AdapterPtr &Adapter = MQueue->getAdapter();
    auto ContextImpl = MQueue->getContextImplPtr();
    device_impl &DeviceImpl = MQueue->getDeviceImpl();

    // The CUDA & HIP backends don't have the equivalent of barrier
    // commands that can be appended to the native UR command-buffer
    // to enforce command-group predecessor and successor dependencies.
    // Instead we create a new command-buffer to give to the user
    // in the ext_codeplay_get_native_graph() call, which is then
    // added to the main command-buffer in the UR cuda/hip adapter
    // using cuGraphAddChildGraphNode/hipGraphAddChildGraphNode.
    //
    // As both the SYCL-RT and UR adapter need to have a handle
    // to this child command-buffer, the SYCL-RT creates it and
    // then passes the handle via a parameter to
    // urCommandBufferAppendNativeCommandExp.
    ur_bool_t DeviceHasSubgraphSupport = false;
    Adapter->call<UrApiKind::urDeviceGetInfo>(
        DeviceImpl.getHandleRef(),
        UR_DEVICE_INFO_COMMAND_BUFFER_SUBGRAPH_SUPPORT_EXP, sizeof(ur_bool_t),
        &DeviceHasSubgraphSupport, nullptr);

    ur_exp_command_buffer_handle_t ChildCommandBuffer = nullptr;
    if (DeviceHasSubgraphSupport) {
      ur_exp_command_buffer_desc_t Desc{
          UR_STRUCTURE_TYPE_EXP_COMMAND_BUFFER_DESC /*stype*/,
          nullptr /*pnext*/, false /* updatable */, false /* in-order */,
          false /* profilable*/
      };
      Adapter->call<sycl::detail::UrApiKind::urCommandBufferCreateExp>(
          ContextImpl->getHandleRef(), DeviceImpl.getHandleRef(), &Desc,
          &ChildCommandBuffer);
    }

    CGHostTask *HostTask = (CGHostTask *)MCommandGroup.get();

    // Extract the Mem Objects for all Requirements, to ensure they are
    // available if a user asks for them inside the interop task scope
    std::vector<interop_handle::ReqToMem> ReqToMem;
    const std::vector<Requirement *> &HandlerReq = HostTask->getRequirements();
    auto ReqToMemConv = [&ReqToMem, ContextImpl](Requirement *Req) {
      const std::vector<AllocaCommandBase *> &AllocaCmds =
          Req->MSYCLMemObj->MRecord->MAllocaCommands;

      for (AllocaCommandBase *AllocaCmd : AllocaCmds)
        if (ContextImpl.get() == getContext(AllocaCmd->getQueue())) {
          auto MemArg =
              reinterpret_cast<ur_mem_handle_t>(AllocaCmd->getMemAllocation());
          ReqToMem.emplace_back(std::make_pair(Req, MemArg));
          return;
        }

      assert(false && "Can't get memory object due to no allocation available");

      throw sycl::exception(
          sycl::make_error_code(sycl::errc::runtime),
          "Can't get memory object due to no allocation available " +
              codeToString(UR_RESULT_ERROR_INVALID_MEM_OBJECT));
    };
    std::for_each(std::begin(HandlerReq), std::end(HandlerReq),
                  std::move(ReqToMemConv));

    ur_exp_command_buffer_handle_t InteropCommandBuffer =
        ChildCommandBuffer ? ChildCommandBuffer : MCommandBuffer;
    interop_handle IH{std::move(ReqToMem), MQueue,
                      DeviceImpl.shared_from_this(), ContextImpl,
                      InteropCommandBuffer};
    CommandBufferNativeCommandData CustomOpData{
        std::move(IH), HostTask->MHostTask->MInteropTask};

#ifndef __INTEL_PREVIEW_BREAKING_CHANGES
    // CMPLRLLVM-66082
    // The native command-buffer should be a member of the sycl::interop_handle
    // class, but it is in an ABI breaking change to add it. So member lives in
    // the queue as a intermediate workaround.
    MQueue->setInteropGraph(InteropCommandBuffer);
#endif

    Adapter->call<UrApiKind::urCommandBufferAppendNativeCommandExp>(
        MCommandBuffer, CommandBufferInteropFreeFunc, &CustomOpData,
        ChildCommandBuffer, MSyncPointDeps.size(),
        MSyncPointDeps.empty() ? nullptr : MSyncPointDeps.data(),
        &OutSyncPoint);

#ifndef __INTEL_PREVIEW_BREAKING_CHANGES
    // See CMPLRLLVM-66082
    MQueue->setInteropGraph(nullptr);
#endif

    if (ChildCommandBuffer) {
      ur_result_t Res = Adapter->call_nocheck<
          sycl::detail::UrApiKind::urCommandBufferReleaseExp>(
          ChildCommandBuffer);
      (void)Res;
      assert(Res == UR_RESULT_SUCCESS);
    }

    MEvent->setSyncPoint(OutSyncPoint);
    return UR_RESULT_SUCCESS;
  }

  default:
    throw exception(make_error_code(errc::runtime),
                    "CG type not implemented for command buffers.");
  }
}

ur_result_t ExecCGCommand::enqueueImp() {
  if (MCommandBuffer) {
    return enqueueImpCommandBuffer();
  } else {
    return enqueueImpQueue();
  }
}

ur_result_t ExecCGCommand::enqueueImpQueue() {
  if (getCG().getType() != CGType::CodeplayHostTask)
    waitForPreparedHostEvents();
  std::vector<EventImplPtr> EventImpls = MPreparedDepsEvents;
  auto RawEvents = getUrEvents(EventImpls);
  flushCrossQueueDeps(EventImpls);

  ur_event_handle_t UREvent = nullptr;
  ur_event_handle_t *Event = !MEventNeeded ? nullptr : &UREvent;
  detail::event_impl *EventImpl = !MEventNeeded ? nullptr : MEvent.get();

  auto SetEventHandleOrDiscard = [&]() {
    if (!MEventNeeded) {
      assert(MEvent->isDiscarded());
    } else {
      assert(!MEvent->isDiscarded());
      MEvent->setHandle(*Event);
    }
  };

  switch (MCommandGroup->getType()) {

  case CGType::UpdateHost: {
    throw sycl::exception(sycl::make_error_code(sycl::errc::runtime),
                          "Update host should be handled by the Scheduler. " +
                              codeToString(UR_RESULT_ERROR_INVALID_VALUE));
  }
  case CGType::CopyAccToPtr: {
    CGCopy *Copy = (CGCopy *)MCommandGroup.get();
    Requirement *Req = (Requirement *)Copy->getSrc();
    AllocaCommandBase *AllocaCmd = getAllocaForReq(Req);

    if (auto Result = callMemOpHelper(
            MemoryManager::copy, AllocaCmd->getSYCLMemObj(),
            AllocaCmd->getMemAllocation(), MQueue.get(), Req->MDims,
            Req->MMemoryRange, Req->MAccessRange, Req->MOffset, Req->MElemSize,
            Copy->getDst(), nullptr, Req->MDims, Req->MAccessRange,
            Req->MAccessRange, /*DstOffset=*/sycl::id<3>{0, 0, 0},
            Req->MElemSize, std::move(RawEvents), UREvent);
        Result != UR_RESULT_SUCCESS)
      return Result;

    MEvent->setHandle(UREvent);

    return UR_RESULT_SUCCESS;
  }
  case CGType::CopyPtrToAcc: {
    CGCopy *Copy = (CGCopy *)MCommandGroup.get();
    Requirement *Req = (Requirement *)(Copy->getDst());
    AllocaCommandBase *AllocaCmd = getAllocaForReq(Req);

    if (auto Result = callMemOpHelper(
            MemoryManager::copy, AllocaCmd->getSYCLMemObj(), Copy->getSrc(),
            nullptr, Req->MDims, Req->MAccessRange, Req->MAccessRange,
            /*SrcOffset*/ sycl::id<3>{0, 0, 0}, Req->MElemSize,
            AllocaCmd->getMemAllocation(), MQueue.get(), Req->MDims,
            Req->MMemoryRange, Req->MAccessRange, Req->MOffset, Req->MElemSize,
            std::move(RawEvents), UREvent);
        Result != UR_RESULT_SUCCESS)
      return Result;

    MEvent->setHandle(UREvent);
    return UR_RESULT_SUCCESS;
  }
  case CGType::CopyAccToAcc: {
    CGCopy *Copy = (CGCopy *)MCommandGroup.get();
    Requirement *ReqSrc = (Requirement *)(Copy->getSrc());
    Requirement *ReqDst = (Requirement *)(Copy->getDst());

    AllocaCommandBase *AllocaCmdSrc = getAllocaForReq(ReqSrc);
    AllocaCommandBase *AllocaCmdDst = getAllocaForReq(ReqDst);

    if (auto Result = callMemOpHelper(
            MemoryManager::copy, AllocaCmdSrc->getSYCLMemObj(),
            AllocaCmdSrc->getMemAllocation(), MQueue.get(), ReqSrc->MDims,
            ReqSrc->MMemoryRange, ReqSrc->MAccessRange, ReqSrc->MOffset,
            ReqSrc->MElemSize, AllocaCmdDst->getMemAllocation(), MQueue.get(),
            ReqDst->MDims, ReqDst->MMemoryRange, ReqDst->MAccessRange,
            ReqDst->MOffset, ReqDst->MElemSize, std::move(RawEvents), UREvent);
        Result != UR_RESULT_SUCCESS)
      return Result;

    MEvent->setHandle(UREvent);
    return UR_RESULT_SUCCESS;
  }
  case CGType::Fill: {
    CGFill *Fill = (CGFill *)MCommandGroup.get();
    Requirement *Req = (Requirement *)(Fill->getReqToFill());
    AllocaCommandBase *AllocaCmd = getAllocaForReq(Req);

    if (auto Result = callMemOpHelper(
            MemoryManager::fill, AllocaCmd->getSYCLMemObj(),
            AllocaCmd->getMemAllocation(), *MQueue, Fill->MPattern.size(),
            Fill->MPattern.data(), Req->MDims, Req->MMemoryRange,
            Req->MAccessRange, Req->MOffset, Req->MElemSize,
            std::move(RawEvents), UREvent);
        Result != UR_RESULT_SUCCESS)
      return Result;

    MEvent->setHandle(UREvent);
    return UR_RESULT_SUCCESS;
  }
  case CGType::Kernel: {
    assert(MQueue && "Kernel submissions should have an associated queue");
    CGExecKernel *ExecKernel = (CGExecKernel *)MCommandGroup.get();

    NDRDescT &NDRDesc = ExecKernel->MNDRDesc;
    std::vector<ArgDesc> &Args = ExecKernel->MArgs;

    auto getMemAllocationFunc = [this](Requirement *Req) {
      AllocaCommandBase *AllocaCmd = getAllocaForReq(Req);
      // getAllocaForReq may return nullptr if Req is a default constructed
      // accessor. Simply return nullptr in such a case.
      return AllocaCmd ? AllocaCmd->getMemAllocation() : nullptr;
    };

    const std::shared_ptr<detail::kernel_impl> &SyclKernel =
        ExecKernel->MSyclKernel;
    KernelNameStrRefT KernelName = ExecKernel->MKernelName;

    if (!EventImpl) {
      // Kernel only uses assert if it's non interop one
      bool KernelUsesAssert =
          (!SyclKernel || SyclKernel->hasSYCLMetadata()) &&
          ProgramManager::getInstance().kernelUsesAssert(
              KernelName, ExecKernel->MKernelNameBasedCachePtr);
      if (KernelUsesAssert) {
        EventImpl = MEvent.get();
      }
    }

    const RTDeviceBinaryImage *BinImage = nullptr;
    if (detail::SYCLConfig<detail::SYCL_JIT_AMDGCN_PTX_KERNELS>::get()) {
      std::tie(BinImage, std::ignore) =
          retrieveKernelBinary(*MQueue, KernelName);
      assert(BinImage && "Failed to obtain a binary image.");
    }
    enqueueImpKernel(
        *MQueue, NDRDesc, Args, ExecKernel->getKernelBundle().get(),
        SyclKernel.get(), KernelName, ExecKernel->MKernelNameBasedCachePtr,
        RawEvents, EventImpl, getMemAllocationFunc,
        ExecKernel->MKernelCacheConfig, ExecKernel->MKernelIsCooperative,
        ExecKernel->MKernelUsesClusterLaunch,
        ExecKernel->MKernelWorkGroupMemorySize, BinImage);

    return UR_RESULT_SUCCESS;
  }
  case CGType::CopyUSM: {
    CGCopyUSM *Copy = (CGCopyUSM *)MCommandGroup.get();
    if (auto Result = callMemOpHelper(
            MemoryManager::copy_usm, Copy->getSrc(), *MQueue, Copy->getLength(),
            Copy->getDst(), std::move(RawEvents), Event);
        Result != UR_RESULT_SUCCESS)
      return Result;

    SetEventHandleOrDiscard();
    return UR_RESULT_SUCCESS;
  }
  case CGType::FillUSM: {
    CGFillUSM *Fill = (CGFillUSM *)MCommandGroup.get();
    if (auto Result = callMemOpHelper(
            MemoryManager::fill_usm, Fill->getDst(), *MQueue, Fill->getLength(),
            Fill->getPattern(), std::move(RawEvents), Event);
        Result != UR_RESULT_SUCCESS)
      return Result;

    SetEventHandleOrDiscard();
    return UR_RESULT_SUCCESS;
  }
  case CGType::PrefetchUSM: {
    CGPrefetchUSM *Prefetch = (CGPrefetchUSM *)MCommandGroup.get();
    if (auto Result = callMemOpHelper(
            MemoryManager::prefetch_usm, Prefetch->getDst(), *MQueue,
            Prefetch->getLength(), std::move(RawEvents), Event);
        Result != UR_RESULT_SUCCESS)
      return Result;

    SetEventHandleOrDiscard();
    return UR_RESULT_SUCCESS;
  }
  case CGType::AdviseUSM: {
    CGAdviseUSM *Advise = (CGAdviseUSM *)MCommandGroup.get();
    if (auto Result =
            callMemOpHelper(MemoryManager::advise_usm, Advise->getDst(),
                            *MQueue, Advise->getLength(), Advise->getAdvice(),
                            std::move(RawEvents), Event);
        Result != UR_RESULT_SUCCESS)
      return Result;

    SetEventHandleOrDiscard();
    return UR_RESULT_SUCCESS;
  }
  case CGType::Copy2DUSM: {
    CGCopy2DUSM *Copy = (CGCopy2DUSM *)MCommandGroup.get();
    if (auto Result = callMemOpHelper(
            MemoryManager::copy_2d_usm, Copy->getSrc(), Copy->getSrcPitch(),
            *MQueue, Copy->getDst(), Copy->getDstPitch(), Copy->getWidth(),
            Copy->getHeight(), std::move(RawEvents), Event);
        Result != UR_RESULT_SUCCESS)
      return Result;

    SetEventHandleOrDiscard();
    return UR_RESULT_SUCCESS;
  }
  case CGType::Fill2DUSM: {
    CGFill2DUSM *Fill = (CGFill2DUSM *)MCommandGroup.get();
    if (auto Result = callMemOpHelper(
            MemoryManager::fill_2d_usm, Fill->getDst(), *MQueue,
            Fill->getPitch(), Fill->getWidth(), Fill->getHeight(),
            Fill->getPattern(), std::move(RawEvents), Event);
        Result != UR_RESULT_SUCCESS)
      return Result;

    SetEventHandleOrDiscard();
    return UR_RESULT_SUCCESS;
  }
  case CGType::Memset2DUSM: {
    CGMemset2DUSM *Memset = (CGMemset2DUSM *)MCommandGroup.get();
    if (auto Result = callMemOpHelper(
            MemoryManager::memset_2d_usm, Memset->getDst(), *MQueue,
            Memset->getPitch(), Memset->getWidth(), Memset->getHeight(),
            Memset->getValue(), std::move(RawEvents), Event);
        Result != UR_RESULT_SUCCESS)
      return Result;

    SetEventHandleOrDiscard();
    return UR_RESULT_SUCCESS;
  }
  case CGType::CodeplayHostTask: {
    CGHostTask *HostTask = static_cast<CGHostTask *>(MCommandGroup.get());

    for (ArgDesc &Arg : HostTask->MArgs) {
      switch (Arg.MType) {
      case kernel_param_kind_t::kind_accessor: {
        Requirement *Req = static_cast<Requirement *>(Arg.MPtr);
        AllocaCommandBase *AllocaCmd = getAllocaForReq(Req);

        if (AllocaCmd)
          Req->MData = AllocaCmd->getMemAllocation();
        break;
      }
      default:
        throw sycl::exception(sycl::make_error_code(sycl::errc::runtime),
                              "Unsupported arg type " +
                                  codeToString(UR_RESULT_ERROR_INVALID_VALUE));
      }
    }

    std::vector<interop_handle::ReqToMem> ReqToMem;
    std::vector<ur_mem_handle_t> ReqUrMem;

    if (HostTask->MHostTask->isInteropTask()) {
      // Extract the Mem Objects for all Requirements, to ensure they are
      // available if a user asks for them inside the interop task scope
      const std::vector<Requirement *> &HandlerReq =
          HostTask->getRequirements();
      auto ReqToMemConv = [&ReqToMem, &ReqUrMem, HostTask](Requirement *Req) {
        const std::vector<AllocaCommandBase *> &AllocaCmds =
            Req->MSYCLMemObj->MRecord->MAllocaCommands;

        for (AllocaCommandBase *AllocaCmd : AllocaCmds)
          if (getContext(HostTask->MQueue) ==
              getContext(AllocaCmd->getQueue())) {
            auto MemArg = reinterpret_cast<ur_mem_handle_t>(
                AllocaCmd->getMemAllocation());
            ReqToMem.emplace_back(std::make_pair(Req, MemArg));
            ReqUrMem.emplace_back(MemArg);

            return;
          }

        assert(false &&
               "Can't get memory object due to no allocation available");

        throw sycl::exception(
            sycl::make_error_code(sycl::errc::runtime),
            "Can't get memory object due to no allocation available " +
                codeToString(UR_RESULT_ERROR_INVALID_MEM_OBJECT));
      };
      std::for_each(std::begin(HandlerReq), std::end(HandlerReq),
                    std::move(ReqToMemConv));
      std::sort(std::begin(ReqToMem), std::end(ReqToMem));
    }

    // Host task is executed asynchronously so we should record where it was
    // submitted to report exception origin properly.
    copySubmissionCodeLocation();

    queue_impl::getThreadPool().submit<DispatchHostTask>(
        DispatchHostTask(this, std::move(ReqToMem), std::move(ReqUrMem)));

    MShouldCompleteEventIfPossible = false;

    return UR_RESULT_SUCCESS;
  }
  case CGType::EnqueueNativeCommand: {
    CGHostTask *HostTask = static_cast<CGHostTask *>(MCommandGroup.get());

    for (ArgDesc &Arg : HostTask->MArgs) {
      switch (Arg.MType) {
      case kernel_param_kind_t::kind_accessor: {
        Requirement *Req = static_cast<Requirement *>(Arg.MPtr);
        AllocaCommandBase *AllocaCmd = getAllocaForReq(Req);

        if (AllocaCmd)
          Req->MData = AllocaCmd->getMemAllocation();
        break;
      }
      default:
        throw sycl::exception(sycl::make_error_code(sycl::errc::runtime),
                              "Unsupported arg type ");
      }
    }

    std::vector<interop_handle::ReqToMem> ReqToMem;
    std::vector<ur_mem_handle_t> ReqMems;

    if (HostTask->MHostTask->isInteropTask()) {
      // Extract the Mem Objects for all Requirements, to ensure they are
      // available if a user asks for them inside the interop task scope
      const std::vector<Requirement *> &HandlerReq =
          HostTask->getRequirements();
      auto ReqToMemConv = [&ReqToMem, &ReqMems, HostTask](Requirement *Req) {
        const std::vector<AllocaCommandBase *> &AllocaCmds =
            Req->MSYCLMemObj->MRecord->MAllocaCommands;

        for (AllocaCommandBase *AllocaCmd : AllocaCmds)
          if (getContext(HostTask->MQueue) ==
              getContext(AllocaCmd->getQueue())) {
            auto MemArg = reinterpret_cast<ur_mem_handle_t>(
                AllocaCmd->getMemAllocation());
            ReqToMem.emplace_back(std::make_pair(Req, MemArg));
            ReqMems.emplace_back(MemArg);

            return;
          }

        assert(false &&
               "Can't get memory object due to no allocation available");

        throw sycl::exception(
            sycl::make_error_code(sycl::errc::runtime),
            "Can't get memory object due to no allocation available " +
                codeToString(UR_RESULT_ERROR_INVALID_MEM_OBJECT));
      };
      std::for_each(std::begin(HandlerReq), std::end(HandlerReq),
                    std::move(ReqToMemConv));
      std::sort(std::begin(ReqToMem), std::end(ReqToMem));
    }

    EnqueueNativeCommandData CustomOpData{
        interop_handle{std::move(ReqToMem), HostTask->MQueue,
                       HostTask->MQueue->getDeviceImpl().shared_from_this(),
                       HostTask->MQueue->getContextImplPtr()},
        HostTask->MHostTask->MInteropTask};

    ur_bool_t NativeCommandSupport = false;
    assert(MQueue && "Native command should have an associated queue");
    auto &Adapter = MQueue->getAdapter();
    Adapter->call<UrApiKind::urDeviceGetInfo>(
        detail::getSyclObjImpl(MQueue->get_device())->getHandleRef(),
        UR_DEVICE_INFO_ENQUEUE_NATIVE_COMMAND_SUPPORT_EXP,
        sizeof(NativeCommandSupport), &NativeCommandSupport, nullptr);
    assert(NativeCommandSupport && "ext_codeplay_enqueue_native_command is not "
                                   "supported on this device");
    if (auto Result =
            Adapter->call_nocheck<UrApiKind::urEnqueueNativeCommandExp>(
                MQueue->getHandleRef(), InteropFreeFunc, &CustomOpData,
                ReqMems.size(), ReqMems.data(), nullptr, RawEvents.size(),
                RawEvents.data(), Event);
        Result != UR_RESULT_SUCCESS)
      return Result;

    SetEventHandleOrDiscard();
    return UR_RESULT_SUCCESS;
  }
  case CGType::Barrier: {
    assert(MQueue && "Barrier submission should have an associated queue");
    CGBarrier *Barrier = static_cast<CGBarrier *>(MCommandGroup.get());

    // Create properties for the barrier.
    ur_exp_enqueue_ext_properties_t Properties{};
    Properties.stype = UR_STRUCTURE_TYPE_EXP_ENQUEUE_EXT_PROPERTIES;
    Properties.pNext = nullptr;
    Properties.flags = 0;
    if (Barrier->MEventMode ==
        ext::oneapi::experimental::event_mode_enum::low_power)
      Properties.flags |= UR_EXP_ENQUEUE_EXT_FLAG_LOW_POWER_EVENTS_SUPPORT;

    const AdapterPtr &Adapter = MQueue->getAdapter();
    // User can specify explicit dependencies via depends_on call that we should
    // honor here. It is very important for cross queue dependencies. We wait
    // them explicitly since barrier w/o wait list waits for all commands
    // submitted before and we can't add new dependencies to its wait list.
    // Output event for wait operation is not requested since barrier is
    // submitted immediately after and should synchronize it internally.
    if (RawEvents.size()) {
      auto Result = Adapter->call_nocheck<UrApiKind::urEnqueueEventsWait>(
          MQueue->getHandleRef(), RawEvents.size(), &RawEvents[0], nullptr);
      if (Result != UR_RESULT_SUCCESS)
        return Result;
    }
    if (auto Result =
            Adapter->call_nocheck<UrApiKind::urEnqueueEventsWaitWithBarrierExt>(
                MQueue->getHandleRef(), &Properties, 0, nullptr, Event);
        Result != UR_RESULT_SUCCESS)
      return Result;

    SetEventHandleOrDiscard();
    return UR_RESULT_SUCCESS;
  }
  case CGType::BarrierWaitlist: {
    assert(MQueue && "Barrier submission should have an associated queue");
    CGBarrier *Barrier = static_cast<CGBarrier *>(MCommandGroup.get());
    std::vector<detail::EventImplPtr> Events = Barrier->MEventsWaitWithBarrier;
    bool HasEventMode =
        Barrier->MEventMode != ext::oneapi::experimental::event_mode_enum::none;
    std::vector<ur_event_handle_t> UrEvents =
        getUrEventsBlocking(Events, HasEventMode);
    if (UrEvents.empty()) {
      // If Events is empty, then the barrier has no effect.
      return UR_RESULT_SUCCESS;
    }

    // Create properties for the barrier.
    ur_exp_enqueue_ext_properties_t Properties{};
    Properties.stype = UR_STRUCTURE_TYPE_EXP_ENQUEUE_EXT_PROPERTIES;
    Properties.pNext = nullptr;
    Properties.flags = 0;
    if (Barrier->MEventMode ==
        ext::oneapi::experimental::event_mode_enum::low_power)
      Properties.flags |= UR_EXP_ENQUEUE_EXT_FLAG_LOW_POWER_EVENTS_SUPPORT;

    const AdapterPtr &Adapter = MQueue->getAdapter();
    // User can specify explicit dependencies via depends_on call that we should
    // honor here. It is very important for cross queue dependencies. Adding
    // them to the barrier wait list since barrier w/ wait list waits only for
    // the events provided in wait list and we can just extend the list.
    UrEvents.insert(UrEvents.end(), RawEvents.begin(), RawEvents.end());

    if (auto Result =
            Adapter->call_nocheck<UrApiKind::urEnqueueEventsWaitWithBarrierExt>(
                MQueue->getHandleRef(), &Properties, UrEvents.size(),
                &UrEvents[0], Event);
        Result != UR_RESULT_SUCCESS)
      return Result;

    SetEventHandleOrDiscard();
    return UR_RESULT_SUCCESS;
  }
  case CGType::ProfilingTag: {
    assert(MQueue && "Profiling tag requires a valid queue");
    const auto &Adapter = MQueue->getAdapter();

    bool IsInOrderQueue = MQueue->isInOrder();
    ur_event_handle_t *TimestampDeps = nullptr;
    size_t NumTimestampDeps = 0;

    // TO DO - once the following WA removed: to change call to call_nocheck and
    // return operation result to Command::enqueue (see other CG types). Set
    // UREvent to EventImpl only for successful case.

    // If the queue is not in-order, the implementation will need to first
    // insert a marker event that the timestamp waits for.
    ur_event_handle_t PreTimestampMarkerEvent{};
    if (!IsInOrderQueue) {
      // FIXME: urEnqueueEventsWait on the L0 adapter requires a double-release.
      //        Use that instead once it has been fixed.
      //        See https://github.com/oneapi-src/unified-runtime/issues/2347.
      Adapter->call<UrApiKind::urEnqueueEventsWaitWithBarrier>(
          MQueue->getHandleRef(),
          /*num_events_in_wait_list=*/0,
          /*event_wait_list=*/nullptr, &PreTimestampMarkerEvent);
      TimestampDeps = &PreTimestampMarkerEvent;
      NumTimestampDeps = 1;
    }

    Adapter->call<UrApiKind::urEnqueueTimestampRecordingExp>(
        MQueue->getHandleRef(),
        /*blocking=*/false, NumTimestampDeps, TimestampDeps, Event);

    // If the queue is not in-order, we need to insert a barrier. This barrier
    // does not need output events as it will implicitly enforce the following
    // enqueue is blocked until it finishes.
    if (!IsInOrderQueue) {
      // We also need to release the timestamp event from the marker.
      Adapter->call<UrApiKind::urEventRelease>(PreTimestampMarkerEvent);
      // FIXME: Due to a bug in the L0 UR adapter, we will leak events if we do
      //        not pass an output event to the UR call. Once that is fixed,
      //        this immediately-deleted event can be removed.
      ur_event_handle_t PostTimestampBarrierEvent{};
      Adapter->call<UrApiKind::urEnqueueEventsWaitWithBarrier>(
          MQueue->getHandleRef(),
          /*num_events_in_wait_list=*/0,
          /*event_wait_list=*/nullptr, &PostTimestampBarrierEvent);
      Adapter->call<UrApiKind::urEventRelease>(PostTimestampBarrierEvent);
    }

    SetEventHandleOrDiscard();
    return UR_RESULT_SUCCESS;
  }
  case CGType::CopyToDeviceGlobal: {
    CGCopyToDeviceGlobal *Copy = (CGCopyToDeviceGlobal *)MCommandGroup.get();
    if (auto Result = callMemOpHelper(
            MemoryManager::copy_to_device_global, Copy->getDeviceGlobalPtr(),
            Copy->isDeviceImageScoped(), *MQueue, Copy->getNumBytes(),
            Copy->getOffset(), Copy->getSrc(), std::move(RawEvents), Event);
        Result != UR_RESULT_SUCCESS)
      return Result;

    SetEventHandleOrDiscard();
    return UR_RESULT_SUCCESS;
  }
  case CGType::CopyFromDeviceGlobal: {
    CGCopyFromDeviceGlobal *Copy =
        (CGCopyFromDeviceGlobal *)MCommandGroup.get();
    if (auto Result = callMemOpHelper(
            MemoryManager::copy_from_device_global, Copy->getDeviceGlobalPtr(),
            Copy->isDeviceImageScoped(), *MQueue, Copy->getNumBytes(),
            Copy->getOffset(), Copy->getDest(), std::move(RawEvents), Event);
        Result != UR_RESULT_SUCCESS)
      return Result;

    SetEventHandleOrDiscard();
    return UR_RESULT_SUCCESS;
  }
  case CGType::ReadWriteHostPipe: {
    CGReadWriteHostPipe *ExecReadWriteHostPipe =
        (CGReadWriteHostPipe *)MCommandGroup.get();
    std::string pipeName = ExecReadWriteHostPipe->getPipeName();
    void *hostPtr = ExecReadWriteHostPipe->getHostPtr();
    size_t typeSize = ExecReadWriteHostPipe->getTypeSize();
    bool blocking = ExecReadWriteHostPipe->isBlocking();
    bool read = ExecReadWriteHostPipe->isReadHostPipe();

    if (!EventImpl) {
      EventImpl = MEvent.get();
    }
    return enqueueReadWriteHostPipe(*MQueue, pipeName, blocking, hostPtr,
                                    typeSize, RawEvents, EventImpl, read);
  }
  case CGType::ExecCommandBuffer: {
    assert(MQueue &&
           "Command buffer submissions should have an associated queue");
    CGExecCommandBuffer *CmdBufferCG =
        static_cast<CGExecCommandBuffer *>(MCommandGroup.get());
    if (auto Result =
            MQueue->getAdapter()
                ->call_nocheck<UrApiKind::urEnqueueCommandBufferExp>(
                    MQueue->getHandleRef(), CmdBufferCG->MCommandBuffer,
                    RawEvents.size(),
                    RawEvents.empty() ? nullptr : &RawEvents[0], Event);
        Result != UR_RESULT_SUCCESS)
      return Result;

    SetEventHandleOrDiscard();

    return UR_RESULT_SUCCESS;
  }
  case CGType::CopyImage: {
    CGCopyImage *Copy = (CGCopyImage *)MCommandGroup.get();

    if (auto Result = callMemOpHelper(
            MemoryManager::copy_image_bindless, *MQueue, Copy->getSrc(),
            Copy->getDst(), Copy->getSrcDesc(), Copy->getDstDesc(),
            Copy->getSrcFormat(), Copy->getDstFormat(), Copy->getCopyFlags(),
            Copy->getSrcOffset(), Copy->getDstOffset(), Copy->getCopyExtent(),
            std::move(RawEvents), Event);
        Result != UR_RESULT_SUCCESS)
      return Result;

    SetEventHandleOrDiscard();

    return UR_RESULT_SUCCESS;
  }
  case CGType::SemaphoreWait: {
    assert(MQueue &&
           "Semaphore wait submissions should have an associated queue");
    CGSemaphoreWait *SemWait = (CGSemaphoreWait *)MCommandGroup.get();
    const detail::AdapterPtr &Adapter = MQueue->getAdapter();
    auto OptWaitValue = SemWait->getWaitValue();
    uint64_t WaitValue = OptWaitValue.has_value() ? OptWaitValue.value() : 0;

    return Adapter
        ->call_nocheck<UrApiKind::urBindlessImagesWaitExternalSemaphoreExp>(
            MQueue->getHandleRef(), SemWait->getExternalSemaphore(),
            OptWaitValue.has_value(), WaitValue, 0, nullptr, nullptr);
  }
  case CGType::SemaphoreSignal: {
    assert(MQueue &&
           "Semaphore signal submissions should have an associated queue");
    CGSemaphoreSignal *SemSignal = (CGSemaphoreSignal *)MCommandGroup.get();
    const detail::AdapterPtr &Adapter = MQueue->getAdapter();
    auto OptSignalValue = SemSignal->getSignalValue();
    uint64_t SignalValue =
        OptSignalValue.has_value() ? OptSignalValue.value() : 0;
    return Adapter
        ->call_nocheck<UrApiKind::urBindlessImagesSignalExternalSemaphoreExp>(
            MQueue->getHandleRef(), SemSignal->getExternalSemaphore(),
            OptSignalValue.has_value(), SignalValue, 0, nullptr, nullptr);
  }
  case CGType::AsyncAlloc: {
    // NO-OP. Async alloc calls adapter immediately in order to return a valid
    // ptr directly. Any explicit/implicit dependencies are handled at that
    // point, including in order queue deps.

    // Set event carried from async alloc execution.
    CGAsyncAlloc *AsyncAlloc = (CGAsyncAlloc *)MCommandGroup.get();
    if (Event)
      *Event = AsyncAlloc->getEvent();

    SetEventHandleOrDiscard();

    return UR_RESULT_SUCCESS;
  }
  case CGType::AsyncFree: {
    assert(MQueue && "Async free submissions should have an associated queue");
    CGAsyncFree *AsyncFree = (CGAsyncFree *)MCommandGroup.get();
    const detail::AdapterPtr &Adapter = MQueue->getAdapter();
    void *ptr = AsyncFree->getPtr();

    if (auto Result =
            Adapter->call_nocheck<sycl::detail::UrApiKind::urEnqueueUSMFreeExp>(
                MQueue->getHandleRef(), nullptr, ptr, RawEvents.size(),
                RawEvents.data(), Event);
        Result != UR_RESULT_SUCCESS)
      return Result;

    SetEventHandleOrDiscard();

    return UR_RESULT_SUCCESS;
  }
  case CGType::None: {
    if (RawEvents.empty()) {
      // urEnqueueEventsWait with zero events acts like a barrier which is NOT
      // what we want here. On the other hand, there is nothing to wait for, so
      // we don't need to enqueue anything.
      return UR_RESULT_SUCCESS;
    }
    assert(MQueue && "Empty node should have an associated queue");
    const detail::AdapterPtr &Adapter = MQueue->getAdapter();
    ur_event_handle_t Event;
    if (auto Result = Adapter->call_nocheck<UrApiKind::urEnqueueEventsWait>(
            MQueue->getHandleRef(), RawEvents.size(),
            RawEvents.size() ? &RawEvents[0] : nullptr, &Event);
        Result != UR_RESULT_SUCCESS)
      return Result;

    MEvent->setHandle(Event);
    return UR_RESULT_SUCCESS;
  }
  }
  return UR_RESULT_ERROR_INVALID_OPERATION;
}

bool ExecCGCommand::producesPiEvent() const {
  return !MCommandBuffer &&
         MCommandGroup->getType() != CGType::CodeplayHostTask;
}

bool ExecCGCommand::supportsPostEnqueueCleanup() const {
  // Host tasks are cleaned up upon completion instead.
  return Command::supportsPostEnqueueCleanup() &&
         (MCommandGroup->getType() != CGType::CodeplayHostTask);
}

bool ExecCGCommand::readyForCleanup() const {
  if (MCommandGroup->getType() == CGType::CodeplayHostTask)
    return MLeafCounter == 0 && MEvent->isCompleted();
  return Command::readyForCleanup();
}

UpdateCommandBufferCommand::UpdateCommandBufferCommand(
    queue_impl *Queue,
    ext::oneapi::experimental::detail::exec_graph_impl *Graph,
    std::vector<std::shared_ptr<ext::oneapi::experimental::detail::node_impl>>
        Nodes)
    : Command(CommandType::UPDATE_CMD_BUFFER, Queue), MGraph(Graph),
      MNodes(Nodes) {}

ur_result_t UpdateCommandBufferCommand::enqueueImp() {
  waitForPreparedHostEvents();
  std::vector<EventImplPtr> EventImpls = MPreparedDepsEvents;
  ur_event_handle_t UREvent = nullptr;
  Command::waitForEvents(MQueue.get(), EventImpls, UREvent);
  MEvent->setHandle(UREvent);

  auto CheckAndFindAlloca = [](Requirement *Req, const DepDesc &Dep) {
    if (Dep.MDepRequirement == Req) {
      if (Dep.MAllocaCmd) {
        Req->MData = Dep.MAllocaCmd->getMemAllocation();
      } else {
        throw sycl::exception(make_error_code(errc::invalid),
                              "No allocation available for accessor when "
                              "updating command buffer!");
      }
    }
  };

  for (auto &Node : MNodes) {
    CG *CG = Node->MCommandGroup.get();
    switch (Node->MNodeType) {
    case ext::oneapi::experimental::node_type::kernel: {
      auto CGExec = static_cast<CGExecKernel *>(CG);
      for (auto &Arg : CGExec->MArgs) {
        if (Arg.MType != kernel_param_kind_t::kind_accessor) {
          continue;
        }
        // Search through deps to get actual allocation for accessor args.
        for (const DepDesc &Dep : MDeps) {
          Requirement *Req = static_cast<AccessorImplHost *>(Arg.MPtr);
          CheckAndFindAlloca(Req, Dep);
        }
      }
      break;
    }
    default:
      break;
    }
  }

  // Split list of nodes into nodes per UR command-buffer partition, then
  // call UR update on each command-buffer partition with those updatable
  // nodes.
  auto PartitionedNodes = MGraph->getURUpdatableNodes(MNodes);
  auto Device = MQueue->get_device();
  auto &Partitions = MGraph->getPartitions();
  for (auto &[PartitionIndex, NodeImpl] : PartitionedNodes) {
    auto CommandBuffer = Partitions[PartitionIndex]->MCommandBuffers[Device];
    MGraph->updateURImpl(CommandBuffer, NodeImpl);
  }

  return UR_RESULT_SUCCESS;
}

void UpdateCommandBufferCommand::printDot(std::ostream &Stream) const {
  Stream << "\"" << this << "\" [style=filled, fillcolor=\"#8d8f29\", label=\"";

  Stream << "ID = " << this << "\\n";
  Stream << "CommandBuffer Command Update"
         << "\\n";

  Stream << "\"];" << std::endl;

  for (const auto &Dep : MDeps) {
    Stream << "  \"" << this << "\" -> \"" << Dep.MDepCommand << "\""
           << " [ label = \"Access mode: "
           << accessModeToString(Dep.MDepRequirement->MAccessMode) << "\\n"
           << "MemObj: " << Dep.MDepRequirement->MSYCLMemObj << " \" ]"
           << std::endl;
  }
}

void UpdateCommandBufferCommand::emitInstrumentationData() {}
bool UpdateCommandBufferCommand::producesPiEvent() const { return false; }

CGHostTask::CGHostTask(std::shared_ptr<HostTask> HostTask,
                       detail::queue_impl *Queue,
                       std::shared_ptr<detail::context_impl> Context,
                       std::vector<ArgDesc> Args, CG::StorageInitHelper CGData,
                       CGType Type, detail::code_location loc)
    : CG(Type, std::move(CGData), std::move(loc)),
      MHostTask(std::move(HostTask)),
      MQueue(Queue ? Queue->shared_from_this() : nullptr), MContext(Context),
      MArgs(std::move(Args)) {}
} // namespace detail
} // namespace _V1
} // namespace sycl<|MERGE_RESOLUTION|>--- conflicted
+++ resolved
@@ -2312,12 +2312,8 @@
 void GetUrArgsBasedOnType(
     const std::shared_ptr<device_image_impl> &DeviceImageImpl,
     const std::function<void *(Requirement *Req)> &getMemAllocationFunc,
-<<<<<<< HEAD
-    const ContextImplPtr &ContextImpl, detail::ArgDesc &Arg,
-    size_t NextTrueIndex, std::vector<ur_exp_kernel_arg_properties_t> &UrArgs) {
-=======
-    context_impl &ContextImpl, detail::ArgDesc &Arg, size_t NextTrueIndex) {
->>>>>>> b0a40e2b
+    context_impl &ContextImpl, detail::ArgDesc &Arg, size_t NextTrueIndex,
+    std::vector<ur_exp_kernel_arg_properties_t> &UrArgs) {
   switch (Arg.MType) {
   case kernel_param_kind_t::kind_dynamic_work_group_memory:
     break;
@@ -2460,18 +2456,10 @@
     applyFuncOnFilteredArgs(EliminatedArgMask, KernelNumArgs,
                             KernelParamDescGetter, setFunc);
   } else {
-<<<<<<< HEAD
     auto setFunc = [&DeviceImageImpl, &getMemAllocationFunc, &Queue,
                     &UrArgs](detail::ArgDesc &Arg, size_t NextTrueIndex) {
       GetUrArgsBasedOnType(DeviceImageImpl, getMemAllocationFunc,
-                           Queue.getContextImplPtr(), Arg, NextTrueIndex,
-                           UrArgs);
-=======
-    auto setFunc = [&Adapter, Kernel, &DeviceImageImpl, &getMemAllocationFunc,
-                    &Queue](detail::ArgDesc &Arg, size_t NextTrueIndex) {
-      SetArgBasedOnType(Adapter, Kernel, DeviceImageImpl, getMemAllocationFunc,
-                        Queue.getContextImpl(), Arg, NextTrueIndex);
->>>>>>> b0a40e2b
+                           Queue.getContextImpl(), Arg, NextTrueIndex, UrArgs);
     };
     applyFuncOnFilteredArgs(EliminatedArgMask, Args, setFunc);
   }
@@ -2567,8 +2555,7 @@
     const AdapterPtr &Adapter, ur_kernel_handle_t Kernel,
     const std::shared_ptr<device_image_impl> &DeviceImageImpl,
     const std::function<void *(Requirement *Req)> &getMemAllocationFunc,
-    const ContextImplPtr &ContextImpl, detail::ArgDesc &Arg,
-    size_t NextTrueIndex) {
+    context_impl &ContextImpl, detail::ArgDesc &Arg, size_t NextTrueIndex) {
   switch (Arg.MType) {
   case kernel_param_kind_t::kind_dynamic_work_group_memory:
     break;
