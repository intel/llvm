//
// Part of the LLVM Project, under the Apache License v2.0 with LLVM Exceptions.
// See https://llvm.org/LICENSE.txt for license information.
// SPDX-License-Identifier: Apache-2.0 WITH LLVM-exception
//
//===----------------------------------------------------------------------===//

#include "ur_api.h"
#include <detail/error_handling/error_handling.hpp>

#include <detail/context_impl.hpp>
#include <detail/event_impl.hpp>
#include <detail/helpers.hpp>
#include <detail/host_pipe_map_entry.hpp>
#include <detail/kernel_bundle_impl.hpp>
#include <detail/kernel_impl.hpp>
#include <detail/kernel_info.hpp>
#include <detail/memory_manager.hpp>
#include <detail/program_manager/program_manager.hpp>
#include <detail/queue_impl.hpp>
#include <detail/sampler_impl.hpp>
#include <detail/scheduler/commands.hpp>
#include <detail/scheduler/scheduler.hpp>
#include <detail/stream_impl.hpp>
#include <detail/xpti_registry.hpp>
#include <sycl/access/access.hpp>
#include <sycl/backend_types.hpp>
#include <sycl/detail/cg_types.hpp>
#include <sycl/detail/helpers.hpp>
#include <sycl/detail/kernel_desc.hpp>
#include <sycl/sampler.hpp>

#include <cassert>
#include <optional>
#include <string>
#include <vector>

#ifdef __has_include
#if __has_include(<cxxabi.h>)
#define __SYCL_ENABLE_GNU_DEMANGLING
#include <cstdlib>
#include <cxxabi.h>
#include <memory>
#endif
#endif

#ifdef XPTI_ENABLE_INSTRUMENTATION
#include "xpti/xpti_trace_framework.hpp"
#include <detail/xpti_registry.hpp>
#endif

namespace sycl {
inline namespace _V1 {
namespace detail {

// MemoryManager:: calls return void and throw exception in case of failure.
// enqueueImp is expected to return status, not exception to correctly handle
// submission error.
template <typename MemOpFuncT, typename... MemOpArgTs>
ur_result_t callMemOpHelper(MemOpFuncT &MemOpFunc, MemOpArgTs &&...MemOpArgs) {
  try {
    MemOpFunc(std::forward<MemOpArgTs>(MemOpArgs)...);
  } catch (sycl::exception &e) {
    return static_cast<ur_result_t>(get_ur_error(e));
  }
  return UR_RESULT_SUCCESS;
}

template <typename MemOpRet, typename MemOpFuncT, typename... MemOpArgTs>
ur_result_t callMemOpHelperRet(MemOpRet &MemOpResult, MemOpFuncT &MemOpFunc,
                               MemOpArgTs &&...MemOpArgs) {
  try {
    MemOpResult = MemOpFunc(std::forward<MemOpArgTs>(MemOpArgs)...);
  } catch (sycl::exception &e) {
    return static_cast<ur_result_t>(get_ur_error(e));
  }
  return UR_RESULT_SUCCESS;
}

#ifdef XPTI_ENABLE_INSTRUMENTATION
// Global graph for the application
extern xpti::trace_event_data_t *GSYCLGraphEvent;

static bool CurrentCodeLocationValid() {
  detail::tls_code_loc_t Tls;
  auto CodeLoc = Tls.query();
  auto FileName = CodeLoc.fileName();
  auto FunctionName = CodeLoc.functionName();
  return (FileName && FileName[0] != '\0') ||
         (FunctionName && FunctionName[0] != '\0');
}

void emitInstrumentationGeneral(uint32_t StreamID, uint64_t InstanceID,
                                xpti_td *TraceEvent, uint16_t Type,
                                const void *Addr) {
  if (!(xptiCheckTraceEnabled(StreamID, Type) && TraceEvent))
    return;
  // Trace event notifier that emits a Type event
  xptiNotifySubscribers(StreamID, Type, detail::GSYCLGraphEvent,
                        static_cast<xpti_td *>(TraceEvent), InstanceID, Addr);
}

static size_t deviceToID(const device &Device) {
  return reinterpret_cast<size_t>(getSyclObjImpl(Device)->getHandleRef());
}

static void addDeviceMetadata(xpti_td *TraceEvent, queue_impl *Queue) {
  xpti::addMetadata(TraceEvent, "sycl_device_type", queueDeviceToString(Queue));
  if (Queue) {
    xpti::addMetadata(TraceEvent, "sycl_device",
                      deviceToID(Queue->get_device()));
    xpti::addMetadata(
        TraceEvent, "sycl_device_name",
        getSyclObjImpl(Queue->get_device())->get_info<info::device::name>());
  }
}
static void addDeviceMetadata(xpti_td *TraceEvent,
                              const std::shared_ptr<queue_impl> &Queue) {
  addDeviceMetadata(TraceEvent, Queue.get());
}

static unsigned long long getQueueID(queue_impl *Queue) {
  return Queue ? Queue->getQueueID() : 0;
}
static unsigned long long getQueueID(const std::shared_ptr<queue_impl> &Queue) {
  return getQueueID(Queue.get());
}
#endif

static context_impl *getContext(const QueueImplPtr &Queue) {
  if (Queue)
    return &Queue->getContextImpl();
  return nullptr;
}

#ifdef __SYCL_ENABLE_GNU_DEMANGLING
struct DemangleHandle {
  char *p;
  DemangleHandle(char *ptr) : p(ptr) {}

  DemangleHandle(const DemangleHandle &) = delete;
  DemangleHandle &operator=(const DemangleHandle &) = delete;

  ~DemangleHandle() { std::free(p); }
};
static std::string demangleKernelName(const std::string_view Name) {
  int Status = -1; // some arbitrary value to eliminate the compiler warning
  DemangleHandle result(abi::__cxa_demangle(Name.data(), NULL, NULL, &Status));
  return (Status == 0) ? result.p : std::string(Name);
}
#else
static std::string demangleKernelName(const std::string_view Name) {
  return std::string(Name);
}
#endif

static std::string accessModeToString(access::mode Mode) {
  switch (Mode) {
  case access::mode::read:
    return "read";
  case access::mode::write:
    return "write";
  case access::mode::read_write:
    return "read_write";
  case access::mode::discard_write:
    return "discard_write";
  case access::mode::discard_read_write:
    return "discard_read_write";
  default:
    return "unknown";
  }
}

#ifdef XPTI_ENABLE_INSTRUMENTATION
// Using the command group type to create node types for the asynchronous task
// graph modeling
static std::string commandToNodeType(Command::CommandType Type) {
  switch (Type) {
  case Command::CommandType::RUN_CG:
    return "command_group_node";
  case Command::CommandType::COPY_MEMORY:
    return "memory_transfer_node";
  case Command::CommandType::ALLOCA:
    return "memory_allocation_node";
  case Command::CommandType::ALLOCA_SUB_BUF:
    return "sub_buffer_creation_node";
  case Command::CommandType::RELEASE:
    return "memory_deallocation_node";
  case Command::CommandType::MAP_MEM_OBJ:
    return "memory_transfer_node";
  case Command::CommandType::UNMAP_MEM_OBJ:
    return "memory_transfer_node";
  case Command::CommandType::UPDATE_REQUIREMENT:
    return "host_acc_create_buffer_lock_node";
  case Command::CommandType::EMPTY_TASK:
    return "host_acc_destroy_buffer_release_node";
  default:
    return "unknown_node";
  }
}

// Using the names being generated and the string are subject to change to
// something more meaningful to end-users as this will be visible in analysis
// tools that subscribe to this data
static std::string commandToName(Command::CommandType Type) {
  switch (Type) {
  case Command::CommandType::RUN_CG:
    return "Command Group Action";
  case Command::CommandType::COPY_MEMORY:
    return "Memory Transfer (Copy)";
  case Command::CommandType::ALLOCA:
    return "Memory Allocation";
  case Command::CommandType::ALLOCA_SUB_BUF:
    return "Sub Buffer Creation";
  case Command::CommandType::RELEASE:
    return "Memory Deallocation";
  case Command::CommandType::MAP_MEM_OBJ:
    return "Memory Transfer (Map)";
  case Command::CommandType::UNMAP_MEM_OBJ:
    return "Memory Transfer (Unmap)";
  case Command::CommandType::UPDATE_REQUIREMENT:
    return "Host Accessor Creation/Buffer Lock";
  case Command::CommandType::EMPTY_TASK:
    return "Host Accessor Destruction/Buffer Lock Release";
  default:
    return "Unknown Action";
  }
}
#endif

std::vector<ur_event_handle_t>
Command::getUrEvents(const std::vector<EventImplPtr> &EventImpls,
                     queue_impl *CommandQueue, bool IsHostTaskCommand) {
  std::vector<ur_event_handle_t> RetUrEvents;
  for (auto &EventImpl : EventImpls) {
    auto Handle = EventImpl->getHandle();
    if (Handle == nullptr)
      continue;

    // Do not add redundant event dependencies for in-order queues.
    // At this stage dependency is definitely ur task and need to check if
    // current one is a host task. In this case we should not skip ur event due
    // to different sync mechanisms for different task types on in-order queue.
    if (CommandQueue && EventImpl->getWorkerQueue().get() == CommandQueue &&
        CommandQueue->isInOrder() && !IsHostTaskCommand)
      continue;

    RetUrEvents.push_back(Handle);
  }

  return RetUrEvents;
}

std::vector<ur_event_handle_t>
Command::getUrEvents(const std::vector<EventImplPtr> &EventImpls) const {
  return getUrEvents(EventImpls, MWorkerQueue.get(), isHostTask());
}

// This function is implemented (duplicating getUrEvents a lot) as short term
// solution for the issue that barrier with wait list could not
// handle empty ur event handles when kernel is enqueued on host task
// completion.
std::vector<ur_event_handle_t>
Command::getUrEventsBlocking(const std::vector<EventImplPtr> &EventImpls,
                             bool HasEventMode) const {
  std::vector<ur_event_handle_t> RetUrEvents;
  for (auto &EventImpl : EventImpls) {
    // Throwaway events created with empty constructor will not have a context
    // (which is set lazily) calling getContextImpl() would set that
    // context, which we wish to avoid as it is expensive.
    // Skip host task and NOP events also.
    if (EventImpl->isDefaultConstructed() || EventImpl->isHost() ||
        EventImpl->isNOP())
      continue;

    // If command has not been enqueued then we have to enqueue it.
    // It may happen if async enqueue in a host task is involved.
    // Interoperability events are special cases and they are not enqueued, as
    // they don't have an associated queue and command.
    if (!EventImpl->isInterop() && !EventImpl->isEnqueued()) {
      if (!EventImpl->getCommand() ||
          !static_cast<Command *>(EventImpl->getCommand())->producesPiEvent())
        continue;
      std::vector<Command *> AuxCmds;
      Scheduler::getInstance().enqueueCommandForCG(EventImpl, AuxCmds,
                                                   BLOCKING);
    }
    // Do not add redundant event dependencies for in-order queues.
    // At this stage dependency is definitely ur task and need to check if
    // current one is a host task. In this case we should not skip pi event due
    // to different sync mechanisms for different task types on in-order queue.
    // If the resulting event is supposed to have a specific event mode,
    // redundant events may still differ from the resulting event, so they are
    // kept.
    if (!HasEventMode && MWorkerQueue &&
        EventImpl->getWorkerQueue() == MWorkerQueue &&
        MWorkerQueue->isInOrder() && !isHostTask())
      continue;

    RetUrEvents.push_back(EventImpl->getHandle());
  }

  return RetUrEvents;
}

bool Command::isHostTask() const {
  return (MType == CommandType::RUN_CG) /* host task has this type also */ &&
         ((static_cast<const ExecCGCommand *>(this))->getCG().getType() ==
          CGType::CodeplayHostTask);
}

#ifndef __INTEL_PREVIEW_BREAKING_CHANGES
// This function is unused and should be removed in the next ABI-breaking
// window.
bool Command::isFusable() const {
  if ((MType != CommandType::RUN_CG)) {
    return false;
  }
  const auto &CG = (static_cast<const ExecCGCommand &>(*this)).getCG();
  return (CG.getType() == CGType::Kernel) &&
         (!static_cast<const CGExecKernel &>(CG).MKernelIsCooperative) &&
         (!static_cast<const CGExecKernel &>(CG).MKernelUsesClusterLaunch);
}
#endif // __INTEL_PREVIEW_BREAKING_CHANGES

static void flushCrossQueueDeps(const std::vector<EventImplPtr> &EventImpls,
                                const QueueImplPtr &Queue) {
  for (auto &EventImpl : EventImpls) {
    EventImpl->flushIfNeeded(Queue);
  }
}

namespace {

struct EnqueueNativeCommandData {
  sycl::interop_handle ih;
  std::function<void(interop_handle)> func;
};

void InteropFreeFunc(ur_queue_handle_t, void *InteropData) {
  auto *Data = reinterpret_cast<EnqueueNativeCommandData *>(InteropData);
  return Data->func(Data->ih);
}
} // namespace

class DispatchHostTask {
  ExecCGCommand *MThisCmd;
  std::vector<interop_handle::ReqToMem> MReqToMem;
  std::vector<ur_mem_handle_t> MReqUrMem;

  bool waitForEvents() const {
    std::map<const AdapterPtr, std::vector<EventImplPtr>>
        RequiredEventsPerAdapter;

    for (const EventImplPtr &Event : MThisCmd->MPreparedDepsEvents) {
      const AdapterPtr &Adapter = Event->getAdapter();
      RequiredEventsPerAdapter[Adapter].push_back(Event);
    }

    // wait for dependency device events
    // FIXME Current implementation of waiting for events will make the thread
    // 'sleep' until all of dependency events are complete. We need a bit more
    // sophisticated waiting mechanism to allow to utilize this thread for any
    // other available job and resume once all required events are ready.
    for (auto &AdapterWithEvents : RequiredEventsPerAdapter) {
      std::vector<ur_event_handle_t> RawEvents =
          MThisCmd->getUrEvents(AdapterWithEvents.second);
      if (RawEvents.size() == 0)
        continue;
      try {
        AdapterWithEvents.first->call<UrApiKind::urEventWait>(RawEvents.size(),
                                                              RawEvents.data());
      } catch (const sycl::exception &) {
        MThisCmd->MEvent->getSubmittedQueue()->reportAsyncException(
            std::current_exception());
        return false;
      } catch (...) {
        MThisCmd->MEvent->getSubmittedQueue()->reportAsyncException(
            std::current_exception());
        return false;
      }
    }

    // Wait for dependency host events.
    // Host events can't throw exceptions so don't try to catch it.
    for (const EventImplPtr &Event : MThisCmd->MPreparedHostDepsEvents) {
      Event->waitInternal();
    }

    return true;
  }

public:
  DispatchHostTask(ExecCGCommand *ThisCmd,
                   std::vector<interop_handle::ReqToMem> ReqToMem,
                   std::vector<ur_mem_handle_t> ReqUrMem)
      : MThisCmd{ThisCmd}, MReqToMem(std::move(ReqToMem)),
        MReqUrMem(std::move(ReqUrMem)) {}

  void operator()() const {
    assert(MThisCmd->getCG().getType() == CGType::CodeplayHostTask);

    CGHostTask &HostTask = static_cast<CGHostTask &>(MThisCmd->getCG());

#ifdef XPTI_ENABLE_INSTRUMENTATION
    // Host task is executed async and in a separate thread that do not allow to
    // use code location data stored in TLS. So we keep submission code location
    // as Command field and put it here to TLS so that thrown exception could
    // query and report it.
    std::unique_ptr<detail::tls_code_loc_t> AsyncCodeLocationPtr;
    if (xptiTraceEnabled() && !CurrentCodeLocationValid()) {
      AsyncCodeLocationPtr.reset(
          new detail::tls_code_loc_t(MThisCmd->MSubmissionCodeLocation));
    }
#endif

    if (!waitForEvents()) {
      std::exception_ptr EPtr = std::make_exception_ptr(sycl::exception(
          make_error_code(errc::runtime),
          std::string("Couldn't wait for host-task's dependencies")));

      MThisCmd->MEvent->getSubmittedQueue()->reportAsyncException(EPtr);
      // reset host-task's lambda and quit
      HostTask.MHostTask.reset();
      Scheduler::getInstance().NotifyHostTaskCompletion(MThisCmd);
      return;
    }

    try {
      // we're ready to call the user-defined lambda now
      if (HostTask.MHostTask->isInteropTask()) {
        assert(HostTask.MQueue &&
               "Host task submissions should have an associated queue");
        interop_handle IH{MReqToMem, HostTask.MQueue,
                          HostTask.MQueue->getDeviceImpl().shared_from_this(),
                          HostTask.MQueue->getContextImplPtr()};
        // TODO: should all the backends that support this entry point use this
        // for host task?
        auto &Queue = HostTask.MQueue;
        bool NativeCommandSupport = false;
        Queue->getAdapter()->call<UrApiKind::urDeviceGetInfo>(
            detail::getSyclObjImpl(Queue->get_device())->getHandleRef(),
            UR_DEVICE_INFO_ENQUEUE_NATIVE_COMMAND_SUPPORT_EXP,
            sizeof(NativeCommandSupport), &NativeCommandSupport, nullptr);
        if (NativeCommandSupport) {
          EnqueueNativeCommandData CustomOpData{
              IH, HostTask.MHostTask->MInteropTask};

          // We are assuming that we have already synchronized with the HT's
          // dependent events, and that the user will synchronize before the end
          // of the HT lambda. As such we don't pass in any events, or ask for
          // one back.
          //
          // This entry point is needed in order to migrate memory across
          // devices in the same context for CUDA and HIP backends
          Queue->getAdapter()->call<UrApiKind::urEnqueueNativeCommandExp>(
              HostTask.MQueue->getHandleRef(), InteropFreeFunc, &CustomOpData,
              MReqUrMem.size(), MReqUrMem.data(), nullptr, 0, nullptr, nullptr);
        } else {
          HostTask.MHostTask->call(MThisCmd->MEvent->getHostProfilingInfo(),
                                   IH);
        }
      } else
        HostTask.MHostTask->call(MThisCmd->MEvent->getHostProfilingInfo());
    } catch (...) {
      auto CurrentException = std::current_exception();
#ifdef XPTI_ENABLE_INSTRUMENTATION
      // sycl::exception emit tracing of message with code location if
      // available. For other types of exception we need to explicitly trigger
      // tracing by calling TraceEventXPTI.
      if (xptiTraceEnabled()) {
        try {
          rethrow_exception(CurrentException);
        } catch (const sycl::exception &) {
          // it is already traced, nothing to care about
        } catch (const std::exception &StdException) {
          GlobalHandler::instance().TraceEventXPTI(StdException.what());
        } catch (...) {
          GlobalHandler::instance().TraceEventXPTI(
              "Host task lambda thrown non standard exception");
        }
      }
#endif
      MThisCmd->MEvent->getSubmittedQueue()->reportAsyncException(
          CurrentException);
    }

    HostTask.MHostTask.reset();

#ifdef XPTI_ENABLE_INSTRUMENTATION
    // Host Task is done, clear its submittion location to not interfere with
    // following dependent kernels submission.
    AsyncCodeLocationPtr.reset();
#endif

    try {
      // If we enqueue blocked users - ur level could throw exception that
      // should be treated as async now.
      Scheduler::getInstance().NotifyHostTaskCompletion(MThisCmd);
    } catch (...) {
      auto CurrentException = std::current_exception();
      MThisCmd->MEvent->getSubmittedQueue()->reportAsyncException(
          CurrentException);
    }
  }
};

void Command::waitForPreparedHostEvents() const {
  for (const EventImplPtr &HostEvent : MPreparedHostDepsEvents)
    HostEvent->waitInternal();
}

void Command::waitForEvents(QueueImplPtr Queue,
                            std::vector<EventImplPtr> &EventImpls,
                            ur_event_handle_t &Event) {
#ifndef NDEBUG
  for (const EventImplPtr &Event : EventImpls)
    assert(!Event->isHost() &&
           "Only non-host events are expected to be waited for here");
#endif
  if (!EventImpls.empty()) {
    if (!Queue) {
      // Host queue can wait for events from different contexts, i.e. it may
      // contain events with different contexts in its MPreparedDepsEvents.
      // OpenCL 2.1 spec says that clWaitForEvents will return
      // CL_INVALID_CONTEXT if events specified in the list do not belong to
      // the same context. Thus we split all the events into per-context map.
      // An example. We have two queues for the same CPU device: Q1, Q2. Thus
      // we will have two different contexts for the same CPU device: C1, C2.
      // Also we have default host queue. This queue is accessible via
      // Scheduler. Now, let's assume we have three different events: E1(C1),
      // E2(C1), E3(C2). The command's MPreparedDepsEvents will contain all
      // three events (E1, E2, E3). Now, if urEventWait is called for all
      // three events we'll experience failure with CL_INVALID_CONTEXT 'cause
      // these events refer to different contexts.
      std::map<context_impl *, std::vector<EventImplPtr>>
          RequiredEventsPerContext;

      for (const EventImplPtr &Event : EventImpls) {
        ContextImplPtr Context = Event->getContextImpl();
        assert(Context.get() &&
               "Only non-host events are expected to be waited for here");
        RequiredEventsPerContext[Context.get()].push_back(Event);
      }

      for (auto &CtxWithEvents : RequiredEventsPerContext) {
        std::vector<ur_event_handle_t> RawEvents =
            getUrEvents(CtxWithEvents.second);
        if (!RawEvents.empty()) {
          CtxWithEvents.first->getAdapter()->call<UrApiKind::urEventWait>(
              RawEvents.size(), RawEvents.data());
        }
      }
    } else {
      std::vector<ur_event_handle_t> RawEvents = getUrEvents(EventImpls);
      flushCrossQueueDeps(EventImpls, MWorkerQueue);
      const AdapterPtr &Adapter = Queue->getAdapter();

      Adapter->call<UrApiKind::urEnqueueEventsWait>(
          Queue->getHandleRef(), RawEvents.size(), &RawEvents[0], &Event);
    }
  }
}

/// It is safe to bind MPreparedDepsEvents and MPreparedHostDepsEvents
/// references to event_impl class members because Command
/// should not outlive the event connected to it.
Command::Command(
    CommandType Type, QueueImplPtr Queue,
    ur_exp_command_buffer_handle_t CommandBuffer,
    const std::vector<ur_exp_command_buffer_sync_point_t> &SyncPoints)
    : MQueue(std::move(Queue)),
      MEvent(MQueue ? detail::event_impl::create_device_event(*MQueue)
                    : detail::event_impl::create_incomplete_host_event()),
      MPreparedDepsEvents(MEvent->getPreparedDepsEvents()),
      MPreparedHostDepsEvents(MEvent->getPreparedHostDepsEvents()), MType(Type),
      MCommandBuffer(CommandBuffer), MSyncPointDeps(SyncPoints) {
  MWorkerQueue = MQueue;
  MEvent->setWorkerQueue(MWorkerQueue);
  MEvent->setSubmittedQueue(MWorkerQueue);
  MEvent->setCommand(this);
  if (MQueue)
    MEvent->setContextImpl(MQueue->getContextImplPtr());
  MEvent->setStateIncomplete();
  MEnqueueStatus = EnqueueResultT::SyclEnqueueReady;

#ifdef XPTI_ENABLE_INSTRUMENTATION
  if (!xptiTraceEnabled())
    return;
  // Obtain the stream ID so all commands can emit traces to that stream
  MStreamID = xptiRegisterStream(SYCL_STREAM_NAME);
#endif
}

void Command::emitInstrumentationDataProxy() {
#ifdef XPTI_ENABLE_INSTRUMENTATION
  emitInstrumentationData();
#endif
}

/// Method takes in void * for the address as adding a template function to
/// the command group object maybe undesirable.
/// @param Cmd The command object of the source of the edge
/// @param ObjAddr The address that defines the edge dependency; it is the
/// event address when the edge is for an event and a memory object address if
/// it is due to an accessor
/// @param Prefix Contains "event" if the dependency is an edge and contains
/// the access mode to the buffer if it is due to an accessor
/// @param IsCommand True if the dependency has a command object as the
/// source, false otherwise
void Command::emitEdgeEventForCommandDependence(
    Command *Cmd, void *ObjAddr, bool IsCommand,
    std::optional<access::mode> AccMode) {
#ifdef XPTI_ENABLE_INSTRUMENTATION
  // Bail early if either the source or the target node for the given
  // dependency is undefined or NULL
  constexpr uint16_t NotificationTraceType = xpti::trace_edge_create;
  if (!(xptiCheckTraceEnabled(MStreamID, NotificationTraceType) &&
        MTraceEvent && Cmd && Cmd->MTraceEvent))
    return;

  // If all the information we need for creating an edge event is available,
  // then go ahead with creating it; if not, bail early!
  xpti::utils::StringHelper SH;
  std::string AddressStr = SH.addressAsString<void *>(ObjAddr);
  std::string Prefix = AccMode ? accessModeToString(AccMode.value()) : "Event";
  std::string TypeString = SH.nameWithAddressString(Prefix, AddressStr);
  // Create an edge with the dependent buffer address for which a command
  // object has been created as one of the properties of the edge
  xpti::payload_t Payload(TypeString.c_str(), MAddress);
  uint64_t EdgeInstanceNo;
  xpti_td *EdgeEvent =
      xptiMakeEvent(TypeString.c_str(), &Payload, xpti::trace_graph_event,
                    xpti_at::active, &EdgeInstanceNo);
  if (EdgeEvent) {
    xpti_td *SrcEvent = static_cast<xpti_td *>(Cmd->MTraceEvent);
    xpti_td *TgtEvent = static_cast<xpti_td *>(MTraceEvent);
    EdgeEvent->source_id = SrcEvent->unique_id;
    EdgeEvent->target_id = TgtEvent->unique_id;
    if (IsCommand) {
      xpti::addMetadata(EdgeEvent, "access_mode",
                        static_cast<int>(AccMode.value()));
      xpti::addMetadata(EdgeEvent, "memory_object",
                        reinterpret_cast<size_t>(ObjAddr));
    } else {
      xpti::addMetadata(EdgeEvent, "event", reinterpret_cast<size_t>(ObjAddr));
    }
    xptiNotifySubscribers(MStreamID, NotificationTraceType,
                          detail::GSYCLGraphEvent, EdgeEvent, EdgeInstanceNo,
                          nullptr);
  }
  // General comment - None of these are serious errors as the instrumentation
  // layer MUST be tolerant of errors. If we need to let the end user know, we
  // throw exceptions in the future
#endif
}

/// Creates an edge when the dependency is due to an event.
/// @param Cmd The command object of the source of the edge
/// @param UrEventAddr The address that defines the edge dependency, which in
/// this case is an event
void Command::emitEdgeEventForEventDependence(Command *Cmd,
                                              ur_event_handle_t &UrEventAddr) {
#ifdef XPTI_ENABLE_INSTRUMENTATION
  // If we have failed to create an event to represent the Command, then we
  // cannot emit an edge event. Bail early!
  if (!(xptiCheckTraceEnabled(MStreamID) && MTraceEvent))
    return;

  if (Cmd && Cmd->MTraceEvent) {
    // If the event is associated with a command, we use this command's trace
    // event as the source of edge, hence modeling the control flow
    emitEdgeEventForCommandDependence(Cmd, (void *)UrEventAddr, false);
    return;
  }
  if (UrEventAddr) {
    xpti::utils::StringHelper SH;
    std::string AddressStr = SH.addressAsString<ur_event_handle_t>(UrEventAddr);
    // This is the case when it is a OCL event enqueued by the user or another
    // event is registered by the runtime as a dependency The dependency on
    // this occasion is an OCL event; so we build a virtual node in the graph
    // with the event as the metadata for the node
    std::string NodeName = SH.nameWithAddressString("virtual_node", AddressStr);

    // Node name is "virtual_node[<event_addr>]"
    xpti::payload_t VNPayload(NodeName.c_str(), MAddress);
    uint64_t VNodeInstanceNo;
    xpti_td *NodeEvent =
        xptiMakeEvent(NodeName.c_str(), &VNPayload, xpti::trace_graph_event,
                      xpti_at::active, &VNodeInstanceNo);
    // Emit the virtual node first
    xpti::addMetadata(NodeEvent, "kernel_name", NodeName);
    xptiNotifySubscribers(MStreamID, xpti::trace_node_create,
                          detail::GSYCLGraphEvent, NodeEvent, VNodeInstanceNo,
                          nullptr);
    // Create a new event for the edge
    std::string EdgeName = SH.nameWithAddressString("Event", AddressStr);
    xpti::payload_t EdgePayload(EdgeName.c_str(), MAddress);
    uint64_t EdgeInstanceNo;
    xpti_td *EdgeEvent =
        xptiMakeEvent(EdgeName.c_str(), &EdgePayload, xpti::trace_graph_event,
                      xpti_at::active, &EdgeInstanceNo);
    if (EdgeEvent && NodeEvent) {
      // Source node represents the event and this event needs to be completed
      // before target node can execute
      xpti_td *TgtEvent = static_cast<xpti_td *>(MTraceEvent);
      EdgeEvent->source_id = NodeEvent->unique_id;
      EdgeEvent->target_id = TgtEvent->unique_id;
      xpti::addMetadata(EdgeEvent, "event",
                        reinterpret_cast<size_t>(UrEventAddr));
      xptiNotifySubscribers(MStreamID, xpti::trace_edge_create,
                            detail::GSYCLGraphEvent, EdgeEvent, EdgeInstanceNo,
                            nullptr);
    }
    return;
  }
#endif
}

uint64_t Command::makeTraceEventProlog(void *MAddress) {
  uint64_t CommandInstanceNo = 0;
#ifdef XPTI_ENABLE_INSTRUMENTATION
  if (!xptiCheckTraceEnabled(MStreamID))
    return CommandInstanceNo;

  MTraceEventPrologComplete = true;
  // Setup the member variables with information needed for event notification
  MCommandNodeType = commandToNodeType(MType);
  MCommandName = commandToName(MType);
  xpti::utils::StringHelper SH;
  MAddressString = SH.addressAsString<void *>(MAddress);
  std::string CommandString =
      SH.nameWithAddressString(MCommandName, MAddressString);

  xpti::payload_t p(CommandString.c_str(), MAddress);
  xpti_td *CmdTraceEvent =
      xptiMakeEvent(CommandString.c_str(), &p, xpti::trace_graph_event,
                    xpti_at::active, &CommandInstanceNo);
  MInstanceID = CommandInstanceNo;
  if (CmdTraceEvent) {
    MTraceEvent = (void *)CmdTraceEvent;
    // If we are seeing this event again, then the instance ID will be greater
    // than 1; in the previous implementation, we would skip sending a
    // notifications for subsequent instances. With the new implementation, we
    // will send a notification for each instance as this allows for mutable
    // metadata entries for multiple visits to the same code location and
    // maintaining data integrity.
  }
#endif
  return CommandInstanceNo;
}

void Command::makeTraceEventEpilog() {
#ifdef XPTI_ENABLE_INSTRUMENTATION
  constexpr uint16_t NotificationTraceType = xpti::trace_node_create;
  if (!(xptiCheckTraceEnabled(MStreamID, NotificationTraceType) && MTraceEvent))
    return;
  assert(MTraceEventPrologComplete);
  xptiNotifySubscribers(MStreamID, NotificationTraceType,
                        detail::GSYCLGraphEvent,
                        static_cast<xpti_td *>(MTraceEvent), MInstanceID,
                        static_cast<const void *>(MCommandNodeType.c_str()));
#endif
}

Command *Command::processDepEvent(EventImplPtr DepEvent, const DepDesc &Dep,
                                  std::vector<Command *> &ToCleanUp) {
  const ContextImplPtr &WorkerContext = getWorkerContext();

  // 1. Non-host events can be ignored if they are not fully initialized.
  // 2. Some types of commands do not produce UR events after they are
  // enqueued (e.g. alloca). Note that we can't check the ur event to make that
  // distinction since the command might still be unenqueued at this point.
  bool PiEventExpected =
      (!DepEvent->isHost() && !DepEvent->isDefaultConstructed());
  if (auto *DepCmd = static_cast<Command *>(DepEvent->getCommand()))
    PiEventExpected &= DepCmd->producesPiEvent();

  if (!PiEventExpected) {
    // call to waitInternal() is in waitForPreparedHostEvents() as it's called
    // from enqueue process functions
    MPreparedHostDepsEvents.push_back(DepEvent);
    return nullptr;
  }

  Command *ConnectionCmd = nullptr;

  ContextImplPtr DepEventContext = DepEvent->getContextImpl();
  // If contexts don't match we'll connect them using host task
  if (DepEventContext != WorkerContext && WorkerContext) {
    Scheduler::GraphBuilder &GB = Scheduler::getInstance().MGraphBuilder;
    ConnectionCmd = GB.connectDepEvent(this, DepEvent, Dep, ToCleanUp);
  } else
    MPreparedDepsEvents.push_back(std::move(DepEvent));

  return ConnectionCmd;
}

ContextImplPtr Command::getWorkerContext() const {
  if (!MQueue)
    return nullptr;
  return MQueue->getContextImplPtr();
}

bool Command::producesPiEvent() const { return true; }

bool Command::supportsPostEnqueueCleanup() const { return true; }

bool Command::readyForCleanup() const {
  return MLeafCounter == 0 &&
         MEnqueueStatus == EnqueueResultT::SyclEnqueueSuccess;
}

Command *Command::addDep(DepDesc NewDep, std::vector<Command *> &ToCleanUp) {
  Command *ConnectionCmd = nullptr;

  if (NewDep.MDepCommand) {
    ConnectionCmd =
        processDepEvent(NewDep.MDepCommand->getEvent(), NewDep, ToCleanUp);
  }
  // ConnectionCmd insertion builds the following dependency structure:
  // this -> emptyCmd (for ConnectionCmd) -> ConnectionCmd -> NewDep
  // that means that this and NewDep are already dependent
  if (!ConnectionCmd) {
    MDeps.push_back(NewDep);
    if (NewDep.MDepCommand)
      NewDep.MDepCommand->addUser(this);
  }

#ifdef XPTI_ENABLE_INSTRUMENTATION
  emitEdgeEventForCommandDependence(NewDep.MDepCommand,
                                    (void *)NewDep.MDepRequirement->MSYCLMemObj,
                                    true, NewDep.MDepRequirement->MAccessMode);
#endif

  return ConnectionCmd;
}

Command *Command::addDep(EventImplPtr Event,
                         std::vector<Command *> &ToCleanUp) {
#ifdef XPTI_ENABLE_INSTRUMENTATION
  // We need this for just the instrumentation, so guarding it will prevent
  // unused variable warnings when instrumentation is turned off
  Command *Cmd = (Command *)Event->getCommand();
  ur_event_handle_t UrEventAddr = Event->getHandle();
  // Now make an edge for the dependent event
  emitEdgeEventForEventDependence(Cmd, UrEventAddr);
#endif

  return processDepEvent(std::move(Event), DepDesc{nullptr, nullptr, nullptr},
                         ToCleanUp);
}

void Command::emitEnqueuedEventSignal(const ur_event_handle_t UrEventAddr) {
#ifdef XPTI_ENABLE_INSTRUMENTATION
  emitInstrumentationGeneral(
      MStreamID, MInstanceID, static_cast<xpti_td *>(MTraceEvent),
      xpti::trace_signal, static_cast<const void *>(UrEventAddr));
#endif
  std::ignore = UrEventAddr;
}

void Command::emitInstrumentation(uint16_t Type, const char *Txt) {
#ifdef XPTI_ENABLE_INSTRUMENTATION
  return emitInstrumentationGeneral(MStreamID, MInstanceID,
                                    static_cast<xpti_td *>(MTraceEvent), Type,
                                    static_cast<const void *>(Txt));
#else
  std::ignore = Type;
  std::ignore = Txt;
#endif
}

bool Command::enqueue(EnqueueResultT &EnqueueResult, BlockingT Blocking,
                      std::vector<Command *> &ToCleanUp) {
#ifdef XPTI_ENABLE_INSTRUMENTATION
  // If command is enqueued from host task thread - it will not have valid
  // submission code location set. So we set it manually to properly trace
  // failures if ur level report any.
  std::unique_ptr<detail::tls_code_loc_t> AsyncCodeLocationPtr;
  if (xptiTraceEnabled() && !CurrentCodeLocationValid()) {
    AsyncCodeLocationPtr.reset(
        new detail::tls_code_loc_t(MSubmissionCodeLocation));
  }
#endif
  // Exit if already enqueued
  if (MEnqueueStatus == EnqueueResultT::SyclEnqueueSuccess)
    return true;

  // If the command is blocked from enqueueing
  if (MIsBlockable && MEnqueueStatus == EnqueueResultT::SyclEnqueueBlocked) {
    // Exit if enqueue type is not blocking
    if (!Blocking) {
      EnqueueResult = EnqueueResultT(EnqueueResultT::SyclEnqueueBlocked, this);
      return false;
    }

#ifdef XPTI_ENABLE_INSTRUMENTATION
    // Scoped trace event notifier that emits a barrier begin and barrier end
    // event, which models the barrier while enqueuing along with the blocked
    // reason, as determined by the scheduler
    std::string Info = "enqueue.barrier[";
    Info += std::string(getBlockReason()) + "]";
    emitInstrumentation(xpti::trace_barrier_begin, Info.c_str());
#endif

    // Wait if blocking
    while (MEnqueueStatus == EnqueueResultT::SyclEnqueueBlocked)
      ;
#ifdef XPTI_ENABLE_INSTRUMENTATION
    emitInstrumentation(xpti::trace_barrier_end, Info.c_str());
#endif
  }

  std::lock_guard<std::mutex> Lock(MEnqueueMtx);

  // Exit if the command is already enqueued
  if (MEnqueueStatus == EnqueueResultT::SyclEnqueueSuccess)
    return true;

#ifdef XPTI_ENABLE_INSTRUMENTATION
  emitInstrumentation(xpti::trace_task_begin, nullptr);
#endif

  if (MEnqueueStatus == EnqueueResultT::SyclEnqueueFailed) {
    EnqueueResult = EnqueueResultT(EnqueueResultT::SyclEnqueueFailed, this);
    return false;
  }

  // Command status set to "failed" beforehand, so this command
  // has already been marked as "failed" if enqueueImp throws an exception.
  // This will avoid execution of the same failed command twice.
  MEnqueueStatus = EnqueueResultT::SyclEnqueueFailed;
  MShouldCompleteEventIfPossible = true;
  ur_result_t Res = enqueueImp();

  if (UR_RESULT_SUCCESS != Res)
    EnqueueResult =
        EnqueueResultT(EnqueueResultT::SyclEnqueueFailed, this, Res);
  else {
    MEvent->setEnqueued();
    if (MShouldCompleteEventIfPossible && !MEvent->isDiscarded() &&
        (MEvent->isHost() || MEvent->getHandle() == nullptr))
      MEvent->setComplete();

    // Consider the command is successfully enqueued if return code is
    // UR_RESULT_SUCCESS
    MEnqueueStatus = EnqueueResultT::SyclEnqueueSuccess;
    if (MLeafCounter == 0 && supportsPostEnqueueCleanup() &&
        !SYCLConfig<SYCL_DISABLE_EXECUTION_GRAPH_CLEANUP>::get() &&
        !SYCLConfig<SYCL_DISABLE_POST_ENQUEUE_CLEANUP>::get()) {
      assert(!MMarkedForCleanup);
      MMarkedForCleanup = true;
      ToCleanUp.push_back(this);
    }
  }

  // Emit this correlation signal before the task end
  emitEnqueuedEventSignal(MEvent->getHandle());
#ifdef XPTI_ENABLE_INSTRUMENTATION
  emitInstrumentation(xpti::trace_task_end, nullptr);
#endif
  return MEnqueueStatus == EnqueueResultT::SyclEnqueueSuccess;
}

void Command::resolveReleaseDependencies(std::set<Command *> &DepList) {
#ifdef XPTI_ENABLE_INSTRUMENTATION
  assert(MType == CommandType::RELEASE && "Expected release command");
  if (!MTraceEvent)
    return;
  // The current command is the target node for all dependencies as the source
  // nodes have to be completed first before the current node can begin to
  // execute; these edges model control flow
  xpti_td *TgtTraceEvent = static_cast<xpti_td *>(MTraceEvent);
  // We have all the Commands that must be completed before the release
  // command can be enqueued; here we'll find the command that is an Alloca
  // with the same SYCLMemObject address and create a dependency line (edge)
  // between them in our sematic modeling
  for (auto &Item : DepList) {
    if (Item->MTraceEvent && Item->MAddress == MAddress) {
      xpti::utils::StringHelper SH;
      std::string AddressStr = SH.addressAsString<void *>(MAddress);
      std::string TypeString =
          "Edge:" + SH.nameWithAddressString(commandToName(MType), AddressStr);

      // Create an edge with the dependent buffer address being one of the
      // properties of the edge
      xpti::payload_t p(TypeString.c_str(), MAddress);
      uint64_t EdgeInstanceNo;
      xpti_td *EdgeEvent =
          xptiMakeEvent(TypeString.c_str(), &p, xpti::trace_graph_event,
                        xpti_at::active, &EdgeInstanceNo);
      if (EdgeEvent) {
        xpti_td *SrcTraceEvent = static_cast<xpti_td *>(Item->MTraceEvent);
        EdgeEvent->target_id = TgtTraceEvent->unique_id;
        EdgeEvent->source_id = SrcTraceEvent->unique_id;
        xpti::addMetadata(EdgeEvent, "memory_object",
                          reinterpret_cast<size_t>(MAddress));
        xptiNotifySubscribers(MStreamID, xpti::trace_edge_create,
                              detail::GSYCLGraphEvent, EdgeEvent,
                              EdgeInstanceNo, nullptr);
      }
    }
  }
#endif
}

const char *Command::getBlockReason() const {
  switch (MBlockReason) {
  case BlockReason::HostAccessor:
    return "A Buffer is locked by the host accessor";
  case BlockReason::HostTask:
    return "Blocked by host task";
  default:
    return "Unknown block reason";
  }
}

void Command::copySubmissionCodeLocation() {
#ifdef XPTI_ENABLE_INSTRUMENTATION
  if (!xptiTraceEnabled())
    return;

  detail::tls_code_loc_t Tls;
  auto TData = Tls.query();
  if (TData.fileName())
    MSubmissionFileName = TData.fileName();
  if (TData.functionName())
    MSubmissionFunctionName = TData.functionName();
  if (MSubmissionFileName.size() || MSubmissionFunctionName.size())
    MSubmissionCodeLocation = {
        MSubmissionFileName.c_str(), MSubmissionFunctionName.c_str(),
        (int)TData.lineNumber(), (int)TData.columnNumber()};
#endif
}

AllocaCommandBase::AllocaCommandBase(CommandType Type, QueueImplPtr Queue,
                                     Requirement Req,
                                     AllocaCommandBase *LinkedAllocaCmd,
                                     bool IsConst)
    : Command(Type, Queue), MLinkedAllocaCmd(LinkedAllocaCmd),
      MIsLeaderAlloca(nullptr == LinkedAllocaCmd), MIsConst(IsConst),
      MRequirement(std::move(Req)), MReleaseCmd(Queue, this) {
  MRequirement.MAccessMode = access::mode::read_write;
  emitInstrumentationDataProxy();
}

void AllocaCommandBase::emitInstrumentationData() {
#ifdef XPTI_ENABLE_INSTRUMENTATION
  if (!xptiCheckTraceEnabled(MStreamID))
    return;
  // Create a payload with the command name and an event using this payload to
  // emit a node_create
  MAddress = MRequirement.MSYCLMemObj;
  makeTraceEventProlog(MAddress);
  // Set the relevant meta data properties for this command; in the 64-bit key
  // based implementation, we would notify the graph events only for the first
  // instance as the trace event structure was invariant across all instances.
  // Due to mutable metadata requirements, we now create and notify them for all
  // instances. In addition to this, we have moved to 128-bit keys in the XPTI
  // internal infrastructure to guarantee collision free universal IDs.
  if (MTraceEvent) {
    xpti_td *TE = static_cast<xpti_td *>(MTraceEvent);
    addDeviceMetadata(TE, MQueue);
    xpti::addMetadata(TE, "memory_object", reinterpret_cast<size_t>(MAddress));
    // Since we do NOT add queue_id value to metadata, we are stashing it to TLS
    // as this data is mutable and the metadata is supposed to be invariant
    xpti::framework::stash_tuple(XPTI_QUEUE_INSTANCE_ID_KEY,
                                 getQueueID(MQueue));
  }
#endif
}

bool AllocaCommandBase::producesPiEvent() const { return false; }

bool AllocaCommandBase::supportsPostEnqueueCleanup() const { return false; }

bool AllocaCommandBase::readyForCleanup() const { return false; }

AllocaCommand::AllocaCommand(QueueImplPtr Queue, Requirement Req,
                             bool InitFromUserData,
                             AllocaCommandBase *LinkedAllocaCmd, bool IsConst)
    : AllocaCommandBase(CommandType::ALLOCA, std::move(Queue), std::move(Req),
                        LinkedAllocaCmd, IsConst),
      MInitFromUserData(InitFromUserData) {
  // Node event must be created before the dependent edge is added to this
  // node, so this call must be before the addDep() call.
  emitInstrumentationDataProxy();
  // "Nothing to depend on"
  std::vector<Command *> ToCleanUp;
  Command *ConnectionCmd =
      addDep(DepDesc(nullptr, getRequirement(), this), ToCleanUp);
  assert(ConnectionCmd == nullptr);
  assert(ToCleanUp.empty());
  (void)ConnectionCmd;
}

void AllocaCommand::emitInstrumentationData() {
#ifdef XPTI_ENABLE_INSTRUMENTATION
  if (!xptiCheckTraceEnabled(MStreamID))
    return;

  makeTraceEventEpilog();
#endif
}

ur_result_t AllocaCommand::enqueueImp() {
  waitForPreparedHostEvents();
  std::vector<EventImplPtr> EventImpls = MPreparedDepsEvents;

  ur_event_handle_t UREvent = nullptr;

  void *HostPtr = nullptr;
  if (!MIsLeaderAlloca) {

    if (!MQueue) {
      // Do not need to make allocation if we have a linked device allocation
      Command::waitForEvents(MQueue, EventImpls, UREvent);
      MEvent->setHandle(UREvent);

      return UR_RESULT_SUCCESS;
    }
    HostPtr = MLinkedAllocaCmd->getMemAllocation();
  }
  // TODO: Check if it is correct to use std::move on stack variable and
  // delete it RawEvents below.
  if (auto Result = callMemOpHelperRet(MMemAllocation, MemoryManager::allocate,
                                       getContext(MQueue), getSYCLMemObj(),
                                       MInitFromUserData, HostPtr,
                                       std::move(EventImpls), UREvent);
      Result != UR_RESULT_SUCCESS)
    return Result;

  MEvent->setHandle(UREvent);
  return UR_RESULT_SUCCESS;
}

void AllocaCommand::printDot(std::ostream &Stream) const {
  Stream << "\"" << this << "\" [style=filled, fillcolor=\"#FFD28A\", label=\"";

  Stream << "ID = " << this << "\\n";
  Stream << "ALLOCA ON " << queueDeviceToString(MQueue.get()) << "\\n";
  Stream << " MemObj : " << this->MRequirement.MSYCLMemObj << "\\n";
  Stream << " Link : " << this->MLinkedAllocaCmd << "\\n";
  Stream << "\"];" << std::endl;

  for (const auto &Dep : MDeps) {
    if (Dep.MDepCommand == nullptr)
      continue;
    Stream << "  \"" << this << "\" -> \"" << Dep.MDepCommand << "\""
           << " [ label = \"Access mode: "
           << accessModeToString(Dep.MDepRequirement->MAccessMode) << "\\n"
           << "MemObj: " << Dep.MDepRequirement->MSYCLMemObj << " \" ]"
           << std::endl;
  }
}

AllocaSubBufCommand::AllocaSubBufCommand(QueueImplPtr Queue, Requirement Req,
                                         AllocaCommandBase *ParentAlloca,
                                         std::vector<Command *> &ToEnqueue,
                                         std::vector<Command *> &ToCleanUp)
    : AllocaCommandBase(CommandType::ALLOCA_SUB_BUF, std::move(Queue),
                        std::move(Req),
                        /*LinkedAllocaCmd*/ nullptr, /*IsConst*/ false),
      MParentAlloca(ParentAlloca) {
  // Node event must be created before the dependent edge
  // is added to this node, so this call must be before
  // the addDep() call.
  emitInstrumentationDataProxy();
  Command *ConnectionCmd = addDep(
      DepDesc(MParentAlloca, getRequirement(), MParentAlloca), ToCleanUp);
  if (ConnectionCmd)
    ToEnqueue.push_back(ConnectionCmd);
}

void AllocaSubBufCommand::emitInstrumentationData() {
#ifdef XPTI_ENABLE_INSTRUMENTATION
  if (!xptiCheckTraceEnabled(MStreamID))
    return;

  xpti_td *TE = static_cast<xpti_td *>(MTraceEvent);
  xpti::addMetadata(TE, "offset", this->MRequirement.MOffsetInBytes);
  xpti::addMetadata(TE, "access_range_start",
                    this->MRequirement.MAccessRange[0]);
  xpti::addMetadata(TE, "access_range_end", this->MRequirement.MAccessRange[1]);
  xpti::framework::stash_tuple(XPTI_QUEUE_INSTANCE_ID_KEY, getQueueID(MQueue));
  makeTraceEventEpilog();
#endif
}

void *AllocaSubBufCommand::getMemAllocation() const {
  // In some cases parent`s memory allocation might change (e.g., after
  // map/unmap operations). If parent`s memory allocation changes, sub-buffer
  // memory allocation should be changed as well.
  if (!MQueue) {
    return static_cast<void *>(
        static_cast<char *>(MParentAlloca->getMemAllocation()) +
        MRequirement.MOffsetInBytes);
  }
  return MMemAllocation;
}

ur_result_t AllocaSubBufCommand::enqueueImp() {
  waitForPreparedHostEvents();
  std::vector<EventImplPtr> EventImpls = MPreparedDepsEvents;
  ur_event_handle_t UREvent = nullptr;

  if (auto Result = callMemOpHelperRet(
          MMemAllocation, MemoryManager::allocateMemSubBuffer,
          getContext(MQueue), MParentAlloca->getMemAllocation(),
          MRequirement.MElemSize, MRequirement.MOffsetInBytes,
          MRequirement.MAccessRange, std::move(EventImpls), UREvent);
      Result != UR_RESULT_SUCCESS)
    return Result;

  MEvent->setHandle(UREvent);

  XPTIRegistry::bufferAssociateNotification(MParentAlloca->getSYCLMemObj(),
                                            MMemAllocation);
  return UR_RESULT_SUCCESS;
}

void AllocaSubBufCommand::printDot(std::ostream &Stream) const {
  Stream << "\"" << this << "\" [style=filled, fillcolor=\"#FFD28A\", label=\"";

  Stream << "ID = " << this << "\\n";
  Stream << "ALLOCA SUB BUF ON " << queueDeviceToString(MQueue.get()) << "\\n";
  Stream << " MemObj : " << this->MRequirement.MSYCLMemObj << "\\n";
  Stream << " Offset : " << this->MRequirement.MOffsetInBytes << "\\n";
  Stream << " Access range : " << this->MRequirement.MAccessRange[0] << "\\n";
  Stream << "\"];" << std::endl;

  for (const auto &Dep : MDeps) {
    if (Dep.MDepCommand == nullptr)
      continue;
    Stream << "  \"" << this << "\" -> \"" << Dep.MDepCommand << "\""
           << " [ label = \"Access mode: "
           << accessModeToString(Dep.MDepRequirement->MAccessMode) << "\\n"
           << "MemObj: " << Dep.MDepRequirement->MSYCLMemObj << " \" ]"
           << std::endl;
  }
}

ReleaseCommand::ReleaseCommand(QueueImplPtr Queue, AllocaCommandBase *AllocaCmd)
    : Command(CommandType::RELEASE, std::move(Queue)), MAllocaCmd(AllocaCmd) {
  emitInstrumentationDataProxy();
}

void ReleaseCommand::emitInstrumentationData() {
#ifdef XPTI_ENABLE_INSTRUMENTATION
  if (!xptiCheckTraceEnabled(MStreamID))
    return;
  // Create a payload with the command name and an event using this payload to
  // emit a node_create
  MAddress = MAllocaCmd->getSYCLMemObj();
  makeTraceEventProlog(MAddress);

  xpti_td *TE = static_cast<xpti_td *>(MTraceEvent);
  addDeviceMetadata(TE, MQueue);
  xpti::addMetadata(TE, "allocation_type",
                    commandToName(MAllocaCmd->getType()));
  // Since we do NOT add queue_id value to metadata, we are stashing it to TLS
  // as this data is mutable and the metadata is supposed to be invariant
  xpti::framework::stash_tuple(XPTI_QUEUE_INSTANCE_ID_KEY, getQueueID(MQueue));
  makeTraceEventEpilog();
#endif
}

ur_result_t ReleaseCommand::enqueueImp() {
  waitForPreparedHostEvents();
  std::vector<EventImplPtr> EventImpls = MPreparedDepsEvents;
  std::vector<ur_event_handle_t> RawEvents = getUrEvents(EventImpls);
  bool SkipRelease = false;

  // On host side we only allocate memory for full buffers.
  // Thus, deallocating sub buffers leads to double memory freeing.
  SkipRelease |= !MQueue && MAllocaCmd->getType() == ALLOCA_SUB_BUF;

  const bool CurAllocaIsHost = !MAllocaCmd->getQueue();
  bool NeedUnmap = false;
  if (MAllocaCmd->MLinkedAllocaCmd) {

    // When releasing one of the "linked" allocations special rules take
    // place:
    // 1. Device allocation should always be released.
    // 2. Host allocation should be released if host allocation is "leader".
    // 3. Device alloca in the pair should be in active state in order to be
    //    correctly released.

    // There is no actual memory allocation if a host alloca command is
    // created being linked to a device allocation.
    SkipRelease |= CurAllocaIsHost && !MAllocaCmd->MIsLeaderAlloca;

    NeedUnmap |= CurAllocaIsHost == MAllocaCmd->MIsActive;
  }

  if (NeedUnmap) {
    const QueueImplPtr &Queue = CurAllocaIsHost
                                    ? MAllocaCmd->MLinkedAllocaCmd->getQueue()
                                    : MAllocaCmd->getQueue();

<<<<<<< HEAD
    assert(Queue);

    std::shared_ptr<event_impl> UnmapEventImpl =
        event_impl::create_device_event(*Queue);
    UnmapEventImpl->setContextImpl(getContext(Queue));
=======
    EventImplPtr UnmapEventImpl(new event_impl(Queue));
    UnmapEventImpl->setContextImpl(Queue ? Queue->getContextImplPtr()
                                         : nullptr);
>>>>>>> bbbd081e
    UnmapEventImpl->setStateIncomplete();
    ur_event_handle_t UREvent = nullptr;

    void *Src = CurAllocaIsHost
                    ? MAllocaCmd->getMemAllocation()
                    : MAllocaCmd->MLinkedAllocaCmd->getMemAllocation();

    void *Dst = !CurAllocaIsHost
                    ? MAllocaCmd->getMemAllocation()
                    : MAllocaCmd->MLinkedAllocaCmd->getMemAllocation();

    if (auto Result =
            callMemOpHelper(MemoryManager::unmap, MAllocaCmd->getSYCLMemObj(),
                            Dst, *Queue, Src, RawEvents, UREvent);
        Result != UR_RESULT_SUCCESS)
      return Result;

    UnmapEventImpl->setHandle(UREvent);
    std::swap(MAllocaCmd->MIsActive, MAllocaCmd->MLinkedAllocaCmd->MIsActive);
    EventImpls.clear();
    EventImpls.push_back(UnmapEventImpl);
  }
  ur_event_handle_t UREvent = nullptr;
  if (SkipRelease)
    Command::waitForEvents(MQueue, EventImpls, UREvent);
  else {
    if (auto Result = callMemOpHelper(
            MemoryManager::release, getContext(MQueue),
            MAllocaCmd->getSYCLMemObj(), MAllocaCmd->getMemAllocation(),
            std::move(EventImpls), UREvent);
        Result != UR_RESULT_SUCCESS)
      return Result;
  }
  MEvent->setHandle(UREvent);
  return UR_RESULT_SUCCESS;
}

void ReleaseCommand::printDot(std::ostream &Stream) const {
  Stream << "\"" << this << "\" [style=filled, fillcolor=\"#FF827A\", label=\"";

  Stream << "ID = " << this << " ; ";
  Stream << "RELEASE ON " << queueDeviceToString(MQueue.get()) << "\\n";
  Stream << " Alloca : " << MAllocaCmd << "\\n";
  Stream << " MemObj : " << MAllocaCmd->getSYCLMemObj() << "\\n";
  Stream << "\"];" << std::endl;

  for (const auto &Dep : MDeps) {
    Stream << "  \"" << this << "\" -> \"" << Dep.MDepCommand << "\""
           << " [ label = \"Access mode: "
           << accessModeToString(Dep.MDepRequirement->MAccessMode) << "\\n"
           << "MemObj: " << Dep.MDepRequirement->MSYCLMemObj << " \" ]"
           << std::endl;
  }
}

bool ReleaseCommand::producesPiEvent() const { return false; }

bool ReleaseCommand::supportsPostEnqueueCleanup() const { return false; }

bool ReleaseCommand::readyForCleanup() const { return false; }

MapMemObject::MapMemObject(AllocaCommandBase *SrcAllocaCmd, Requirement Req,
                           void **DstPtr, QueueImplPtr Queue,
                           access::mode MapMode)
    : Command(CommandType::MAP_MEM_OBJ, std::move(Queue)),
      MSrcAllocaCmd(SrcAllocaCmd), MSrcReq(std::move(Req)), MDstPtr(DstPtr),
      MMapMode(MapMode) {
  emitInstrumentationDataProxy();
}

void MapMemObject::emitInstrumentationData() {
#ifdef XPTI_ENABLE_INSTRUMENTATION
  if (!xptiCheckTraceEnabled(MStreamID))
    return;
  // Create a payload with the command name and an event using this payload to
  // emit a node_create
  MAddress = MSrcAllocaCmd->getSYCLMemObj();
  makeTraceEventProlog(MAddress);

  xpti_td *TE = static_cast<xpti_td *>(MTraceEvent);
  addDeviceMetadata(TE, MQueue);
  xpti::addMetadata(TE, "memory_object", reinterpret_cast<size_t>(MAddress));
  // Since we do NOT add queue_id value to metadata, we are stashing it to TLS
  // as this data is mutable and the metadata is supposed to be invariant
  xpti::framework::stash_tuple(XPTI_QUEUE_INSTANCE_ID_KEY, getQueueID(MQueue));
  makeTraceEventEpilog();
#endif
}

ur_result_t MapMemObject::enqueueImp() {
  waitForPreparedHostEvents();
  std::vector<EventImplPtr> EventImpls = MPreparedDepsEvents;
  std::vector<ur_event_handle_t> RawEvents = getUrEvents(EventImpls);
  flushCrossQueueDeps(EventImpls, MWorkerQueue);

  ur_event_handle_t UREvent = nullptr;
  if (auto Result = callMemOpHelperRet(
          *MDstPtr, MemoryManager::map, MSrcAllocaCmd->getSYCLMemObj(),
          MSrcAllocaCmd->getMemAllocation(), *MQueue, MMapMode, MSrcReq.MDims,
          MSrcReq.MMemoryRange, MSrcReq.MAccessRange, MSrcReq.MOffset,
          MSrcReq.MElemSize, std::move(RawEvents), UREvent);
      Result != UR_RESULT_SUCCESS)
    return Result;

  MEvent->setHandle(UREvent);
  return UR_RESULT_SUCCESS;
}

void MapMemObject::printDot(std::ostream &Stream) const {
  Stream << "\"" << this << "\" [style=filled, fillcolor=\"#77AFFF\", label=\"";

  Stream << "ID = " << this << " ; ";
  Stream << "MAP ON " << queueDeviceToString(MQueue.get()) << "\\n";

  Stream << "\"];" << std::endl;

  for (const auto &Dep : MDeps) {
    Stream << "  \"" << this << "\" -> \"" << Dep.MDepCommand << "\""
           << " [ label = \"Access mode: "
           << accessModeToString(Dep.MDepRequirement->MAccessMode) << "\\n"
           << "MemObj: " << Dep.MDepRequirement->MSYCLMemObj << " \" ]"
           << std::endl;
  }
}

UnMapMemObject::UnMapMemObject(AllocaCommandBase *DstAllocaCmd, Requirement Req,
                               void **SrcPtr, QueueImplPtr Queue)
    : Command(CommandType::UNMAP_MEM_OBJ, std::move(Queue)),
      MDstAllocaCmd(DstAllocaCmd), MDstReq(std::move(Req)), MSrcPtr(SrcPtr) {
  emitInstrumentationDataProxy();
}

void UnMapMemObject::emitInstrumentationData() {
#ifdef XPTI_ENABLE_INSTRUMENTATION
  if (!xptiCheckTraceEnabled(MStreamID))
    return;
  // Create a payload with the command name and an event using this payload to
  // emit a node_create
  MAddress = MDstAllocaCmd->getSYCLMemObj();
  makeTraceEventProlog(MAddress);

  xpti_td *TE = static_cast<xpti_td *>(MTraceEvent);
  addDeviceMetadata(TE, MQueue);
  xpti::addMetadata(TE, "memory_object", reinterpret_cast<size_t>(MAddress));
  // Since we do NOT add queue_id value to metadata, we are stashing it to TLS
  // as this data is mutable and the metadata is supposed to be invariant
  xpti::framework::stash_tuple(XPTI_QUEUE_INSTANCE_ID_KEY, getQueueID(MQueue));
  makeTraceEventEpilog();
#endif
}

bool UnMapMemObject::producesPiEvent() const {
  // TODO remove this workaround once the batching issue is addressed in Level
  // Zero adapter.
  // Consider the following scenario on Level Zero:
  // 1. Kernel A, which uses buffer A, is submitted to queue A.
  // 2. Kernel B, which uses buffer B, is submitted to queue B.
  // 3. queueA.wait().
  // 4. queueB.wait().
  // DPCPP runtime used to treat unmap/write commands for buffer A/B as host
  // dependencies (i.e. they were waited for prior to enqueueing any command
  // that's dependent on them). This allowed Level Zero adapter to detect that
  // each queue is idle on steps 1/2 and submit the command list right away.
  // This is no longer the case since we started passing these dependencies in
  // an event waitlist and Level Zero adapter attempts to batch these commands,
  // so the execution of kernel B starts only on step 4. This workaround
  // restores the old behavior in this case until this is resolved.
  return MQueue && (MQueue->getDeviceImpl().getBackend() !=
                        backend::ext_oneapi_level_zero ||
                    MEvent->getHandle() != nullptr);
}

ur_result_t UnMapMemObject::enqueueImp() {
  waitForPreparedHostEvents();
  std::vector<EventImplPtr> EventImpls = MPreparedDepsEvents;
  std::vector<ur_event_handle_t> RawEvents = getUrEvents(EventImpls);
  flushCrossQueueDeps(EventImpls, MWorkerQueue);

  ur_event_handle_t UREvent = nullptr;
  if (auto Result =
          callMemOpHelper(MemoryManager::unmap, MDstAllocaCmd->getSYCLMemObj(),
                          MDstAllocaCmd->getMemAllocation(), *MQueue, *MSrcPtr,
                          std::move(RawEvents), UREvent);
      Result != UR_RESULT_SUCCESS)
    return Result;

  MEvent->setHandle(UREvent);

  return UR_RESULT_SUCCESS;
}

void UnMapMemObject::printDot(std::ostream &Stream) const {
  Stream << "\"" << this << "\" [style=filled, fillcolor=\"#EBC40F\", label=\"";

  Stream << "ID = " << this << " ; ";
  Stream << "UNMAP ON " << queueDeviceToString(MQueue.get()) << "\\n";

  Stream << "\"];" << std::endl;

  for (const auto &Dep : MDeps) {
    Stream << "  \"" << this << "\" -> \"" << Dep.MDepCommand << "\""
           << " [ label = \"Access mode: "
           << accessModeToString(Dep.MDepRequirement->MAccessMode) << "\\n"
           << "MemObj: " << Dep.MDepRequirement->MSYCLMemObj << " \" ]"
           << std::endl;
  }
}

MemCpyCommand::MemCpyCommand(Requirement SrcReq,
                             AllocaCommandBase *SrcAllocaCmd,
                             Requirement DstReq,
                             AllocaCommandBase *DstAllocaCmd,
                             QueueImplPtr SrcQueue, QueueImplPtr DstQueue)
    : Command(CommandType::COPY_MEMORY, std::move(DstQueue)),
      MSrcQueue(SrcQueue), MSrcReq(std::move(SrcReq)),
      MSrcAllocaCmd(SrcAllocaCmd), MDstReq(std::move(DstReq)),
      MDstAllocaCmd(DstAllocaCmd) {
  if (MSrcQueue) {
    MEvent->setContextImpl(MSrcQueue->getContextImplPtr());
  }

  MWorkerQueue = !MQueue ? MSrcQueue : MQueue;
  MEvent->setWorkerQueue(MWorkerQueue);

  emitInstrumentationDataProxy();
}

void MemCpyCommand::emitInstrumentationData() {
#ifdef XPTI_ENABLE_INSTRUMENTATION
  if (!xptiCheckTraceEnabled(MStreamID))
    return;
  // Create a payload with the command name and an event using this payload to
  // emit a node_create
  MAddress = MSrcAllocaCmd->getSYCLMemObj();
  makeTraceEventProlog(MAddress);

  xpti_td *CmdTraceEvent = static_cast<xpti_td *>(MTraceEvent);
  addDeviceMetadata(CmdTraceEvent, MQueue);
  xpti::addMetadata(CmdTraceEvent, "memory_object",
                    reinterpret_cast<size_t>(MAddress));
  xpti::addMetadata(CmdTraceEvent, "copy_from",
                    MSrcQueue ? deviceToID(MSrcQueue->get_device()) : 0);
  xpti::addMetadata(CmdTraceEvent, "copy_to",
                    MQueue ? deviceToID(MQueue->get_device()) : 0);
  // Since we do NOT add queue_id value to metadata, we are stashing it to TLS
  // as this data is mutable and the metadata is supposed to be invariant
  xpti::framework::stash_tuple(XPTI_QUEUE_INSTANCE_ID_KEY, getQueueID(MQueue));
  makeTraceEventEpilog();
#endif
}

ContextImplPtr MemCpyCommand::getWorkerContext() const {
  if (!MWorkerQueue)
    return nullptr;
  return MWorkerQueue->getContextImplPtr();
}

bool MemCpyCommand::producesPiEvent() const {
  // TODO remove this workaround once the batching issue is addressed in Level
  // Zero adapter.
  // Consider the following scenario on Level Zero:
  // 1. Kernel A, which uses buffer A, is submitted to queue A.
  // 2. Kernel B, which uses buffer B, is submitted to queue B.
  // 3. queueA.wait().
  // 4. queueB.wait().
  // DPCPP runtime used to treat unmap/write commands for buffer A/B as host
  // dependencies (i.e. they were waited for prior to enqueueing any command
  // that's dependent on them). This allowed Level Zero adapter to detect that
  // each queue is idle on steps 1/2 and submit the command list right away.
  // This is no longer the case since we started passing these dependencies in
  // an event waitlist and Level Zero adapter attempts to batch these commands,
  // so the execution of kernel B starts only on step 4. This workaround
  // restores the old behavior in this case until this is resolved.
  return !MQueue ||
         MQueue->getDeviceImpl().getBackend() !=
             backend::ext_oneapi_level_zero ||
         MEvent->getHandle() != nullptr;
}

ur_result_t MemCpyCommand::enqueueImp() {
  waitForPreparedHostEvents();
  std::vector<EventImplPtr> EventImpls = MPreparedDepsEvents;

  ur_event_handle_t UREvent = nullptr;

  auto RawEvents = getUrEvents(EventImpls);
  flushCrossQueueDeps(EventImpls, MWorkerQueue);

  if (auto Result = callMemOpHelper(
          MemoryManager::copy, MSrcAllocaCmd->getSYCLMemObj(),
          MSrcAllocaCmd->getMemAllocation(), MSrcQueue.get(), MSrcReq.MDims,
          MSrcReq.MMemoryRange, MSrcReq.MAccessRange, MSrcReq.MOffset,
          MSrcReq.MElemSize, MDstAllocaCmd->getMemAllocation(), MQueue.get(),
          MDstReq.MDims, MDstReq.MMemoryRange, MDstReq.MAccessRange,
          MDstReq.MOffset, MDstReq.MElemSize, std::move(RawEvents), UREvent);
      Result != UR_RESULT_SUCCESS)
    return Result;

  MEvent->setHandle(UREvent);
  return UR_RESULT_SUCCESS;
}

void MemCpyCommand::printDot(std::ostream &Stream) const {
  Stream << "\"" << this << "\" [style=filled, fillcolor=\"#C7EB15\" label=\"";

  Stream << "ID = " << this << " ; ";
  Stream << "MEMCPY ON " << queueDeviceToString(MQueue.get()) << "\\n";
  Stream << "From: " << MSrcAllocaCmd << " is host: " << !MSrcQueue << "\\n";
  Stream << "To: " << MDstAllocaCmd << " is host: " << !MQueue << "\\n";

  Stream << "\"];" << std::endl;

  for (const auto &Dep : MDeps) {
    Stream << "  \"" << this << "\" -> \"" << Dep.MDepCommand << "\""
           << " [ label = \"Access mode: "
           << accessModeToString(Dep.MDepRequirement->MAccessMode) << "\\n"
           << "MemObj: " << Dep.MDepRequirement->MSYCLMemObj << " \" ]"
           << std::endl;
  }
}

AllocaCommandBase *ExecCGCommand::getAllocaForReq(Requirement *Req) {
  for (const DepDesc &Dep : MDeps) {
    if (Dep.MDepRequirement == Req)
      return Dep.MAllocaCmd;
  }
  // Default constructed accessors do not add dependencies, but they can be
  // passed to commands. Simply return nullptr, since they are empty and don't
  // really require any memory.
  return nullptr;
}

std::vector<std::shared_ptr<const void>>
ExecCGCommand::getAuxiliaryResources() const {
  if (MCommandGroup->getType() == CGType::Kernel)
    return ((CGExecKernel *)MCommandGroup.get())->getAuxiliaryResources();
  return {};
}

void ExecCGCommand::clearAuxiliaryResources() {
  if (MCommandGroup->getType() == CGType::Kernel)
    ((CGExecKernel *)MCommandGroup.get())->clearAuxiliaryResources();
}

ur_result_t UpdateHostRequirementCommand::enqueueImp() {
  waitForPreparedHostEvents();
  std::vector<EventImplPtr> EventImpls = MPreparedDepsEvents;
  ur_event_handle_t UREvent = nullptr;
  Command::waitForEvents(MQueue, EventImpls, UREvent);
  MEvent->setHandle(UREvent);

  assert(MSrcAllocaCmd && "Expected valid alloca command");
  assert(MSrcAllocaCmd->getMemAllocation() && "Expected valid source pointer");
  assert(MDstPtr && "Expected valid target pointer");
  *MDstPtr = MSrcAllocaCmd->getMemAllocation();

  return UR_RESULT_SUCCESS;
}

void UpdateHostRequirementCommand::printDot(std::ostream &Stream) const {
  Stream << "\"" << this << "\" [style=filled, fillcolor=\"#f1337f\", label=\"";

  Stream << "ID = " << this << "\\n";
  Stream << "UPDATE REQ ON " << queueDeviceToString(MQueue.get()) << "\\n";
  bool IsReqOnBuffer =
      MDstReq.MSYCLMemObj->getType() == SYCLMemObjI::MemObjType::Buffer;
  Stream << "TYPE: " << (IsReqOnBuffer ? "Buffer" : "Image") << "\\n";
  if (IsReqOnBuffer)
    Stream << "Is sub buffer: " << std::boolalpha << MDstReq.MIsSubBuffer
           << "\\n";

  Stream << "\"];" << std::endl;

  for (const auto &Dep : MDeps) {
    Stream << "  \"" << this << "\" -> \"" << Dep.MDepCommand << "\""
           << " [ label = \"Access mode: "
           << accessModeToString(Dep.MDepRequirement->MAccessMode) << "\\n"
           << "MemObj: " << Dep.MAllocaCmd->getSYCLMemObj() << " \" ]"
           << std::endl;
  }
}

MemCpyCommandHost::MemCpyCommandHost(Requirement SrcReq,
                                     AllocaCommandBase *SrcAllocaCmd,
                                     Requirement DstReq, void **DstPtr,
                                     QueueImplPtr SrcQueue,
                                     QueueImplPtr DstQueue)
    : Command(CommandType::COPY_MEMORY, std::move(DstQueue)),
      MSrcQueue(SrcQueue), MSrcReq(std::move(SrcReq)),
      MSrcAllocaCmd(SrcAllocaCmd), MDstReq(std::move(DstReq)), MDstPtr(DstPtr) {
  if (MSrcQueue) {
    MEvent->setContextImpl(MSrcQueue->getContextImplPtr());
  }

  MWorkerQueue = !MQueue ? MSrcQueue : MQueue;
  MEvent->setWorkerQueue(MWorkerQueue);

  emitInstrumentationDataProxy();
}

void MemCpyCommandHost::emitInstrumentationData() {
#ifdef XPTI_ENABLE_INSTRUMENTATION
  if (!xptiCheckTraceEnabled(MStreamID))
    return;
  // Create a payload with the command name and an event using this payload to
  // emit a node_create
  MAddress = MSrcAllocaCmd->getSYCLMemObj();
  makeTraceEventProlog(MAddress);

  xpti_td *CmdTraceEvent = static_cast<xpti_td *>(MTraceEvent);
  addDeviceMetadata(CmdTraceEvent, MQueue);
  xpti::addMetadata(CmdTraceEvent, "memory_object",
                    reinterpret_cast<size_t>(MAddress));
  xpti::addMetadata(CmdTraceEvent, "copy_from",
                    MSrcQueue ? deviceToID(MSrcQueue->get_device()) : 0);
  xpti::addMetadata(CmdTraceEvent, "copy_to",
                    MQueue ? deviceToID(MQueue->get_device()) : 0);
  // Since we do NOT add queue_id value to metadata, we are stashing it to TLS
  // as this data is mutable and the metadata is supposed to be invariant
  xpti::framework::stash_tuple(XPTI_QUEUE_INSTANCE_ID_KEY, getQueueID(MQueue));
  makeTraceEventEpilog();
#endif
}

ContextImplPtr MemCpyCommandHost::getWorkerContext() const {
  if (!MWorkerQueue)
    return nullptr;
  return MWorkerQueue->getContextImplPtr();
}

ur_result_t MemCpyCommandHost::enqueueImp() {
  const QueueImplPtr &Queue = MWorkerQueue;
  waitForPreparedHostEvents();
  std::vector<EventImplPtr> EventImpls = MPreparedDepsEvents;
  std::vector<ur_event_handle_t> RawEvents = getUrEvents(EventImpls);

  ur_event_handle_t UREvent = nullptr;
  // Omit copying if mode is discard one.
  // TODO: Handle this at the graph building time by, for example, creating
  // empty node instead of memcpy.
  if (MDstReq.MAccessMode == access::mode::discard_read_write ||
      MDstReq.MAccessMode == access::mode::discard_write) {
    Command::waitForEvents(Queue, EventImpls, UREvent);

    return UR_RESULT_SUCCESS;
  }

  flushCrossQueueDeps(EventImpls, MWorkerQueue);

  if (auto Result = callMemOpHelper(
          MemoryManager::copy, MSrcAllocaCmd->getSYCLMemObj(),
          MSrcAllocaCmd->getMemAllocation(), MSrcQueue.get(), MSrcReq.MDims,
          MSrcReq.MMemoryRange, MSrcReq.MAccessRange, MSrcReq.MOffset,
          MSrcReq.MElemSize, *MDstPtr, MQueue.get(), MDstReq.MDims,
          MDstReq.MMemoryRange, MDstReq.MAccessRange, MDstReq.MOffset,
          MDstReq.MElemSize, std::move(RawEvents), UREvent);
      Result != UR_RESULT_SUCCESS)
    return Result;

  MEvent->setHandle(UREvent);
  return UR_RESULT_SUCCESS;
}

EmptyCommand::EmptyCommand() : Command(CommandType::EMPTY_TASK, nullptr) {
  emitInstrumentationDataProxy();
}

ur_result_t EmptyCommand::enqueueImp() {
  waitForPreparedHostEvents();
  ur_event_handle_t UREvent = nullptr;
  waitForEvents(MQueue, MPreparedDepsEvents, UREvent);
  MEvent->setHandle(UREvent);
  return UR_RESULT_SUCCESS;
}

void EmptyCommand::addRequirement(Command *DepCmd, AllocaCommandBase *AllocaCmd,
                                  const Requirement *Req) {
  const Requirement &ReqRef = *Req;
  MRequirements.emplace_back(ReqRef);
  const Requirement *const StoredReq = &MRequirements.back();

  // EmptyCommand is always host one, so we believe that result of addDep is
  // nil
  std::vector<Command *> ToCleanUp;
  Command *Cmd = addDep(DepDesc{DepCmd, StoredReq, AllocaCmd}, ToCleanUp);
  assert(Cmd == nullptr && "Conection command should be null for EmptyCommand");
  assert(ToCleanUp.empty() && "addDep should add a command for cleanup only if "
                              "there's a connection command");
  (void)Cmd;
}

void EmptyCommand::emitInstrumentationData() {
#ifdef XPTI_ENABLE_INSTRUMENTATION
  if (!xptiCheckTraceEnabled(MStreamID))
    return;
  // Create a payload with the command name and an event using this payload to
  // emit a node_create
  if (MRequirements.empty())
    return;

  Requirement &Req = *MRequirements.begin();

  MAddress = Req.MSYCLMemObj;
  makeTraceEventProlog(MAddress);

  xpti_td *CmdTraceEvent = static_cast<xpti_td *>(MTraceEvent);
  addDeviceMetadata(CmdTraceEvent, MQueue);
  xpti::addMetadata(CmdTraceEvent, "memory_object",
                    reinterpret_cast<size_t>(MAddress));
  // Since we do NOT add queue_id value to metadata, we are stashing it to TLS
  // as this data is mutable and the metadata is supposed to be invariant
  xpti::framework::stash_tuple(XPTI_QUEUE_INSTANCE_ID_KEY, getQueueID(MQueue));
  makeTraceEventEpilog();
#endif
}

void EmptyCommand::printDot(std::ostream &Stream) const {
  Stream << "\"" << this << "\" [style=filled, fillcolor=\"#8d8f29\", label=\"";

  Stream << "ID = " << this << "\\n";
  Stream << "EMPTY NODE"
         << "\\n";

  Stream << "\"];" << std::endl;

  for (const auto &Dep : MDeps) {
    Stream << "  \"" << this << "\" -> \"" << Dep.MDepCommand << "\""
           << " [ label = \"Access mode: "
           << accessModeToString(Dep.MDepRequirement->MAccessMode) << "\\n"
           << "MemObj: " << Dep.MDepRequirement->MSYCLMemObj << " \" ]"
           << std::endl;
  }
}

bool EmptyCommand::producesPiEvent() const { return false; }

void MemCpyCommandHost::printDot(std::ostream &Stream) const {
  Stream << "\"" << this << "\" [style=filled, fillcolor=\"#B6A2EB\", label=\"";

  Stream << "ID = " << this << "\\n";
  Stream << "MEMCPY HOST ON " << queueDeviceToString(MQueue.get()) << "\\n";

  Stream << "\"];" << std::endl;

  for (const auto &Dep : MDeps) {
    Stream << "  \"" << this << "\" -> \"" << Dep.MDepCommand << "\""
           << " [ label = \"Access mode: "
           << accessModeToString(Dep.MDepRequirement->MAccessMode) << "\\n"
           << "MemObj: " << Dep.MDepRequirement->MSYCLMemObj << " \" ]"
           << std::endl;
  }
}

UpdateHostRequirementCommand::UpdateHostRequirementCommand(
    QueueImplPtr Queue, Requirement Req, AllocaCommandBase *SrcAllocaCmd,
    void **DstPtr)
    : Command(CommandType::UPDATE_REQUIREMENT, std::move(Queue)),
      MSrcAllocaCmd(SrcAllocaCmd), MDstReq(std::move(Req)), MDstPtr(DstPtr) {

  emitInstrumentationDataProxy();
}

void UpdateHostRequirementCommand::emitInstrumentationData() {
#ifdef XPTI_ENABLE_INSTRUMENTATION
  if (!xptiCheckTraceEnabled(MStreamID))
    return;
  // Create a payload with the command name and an event using this payload to
  // emit a node_create
  MAddress = MSrcAllocaCmd->getSYCLMemObj();
  makeTraceEventProlog(MAddress);

  xpti_td *CmdTraceEvent = static_cast<xpti_td *>(MTraceEvent);
  addDeviceMetadata(CmdTraceEvent, MQueue);
  xpti::addMetadata(CmdTraceEvent, "memory_object",
                    reinterpret_cast<size_t>(MAddress));
  // Since we do NOT add queue_id value to metadata, we are stashing it to TLS
  // as this data is mutable and the metadata is supposed to be invariant
  xpti::framework::stash_tuple(XPTI_QUEUE_INSTANCE_ID_KEY, getQueueID(MQueue));
  makeTraceEventEpilog();
#endif
}

static std::string_view cgTypeToString(detail::CGType Type) {
  switch (Type) {
  case detail::CGType::Kernel:
    return "Kernel";
    break;
  case detail::CGType::UpdateHost:
    return "update_host";
    break;
  case detail::CGType::Fill:
    return "fill";
    break;
  case detail::CGType::CopyAccToAcc:
    return "copy acc to acc";
    break;
  case detail::CGType::CopyAccToPtr:
    return "copy acc to ptr";
    break;
  case detail::CGType::CopyPtrToAcc:
    return "copy ptr to acc";
    break;
  case detail::CGType::Barrier:
    return "barrier";
  case detail::CGType::BarrierWaitlist:
    return "barrier waitlist";
  case detail::CGType::CopyUSM:
    return "copy usm";
    break;
  case detail::CGType::FillUSM:
    return "fill usm";
    break;
  case detail::CGType::PrefetchUSM:
    return "prefetch usm";
    break;
  case detail::CGType::CodeplayHostTask:
    return "host task";
    break;
  case detail::CGType::Copy2DUSM:
    return "copy 2d usm";
    break;
  case detail::CGType::Fill2DUSM:
    return "fill 2d usm";
    break;
  case detail::CGType::AdviseUSM:
    return "advise usm";
  case detail::CGType::Memset2DUSM:
    return "memset 2d usm";
    break;
  case detail::CGType::CopyToDeviceGlobal:
    return "copy to device_global";
    break;
  case detail::CGType::CopyFromDeviceGlobal:
    return "copy from device_global";
    break;
  case detail::CGType::ReadWriteHostPipe:
    return "read_write host pipe";
  case detail::CGType::ExecCommandBuffer:
    return "exec command buffer";
  case detail::CGType::CopyImage:
    return "copy image";
  case detail::CGType::SemaphoreWait:
    return "semaphore wait";
  case detail::CGType::SemaphoreSignal:
    return "semaphore signal";
  default:
    return "unknown";
    break;
  }
}

ExecCGCommand::ExecCGCommand(
    std::unique_ptr<detail::CG> CommandGroup, QueueImplPtr Queue,
    bool EventNeeded, ur_exp_command_buffer_handle_t CommandBuffer,
    const std::vector<ur_exp_command_buffer_sync_point_t> &Dependencies)
    : Command(CommandType::RUN_CG, std::move(Queue), CommandBuffer,
              Dependencies),
      MEventNeeded(EventNeeded), MCommandGroup(std::move(CommandGroup)) {
  if (MCommandGroup->getType() == detail::CGType::CodeplayHostTask) {
    MEvent->setSubmittedQueue(
        static_cast<detail::CGHostTask *>(MCommandGroup.get())->MQueue);
  }
  if (MCommandGroup->getType() == detail::CGType::ProfilingTag)
    MEvent->markAsProfilingTagEvent();

  emitInstrumentationDataProxy();
}

#ifdef XPTI_ENABLE_INSTRUMENTATION
std::string instrumentationGetKernelName(
    const std::shared_ptr<detail::kernel_impl> &SyclKernel,
    const std::string_view FunctionName, const std::string_view SyclKernelName,
    void *&Address, std::optional<bool> &FromSource) {
  std::string KernelName;
  if (SyclKernel && SyclKernel->isCreatedFromSource()) {
    FromSource = true;
    ur_kernel_handle_t KernelHandle = SyclKernel->getHandleRef();
    Address = KernelHandle;
    KernelName = FunctionName;
  } else {
    FromSource = false;
    KernelName = demangleKernelName(SyclKernelName);
  }
  return KernelName;
}

void instrumentationAddExtraKernelMetadata(
    xpti_td *&CmdTraceEvent, const NDRDescT &NDRDesc,
    const std::shared_ptr<detail::kernel_bundle_impl> &KernelBundleImplPtr,
    KernelNameStrRefT KernelName,
    KernelNameBasedCacheT *KernelNameBasedCachePtr,
    const std::shared_ptr<detail::kernel_impl> &SyclKernel, queue_impl *Queue,
    std::vector<ArgDesc> &CGArgs) // CGArgs are not const since they could be
                                  // sorted in this function
{
  std::vector<ArgDesc> Args;

  auto FilterArgs = [&Args](detail::ArgDesc &Arg, int NextTrueIndex) {
    Args.push_back({Arg.MType, Arg.MPtr, Arg.MSize, NextTrueIndex});
  };
  const KernelArgMask *EliminatedArgMask = nullptr;

  if (nullptr != SyclKernel) {
    if (!SyclKernel->isCreatedFromSource())
      EliminatedArgMask = SyclKernel->getKernelArgMask();
  } else if (auto SyclKernelImpl =
                 KernelBundleImplPtr ? KernelBundleImplPtr->tryGetKernel(
                                           KernelName, KernelBundleImplPtr)
                                     : std::shared_ptr<kernel_impl>{nullptr}) {
    EliminatedArgMask = SyclKernelImpl->getKernelArgMask();
  } else if (Queue) {
    // NOTE: Queue can be null when kernel is directly enqueued to a command
    // buffer
    //       by graph API, when a modifiable graph is finalized.
    FastKernelCacheValPtr FastKernelCacheVal =
        detail::ProgramManager::getInstance().getOrCreateKernel(
            *Queue->getContextImplPtr(), Queue->getDeviceImpl(), KernelName,
            KernelNameBasedCachePtr);
    EliminatedArgMask = FastKernelCacheVal->MKernelArgMask;
  }

  applyFuncOnFilteredArgs(EliminatedArgMask, CGArgs, FilterArgs);

  xpti::offload_kernel_enqueue_data_t KernelData{
      {NDRDesc.GlobalSize[0], NDRDesc.GlobalSize[1], NDRDesc.GlobalSize[2]},
      {NDRDesc.LocalSize[0], NDRDesc.LocalSize[1], NDRDesc.LocalSize[2]},
      {NDRDesc.GlobalOffset[0], NDRDesc.GlobalOffset[1],
       NDRDesc.GlobalOffset[2]},
      Args.size()};
  xpti::addMetadata(CmdTraceEvent, "enqueue_kernel_data", KernelData);
  for (size_t i = 0; i < Args.size(); i++) {
    std::string Prefix("arg");
    xpti::offload_kernel_arg_data_t arg{(int)Args[i].MType, Args[i].MPtr,
                                        Args[i].MSize, Args[i].MIndex};
    xpti::addMetadata(CmdTraceEvent, Prefix + std::to_string(i), arg);
  }
}

void instrumentationFillCommonData(const std::string &KernelName,
                                   const std::string &FuncName,
                                   const std::string &FileName, uint64_t Line,
                                   uint64_t Column, const void *const Address,
                                   queue_impl *Queue,
                                   std::optional<bool> &FromSource,
                                   uint64_t &OutInstanceID,
                                   xpti_td *&OutTraceEvent) {
  //  Get source file, line number information from the CommandGroup object
  //  and create payload using name, address, and source info
  //
  //  On Windows, since the support for builtin functions is not available in
  //  MSVC, the MFileName, MLine will be set to nullptr and "0" respectively.
  //  Handle this condition explicitly here.
  bool HasSourceInfo = false;
  xpti::payload_t Payload;
  if (!FileName.empty()) {
    // File name has a valid string
    Payload =
        xpti::payload_t(FuncName.empty() ? KernelName.data() : FuncName.data(),
                        FileName.data(), Line, Column, Address);
    HasSourceInfo = true;
  } else if (Address) {
    // We have a valid function name and an address
    Payload = xpti::payload_t(KernelName.data(), Address);
  } else {
    // In any case, we will have a valid function name and we'll use that to
    // create the hash
    Payload = xpti::payload_t(KernelName.data());
  }

  uint64_t CGKernelInstanceNo;
  // Create event using the payload
  xpti_td *CmdTraceEvent =
      xptiMakeEvent("ExecCG", &Payload, xpti::trace_graph_event,
                    xpti::trace_activity_type_t::active, &CGKernelInstanceNo);
  if (CmdTraceEvent) {
    OutInstanceID = CGKernelInstanceNo;
    OutTraceEvent = CmdTraceEvent;

    addDeviceMetadata(CmdTraceEvent, Queue);
    if (!KernelName.empty()) {
      xpti::addMetadata(CmdTraceEvent, "kernel_name", KernelName);
    }
    if (FromSource.has_value()) {
      xpti::addMetadata(CmdTraceEvent, "from_source", FromSource.value());
    }
    if (HasSourceInfo) {
      xpti::addMetadata(CmdTraceEvent, "sym_function_name", KernelName);
      xpti::addMetadata(CmdTraceEvent, "sym_source_file_name", FileName);
      xpti::addMetadata(CmdTraceEvent, "sym_line_no", static_cast<int>(Line));
      xpti::addMetadata(CmdTraceEvent, "sym_column_no",
                        static_cast<int>(Column));
    }
    // We no longer set the 'queue_id' in the metadata structure as it is a
    // mutable value and multiple threads using the same queue created at the
    // same location will overwrite the metadata values creating inconsistencies
  }
}
#endif

#ifdef XPTI_ENABLE_INSTRUMENTATION
std::pair<xpti_td *, uint64_t> emitKernelInstrumentationData(
    int32_t StreamID, const std::shared_ptr<detail::kernel_impl> &SyclKernel,
    const detail::code_location &CodeLoc, bool IsTopCodeLoc,
    const std::string_view SyclKernelName,
    KernelNameBasedCacheT *KernelNameBasedCachePtr, queue_impl *Queue,
    const NDRDescT &NDRDesc,
    const std::shared_ptr<detail::kernel_bundle_impl> &KernelBundleImplPtr,
    std::vector<ArgDesc> &CGArgs) {

  auto XptiObjects = std::make_pair<xpti_td *, uint64_t>(nullptr, -1);
  constexpr uint16_t NotificationTraceType = xpti::trace_node_create;
  if (!xptiCheckTraceEnabled(StreamID))
    return XptiObjects;

  void *Address = nullptr;
  std::optional<bool> FromSource;
  std::string KernelName = instrumentationGetKernelName(
      SyclKernel, CodeLoc.functionName(), SyclKernelName, Address, FromSource);

  auto &[CmdTraceEvent, InstanceID] = XptiObjects;

  std::string FileName =
      CodeLoc.fileName() ? CodeLoc.fileName() : std::string();

  // If code location is above sycl layer, use function name from code
  // location instead of kernel name in event payload
  std::string FuncName = (!IsTopCodeLoc && CodeLoc.functionName())
                             ? CodeLoc.functionName()
                             : std::string();

  instrumentationFillCommonData(KernelName, FuncName, FileName,
                                CodeLoc.lineNumber(), CodeLoc.columnNumber(),
                                Address, Queue, FromSource, InstanceID,
                                CmdTraceEvent);

  if (CmdTraceEvent) {
    // Stash the queue_id mutable metadata in TLS
    // NOTE: Queue can be null when kernel is directly enqueued to a command
    // buffer by graph API, when a modifiable graph is finalized.
    if (Queue)
      xpti::framework::stash_tuple(XPTI_QUEUE_INSTANCE_ID_KEY,
                                   getQueueID(Queue));
    instrumentationAddExtraKernelMetadata(
        CmdTraceEvent, NDRDesc, KernelBundleImplPtr,
        std::string(SyclKernelName), KernelNameBasedCachePtr, SyclKernel, Queue,
        CGArgs);

    xptiNotifySubscribers(
        StreamID, NotificationTraceType, detail::GSYCLGraphEvent, CmdTraceEvent,
        InstanceID,
        static_cast<const void *>(
            commandToNodeType(Command::CommandType::RUN_CG).c_str()));
  }

  return XptiObjects;
}
#endif

void ExecCGCommand::emitInstrumentationData() {
#ifdef XPTI_ENABLE_INSTRUMENTATION
  constexpr uint16_t NotificationTraceType = xpti::trace_node_create;
  if (!xptiCheckTraceEnabled(MStreamID))
    return;

  std::string KernelName;
  std::optional<bool> FromSource;
  switch (MCommandGroup->getType()) {
  case detail::CGType::Kernel: {
    auto KernelCG =
        reinterpret_cast<detail::CGExecKernel *>(MCommandGroup.get());
    KernelName = instrumentationGetKernelName(
        KernelCG->MSyclKernel, MCommandGroup->MFunctionName,
        KernelCG->getKernelName(), MAddress, FromSource);
  } break;
  default:
    KernelName = getTypeString();
    break;
  }

  // If code location is above sycl layer, use function name from code
  // location instead of kernel name in event payload
  std::string FuncName;
  if (!MCommandGroup->MIsTopCodeLoc)
    FuncName = MCommandGroup->MFunctionName;

  xpti_td *CmdTraceEvent = nullptr;
  instrumentationFillCommonData(KernelName, FuncName, MCommandGroup->MFileName,
                                MCommandGroup->MLine, MCommandGroup->MColumn,
                                MAddress, MQueue.get(), FromSource, MInstanceID,
                                CmdTraceEvent);

  if (CmdTraceEvent) {
    xpti::framework::stash_tuple(XPTI_QUEUE_INSTANCE_ID_KEY,
                                 getQueueID(MQueue));
    MTraceEvent = static_cast<void *>(CmdTraceEvent);
    if (MCommandGroup->getType() == detail::CGType::Kernel) {
      auto KernelCG =
          reinterpret_cast<detail::CGExecKernel *>(MCommandGroup.get());
      instrumentationAddExtraKernelMetadata(
          CmdTraceEvent, KernelCG->MNDRDesc, KernelCG->getKernelBundle(),
          KernelCG->MKernelName, KernelCG->MKernelNameBasedCachePtr,
          KernelCG->MSyclKernel, MQueue.get(), KernelCG->MArgs);
    }

    xptiNotifySubscribers(
        MStreamID, NotificationTraceType, detail::GSYCLGraphEvent,
        CmdTraceEvent, MInstanceID,
        static_cast<const void *>(commandToNodeType(MType).c_str()));
  }
#endif
}

void ExecCGCommand::printDot(std::ostream &Stream) const {
  Stream << "\"" << this << "\" [style=filled, fillcolor=\"#AFFF82\", label=\"";

  Stream << "ID = " << this << "\\n";
  Stream << "EXEC CG ON " << queueDeviceToString(MQueue.get()) << "\\n";

  switch (MCommandGroup->getType()) {
  case detail::CGType::Kernel: {
    auto KernelCG =
        reinterpret_cast<detail::CGExecKernel *>(MCommandGroup.get());
    Stream << "Kernel name: ";
    if (KernelCG->MSyclKernel && KernelCG->MSyclKernel->isCreatedFromSource())
      Stream << "created from source";
    else
      Stream << demangleKernelName(KernelCG->getKernelName());
    Stream << "\\n";
    break;
  }
  default:
    Stream << "CG type: " << getTypeString() << "\\n";
    break;
  }

  Stream << "\"];" << std::endl;

  for (const auto &Dep : MDeps) {
    Stream << "  \"" << this << "\" -> \"" << Dep.MDepCommand << "\""
           << " [ label = \"Access mode: "
           << accessModeToString(Dep.MDepRequirement->MAccessMode) << "\\n"
           << "MemObj: " << Dep.MDepRequirement->MSYCLMemObj << " \" ]"
           << std::endl;
  }
}

std::string_view ExecCGCommand::getTypeString() const {
  return cgTypeToString(MCommandGroup->getType());
}

// SYCL has a parallel_for_work_group variant where the only NDRange
// characteristics set by a user is the number of work groups. This does not
// map to the OpenCL clEnqueueNDRangeAPI, which requires global work size to
// be set as well. This function determines local work size based on the
// device characteristics and the number of work groups requested by the user,
// then calculates the global work size. SYCL specification (from 4.8.5.3):
// The member function handler::parallel_for_work_group is parameterized by
// the number of work - groups, such that the size of each group is chosen by
// the runtime, or by the number of work - groups and number of work - items
// for users who need more control.
static void adjustNDRangePerKernel(NDRDescT &NDR, ur_kernel_handle_t Kernel,
                                   const device_impl &DeviceImpl) {
  if (NDR.GlobalSize[0] != 0)
    return; // GlobalSize is set - no need to adjust
  // check the prerequisites:
  assert(NDR.LocalSize[0] == 0);
  // TODO might be good to cache this info together with the kernel info to
  // avoid get_kernel_work_group_info on every kernel run
  range<3> WGSize = get_kernel_device_specific_info<
      sycl::info::kernel_device_specific::compile_work_group_size>(
      Kernel, DeviceImpl.getHandleRef(), DeviceImpl.getAdapter());

  if (WGSize[0] == 0) {
    WGSize = {1, 1, 1};
  }
  NDR = sycl::detail::NDRDescT{nd_range<3>(NDR.NumWorkGroups * WGSize, WGSize),
                               static_cast<int>(NDR.Dims)};
}

// We have the following mapping between dimensions with SPIR-V builtins:
// 1D: id[0] -> x
// 2D: id[0] -> y, id[1] -> x
// 3D: id[0] -> z, id[1] -> y, id[2] -> x
// So in order to ensure the correctness we update all the kernel
// parameters accordingly.
// Initially we keep the order of NDRDescT as it provided by the user, this
// simplifies overall handling and do the reverse only when
// the kernel is enqueued.
void ReverseRangeDimensionsForKernel(NDRDescT &NDR) {
  if (NDR.Dims > 1) {
    std::swap(NDR.GlobalSize[0], NDR.GlobalSize[NDR.Dims - 1]);
    std::swap(NDR.LocalSize[0], NDR.LocalSize[NDR.Dims - 1]);
    std::swap(NDR.GlobalOffset[0], NDR.GlobalOffset[NDR.Dims - 1]);
  }
}

ur_mem_flags_t AccessModeToUr(access::mode AccessorMode) {
  switch (AccessorMode) {
  case access::mode::read:
    return UR_MEM_FLAG_READ_ONLY;
  case access::mode::write:
  case access::mode::discard_write:
    return UR_MEM_FLAG_WRITE_ONLY;
  default:
    return UR_MEM_FLAG_READ_WRITE;
  }
}

void SetArgBasedOnType(
    const AdapterPtr &Adapter, ur_kernel_handle_t Kernel,
    const std::shared_ptr<device_image_impl> &DeviceImageImpl,
    const std::function<void *(Requirement *Req)> &getMemAllocationFunc,
    const ContextImplPtr &ContextImpl, detail::ArgDesc &Arg,
    size_t NextTrueIndex) {
  switch (Arg.MType) {
  case kernel_param_kind_t::kind_dynamic_work_group_memory:
    break;
  case kernel_param_kind_t::kind_work_group_memory:
    break;
  case kernel_param_kind_t::kind_stream:
    break;
  case kernel_param_kind_t::kind_dynamic_accessor:
  case kernel_param_kind_t::kind_accessor: {
    Requirement *Req = (Requirement *)(Arg.MPtr);

    // getMemAllocationFunc is nullptr when there are no requirements. However,
    // we may pass default constructed accessors to a command, which don't add
    // requirements. In such case, getMemAllocationFunc is nullptr, but it's a
    // valid case, so we need to properly handle it.
    ur_mem_handle_t MemArg =
        getMemAllocationFunc
            ? reinterpret_cast<ur_mem_handle_t>(getMemAllocationFunc(Req))
            : nullptr;
    ur_kernel_arg_mem_obj_properties_t MemObjData{};
    MemObjData.stype = UR_STRUCTURE_TYPE_KERNEL_ARG_MEM_OBJ_PROPERTIES;
    MemObjData.memoryAccess = AccessModeToUr(Req->MAccessMode);
    Adapter->call<UrApiKind::urKernelSetArgMemObj>(Kernel, NextTrueIndex,
                                                   &MemObjData, MemArg);
    break;
  }
  case kernel_param_kind_t::kind_std_layout: {
    if (Arg.MPtr) {
      Adapter->call<UrApiKind::urKernelSetArgValue>(
          Kernel, NextTrueIndex, Arg.MSize, nullptr, Arg.MPtr);
    } else {
      Adapter->call<UrApiKind::urKernelSetArgLocal>(Kernel, NextTrueIndex,
                                                    Arg.MSize, nullptr);
    }

    break;
  }
  case kernel_param_kind_t::kind_sampler: {
    sampler *SamplerPtr = (sampler *)Arg.MPtr;
    ur_sampler_handle_t Sampler =
        (ur_sampler_handle_t)detail::getSyclObjImpl(*SamplerPtr)
            ->getOrCreateSampler(ContextImpl);
    Adapter->call<UrApiKind::urKernelSetArgSampler>(Kernel, NextTrueIndex,
                                                    nullptr, Sampler);
    break;
  }
  case kernel_param_kind_t::kind_pointer: {
    // We need to de-rerence this to get the actual USM allocation - that's the
    // pointer UR is expecting.
    const void *Ptr = *static_cast<const void *const *>(Arg.MPtr);
    Adapter->call<UrApiKind::urKernelSetArgPointer>(Kernel, NextTrueIndex,
                                                    nullptr, Ptr);
    break;
  }
  case kernel_param_kind_t::kind_specialization_constants_buffer: {
    assert(DeviceImageImpl != nullptr);
    ur_mem_handle_t SpecConstsBuffer =
        DeviceImageImpl->get_spec_const_buffer_ref();

    ur_kernel_arg_mem_obj_properties_t MemObjProps{};
    MemObjProps.pNext = nullptr;
    MemObjProps.stype = UR_STRUCTURE_TYPE_KERNEL_ARG_MEM_OBJ_PROPERTIES;
    MemObjProps.memoryAccess = UR_MEM_FLAG_READ_ONLY;
    Adapter->call<UrApiKind::urKernelSetArgMemObj>(
        Kernel, NextTrueIndex, &MemObjProps, SpecConstsBuffer);
    break;
  }
  case kernel_param_kind_t::kind_invalid:
    throw sycl::exception(sycl::make_error_code(sycl::errc::runtime),
                          "Invalid kernel param kind " +
                              codeToString(UR_RESULT_ERROR_INVALID_VALUE));
    break;
  }
}

static ur_result_t SetKernelParamsAndLaunch(
    queue_impl &Queue, std::vector<ArgDesc> &Args,
    const std::shared_ptr<device_image_impl> &DeviceImageImpl,
    ur_kernel_handle_t Kernel, NDRDescT &NDRDesc,
    std::vector<ur_event_handle_t> &RawEvents, detail::event_impl *OutEventImpl,
    const KernelArgMask *EliminatedArgMask,
    const std::function<void *(Requirement *Req)> &getMemAllocationFunc,
    bool IsCooperative, bool KernelUsesClusterLaunch,
    uint32_t WorkGroupMemorySize, const RTDeviceBinaryImage *BinImage,
    KernelNameStrRefT KernelName,
    KernelNameBasedCacheT *KernelNameBasedCachePtr,
    void *KernelFuncPtr = nullptr, int KernelNumArgs = 0,
    detail::kernel_param_desc_t (*KernelParamDescGetter)(int) = nullptr,
    bool KernelHasSpecialCaptures = true) {
  const AdapterPtr &Adapter = Queue.getAdapter();

  if (SYCLConfig<SYCL_JIT_AMDGCN_PTX_KERNELS>::get()) {
    std::vector<unsigned char> Empty;
    Kernel = Scheduler::getInstance().completeSpecConstMaterialization(
        Queue, BinImage, KernelName,
        DeviceImageImpl.get() ? DeviceImageImpl->get_spec_const_blob_ref()
                              : Empty);
  }

  if (KernelFuncPtr && !KernelHasSpecialCaptures) {
    auto setFunc = [&Adapter, Kernel,
                    KernelFuncPtr](const detail::kernel_param_desc_t &ParamDesc,
                                   size_t NextTrueIndex) {
      const void *ArgPtr = (const char *)KernelFuncPtr + ParamDesc.offset;
      switch (ParamDesc.kind) {
      case kernel_param_kind_t::kind_std_layout: {
        int Size = ParamDesc.info;
        Adapter->call<UrApiKind::urKernelSetArgValue>(Kernel, NextTrueIndex,
                                                      Size, nullptr, ArgPtr);
        break;
      }
      case kernel_param_kind_t::kind_pointer: {
        const void *Ptr = *static_cast<const void *const *>(ArgPtr);
        Adapter->call<UrApiKind::urKernelSetArgPointer>(Kernel, NextTrueIndex,
                                                        nullptr, Ptr);
        break;
      }
      default:
        throw std::runtime_error("Direct kernel argument copy failed.");
      }
    };
    applyFuncOnFilteredArgs(EliminatedArgMask, KernelNumArgs,
                            KernelParamDescGetter, setFunc);
  } else {
    auto setFunc = [&Adapter, Kernel, &DeviceImageImpl, &getMemAllocationFunc,
                    &Queue](detail::ArgDesc &Arg, size_t NextTrueIndex) {
      SetArgBasedOnType(Adapter, Kernel, DeviceImageImpl, getMemAllocationFunc,
                        Queue.getContextImplPtr(), Arg, NextTrueIndex);
    };
    applyFuncOnFilteredArgs(EliminatedArgMask, Args, setFunc);
  }

  std::optional<int> ImplicitLocalArg =
      ProgramManager::getInstance().kernelImplicitLocalArgPos(
          KernelName, KernelNameBasedCachePtr);
  // Set the implicit local memory buffer to support
  // get_work_group_scratch_memory. This is for backend not supporting
  // CUDA-style local memory setting. Note that we may have -1 as a position,
  // this indicates the buffer is actually unused and was elided.
  if (ImplicitLocalArg.has_value() && ImplicitLocalArg.value() != -1) {
    Adapter->call<UrApiKind::urKernelSetArgLocal>(
        Kernel, ImplicitLocalArg.value(), WorkGroupMemorySize, nullptr);
  }

  adjustNDRangePerKernel(NDRDesc, Kernel, Queue.getDeviceImpl());

  // Remember this information before the range dimensions are reversed
  const bool HasLocalSize = (NDRDesc.LocalSize[0] != 0);

  ReverseRangeDimensionsForKernel(NDRDesc);

  size_t RequiredWGSize[3] = {0, 0, 0};
  size_t *LocalSize = nullptr;

  if (HasLocalSize)
    LocalSize = &NDRDesc.LocalSize[0];
  else {
    Adapter->call<UrApiKind::urKernelGetGroupInfo>(
        Kernel, Queue.getDeviceImpl().getHandleRef(),
        UR_KERNEL_GROUP_INFO_COMPILE_WORK_GROUP_SIZE, sizeof(RequiredWGSize),
        RequiredWGSize,
        /* pPropSizeRet = */ nullptr);

    const bool EnforcedLocalSize =
        (RequiredWGSize[0] != 0 || RequiredWGSize[1] != 0 ||
         RequiredWGSize[2] != 0);
    if (EnforcedLocalSize)
      LocalSize = RequiredWGSize;
  }
  const bool HasOffset = NDRDesc.GlobalOffset[0] != 0 ||
                         NDRDesc.GlobalOffset[1] != 0 ||
                         NDRDesc.GlobalOffset[2] != 0;

  std::vector<ur_kernel_launch_property_t> property_list;

  if (KernelUsesClusterLaunch) {
    ur_kernel_launch_property_value_t launch_property_value_cluster_range;
    launch_property_value_cluster_range.clusterDim[0] =
        NDRDesc.ClusterDimensions[0];
    launch_property_value_cluster_range.clusterDim[1] =
        NDRDesc.ClusterDimensions[1];
    launch_property_value_cluster_range.clusterDim[2] =
        NDRDesc.ClusterDimensions[2];

    property_list.push_back({UR_KERNEL_LAUNCH_PROPERTY_ID_CLUSTER_DIMENSION,
                             launch_property_value_cluster_range});
  }
  if (IsCooperative) {
    ur_kernel_launch_property_value_t launch_property_value_cooperative;
    launch_property_value_cooperative.cooperative = 1;
    property_list.push_back({UR_KERNEL_LAUNCH_PROPERTY_ID_COOPERATIVE,
                             launch_property_value_cooperative});
  }
  // If there is no implicit arg, let the driver handle it via a property
  if (WorkGroupMemorySize && !ImplicitLocalArg.has_value()) {
    property_list.push_back({UR_KERNEL_LAUNCH_PROPERTY_ID_WORK_GROUP_MEMORY,
                             {{WorkGroupMemorySize}}});
  }
  ur_event_handle_t UREvent = nullptr;
  ur_result_t Error = Adapter->call_nocheck<UrApiKind::urEnqueueKernelLaunch>(
      Queue.getHandleRef(), Kernel, NDRDesc.Dims,
      HasOffset ? &NDRDesc.GlobalOffset[0] : nullptr, &NDRDesc.GlobalSize[0],
      LocalSize, property_list.size(),
      property_list.empty() ? nullptr : property_list.data(), RawEvents.size(),
      RawEvents.empty() ? nullptr : &RawEvents[0],
      OutEventImpl ? &UREvent : nullptr);
  if (Error == UR_RESULT_SUCCESS && OutEventImpl) {
    OutEventImpl->setHandle(UREvent);
  }

  return Error;
}

static std::tuple<ur_kernel_handle_t, std::shared_ptr<device_image_impl>,
                  const KernelArgMask *>
getCGKernelInfo(const CGExecKernel &CommandGroup, ContextImplPtr ContextImpl,
                device_impl &DeviceImpl,
                std::vector<FastKernelCacheValPtr> &KernelCacheValsToRelease) {

  ur_kernel_handle_t UrKernel = nullptr;
  std::shared_ptr<device_image_impl> DeviceImageImpl = nullptr;
  const KernelArgMask *EliminatedArgMask = nullptr;
  auto &KernelBundleImplPtr = CommandGroup.MKernelBundle;

  if (auto Kernel = CommandGroup.MSyclKernel; Kernel != nullptr) {
    UrKernel = Kernel->getHandleRef();
    EliminatedArgMask = Kernel->getKernelArgMask();
  } else if (auto SyclKernelImpl =
                 KernelBundleImplPtr
                     ? KernelBundleImplPtr->tryGetKernel(
                           CommandGroup.MKernelName, KernelBundleImplPtr)
                     : std::shared_ptr<kernel_impl>{nullptr}) {
    UrKernel = SyclKernelImpl->getHandleRef();
    DeviceImageImpl = SyclKernelImpl->getDeviceImage();
    EliminatedArgMask = SyclKernelImpl->getKernelArgMask();
  } else {
    FastKernelCacheValPtr FastKernelCacheVal =
        sycl::detail::ProgramManager::getInstance().getOrCreateKernel(
            *ContextImpl, DeviceImpl, CommandGroup.MKernelName,
            CommandGroup.MKernelNameBasedCachePtr);
    UrKernel = FastKernelCacheVal->MKernelHandle;
    EliminatedArgMask = FastKernelCacheVal->MKernelArgMask;
    // To keep UrKernel valid, we return FastKernelCacheValPtr.
    KernelCacheValsToRelease.push_back(std::move(FastKernelCacheVal));
  }
  return std::make_tuple(UrKernel, DeviceImageImpl, EliminatedArgMask);
}

ur_result_t enqueueImpCommandBufferKernel(
    const context &Ctx, device_impl &DeviceImpl,
    ur_exp_command_buffer_handle_t CommandBuffer,
    const CGExecKernel &CommandGroup,
    std::vector<ur_exp_command_buffer_sync_point_t> &SyncPoints,
    ur_exp_command_buffer_sync_point_t *OutSyncPoint,
    ur_exp_command_buffer_command_handle_t *OutCommand,
    const std::function<void *(Requirement *Req)> &getMemAllocationFunc) {
  // List of fast cache elements to be released after UR call. We don't do
  // anything with them, but they must exist to keep ur_kernel_handle_t-s
  // valid.
  std::vector<FastKernelCacheValPtr> FastKernelCacheValsToRelease;

  ur_kernel_handle_t UrKernel = nullptr;
  std::shared_ptr<device_image_impl> DeviceImageImpl = nullptr;
  const KernelArgMask *EliminatedArgMask = nullptr;

  auto ContextImpl = sycl::detail::getSyclObjImpl(Ctx);
  std::tie(UrKernel, DeviceImageImpl, EliminatedArgMask) = getCGKernelInfo(
      CommandGroup, ContextImpl, DeviceImpl, FastKernelCacheValsToRelease);

  // Build up the list of UR kernel handles that the UR command could be
  // updated to use.
  std::vector<ur_kernel_handle_t> AltUrKernels;
  const std::vector<std::weak_ptr<sycl::detail::CGExecKernel>>
      &AlternativeKernels = CommandGroup.MAlternativeKernels;
  for (const auto &AltCGKernelWP : AlternativeKernels) {
    auto AltCGKernel = AltCGKernelWP.lock();
    assert(AltCGKernel != nullptr);

    ur_kernel_handle_t AltUrKernel = nullptr;
    std::tie(AltUrKernel, std::ignore, std::ignore) =
        getCGKernelInfo(*AltCGKernel.get(), ContextImpl, DeviceImpl,
                        FastKernelCacheValsToRelease);
    AltUrKernels.push_back(AltUrKernel);
  }

  const sycl::detail::AdapterPtr &Adapter = ContextImpl->getAdapter();
  auto SetFunc = [&Adapter, &UrKernel, &DeviceImageImpl, &ContextImpl,
                  &getMemAllocationFunc](sycl::detail::ArgDesc &Arg,
                                         size_t NextTrueIndex) {
    sycl::detail::SetArgBasedOnType(Adapter, UrKernel, DeviceImageImpl,
                                    getMemAllocationFunc, ContextImpl, Arg,
                                    NextTrueIndex);
  };
  // Copy args for modification
  auto Args = CommandGroup.MArgs;
  sycl::detail::applyFuncOnFilteredArgs(EliminatedArgMask, Args, SetFunc);

  // Remember this information before the range dimensions are reversed
  const bool HasLocalSize = (CommandGroup.MNDRDesc.LocalSize[0] != 0);

  // Copy NDRDesc for modification
  auto NDRDesc = CommandGroup.MNDRDesc;
  // Reverse kernel dims
  sycl::detail::ReverseRangeDimensionsForKernel(NDRDesc);

  size_t RequiredWGSize[3] = {0, 0, 0};
  size_t *LocalSize = nullptr;

  if (HasLocalSize)
    LocalSize = &NDRDesc.LocalSize[0];
  else {
    Adapter->call<UrApiKind::urKernelGetGroupInfo>(
        UrKernel, DeviceImpl.getHandleRef(),
        UR_KERNEL_GROUP_INFO_COMPILE_WORK_GROUP_SIZE, sizeof(RequiredWGSize),
        RequiredWGSize,
        /* pPropSizeRet = */ nullptr);

    const bool EnforcedLocalSize =
        (RequiredWGSize[0] != 0 || RequiredWGSize[1] != 0 ||
         RequiredWGSize[2] != 0);
    if (EnforcedLocalSize)
      LocalSize = RequiredWGSize;
  }

  // Command-buffers which are not updatable cannot return command handles, so
  // we query the descriptor here to check if a handle is required.
  ur_exp_command_buffer_desc_t CommandBufferDesc{};

  Adapter->call<UrApiKind::urCommandBufferGetInfoExp>(
      CommandBuffer,
      ur_exp_command_buffer_info_t::UR_EXP_COMMAND_BUFFER_INFO_DESCRIPTOR,
      sizeof(ur_exp_command_buffer_desc_t), &CommandBufferDesc, nullptr);

  ur_result_t Res =
      Adapter->call_nocheck<UrApiKind::urCommandBufferAppendKernelLaunchExp>(
          CommandBuffer, UrKernel, NDRDesc.Dims, &NDRDesc.GlobalOffset[0],
          &NDRDesc.GlobalSize[0], LocalSize, AltUrKernels.size(),
          AltUrKernels.size() ? AltUrKernels.data() : nullptr,
          SyncPoints.size(), SyncPoints.size() ? SyncPoints.data() : nullptr, 0,
          nullptr, OutSyncPoint, nullptr,
          CommandBufferDesc.isUpdatable ? OutCommand : nullptr);

  if (Res != UR_RESULT_SUCCESS) {
    detail::enqueue_kernel_launch::handleErrorOrWarning(Res, DeviceImpl,
                                                        UrKernel, NDRDesc);
  }

  return Res;
}

void enqueueImpKernel(
    queue_impl &Queue, NDRDescT &NDRDesc, std::vector<ArgDesc> &Args,
    const std::shared_ptr<detail::kernel_bundle_impl> &KernelBundleImplPtr,
    const detail::kernel_impl *MSyclKernel, KernelNameStrRefT KernelName,
    KernelNameBasedCacheT *KernelNameBasedCachePtr,
    std::vector<ur_event_handle_t> &RawEvents, detail::event_impl *OutEventImpl,
    const std::function<void *(Requirement *Req)> &getMemAllocationFunc,
    ur_kernel_cache_config_t KernelCacheConfig, const bool KernelIsCooperative,
    const bool KernelUsesClusterLaunch, const size_t WorkGroupMemorySize,
    const RTDeviceBinaryImage *BinImage, void *KernelFuncPtr, int KernelNumArgs,
    detail::kernel_param_desc_t (*KernelParamDescGetter)(int),
    bool KernelHasSpecialCaptures) {
  // Run OpenCL kernel
  auto &ContextImpl = Queue.getContextImplPtr();
  device_impl &DeviceImpl = Queue.getDeviceImpl();
  ur_kernel_handle_t Kernel = nullptr;
  std::mutex *KernelMutex = nullptr;
  ur_program_handle_t Program = nullptr;
  const KernelArgMask *EliminatedArgMask;

  std::shared_ptr<kernel_impl> SyclKernelImpl;
  std::shared_ptr<device_image_impl> DeviceImageImpl;
  FastKernelCacheValPtr KernelCacheVal;

  if (nullptr != MSyclKernel) {
    assert(MSyclKernel->get_info<info::kernel::context>() ==
           Queue.get_context());
    Kernel = MSyclKernel->getHandleRef();
    Program = MSyclKernel->getProgramRef();

    // Non-cacheable kernels use mutexes from kernel_impls.
    // TODO this can still result in a race condition if multiple SYCL
    // kernels are created with the same native handle. To address this,
    // we need to either store and use a ur_native_handle_t -> mutex map or
    // reuse and return existing SYCL kernels from make_native to avoid
    // their duplication in such cases.
    KernelMutex = &MSyclKernel->getNoncacheableEnqueueMutex();
    EliminatedArgMask = MSyclKernel->getKernelArgMask();
  } else if ((SyclKernelImpl = KernelBundleImplPtr
                                   ? KernelBundleImplPtr->tryGetKernel(
                                         KernelName, KernelBundleImplPtr)
                                   : std::shared_ptr<kernel_impl>{nullptr})) {
    Kernel = SyclKernelImpl->getHandleRef();
    DeviceImageImpl = SyclKernelImpl->getDeviceImage();

    Program = DeviceImageImpl->get_ur_program_ref();

    EliminatedArgMask = SyclKernelImpl->getKernelArgMask();
    KernelMutex = SyclKernelImpl->getCacheMutex();
  } else {
    KernelCacheVal = detail::ProgramManager::getInstance().getOrCreateKernel(
        *ContextImpl, DeviceImpl, KernelName, KernelNameBasedCachePtr, NDRDesc);
    Kernel = KernelCacheVal->MKernelHandle;
    KernelMutex = KernelCacheVal->MMutex;
    Program = KernelCacheVal->MProgramHandle;
    EliminatedArgMask = KernelCacheVal->MKernelArgMask;
  }

  // We may need more events for the launch, so we make another reference.
  std::vector<ur_event_handle_t> &EventsWaitList = RawEvents;

  // Initialize device globals associated with this.
  std::vector<ur_event_handle_t> DeviceGlobalInitEvents =
      ContextImpl->initializeDeviceGlobals(Program, Queue);
  if (!DeviceGlobalInitEvents.empty()) {
    std::vector<ur_event_handle_t> EventsWithDeviceGlobalInits;
    EventsWithDeviceGlobalInits.reserve(RawEvents.size() +
                                        DeviceGlobalInitEvents.size());
    EventsWithDeviceGlobalInits.insert(EventsWithDeviceGlobalInits.end(),
                                       RawEvents.begin(), RawEvents.end());
    EventsWithDeviceGlobalInits.insert(EventsWithDeviceGlobalInits.end(),
                                       DeviceGlobalInitEvents.begin(),
                                       DeviceGlobalInitEvents.end());
    EventsWaitList = std::move(EventsWithDeviceGlobalInits);
  }

  ur_result_t Error = UR_RESULT_SUCCESS;
  {
    // When KernelMutex is null, this means that in-memory caching is
    // disabled, which means that kernel object is not shared, so no locking
    // is necessary.
    using LockT = std::unique_lock<std::mutex>;
    auto Lock = KernelMutex ? LockT(*KernelMutex) : LockT();

    // Set SLM/Cache configuration for the kernel if non-default value is
    // provided.
    if (KernelCacheConfig == UR_KERNEL_CACHE_CONFIG_LARGE_SLM ||
        KernelCacheConfig == UR_KERNEL_CACHE_CONFIG_LARGE_DATA) {
      const AdapterPtr &Adapter = Queue.getAdapter();
      Adapter->call<UrApiKind::urKernelSetExecInfo>(
          Kernel, UR_KERNEL_EXEC_INFO_CACHE_CONFIG,
          sizeof(ur_kernel_cache_config_t), nullptr, &KernelCacheConfig);
    }

    Error = SetKernelParamsAndLaunch(
        Queue, Args, DeviceImageImpl, Kernel, NDRDesc, EventsWaitList,
        OutEventImpl, EliminatedArgMask, getMemAllocationFunc,
        KernelIsCooperative, KernelUsesClusterLaunch, WorkGroupMemorySize,
        BinImage, KernelName, KernelNameBasedCachePtr, KernelFuncPtr,
        KernelNumArgs, KernelParamDescGetter, KernelHasSpecialCaptures);
  }
  if (UR_RESULT_SUCCESS != Error) {
    // If we have got non-success error code, let's analyze it to emit nice
    // exception explaining what was wrong
    detail::enqueue_kernel_launch::handleErrorOrWarning(Error, DeviceImpl,
                                                        Kernel, NDRDesc);
  }
}

ur_result_t enqueueReadWriteHostPipe(const QueueImplPtr &Queue,
                                     const std::string &PipeName, bool blocking,
                                     void *ptr, size_t size,
                                     std::vector<ur_event_handle_t> &RawEvents,
                                     detail::event_impl *OutEventImpl,
                                     bool read) {
  assert(Queue &&
         "ReadWrite host pipe submissions should have an associated queue");
  detail::HostPipeMapEntry *hostPipeEntry =
      ProgramManager::getInstance().getHostPipeEntry(PipeName);

  ur_program_handle_t Program = nullptr;
  device Device = Queue->get_device();
  ContextImplPtr ContextImpl = Queue->getContextImplPtr();
  std::optional<ur_program_handle_t> CachedProgram =
      ContextImpl->getProgramForHostPipe(Device, hostPipeEntry);
  if (CachedProgram)
    Program = *CachedProgram;
  else {
    // If there was no cached program, build one.
    device_image_plain devImgPlain =
        ProgramManager::getInstance().getDeviceImageFromBinaryImage(
            hostPipeEntry->getDevBinImage(), Queue->get_context(),
            Queue->get_device());
    device_image_plain BuiltImage = ProgramManager::getInstance().build(
        std::move(devImgPlain), {std::move(Device)}, {});
    Program = getSyclObjImpl(BuiltImage)->get_ur_program_ref();
  }
  assert(Program && "Program for this hostpipe is not compiled.");

  const AdapterPtr &Adapter = Queue->getAdapter();

  ur_queue_handle_t ur_q = Queue->getHandleRef();
  ur_result_t Error;

  ur_event_handle_t UREvent = nullptr;
  auto OutEvent = OutEventImpl ? &UREvent : nullptr;
  if (read) {
    Error = Adapter->call_nocheck<UrApiKind::urEnqueueReadHostPipe>(
        ur_q, Program, PipeName.c_str(), blocking, ptr, size, RawEvents.size(),
        RawEvents.empty() ? nullptr : &RawEvents[0], OutEvent);
  } else {
    Error = Adapter->call_nocheck<UrApiKind::urEnqueueWriteHostPipe>(
        ur_q, Program, PipeName.c_str(), blocking, ptr, size, RawEvents.size(),
        RawEvents.empty() ? nullptr : &RawEvents[0], OutEvent);
  }
  if (Error == UR_RESULT_SUCCESS && OutEventImpl) {
    OutEventImpl->setHandle(UREvent);
  }
  return Error;
}

namespace {
struct CommandBufferNativeCommandData {
  sycl::interop_handle ih;
  std::function<void(interop_handle)> func;
};

void CommandBufferInteropFreeFunc(void *InteropData) {
  auto *Data = reinterpret_cast<CommandBufferNativeCommandData *>(InteropData);
  return Data->func(Data->ih);
}
} // namespace

ur_result_t ExecCGCommand::enqueueImpCommandBuffer() {
  assert(MQueue && "Command buffer enqueue should have an associated queue");
  // Wait on host command dependencies
  waitForPreparedHostEvents();

  // Any device dependencies need to be waited on here since subsequent
  // submissions of the command buffer itself will not receive dependencies on
  // them, e.g. initial copies from host to device
  std::vector<EventImplPtr> EventImpls = MPreparedDepsEvents;
  flushCrossQueueDeps(EventImpls, MWorkerQueue);
  std::vector<ur_event_handle_t> RawEvents = getUrEvents(EventImpls);
  if (!RawEvents.empty()) {
    MQueue->getAdapter()->call<UrApiKind::urEventWait>(RawEvents.size(),
                                                       &RawEvents[0]);
  }

  ur_exp_command_buffer_sync_point_t OutSyncPoint{};
  ur_exp_command_buffer_command_handle_t OutCommand = nullptr;
  switch (MCommandGroup->getType()) {
  case CGType::Kernel: {
    CGExecKernel *ExecKernel = (CGExecKernel *)MCommandGroup.get();

    auto getMemAllocationFunc = [this](Requirement *Req) {
      AllocaCommandBase *AllocaCmd = getAllocaForReq(Req);
      return AllocaCmd->getMemAllocation();
    };

    auto result = enqueueImpCommandBufferKernel(
        MQueue->get_context(), MQueue->getDeviceImpl(), MCommandBuffer,
        *ExecKernel, MSyncPointDeps, &OutSyncPoint, &OutCommand,
        getMemAllocationFunc);
    MEvent->setSyncPoint(OutSyncPoint);
    MEvent->setCommandBufferCommand(OutCommand);
    return result;
  }
  case CGType::CopyUSM: {
    CGCopyUSM *Copy = (CGCopyUSM *)MCommandGroup.get();
    if (auto Result = callMemOpHelper(
            MemoryManager::ext_oneapi_copy_usm_cmd_buffer,
            &MQueue->getContextImpl(), Copy->getSrc(), MCommandBuffer,
            Copy->getLength(), Copy->getDst(), MSyncPointDeps, &OutSyncPoint);
        Result != UR_RESULT_SUCCESS)
      return Result;

    MEvent->setSyncPoint(OutSyncPoint);
    return UR_RESULT_SUCCESS;
  }
  case CGType::CopyAccToAcc: {
    CGCopy *Copy = (CGCopy *)MCommandGroup.get();
    Requirement *ReqSrc = (Requirement *)(Copy->getSrc());
    Requirement *ReqDst = (Requirement *)(Copy->getDst());

    AllocaCommandBase *AllocaCmdSrc = getAllocaForReq(ReqSrc);
    AllocaCommandBase *AllocaCmdDst = getAllocaForReq(ReqDst);

    if (auto Result = callMemOpHelper(
            MemoryManager::ext_oneapi_copyD2D_cmd_buffer,
            &MQueue->getContextImpl(), MCommandBuffer,
            AllocaCmdSrc->getSYCLMemObj(), AllocaCmdSrc->getMemAllocation(),
            ReqSrc->MDims, ReqSrc->MMemoryRange, ReqSrc->MAccessRange,
            ReqSrc->MOffset, ReqSrc->MElemSize,
            AllocaCmdDst->getMemAllocation(), ReqDst->MDims,
            ReqDst->MMemoryRange, ReqDst->MAccessRange, ReqDst->MOffset,
            ReqDst->MElemSize, std::move(MSyncPointDeps), &OutSyncPoint);
        Result != UR_RESULT_SUCCESS)
      return Result;

    MEvent->setSyncPoint(OutSyncPoint);
    return UR_RESULT_SUCCESS;
  }
  case CGType::CopyAccToPtr: {
    CGCopy *Copy = (CGCopy *)MCommandGroup.get();
    Requirement *Req = (Requirement *)Copy->getSrc();
    AllocaCommandBase *AllocaCmd = getAllocaForReq(Req);

    if (auto Result = callMemOpHelper(
            MemoryManager::ext_oneapi_copyD2H_cmd_buffer,
            &MQueue->getContextImpl(), MCommandBuffer,
            AllocaCmd->getSYCLMemObj(), AllocaCmd->getMemAllocation(),
            Req->MDims, Req->MMemoryRange, Req->MAccessRange, Req->MOffset,
            Req->MElemSize, (char *)Copy->getDst(), Req->MDims,
            Req->MAccessRange,
            /*DstOffset=*/sycl::id<3>{0, 0, 0}, Req->MElemSize,
            std::move(MSyncPointDeps), &OutSyncPoint);
        Result != UR_RESULT_SUCCESS)
      return Result;

    MEvent->setSyncPoint(OutSyncPoint);
    return UR_RESULT_SUCCESS;
  }
  case CGType::CopyPtrToAcc: {
    CGCopy *Copy = (CGCopy *)MCommandGroup.get();
    Requirement *Req = (Requirement *)(Copy->getDst());
    AllocaCommandBase *AllocaCmd = getAllocaForReq(Req);

    if (auto Result = callMemOpHelper(
            MemoryManager::ext_oneapi_copyH2D_cmd_buffer,
            &MQueue->getContextImpl(), MCommandBuffer,
            AllocaCmd->getSYCLMemObj(), (char *)Copy->getSrc(), Req->MDims,
            Req->MAccessRange,
            /*SrcOffset*/ sycl::id<3>{0, 0, 0}, Req->MElemSize,
            AllocaCmd->getMemAllocation(), Req->MDims, Req->MMemoryRange,
            Req->MAccessRange, Req->MOffset, Req->MElemSize,
            std::move(MSyncPointDeps), &OutSyncPoint);
        Result != UR_RESULT_SUCCESS)
      return Result;

    MEvent->setSyncPoint(OutSyncPoint);
    return UR_RESULT_SUCCESS;
  }
  case CGType::Fill: {
    CGFill *Fill = (CGFill *)MCommandGroup.get();
    Requirement *Req = (Requirement *)(Fill->getReqToFill());
    AllocaCommandBase *AllocaCmd = getAllocaForReq(Req);

    if (auto Result = callMemOpHelper(
            MemoryManager::ext_oneapi_fill_cmd_buffer,
            &MQueue->getContextImpl(), MCommandBuffer,
            AllocaCmd->getSYCLMemObj(), AllocaCmd->getMemAllocation(),
            Fill->MPattern.size(), Fill->MPattern.data(), Req->MDims,
            Req->MMemoryRange, Req->MAccessRange, Req->MOffset, Req->MElemSize,
            std::move(MSyncPointDeps), &OutSyncPoint);
        Result != UR_RESULT_SUCCESS)
      return Result;

    MEvent->setSyncPoint(OutSyncPoint);
    return UR_RESULT_SUCCESS;
  }
  case CGType::FillUSM: {
    CGFillUSM *Fill = (CGFillUSM *)MCommandGroup.get();
    if (auto Result = callMemOpHelper(
            MemoryManager::ext_oneapi_fill_usm_cmd_buffer,
            &MQueue->getContextImpl(), MCommandBuffer, Fill->getDst(),
            Fill->getLength(), Fill->getPattern(), std::move(MSyncPointDeps),
            &OutSyncPoint);
        Result != UR_RESULT_SUCCESS)
      return Result;

    MEvent->setSyncPoint(OutSyncPoint);
    return UR_RESULT_SUCCESS;
  }
  case CGType::PrefetchUSM: {
    CGPrefetchUSM *Prefetch = (CGPrefetchUSM *)MCommandGroup.get();
    if (auto Result = callMemOpHelper(
            MemoryManager::ext_oneapi_prefetch_usm_cmd_buffer,
            &MQueue->getContextImpl(), MCommandBuffer, Prefetch->getDst(),
            Prefetch->getLength(), std::move(MSyncPointDeps), &OutSyncPoint);
        Result != UR_RESULT_SUCCESS)
      return Result;

    MEvent->setSyncPoint(OutSyncPoint);
    return UR_RESULT_SUCCESS;
  }
  case CGType::AdviseUSM: {
    CGAdviseUSM *Advise = (CGAdviseUSM *)MCommandGroup.get();
    if (auto Result = callMemOpHelper(
            MemoryManager::ext_oneapi_advise_usm_cmd_buffer,
            &MQueue->getContextImpl(), MCommandBuffer, Advise->getDst(),
            Advise->getLength(), Advise->getAdvice(), std::move(MSyncPointDeps),
            &OutSyncPoint);
        Result != UR_RESULT_SUCCESS)
      return Result;

    MEvent->setSyncPoint(OutSyncPoint);
    return UR_RESULT_SUCCESS;
  }
  case CGType::EnqueueNativeCommand: {
    // Queue is created by graph_impl before creating command to submit to
    // scheduler.
    const AdapterPtr &Adapter = MQueue->getAdapter();
    auto ContextImpl = MQueue->getContextImplPtr();
    device_impl &DeviceImpl = MQueue->getDeviceImpl();

    // The CUDA & HIP backends don't have the equivalent of barrier
    // commands that can be appended to the native UR command-buffer
    // to enforce command-group predecessor and successor dependencies.
    // Instead we create a new command-buffer to give to the user
    // in the ext_codeplay_get_native_graph() call, which is then
    // added to the main command-buffer in the UR cuda/hip adapter
    // using cuGraphAddChildGraphNode/hipGraphAddChildGraphNode.
    //
    // As both the SYCL-RT and UR adapter need to have a handle
    // to this child command-buffer, the SYCL-RT creates it and
    // then passes the handle via a parameter to
    // urCommandBufferAppendNativeCommandExp.
    ur_bool_t DeviceHasSubgraphSupport = false;
    Adapter->call<UrApiKind::urDeviceGetInfo>(
        DeviceImpl.getHandleRef(),
        UR_DEVICE_INFO_COMMAND_BUFFER_SUBGRAPH_SUPPORT_EXP, sizeof(ur_bool_t),
        &DeviceHasSubgraphSupport, nullptr);

    ur_exp_command_buffer_handle_t ChildCommandBuffer = nullptr;
    if (DeviceHasSubgraphSupport) {
      ur_exp_command_buffer_desc_t Desc{
          UR_STRUCTURE_TYPE_EXP_COMMAND_BUFFER_DESC /*stype*/,
          nullptr /*pnext*/, false /* updatable */, false /* in-order */,
          false /* profilable*/
      };
      Adapter->call<sycl::detail::UrApiKind::urCommandBufferCreateExp>(
          ContextImpl->getHandleRef(), DeviceImpl.getHandleRef(), &Desc,
          &ChildCommandBuffer);
    }

    CGHostTask *HostTask = (CGHostTask *)MCommandGroup.get();

    // Extract the Mem Objects for all Requirements, to ensure they are
    // available if a user asks for them inside the interop task scope
    std::vector<interop_handle::ReqToMem> ReqToMem;
    const std::vector<Requirement *> &HandlerReq = HostTask->getRequirements();
    auto ReqToMemConv = [&ReqToMem, ContextImpl](Requirement *Req) {
      const std::vector<AllocaCommandBase *> &AllocaCmds =
          Req->MSYCLMemObj->MRecord->MAllocaCommands;

      for (AllocaCommandBase *AllocaCmd : AllocaCmds)
        if (ContextImpl.get() == getContext(AllocaCmd->getQueue())) {
          auto MemArg =
              reinterpret_cast<ur_mem_handle_t>(AllocaCmd->getMemAllocation());
          ReqToMem.emplace_back(std::make_pair(Req, MemArg));
          return;
        }

      assert(false && "Can't get memory object due to no allocation available");

      throw sycl::exception(
          sycl::make_error_code(sycl::errc::runtime),
          "Can't get memory object due to no allocation available " +
              codeToString(UR_RESULT_ERROR_INVALID_MEM_OBJECT));
    };
    std::for_each(std::begin(HandlerReq), std::end(HandlerReq),
                  std::move(ReqToMemConv));

    ur_exp_command_buffer_handle_t InteropCommandBuffer =
        ChildCommandBuffer ? ChildCommandBuffer : MCommandBuffer;
    interop_handle IH{std::move(ReqToMem), MQueue,
                      DeviceImpl.shared_from_this(), ContextImpl,
                      InteropCommandBuffer};
    CommandBufferNativeCommandData CustomOpData{
        std::move(IH), HostTask->MHostTask->MInteropTask};

#ifndef __INTEL_PREVIEW_BREAKING_CHANGES
    // CMPLRLLVM-66082
    // The native command-buffer should be a member of the sycl::interop_handle
    // class, but it is in an ABI breaking change to add it. So member lives in
    // the queue as a intermediate workaround.
    MQueue->setInteropGraph(InteropCommandBuffer);
#endif

    Adapter->call<UrApiKind::urCommandBufferAppendNativeCommandExp>(
        MCommandBuffer, CommandBufferInteropFreeFunc, &CustomOpData,
        ChildCommandBuffer, MSyncPointDeps.size(),
        MSyncPointDeps.empty() ? nullptr : MSyncPointDeps.data(),
        &OutSyncPoint);

#ifndef __INTEL_PREVIEW_BREAKING_CHANGES
    // See CMPLRLLVM-66082
    MQueue->setInteropGraph(nullptr);
#endif

    if (ChildCommandBuffer) {
      ur_result_t Res = Adapter->call_nocheck<
          sycl::detail::UrApiKind::urCommandBufferReleaseExp>(
          ChildCommandBuffer);
      (void)Res;
      assert(Res == UR_RESULT_SUCCESS);
    }

    MEvent->setSyncPoint(OutSyncPoint);
    return UR_RESULT_SUCCESS;
  }

  default:
    throw exception(make_error_code(errc::runtime),
                    "CG type not implemented for command buffers.");
  }
}

ur_result_t ExecCGCommand::enqueueImp() {
  if (MCommandBuffer) {
    return enqueueImpCommandBuffer();
  } else {
    return enqueueImpQueue();
  }
}

ur_result_t ExecCGCommand::enqueueImpQueue() {
  if (getCG().getType() != CGType::CodeplayHostTask)
    waitForPreparedHostEvents();
  std::vector<EventImplPtr> EventImpls = MPreparedDepsEvents;
  auto RawEvents = getUrEvents(EventImpls);
  flushCrossQueueDeps(EventImpls, MWorkerQueue);

  // We can omit creating a UR event and create a "discarded" event if the
  // command has been explicitly marked as not needing an event, e.g. if the
  // user did not ask for one, and there are no requirements.
  bool DiscardUrEvent = MQueue && !MEventNeeded &&
                        MQueue->supportsDiscardingPiEvents() &&
                        MCommandGroup->getRequirements().size() == 0;

  ur_event_handle_t UREvent = nullptr;
  ur_event_handle_t *Event = DiscardUrEvent ? nullptr : &UREvent;
  detail::event_impl *EventImpl = DiscardUrEvent ? nullptr : MEvent.get();

  auto SetEventHandleOrDiscard = [&]() {
    if (Event)
      MEvent->setHandle(*Event);
    else
      MEvent->setStateDiscarded();
  };

  switch (MCommandGroup->getType()) {

  case CGType::UpdateHost: {
    throw sycl::exception(sycl::make_error_code(sycl::errc::runtime),
                          "Update host should be handled by the Scheduler. " +
                              codeToString(UR_RESULT_ERROR_INVALID_VALUE));
  }
  case CGType::CopyAccToPtr: {
    CGCopy *Copy = (CGCopy *)MCommandGroup.get();
    Requirement *Req = (Requirement *)Copy->getSrc();
    AllocaCommandBase *AllocaCmd = getAllocaForReq(Req);

    if (auto Result = callMemOpHelper(
            MemoryManager::copy, AllocaCmd->getSYCLMemObj(),
            AllocaCmd->getMemAllocation(), MQueue.get(), Req->MDims,
            Req->MMemoryRange, Req->MAccessRange, Req->MOffset, Req->MElemSize,
            Copy->getDst(), nullptr, Req->MDims, Req->MAccessRange,
            Req->MAccessRange, /*DstOffset=*/sycl::id<3>{0, 0, 0},
            Req->MElemSize, std::move(RawEvents), UREvent);
        Result != UR_RESULT_SUCCESS)
      return Result;

    MEvent->setHandle(UREvent);

    return UR_RESULT_SUCCESS;
  }
  case CGType::CopyPtrToAcc: {
    CGCopy *Copy = (CGCopy *)MCommandGroup.get();
    Requirement *Req = (Requirement *)(Copy->getDst());
    AllocaCommandBase *AllocaCmd = getAllocaForReq(Req);

    if (auto Result = callMemOpHelper(
            MemoryManager::copy, AllocaCmd->getSYCLMemObj(), Copy->getSrc(),
            nullptr, Req->MDims, Req->MAccessRange, Req->MAccessRange,
            /*SrcOffset*/ sycl::id<3>{0, 0, 0}, Req->MElemSize,
            AllocaCmd->getMemAllocation(), MQueue.get(), Req->MDims,
            Req->MMemoryRange, Req->MAccessRange, Req->MOffset, Req->MElemSize,
            std::move(RawEvents), UREvent);
        Result != UR_RESULT_SUCCESS)
      return Result;

    MEvent->setHandle(UREvent);
    return UR_RESULT_SUCCESS;
  }
  case CGType::CopyAccToAcc: {
    CGCopy *Copy = (CGCopy *)MCommandGroup.get();
    Requirement *ReqSrc = (Requirement *)(Copy->getSrc());
    Requirement *ReqDst = (Requirement *)(Copy->getDst());

    AllocaCommandBase *AllocaCmdSrc = getAllocaForReq(ReqSrc);
    AllocaCommandBase *AllocaCmdDst = getAllocaForReq(ReqDst);

    if (auto Result = callMemOpHelper(
            MemoryManager::copy, AllocaCmdSrc->getSYCLMemObj(),
            AllocaCmdSrc->getMemAllocation(), MQueue.get(), ReqSrc->MDims,
            ReqSrc->MMemoryRange, ReqSrc->MAccessRange, ReqSrc->MOffset,
            ReqSrc->MElemSize, AllocaCmdDst->getMemAllocation(), MQueue.get(),
            ReqDst->MDims, ReqDst->MMemoryRange, ReqDst->MAccessRange,
            ReqDst->MOffset, ReqDst->MElemSize, std::move(RawEvents), UREvent);
        Result != UR_RESULT_SUCCESS)
      return Result;

    MEvent->setHandle(UREvent);
    return UR_RESULT_SUCCESS;
  }
  case CGType::Fill: {
    CGFill *Fill = (CGFill *)MCommandGroup.get();
    Requirement *Req = (Requirement *)(Fill->getReqToFill());
    AllocaCommandBase *AllocaCmd = getAllocaForReq(Req);

    if (auto Result = callMemOpHelper(
            MemoryManager::fill, AllocaCmd->getSYCLMemObj(),
            AllocaCmd->getMemAllocation(), *MQueue, Fill->MPattern.size(),
            Fill->MPattern.data(), Req->MDims, Req->MMemoryRange,
            Req->MAccessRange, Req->MOffset, Req->MElemSize,
            std::move(RawEvents), UREvent);
        Result != UR_RESULT_SUCCESS)
      return Result;

    MEvent->setHandle(UREvent);
    return UR_RESULT_SUCCESS;
  }
  case CGType::Kernel: {
    assert(MQueue && "Kernel submissions should have an associated queue");
    CGExecKernel *ExecKernel = (CGExecKernel *)MCommandGroup.get();

    NDRDescT &NDRDesc = ExecKernel->MNDRDesc;
    std::vector<ArgDesc> &Args = ExecKernel->MArgs;

    auto getMemAllocationFunc = [this](Requirement *Req) {
      AllocaCommandBase *AllocaCmd = getAllocaForReq(Req);
      // getAllocaForReq may return nullptr if Req is a default constructed
      // accessor. Simply return nullptr in such a case.
      return AllocaCmd ? AllocaCmd->getMemAllocation() : nullptr;
    };

    const std::shared_ptr<detail::kernel_impl> &SyclKernel =
        ExecKernel->MSyclKernel;
    KernelNameStrRefT KernelName = ExecKernel->MKernelName;

    if (!EventImpl) {
      // Kernel only uses assert if it's non interop one
      bool KernelUsesAssert =
          (!SyclKernel || SyclKernel->hasSYCLMetadata()) &&
          ProgramManager::getInstance().kernelUsesAssert(
              KernelName, ExecKernel->MKernelNameBasedCachePtr);
      if (KernelUsesAssert) {
        EventImpl = MEvent.get();
      }
    }

    const RTDeviceBinaryImage *BinImage = nullptr;
    if (detail::SYCLConfig<detail::SYCL_JIT_AMDGCN_PTX_KERNELS>::get()) {
      std::tie(BinImage, std::ignore) =
          retrieveKernelBinary(*MQueue, KernelName);
      assert(BinImage && "Failed to obtain a binary image.");
    }
    enqueueImpKernel(
        *MQueue, NDRDesc, Args, ExecKernel->getKernelBundle(), SyclKernel.get(),
        KernelName, ExecKernel->MKernelNameBasedCachePtr, RawEvents, EventImpl,
        getMemAllocationFunc, ExecKernel->MKernelCacheConfig,
        ExecKernel->MKernelIsCooperative, ExecKernel->MKernelUsesClusterLaunch,
        ExecKernel->MKernelWorkGroupMemorySize, BinImage);

    return UR_RESULT_SUCCESS;
  }
  case CGType::CopyUSM: {
    CGCopyUSM *Copy = (CGCopyUSM *)MCommandGroup.get();
    if (auto Result = callMemOpHelper(
            MemoryManager::copy_usm, Copy->getSrc(), *MQueue, Copy->getLength(),
            Copy->getDst(), std::move(RawEvents), Event);
        Result != UR_RESULT_SUCCESS)
      return Result;

    SetEventHandleOrDiscard();
    return UR_RESULT_SUCCESS;
  }
  case CGType::FillUSM: {
    CGFillUSM *Fill = (CGFillUSM *)MCommandGroup.get();
    if (auto Result = callMemOpHelper(
            MemoryManager::fill_usm, Fill->getDst(), *MQueue, Fill->getLength(),
            Fill->getPattern(), std::move(RawEvents), Event);
        Result != UR_RESULT_SUCCESS)
      return Result;

    SetEventHandleOrDiscard();
    return UR_RESULT_SUCCESS;
  }
  case CGType::PrefetchUSM: {
    CGPrefetchUSM *Prefetch = (CGPrefetchUSM *)MCommandGroup.get();
    if (auto Result = callMemOpHelper(
            MemoryManager::prefetch_usm, Prefetch->getDst(), *MQueue,
            Prefetch->getLength(), std::move(RawEvents), Event);
        Result != UR_RESULT_SUCCESS)
      return Result;

    SetEventHandleOrDiscard();
    return UR_RESULT_SUCCESS;
  }
  case CGType::AdviseUSM: {
    CGAdviseUSM *Advise = (CGAdviseUSM *)MCommandGroup.get();
    if (auto Result =
            callMemOpHelper(MemoryManager::advise_usm, Advise->getDst(),
                            *MQueue, Advise->getLength(), Advise->getAdvice(),
                            std::move(RawEvents), Event);
        Result != UR_RESULT_SUCCESS)
      return Result;

    SetEventHandleOrDiscard();
    return UR_RESULT_SUCCESS;
  }
  case CGType::Copy2DUSM: {
    CGCopy2DUSM *Copy = (CGCopy2DUSM *)MCommandGroup.get();
    if (auto Result = callMemOpHelper(
            MemoryManager::copy_2d_usm, Copy->getSrc(), Copy->getSrcPitch(),
            *MQueue, Copy->getDst(), Copy->getDstPitch(), Copy->getWidth(),
            Copy->getHeight(), std::move(RawEvents), Event);
        Result != UR_RESULT_SUCCESS)
      return Result;

    SetEventHandleOrDiscard();
    return UR_RESULT_SUCCESS;
  }
  case CGType::Fill2DUSM: {
    CGFill2DUSM *Fill = (CGFill2DUSM *)MCommandGroup.get();
    if (auto Result = callMemOpHelper(
            MemoryManager::fill_2d_usm, Fill->getDst(), *MQueue,
            Fill->getPitch(), Fill->getWidth(), Fill->getHeight(),
            Fill->getPattern(), std::move(RawEvents), Event);
        Result != UR_RESULT_SUCCESS)
      return Result;

    SetEventHandleOrDiscard();
    return UR_RESULT_SUCCESS;
  }
  case CGType::Memset2DUSM: {
    CGMemset2DUSM *Memset = (CGMemset2DUSM *)MCommandGroup.get();
    if (auto Result = callMemOpHelper(
            MemoryManager::memset_2d_usm, Memset->getDst(), *MQueue,
            Memset->getPitch(), Memset->getWidth(), Memset->getHeight(),
            Memset->getValue(), std::move(RawEvents), Event);
        Result != UR_RESULT_SUCCESS)
      return Result;

    SetEventHandleOrDiscard();
    return UR_RESULT_SUCCESS;
  }
  case CGType::CodeplayHostTask: {
    CGHostTask *HostTask = static_cast<CGHostTask *>(MCommandGroup.get());

    for (ArgDesc &Arg : HostTask->MArgs) {
      switch (Arg.MType) {
      case kernel_param_kind_t::kind_accessor: {
        Requirement *Req = static_cast<Requirement *>(Arg.MPtr);
        AllocaCommandBase *AllocaCmd = getAllocaForReq(Req);

        if (AllocaCmd)
          Req->MData = AllocaCmd->getMemAllocation();
        break;
      }
      default:
        throw sycl::exception(sycl::make_error_code(sycl::errc::runtime),
                              "Unsupported arg type " +
                                  codeToString(UR_RESULT_ERROR_INVALID_VALUE));
      }
    }

    std::vector<interop_handle::ReqToMem> ReqToMem;
    std::vector<ur_mem_handle_t> ReqUrMem;

    if (HostTask->MHostTask->isInteropTask()) {
      // Extract the Mem Objects for all Requirements, to ensure they are
      // available if a user asks for them inside the interop task scope
      const std::vector<Requirement *> &HandlerReq =
          HostTask->getRequirements();
      auto ReqToMemConv = [&ReqToMem, &ReqUrMem, HostTask](Requirement *Req) {
        const std::vector<AllocaCommandBase *> &AllocaCmds =
            Req->MSYCLMemObj->MRecord->MAllocaCommands;

        for (AllocaCommandBase *AllocaCmd : AllocaCmds)
          if (getContext(HostTask->MQueue) ==
              getContext(AllocaCmd->getQueue())) {
            auto MemArg = reinterpret_cast<ur_mem_handle_t>(
                AllocaCmd->getMemAllocation());
            ReqToMem.emplace_back(std::make_pair(Req, MemArg));
            ReqUrMem.emplace_back(MemArg);

            return;
          }

        assert(false &&
               "Can't get memory object due to no allocation available");

        throw sycl::exception(
            sycl::make_error_code(sycl::errc::runtime),
            "Can't get memory object due to no allocation available " +
                codeToString(UR_RESULT_ERROR_INVALID_MEM_OBJECT));
      };
      std::for_each(std::begin(HandlerReq), std::end(HandlerReq),
                    std::move(ReqToMemConv));
      std::sort(std::begin(ReqToMem), std::end(ReqToMem));
    }

    // Host task is executed asynchronously so we should record where it was
    // submitted to report exception origin properly.
    copySubmissionCodeLocation();

    queue_impl::getThreadPool().submit<DispatchHostTask>(
        DispatchHostTask(this, std::move(ReqToMem), std::move(ReqUrMem)));

    MShouldCompleteEventIfPossible = false;

    return UR_RESULT_SUCCESS;
  }
  case CGType::EnqueueNativeCommand: {
    CGHostTask *HostTask = static_cast<CGHostTask *>(MCommandGroup.get());

    for (ArgDesc &Arg : HostTask->MArgs) {
      switch (Arg.MType) {
      case kernel_param_kind_t::kind_accessor: {
        Requirement *Req = static_cast<Requirement *>(Arg.MPtr);
        AllocaCommandBase *AllocaCmd = getAllocaForReq(Req);

        if (AllocaCmd)
          Req->MData = AllocaCmd->getMemAllocation();
        break;
      }
      default:
        throw sycl::exception(sycl::make_error_code(sycl::errc::runtime),
                              "Unsupported arg type ");
      }
    }

    std::vector<interop_handle::ReqToMem> ReqToMem;
    std::vector<ur_mem_handle_t> ReqMems;

    if (HostTask->MHostTask->isInteropTask()) {
      // Extract the Mem Objects for all Requirements, to ensure they are
      // available if a user asks for them inside the interop task scope
      const std::vector<Requirement *> &HandlerReq =
          HostTask->getRequirements();
      auto ReqToMemConv = [&ReqToMem, &ReqMems, HostTask](Requirement *Req) {
        const std::vector<AllocaCommandBase *> &AllocaCmds =
            Req->MSYCLMemObj->MRecord->MAllocaCommands;

        for (AllocaCommandBase *AllocaCmd : AllocaCmds)
          if (getContext(HostTask->MQueue) ==
              getContext(AllocaCmd->getQueue())) {
            auto MemArg = reinterpret_cast<ur_mem_handle_t>(
                AllocaCmd->getMemAllocation());
            ReqToMem.emplace_back(std::make_pair(Req, MemArg));
            ReqMems.emplace_back(MemArg);

            return;
          }

        assert(false &&
               "Can't get memory object due to no allocation available");

        throw sycl::exception(
            sycl::make_error_code(sycl::errc::runtime),
            "Can't get memory object due to no allocation available " +
                codeToString(UR_RESULT_ERROR_INVALID_MEM_OBJECT));
      };
      std::for_each(std::begin(HandlerReq), std::end(HandlerReq),
                    std::move(ReqToMemConv));
      std::sort(std::begin(ReqToMem), std::end(ReqToMem));
    }

    EnqueueNativeCommandData CustomOpData{
        interop_handle{std::move(ReqToMem), HostTask->MQueue,
                       HostTask->MQueue->getDeviceImpl().shared_from_this(),
                       HostTask->MQueue->getContextImplPtr()},
        HostTask->MHostTask->MInteropTask};

    ur_bool_t NativeCommandSupport = false;
    assert(MQueue && "Native command should have an associated queue");
    auto &Adapter = MQueue->getAdapter();
    Adapter->call<UrApiKind::urDeviceGetInfo>(
        detail::getSyclObjImpl(MQueue->get_device())->getHandleRef(),
        UR_DEVICE_INFO_ENQUEUE_NATIVE_COMMAND_SUPPORT_EXP,
        sizeof(NativeCommandSupport), &NativeCommandSupport, nullptr);
    assert(NativeCommandSupport && "ext_codeplay_enqueue_native_command is not "
                                   "supported on this device");
    if (auto Result =
            Adapter->call_nocheck<UrApiKind::urEnqueueNativeCommandExp>(
                MQueue->getHandleRef(), InteropFreeFunc, &CustomOpData,
                ReqMems.size(), ReqMems.data(), nullptr, RawEvents.size(),
                RawEvents.data(), Event);
        Result != UR_RESULT_SUCCESS)
      return Result;

    SetEventHandleOrDiscard();
    return UR_RESULT_SUCCESS;
  }
  case CGType::Barrier: {
    assert(MQueue && "Barrier submission should have an associated queue");
    CGBarrier *Barrier = static_cast<CGBarrier *>(MCommandGroup.get());

    // Create properties for the barrier.
    ur_exp_enqueue_ext_properties_t Properties{};
    Properties.stype = UR_STRUCTURE_TYPE_EXP_ENQUEUE_EXT_PROPERTIES;
    Properties.pNext = nullptr;
    Properties.flags = 0;
    if (Barrier->MEventMode ==
        ext::oneapi::experimental::event_mode_enum::low_power)
      Properties.flags |= UR_EXP_ENQUEUE_EXT_FLAG_LOW_POWER_EVENTS_SUPPORT;

    const AdapterPtr &Adapter = MQueue->getAdapter();
    // User can specify explicit dependencies via depends_on call that we should
    // honor here. It is very important for cross queue dependencies. We wait
    // them explicitly since barrier w/o wait list waits for all commands
    // submitted before and we can't add new dependencies to its wait list.
    // Output event for wait operation is not requested since barrier is
    // submitted immediately after and should synchronize it internally.
    if (RawEvents.size()) {
      auto Result = Adapter->call_nocheck<UrApiKind::urEnqueueEventsWait>(
          MQueue->getHandleRef(), RawEvents.size(), &RawEvents[0], nullptr);
      if (Result != UR_RESULT_SUCCESS)
        return Result;
    }
    if (auto Result =
            Adapter->call_nocheck<UrApiKind::urEnqueueEventsWaitWithBarrierExt>(
                MQueue->getHandleRef(), &Properties, 0, nullptr, Event);
        Result != UR_RESULT_SUCCESS)
      return Result;

    SetEventHandleOrDiscard();
    return UR_RESULT_SUCCESS;
  }
  case CGType::BarrierWaitlist: {
    assert(MQueue && "Barrier submission should have an associated queue");
    CGBarrier *Barrier = static_cast<CGBarrier *>(MCommandGroup.get());
    std::vector<detail::EventImplPtr> Events = Barrier->MEventsWaitWithBarrier;
    bool HasEventMode =
        Barrier->MEventMode != ext::oneapi::experimental::event_mode_enum::none;
    std::vector<ur_event_handle_t> UrEvents =
        getUrEventsBlocking(Events, HasEventMode);
    if (UrEvents.empty()) {
      // If Events is empty, then the barrier has no effect.
      return UR_RESULT_SUCCESS;
    }

    // Create properties for the barrier.
    ur_exp_enqueue_ext_properties_t Properties{};
    Properties.stype = UR_STRUCTURE_TYPE_EXP_ENQUEUE_EXT_PROPERTIES;
    Properties.pNext = nullptr;
    Properties.flags = 0;
    if (Barrier->MEventMode ==
        ext::oneapi::experimental::event_mode_enum::low_power)
      Properties.flags |= UR_EXP_ENQUEUE_EXT_FLAG_LOW_POWER_EVENTS_SUPPORT;

    const AdapterPtr &Adapter = MQueue->getAdapter();
    // User can specify explicit dependencies via depends_on call that we should
    // honor here. It is very important for cross queue dependencies. Adding
    // them to the barrier wait list since barrier w/ wait list waits only for
    // the events provided in wait list and we can just extend the list.
    UrEvents.insert(UrEvents.end(), RawEvents.begin(), RawEvents.end());

    if (auto Result =
            Adapter->call_nocheck<UrApiKind::urEnqueueEventsWaitWithBarrierExt>(
                MQueue->getHandleRef(), &Properties, UrEvents.size(),
                &UrEvents[0], Event);
        Result != UR_RESULT_SUCCESS)
      return Result;

    SetEventHandleOrDiscard();
    return UR_RESULT_SUCCESS;
  }
  case CGType::ProfilingTag: {
    assert(MQueue && "Profiling tag requires a valid queue");
    const auto &Adapter = MQueue->getAdapter();

    bool IsInOrderQueue = MQueue->isInOrder();
    ur_event_handle_t *TimestampDeps = nullptr;
    size_t NumTimestampDeps = 0;

    // TO DO - once the following WA removed: to change call to call_nocheck and
    // return operation result to Command::enqueue (see other CG types). Set
    // UREvent to EventImpl only for successful case.

    // If the queue is not in-order, the implementation will need to first
    // insert a marker event that the timestamp waits for.
    ur_event_handle_t PreTimestampMarkerEvent{};
    if (!IsInOrderQueue) {
      // FIXME: urEnqueueEventsWait on the L0 adapter requires a double-release.
      //        Use that instead once it has been fixed.
      //        See https://github.com/oneapi-src/unified-runtime/issues/2347.
      Adapter->call<UrApiKind::urEnqueueEventsWaitWithBarrier>(
          MQueue->getHandleRef(),
          /*num_events_in_wait_list=*/0,
          /*event_wait_list=*/nullptr, &PreTimestampMarkerEvent);
      TimestampDeps = &PreTimestampMarkerEvent;
      NumTimestampDeps = 1;
    }

    Adapter->call<UrApiKind::urEnqueueTimestampRecordingExp>(
        MQueue->getHandleRef(),
        /*blocking=*/false, NumTimestampDeps, TimestampDeps, Event);

    // If the queue is not in-order, we need to insert a barrier. This barrier
    // does not need output events as it will implicitly enforce the following
    // enqueue is blocked until it finishes.
    if (!IsInOrderQueue) {
      // We also need to release the timestamp event from the marker.
      Adapter->call<UrApiKind::urEventRelease>(PreTimestampMarkerEvent);
      // FIXME: Due to a bug in the L0 UR adapter, we will leak events if we do
      //        not pass an output event to the UR call. Once that is fixed,
      //        this immediately-deleted event can be removed.
      ur_event_handle_t PostTimestampBarrierEvent{};
      Adapter->call<UrApiKind::urEnqueueEventsWaitWithBarrier>(
          MQueue->getHandleRef(),
          /*num_events_in_wait_list=*/0,
          /*event_wait_list=*/nullptr, &PostTimestampBarrierEvent);
      Adapter->call<UrApiKind::urEventRelease>(PostTimestampBarrierEvent);
    }

    SetEventHandleOrDiscard();
    return UR_RESULT_SUCCESS;
  }
  case CGType::CopyToDeviceGlobal: {
    CGCopyToDeviceGlobal *Copy = (CGCopyToDeviceGlobal *)MCommandGroup.get();
    if (auto Result = callMemOpHelper(
            MemoryManager::copy_to_device_global, Copy->getDeviceGlobalPtr(),
            Copy->isDeviceImageScoped(), *MQueue, Copy->getNumBytes(),
            Copy->getOffset(), Copy->getSrc(), std::move(RawEvents), Event);
        Result != UR_RESULT_SUCCESS)
      return Result;

    SetEventHandleOrDiscard();
    return UR_RESULT_SUCCESS;
  }
  case CGType::CopyFromDeviceGlobal: {
    CGCopyFromDeviceGlobal *Copy =
        (CGCopyFromDeviceGlobal *)MCommandGroup.get();
    if (auto Result = callMemOpHelper(
            MemoryManager::copy_from_device_global, Copy->getDeviceGlobalPtr(),
            Copy->isDeviceImageScoped(), *MQueue, Copy->getNumBytes(),
            Copy->getOffset(), Copy->getDest(), std::move(RawEvents), Event);
        Result != UR_RESULT_SUCCESS)
      return Result;

    SetEventHandleOrDiscard();
    return UR_RESULT_SUCCESS;
  }
  case CGType::ReadWriteHostPipe: {
    CGReadWriteHostPipe *ExecReadWriteHostPipe =
        (CGReadWriteHostPipe *)MCommandGroup.get();
    std::string pipeName = ExecReadWriteHostPipe->getPipeName();
    void *hostPtr = ExecReadWriteHostPipe->getHostPtr();
    size_t typeSize = ExecReadWriteHostPipe->getTypeSize();
    bool blocking = ExecReadWriteHostPipe->isBlocking();
    bool read = ExecReadWriteHostPipe->isReadHostPipe();

    if (!EventImpl) {
      EventImpl = MEvent.get();
    }
    return enqueueReadWriteHostPipe(MQueue, pipeName, blocking, hostPtr,
                                    typeSize, RawEvents, EventImpl, read);
  }
  case CGType::ExecCommandBuffer: {
    assert(MQueue &&
           "Command buffer submissions should have an associated queue");
    CGExecCommandBuffer *CmdBufferCG =
        static_cast<CGExecCommandBuffer *>(MCommandGroup.get());
    if (auto Result =
            MQueue->getAdapter()
                ->call_nocheck<UrApiKind::urEnqueueCommandBufferExp>(
                    MQueue->getHandleRef(), CmdBufferCG->MCommandBuffer,
                    RawEvents.size(),
                    RawEvents.empty() ? nullptr : &RawEvents[0], Event);
        Result != UR_RESULT_SUCCESS)
      return Result;

    SetEventHandleOrDiscard();

    return UR_RESULT_SUCCESS;
  }
  case CGType::CopyImage: {
    CGCopyImage *Copy = (CGCopyImage *)MCommandGroup.get();

    if (auto Result = callMemOpHelper(
            MemoryManager::copy_image_bindless, *MQueue, Copy->getSrc(),
            Copy->getDst(), Copy->getSrcDesc(), Copy->getDstDesc(),
            Copy->getSrcFormat(), Copy->getDstFormat(), Copy->getCopyFlags(),
            Copy->getSrcOffset(), Copy->getDstOffset(), Copy->getCopyExtent(),
            std::move(RawEvents), Event);
        Result != UR_RESULT_SUCCESS)
      return Result;

    SetEventHandleOrDiscard();

    return UR_RESULT_SUCCESS;
  }
  case CGType::SemaphoreWait: {
    assert(MQueue &&
           "Semaphore wait submissions should have an associated queue");
    CGSemaphoreWait *SemWait = (CGSemaphoreWait *)MCommandGroup.get();
    const detail::AdapterPtr &Adapter = MQueue->getAdapter();
    auto OptWaitValue = SemWait->getWaitValue();
    uint64_t WaitValue = OptWaitValue.has_value() ? OptWaitValue.value() : 0;

    return Adapter
        ->call_nocheck<UrApiKind::urBindlessImagesWaitExternalSemaphoreExp>(
            MQueue->getHandleRef(), SemWait->getExternalSemaphore(),
            OptWaitValue.has_value(), WaitValue, 0, nullptr, nullptr);
  }
  case CGType::SemaphoreSignal: {
    assert(MQueue &&
           "Semaphore signal submissions should have an associated queue");
    CGSemaphoreSignal *SemSignal = (CGSemaphoreSignal *)MCommandGroup.get();
    const detail::AdapterPtr &Adapter = MQueue->getAdapter();
    auto OptSignalValue = SemSignal->getSignalValue();
    uint64_t SignalValue =
        OptSignalValue.has_value() ? OptSignalValue.value() : 0;
    return Adapter
        ->call_nocheck<UrApiKind::urBindlessImagesSignalExternalSemaphoreExp>(
            MQueue->getHandleRef(), SemSignal->getExternalSemaphore(),
            OptSignalValue.has_value(), SignalValue, 0, nullptr, nullptr);
  }
  case CGType::AsyncAlloc: {
    // NO-OP. Async alloc calls adapter immediately in order to return a valid
    // ptr directly. Any explicit/implicit dependencies are handled at that
    // point, including in order queue deps.

    // Set event carried from async alloc execution.
    CGAsyncAlloc *AsyncAlloc = (CGAsyncAlloc *)MCommandGroup.get();
    if (Event)
      *Event = AsyncAlloc->getEvent();

    SetEventHandleOrDiscard();

    return UR_RESULT_SUCCESS;
  }
  case CGType::AsyncFree: {
    assert(MQueue && "Async free submissions should have an associated queue");
    CGAsyncFree *AsyncFree = (CGAsyncFree *)MCommandGroup.get();
    const detail::AdapterPtr &Adapter = MQueue->getAdapter();
    void *ptr = AsyncFree->getPtr();

    if (auto Result =
            Adapter->call_nocheck<sycl::detail::UrApiKind::urEnqueueUSMFreeExp>(
                MQueue->getHandleRef(), nullptr, ptr, RawEvents.size(),
                RawEvents.data(), Event);
        Result != UR_RESULT_SUCCESS)
      return Result;

    SetEventHandleOrDiscard();

    return UR_RESULT_SUCCESS;
  }
  case CGType::None: {
    if (RawEvents.empty()) {
      // urEnqueueEventsWait with zero events acts like a barrier which is NOT
      // what we want here. On the other hand, there is nothing to wait for, so
      // we don't need to enqueue anything.
      return UR_RESULT_SUCCESS;
    }
    assert(MQueue && "Empty node should have an associated queue");
    const detail::AdapterPtr &Adapter = MQueue->getAdapter();
    ur_event_handle_t Event;
    if (auto Result = Adapter->call_nocheck<UrApiKind::urEnqueueEventsWait>(
            MQueue->getHandleRef(), RawEvents.size(),
            RawEvents.size() ? &RawEvents[0] : nullptr, &Event);
        Result != UR_RESULT_SUCCESS)
      return Result;

    MEvent->setHandle(Event);
    return UR_RESULT_SUCCESS;
  }
  }
  return UR_RESULT_ERROR_INVALID_OPERATION;
}

bool ExecCGCommand::producesPiEvent() const {
  return !MCommandBuffer &&
         MCommandGroup->getType() != CGType::CodeplayHostTask;
}

bool ExecCGCommand::supportsPostEnqueueCleanup() const {
  // Host tasks are cleaned up upon completion instead.
  return Command::supportsPostEnqueueCleanup() &&
         (MCommandGroup->getType() != CGType::CodeplayHostTask);
}

bool ExecCGCommand::readyForCleanup() const {
  if (MCommandGroup->getType() == CGType::CodeplayHostTask)
    return MLeafCounter == 0 && MEvent->isCompleted();
  return Command::readyForCleanup();
}

UpdateCommandBufferCommand::UpdateCommandBufferCommand(
    QueueImplPtr Queue,
    ext::oneapi::experimental::detail::exec_graph_impl *Graph,
    std::vector<std::shared_ptr<ext::oneapi::experimental::detail::node_impl>>
        Nodes)
    : Command(CommandType::UPDATE_CMD_BUFFER, Queue), MGraph(Graph),
      MNodes(Nodes) {}

ur_result_t UpdateCommandBufferCommand::enqueueImp() {
  waitForPreparedHostEvents();
  std::vector<EventImplPtr> EventImpls = MPreparedDepsEvents;
  ur_event_handle_t UREvent = nullptr;
  Command::waitForEvents(MQueue, EventImpls, UREvent);
  MEvent->setHandle(UREvent);

  auto CheckAndFindAlloca = [](Requirement *Req, const DepDesc &Dep) {
    if (Dep.MDepRequirement == Req) {
      if (Dep.MAllocaCmd) {
        Req->MData = Dep.MAllocaCmd->getMemAllocation();
      } else {
        throw sycl::exception(make_error_code(errc::invalid),
                              "No allocation available for accessor when "
                              "updating command buffer!");
      }
    }
  };

  for (auto &Node : MNodes) {
    CG *CG = Node->MCommandGroup.get();
    switch (Node->MNodeType) {
    case ext::oneapi::experimental::node_type::kernel: {
      auto CGExec = static_cast<CGExecKernel *>(CG);
      for (auto &Arg : CGExec->MArgs) {
        if (Arg.MType != kernel_param_kind_t::kind_accessor) {
          continue;
        }
        // Search through deps to get actual allocation for accessor args.
        for (const DepDesc &Dep : MDeps) {
          Requirement *Req = static_cast<AccessorImplHost *>(Arg.MPtr);
          CheckAndFindAlloca(Req, Dep);
        }
      }
      break;
    }
    default:
      break;
    }
  }

  // Split list of nodes into nodes per UR command-buffer partition, then
  // call UR update on each command-buffer partition with those updatable
  // nodes.
  auto PartitionedNodes = MGraph->getURUpdatableNodes(MNodes);
  auto Device = MQueue->get_device();
  auto &Partitions = MGraph->getPartitions();
  for (auto &[PartitionIndex, NodeImpl] : PartitionedNodes) {
    auto CommandBuffer = Partitions[PartitionIndex]->MCommandBuffers[Device];
    MGraph->updateURImpl(CommandBuffer, NodeImpl);
  }

  return UR_RESULT_SUCCESS;
}

void UpdateCommandBufferCommand::printDot(std::ostream &Stream) const {
  Stream << "\"" << this << "\" [style=filled, fillcolor=\"#8d8f29\", label=\"";

  Stream << "ID = " << this << "\\n";
  Stream << "CommandBuffer Command Update"
         << "\\n";

  Stream << "\"];" << std::endl;

  for (const auto &Dep : MDeps) {
    Stream << "  \"" << this << "\" -> \"" << Dep.MDepCommand << "\""
           << " [ label = \"Access mode: "
           << accessModeToString(Dep.MDepRequirement->MAccessMode) << "\\n"
           << "MemObj: " << Dep.MDepRequirement->MSYCLMemObj << " \" ]"
           << std::endl;
  }
}

void UpdateCommandBufferCommand::emitInstrumentationData() {}
bool UpdateCommandBufferCommand::producesPiEvent() const { return false; }

} // namespace detail
} // namespace _V1
} // namespace sycl<|MERGE_RESOLUTION|>--- conflicted
+++ resolved
@@ -1299,17 +1299,11 @@
                                     ? MAllocaCmd->MLinkedAllocaCmd->getQueue()
                                     : MAllocaCmd->getQueue();
 
-<<<<<<< HEAD
     assert(Queue);
 
     std::shared_ptr<event_impl> UnmapEventImpl =
         event_impl::create_device_event(*Queue);
-    UnmapEventImpl->setContextImpl(getContext(Queue));
-=======
-    EventImplPtr UnmapEventImpl(new event_impl(Queue));
-    UnmapEventImpl->setContextImpl(Queue ? Queue->getContextImplPtr()
-                                         : nullptr);
->>>>>>> bbbd081e
+    UnmapEventImpl->setContextImpl(Queue->getContextImplPtr());
     UnmapEventImpl->setStateIncomplete();
     ur_event_handle_t UREvent = nullptr;
 
