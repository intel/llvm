//===----------- commands.cpp - SYCL commands -------------------*- C++ -*-===//
//
// Part of the LLVM Project, under the Apache License v2.0 with LLVM Exceptions.
// See https://llvm.org/LICENSE.txt for license information.
// SPDX-License-Identifier: Apache-2.0 WITH LLVM-exception
//
//===----------------------------------------------------------------------===//

#include <detail/error_handling/error_handling.hpp>

#include "CL/sycl/access/access.hpp"
#include <CL/cl.h>
#include <CL/sycl/backend_types.hpp>
#include <CL/sycl/detail/kernel_desc.hpp>
#include <CL/sycl/detail/memory_manager.hpp>
#include <CL/sycl/detail/stream_impl.hpp>
#include <CL/sycl/sampler.hpp>
#include <detail/context_impl.hpp>
#include <detail/event_impl.hpp>
#include <detail/kernel_impl.hpp>
#include <detail/kernel_info.hpp>
#include <detail/program_manager/program_manager.hpp>
#include <detail/queue_impl.hpp>
#include <detail/scheduler/commands.hpp>
#include <detail/scheduler/scheduler.hpp>

#include <cassert>
#include <string>
#include <vector>

#ifdef __GNUG__
#include <cstdlib>
#include <cxxabi.h>
#include <memory>
#endif

#ifdef XPTI_ENABLE_INSTRUMENTATION
#include "xpti_trace_framework.hpp"
#endif

__SYCL_INLINE_NAMESPACE(cl) {
namespace sycl {
namespace detail {

#ifdef XPTI_ENABLE_INSTRUMENTATION
// Global graph for the application
extern xpti::trace_event_data_t *GSYCLGraphEvent;
#endif

#ifdef __GNUG__
struct DemangleHandle {
  char *p;
  DemangleHandle(char *ptr) : p(ptr) {}
  ~DemangleHandle() { std::free(p); }
};
static std::string demangleKernelName(std::string Name) {
  int Status = -1; // some arbitrary value to eliminate the compiler warning
  DemangleHandle result(abi::__cxa_demangle(Name.c_str(), NULL, NULL, &Status));
  return (Status == 0) ? result.p : Name;
}
#else
static std::string demangleKernelName(std::string Name) { return Name; }
#endif

static std::string deviceToString(device Device) {
  if (Device.is_host())
    return "HOST";
  else if (Device.is_cpu())
    return "CPU";
  else if (Device.is_gpu())
    return "GPU";
  else if (Device.is_accelerator())
    return "ACCELERATOR";
  else
    return "UNKNOWN";
}

static std::string accessModeToString(access::mode Mode) {
  switch (Mode) {
  case access::mode::read:
    return "read";
  case access::mode::write:
    return "write";
  case access::mode::read_write:
    return "read_write";
  case access::mode::discard_write:
    return "discard_write";
  case access::mode::discard_read_write:
    return "discard_read_write";
  default:
    return "unknown";
  }
}

#ifdef XPTI_ENABLE_INSTRUMENTATION
// Using the command group type to create node types for the asynchronous task
// graph modeling
static std::string commandToNodeType(Command::CommandType Type) {
  switch (Type) {
  case Command::CommandType::RUN_CG:
    return "command_group_node";
  case Command::CommandType::COPY_MEMORY:
    return "memory_transfer_node";
  case Command::CommandType::ALLOCA:
    return "memory_allocation_node";
  case Command::CommandType::ALLOCA_SUB_BUF:
    return "sub_buffer_creation_node";
  case Command::CommandType::RELEASE:
    return "memory_deallocation_node";
  case Command::CommandType::MAP_MEM_OBJ:
    return "memory_transfer_node";
  case Command::CommandType::UNMAP_MEM_OBJ:
    return "memory_transfer_node";
  case Command::CommandType::UPDATE_REQUIREMENT:
    return "host_acc_create_buffer_lock_node";
  case Command::CommandType::EMPTY_TASK:
    return "host_acc_destroy_buffer_release_node";
  default:
    return "unknown_node";
  }
}

// Using the names being generated and the string are subject to change to
// something more meaningful to end-users as this will be visible in analysis
// tools that subscribe to this data
static std::string commandToName(Command::CommandType Type) {
  switch (Type) {
  case Command::CommandType::RUN_CG:
    return "Command Group Action";
  case Command::CommandType::COPY_MEMORY:
    return "Memory Transfer (Copy)";
  case Command::CommandType::ALLOCA:
    return "Memory Allocation";
  case Command::CommandType::ALLOCA_SUB_BUF:
    return "Sub Buffer Creation";
  case Command::CommandType::RELEASE:
    return "Memory Deallocation";
  case Command::CommandType::MAP_MEM_OBJ:
    return "Memory Transfer (Map)";
  case Command::CommandType::UNMAP_MEM_OBJ:
    return "Memory Transfer (Unmap)";
  case Command::CommandType::UPDATE_REQUIREMENT:
    return "Host Accessor Creation/Buffer Lock";
  case Command::CommandType::EMPTY_TASK:
    return "Host Accessor Destruction/Buffer Lock Release";
  default:
    return "Unknown Action";
  }
}
#endif

static std::vector<RT::PiEvent>
getPiEvents(const std::vector<EventImplPtr> &EventImpls) {
  std::vector<RT::PiEvent> RetPiEvents;
  for (auto &EventImpl : EventImpls)
    RetPiEvents.push_back(EventImpl->getHandleRef());
  return RetPiEvents;
}

class DispatchHostTask {
  std::vector<EventImplPtr> MDepEvents;
  std::vector<EventImplPtr> MDepHostEvents;
  // Store cg in shared ptr due to copy-constructor call by thread pool
  // FIXME Employ unique_ptr
  std::shared_ptr<CGHostTask> MHostTask;
  std::vector<DepDesc> MDeps;
  EventImplPtr MSelfEvent;
  std::vector<interop_handle::ReqToMem> MReqToMem;

  void waitForEvents() const {
    std::map<const detail::plugin *, std::vector<EventImplPtr>>
        RequiredEventsPerPlugin;

    for (const EventImplPtr &Event : MDepEvents) {
      const detail::plugin &Plugin = Event->getPlugin();
      RequiredEventsPerPlugin[&Plugin].push_back(Event);
    }

    // wait for dependency device events
    // FIXME introduce a more sophisticated wait mechanism
    for (auto &PluginWithEvents : RequiredEventsPerPlugin) {
      std::vector<RT::PiEvent> RawEvents = getPiEvents(PluginWithEvents.second);
      PluginWithEvents.first->call<PiApiKind::piEventsWait>(RawEvents.size(),
                                                            RawEvents.data());
    }

    // wait for dependency host events
    for (const EventImplPtr &Event : MDepHostEvents) {
      Event->waitInternal();
    }
  }

  // Lookup for empty command amongst users of this cmd
  static EmptyCommand *findUserEmptyCommand(Command *ThisCmd) {
    assert(ThisCmd->MUsers.size() == 1 &&
           "Only a single user is expected for host task command");

    Command *User = *ThisCmd->MUsers.begin();

    assert(User->getType() == Command::CommandType::EMPTY_TASK &&
           "Expected empty command as single user of host task command");
    assert(User->MIsBlockable && "Empty command is expected to be blockable");
    assert(User->MBlockReason == Command::BlockReason::HostTask &&
           "Empty command is expected to be blocked due to host task");

    return static_cast<EmptyCommand *>(User);
  }

public:
  DispatchHostTask(std::vector<EventImplPtr> DepEvents,
                   std::vector<EventImplPtr> DepHostEvents,
                   CGHostTask *HostTask, std::vector<DepDesc> Deps,
                   std::vector<interop_handle::ReqToMem> ReqToMem,
                   EventImplPtr SelfEvent)
      : MDepEvents(std::move(DepEvents)),
        MDepHostEvents(DepHostEvents), MHostTask{HostTask},
        MDeps(std::move(Deps)), MSelfEvent(std::move(SelfEvent)),
        MReqToMem(std::move(ReqToMem)) {}

  void operator()() const {
    waitForEvents();

    // we're ready to call the user-defined lambda now
<<<<<<< HEAD
    std::unique_ptr<HostTask> &HT = MHostTask->MHostTask;
    if (HT->isInteropTask()) {
      auto Queue = MHostTask->MQueue->get();
      auto DeviceId = MHostTask->MQueue->get_device().get();
      auto Context = MHostTask->MQueue->get_context().get();

      interop_handle IH{MReqToMem, Queue, DeviceId, Context};

      HT->call(IH);
    } else
      HT->call();
=======
    MHostTask->MHostTask->call();
    MHostTask->MHostTask.reset();
>>>>>>> a4bc8f07

    Command *ThisCmd = reinterpret_cast<Command *>(MSelfEvent->getCommand());
    assert(ThisCmd && "No command found for host-task self event");

    // unblock user empty command here
    EmptyCommand *EmptyCmd = findUserEmptyCommand(ThisCmd);
    assert(EmptyCmd && "No empty command found");

    EmptyCmd->MEnqueueStatus = EnqueueResultT::SyclEnqueueReady;

    // update self-event status
    MSelfEvent->setComplete();

    // The enqueue process is driven by backend for non-host.
    // For host event we'll enqueue leaves of requirements
    if (MSelfEvent->is_host())
      for (const DepDesc &Dep : ThisCmd->MDeps)
        Scheduler::enqueueLeavesOfReq(Dep.MDepRequirement);
  }
};

void Command::waitForPreparedHostEvents() const {
  for (const EventImplPtr &HostEvent : MPreparedHostDepsEvents)
    HostEvent->waitInternal();
}

void Command::waitForEvents(QueueImplPtr Queue,
                            std::vector<EventImplPtr> &EventImpls,
                            RT::PiEvent &Event) {

  if (!EventImpls.empty()) {
    std::vector<RT::PiEvent> RawEvents = getPiEvents(EventImpls);
    if (Queue->is_host()) {
      const detail::plugin &Plugin = EventImpls[0]->getPlugin();
      Plugin.call<PiApiKind::piEventsWait>(RawEvents.size(), &RawEvents[0]);
    } else {
      const detail::plugin &Plugin = Queue->getPlugin();
      Plugin.call<PiApiKind::piEnqueueEventsWait>(
          Queue->getHandleRef(), RawEvents.size(), &RawEvents[0], &Event);
    }
  }
}

Command::Command(CommandType Type, QueueImplPtr Queue)
    : MQueue(std::move(Queue)), MType(Type) {
  MEvent.reset(new detail::event_impl(MQueue));
  MEvent->setCommand(this);
  MEvent->setContextImpl(detail::getSyclObjImpl(MQueue->get_context()));
  MEnqueueStatus = EnqueueResultT::SyclEnqueueReady;

#ifdef XPTI_ENABLE_INSTRUMENTATION
  if (!xptiTraceEnabled())
    return;
  // Obtain the stream ID so all commands can emit traces to that stream
  MStreamID = xptiRegisterStream(SYCL_STREAM_NAME);
#endif
}

void Command::emitInstrumentationDataProxy() {
#ifdef XPTI_ENABLE_INSTRUMENTATION
  emitInstrumentationData();
#endif
}

/// Method takes in void * for the address as adding a template function to
/// the command group object maybe undesirable.
/// @param Cmd The command object of the source of the edge
/// @param ObjAddr The address that defines the edge dependency; it is the event
/// address when the edge is for an event and a memory object address if it is
/// due to an accessor
/// @param Prefix Contains "event" if the dependency is an edge and contains the
/// access mode to the buffer if it is due to an accessor
/// @param IsCommand True if the dependency has a command object as the source,
/// false otherwise
void Command::emitEdgeEventForCommandDependence(Command *Cmd, void *ObjAddr,
                                                const string_class &Prefix,
                                                bool IsCommand) {
#ifdef XPTI_ENABLE_INSTRUMENTATION
  // Bail early if either the source or the target node for the given dependency
  // is undefined or NULL
  if (!(xptiTraceEnabled() && MTraceEvent && Cmd && Cmd->MTraceEvent))
    return;
  // If all the information we need for creating an edge event is available,
  // then go ahead with creating it; if not, bail early!
  xpti::utils::StringHelper SH;
  std::string AddressStr = SH.addressAsString<void *>(ObjAddr);
  std::string TypeString = SH.nameWithAddressString(Prefix, AddressStr);
  // Create an edge with the dependent buffer address for which a command
  // object has been created as one of the properties of the edge
  xpti::payload_t Payload(TypeString.c_str(), MAddress);
  uint64_t EdgeInstanceNo;
  xpti_td *EdgeEvent =
      xptiMakeEvent(TypeString.c_str(), &Payload, xpti::trace_graph_event,
                    xpti_at::active, &EdgeInstanceNo);
  if (EdgeEvent) {
    xpti_td *SrcEvent = static_cast<xpti_td *>(Cmd->MTraceEvent);
    xpti_td *TgtEvent = static_cast<xpti_td *>(MTraceEvent);
    EdgeEvent->source_id = SrcEvent->unique_id;
    EdgeEvent->target_id = TgtEvent->unique_id;
    if (IsCommand) {
      xptiAddMetadata(EdgeEvent, "access_mode", TypeString.c_str());
      xptiAddMetadata(EdgeEvent, "memory_object", AddressStr.c_str());
    } else {
      xptiAddMetadata(EdgeEvent, "event", TypeString.c_str());
    }
    xptiNotifySubscribers(MStreamID, xpti::trace_edge_create,
                          detail::GSYCLGraphEvent, EdgeEvent, EdgeInstanceNo,
                          nullptr);
  }
  // General comment - None of these are serious errors as the instrumentation
  // layer MUST be tolerant of errors. If we need to let the end user know, we
  // throw exceptions in the future
#endif
}

/// Creates an edge when the dependency is due to an event.
/// @param Cmd The command object of the source of the edge
/// @param PiEventAddr The address that defines the edge dependency, which in
/// this case is an event
void Command::emitEdgeEventForEventDependence(Command *Cmd,
                                              RT::PiEvent &PiEventAddr) {
#ifdef XPTI_ENABLE_INSTRUMENTATION
  // If we have failed to create an event to represent the Command, then we
  // cannot emit an edge event. Bail early!
  if (!(xptiTraceEnabled() && MTraceEvent))
    return;

  if (Cmd && Cmd->MTraceEvent) {
    // If the event is associated with a command, we use this command's trace
    // event as the source of edge, hence modeling the control flow
    emitEdgeEventForCommandDependence(Cmd, (void *)PiEventAddr, "Event", false);
    return;
  }
  if (PiEventAddr) {
    xpti::utils::StringHelper SH;
    std::string AddressStr = SH.addressAsString<RT::PiEvent>(PiEventAddr);
    // This is the case when it is a OCL event enqueued by the user or another
    // event is registered by the runtime as a dependency The dependency on
    // this occasion is an OCL event; so we build a virtual node in the graph
    // with the event as the metadata for the node
    std::string NodeName = SH.nameWithAddressString("virtual_node", AddressStr);
    // Node name is "virtual_node[<event_addr>]"
    xpti::payload_t VNPayload(NodeName.c_str(), MAddress);
    uint64_t VNodeInstanceNo;
    xpti_td *NodeEvent =
        xptiMakeEvent(NodeName.c_str(), &VNPayload, xpti::trace_graph_event,
                      xpti_at::active, &VNodeInstanceNo);
    // Emit the virtual node first
    xptiAddMetadata(NodeEvent, "kernel_name", NodeName.c_str());
    xptiNotifySubscribers(MStreamID, xpti::trace_node_create,
                          detail::GSYCLGraphEvent, NodeEvent, VNodeInstanceNo,
                          nullptr);
    // Create a new event for the edge
    std::string EdgeName = SH.nameWithAddressString("Event", AddressStr);
    xpti::payload_t EdgePayload(EdgeName.c_str(), MAddress);
    uint64_t EdgeInstanceNo;
    xpti_td *EdgeEvent =
        xptiMakeEvent(EdgeName.c_str(), &EdgePayload, xpti::trace_graph_event,
                      xpti_at::active, &EdgeInstanceNo);
    if (EdgeEvent && NodeEvent) {
      // Source node represents the event and this event needs to be completed
      // before target node can execute
      xpti_td *TgtEvent = static_cast<xpti_td *>(MTraceEvent);
      EdgeEvent->source_id = NodeEvent->unique_id;
      EdgeEvent->target_id = TgtEvent->unique_id;
      xptiAddMetadata(EdgeEvent, "event", EdgeName.c_str());
      xptiNotifySubscribers(MStreamID, xpti::trace_edge_create,
                            detail::GSYCLGraphEvent, EdgeEvent, EdgeInstanceNo,
                            nullptr);
    }
    return;
  }
#endif
}

uint64_t Command::makeTraceEventProlog(void *MAddress) {
  uint64_t CommandInstanceNo = 0;
#ifdef XPTI_ENABLE_INSTRUMENTATION
  if (!xptiTraceEnabled())
    return CommandInstanceNo;

  MTraceEventPrologComplete = true;
  // Setup the member variables with information needed for event notification
  MCommandNodeType = commandToNodeType(MType);
  MCommandName = commandToName(MType);
  xpti::utils::StringHelper SH;
  MAddressString = SH.addressAsString<void *>(MAddress);
  std::string CommandString =
      SH.nameWithAddressString(MCommandName, MAddressString);

  xpti::payload_t p(CommandString.c_str(), MAddress);
  xpti_td *CmdTraceEvent =
      xptiMakeEvent(CommandString.c_str(), &p, xpti::trace_graph_event,
                    xpti_at::active, &CommandInstanceNo);
  MInstanceID = CommandInstanceNo;
  if (CmdTraceEvent) {
    MTraceEvent = (void *)CmdTraceEvent;
    // If we are seeing this event again, then the instance ID will be greater
    // than 1; in this case, we must skip sending a notification to create a
    // node as this node has already been created. We return this value so the
    // epilog method can be called selectively.
    MFirstInstance = (CommandInstanceNo == 1);
  }
#endif
  return CommandInstanceNo;
}

void Command::makeTraceEventEpilog() {
#ifdef XPTI_ENABLE_INSTRUMENTATION
  if (!(xptiTraceEnabled() && MTraceEvent))
    return;
  assert(MTraceEventPrologComplete);
  xptiNotifySubscribers(MStreamID, xpti::trace_node_create,
                        detail::GSYCLGraphEvent,
                        static_cast<xpti_td *>(MTraceEvent), MInstanceID,
                        static_cast<const void *>(MCommandNodeType.c_str()));
#endif
}

<<<<<<< HEAD
void Command::addConnectCmdWithReq(const ContextImplPtr &DepEventContext,
                                   ExecCGCommand *const ConnectCmd,
                                   EmptyCommand *const EmptyCmd,
                                   const DepDesc &Dep) {
  Requirement *Req = const_cast<Requirement *>(Dep.MDepRequirement);

  Req->addBlockedCommand(EmptyCmd);

  {
    Scheduler::GraphBuilder &GB = Scheduler::getInstance().MGraphBuilder;

    MemObjRecord *Record = GB.getMemObjRecord(Req->MSYCLMemObj);
    Dep.MDepCommand->addUser(ConnectCmd);

    AllocaCommandBase *AllocaCmd =
        GB.findAllocaForReq(Record, Req, DepEventContext);
    assert(AllocaCmd && "There must be alloca for requirement!");

    std::set<Command *> Deps = GB.findDepsForReq(Record, Req, DepEventContext);
    assert(Deps.size() && "There must be some deps");

    for (Command *ReqDepCmd : Deps) {
      ConnectCmd->addDep(DepDesc{ReqDepCmd, Req, AllocaCmd});
      ReqDepCmd->addUser(ConnectCmd);
    }

    GB.updateLeaves(Deps, Record, Req->MAccessMode);
    GB.addNodeToLeaves(Record, ConnectCmd, Req->MAccessMode);

    {
      DepDesc EmptyCmdDep = Dep;
      EmptyCmdDep.MDepCommand = ConnectCmd;

      EmptyCmd->addDep(EmptyCmdDep);
      ConnectCmd->addUser(EmptyCmd);
    }

    GB.updateLeaves({ConnectCmd}, Record, Req->MAccessMode);
    GB.addNodeToLeaves(Record, EmptyCmd, Req->MAccessMode);
  }
}

void Command::connectDepEvent(EventImplPtr DepEvent,
                              const ContextImplPtr &DepEventContext,
                              const ContextImplPtr &Context,
                              const DepDesc &Dep) {
  // construct Host Task type command manually and make it depend on DepEvent
  ExecCGCommand *ConnectCmd = nullptr;

  {
    // Temporary function. Will be replaced depending on circumstances.
    std::function<void(void)> Func = []() {};

    std::unique_ptr<detail::HostTask> HT(new detail::HostTask(std::move(Func)));
    std::unique_ptr<detail::CG> ConnectCG(new detail::CGHostTask(
        std::move(HT), /* Queue = */{}, /* Context = */ {}, /* Args = */ {},
        /* ArgsStorage = */ {}, /* AccStorage = */ {},
        /* SharedPtrStorage = */ {}, /* Requirements = */ {},
        /* DepEvents = */ {DepEvent}, CG::CODEPLAY_HOST_TASK,
        /* Payload */ {}));
    ConnectCmd = new ExecCGCommand(
        std::move(ConnectCG), Scheduler::getInstance().getDefaultHostQueue());
  }

  if (!ConnectCmd)
    throw runtime_error("Out of host memory", PI_OUT_OF_HOST_MEMORY);

  if (Command *DepCmd = reinterpret_cast<Command *>(DepEvent->getCommand())) {
    EmptyCommand *EmptyCmd =
        new EmptyCommand(Scheduler::getInstance().getDefaultHostQueue());

    EmptyCmd->MIsBlockable = true;
    EmptyCmd->MEnqueueStatus = EnqueueResultT::SyclEnqueueBlocked;
    EmptyCmd->MBlockReason = BlockReason::HostTask;

    DepCmd->addUser(ConnectCmd);

    if (Dep.MDepRequirement) {
      addConnectCmdWithReq(DepEventContext, ConnectCmd, EmptyCmd, Dep);
    } else /* if (!Dep.MDepRequirement) */ {
      ConnectCmd->addDep(DepEvent);
      EmptyCmd->addDep(ConnectCmd->MEvent);
      ConnectCmd->addUser(EmptyCmd);
    }
  } else // if (!DepEvent->getCommand())
    ConnectCmd->addDep(DepEvent);

  EnqueueResultT Res;
  bool Enqueued = Scheduler::GraphProcessor::enqueueCommand(ConnectCmd, Res);
  if (!Enqueued && EnqueueResultT::SyclEnqueueFailed == Res.MResult)
    throw runtime_error("Failed to enqueue a sync event between two contexts",
                        PI_INVALID_OPERATION);

  MPreparedHostDepsEvents.push_back(ConnectCmd->getEvent());
}

=======
>>>>>>> a4bc8f07
void Command::processDepEvent(EventImplPtr DepEvent, const DepDesc &Dep) {
  const ContextImplPtr &Context = getContext();

  // 1. Async work is not supported for host device.
  // 2. The event handle can be null in case of, for example, alloca command,
  //    which is currently synchrounious, so don't generate OpenCL event.
  //    Though, this event isn't host one as it's context isn't host one.
  if (DepEvent->is_host() || DepEvent->getHandleRef() == nullptr) {
    // call to waitInternal() is in waitForPreparedHostEvents() as it's called
    // from enqueue process functions
    MPreparedHostDepsEvents.push_back(DepEvent);
    return;
  }

  ContextImplPtr DepEventContext = DepEvent->getContextImpl();
  // If contexts don't match - connect them using user event
  if (DepEventContext != Context && !Context->is_host()) {
    Scheduler::GraphBuilder &GB = Scheduler::getInstance().MGraphBuilder;
    GB.connectDepEvent(this, DepEvent, DepEventContext, Context, Dep);
  } else
    MPreparedDepsEvents.push_back(std::move(DepEvent));
}

ContextImplPtr Command::getContext() const {
  return detail::getSyclObjImpl(MQueue->get_context());
}

void Command::addDep(DepDesc NewDep) {
  if (NewDep.MDepCommand) {
    processDepEvent(NewDep.MDepCommand->getEvent(), NewDep);
  }
  MDeps.push_back(NewDep);
#ifdef XPTI_ENABLE_INSTRUMENTATION
  emitEdgeEventForCommandDependence(
      NewDep.MDepCommand, (void *)NewDep.MDepRequirement->MSYCLMemObj,
      accessModeToString(NewDep.MDepRequirement->MAccessMode), true);
#endif
}

void Command::addDep(EventImplPtr Event) {
#ifdef XPTI_ENABLE_INSTRUMENTATION
  // We need this for just the instrumentation, so guarding it will prevent
  // unused variable warnings when instrumentation is turned off
  Command *Cmd = (Command *)Event->getCommand();
  RT::PiEvent &PiEventAddr = Event->getHandleRef();
  // Now make an edge for the dependent event
  emitEdgeEventForEventDependence(Cmd, PiEventAddr);
#endif

  processDepEvent(std::move(Event), DepDesc{nullptr, nullptr, nullptr});
}

void Command::emitEnqueuedEventSignal(RT::PiEvent &PiEventAddr) {
#ifdef XPTI_ENABLE_INSTRUMENTATION
  if (!(xptiTraceEnabled() && MTraceEvent && PiEventAddr))
    return;
  // Asynchronous call, so send a signal with the event information as
  // user_data
  xptiNotifySubscribers(MStreamID, xpti::trace_signal, detail::GSYCLGraphEvent,
                        static_cast<xpti_td *>(MTraceEvent), MInstanceID,
                        (void *)PiEventAddr);
#endif
}

void Command::emitInstrumentation(uint16_t Type, const char *Txt) {
#ifdef XPTI_ENABLE_INSTRUMENTATION
  if (!(xptiTraceEnabled() && MTraceEvent))
    return;
  // Trace event notifier that emits a Type event
  xptiNotifySubscribers(MStreamID, Type, detail::GSYCLGraphEvent,
                        static_cast<xpti_td *>(MTraceEvent), MInstanceID,
                        static_cast<const void *>(Txt));
#endif
}

bool Command::enqueue(EnqueueResultT &EnqueueResult, BlockingT Blocking) {
  // Exit if already enqueued
  if (MEnqueueStatus == EnqueueResultT::SyclEnqueueSuccess)
    return true;

  // If the command is blocked from enqueueing
  if (MIsBlockable && MEnqueueStatus == EnqueueResultT::SyclEnqueueBlocked) {
    // Exit if enqueue type is not blocking
    if (!Blocking) {
      EnqueueResult = EnqueueResultT(EnqueueResultT::SyclEnqueueBlocked, this);
      return false;
    }
    static bool ThrowOnBlock = getenv("SYCL_THROW_ON_BLOCK") != nullptr;
    if (ThrowOnBlock)
      throw sycl::runtime_error(
          std::string("Waiting for blocked command. Block reason: ") +
              std::string(getBlockReason()),
          PI_INVALID_OPERATION);

#ifdef XPTI_ENABLE_INSTRUMENTATION
    // Scoped trace event notifier that emits a barrier begin and barrier end
    // event, which models the barrier while enqueuing along with the blocked
    // reason, as determined by the scheduler
    std::string Info = "enqueue.barrier[";
    Info += std::string(getBlockReason()) + "]";
    emitInstrumentation(xpti::trace_barrier_begin, Info.c_str());
#endif

    // Wait if blocking
    while (MEnqueueStatus == EnqueueResultT::SyclEnqueueBlocked)
      ;
#ifdef XPTI_ENABLE_INSTRUMENTATION
    emitInstrumentation(xpti::trace_barrier_end, Info.c_str());
#endif
  }

  std::lock_guard<std::mutex> Lock(MEnqueueMtx);

  // Exit if the command is already enqueued
  if (MEnqueueStatus == EnqueueResultT::SyclEnqueueSuccess)
    return true;

#ifdef XPTI_ENABLE_INSTRUMENTATION
  emitInstrumentation(xpti::trace_task_begin, nullptr);
#endif

  if (MEnqueueStatus == EnqueueResultT::SyclEnqueueFailed) {
    EnqueueResult = EnqueueResultT(EnqueueResultT::SyclEnqueueFailed, this);
    return false;
  }

  // Command status set to "failed" beforehand, so this command
  // has already been marked as "failed" if enqueueImp throws an exception.
  // This will avoid execution of the same failed command twice.
  MEnqueueStatus = EnqueueResultT::SyclEnqueueFailed;
  cl_int Res = enqueueImp();

  if (CL_SUCCESS != Res)
    EnqueueResult =
        EnqueueResultT(EnqueueResultT::SyclEnqueueFailed, this, Res);
  else
    // Consider the command is successfully enqueued if return code is
    // CL_SUCCESS
    MEnqueueStatus = EnqueueResultT::SyclEnqueueSuccess;

  // Emit this correlation signal before the task end
  emitEnqueuedEventSignal(MEvent->getHandleRef());
#ifdef XPTI_ENABLE_INSTRUMENTATION
  emitInstrumentation(xpti::trace_task_end, nullptr);
#endif
  return MEnqueueStatus == EnqueueResultT::SyclEnqueueSuccess;
}

void Command::resolveReleaseDependencies(std::set<Command *> &DepList) {
#ifdef XPTI_ENABLE_INSTRUMENTATION
  assert(MType == CommandType::RELEASE && "Expected release command");
  if (!MTraceEvent)
    return;
  // The current command is the target node for all dependencies as the source
  // nodes have to be completed first before the current node can begin to
  // execute; these edges model control flow
  xpti_td *TgtTraceEvent = static_cast<xpti_td *>(MTraceEvent);
  // We have all the Commands that must be completed before the release command
  // can be enqueued; here we'll find the command that is an Alloca with the
  // same SYCLMemObject address and create a dependency line (edge) between them
  // in our sematic modeling
  for (auto &Item : DepList) {
    if (Item->MTraceEvent && Item->MAddress == MAddress) {
      xpti::utils::StringHelper SH;
      std::string AddressStr = SH.addressAsString<void *>(MAddress);
      std::string TypeString =
          "Edge:" + SH.nameWithAddressString(commandToName(MType), AddressStr);

      // Create an edge with the dependent buffer address being one of the
      // properties of the edge
      xpti::payload_t p(TypeString.c_str(), MAddress);
      uint64_t EdgeInstanceNo;
      xpti_td *EdgeEvent =
          xptiMakeEvent(TypeString.c_str(), &p, xpti::trace_graph_event,
                        xpti_at::active, &EdgeInstanceNo);
      if (EdgeEvent) {
        xpti_td *SrcTraceEvent = static_cast<xpti_td *>(Item->MTraceEvent);
        EdgeEvent->target_id = TgtTraceEvent->unique_id;
        EdgeEvent->source_id = SrcTraceEvent->unique_id;
        xptiAddMetadata(EdgeEvent, "memory_object", AddressStr.c_str());
        xptiNotifySubscribers(MStreamID, xpti::trace_edge_create,
                              detail::GSYCLGraphEvent, EdgeEvent,
                              EdgeInstanceNo, nullptr);
      }
    }
  }
#endif
}

const char *Command::getBlockReason() const {
  switch (MBlockReason) {
  case BlockReason::HostAccessor:
    return "A Buffer is locked by the host accessor";
  case BlockReason::HostTask:
    return "Blocked by host task";
  }

  return "Unknown block reason";
}

AllocaCommandBase::AllocaCommandBase(CommandType Type, QueueImplPtr Queue,
                                     Requirement Req,
                                     AllocaCommandBase *LinkedAllocaCmd)
    : Command(Type, Queue), MLinkedAllocaCmd(LinkedAllocaCmd),
      MIsLeaderAlloca(nullptr == LinkedAllocaCmd), MRequirement(std::move(Req)),
      MReleaseCmd(Queue, this) {
  MRequirement.MAccessMode = access::mode::read_write;
  emitInstrumentationDataProxy();
}

void AllocaCommandBase::emitInstrumentationData() {
#ifdef XPTI_ENABLE_INSTRUMENTATION
  if (!xptiTraceEnabled())
    return;
  // Create a payload with the command name and an event using this payload to
  // emit a node_create
  MAddress = MRequirement.MSYCLMemObj;
  makeTraceEventProlog(MAddress);
  // Set the relevant meta data properties for this command
  if (MTraceEvent && MFirstInstance) {
    xpti_td *TE = static_cast<xpti_td *>(MTraceEvent);
    xptiAddMetadata(TE, "sycl_device",
                    deviceToString(MQueue->get_device()).c_str());
    xptiAddMetadata(TE, "memory_object", MAddressString.c_str());
  }
#endif
}

AllocaCommand::AllocaCommand(QueueImplPtr Queue, Requirement Req,
                             bool InitFromUserData,
                             AllocaCommandBase *LinkedAllocaCmd)
    : AllocaCommandBase(CommandType::ALLOCA, std::move(Queue), std::move(Req),
                        LinkedAllocaCmd),
      MInitFromUserData(InitFromUserData) {
  // Node event must be created before the dependent edge is added to this node,
  // so this call must be before the addDep() call.
  emitInstrumentationDataProxy();
  addDep(DepDesc(nullptr, getRequirement(), this));
}

void AllocaCommand::emitInstrumentationData() {
#ifdef XPTI_ENABLE_INSTRUMENTATION
  if (!xptiTraceEnabled())
    return;

  // Only if it is the first event, we emit a node create event
  if (MFirstInstance) {
    makeTraceEventEpilog();
  }
#endif
}

cl_int AllocaCommand::enqueueImp() {
  waitForPreparedHostEvents();
  std::vector<EventImplPtr> EventImpls = MPreparedDepsEvents;

  RT::PiEvent &Event = MEvent->getHandleRef();

  void *HostPtr = nullptr;
  if (!MIsLeaderAlloca) {

    if (MQueue->is_host()) {
      // Do not need to make allocation if we have a linked device allocation
      Command::waitForEvents(MQueue, EventImpls, Event);

      MEvent->setComplete();

      return CL_SUCCESS;
    }
    HostPtr = MLinkedAllocaCmd->getMemAllocation();
  }
  // TODO: Check if it is correct to use std::move on stack variable and
  // delete it RawEvents below.
  MMemAllocation = MemoryManager::allocate(
      detail::getSyclObjImpl(MQueue->get_context()), getSYCLMemObj(),
      MInitFromUserData, HostPtr, std::move(EventImpls), Event);

  if (MEvent->is_host())
    MEvent->setComplete();

  return CL_SUCCESS;
}

void AllocaCommand::printDot(std::ostream &Stream) const {
  Stream << "\"" << this << "\" [style=filled, fillcolor=\"#FFD28A\", label=\"";

  Stream << "ID = " << this << "\\n";
  Stream << "ALLOCA ON " << deviceToString(MQueue->get_device()) << "\\n";
  Stream << " MemObj : " << this->MRequirement.MSYCLMemObj << "\\n";
  Stream << " Link : " << this->MLinkedAllocaCmd << "\\n";
  Stream << "\"];" << std::endl;


  for (const auto &Dep : MDeps) {
    if (Dep.MDepCommand == nullptr)
      continue;
    Stream << "  \"" << this << "\" -> \"" << Dep.MDepCommand << "\""
           << " [ label = \"Access mode: "
           << accessModeToString(Dep.MDepRequirement->MAccessMode) << "\\n"
           << "MemObj: " << Dep.MDepRequirement->MSYCLMemObj << " \" ]"
           << std::endl;
  }
}

AllocaSubBufCommand::AllocaSubBufCommand(QueueImplPtr Queue, Requirement Req,
                                         AllocaCommandBase *ParentAlloca)
    : AllocaCommandBase(CommandType::ALLOCA_SUB_BUF, std::move(Queue),
                        std::move(Req),
                        /*LinkedAllocaCmd*/ nullptr),
      MParentAlloca(ParentAlloca) {
  // Node event must be created before the dependent edge
  // is added to this node, so this call must be before
  // the addDep() call.
  emitInstrumentationDataProxy();
  addDep(DepDesc(MParentAlloca, getRequirement(), MParentAlloca));
}

void AllocaSubBufCommand::emitInstrumentationData() {
#ifdef XPTI_ENABLE_INSTRUMENTATION
  if (!xptiTraceEnabled())
    return;

  // Only if it is the first event, we emit a node create event and any meta
  // data that is available for the command
  if (MFirstInstance) {
    xpti_td *TE = static_cast<xpti_td *>(MTraceEvent);
    xptiAddMetadata(TE, "offset",
                    std::to_string(this->MRequirement.MOffsetInBytes).c_str());
    std::string range = std::to_string(this->MRequirement.MAccessRange[0]) +
                        "-" +
                        std::to_string(this->MRequirement.MAccessRange[1]);
    xptiAddMetadata(TE, "access_range", range.c_str());
    makeTraceEventEpilog();
  }
#endif
}

void *AllocaSubBufCommand::getMemAllocation() const {
  // In some cases parent`s memory allocation might change (e.g., after
  // map/unmap operations). If parent`s memory allocation changes, sub-buffer
  // memory allocation should be changed as well.
  if (MQueue->is_host()) {
    return static_cast<void *>(
        static_cast<char *>(MParentAlloca->getMemAllocation()) +
        MRequirement.MOffsetInBytes);
  }
  return MMemAllocation;
}

cl_int AllocaSubBufCommand::enqueueImp() {
  waitForPreparedHostEvents();
  std::vector<EventImplPtr> EventImpls = MPreparedDepsEvents;
  RT::PiEvent &Event = MEvent->getHandleRef();

  MMemAllocation = MemoryManager::allocateMemSubBuffer(
      detail::getSyclObjImpl(MQueue->get_context()),
      MParentAlloca->getMemAllocation(), MRequirement.MElemSize,
      MRequirement.MOffsetInBytes, MRequirement.MAccessRange,
      std::move(EventImpls), Event);

  if (MEvent->is_host())
    MEvent->setComplete();

  return CL_SUCCESS;
}

void AllocaSubBufCommand::printDot(std::ostream &Stream) const {
  Stream << "\"" << this << "\" [style=filled, fillcolor=\"#FFD28A\", label=\"";

  Stream << "ID = " << this << "\\n";
  Stream << "ALLOCA SUB BUF ON " << deviceToString(MQueue->get_device())
         << "\\n";
  Stream << " MemObj : " << this->MRequirement.MSYCLMemObj << "\\n";
  Stream << " Offset : " << this->MRequirement.MOffsetInBytes << "\\n";
  Stream << " Access range : " << this->MRequirement.MAccessRange[0] << "\\n";
  Stream << "\"];" << std::endl;

  for (const auto &Dep : MDeps) {
    if (Dep.MDepCommand == nullptr)
      continue;
    Stream << "  \"" << this << "\" -> \"" << Dep.MDepCommand << "\""
           << " [ label = \"Access mode: "
           << accessModeToString(Dep.MDepRequirement->MAccessMode) << "\\n"
           << "MemObj: " << Dep.MDepRequirement->MSYCLMemObj << " \" ]"
           << std::endl;
  }
}

ReleaseCommand::ReleaseCommand(QueueImplPtr Queue, AllocaCommandBase *AllocaCmd)
    : Command(CommandType::RELEASE, std::move(Queue)), MAllocaCmd(AllocaCmd) {
  emitInstrumentationDataProxy();
}

void ReleaseCommand::emitInstrumentationData() {
#ifdef XPTI_ENABLE_INSTRUMENTATION
  if (!xptiTraceEnabled())
    return;
  // Create a payload with the command name and an event using this payload to
  // emit a node_create
  MAddress = MAllocaCmd->getSYCLMemObj();
  makeTraceEventProlog(MAddress);

  if (MFirstInstance) {
    xpti_td *TE = static_cast<xpti_td *>(MTraceEvent);
    xptiAddMetadata(TE, "sycl_device",
                    deviceToString(MQueue->get_device()).c_str());
    xptiAddMetadata(TE, "allocation_type",
                    commandToName(MAllocaCmd->getType()).c_str());
    makeTraceEventEpilog();
  }
#endif
}

cl_int ReleaseCommand::enqueueImp() {
  waitForPreparedHostEvents();
  std::vector<EventImplPtr> EventImpls = MPreparedDepsEvents;
  std::vector<RT::PiEvent> RawEvents = getPiEvents(EventImpls);
  bool SkipRelease = false;

  // On host side we only allocate memory for full buffers.
  // Thus, deallocating sub buffers leads to double memory freeing.
  SkipRelease |= MQueue->is_host() && MAllocaCmd->getType() == ALLOCA_SUB_BUF;

  const bool CurAllocaIsHost = MAllocaCmd->getQueue()->is_host();
  bool NeedUnmap = false;
  if (MAllocaCmd->MLinkedAllocaCmd) {

    // When releasing one of the "linked" allocations special rules take place:
    // 1. Device allocation should always be released.
    // 2. Host allocation should be released if host allocation is "leader".
    // 3. Device alloca in the pair should be in active state in order to be
    //    correctly released.


    // There is no actual memory allocation if a host alloca command is created
    // being linked to a device allocation.
    SkipRelease |= CurAllocaIsHost && !MAllocaCmd->MIsLeaderAlloca;

    NeedUnmap |= CurAllocaIsHost == MAllocaCmd->MIsActive;
  }

  if (NeedUnmap) {
    const QueueImplPtr &Queue = CurAllocaIsHost
                                    ? MAllocaCmd->MLinkedAllocaCmd->getQueue()
                                    : MAllocaCmd->getQueue();

    EventImplPtr UnmapEventImpl(new event_impl(Queue));
    UnmapEventImpl->setContextImpl(
        detail::getSyclObjImpl(Queue->get_context()));
    RT::PiEvent &UnmapEvent = UnmapEventImpl->getHandleRef();

    void *Src = CurAllocaIsHost
                    ? MAllocaCmd->getMemAllocation()
                    : MAllocaCmd->MLinkedAllocaCmd->getMemAllocation();

    void *Dst = !CurAllocaIsHost
                    ? MAllocaCmd->getMemAllocation()
                    : MAllocaCmd->MLinkedAllocaCmd->getMemAllocation();

    MemoryManager::unmap(MAllocaCmd->getSYCLMemObj(), Dst, Queue, Src,
                         RawEvents, UnmapEvent);

    std::swap(MAllocaCmd->MIsActive, MAllocaCmd->MLinkedAllocaCmd->MIsActive);
    EventImpls.clear();
    EventImpls.push_back(UnmapEventImpl);
  }
  RT::PiEvent &Event = MEvent->getHandleRef();
  if (SkipRelease)
    Command::waitForEvents(MQueue, EventImpls, Event);
  else
    MemoryManager::release(detail::getSyclObjImpl(MQueue->get_context()),
                           MAllocaCmd->getSYCLMemObj(),
                           MAllocaCmd->getMemAllocation(),
                           std::move(EventImpls), Event);

  if (MEvent->is_host())
    MEvent->setComplete();

  return CL_SUCCESS;
}

void ReleaseCommand::printDot(std::ostream &Stream) const {
  Stream << "\"" << this << "\" [style=filled, fillcolor=\"#FF827A\", label=\"";

  Stream << "ID = " << this << " ; ";
  Stream << "RELEASE ON " << deviceToString(MQueue->get_device()) << "\\n";
  Stream << " Alloca : " << MAllocaCmd << "\\n";
  Stream << " MemObj : " << MAllocaCmd->getSYCLMemObj() << "\\n";
  Stream << "\"];" << std::endl;

  for (const auto &Dep : MDeps) {
    Stream << "  \"" << this << "\" -> \"" << Dep.MDepCommand << "\""
           << " [ label = \"Access mode: "
           << accessModeToString(Dep.MDepRequirement->MAccessMode) << "\\n"
           << "MemObj: " << Dep.MDepRequirement->MSYCLMemObj << " \" ]"
           << std::endl;
  }
}

MapMemObject::MapMemObject(AllocaCommandBase *SrcAllocaCmd, Requirement Req,
                           void **DstPtr, QueueImplPtr Queue,
                           access::mode MapMode)
    : Command(CommandType::MAP_MEM_OBJ, std::move(Queue)),
      MSrcAllocaCmd(SrcAllocaCmd), MSrcReq(std::move(Req)), MDstPtr(DstPtr),
      MMapMode(MapMode) {
  emitInstrumentationDataProxy();
}

void MapMemObject::emitInstrumentationData() {
#ifdef XPTI_ENABLE_INSTRUMENTATION
  if (!xptiTraceEnabled())
    return;
  // Create a payload with the command name and an event using this payload to
  // emit a node_create
  MAddress = MSrcAllocaCmd->getSYCLMemObj();
  makeTraceEventProlog(MAddress);

  if (MFirstInstance) {
    xpti_td *TE = static_cast<xpti_td *>(MTraceEvent);
    xptiAddMetadata(TE, "sycl_device",
                    deviceToString(MQueue->get_device()).c_str());
    xptiAddMetadata(TE, "memory_object", MAddressString.c_str());
    makeTraceEventEpilog();
  }
#endif
}

cl_int MapMemObject::enqueueImp() {
  waitForPreparedHostEvents();
  std::vector<EventImplPtr> EventImpls = MPreparedDepsEvents;
  std::vector<RT::PiEvent> RawEvents = getPiEvents(EventImpls);

  RT::PiEvent &Event = MEvent->getHandleRef();
  *MDstPtr = MemoryManager::map(
      MSrcAllocaCmd->getSYCLMemObj(), MSrcAllocaCmd->getMemAllocation(), MQueue,
      MMapMode, MSrcReq.MDims, MSrcReq.MMemoryRange, MSrcReq.MAccessRange,
      MSrcReq.MOffset, MSrcReq.MElemSize, std::move(RawEvents), Event);

  if (MEvent->is_host())
    MEvent->setComplete();

  return CL_SUCCESS;
}

void MapMemObject::printDot(std::ostream &Stream) const {
  Stream << "\"" << this << "\" [style=filled, fillcolor=\"#77AFFF\", label=\"";

  Stream << "ID = " << this << " ; ";
  Stream << "MAP ON " << deviceToString(MQueue->get_device()) << "\\n";

  Stream << "\"];" << std::endl;

  for (const auto &Dep : MDeps) {
    Stream << "  \"" << this << "\" -> \"" << Dep.MDepCommand << "\""
           << " [ label = \"Access mode: "
           << accessModeToString(Dep.MDepRequirement->MAccessMode) << "\\n"
           << "MemObj: " << Dep.MDepRequirement->MSYCLMemObj << " \" ]"
           << std::endl;
  }
}

UnMapMemObject::UnMapMemObject(AllocaCommandBase *DstAllocaCmd, Requirement Req,
                               void **SrcPtr, QueueImplPtr Queue)
    : Command(CommandType::UNMAP_MEM_OBJ, std::move(Queue)),
      MDstAllocaCmd(DstAllocaCmd), MDstReq(std::move(Req)), MSrcPtr(SrcPtr) {
  emitInstrumentationDataProxy();
}

void UnMapMemObject::emitInstrumentationData() {
#ifdef XPTI_ENABLE_INSTRUMENTATION
  if (!xptiTraceEnabled())
    return;
  // Create a payload with the command name and an event using this payload to
  // emit a node_create
  MAddress = MDstAllocaCmd->getSYCLMemObj();
  makeTraceEventProlog(MAddress);

  if (MFirstInstance) {
    xpti_td *TE = static_cast<xpti_td *>(MTraceEvent);
    xptiAddMetadata(TE, "sycl_device",
                    deviceToString(MQueue->get_device()).c_str());
    xptiAddMetadata(TE, "memory_object", MAddressString.c_str());
    makeTraceEventEpilog();
  }
#endif
}

cl_int UnMapMemObject::enqueueImp() {
  waitForPreparedHostEvents();
  std::vector<EventImplPtr> EventImpls = MPreparedDepsEvents;
  std::vector<RT::PiEvent> RawEvents = getPiEvents(EventImpls);

  RT::PiEvent &Event = MEvent->getHandleRef();
  MemoryManager::unmap(MDstAllocaCmd->getSYCLMemObj(),
                       MDstAllocaCmd->getMemAllocation(), MQueue, *MSrcPtr,
                       std::move(RawEvents), Event);

  if (MEvent->is_host())
    MEvent->setComplete();

  return CL_SUCCESS;
}

void UnMapMemObject::printDot(std::ostream &Stream) const {
  Stream << "\"" << this << "\" [style=filled, fillcolor=\"#EBC40F\", label=\"";

  Stream << "ID = " << this << " ; ";
  Stream << "UNMAP ON " << deviceToString(MQueue->get_device()) << "\\n";

  Stream << "\"];" << std::endl;

  for (const auto &Dep : MDeps) {
    Stream << "  \"" << this << "\" -> \"" << Dep.MDepCommand << "\""
           << " [ label = \"Access mode: "
           << accessModeToString(Dep.MDepRequirement->MAccessMode) << "\\n"
           << "MemObj: " << Dep.MDepRequirement->MSYCLMemObj << " \" ]"
           << std::endl;
  }
}

MemCpyCommand::MemCpyCommand(Requirement SrcReq,
                             AllocaCommandBase *SrcAllocaCmd,
                             Requirement DstReq,
                             AllocaCommandBase *DstAllocaCmd,
                             QueueImplPtr SrcQueue, QueueImplPtr DstQueue)
    : Command(CommandType::COPY_MEMORY, std::move(DstQueue)),
      MSrcQueue(SrcQueue), MSrcReq(std::move(SrcReq)),
      MSrcAllocaCmd(SrcAllocaCmd), MDstReq(std::move(DstReq)),
      MDstAllocaCmd(DstAllocaCmd) {
  if (!MSrcQueue->is_host())
    MEvent->setContextImpl(detail::getSyclObjImpl(MSrcQueue->get_context()));

  emitInstrumentationDataProxy();
}

void MemCpyCommand::emitInstrumentationData() {
#ifdef XPTI_ENABLE_INSTRUMENTATION
  if (!xptiTraceEnabled())
    return;
  // Create a payload with the command name and an event using this payload to
  // emit a node_create
  MAddress = MSrcAllocaCmd->getSYCLMemObj();
  makeTraceEventProlog(MAddress);

  if (MFirstInstance) {
    xpti_td *CmdTraceEvent = static_cast<xpti_td *>(MTraceEvent);
    xptiAddMetadata(CmdTraceEvent, "sycl_device",
                    deviceToString(MQueue->get_device()).c_str());
    xptiAddMetadata(CmdTraceEvent, "memory_object", MAddressString.c_str());
    std::string From = deviceToString(MSrcQueue->get_device());
    std::string To = deviceToString(MQueue->get_device());
    xptiAddMetadata(CmdTraceEvent, "copy_from", From.c_str());
    xptiAddMetadata(CmdTraceEvent, "copy_to", To.c_str());
    makeTraceEventEpilog();
  }
#endif
}

ContextImplPtr MemCpyCommand::getContext() const {
  const QueueImplPtr &Queue = MQueue->is_host() ? MSrcQueue : MQueue;
  return detail::getSyclObjImpl(Queue->get_context());
}

cl_int MemCpyCommand::enqueueImp() {
  QueueImplPtr Queue = MQueue->is_host() ? MSrcQueue : MQueue;
  waitForPreparedHostEvents();
  std::vector<EventImplPtr> EventImpls = MPreparedDepsEvents;

  RT::PiEvent &Event = MEvent->getHandleRef();

  auto RawEvents = getPiEvents(EventImpls);

  // Omit copying if mode is discard one.
  // TODO: Handle this at the graph building time by, for example, creating
  // empty node instead of memcpy.
  if (MDstReq.MAccessMode == access::mode::discard_read_write ||
      MDstReq.MAccessMode == access::mode::discard_write ||
      MSrcAllocaCmd->getMemAllocation() == MDstAllocaCmd->getMemAllocation()) {
    Command::waitForEvents(Queue, EventImpls, Event);
  } else {
    MemoryManager::copy(
        MSrcAllocaCmd->getSYCLMemObj(), MSrcAllocaCmd->getMemAllocation(),
        MSrcQueue, MSrcReq.MDims, MSrcReq.MMemoryRange, MSrcReq.MAccessRange,
        MSrcReq.MOffset, MSrcReq.MElemSize, MDstAllocaCmd->getMemAllocation(),
        MQueue, MDstReq.MDims, MDstReq.MMemoryRange, MDstReq.MAccessRange,
        MDstReq.MOffset, MDstReq.MElemSize, std::move(RawEvents), Event);
  }

  if (MEvent->is_host())
    MEvent->setComplete();

  return CL_SUCCESS;
}

void MemCpyCommand::printDot(std::ostream &Stream) const {
  Stream << "\"" << this << "\" [style=filled, fillcolor=\"#C7EB15\" label=\"";

  Stream << "ID = " << this << " ; ";
  Stream << "MEMCPY ON " << deviceToString(MQueue->get_device()) << "\\n";
  Stream << "From: " << MSrcAllocaCmd << " is host: " << MSrcQueue->is_host()
         << "\\n";
  Stream << "To: " << MDstAllocaCmd << " is host: " << MQueue->is_host()
         << "\\n";

  Stream << "\"];" << std::endl;

  for (const auto &Dep : MDeps) {
    Stream << "  \"" << this << "\" -> \"" << Dep.MDepCommand << "\""
           << " [ label = \"Access mode: "
           << accessModeToString(Dep.MDepRequirement->MAccessMode) << "\\n"
           << "MemObj: " << Dep.MDepRequirement->MSYCLMemObj << " \" ]"
           << std::endl;
  }
}

AllocaCommandBase *ExecCGCommand::getAllocaForReq(Requirement *Req) {
  for (const DepDesc &Dep : MDeps) {
    if (Dep.MDepRequirement == Req)
      return Dep.MAllocaCmd;
  }
  throw runtime_error("Alloca for command not found", PI_INVALID_OPERATION);
}

void ExecCGCommand::flushStreams() {
  assert(MCommandGroup->getType() == CG::KERNEL && "Expected kernel");
  for (auto StreamImplPtr :
       ((CGExecKernel *)MCommandGroup.get())->getStreams()) {
    StreamImplPtr->flush();
  }
}

cl_int UpdateHostRequirementCommand::enqueueImp() {
  waitForPreparedHostEvents();
  std::vector<EventImplPtr> EventImpls = MPreparedDepsEvents;
  RT::PiEvent &Event = MEvent->getHandleRef();
  Command::waitForEvents(MQueue, EventImpls, Event);

  assert(MSrcAllocaCmd && "Expected valid alloca command");
  assert(MSrcAllocaCmd->getMemAllocation() && "Expected valid source pointer");
  assert(MDstPtr && "Expected valid target pointer");
  *MDstPtr = MSrcAllocaCmd->getMemAllocation();

  if (MEvent->is_host())
    MEvent->setComplete();

  return CL_SUCCESS;
}

void UpdateHostRequirementCommand::printDot(std::ostream &Stream) const {
  Stream << "\"" << this << "\" [style=filled, fillcolor=\"#f1337f\", label=\"";

  Stream << "ID = " << this << "\\n";
  Stream << "UPDATE REQ ON " << deviceToString(MQueue->get_device()) << "\\n";
  bool IsReqOnBuffer =
      MDstReq.MSYCLMemObj->getType() == SYCLMemObjI::MemObjType::BUFFER;
  Stream << "TYPE: " << (IsReqOnBuffer ? "Buffer" : "Image") << "\\n";
  if (IsReqOnBuffer)
    Stream << "Is sub buffer: " << std::boolalpha << MDstReq.MIsSubBuffer
           << "\\n";

  Stream << "\"];" << std::endl;

  for (const auto &Dep : MDeps) {
    Stream << "  \"" << this << "\" -> \"" << Dep.MDepCommand << "\""
           << " [ label = \"Access mode: "
           << accessModeToString(Dep.MDepRequirement->MAccessMode) << "\\n"
           << "MemObj: " << Dep.MAllocaCmd->getSYCLMemObj() << " \" ]"
           << std::endl;
  }
}

MemCpyCommandHost::MemCpyCommandHost(Requirement SrcReq,
                                     AllocaCommandBase *SrcAllocaCmd,
                                     Requirement DstReq, void **DstPtr,
                                     QueueImplPtr SrcQueue,
                                     QueueImplPtr DstQueue)
    : Command(CommandType::COPY_MEMORY, std::move(DstQueue)),
      MSrcQueue(SrcQueue), MSrcReq(std::move(SrcReq)),
      MSrcAllocaCmd(SrcAllocaCmd), MDstReq(std::move(DstReq)), MDstPtr(DstPtr) {
  if (!MSrcQueue->is_host())
    MEvent->setContextImpl(detail::getSyclObjImpl(MSrcQueue->get_context()));

  emitInstrumentationDataProxy();
}

void MemCpyCommandHost::emitInstrumentationData() {
#ifdef XPTI_ENABLE_INSTRUMENTATION
  if (!xptiTraceEnabled())
    return;
  // Create a payload with the command name and an event using this payload to
  // emit a node_create
  MAddress = MSrcAllocaCmd->getSYCLMemObj();
  makeTraceEventProlog(MAddress);

  if (MFirstInstance) {
    xpti_td *CmdTraceEvent = static_cast<xpti_td *>(MTraceEvent);
    xptiAddMetadata(CmdTraceEvent, "sycl_device",
                    deviceToString(MQueue->get_device()).c_str());
    xptiAddMetadata(CmdTraceEvent, "memory_object", MAddressString.c_str());
    std::string From = deviceToString(MSrcQueue->get_device());
    std::string To = deviceToString(MQueue->get_device());
    xptiAddMetadata(CmdTraceEvent, "copy_from", From.c_str());
    xptiAddMetadata(CmdTraceEvent, "copy_to", To.c_str());
    makeTraceEventEpilog();
  }
#endif
}

ContextImplPtr MemCpyCommandHost::getContext() const {
  const QueueImplPtr &Queue = MQueue->is_host() ? MSrcQueue : MQueue;
  return detail::getSyclObjImpl(Queue->get_context());
}

cl_int MemCpyCommandHost::enqueueImp() {
  QueueImplPtr Queue = MQueue->is_host() ? MSrcQueue : MQueue;
  waitForPreparedHostEvents();
  std::vector<EventImplPtr> EventImpls = MPreparedDepsEvents;
  std::vector<RT::PiEvent> RawEvents = getPiEvents(EventImpls);

  RT::PiEvent &Event = MEvent->getHandleRef();
  // Omit copying if mode is discard one.
  // TODO: Handle this at the graph building time by, for example, creating
  // empty node instead of memcpy.
  if (MDstReq.MAccessMode == access::mode::discard_read_write ||
      MDstReq.MAccessMode == access::mode::discard_write) {
    Command::waitForEvents(Queue, EventImpls, Event);

    if (MEvent->is_host())
      MEvent->setComplete();

    return CL_SUCCESS;
  }

  MemoryManager::copy(
      MSrcAllocaCmd->getSYCLMemObj(), MSrcAllocaCmd->getMemAllocation(),
      MSrcQueue, MSrcReq.MDims, MSrcReq.MMemoryRange, MSrcReq.MAccessRange,
      MSrcReq.MOffset, MSrcReq.MElemSize, *MDstPtr, MQueue, MDstReq.MDims,
      MDstReq.MMemoryRange, MDstReq.MAccessRange, MDstReq.MOffset,
      MDstReq.MElemSize, std::move(RawEvents), Event);

  if (MEvent->is_host())
    MEvent->setComplete();

  return CL_SUCCESS;
}

EmptyCommand::EmptyCommand(QueueImplPtr Queue, Requirement Req)
    : Command(CommandType::EMPTY_TASK, std::move(Queue)) {
  MRequirements.emplace_back(std::move(Req));
  emitInstrumentationDataProxy();
}

EmptyCommand::EmptyCommand(QueueImplPtr Queue)
    : Command(CommandType::EMPTY_TASK, std::move(Queue)) {
  emitInstrumentationDataProxy();
}

cl_int EmptyCommand::enqueueImp() {
  waitForPreparedHostEvents();
  waitForEvents(MQueue, MPreparedDepsEvents, MEvent->getHandleRef());

  if (MEvent->is_host())
    MEvent->setComplete();

  return CL_SUCCESS;
}

void EmptyCommand::addRequirement(Command *DepCmd, AllocaCommandBase *AllocaCmd,
                                  const Requirement *Req) {
  MRequirements.emplace_back(*Req);
  const Requirement *const StoredReq = &MRequirements.back();

  addDep(DepDesc{DepCmd, StoredReq, AllocaCmd});
}

void EmptyCommand::emitInstrumentationData() {
#ifdef XPTI_ENABLE_INSTRUMENTATION
  if (!xptiTraceEnabled())
    return;
  // Create a payload with the command name and an event using this payload to
  // emit a node_create
  if (MRequirements.empty())
    return;

  Requirement &Req = *MRequirements.begin();

  MAddress = Req.MSYCLMemObj;
  makeTraceEventProlog(MAddress);

  if (MFirstInstance) {
    xpti_td *CmdTraceEvent = static_cast<xpti_td *>(MTraceEvent);
    xptiAddMetadata(CmdTraceEvent, "sycl_device",
                    deviceToString(MQueue->get_device()).c_str());
    xptiAddMetadata(CmdTraceEvent, "memory_object", MAddressString.c_str());
    makeTraceEventEpilog();
  }
#endif
}

void EmptyCommand::printDot(std::ostream &Stream) const {
  Stream << "\"" << this << "\" [style=filled, fillcolor=\"#8d8f29\", label=\"";

  Stream << "ID = " << this << "\\n";
  Stream << "EMPTY NODE"
         << "\\n";

  Stream << "\"];" << std::endl;

  for (const auto &Dep : MDeps) {
    Stream << "  \"" << this << "\" -> \"" << Dep.MDepCommand << "\""
           << " [ label = \"Access mode: "
           << accessModeToString(Dep.MDepRequirement->MAccessMode) << "\\n"
           << "MemObj: " << Dep.MDepRequirement->MSYCLMemObj << " \" ]"
           << std::endl;
  }
}

void MemCpyCommandHost::printDot(std::ostream &Stream) const {
  Stream << "\"" << this << "\" [style=filled, fillcolor=\"#B6A2EB\", label=\"";

  Stream << "ID = " << this << "\\n";
  Stream << "MEMCPY HOST ON " << deviceToString(MQueue->get_device()) << "\\n";

  Stream << "\"];" << std::endl;

  for (const auto &Dep : MDeps) {
    Stream << "  \"" << this << "\" -> \"" << Dep.MDepCommand << "\""
           << " [ label = \"Access mode: "
           << accessModeToString(Dep.MDepRequirement->MAccessMode) << "\\n"
           << "MemObj: " << Dep.MDepRequirement->MSYCLMemObj << " \" ]"
           << std::endl;
  }
}

UpdateHostRequirementCommand::UpdateHostRequirementCommand(
    QueueImplPtr Queue, Requirement Req, AllocaCommandBase *SrcAllocaCmd,
    void **DstPtr)
    : Command(CommandType::UPDATE_REQUIREMENT, std::move(Queue)),
      MSrcAllocaCmd(SrcAllocaCmd), MDstReq(std::move(Req)), MDstPtr(DstPtr) {

  emitInstrumentationDataProxy();
}

void UpdateHostRequirementCommand::emitInstrumentationData() {
#ifdef XPTI_ENABLE_INSTRUMENTATION
  if (!xptiTraceEnabled())
    return;
  // Create a payload with the command name and an event using this payload to
  // emit a node_create
  MAddress = MSrcAllocaCmd->getSYCLMemObj();
  makeTraceEventProlog(MAddress);

  if (MFirstInstance) {
    xpti_td *CmdTraceEvent = static_cast<xpti_td *>(MTraceEvent);
    xptiAddMetadata(CmdTraceEvent, "sycl_device",
                    deviceToString(MQueue->get_device()).c_str());
    xptiAddMetadata(CmdTraceEvent, "memory_object", MAddressString.c_str());
    makeTraceEventEpilog();
  }
#endif
}

static std::string cgTypeToString(detail::CG::CGTYPE Type) {
  switch (Type) {
  case detail::CG::KERNEL:
    return "Kernel";
    break;
  case detail::CG::UPDATE_HOST:
    return "update_host";
    break;
  case detail::CG::FILL:
    return "fill";
    break;
  case detail::CG::COPY_ACC_TO_ACC:
    return "copy acc to acc";
    break;
  case detail::CG::COPY_ACC_TO_PTR:
    return "copy acc to ptr";
    break;
  case detail::CG::COPY_PTR_TO_ACC:
    return "copy ptr to acc";
    break;
  case detail::CG::COPY_USM:
    return "copy usm";
    break;
  case detail::CG::FILL_USM:
    return "fill usm";
    break;
  case detail::CG::PREFETCH_USM:
    return "prefetch usm";
    break;
  case detail::CG::HOST_TASK_CODEPLAY:
    return "host task";
    break;
  default:
    return "unknown";
    break;
  }
}

ExecCGCommand::ExecCGCommand(std::unique_ptr<detail::CG> CommandGroup,
                             QueueImplPtr Queue)
    : Command(CommandType::RUN_CG, std::move(Queue)),
      MCommandGroup(std::move(CommandGroup)) {

  emitInstrumentationDataProxy();
}

void ExecCGCommand::emitInstrumentationData() {
#ifdef XPTI_ENABLE_INSTRUMENTATION
  if (!xptiTraceEnabled())
    return;
  // Create a payload with the command name and an event using this payload to
  // emit a node_create
  bool HasSourceInfo = false;
  std::string KernelName, FromSource;
  switch (MCommandGroup->getType()) {
  case detail::CG::KERNEL: {
    auto KernelCG =
        reinterpret_cast<detail::CGExecKernel *>(MCommandGroup.get());

    if (KernelCG->MSyclKernel && KernelCG->MSyclKernel->isCreatedFromSource()) {
      FromSource = "true";
      pi_kernel KernelHandle = KernelCG->MSyclKernel->getHandleRef();
      MAddress = KernelHandle;
      KernelName = MCommandGroup->MFunctionName;
    } else {
      FromSource = "false";
      KernelName = demangleKernelName(KernelCG->getKernelName());
    }
  } break;
  default:
    KernelName = cgTypeToString(MCommandGroup->getType());
    break;
  }
  std::string CommandType = commandToNodeType(MType);
  //  Get source file, line number information from the CommandGroup object
  //  and create payload using name, address, and source info
  //
  //  On Windows, since the support for builtin functions is not available in
  //  MSVC, the MFileName, MLine will be set to nullptr and "0" respectively.
  //  Handle this condition explicitly here.
  xpti::payload_t Payload;
  if (!MCommandGroup->MFileName.empty()) {
    // File name has a valid string
    Payload =
        xpti::payload_t(KernelName.c_str(), MCommandGroup->MFileName.c_str(),
                        MCommandGroup->MLine, MCommandGroup->MColumn, MAddress);
    HasSourceInfo = true;
  } else if (MAddress) {
    // We have a valid function name and an address
    Payload = xpti::payload_t(KernelName.c_str(), MAddress);
  } else {
    // In any case, we will have a valid function name and we'll use that to
    // create the hash
    Payload = xpti::payload_t(KernelName.c_str());
  }

  uint64_t CGKernelInstanceNo;
  // Create event using the payload
  xpti_td *CmdTraceEvent =
      xptiMakeEvent("ExecCG", &Payload, xpti::trace_graph_event,
                    xpti::trace_activity_type_t::active, &CGKernelInstanceNo);

  if (CmdTraceEvent) {
    MInstanceID = CGKernelInstanceNo;
    MTraceEvent = (void *)CmdTraceEvent;
    // If we are seeing this event again, then the instance ID will be greater
    // than 1; in this case, we will skip sending a notification to create a
    // node as this node has already been created.
    if (CGKernelInstanceNo > 1)
      return;

    xptiAddMetadata(CmdTraceEvent, "sycl_device",
                    deviceToString(MQueue->get_device()).c_str());
    if (!KernelName.empty()) {
      xptiAddMetadata(CmdTraceEvent, "kernel_name", KernelName.c_str());
    }
    if (!FromSource.empty()) {
      xptiAddMetadata(CmdTraceEvent, "from_source", FromSource.c_str());
    }
    if (HasSourceInfo) {
      xptiAddMetadata(CmdTraceEvent, "sym_function_name", KernelName.c_str());
      xptiAddMetadata(CmdTraceEvent, "sym_source_file_name",
                      MCommandGroup->MFileName.c_str());
      xptiAddMetadata(CmdTraceEvent, "sym_line_no",
                      std::to_string(MCommandGroup->MLine).c_str());
    }

    xptiNotifySubscribers(MStreamID, xpti::trace_node_create,
                          detail::GSYCLGraphEvent, CmdTraceEvent,
                          CGKernelInstanceNo,
                          static_cast<const void *>(CommandType.c_str()));
  }
#endif
}

void ExecCGCommand::printDot(std::ostream &Stream) const {
  Stream << "\"" << this << "\" [style=filled, fillcolor=\"#AFFF82\", label=\"";

  Stream << "ID = " << this << "\\n";
  Stream << "EXEC CG ON " << deviceToString(MQueue->get_device()) << "\\n";

  switch (MCommandGroup->getType()) {
  case detail::CG::KERNEL: {
    auto KernelCG =
        reinterpret_cast<detail::CGExecKernel *>(MCommandGroup.get());
    Stream << "Kernel name: ";
    if (KernelCG->MSyclKernel && KernelCG->MSyclKernel->isCreatedFromSource())
      Stream << "created from source";
    else
      Stream << demangleKernelName(KernelCG->getKernelName());
    Stream << "\\n";
    break;
  }
  default:
    Stream << "CG type: " << cgTypeToString(MCommandGroup->getType()) << "\\n";
    break;
  }

  Stream << "\"];" << std::endl;

  for (const auto &Dep : MDeps) {
    Stream << "  \"" << this << "\" -> \"" << Dep.MDepCommand << "\""
           << " [ label = \"Access mode: "
           << accessModeToString(Dep.MDepRequirement->MAccessMode) << "\\n"
           << "MemObj: " << Dep.MDepRequirement->MSYCLMemObj << " \" ]"
           << std::endl;
  }
}

// SYCL has a parallel_for_work_group variant where the only NDRange
// characteristics set by a user is the number of work groups. This does not map
// to the OpenCL clEnqueueNDRangeAPI, which requires global work size to be set
// as well. This function determines local work size based on the device
// characteristics and the number of work groups requested by the user, then
// calculates the global work size.
// SYCL specification (from 4.8.5.3):
// The member function handler::parallel_for_work_group is parameterized by the
// number of work - groups, such that the size of each group is chosen by the
// runtime, or by the number of work - groups and number of work - items for
// users who need more control.
static void adjustNDRangePerKernel(NDRDescT &NDR, RT::PiKernel Kernel,
                                   const device_impl &DeviceImpl) {
  if (NDR.GlobalSize[0] != 0)
    return; // GlobalSize is set - no need to adjust
  // check the prerequisites:
  assert(NDR.NumWorkGroups[0] != 0 && NDR.LocalSize[0] == 0);
  // TODO might be good to cache this info together with the kernel info to
  // avoid get_kernel_work_group_info on every kernel run
  range<3> WGSize = get_kernel_work_group_info<
      range<3>, cl::sycl::info::kernel_work_group::compile_work_group_size>::
      get(Kernel, DeviceImpl.getHandleRef(), DeviceImpl.getPlugin());

  if (WGSize[0] == 0) {
    // kernel does not request specific workgroup shape - set one
    id<3> MaxWGSizes =
        get_device_info<id<3>, cl::sycl::info::device::max_work_item_sizes>::
            get(DeviceImpl.getHandleRef(), DeviceImpl.getPlugin());

    size_t WGSize1D = get_kernel_work_group_info<
        size_t, cl::sycl::info::kernel_work_group::work_group_size>::
        get(Kernel, DeviceImpl.getHandleRef(), DeviceImpl.getPlugin());

    assert(MaxWGSizes[2] != 0);

    // Set default work-group size in the Z-direction to either the max
    // number of work-items or the maximum work-group size in the Z-direction.
    WGSize = {1, 1, min(WGSize1D, MaxWGSizes[2])};
  }
  NDR.set(NDR.Dims, nd_range<3>(NDR.NumWorkGroups * WGSize, WGSize));
}

// We have the following mapping between dimensions with SPIRV builtins:
// 1D: id[0] -> x
// 2D: id[0] -> y, id[1] -> x
// 3D: id[0] -> z, id[1] -> y, id[2] -> x
// So in order to ensure the correctness we update all the kernel
// parameters accordingly.
// Initially we keep the order of NDRDescT as it provided by the user, this
// simplifies overall handling and do the reverse only when
// the kernel is enqueued.
static void ReverseRangeDimensionsForKernel(NDRDescT &NDR) {
  if (NDR.Dims > 1) {
    std::swap(NDR.GlobalSize[0], NDR.GlobalSize[NDR.Dims - 1]);
    std::swap(NDR.LocalSize[0], NDR.LocalSize[NDR.Dims - 1]);
    std::swap(NDR.GlobalOffset[0], NDR.GlobalOffset[NDR.Dims - 1]);
  }
}

// The function initialize accessors and calls lambda.
// The function is used as argument to piEnqueueNativeKernel which requires
// that the passed function takes one void* argument.
void DispatchNativeKernel(void *Blob) {
  // First value is a pointer to Corresponding CGExecKernel object.
  CGExecKernel *HostTask = *(CGExecKernel **)Blob;

  // Other value are pointer to the buffers.
  void **NextArg = (void **)Blob + 1;
  for (detail::Requirement *Req : HostTask->MRequirements)
    Req->MData = *(NextArg++);
  HostTask->MHostKernel->call(HostTask->MNDRDesc, nullptr);
}

cl_int ExecCGCommand::enqueueImp() {
  waitForPreparedHostEvents();
  std::vector<EventImplPtr> EventImpls = MPreparedDepsEvents;
  auto RawEvents = getPiEvents(EventImpls);

  RT::PiEvent &Event = MEvent->getHandleRef();

  switch (MCommandGroup->getType()) {

  case CG::CGTYPE::UPDATE_HOST: {
    assert(!"Update host should be handled by the Scheduler.");
    throw runtime_error("Update host should be handled by the Scheduler.",
                        PI_INVALID_OPERATION);
  }
  case CG::CGTYPE::COPY_ACC_TO_PTR: {
    CGCopy *Copy = (CGCopy *)MCommandGroup.get();
    Requirement *Req = (Requirement *)Copy->getSrc();
    AllocaCommandBase *AllocaCmd = getAllocaForReq(Req);

    MemoryManager::copy(
        AllocaCmd->getSYCLMemObj(), AllocaCmd->getMemAllocation(), MQueue,
        Req->MDims, Req->MMemoryRange, Req->MAccessRange, Req->MOffset,
        Req->MElemSize, Copy->getDst(),
        Scheduler::getInstance().getDefaultHostQueue(), Req->MDims,
        Req->MAccessRange, Req->MAccessRange, /*DstOffset=*/{0, 0, 0},
        Req->MElemSize, std::move(RawEvents), Event);

    if (MEvent->is_host())
      MEvent->setComplete();

    return CL_SUCCESS;
  }
  case CG::CGTYPE::COPY_PTR_TO_ACC: {
    CGCopy *Copy = (CGCopy *)MCommandGroup.get();
    Requirement *Req = (Requirement *)(Copy->getDst());
    AllocaCommandBase *AllocaCmd = getAllocaForReq(Req);

    Scheduler::getInstance().getDefaultHostQueue();

    MemoryManager::copy(AllocaCmd->getSYCLMemObj(), Copy->getSrc(),
                        Scheduler::getInstance().getDefaultHostQueue(),
                        Req->MDims, Req->MAccessRange, Req->MAccessRange,
                        /*SrcOffset*/ {0, 0, 0}, Req->MElemSize,
                        AllocaCmd->getMemAllocation(), MQueue, Req->MDims,
                        Req->MMemoryRange, Req->MAccessRange, Req->MOffset,
                        Req->MElemSize, std::move(RawEvents), Event);

    if (MEvent->is_host())
      MEvent->setComplete();

    return CL_SUCCESS;
  }
  case CG::CGTYPE::COPY_ACC_TO_ACC: {
    CGCopy *Copy = (CGCopy *)MCommandGroup.get();
    Requirement *ReqSrc = (Requirement *)(Copy->getSrc());
    Requirement *ReqDst = (Requirement *)(Copy->getDst());

    AllocaCommandBase *AllocaCmdSrc = getAllocaForReq(ReqSrc);
    AllocaCommandBase *AllocaCmdDst = getAllocaForReq(ReqDst);

    MemoryManager::copy(
        AllocaCmdSrc->getSYCLMemObj(), AllocaCmdSrc->getMemAllocation(), MQueue,
        ReqSrc->MDims, ReqSrc->MMemoryRange, ReqSrc->MAccessRange,
        ReqSrc->MOffset, ReqSrc->MElemSize, AllocaCmdDst->getMemAllocation(),
        MQueue, ReqDst->MDims, ReqDst->MMemoryRange, ReqDst->MAccessRange,
        ReqDst->MOffset, ReqDst->MElemSize, std::move(RawEvents), Event);

    if (MEvent->is_host())
      MEvent->setComplete();

    return CL_SUCCESS;
  }
  case CG::CGTYPE::FILL: {
    CGFill *Fill = (CGFill *)MCommandGroup.get();
    Requirement *Req = (Requirement *)(Fill->getReqToFill());
    AllocaCommandBase *AllocaCmd = getAllocaForReq(Req);

    MemoryManager::fill(
        AllocaCmd->getSYCLMemObj(), AllocaCmd->getMemAllocation(), MQueue,
        Fill->MPattern.size(), Fill->MPattern.data(), Req->MDims,
        Req->MMemoryRange, Req->MAccessRange, Req->MOffset, Req->MElemSize,
        std::move(RawEvents), Event);

    if (MEvent->is_host())
      MEvent->setComplete();

    return CL_SUCCESS;
  }
  case CG::CGTYPE::RUN_ON_HOST_INTEL: {
    CGExecKernel *HostTask = (CGExecKernel *)MCommandGroup.get();

    // piEnqueueNativeKernel takes arguments blob which is passes to user
    // function.
    // Reserve extra space for the pointer to CGExecKernel to restore context.
    std::vector<void *> ArgsBlob(HostTask->MArgs.size() + 1);
    ArgsBlob[0] = (void *)HostTask;
    void **NextArg = ArgsBlob.data() + 1;

    if (MQueue->is_host()) {
      for (ArgDesc &Arg : HostTask->MArgs) {
        assert(Arg.MType == kernel_param_kind_t::kind_accessor);

        Requirement *Req = (Requirement *)(Arg.MPtr);
        AllocaCommandBase *AllocaCmd = getAllocaForReq(Req);

        *NextArg = AllocaCmd->getMemAllocation();
        NextArg++;
      }

      if (!RawEvents.empty()) {
        // Assuming that the events are for devices to the same Plugin.
        const detail::plugin &Plugin = EventImpls[0]->getPlugin();
        Plugin.call<PiApiKind::piEventsWait>(RawEvents.size(), &RawEvents[0]);
      }
      DispatchNativeKernel((void *)ArgsBlob.data());

      if (MEvent->is_host())
        MEvent->setComplete();

      return CL_SUCCESS;
    }

    std::vector<pi_mem> Buffers;
    // piEnqueueNativeKernel requires additional array of pointers to args blob,
    // values that pointers point to are replaced with actual pointers to the
    // memory before execution of user function.
    std::vector<void *> MemLocs;

    for (ArgDesc &Arg : HostTask->MArgs) {
      assert(Arg.MType == kernel_param_kind_t::kind_accessor);

      Requirement *Req = (Requirement *)(Arg.MPtr);
      AllocaCommandBase *AllocaCmd = getAllocaForReq(Req);
      pi_mem MemArg = (pi_mem)AllocaCmd->getMemAllocation();

      Buffers.push_back(MemArg);
      MemLocs.push_back(NextArg);
      NextArg++;
    }
    const detail::plugin &Plugin = MQueue->getPlugin();
    pi_result Error = Plugin.call_nocheck<PiApiKind::piEnqueueNativeKernel>(
        MQueue->getHandleRef(), DispatchNativeKernel, (void *)ArgsBlob.data(),
        ArgsBlob.size() * sizeof(ArgsBlob[0]), Buffers.size(), Buffers.data(),
        const_cast<const void **>(MemLocs.data()), RawEvents.size(),
        RawEvents.empty() ? nullptr : RawEvents.data(), &Event);

    if (MEvent->is_host())
      MEvent->setComplete();

    switch (Error) {
    case PI_INVALID_OPERATION:
      throw cl::sycl::runtime_error(
          "Device doesn't support run_on_host_intel tasks.", Error);
    case PI_SUCCESS:
      return Error;
    default:
      throw cl::sycl::runtime_error(
          "Enqueueing run_on_host_intel task has failed.", Error);
    }
  }
  case CG::CGTYPE::KERNEL: {
    CGExecKernel *ExecKernel = (CGExecKernel *)MCommandGroup.get();

    NDRDescT &NDRDesc = ExecKernel->MNDRDesc;

    if (MQueue->is_host()) {
      for (ArgDesc &Arg : ExecKernel->MArgs)
        if (kernel_param_kind_t::kind_accessor == Arg.MType) {
          Requirement *Req = (Requirement *)(Arg.MPtr);
          AllocaCommandBase *AllocaCmd = getAllocaForReq(Req);
          Req->MData = AllocaCmd->getMemAllocation();
        }
      if (!RawEvents.empty()) {
        // Assuming that the events are for devices to the same Plugin.
        const detail::plugin &Plugin = EventImpls[0]->getPlugin();
        Plugin.call<PiApiKind::piEventsWait>(RawEvents.size(), &RawEvents[0]);
      }
      ExecKernel->MHostKernel->call(NDRDesc,
                                    getEvent()->getHostProfilingInfo());

      if (MEvent->is_host())
        MEvent->setComplete();

      return CL_SUCCESS;
    }

    // Run OpenCL kernel
    sycl::context Context = MQueue->get_context();
    const detail::plugin &Plugin = MQueue->getPlugin();
    RT::PiKernel Kernel = nullptr;

    if (nullptr != ExecKernel->MSyclKernel) {
      assert(ExecKernel->MSyclKernel->get_info<info::kernel::context>() ==
             Context);
      Kernel = ExecKernel->MSyclKernel->getHandleRef();
    } else
      Kernel = detail::ProgramManager::getInstance().getOrCreateKernel(
          ExecKernel->MOSModuleHandle, Context, ExecKernel->MKernelName);

    for (ArgDesc &Arg : ExecKernel->MArgs) {
      switch (Arg.MType) {
      case kernel_param_kind_t::kind_accessor: {
        Requirement *Req = (Requirement *)(Arg.MPtr);
        AllocaCommandBase *AllocaCmd = getAllocaForReq(Req);
        RT::PiMem MemArg = (RT::PiMem)AllocaCmd->getMemAllocation();
        if (Plugin.getBackend() == backend::opencl) {
          Plugin.call<PiApiKind::piKernelSetArg>(Kernel, Arg.MIndex,
                                                 sizeof(RT::PiMem), &MemArg);
        } else {
          Plugin.call<PiApiKind::piextKernelSetArgMemObj>(Kernel, Arg.MIndex,
                                                          &MemArg);
        }
        break;
      }
      case kernel_param_kind_t::kind_std_layout: {
        Plugin.call<PiApiKind::piKernelSetArg>(Kernel, Arg.MIndex, Arg.MSize,
                                               Arg.MPtr);
        break;
      }
      case kernel_param_kind_t::kind_sampler: {
        sampler *SamplerPtr = (sampler *)Arg.MPtr;
        RT::PiSampler Sampler =
            detail::getSyclObjImpl(*SamplerPtr)->getOrCreateSampler(Context);
        Plugin.call<PiApiKind::piKernelSetArg>(Kernel, Arg.MIndex,
                                               sizeof(cl_sampler), &Sampler);
        break;
      }
      case kernel_param_kind_t::kind_pointer: {
        Plugin.call<PiApiKind::piextKernelSetArgPointer>(Kernel, Arg.MIndex,
                                                         Arg.MSize, Arg.MPtr);
        break;
      }
      default:
        assert(!"Unhandled");
      }
    }

    adjustNDRangePerKernel(NDRDesc, Kernel,
                           *(detail::getSyclObjImpl(MQueue->get_device())));

    // Some PI Plugins (like OpenCL) require this call to enable USM
    // For others, PI will turn this into a NOP.
    Plugin.call<PiApiKind::piKernelSetExecInfo>(Kernel, PI_USM_INDIRECT_ACCESS,
                                                sizeof(pi_bool), &PI_TRUE);

    // Remember this information before the range dimensions are reversed
    const bool HasLocalSize = (NDRDesc.LocalSize[0] != 0);

    ReverseRangeDimensionsForKernel(NDRDesc);

    pi_result Error = Plugin.call_nocheck<PiApiKind::piEnqueueKernelLaunch>(
        MQueue->getHandleRef(), Kernel, NDRDesc.Dims, &NDRDesc.GlobalOffset[0],
        &NDRDesc.GlobalSize[0], HasLocalSize ? &NDRDesc.LocalSize[0] : nullptr,
        RawEvents.size(), RawEvents.empty() ? nullptr : &RawEvents[0], &Event);

    if (PI_SUCCESS != Error) {
      // If we have got non-success error code, let's analyze it to emit nice
      // exception explaining what was wrong
      const device_impl &DeviceImpl =
          *(detail::getSyclObjImpl(MQueue->get_device()));
      return detail::enqueue_kernel_launch::handleError(Error, DeviceImpl,
                                                        Kernel, NDRDesc);
    }

    if (MEvent->is_host())
      MEvent->setComplete();

    return PI_SUCCESS;
  }
  case CG::CGTYPE::COPY_USM: {
    CGCopyUSM *Copy = (CGCopyUSM *)MCommandGroup.get();
    MemoryManager::copy_usm(Copy->getSrc(), MQueue, Copy->getLength(),
                            Copy->getDst(), std::move(RawEvents), Event);

    if (MEvent->is_host())
      MEvent->setComplete();

    return CL_SUCCESS;
  }
  case CG::CGTYPE::FILL_USM: {
    CGFillUSM *Fill = (CGFillUSM *)MCommandGroup.get();
    MemoryManager::fill_usm(Fill->getDst(), MQueue, Fill->getLength(),
                            Fill->getFill(), std::move(RawEvents), Event);

    if (MEvent->is_host())
      MEvent->setComplete();

    return CL_SUCCESS;
  }
  case CG::CGTYPE::PREFETCH_USM: {
    CGPrefetchUSM *Prefetch = (CGPrefetchUSM *)MCommandGroup.get();
    MemoryManager::prefetch_usm(Prefetch->getDst(), MQueue,
                                Prefetch->getLength(), std::move(RawEvents),
                                Event);

    if (MEvent->is_host())
      MEvent->setComplete();

    return CL_SUCCESS;
  }
  case CG::CGTYPE::INTEROP_TASK_CODEPLAY: {
    const detail::plugin &Plugin = MQueue->getPlugin();
    CGInteropTask *ExecInterop = (CGInteropTask *)MCommandGroup.get();
    // Wait for dependencies to complete before dispatching work on the host
    // TODO: Use a callback to dispatch the interop task instead of waiting for
    //  the event
    if (!RawEvents.empty()) {
      Plugin.call<PiApiKind::piEventsWait>(RawEvents.size(), &RawEvents[0]);
    }
    std::vector<interop_handler::ReqToMem> ReqMemObjs;
    // Extract the Mem Objects for all Requirements, to ensure they are available if
    // a user ask for them inside the interop task scope
    const auto& HandlerReq = ExecInterop->MRequirements;
    std::for_each(std::begin(HandlerReq), std::end(HandlerReq), [&](Requirement* Req) {
      AllocaCommandBase *AllocaCmd = getAllocaForReq(Req);
      auto MemArg = reinterpret_cast<pi_mem>(AllocaCmd->getMemAllocation());
      interop_handler::ReqToMem ReqToMem = std::make_pair(Req, MemArg);
      ReqMemObjs.emplace_back(ReqToMem);
    });

    std::sort(std::begin(ReqMemObjs), std::end(ReqMemObjs));
    interop_handler InteropHandler(std::move(ReqMemObjs), MQueue);
    ExecInterop->MInteropTask->call(InteropHandler);
    Plugin.call<PiApiKind::piEnqueueEventsWait>(MQueue->getHandleRef(), 0,
                                                nullptr, &Event);
    Plugin.call<PiApiKind::piQueueRelease>(
        reinterpret_cast<pi_queue>(MQueue->get()));

    if (MEvent->is_host())
      MEvent->setComplete();

    return CL_SUCCESS;
  }
  case CG::CGTYPE::HOST_TASK_CODEPLAY: {
    CGHostTask *HostTask = static_cast<CGHostTask *>(MCommandGroup.release());

    for (ArgDesc &Arg : HostTask->MArgs) {
      switch (Arg.MType) {
      case kernel_param_kind_t::kind_accessor: {
        Requirement *Req = static_cast<Requirement *>(Arg.MPtr);
        AllocaCommandBase *AllocaCmd = getAllocaForReq(Req);

        Req->MData = AllocaCmd->getMemAllocation();
        break;
      }
      default:
        throw std::runtime_error("Yet unsupported arg type");
      }
    }

<<<<<<< HEAD
    std::vector<interop_handle::ReqToMem> ReqToMem;
    // Extract the Mem Objects for all Requirements, to ensure they are
    // available if a user ask for them inside the interop task scope
    const auto& HandlerReq = HostTask->MRequirements;
    std::for_each(std::begin(HandlerReq), std::end(HandlerReq),
                  [&ReqToMem, this](Requirement* Req) {
      AllocaCommandBase *AllocaCmd = getAllocaForReq(Req);
      auto MemArg = reinterpret_cast<pi_mem>(AllocaCmd->getMemAllocation());
      interop_handle::ReqToMem ReqToMemEl = std::make_pair(Req, MemArg);
      ReqToMem.emplace_back(ReqToMemEl);
    });
    std::sort(std::begin(ReqToMem), std::end(ReqToMem));

    MQueue->getThreadPool().submit<DispatchHostTask>(std::move(DispatchHostTask(
        EventImpls, MPreparedHostDepsEvents, HostTask, MDeps,
        std::move(ReqToMem), MEvent)));
=======
    MQueue->getThreadPool().submit<DispatchHostTask>(
        std::move(DispatchHostTask(MPreparedDepsEvents, MPreparedHostDepsEvents,
                                   HostTask, MDeps, MEvent)));
>>>>>>> a4bc8f07

    return CL_SUCCESS;
  }
  case CG::CGTYPE::NONE:
  default:
    throw runtime_error("CG type not implemented.", PI_INVALID_OPERATION);
  }
}

} // namespace detail
} // namespace sycl
} // __SYCL_INLINE_NAMESPACE(cl)<|MERGE_RESOLUTION|>--- conflicted
+++ resolved
@@ -221,7 +221,6 @@
     waitForEvents();
 
     // we're ready to call the user-defined lambda now
-<<<<<<< HEAD
     std::unique_ptr<HostTask> &HT = MHostTask->MHostTask;
     if (HT->isInteropTask()) {
       auto Queue = MHostTask->MQueue->get();
@@ -233,10 +232,8 @@
       HT->call(IH);
     } else
       HT->call();
-=======
-    MHostTask->MHostTask->call();
-    MHostTask->MHostTask.reset();
->>>>>>> a4bc8f07
+
+    HT.reset();
 
     Command *ThisCmd = reinterpret_cast<Command *>(MSelfEvent->getCommand());
     assert(ThisCmd && "No command found for host-task self event");
@@ -456,105 +453,6 @@
 #endif
 }
 
-<<<<<<< HEAD
-void Command::addConnectCmdWithReq(const ContextImplPtr &DepEventContext,
-                                   ExecCGCommand *const ConnectCmd,
-                                   EmptyCommand *const EmptyCmd,
-                                   const DepDesc &Dep) {
-  Requirement *Req = const_cast<Requirement *>(Dep.MDepRequirement);
-
-  Req->addBlockedCommand(EmptyCmd);
-
-  {
-    Scheduler::GraphBuilder &GB = Scheduler::getInstance().MGraphBuilder;
-
-    MemObjRecord *Record = GB.getMemObjRecord(Req->MSYCLMemObj);
-    Dep.MDepCommand->addUser(ConnectCmd);
-
-    AllocaCommandBase *AllocaCmd =
-        GB.findAllocaForReq(Record, Req, DepEventContext);
-    assert(AllocaCmd && "There must be alloca for requirement!");
-
-    std::set<Command *> Deps = GB.findDepsForReq(Record, Req, DepEventContext);
-    assert(Deps.size() && "There must be some deps");
-
-    for (Command *ReqDepCmd : Deps) {
-      ConnectCmd->addDep(DepDesc{ReqDepCmd, Req, AllocaCmd});
-      ReqDepCmd->addUser(ConnectCmd);
-    }
-
-    GB.updateLeaves(Deps, Record, Req->MAccessMode);
-    GB.addNodeToLeaves(Record, ConnectCmd, Req->MAccessMode);
-
-    {
-      DepDesc EmptyCmdDep = Dep;
-      EmptyCmdDep.MDepCommand = ConnectCmd;
-
-      EmptyCmd->addDep(EmptyCmdDep);
-      ConnectCmd->addUser(EmptyCmd);
-    }
-
-    GB.updateLeaves({ConnectCmd}, Record, Req->MAccessMode);
-    GB.addNodeToLeaves(Record, EmptyCmd, Req->MAccessMode);
-  }
-}
-
-void Command::connectDepEvent(EventImplPtr DepEvent,
-                              const ContextImplPtr &DepEventContext,
-                              const ContextImplPtr &Context,
-                              const DepDesc &Dep) {
-  // construct Host Task type command manually and make it depend on DepEvent
-  ExecCGCommand *ConnectCmd = nullptr;
-
-  {
-    // Temporary function. Will be replaced depending on circumstances.
-    std::function<void(void)> Func = []() {};
-
-    std::unique_ptr<detail::HostTask> HT(new detail::HostTask(std::move(Func)));
-    std::unique_ptr<detail::CG> ConnectCG(new detail::CGHostTask(
-        std::move(HT), /* Queue = */{}, /* Context = */ {}, /* Args = */ {},
-        /* ArgsStorage = */ {}, /* AccStorage = */ {},
-        /* SharedPtrStorage = */ {}, /* Requirements = */ {},
-        /* DepEvents = */ {DepEvent}, CG::CODEPLAY_HOST_TASK,
-        /* Payload */ {}));
-    ConnectCmd = new ExecCGCommand(
-        std::move(ConnectCG), Scheduler::getInstance().getDefaultHostQueue());
-  }
-
-  if (!ConnectCmd)
-    throw runtime_error("Out of host memory", PI_OUT_OF_HOST_MEMORY);
-
-  if (Command *DepCmd = reinterpret_cast<Command *>(DepEvent->getCommand())) {
-    EmptyCommand *EmptyCmd =
-        new EmptyCommand(Scheduler::getInstance().getDefaultHostQueue());
-
-    EmptyCmd->MIsBlockable = true;
-    EmptyCmd->MEnqueueStatus = EnqueueResultT::SyclEnqueueBlocked;
-    EmptyCmd->MBlockReason = BlockReason::HostTask;
-
-    DepCmd->addUser(ConnectCmd);
-
-    if (Dep.MDepRequirement) {
-      addConnectCmdWithReq(DepEventContext, ConnectCmd, EmptyCmd, Dep);
-    } else /* if (!Dep.MDepRequirement) */ {
-      ConnectCmd->addDep(DepEvent);
-      EmptyCmd->addDep(ConnectCmd->MEvent);
-      ConnectCmd->addUser(EmptyCmd);
-    }
-  } else // if (!DepEvent->getCommand())
-    ConnectCmd->addDep(DepEvent);
-
-  EnqueueResultT Res;
-  bool Enqueued = Scheduler::GraphProcessor::enqueueCommand(ConnectCmd, Res);
-  if (!Enqueued && EnqueueResultT::SyclEnqueueFailed == Res.MResult)
-    throw runtime_error("Failed to enqueue a sync event between two contexts",
-                        PI_INVALID_OPERATION);
-
-  MPreparedHostDepsEvents.push_back(ConnectCmd->getEvent());
-}
-
-=======
->>>>>>> a4bc8f07
 void Command::processDepEvent(EventImplPtr DepEvent, const DepDesc &Dep) {
   const ContextImplPtr &Context = getContext();
 
@@ -2109,7 +2007,6 @@
       }
     }
 
-<<<<<<< HEAD
     std::vector<interop_handle::ReqToMem> ReqToMem;
     // Extract the Mem Objects for all Requirements, to ensure they are
     // available if a user ask for them inside the interop task scope
@@ -2124,13 +2021,8 @@
     std::sort(std::begin(ReqToMem), std::end(ReqToMem));
 
     MQueue->getThreadPool().submit<DispatchHostTask>(std::move(DispatchHostTask(
-        EventImpls, MPreparedHostDepsEvents, HostTask, MDeps,
-        std::move(ReqToMem), MEvent)));
-=======
-    MQueue->getThreadPool().submit<DispatchHostTask>(
-        std::move(DispatchHostTask(MPreparedDepsEvents, MPreparedHostDepsEvents,
-                                   HostTask, MDeps, MEvent)));
->>>>>>> a4bc8f07
+        MPreparedDepsEvents, MPreparedHostDepsEvents, HostTask, MDeps,
+        std::move(ReqToMem) MEvent)));
 
     return CL_SUCCESS;
   }
