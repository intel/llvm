//
// Part of the LLVM Project, under the Apache License v2.0 with LLVM Exceptions.
// See https://llvm.org/LICENSE.txt for license information.
// SPDX-License-Identifier: Apache-2.0 WITH LLVM-exception
//
//===----------------------------------------------------------------------===//

#include "ur_api.h"
#include <detail/error_handling/error_handling.hpp>

#include <detail/context_impl.hpp>
#include <detail/event_impl.hpp>
#include <detail/helpers.hpp>
#include <detail/host_pipe_map_entry.hpp>
#include <detail/kernel_bundle_impl.hpp>
#include <detail/kernel_impl.hpp>
#include <detail/kernel_info.hpp>
#include <detail/memory_manager.hpp>
#include <detail/program_manager/program_manager.hpp>
#include <detail/queue_impl.hpp>
#include <detail/sampler_impl.hpp>
#include <detail/scheduler/commands.hpp>
#include <detail/scheduler/scheduler.hpp>
#include <detail/stream_impl.hpp>
#include <detail/xpti_registry.hpp>
#include <sycl/access/access.hpp>
#include <sycl/backend_types.hpp>
#include <sycl/detail/cg_types.hpp>
#include <sycl/detail/helpers.hpp>
#include <sycl/detail/kernel_desc.hpp>
#include <sycl/sampler.hpp>

#include <cassert>
#include <optional>
#include <string>
#include <vector>

#ifdef __has_include
#if __has_include(<cxxabi.h>)
#define __SYCL_ENABLE_GNU_DEMANGLING
#include <cstdlib>
#include <cxxabi.h>
#include <memory>
#endif
#endif

#ifdef XPTI_ENABLE_INSTRUMENTATION
#include <detail/xpti_registry.hpp>
#endif

namespace sycl {
inline namespace _V1 {
namespace detail {

// MemoryManager:: calls return void and throw exception in case of failure.
// enqueueImp is expected to return status, not exception to correctly handle
// submission error.
template <typename MemOpFuncT, typename... MemOpArgTs>
ur_result_t callMemOpHelper(MemOpFuncT &MemOpFunc, MemOpArgTs &&...MemOpArgs) {
  try {
    MemOpFunc(std::forward<MemOpArgTs>(MemOpArgs)...);
  } catch (sycl::exception &e) {
    return static_cast<ur_result_t>(get_ur_error(e));
  }
  return UR_RESULT_SUCCESS;
}

template <typename MemOpRet, typename MemOpFuncT, typename... MemOpArgTs>
ur_result_t callMemOpHelperRet(MemOpRet &MemOpResult, MemOpFuncT &MemOpFunc,
                               MemOpArgTs &&...MemOpArgs) {
  try {
    MemOpResult = MemOpFunc(std::forward<MemOpArgTs>(MemOpArgs)...);
  } catch (sycl::exception &e) {
    return static_cast<ur_result_t>(get_ur_error(e));
  }
  return UR_RESULT_SUCCESS;
}

#ifdef XPTI_ENABLE_INSTRUMENTATION

static bool CurrentCodeLocationValid() {
  detail::tls_code_loc_t Tls;
  auto CodeLoc = Tls.query();
  auto FileName = CodeLoc.fileName();
  auto FunctionName = CodeLoc.functionName();
  return (FileName && FileName[0] != '\0') ||
         (FunctionName && FunctionName[0] != '\0');
}

void emitInstrumentationGeneral(xpti::stream_id_t StreamID, uint64_t InstanceID,
                                xpti_td *TraceEvent, uint16_t Type,
                                const void *Addr) {
  if (!(xptiCheckTraceEnabled(StreamID, Type) && TraceEvent))
    return;
  // Trace event notifier that emits a Type event
  xptiNotifySubscribers(StreamID, Type, detail::GSYCLGraphEvent,
                        static_cast<xpti_td *>(TraceEvent), InstanceID, Addr);
}

static size_t deviceToID(const device &Device) {
  return reinterpret_cast<size_t>(getSyclObjImpl(Device)->getHandleRef());
}

static void addDeviceMetadata(xpti_td *TraceEvent, queue_impl *Queue) {
  xpti::addMetadata(TraceEvent, "sycl_device_type", queueDeviceToString(Queue));
  if (Queue) {
    xpti::addMetadata(TraceEvent, "sycl_device",
                      deviceToID(Queue->get_device()));
    xpti::addMetadata(
        TraceEvent, "sycl_device_name",
        getSyclObjImpl(Queue->get_device())->get_info<info::device::name>());
  }
}
static void addDeviceMetadata(xpti_td *TraceEvent,
                              const std::shared_ptr<queue_impl> &Queue) {
  addDeviceMetadata(TraceEvent, Queue.get());
}

static unsigned long long getQueueID(queue_impl *Queue) {
  return Queue ? Queue->getQueueID() : 0;
}
static unsigned long long getQueueID(const std::shared_ptr<queue_impl> &Queue) {
  return getQueueID(Queue.get());
}
#endif

static context_impl *getContext(queue_impl *Queue) {
  if (Queue)
    return &Queue->getContextImpl();
  return nullptr;
}
static context_impl *getContext(const std::shared_ptr<queue_impl> &Queue) {
  return getContext(Queue.get());
}

#ifdef __SYCL_ENABLE_GNU_DEMANGLING
struct DemangleHandle {
  char *p;
  DemangleHandle(char *ptr) : p(ptr) {}

  DemangleHandle(const DemangleHandle &) = delete;
  DemangleHandle &operator=(const DemangleHandle &) = delete;

  ~DemangleHandle() { std::free(p); }
};
static std::string demangleKernelName(const std::string_view Name) {
  int Status = -1; // some arbitrary value to eliminate the compiler warning
  DemangleHandle result(abi::__cxa_demangle(Name.data(), NULL, NULL, &Status));
  return (Status == 0) ? result.p : std::string(Name);
}
#else
static std::string demangleKernelName(const std::string_view Name) {
  return std::string(Name);
}
#endif

static std::string accessModeToString(access::mode Mode) {
  switch (Mode) {
  case access::mode::read:
    return "read";
  case access::mode::write:
    return "write";
  case access::mode::read_write:
    return "read_write";
  case access::mode::discard_write:
    return "discard_write";
  case access::mode::discard_read_write:
    return "discard_read_write";
  default:
    return "unknown";
  }
}

#ifdef XPTI_ENABLE_INSTRUMENTATION
// Using the command group type to create node types for the asynchronous task
// graph modeling
static std::string commandToNodeType(Command::CommandType Type) {
  switch (Type) {
  case Command::CommandType::RUN_CG:
    return "command_group_node";
  case Command::CommandType::COPY_MEMORY:
    return "memory_transfer_node";
  case Command::CommandType::ALLOCA:
    return "memory_allocation_node";
  case Command::CommandType::ALLOCA_SUB_BUF:
    return "sub_buffer_creation_node";
  case Command::CommandType::RELEASE:
    return "memory_deallocation_node";
  case Command::CommandType::MAP_MEM_OBJ:
    return "memory_transfer_node";
  case Command::CommandType::UNMAP_MEM_OBJ:
    return "memory_transfer_node";
  case Command::CommandType::UPDATE_REQUIREMENT:
    return "host_acc_create_buffer_lock_node";
  case Command::CommandType::EMPTY_TASK:
    return "host_acc_destroy_buffer_release_node";
  default:
    return "unknown_node";
  }
}

// Using the names being generated and the string are subject to change to
// something more meaningful to end-users as this will be visible in analysis
// tools that subscribe to this data
static std::string commandToName(Command::CommandType Type) {
  switch (Type) {
  case Command::CommandType::RUN_CG:
    return "Command Group Action";
  case Command::CommandType::COPY_MEMORY:
    return "Memory Transfer (Copy)";
  case Command::CommandType::ALLOCA:
    return "Memory Allocation";
  case Command::CommandType::ALLOCA_SUB_BUF:
    return "Sub Buffer Creation";
  case Command::CommandType::RELEASE:
    return "Memory Deallocation";
  case Command::CommandType::MAP_MEM_OBJ:
    return "Memory Transfer (Map)";
  case Command::CommandType::UNMAP_MEM_OBJ:
    return "Memory Transfer (Unmap)";
  case Command::CommandType::UPDATE_REQUIREMENT:
    return "Host Accessor Creation/Buffer Lock";
  case Command::CommandType::EMPTY_TASK:
    return "Host Accessor Destruction/Buffer Lock Release";
  default:
    return "Unknown Action";
  }
}
#endif

std::vector<ur_event_handle_t> Command::getUrEvents(events_range Events,
                                                    queue_impl *CommandQueue,
                                                    bool IsHostTaskCommand) {
  std::vector<ur_event_handle_t> RetUrEvents;
  for (event_impl &Event : Events) {
    auto Handle = Event.getHandle();
    if (Handle == nullptr)
      continue;

    // Do not add redundant event dependencies for in-order queues.
    // At this stage dependency is definitely ur task and need to check if
    // current one is a host task. In this case we should not skip ur event due
    // to different sync mechanisms for different task types on in-order queue.
    if (CommandQueue && Event.getWorkerQueue().get() == CommandQueue &&
        CommandQueue->isInOrder() && !IsHostTaskCommand)
      continue;

    RetUrEvents.push_back(Handle);
  }

  return RetUrEvents;
}

std::vector<ur_event_handle_t> Command::getUrEvents(events_range Events) const {
  return getUrEvents(Events, MWorkerQueue.get(), isHostTask());
}

// This function is implemented (duplicating getUrEvents a lot) as short term
// solution for the issue that barrier with wait list could not
// handle empty ur event handles when kernel is enqueued on host task
// completion.
std::vector<ur_event_handle_t>
Command::getUrEventsBlocking(events_range Events, bool HasEventMode) const {
  std::vector<ur_event_handle_t> RetUrEvents;
  for (event_impl &Event : Events) {
    // Throwaway events created with empty constructor will not have a context
    // (which is set lazily) calling getContextImpl() would set that
    // context, which we wish to avoid as it is expensive.
    // Skip host task and NOP events also.
    if (Event.isDefaultConstructed() || Event.isHost() || Event.isNOP())
      continue;

    // If command has not been enqueued then we have to enqueue it.
    // It may happen if async enqueue in a host task is involved.
    // Interoperability events are special cases and they are not enqueued, as
    // they don't have an associated queue and command.
    if (!Event.isInterop() && !Event.isEnqueued()) {
      if (!Event.getCommand() || !Event.getCommand()->producesPiEvent())
        continue;
      std::vector<Command *> AuxCmds;
      Scheduler::getInstance().enqueueCommandForCG(Event, AuxCmds, BLOCKING);
    }
    // Do not add redundant event dependencies for in-order queues.
    // At this stage dependency is definitely ur task and need to check if
    // current one is a host task. In this case we should not skip pi event due
    // to different sync mechanisms for different task types on in-order queue.
    // If the resulting event is supposed to have a specific event mode,
    // redundant events may still differ from the resulting event, so they are
    // kept.
    if (!HasEventMode && MWorkerQueue &&
        Event.getWorkerQueue() == MWorkerQueue && MWorkerQueue->isInOrder() &&
        !isHostTask())
      continue;

    RetUrEvents.push_back(Event.getHandle());
  }

  return RetUrEvents;
}

bool Command::isHostTask() const {
  return (MType == CommandType::RUN_CG) /* host task has this type also */ &&
         ((static_cast<const ExecCGCommand *>(this))->getCG().getType() ==
          CGType::CodeplayHostTask);
}

#ifndef __INTEL_PREVIEW_BREAKING_CHANGES
// This function is unused and should be removed in the next ABI-breaking
// window.
bool Command::isFusable() const {
  if ((MType != CommandType::RUN_CG)) {
    return false;
  }
  const auto &CG = (static_cast<const ExecCGCommand &>(*this)).getCG();
  return (CG.getType() == CGType::Kernel) &&
         (!static_cast<const CGExecKernel &>(CG).MKernelIsCooperative) &&
         (!static_cast<const CGExecKernel &>(CG).MKernelUsesClusterLaunch);
}
#endif // __INTEL_PREVIEW_BREAKING_CHANGES

namespace {

struct EnqueueNativeCommandData {
  sycl::interop_handle ih;
  std::function<void(interop_handle)> func;
};

void InteropFreeFunc(ur_queue_handle_t, void *InteropData) {
  auto *Data = reinterpret_cast<EnqueueNativeCommandData *>(InteropData);
  return Data->func(Data->ih);
}
} // namespace

class DispatchHostTask {
  ExecCGCommand *MThisCmd;
  std::vector<interop_handle::ReqToMem> MReqToMem;
  std::vector<ur_mem_handle_t> MReqUrMem;

  bool waitForEvents() const {
    std::map<adapter_impl *, std::vector<EventImplPtr>>
        RequiredEventsPerAdapter;

    for (const EventImplPtr &Event : MThisCmd->MPreparedDepsEvents) {
      adapter_impl &Adapter = Event->getAdapter();
      RequiredEventsPerAdapter[&Adapter].push_back(Event);
    }

    // wait for dependency device events
    // FIXME Current implementation of waiting for events will make the thread
    // 'sleep' until all of dependency events are complete. We need a bit more
    // sophisticated waiting mechanism to allow to utilize this thread for any
    // other available job and resume once all required events are ready.
    for (auto &AdapterWithEvents : RequiredEventsPerAdapter) {
      std::vector<ur_event_handle_t> RawEvents =
          MThisCmd->getUrEvents(AdapterWithEvents.second);
      if (RawEvents.size() == 0)
        continue;
      try {
        AdapterWithEvents.first->call<UrApiKind::urEventWait>(RawEvents.size(),
                                                              RawEvents.data());
      } catch (const sycl::exception &) {
        auto QueuePtr = MThisCmd->MEvent->getSubmittedQueue();
        Scheduler::getInstance().reportAsyncException(QueuePtr,
                                                      std::current_exception());
        return false;
      } catch (...) {
        auto QueuePtr = MThisCmd->MEvent->getSubmittedQueue();
        Scheduler::getInstance().reportAsyncException(QueuePtr,
                                                      std::current_exception());
        return false;
      }
    }

    // Wait for dependency host events.
    // Host events can't throw exceptions so don't try to catch it.
    for (const EventImplPtr &Event : MThisCmd->MPreparedHostDepsEvents) {
      Event->waitInternal();
    }

    return true;
  }

public:
  DispatchHostTask(ExecCGCommand *ThisCmd,
                   std::vector<interop_handle::ReqToMem> ReqToMem,
                   std::vector<ur_mem_handle_t> ReqUrMem)
      : MThisCmd{ThisCmd}, MReqToMem(std::move(ReqToMem)),
        MReqUrMem(std::move(ReqUrMem)) {}

  void operator()() const {
    assert(MThisCmd->getCG().getType() == CGType::CodeplayHostTask);

    CGHostTask &HostTask = static_cast<CGHostTask &>(MThisCmd->getCG());

#ifdef XPTI_ENABLE_INSTRUMENTATION
    // Host task is executed async and in a separate thread that do not allow to
    // use code location data stored in TLS. So we keep submission code location
    // as Command field and put it here to TLS so that thrown exception could
    // query and report it.
    std::unique_ptr<detail::tls_code_loc_t> AsyncCodeLocationPtr;
    if (xptiTraceEnabled() && !CurrentCodeLocationValid()) {
      AsyncCodeLocationPtr.reset(
          new detail::tls_code_loc_t(MThisCmd->MSubmissionCodeLocation));
    }
#endif

    if (!waitForEvents()) {
      std::exception_ptr EPtr = std::make_exception_ptr(sycl::exception(
          make_error_code(errc::runtime),
          std::string("Couldn't wait for host-task's dependencies")));

      auto QueuePtr = MThisCmd->MEvent->getSubmittedQueue();
      auto &SchedulerInst = Scheduler::getInstance();
      SchedulerInst.reportAsyncException(QueuePtr, EPtr);
      // reset host-task's lambda and quit
      HostTask.MHostTask.reset();
      SchedulerInst.NotifyHostTaskCompletion(MThisCmd);
      return;
    }

    try {
      // we're ready to call the user-defined lambda now
      if (HostTask.MHostTask->isInteropTask()) {
        assert(HostTask.MQueue &&
               "Host task submissions should have an associated queue");
        interop_handle IH{MReqToMem, HostTask.MQueue,
                          HostTask.MQueue->getDeviceImpl().shared_from_this(),
                          HostTask.MQueue->getContextImpl().shared_from_this()};
        // TODO: should all the backends that support this entry point use this
        // for host task?
        auto &Queue = HostTask.MQueue;
        bool NativeCommandSupport = false;
        Queue->getAdapter().call<UrApiKind::urDeviceGetInfo>(
            detail::getSyclObjImpl(Queue->get_device())->getHandleRef(),
            UR_DEVICE_INFO_ENQUEUE_NATIVE_COMMAND_SUPPORT_EXP,
            sizeof(NativeCommandSupport), &NativeCommandSupport, nullptr);
        if (NativeCommandSupport) {
          EnqueueNativeCommandData CustomOpData{
              IH, HostTask.MHostTask->MInteropTask};

          // We are assuming that we have already synchronized with the HT's
          // dependent events, and that the user will synchronize before the end
          // of the HT lambda. As such we don't pass in any events, or ask for
          // one back.
          //
          // This entry point is needed in order to migrate memory across
          // devices in the same context for CUDA and HIP backends
          Queue->getAdapter().call<UrApiKind::urEnqueueNativeCommandExp>(
              HostTask.MQueue->getHandleRef(), InteropFreeFunc, &CustomOpData,
              MReqUrMem.size(), MReqUrMem.data(), nullptr, 0, nullptr, nullptr);
        } else {
          HostTask.MHostTask->call(MThisCmd->MEvent->getHostProfilingInfo(),
                                   IH);
        }
      } else
        HostTask.MHostTask->call(MThisCmd->MEvent->getHostProfilingInfo());
    } catch (...) {
      auto CurrentException = std::current_exception();
#ifdef XPTI_ENABLE_INSTRUMENTATION
      // sycl::exception emit tracing of message with code location if
      // available. For other types of exception we need to explicitly trigger
      // tracing by calling TraceEventXPTI.
      if (xptiTraceEnabled()) {
        try {
          rethrow_exception(CurrentException);
        } catch (const sycl::exception &) {
          // it is already traced, nothing to care about
        } catch (const std::exception &StdException) {
          GlobalHandler::instance().TraceEventXPTI(StdException.what());
        } catch (...) {
          GlobalHandler::instance().TraceEventXPTI(
              "Host task lambda thrown non standard exception");
        }
      }
#endif
      auto QueuePtr = MThisCmd->MEvent->getSubmittedQueue();
      Scheduler::getInstance().reportAsyncException(QueuePtr, CurrentException);
    }

    HostTask.MHostTask.reset();

#ifdef XPTI_ENABLE_INSTRUMENTATION
    // Host Task is done, clear its submittion location to not interfere with
    // following dependent kernels submission.
    AsyncCodeLocationPtr.reset();
#endif

    try {
      // If we enqueue blocked users - ur level could throw exception that
      // should be treated as async now.
      Scheduler::getInstance().NotifyHostTaskCompletion(MThisCmd);
    } catch (...) {
      auto CurrentException = std::current_exception();
      auto QueuePtr = MThisCmd->MEvent->getSubmittedQueue();
      Scheduler::getInstance().reportAsyncException(QueuePtr, CurrentException);
    }
  }
};

void Command::waitForPreparedHostEvents() const {
  for (const EventImplPtr &HostEvent : MPreparedHostDepsEvents)
    HostEvent->waitInternal();
}

void Command::waitForEvents(queue_impl *Queue,
                            std::vector<EventImplPtr> &EventImpls,
                            ur_event_handle_t &Event) {
#ifndef NDEBUG
  for (const EventImplPtr &Event : EventImpls)
    assert(!Event->isHost() &&
           "Only non-host events are expected to be waited for here");
#endif
  if (!EventImpls.empty()) {
    if (!Queue) {
      // Host queue can wait for events from different contexts, i.e. it may
      // contain events with different contexts in its MPreparedDepsEvents.
      // OpenCL 2.1 spec says that clWaitForEvents will return
      // CL_INVALID_CONTEXT if events specified in the list do not belong to
      // the same context. Thus we split all the events into per-context map.
      // An example. We have two queues for the same CPU device: Q1, Q2. Thus
      // we will have two different contexts for the same CPU device: C1, C2.
      // Also we have default host queue. This queue is accessible via
      // Scheduler. Now, let's assume we have three different events: E1(C1),
      // E2(C1), E3(C2). The command's MPreparedDepsEvents will contain all
      // three events (E1, E2, E3). Now, if urEventWait is called for all
      // three events we'll experience failure with CL_INVALID_CONTEXT 'cause
      // these events refer to different contexts.
      std::map<context_impl *, std::vector<EventImplPtr>>
          RequiredEventsPerContext;

      for (const EventImplPtr &Event : EventImpls) {
        context_impl &Context = Event->getContextImpl();
        RequiredEventsPerContext[&Context].push_back(Event);
      }

      for (auto &CtxWithEvents : RequiredEventsPerContext) {
        std::vector<ur_event_handle_t> RawEvents =
            getUrEvents(CtxWithEvents.second);
        if (!RawEvents.empty()) {
          CtxWithEvents.first->getAdapter().call<UrApiKind::urEventWait>(
              RawEvents.size(), RawEvents.data());
        }
      }
    } else {
      std::vector<ur_event_handle_t> RawEvents = getUrEvents(EventImpls);
      flushCrossQueueDeps(EventImpls);
      adapter_impl &Adapter = Queue->getAdapter();

      Adapter.call<UrApiKind::urEnqueueEventsWait>(
          Queue->getHandleRef(), RawEvents.size(), &RawEvents[0], &Event);
    }
  }
}

/// It is safe to bind MPreparedDepsEvents and MPreparedHostDepsEvents
/// references to event_impl class members because Command
/// should not outlive the event connected to it.
Command::Command(
    CommandType Type, queue_impl *Queue,
    ur_exp_command_buffer_handle_t CommandBuffer,
    const std::vector<ur_exp_command_buffer_sync_point_t> &SyncPoints)
    : MQueue(Queue ? Queue->shared_from_this() : nullptr),
      MEvent(Queue ? detail::event_impl::create_device_event(*Queue)
                   : detail::event_impl::create_incomplete_host_event()),
      MPreparedDepsEvents(MEvent->getPreparedDepsEvents()),
      MPreparedHostDepsEvents(MEvent->getPreparedHostDepsEvents()), MType(Type),
      MCommandBuffer(CommandBuffer), MSyncPointDeps(SyncPoints) {
  MWorkerQueue = MQueue;
  MEvent->setWorkerQueue(MWorkerQueue);
  if (Queue)
    MEvent->setSubmittedQueue(Queue);
  MEvent->setCommand(this);
  if (MQueue)
    MEvent->setContextImpl(MQueue->getContextImpl());
  MEvent->setStateIncomplete();
  MEnqueueStatus = EnqueueResultT::SyclEnqueueReady;

#ifdef XPTI_ENABLE_INSTRUMENTATION
  if (!xptiTraceEnabled())
    return;
  // Obtain the stream ID so all commands can emit traces to that stream;
  // copying it to the member variable to avoid ABI breakage
  MStreamID = getActiveXPTIStreamID();
#endif
}

void Command::emitInstrumentationDataProxy() {
#ifdef XPTI_ENABLE_INSTRUMENTATION
  emitInstrumentationData();
#endif
}

/// Method takes in void * for the address as adding a template function to
/// the command group object maybe undesirable.
/// @param Cmd The command object of the source of the edge
/// @param ObjAddr The address that defines the edge dependency; it is the
/// event address when the edge is for an event and a memory object address if
/// it is due to an accessor
/// @param Prefix Contains "event" if the dependency is an edge and contains
/// the access mode to the buffer if it is due to an accessor
/// @param IsCommand True if the dependency has a command object as the
/// source, false otherwise
void Command::emitEdgeEventForCommandDependence(
    Command *Cmd, void *ObjAddr, bool IsCommand,
    std::optional<access::mode> AccMode) {
#ifdef XPTI_ENABLE_INSTRUMENTATION
  // Bail early if either the source or the target node for the given
  // dependency is undefined or NULL
  constexpr uint16_t NotificationTraceType = xpti::trace_edge_create;
  if (!(xptiCheckTraceEnabled(MStreamID, NotificationTraceType) &&
        MTraceEvent && Cmd && Cmd->MTraceEvent))
    return;

  // If all the information we need for creating an edge event is available,
  // then go ahead with creating it; if not, bail early!
  xpti::utils::StringHelper SH;
  std::string AddressStr = SH.addressAsString<void *>(ObjAddr);
  std::string Prefix = AccMode ? accessModeToString(AccMode.value()) : "Event";
  std::string TypeString = SH.nameWithAddressString(Prefix, AddressStr);
  // Create an edge with the dependent buffer address for which a command
  // object has been created as one of the properties of the edge
  uint64_t EdgeInstanceNo = xptiGetUniqueId();
  xpti_tracepoint_t *Event =
      xptiCreateTracepoint(TypeString.c_str(), nullptr, 0, 0, MAddress);
  if (Event) {
    xpti_td *EdgeEvent = Event->event_ref();
    xpti_td *SrcEvent = static_cast<xpti_td *>(Cmd->MTraceEvent);
    xpti_td *TgtEvent = static_cast<xpti_td *>(MTraceEvent);
    EdgeEvent->source_id = SrcEvent->unique_id;
    EdgeEvent->target_id = TgtEvent->unique_id;
    // We allow this metadata to be set as it describes the edge.
    if (IsCommand) {
      xpti::addMetadata(EdgeEvent, "access_mode",
                        static_cast<int>(AccMode.value()));
      xpti::addMetadata(EdgeEvent, "memory_object",
                        reinterpret_cast<size_t>(ObjAddr));
    } else {
      xpti::addMetadata(EdgeEvent, "event", reinterpret_cast<size_t>(ObjAddr));
    }
    xptiNotifySubscribers(MStreamID, NotificationTraceType,
                          detail::GSYCLGraphEvent, EdgeEvent, EdgeInstanceNo,
                          nullptr);
  }
  // General comment - None of these are serious errors as the instrumentation
  // layer MUST be tolerant of errors. If we need to let the end user know, we
  // throw exceptions in the future
#endif
}

/// Creates an edge when the dependency is due to an event.
/// @param Cmd The command object of the source of the edge
/// @param UrEventAddr The address that defines the edge dependency, which in
/// this case is an event
void Command::emitEdgeEventForEventDependence(Command *Cmd,
                                              ur_event_handle_t &UrEventAddr) {
#ifdef XPTI_ENABLE_INSTRUMENTATION
  // If we have failed to create an event to represent the Command, then we
  // cannot emit an edge event. Bail early!
  if (!(xptiCheckTraceEnabled(MStreamID) && MTraceEvent))
    return;

  if (Cmd && Cmd->MTraceEvent) {
    // If the event is associated with a command, we use this command's trace
    // event as the source of edge, hence modeling the control flow
    emitEdgeEventForCommandDependence(Cmd, (void *)UrEventAddr, false);
    return;
  }
  if (UrEventAddr) {
    xpti::utils::StringHelper SH;
    std::string AddressStr = SH.addressAsString<ur_event_handle_t>(UrEventAddr);
    // This is the case when it is a OCL event enqueued by the user or another
    // event is registered by the runtime as a dependency The dependency on
    // this occasion is an OCL event; so we build a virtual node in the graph
    // with the event as the metadata for the node
    std::string NodeName = SH.nameWithAddressString("virtual_node", AddressStr);

    // Node name is "virtual_node[<event_addr>]"
    xpti_tracepoint_t *NEvent =
        xptiCreateTracepoint(NodeName.c_str(), nullptr, 0, 0, MAddress);
    uint64_t VNodeInstanceNo = xptiGetUniqueId();
    xpti_td *NodeEvent = NEvent ? NEvent->event_ref() : nullptr;
    if (NodeEvent) {
      // We allow this metadata to be set as the node is a virtual node without
      // an actual name.
      xpti::addMetadata(NodeEvent, "kernel_name", NodeName);

      xptiNotifySubscribers(MStreamID, xpti::trace_node_create,
                            detail::GSYCLGraphEvent, NodeEvent, VNodeInstanceNo,
                            nullptr);
    }
    // Create a new event for the edge
    std::string EdgeName = SH.nameWithAddressString("Event", AddressStr);
    xpti_tracepoint_t *EEvent =
        xptiCreateTracepoint(EdgeName.c_str(), nullptr, 0, 0, MAddress);
    uint64_t EdgeInstanceNo = xptiGetUniqueId();
    xpti_td *EdgeEvent = EEvent ? EEvent->event_ref() : nullptr;
    if (EdgeEvent && NodeEvent) {
      // Source node represents the event and this event needs to be completed
      // before target node can execute
      xpti_td *TgtEvent = static_cast<xpti_td *>(MTraceEvent);
      EdgeEvent->source_id = NodeEvent->unique_id;
      EdgeEvent->target_id = TgtEvent->unique_id;
      // We allow this metadata to be set as an edge without the event address
      // will be less useful.
      xpti::addMetadata(EdgeEvent, "event",
                        reinterpret_cast<size_t>(UrEventAddr));
      xptiNotifySubscribers(MStreamID, xpti::trace_edge_create,
                            detail::GSYCLGraphEvent, EdgeEvent, EdgeInstanceNo,
                            nullptr);
    }
    return;
  }
#endif
}

uint64_t Command::makeTraceEventProlog(void *MAddress) {
  uint64_t CommandInstanceNo = 0;
#ifdef XPTI_ENABLE_INSTRUMENTATION
  if (!xptiCheckTraceEnabled(MStreamID))
    return CommandInstanceNo;

  MTraceEventPrologComplete = true;
  // Setup the member variables with information needed for event notification
  MCommandNodeType = commandToNodeType(MType);
  MCommandName = commandToName(MType);
  xpti::utils::StringHelper SH;
  MAddressString = SH.addressAsString<void *>(MAddress);
  std::string CommandString =
      SH.nameWithAddressString(MCommandName, MAddressString);

  xpti_tracepoint_t *Event =
      xptiCreateTracepoint(CommandString.c_str(), nullptr, 0, 0, MAddress);
  xpti_td *CmdTraceEvent = Event ? Event->event_ref() : nullptr;
  MInstanceID = xptiGetUniqueId();
  if (CmdTraceEvent) {
    MTraceEvent = (void *)CmdTraceEvent;
    // If we are seeing this event again, then the instance ID will be greater
    // than 1; in the previous implementation, we would skip sending a
    // notifications for subsequent instances. With the new implementation, we
    // will send a notification for each instance as this allows for mutable
    // metadata entries for multiple visits to the same code location and
    // maintaining data integrity.
  }
#endif
  return MInstanceID;
}

void Command::makeTraceEventEpilog() {
#ifdef XPTI_ENABLE_INSTRUMENTATION
  constexpr uint16_t NotificationTraceType = xpti::trace_node_create;
  if (!(xptiCheckTraceEnabled(MStreamID, NotificationTraceType) && MTraceEvent))
    return;
  assert(MTraceEventPrologComplete);
  xptiNotifySubscribers(MStreamID, NotificationTraceType,
                        detail::GSYCLGraphEvent,
                        static_cast<xpti_td *>(MTraceEvent), MInstanceID,
                        static_cast<const void *>(MCommandNodeType.c_str()));
#endif
}

Command *Command::processDepEvent(EventImplPtr DepEvent, const DepDesc &Dep,
                                  std::vector<Command *> &ToCleanUp) {

  // 1. Non-host events can be ignored if they are not fully initialized.
  // 2. Some types of commands do not produce UR events after they are
  // enqueued (e.g. alloca). Note that we can't check the ur event to make that
  // distinction since the command might still be unenqueued at this point.
  bool PiEventExpected =
      (!DepEvent->isHost() && !DepEvent->isDefaultConstructed());
  if (auto *DepCmd = DepEvent->getCommand())
    PiEventExpected &= DepCmd->producesPiEvent();

  if (!PiEventExpected) {
    // call to waitInternal() is in waitForPreparedHostEvents() as it's called
    // from enqueue process functions
    MPreparedHostDepsEvents.push_back(DepEvent);
    return nullptr;
  }

  Command *ConnectionCmd = nullptr;

  context_impl &DepEventContext = DepEvent->getContextImpl();
  context_impl *WorkerContext = getWorkerContext();
  // If contexts don't match we'll connect them using host task
  if (&DepEventContext != WorkerContext && WorkerContext) {
    Scheduler::GraphBuilder &GB = Scheduler::getInstance().MGraphBuilder;
    ConnectionCmd = GB.connectDepEvent(this, DepEvent, Dep, ToCleanUp);
  } else
    MPreparedDepsEvents.push_back(std::move(DepEvent));

  return ConnectionCmd;
}

context_impl *Command::getWorkerContext() const {
  if (!MQueue)
    return nullptr;
  return &MQueue->getContextImpl();
}

bool Command::producesPiEvent() const { return true; }

bool Command::supportsPostEnqueueCleanup() const { return true; }

bool Command::readyForCleanup() const {
  return MLeafCounter == 0 &&
         MEnqueueStatus == EnqueueResultT::SyclEnqueueSuccess;
}

Command *Command::addDep(DepDesc NewDep, std::vector<Command *> &ToCleanUp) {
  Command *ConnectionCmd = nullptr;

  if (NewDep.MDepCommand) {
    ConnectionCmd =
        processDepEvent(NewDep.MDepCommand->getEvent(), NewDep, ToCleanUp);
  }
  // ConnectionCmd insertion builds the following dependency structure:
  // this -> emptyCmd (for ConnectionCmd) -> ConnectionCmd -> NewDep
  // that means that this and NewDep are already dependent
  if (!ConnectionCmd) {
    MDeps.push_back(NewDep);
    if (NewDep.MDepCommand)
      NewDep.MDepCommand->addUser(this);
  }

#ifdef XPTI_ENABLE_INSTRUMENTATION
  emitEdgeEventForCommandDependence(NewDep.MDepCommand,
                                    (void *)NewDep.MDepRequirement->MSYCLMemObj,
                                    true, NewDep.MDepRequirement->MAccessMode);
#endif

  return ConnectionCmd;
}

Command *Command::addDep(EventImplPtr Event,
                         std::vector<Command *> &ToCleanUp) {
#ifdef XPTI_ENABLE_INSTRUMENTATION
  // We need this for just the instrumentation, so guarding it will prevent
  // unused variable warnings when instrumentation is turned off
  Command *Cmd = Event->getCommand();
  ur_event_handle_t UrEventAddr = Event->getHandle();
  // Now make an edge for the dependent event
  emitEdgeEventForEventDependence(Cmd, UrEventAddr);
#endif

  return processDepEvent(std::move(Event), DepDesc{nullptr, nullptr, nullptr},
                         ToCleanUp);
}

void Command::emitEnqueuedEventSignal(const ur_event_handle_t UrEventAddr) {
#ifdef XPTI_ENABLE_INSTRUMENTATION
  emitInstrumentationGeneral(
      MStreamID, MInstanceID, static_cast<xpti_td *>(MTraceEvent),
      xpti::trace_signal, static_cast<const void *>(UrEventAddr));
#endif
  std::ignore = UrEventAddr;
}

void Command::emitInstrumentation(uint16_t Type, const char *Txt) {
#ifdef XPTI_ENABLE_INSTRUMENTATION
  return emitInstrumentationGeneral(MStreamID, MInstanceID,
                                    static_cast<xpti_td *>(MTraceEvent), Type,
                                    static_cast<const void *>(Txt));
#else
  std::ignore = Type;
  std::ignore = Txt;
#endif
}

bool Command::enqueue(EnqueueResultT &EnqueueResult, BlockingT Blocking,
                      std::vector<Command *> &ToCleanUp) {
#ifdef XPTI_ENABLE_INSTRUMENTATION
  // If command is enqueued from host task thread - it will not have valid
  // submission code location set. So we set it manually to properly trace
  // failures if ur level report any.
  std::unique_ptr<detail::tls_code_loc_t> AsyncCodeLocationPtr;
  if (xptiTraceEnabled() && !CurrentCodeLocationValid()) {
    AsyncCodeLocationPtr.reset(
        new detail::tls_code_loc_t(MSubmissionCodeLocation));
  }
#endif
  // Exit if already enqueued
  if (MEnqueueStatus == EnqueueResultT::SyclEnqueueSuccess)
    return true;

  // If the command is blocked from enqueueing
  if (MIsBlockable && MEnqueueStatus == EnqueueResultT::SyclEnqueueBlocked) {
    // Exit if enqueue type is not blocking
    if (!Blocking) {
      EnqueueResult = EnqueueResultT(EnqueueResultT::SyclEnqueueBlocked, this);
      return false;
    }

#ifdef XPTI_ENABLE_INSTRUMENTATION
    // Scoped trace event notifier that emits a barrier begin and barrier end
    // event, which models the barrier while enqueuing along with the blocked
    // reason, as determined by the scheduler
    std::string Info = "enqueue.barrier[";
    Info += std::string(getBlockReason()) + "]";
    emitInstrumentation(xpti::trace_barrier_begin, Info.c_str());
#endif

    // Wait if blocking
    while (MEnqueueStatus == EnqueueResultT::SyclEnqueueBlocked)
      ;
#ifdef XPTI_ENABLE_INSTRUMENTATION
    emitInstrumentation(xpti::trace_barrier_end, Info.c_str());
#endif
  }

  std::lock_guard<std::mutex> Lock(MEnqueueMtx);

  // Exit if the command is already enqueued
  if (MEnqueueStatus == EnqueueResultT::SyclEnqueueSuccess)
    return true;

#ifdef XPTI_ENABLE_INSTRUMENTATION
  emitInstrumentation(xpti::trace_task_begin, nullptr);
#endif

  if (MEnqueueStatus == EnqueueResultT::SyclEnqueueFailed) {
    EnqueueResult = EnqueueResultT(EnqueueResultT::SyclEnqueueFailed, this);
    return false;
  }

  // Command status set to "failed" beforehand, so this command
  // has already been marked as "failed" if enqueueImp throws an exception.
  // This will avoid execution of the same failed command twice.
  MEnqueueStatus = EnqueueResultT::SyclEnqueueFailed;
  MShouldCompleteEventIfPossible = true;
  ur_result_t Res = enqueueImp();

  if (UR_RESULT_SUCCESS != Res)
    EnqueueResult =
        EnqueueResultT(EnqueueResultT::SyclEnqueueFailed, this, Res);
  else {
    MEvent->setEnqueued();
    if (MShouldCompleteEventIfPossible && !MEvent->isDiscarded() &&
        (MEvent->isHost() || MEvent->getHandle() == nullptr))
      MEvent->setComplete();

    // Consider the command is successfully enqueued if return code is
    // UR_RESULT_SUCCESS
    MEnqueueStatus = EnqueueResultT::SyclEnqueueSuccess;
    if (MLeafCounter == 0 && supportsPostEnqueueCleanup() &&
        !SYCLConfig<SYCL_DISABLE_EXECUTION_GRAPH_CLEANUP>::get() &&
        !SYCLConfig<SYCL_DISABLE_POST_ENQUEUE_CLEANUP>::get()) {
      assert(!MMarkedForCleanup);
      MMarkedForCleanup = true;
      ToCleanUp.push_back(this);
    }
  }

  // Emit this correlation signal before the task end
  emitEnqueuedEventSignal(MEvent->getHandle());
#ifdef XPTI_ENABLE_INSTRUMENTATION
  emitInstrumentation(xpti::trace_task_end, nullptr);
#endif
  return MEnqueueStatus == EnqueueResultT::SyclEnqueueSuccess;
}

void Command::resolveReleaseDependencies(std::set<Command *> &DepList) {
#ifdef XPTI_ENABLE_INSTRUMENTATION
  assert(MType == CommandType::RELEASE && "Expected release command");
  if (!MTraceEvent)
    return;
  // The current command is the target node for all dependencies as the source
  // nodes have to be completed first before the current node can begin to
  // execute; these edges model control flow
  xpti_td *TgtTraceEvent = static_cast<xpti_td *>(MTraceEvent);
  // We have all the Commands that must be completed before the release
  // command can be enqueued; here we'll find the command that is an Alloca
  // with the same SYCLMemObject address and create a dependency line (edge)
  // between them in our sematic modeling
  for (auto &Item : DepList) {
    if (Item->MTraceEvent && Item->MAddress == MAddress) {
      xpti::utils::StringHelper SH;
      std::string AddressStr = SH.addressAsString<void *>(MAddress);
      std::string TypeString =
          "Edge:" + SH.nameWithAddressString(commandToName(MType), AddressStr);

      // Create an edge with the dependent buffer address being one of the
      // properties of the edge
      xpti::payload_t p(TypeString.c_str(), MAddress);
      uint64_t EdgeInstanceNo = xptiGetUniqueId();
      xpti_tracepoint_t *Event =
          xptiCreateTracepoint(TypeString.c_str(), nullptr, 0, 0, MAddress);
      xpti_td *EdgeEvent = Event ? Event->event_ref() : nullptr;
      if (EdgeEvent) {
        xpti_td *SrcTraceEvent = static_cast<xpti_td *>(Item->MTraceEvent);
        EdgeEvent->target_id = TgtTraceEvent->unique_id;
        EdgeEvent->source_id = SrcTraceEvent->unique_id;
        // We will ensure this is always added.
        xpti::addMetadata(EdgeEvent, "memory_object",
                          reinterpret_cast<size_t>(MAddress));
        xptiNotifySubscribers(MStreamID, xpti::trace_edge_create,
                              detail::GSYCLGraphEvent, EdgeEvent,
                              EdgeInstanceNo, nullptr);
      }
    }
  }
#endif
}

const char *Command::getBlockReason() const {
  switch (MBlockReason) {
  case BlockReason::HostAccessor:
    return "A Buffer is locked by the host accessor";
  case BlockReason::HostTask:
    return "Blocked by host task";
  default:
    return "Unknown block reason";
  }
}

void Command::copySubmissionCodeLocation() {
#ifdef XPTI_ENABLE_INSTRUMENTATION
  if (!xptiTraceEnabled())
    return;

  detail::tls_code_loc_t Tls;
  auto TData = Tls.query();
  if (TData.fileName())
    MSubmissionFileName = TData.fileName();
  if (TData.functionName())
    MSubmissionFunctionName = TData.functionName();
  if (MSubmissionFileName.size() || MSubmissionFunctionName.size())
    MSubmissionCodeLocation = {MSubmissionFileName.c_str(),
                               MSubmissionFunctionName.c_str(),
                               TData.lineNumber(), TData.columnNumber()};
#endif
}

AllocaCommandBase::AllocaCommandBase(CommandType Type, queue_impl *Queue,
                                     const Requirement &Req,
                                     AllocaCommandBase *LinkedAllocaCmd,
                                     bool IsConst)
    : Command(Type, Queue), MLinkedAllocaCmd(LinkedAllocaCmd),
      MIsLeaderAlloca(nullptr == LinkedAllocaCmd), MIsConst(IsConst),
      MRequirement(Req), MReleaseCmd(Queue, this) {
  MRequirement.MAccessMode = access::mode::read_write;
  emitInstrumentationDataProxy();
}

void AllocaCommandBase::emitInstrumentationData() {
#ifdef XPTI_ENABLE_INSTRUMENTATION
  if (!xptiCheckTraceEnabled(MStreamID))
    return;
  // Create a payload with the command name and an event using this payload to
  // emit a node_create
  MAddress = MRequirement.MSYCLMemObj;
  makeTraceEventProlog(MAddress);
  // Set the relevant meta data properties for this command; in the 64-bit key
  // based implementation, we would notify the graph events only for the first
  // instance as the trace event structure was invariant across all instances.
  // Due to mutable metadata requirements, we now create and notify them for all
  // instances. In addition to this, we have moved to 128-bit keys in the XPTI
  // internal infrastructure to guarantee collision free universal IDs.
  if (MTraceEvent) {
    xpti_td *TE = static_cast<xpti_td *>(MTraceEvent);
    addDeviceMetadata(TE, MQueue);
    // Memory-object is used frequently, so it is always added.
    xpti::addMetadata(TE, "memory_object", reinterpret_cast<size_t>(MAddress));
    // Since we do NOT add queue_id value to metadata, we are stashing it to TLS
    // as this data is mutable and the metadata is supposed to be invariant
    xpti::framework::stash_tuple(XPTI_QUEUE_INSTANCE_ID_KEY,
                                 getQueueID(MQueue));
  }
#endif
}

bool AllocaCommandBase::producesPiEvent() const { return false; }

bool AllocaCommandBase::supportsPostEnqueueCleanup() const { return false; }

bool AllocaCommandBase::readyForCleanup() const { return false; }

AllocaCommand::AllocaCommand(queue_impl *Queue, const Requirement &Req,
                             bool InitFromUserData,
                             AllocaCommandBase *LinkedAllocaCmd, bool IsConst)
    : AllocaCommandBase(CommandType::ALLOCA, Queue, Req, LinkedAllocaCmd,
                        IsConst),
      MInitFromUserData(InitFromUserData) {
  // Node event must be created before the dependent edge is added to this
  // node, so this call must be before the addDep() call.
  emitInstrumentationDataProxy();
  // "Nothing to depend on"
  std::vector<Command *> ToCleanUp;
  Command *ConnectionCmd =
      addDep(DepDesc(nullptr, getRequirement(), this), ToCleanUp);
  assert(ConnectionCmd == nullptr);
  assert(ToCleanUp.empty());
  (void)ConnectionCmd;
}

void AllocaCommand::emitInstrumentationData() {
#ifdef XPTI_ENABLE_INSTRUMENTATION
  if (!xptiCheckTraceEnabled(MStreamID))
    return;

  makeTraceEventEpilog();
#endif
}

ur_result_t AllocaCommand::enqueueImp() {
  waitForPreparedHostEvents();
  std::vector<EventImplPtr> EventImpls = MPreparedDepsEvents;

  ur_event_handle_t UREvent = nullptr;

  void *HostPtr = nullptr;
  if (!MIsLeaderAlloca) {

    if (!MQueue) {
      // Do not need to make allocation if we have a linked device allocation
      Command::waitForEvents(MQueue.get(), EventImpls, UREvent);
      MEvent->setHandle(UREvent);

      return UR_RESULT_SUCCESS;
    }
    HostPtr = MLinkedAllocaCmd->getMemAllocation();
  }
  // TODO: Check if it is correct to use std::move on stack variable and
  // delete it RawEvents below.
  if (auto Result = callMemOpHelperRet(MMemAllocation, MemoryManager::allocate,
                                       getContext(MQueue), getSYCLMemObj(),
                                       MInitFromUserData, HostPtr,
                                       std::move(EventImpls), UREvent);
      Result != UR_RESULT_SUCCESS)
    return Result;

  MEvent->setHandle(UREvent);
  return UR_RESULT_SUCCESS;
}

void AllocaCommand::printDot(std::ostream &Stream) const {
  Stream << "\"" << this << "\" [style=filled, fillcolor=\"#FFD28A\", label=\"";

  Stream << "ID = " << this << "\\n";
  Stream << "ALLOCA ON " << queueDeviceToString(MQueue.get()) << "\\n";
  Stream << " MemObj : " << this->MRequirement.MSYCLMemObj << "\\n";
  Stream << " Link : " << this->MLinkedAllocaCmd << "\\n";
  Stream << "\"];" << std::endl;

  for (const auto &Dep : MDeps) {
    if (Dep.MDepCommand == nullptr)
      continue;
    Stream << "  \"" << this << "\" -> \"" << Dep.MDepCommand << "\""
           << " [ label = \"Access mode: "
           << accessModeToString(Dep.MDepRequirement->MAccessMode) << "\\n"
           << "MemObj: " << Dep.MDepRequirement->MSYCLMemObj << " \" ]"
           << std::endl;
  }
}

AllocaSubBufCommand::AllocaSubBufCommand(queue_impl *Queue,
                                         const Requirement &Req,
                                         AllocaCommandBase *ParentAlloca,
                                         std::vector<Command *> &ToEnqueue,
                                         std::vector<Command *> &ToCleanUp)
    : AllocaCommandBase(CommandType::ALLOCA_SUB_BUF, Queue, Req,
                        /*LinkedAllocaCmd*/ nullptr, /*IsConst*/ false),
      MParentAlloca(ParentAlloca) {
  // Node event must be created before the dependent edge
  // is added to this node, so this call must be before
  // the addDep() call.
  emitInstrumentationDataProxy();
  Command *ConnectionCmd = addDep(
      DepDesc(MParentAlloca, getRequirement(), MParentAlloca), ToCleanUp);
  if (ConnectionCmd)
    ToEnqueue.push_back(ConnectionCmd);
}

void AllocaSubBufCommand::emitInstrumentationData() {
#ifdef XPTI_ENABLE_INSTRUMENTATION
  if (!xptiCheckTraceEnabled(MStreamID))
    return;

  xpti_td *TE = static_cast<xpti_td *>(MTraceEvent);
  xpti::addMetadata(TE, "offset", this->MRequirement.MOffsetInBytes);
  xpti::addMetadata(TE, "access_range_start",
                    this->MRequirement.MAccessRange[0]);
  xpti::addMetadata(TE, "access_range_end", this->MRequirement.MAccessRange[1]);
  xpti::framework::stash_tuple(XPTI_QUEUE_INSTANCE_ID_KEY, getQueueID(MQueue));
  makeTraceEventEpilog();
#endif
}

void *AllocaSubBufCommand::getMemAllocation() const {
  // In some cases parent`s memory allocation might change (e.g., after
  // map/unmap operations). If parent`s memory allocation changes, sub-buffer
  // memory allocation should be changed as well.
  if (!MQueue) {
    return static_cast<void *>(
        static_cast<char *>(MParentAlloca->getMemAllocation()) +
        MRequirement.MOffsetInBytes);
  }
  return MMemAllocation;
}

ur_result_t AllocaSubBufCommand::enqueueImp() {
  waitForPreparedHostEvents();
  std::vector<EventImplPtr> EventImpls = MPreparedDepsEvents;
  ur_event_handle_t UREvent = nullptr;

  if (auto Result = callMemOpHelperRet(
          MMemAllocation, MemoryManager::allocateMemSubBuffer,
          getContext(MQueue), MParentAlloca->getMemAllocation(),
          MRequirement.MElemSize, MRequirement.MOffsetInBytes,
          MRequirement.MAccessRange, std::move(EventImpls), UREvent);
      Result != UR_RESULT_SUCCESS)
    return Result;

  MEvent->setHandle(UREvent);

  XPTIRegistry::bufferAssociateNotification(MParentAlloca->getSYCLMemObj(),
                                            MMemAllocation);
  return UR_RESULT_SUCCESS;
}

void AllocaSubBufCommand::printDot(std::ostream &Stream) const {
  Stream << "\"" << this << "\" [style=filled, fillcolor=\"#FFD28A\", label=\"";

  Stream << "ID = " << this << "\\n";
  Stream << "ALLOCA SUB BUF ON " << queueDeviceToString(MQueue.get()) << "\\n";
  Stream << " MemObj : " << this->MRequirement.MSYCLMemObj << "\\n";
  Stream << " Offset : " << this->MRequirement.MOffsetInBytes << "\\n";
  Stream << " Access range : " << this->MRequirement.MAccessRange[0] << "\\n";
  Stream << "\"];" << std::endl;

  for (const auto &Dep : MDeps) {
    if (Dep.MDepCommand == nullptr)
      continue;
    Stream << "  \"" << this << "\" -> \"" << Dep.MDepCommand << "\""
           << " [ label = \"Access mode: "
           << accessModeToString(Dep.MDepRequirement->MAccessMode) << "\\n"
           << "MemObj: " << Dep.MDepRequirement->MSYCLMemObj << " \" ]"
           << std::endl;
  }
}

ReleaseCommand::ReleaseCommand(queue_impl *Queue, AllocaCommandBase *AllocaCmd)
    : Command(CommandType::RELEASE, Queue), MAllocaCmd(AllocaCmd) {
  emitInstrumentationDataProxy();
}

void ReleaseCommand::emitInstrumentationData() {
#ifdef XPTI_ENABLE_INSTRUMENTATION
  if (!xptiCheckTraceEnabled(MStreamID))
    return;
  // Create a payload with the command name and an event using this payload to
  // emit a node_create
  MAddress = MAllocaCmd->getSYCLMemObj();
  makeTraceEventProlog(MAddress);

  xpti_td *TE = static_cast<xpti_td *>(MTraceEvent);
  addDeviceMetadata(TE, MQueue);
  xpti::addMetadata(TE, "allocation_type",
                    commandToName(MAllocaCmd->getType()));
  // Since we do NOT add queue_id value to metadata, we are stashing it to TLS
  // as this data is mutable and the metadata is supposed to be invariant
  xpti::framework::stash_tuple(XPTI_QUEUE_INSTANCE_ID_KEY, getQueueID(MQueue));
  makeTraceEventEpilog();
#endif
}

ur_result_t ReleaseCommand::enqueueImp() {
  waitForPreparedHostEvents();
  std::vector<EventImplPtr> EventImpls = MPreparedDepsEvents;
  std::vector<ur_event_handle_t> RawEvents = getUrEvents(EventImpls);
  bool SkipRelease = false;

  // On host side we only allocate memory for full buffers.
  // Thus, deallocating sub buffers leads to double memory freeing.
  SkipRelease |= !MQueue && MAllocaCmd->getType() == ALLOCA_SUB_BUF;

  const bool CurAllocaIsHost = !MAllocaCmd->getQueue();
  bool NeedUnmap = false;
  if (MAllocaCmd->MLinkedAllocaCmd) {

    // When releasing one of the "linked" allocations special rules take
    // place:
    // 1. Device allocation should always be released.
    // 2. Host allocation should be released if host allocation is "leader".
    // 3. Device alloca in the pair should be in active state in order to be
    //    correctly released.

    // There is no actual memory allocation if a host alloca command is
    // created being linked to a device allocation.
    SkipRelease |= CurAllocaIsHost && !MAllocaCmd->MIsLeaderAlloca;

    NeedUnmap |= CurAllocaIsHost == MAllocaCmd->MIsActive;
  }

  if (NeedUnmap) {
    queue_impl *Queue = CurAllocaIsHost
                            ? MAllocaCmd->MLinkedAllocaCmd->getQueue()
                            : MAllocaCmd->getQueue();

    assert(Queue);

    std::shared_ptr<event_impl> UnmapEventImpl =
        event_impl::create_device_event(*Queue);
    UnmapEventImpl->setContextImpl(Queue->getContextImpl());
    UnmapEventImpl->setStateIncomplete();
    ur_event_handle_t UREvent = nullptr;

    void *Src = CurAllocaIsHost
                    ? MAllocaCmd->getMemAllocation()
                    : MAllocaCmd->MLinkedAllocaCmd->getMemAllocation();

    void *Dst = !CurAllocaIsHost
                    ? MAllocaCmd->getMemAllocation()
                    : MAllocaCmd->MLinkedAllocaCmd->getMemAllocation();

    if (auto Result =
            callMemOpHelper(MemoryManager::unmap, MAllocaCmd->getSYCLMemObj(),
                            Dst, *Queue, Src, RawEvents, UREvent);
        Result != UR_RESULT_SUCCESS)
      return Result;

    UnmapEventImpl->setHandle(UREvent);
    std::swap(MAllocaCmd->MIsActive, MAllocaCmd->MLinkedAllocaCmd->MIsActive);
    EventImpls.clear();
    EventImpls.push_back(UnmapEventImpl);
  }
  ur_event_handle_t UREvent = nullptr;
  if (SkipRelease)
    Command::waitForEvents(MQueue.get(), EventImpls, UREvent);
  else {
    if (auto Result = callMemOpHelper(
            MemoryManager::release, getContext(MQueue),
            MAllocaCmd->getSYCLMemObj(), MAllocaCmd->getMemAllocation(),
            std::move(EventImpls), UREvent);
        Result != UR_RESULT_SUCCESS)
      return Result;
  }
  MEvent->setHandle(UREvent);
  return UR_RESULT_SUCCESS;
}

void ReleaseCommand::printDot(std::ostream &Stream) const {
  Stream << "\"" << this << "\" [style=filled, fillcolor=\"#FF827A\", label=\"";

  Stream << "ID = " << this << " ; ";
  Stream << "RELEASE ON " << queueDeviceToString(MQueue.get()) << "\\n";
  Stream << " Alloca : " << MAllocaCmd << "\\n";
  Stream << " MemObj : " << MAllocaCmd->getSYCLMemObj() << "\\n";
  Stream << "\"];" << std::endl;

  for (const auto &Dep : MDeps) {
    Stream << "  \"" << this << "\" -> \"" << Dep.MDepCommand << "\""
           << " [ label = \"Access mode: "
           << accessModeToString(Dep.MDepRequirement->MAccessMode) << "\\n"
           << "MemObj: " << Dep.MDepRequirement->MSYCLMemObj << " \" ]"
           << std::endl;
  }
}

bool ReleaseCommand::producesPiEvent() const { return false; }

bool ReleaseCommand::supportsPostEnqueueCleanup() const { return false; }

bool ReleaseCommand::readyForCleanup() const { return false; }

MapMemObject::MapMemObject(AllocaCommandBase *SrcAllocaCmd,
                           const Requirement &Req, void **DstPtr,
                           queue_impl *Queue, access::mode MapMode)
    : Command(CommandType::MAP_MEM_OBJ, Queue), MSrcAllocaCmd(SrcAllocaCmd),
      MSrcReq(Req), MDstPtr(DstPtr), MMapMode(MapMode) {
  emitInstrumentationDataProxy();
}

void MapMemObject::emitInstrumentationData() {
#ifdef XPTI_ENABLE_INSTRUMENTATION
  if (!xptiCheckTraceEnabled(MStreamID))
    return;
  // Create a payload with the command name and an event using this payload to
  // emit a node_create
  MAddress = MSrcAllocaCmd->getSYCLMemObj();
  makeTraceEventProlog(MAddress);

  xpti_td *TE = static_cast<xpti_td *>(MTraceEvent);
  addDeviceMetadata(TE, MQueue);
  xpti::addMetadata(TE, "memory_object", reinterpret_cast<size_t>(MAddress));
  // Since we do NOT add queue_id value to metadata, we are stashing it to TLS
  // as this data is mutable and the metadata is supposed to be invariant
  xpti::framework::stash_tuple(XPTI_QUEUE_INSTANCE_ID_KEY, getQueueID(MQueue));
  makeTraceEventEpilog();
#endif
}

ur_result_t MapMemObject::enqueueImp() {
  waitForPreparedHostEvents();
  std::vector<EventImplPtr> EventImpls = MPreparedDepsEvents;
  std::vector<ur_event_handle_t> RawEvents = getUrEvents(EventImpls);
  flushCrossQueueDeps(EventImpls);

  ur_event_handle_t UREvent = nullptr;
  if (auto Result = callMemOpHelperRet(
          *MDstPtr, MemoryManager::map, MSrcAllocaCmd->getSYCLMemObj(),
          MSrcAllocaCmd->getMemAllocation(), *MQueue, MMapMode, MSrcReq.MDims,
          MSrcReq.MMemoryRange, MSrcReq.MAccessRange, MSrcReq.MOffset,
          MSrcReq.MElemSize, std::move(RawEvents), UREvent);
      Result != UR_RESULT_SUCCESS)
    return Result;

  MEvent->setHandle(UREvent);
  return UR_RESULT_SUCCESS;
}

void MapMemObject::printDot(std::ostream &Stream) const {
  Stream << "\"" << this << "\" [style=filled, fillcolor=\"#77AFFF\", label=\"";

  Stream << "ID = " << this << " ; ";
  Stream << "MAP ON " << queueDeviceToString(MQueue.get()) << "\\n";

  Stream << "\"];" << std::endl;

  for (const auto &Dep : MDeps) {
    Stream << "  \"" << this << "\" -> \"" << Dep.MDepCommand << "\""
           << " [ label = \"Access mode: "
           << accessModeToString(Dep.MDepRequirement->MAccessMode) << "\\n"
           << "MemObj: " << Dep.MDepRequirement->MSYCLMemObj << " \" ]"
           << std::endl;
  }
}

UnMapMemObject::UnMapMemObject(AllocaCommandBase *DstAllocaCmd,
                               const Requirement &Req, void **SrcPtr,
                               queue_impl *Queue)
    : Command(CommandType::UNMAP_MEM_OBJ, Queue), MDstAllocaCmd(DstAllocaCmd),
      MDstReq(Req), MSrcPtr(SrcPtr) {
  emitInstrumentationDataProxy();
}

void UnMapMemObject::emitInstrumentationData() {
#ifdef XPTI_ENABLE_INSTRUMENTATION
  if (!xptiCheckTraceEnabled(MStreamID))
    return;
  // Create a payload with the command name and an event using this payload to
  // emit a node_create
  MAddress = MDstAllocaCmd->getSYCLMemObj();
  makeTraceEventProlog(MAddress);

  xpti_td *TE = static_cast<xpti_td *>(MTraceEvent);
  addDeviceMetadata(TE, MQueue);
  xpti::addMetadata(TE, "memory_object", reinterpret_cast<size_t>(MAddress));
  // Since we do NOT add queue_id value to metadata, we are stashing it to TLS
  // as this data is mutable and the metadata is supposed to be invariant
  xpti::framework::stash_tuple(XPTI_QUEUE_INSTANCE_ID_KEY, getQueueID(MQueue));
  makeTraceEventEpilog();
#endif
}

bool UnMapMemObject::producesPiEvent() const {
  // TODO remove this workaround once the batching issue is addressed in Level
  // Zero adapter.
  // Consider the following scenario on Level Zero:
  // 1. Kernel A, which uses buffer A, is submitted to queue A.
  // 2. Kernel B, which uses buffer B, is submitted to queue B.
  // 3. queueA.wait().
  // 4. queueB.wait().
  // DPCPP runtime used to treat unmap/write commands for buffer A/B as host
  // dependencies (i.e. they were waited for prior to enqueueing any command
  // that's dependent on them). This allowed Level Zero adapter to detect that
  // each queue is idle on steps 1/2 and submit the command list right away.
  // This is no longer the case since we started passing these dependencies in
  // an event waitlist and Level Zero adapter attempts to batch these commands,
  // so the execution of kernel B starts only on step 4. This workaround
  // restores the old behavior in this case until this is resolved.
  return MQueue && (MQueue->getDeviceImpl().getBackend() !=
                        backend::ext_oneapi_level_zero ||
                    MEvent->getHandle() != nullptr);
}

ur_result_t UnMapMemObject::enqueueImp() {
  waitForPreparedHostEvents();
  std::vector<EventImplPtr> EventImpls = MPreparedDepsEvents;
  std::vector<ur_event_handle_t> RawEvents = getUrEvents(EventImpls);
  flushCrossQueueDeps(EventImpls);

  ur_event_handle_t UREvent = nullptr;
  if (auto Result =
          callMemOpHelper(MemoryManager::unmap, MDstAllocaCmd->getSYCLMemObj(),
                          MDstAllocaCmd->getMemAllocation(), *MQueue, *MSrcPtr,
                          std::move(RawEvents), UREvent);
      Result != UR_RESULT_SUCCESS)
    return Result;

  MEvent->setHandle(UREvent);

  return UR_RESULT_SUCCESS;
}

void UnMapMemObject::printDot(std::ostream &Stream) const {
  Stream << "\"" << this << "\" [style=filled, fillcolor=\"#EBC40F\", label=\"";

  Stream << "ID = " << this << " ; ";
  Stream << "UNMAP ON " << queueDeviceToString(MQueue.get()) << "\\n";

  Stream << "\"];" << std::endl;

  for (const auto &Dep : MDeps) {
    Stream << "  \"" << this << "\" -> \"" << Dep.MDepCommand << "\""
           << " [ label = \"Access mode: "
           << accessModeToString(Dep.MDepRequirement->MAccessMode) << "\\n"
           << "MemObj: " << Dep.MDepRequirement->MSYCLMemObj << " \" ]"
           << std::endl;
  }
}

MemCpyCommand::MemCpyCommand(const Requirement &SrcReq,
                             AllocaCommandBase *SrcAllocaCmd,
                             const Requirement &DstReq,
                             AllocaCommandBase *DstAllocaCmd,
                             queue_impl *SrcQueue, queue_impl *DstQueue)
    : Command(CommandType::COPY_MEMORY, DstQueue),
      MSrcQueue(SrcQueue ? SrcQueue->shared_from_this() : nullptr),
      MSrcReq(SrcReq), MSrcAllocaCmd(SrcAllocaCmd), MDstReq(DstReq),
      MDstAllocaCmd(DstAllocaCmd) {
  if (MSrcQueue) {
    MEvent->setContextImpl(MSrcQueue->getContextImpl());
  }

  MWorkerQueue = !MQueue ? MSrcQueue : MQueue;
  MEvent->setWorkerQueue(MWorkerQueue);

  emitInstrumentationDataProxy();
}

void MemCpyCommand::emitInstrumentationData() {
#ifdef XPTI_ENABLE_INSTRUMENTATION
  if (!xptiCheckTraceEnabled(MStreamID))
    return;
  // Create a payload with the command name and an event using this payload to
  // emit a node_create
  MAddress = MSrcAllocaCmd->getSYCLMemObj();
  makeTraceEventProlog(MAddress);

  xpti_td *CmdTraceEvent = static_cast<xpti_td *>(MTraceEvent);
  addDeviceMetadata(CmdTraceEvent, MQueue);
  xpti::addMetadata(CmdTraceEvent, "memory_object",
                    reinterpret_cast<size_t>(MAddress));
  xpti::addMetadata(CmdTraceEvent, "copy_from",
                    MSrcQueue ? deviceToID(MSrcQueue->get_device()) : 0);
  xpti::addMetadata(CmdTraceEvent, "copy_to",
                    MQueue ? deviceToID(MQueue->get_device()) : 0);
  // Since we do NOT add queue_id value to metadata, we are stashing it to TLS
  // as this data is mutable and the metadata is supposed to be invariant
  xpti::framework::stash_tuple(XPTI_QUEUE_INSTANCE_ID_KEY, getQueueID(MQueue));
  makeTraceEventEpilog();
#endif
}

context_impl *MemCpyCommand::getWorkerContext() const {
  if (!MWorkerQueue)
    return nullptr;
  return &MWorkerQueue->getContextImpl();
}

bool MemCpyCommand::producesPiEvent() const {
  // TODO remove this workaround once the batching issue is addressed in Level
  // Zero adapter.
  // Consider the following scenario on Level Zero:
  // 1. Kernel A, which uses buffer A, is submitted to queue A.
  // 2. Kernel B, which uses buffer B, is submitted to queue B.
  // 3. queueA.wait().
  // 4. queueB.wait().
  // DPCPP runtime used to treat unmap/write commands for buffer A/B as host
  // dependencies (i.e. they were waited for prior to enqueueing any command
  // that's dependent on them). This allowed Level Zero adapter to detect that
  // each queue is idle on steps 1/2 and submit the command list right away.
  // This is no longer the case since we started passing these dependencies in
  // an event waitlist and Level Zero adapter attempts to batch these commands,
  // so the execution of kernel B starts only on step 4. This workaround
  // restores the old behavior in this case until this is resolved.
  return !MQueue ||
         MQueue->getDeviceImpl().getBackend() !=
             backend::ext_oneapi_level_zero ||
         MEvent->getHandle() != nullptr;
}

ur_result_t MemCpyCommand::enqueueImp() {
  waitForPreparedHostEvents();
  std::vector<EventImplPtr> EventImpls = MPreparedDepsEvents;

  ur_event_handle_t UREvent = nullptr;

  auto RawEvents = getUrEvents(EventImpls);
  flushCrossQueueDeps(EventImpls);

  if (auto Result = callMemOpHelper(
          MemoryManager::copy, MSrcAllocaCmd->getSYCLMemObj(),
          MSrcAllocaCmd->getMemAllocation(), MSrcQueue.get(), MSrcReq.MDims,
          MSrcReq.MMemoryRange, MSrcReq.MAccessRange, MSrcReq.MOffset,
          MSrcReq.MElemSize, MDstAllocaCmd->getMemAllocation(), MQueue.get(),
          MDstReq.MDims, MDstReq.MMemoryRange, MDstReq.MAccessRange,
          MDstReq.MOffset, MDstReq.MElemSize, std::move(RawEvents), UREvent);
      Result != UR_RESULT_SUCCESS)
    return Result;

  MEvent->setHandle(UREvent);
  return UR_RESULT_SUCCESS;
}

void MemCpyCommand::printDot(std::ostream &Stream) const {
  Stream << "\"" << this << "\" [style=filled, fillcolor=\"#C7EB15\" label=\"";

  Stream << "ID = " << this << " ; ";
  Stream << "MEMCPY ON " << queueDeviceToString(MQueue.get()) << "\\n";
  Stream << "From: " << MSrcAllocaCmd << " is host: " << !MSrcQueue << "\\n";
  Stream << "To: " << MDstAllocaCmd << " is host: " << !MQueue << "\\n";

  Stream << "\"];" << std::endl;

  for (const auto &Dep : MDeps) {
    Stream << "  \"" << this << "\" -> \"" << Dep.MDepCommand << "\""
           << " [ label = \"Access mode: "
           << accessModeToString(Dep.MDepRequirement->MAccessMode) << "\\n"
           << "MemObj: " << Dep.MDepRequirement->MSYCLMemObj << " \" ]"
           << std::endl;
  }
}

AllocaCommandBase *ExecCGCommand::getAllocaForReq(Requirement *Req) {
  for (const DepDesc &Dep : MDeps) {
    if (Dep.MDepRequirement == Req)
      return Dep.MAllocaCmd;
  }
  // Default constructed accessors do not add dependencies, but they can be
  // passed to commands. Simply return nullptr, since they are empty and don't
  // really require any memory.
  return nullptr;
}

std::vector<std::shared_ptr<const void>>
ExecCGCommand::getAuxiliaryResources() const {
  if (MCommandGroup->getType() == CGType::Kernel)
    return ((CGExecKernel *)MCommandGroup.get())->getAuxiliaryResources();
  return {};
}

void ExecCGCommand::clearAuxiliaryResources() {
  if (MCommandGroup->getType() == CGType::Kernel)
    ((CGExecKernel *)MCommandGroup.get())->clearAuxiliaryResources();
}

ur_result_t UpdateHostRequirementCommand::enqueueImp() {
  waitForPreparedHostEvents();
  std::vector<EventImplPtr> EventImpls = MPreparedDepsEvents;
  ur_event_handle_t UREvent = nullptr;
  Command::waitForEvents(MQueue.get(), EventImpls, UREvent);
  MEvent->setHandle(UREvent);

  assert(MSrcAllocaCmd && "Expected valid alloca command");
  assert(MSrcAllocaCmd->getMemAllocation() && "Expected valid source pointer");
  assert(MDstPtr && "Expected valid target pointer");
  *MDstPtr = MSrcAllocaCmd->getMemAllocation();

  return UR_RESULT_SUCCESS;
}

void UpdateHostRequirementCommand::printDot(std::ostream &Stream) const {
  Stream << "\"" << this << "\" [style=filled, fillcolor=\"#f1337f\", label=\"";

  Stream << "ID = " << this << "\\n";
  Stream << "UPDATE REQ ON " << queueDeviceToString(MQueue.get()) << "\\n";
  bool IsReqOnBuffer =
      MDstReq.MSYCLMemObj->getType() == SYCLMemObjI::MemObjType::Buffer;
  Stream << "TYPE: " << (IsReqOnBuffer ? "Buffer" : "Image") << "\\n";
  if (IsReqOnBuffer)
    Stream << "Is sub buffer: " << std::boolalpha << MDstReq.MIsSubBuffer
           << "\\n";

  Stream << "\"];" << std::endl;

  for (const auto &Dep : MDeps) {
    Stream << "  \"" << this << "\" -> \"" << Dep.MDepCommand << "\""
           << " [ label = \"Access mode: "
           << accessModeToString(Dep.MDepRequirement->MAccessMode) << "\\n"
           << "MemObj: " << Dep.MAllocaCmd->getSYCLMemObj() << " \" ]"
           << std::endl;
  }
}

MemCpyCommandHost::MemCpyCommandHost(const Requirement &SrcReq,
                                     AllocaCommandBase *SrcAllocaCmd,
                                     const Requirement &DstReq, void **DstPtr,
                                     queue_impl *SrcQueue, queue_impl *DstQueue)
    : Command(CommandType::COPY_MEMORY, DstQueue),
      MSrcQueue(SrcQueue ? SrcQueue->shared_from_this() : nullptr),
      MSrcReq(SrcReq), MSrcAllocaCmd(SrcAllocaCmd), MDstReq(DstReq),
      MDstPtr(DstPtr) {
  if (MSrcQueue) {
    MEvent->setContextImpl(MSrcQueue->getContextImpl());
  }

  MWorkerQueue = !MQueue ? MSrcQueue : MQueue;
  MEvent->setWorkerQueue(MWorkerQueue);

  emitInstrumentationDataProxy();
}

void MemCpyCommandHost::emitInstrumentationData() {
#ifdef XPTI_ENABLE_INSTRUMENTATION
  if (!xptiCheckTraceEnabled(MStreamID))
    return;
  // Create a payload with the command name and an event using this payload to
  // emit a node_create
  MAddress = MSrcAllocaCmd->getSYCLMemObj();
  makeTraceEventProlog(MAddress);

  xpti_td *CmdTraceEvent = static_cast<xpti_td *>(MTraceEvent);
  addDeviceMetadata(CmdTraceEvent, MQueue);
  xpti::addMetadata(CmdTraceEvent, "memory_object",
                    reinterpret_cast<size_t>(MAddress));
  xpti::addMetadata(CmdTraceEvent, "copy_from",
                    MSrcQueue ? deviceToID(MSrcQueue->get_device()) : 0);
  xpti::addMetadata(CmdTraceEvent, "copy_to",
                    MQueue ? deviceToID(MQueue->get_device()) : 0);
  // Since we do NOT add queue_id value to metadata, we are stashing it to TLS
  // as this data is mutable and the metadata is supposed to be invariant
  xpti::framework::stash_tuple(XPTI_QUEUE_INSTANCE_ID_KEY, getQueueID(MQueue));
  makeTraceEventEpilog();
#endif
}

context_impl *MemCpyCommandHost::getWorkerContext() const {
  if (!MWorkerQueue)
    return nullptr;
  return &MWorkerQueue->getContextImpl();
}

ur_result_t MemCpyCommandHost::enqueueImp() {
  queue_impl *Queue = MWorkerQueue.get();
  waitForPreparedHostEvents();
  std::vector<EventImplPtr> EventImpls = MPreparedDepsEvents;
  std::vector<ur_event_handle_t> RawEvents = getUrEvents(EventImpls);

  ur_event_handle_t UREvent = nullptr;
  // Omit copying if mode is discard one.
  // TODO: Handle this at the graph building time by, for example, creating
  // empty node instead of memcpy.
  if (MDstReq.MAccessMode == access::mode::discard_read_write ||
      MDstReq.MAccessMode == access::mode::discard_write) {
    Command::waitForEvents(Queue, EventImpls, UREvent);

    return UR_RESULT_SUCCESS;
  }

  flushCrossQueueDeps(EventImpls);

  if (auto Result = callMemOpHelper(
          MemoryManager::copy, MSrcAllocaCmd->getSYCLMemObj(),
          MSrcAllocaCmd->getMemAllocation(), MSrcQueue.get(), MSrcReq.MDims,
          MSrcReq.MMemoryRange, MSrcReq.MAccessRange, MSrcReq.MOffset,
          MSrcReq.MElemSize, *MDstPtr, MQueue.get(), MDstReq.MDims,
          MDstReq.MMemoryRange, MDstReq.MAccessRange, MDstReq.MOffset,
          MDstReq.MElemSize, std::move(RawEvents), UREvent);
      Result != UR_RESULT_SUCCESS)
    return Result;

  MEvent->setHandle(UREvent);
  return UR_RESULT_SUCCESS;
}

EmptyCommand::EmptyCommand() : Command(CommandType::EMPTY_TASK, nullptr) {
  emitInstrumentationDataProxy();
}

ur_result_t EmptyCommand::enqueueImp() {
  waitForPreparedHostEvents();
  ur_event_handle_t UREvent = nullptr;
  waitForEvents(MQueue.get(), MPreparedDepsEvents, UREvent);
  MEvent->setHandle(UREvent);
  return UR_RESULT_SUCCESS;
}

void EmptyCommand::addRequirement(Command *DepCmd, AllocaCommandBase *AllocaCmd,
                                  const Requirement *Req) {
  const Requirement &ReqRef = *Req;
  MRequirements.emplace_back(ReqRef);
  const Requirement *const StoredReq = &MRequirements.back();

  // EmptyCommand is always host one, so we believe that result of addDep is
  // nil
  std::vector<Command *> ToCleanUp;
  Command *Cmd = addDep(DepDesc{DepCmd, StoredReq, AllocaCmd}, ToCleanUp);
  assert(Cmd == nullptr && "Conection command should be null for EmptyCommand");
  assert(ToCleanUp.empty() && "addDep should add a command for cleanup only if "
                              "there's a connection command");
  (void)Cmd;
}

void EmptyCommand::emitInstrumentationData() {
#ifdef XPTI_ENABLE_INSTRUMENTATION
  if (!xptiCheckTraceEnabled(MStreamID))
    return;
  // Create a payload with the command name and an event using this payload to
  // emit a node_create
  if (MRequirements.empty())
    return;

  Requirement &Req = *MRequirements.begin();

  MAddress = Req.MSYCLMemObj;
  makeTraceEventProlog(MAddress);

  xpti_td *CmdTraceEvent = static_cast<xpti_td *>(MTraceEvent);
  addDeviceMetadata(CmdTraceEvent, MQueue);
  xpti::addMetadata(CmdTraceEvent, "memory_object",
                    reinterpret_cast<size_t>(MAddress));
  // Since we do NOT add queue_id value to metadata, we are stashing it to TLS
  // as this data is mutable and the metadata is supposed to be invariant
  xpti::framework::stash_tuple(XPTI_QUEUE_INSTANCE_ID_KEY, getQueueID(MQueue));
  makeTraceEventEpilog();
#endif
}

void EmptyCommand::printDot(std::ostream &Stream) const {
  Stream << "\"" << this << "\" [style=filled, fillcolor=\"#8d8f29\", label=\"";

  Stream << "ID = " << this << "\\n";
  Stream << "EMPTY NODE" << "\\n";

  Stream << "\"];" << std::endl;

  for (const auto &Dep : MDeps) {
    Stream << "  \"" << this << "\" -> \"" << Dep.MDepCommand << "\""
           << " [ label = \"Access mode: "
           << accessModeToString(Dep.MDepRequirement->MAccessMode) << "\\n"
           << "MemObj: " << Dep.MDepRequirement->MSYCLMemObj << " \" ]"
           << std::endl;
  }
}

bool EmptyCommand::producesPiEvent() const { return false; }

void MemCpyCommandHost::printDot(std::ostream &Stream) const {
  Stream << "\"" << this << "\" [style=filled, fillcolor=\"#B6A2EB\", label=\"";

  Stream << "ID = " << this << "\\n";
  Stream << "MEMCPY HOST ON " << queueDeviceToString(MQueue.get()) << "\\n";

  Stream << "\"];" << std::endl;

  for (const auto &Dep : MDeps) {
    Stream << "  \"" << this << "\" -> \"" << Dep.MDepCommand << "\""
           << " [ label = \"Access mode: "
           << accessModeToString(Dep.MDepRequirement->MAccessMode) << "\\n"
           << "MemObj: " << Dep.MDepRequirement->MSYCLMemObj << " \" ]"
           << std::endl;
  }
}

UpdateHostRequirementCommand::UpdateHostRequirementCommand(
    queue_impl *Queue, const Requirement &Req, AllocaCommandBase *SrcAllocaCmd,
    void **DstPtr)
    : Command(CommandType::UPDATE_REQUIREMENT, Queue),
      MSrcAllocaCmd(SrcAllocaCmd), MDstReq(Req), MDstPtr(DstPtr) {

  emitInstrumentationDataProxy();
}

void UpdateHostRequirementCommand::emitInstrumentationData() {
#ifdef XPTI_ENABLE_INSTRUMENTATION
  if (!xptiCheckTraceEnabled(MStreamID))
    return;
  // Create a payload with the command name and an event using this payload to
  // emit a node_create
  MAddress = MSrcAllocaCmd->getSYCLMemObj();
  makeTraceEventProlog(MAddress);

  xpti_td *CmdTraceEvent = static_cast<xpti_td *>(MTraceEvent);
  addDeviceMetadata(CmdTraceEvent, MQueue);
  xpti::addMetadata(CmdTraceEvent, "memory_object",
                    reinterpret_cast<size_t>(MAddress));
  // Since we do NOT add queue_id value to metadata, we are stashing it to TLS
  // as this data is mutable and the metadata is supposed to be invariant
  xpti::framework::stash_tuple(XPTI_QUEUE_INSTANCE_ID_KEY, getQueueID(MQueue));
  makeTraceEventEpilog();
#endif
}

static std::string_view cgTypeToString(detail::CGType Type) {
  switch (Type) {
  case detail::CGType::Kernel:
    return "Kernel";
    break;
  case detail::CGType::UpdateHost:
    return "update_host";
    break;
  case detail::CGType::Fill:
    return "fill";
    break;
  case detail::CGType::CopyAccToAcc:
    return "copy acc to acc";
    break;
  case detail::CGType::CopyAccToPtr:
    return "copy acc to ptr";
    break;
  case detail::CGType::CopyPtrToAcc:
    return "copy ptr to acc";
    break;
  case detail::CGType::Barrier:
    return "barrier";
  case detail::CGType::BarrierWaitlist:
    return "barrier waitlist";
  case detail::CGType::CopyUSM:
    return "copy usm";
    break;
  case detail::CGType::FillUSM:
    return "fill usm";
    break;
  case detail::CGType::PrefetchUSM:
    return "prefetch usm";
    break;
  case detail::CGType::CodeplayHostTask:
    return "host task";
    break;
  case detail::CGType::Copy2DUSM:
    return "copy 2d usm";
    break;
  case detail::CGType::Fill2DUSM:
    return "fill 2d usm";
    break;
  case detail::CGType::AdviseUSM:
    return "advise usm";
  case detail::CGType::Memset2DUSM:
    return "memset 2d usm";
    break;
  case detail::CGType::CopyToDeviceGlobal:
    return "copy to device_global";
    break;
  case detail::CGType::CopyFromDeviceGlobal:
    return "copy from device_global";
    break;
  case detail::CGType::ReadWriteHostPipe:
    return "read_write host pipe";
  case detail::CGType::ExecCommandBuffer:
    return "exec command buffer";
  case detail::CGType::CopyImage:
    return "copy image";
  case detail::CGType::SemaphoreWait:
    return "semaphore wait";
  case detail::CGType::SemaphoreSignal:
    return "semaphore signal";
  default:
    return "unknown";
    break;
  }
}

ExecCGCommand::ExecCGCommand(
    std::unique_ptr<detail::CG> CommandGroup, queue_impl *Queue,
    bool EventNeeded, ur_exp_command_buffer_handle_t CommandBuffer,
    const std::vector<ur_exp_command_buffer_sync_point_t> &Dependencies)
    : Command(CommandType::RUN_CG, Queue, CommandBuffer, Dependencies),
      MEventNeeded(EventNeeded), MCommandGroup(std::move(CommandGroup)) {
  if (MCommandGroup->getType() == detail::CGType::CodeplayHostTask) {
    queue_impl *SubmitQueue =
        static_cast<detail::CGHostTask *>(MCommandGroup.get())->MQueue.get();
    assert(SubmitQueue &&
           "Host task command group must have a valid submit queue");

    MEvent->setSubmittedQueue(SubmitQueue);
    // Initialize host profiling info if the queue has profiling enabled.
    if (SubmitQueue->MIsProfilingEnabled)
      MEvent->initHostProfilingInfo();
  }
  if (MCommandGroup->getType() == detail::CGType::ProfilingTag)
    MEvent->markAsProfilingTagEvent();

  emitInstrumentationDataProxy();
}

#ifdef XPTI_ENABLE_INSTRUMENTATION
std::string instrumentationGetKernelName(const kernel_impl *SyclKernel,
                                         const std::string_view FunctionName,
                                         const std::string_view SyclKernelName,
                                         void *&Address,
                                         std::optional<bool> &FromSource) {
  std::string KernelName;
  if (SyclKernel && SyclKernel->isCreatedFromSource()) {
    FromSource = true;
    ur_kernel_handle_t KernelHandle = SyclKernel->getHandleRef();
    Address = KernelHandle;
    KernelName = FunctionName;
  } else {
    FromSource = false;
    KernelName = demangleKernelName(SyclKernelName);
  }
  return KernelName;
}

void instrumentationAddExtraKernelMetadata(
    xpti_td *&CmdTraceEvent, const NDRDescT &NDRDesc,
    detail::kernel_bundle_impl *KernelBundleImplPtr,
    DeviceKernelInfo &DeviceKernelInfo, const kernel_impl *SyclKernel,
    queue_impl *Queue,
    std::vector<ArgDesc> &CGArgs) // CGArgs are not const since they could be
                                  // sorted in this function
{
  std::vector<ArgDesc> Args;

  auto FilterArgs = [&Args](detail::ArgDesc &Arg, int NextTrueIndex) {
    Args.push_back({Arg.MType, Arg.MPtr, Arg.MSize, NextTrueIndex});
  };
  const KernelArgMask *EliminatedArgMask = nullptr;

  if (nullptr != SyclKernel) {
    if (!SyclKernel->isCreatedFromSource())
      EliminatedArgMask = SyclKernel->getKernelArgMask();
  } else if (auto SyclKernelImpl =
                 KernelBundleImplPtr
                     ? KernelBundleImplPtr->tryGetKernel(DeviceKernelInfo.Name)
                     : std::shared_ptr<kernel_impl>{nullptr}) {
    EliminatedArgMask = SyclKernelImpl->getKernelArgMask();
  } else if (Queue) {
    // NOTE: Queue can be null when kernel is directly enqueued to a command
    // buffer
    //       by graph API, when a modifiable graph is finalized.
    FastKernelCacheValPtr FastKernelCacheVal =
        detail::ProgramManager::getInstance().getOrCreateKernel(
            Queue->getContextImpl(), Queue->getDeviceImpl(), DeviceKernelInfo);
    EliminatedArgMask = FastKernelCacheVal->MKernelArgMask;
  }

  applyFuncOnFilteredArgs(EliminatedArgMask, CGArgs, FilterArgs);

  xpti::offload_kernel_enqueue_data_t KernelData{
      {NDRDesc.GlobalSize[0], NDRDesc.GlobalSize[1], NDRDesc.GlobalSize[2]},
      {NDRDesc.LocalSize[0], NDRDesc.LocalSize[1], NDRDesc.LocalSize[2]},
      {NDRDesc.GlobalOffset[0], NDRDesc.GlobalOffset[1],
       NDRDesc.GlobalOffset[2]},
      Args.size()};
  xpti::addMetadata(CmdTraceEvent, "enqueue_kernel_data", KernelData);
  for (size_t i = 0; i < Args.size(); i++) {
    std::string Prefix("arg");
    xpti::offload_kernel_arg_data_t arg{(int)Args[i].MType, Args[i].MPtr,
                                        Args[i].MSize, Args[i].MIndex};
    xpti::addMetadata(CmdTraceEvent, Prefix + std::to_string(i), arg);
  }
}

void instrumentationFillCommonData(
    xpti::stream_id_t StreamID, const std::string &KernelName,
    const std::string &FuncName, const std::string &FileName, uint64_t Line,
    uint64_t Column, const void *const Address, queue_impl *Queue,
    std::optional<bool> &FromSource, uint64_t &OutInstanceID,
    xpti_td *&OutTraceEvent) {
  //  Get source file, line number information from the CommandGroup object
  //  and create payload using name, address, and source info
  bool HasSourceInfo = !FileName.empty();
  xpti_tracepoint_t *Event;
  void *AddressToUse = const_cast<void *>(Address);
  if (HasSourceInfo) {
    const auto &Name = FuncName.empty() ? KernelName : FuncName;
    Event = xptiCreateTracepoint(Name.c_str(), FileName.c_str(), Line, Column,
                                 AddressToUse);
  } else {
    Event =
        xptiCreateTracepoint(KernelName.data(), nullptr, 0, 0, AddressToUse);
  }

  uint64_t CGKernelInstanceNo = xptiGetUniqueId();
  // Create event using the payload
  xpti_td *CmdTraceEvent = Event ? Event->event_ref() : nullptr;
  if (CmdTraceEvent) {
    OutInstanceID = CGKernelInstanceNo;
    OutTraceEvent = CmdTraceEvent;

    addDeviceMetadata(CmdTraceEvent, Queue);
    if (!KernelName.empty()) {
      xpti::addMetadata(CmdTraceEvent, "kernel_name", KernelName);
    }
    // We limit the metadata to only include the kernel name and device
    // information by default.
    if (detail::isDebugStream(StreamID)) {
      if (FromSource.has_value()) {
        xpti::addMetadata(CmdTraceEvent, "from_source", FromSource.value());
      }
      if (HasSourceInfo) {
        xpti::addMetadata(CmdTraceEvent, "sym_function_name", KernelName);
        xpti::addMetadata(CmdTraceEvent, "sym_source_file_name", FileName);
        xpti::addMetadata(CmdTraceEvent, "sym_line_no", static_cast<int>(Line));
        xpti::addMetadata(CmdTraceEvent, "sym_column_no",
                          static_cast<int>(Column));
      }
    }
    // We no longer set the 'queue_id' in the metadata structure as it is a
    // mutable value and multiple threads using the same queue created at the
    // same location will overwrite the metadata values creating inconsistencies
  }
}
#endif

#ifdef XPTI_ENABLE_INSTRUMENTATION
std::pair<xpti_td *, uint64_t> emitKernelInstrumentationData(
    xpti::stream_id_t StreamID, const kernel_impl *SyclKernel,
    const detail::code_location &CodeLoc, bool IsTopCodeLoc,
    DeviceKernelInfo &DeviceKernelInfo, queue_impl *Queue,
    const NDRDescT &NDRDesc, detail::kernel_bundle_impl *KernelBundleImplPtr,
    std::vector<ArgDesc> &CGArgs) {

  auto XptiObjects = std::make_pair<xpti_td *, uint64_t>(nullptr, -1);
  constexpr uint16_t NotificationTraceType = xpti::trace_node_create;
  if (!xptiCheckTraceEnabled(StreamID))
    return XptiObjects;

  void *Address = nullptr;
  std::optional<bool> FromSource;
  std::string KernelName =
      instrumentationGetKernelName(SyclKernel, CodeLoc.functionName(),
                                   DeviceKernelInfo.Name, Address, FromSource);

  auto &[CmdTraceEvent, InstanceID] = XptiObjects;

  std::string FileName =
      CodeLoc.fileName() ? CodeLoc.fileName() : std::string();

  // If code location is above sycl layer, use function name from code
  // location instead of kernel name in event payload
  std::string FuncName = (!IsTopCodeLoc && CodeLoc.functionName())
                             ? CodeLoc.functionName()
                             : std::string();

  instrumentationFillCommonData(StreamID, KernelName, FuncName, FileName,
                                CodeLoc.lineNumber(), CodeLoc.columnNumber(),
                                Address, Queue, FromSource, InstanceID,
                                CmdTraceEvent);

  if (CmdTraceEvent) {
    // Stash the queue_id mutable metadata in TLS
    // NOTE: Queue can be null when kernel is directly enqueued to a command
    // buffer by graph API, when a modifiable graph is finalized.
    if (Queue)
      xpti::framework::stash_tuple(XPTI_QUEUE_INSTANCE_ID_KEY,
                                   getQueueID(Queue));
    // Add the additional metadata only if the debug information is subscribed
    // to; in this case, it is the kernel and its parameters.
    if (detail::isDebugStream(StreamID)) {
      instrumentationAddExtraKernelMetadata(
          CmdTraceEvent, NDRDesc, KernelBundleImplPtr, DeviceKernelInfo,
          SyclKernel, Queue, CGArgs);
    }
    xptiNotifySubscribers(
        StreamID, NotificationTraceType, detail::GSYCLGraphEvent, CmdTraceEvent,
        InstanceID,
        static_cast<const void *>(
            commandToNodeType(Command::CommandType::RUN_CG).c_str()));
  }

  return XptiObjects;
}
#endif

void ExecCGCommand::emitInstrumentationData() {
#ifdef XPTI_ENABLE_INSTRUMENTATION
  constexpr uint16_t NotificationTraceType = xpti::trace_node_create;
  if (!xptiCheckTraceEnabled(MStreamID))
    return;

  std::string KernelName;
  std::optional<bool> FromSource;
  switch (MCommandGroup->getType()) {
  case detail::CGType::Kernel: {
    auto KernelCG =
        reinterpret_cast<detail::CGExecKernel *>(MCommandGroup.get());
    KernelName = instrumentationGetKernelName(
        KernelCG->MSyclKernel.get(), MCommandGroup->MFunctionName,
        KernelCG->getKernelName(), MAddress, FromSource);
  } break;
  default:
    KernelName = getTypeString();
    break;
  }

  // If code location is above sycl layer, use function name from code
  // location instead of kernel name in event payload
  std::string FuncName;
  if (!MCommandGroup->MIsTopCodeLoc)
    FuncName = MCommandGroup->MFunctionName;

  xpti_td *CmdTraceEvent = nullptr;
  instrumentationFillCommonData(MStreamID, KernelName, FuncName,
                                MCommandGroup->MFileName, MCommandGroup->MLine,
                                MCommandGroup->MColumn, MAddress, MQueue.get(),
                                FromSource, MInstanceID, CmdTraceEvent);

  if (CmdTraceEvent) {
    xpti::framework::stash_tuple(XPTI_QUEUE_INSTANCE_ID_KEY,
                                 getQueueID(MQueue));
    MTraceEvent = static_cast<void *>(CmdTraceEvent);
    if (MCommandGroup->getType() == detail::CGType::Kernel) {
      auto KernelCG =
          reinterpret_cast<detail::CGExecKernel *>(MCommandGroup.get());
      instrumentationAddExtraKernelMetadata(
          CmdTraceEvent, KernelCG->MNDRDesc, KernelCG->getKernelBundle().get(),
          KernelCG->MDeviceKernelInfo, KernelCG->MSyclKernel.get(),
          MQueue.get(), KernelCG->MArgs);
    }

    xptiNotifySubscribers(
        MStreamID, NotificationTraceType, detail::GSYCLGraphEvent,
        CmdTraceEvent, MInstanceID,
        static_cast<const void *>(commandToNodeType(MType).c_str()));
  }
#endif
}

void ExecCGCommand::printDot(std::ostream &Stream) const {
  Stream << "\"" << this << "\" [style=filled, fillcolor=\"#AFFF82\", label=\"";

  Stream << "ID = " << this << "\\n";
  Stream << "EXEC CG ON " << queueDeviceToString(MQueue.get()) << "\\n";

  switch (MCommandGroup->getType()) {
  case detail::CGType::Kernel: {
    auto KernelCG =
        reinterpret_cast<detail::CGExecKernel *>(MCommandGroup.get());
    Stream << "Kernel name: ";
    if (KernelCG->MSyclKernel && KernelCG->MSyclKernel->isCreatedFromSource())
      Stream << "created from source";
    else
      Stream << demangleKernelName(KernelCG->getKernelName());
    Stream << "\\n";
    break;
  }
  default:
    Stream << "CG type: " << getTypeString() << "\\n";
    break;
  }

  Stream << "\"];" << std::endl;

  for (const auto &Dep : MDeps) {
    Stream << "  \"" << this << "\" -> \"" << Dep.MDepCommand << "\""
           << " [ label = \"Access mode: "
           << accessModeToString(Dep.MDepRequirement->MAccessMode) << "\\n"
           << "MemObj: " << Dep.MDepRequirement->MSYCLMemObj << " \" ]"
           << std::endl;
  }
}

std::string_view ExecCGCommand::getTypeString() const {
  return cgTypeToString(MCommandGroup->getType());
}

// SYCL has a parallel_for_work_group variant where the only NDRange
// characteristics set by a user is the number of work groups. This does not
// map to the OpenCL clEnqueueNDRangeAPI, which requires global work size to
// be set as well. This function determines local work size based on the
// device characteristics and the number of work groups requested by the user,
// then calculates the global work size. SYCL specification (from 4.8.5.3):
// The member function handler::parallel_for_work_group is parameterized by
// the number of work - groups, such that the size of each group is chosen by
// the runtime, or by the number of work - groups and number of work - items
// for users who need more control.
static void adjustNDRangePerKernel(NDRDescT &NDR, ur_kernel_handle_t Kernel,
                                   const device_impl &DeviceImpl) {
  if (NDR.GlobalSize[0] != 0)
    return; // GlobalSize is set - no need to adjust
  // check the prerequisites:
  assert(NDR.LocalSize[0] == 0);
  // TODO might be good to cache this info together with the kernel info to
  // avoid get_kernel_work_group_info on every kernel run
  range<3> WGSize = get_kernel_device_specific_info<
      sycl::info::kernel_device_specific::compile_work_group_size>(
      Kernel, DeviceImpl.getHandleRef(), DeviceImpl.getAdapter());

  if (WGSize[0] == 0) {
    WGSize = {1, 1, 1};
  }

  for (size_t I = 0; I < NDR.Dims; ++I) {
    NDR.GlobalSize[I] = WGSize[I] * NDR.NumWorkGroups[I];
    NDR.LocalSize[I] = WGSize[I];
  }
}

// We have the following mapping between dimensions with SPIR-V builtins:
// 1D: id[0] -> x
// 2D: id[0] -> y, id[1] -> x
// 3D: id[0] -> z, id[1] -> y, id[2] -> x
// So in order to ensure the correctness we update all the kernel
// parameters accordingly.
// Initially we keep the order of NDRDescT as it provided by the user, this
// simplifies overall handling and do the reverse only when
// the kernel is enqueued.
void ReverseRangeDimensionsForKernel(NDRDescT &NDR) {
  if (NDR.Dims > 1) {
    std::swap(NDR.GlobalSize[0], NDR.GlobalSize[NDR.Dims - 1]);
    std::swap(NDR.LocalSize[0], NDR.LocalSize[NDR.Dims - 1]);
    std::swap(NDR.GlobalOffset[0], NDR.GlobalOffset[NDR.Dims - 1]);
  }
}

ur_mem_flags_t AccessModeToUr(access::mode AccessorMode) {
  switch (AccessorMode) {
  case access::mode::read:
    return UR_MEM_FLAG_READ_ONLY;
  case access::mode::write:
  case access::mode::discard_write:
    return UR_MEM_FLAG_WRITE_ONLY;
  default:
    return UR_MEM_FLAG_READ_WRITE;
  }
}

// Gets UR argument struct for a given kernel and device based on the argument
// type. Refactored from SetKernelParamsAndLaunch to allow it to be used in
// the graphs extension (LaunchWithArgs for graphs is planned future work).
static void GetUrArgsBasedOnType(
    device_image_impl *DeviceImageImpl,
    const std::function<void *(Requirement *Req)> &getMemAllocationFunc,
    context_impl &ContextImpl, detail::ArgDesc &Arg, size_t NextTrueIndex,
    std::vector<ur_exp_kernel_arg_properties_t> &UrArgs) {
  // UrArg.size == 0 indicates uninitialized structure
  ur_exp_kernel_arg_properties_t UrArg = {
      UR_STRUCTURE_TYPE_EXP_KERNEL_ARG_PROPERTIES,
      nullptr,
      UR_EXP_KERNEL_ARG_TYPE_VALUE,
      static_cast<uint32_t>(NextTrueIndex),
      0,
      {}};
  switch (Arg.MType) {
  case kernel_param_kind_t::kind_dynamic_work_group_memory:
    break;
  case kernel_param_kind_t::kind_work_group_memory:
    break;
  case kernel_param_kind_t::kind_stream:
    break;
  case kernel_param_kind_t::kind_dynamic_accessor:
  case kernel_param_kind_t::kind_accessor: {
    Requirement *Req = (Requirement *)(Arg.MPtr);

    // getMemAllocationFunc is nullptr when there are no requirements. However,
    // we may pass default constructed accessors to a command, which don't add
    // requirements. In such case, getMemAllocationFunc is nullptr, but it's a
    // valid case, so we need to properly handle it.
    ur_mem_handle_t MemArg =
        getMemAllocationFunc
            ? reinterpret_cast<ur_mem_handle_t>(getMemAllocationFunc(Req))
            : nullptr;
    ur_exp_kernel_arg_value_t Value = {};
    Value.memObjTuple = {MemArg, AccessModeToUr(Req->MAccessMode)};
    UrArg.type = UR_EXP_KERNEL_ARG_TYPE_MEM_OBJ;
    UrArg.size = sizeof(MemArg);
    UrArg.value = Value;
    break;
  }
  case kernel_param_kind_t::kind_std_layout: {
    ur_exp_kernel_arg_type_t Type;
    if (Arg.MPtr) {
      Type = UR_EXP_KERNEL_ARG_TYPE_VALUE;
    } else {
      Type = UR_EXP_KERNEL_ARG_TYPE_LOCAL;
    }
    ur_exp_kernel_arg_value_t Value = {};
    Value.value = {Arg.MPtr};
    UrArg.type = Type;
    UrArg.size = static_cast<size_t>(Arg.MSize);
    UrArg.value = Value;
    break;
  }
  case kernel_param_kind_t::kind_sampler: {
    sampler *SamplerPtr = (sampler *)Arg.MPtr;
    ur_exp_kernel_arg_value_t Value = {};
    Value.sampler = (ur_sampler_handle_t)detail::getSyclObjImpl(*SamplerPtr)
                        ->getOrCreateSampler(ContextImpl);
    UrArg.type = UR_EXP_KERNEL_ARG_TYPE_SAMPLER;
    UrArg.size = sizeof(ur_sampler_handle_t);
    UrArg.value = Value;
    break;
  }
  case kernel_param_kind_t::kind_pointer: {
    ur_exp_kernel_arg_value_t Value = {};
    // We need to de-rerence to get the actual USM allocation - that's the
    // pointer UR is expecting.
    Value.pointer = *static_cast<void *const *>(Arg.MPtr);
    UrArg.type = UR_EXP_KERNEL_ARG_TYPE_POINTER;
    UrArg.size = sizeof(Arg.MPtr);
    UrArg.value = Value;
    break;
  }
  case kernel_param_kind_t::kind_specialization_constants_buffer: {
    assert(DeviceImageImpl != nullptr);
    ur_mem_handle_t SpecConstsBuffer =
        DeviceImageImpl->get_spec_const_buffer_ref();
    ur_exp_kernel_arg_value_t Value = {};
    Value.memObjTuple = {SpecConstsBuffer, UR_MEM_FLAG_READ_ONLY};
    UrArg.type = UR_EXP_KERNEL_ARG_TYPE_MEM_OBJ;
    UrArg.size = sizeof(SpecConstsBuffer);
    UrArg.value = Value;
    break;
  }
  case kernel_param_kind_t::kind_invalid:
    throw sycl::exception(sycl::make_error_code(sycl::errc::runtime),
                          "Invalid kernel param kind " +
                              codeToString(UR_RESULT_ERROR_INVALID_VALUE));
    break;
  }

  if (UrArg.size) {
    UrArgs.push_back(UrArg);
  }
}

static ur_result_t SetKernelParamsAndLaunch(
    queue_impl &Queue, std::vector<ArgDesc> &Args,
    device_image_impl *DeviceImageImpl, ur_kernel_handle_t Kernel,
    NDRDescT &NDRDesc, std::vector<ur_event_handle_t> &RawEvents,
    detail::event_impl *OutEventImpl, const KernelArgMask *EliminatedArgMask,
    const std::function<void *(Requirement *Req)> &getMemAllocationFunc,
    bool IsCooperative, bool KernelUsesClusterLaunch,
    uint32_t WorkGroupMemorySize, const RTDeviceBinaryImage *BinImage,
    DeviceKernelInfo &DeviceKernelInfo, void *KernelFuncPtr = nullptr) {
  adapter_impl &Adapter = Queue.getAdapter();

  if (SYCLConfig<SYCL_JIT_AMDGCN_PTX_KERNELS>::get()) {
    std::vector<unsigned char> Empty;
    Kernel = Scheduler::getInstance().completeSpecConstMaterialization(
        Queue, BinImage, DeviceKernelInfo.Name,
        DeviceImageImpl ? DeviceImageImpl->get_spec_const_blob_ref() : Empty);
  }

  // just a performance optimization - avoid heap allocations
  static thread_local std::vector<ur_exp_kernel_arg_properties_t> UrArgs;
  UrArgs.clear();
  UrArgs.reserve(Args.size());

  if (KernelFuncPtr && !DeviceKernelInfo.HasSpecialCaptures) {
    auto setFunc = [KernelFuncPtr](const detail::kernel_param_desc_t &ParamDesc,
                                   size_t NextTrueIndex) {
      const void *ArgPtr = (const char *)KernelFuncPtr + ParamDesc.offset;
      switch (ParamDesc.kind) {
      case kernel_param_kind_t::kind_std_layout: {
        int Size = ParamDesc.info;
        ur_exp_kernel_arg_value_t Value = {};
        Value.value = ArgPtr;
        UrArgs.push_back({UR_STRUCTURE_TYPE_EXP_KERNEL_ARG_PROPERTIES, nullptr,
                          UR_EXP_KERNEL_ARG_TYPE_VALUE,
                          static_cast<uint32_t>(NextTrueIndex),
                          static_cast<size_t>(Size), Value});
        break;
      }
      case kernel_param_kind_t::kind_pointer: {
        ur_exp_kernel_arg_value_t Value = {};
        Value.pointer = *static_cast<const void *const *>(ArgPtr);
        UrArgs.push_back({UR_STRUCTURE_TYPE_EXP_KERNEL_ARG_PROPERTIES, nullptr,
                          UR_EXP_KERNEL_ARG_TYPE_POINTER,
                          static_cast<uint32_t>(NextTrueIndex),
                          sizeof(Value.pointer), Value});
        break;
      }
      default:
        throw std::runtime_error("Direct kernel argument copy failed.");
      }
    };
    applyFuncOnFilteredArgs(EliminatedArgMask, DeviceKernelInfo.NumParams,
                            DeviceKernelInfo.ParamDescGetter, setFunc);
  } else {
    auto setFunc = [&DeviceImageImpl, &getMemAllocationFunc,
                    &Queue](detail::ArgDesc &Arg, size_t NextTrueIndex) {
      GetUrArgsBasedOnType(DeviceImageImpl, getMemAllocationFunc,
                           Queue.getContextImpl(), Arg, NextTrueIndex, UrArgs);
    };
    applyFuncOnFilteredArgs(EliminatedArgMask, Args, setFunc);
  }

<<<<<<< HEAD
  const std::optional<int> &ImplicitLocalArg =
=======
  std::optional<int> ImplicitLocalArg =
>>>>>>> 66b3b532
      DeviceKernelInfo.getImplicitLocalArgPos();
  // Set the implicit local memory buffer to support
  // get_work_group_scratch_memory. This is for backend not supporting
  // CUDA-style local memory setting. Note that we may have -1 as a position,
  // this indicates the buffer is actually unused and was elided.
  if (ImplicitLocalArg.has_value() && ImplicitLocalArg.value() != -1) {
    UrArgs.push_back({UR_STRUCTURE_TYPE_EXP_KERNEL_ARG_PROPERTIES,
                      nullptr,
                      UR_EXP_KERNEL_ARG_TYPE_LOCAL,
                      static_cast<uint32_t>(ImplicitLocalArg.value()),
                      WorkGroupMemorySize,
                      {nullptr}});
  }

  adjustNDRangePerKernel(NDRDesc, Kernel, Queue.getDeviceImpl());

  // Remember this information before the range dimensions are reversed
  const bool HasLocalSize = (NDRDesc.LocalSize[0] != 0);

  ReverseRangeDimensionsForKernel(NDRDesc);

  size_t RequiredWGSize[3] = {0, 0, 0};
  size_t *LocalSize = nullptr;

  if (HasLocalSize)
    LocalSize = &NDRDesc.LocalSize[0];
  else {
    Adapter.call<UrApiKind::urKernelGetGroupInfo>(
        Kernel, Queue.getDeviceImpl().getHandleRef(),
        UR_KERNEL_GROUP_INFO_COMPILE_WORK_GROUP_SIZE, sizeof(RequiredWGSize),
        RequiredWGSize,
        /* pPropSizeRet = */ nullptr);

    const bool EnforcedLocalSize =
        (RequiredWGSize[0] != 0 || RequiredWGSize[1] != 0 ||
         RequiredWGSize[2] != 0);
    if (EnforcedLocalSize)
      LocalSize = RequiredWGSize;
  }
  const bool HasOffset = NDRDesc.GlobalOffset[0] != 0 ||
                         NDRDesc.GlobalOffset[1] != 0 ||
                         NDRDesc.GlobalOffset[2] != 0;

  ur_kernel_launch_ext_properties_t property_list = {
      UR_STRUCTURE_TYPE_KERNEL_LAUNCH_EXT_PROPERTIES, nullptr, 0};
  ur_kernel_launch_cluster_property_t launch_property_cluster_range;
  ur_kernel_launch_workgroup_property_t workgroup_property;
  void **last_pNext = &property_list.pNext;

  if (KernelUsesClusterLaunch) {
    launch_property_cluster_range.stype =
        UR_STRUCTURE_TYPE_KERNEL_LAUNCH_CLUSTER_PROPERTY;
    launch_property_cluster_range.pNext = nullptr;
    launch_property_cluster_range.clusterDim[0] = NDRDesc.ClusterDimensions[0];
    launch_property_cluster_range.clusterDim[1] = NDRDesc.ClusterDimensions[1];
    launch_property_cluster_range.clusterDim[2] = NDRDesc.ClusterDimensions[2];
    *last_pNext = &launch_property_cluster_range;
    last_pNext = &launch_property_cluster_range.pNext;
  }
  if (IsCooperative) {
    property_list.flags |= UR_KERNEL_LAUNCH_FLAG_COOPERATIVE;
  }
  // If there is no implicit arg, let the driver handle it via a property
  if (WorkGroupMemorySize && !ImplicitLocalArg.has_value()) {
    workgroup_property.stype =
        UR_STRUCTURE_TYPE_KERNEL_LAUNCH_WORKGROUP_PROPERTY;
    workgroup_property.pNext = nullptr;
    workgroup_property.workgroup_mem_size = WorkGroupMemorySize;
    *last_pNext = &workgroup_property;
    last_pNext = &workgroup_property.pNext;
  }
  ur_event_handle_t UREvent = nullptr;
  ur_result_t Error =
      Adapter.call_nocheck<UrApiKind::urEnqueueKernelLaunchWithArgsExp>(
          Queue.getHandleRef(), Kernel, NDRDesc.Dims,
          HasOffset ? &NDRDesc.GlobalOffset[0] : nullptr,
          &NDRDesc.GlobalSize[0], LocalSize, UrArgs.size(), UrArgs.data(),
          (property_list.flags || property_list.pNext) ? &property_list
                                                       : nullptr,
          RawEvents.size(), RawEvents.empty() ? nullptr : &RawEvents[0],
          OutEventImpl ? &UREvent : nullptr);
  if (Error == UR_RESULT_SUCCESS && OutEventImpl) {
    OutEventImpl->setHandle(UREvent);
  }

  return Error;
}

// Sets arguments for a given kernel and device based on the argument type.
// This is a legacy path which the graphs extension still uses.
static void SetArgBasedOnType(
    adapter_impl &Adapter, ur_kernel_handle_t Kernel,
    device_image_impl *DeviceImageImpl,
    const std::function<void *(Requirement *Req)> &getMemAllocationFunc,
    context_impl &ContextImpl, detail::ArgDesc &Arg, size_t NextTrueIndex) {
  switch (Arg.MType) {
  case kernel_param_kind_t::kind_dynamic_work_group_memory:
    break;
  case kernel_param_kind_t::kind_work_group_memory:
    break;
  case kernel_param_kind_t::kind_stream:
    break;
  case kernel_param_kind_t::kind_dynamic_accessor:
  case kernel_param_kind_t::kind_accessor: {
    Requirement *Req = (Requirement *)(Arg.MPtr);

    // getMemAllocationFunc is nullptr when there are no requirements. However,
    // we may pass default constructed accessors to a command, which don't add
    // requirements. In such case, getMemAllocationFunc is nullptr, but it's a
    // valid case, so we need to properly handle it.
    ur_mem_handle_t MemArg =
        getMemAllocationFunc
            ? reinterpret_cast<ur_mem_handle_t>(getMemAllocationFunc(Req))
            : nullptr;
    ur_kernel_arg_mem_obj_properties_t MemObjData{};
    MemObjData.stype = UR_STRUCTURE_TYPE_KERNEL_ARG_MEM_OBJ_PROPERTIES;
    MemObjData.memoryAccess = AccessModeToUr(Req->MAccessMode);
    Adapter.call<UrApiKind::urKernelSetArgMemObj>(Kernel, NextTrueIndex,
                                                  &MemObjData, MemArg);
    break;
  }
  case kernel_param_kind_t::kind_std_layout: {
    if (Arg.MPtr) {
      Adapter.call<UrApiKind::urKernelSetArgValue>(
          Kernel, NextTrueIndex, Arg.MSize, nullptr, Arg.MPtr);
    } else {
      Adapter.call<UrApiKind::urKernelSetArgLocal>(Kernel, NextTrueIndex,
                                                   Arg.MSize, nullptr);
    }

    break;
  }
  case kernel_param_kind_t::kind_sampler: {
    sampler *SamplerPtr = (sampler *)Arg.MPtr;
    ur_sampler_handle_t Sampler =
        (ur_sampler_handle_t)detail::getSyclObjImpl(*SamplerPtr)
            ->getOrCreateSampler(ContextImpl);
    Adapter.call<UrApiKind::urKernelSetArgSampler>(Kernel, NextTrueIndex,
                                                   nullptr, Sampler);
    break;
  }
  case kernel_param_kind_t::kind_pointer: {
    // We need to de-rerence this to get the actual USM allocation - that's the
    // pointer UR is expecting.
    const void *Ptr = *static_cast<const void *const *>(Arg.MPtr);
    Adapter.call<UrApiKind::urKernelSetArgPointer>(Kernel, NextTrueIndex,
                                                   nullptr, Ptr);
    break;
  }
  case kernel_param_kind_t::kind_specialization_constants_buffer: {
    assert(DeviceImageImpl != nullptr);
    ur_mem_handle_t SpecConstsBuffer =
        DeviceImageImpl->get_spec_const_buffer_ref();

    ur_kernel_arg_mem_obj_properties_t MemObjProps{};
    MemObjProps.pNext = nullptr;
    MemObjProps.stype = UR_STRUCTURE_TYPE_KERNEL_ARG_MEM_OBJ_PROPERTIES;
    MemObjProps.memoryAccess = UR_MEM_FLAG_READ_ONLY;
    Adapter.call<UrApiKind::urKernelSetArgMemObj>(
        Kernel, NextTrueIndex, &MemObjProps, SpecConstsBuffer);
    break;
  }
  case kernel_param_kind_t::kind_invalid:
    throw sycl::exception(sycl::make_error_code(sycl::errc::runtime),
                          "Invalid kernel param kind " +
                              codeToString(UR_RESULT_ERROR_INVALID_VALUE));
    break;
  }
}

static std::tuple<ur_kernel_handle_t, device_image_impl *,
                  const KernelArgMask *>
getCGKernelInfo(const CGExecKernel &CommandGroup, context_impl &ContextImpl,
                device_impl &DeviceImpl,
                std::vector<FastKernelCacheValPtr> &KernelCacheValsToRelease) {

  ur_kernel_handle_t UrKernel = nullptr;
  device_image_impl *DeviceImageImpl = nullptr;
  const KernelArgMask *EliminatedArgMask = nullptr;
  kernel_bundle_impl *KernelBundleImplPtr = CommandGroup.MKernelBundle.get();

  if (auto Kernel = CommandGroup.MSyclKernel; Kernel != nullptr) {
    UrKernel = Kernel->getHandleRef();
    EliminatedArgMask = Kernel->getKernelArgMask();
  } else if (auto SyclKernelImpl =
                 KernelBundleImplPtr ? KernelBundleImplPtr->tryGetKernel(
                                           CommandGroup.MDeviceKernelInfo.Name)
                                     : std::shared_ptr<kernel_impl>{nullptr}) {
    UrKernel = SyclKernelImpl->getHandleRef();
    DeviceImageImpl = &SyclKernelImpl->getDeviceImage();
    EliminatedArgMask = SyclKernelImpl->getKernelArgMask();
  } else {
    FastKernelCacheValPtr FastKernelCacheVal =
        sycl::detail::ProgramManager::getInstance().getOrCreateKernel(
            ContextImpl, DeviceImpl, CommandGroup.MDeviceKernelInfo);
    UrKernel = FastKernelCacheVal->MKernelHandle;
    EliminatedArgMask = FastKernelCacheVal->MKernelArgMask;
    // To keep UrKernel valid, we return FastKernelCacheValPtr.
    KernelCacheValsToRelease.push_back(std::move(FastKernelCacheVal));
  }
  return std::make_tuple(UrKernel, DeviceImageImpl, EliminatedArgMask);
}

ur_result_t enqueueImpCommandBufferKernel(
    const context &Ctx, device_impl &DeviceImpl,
    ur_exp_command_buffer_handle_t CommandBuffer,
    const CGExecKernel &CommandGroup,
    std::vector<ur_exp_command_buffer_sync_point_t> &SyncPoints,
    ur_exp_command_buffer_sync_point_t *OutSyncPoint,
    ur_exp_command_buffer_command_handle_t *OutCommand,
    const std::function<void *(Requirement *Req)> &getMemAllocationFunc) {
  // List of fast cache elements to be released after UR call. We don't do
  // anything with them, but they must exist to keep ur_kernel_handle_t-s
  // valid.
  std::vector<FastKernelCacheValPtr> FastKernelCacheValsToRelease;

  ur_kernel_handle_t UrKernel = nullptr;
  device_image_impl *DeviceImageImpl = nullptr;
  const KernelArgMask *EliminatedArgMask = nullptr;

  context_impl &ContextImpl = *sycl::detail::getSyclObjImpl(Ctx);
  std::tie(UrKernel, DeviceImageImpl, EliminatedArgMask) = getCGKernelInfo(
      CommandGroup, ContextImpl, DeviceImpl, FastKernelCacheValsToRelease);

  // Build up the list of UR kernel handles that the UR command could be
  // updated to use.
  std::vector<ur_kernel_handle_t> AltUrKernels;
  const std::vector<std::weak_ptr<sycl::detail::CGExecKernel>>
      &AlternativeKernels = CommandGroup.MAlternativeKernels;
  for (const auto &AltCGKernelWP : AlternativeKernels) {
    auto AltCGKernel = AltCGKernelWP.lock();
    assert(AltCGKernel != nullptr);

    ur_kernel_handle_t AltUrKernel = nullptr;
    std::tie(AltUrKernel, std::ignore, std::ignore) =
        getCGKernelInfo(*AltCGKernel.get(), ContextImpl, DeviceImpl,
                        FastKernelCacheValsToRelease);
    AltUrKernels.push_back(AltUrKernel);
  }

  adapter_impl &Adapter = ContextImpl.getAdapter();
  auto SetFunc = [&Adapter, &UrKernel, &ContextImpl, &getMemAllocationFunc,
                  DeviceImageImpl](sycl::detail::ArgDesc &Arg,
                                   size_t NextTrueIndex) {
    sycl::detail::SetArgBasedOnType(Adapter, UrKernel, DeviceImageImpl,
                                    getMemAllocationFunc, ContextImpl, Arg,
                                    NextTrueIndex);
  };
  // Copy args for modification
  auto Args = CommandGroup.MArgs;
  sycl::detail::applyFuncOnFilteredArgs(EliminatedArgMask, Args, SetFunc);

  // Remember this information before the range dimensions are reversed
  const bool HasLocalSize = (CommandGroup.MNDRDesc.LocalSize[0] != 0);

  // Copy NDRDesc for modification
  auto NDRDesc = CommandGroup.MNDRDesc;
  // Reverse kernel dims
  sycl::detail::ReverseRangeDimensionsForKernel(NDRDesc);

  size_t RequiredWGSize[3] = {0, 0, 0};
  size_t *LocalSize = nullptr;

  const bool HasOffset = NDRDesc.GlobalOffset[0] != 0 &&
                         (NDRDesc.Dims < 2 || NDRDesc.GlobalOffset[1] != 0) &&
                         (NDRDesc.Dims < 3 || NDRDesc.GlobalOffset[2] != 0);

  if (HasLocalSize)
    LocalSize = &NDRDesc.LocalSize[0];
  else {
    Adapter.call<UrApiKind::urKernelGetGroupInfo>(
        UrKernel, DeviceImpl.getHandleRef(),
        UR_KERNEL_GROUP_INFO_COMPILE_WORK_GROUP_SIZE, sizeof(RequiredWGSize),
        RequiredWGSize,
        /* pPropSizeRet = */ nullptr);

    const bool EnforcedLocalSize =
        (RequiredWGSize[0] != 0 &&
         (NDRDesc.Dims < 2 || RequiredWGSize[1] != 0) &&
         (NDRDesc.Dims < 3 || RequiredWGSize[2] != 0));
    if (EnforcedLocalSize)
      LocalSize = RequiredWGSize;
  }

  // Command-buffers which are not updatable cannot return command handles, so
  // we query the descriptor here to check if a handle is required.
  ur_exp_command_buffer_desc_t CommandBufferDesc{};

  Adapter.call<UrApiKind::urCommandBufferGetInfoExp>(
      CommandBuffer,
      ur_exp_command_buffer_info_t::UR_EXP_COMMAND_BUFFER_INFO_DESCRIPTOR,
      sizeof(ur_exp_command_buffer_desc_t), &CommandBufferDesc, nullptr);

  ur_result_t Res =
      Adapter.call_nocheck<UrApiKind::urCommandBufferAppendKernelLaunchExp>(
          CommandBuffer, UrKernel, NDRDesc.Dims,
          HasOffset ? &NDRDesc.GlobalOffset[0] : nullptr,
          &NDRDesc.GlobalSize[0], LocalSize, AltUrKernels.size(),
          AltUrKernels.size() ? AltUrKernels.data() : nullptr,
          SyncPoints.size(), SyncPoints.size() ? SyncPoints.data() : nullptr, 0,
          nullptr, OutSyncPoint, nullptr,
          CommandBufferDesc.isUpdatable ? OutCommand : nullptr);

  if (Res != UR_RESULT_SUCCESS) {
    detail::enqueue_kernel_launch::handleErrorOrWarning(Res, DeviceImpl,
                                                        UrKernel, NDRDesc);
  }

  return Res;
}

void enqueueImpKernel(
    queue_impl &Queue, NDRDescT &NDRDesc, std::vector<ArgDesc> &Args,
    detail::kernel_bundle_impl *KernelBundleImplPtr,
    const detail::kernel_impl *MSyclKernel, DeviceKernelInfo &DeviceKernelInfo,
    std::vector<ur_event_handle_t> &RawEvents, detail::event_impl *OutEventImpl,
    const std::function<void *(Requirement *Req)> &getMemAllocationFunc,
    ur_kernel_cache_config_t KernelCacheConfig, const bool KernelIsCooperative,
    const bool KernelUsesClusterLaunch, const size_t WorkGroupMemorySize,
    const RTDeviceBinaryImage *BinImage, void *KernelFuncPtr) {
  // Run OpenCL kernel
  context_impl &ContextImpl = Queue.getContextImpl();
  device_impl &DeviceImpl = Queue.getDeviceImpl();
  ur_kernel_handle_t Kernel = nullptr;
  std::mutex *KernelMutex = nullptr;
  ur_program_handle_t Program = nullptr;
  const KernelArgMask *EliminatedArgMask;

  std::shared_ptr<kernel_impl> SyclKernelImpl;
  device_image_impl *DeviceImageImpl = nullptr;
  FastKernelCacheValPtr KernelCacheVal;

  if (nullptr != MSyclKernel) {
    assert(MSyclKernel->get_info<info::kernel::context>() ==
           Queue.get_context());
    Kernel = MSyclKernel->getHandleRef();
    Program = MSyclKernel->getProgramRef();

    // Non-cacheable kernels use mutexes from kernel_impls.
    // TODO this can still result in a race condition if multiple SYCL
    // kernels are created with the same native handle. To address this,
    // we need to either store and use a ur_native_handle_t -> mutex map or
    // reuse and return existing SYCL kernels from make_native to avoid
    // their duplication in such cases.
    KernelMutex = &MSyclKernel->getNoncacheableEnqueueMutex();
    EliminatedArgMask = MSyclKernel->getKernelArgMask();
  } else if ((SyclKernelImpl =
                  KernelBundleImplPtr
                      ? KernelBundleImplPtr->tryGetKernel(DeviceKernelInfo.Name)
                      : std::shared_ptr<kernel_impl>{nullptr})) {
    Kernel = SyclKernelImpl->getHandleRef();
    DeviceImageImpl = &SyclKernelImpl->getDeviceImage();

    Program = DeviceImageImpl->get_ur_program();

    EliminatedArgMask = SyclKernelImpl->getKernelArgMask();
    KernelMutex = SyclKernelImpl->getCacheMutex();
  } else {
    KernelCacheVal = detail::ProgramManager::getInstance().getOrCreateKernel(
        ContextImpl, DeviceImpl, DeviceKernelInfo, NDRDesc);
    Kernel = KernelCacheVal->MKernelHandle;
    KernelMutex = KernelCacheVal->MMutex;
    Program = KernelCacheVal->MProgramHandle;
    EliminatedArgMask = KernelCacheVal->MKernelArgMask;
  }

  // We may need more events for the launch, so we make another reference.
  std::vector<ur_event_handle_t> &EventsWaitList = RawEvents;

  // Initialize device globals associated with this.
  std::vector<ur_event_handle_t> DeviceGlobalInitEvents =
      ContextImpl.initializeDeviceGlobals(Program, Queue, KernelBundleImplPtr);
  if (!DeviceGlobalInitEvents.empty()) {
    std::vector<ur_event_handle_t> EventsWithDeviceGlobalInits;
    EventsWithDeviceGlobalInits.reserve(RawEvents.size() +
                                        DeviceGlobalInitEvents.size());
    EventsWithDeviceGlobalInits.insert(EventsWithDeviceGlobalInits.end(),
                                       RawEvents.begin(), RawEvents.end());
    EventsWithDeviceGlobalInits.insert(EventsWithDeviceGlobalInits.end(),
                                       DeviceGlobalInitEvents.begin(),
                                       DeviceGlobalInitEvents.end());
    EventsWaitList = std::move(EventsWithDeviceGlobalInits);
  }

  ur_result_t Error = UR_RESULT_SUCCESS;
  {
    // When KernelMutex is null, this means that in-memory caching is
    // disabled, which means that kernel object is not shared, so no locking
    // is necessary.
    using LockT = std::unique_lock<std::mutex>;
    auto Lock = KernelMutex ? LockT(*KernelMutex) : LockT();

    // Set SLM/Cache configuration for the kernel if non-default value is
    // provided.
    if (KernelCacheConfig == UR_KERNEL_CACHE_CONFIG_LARGE_SLM ||
        KernelCacheConfig == UR_KERNEL_CACHE_CONFIG_LARGE_DATA) {
      adapter_impl &Adapter = Queue.getAdapter();
      Adapter.call<UrApiKind::urKernelSetExecInfo>(
          Kernel, UR_KERNEL_EXEC_INFO_CACHE_CONFIG,
          sizeof(ur_kernel_cache_config_t), nullptr, &KernelCacheConfig);
    }

    Error = SetKernelParamsAndLaunch(
        Queue, Args, DeviceImageImpl, Kernel, NDRDesc, EventsWaitList,
        OutEventImpl, EliminatedArgMask, getMemAllocationFunc,
        KernelIsCooperative, KernelUsesClusterLaunch, WorkGroupMemorySize,
        BinImage, DeviceKernelInfo, KernelFuncPtr);
  }
  if (UR_RESULT_SUCCESS != Error) {
    // If we have got non-success error code, let's analyze it to emit nice
    // exception explaining what was wrong
    detail::enqueue_kernel_launch::handleErrorOrWarning(Error, DeviceImpl,
                                                        Kernel, NDRDesc);
  }
}

ur_result_t enqueueReadWriteHostPipe(queue_impl &Queue,
                                     const std::string &PipeName, bool blocking,
                                     void *ptr, size_t size,
                                     std::vector<ur_event_handle_t> &RawEvents,
                                     detail::event_impl *OutEventImpl,
                                     bool read) {
  detail::HostPipeMapEntry *hostPipeEntry =
      ProgramManager::getInstance().getHostPipeEntry(PipeName);

  ur_program_handle_t Program = nullptr;
  device Device = Queue.get_device();
  context_impl &ContextImpl = Queue.getContextImpl();
  std::optional<ur_program_handle_t> CachedProgram =
      ContextImpl.getProgramForHostPipe(Device, hostPipeEntry);
  if (CachedProgram)
    Program = *CachedProgram;
  else {
    // If there was no cached program, build one.
    device_image_plain devImgPlain =
        ProgramManager::getInstance().getDeviceImageFromBinaryImage(
            hostPipeEntry->getDevBinImage(), Queue.get_context(), Device);
    device_image_plain BuiltImage = ProgramManager::getInstance().build(
        std::move(devImgPlain), {std::move(Device)}, {});
    Program = getSyclObjImpl(BuiltImage)->get_ur_program();
  }
  assert(Program && "Program for this hostpipe is not compiled.");

  adapter_impl &Adapter = Queue.getAdapter();
  ur_queue_handle_t ur_q = Queue.getHandleRef();
  ur_result_t Error;

  ur_event_handle_t UREvent = nullptr;
  auto OutEvent = OutEventImpl ? &UREvent : nullptr;
  if (read) {
    Error = Adapter.call_nocheck<UrApiKind::urEnqueueReadHostPipe>(
        ur_q, Program, PipeName.c_str(), blocking, ptr, size, RawEvents.size(),
        RawEvents.empty() ? nullptr : &RawEvents[0], OutEvent);
  } else {
    Error = Adapter.call_nocheck<UrApiKind::urEnqueueWriteHostPipe>(
        ur_q, Program, PipeName.c_str(), blocking, ptr, size, RawEvents.size(),
        RawEvents.empty() ? nullptr : &RawEvents[0], OutEvent);
  }
  if (Error == UR_RESULT_SUCCESS && OutEventImpl) {
    OutEventImpl->setHandle(UREvent);
  }
  return Error;
}

namespace {
struct CommandBufferNativeCommandData {
  sycl::interop_handle ih;
  std::function<void(interop_handle)> func;
};

void CommandBufferInteropFreeFunc(void *InteropData) {
  auto *Data = reinterpret_cast<CommandBufferNativeCommandData *>(InteropData);
  return Data->func(Data->ih);
}
} // namespace

ur_result_t ExecCGCommand::enqueueImpCommandBuffer() {
  assert(MQueue && "Command buffer enqueue should have an associated queue");
  // Wait on host command dependencies
  waitForPreparedHostEvents();

  // Any device dependencies need to be waited on here since subsequent
  // submissions of the command buffer itself will not receive dependencies on
  // them, e.g. initial copies from host to device
  std::vector<EventImplPtr> EventImpls = MPreparedDepsEvents;
  flushCrossQueueDeps(EventImpls);
  std::vector<ur_event_handle_t> RawEvents = getUrEvents(EventImpls);
  if (!RawEvents.empty()) {
    MQueue->getAdapter().call<UrApiKind::urEventWait>(RawEvents.size(),
                                                      &RawEvents[0]);
  }

  ur_exp_command_buffer_sync_point_t OutSyncPoint{};
  ur_exp_command_buffer_command_handle_t OutCommand = nullptr;
  switch (MCommandGroup->getType()) {
  case CGType::Kernel: {
    CGExecKernel *ExecKernel = (CGExecKernel *)MCommandGroup.get();

    auto getMemAllocationFunc = [this](Requirement *Req) {
      AllocaCommandBase *AllocaCmd = getAllocaForReq(Req);
      return AllocaCmd->getMemAllocation();
    };

    auto result = enqueueImpCommandBufferKernel(
        MQueue->get_context(), MQueue->getDeviceImpl(), MCommandBuffer,
        *ExecKernel, MSyncPointDeps, &OutSyncPoint, &OutCommand,
        getMemAllocationFunc);
    MEvent->setSyncPoint(OutSyncPoint);
    MEvent->setCommandBufferCommand(OutCommand);
    return result;
  }
  case CGType::CopyUSM: {
    CGCopyUSM *Copy = (CGCopyUSM *)MCommandGroup.get();
    if (auto Result = callMemOpHelper(
            MemoryManager::ext_oneapi_copy_usm_cmd_buffer,
            &MQueue->getContextImpl(), Copy->getSrc(), MCommandBuffer,
            Copy->getLength(), Copy->getDst(), MSyncPointDeps, &OutSyncPoint);
        Result != UR_RESULT_SUCCESS)
      return Result;

    MEvent->setSyncPoint(OutSyncPoint);
    return UR_RESULT_SUCCESS;
  }
  case CGType::CopyAccToAcc: {
    CGCopy *Copy = (CGCopy *)MCommandGroup.get();
    Requirement *ReqSrc = (Requirement *)(Copy->getSrc());
    Requirement *ReqDst = (Requirement *)(Copy->getDst());

    AllocaCommandBase *AllocaCmdSrc = getAllocaForReq(ReqSrc);
    AllocaCommandBase *AllocaCmdDst = getAllocaForReq(ReqDst);

    if (auto Result = callMemOpHelper(
            MemoryManager::ext_oneapi_copyD2D_cmd_buffer,
            &MQueue->getContextImpl(), MCommandBuffer,
            AllocaCmdSrc->getSYCLMemObj(), AllocaCmdSrc->getMemAllocation(),
            ReqSrc->MDims, ReqSrc->MMemoryRange, ReqSrc->MAccessRange,
            ReqSrc->MOffset, ReqSrc->MElemSize,
            AllocaCmdDst->getMemAllocation(), ReqDst->MDims,
            ReqDst->MMemoryRange, ReqDst->MAccessRange, ReqDst->MOffset,
            ReqDst->MElemSize, std::move(MSyncPointDeps), &OutSyncPoint);
        Result != UR_RESULT_SUCCESS)
      return Result;

    MEvent->setSyncPoint(OutSyncPoint);
    return UR_RESULT_SUCCESS;
  }
  case CGType::CopyAccToPtr: {
    CGCopy *Copy = (CGCopy *)MCommandGroup.get();
    Requirement *Req = (Requirement *)Copy->getSrc();
    AllocaCommandBase *AllocaCmd = getAllocaForReq(Req);

    if (auto Result = callMemOpHelper(
            MemoryManager::ext_oneapi_copyD2H_cmd_buffer,
            &MQueue->getContextImpl(), MCommandBuffer,
            AllocaCmd->getSYCLMemObj(), AllocaCmd->getMemAllocation(),
            Req->MDims, Req->MMemoryRange, Req->MAccessRange, Req->MOffset,
            Req->MElemSize, (char *)Copy->getDst(), Req->MDims,
            Req->MAccessRange,
            /*DstOffset=*/sycl::id<3>{0, 0, 0}, Req->MElemSize,
            std::move(MSyncPointDeps), &OutSyncPoint);
        Result != UR_RESULT_SUCCESS)
      return Result;

    MEvent->setSyncPoint(OutSyncPoint);
    return UR_RESULT_SUCCESS;
  }
  case CGType::CopyPtrToAcc: {
    CGCopy *Copy = (CGCopy *)MCommandGroup.get();
    Requirement *Req = (Requirement *)(Copy->getDst());
    AllocaCommandBase *AllocaCmd = getAllocaForReq(Req);

    if (auto Result = callMemOpHelper(
            MemoryManager::ext_oneapi_copyH2D_cmd_buffer,
            &MQueue->getContextImpl(), MCommandBuffer,
            AllocaCmd->getSYCLMemObj(), (char *)Copy->getSrc(), Req->MDims,
            Req->MAccessRange,
            /*SrcOffset*/ sycl::id<3>{0, 0, 0}, Req->MElemSize,
            AllocaCmd->getMemAllocation(), Req->MDims, Req->MMemoryRange,
            Req->MAccessRange, Req->MOffset, Req->MElemSize,
            std::move(MSyncPointDeps), &OutSyncPoint);
        Result != UR_RESULT_SUCCESS)
      return Result;

    MEvent->setSyncPoint(OutSyncPoint);
    return UR_RESULT_SUCCESS;
  }
  case CGType::Fill: {
    CGFill *Fill = (CGFill *)MCommandGroup.get();
    Requirement *Req = (Requirement *)(Fill->getReqToFill());
    AllocaCommandBase *AllocaCmd = getAllocaForReq(Req);

    if (auto Result = callMemOpHelper(
            MemoryManager::ext_oneapi_fill_cmd_buffer,
            &MQueue->getContextImpl(), MCommandBuffer,
            AllocaCmd->getSYCLMemObj(), AllocaCmd->getMemAllocation(),
            Fill->MPattern.size(), Fill->MPattern.data(), Req->MDims,
            Req->MMemoryRange, Req->MAccessRange, Req->MOffset, Req->MElemSize,
            std::move(MSyncPointDeps), &OutSyncPoint);
        Result != UR_RESULT_SUCCESS)
      return Result;

    MEvent->setSyncPoint(OutSyncPoint);
    return UR_RESULT_SUCCESS;
  }
  case CGType::FillUSM: {
    CGFillUSM *Fill = (CGFillUSM *)MCommandGroup.get();
    if (auto Result = callMemOpHelper(
            MemoryManager::ext_oneapi_fill_usm_cmd_buffer,
            &MQueue->getContextImpl(), MCommandBuffer, Fill->getDst(),
            Fill->getLength(), Fill->getPattern(), std::move(MSyncPointDeps),
            &OutSyncPoint);
        Result != UR_RESULT_SUCCESS)
      return Result;

    MEvent->setSyncPoint(OutSyncPoint);
    return UR_RESULT_SUCCESS;
  }
  case CGType::PrefetchUSM: {
    CGPrefetchUSM *Prefetch = (CGPrefetchUSM *)MCommandGroup.get();
    if (auto Result = callMemOpHelper(
            MemoryManager::ext_oneapi_prefetch_usm_cmd_buffer,
            &MQueue->getContextImpl(), MCommandBuffer, Prefetch->getDst(),
            Prefetch->getLength(), std::move(MSyncPointDeps), &OutSyncPoint,
            Prefetch->getPrefetchType());
        Result != UR_RESULT_SUCCESS)
      return Result;

    MEvent->setSyncPoint(OutSyncPoint);
    return UR_RESULT_SUCCESS;
  }
  case CGType::AdviseUSM: {
    CGAdviseUSM *Advise = (CGAdviseUSM *)MCommandGroup.get();
    if (auto Result = callMemOpHelper(
            MemoryManager::ext_oneapi_advise_usm_cmd_buffer,
            &MQueue->getContextImpl(), MCommandBuffer, Advise->getDst(),
            Advise->getLength(), Advise->getAdvice(), std::move(MSyncPointDeps),
            &OutSyncPoint);
        Result != UR_RESULT_SUCCESS)
      return Result;

    MEvent->setSyncPoint(OutSyncPoint);
    return UR_RESULT_SUCCESS;
  }
  case CGType::EnqueueNativeCommand: {
    // Queue is created by graph_impl before creating command to submit to
    // scheduler.
    adapter_impl &Adapter = MQueue->getAdapter();
    context_impl &ContextImpl = MQueue->getContextImpl();
    device_impl &DeviceImpl = MQueue->getDeviceImpl();

    // The CUDA & HIP backends don't have the equivalent of barrier
    // commands that can be appended to the native UR command-buffer
    // to enforce command-group predecessor and successor dependencies.
    // Instead we create a new command-buffer to give to the user
    // in the ext_codeplay_get_native_graph() call, which is then
    // added to the main command-buffer in the UR cuda/hip adapter
    // using cuGraphAddChildGraphNode/hipGraphAddChildGraphNode.
    //
    // As both the SYCL-RT and UR adapter need to have a handle
    // to this child command-buffer, the SYCL-RT creates it and
    // then passes the handle via a parameter to
    // urCommandBufferAppendNativeCommandExp.
    ur_bool_t DeviceHasSubgraphSupport = false;
    Adapter.call<UrApiKind::urDeviceGetInfo>(
        DeviceImpl.getHandleRef(),
        UR_DEVICE_INFO_COMMAND_BUFFER_SUBGRAPH_SUPPORT_EXP, sizeof(ur_bool_t),
        &DeviceHasSubgraphSupport, nullptr);

    ur_exp_command_buffer_handle_t ChildCommandBuffer = nullptr;
    if (DeviceHasSubgraphSupport) {
      ur_exp_command_buffer_desc_t Desc{
          UR_STRUCTURE_TYPE_EXP_COMMAND_BUFFER_DESC /*stype*/,
          nullptr /*pnext*/, false /* updatable */, false /* in-order */,
          false /* profilable*/
      };
      Adapter.call<sycl::detail::UrApiKind::urCommandBufferCreateExp>(
          ContextImpl.getHandleRef(), DeviceImpl.getHandleRef(), &Desc,
          &ChildCommandBuffer);
    }

    CGHostTask *HostTask = (CGHostTask *)MCommandGroup.get();

    // Extract the Mem Objects for all Requirements, to ensure they are
    // available if a user asks for them inside the interop task scope
    std::vector<interop_handle::ReqToMem> ReqToMem;
    const std::vector<Requirement *> &HandlerReq = HostTask->getRequirements();
    auto ReqToMemConv = [&ReqToMem, &ContextImpl](Requirement *Req) {
      const std::vector<AllocaCommandBase *> &AllocaCmds =
          Req->MSYCLMemObj->MRecord->MAllocaCommands;

      for (AllocaCommandBase *AllocaCmd : AllocaCmds)
        if (&ContextImpl == getContext(AllocaCmd->getQueue())) {
          auto MemArg =
              reinterpret_cast<ur_mem_handle_t>(AllocaCmd->getMemAllocation());
          ReqToMem.emplace_back(std::make_pair(Req, MemArg));
          return;
        }

      assert(false && "Can't get memory object due to no allocation available");

      throw sycl::exception(
          sycl::make_error_code(sycl::errc::runtime),
          "Can't get memory object due to no allocation available " +
              codeToString(UR_RESULT_ERROR_INVALID_MEM_OBJECT));
    };
    std::for_each(std::begin(HandlerReq), std::end(HandlerReq),
                  std::move(ReqToMemConv));

    ur_exp_command_buffer_handle_t InteropCommandBuffer =
        ChildCommandBuffer ? ChildCommandBuffer : MCommandBuffer;
    interop_handle IH{std::move(ReqToMem), MQueue,
                      DeviceImpl.shared_from_this(),
                      ContextImpl.shared_from_this(), InteropCommandBuffer};
    CommandBufferNativeCommandData CustomOpData{
        std::move(IH), HostTask->MHostTask->MInteropTask};

#ifndef __INTEL_PREVIEW_BREAKING_CHANGES
    // CMPLRLLVM-66082
    // The native command-buffer should be a member of the sycl::interop_handle
    // class, but it is in an ABI breaking change to add it. So member lives in
    // the queue as a intermediate workaround.
    MQueue->setInteropGraph(InteropCommandBuffer);
#endif

    Adapter.call<UrApiKind::urCommandBufferAppendNativeCommandExp>(
        MCommandBuffer, CommandBufferInteropFreeFunc, &CustomOpData,
        ChildCommandBuffer, MSyncPointDeps.size(),
        MSyncPointDeps.empty() ? nullptr : MSyncPointDeps.data(),
        &OutSyncPoint);

#ifndef __INTEL_PREVIEW_BREAKING_CHANGES
    // See CMPLRLLVM-66082
    MQueue->setInteropGraph(nullptr);
#endif

    if (ChildCommandBuffer) {
      ur_result_t Res =
          Adapter
              .call_nocheck<sycl::detail::UrApiKind::urCommandBufferReleaseExp>(
                  ChildCommandBuffer);
      (void)Res;
      assert(Res == UR_RESULT_SUCCESS);
    }

    MEvent->setSyncPoint(OutSyncPoint);
    return UR_RESULT_SUCCESS;
  }

  default:
    throw exception(make_error_code(errc::runtime),
                    "CG type not implemented for command buffers.");
  }
}

ur_result_t ExecCGCommand::enqueueImp() {
  if (MCommandBuffer) {
    return enqueueImpCommandBuffer();
  } else {
    return enqueueImpQueue();
  }
}

ur_result_t ExecCGCommand::enqueueImpQueue() {
  if (getCG().getType() != CGType::CodeplayHostTask)
    waitForPreparedHostEvents();
  std::vector<EventImplPtr> EventImpls = MPreparedDepsEvents;
  auto RawEvents = getUrEvents(EventImpls);
  flushCrossQueueDeps(EventImpls);

  ur_event_handle_t UREvent = nullptr;
  ur_event_handle_t *Event = !MEventNeeded ? nullptr : &UREvent;
  detail::event_impl *EventImpl = !MEventNeeded ? nullptr : MEvent.get();

  auto SetEventHandleOrDiscard = [&]() {
    if (!MEventNeeded) {
      assert(MEvent->isDiscarded());
    } else {
      assert(!MEvent->isDiscarded());
      MEvent->setHandle(*Event);
    }
  };

  switch (MCommandGroup->getType()) {

  case CGType::UpdateHost: {
    throw sycl::exception(sycl::make_error_code(sycl::errc::runtime),
                          "Update host should be handled by the Scheduler. " +
                              codeToString(UR_RESULT_ERROR_INVALID_VALUE));
  }
  case CGType::CopyAccToPtr: {
    CGCopy *Copy = (CGCopy *)MCommandGroup.get();
    Requirement *Req = (Requirement *)Copy->getSrc();
    AllocaCommandBase *AllocaCmd = getAllocaForReq(Req);

    if (auto Result = callMemOpHelper(
            MemoryManager::copy, AllocaCmd->getSYCLMemObj(),
            AllocaCmd->getMemAllocation(), MQueue.get(), Req->MDims,
            Req->MMemoryRange, Req->MAccessRange, Req->MOffset, Req->MElemSize,
            Copy->getDst(), nullptr, Req->MDims, Req->MAccessRange,
            Req->MAccessRange, /*DstOffset=*/sycl::id<3>{0, 0, 0},
            Req->MElemSize, std::move(RawEvents), UREvent);
        Result != UR_RESULT_SUCCESS)
      return Result;

    MEvent->setHandle(UREvent);

    return UR_RESULT_SUCCESS;
  }
  case CGType::CopyPtrToAcc: {
    CGCopy *Copy = (CGCopy *)MCommandGroup.get();
    Requirement *Req = (Requirement *)(Copy->getDst());
    AllocaCommandBase *AllocaCmd = getAllocaForReq(Req);

    if (auto Result = callMemOpHelper(
            MemoryManager::copy, AllocaCmd->getSYCLMemObj(), Copy->getSrc(),
            nullptr, Req->MDims, Req->MAccessRange, Req->MAccessRange,
            /*SrcOffset*/ sycl::id<3>{0, 0, 0}, Req->MElemSize,
            AllocaCmd->getMemAllocation(), MQueue.get(), Req->MDims,
            Req->MMemoryRange, Req->MAccessRange, Req->MOffset, Req->MElemSize,
            std::move(RawEvents), UREvent);
        Result != UR_RESULT_SUCCESS)
      return Result;

    MEvent->setHandle(UREvent);
    return UR_RESULT_SUCCESS;
  }
  case CGType::CopyAccToAcc: {
    CGCopy *Copy = (CGCopy *)MCommandGroup.get();
    Requirement *ReqSrc = (Requirement *)(Copy->getSrc());
    Requirement *ReqDst = (Requirement *)(Copy->getDst());

    AllocaCommandBase *AllocaCmdSrc = getAllocaForReq(ReqSrc);
    AllocaCommandBase *AllocaCmdDst = getAllocaForReq(ReqDst);

    if (auto Result = callMemOpHelper(
            MemoryManager::copy, AllocaCmdSrc->getSYCLMemObj(),
            AllocaCmdSrc->getMemAllocation(), MQueue.get(), ReqSrc->MDims,
            ReqSrc->MMemoryRange, ReqSrc->MAccessRange, ReqSrc->MOffset,
            ReqSrc->MElemSize, AllocaCmdDst->getMemAllocation(), MQueue.get(),
            ReqDst->MDims, ReqDst->MMemoryRange, ReqDst->MAccessRange,
            ReqDst->MOffset, ReqDst->MElemSize, std::move(RawEvents), UREvent);
        Result != UR_RESULT_SUCCESS)
      return Result;

    MEvent->setHandle(UREvent);
    return UR_RESULT_SUCCESS;
  }
  case CGType::Fill: {
    CGFill *Fill = (CGFill *)MCommandGroup.get();
    Requirement *Req = (Requirement *)(Fill->getReqToFill());
    AllocaCommandBase *AllocaCmd = getAllocaForReq(Req);

    if (auto Result = callMemOpHelper(
            MemoryManager::fill, AllocaCmd->getSYCLMemObj(),
            AllocaCmd->getMemAllocation(), *MQueue, Fill->MPattern.size(),
            Fill->MPattern.data(), Req->MDims, Req->MMemoryRange,
            Req->MAccessRange, Req->MOffset, Req->MElemSize,
            std::move(RawEvents), UREvent);
        Result != UR_RESULT_SUCCESS)
      return Result;

    MEvent->setHandle(UREvent);
    return UR_RESULT_SUCCESS;
  }
  case CGType::Kernel: {
    assert(MQueue && "Kernel submissions should have an associated queue");
    CGExecKernel *ExecKernel = (CGExecKernel *)MCommandGroup.get();

    auto getMemAllocationFunc = [this](Requirement *Req) {
      AllocaCommandBase *AllocaCmd = getAllocaForReq(Req);
      // getAllocaForReq may return nullptr if Req is a default constructed
      // accessor. Simply return nullptr in such a case.
      return AllocaCmd ? AllocaCmd->getMemAllocation() : nullptr;
    };

    const std::shared_ptr<detail::kernel_impl> &SyclKernel =
        ExecKernel->MSyclKernel;
    KernelNameStrRefT KernelName = ExecKernel->MDeviceKernelInfo.Name;

    if (!EventImpl) {
      // Kernel only uses assert if it's non interop one
      bool KernelUsesAssert = (!SyclKernel || SyclKernel->hasSYCLMetadata()) &&
                              ExecKernel->MDeviceKernelInfo.usesAssert();
      if (KernelUsesAssert) {
        EventImpl = MEvent.get();
      }
    }

    const RTDeviceBinaryImage *BinImage = nullptr;
    if (detail::SYCLConfig<detail::SYCL_JIT_AMDGCN_PTX_KERNELS>::get()) {
      BinImage = retrieveKernelBinary(*MQueue, KernelName);
      assert(BinImage && "Failed to obtain a binary image.");
    }
    enqueueImpKernel(*MQueue, ExecKernel->MNDRDesc, ExecKernel->MArgs,
                     ExecKernel->getKernelBundle().get(), SyclKernel.get(),
                     ExecKernel->MDeviceKernelInfo, RawEvents, EventImpl,
                     getMemAllocationFunc, ExecKernel->MKernelCacheConfig,
                     ExecKernel->MKernelIsCooperative,
                     ExecKernel->MKernelUsesClusterLaunch,
                     ExecKernel->MKernelWorkGroupMemorySize, BinImage);

    return UR_RESULT_SUCCESS;
  }
  case CGType::CopyUSM: {
    CGCopyUSM *Copy = (CGCopyUSM *)MCommandGroup.get();
    if (auto Result = callMemOpHelper(
            MemoryManager::copy_usm, Copy->getSrc(), *MQueue, Copy->getLength(),
            Copy->getDst(), std::move(RawEvents), Event);
        Result != UR_RESULT_SUCCESS)
      return Result;

    SetEventHandleOrDiscard();
    return UR_RESULT_SUCCESS;
  }
  case CGType::FillUSM: {
    CGFillUSM *Fill = (CGFillUSM *)MCommandGroup.get();
    if (auto Result = callMemOpHelper(
            MemoryManager::fill_usm, Fill->getDst(), *MQueue, Fill->getLength(),
            Fill->getPattern(), std::move(RawEvents), Event);
        Result != UR_RESULT_SUCCESS)
      return Result;

    SetEventHandleOrDiscard();
    return UR_RESULT_SUCCESS;
  }
  case CGType::PrefetchUSM: {
    CGPrefetchUSM *Prefetch = (CGPrefetchUSM *)MCommandGroup.get();
    if (auto Result = callMemOpHelper(
            MemoryManager::prefetch_usm, Prefetch->getDst(), *MQueue,
            Prefetch->getLength(), std::move(RawEvents), Event,
            Prefetch->getPrefetchType());
        Result != UR_RESULT_SUCCESS)
      return Result;

    SetEventHandleOrDiscard();
    return UR_RESULT_SUCCESS;
  }
  case CGType::AdviseUSM: {
    CGAdviseUSM *Advise = (CGAdviseUSM *)MCommandGroup.get();
    if (auto Result =
            callMemOpHelper(MemoryManager::advise_usm, Advise->getDst(),
                            *MQueue, Advise->getLength(), Advise->getAdvice(),
                            std::move(RawEvents), Event);
        Result != UR_RESULT_SUCCESS)
      return Result;

    SetEventHandleOrDiscard();
    return UR_RESULT_SUCCESS;
  }
  case CGType::Copy2DUSM: {
    CGCopy2DUSM *Copy = (CGCopy2DUSM *)MCommandGroup.get();
    if (auto Result = callMemOpHelper(
            MemoryManager::copy_2d_usm, Copy->getSrc(), Copy->getSrcPitch(),
            *MQueue, Copy->getDst(), Copy->getDstPitch(), Copy->getWidth(),
            Copy->getHeight(), std::move(RawEvents), Event);
        Result != UR_RESULT_SUCCESS)
      return Result;

    SetEventHandleOrDiscard();
    return UR_RESULT_SUCCESS;
  }
  case CGType::Fill2DUSM: {
    CGFill2DUSM *Fill = (CGFill2DUSM *)MCommandGroup.get();
    if (auto Result = callMemOpHelper(
            MemoryManager::fill_2d_usm, Fill->getDst(), *MQueue,
            Fill->getPitch(), Fill->getWidth(), Fill->getHeight(),
            Fill->getPattern(), std::move(RawEvents), Event);
        Result != UR_RESULT_SUCCESS)
      return Result;

    SetEventHandleOrDiscard();
    return UR_RESULT_SUCCESS;
  }
  case CGType::Memset2DUSM: {
    CGMemset2DUSM *Memset = (CGMemset2DUSM *)MCommandGroup.get();
    if (auto Result = callMemOpHelper(
            MemoryManager::memset_2d_usm, Memset->getDst(), *MQueue,
            Memset->getPitch(), Memset->getWidth(), Memset->getHeight(),
            Memset->getValue(), std::move(RawEvents), Event);
        Result != UR_RESULT_SUCCESS)
      return Result;

    SetEventHandleOrDiscard();
    return UR_RESULT_SUCCESS;
  }
  case CGType::CodeplayHostTask: {
    CGHostTask *HostTask = static_cast<CGHostTask *>(MCommandGroup.get());

    for (ArgDesc &Arg : HostTask->MArgs) {
      switch (Arg.MType) {
      case kernel_param_kind_t::kind_accessor: {
        Requirement *Req = static_cast<Requirement *>(Arg.MPtr);
        AllocaCommandBase *AllocaCmd = getAllocaForReq(Req);

        if (AllocaCmd)
          Req->MData = AllocaCmd->getMemAllocation();
        break;
      }
      default:
        throw sycl::exception(sycl::make_error_code(sycl::errc::runtime),
                              "Unsupported arg type " +
                                  codeToString(UR_RESULT_ERROR_INVALID_VALUE));
      }
    }

    std::vector<interop_handle::ReqToMem> ReqToMem;
    std::vector<ur_mem_handle_t> ReqUrMem;

    if (HostTask->MHostTask->isInteropTask()) {
      // Extract the Mem Objects for all Requirements, to ensure they are
      // available if a user asks for them inside the interop task scope
      const std::vector<Requirement *> &HandlerReq =
          HostTask->getRequirements();
      auto ReqToMemConv = [&ReqToMem, &ReqUrMem, HostTask](Requirement *Req) {
        const std::vector<AllocaCommandBase *> &AllocaCmds =
            Req->MSYCLMemObj->MRecord->MAllocaCommands;

        for (AllocaCommandBase *AllocaCmd : AllocaCmds)
          if (getContext(HostTask->MQueue) ==
              getContext(AllocaCmd->getQueue())) {
            auto MemArg = reinterpret_cast<ur_mem_handle_t>(
                AllocaCmd->getMemAllocation());
            ReqToMem.emplace_back(std::make_pair(Req, MemArg));
            ReqUrMem.emplace_back(MemArg);

            return;
          }

        assert(false &&
               "Can't get memory object due to no allocation available");

        throw sycl::exception(
            sycl::make_error_code(sycl::errc::runtime),
            "Can't get memory object due to no allocation available " +
                codeToString(UR_RESULT_ERROR_INVALID_MEM_OBJECT));
      };
      std::for_each(std::begin(HandlerReq), std::end(HandlerReq),
                    std::move(ReqToMemConv));
      std::sort(std::begin(ReqToMem), std::end(ReqToMem));
    }

    // Host task is executed asynchronously so we should record where it was
    // submitted to report exception origin properly.
    copySubmissionCodeLocation();

    queue_impl::getThreadPool().submit<DispatchHostTask>(
        DispatchHostTask(this, std::move(ReqToMem), std::move(ReqUrMem)));

    MShouldCompleteEventIfPossible = false;

    return UR_RESULT_SUCCESS;
  }
  case CGType::EnqueueNativeCommand: {
    CGHostTask *HostTask = static_cast<CGHostTask *>(MCommandGroup.get());

    for (ArgDesc &Arg : HostTask->MArgs) {
      switch (Arg.MType) {
      case kernel_param_kind_t::kind_accessor: {
        Requirement *Req = static_cast<Requirement *>(Arg.MPtr);
        AllocaCommandBase *AllocaCmd = getAllocaForReq(Req);

        if (AllocaCmd)
          Req->MData = AllocaCmd->getMemAllocation();
        break;
      }
      default:
        throw sycl::exception(sycl::make_error_code(sycl::errc::runtime),
                              "Unsupported arg type ");
      }
    }

    std::vector<interop_handle::ReqToMem> ReqToMem;
    std::vector<ur_mem_handle_t> ReqMems;

    if (HostTask->MHostTask->isInteropTask()) {
      // Extract the Mem Objects for all Requirements, to ensure they are
      // available if a user asks for them inside the interop task scope
      const std::vector<Requirement *> &HandlerReq =
          HostTask->getRequirements();
      auto ReqToMemConv = [&ReqToMem, &ReqMems, HostTask](Requirement *Req) {
        const std::vector<AllocaCommandBase *> &AllocaCmds =
            Req->MSYCLMemObj->MRecord->MAllocaCommands;

        for (AllocaCommandBase *AllocaCmd : AllocaCmds)
          if (getContext(HostTask->MQueue) ==
              getContext(AllocaCmd->getQueue())) {
            auto MemArg = reinterpret_cast<ur_mem_handle_t>(
                AllocaCmd->getMemAllocation());
            ReqToMem.emplace_back(std::make_pair(Req, MemArg));
            ReqMems.emplace_back(MemArg);

            return;
          }

        assert(false &&
               "Can't get memory object due to no allocation available");

        throw sycl::exception(
            sycl::make_error_code(sycl::errc::runtime),
            "Can't get memory object due to no allocation available " +
                codeToString(UR_RESULT_ERROR_INVALID_MEM_OBJECT));
      };
      std::for_each(std::begin(HandlerReq), std::end(HandlerReq),
                    std::move(ReqToMemConv));
      std::sort(std::begin(ReqToMem), std::end(ReqToMem));
    }

    EnqueueNativeCommandData CustomOpData{
        interop_handle{std::move(ReqToMem), HostTask->MQueue,
                       HostTask->MQueue->getDeviceImpl().shared_from_this(),
                       HostTask->MQueue->getContextImpl().shared_from_this()},
        HostTask->MHostTask->MInteropTask};

    ur_bool_t NativeCommandSupport = false;
    assert(MQueue && "Native command should have an associated queue");
    adapter_impl &Adapter = MQueue->getAdapter();
    Adapter.call<UrApiKind::urDeviceGetInfo>(
        detail::getSyclObjImpl(MQueue->get_device())->getHandleRef(),
        UR_DEVICE_INFO_ENQUEUE_NATIVE_COMMAND_SUPPORT_EXP,
        sizeof(NativeCommandSupport), &NativeCommandSupport, nullptr);
    assert(NativeCommandSupport && "ext_codeplay_enqueue_native_command is not "
                                   "supported on this device");
    if (auto Result =
            Adapter.call_nocheck<UrApiKind::urEnqueueNativeCommandExp>(
                MQueue->getHandleRef(), InteropFreeFunc, &CustomOpData,
                ReqMems.size(), ReqMems.data(), nullptr, RawEvents.size(),
                RawEvents.data(), Event);
        Result != UR_RESULT_SUCCESS)
      return Result;

    SetEventHandleOrDiscard();
    return UR_RESULT_SUCCESS;
  }
  case CGType::Barrier: {
    assert(MQueue && "Barrier submission should have an associated queue");
    CGBarrier *Barrier = static_cast<CGBarrier *>(MCommandGroup.get());

    // Create properties for the barrier.
    ur_exp_enqueue_ext_properties_t Properties{};
    Properties.stype = UR_STRUCTURE_TYPE_EXP_ENQUEUE_EXT_PROPERTIES;
    Properties.pNext = nullptr;
    Properties.flags = 0;
    if (Barrier->MEventMode ==
        ext::oneapi::experimental::event_mode_enum::low_power)
      Properties.flags |= UR_EXP_ENQUEUE_EXT_FLAG_LOW_POWER_EVENTS_SUPPORT;

    adapter_impl &Adapter = MQueue->getAdapter();
    // User can specify explicit dependencies via depends_on call that we should
    // honor here. It is very important for cross queue dependencies. We wait
    // them explicitly since barrier w/o wait list waits for all commands
    // submitted before and we can't add new dependencies to its wait list.
    // Output event for wait operation is not requested since barrier is
    // submitted immediately after and should synchronize it internally.
    if (RawEvents.size()) {
      auto Result = Adapter.call_nocheck<UrApiKind::urEnqueueEventsWait>(
          MQueue->getHandleRef(), RawEvents.size(), &RawEvents[0], nullptr);
      if (Result != UR_RESULT_SUCCESS)
        return Result;
    }
    if (auto Result =
            Adapter.call_nocheck<UrApiKind::urEnqueueEventsWaitWithBarrierExt>(
                MQueue->getHandleRef(), &Properties, 0, nullptr, Event);
        Result != UR_RESULT_SUCCESS)
      return Result;

    SetEventHandleOrDiscard();
    return UR_RESULT_SUCCESS;
  }
  case CGType::BarrierWaitlist: {
    assert(MQueue && "Barrier submission should have an associated queue");
    CGBarrier *Barrier = static_cast<CGBarrier *>(MCommandGroup.get());
    std::vector<detail::EventImplPtr> Events = Barrier->MEventsWaitWithBarrier;
    bool HasEventMode =
        Barrier->MEventMode != ext::oneapi::experimental::event_mode_enum::none;
    std::vector<ur_event_handle_t> UrEvents =
        getUrEventsBlocking(Events, HasEventMode);
    if (UrEvents.empty()) {
      // If Events is empty, then the barrier has no effect.
      return UR_RESULT_SUCCESS;
    }

    // Create properties for the barrier.
    ur_exp_enqueue_ext_properties_t Properties{};
    Properties.stype = UR_STRUCTURE_TYPE_EXP_ENQUEUE_EXT_PROPERTIES;
    Properties.pNext = nullptr;
    Properties.flags = 0;
    if (Barrier->MEventMode ==
        ext::oneapi::experimental::event_mode_enum::low_power)
      Properties.flags |= UR_EXP_ENQUEUE_EXT_FLAG_LOW_POWER_EVENTS_SUPPORT;

    adapter_impl &Adapter = MQueue->getAdapter();
    // User can specify explicit dependencies via depends_on call that we should
    // honor here. It is very important for cross queue dependencies. Adding
    // them to the barrier wait list since barrier w/ wait list waits only for
    // the events provided in wait list and we can just extend the list.
    UrEvents.insert(UrEvents.end(), RawEvents.begin(), RawEvents.end());

    if (auto Result =
            Adapter.call_nocheck<UrApiKind::urEnqueueEventsWaitWithBarrierExt>(
                MQueue->getHandleRef(), &Properties, UrEvents.size(),
                &UrEvents[0], Event);
        Result != UR_RESULT_SUCCESS)
      return Result;

    SetEventHandleOrDiscard();
    return UR_RESULT_SUCCESS;
  }
  case CGType::ProfilingTag: {
    assert(MQueue && "Profiling tag requires a valid queue");
    adapter_impl &Adapter = MQueue->getAdapter();

    bool IsInOrderQueue = MQueue->isInOrder();
    ur_event_handle_t *TimestampDeps = nullptr;
    size_t NumTimestampDeps = 0;

    // TO DO - once the following WA removed: to change call to call_nocheck and
    // return operation result to Command::enqueue (see other CG types). Set
    // UREvent to EventImpl only for successful case.

    // If the queue is not in-order, the implementation will need to first
    // insert a marker event that the timestamp waits for.
    ur_event_handle_t PreTimestampMarkerEvent{};
    if (!IsInOrderQueue) {
      // FIXME: urEnqueueEventsWait on the L0 adapter requires a double-release.
      //        Use that instead once it has been fixed.
      //        See https://github.com/oneapi-src/unified-runtime/issues/2347.
      Adapter.call<UrApiKind::urEnqueueEventsWaitWithBarrier>(
          MQueue->getHandleRef(),
          /*num_events_in_wait_list=*/0,
          /*event_wait_list=*/nullptr, &PreTimestampMarkerEvent);
      TimestampDeps = &PreTimestampMarkerEvent;
      NumTimestampDeps = 1;
    }

    Adapter.call<UrApiKind::urEnqueueTimestampRecordingExp>(
        MQueue->getHandleRef(),
        /*blocking=*/false, NumTimestampDeps, TimestampDeps, Event);

    // If the queue is not in-order, we need to insert a barrier. This barrier
    // does not need output events as it will implicitly enforce the following
    // enqueue is blocked until it finishes.
    if (!IsInOrderQueue) {
      // We also need to release the timestamp event from the marker.
      Adapter.call<UrApiKind::urEventRelease>(PreTimestampMarkerEvent);
      // FIXME: Due to a bug in the L0 UR adapter, we will leak events if we do
      //        not pass an output event to the UR call. Once that is fixed,
      //        this immediately-deleted event can be removed.
      ur_event_handle_t PostTimestampBarrierEvent{};
      Adapter.call<UrApiKind::urEnqueueEventsWaitWithBarrier>(
          MQueue->getHandleRef(),
          /*num_events_in_wait_list=*/0,
          /*event_wait_list=*/nullptr, &PostTimestampBarrierEvent);
      Adapter.call<UrApiKind::urEventRelease>(PostTimestampBarrierEvent);
    }

    SetEventHandleOrDiscard();
    return UR_RESULT_SUCCESS;
  }
  case CGType::CopyToDeviceGlobal: {
    CGCopyToDeviceGlobal *Copy = (CGCopyToDeviceGlobal *)MCommandGroup.get();
    if (auto Result = callMemOpHelper(
            MemoryManager::copy_to_device_global, Copy->getDeviceGlobalPtr(),
            Copy->isDeviceImageScoped(), *MQueue, Copy->getNumBytes(),
            Copy->getOffset(), Copy->getSrc(), std::move(RawEvents), Event);
        Result != UR_RESULT_SUCCESS)
      return Result;

    SetEventHandleOrDiscard();
    return UR_RESULT_SUCCESS;
  }
  case CGType::CopyFromDeviceGlobal: {
    CGCopyFromDeviceGlobal *Copy =
        (CGCopyFromDeviceGlobal *)MCommandGroup.get();
    if (auto Result = callMemOpHelper(
            MemoryManager::copy_from_device_global, Copy->getDeviceGlobalPtr(),
            Copy->isDeviceImageScoped(), *MQueue, Copy->getNumBytes(),
            Copy->getOffset(), Copy->getDest(), std::move(RawEvents), Event);
        Result != UR_RESULT_SUCCESS)
      return Result;

    SetEventHandleOrDiscard();
    return UR_RESULT_SUCCESS;
  }
  case CGType::ReadWriteHostPipe: {
    CGReadWriteHostPipe *ExecReadWriteHostPipe =
        (CGReadWriteHostPipe *)MCommandGroup.get();
    std::string pipeName = ExecReadWriteHostPipe->getPipeName();
    void *hostPtr = ExecReadWriteHostPipe->getHostPtr();
    size_t typeSize = ExecReadWriteHostPipe->getTypeSize();
    bool blocking = ExecReadWriteHostPipe->isBlocking();
    bool read = ExecReadWriteHostPipe->isReadHostPipe();

    if (!EventImpl) {
      EventImpl = MEvent.get();
    }
    return enqueueReadWriteHostPipe(*MQueue, pipeName, blocking, hostPtr,
                                    typeSize, RawEvents, EventImpl, read);
  }
  case CGType::ExecCommandBuffer: {
    assert(MQueue &&
           "Command buffer submissions should have an associated queue");
    CGExecCommandBuffer *CmdBufferCG =
        static_cast<CGExecCommandBuffer *>(MCommandGroup.get());
    if (auto Result =
            MQueue->getAdapter()
                .call_nocheck<UrApiKind::urEnqueueCommandBufferExp>(
                    MQueue->getHandleRef(), CmdBufferCG->MCommandBuffer,
                    RawEvents.size(),
                    RawEvents.empty() ? nullptr : &RawEvents[0], Event);
        Result != UR_RESULT_SUCCESS)
      return Result;

    SetEventHandleOrDiscard();

    return UR_RESULT_SUCCESS;
  }
  case CGType::CopyImage: {
    CGCopyImage *Copy = (CGCopyImage *)MCommandGroup.get();

    if (auto Result = callMemOpHelper(
            MemoryManager::copy_image_bindless, *MQueue, Copy->getSrc(),
            Copy->getDst(), Copy->getSrcDesc(), Copy->getDstDesc(),
            Copy->getSrcFormat(), Copy->getDstFormat(), Copy->getCopyFlags(),
            Copy->getCopyInputTypes(), Copy->getSrcOffset(),
            Copy->getDstOffset(), Copy->getCopyExtent(), std::move(RawEvents),
            Event);
        Result != UR_RESULT_SUCCESS)
      return Result;

    SetEventHandleOrDiscard();

    return UR_RESULT_SUCCESS;
  }
  case CGType::SemaphoreWait: {
    assert(MQueue &&
           "Semaphore wait submissions should have an associated queue");
    CGSemaphoreWait *SemWait = (CGSemaphoreWait *)MCommandGroup.get();
    detail::adapter_impl &Adapter = MQueue->getAdapter();
    auto OptWaitValue = SemWait->getWaitValue();
    uint64_t WaitValue = OptWaitValue.has_value() ? OptWaitValue.value() : 0;

    if (auto Result = Adapter.call_nocheck<
                      UrApiKind::urBindlessImagesWaitExternalSemaphoreExp>(
            MQueue->getHandleRef(), SemWait->getExternalSemaphore(),
            OptWaitValue.has_value(), WaitValue, RawEvents.size(),
            RawEvents.data(), Event);
        Result != UR_RESULT_SUCCESS)
      return Result;

    SetEventHandleOrDiscard();

    return UR_RESULT_SUCCESS;
  }
  case CGType::SemaphoreSignal: {
    assert(MQueue &&
           "Semaphore signal submissions should have an associated queue");
    CGSemaphoreSignal *SemSignal = (CGSemaphoreSignal *)MCommandGroup.get();
    detail::adapter_impl &Adapter = MQueue->getAdapter();
    auto OptSignalValue = SemSignal->getSignalValue();
    uint64_t SignalValue =
        OptSignalValue.has_value() ? OptSignalValue.value() : 0;
    if (auto Result = Adapter.call_nocheck<
                      UrApiKind::urBindlessImagesSignalExternalSemaphoreExp>(
            MQueue->getHandleRef(), SemSignal->getExternalSemaphore(),
            OptSignalValue.has_value(), SignalValue, RawEvents.size(),
            RawEvents.data(), Event);
        Result != UR_RESULT_SUCCESS)
      return Result;

    SetEventHandleOrDiscard();

    return UR_RESULT_SUCCESS;
  }
  case CGType::AsyncAlloc: {
    // NO-OP. Async alloc calls adapter immediately in order to return a valid
    // ptr directly. Any explicit/implicit dependencies are handled at that
    // point, including in order queue deps.

    // Set event carried from async alloc execution.
    CGAsyncAlloc *AsyncAlloc = (CGAsyncAlloc *)MCommandGroup.get();
    if (Event)
      *Event = AsyncAlloc->getEvent();

    SetEventHandleOrDiscard();

    return UR_RESULT_SUCCESS;
  }
  case CGType::AsyncFree: {
    assert(MQueue && "Async free submissions should have an associated queue");
    CGAsyncFree *AsyncFree = (CGAsyncFree *)MCommandGroup.get();
    detail::adapter_impl &Adapter = MQueue->getAdapter();
    void *ptr = AsyncFree->getPtr();

    if (auto Result =
            Adapter.call_nocheck<sycl::detail::UrApiKind::urEnqueueUSMFreeExp>(
                MQueue->getHandleRef(), nullptr, ptr, RawEvents.size(),
                RawEvents.data(), Event);
        Result != UR_RESULT_SUCCESS)
      return Result;

    SetEventHandleOrDiscard();

    return UR_RESULT_SUCCESS;
  }
  case CGType::None: {
    if (RawEvents.empty()) {
      // urEnqueueEventsWait with zero events acts like a barrier which is NOT
      // what we want here. On the other hand, there is nothing to wait for, so
      // we don't need to enqueue anything.
      return UR_RESULT_SUCCESS;
    }
    assert(MQueue && "Empty node should have an associated queue");
    detail::adapter_impl &Adapter = MQueue->getAdapter();
    ur_event_handle_t Event;
    if (auto Result = Adapter.call_nocheck<UrApiKind::urEnqueueEventsWait>(
            MQueue->getHandleRef(), RawEvents.size(),
            RawEvents.size() ? &RawEvents[0] : nullptr, &Event);
        Result != UR_RESULT_SUCCESS)
      return Result;

    MEvent->setHandle(Event);
    return UR_RESULT_SUCCESS;
  }
  }
  return UR_RESULT_ERROR_INVALID_OPERATION;
}

bool ExecCGCommand::producesPiEvent() const {
  return !MCommandBuffer &&
         MCommandGroup->getType() != CGType::CodeplayHostTask;
}

bool ExecCGCommand::supportsPostEnqueueCleanup() const {
  // Host tasks are cleaned up upon completion instead.
  return Command::supportsPostEnqueueCleanup() &&
         (MCommandGroup->getType() != CGType::CodeplayHostTask);
}

bool ExecCGCommand::readyForCleanup() const {
  if (MCommandGroup->getType() == CGType::CodeplayHostTask)
    return MLeafCounter == 0 && MEvent->isCompleted();
  return Command::readyForCleanup();
}

UpdateCommandBufferCommand::UpdateCommandBufferCommand(
    queue_impl *Queue,
    ext::oneapi::experimental::detail::exec_graph_impl *Graph,
    ext::oneapi::experimental::detail::nodes_range Nodes)
    : Command(CommandType::UPDATE_CMD_BUFFER, Queue), MGraph(Graph),
      MNodes(Nodes.to<std::vector<std::shared_ptr<
                 ext::oneapi::experimental::detail::node_impl>>>()) {}

ur_result_t UpdateCommandBufferCommand::enqueueImp() {
  waitForPreparedHostEvents();
  std::vector<EventImplPtr> EventImpls = MPreparedDepsEvents;
  ur_event_handle_t UREvent = nullptr;
  Command::waitForEvents(MQueue.get(), EventImpls, UREvent);
  MEvent->setHandle(UREvent);

  auto CheckAndFindAlloca = [](Requirement *Req, const DepDesc &Dep) {
    if (Dep.MDepRequirement == Req) {
      if (Dep.MAllocaCmd) {
        Req->MData = Dep.MAllocaCmd->getMemAllocation();
      } else {
        throw sycl::exception(make_error_code(errc::invalid),
                              "No allocation available for accessor when "
                              "updating command buffer!");
      }
    }
  };

  for (auto &Node : MNodes) {
    CG *CG = Node->MCommandGroup.get();
    switch (Node->MNodeType) {
    case ext::oneapi::experimental::node_type::kernel: {
      auto CGExec = static_cast<CGExecKernel *>(CG);
      for (auto &Arg : CGExec->MArgs) {
        if (Arg.MType != kernel_param_kind_t::kind_accessor) {
          continue;
        }
        // Search through deps to get actual allocation for accessor args.
        for (const DepDesc &Dep : MDeps) {
          Requirement *Req = static_cast<AccessorImplHost *>(Arg.MPtr);
          CheckAndFindAlloca(Req, Dep);
        }
      }
      break;
    }
    default:
      break;
    }
  }

  // Split list of nodes into nodes per UR command-buffer partition, then
  // call UR update on each command-buffer partition with those updatable
  // nodes.
  auto PartitionedNodes = MGraph->getURUpdatableNodes(MNodes);
  auto Device = MQueue->get_device();
  auto &Partitions = MGraph->getPartitions();
  for (auto &[PartitionIndex, NodeImpl] : PartitionedNodes) {
    auto CommandBuffer = Partitions[PartitionIndex]->MCommandBuffers[Device];
    MGraph->updateURImpl(CommandBuffer, NodeImpl);
  }

  return UR_RESULT_SUCCESS;
}

void UpdateCommandBufferCommand::printDot(std::ostream &Stream) const {
  Stream << "\"" << this << "\" [style=filled, fillcolor=\"#8d8f29\", label=\"";

  Stream << "ID = " << this << "\\n";
  Stream << "CommandBuffer Command Update" << "\\n";

  Stream << "\"];" << std::endl;

  for (const auto &Dep : MDeps) {
    Stream << "  \"" << this << "\" -> \"" << Dep.MDepCommand << "\""
           << " [ label = \"Access mode: "
           << accessModeToString(Dep.MDepRequirement->MAccessMode) << "\\n"
           << "MemObj: " << Dep.MDepRequirement->MSYCLMemObj << " \" ]"
           << std::endl;
  }
}

void UpdateCommandBufferCommand::emitInstrumentationData() {}
bool UpdateCommandBufferCommand::producesPiEvent() const { return false; }

CGHostTask::CGHostTask(std::shared_ptr<HostTask> HostTask,
                       detail::queue_impl *Queue, detail::context_impl *Context,
                       std::vector<ArgDesc> Args, CG::StorageInitHelper CGData,
                       CGType Type, detail::code_location loc)
    : CG(Type, std::move(CGData), std::move(loc)),
      MHostTask(std::move(HostTask)),
      MQueue(Queue ? Queue->shared_from_this() : nullptr),
      MContext(Context ? Context->shared_from_this() : nullptr),
      MArgs(std::move(Args)) {}
} // namespace detail
} // namespace _V1
} // namespace sycl<|MERGE_RESOLUTION|>--- conflicted
+++ resolved
@@ -2469,11 +2469,7 @@
     applyFuncOnFilteredArgs(EliminatedArgMask, Args, setFunc);
   }
 
-<<<<<<< HEAD
   const std::optional<int> &ImplicitLocalArg =
-=======
-  std::optional<int> ImplicitLocalArg =
->>>>>>> 66b3b532
       DeviceKernelInfo.getImplicitLocalArgPos();
   // Set the implicit local memory buffer to support
   // get_work_group_scratch_memory. This is for backend not supporting
