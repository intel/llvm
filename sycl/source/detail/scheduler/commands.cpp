--- conflicted
+++ resolved
@@ -3450,16 +3450,9 @@
     const AdapterPtr &Adapter = MQueue->getAdapter();
     if (MEvent != nullptr)
       MEvent->setHostEnqueueTime();
-<<<<<<< HEAD
     Adapter->call<UrApiKind::urEnqueueEventsWaitWithBarrierExt>(
         MQueue->getHandleRef(), &Properties, 0, nullptr, Event);
-    if (Event)
-      MEvent->setHandle(*Event);
-=======
-    Adapter->call<UrApiKind::urEnqueueEventsWaitWithBarrier>(
-        MQueue->getHandleRef(), 0, nullptr, Event);
     SetEventHandleOrDiscard();
->>>>>>> f26c0b80
     return UR_RESULT_SUCCESS;
   }
   case CGType::BarrierWaitlist: {
@@ -3487,17 +3480,10 @@
     const AdapterPtr &Adapter = MQueue->getAdapter();
     if (MEvent != nullptr)
       MEvent->setHostEnqueueTime();
-<<<<<<< HEAD
     Adapter->call<UrApiKind::urEnqueueEventsWaitWithBarrierExt>(
         MQueue->getHandleRef(), &Properties, UrEvents.size(), &UrEvents[0],
         Event);
-    if (Event)
-      MEvent->setHandle(*Event);
-=======
-    Adapter->call<UrApiKind::urEnqueueEventsWaitWithBarrier>(
-        MQueue->getHandleRef(), UrEvents.size(), &UrEvents[0], Event);
     SetEventHandleOrDiscard();
->>>>>>> f26c0b80
     return UR_RESULT_SUCCESS;
   }
   case CGType::ProfilingTag: {
