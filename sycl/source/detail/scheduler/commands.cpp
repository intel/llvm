--- conflicted
+++ resolved
@@ -1946,13 +1946,8 @@
   // TODO might be good to cache this info together with the kernel info to
   // avoid get_kernel_work_group_info on every kernel run
   range<3> WGSize = get_kernel_device_specific_info<
-<<<<<<< HEAD
-      cl::sycl::info::kernel_device_specific::compile_work_group_size>(
+      sycl::info::kernel_device_specific::compile_work_group_size>(
       Kernel, DeviceImpl.getHandleRef(), DeviceImpl.getPlugin());
-=======
-      range<3>, sycl::info::kernel_device_specific::compile_work_group_size>::
-      get(Kernel, DeviceImpl.getHandleRef(), DeviceImpl.getPlugin());
->>>>>>> 6fe90d20
 
   if (WGSize[0] == 0) {
     WGSize = {1, 1, 1};
