--- conflicted
+++ resolved
@@ -2213,11 +2213,6 @@
     break;
   case kernel_param_kind_t::kind_accessor: {
     Requirement *Req = (Requirement *)(Arg.MPtr);
-<<<<<<< HEAD
-    if (Req->MAccessRange == range<3>({0, 0, 0}))
-      break;
-=======
->>>>>>> 72341ee3
     assert(getMemAllocationFunc != nullptr &&
            "We should have caught this earlier.");
 
