--- conflicted
+++ resolved
@@ -847,58 +847,7 @@
   }
 }
 
-<<<<<<< HEAD
 static bool isInteropHostTask(const std::unique_ptr<ExecCGCommand> &Cmd) {
-=======
-template <typename T>
-typename detail::enable_if_t<
-    std::is_same<typename std::remove_cv_t<T>, Requirement>::value,
-    EmptyCommand *>
-Scheduler::GraphBuilder::addEmptyCmd(Command *Cmd, const std::vector<T *> &Reqs,
-                                     const QueueImplPtr &Queue,
-                                     Command::BlockReason Reason,
-                                     std::vector<Command *> &ToEnqueue,
-                                     const bool AddDepsToLeaves) {
-  EmptyCommand *EmptyCmd =
-      new EmptyCommand(Scheduler::getInstance().getDefaultHostQueue());
-
-  if (!EmptyCmd)
-    throw runtime_error("Out of host memory", PI_ERROR_OUT_OF_HOST_MEMORY);
-
-  EmptyCmd->MIsBlockable = true;
-  EmptyCmd->MEnqueueStatus = EnqueueResultT::SyclEnqueueBlocked;
-  EmptyCmd->MBlockReason = Reason;
-
-  for (T *Req : Reqs) {
-    MemObjRecord *Record = getOrInsertMemObjRecord(Queue, Req, ToEnqueue);
-    AllocaCommandBase *AllocaCmd =
-        getOrCreateAllocaForReq(Record, Req, Queue, ToEnqueue);
-    EmptyCmd->addRequirement(Cmd, AllocaCmd, Req);
-  }
-  // addRequirement above call addDep that already will add EmptyCmd as user for
-  // Cmd no Reqs size check here so assume it is possible to have no Reqs passed
-  if (!Reqs.size())
-    Cmd->addUser(EmptyCmd);
-
-  if (AddDepsToLeaves) {
-    const std::vector<DepDesc> &Deps = Cmd->MDeps;
-    std::vector<Command *> ToCleanUp;
-    for (const DepDesc &Dep : Deps) {
-      const Requirement *Req = Dep.MDepRequirement;
-      MemObjRecord *Record = getMemObjRecord(Req->MSYCLMemObj);
-
-      updateLeaves({Cmd}, Record, Req->MAccessMode, ToCleanUp);
-      addNodeToLeaves(Record, EmptyCmd, Req->MAccessMode, ToEnqueue);
-    }
-    for (Command *Cmd : ToCleanUp)
-      cleanupCommand(Cmd);
-  }
-
-  return EmptyCmd;
-}
-
-static bool isInteropHostTask(ExecCGCommand *Cmd) {
->>>>>>> d239fb05
   if (Cmd->getCG().getType() != CG::CGTYPE::CodeplayHostTask)
     return false;
 
@@ -951,7 +900,7 @@
     // commands (e.g., allocations) resulting from that process by adding them
     // to the list of auxiliary commands of the fusion command.
     createGraphForCommand(NewCmd.get(), NewCmd->getCG(),
-                          isInteropHostTask(NewCmd.get()), Reqs, Events, Queue,
+                          isInteropHostTask(NewCmd), Reqs, Events, Queue,
                           FusionCmd->auxiliaryCommands());
     // We need to check the commands that this kernel depends on for any other
     // commands that have been submitted to another queue which is also in
@@ -995,7 +944,7 @@
     return {NewCmd.release(), FusionCmd->getEvent(), false};
   }
   createGraphForCommand(NewCmd.get(), NewCmd->getCG(),
-                        isInteropHostTask(NewCmd.get()), Reqs, Events, Queue,
+                        isInteropHostTask(NewCmd), Reqs, Events, Queue,
                         ToEnqueue);
   auto Event = NewCmd->getEvent();
   return {NewCmd.release(), Event, true};
