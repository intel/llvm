--- conflicted
+++ resolved
@@ -883,14 +883,9 @@
 
 Command *
 Scheduler::GraphBuilder::addCG(std::unique_ptr<detail::CG> CommandGroup,
-<<<<<<< HEAD
                                QueueImplPtr Queue,
                                std::vector<Command *> &ToEnqueue) {
-  const std::vector<Requirement *> &Reqs = CommandGroup->MRequirements;
-=======
-                               QueueImplPtr Queue) {
   std::vector<Requirement *> &Reqs = CommandGroup->MRequirements;
->>>>>>> 17549342
   const std::vector<detail::EventImplPtr> &Events = CommandGroup->MEvents;
   const CG::CGTYPE CGType = CommandGroup->getType();
 
@@ -1183,17 +1178,10 @@
 // requirement in Dep we make ConnectCmd depend on DepEvent's command with this
 // requirement.
 // Optionality of Dep is set by Dep.MDepCommand equal to nullptr.
-<<<<<<< HEAD
 Command *Scheduler::GraphBuilder::connectDepEvent(Command *const Cmd,
                                                   EventImplPtr DepEvent,
                                                   const DepDesc &Dep) {
-  assert(Cmd->getContext() != DepEvent->getContextImpl());
-=======
-void Scheduler::GraphBuilder::connectDepEvent(Command *const Cmd,
-                                              EventImplPtr DepEvent,
-                                              const DepDesc &Dep) {
   assert(Cmd->getWorkerContext() != DepEvent->getContextImpl());
->>>>>>> 17549342
 
   // construct Host Task type command manually and make it depend on DepEvent
   ExecCGCommand *ConnectCmd = nullptr;
