//===-- graph_builder.cpp - SYCL Graph Builder ------------------*- C++ -*-===//
//
// Part of the LLVM Project, under the Apache License v2.0 with LLVM Exceptions.
// See https://llvm.org/LICENSE.txt for license information.
// SPDX-License-Identifier: Apache-2.0 WITH LLVM-exception
//
//===----------------------------------------------------------------------===//

#include "detail/config.hpp"
#include <detail/context_impl.hpp>
#include <detail/event_impl.hpp>
#include <detail/memory_manager.hpp>
#include <detail/queue_impl.hpp>
#include <detail/scheduler/scheduler.hpp>
#include <sycl/access/access.hpp>
#include <sycl/exception.hpp>

#include <cstdlib>
#include <cstring>
#include <fstream>
#include <map>
#include <memory>
#include <queue>
#include <set>
#include <vector>

namespace sycl {
__SYCL_INLINE_VER_NAMESPACE(_V1) {
namespace detail {

/// Checks whether two requirements overlap or not.
///
/// This information can be used to prove that executing two kernels that
/// work on different parts of the memory object in parallel is legal.
// TODO merge with LeavesCollection's version of doOverlap (see
// leaves_collection.cpp).
static bool doOverlap(const Requirement *LHS, const Requirement *RHS) {
  return (LHS->MOffsetInBytes + LHS->MAccessRange.size() * LHS->MElemSize >=
          RHS->MOffsetInBytes) ||
         (RHS->MOffsetInBytes + RHS->MAccessRange.size() * RHS->MElemSize >=
          LHS->MOffsetInBytes);
}

static bool sameCtx(const ContextImplPtr &LHS, const ContextImplPtr &RHS) {
  // Consider two different host contexts to be the same to avoid additional
  // allocation on the host
  return LHS == RHS || (LHS->is_host() && RHS->is_host());
}
bool sameDev(const DeviceImplPtr &LHS, const DeviceImplPtr &RHS) {
  RT::PiDevice LHSroot =
      LHS->MRootDevice == nullptr ? LHS->MDevice : LHS->MRootDevice;
  RT::PiDevice RHSroot =
      RHS->MRootDevice == nullptr ? RHS->MDevice : RHS->MRootDevice;
  return LHSroot == RHSroot;
}

/// Checks if current requirement is requirement for sub buffer.
static bool IsSuitableSubReq(const Requirement *Req) {
  return Req->MIsSubBuffer;
}

/// Checks if the required access mode is allowed under the current one.
static bool isAccessModeAllowed(access::mode Required, access::mode Current) {
  switch (Current) {
  case access::mode::read:
    return (Required == Current);
  case access::mode::write:
    assert(false && "Write only access is expected to be mapped as read_write");
    return (Required == Current || Required == access::mode::discard_write);
  case access::mode::read_write:
  case access::mode::atomic:
  case access::mode::discard_write:
  case access::mode::discard_read_write:
    return true;
  }
  assert(false);
  return false;
}

/// Combines two access modes into a single one that allows both.
static access::mode combineAccessModes(access::mode A, access::mode B) {
  if (A == B)
    return A;

  if (A == access::mode::discard_write &&
      (B == access::mode::discard_read_write || B == access::mode::write))
    return B;

  if (B == access::mode::discard_write &&
      (A == access::mode::discard_read_write || A == access::mode::write))
    return A;

  return access::mode::read_write;
}

Scheduler::GraphBuilder::GraphBuilder() {
  if (const char *EnvVarCStr = SYCLConfig<SYCL_PRINT_EXECUTION_GRAPH>::get()) {
    std::string GraphPrintOpts(EnvVarCStr);
    bool EnableAlways = GraphPrintOpts.find("always") != std::string::npos;

    if (GraphPrintOpts.find("before_addCG") != std::string::npos ||
        EnableAlways)
      MPrintOptionsArray[BeforeAddCG] = true;
    if (GraphPrintOpts.find("after_addCG") != std::string::npos || EnableAlways)
      MPrintOptionsArray[AfterAddCG] = true;
    if (GraphPrintOpts.find("before_addCopyBack") != std::string::npos ||
        EnableAlways)
      MPrintOptionsArray[BeforeAddCopyBack] = true;
    if (GraphPrintOpts.find("after_addCopyBack") != std::string::npos ||
        EnableAlways)
      MPrintOptionsArray[AfterAddCopyBack] = true;
    if (GraphPrintOpts.find("before_addHostAcc") != std::string::npos ||
        EnableAlways)
      MPrintOptionsArray[BeforeAddHostAcc] = true;
    if (GraphPrintOpts.find("after_addHostAcc") != std::string::npos ||
        EnableAlways)
      MPrintOptionsArray[AfterAddHostAcc] = true;
  }
}

static bool markNodeAsVisited(Command *Cmd, std::vector<Command *> &Visited) {
  assert(Cmd && "Cmd can't be nullptr");
  if (Cmd->MMarks.MVisited)
    return false;
  Cmd->MMarks.MVisited = true;
  Visited.push_back(Cmd);
  return true;
}

static void unmarkVisitedNodes(std::vector<Command *> &Visited) {
  for (Command *Cmd : Visited)
    Cmd->MMarks.MVisited = false;
}

static void handleVisitedNodes(std::vector<Command *> &Visited) {
  for (Command *Cmd : Visited) {
    if (Cmd->MMarks.MToBeDeleted) {
      Cmd->getEvent()->setCommand(nullptr);
      delete Cmd;
    } else
      Cmd->MMarks.MVisited = false;
  }
}

static void printDotRecursive(std::fstream &Stream,
                              std::vector<Command *> &Visited, Command *Cmd) {
  if (!markNodeAsVisited(Cmd, Visited))
    return;
  for (Command *User : Cmd->MUsers) {
    if (User)
      printDotRecursive(Stream, Visited, User);
  }
  Cmd->printDot(Stream);
}

void Scheduler::GraphBuilder::printGraphAsDot(const char *ModeName) {
  static size_t Counter = 0;
  std::string ModeNameStr(ModeName);
  std::string FileName =
      "graph_" + std::to_string(Counter) + ModeNameStr + ".dot";

  Counter++;

  std::fstream Stream(FileName, std::ios::out);
  Stream << "strict digraph {" << std::endl;

  MVisitedCmds.clear();

  for (SYCLMemObjI *MemObject : MMemObjs)
    for (Command *AllocaCmd : MemObject->MRecord->MAllocaCommands)
      printDotRecursive(Stream, MVisitedCmds, AllocaCmd);

  Stream << "}" << std::endl;

  unmarkVisitedNodes(MVisitedCmds);
}

MemObjRecord *Scheduler::GraphBuilder::getMemObjRecord(SYCLMemObjI *MemObject) {
  return MemObject->MRecord.get();
}

MemObjRecord *Scheduler::GraphBuilder::getOrInsertMemObjRecord(
    const QueueImplPtr &Queue, const Requirement *Req,
    std::vector<Command *> &ToEnqueue) {
  SYCLMemObjI *MemObject = Req->MSYCLMemObj;
  MemObjRecord *Record = getMemObjRecord(MemObject);

  if (nullptr != Record)
    return Record;

  const size_t LeafLimit = 8;
  LeavesCollection::AllocateDependencyF AllocateDependency =
      [this](Command *Dependant, Command *Dependency, MemObjRecord *Record,
             LeavesCollection::EnqueueListT &ToEnqueue) {
        // Add the old leaf as a dependency for the new one by duplicating one
        // of the requirements for the current record
        DepDesc Dep = findDepForRecord(Dependant, Record);
        Dep.MDepCommand = Dependency;
        std::vector<Command *> ToCleanUp;
        Command *ConnectionCmd = Dependant->addDep(Dep, ToCleanUp);
        if (ConnectionCmd)
          ToEnqueue.push_back(ConnectionCmd);

        --(Dependency->MLeafCounter);
        if (Dependency->MLeafCounter == 0 &&
            Dependency->isSuccessfullyEnqueued() &&
            Dependency->supportsPostEnqueueCleanup())
          ToCleanUp.push_back(Dependency);
        for (Command *Cmd : ToCleanUp)
          cleanupCommand(Cmd);
      };

  const ContextImplPtr &InteropCtxPtr = Req->MSYCLMemObj->getInteropContext();
  if (InteropCtxPtr) {
    // The memory object has been constructed using interoperability constructor
    // which means that there is already an allocation(cl_mem) in some context.
    // Registering this allocation in the SYCL graph.

    std::vector<sycl::device> Devices =
        InteropCtxPtr->get_info<info::context::devices>();
    assert(Devices.size() != 0);
    DeviceImplPtr Dev = detail::getSyclObjImpl(Devices[0]);

    // Since all the Scheduler commands require queue but we have only context
    // here, we need to create a dummy queue bound to the context and one of the
    // devices from the context.
    QueueImplPtr InteropQueuePtr{new detail::queue_impl{
        Dev, InteropCtxPtr, /*AsyncHandler=*/{}, /*PropertyList=*/{}}};

    MemObject->MRecord.reset(
        new MemObjRecord{InteropCtxPtr, Dev, LeafLimit, AllocateDependency});
    getOrCreateAllocaForReq(MemObject->MRecord.get(), Req, InteropQueuePtr,
                            ToEnqueue);
  } else
    MemObject->MRecord.reset(new MemObjRecord{Queue->getContextImplPtr(),
                                              Queue->getDeviceImplPtr(),
                                              LeafLimit, AllocateDependency});

  MMemObjs.push_back(MemObject);
  return MemObject->MRecord.get();
}

void Scheduler::GraphBuilder::updateLeaves(const std::set<Command *> &Cmds,
                                           MemObjRecord *Record,
                                           access::mode AccessMode,
                                           std::vector<Command *> &ToCleanUp) {

  const bool ReadOnlyReq = AccessMode == access::mode::read;
  if (ReadOnlyReq)
    return;

  for (Command *Cmd : Cmds) {
    bool WasLeaf = Cmd->MLeafCounter > 0;
    Cmd->MLeafCounter -= Record->MReadLeaves.remove(Cmd);
    Cmd->MLeafCounter -= Record->MWriteLeaves.remove(Cmd);
    if (WasLeaf && Cmd->MLeafCounter == 0 && Cmd->isSuccessfullyEnqueued() &&
        Cmd->supportsPostEnqueueCleanup()) {
      ToCleanUp.push_back(Cmd);
    }
  }
}

void Scheduler::GraphBuilder::addNodeToLeaves(
    MemObjRecord *Record, Command *Cmd, access::mode AccessMode,
    std::vector<Command *> &ToEnqueue) {
  LeavesCollection &Leaves{AccessMode == access::mode::read
                               ? Record->MReadLeaves
                               : Record->MWriteLeaves};
  if (Leaves.push_back(Cmd, ToEnqueue))
    ++Cmd->MLeafCounter;
}

UpdateHostRequirementCommand *Scheduler::GraphBuilder::insertUpdateHostReqCmd(
    MemObjRecord *Record, Requirement *Req, const QueueImplPtr &Queue,
    std::vector<Command *> &ToEnqueue) {
  AllocaCommandBase *AllocaCmd = findAllocaForReq(
      Record, Req, Queue->getContextImplPtr(), Queue->getDeviceImplPtr());
  assert(AllocaCmd && "There must be alloca for requirement!");
  UpdateHostRequirementCommand *UpdateCommand =
      new UpdateHostRequirementCommand(Queue, *Req, AllocaCmd, &Req->MData);
  // Need copy of requirement because after host accessor destructor call
  // dependencies become invalid if requirement is stored by pointer.
  const Requirement *StoredReq = UpdateCommand->getRequirement();

  std::set<Command *> Deps = findDepsForReq(
      Record, Req, Queue->getContextImplPtr(), Queue->getDeviceImplPtr());
  std::vector<Command *> ToCleanUp;
  for (Command *Dep : Deps) {
    Command *ConnCmd =
        UpdateCommand->addDep(DepDesc{Dep, StoredReq, AllocaCmd}, ToCleanUp);
    if (ConnCmd)
      ToEnqueue.push_back(ConnCmd);
  }
  updateLeaves(Deps, Record, Req->MAccessMode, ToCleanUp);
  addNodeToLeaves(Record, UpdateCommand, Req->MAccessMode, ToEnqueue);
  for (Command *Cmd : ToCleanUp)
    cleanupCommand(Cmd);
  return UpdateCommand;
}

// Takes linked alloca commands. Makes AllocaCmdDst command active using map
// or unmap operation.
static Command *insertMapUnmapForLinkedCmds(AllocaCommandBase *AllocaCmdSrc,
                                            AllocaCommandBase *AllocaCmdDst,
                                            access::mode MapMode) {
  assert(AllocaCmdSrc->MLinkedAllocaCmd == AllocaCmdDst &&
         "Expected linked alloca commands");
  assert(AllocaCmdSrc->MIsActive &&
         "Expected source alloca command to be active");

  if (AllocaCmdSrc->getQueue()->is_host()) {
    UnMapMemObject *UnMapCmd = new UnMapMemObject(
        AllocaCmdDst, *AllocaCmdDst->getRequirement(),
        &AllocaCmdSrc->MMemAllocation, AllocaCmdDst->getQueue());

    std::swap(AllocaCmdSrc->MIsActive, AllocaCmdDst->MIsActive);

    return UnMapCmd;
  }

  MapMemObject *MapCmd = new MapMemObject(
      AllocaCmdSrc, *AllocaCmdSrc->getRequirement(),
      &AllocaCmdDst->MMemAllocation, AllocaCmdSrc->getQueue(), MapMode);

  std::swap(AllocaCmdSrc->MIsActive, AllocaCmdDst->MIsActive);

  return MapCmd;
}

Command *Scheduler::GraphBuilder::insertMemoryMove(
    MemObjRecord *Record, Requirement *Req, const QueueImplPtr &Queue,
    std::vector<Command *> &ToEnqueue) {

  AllocaCommandBase *AllocaCmdDst =
      getOrCreateAllocaForReq(Record, Req, Queue, ToEnqueue);
  if (!AllocaCmdDst)
    throw runtime_error("Out of host memory", PI_ERROR_OUT_OF_HOST_MEMORY);

  std::set<Command *> Deps = findDepsForReq(
      Record, Req, Queue->getContextImplPtr(), Queue->getDeviceImplPtr());
  Deps.insert(AllocaCmdDst);
  // Get parent allocation of sub buffer to perform full copy of whole buffer
  if (IsSuitableSubReq(Req)) {
    if (AllocaCmdDst->getType() == Command::CommandType::ALLOCA_SUB_BUF)
      AllocaCmdDst =
          static_cast<AllocaSubBufCommand *>(AllocaCmdDst)->getParentAlloca();
  }

  AllocaCommandBase *AllocaCmdSrc =
      findAllocaForReq(Record, Req, Record->MCurContext, Record->MCurDevice);
  if (!AllocaCmdSrc && IsSuitableSubReq(Req)) {
    // Since no alloca command for the sub buffer requirement was found in the
    // current context, need to find a parent alloca command for it (it must be
    // there)
    auto IsSuitableAlloca = [Record](AllocaCommandBase *AllocaCmd) {
      bool Res = sameDev(AllocaCmd->getQueue()->getDeviceImplPtr(),
                         Record->MCurDevice) &&
                 sameCtx(AllocaCmd->getQueue()->getContextImplPtr(),
                         Record->MCurContext) &&
                 // Looking for a parent buffer alloca command
                 AllocaCmd->getType() == Command::CommandType::ALLOCA;
      return Res;
    };
    const auto It =
        std::find_if(Record->MAllocaCommands.begin(),
                     Record->MAllocaCommands.end(), IsSuitableAlloca);
    AllocaCmdSrc = (Record->MAllocaCommands.end() != It) ? *It : nullptr;
  }
  if (!AllocaCmdSrc)
    throw runtime_error("Cannot find buffer allocation",
                        PI_ERROR_INVALID_VALUE);
  // Get parent allocation of sub buffer to perform full copy of whole buffer
  if (IsSuitableSubReq(Req)) {
    if (AllocaCmdSrc->getType() == Command::CommandType::ALLOCA_SUB_BUF)
      AllocaCmdSrc =
          static_cast<AllocaSubBufCommand *>(AllocaCmdSrc)->getParentAlloca();
    else if (AllocaCmdSrc->getSYCLMemObj() != Req->MSYCLMemObj)
      assert(false && "Inappropriate alloca command.");
  }

  Command *NewCmd = nullptr;

  if (AllocaCmdSrc->MLinkedAllocaCmd == AllocaCmdDst) {
    // Map write only as read-write
    access::mode MapMode = Req->MAccessMode;
    if (MapMode == access::mode::write)
      MapMode = access::mode::read_write;
    NewCmd = insertMapUnmapForLinkedCmds(AllocaCmdSrc, AllocaCmdDst, MapMode);
    Record->MHostAccess = MapMode;
  } else {

    if ((Req->MAccessMode == access::mode::discard_write) ||
        (Req->MAccessMode == access::mode::discard_read_write)) {
      Record->MCurContext = Queue->getContextImplPtr();
      Record->MCurDevice = Queue->getDeviceImplPtr();
      return nullptr;
    } else {
      // Full copy of buffer is needed to avoid loss of data that may be caused
      // by copying specific range from host to device and backwards.
      NewCmd =
          new MemCpyCommand(*AllocaCmdSrc->getRequirement(), AllocaCmdSrc,
                            *AllocaCmdDst->getRequirement(), AllocaCmdDst,
                            AllocaCmdSrc->getQueue(), AllocaCmdDst->getQueue());
    }
  }
  std::vector<Command *> ToCleanUp;
  for (Command *Dep : Deps) {
    Command *ConnCmd = NewCmd->addDep(
        DepDesc{Dep, NewCmd->getRequirement(), AllocaCmdDst}, ToCleanUp);
    if (ConnCmd)
      ToEnqueue.push_back(ConnCmd);
  }
  updateLeaves(Deps, Record, access::mode::read_write, ToCleanUp);
  addNodeToLeaves(Record, NewCmd, access::mode::read_write, ToEnqueue);
  for (Command *Cmd : ToCleanUp)
    cleanupCommand(Cmd);
  Record->MCurContext = Queue->getContextImplPtr();
  Record->MCurDevice = Queue->getDeviceImplPtr();
  return NewCmd;
}

Command *Scheduler::GraphBuilder::remapMemoryObject(
    MemObjRecord *Record, Requirement *Req, AllocaCommandBase *HostAllocaCmd,
    std::vector<Command *> &ToEnqueue) {
  assert(HostAllocaCmd->getQueue()->is_host() &&
         "Host alloca command expected");
  assert(HostAllocaCmd->MIsActive && "Active alloca command expected");

  AllocaCommandBase *LinkedAllocaCmd = HostAllocaCmd->MLinkedAllocaCmd;
  assert(LinkedAllocaCmd && "Linked alloca command expected");

  std::set<Command *> Deps =
      findDepsForReq(Record, Req, Record->MCurContext, Record->MCurDevice);

  UnMapMemObject *UnMapCmd = new UnMapMemObject(
      LinkedAllocaCmd, *LinkedAllocaCmd->getRequirement(),
      &HostAllocaCmd->MMemAllocation, LinkedAllocaCmd->getQueue());

  // Map write only as read-write
  access::mode MapMode = Req->MAccessMode;
  if (MapMode == access::mode::write)
    MapMode = access::mode::read_write;
  MapMemObject *MapCmd = new MapMemObject(
      LinkedAllocaCmd, *LinkedAllocaCmd->getRequirement(),
      &HostAllocaCmd->MMemAllocation, LinkedAllocaCmd->getQueue(), MapMode);

  std::vector<Command *> ToCleanUp;
  for (Command *Dep : Deps) {
    Command *ConnCmd = UnMapCmd->addDep(
        DepDesc{Dep, UnMapCmd->getRequirement(), LinkedAllocaCmd}, ToCleanUp);
    if (ConnCmd)
      ToEnqueue.push_back(ConnCmd);
  }

  Command *ConnCmd = MapCmd->addDep(
      DepDesc{UnMapCmd, MapCmd->getRequirement(), HostAllocaCmd}, ToCleanUp);
  if (ConnCmd)
    ToEnqueue.push_back(ConnCmd);

  updateLeaves(Deps, Record, access::mode::read_write, ToCleanUp);
  addNodeToLeaves(Record, MapCmd, access::mode::read_write, ToEnqueue);
  for (Command *Cmd : ToCleanUp)
    cleanupCommand(Cmd);
  Record->MHostAccess = MapMode;
  return MapCmd;
}

// The function adds copy operation of the up to date'st memory to the memory
// pointed by Req.
Command *
Scheduler::GraphBuilder::addCopyBack(Requirement *Req,
                                     std::vector<Command *> &ToEnqueue) {
  QueueImplPtr HostQueue = Scheduler::getInstance().getDefaultHostQueue();
  SYCLMemObjI *MemObj = Req->MSYCLMemObj;
  MemObjRecord *Record = getMemObjRecord(MemObj);
  if (Record && MPrintOptionsArray[BeforeAddCopyBack])
    printGraphAsDot("before_addCopyBack");

  // Do nothing if there were no or only read operations with the memory object.
  if (nullptr == Record || !Record->MMemModified)
    return nullptr;

  std::set<Command *> Deps =
      findDepsForReq(Record, Req, HostQueue->getContextImplPtr(),
                     HostQueue->getDeviceImplPtr());
  AllocaCommandBase *SrcAllocaCmd =
      findAllocaForReq(Record, Req, Record->MCurContext, Record->MCurDevice);

  auto MemCpyCmdUniquePtr = std::make_unique<MemCpyCommandHost>(
      *SrcAllocaCmd->getRequirement(), SrcAllocaCmd, *Req, &Req->MData,
      SrcAllocaCmd->getQueue(), std::move(HostQueue));

  if (!MemCpyCmdUniquePtr)
    throw runtime_error("Out of host memory", PI_ERROR_OUT_OF_HOST_MEMORY);

  MemCpyCommandHost *MemCpyCmd = MemCpyCmdUniquePtr.release();

  std::vector<Command *> ToCleanUp;
  for (Command *Dep : Deps) {
    Command *ConnCmd = MemCpyCmd->addDep(
        DepDesc{Dep, MemCpyCmd->getRequirement(), SrcAllocaCmd}, ToCleanUp);
    if (ConnCmd)
      ToEnqueue.push_back(ConnCmd);
  }

  updateLeaves(Deps, Record, Req->MAccessMode, ToCleanUp);
  addNodeToLeaves(Record, MemCpyCmd, Req->MAccessMode, ToEnqueue);
  for (Command *Cmd : ToCleanUp)
    cleanupCommand(Cmd);
  if (MPrintOptionsArray[AfterAddCopyBack])
    printGraphAsDot("after_addCopyBack");
  return MemCpyCmd;
}

// The function implements SYCL host accessor logic: host accessor
// should provide access to the buffer in user space.
Command *
Scheduler::GraphBuilder::addHostAccessor(Requirement *Req,
                                         std::vector<Command *> &ToEnqueue) {

  const QueueImplPtr &HostQueue = getInstance().getDefaultHostQueue();

  MemObjRecord *Record = getOrInsertMemObjRecord(HostQueue, Req, ToEnqueue);
  if (MPrintOptionsArray[BeforeAddHostAcc])
    printGraphAsDot("before_addHostAccessor");
  markModifiedIfWrite(Record, Req);

  AllocaCommandBase *HostAllocaCmd =
      getOrCreateAllocaForReq(Record, Req, HostQueue, ToEnqueue);

  if (sameCtx(HostAllocaCmd->getQueue()->getContextImplPtr(),
              Record->MCurContext)) {
    if (!isAccessModeAllowed(Req->MAccessMode, Record->MHostAccess))
      remapMemoryObject(Record, Req, HostAllocaCmd, ToEnqueue);
  } else
    insertMemoryMove(Record, Req, HostQueue, ToEnqueue);

  Command *UpdateHostAccCmd =
      insertUpdateHostReqCmd(Record, Req, HostQueue, ToEnqueue);

  // Need empty command to be blocked until host accessor is destructed
  EmptyCommand *EmptyCmd =
      addEmptyCmd<Requirement>(UpdateHostAccCmd, {Req}, HostQueue,
                               Command::BlockReason::HostAccessor, ToEnqueue);

  Req->MBlockedCmd = EmptyCmd;

  if (MPrintOptionsArray[AfterAddHostAcc])
    printGraphAsDot("after_addHostAccessor");

  return UpdateHostAccCmd;
}

Command *Scheduler::GraphBuilder::addCGUpdateHost(
    std::unique_ptr<detail::CG> CommandGroup, QueueImplPtr HostQueue,
    std::vector<Command *> &ToEnqueue) {

  auto UpdateHost = static_cast<CGUpdateHost *>(CommandGroup.get());
  Requirement *Req = UpdateHost->getReqToUpdate();

  MemObjRecord *Record = getOrInsertMemObjRecord(HostQueue, Req, ToEnqueue);
  return insertMemoryMove(Record, Req, HostQueue, ToEnqueue);
}

/// Start the search for the record from list of "leaf" commands and check if
/// the examined command can be executed in parallel with the new one with
/// regard to the memory object. If it can, then continue searching through
/// dependencies of that command. There are several rules used:
///
/// 1. New and examined commands only read -> can bypass
/// 2. New and examined commands has non-overlapping requirements -> can bypass
/// 3. New and examined commands have different devices -> cannot bypass
std::set<Command *> Scheduler::GraphBuilder::findDepsForReq(
    MemObjRecord *Record, const Requirement *Req, const ContextImplPtr &Context,
    const DeviceImplPtr &Device) {
  std::set<Command *> RetDeps;
  std::vector<Command *> Visited;
  const bool ReadOnlyReq = Req->MAccessMode == access::mode::read;

  std::vector<Command *> ToAnalyze{Record->MWriteLeaves.toVector()};

  if (!ReadOnlyReq) {
    std::vector<Command *> V{Record->MReadLeaves.toVector()};

    ToAnalyze.insert(ToAnalyze.begin(), V.begin(), V.end());
  }

  while (!ToAnalyze.empty()) {
    Command *DepCmd = ToAnalyze.back();
    ToAnalyze.pop_back();

    std::vector<Command *> NewAnalyze;

    for (const DepDesc &Dep : DepCmd->MDeps) {
      if (Dep.MDepRequirement->MSYCLMemObj != Req->MSYCLMemObj)
        continue;

      bool CanBypassDep = false;
      // If both only read
      CanBypassDep |=
          Dep.MDepRequirement->MAccessMode == access::mode::read && ReadOnlyReq;

      // If not overlap
      CanBypassDep |= !doOverlap(Dep.MDepRequirement, Req);

      // Going through copying memory between devices is not supported.
      if (Dep.MDepCommand)
        CanBypassDep &=
            sameCtx(Context,
                    Dep.MDepCommand->getQueue()->getContextImplPtr()) &&
            sameDev(Device, Dep.MDepCommand->getQueue()->getDeviceImplPtr());

      if (!CanBypassDep) {
        RetDeps.insert(DepCmd);
        // No need to analyze deps of examining command as it's dependency
        // itself.
        NewAnalyze.clear();
        break;
      }

      if (markNodeAsVisited(Dep.MDepCommand, Visited))
        NewAnalyze.push_back(Dep.MDepCommand);
    }
    ToAnalyze.insert(ToAnalyze.end(), NewAnalyze.begin(), NewAnalyze.end());
  }
  unmarkVisitedNodes(Visited);
  return RetDeps;
}

// A helper function for finding a command dependency on a specific memory
// object
DepDesc Scheduler::GraphBuilder::findDepForRecord(Command *Cmd,
                                                  MemObjRecord *Record) {
  for (const DepDesc &DD : Cmd->MDeps) {
    if (getMemObjRecord(DD.MDepRequirement->MSYCLMemObj) == Record) {
      return DD;
    }
  }
  assert(false && "No dependency found for a leaf of the record");
  return {nullptr, nullptr, nullptr};
}

// The function searches for the alloca command matching context and
// requirement.
AllocaCommandBase *Scheduler::GraphBuilder::findAllocaForReq(
    MemObjRecord *Record, const Requirement *Req, const ContextImplPtr &Context,
<<<<<<< HEAD
    const DeviceImplPtr &Device) {
  auto IsSuitableAlloca = [&Device, &Context,
                           Req](AllocaCommandBase *AllocaCmd) {
    auto &Queue = AllocaCmd->getQueue();
    bool Res = sameCtx(Queue->getContextImplPtr(), Context) &&
               sameDev(Queue->getDeviceImplPtr(), Device);
=======
    bool AllowConst) {
  auto IsSuitableAlloca = [&Context, Req,
                           AllowConst](AllocaCommandBase *AllocaCmd) {
    bool Res = sameCtx(AllocaCmd->getQueue()->getContextImplPtr(), Context);
>>>>>>> 723a8730
    if (IsSuitableSubReq(Req)) {
      const Requirement *TmpReq = AllocaCmd->getRequirement();
      Res &= AllocaCmd->getType() == Command::CommandType::ALLOCA_SUB_BUF;
      Res &= TmpReq->MOffsetInBytes == Req->MOffsetInBytes;
      Res &= TmpReq->MSYCLMemObj->getSize() == Req->MSYCLMemObj->getSize();
      Res &= AllowConst || !AllocaCmd->MIsConst;
    }
    return Res;
  };
  const auto It = std::find_if(Record->MAllocaCommands.begin(),
                               Record->MAllocaCommands.end(), IsSuitableAlloca);
  return (Record->MAllocaCommands.end() != It) ? *It : nullptr;
}

static bool checkHostUnifiedMemory(const ContextImplPtr &Ctx) {
  if (const char *HUMConfig = SYCLConfig<SYCL_HOST_UNIFIED_MEMORY>::get()) {
    if (std::strcmp(HUMConfig, "0") == 0)
      return Ctx->is_host();
    if (std::strcmp(HUMConfig, "1") == 0)
      return true;
  }
  for (const device &Device : Ctx->getDevices()) {
    if (!Device.get_info<info::device::host_unified_memory>())
      return false;
  }
  return true;
}

// The function searches for the alloca command matching context and
// requirement. If none exists, new allocation command is created.
// Note, creation of new allocation command can lead to the current context
// (Record->MCurContext) change.
AllocaCommandBase *Scheduler::GraphBuilder::getOrCreateAllocaForReq(
    MemObjRecord *Record, const Requirement *Req, QueueImplPtr Queue,
    std::vector<Command *> &ToEnqueue) {

  AllocaCommandBase *AllocaCmd = findAllocaForReq(
<<<<<<< HEAD
      Record, Req, Queue->getContextImplPtr(), Queue->getDeviceImplPtr());
=======
      Record, Req, Queue->getContextImplPtr(), /*AllowConst=*/false);
>>>>>>> 723a8730

  if (!AllocaCmd) {
    std::vector<Command *> ToCleanUp;
    if (IsSuitableSubReq(Req)) {
      // Get parent requirement. It's hard to get right parents' range
      // so full parent requirement has range represented in bytes
      range<3> ParentRange{Req->MSYCLMemObj->getSize(), 1, 1};
      Requirement ParentRequirement(/*Offset*/ {0, 0, 0}, ParentRange,
                                    ParentRange, access::mode::read_write,
                                    Req->MSYCLMemObj, /*Dims*/ 1,
                                    /*Working with bytes*/ sizeof(char));

      auto *ParentAlloca =
          getOrCreateAllocaForReq(Record, &ParentRequirement, Queue, ToEnqueue);
      AllocaCmd = new AllocaSubBufCommand(Queue, *Req, ParentAlloca, ToEnqueue,
                                          ToCleanUp);
    } else {

      const Requirement FullReq(/*Offset*/ {0, 0, 0}, Req->MMemoryRange,
                                Req->MMemoryRange, access::mode::read_write,
                                Req->MSYCLMemObj, Req->MDims, Req->MElemSize,
                                0 /*ReMOffsetInBytes*/, false /*MIsSubBuffer*/);
      // Can reuse user data for the first allocation. Do so if host unified
      // memory is supported regardless of the access mode (the pointer will be
      // reused). For devices without host unified memory the initialization
      // will be performed as a write operation.
      // TODO the case where the first alloca is made with a discard mode and
      // the user pointer is read-only is still not handled: it leads to
      // unnecessary copy on devices with unified host memory support.
      const bool HostUnifiedMemory =
          checkHostUnifiedMemory(Queue->getContextImplPtr());
      // TODO casting is required here to get the necessary information
      // without breaking ABI, replace with the next major version.
      auto *MemObj = static_cast<SYCLMemObjT *>(Req->MSYCLMemObj);
      const bool InitFromUserData = Record->MAllocaCommands.empty() &&
                                    (HostUnifiedMemory || MemObj->isInterop());
      AllocaCommandBase *LinkedAllocaCmd = nullptr;

      // For the first allocation on a device without host unified memory we
      // might need to also create a host alloca right away in order to perform
      // the initial memory write.
      if (Record->MAllocaCommands.empty()) {
        if (!HostUnifiedMemory &&
            Req->MAccessMode != access::mode::discard_write &&
            Req->MAccessMode != access::mode::discard_read_write) {
          // There's no need to make a host allocation if the buffer is not
          // initialized with user data.
          if (MemObj->hasUserDataPtr()) {
            QueueImplPtr DefaultHostQueue =
                Scheduler::getInstance().getDefaultHostQueue();
            AllocaCommand *HostAllocaCmd = new AllocaCommand(
                DefaultHostQueue, FullReq, true /* InitFromUserData */,
                nullptr /* LinkedAllocaCmd */,
                MemObj->isHostPointerReadOnly() /* IsConst */);
            Record->MAllocaCommands.push_back(HostAllocaCmd);
            Record->MWriteLeaves.push_back(HostAllocaCmd, ToEnqueue);
            ++(HostAllocaCmd->MLeafCounter);
            Record->MCurContext = DefaultHostQueue->getContextImplPtr();
            Record->MCurDevice = DefaultHostQueue->getDeviceImplPtr();
          }
        }
      } else {
        // If it is not the first allocation, try to setup a link
        // FIXME: Temporary limitation, linked alloca commands for an image is
        // not supported because map operation is not implemented for an image.
        if (Req->MSYCLMemObj->getType() == SYCLMemObjI::MemObjType::Buffer)
          // Current limitation is to setup link between current allocation and
          // new one. There could be situations when we could setup link with
          // "not" current allocation, but it will require memory copy.
          // Can setup link between cl and host allocations only
          if (Queue->is_host() != Record->MCurContext->is_host()) {
            // Linked commands assume that the host allocation is reused by the
            // plugin runtime and that can lead to unnecessary copy overhead on
            // devices that do not support host unified memory. Do not link the
            // allocations in this case.
            // However, if the user explicitly requests use of pinned host
            // memory, map/unmap operations are expected to work faster than
            // read/write from/to an artbitrary host pointer. Link such commands
            // regardless of host unified memory support.
            bool PinnedHostMemory = MemObj->has_property<
                sycl::ext::oneapi::property::buffer::use_pinned_host_memory>();

            bool HostUnifiedMemoryOnNonHostDevice =
                Queue->is_host() ? checkHostUnifiedMemory(Record->MCurContext)
                                 : HostUnifiedMemory;
            if (PinnedHostMemory || HostUnifiedMemoryOnNonHostDevice) {
              AllocaCommandBase *LinkedAllocaCmdCand = findAllocaForReq(
<<<<<<< HEAD
                  Record, Req, Record->MCurContext, Record->MCurDevice);
=======
                  Record, Req, Record->MCurContext, /*AllowConst=*/false);
>>>>>>> 723a8730

              // Cannot setup link if candidate is linked already
              if (LinkedAllocaCmdCand &&
                  !LinkedAllocaCmdCand->MLinkedAllocaCmd) {
                LinkedAllocaCmd = LinkedAllocaCmdCand;
              }
            }
          }
      }

      AllocaCmd =
          new AllocaCommand(Queue, FullReq, InitFromUserData, LinkedAllocaCmd);

      // Update linked command
      if (LinkedAllocaCmd) {
        Command *ConnCmd = AllocaCmd->addDep(
            DepDesc{LinkedAllocaCmd, AllocaCmd->getRequirement(),
                    LinkedAllocaCmd},
            ToCleanUp);
        if (ConnCmd)
          ToEnqueue.push_back(ConnCmd);
        LinkedAllocaCmd->MLinkedAllocaCmd = AllocaCmd;

        // To ensure that the leader allocation is removed first
        ConnCmd = AllocaCmd->getReleaseCmd()->addDep(
            DepDesc(LinkedAllocaCmd->getReleaseCmd(),
                    AllocaCmd->getRequirement(), LinkedAllocaCmd),
            ToCleanUp);
        if (ConnCmd)
          ToEnqueue.push_back(ConnCmd);

        // Device allocation takes ownership of the host ptr during
        // construction, host allocation doesn't. So, device allocation should
        // always be active here. Also if the "follower" command is a device one
        // we have to change current context to the device one.
        if (Queue->is_host()) {
          AllocaCmd->MIsActive = false;
        } else {
          LinkedAllocaCmd->MIsActive = false;
          Record->MCurContext = Queue->getContextImplPtr();
          Record->MCurDevice = Queue->getDeviceImplPtr();

          std::set<Command *> Deps =
              findDepsForReq(Record, Req, Queue->getContextImplPtr(),
                             Queue->getDeviceImplPtr());
          for (Command *Dep : Deps) {
            Command *ConnCmd = AllocaCmd->addDep(
                DepDesc{Dep, Req, LinkedAllocaCmd}, ToCleanUp);
            if (ConnCmd)
              ToEnqueue.push_back(ConnCmd);
          }
          updateLeaves(Deps, Record, Req->MAccessMode, ToCleanUp);
          addNodeToLeaves(Record, AllocaCmd, Req->MAccessMode, ToEnqueue);
        }
      }
    }

    Record->MAllocaCommands.push_back(AllocaCmd);
    Record->MWriteLeaves.push_back(AllocaCmd, ToEnqueue);
    ++(AllocaCmd->MLeafCounter);
    for (Command *Cmd : ToCleanUp)
      cleanupCommand(Cmd);
  }
  return AllocaCmd;
}

// The function sets MemModified flag in record if requirement has write access.
void Scheduler::GraphBuilder::markModifiedIfWrite(MemObjRecord *Record,
                                                  Requirement *Req) {
  switch (Req->MAccessMode) {
  case access::mode::write:
  case access::mode::read_write:
  case access::mode::discard_write:
  case access::mode::discard_read_write:
  case access::mode::atomic:
    Record->MMemModified = true;
    break;
  case access::mode::read:
    break;
  }
}

template <typename T>
typename detail::enable_if_t<
    std::is_same<typename std::remove_cv_t<T>, Requirement>::value,
    EmptyCommand *>
Scheduler::GraphBuilder::addEmptyCmd(Command *Cmd, const std::vector<T *> &Reqs,
                                     const QueueImplPtr &Queue,
                                     Command::BlockReason Reason,
                                     std::vector<Command *> &ToEnqueue,
                                     const bool AddDepsToLeaves) {
  EmptyCommand *EmptyCmd =
      new EmptyCommand(Scheduler::getInstance().getDefaultHostQueue());

  if (!EmptyCmd)
    throw runtime_error("Out of host memory", PI_ERROR_OUT_OF_HOST_MEMORY);

  EmptyCmd->MIsBlockable = true;
  EmptyCmd->MEnqueueStatus = EnqueueResultT::SyclEnqueueBlocked;
  EmptyCmd->MBlockReason = Reason;

  for (T *Req : Reqs) {
    MemObjRecord *Record = getOrInsertMemObjRecord(Queue, Req, ToEnqueue);
    AllocaCommandBase *AllocaCmd =
        getOrCreateAllocaForReq(Record, Req, Queue, ToEnqueue);
    EmptyCmd->addRequirement(Cmd, AllocaCmd, Req);
  }
  // addRequirement above call addDep that already will add EmptyCmd as user for
  // Cmd no Reqs size check here so assume it is possible to have no Reqs passed
  if (!Reqs.size())
    Cmd->addUser(EmptyCmd);

  if (AddDepsToLeaves) {
    const std::vector<DepDesc> &Deps = Cmd->MDeps;
    std::vector<Command *> ToCleanUp;
    for (const DepDesc &Dep : Deps) {
      const Requirement *Req = Dep.MDepRequirement;
      MemObjRecord *Record = getMemObjRecord(Req->MSYCLMemObj);

      updateLeaves({Cmd}, Record, Req->MAccessMode, ToCleanUp);
      addNodeToLeaves(Record, EmptyCmd, Req->MAccessMode, ToEnqueue);
    }
    for (Command *Cmd : ToCleanUp)
      cleanupCommand(Cmd);
  }

  return EmptyCmd;
}

static bool isInteropHostTask(const std::unique_ptr<ExecCGCommand> &Cmd) {
  if (Cmd->getCG().getType() != CG::CGTYPE::CodeplayHostTask)
    return false;

  const detail::CGHostTask &HT =
      static_cast<detail::CGHostTask &>(Cmd->getCG());

  return HT.MHostTask->isInteropTask();
}

static void combineAccessModesOfReqs(std::vector<Requirement *> &Reqs) {
  std::unordered_map<SYCLMemObjI *, access::mode> CombinedModes;
  bool HasDuplicateMemObjects = false;
  for (const Requirement *Req : Reqs) {
    auto Result = CombinedModes.insert(
        std::make_pair(Req->MSYCLMemObj, Req->MAccessMode));
    if (!Result.second) {
      Result.first->second =
          combineAccessModes(Result.first->second, Req->MAccessMode);
      HasDuplicateMemObjects = true;
    }
  }

  if (!HasDuplicateMemObjects)
    return;
  for (Requirement *Req : Reqs) {
    Req->MAccessMode = CombinedModes[Req->MSYCLMemObj];
  }
}

Command *
Scheduler::GraphBuilder::addCG(std::unique_ptr<detail::CG> CommandGroup,
                               QueueImplPtr Queue,
                               std::vector<Command *> &ToEnqueue) {
  std::vector<Requirement *> &Reqs = CommandGroup->MRequirements;
  const std::vector<detail::EventImplPtr> &Events = CommandGroup->MEvents;
  const CG::CGTYPE CGType = CommandGroup->getType();

  auto NewCmd = std::make_unique<ExecCGCommand>(std::move(CommandGroup), Queue);
  if (!NewCmd)
    throw runtime_error("Out of host memory", PI_ERROR_OUT_OF_HOST_MEMORY);

  if (MPrintOptionsArray[BeforeAddCG])
    printGraphAsDot("before_addCG");

  // If there are multiple requirements for the same memory object, its
  // AllocaCommand creation will be dependent on the access mode of the first
  // requirement. Combine these access modes to take all of them into account.
  combineAccessModesOfReqs(Reqs);
  std::vector<Command *> ToCleanUp;
  for (Requirement *Req : Reqs) {
    MemObjRecord *Record = nullptr;
    AllocaCommandBase *AllocaCmd = nullptr;

    bool isSameContextDevice = false;

    {
      const QueueImplPtr &QueueForAlloca =
          isInteropHostTask(NewCmd)
              ? static_cast<detail::CGHostTask &>(NewCmd->getCG()).MQueue
              : Queue;

      Record = getOrInsertMemObjRecord(QueueForAlloca, Req, ToEnqueue);
      markModifiedIfWrite(Record, Req);

      AllocaCmd =
          getOrCreateAllocaForReq(Record, Req, QueueForAlloca, ToEnqueue);

      isSameContextDevice =
          sameCtx(QueueForAlloca->getContextImplPtr(), Record->MCurContext) &&
          sameDev(QueueForAlloca->getDeviceImplPtr(), Record->MCurDevice);
    }

    // If there is alloca command we need to check if the latest memory is in
    // required context.
    if (isSameContextDevice) {
      // If the memory is already in the required host context, check if the
      // required access mode is valid, remap if not.
      if (Record->MCurContext->is_host() &&
          !isAccessModeAllowed(Req->MAccessMode, Record->MHostAccess))
        remapMemoryObject(Record, Req, AllocaCmd, ToEnqueue);
    } else {
      // Cannot directly copy memory from OpenCL device to OpenCL device -
      // create two copies: device->host and host->device.
      bool NeedMemMoveToHost = false;
      auto MemMoveTargetQueue = Queue;

      if (isInteropHostTask(NewCmd)) {
        const detail::CGHostTask &HT =
            static_cast<detail::CGHostTask &>(NewCmd->getCG());

        if (HT.MQueue->getContextImplPtr() != Record->MCurContext ||
            !sameDev(HT.MQueue->getDeviceImplPtr(), Record->MCurDevice)) {
          NeedMemMoveToHost = true;
          MemMoveTargetQueue = HT.MQueue;
        }
      } else if (!Queue->is_host() && !Record->MCurContext->is_host())
        NeedMemMoveToHost = true;

      if (NeedMemMoveToHost)
        insertMemoryMove(Record, Req,
                         Scheduler::getInstance().getDefaultHostQueue(),
                         ToEnqueue);
      insertMemoryMove(Record, Req, MemMoveTargetQueue, ToEnqueue);
    }
    std::set<Command *> Deps = findDepsForReq(
        Record, Req, Queue->getContextImplPtr(), Queue->getDeviceImplPtr());

    for (Command *Dep : Deps) {
      Command *ConnCmd =
          NewCmd->addDep(DepDesc{Dep, Req, AllocaCmd}, ToCleanUp);
      if (ConnCmd)
        ToEnqueue.push_back(ConnCmd);
    }
  }

  // Set new command as user for dependencies and update leaves.
  // Node dependencies can be modified further when adding the node to leaves,
  // iterate over their copy.
  // FIXME employ a reference here to eliminate copying of a vector
  std::vector<DepDesc> Deps = NewCmd->MDeps;
  for (DepDesc &Dep : Deps) {
    const Requirement *Req = Dep.MDepRequirement;
    MemObjRecord *Record = getMemObjRecord(Req->MSYCLMemObj);
    updateLeaves({Dep.MDepCommand}, Record, Req->MAccessMode, ToCleanUp);
    addNodeToLeaves(Record, NewCmd.get(), Req->MAccessMode, ToEnqueue);
  }

  // Register all the events as dependencies
  for (detail::EventImplPtr e : Events) {
    if (Command *ConnCmd = NewCmd->addDep(e, ToCleanUp))
      ToEnqueue.push_back(ConnCmd);
  }

  if (CGType == CG::CGTYPE::CodeplayHostTask)
    NewCmd->MEmptyCmd =
        addEmptyCmd(NewCmd.get(), NewCmd->getCG().MRequirements, Queue,
                    Command::BlockReason::HostTask, ToEnqueue);

  if (MPrintOptionsArray[AfterAddCG])
    printGraphAsDot("after_addCG");

  for (Command *Cmd : ToCleanUp)
    cleanupCommand(Cmd);
  return NewCmd.release();
}

void Scheduler::GraphBuilder::decrementLeafCountersForRecord(
    MemObjRecord *Record) {
  for (Command *Cmd : Record->MReadLeaves) {
    --(Cmd->MLeafCounter);
    if (Cmd->MLeafCounter == 0 && Cmd->isSuccessfullyEnqueued() &&
        Cmd->supportsPostEnqueueCleanup())
      cleanupCommand(Cmd);
  }
  for (Command *Cmd : Record->MWriteLeaves) {
    --(Cmd->MLeafCounter);
    if (Cmd->MLeafCounter == 0 && Cmd->isSuccessfullyEnqueued() &&
        Cmd->supportsPostEnqueueCleanup())
      cleanupCommand(Cmd);
  }
}

void Scheduler::GraphBuilder::cleanupCommandsForRecord(
    MemObjRecord *Record,
    std::vector<std::shared_ptr<stream_impl>> &StreamsToDeallocate,
    std::vector<std::shared_ptr<const void>> &AuxResourcesToDeallocate) {
  std::vector<AllocaCommandBase *> &AllocaCommands = Record->MAllocaCommands;
  if (AllocaCommands.empty())
    return;

  assert(MCmdsToVisit.empty());
  MVisitedCmds.clear();

  // First, mark all allocas for deletion and their direct users for traversal
  // Dependencies of the users will be cleaned up during the traversal
  for (Command *AllocaCmd : AllocaCommands) {
    markNodeAsVisited(AllocaCmd, MVisitedCmds);

    for (Command *UserCmd : AllocaCmd->MUsers)
      // Linked alloca cmd may be in users of this alloca. We're not going to
      // visit it.
      if (UserCmd->getType() != Command::CommandType::ALLOCA)
        MCmdsToVisit.push(UserCmd);
      else
        markNodeAsVisited(UserCmd, MVisitedCmds);

    AllocaCmd->MMarks.MToBeDeleted = true;
    // These commands will be deleted later, clear users now to avoid
    // updating them during edge removal
    AllocaCmd->MUsers.clear();
  }

  // Make sure the Linked Allocas are marked visited by the previous walk.
  // Remove allocation commands from the users of their dependencies.
  for (AllocaCommandBase *AllocaCmd : AllocaCommands) {
    AllocaCommandBase *LinkedCmd = AllocaCmd->MLinkedAllocaCmd;

    if (LinkedCmd) {
      assert(LinkedCmd->MMarks.MVisited);
    }

    for (DepDesc &Dep : AllocaCmd->MDeps)
      if (Dep.MDepCommand)
        Dep.MDepCommand->MUsers.erase(AllocaCmd);
  }

  // Traverse the graph using BFS
  while (!MCmdsToVisit.empty()) {
    Command *Cmd = MCmdsToVisit.front();
    MCmdsToVisit.pop();

    if (!markNodeAsVisited(Cmd, MVisitedCmds))
      continue;

    // Collect stream objects for a visited command.
    if (Cmd->getType() == Command::CommandType::RUN_CG) {
      auto ExecCmd = static_cast<ExecCGCommand *>(Cmd);

      // Transfer ownership of stream implementations.
      std::vector<std::shared_ptr<stream_impl>> Streams = ExecCmd->getStreams();
      ExecCmd->clearStreams();
      StreamsToDeallocate.insert(StreamsToDeallocate.end(), Streams.begin(),
                                 Streams.end());

      // Transfer ownership of auxiliary resources.
      std::vector<std::shared_ptr<const void>> AuxResources =
          ExecCmd->getAuxiliaryResources();
      ExecCmd->clearAuxiliaryResources();
      AuxResourcesToDeallocate.insert(AuxResourcesToDeallocate.end(),
                                      AuxResources.begin(), AuxResources.end());
    }

    for (Command *UserCmd : Cmd->MUsers)
      if (UserCmd->getType() != Command::CommandType::ALLOCA)
        MCmdsToVisit.push(UserCmd);

    // Delete all dependencies on any allocations being removed
    // Track which commands should have their users updated
    std::map<Command *, bool> ShouldBeUpdated;
    auto NewEnd = std::remove_if(
        Cmd->MDeps.begin(), Cmd->MDeps.end(), [&](const DepDesc &Dep) {
          if (std::find(AllocaCommands.begin(), AllocaCommands.end(),
                        Dep.MAllocaCmd) != AllocaCommands.end()) {
            ShouldBeUpdated.insert({Dep.MDepCommand, true});
            return true;
          }
          ShouldBeUpdated[Dep.MDepCommand] = false;
          return false;
        });
    Cmd->MDeps.erase(NewEnd, Cmd->MDeps.end());

    // Update users of removed dependencies
    for (auto DepCmdIt : ShouldBeUpdated) {
      if (!DepCmdIt.second)
        continue;
      DepCmdIt.first->MUsers.erase(Cmd);
    }

    // If all dependencies have been removed this way, mark the command for
    // deletion
    if (Cmd->MDeps.empty()) {
      Cmd->MUsers.clear();
      // Do not delete the node if it's scheduled for post-enqueue cleanup to
      // avoid double free.
      if (!Cmd->MPostEnqueueCleanup)
        Cmd->MMarks.MToBeDeleted = true;
    }
  }

  handleVisitedNodes(MVisitedCmds);
}

void Scheduler::GraphBuilder::cleanupCommand(Command *Cmd) {
  if (SYCLConfig<SYCL_DISABLE_POST_ENQUEUE_CLEANUP>::get())
    return;
  assert(Cmd->MLeafCounter == 0 && Cmd->isSuccessfullyEnqueued());
  Command::CommandType CmdT = Cmd->getType();

  assert(CmdT != Command::ALLOCA && CmdT != Command::ALLOCA_SUB_BUF);
  assert(CmdT != Command::RELEASE);
  assert(CmdT != Command::RUN_CG ||
         (static_cast<ExecCGCommand *>(Cmd))->getCG().getType() !=
             CG::CGTYPE::CodeplayHostTask);
#ifndef NDEBUG
  if (CmdT == Command::RUN_CG) {
    auto *ExecCGCmd = static_cast<ExecCGCommand *>(Cmd);
    if (ExecCGCmd->getCG().getType() == CG::CGTYPE::Kernel) {
      auto *ExecKernelCG = static_cast<CGExecKernel *>(&ExecCGCmd->getCG());
      assert(!ExecKernelCG->hasStreams());
      assert(!ExecKernelCG->hasAuxiliaryResources());
    }
  }
#endif
  (void)CmdT;

  for (Command *UserCmd : Cmd->MUsers) {
    for (DepDesc &Dep : UserCmd->MDeps) {
      // Link the users of the command to the alloca command(s) instead
      if (Dep.MDepCommand == Cmd) {
        // ... unless the user is the alloca itself.
        if (Dep.MAllocaCmd == UserCmd) {
          Dep.MDepCommand = nullptr;
        } else {
          Dep.MDepCommand = Dep.MAllocaCmd;
          Dep.MDepCommand->MUsers.insert(UserCmd);
        }
      }
    }
  }
  // Update dependency users
  for (DepDesc &Dep : Cmd->MDeps) {
    Command *DepCmd = Dep.MDepCommand;
    DepCmd->MUsers.erase(Cmd);
  }

  Cmd->getEvent()->setCommand(nullptr);
  delete Cmd;
}

void Scheduler::GraphBuilder::cleanupFinishedCommands(
    Command *FinishedCmd,
    std::vector<std::shared_ptr<stream_impl>> &StreamsToDeallocate,
    std::vector<std::shared_ptr<const void>> &AuxResourcesToDeallocate) {
  assert(MCmdsToVisit.empty());
  MCmdsToVisit.push(FinishedCmd);
  MVisitedCmds.clear();

  // Traverse the graph using BFS
  while (!MCmdsToVisit.empty()) {
    Command *Cmd = MCmdsToVisit.front();
    MCmdsToVisit.pop();

    if (!markNodeAsVisited(Cmd, MVisitedCmds))
      continue;

    // Collect stream objects for a visited command.
    if (Cmd->getType() == Command::CommandType::RUN_CG) {
      auto ExecCmd = static_cast<ExecCGCommand *>(Cmd);

      // Transfer ownership of stream implementations.
      std::vector<std::shared_ptr<stream_impl>> Streams = ExecCmd->getStreams();
      ExecCmd->clearStreams();
      StreamsToDeallocate.insert(StreamsToDeallocate.end(), Streams.begin(),
                                 Streams.end());

      // Transfer ownership of auxiliary resources.
      std::vector<std::shared_ptr<const void>> AuxResources =
          ExecCmd->getAuxiliaryResources();
      ExecCmd->clearAuxiliaryResources();
      AuxResourcesToDeallocate.insert(AuxResourcesToDeallocate.end(),
                                      AuxResources.begin(), AuxResources.end());
    }

    for (const DepDesc &Dep : Cmd->MDeps) {
      if (Dep.MDepCommand)
        MCmdsToVisit.push(Dep.MDepCommand);
    }

    // Do not clean up the node if it is a leaf for any memory object
    if (Cmd->MLeafCounter > 0)
      continue;
    // Do not clean up allocation commands
    Command::CommandType CmdT = Cmd->getType();
    if (CmdT == Command::ALLOCA || CmdT == Command::ALLOCA_SUB_BUF)
      continue;

    for (Command *UserCmd : Cmd->MUsers) {
      for (DepDesc &Dep : UserCmd->MDeps) {
        // Link the users of the command to the alloca command(s) instead
        if (Dep.MDepCommand == Cmd) {
          Dep.MDepCommand = Dep.MAllocaCmd;
          Dep.MDepCommand->MUsers.insert(UserCmd);
        }
      }
    }
    // Update dependency users
    for (DepDesc &Dep : Cmd->MDeps) {
      Command *DepCmd = Dep.MDepCommand;
      DepCmd->MUsers.erase(Cmd);
    }

    // Isolate the node instead of deleting it if it's scheduled for
    // post-enqueue cleanup to avoid double free.
    if (Cmd->MPostEnqueueCleanup) {
      Cmd->MDeps.clear();
      Cmd->MUsers.clear();
    } else {
      Cmd->MMarks.MToBeDeleted = true;
    }
  }
  handleVisitedNodes(MVisitedCmds);
}

void Scheduler::GraphBuilder::removeRecordForMemObj(SYCLMemObjI *MemObject) {
  const auto It = std::find_if(
      MMemObjs.begin(), MMemObjs.end(),
      [MemObject](const SYCLMemObjI *Obj) { return Obj == MemObject; });
  if (It != MMemObjs.end())
    MMemObjs.erase(It);
  MemObject->MRecord.reset();
}

// Make Cmd depend on DepEvent from different context. Connection is performed
// via distinct ConnectCmd with host task command group on host queue. Cmd will
// depend on ConnectCmd's host event.
// DepEvent may not have a command associated with it in at least two cases:
//  - the command was deleted upon cleanup process;
//  - DepEvent is user event.
// In both of these cases the only thing we can do is to make ConnectCmd depend
// on DepEvent.
// Otherwise, when there is a command associated with DepEvent, we make
// ConnectCmd depend on on this command. If there is valid, i.e. non-nil,
// requirement in Dep we make ConnectCmd depend on DepEvent's command with this
// requirement.
// Optionality of Dep is set by Dep.MDepCommand equal to nullptr.
Command *Scheduler::GraphBuilder::connectDepEvent(
    Command *const Cmd, EventImplPtr DepEvent, const DepDesc &Dep,
    std::vector<Command *> &ToCleanUp) {
  assert(Cmd->getWorkerContext() != DepEvent->getContextImpl());

  // construct Host Task type command manually and make it depend on DepEvent
  ExecCGCommand *ConnectCmd = nullptr;

  try {
    std::unique_ptr<detail::HostTask> HT(new detail::HostTask);
    std::unique_ptr<detail::CG> ConnectCG(new detail::CGHostTask(
        std::move(HT), /* Queue = */ {}, /* Context = */ {}, /* Args = */ {},
        /* ArgsStorage = */ {}, /* AccStorage = */ {},
        /* SharedPtrStorage = */ {}, /* Requirements = */ {},
        /* DepEvents = */ {DepEvent}, CG::CodeplayHostTask,
        /* Payload */ {}));
    ConnectCmd = new ExecCGCommand(
        std::move(ConnectCG), Scheduler::getInstance().getDefaultHostQueue());
  } catch (const std::bad_alloc &) {
    throw runtime_error("Out of host memory", PI_ERROR_OUT_OF_HOST_MEMORY);
  }

  EmptyCommand *EmptyCmd = nullptr;

  if (Dep.MDepRequirement) {
    // make ConnectCmd depend on requirement
    // Dismiss the result here as it's not a connection now,
    // 'cause ConnectCmd is host one
    (void)ConnectCmd->addDep(Dep, ToCleanUp);
    assert(reinterpret_cast<Command *>(DepEvent->getCommand()) ==
           Dep.MDepCommand);
    // add user to Dep.MDepCommand is already performed beyond this if branch

    // ConnectCmd is added as dependency to Cmd
    // We build the following structure Cmd->EmptyCmd/ConnectCmd->DepCmd
    // No need to add ConnectCmd to leaves buffer since it is a dependency
    // for command Cmd that will be added there

    std::vector<Command *> ToEnqueue;
    const std::vector<const Requirement *> Reqs(1, Dep.MDepRequirement);
    EmptyCmd = addEmptyCmd(ConnectCmd, Reqs,
                           Scheduler::getInstance().getDefaultHostQueue(),
                           Command::BlockReason::HostTask, ToEnqueue, false);
    assert(ToEnqueue.size() == 0);

    // Depend Cmd on empty command
    {
      DepDesc CmdDep = Dep;
      CmdDep.MDepCommand = EmptyCmd;

      // Dismiss the result here as it's not a connection now,
      // 'cause EmptyCmd is host one
      (void)Cmd->addDep(CmdDep, ToCleanUp);
    }
  } else {
    // It is required condition in another a path and addUser will be set in
    // addDep
    if (Command *DepCmd = reinterpret_cast<Command *>(DepEvent->getCommand()))
      DepCmd->addUser(ConnectCmd);

    std::vector<Command *> ToEnqueue;
    EmptyCmd = addEmptyCmd<Requirement>(
        ConnectCmd, {}, Scheduler::getInstance().getDefaultHostQueue(),
        Command::BlockReason::HostTask, ToEnqueue);
    assert(ToEnqueue.size() == 0);

    // There is no requirement thus, empty command will only depend on
    // ConnectCmd via its event.
    // Dismiss the result here as it's not a connection now,
    // 'cause ConnectCmd is host one.
    (void)EmptyCmd->addDep(ConnectCmd->getEvent(), ToCleanUp);
    (void)ConnectCmd->addDep(DepEvent, ToCleanUp);

    // Depend Cmd on empty command
    // Dismiss the result here as it's not a connection now,
    // 'cause EmptyCmd is host one
    (void)Cmd->addDep(EmptyCmd->getEvent(), ToCleanUp);
    // Added by addDep in another path
    EmptyCmd->addUser(Cmd);
  }

  ConnectCmd->MEmptyCmd = EmptyCmd;

  return ConnectCmd;
}

} // namespace detail
} // __SYCL_INLINE_VER_NAMESPACE(_V1)
} // namespace sycl<|MERGE_RESOLUTION|>--- conflicted
+++ resolved
@@ -644,19 +644,12 @@
 // requirement.
 AllocaCommandBase *Scheduler::GraphBuilder::findAllocaForReq(
     MemObjRecord *Record, const Requirement *Req, const ContextImplPtr &Context,
-<<<<<<< HEAD
-    const DeviceImplPtr &Device) {
+    const DeviceImplPtr &Device, bool AllowConst) {
   auto IsSuitableAlloca = [&Device, &Context,
-                           Req](AllocaCommandBase *AllocaCmd) {
+                           Req, AllowConst](AllocaCommandBase *AllocaCmd) {
     auto &Queue = AllocaCmd->getQueue();
     bool Res = sameCtx(Queue->getContextImplPtr(), Context) &&
                sameDev(Queue->getDeviceImplPtr(), Device);
-=======
-    bool AllowConst) {
-  auto IsSuitableAlloca = [&Context, Req,
-                           AllowConst](AllocaCommandBase *AllocaCmd) {
-    bool Res = sameCtx(AllocaCmd->getQueue()->getContextImplPtr(), Context);
->>>>>>> 723a8730
     if (IsSuitableSubReq(Req)) {
       const Requirement *TmpReq = AllocaCmd->getRequirement();
       Res &= AllocaCmd->getType() == Command::CommandType::ALLOCA_SUB_BUF;
@@ -694,11 +687,7 @@
     std::vector<Command *> &ToEnqueue) {
 
   AllocaCommandBase *AllocaCmd = findAllocaForReq(
-<<<<<<< HEAD
-      Record, Req, Queue->getContextImplPtr(), Queue->getDeviceImplPtr());
-=======
-      Record, Req, Queue->getContextImplPtr(), /*AllowConst=*/false);
->>>>>>> 723a8730
+      Record, Req, Queue->getContextImplPtr(), Queue->getDeviceImplPtr(), /*AllowConst=*/false);
 
   if (!AllocaCmd) {
     std::vector<Command *> ToCleanUp;
@@ -786,11 +775,7 @@
                                  : HostUnifiedMemory;
             if (PinnedHostMemory || HostUnifiedMemoryOnNonHostDevice) {
               AllocaCommandBase *LinkedAllocaCmdCand = findAllocaForReq(
-<<<<<<< HEAD
-                  Record, Req, Record->MCurContext, Record->MCurDevice);
-=======
-                  Record, Req, Record->MCurContext, /*AllowConst=*/false);
->>>>>>> 723a8730
+                  Record, Req, Record->MCurContext, Record->MCurDevice, /*AllowConst=*/false);
 
               // Cannot setup link if candidate is linked already
               if (LinkedAllocaCmdCand &&
