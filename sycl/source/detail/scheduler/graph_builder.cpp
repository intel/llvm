//===-- graph_builder.cpp - SYCL Graph Builder ------------------*- C++ -*-===//
//
// Part of the LLVM Project, under the Apache License v2.0 with LLVM Exceptions.
// See https://llvm.org/LICENSE.txt for license information.
// SPDX-License-Identifier: Apache-2.0 WITH LLVM-exception
//
//===----------------------------------------------------------------------===//

#include "detail/config.hpp"
#include <CL/sycl/access/access.hpp>
#include <CL/sycl/detail/memory_manager.hpp>
#include <CL/sycl/exception.hpp>
#include <detail/context_impl.hpp>
#include <detail/event_impl.hpp>
#include <detail/queue_impl.hpp>
#include <detail/scheduler/scheduler.hpp>

#include <cstdlib>
#include <fstream>
#include <map>
#include <memory>
#include <queue>
#include <set>
#include <vector>

__SYCL_INLINE_NAMESPACE(cl) {
namespace sycl {
namespace detail {

/// Checks whether two requirements overlap or not.
///
/// This information can be used to prove that executing two kernels that
/// work on different parts of the memory object in parallel is legal.
static bool doOverlap(const Requirement *LHS, const Requirement *RHS) {
  return (LHS->MOffsetInBytes + LHS->MAccessRange.size() * LHS->MElemSize >=
          RHS->MOffsetInBytes) ||
         (RHS->MOffsetInBytes + RHS->MAccessRange.size() * RHS->MElemSize >=
          LHS->MOffsetInBytes);
}

static bool sameCtx(const ContextImplPtr &LHS, const ContextImplPtr &RHS) {
  // Consider two different host contexts to be the same to avoid additional
  // allocation on the host
  return LHS == RHS || (LHS->is_host() && RHS->is_host());
}

/// Checks if current requirement is requirement for sub buffer.
static bool IsSuitableSubReq(const Requirement *Req) {
  return Req->MIsSubBuffer;
}

/// Checks if the required access mode is allowed under the current one.
static bool isAccessModeAllowed(access::mode Required, access::mode Current) {
  switch (Current) {
  case access::mode::read:
    return (Required == Current);
  case access::mode::write:
    assert(false && "Write only access is expected to be mapped as read_write");
    return (Required == Current || Required == access::mode::discard_write);
  case access::mode::read_write:
  case access::mode::atomic:
  case access::mode::discard_write:
  case access::mode::discard_read_write:
    return true;
  }
  assert(false);
  return false;
}

Scheduler::GraphBuilder::GraphBuilder() {
  if (const char *EnvVarCStr = SYCLConfig<SYCL_PRINT_EXECUTION_GRAPH>::get()) {
    std::string GraphPrintOpts(EnvVarCStr);
    bool EnableAlways = GraphPrintOpts.find("always") != std::string::npos;

    if (GraphPrintOpts.find("before_addCG") != std::string::npos ||
        EnableAlways)
      MPrintOptionsArray[BeforeAddCG] = true;
    if (GraphPrintOpts.find("after_addCG") != std::string::npos || EnableAlways)
      MPrintOptionsArray[AfterAddCG] = true;
    if (GraphPrintOpts.find("before_addCopyBack") != std::string::npos ||
        EnableAlways)
      MPrintOptionsArray[BeforeAddCopyBack] = true;
    if (GraphPrintOpts.find("after_addCopyBack") != std::string::npos ||
        EnableAlways)
      MPrintOptionsArray[AfterAddCopyBack] = true;
    if (GraphPrintOpts.find("before_addHostAcc") != std::string::npos ||
        EnableAlways)
      MPrintOptionsArray[BeforeAddHostAcc] = true;
    if (GraphPrintOpts.find("after_addHostAcc") != std::string::npos ||
        EnableAlways)
      MPrintOptionsArray[AfterAddHostAcc] = true;
  }
}

static void printDotRecursive(std::fstream &Stream,
                              std::set<Command *> &Visited, Command *Cmd) {
  if (!Visited.insert(Cmd).second)
    return;
  for (Command *User : Cmd->MUsers) {
    if (User)
      printDotRecursive(Stream, Visited, User);
  }
  Cmd->printDot(Stream);
}

void Scheduler::GraphBuilder::printGraphAsDot(const char *ModeName) {
  static size_t Counter = 0;
  std::string ModeNameStr(ModeName);
  std::string FileName =
      "graph_" + std::to_string(Counter) + ModeNameStr + ".dot";

  Counter++;

  std::fstream Stream(FileName, std::ios::out);
  Stream << "strict digraph {" << std::endl;

  std::set<Command *> Visited;

  for (SYCLMemObjI *MemObject : MMemObjs)
    for (Command *AllocaCmd : MemObject->MRecord->MAllocaCommands)
      printDotRecursive(Stream, Visited, AllocaCmd);

  Stream << "}" << std::endl;
}

MemObjRecord *Scheduler::GraphBuilder::getMemObjRecord(SYCLMemObjI *MemObject) {
  return MemObject->MRecord.get();
}

MemObjRecord *
Scheduler::GraphBuilder::getOrInsertMemObjRecord(const QueueImplPtr &Queue,
                                                 Requirement *Req) {
  SYCLMemObjI *MemObject = Req->MSYCLMemObj;
  MemObjRecord *Record = getMemObjRecord(MemObject);

  if (nullptr != Record)
    return Record;

  const size_t LeafLimit = 8;
  MemObject->MRecord.reset(
      new MemObjRecord{Queue->getContextImplPtr(), LeafLimit});

  MMemObjs.push_back(MemObject);
  return MemObject->MRecord.get();
}

void Scheduler::GraphBuilder::updateLeaves(const std::set<Command *> &Cmds,
                                           MemObjRecord *Record,
                                           access::mode AccessMode) {

  const bool ReadOnlyReq = AccessMode == access::mode::read;
  if (ReadOnlyReq)
    return;

  for (Command *Cmd : Cmds) {
    auto NewEnd = std::remove(Record->MReadLeaves.begin(),
                              Record->MReadLeaves.end(), Cmd);
    Cmd->MLeafCounter -= std::distance(NewEnd, Record->MReadLeaves.end());
    Record->MReadLeaves.erase(NewEnd, Record->MReadLeaves.end());

    NewEnd = std::remove(Record->MWriteLeaves.begin(),
                         Record->MWriteLeaves.end(), Cmd);
    Cmd->MLeafCounter -= std::distance(NewEnd, Record->MWriteLeaves.end());
    Record->MWriteLeaves.erase(NewEnd, Record->MWriteLeaves.end());
  }
}

void Scheduler::GraphBuilder::addNodeToLeaves(MemObjRecord *Record,
                                              Command *Cmd,
                                              access::mode AccessMode) {
  CircularBuffer<Command *> &Leaves{AccessMode == access::mode::read
                                        ? Record->MReadLeaves
                                        : Record->MWriteLeaves};
  if (Leaves.full()) {
    Command *OldLeaf = Leaves.front();
    // TODO this is a workaround for duplicate leaves, remove once fixed
    if (OldLeaf == Cmd)
      return;
    // Add the old leaf as a dependency for the new one by duplicating one of
    // the requirements for the current record
    DepDesc Dep = findDepForRecord(Cmd, Record);
    Dep.MDepCommand = OldLeaf;
    Cmd->addDep(Dep);
    OldLeaf->addUser(Cmd);
    --(OldLeaf->MLeafCounter);
  }
  Leaves.push_back(Cmd);
  ++(Cmd->MLeafCounter);
}

UpdateHostRequirementCommand *Scheduler::GraphBuilder::insertUpdateHostReqCmd(
    MemObjRecord *Record, Requirement *Req, const QueueImplPtr &Queue) {
  AllocaCommandBase *AllocaCmd =
      findAllocaForReq(Record, Req, Queue->getContextImplPtr());
  assert(AllocaCmd && "There must be alloca for requirement!");
  UpdateHostRequirementCommand *UpdateCommand =
      new UpdateHostRequirementCommand(Queue, *Req, AllocaCmd, &Req->MData);
  // Need copy of requirement because after host accessor destructor call
  // dependencies become invalid if requirement is stored by pointer.
  const Requirement *StoredReq = UpdateCommand->getRequirement();

  std::set<Command *> Deps =
      findDepsForReq(Record, Req, Queue->getContextImplPtr());
  for (Command *Dep : Deps) {
    UpdateCommand->addDep(DepDesc{Dep, StoredReq, AllocaCmd});
    Dep->addUser(UpdateCommand);
  }
  updateLeaves(Deps, Record, Req->MAccessMode);
  addNodeToLeaves(Record, UpdateCommand, Req->MAccessMode);
  return UpdateCommand;
}

// Takes linked alloca commands. Makes AllocaCmdDst command active using map
// or unmap operation.
static Command *insertMapUnmapForLinkedCmds(AllocaCommandBase *AllocaCmdSrc,
                                            AllocaCommandBase *AllocaCmdDst,
                                            access::mode MapMode) {
  assert(AllocaCmdSrc->MLinkedAllocaCmd == AllocaCmdDst &&
         "Expected linked alloca commands");
  assert(AllocaCmdSrc->MIsActive &&
         "Expected source alloca command to be active");

  if (AllocaCmdSrc->getQueue()->is_host()) {
    UnMapMemObject *UnMapCmd = new UnMapMemObject(
        AllocaCmdDst, *AllocaCmdDst->getRequirement(),
        &AllocaCmdSrc->MMemAllocation, AllocaCmdDst->getQueue());

    std::swap(AllocaCmdSrc->MIsActive, AllocaCmdDst->MIsActive);

    return UnMapCmd;
  }

  MapMemObject *MapCmd = new MapMemObject(
      AllocaCmdSrc, *AllocaCmdSrc->getRequirement(),
      &AllocaCmdDst->MMemAllocation, AllocaCmdSrc->getQueue(), MapMode);

  std::swap(AllocaCmdSrc->MIsActive, AllocaCmdDst->MIsActive);

  return MapCmd;
}

Command *Scheduler::GraphBuilder::insertMemoryMove(MemObjRecord *Record,
                                                   Requirement *Req,
                                                   const QueueImplPtr &Queue) {

  AllocaCommandBase *AllocaCmdDst = getOrCreateAllocaForReq(Record, Req, Queue);
  if (!AllocaCmdDst)
    throw runtime_error("Out of host memory", PI_OUT_OF_HOST_MEMORY);

  std::set<Command *> Deps =
      findDepsForReq(Record, Req, Queue->getContextImplPtr());
  Deps.insert(AllocaCmdDst);
  // Get parent allocation of sub buffer to perform full copy of whole buffer
  if (IsSuitableSubReq(Req)) {
    if (AllocaCmdDst->getType() == Command::CommandType::ALLOCA_SUB_BUF)
      AllocaCmdDst =
          static_cast<AllocaSubBufCommand *>(AllocaCmdDst)->getParentAlloca();
  }

  AllocaCommandBase *AllocaCmdSrc =
      findAllocaForReq(Record, Req, Record->MCurContext);
  if (!AllocaCmdSrc && IsSuitableSubReq(Req)) {
    // Since no alloca command for the sub buffer requirement was found in the
    // current context, need to find a parent alloca command for it (it must be
    // there)
    auto IsSuitableAlloca = [Record, Req](AllocaCommandBase *AllocaCmd) {
      bool Res = sameCtx(AllocaCmd->getQueue()->getContextImplPtr(),
                         Record->MCurContext) &&
                 // Looking for a parent buffer alloca command
                 AllocaCmd->getType() == Command::CommandType::ALLOCA;
      return Res;
    };
    const auto It =
        std::find_if(Record->MAllocaCommands.begin(),
                     Record->MAllocaCommands.end(), IsSuitableAlloca);
    AllocaCmdSrc = (Record->MAllocaCommands.end() != It) ? *It : nullptr;
  }
  if (!AllocaCmdSrc)
    throw runtime_error("Cannot find buffer allocation", PI_INVALID_VALUE);
  // Get parent allocation of sub buffer to perform full copy of whole buffer
  if (IsSuitableSubReq(Req)) {
    if (AllocaCmdSrc->getType() == Command::CommandType::ALLOCA_SUB_BUF)
      AllocaCmdSrc =
          static_cast<AllocaSubBufCommand *>(AllocaCmdSrc)->getParentAlloca();
    else if (AllocaCmdSrc->getSYCLMemObj() != Req->MSYCLMemObj)
      assert(!"Inappropriate alloca command.");
  }

  Command *NewCmd = nullptr;

  if (AllocaCmdSrc->MLinkedAllocaCmd == AllocaCmdDst) {
    // Map write only as read-write
    access::mode MapMode = Req->MAccessMode;
    if (MapMode == access::mode::write)
      MapMode = access::mode::read_write;
    NewCmd = insertMapUnmapForLinkedCmds(AllocaCmdSrc, AllocaCmdDst, MapMode);
    Record->MHostAccess = MapMode;
  } else {

    // Full copy of buffer is needed to avoid loss of data that may be caused
    // by copying specific range from host to device and backwards.
    NewCmd =
        new MemCpyCommand(*AllocaCmdSrc->getRequirement(), AllocaCmdSrc,
                          *AllocaCmdDst->getRequirement(), AllocaCmdDst,
                          AllocaCmdSrc->getQueue(), AllocaCmdDst->getQueue());
  }

  for (Command *Dep : Deps) {
    NewCmd->addDep(DepDesc{Dep, NewCmd->getRequirement(), AllocaCmdDst});
    Dep->addUser(NewCmd);
  }
  updateLeaves(Deps, Record, access::mode::read_write);
  addNodeToLeaves(Record, NewCmd, access::mode::read_write);
  Record->MCurContext = Queue->getContextImplPtr();
  return NewCmd;
}

Command *Scheduler::GraphBuilder::remapMemoryObject(
    MemObjRecord *Record, Requirement *Req, AllocaCommandBase *HostAllocaCmd) {
  assert(HostAllocaCmd->getQueue()->is_host() &&
         "Host alloca command expected");
  assert(HostAllocaCmd->MIsActive && "Active alloca command expected");

  AllocaCommandBase *LinkedAllocaCmd = HostAllocaCmd->MLinkedAllocaCmd;
  assert(LinkedAllocaCmd && "Linked alloca command expected");

  std::set<Command *> Deps = findDepsForReq(Record, Req, Record->MCurContext);

  UnMapMemObject *UnMapCmd = new UnMapMemObject(
      LinkedAllocaCmd, *LinkedAllocaCmd->getRequirement(),
      &HostAllocaCmd->MMemAllocation, LinkedAllocaCmd->getQueue());

  // Map write only as read-write
  access::mode MapMode = Req->MAccessMode;
  if (MapMode == access::mode::write)
    MapMode = access::mode::read_write;
  MapMemObject *MapCmd = new MapMemObject(
      LinkedAllocaCmd, *LinkedAllocaCmd->getRequirement(),
      &HostAllocaCmd->MMemAllocation, LinkedAllocaCmd->getQueue(), MapMode);

  for (Command *Dep : Deps) {
    UnMapCmd->addDep(DepDesc{Dep, UnMapCmd->getRequirement(), LinkedAllocaCmd});
    Dep->addUser(UnMapCmd);
  }

  MapCmd->addDep(DepDesc{UnMapCmd, MapCmd->getRequirement(), HostAllocaCmd});
  UnMapCmd->addUser(MapCmd);

  updateLeaves(Deps, Record, access::mode::read_write);
  addNodeToLeaves(Record, MapCmd, access::mode::read_write);
  Record->MHostAccess = MapMode;
  return MapCmd;
}

// The function adds copy operation of the up to date'st memory to the memory
// pointed by Req.
Command *Scheduler::GraphBuilder::addCopyBack(Requirement *Req) {

  QueueImplPtr HostQueue = Scheduler::getInstance().getDefaultHostQueue();
  SYCLMemObjI *MemObj = Req->MSYCLMemObj;
  MemObjRecord *Record = getMemObjRecord(MemObj);
  if (Record && MPrintOptionsArray[BeforeAddCopyBack])
    printGraphAsDot("before_addCopyBack");

  // Do nothing if there were no or only read operations with the memory object.
  if (nullptr == Record || !Record->MMemModified)
    return nullptr;

  std::set<Command *> Deps =
      findDepsForReq(Record, Req, HostQueue->getContextImplPtr());
  AllocaCommandBase *SrcAllocaCmd =
      findAllocaForReq(Record, Req, Record->MCurContext);

  std::unique_ptr<MemCpyCommandHost> MemCpyCmdUniquePtr(new MemCpyCommandHost(
      *SrcAllocaCmd->getRequirement(), SrcAllocaCmd, *Req, &Req->MData,
      SrcAllocaCmd->getQueue(), std::move(HostQueue)));

  if (!MemCpyCmdUniquePtr)
    throw runtime_error("Out of host memory", PI_OUT_OF_HOST_MEMORY);

  MemCpyCommandHost *MemCpyCmd = MemCpyCmdUniquePtr.release();
  for (Command *Dep : Deps) {
    MemCpyCmd->addDep(DepDesc{Dep, MemCpyCmd->getRequirement(), SrcAllocaCmd});
    Dep->addUser(MemCpyCmd);
  }

  updateLeaves(Deps, Record, Req->MAccessMode);
  addNodeToLeaves(Record, MemCpyCmd, Req->MAccessMode);
  if (MPrintOptionsArray[AfterAddCopyBack])
    printGraphAsDot("after_addCopyBack");
  return MemCpyCmd;
}

// The function implements SYCL host accessor logic: host accessor
// should provide access to the buffer in user space.
Command *Scheduler::GraphBuilder::addHostAccessor(Requirement *Req,
                                                  const bool destructor) {

  const QueueImplPtr &HostQueue = getInstance().getDefaultHostQueue();

  MemObjRecord *Record = getOrInsertMemObjRecord(HostQueue, Req);
  if (MPrintOptionsArray[BeforeAddHostAcc])
    printGraphAsDot("before_addHostAccessor");
  markModifiedIfWrite(Record, Req);

  AllocaCommandBase *HostAllocaCmd =
      getOrCreateAllocaForReq(Record, Req, HostQueue);

  if (sameCtx(HostAllocaCmd->getQueue()->getContextImplPtr(),
              Record->MCurContext)) {
    if (!isAccessModeAllowed(Req->MAccessMode, Record->MHostAccess))
      remapMemoryObject(Record, Req, HostAllocaCmd);
  } else
    insertMemoryMove(Record, Req, HostQueue);

  Command *UpdateHostAccCmd = insertUpdateHostReqCmd(Record, Req, HostQueue);

  // Need empty command to be blocked until host accessor is destructed
  EmptyCommand *EmptyCmd = addEmptyCmd(UpdateHostAccCmd, {Req}, HostQueue,
                                       Command::BlockReason::HostAccessor);

  Req->MBlockedCmd = EmptyCmd;

  if (MPrintOptionsArray[AfterAddHostAcc])
    printGraphAsDot("after_addHostAccessor");

  return UpdateHostAccCmd;
}

Command *Scheduler::GraphBuilder::addCGUpdateHost(
    std::unique_ptr<detail::CG> CommandGroup, QueueImplPtr HostQueue) {

  CGUpdateHost *UpdateHost = (CGUpdateHost *)CommandGroup.get();
  Requirement *Req = UpdateHost->getReqToUpdate();

  MemObjRecord *Record = getOrInsertMemObjRecord(HostQueue, Req);
  return insertMemoryMove(Record, Req, HostQueue);
}

/// Start the search for the record from list of "leaf" commands and check if
/// the examined command can be executed in parallel with the new one with
/// regard to the memory object. If it can, then continue searching through
/// dependencies of that command. There are several rules used:
///
/// 1. New and examined commands only read -> can bypass
/// 2. New and examined commands has non-overlapping requirements -> can bypass
/// 3. New and examined commands have different contexts -> cannot bypass
std::set<Command *>
Scheduler::GraphBuilder::findDepsForReq(MemObjRecord *Record, Requirement *Req,
                                        const ContextImplPtr &Context) {
  std::set<Command *> RetDeps;
  std::set<Command *> Visited;
  const bool ReadOnlyReq = Req->MAccessMode == access::mode::read;

  std::vector<Command *> ToAnalyze{Record->MWriteLeaves.begin(),
                                   Record->MWriteLeaves.end()};

  if (!ReadOnlyReq)
    ToAnalyze.insert(ToAnalyze.begin(), Record->MReadLeaves.begin(),
                     Record->MReadLeaves.end());

  while (!ToAnalyze.empty()) {
    Command *DepCmd = ToAnalyze.back();
    ToAnalyze.pop_back();

    std::vector<Command *> NewAnalyze;

    for (const DepDesc &Dep : DepCmd->MDeps) {
      if (Dep.MDepRequirement->MSYCLMemObj != Req->MSYCLMemObj)
        continue;

      bool CanBypassDep = false;
      // If both only read
      CanBypassDep |=
          Dep.MDepRequirement->MAccessMode == access::mode::read && ReadOnlyReq;

      // If not overlap
      CanBypassDep |= !doOverlap(Dep.MDepRequirement, Req);

      // Going through copying memory between contexts is not supported.
      if (Dep.MDepCommand)
        CanBypassDep &=
            sameCtx(Context, Dep.MDepCommand->getQueue()->getContextImplPtr());

      if (!CanBypassDep) {
        RetDeps.insert(DepCmd);
        // No need to analyze deps of examining command as it's dependency
        // itself.
        NewAnalyze.clear();
        break;
      }

      if (Visited.insert(Dep.MDepCommand).second)
        NewAnalyze.push_back(Dep.MDepCommand);
    }
    ToAnalyze.insert(ToAnalyze.end(), NewAnalyze.begin(), NewAnalyze.end());
  }
  return RetDeps;
}

// A helper function for finding a command dependency on a specific memory
// object
DepDesc Scheduler::GraphBuilder::findDepForRecord(Command *Cmd,
                                                  MemObjRecord *Record) {
  for (const DepDesc &DD : Cmd->MDeps) {
    if (getMemObjRecord(DD.MDepRequirement->MSYCLMemObj) == Record) {
      return DD;
    }
  }
  assert(false && "No dependency found for a leaf of the record");
  return {nullptr, nullptr, nullptr};
}

// The function searches for the alloca command matching context and
// requirement.
AllocaCommandBase *Scheduler::GraphBuilder::findAllocaForReq(
    MemObjRecord *Record, Requirement *Req, const ContextImplPtr &Context) {
  auto IsSuitableAlloca = [&Context, Req](AllocaCommandBase *AllocaCmd) {
    bool Res = sameCtx(AllocaCmd->getQueue()->getContextImplPtr(), Context);
    if (IsSuitableSubReq(Req)) {
      const Requirement *TmpReq = AllocaCmd->getRequirement();
      Res &= AllocaCmd->getType() == Command::CommandType::ALLOCA_SUB_BUF;
      Res &= TmpReq->MOffsetInBytes == Req->MOffsetInBytes;
      Res &= TmpReq->MSYCLMemObj->getSize() == Req->MSYCLMemObj->getSize();
    }
    return Res;
  };
  const auto It = std::find_if(Record->MAllocaCommands.begin(),
                               Record->MAllocaCommands.end(), IsSuitableAlloca);
  return (Record->MAllocaCommands.end() != It) ? *It : nullptr;
}

// The function searches for the alloca command matching context and
// requirement. If none exists, new allocation command is created.
// Note, creation of new allocation command can lead to the current context
// (Record->MCurContext) change.
AllocaCommandBase *Scheduler::GraphBuilder::getOrCreateAllocaForReq(
    MemObjRecord *Record, Requirement *Req, QueueImplPtr Queue) {

  AllocaCommandBase *AllocaCmd =
      findAllocaForReq(Record, Req, Queue->getContextImplPtr());

  if (!AllocaCmd) {
    if (IsSuitableSubReq(Req)) {
      // Get parent requirement. It's hard to get right parents' range
      // so full parent requirement has range represented in bytes
      range<3> ParentRange{Req->MSYCLMemObj->getSize(), 1, 1};
      Requirement ParentRequirement(/*Offset*/ {0, 0, 0}, ParentRange,
                                    ParentRange, access::mode::read_write,
                                    Req->MSYCLMemObj, /*Dims*/ 1,
                                    /*Working with bytes*/ sizeof(char));

      auto *ParentAlloca =
          getOrCreateAllocaForReq(Record, &ParentRequirement, Queue);
      AllocaCmd = new AllocaSubBufCommand(Queue, *Req, ParentAlloca);
    } else {

      const Requirement FullReq(/*Offset*/ {0, 0, 0}, Req->MMemoryRange,
                                Req->MMemoryRange, access::mode::read_write,
                                Req->MSYCLMemObj, Req->MDims, Req->MElemSize);
      // Can reuse user data for the first allocation
      const bool InitFromUserData = Record->MAllocaCommands.empty();

      AllocaCommandBase *LinkedAllocaCmd = nullptr;
      // If it is not the first allocation, try to setup a link
      // FIXME: Temporary limitation, linked alloca commands for an image is not
      // supported because map operation is not implemented for an image.
      if (!Record->MAllocaCommands.empty() &&
          Req->MSYCLMemObj->getType() == SYCLMemObjI::MemObjType::BUFFER)
        // Current limitation is to setup link between current allocation and
        // new one. There could be situations when we could setup link with
        // "not" current allocation, but it will require memory copy.
        // Can setup link between cl and host allocations only
        if (Queue->is_host() != Record->MCurContext->is_host()) {

          AllocaCommandBase *LinkedAllocaCmdCand =
              findAllocaForReq(Record, Req, Record->MCurContext);

          // Cannot setup link if candidate is linked already
          if (LinkedAllocaCmdCand && !LinkedAllocaCmdCand->MLinkedAllocaCmd)
            LinkedAllocaCmd = LinkedAllocaCmdCand;
        }

      AllocaCmd =
          new AllocaCommand(Queue, FullReq, InitFromUserData, LinkedAllocaCmd);

      // Update linked command
      if (LinkedAllocaCmd) {
        AllocaCmd->addDep(DepDesc{LinkedAllocaCmd, AllocaCmd->getRequirement(),
                                  LinkedAllocaCmd});
        LinkedAllocaCmd->addUser(AllocaCmd);
        LinkedAllocaCmd->MLinkedAllocaCmd = AllocaCmd;

        // To ensure that the leader allocation is removed first
        AllocaCmd->getReleaseCmd()->addDep(
            DepDesc(LinkedAllocaCmd->getReleaseCmd(),
                    AllocaCmd->getRequirement(), LinkedAllocaCmd));

        // Device allocation takes ownership of the host ptr during
        // construction, host allocation doesn't. So, device allocation should
        // always be active here. Also if the "follower" command is a device one
        // we have to change current context to the device one.
        if (Queue->is_host()) {
          AllocaCmd->MIsActive = false;
        } else {
          LinkedAllocaCmd->MIsActive = false;
          Record->MCurContext = Queue->getContextImplPtr();

          std::set<Command *> Deps =
              findDepsForReq(Record, Req, Queue->getContextImplPtr());
          for (Command *Dep : Deps) {
            AllocaCmd->addDep(DepDesc{Dep, Req, LinkedAllocaCmd});
            Dep->addUser(AllocaCmd);
          }
          updateLeaves(Deps, Record, Req->MAccessMode);
          addNodeToLeaves(Record, AllocaCmd, Req->MAccessMode);
        }
      }
    }

    Record->MAllocaCommands.push_back(AllocaCmd);
    Record->MWriteLeaves.push_back(AllocaCmd);
    ++(AllocaCmd->MLeafCounter);
  }
  return AllocaCmd;
}

// The function sets MemModified flag in record if requirement has write access.
void Scheduler::GraphBuilder::markModifiedIfWrite(MemObjRecord *Record,
                                                  Requirement *Req) {
  switch (Req->MAccessMode) {
  case access::mode::write:
  case access::mode::read_write:
  case access::mode::discard_write:
  case access::mode::discard_read_write:
  case access::mode::atomic:
    Record->MMemModified = true;
  case access::mode::read:
    break;
  }
}

EmptyCommand *
Scheduler::GraphBuilder::addEmptyCmd(Command *Cmd,
                                     const std::vector<Requirement *> &Reqs,
                                     const QueueImplPtr &Queue,
                                     Command::BlockReason Reason) {
  EmptyCommand *EmptyCmd =
      new EmptyCommand(Scheduler::getInstance().getDefaultHostQueue());

  if (!EmptyCmd)
    throw runtime_error("Out of host memory", PI_OUT_OF_HOST_MEMORY);

  EmptyCmd->MIsBlockable = true;
  EmptyCmd->MEnqueueStatus = EnqueueResultT::SyclEnqueueBlocked;
  EmptyCmd->MBlockReason = Reason;

  for (Requirement *Req : Reqs) {
    MemObjRecord *Record = getOrInsertMemObjRecord(Queue, Req);
    AllocaCommandBase *AllocaCmd = getOrCreateAllocaForReq(Record, Req, Queue);
    EmptyCmd->addRequirement(Cmd, AllocaCmd, Req);
  }

  Cmd->addUser(EmptyCmd);

  const std::vector<DepDesc> &Deps = Cmd->MDeps;
  for (const DepDesc &Dep : Deps) {
    const Requirement *Req = Dep.MDepRequirement;
    MemObjRecord *Record = getMemObjRecord(Req->MSYCLMemObj);

    updateLeaves({Cmd}, Record, Req->MAccessMode);
    addNodeToLeaves(Record, EmptyCmd, Req->MAccessMode);
  }

  return EmptyCmd;
}

Command *
Scheduler::GraphBuilder::addCG(std::unique_ptr<detail::CG> CommandGroup,
                               QueueImplPtr Queue) {
  const std::vector<Requirement *> &Reqs = CommandGroup->MRequirements;
  const std::vector<detail::EventImplPtr> &Events = CommandGroup->MEvents;
  const CG::CGTYPE CGType = CommandGroup->getType();

  std::unique_ptr<ExecCGCommand> NewCmd(
      new ExecCGCommand(std::move(CommandGroup), Queue));
  if (!NewCmd)
    throw runtime_error("Out of host memory", PI_OUT_OF_HOST_MEMORY);

  if (MPrintOptionsArray[BeforeAddCG])
    printGraphAsDot("before_addCG");

  for (Requirement *Req : Reqs) {
    MemObjRecord *Record = getOrInsertMemObjRecord(Queue, Req);
    markModifiedIfWrite(Record, Req);

    AllocaCommandBase *AllocaCmd = getOrCreateAllocaForReq(Record, Req, Queue);
    // If there is alloca command we need to check if the latest memory is in
    // required context.
    if (sameCtx(Queue->getContextImplPtr(), Record->MCurContext)) {
      // If the memory is already in the required host context, check if the
      // required access mode is valid, remap if not.
      if (Record->MCurContext->is_host() &&
          !isAccessModeAllowed(Req->MAccessMode, Record->MHostAccess))
        remapMemoryObject(Record, Req, AllocaCmd);
    } else {
      // Cannot directly copy memory from OpenCL device to OpenCL device -
      // create two copies: device->host and host->device.
      if (!Queue->is_host() && !Record->MCurContext->is_host())
        insertMemoryMove(Record, Req,
                         Scheduler::getInstance().getDefaultHostQueue());
      insertMemoryMove(Record, Req, Queue);
    }
    std::set<Command *> Deps =
        findDepsForReq(Record, Req, Queue->getContextImplPtr());

    for (Command *Dep : Deps)
      NewCmd->addDep(DepDesc{Dep, Req, AllocaCmd});
  }

  // Set new command as user for dependencies and update leaves.
  // Node dependencies can be modified further when adding the node to leaves,
  // iterate over their copy.
  // FIXME employ a reference here to eliminate copying of a vector
  std::vector<DepDesc> Deps = NewCmd->MDeps;
  for (DepDesc &Dep : Deps) {
    Dep.MDepCommand->addUser(NewCmd.get());
    const Requirement *Req = Dep.MDepRequirement;
    MemObjRecord *Record = getMemObjRecord(Req->MSYCLMemObj);
    updateLeaves({Dep.MDepCommand}, Record, Req->MAccessMode);
    addNodeToLeaves(Record, NewCmd.get(), Req->MAccessMode);
  }

  // Register all the events as dependencies
  for (detail::EventImplPtr e : Events) {
    NewCmd->addDep(e);
  }

  if (CGType == CG::CGTYPE::CODEPLAY_HOST_TASK)
    addEmptyCmd(NewCmd.get(), NewCmd->getCG()->MRequirements, Queue,
                Command::BlockReason::HostTask);

  if (MPrintOptionsArray[AfterAddCG])
    printGraphAsDot("after_addCG");

  return NewCmd.release();
}

void Scheduler::GraphBuilder::decrementLeafCountersForRecord(
    MemObjRecord *Record) {
  for (Command *Cmd : Record->MReadLeaves) {
    --(Cmd->MLeafCounter);
  }
  for (Command *Cmd : Record->MWriteLeaves) {
    --(Cmd->MLeafCounter);
  }
}

void Scheduler::GraphBuilder::cleanupCommandsForRecord(MemObjRecord *Record) {
  std::vector<AllocaCommandBase *> &AllocaCommands = Record->MAllocaCommands;
  if (AllocaCommands.empty())
    return;

  std::queue<Command *> ToVisit;
  std::set<Command *> Visited;
  std::vector<Command *> CmdsToDelete;
  // First, mark all allocas for deletion and their direct users for traversal
  // Dependencies of the users will be cleaned up during the traversal
  for (Command *AllocaCmd : AllocaCommands) {
    Visited.insert(AllocaCmd);

    for (Command *UserCmd : AllocaCmd->MUsers)
      // Linked alloca cmd may be in users of this alloca. We're not going to
      // visit it.
      if (UserCmd->getType() != Command::CommandType::ALLOCA)
        ToVisit.push(UserCmd);
      else
        Visited.insert(UserCmd);

    CmdsToDelete.push_back(AllocaCmd);
    // These commands will be deleted later, clear users now to avoid
    // updating them during edge removal
    AllocaCmd->MUsers.clear();
  }

  // Linked alloca's share dependencies. Unchain from deps linked alloca's.
  // Any cmd of the alloca - linked_alloca may be used later on.
  for (AllocaCommandBase *AllocaCmd : AllocaCommands) {
    AllocaCommandBase *LinkedCmd = AllocaCmd->MLinkedAllocaCmd;

    if (LinkedCmd) {
      assert(Visited.count(LinkedCmd));

      for (DepDesc &Dep : AllocaCmd->MDeps)
        if (Dep.MDepCommand)
          Dep.MDepCommand->MUsers.erase(AllocaCmd);
    }
  }

  // Traverse the graph using BFS
  while (!ToVisit.empty()) {
    Command *Cmd = ToVisit.front();
    ToVisit.pop();

    if (!Visited.insert(Cmd).second)
      continue;

    for (Command *UserCmd : Cmd->MUsers)
      if (UserCmd->getType() != Command::CommandType::ALLOCA)
        ToVisit.push(UserCmd);

    // Delete all dependencies on any allocations being removed
    // Track which commands should have their users updated
    std::map<Command *, bool> ShouldBeUpdated;
    auto NewEnd = std::remove_if(
        Cmd->MDeps.begin(), Cmd->MDeps.end(), [&](const DepDesc &Dep) {
          if (std::find(AllocaCommands.begin(), AllocaCommands.end(),
                        Dep.MAllocaCmd) != AllocaCommands.end()) {
            ShouldBeUpdated.insert({Dep.MDepCommand, true});
            return true;
          }
          ShouldBeUpdated[Dep.MDepCommand] = false;
          return false;
        });
    Cmd->MDeps.erase(NewEnd, Cmd->MDeps.end());

    // Update users of removed dependencies
    for (auto DepCmdIt : ShouldBeUpdated) {
      if (!DepCmdIt.second)
        continue;
      DepCmdIt.first->MUsers.erase(Cmd);
    }

    // If all dependencies have been removed this way, mark the command for
    // deletion
    if (Cmd->MDeps.empty()) {
      CmdsToDelete.push_back(Cmd);
      Cmd->MUsers.clear();
    }
  }

  for (Command *Cmd : CmdsToDelete) {
    Cmd->getEvent()->setCommand(nullptr);
    delete Cmd;
  }
}

void Scheduler::GraphBuilder::cleanupFinishedCommands(Command *FinishedCmd) {
  std::queue<Command *> CmdsToVisit({FinishedCmd});
  std::set<Command *> Visited;

  // Traverse the graph using BFS
  while (!CmdsToVisit.empty()) {
    Command *Cmd = CmdsToVisit.front();
    CmdsToVisit.pop();

    if (!Visited.insert(Cmd).second)
      continue;

    for (const DepDesc &Dep : Cmd->MDeps) {
      if (Dep.MDepCommand)
        CmdsToVisit.push(Dep.MDepCommand);
    }

    // Do not clean up the node if it is a leaf for any memory object
    if (Cmd->MLeafCounter > 0)
      continue;
    // Do not clean up allocation commands
    Command::CommandType CmdT = Cmd->getType();
    if (CmdT == Command::ALLOCA || CmdT == Command::ALLOCA_SUB_BUF)
      continue;

    for (Command *UserCmd : Cmd->MUsers) {
      for (DepDesc &Dep : UserCmd->MDeps) {
        // Link the users of the command to the alloca command(s) instead
        if (Dep.MDepCommand == Cmd) {
          Dep.MDepCommand = Dep.MAllocaCmd;
          Dep.MDepCommand->MUsers.insert(UserCmd);
        }
      }
    }
    // Update dependency users
    for (DepDesc &Dep : Cmd->MDeps) {
      Command *DepCmd = Dep.MDepCommand;
      DepCmd->MUsers.erase(Cmd);
    }
    Cmd->getEvent()->setCommand(nullptr);

    delete Cmd;
  }
}

void Scheduler::GraphBuilder::removeRecordForMemObj(SYCLMemObjI *MemObject) {
  const auto It = std::find_if(
      MMemObjs.begin(), MMemObjs.end(),
      [MemObject](const SYCLMemObjI *Obj) { return Obj == MemObject; });
  if (It != MMemObjs.end())
    MMemObjs.erase(It);
  MemObject->MRecord.reset();
}

// Make Cmd depend on DepEvent from different context. Connection is performed
// via distinct ConnectCmd with host task command group on host queue. Cmd will
// depend on ConnectCmd's host event.
// DepEvent may not have an associated with it command in at least two cases:
//  - the command was deleted upon cleanup process;
//  - DepEvent is user event.
// In both these cases the only thing we can do is to make ConnectCmd depend on
// DepEvent.
// Otherwise, when there is a command associated with DepEvent, we make
// ConnectCmd depend on on this command. If there is valid, i.e. non-nil,
// requirement in Dep we make ConnectCmd depend on DepEvent's command with this
// requirement.
void Scheduler::GraphBuilder::connectDepEvent(Command *const Cmd,
                                              EventImplPtr DepEvent,
                                              const DepDesc &Dep) {
  const ContextImplPtr &Context = Cmd->getContext();
  const ContextImplPtr &DepEventContext = DepEvent->getContextImpl();

  assert(Context != DepEventContext);

  // construct Host Task type command manually and make it depend on DepEvent
  ExecCGCommand *ConnectCmd = nullptr;

  {
    std::function<void(void)> Func = []() {};

    std::unique_ptr<detail::HostTask> HT(new detail::HostTask(std::move(Func)));
    std::unique_ptr<detail::CG> ConnectCG(new detail::CGHostTask(
<<<<<<< HEAD
        std::move(HT), /* Queue = */ {}, /* Context = */ {}, /* Args = */ {},
        /* ArgsStorage = */ {}, /* AccStorage = */ {},
        /* SharedPtrStorage = */ {}, /* Requirements = */ {},
        /* DepEvents = */ {DepEvent}, CG::HOST_TASK_CODEPLAY,
        /* Payload */ {}));
=======
        std::move(HT), /* Args = */ {}, /* ArgsStorage = */ {},
        /* AccStorage = */ {}, /* SharedPtrStorage = */ {},
        /* Requirements = */ {}, /* DepEvents = */ {DepEvent},
        CG::CODEPLAY_HOST_TASK, /* Payload */ {}));
>>>>>>> 77f23a60
    ConnectCmd = new ExecCGCommand(
        std::move(ConnectCG), Scheduler::getInstance().getDefaultHostQueue());
  }

  if (!ConnectCmd)
    throw runtime_error("Out of host memory", PI_OUT_OF_HOST_MEMORY);

  if (Command *DepCmd = reinterpret_cast<Command *>(DepEvent->getCommand()))
    DepCmd->addUser(ConnectCmd);

  ConnectCmd->addDep(DepEvent);

  EmptyCommand *EmptyCmd = nullptr;

  if (Dep.MDepRequirement) {
    Requirement *Req = const_cast<Requirement *>(Dep.MDepRequirement);

    // make ConnectCmd depend on requirement
    {
      MemObjRecord *Record = getMemObjRecord(Req->MSYCLMemObj);
      Dep.MDepCommand->addUser(ConnectCmd);

      AllocaCommandBase *AllocaCmd = findAllocaForReq(Record, Req,
                                                      DepEventContext);
      assert(AllocaCmd && "There must be alloca for requirement!");

      std::set<Command *> Deps = findDepsForReq(Record, Req, DepEventContext);
      assert(Deps.size() && "There must be some deps");

      for (Command *ReqDepCmd : Deps) {
        ConnectCmd->addDep(DepDesc{ReqDepCmd, Req, AllocaCmd});
        ReqDepCmd->addUser(ConnectCmd);
      }

      updateLeaves(Deps, Record, Req->MAccessMode);
      addNodeToLeaves(Record, ConnectCmd, Req->MAccessMode);
    }

    const auto &Reqs = std::vector<Requirement *>(1, Req);
    EmptyCmd = addEmptyCmd(ConnectCmd, Reqs,
                           Scheduler::getInstance().getDefaultHostQueue(),
                           Command::BlockReason::HostTask);
    // Dependencies for EmptyCmd are set in addEmptyCmd for provided Reqs.
  } else {
    EmptyCmd = addEmptyCmd(ConnectCmd, {},
                           Scheduler::getInstance().getDefaultHostQueue(),
                           Command::BlockReason::HostTask);

    // There is no requirement thus, empty command will only depend on
    // ConnectCmd via its event.
    EmptyCmd->addDep(ConnectCmd->getEvent());
  }

  // FIXME graph builder shouldn't really enqueue commands. We're in the middle
  // of enqueue process for some command Cmd. We're going to add a dependency
  // for it. Need some nice and cute solution to enqueue ConnectCmd via standard
  // scheduler/graph processor mechanisms.
  EnqueueResultT Res;
  bool Enqueued = Scheduler::GraphProcessor::enqueueCommand(ConnectCmd, Res);
  if (!Enqueued && EnqueueResultT::SyclEnqueueFailed == Res.MResult)
    throw runtime_error("Failed to enqueue a sync event between two contexts",
                        PI_INVALID_OPERATION);

  Cmd->addDep(ConnectCmd->getEvent());
}

} // namespace detail
} // namespace sycl
} // __SYCL_INLINE_NAMESPACE(cl)<|MERGE_RESOLUTION|>--- conflicted
+++ resolved
@@ -927,18 +927,11 @@
 
     std::unique_ptr<detail::HostTask> HT(new detail::HostTask(std::move(Func)));
     std::unique_ptr<detail::CG> ConnectCG(new detail::CGHostTask(
-<<<<<<< HEAD
         std::move(HT), /* Queue = */ {}, /* Context = */ {}, /* Args = */ {},
         /* ArgsStorage = */ {}, /* AccStorage = */ {},
         /* SharedPtrStorage = */ {}, /* Requirements = */ {},
-        /* DepEvents = */ {DepEvent}, CG::HOST_TASK_CODEPLAY,
+        /* DepEvents = */ {DepEvent}, CG::CODEPLAY_HOST_TASK,
         /* Payload */ {}));
-=======
-        std::move(HT), /* Args = */ {}, /* ArgsStorage = */ {},
-        /* AccStorage = */ {}, /* SharedPtrStorage = */ {},
-        /* Requirements = */ {}, /* DepEvents = */ {DepEvent},
-        CG::CODEPLAY_HOST_TASK, /* Payload */ {}));
->>>>>>> 77f23a60
     ConnectCmd = new ExecCGCommand(
         std::move(ConnectCG), Scheduler::getInstance().getDefaultHostQueue());
   }
