--- conflicted
+++ resolved
@@ -611,11 +611,7 @@
           std::set<Command *> Deps =
               findDepsForReq(Record, Req, Queue->getContextImplPtr());
           for (Command *Dep : Deps) {
-<<<<<<< HEAD
-            AllocaCmd->addDep(DepDesc{Dep, Req, AllocaCmd});
-=======
             AllocaCmd->addDep(DepDesc{Dep, Req, LinkedAllocaCmd});
->>>>>>> c50a8d86
             Dep->addUser(AllocaCmd);
           }
           updateLeaves(Deps, Record, Req->MAccessMode);
