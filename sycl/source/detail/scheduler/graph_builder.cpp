//===-- graph_builder.cpp - SYCL Graph Builder ------------------*- C++ -*-===//
//
// Part of the LLVM Project, under the Apache License v2.0 with LLVM Exceptions.
// See https://llvm.org/LICENSE.txt for license information.
// SPDX-License-Identifier: Apache-2.0 WITH LLVM-exception
//
//===----------------------------------------------------------------------===//

#include "detail/config.hpp"
#include <CL/sycl/access/access.hpp>
#include <CL/sycl/detail/memory_manager.hpp>
#include <CL/sycl/exception.hpp>
#include <detail/context_impl.hpp>
#include <detail/event_impl.hpp>
#include <detail/queue_impl.hpp>
#include <detail/scheduler/scheduler.hpp>

#include <cstdlib>
#include <fstream>
#include <map>
#include <memory>
#include <queue>
#include <set>
#include <vector>

__SYCL_INLINE_NAMESPACE(cl) {
namespace sycl {
namespace detail {

/// Checks whether two requirements overlap or not.
///
/// This information can be used to prove that executing two kernels that
/// work on different parts of the memory object in parallel is legal.
static bool doOverlap(const Requirement *LHS, const Requirement *RHS) {
  return (LHS->MOffsetInBytes + LHS->MAccessRange.size() * LHS->MElemSize >=
          RHS->MOffsetInBytes) ||
         (RHS->MOffsetInBytes + RHS->MAccessRange.size() * RHS->MElemSize >=
          LHS->MOffsetInBytes);
}

static bool sameCtx(const ContextImplPtr &LHS, const ContextImplPtr &RHS) {
  // Consider two different host contexts to be the same to avoid additional
  // allocation on the host
  return LHS == RHS || (LHS->is_host() && RHS->is_host());
}

/// Checks if current requirement is requirement for sub buffer.
static bool IsSuitableSubReq(const Requirement *Req) {
  return Req->MIsSubBuffer;
}

/// Checks if the required access mode is allowed under the current one.
static bool isAccessModeAllowed(access::mode Required, access::mode Current) {
  switch (Current) {
  case access::mode::read:
    return (Required == Current);
  case access::mode::write:
    assert(false && "Write only access is expected to be mapped as read_write");
    return (Required == Current || Required == access::mode::discard_write);
  case access::mode::read_write:
  case access::mode::atomic:
  case access::mode::discard_write:
  case access::mode::discard_read_write:
    return true;
  }
  assert(false);
  return false;
}

Scheduler::GraphBuilder::GraphBuilder() {
  if (const char *EnvVarCStr = SYCLConfig<SYCL_PRINT_EXECUTION_GRAPH>::get()) {
    std::string GraphPrintOpts(EnvVarCStr);
    bool EnableAlways = GraphPrintOpts.find("always") != std::string::npos;

    if (GraphPrintOpts.find("before_addCG") != std::string::npos ||
        EnableAlways)
      MPrintOptionsArray[BeforeAddCG] = true;
    if (GraphPrintOpts.find("after_addCG") != std::string::npos || EnableAlways)
      MPrintOptionsArray[AfterAddCG] = true;
    if (GraphPrintOpts.find("before_addCopyBack") != std::string::npos ||
        EnableAlways)
      MPrintOptionsArray[BeforeAddCopyBack] = true;
    if (GraphPrintOpts.find("after_addCopyBack") != std::string::npos ||
        EnableAlways)
      MPrintOptionsArray[AfterAddCopyBack] = true;
    if (GraphPrintOpts.find("before_addHostAcc") != std::string::npos ||
        EnableAlways)
      MPrintOptionsArray[BeforeAddHostAcc] = true;
    if (GraphPrintOpts.find("after_addHostAcc") != std::string::npos ||
        EnableAlways)
      MPrintOptionsArray[AfterAddHostAcc] = true;
  }
}

static void printDotRecursive(std::fstream &Stream,
                              std::set<Command *> &Visited, Command *Cmd) {
  if (!Visited.insert(Cmd).second)
    return;
  for (Command *User : Cmd->MUsers) {
    if (User)
      printDotRecursive(Stream, Visited, User);
  }
  Cmd->printDot(Stream);
}

void Scheduler::GraphBuilder::printGraphAsDot(const char *ModeName) {
  static size_t Counter = 0;
  std::string ModeNameStr(ModeName);
  std::string FileName =
      "graph_" + std::to_string(Counter) + ModeNameStr + ".dot";

  Counter++;

  std::fstream Stream(FileName, std::ios::out);
  Stream << "strict digraph {" << std::endl;

  std::set<Command *> Visited;

  for (SYCLMemObjI *MemObject : MMemObjs)
    for (Command *AllocaCmd : MemObject->MRecord->MAllocaCommands)
      printDotRecursive(Stream, Visited, AllocaCmd);

  Stream << "}" << std::endl;
}

MemObjRecord *Scheduler::GraphBuilder::getMemObjRecord(SYCLMemObjI *MemObject) {
  return MemObject->MRecord.get();
}

MemObjRecord *
Scheduler::GraphBuilder::getOrInsertMemObjRecord(const QueueImplPtr &Queue,
                                                 const Requirement *Req) {
  SYCLMemObjI *MemObject = Req->MSYCLMemObj;
  MemObjRecord *Record = getMemObjRecord(MemObject);

  if (nullptr != Record)
    return Record;

  const size_t LeafLimit = 8;
  MemObject->MRecord.reset(
      new MemObjRecord{Queue->getContextImplPtr(), LeafLimit});

  MMemObjs.push_back(MemObject);
  return MemObject->MRecord.get();
}

void Scheduler::GraphBuilder::updateLeaves(const std::set<Command *> &Cmds,
                                           MemObjRecord *Record,
                                           access::mode AccessMode) {

  const bool ReadOnlyReq = AccessMode == access::mode::read;
  if (ReadOnlyReq)
    return;

  for (Command *Cmd : Cmds) {
    auto NewEnd = std::remove(Record->MReadLeaves.begin(),
                              Record->MReadLeaves.end(), Cmd);
    Cmd->MLeafCounter -= std::distance(NewEnd, Record->MReadLeaves.end());
    Record->MReadLeaves.erase(NewEnd, Record->MReadLeaves.end());

    NewEnd = std::remove(Record->MWriteLeaves.begin(),
                         Record->MWriteLeaves.end(), Cmd);
    Cmd->MLeafCounter -= std::distance(NewEnd, Record->MWriteLeaves.end());
    Record->MWriteLeaves.erase(NewEnd, Record->MWriteLeaves.end());
  }
}

void Scheduler::GraphBuilder::addNodeToLeaves(MemObjRecord *Record,
                                              Command *Cmd,
                                              access::mode AccessMode) {
  CircularBuffer<Command *> &Leaves{AccessMode == access::mode::read
                                        ? Record->MReadLeaves
                                        : Record->MWriteLeaves};
  if (Leaves.full()) {
    Command *OldLeaf = Leaves.front();
    // TODO this is a workaround for duplicate leaves, remove once fixed
    if (OldLeaf == Cmd)
      return;
    // Add the old leaf as a dependency for the new one by duplicating one of
    // the requirements for the current record
    DepDesc Dep = findDepForRecord(Cmd, Record);
    Dep.MDepCommand = OldLeaf;
    Cmd->addDep(Dep);
    OldLeaf->addUser(Cmd);
    --(OldLeaf->MLeafCounter);
  }
  Leaves.push_back(Cmd);
  ++(Cmd->MLeafCounter);
}

UpdateHostRequirementCommand *Scheduler::GraphBuilder::insertUpdateHostReqCmd(
    MemObjRecord *Record, Requirement *Req, const QueueImplPtr &Queue) {
  AllocaCommandBase *AllocaCmd =
      findAllocaForReq(Record, Req, Queue->getContextImplPtr());
  assert(AllocaCmd && "There must be alloca for requirement!");
  UpdateHostRequirementCommand *UpdateCommand =
      new UpdateHostRequirementCommand(Queue, *Req, AllocaCmd, &Req->MData);
  // Need copy of requirement because after host accessor destructor call
  // dependencies become invalid if requirement is stored by pointer.
  const Requirement *StoredReq = UpdateCommand->getRequirement();

  std::set<Command *> Deps =
      findDepsForReq(Record, Req, Queue->getContextImplPtr());
  for (Command *Dep : Deps) {
    UpdateCommand->addDep(DepDesc{Dep, StoredReq, AllocaCmd});
    Dep->addUser(UpdateCommand);
  }
  updateLeaves(Deps, Record, Req->MAccessMode);
  addNodeToLeaves(Record, UpdateCommand, Req->MAccessMode);
  return UpdateCommand;
}

// Takes linked alloca commands. Makes AllocaCmdDst command active using map
// or unmap operation.
static Command *insertMapUnmapForLinkedCmds(AllocaCommandBase *AllocaCmdSrc,
                                            AllocaCommandBase *AllocaCmdDst,
                                            access::mode MapMode) {
  assert(AllocaCmdSrc->MLinkedAllocaCmd == AllocaCmdDst &&
         "Expected linked alloca commands");
  assert(AllocaCmdSrc->MIsActive &&
         "Expected source alloca command to be active");

  if (AllocaCmdSrc->getQueue()->is_host()) {
    UnMapMemObject *UnMapCmd = new UnMapMemObject(
        AllocaCmdDst, *AllocaCmdDst->getRequirement(),
        &AllocaCmdSrc->MMemAllocation, AllocaCmdDst->getQueue());

    std::swap(AllocaCmdSrc->MIsActive, AllocaCmdDst->MIsActive);

    return UnMapCmd;
  }

  MapMemObject *MapCmd = new MapMemObject(
      AllocaCmdSrc, *AllocaCmdSrc->getRequirement(),
      &AllocaCmdDst->MMemAllocation, AllocaCmdSrc->getQueue(), MapMode);

  std::swap(AllocaCmdSrc->MIsActive, AllocaCmdDst->MIsActive);

  return MapCmd;
}

Command *Scheduler::GraphBuilder::insertMemoryMove(MemObjRecord *Record,
                                                   Requirement *Req,
                                                   const QueueImplPtr &Queue) {

  AllocaCommandBase *AllocaCmdDst = getOrCreateAllocaForReq(Record, Req, Queue);
  if (!AllocaCmdDst)
    throw runtime_error("Out of host memory", PI_OUT_OF_HOST_MEMORY);

  std::set<Command *> Deps =
      findDepsForReq(Record, Req, Queue->getContextImplPtr());
  Deps.insert(AllocaCmdDst);
  // Get parent allocation of sub buffer to perform full copy of whole buffer
  if (IsSuitableSubReq(Req)) {
    if (AllocaCmdDst->getType() == Command::CommandType::ALLOCA_SUB_BUF)
      AllocaCmdDst =
          static_cast<AllocaSubBufCommand *>(AllocaCmdDst)->getParentAlloca();
  }

  AllocaCommandBase *AllocaCmdSrc =
      findAllocaForReq(Record, Req, Record->MCurContext);
  if (!AllocaCmdSrc && IsSuitableSubReq(Req)) {
    // Since no alloca command for the sub buffer requirement was found in the
    // current context, need to find a parent alloca command for it (it must be
    // there)
    auto IsSuitableAlloca = [Record, Req](AllocaCommandBase *AllocaCmd) {
      bool Res = sameCtx(AllocaCmd->getQueue()->getContextImplPtr(),
                         Record->MCurContext) &&
                 // Looking for a parent buffer alloca command
                 AllocaCmd->getType() == Command::CommandType::ALLOCA;
      return Res;
    };
    const auto It =
        std::find_if(Record->MAllocaCommands.begin(),
                     Record->MAllocaCommands.end(), IsSuitableAlloca);
    AllocaCmdSrc = (Record->MAllocaCommands.end() != It) ? *It : nullptr;
  }
  if (!AllocaCmdSrc)
    throw runtime_error("Cannot find buffer allocation", PI_INVALID_VALUE);
  // Get parent allocation of sub buffer to perform full copy of whole buffer
  if (IsSuitableSubReq(Req)) {
    if (AllocaCmdSrc->getType() == Command::CommandType::ALLOCA_SUB_BUF)
      AllocaCmdSrc =
          static_cast<AllocaSubBufCommand *>(AllocaCmdSrc)->getParentAlloca();
    else if (AllocaCmdSrc->getSYCLMemObj() != Req->MSYCLMemObj)
      assert(!"Inappropriate alloca command.");
  }

  Command *NewCmd = nullptr;

  if (AllocaCmdSrc->MLinkedAllocaCmd == AllocaCmdDst) {
    // Map write only as read-write
    access::mode MapMode = Req->MAccessMode;
    if (MapMode == access::mode::write)
      MapMode = access::mode::read_write;
    NewCmd = insertMapUnmapForLinkedCmds(AllocaCmdSrc, AllocaCmdDst, MapMode);
    Record->MHostAccess = MapMode;
  } else {

    // Full copy of buffer is needed to avoid loss of data that may be caused
    // by copying specific range from host to device and backwards.
    NewCmd =
        new MemCpyCommand(*AllocaCmdSrc->getRequirement(), AllocaCmdSrc,
                          *AllocaCmdDst->getRequirement(), AllocaCmdDst,
                          AllocaCmdSrc->getQueue(), AllocaCmdDst->getQueue());
  }

  for (Command *Dep : Deps) {
    NewCmd->addDep(DepDesc{Dep, NewCmd->getRequirement(), AllocaCmdDst});
    Dep->addUser(NewCmd);
  }
  updateLeaves(Deps, Record, access::mode::read_write);
  addNodeToLeaves(Record, NewCmd, access::mode::read_write);
  Record->MCurContext = Queue->getContextImplPtr();
  return NewCmd;
}

Command *Scheduler::GraphBuilder::remapMemoryObject(
    MemObjRecord *Record, Requirement *Req, AllocaCommandBase *HostAllocaCmd) {
  assert(HostAllocaCmd->getQueue()->is_host() &&
         "Host alloca command expected");
  assert(HostAllocaCmd->MIsActive && "Active alloca command expected");

  AllocaCommandBase *LinkedAllocaCmd = HostAllocaCmd->MLinkedAllocaCmd;
  assert(LinkedAllocaCmd && "Linked alloca command expected");

  std::set<Command *> Deps = findDepsForReq(Record, Req, Record->MCurContext);

  UnMapMemObject *UnMapCmd = new UnMapMemObject(
      LinkedAllocaCmd, *LinkedAllocaCmd->getRequirement(),
      &HostAllocaCmd->MMemAllocation, LinkedAllocaCmd->getQueue());

  // Map write only as read-write
  access::mode MapMode = Req->MAccessMode;
  if (MapMode == access::mode::write)
    MapMode = access::mode::read_write;
  MapMemObject *MapCmd = new MapMemObject(
      LinkedAllocaCmd, *LinkedAllocaCmd->getRequirement(),
      &HostAllocaCmd->MMemAllocation, LinkedAllocaCmd->getQueue(), MapMode);

  for (Command *Dep : Deps) {
    UnMapCmd->addDep(DepDesc{Dep, UnMapCmd->getRequirement(), LinkedAllocaCmd});
    Dep->addUser(UnMapCmd);
  }

  MapCmd->addDep(DepDesc{UnMapCmd, MapCmd->getRequirement(), HostAllocaCmd});
  UnMapCmd->addUser(MapCmd);

  updateLeaves(Deps, Record, access::mode::read_write);
  addNodeToLeaves(Record, MapCmd, access::mode::read_write);
  Record->MHostAccess = MapMode;
  return MapCmd;
}

// The function adds copy operation of the up to date'st memory to the memory
// pointed by Req.
Command *Scheduler::GraphBuilder::addCopyBack(Requirement *Req) {

  QueueImplPtr HostQueue = Scheduler::getInstance().getDefaultHostQueue();
  SYCLMemObjI *MemObj = Req->MSYCLMemObj;
  MemObjRecord *Record = getMemObjRecord(MemObj);
  if (Record && MPrintOptionsArray[BeforeAddCopyBack])
    printGraphAsDot("before_addCopyBack");

  // Do nothing if there were no or only read operations with the memory object.
  if (nullptr == Record || !Record->MMemModified)
    return nullptr;

  std::set<Command *> Deps =
      findDepsForReq(Record, Req, HostQueue->getContextImplPtr());
  AllocaCommandBase *SrcAllocaCmd =
      findAllocaForReq(Record, Req, Record->MCurContext);

  std::unique_ptr<MemCpyCommandHost> MemCpyCmdUniquePtr(new MemCpyCommandHost(
      *SrcAllocaCmd->getRequirement(), SrcAllocaCmd, *Req, &Req->MData,
      SrcAllocaCmd->getQueue(), std::move(HostQueue)));

  if (!MemCpyCmdUniquePtr)
    throw runtime_error("Out of host memory", PI_OUT_OF_HOST_MEMORY);

  MemCpyCommandHost *MemCpyCmd = MemCpyCmdUniquePtr.release();
  for (Command *Dep : Deps) {
    MemCpyCmd->addDep(DepDesc{Dep, MemCpyCmd->getRequirement(), SrcAllocaCmd});
    Dep->addUser(MemCpyCmd);
  }

  updateLeaves(Deps, Record, Req->MAccessMode);
  addNodeToLeaves(Record, MemCpyCmd, Req->MAccessMode);
  if (MPrintOptionsArray[AfterAddCopyBack])
    printGraphAsDot("after_addCopyBack");
  return MemCpyCmd;
}

// The function implements SYCL host accessor logic: host accessor
// should provide access to the buffer in user space.
Command *Scheduler::GraphBuilder::addHostAccessor(Requirement *Req,
                                                  const bool destructor) {

  const QueueImplPtr &HostQueue = getInstance().getDefaultHostQueue();

  MemObjRecord *Record = getOrInsertMemObjRecord(HostQueue, Req);
  if (MPrintOptionsArray[BeforeAddHostAcc])
    printGraphAsDot("before_addHostAccessor");
  markModifiedIfWrite(Record, Req);

  AllocaCommandBase *HostAllocaCmd =
      getOrCreateAllocaForReq(Record, Req, HostQueue);

  if (sameCtx(HostAllocaCmd->getQueue()->getContextImplPtr(),
              Record->MCurContext)) {
    if (!isAccessModeAllowed(Req->MAccessMode, Record->MHostAccess))
      remapMemoryObject(Record, Req, HostAllocaCmd);
  } else
    insertMemoryMove(Record, Req, HostQueue);

  Command *UpdateHostAccCmd = insertUpdateHostReqCmd(Record, Req, HostQueue);

  // Need empty command to be blocked until host accessor is destructed
  EmptyCommand *EmptyCmd = addEmptyCmd<Requirement>(
      UpdateHostAccCmd, {Req}, HostQueue, Command::BlockReason::HostAccessor);

  Req->MBlockedCmd = EmptyCmd;

  if (MPrintOptionsArray[AfterAddHostAcc])
    printGraphAsDot("after_addHostAccessor");

  return UpdateHostAccCmd;
}

Command *Scheduler::GraphBuilder::addCGUpdateHost(
    std::unique_ptr<detail::CG> CommandGroup, QueueImplPtr HostQueue) {

  CGUpdateHost *UpdateHost = (CGUpdateHost *)CommandGroup.get();
  Requirement *Req = UpdateHost->getReqToUpdate();

  MemObjRecord *Record = getOrInsertMemObjRecord(HostQueue, Req);
  return insertMemoryMove(Record, Req, HostQueue);
}

/// Start the search for the record from list of "leaf" commands and check if
/// the examined command can be executed in parallel with the new one with
/// regard to the memory object. If it can, then continue searching through
/// dependencies of that command. There are several rules used:
///
/// 1. New and examined commands only read -> can bypass
/// 2. New and examined commands has non-overlapping requirements -> can bypass
/// 3. New and examined commands have different contexts -> cannot bypass
std::set<Command *>
Scheduler::GraphBuilder::findDepsForReq(MemObjRecord *Record,
                                        const Requirement *Req,
                                        const ContextImplPtr &Context) {
  std::set<Command *> RetDeps;
  std::set<Command *> Visited;
  const bool ReadOnlyReq = Req->MAccessMode == access::mode::read;

  std::vector<Command *> ToAnalyze{Record->MWriteLeaves.begin(),
                                   Record->MWriteLeaves.end()};

  if (!ReadOnlyReq)
    ToAnalyze.insert(ToAnalyze.begin(), Record->MReadLeaves.begin(),
                     Record->MReadLeaves.end());

  while (!ToAnalyze.empty()) {
    Command *DepCmd = ToAnalyze.back();
    ToAnalyze.pop_back();

    std::vector<Command *> NewAnalyze;

    for (const DepDesc &Dep : DepCmd->MDeps) {
      if (Dep.MDepRequirement->MSYCLMemObj != Req->MSYCLMemObj)
        continue;

      bool CanBypassDep = false;
      // If both only read
      CanBypassDep |=
          Dep.MDepRequirement->MAccessMode == access::mode::read && ReadOnlyReq;

      // If not overlap
      CanBypassDep |= !doOverlap(Dep.MDepRequirement, Req);

      // Going through copying memory between contexts is not supported.
      if (Dep.MDepCommand)
        CanBypassDep &=
            sameCtx(Context, Dep.MDepCommand->getQueue()->getContextImplPtr());

      if (!CanBypassDep) {
        RetDeps.insert(DepCmd);
        // No need to analyze deps of examining command as it's dependency
        // itself.
        NewAnalyze.clear();
        break;
      }

      if (Visited.insert(Dep.MDepCommand).second)
        NewAnalyze.push_back(Dep.MDepCommand);
    }
    ToAnalyze.insert(ToAnalyze.end(), NewAnalyze.begin(), NewAnalyze.end());
  }
  return RetDeps;
}

// A helper function for finding a command dependency on a specific memory
// object
DepDesc Scheduler::GraphBuilder::findDepForRecord(Command *Cmd,
                                                  MemObjRecord *Record) {
  for (const DepDesc &DD : Cmd->MDeps) {
    if (getMemObjRecord(DD.MDepRequirement->MSYCLMemObj) == Record) {
      return DD;
    }
  }
  assert(false && "No dependency found for a leaf of the record");
  return {nullptr, nullptr, nullptr};
}

// The function searches for the alloca command matching context and
// requirement.
AllocaCommandBase *
Scheduler::GraphBuilder::findAllocaForReq(MemObjRecord *Record,
                                          const Requirement *Req,
                                          const ContextImplPtr &Context) {
  auto IsSuitableAlloca = [&Context, Req](AllocaCommandBase *AllocaCmd) {
    bool Res = sameCtx(AllocaCmd->getQueue()->getContextImplPtr(), Context);
    if (IsSuitableSubReq(Req)) {
      const Requirement *TmpReq = AllocaCmd->getRequirement();
      Res &= AllocaCmd->getType() == Command::CommandType::ALLOCA_SUB_BUF;
      Res &= TmpReq->MOffsetInBytes == Req->MOffsetInBytes;
      Res &= TmpReq->MSYCLMemObj->getSize() == Req->MSYCLMemObj->getSize();
    }
    return Res;
  };
  const auto It = std::find_if(Record->MAllocaCommands.begin(),
                               Record->MAllocaCommands.end(), IsSuitableAlloca);
  return (Record->MAllocaCommands.end() != It) ? *It : nullptr;
}

// The function searches for the alloca command matching context and
// requirement. If none exists, new allocation command is created.
// Note, creation of new allocation command can lead to the current context
// (Record->MCurContext) change.
AllocaCommandBase *Scheduler::GraphBuilder::getOrCreateAllocaForReq(
    MemObjRecord *Record, const Requirement *Req, QueueImplPtr Queue) {

  AllocaCommandBase *AllocaCmd =
      findAllocaForReq(Record, Req, Queue->getContextImplPtr());

  if (!AllocaCmd) {
    if (IsSuitableSubReq(Req)) {
      // Get parent requirement. It's hard to get right parents' range
      // so full parent requirement has range represented in bytes
      range<3> ParentRange{Req->MSYCLMemObj->getSize(), 1, 1};
      Requirement ParentRequirement(/*Offset*/ {0, 0, 0}, ParentRange,
                                    ParentRange, access::mode::read_write,
                                    Req->MSYCLMemObj, /*Dims*/ 1,
                                    /*Working with bytes*/ sizeof(char));

      auto *ParentAlloca =
          getOrCreateAllocaForReq(Record, &ParentRequirement, Queue);
      AllocaCmd = new AllocaSubBufCommand(Queue, *Req, ParentAlloca);
    } else {

      const Requirement FullReq(/*Offset*/ {0, 0, 0}, Req->MMemoryRange,
                                Req->MMemoryRange, access::mode::read_write,
                                Req->MSYCLMemObj, Req->MDims, Req->MElemSize);
      // Can reuse user data for the first allocation
      const bool InitFromUserData = Record->MAllocaCommands.empty();

      AllocaCommandBase *LinkedAllocaCmd = nullptr;
      // If it is not the first allocation, try to setup a link
      // FIXME: Temporary limitation, linked alloca commands for an image is not
      // supported because map operation is not implemented for an image.
      if (!Record->MAllocaCommands.empty() &&
          Req->MSYCLMemObj->getType() == SYCLMemObjI::MemObjType::BUFFER)
        // Current limitation is to setup link between current allocation and
        // new one. There could be situations when we could setup link with
        // "not" current allocation, but it will require memory copy.
        // Can setup link between cl and host allocations only
        if (Queue->is_host() != Record->MCurContext->is_host()) {

          AllocaCommandBase *LinkedAllocaCmdCand =
              findAllocaForReq(Record, Req, Record->MCurContext);

          // Cannot setup link if candidate is linked already
          if (LinkedAllocaCmdCand && !LinkedAllocaCmdCand->MLinkedAllocaCmd)
            LinkedAllocaCmd = LinkedAllocaCmdCand;
        }

      AllocaCmd =
          new AllocaCommand(Queue, FullReq, InitFromUserData, LinkedAllocaCmd);

      // Update linked command
      if (LinkedAllocaCmd) {
        AllocaCmd->addDep(DepDesc{LinkedAllocaCmd, AllocaCmd->getRequirement(),
                                  LinkedAllocaCmd});
        LinkedAllocaCmd->addUser(AllocaCmd);
        LinkedAllocaCmd->MLinkedAllocaCmd = AllocaCmd;

        // To ensure that the leader allocation is removed first
        AllocaCmd->getReleaseCmd()->addDep(
            DepDesc(LinkedAllocaCmd->getReleaseCmd(),
                    AllocaCmd->getRequirement(), LinkedAllocaCmd));

        // Device allocation takes ownership of the host ptr during
        // construction, host allocation doesn't. So, device allocation should
        // always be active here. Also if the "follower" command is a device one
        // we have to change current context to the device one.
        if (Queue->is_host()) {
          AllocaCmd->MIsActive = false;
        } else {
          LinkedAllocaCmd->MIsActive = false;
          Record->MCurContext = Queue->getContextImplPtr();

          std::set<Command *> Deps =
              findDepsForReq(Record, Req, Queue->getContextImplPtr());
          for (Command *Dep : Deps) {
            AllocaCmd->addDep(DepDesc{Dep, Req, LinkedAllocaCmd});
            Dep->addUser(AllocaCmd);
          }
          updateLeaves(Deps, Record, Req->MAccessMode);
          addNodeToLeaves(Record, AllocaCmd, Req->MAccessMode);
        }
      }
    }

    Record->MAllocaCommands.push_back(AllocaCmd);
    Record->MWriteLeaves.push_back(AllocaCmd);
    ++(AllocaCmd->MLeafCounter);
  }
  return AllocaCmd;
}

// The function sets MemModified flag in record if requirement has write access.
void Scheduler::GraphBuilder::markModifiedIfWrite(MemObjRecord *Record,
                                                  Requirement *Req) {
  switch (Req->MAccessMode) {
  case access::mode::write:
  case access::mode::read_write:
  case access::mode::discard_write:
  case access::mode::discard_read_write:
  case access::mode::atomic:
    Record->MMemModified = true;
  case access::mode::read:
    break;
  }
}

template <typename T>
typename std::enable_if<
    std::is_same<typename std::remove_cv<T>::type, Requirement>::value,
    EmptyCommand *>::type
Scheduler::GraphBuilder::addEmptyCmd(Command *Cmd, const std::vector<T *> &Reqs,
                                     const QueueImplPtr &Queue,
                                     Command::BlockReason Reason) {
  EmptyCommand *EmptyCmd =
      new EmptyCommand(Scheduler::getInstance().getDefaultHostQueue());

  if (!EmptyCmd)
    throw runtime_error("Out of host memory", PI_OUT_OF_HOST_MEMORY);

  EmptyCmd->MIsBlockable = true;
  EmptyCmd->MEnqueueStatus = EnqueueResultT::SyclEnqueueBlocked;
  EmptyCmd->MBlockReason = Reason;

  for (T *Req : Reqs) {
    MemObjRecord *Record = getOrInsertMemObjRecord(Queue, Req);
    AllocaCommandBase *AllocaCmd = getOrCreateAllocaForReq(Record, Req, Queue);
    EmptyCmd->addRequirement(Cmd, AllocaCmd, Req);
  }

  Cmd->addUser(EmptyCmd);

  const std::vector<DepDesc> &Deps = Cmd->MDeps;
  for (const DepDesc &Dep : Deps) {
    const Requirement *Req = Dep.MDepRequirement;
    MemObjRecord *Record = getMemObjRecord(Req->MSYCLMemObj);

    updateLeaves({Cmd}, Record, Req->MAccessMode);
    addNodeToLeaves(Record, EmptyCmd, Req->MAccessMode);
  }

  return EmptyCmd;
}

Command *
Scheduler::GraphBuilder::addCG(std::unique_ptr<detail::CG> CommandGroup,
                               QueueImplPtr Queue) {
  const std::vector<Requirement *> &Reqs = CommandGroup->MRequirements;
  const std::vector<detail::EventImplPtr> &Events = CommandGroup->MEvents;
  const CG::CGTYPE CGType = CommandGroup->getType();

  std::unique_ptr<ExecCGCommand> NewCmd(
      new ExecCGCommand(std::move(CommandGroup), Queue));
  if (!NewCmd)
    throw runtime_error("Out of host memory", PI_OUT_OF_HOST_MEMORY);

  if (MPrintOptionsArray[BeforeAddCG])
    printGraphAsDot("before_addCG");

  for (Requirement *Req : Reqs) {
    MemObjRecord *Record = getOrInsertMemObjRecord(Queue, Req);
    markModifiedIfWrite(Record, Req);

    AllocaCommandBase *AllocaCmd = getOrCreateAllocaForReq(Record, Req, Queue);
    // If there is alloca command we need to check if the latest memory is in
    // required context.
    if (sameCtx(Queue->getContextImplPtr(), Record->MCurContext)) {
      // If the memory is already in the required host context, check if the
      // required access mode is valid, remap if not.
      if (Record->MCurContext->is_host() &&
          !isAccessModeAllowed(Req->MAccessMode, Record->MHostAccess))
        remapMemoryObject(Record, Req, AllocaCmd);
    } else {
      // Cannot directly copy memory from OpenCL device to OpenCL device -
      // create two copies: device->host and host->device.
      if (!Queue->is_host() && !Record->MCurContext->is_host())
        insertMemoryMove(Record, Req,
                         Scheduler::getInstance().getDefaultHostQueue());
      insertMemoryMove(Record, Req, Queue);
    }
    std::set<Command *> Deps =
        findDepsForReq(Record, Req, Queue->getContextImplPtr());

    for (Command *Dep : Deps)
      NewCmd->addDep(DepDesc{Dep, Req, AllocaCmd});
  }

  // Set new command as user for dependencies and update leaves.
  // Node dependencies can be modified further when adding the node to leaves,
  // iterate over their copy.
  // FIXME employ a reference here to eliminate copying of a vector
  std::vector<DepDesc> Deps = NewCmd->MDeps;
  for (DepDesc &Dep : Deps) {
    Dep.MDepCommand->addUser(NewCmd.get());
    const Requirement *Req = Dep.MDepRequirement;
    MemObjRecord *Record = getMemObjRecord(Req->MSYCLMemObj);
    updateLeaves({Dep.MDepCommand}, Record, Req->MAccessMode);
    addNodeToLeaves(Record, NewCmd.get(), Req->MAccessMode);
  }

  // Register all the events as dependencies
  for (detail::EventImplPtr e : Events) {
    NewCmd->addDep(e);
  }

  if (CGType == CG::CGTYPE::CODEPLAY_HOST_TASK)
    NewCmd->MEmptyCmd = addEmptyCmd(NewCmd.get(), NewCmd->getCG().MRequirements,
                                    Queue, Command::BlockReason::HostTask);

  if (MPrintOptionsArray[AfterAddCG])
    printGraphAsDot("after_addCG");

  return NewCmd.release();
}

void Scheduler::GraphBuilder::decrementLeafCountersForRecord(
    MemObjRecord *Record) {
  for (Command *Cmd : Record->MReadLeaves) {
    --(Cmd->MLeafCounter);
  }
  for (Command *Cmd : Record->MWriteLeaves) {
    --(Cmd->MLeafCounter);
  }
}

void Scheduler::GraphBuilder::cleanupCommandsForRecord(MemObjRecord *Record) {
  std::vector<AllocaCommandBase *> &AllocaCommands = Record->MAllocaCommands;
  if (AllocaCommands.empty())
    return;

  std::queue<Command *> ToVisit;
  std::set<Command *> Visited;
  std::vector<Command *> CmdsToDelete;
  // First, mark all allocas for deletion and their direct users for traversal
  // Dependencies of the users will be cleaned up during the traversal
  for (Command *AllocaCmd : AllocaCommands) {
    Visited.insert(AllocaCmd);

    for (Command *UserCmd : AllocaCmd->MUsers)
      // Linked alloca cmd may be in users of this alloca. We're not going to
      // visit it.
      if (UserCmd->getType() != Command::CommandType::ALLOCA)
        ToVisit.push(UserCmd);
      else
        Visited.insert(UserCmd);

    CmdsToDelete.push_back(AllocaCmd);
    // These commands will be deleted later, clear users now to avoid
    // updating them during edge removal
    AllocaCmd->MUsers.clear();
  }

  // Linked alloca's share dependencies. Unchain from deps linked alloca's.
  // Any cmd of the alloca - linked_alloca may be used later on.
  for (AllocaCommandBase *AllocaCmd : AllocaCommands) {
    AllocaCommandBase *LinkedCmd = AllocaCmd->MLinkedAllocaCmd;

    if (LinkedCmd) {
      assert(Visited.count(LinkedCmd));

      for (DepDesc &Dep : AllocaCmd->MDeps)
        if (Dep.MDepCommand)
          Dep.MDepCommand->MUsers.erase(AllocaCmd);
    }
  }

  // Traverse the graph using BFS
  while (!ToVisit.empty()) {
    Command *Cmd = ToVisit.front();
    ToVisit.pop();

    if (!Visited.insert(Cmd).second)
      continue;

    for (Command *UserCmd : Cmd->MUsers)
      if (UserCmd->getType() != Command::CommandType::ALLOCA)
        ToVisit.push(UserCmd);

    // Delete all dependencies on any allocations being removed
    // Track which commands should have their users updated
    std::map<Command *, bool> ShouldBeUpdated;
    auto NewEnd = std::remove_if(
        Cmd->MDeps.begin(), Cmd->MDeps.end(), [&](const DepDesc &Dep) {
          if (std::find(AllocaCommands.begin(), AllocaCommands.end(),
                        Dep.MAllocaCmd) != AllocaCommands.end()) {
            ShouldBeUpdated.insert({Dep.MDepCommand, true});
            return true;
          }
          ShouldBeUpdated[Dep.MDepCommand] = false;
          return false;
        });
    Cmd->MDeps.erase(NewEnd, Cmd->MDeps.end());

    // Update users of removed dependencies
    for (auto DepCmdIt : ShouldBeUpdated) {
      if (!DepCmdIt.second)
        continue;
      DepCmdIt.first->MUsers.erase(Cmd);
    }

    // If all dependencies have been removed this way, mark the command for
    // deletion
    if (Cmd->MDeps.empty()) {
      CmdsToDelete.push_back(Cmd);
      Cmd->MUsers.clear();
    }
  }

  for (Command *Cmd : CmdsToDelete) {
    Cmd->getEvent()->setCommand(nullptr);
    delete Cmd;
  }
}

void Scheduler::GraphBuilder::cleanupFinishedCommands(Command *FinishedCmd) {
  std::queue<Command *> CmdsToVisit({FinishedCmd});
  std::set<Command *> Visited;

  // Traverse the graph using BFS
  while (!CmdsToVisit.empty()) {
    Command *Cmd = CmdsToVisit.front();
    CmdsToVisit.pop();

    if (!Visited.insert(Cmd).second)
      continue;

    for (const DepDesc &Dep : Cmd->MDeps) {
      if (Dep.MDepCommand)
        CmdsToVisit.push(Dep.MDepCommand);
    }

    // Do not clean up the node if it is a leaf for any memory object
    if (Cmd->MLeafCounter > 0)
      continue;
    // Do not clean up allocation commands
    Command::CommandType CmdT = Cmd->getType();
    if (CmdT == Command::ALLOCA || CmdT == Command::ALLOCA_SUB_BUF)
      continue;

    for (Command *UserCmd : Cmd->MUsers) {
      for (DepDesc &Dep : UserCmd->MDeps) {
        // Link the users of the command to the alloca command(s) instead
        if (Dep.MDepCommand == Cmd) {
          Dep.MDepCommand = Dep.MAllocaCmd;
          Dep.MDepCommand->MUsers.insert(UserCmd);
        }
      }
    }
    // Update dependency users
    for (DepDesc &Dep : Cmd->MDeps) {
      Command *DepCmd = Dep.MDepCommand;
      DepCmd->MUsers.erase(Cmd);
    }
    Cmd->getEvent()->setCommand(nullptr);

    delete Cmd;
  }
}

void Scheduler::GraphBuilder::removeRecordForMemObj(SYCLMemObjI *MemObject) {
  const auto It = std::find_if(
      MMemObjs.begin(), MMemObjs.end(),
      [MemObject](const SYCLMemObjI *Obj) { return Obj == MemObject; });
  if (It != MMemObjs.end())
    MMemObjs.erase(It);
  MemObject->MRecord.reset();
}

// Make Cmd depend on DepEvent from different context. Connection is performed
// via distinct ConnectCmd with host task command group on host queue. Cmd will
// depend on ConnectCmd's host event.
// DepEvent may not have a command associated with it in at least two cases:
//  - the command was deleted upon cleanup process;
//  - DepEvent is user event.
// In both of these cases the only thing we can do is to make ConnectCmd depend
// on DepEvent.
// Otherwise, when there is a command associated with DepEvent, we make
// ConnectCmd depend on on this command. If there is valid, i.e. non-nil,
// requirement in Dep we make ConnectCmd depend on DepEvent's command with this
// requirement.
// Optionality of Dep is set by Dep.MDepCommand equal to nullptr.
void Scheduler::GraphBuilder::connectDepEvent(Command *const Cmd,
                                              EventImplPtr DepEvent,
                                              const DepDesc &Dep) {
<<<<<<< HEAD
  const ContextImplPtr &Context = Cmd->getContext();
  const ContextImplPtr &DepEventContext = DepEvent->getContextImpl();

  assert(Context != DepEventContext);
=======
  assert(Cmd->getContext() != DepEvent->getContextImpl());
>>>>>>> 76eab938

  // construct Host Task type command manually and make it depend on DepEvent
  ExecCGCommand *ConnectCmd = nullptr;

  {
    std::unique_ptr<detail::HostTask> HT(new detail::HostTask);
    std::unique_ptr<detail::CG> ConnectCG(new detail::CGHostTask(
<<<<<<< HEAD
        std::move(HT), /* Queue = */ {}, /* Context = */ {}, /* Args = */ {},
        /* ArgsStorage = */ {}, /* AccStorage = */ {},
        /* SharedPtrStorage = */ {}, /* Requirements = */ {},
        /* DepEvents = */ {DepEvent}, CG::CODEPLAY_HOST_TASK,
        /* Payload */ {}));
=======
        std::move(HT), /* Args = */ {}, /* ArgsStorage = */ {},
        /* AccStorage = */ {}, /* SharedPtrStorage = */ {},
        /* Requirements = */ {}, /* DepEvents = */ {DepEvent},
        CG::CODEPLAY_HOST_TASK, /* Payload */ {}));
>>>>>>> 76eab938
    ConnectCmd = new ExecCGCommand(
        std::move(ConnectCG), Scheduler::getInstance().getDefaultHostQueue());
  }

  if (!ConnectCmd)
    throw runtime_error("Out of host memory", PI_OUT_OF_HOST_MEMORY);

  if (Command *DepCmd = reinterpret_cast<Command *>(DepEvent->getCommand()))
    DepCmd->addUser(ConnectCmd);

  EmptyCommand *EmptyCmd = nullptr;

  if (Dep.MDepRequirement) {
    // make ConnectCmd depend on requirement
    ConnectCmd->addDep(Dep);
    assert(reinterpret_cast<Command *>(DepEvent->getCommand()) ==
           Dep.MDepCommand);
    // add user to Dep.MDepCommand is already performed beyond this if branch

    MemObjRecord *Record = getMemObjRecord(Dep.MDepRequirement->MSYCLMemObj);

    updateLeaves({Dep.MDepCommand}, Record, Dep.MDepRequirement->MAccessMode);
    addNodeToLeaves(Record, ConnectCmd, Dep.MDepRequirement->MAccessMode);

    const std::vector<const Requirement *> Reqs(1, Dep.MDepRequirement);
    EmptyCmd = addEmptyCmd(ConnectCmd, Reqs,
                           Scheduler::getInstance().getDefaultHostQueue(),
                           Command::BlockReason::HostTask);
    // Dependencies for EmptyCmd are set in addEmptyCmd for provided Reqs.

    // Depend Cmd on empty command
    {
      DepDesc CmdDep = Dep;
      CmdDep.MDepCommand = EmptyCmd;

      Cmd->addDep(CmdDep);
    }
  } else {
    EmptyCmd = addEmptyCmd<Requirement>(
        ConnectCmd, {}, Scheduler::getInstance().getDefaultHostQueue(),
        Command::BlockReason::HostTask);

    // There is no requirement thus, empty command will only depend on
    // ConnectCmd via its event.
    EmptyCmd->addDep(ConnectCmd->getEvent());
    ConnectCmd->addDep(DepEvent);

    // Depend Cmd on empty command
    Cmd->addDep(EmptyCmd->getEvent());
  }

  EmptyCmd->addUser(Cmd);

  ConnectCmd->MEmptyCmd = EmptyCmd;

  // FIXME graph builder shouldn't really enqueue commands. We're in the middle
  // of enqueue process for some command Cmd. We're going to add a dependency
  // for it. Need some nice and cute solution to enqueue ConnectCmd via standard
  // scheduler/graph processor mechanisms.
  // Though, we need this call to enqueue to launch ConnectCmd.
  EnqueueResultT Res;
  bool Enqueued = Scheduler::GraphProcessor::enqueueCommand(ConnectCmd, Res);
  if (!Enqueued && EnqueueResultT::SyclEnqueueFailed == Res.MResult)
    throw runtime_error("Failed to enqueue a sync event between two contexts",
                        PI_INVALID_OPERATION);
}

} // namespace detail
} // namespace sycl
} // __SYCL_INLINE_NAMESPACE(cl)<|MERGE_RESOLUTION|>--- conflicted
+++ resolved
@@ -920,14 +920,7 @@
 void Scheduler::GraphBuilder::connectDepEvent(Command *const Cmd,
                                               EventImplPtr DepEvent,
                                               const DepDesc &Dep) {
-<<<<<<< HEAD
-  const ContextImplPtr &Context = Cmd->getContext();
-  const ContextImplPtr &DepEventContext = DepEvent->getContextImpl();
-
-  assert(Context != DepEventContext);
-=======
   assert(Cmd->getContext() != DepEvent->getContextImpl());
->>>>>>> 76eab938
 
   // construct Host Task type command manually and make it depend on DepEvent
   ExecCGCommand *ConnectCmd = nullptr;
@@ -935,18 +928,11 @@
   {
     std::unique_ptr<detail::HostTask> HT(new detail::HostTask);
     std::unique_ptr<detail::CG> ConnectCG(new detail::CGHostTask(
-<<<<<<< HEAD
         std::move(HT), /* Queue = */ {}, /* Context = */ {}, /* Args = */ {},
         /* ArgsStorage = */ {}, /* AccStorage = */ {},
         /* SharedPtrStorage = */ {}, /* Requirements = */ {},
         /* DepEvents = */ {DepEvent}, CG::CODEPLAY_HOST_TASK,
         /* Payload */ {}));
-=======
-        std::move(HT), /* Args = */ {}, /* ArgsStorage = */ {},
-        /* AccStorage = */ {}, /* SharedPtrStorage = */ {},
-        /* Requirements = */ {}, /* DepEvents = */ {DepEvent},
-        CG::CODEPLAY_HOST_TASK, /* Payload */ {}));
->>>>>>> 76eab938
     ConnectCmd = new ExecCGCommand(
         std::move(ConnectCG), Scheduler::getInstance().getDefaultHostQueue());
   }
