//===-- graph_builder.cpp - SYCL Graph Builder ------------------*- C++ -*-===//
//
// Part of the LLVM Project, under the Apache License v2.0 with LLVM Exceptions.
// See https://llvm.org/LICENSE.txt for license information.
// SPDX-License-Identifier: Apache-2.0 WITH LLVM-exception
//
//===----------------------------------------------------------------------===//

#include "detail/config.hpp"
#include <CL/sycl/access/access.hpp>
#include <CL/sycl/detail/memory_manager.hpp>
#include <CL/sycl/exception.hpp>
#include <detail/context_impl.hpp>
#include <detail/event_impl.hpp>
#include <detail/queue_impl.hpp>
#include <detail/scheduler/scheduler.hpp>

#include <cstdlib>
#include <fstream>
#include <map>
#include <memory>
#include <queue>
#include <set>
#include <vector>

__SYCL_INLINE_NAMESPACE(cl) {
namespace sycl {
namespace detail {

/// Checks whether two requirements overlap or not.
///
/// This information can be used to prove that executing two kernels that
/// work on different parts of the memory object in parallel is legal.
// TODO merge with LeavesCollection's version of doOverlap (see
// leaves_collection.cpp).
static bool doOverlap(const Requirement *LHS, const Requirement *RHS) {
  return (LHS->MOffsetInBytes + LHS->MAccessRange.size() * LHS->MElemSize >=
          RHS->MOffsetInBytes) ||
         (RHS->MOffsetInBytes + RHS->MAccessRange.size() * RHS->MElemSize >=
          LHS->MOffsetInBytes);
}

static bool sameCtx(const ContextImplPtr &LHS, const ContextImplPtr &RHS) {
  // Consider two different host contexts to be the same to avoid additional
  // allocation on the host
  return LHS == RHS || (LHS->is_host() && RHS->is_host());
}

/// Checks if current requirement is requirement for sub buffer.
static bool IsSuitableSubReq(const Requirement *Req) {
  return Req->MIsSubBuffer;
}

/// Checks if the required access mode is allowed under the current one.
static bool isAccessModeAllowed(access::mode Required, access::mode Current) {
  switch (Current) {
  case access::mode::read:
    return (Required == Current);
  case access::mode::write:
    assert(false && "Write only access is expected to be mapped as read_write");
    return (Required == Current || Required == access::mode::discard_write);
  case access::mode::read_write:
  case access::mode::atomic:
  case access::mode::discard_write:
  case access::mode::discard_read_write:
    return true;
  }
  assert(false);
  return false;
}

/// Combines two access modes into a single one that allows both.
static access::mode combineAccessModes(access::mode A, access::mode B) {
  if (A == B)
    return A;

  if (A == access::mode::discard_write &&
      (B == access::mode::discard_read_write || B == access::mode::write))
    return B;

  if (B == access::mode::discard_write &&
      (A == access::mode::discard_read_write || A == access::mode::write))
    return A;

  return access::mode::read_write;
}

Scheduler::GraphBuilder::GraphBuilder() {
  if (const char *EnvVarCStr = SYCLConfig<SYCL_PRINT_EXECUTION_GRAPH>::get()) {
    std::string GraphPrintOpts(EnvVarCStr);
    bool EnableAlways = GraphPrintOpts.find("always") != std::string::npos;

    if (GraphPrintOpts.find("before_addCG") != std::string::npos ||
        EnableAlways)
      MPrintOptionsArray[BeforeAddCG] = true;
    if (GraphPrintOpts.find("after_addCG") != std::string::npos || EnableAlways)
      MPrintOptionsArray[AfterAddCG] = true;
    if (GraphPrintOpts.find("before_addCopyBack") != std::string::npos ||
        EnableAlways)
      MPrintOptionsArray[BeforeAddCopyBack] = true;
    if (GraphPrintOpts.find("after_addCopyBack") != std::string::npos ||
        EnableAlways)
      MPrintOptionsArray[AfterAddCopyBack] = true;
    if (GraphPrintOpts.find("before_addHostAcc") != std::string::npos ||
        EnableAlways)
      MPrintOptionsArray[BeforeAddHostAcc] = true;
    if (GraphPrintOpts.find("after_addHostAcc") != std::string::npos ||
        EnableAlways)
      MPrintOptionsArray[AfterAddHostAcc] = true;
  }
}

static bool markNodeAsVisited(Command *Cmd, std::vector<Command *> &Visited) {
  assert(Cmd && "Cmd can't be nullptr");
  if (Cmd->MMarks.MVisited)
    return false;
  Cmd->MMarks.MVisited = true;
  Visited.push_back(Cmd);
  return true;
}

static void unmarkVisitedNodes(std::vector<Command *> &Visited) {
  for (Command *Cmd : Visited)
    Cmd->MMarks.MVisited = false;
}

static void handleVisitedNodes(std::vector<Command *> &Visited) {
  for (Command *Cmd : Visited) {
    if (Cmd->MMarks.MToBeDeleted) {
      Cmd->getEvent()->setCommand(nullptr);
      delete Cmd;
    } else
      Cmd->MMarks.MVisited = false;
  }
}

static void printDotRecursive(std::fstream &Stream,
                              std::vector<Command *> &Visited, Command *Cmd) {
  if (!markNodeAsVisited(Cmd, Visited))
    return;
  for (Command *User : Cmd->MUsers) {
    if (User)
      printDotRecursive(Stream, Visited, User);
  }
  Cmd->printDot(Stream);
}

void Scheduler::GraphBuilder::printGraphAsDot(const char *ModeName) {
  static size_t Counter = 0;
  std::string ModeNameStr(ModeName);
  std::string FileName =
      "graph_" + std::to_string(Counter) + ModeNameStr + ".dot";

  Counter++;

  std::fstream Stream(FileName, std::ios::out);
  Stream << "strict digraph {" << std::endl;

  MVisitedCmds.clear();

  for (SYCLMemObjI *MemObject : MMemObjs)
    for (Command *AllocaCmd : MemObject->MRecord->MAllocaCommands)
      printDotRecursive(Stream, MVisitedCmds, AllocaCmd);

  Stream << "}" << std::endl;

  unmarkVisitedNodes(MVisitedCmds);
}

MemObjRecord *Scheduler::GraphBuilder::getMemObjRecord(SYCLMemObjI *MemObject) {
  return MemObject->MRecord.get();
}

MemObjRecord *
Scheduler::GraphBuilder::getOrInsertMemObjRecord(const QueueImplPtr &Queue,
                                                 const Requirement *Req) {
  SYCLMemObjI *MemObject = Req->MSYCLMemObj;
  MemObjRecord *Record = getMemObjRecord(MemObject);

  if (nullptr != Record)
    return Record;

  const size_t LeafLimit = 8;
  LeavesCollection::AllocateDependencyF AllocateDependency =
      [this](Command *Dependant, Command *Dependency, MemObjRecord *Record) {
        // Add the old leaf as a dependency for the new one by duplicating one
        // of the requirements for the current record
        DepDesc Dep = findDepForRecord(Dependant, Record);
        Dep.MDepCommand = Dependency;
        Dependant->addDep(Dep);
        Dependency->addUser(Dependant);
        --(Dependency->MLeafCounter);
      };

  const ContextImplPtr &InteropCtxPtr = Req->MSYCLMemObj->getInteropContext();
  if (InteropCtxPtr) {
    // The memory object has been constructed using interoperability constructor
    // which means that there is already an allocation(cl_mem) in some context.
    // Registering this allocation in the SYCL graph.

    sycl::vector_class<sycl::device> Devices =
        InteropCtxPtr->get_info<info::context::devices>();
    assert(Devices.size() != 0);
    DeviceImplPtr Dev = detail::getSyclObjImpl(Devices[0]);

    // Since all the Scheduler commands require queue but we have only context
    // here, we need to create a dummy queue bound to the context and one of the
    // devices from the context.
    QueueImplPtr InteropQueuePtr{new detail::queue_impl{
        Dev, InteropCtxPtr, /*AsyncHandler=*/{}, /*PropertyList=*/{}}};

    MemObject->MRecord.reset(
        new MemObjRecord{InteropCtxPtr, LeafLimit, AllocateDependency});
    getOrCreateAllocaForReq(MemObject->MRecord.get(), Req, InteropQueuePtr);
  } else
    MemObject->MRecord.reset(new MemObjRecord{Queue->getContextImplPtr(),
                                              LeafLimit, AllocateDependency});

  MMemObjs.push_back(MemObject);
  return MemObject->MRecord.get();
}

void Scheduler::GraphBuilder::updateLeaves(const std::set<Command *> &Cmds,
                                           MemObjRecord *Record,
                                           access::mode AccessMode) {

  const bool ReadOnlyReq = AccessMode == access::mode::read;
  if (ReadOnlyReq)
    return;

  for (Command *Cmd : Cmds) {
    Cmd->MLeafCounter -= Record->MReadLeaves.remove(Cmd);
    Cmd->MLeafCounter -= Record->MWriteLeaves.remove(Cmd);
  }
}

void Scheduler::GraphBuilder::addNodeToLeaves(MemObjRecord *Record,
                                              Command *Cmd,
                                              access::mode AccessMode) {
  LeavesCollection &Leaves{AccessMode == access::mode::read
                               ? Record->MReadLeaves
                               : Record->MWriteLeaves};
  if (Leaves.push_back(Cmd))
    ++Cmd->MLeafCounter;
}

UpdateHostRequirementCommand *Scheduler::GraphBuilder::insertUpdateHostReqCmd(
    MemObjRecord *Record, Requirement *Req, const QueueImplPtr &Queue) {
  AllocaCommandBase *AllocaCmd =
      findAllocaForReq(Record, Req, Queue->getContextImplPtr());
  assert(AllocaCmd && "There must be alloca for requirement!");
  UpdateHostRequirementCommand *UpdateCommand =
      new UpdateHostRequirementCommand(Queue, *Req, AllocaCmd, &Req->MData);
  // Need copy of requirement because after host accessor destructor call
  // dependencies become invalid if requirement is stored by pointer.
  const Requirement *StoredReq = UpdateCommand->getRequirement();

  std::set<Command *> Deps =
      findDepsForReq(Record, Req, Queue->getContextImplPtr());
  for (Command *Dep : Deps) {
    UpdateCommand->addDep(DepDesc{Dep, StoredReq, AllocaCmd});
    Dep->addUser(UpdateCommand);
  }
  updateLeaves(Deps, Record, Req->MAccessMode);
  addNodeToLeaves(Record, UpdateCommand, Req->MAccessMode);
  return UpdateCommand;
}

// Takes linked alloca commands. Makes AllocaCmdDst command active using map
// or unmap operation.
static Command *insertMapUnmapForLinkedCmds(AllocaCommandBase *AllocaCmdSrc,
                                            AllocaCommandBase *AllocaCmdDst,
                                            access::mode MapMode) {
  assert(AllocaCmdSrc->MLinkedAllocaCmd == AllocaCmdDst &&
         "Expected linked alloca commands");
  assert(AllocaCmdSrc->MIsActive &&
         "Expected source alloca command to be active");

  if (AllocaCmdSrc->getQueue()->is_host()) {
    UnMapMemObject *UnMapCmd = new UnMapMemObject(
        AllocaCmdDst, *AllocaCmdDst->getRequirement(),
        &AllocaCmdSrc->MMemAllocation, AllocaCmdDst->getQueue());

    std::swap(AllocaCmdSrc->MIsActive, AllocaCmdDst->MIsActive);

    return UnMapCmd;
  }

  MapMemObject *MapCmd = new MapMemObject(
      AllocaCmdSrc, *AllocaCmdSrc->getRequirement(),
      &AllocaCmdDst->MMemAllocation, AllocaCmdSrc->getQueue(), MapMode);

  std::swap(AllocaCmdSrc->MIsActive, AllocaCmdDst->MIsActive);

  return MapCmd;
}

Command *Scheduler::GraphBuilder::insertMemoryMove(MemObjRecord *Record,
                                                   Requirement *Req,
                                                   const QueueImplPtr &Queue) {

  AllocaCommandBase *AllocaCmdDst = getOrCreateAllocaForReq(Record, Req, Queue);
  if (!AllocaCmdDst)
    throw runtime_error("Out of host memory", PI_OUT_OF_HOST_MEMORY);

  std::set<Command *> Deps =
      findDepsForReq(Record, Req, Queue->getContextImplPtr());
  Deps.insert(AllocaCmdDst);
  // Get parent allocation of sub buffer to perform full copy of whole buffer
  if (IsSuitableSubReq(Req)) {
    if (AllocaCmdDst->getType() == Command::CommandType::ALLOCA_SUB_BUF)
      AllocaCmdDst =
          static_cast<AllocaSubBufCommand *>(AllocaCmdDst)->getParentAlloca();
  }

  AllocaCommandBase *AllocaCmdSrc =
      findAllocaForReq(Record, Req, Record->MCurContext);
  if (!AllocaCmdSrc && IsSuitableSubReq(Req)) {
    // Since no alloca command for the sub buffer requirement was found in the
    // current context, need to find a parent alloca command for it (it must be
    // there)
    auto IsSuitableAlloca = [Record](AllocaCommandBase *AllocaCmd) {
      bool Res = sameCtx(AllocaCmd->getQueue()->getContextImplPtr(),
                         Record->MCurContext) &&
                 // Looking for a parent buffer alloca command
                 AllocaCmd->getType() == Command::CommandType::ALLOCA;
      return Res;
    };
    const auto It =
        std::find_if(Record->MAllocaCommands.begin(),
                     Record->MAllocaCommands.end(), IsSuitableAlloca);
    AllocaCmdSrc = (Record->MAllocaCommands.end() != It) ? *It : nullptr;
  }
  if (!AllocaCmdSrc)
    throw runtime_error("Cannot find buffer allocation", PI_INVALID_VALUE);
  // Get parent allocation of sub buffer to perform full copy of whole buffer
  if (IsSuitableSubReq(Req)) {
    if (AllocaCmdSrc->getType() == Command::CommandType::ALLOCA_SUB_BUF)
      AllocaCmdSrc =
          static_cast<AllocaSubBufCommand *>(AllocaCmdSrc)->getParentAlloca();
    else if (AllocaCmdSrc->getSYCLMemObj() != Req->MSYCLMemObj)
      assert(!"Inappropriate alloca command.");
  }

  Command *NewCmd = nullptr;

  if (AllocaCmdSrc->MLinkedAllocaCmd == AllocaCmdDst) {
    // Map write only as read-write
    access::mode MapMode = Req->MAccessMode;
    if (MapMode == access::mode::write)
      MapMode = access::mode::read_write;
    NewCmd = insertMapUnmapForLinkedCmds(AllocaCmdSrc, AllocaCmdDst, MapMode);
    Record->MHostAccess = MapMode;
  } else {

    // Full copy of buffer is needed to avoid loss of data that may be caused
    // by copying specific range from host to device and backwards.
    NewCmd =
        new MemCpyCommand(*AllocaCmdSrc->getRequirement(), AllocaCmdSrc,
                          *AllocaCmdDst->getRequirement(), AllocaCmdDst,
                          AllocaCmdSrc->getQueue(), AllocaCmdDst->getQueue());
  }

  for (Command *Dep : Deps) {
    NewCmd->addDep(DepDesc{Dep, NewCmd->getRequirement(), AllocaCmdDst});
    Dep->addUser(NewCmd);
  }
  updateLeaves(Deps, Record, access::mode::read_write);
  addNodeToLeaves(Record, NewCmd, access::mode::read_write);
  Record->MCurContext = Queue->getContextImplPtr();
  return NewCmd;
}

Command *Scheduler::GraphBuilder::remapMemoryObject(
    MemObjRecord *Record, Requirement *Req, AllocaCommandBase *HostAllocaCmd) {
  assert(HostAllocaCmd->getQueue()->is_host() &&
         "Host alloca command expected");
  assert(HostAllocaCmd->MIsActive && "Active alloca command expected");

  AllocaCommandBase *LinkedAllocaCmd = HostAllocaCmd->MLinkedAllocaCmd;
  assert(LinkedAllocaCmd && "Linked alloca command expected");

  std::set<Command *> Deps = findDepsForReq(Record, Req, Record->MCurContext);

  UnMapMemObject *UnMapCmd = new UnMapMemObject(
      LinkedAllocaCmd, *LinkedAllocaCmd->getRequirement(),
      &HostAllocaCmd->MMemAllocation, LinkedAllocaCmd->getQueue());

  // Map write only as read-write
  access::mode MapMode = Req->MAccessMode;
  if (MapMode == access::mode::write)
    MapMode = access::mode::read_write;
  MapMemObject *MapCmd = new MapMemObject(
      LinkedAllocaCmd, *LinkedAllocaCmd->getRequirement(),
      &HostAllocaCmd->MMemAllocation, LinkedAllocaCmd->getQueue(), MapMode);

  for (Command *Dep : Deps) {
    UnMapCmd->addDep(DepDesc{Dep, UnMapCmd->getRequirement(), LinkedAllocaCmd});
    Dep->addUser(UnMapCmd);
  }

  MapCmd->addDep(DepDesc{UnMapCmd, MapCmd->getRequirement(), HostAllocaCmd});
  UnMapCmd->addUser(MapCmd);

  updateLeaves(Deps, Record, access::mode::read_write);
  addNodeToLeaves(Record, MapCmd, access::mode::read_write);
  Record->MHostAccess = MapMode;
  return MapCmd;
}

// The function adds copy operation of the up to date'st memory to the memory
// pointed by Req.
Command *Scheduler::GraphBuilder::addCopyBack(Requirement *Req) {

  QueueImplPtr HostQueue = Scheduler::getInstance().getDefaultHostQueue();
  SYCLMemObjI *MemObj = Req->MSYCLMemObj;
  MemObjRecord *Record = getMemObjRecord(MemObj);
  if (Record && MPrintOptionsArray[BeforeAddCopyBack])
    printGraphAsDot("before_addCopyBack");

  // Do nothing if there were no or only read operations with the memory object.
  if (nullptr == Record || !Record->MMemModified)
    return nullptr;

  std::set<Command *> Deps =
      findDepsForReq(Record, Req, HostQueue->getContextImplPtr());
  AllocaCommandBase *SrcAllocaCmd =
      findAllocaForReq(Record, Req, Record->MCurContext);

  std::unique_ptr<MemCpyCommandHost> MemCpyCmdUniquePtr(new MemCpyCommandHost(
      *SrcAllocaCmd->getRequirement(), SrcAllocaCmd, *Req, &Req->MData,
      SrcAllocaCmd->getQueue(), std::move(HostQueue)));

  if (!MemCpyCmdUniquePtr)
    throw runtime_error("Out of host memory", PI_OUT_OF_HOST_MEMORY);

  MemCpyCommandHost *MemCpyCmd = MemCpyCmdUniquePtr.release();
  for (Command *Dep : Deps) {
    MemCpyCmd->addDep(DepDesc{Dep, MemCpyCmd->getRequirement(), SrcAllocaCmd});
    Dep->addUser(MemCpyCmd);
  }

  updateLeaves(Deps, Record, Req->MAccessMode);
  addNodeToLeaves(Record, MemCpyCmd, Req->MAccessMode);
  if (MPrintOptionsArray[AfterAddCopyBack])
    printGraphAsDot("after_addCopyBack");
  return MemCpyCmd;
}

// The function implements SYCL host accessor logic: host accessor
// should provide access to the buffer in user space.
Command *Scheduler::GraphBuilder::addHostAccessor(Requirement *Req) {

  const QueueImplPtr &HostQueue = getInstance().getDefaultHostQueue();

  MemObjRecord *Record = getOrInsertMemObjRecord(HostQueue, Req);
  if (MPrintOptionsArray[BeforeAddHostAcc])
    printGraphAsDot("before_addHostAccessor");
  markModifiedIfWrite(Record, Req);

  AllocaCommandBase *HostAllocaCmd =
      getOrCreateAllocaForReq(Record, Req, HostQueue);

  if (sameCtx(HostAllocaCmd->getQueue()->getContextImplPtr(),
              Record->MCurContext)) {
    if (!isAccessModeAllowed(Req->MAccessMode, Record->MHostAccess))
      remapMemoryObject(Record, Req, HostAllocaCmd);
  } else
    insertMemoryMove(Record, Req, HostQueue);

  Command *UpdateHostAccCmd = insertUpdateHostReqCmd(Record, Req, HostQueue);

  // Need empty command to be blocked until host accessor is destructed
  EmptyCommand *EmptyCmd = addEmptyCmd<Requirement>(
      UpdateHostAccCmd, {Req}, HostQueue, Command::BlockReason::HostAccessor);

  Req->MBlockedCmd = EmptyCmd;

  if (MPrintOptionsArray[AfterAddHostAcc])
    printGraphAsDot("after_addHostAccessor");

  return UpdateHostAccCmd;
}

Command *Scheduler::GraphBuilder::addCGUpdateHost(
    std::unique_ptr<detail::CG> CommandGroup, QueueImplPtr HostQueue) {

  auto UpdateHost = static_cast<CGUpdateHost *>(CommandGroup.get());
  Requirement *Req = UpdateHost->getReqToUpdate();

  MemObjRecord *Record = getOrInsertMemObjRecord(HostQueue, Req);
  return insertMemoryMove(Record, Req, HostQueue);
}

/// Start the search for the record from list of "leaf" commands and check if
/// the examined command can be executed in parallel with the new one with
/// regard to the memory object. If it can, then continue searching through
/// dependencies of that command. There are several rules used:
///
/// 1. New and examined commands only read -> can bypass
/// 2. New and examined commands has non-overlapping requirements -> can bypass
/// 3. New and examined commands have different contexts -> cannot bypass
std::set<Command *>
Scheduler::GraphBuilder::findDepsForReq(MemObjRecord *Record,
                                        const Requirement *Req,
                                        const ContextImplPtr &Context) {
  std::set<Command *> RetDeps;
  std::vector<Command *> Visited;
  const bool ReadOnlyReq = Req->MAccessMode == access::mode::read;

  std::vector<Command *> ToAnalyze{std::move(Record->MWriteLeaves.toVector())};

  if (!ReadOnlyReq) {
    std::vector<Command *> V{std::move(Record->MReadLeaves.toVector())};

    ToAnalyze.insert(ToAnalyze.begin(), V.begin(), V.end());
  }

  while (!ToAnalyze.empty()) {
    Command *DepCmd = ToAnalyze.back();
    ToAnalyze.pop_back();

    std::vector<Command *> NewAnalyze;

    for (const DepDesc &Dep : DepCmd->MDeps) {
      if (Dep.MDepRequirement->MSYCLMemObj != Req->MSYCLMemObj)
        continue;

      bool CanBypassDep = false;
      // If both only read
      CanBypassDep |=
          Dep.MDepRequirement->MAccessMode == access::mode::read && ReadOnlyReq;

      // If not overlap
      CanBypassDep |= !doOverlap(Dep.MDepRequirement, Req);

      // Going through copying memory between contexts is not supported.
      if (Dep.MDepCommand)
        CanBypassDep &=
            sameCtx(Context, Dep.MDepCommand->getQueue()->getContextImplPtr());

      if (!CanBypassDep) {
        RetDeps.insert(DepCmd);
        // No need to analyze deps of examining command as it's dependency
        // itself.
        NewAnalyze.clear();
        break;
      }

      if (markNodeAsVisited(Dep.MDepCommand, Visited))
        NewAnalyze.push_back(Dep.MDepCommand);
    }
    ToAnalyze.insert(ToAnalyze.end(), NewAnalyze.begin(), NewAnalyze.end());
  }
  unmarkVisitedNodes(Visited);
  return RetDeps;
}

// A helper function for finding a command dependency on a specific memory
// object
DepDesc Scheduler::GraphBuilder::findDepForRecord(Command *Cmd,
                                                  MemObjRecord *Record) {
  for (const DepDesc &DD : Cmd->MDeps) {
    if (getMemObjRecord(DD.MDepRequirement->MSYCLMemObj) == Record) {
      return DD;
    }
  }
  assert(false && "No dependency found for a leaf of the record");
  return {nullptr, nullptr, nullptr};
}

// The function searches for the alloca command matching context and
// requirement.
AllocaCommandBase *
Scheduler::GraphBuilder::findAllocaForReq(MemObjRecord *Record,
                                          const Requirement *Req,
                                          const ContextImplPtr &Context) {
  auto IsSuitableAlloca = [&Context, Req](AllocaCommandBase *AllocaCmd) {
    bool Res = sameCtx(AllocaCmd->getQueue()->getContextImplPtr(), Context);
    if (IsSuitableSubReq(Req)) {
      const Requirement *TmpReq = AllocaCmd->getRequirement();
      Res &= AllocaCmd->getType() == Command::CommandType::ALLOCA_SUB_BUF;
      Res &= TmpReq->MOffsetInBytes == Req->MOffsetInBytes;
      Res &= TmpReq->MSYCLMemObj->getSize() == Req->MSYCLMemObj->getSize();
    }
    return Res;
  };
  const auto It = std::find_if(Record->MAllocaCommands.begin(),
                               Record->MAllocaCommands.end(), IsSuitableAlloca);
  return (Record->MAllocaCommands.end() != It) ? *It : nullptr;
}

static bool checkHostUnifiedMemory(const ContextImplPtr &Ctx) {
  for (const device &Device : Ctx->getDevices()) {
    if (!Device.get_info<info::device::host_unified_memory>())
      return false;
  }
  return true;
}

// The function searches for the alloca command matching context and
// requirement. If none exists, new allocation command is created.
// Note, creation of new allocation command can lead to the current context
// (Record->MCurContext) change.
AllocaCommandBase *Scheduler::GraphBuilder::getOrCreateAllocaForReq(
    MemObjRecord *Record, const Requirement *Req, QueueImplPtr Queue) {

  AllocaCommandBase *AllocaCmd =
      findAllocaForReq(Record, Req, Queue->getContextImplPtr());

  if (!AllocaCmd) {
    if (IsSuitableSubReq(Req)) {
      // Get parent requirement. It's hard to get right parents' range
      // so full parent requirement has range represented in bytes
      range<3> ParentRange{Req->MSYCLMemObj->getSize(), 1, 1};
      Requirement ParentRequirement(/*Offset*/ {0, 0, 0}, ParentRange,
                                    ParentRange, access::mode::read_write,
                                    Req->MSYCLMemObj, /*Dims*/ 1,
                                    /*Working with bytes*/ sizeof(char));

      auto *ParentAlloca =
          getOrCreateAllocaForReq(Record, &ParentRequirement, Queue);
      AllocaCmd = new AllocaSubBufCommand(Queue, *Req, ParentAlloca);
    } else {

      const Requirement FullReq(/*Offset*/ {0, 0, 0}, Req->MMemoryRange,
                                Req->MMemoryRange, access::mode::read_write,
                                Req->MSYCLMemObj, Req->MDims, Req->MElemSize,
<<<<<<< HEAD
                                0 /*ReMOffsetInBytes*/, false /*MIsSubBuffer*/,
                                Req->MIsESIMDAcc);
      // Can reuse user data for the first allocation. Do so if host unified
      // memory is supported regardless of the access mode (the pointer will be
      // reused) or if it's not and the access mode is not discard (the pointer
      // will be copied).
      // TODO the case where the first alloca is made with a discard mode and
      // the user pointer is read-only is still not handled: it leads to
      // unnecessary copy on devices with unified host memory support.
      const bool InitFromUserData =
          Record->MAllocaCommands.empty() &&
          (checkHostUnifiedMemory(Queue->getContextImplPtr()) ||
           (Req->MAccessMode != access::mode::discard_write &&
            Req->MAccessMode != access::mode::discard_read_write));
=======
                                0 /*ReMOffsetInBytes*/, false /*MIsSubBuffer*/);
      // Can reuse user data for the first allocation
      const bool InitFromUserData = Record->MAllocaCommands.empty();
>>>>>>> cece649d

      AllocaCommandBase *LinkedAllocaCmd = nullptr;
      // If it is not the first allocation, try to setup a link
      // FIXME: Temporary limitation, linked alloca commands for an image is not
      // supported because map operation is not implemented for an image.
      if (!Record->MAllocaCommands.empty() &&
          Req->MSYCLMemObj->getType() == SYCLMemObjI::MemObjType::BUFFER)
        // Current limitation is to setup link between current allocation and
        // new one. There could be situations when we could setup link with
        // "not" current allocation, but it will require memory copy.
        // Can setup link between cl and host allocations only
        if (Queue->is_host() != Record->MCurContext->is_host()) {
          // Linked commands assume that the host allocation is reused by the
          // plugin runtime and that can lead to unnecessary copy overhead on
          // devices that do not support host unified memory. Do not link the
          // allocations in this case.
          const ContextImplPtr &NonHostCtx = Queue->is_host()
                                                 ? Record->MCurContext
                                                 : Queue->getContextImplPtr();
          if (checkHostUnifiedMemory(NonHostCtx)) {
            AllocaCommandBase *LinkedAllocaCmdCand =
                findAllocaForReq(Record, Req, Record->MCurContext);

            // Cannot setup link if candidate is linked already
            if (LinkedAllocaCmdCand && !LinkedAllocaCmdCand->MLinkedAllocaCmd) {
              LinkedAllocaCmd = LinkedAllocaCmdCand;
            }
          }
        }

      AllocaCmd =
          new AllocaCommand(Queue, FullReq, InitFromUserData, LinkedAllocaCmd);

      // Update linked command
      if (LinkedAllocaCmd) {
        AllocaCmd->addDep(DepDesc{LinkedAllocaCmd, AllocaCmd->getRequirement(),
                                  LinkedAllocaCmd});
        LinkedAllocaCmd->addUser(AllocaCmd);
        LinkedAllocaCmd->MLinkedAllocaCmd = AllocaCmd;

        // To ensure that the leader allocation is removed first
        AllocaCmd->getReleaseCmd()->addDep(
            DepDesc(LinkedAllocaCmd->getReleaseCmd(),
                    AllocaCmd->getRequirement(), LinkedAllocaCmd));

        // Device allocation takes ownership of the host ptr during
        // construction, host allocation doesn't. So, device allocation should
        // always be active here. Also if the "follower" command is a device one
        // we have to change current context to the device one.
        if (Queue->is_host()) {
          AllocaCmd->MIsActive = false;
        } else {
          LinkedAllocaCmd->MIsActive = false;
          Record->MCurContext = Queue->getContextImplPtr();

          std::set<Command *> Deps =
              findDepsForReq(Record, Req, Queue->getContextImplPtr());
          for (Command *Dep : Deps) {
            AllocaCmd->addDep(DepDesc{Dep, Req, LinkedAllocaCmd});
            Dep->addUser(AllocaCmd);
          }
          updateLeaves(Deps, Record, Req->MAccessMode);
          addNodeToLeaves(Record, AllocaCmd, Req->MAccessMode);
        }
      }
    }

    Record->MAllocaCommands.push_back(AllocaCmd);
    Record->MWriteLeaves.push_back(AllocaCmd);
    ++(AllocaCmd->MLeafCounter);
  }
  return AllocaCmd;
}

// The function sets MemModified flag in record if requirement has write access.
void Scheduler::GraphBuilder::markModifiedIfWrite(MemObjRecord *Record,
                                                  Requirement *Req) {
  switch (Req->MAccessMode) {
  case access::mode::write:
  case access::mode::read_write:
  case access::mode::discard_write:
  case access::mode::discard_read_write:
  case access::mode::atomic:
    Record->MMemModified = true;
  case access::mode::read:
    break;
  }
}

template <typename T>
typename detail::enable_if_t<
    std::is_same<typename std::remove_cv_t<T>, Requirement>::value,
    EmptyCommand *>
Scheduler::GraphBuilder::addEmptyCmd(Command *Cmd, const std::vector<T *> &Reqs,
                                     const QueueImplPtr &Queue,
                                     Command::BlockReason Reason) {
  EmptyCommand *EmptyCmd =
      new EmptyCommand(Scheduler::getInstance().getDefaultHostQueue());

  if (!EmptyCmd)
    throw runtime_error("Out of host memory", PI_OUT_OF_HOST_MEMORY);

  EmptyCmd->MIsBlockable = true;
  EmptyCmd->MEnqueueStatus = EnqueueResultT::SyclEnqueueBlocked;
  EmptyCmd->MBlockReason = Reason;

  for (T *Req : Reqs) {
    MemObjRecord *Record = getOrInsertMemObjRecord(Queue, Req);
    AllocaCommandBase *AllocaCmd = getOrCreateAllocaForReq(Record, Req, Queue);
    EmptyCmd->addRequirement(Cmd, AllocaCmd, Req);
  }

  Cmd->addUser(EmptyCmd);

  const std::vector<DepDesc> &Deps = Cmd->MDeps;
  for (const DepDesc &Dep : Deps) {
    const Requirement *Req = Dep.MDepRequirement;
    MemObjRecord *Record = getMemObjRecord(Req->MSYCLMemObj);

    updateLeaves({Cmd}, Record, Req->MAccessMode);
    addNodeToLeaves(Record, EmptyCmd, Req->MAccessMode);
  }

  return EmptyCmd;
}

static bool isInteropHostTask(const std::unique_ptr<ExecCGCommand> &Cmd) {
  if (Cmd->getCG().getType() != CG::CGTYPE::CODEPLAY_HOST_TASK)
    return false;

  const detail::CGHostTask &HT =
      static_cast<detail::CGHostTask &>(Cmd->getCG());

  return HT.MHostTask->isInteropTask();
}

static void combineAccessModesOfReqs(std::vector<Requirement *> &Reqs) {
  std::unordered_map<SYCLMemObjI *, access::mode> CombinedModes;
  bool HasDuplicateMemObjects = false;
  for (const Requirement *Req : Reqs) {
    auto Result = CombinedModes.insert(
        std::make_pair(Req->MSYCLMemObj, Req->MAccessMode));
    if (!Result.second) {
      Result.first->second =
          combineAccessModes(Result.first->second, Req->MAccessMode);
      HasDuplicateMemObjects = true;
    }
  }

  if (!HasDuplicateMemObjects)
    return;
  for (Requirement *Req : Reqs) {
    Req->MAccessMode = CombinedModes[Req->MSYCLMemObj];
  }
}

Command *
Scheduler::GraphBuilder::addCG(std::unique_ptr<detail::CG> CommandGroup,
                               QueueImplPtr Queue) {
  std::vector<Requirement *> &Reqs = CommandGroup->MRequirements;
  const std::vector<detail::EventImplPtr> &Events = CommandGroup->MEvents;
  const CG::CGTYPE CGType = CommandGroup->getType();

  std::unique_ptr<ExecCGCommand> NewCmd(
      new ExecCGCommand(std::move(CommandGroup), Queue));
  if (!NewCmd)
    throw runtime_error("Out of host memory", PI_OUT_OF_HOST_MEMORY);

  if (MPrintOptionsArray[BeforeAddCG])
    printGraphAsDot("before_addCG");

  // If there are multiple requirements for the same memory object, its
  // AllocaCommand creation will be dependent on the access mode of the first
  // requirement. Combine these access modes to take all of them into account.
  combineAccessModesOfReqs(Reqs);
  for (Requirement *Req : Reqs) {
    MemObjRecord *Record = nullptr;
    AllocaCommandBase *AllocaCmd = nullptr;

    bool isSameCtx = false;

    {
      const QueueImplPtr &QueueForAlloca =
          isInteropHostTask(NewCmd)
              ? static_cast<detail::CGHostTask &>(NewCmd->getCG()).MQueue
              : Queue;

      Record = getOrInsertMemObjRecord(QueueForAlloca, Req);
      markModifiedIfWrite(Record, Req);

      AllocaCmd = getOrCreateAllocaForReq(Record, Req, QueueForAlloca);

      isSameCtx =
          sameCtx(QueueForAlloca->getContextImplPtr(), Record->MCurContext);
    }

    // If there is alloca command we need to check if the latest memory is in
    // required context.
    if (isSameCtx) {
      // If the memory is already in the required host context, check if the
      // required access mode is valid, remap if not.
      if (Record->MCurContext->is_host() &&
          !isAccessModeAllowed(Req->MAccessMode, Record->MHostAccess))
        remapMemoryObject(Record, Req, AllocaCmd);
    } else {
      // Cannot directly copy memory from OpenCL device to OpenCL device -
      // create two copies: device->host and host->device.
      bool NeedMemMoveToHost = false;
      auto MemMoveTargetQueue = Queue;

      if (isInteropHostTask(NewCmd)) {
        const detail::CGHostTask &HT =
            static_cast<detail::CGHostTask &>(NewCmd->getCG());

        if (HT.MQueue->getContextImplPtr() != Record->MCurContext) {
          NeedMemMoveToHost = true;
          MemMoveTargetQueue = HT.MQueue;
        }
      } else if (!Queue->is_host() && !Record->MCurContext->is_host())
        NeedMemMoveToHost = true;

      if (NeedMemMoveToHost)
        insertMemoryMove(Record, Req,
                         Scheduler::getInstance().getDefaultHostQueue());
      insertMemoryMove(Record, Req, MemMoveTargetQueue);
    }
    std::set<Command *> Deps =
        findDepsForReq(Record, Req, Queue->getContextImplPtr());

    for (Command *Dep : Deps)
      NewCmd->addDep(DepDesc{Dep, Req, AllocaCmd});
  }

  // Set new command as user for dependencies and update leaves.
  // Node dependencies can be modified further when adding the node to leaves,
  // iterate over their copy.
  // FIXME employ a reference here to eliminate copying of a vector
  std::vector<DepDesc> Deps = NewCmd->MDeps;
  for (DepDesc &Dep : Deps) {
    Dep.MDepCommand->addUser(NewCmd.get());
    const Requirement *Req = Dep.MDepRequirement;
    MemObjRecord *Record = getMemObjRecord(Req->MSYCLMemObj);
    updateLeaves({Dep.MDepCommand}, Record, Req->MAccessMode);
    addNodeToLeaves(Record, NewCmd.get(), Req->MAccessMode);
  }

  // Register all the events as dependencies
  for (detail::EventImplPtr e : Events) {
    NewCmd->addDep(e);
  }

  if (CGType == CG::CGTYPE::CODEPLAY_HOST_TASK)
    NewCmd->MEmptyCmd = addEmptyCmd(NewCmd.get(), NewCmd->getCG().MRequirements,
                                    Queue, Command::BlockReason::HostTask);

  if (MPrintOptionsArray[AfterAddCG])
    printGraphAsDot("after_addCG");

  return NewCmd.release();
}

void Scheduler::GraphBuilder::decrementLeafCountersForRecord(
    MemObjRecord *Record) {
  for (Command *Cmd : Record->MReadLeaves) {
    --(Cmd->MLeafCounter);
  }
  for (Command *Cmd : Record->MWriteLeaves) {
    --(Cmd->MLeafCounter);
  }
}

void Scheduler::GraphBuilder::cleanupCommandsForRecord(
    MemObjRecord *Record,
    std::vector<std::shared_ptr<stream_impl>> &StreamsToDeallocate) {
  std::vector<AllocaCommandBase *> &AllocaCommands = Record->MAllocaCommands;
  if (AllocaCommands.empty())
    return;

  assert(MCmdsToVisit.empty());
  MVisitedCmds.clear();

  // First, mark all allocas for deletion and their direct users for traversal
  // Dependencies of the users will be cleaned up during the traversal
  for (Command *AllocaCmd : AllocaCommands) {
    markNodeAsVisited(AllocaCmd, MVisitedCmds);

    for (Command *UserCmd : AllocaCmd->MUsers)
      // Linked alloca cmd may be in users of this alloca. We're not going to
      // visit it.
      if (UserCmd->getType() != Command::CommandType::ALLOCA)
        MCmdsToVisit.push(UserCmd);
      else
        markNodeAsVisited(UserCmd, MVisitedCmds);

    AllocaCmd->MMarks.MToBeDeleted = true;
    // These commands will be deleted later, clear users now to avoid
    // updating them during edge removal
    AllocaCmd->MUsers.clear();
  }

  // Linked alloca's share dependencies. Unchain from deps linked alloca's.
  // Any cmd of the alloca - linked_alloca may be used later on.
  for (AllocaCommandBase *AllocaCmd : AllocaCommands) {
    AllocaCommandBase *LinkedCmd = AllocaCmd->MLinkedAllocaCmd;

    if (LinkedCmd) {
      assert(LinkedCmd->MMarks.MVisited);

      for (DepDesc &Dep : AllocaCmd->MDeps)
        if (Dep.MDepCommand)
          Dep.MDepCommand->MUsers.erase(AllocaCmd);
    }
  }

  // Traverse the graph using BFS
  while (!MCmdsToVisit.empty()) {
    Command *Cmd = MCmdsToVisit.front();
    MCmdsToVisit.pop();

    if (!markNodeAsVisited(Cmd, MVisitedCmds))
      continue;

    // Collect stream objects for a visited command.
    if (Cmd->getType() == Command::CommandType::RUN_CG) {
      auto ExecCmd = static_cast<ExecCGCommand *>(Cmd);
      std::vector<std::shared_ptr<stream_impl>> Streams =
          std::move(ExecCmd->getStreams());
      ExecCmd->clearStreams();
      StreamsToDeallocate.insert(StreamsToDeallocate.end(), Streams.begin(),
                                 Streams.end());
    }

    for (Command *UserCmd : Cmd->MUsers)
      if (UserCmd->getType() != Command::CommandType::ALLOCA)
        MCmdsToVisit.push(UserCmd);

    // Delete all dependencies on any allocations being removed
    // Track which commands should have their users updated
    std::map<Command *, bool> ShouldBeUpdated;
    auto NewEnd = std::remove_if(
        Cmd->MDeps.begin(), Cmd->MDeps.end(), [&](const DepDesc &Dep) {
          if (std::find(AllocaCommands.begin(), AllocaCommands.end(),
                        Dep.MAllocaCmd) != AllocaCommands.end()) {
            ShouldBeUpdated.insert({Dep.MDepCommand, true});
            return true;
          }
          ShouldBeUpdated[Dep.MDepCommand] = false;
          return false;
        });
    Cmd->MDeps.erase(NewEnd, Cmd->MDeps.end());

    // Update users of removed dependencies
    for (auto DepCmdIt : ShouldBeUpdated) {
      if (!DepCmdIt.second)
        continue;
      DepCmdIt.first->MUsers.erase(Cmd);
    }

    // If all dependencies have been removed this way, mark the command for
    // deletion
    if (Cmd->MDeps.empty()) {
      Cmd->MMarks.MToBeDeleted = true;
      Cmd->MUsers.clear();
    }
  }

  handleVisitedNodes(MVisitedCmds);
}

void Scheduler::GraphBuilder::cleanupFinishedCommands(
    Command *FinishedCmd,
    std::vector<std::shared_ptr<stream_impl>> &StreamsToDeallocate) {
  assert(MCmdsToVisit.empty());
  MCmdsToVisit.push(FinishedCmd);
  MVisitedCmds.clear();

  // Traverse the graph using BFS
  while (!MCmdsToVisit.empty()) {
    Command *Cmd = MCmdsToVisit.front();
    MCmdsToVisit.pop();

    if (!markNodeAsVisited(Cmd, MVisitedCmds))
      continue;

    // Collect stream objects for a visited command.
    if (Cmd->getType() == Command::CommandType::RUN_CG) {
      auto ExecCmd = static_cast<ExecCGCommand *>(Cmd);
      std::vector<std::shared_ptr<stream_impl>> Streams =
          std::move(ExecCmd->getStreams());
      ExecCmd->clearStreams();
      StreamsToDeallocate.insert(StreamsToDeallocate.end(), Streams.begin(),
                                 Streams.end());
    }

    for (const DepDesc &Dep : Cmd->MDeps) {
      if (Dep.MDepCommand)
        MCmdsToVisit.push(Dep.MDepCommand);
    }

    // Do not clean up the node if it is a leaf for any memory object
    if (Cmd->MLeafCounter > 0)
      continue;
    // Do not clean up allocation commands
    Command::CommandType CmdT = Cmd->getType();
    if (CmdT == Command::ALLOCA || CmdT == Command::ALLOCA_SUB_BUF)
      continue;

    for (Command *UserCmd : Cmd->MUsers) {
      for (DepDesc &Dep : UserCmd->MDeps) {
        // Link the users of the command to the alloca command(s) instead
        if (Dep.MDepCommand == Cmd) {
          Dep.MDepCommand = Dep.MAllocaCmd;
          Dep.MDepCommand->MUsers.insert(UserCmd);
        }
      }
    }
    // Update dependency users
    for (DepDesc &Dep : Cmd->MDeps) {
      Command *DepCmd = Dep.MDepCommand;
      DepCmd->MUsers.erase(Cmd);
    }

    Cmd->MMarks.MToBeDeleted = true;
  }
  handleVisitedNodes(MVisitedCmds);
}

void Scheduler::GraphBuilder::removeRecordForMemObj(SYCLMemObjI *MemObject) {
  const auto It = std::find_if(
      MMemObjs.begin(), MMemObjs.end(),
      [MemObject](const SYCLMemObjI *Obj) { return Obj == MemObject; });
  if (It != MMemObjs.end())
    MMemObjs.erase(It);
  MemObject->MRecord.reset();
}

// Make Cmd depend on DepEvent from different context. Connection is performed
// via distinct ConnectCmd with host task command group on host queue. Cmd will
// depend on ConnectCmd's host event.
// DepEvent may not have a command associated with it in at least two cases:
//  - the command was deleted upon cleanup process;
//  - DepEvent is user event.
// In both of these cases the only thing we can do is to make ConnectCmd depend
// on DepEvent.
// Otherwise, when there is a command associated with DepEvent, we make
// ConnectCmd depend on on this command. If there is valid, i.e. non-nil,
// requirement in Dep we make ConnectCmd depend on DepEvent's command with this
// requirement.
// Optionality of Dep is set by Dep.MDepCommand equal to nullptr.
void Scheduler::GraphBuilder::connectDepEvent(Command *const Cmd,
                                              EventImplPtr DepEvent,
                                              const DepDesc &Dep) {
  assert(Cmd->getContext() != DepEvent->getContextImpl());

  // construct Host Task type command manually and make it depend on DepEvent
  ExecCGCommand *ConnectCmd = nullptr;

  {
    std::unique_ptr<detail::HostTask> HT(new detail::HostTask);
    std::unique_ptr<detail::CG> ConnectCG(new detail::CGHostTask(
        std::move(HT), /* Queue = */ {}, /* Context = */ {}, /* Args = */ {},
        /* ArgsStorage = */ {}, /* AccStorage = */ {},
        /* SharedPtrStorage = */ {}, /* Requirements = */ {},
        /* DepEvents = */ {DepEvent}, CG::CODEPLAY_HOST_TASK,
        /* Payload */ {}));
    ConnectCmd = new ExecCGCommand(
        std::move(ConnectCG), Scheduler::getInstance().getDefaultHostQueue());
  }

  if (!ConnectCmd)
    throw runtime_error("Out of host memory", PI_OUT_OF_HOST_MEMORY);

  if (Command *DepCmd = reinterpret_cast<Command *>(DepEvent->getCommand()))
    DepCmd->addUser(ConnectCmd);

  EmptyCommand *EmptyCmd = nullptr;

  if (Dep.MDepRequirement) {
    // make ConnectCmd depend on requirement
    ConnectCmd->addDep(Dep);
    assert(reinterpret_cast<Command *>(DepEvent->getCommand()) ==
           Dep.MDepCommand);
    // add user to Dep.MDepCommand is already performed beyond this if branch

    MemObjRecord *Record = getMemObjRecord(Dep.MDepRequirement->MSYCLMemObj);

    updateLeaves({Dep.MDepCommand}, Record, Dep.MDepRequirement->MAccessMode);
    addNodeToLeaves(Record, ConnectCmd, Dep.MDepRequirement->MAccessMode);

    const std::vector<const Requirement *> Reqs(1, Dep.MDepRequirement);
    EmptyCmd = addEmptyCmd(ConnectCmd, Reqs,
                           Scheduler::getInstance().getDefaultHostQueue(),
                           Command::BlockReason::HostTask);
    // Dependencies for EmptyCmd are set in addEmptyCmd for provided Reqs.

    // Depend Cmd on empty command
    {
      DepDesc CmdDep = Dep;
      CmdDep.MDepCommand = EmptyCmd;

      Cmd->addDep(CmdDep);
    }
  } else {
    EmptyCmd = addEmptyCmd<Requirement>(
        ConnectCmd, {}, Scheduler::getInstance().getDefaultHostQueue(),
        Command::BlockReason::HostTask);

    // There is no requirement thus, empty command will only depend on
    // ConnectCmd via its event.
    EmptyCmd->addDep(ConnectCmd->getEvent());
    ConnectCmd->addDep(DepEvent);

    // Depend Cmd on empty command
    Cmd->addDep(EmptyCmd->getEvent());
  }

  EmptyCmd->addUser(Cmd);

  ConnectCmd->MEmptyCmd = EmptyCmd;

  // FIXME graph builder shouldn't really enqueue commands. We're in the middle
  // of enqueue process for some command Cmd. We're going to add a dependency
  // for it. Need some nice and cute solution to enqueue ConnectCmd via standard
  // scheduler/graph processor mechanisms.
  // Though, we need this call to enqueue to launch ConnectCmd.
  EnqueueResultT Res;
  bool Enqueued = Scheduler::GraphProcessor::enqueueCommand(ConnectCmd, Res);
  if (!Enqueued && EnqueueResultT::SyclEnqueueFailed == Res.MResult)
    throw runtime_error("Failed to enqueue a sync event between two contexts",
                        PI_INVALID_OPERATION);
}

} // namespace detail
} // namespace sycl
} // __SYCL_INLINE_NAMESPACE(cl)<|MERGE_RESOLUTION|>--- conflicted
+++ resolved
@@ -626,9 +626,7 @@
       const Requirement FullReq(/*Offset*/ {0, 0, 0}, Req->MMemoryRange,
                                 Req->MMemoryRange, access::mode::read_write,
                                 Req->MSYCLMemObj, Req->MDims, Req->MElemSize,
-<<<<<<< HEAD
-                                0 /*ReMOffsetInBytes*/, false /*MIsSubBuffer*/,
-                                Req->MIsESIMDAcc);
+                                0 /*ReMOffsetInBytes*/, false /*MIsSubBuffer*/);
       // Can reuse user data for the first allocation. Do so if host unified
       // memory is supported regardless of the access mode (the pointer will be
       // reused) or if it's not and the access mode is not discard (the pointer
@@ -641,11 +639,6 @@
           (checkHostUnifiedMemory(Queue->getContextImplPtr()) ||
            (Req->MAccessMode != access::mode::discard_write &&
             Req->MAccessMode != access::mode::discard_read_write));
-=======
-                                0 /*ReMOffsetInBytes*/, false /*MIsSubBuffer*/);
-      // Can reuse user data for the first allocation
-      const bool InitFromUserData = Record->MAllocaCommands.empty();
->>>>>>> cece649d
 
       AllocaCommandBase *LinkedAllocaCmd = nullptr;
       // If it is not the first allocation, try to setup a link
