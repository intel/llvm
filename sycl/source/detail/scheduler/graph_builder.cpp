//===-- graph_builder.cpp - SYCL Graph Builder ------------------*- C++ -*-===//
//
// Part of the LLVM Project, under the Apache License v2.0 with LLVM Exceptions.
// See https://llvm.org/LICENSE.txt for license information.
// SPDX-License-Identifier: Apache-2.0 WITH LLVM-exception
//
//===----------------------------------------------------------------------===//

#include "detail/config.hpp"
#include <CL/sycl/access/access.hpp>
#include <CL/sycl/detail/memory_manager.hpp>
#include <CL/sycl/exception.hpp>
#include <detail/context_impl.hpp>
#include <detail/event_impl.hpp>
#include <detail/queue_impl.hpp>
#include <detail/scheduler/scheduler.hpp>

#include <cstdlib>
#include <fstream>
#include <map>
#include <memory>
#include <queue>
#include <set>
#include <vector>

__SYCL_INLINE_NAMESPACE(cl) {
namespace sycl {
namespace detail {

/// Checks whether two requirements overlap or not.
///
/// This information can be used to prove that executing two kernels that
/// work on different parts of the memory object in parallel is legal.
static bool doOverlap(const Requirement *LHS, const Requirement *RHS) {
  return (LHS->MOffsetInBytes + LHS->MAccessRange.size() * LHS->MElemSize >=
          RHS->MOffsetInBytes) ||
         (RHS->MOffsetInBytes + RHS->MAccessRange.size() * RHS->MElemSize >=
          LHS->MOffsetInBytes);
}

static bool sameCtx(const ContextImplPtr &LHS, const ContextImplPtr &RHS) {
  // Consider two different host contexts to be the same to avoid additional
  // allocation on the host
  return LHS == RHS || (LHS->is_host() && RHS->is_host());
}

/// Checks if current requirement is requirement for sub buffer.
static bool IsSuitableSubReq(const Requirement *Req) {
  return Req->MIsSubBuffer;
}

/// Checks if the required access mode is allowed under the current one.
static bool isAccessModeAllowed(access::mode Required, access::mode Current) {
  switch (Current) {
  case access::mode::read:
    return (Required == Current);
  case access::mode::write:
    assert(false && "Write only access is expected to be mapped as read_write");
    return (Required == Current || Required == access::mode::discard_write);
  case access::mode::read_write:
  case access::mode::atomic:
  case access::mode::discard_write:
  case access::mode::discard_read_write:
    return true;
  }
  assert(false);
  return false;
}

Scheduler::GraphBuilder::GraphBuilder() {
  if (const char *EnvVarCStr = SYCLConfig<SYCL_PRINT_EXECUTION_GRAPH>::get()) {
    std::string GraphPrintOpts(EnvVarCStr);
    bool EnableAlways = GraphPrintOpts.find("always") != std::string::npos;

    if (GraphPrintOpts.find("before_addCG") != std::string::npos ||
        EnableAlways)
      MPrintOptionsArray[BeforeAddCG] = true;
    if (GraphPrintOpts.find("after_addCG") != std::string::npos || EnableAlways)
      MPrintOptionsArray[AfterAddCG] = true;
    if (GraphPrintOpts.find("before_addCopyBack") != std::string::npos ||
        EnableAlways)
      MPrintOptionsArray[BeforeAddCopyBack] = true;
    if (GraphPrintOpts.find("after_addCopyBack") != std::string::npos ||
        EnableAlways)
      MPrintOptionsArray[AfterAddCopyBack] = true;
    if (GraphPrintOpts.find("before_addHostAcc") != std::string::npos ||
        EnableAlways)
      MPrintOptionsArray[BeforeAddHostAcc] = true;
    if (GraphPrintOpts.find("after_addHostAcc") != std::string::npos ||
        EnableAlways)
      MPrintOptionsArray[AfterAddHostAcc] = true;
  }
}

static void printDotRecursive(std::fstream &Stream,
                              std::set<Command *> &Visited, Command *Cmd) {
  if (!Visited.insert(Cmd).second)
    return;
  for (Command *User : Cmd->MUsers) {
    if (User)
      printDotRecursive(Stream, Visited, User);
  }
  Cmd->printDot(Stream);
}

void Scheduler::GraphBuilder::printGraphAsDot(const char *ModeName) {
  static size_t Counter = 0;
  std::string ModeNameStr(ModeName);
  std::string FileName =
      "graph_" + std::to_string(Counter) + ModeNameStr + ".dot";

  Counter++;

  std::fstream Stream(FileName, std::ios::out);
  Stream << "strict digraph {" << std::endl;

  std::set<Command *> Visited;

  for (SYCLMemObjI *MemObject : MMemObjs)
    for (Command *AllocaCmd : MemObject->MRecord->MAllocaCommands)
      printDotRecursive(Stream, Visited, AllocaCmd);

  Stream << "}" << std::endl;
}

MemObjRecord *Scheduler::GraphBuilder::getMemObjRecord(SYCLMemObjI *MemObject) {
  return MemObject->MRecord.get();
}

MemObjRecord *
Scheduler::GraphBuilder::getOrInsertMemObjRecord(const QueueImplPtr &Queue,
                                                 const Requirement *Req) {
  SYCLMemObjI *MemObject = Req->MSYCLMemObj;
  MemObjRecord *Record = getMemObjRecord(MemObject);

  if (nullptr != Record)
    return Record;

  const size_t LeafLimit = 8;
  MemObject->MRecord.reset(
      new MemObjRecord{Queue->getContextImplPtr(), LeafLimit});

  MMemObjs.push_back(MemObject);
  return MemObject->MRecord.get();
}

void Scheduler::GraphBuilder::updateLeaves(const std::set<Command *> &Cmds,
                                           MemObjRecord *Record,
                                           access::mode AccessMode) {

  const bool ReadOnlyReq = AccessMode == access::mode::read;
  if (ReadOnlyReq)
    return;

  for (Command *Cmd : Cmds) {
    auto NewEnd = std::remove(Record->MReadLeaves.begin(),
                              Record->MReadLeaves.end(), Cmd);
    Cmd->MLeafCounter -= std::distance(NewEnd, Record->MReadLeaves.end());
    Record->MReadLeaves.erase(NewEnd, Record->MReadLeaves.end());

    NewEnd = std::remove(Record->MWriteLeaves.begin(),
                         Record->MWriteLeaves.end(), Cmd);
    Cmd->MLeafCounter -= std::distance(NewEnd, Record->MWriteLeaves.end());
    Record->MWriteLeaves.erase(NewEnd, Record->MWriteLeaves.end());
  }
}

void Scheduler::GraphBuilder::addNodeToLeaves(MemObjRecord *Record,
                                              Command *Cmd,
                                              access::mode AccessMode) {
  CircularBuffer<Command *> &Leaves{AccessMode == access::mode::read
                                        ? Record->MReadLeaves
                                        : Record->MWriteLeaves};
  if (Leaves.full()) {
    Command *OldLeaf = Leaves.front();
    // TODO this is a workaround for duplicate leaves, remove once fixed
    if (OldLeaf == Cmd)
      return;
    // Add the old leaf as a dependency for the new one by duplicating one of
    // the requirements for the current record
    DepDesc Dep = findDepForRecord(Cmd, Record);
    Dep.MDepCommand = OldLeaf;
    Cmd->addDep(Dep);
    OldLeaf->addUser(Cmd);
    --(OldLeaf->MLeafCounter);
  }
  Leaves.push_back(Cmd);
  ++(Cmd->MLeafCounter);
}

UpdateHostRequirementCommand *Scheduler::GraphBuilder::insertUpdateHostReqCmd(
    MemObjRecord *Record, Requirement *Req, const QueueImplPtr &Queue) {
  AllocaCommandBase *AllocaCmd =
      findAllocaForReq(Record, Req, Queue->getContextImplPtr());
  assert(AllocaCmd && "There must be alloca for requirement!");
  UpdateHostRequirementCommand *UpdateCommand =
      new UpdateHostRequirementCommand(Queue, *Req, AllocaCmd, &Req->MData);
  // Need copy of requirement because after host accessor destructor call
  // dependencies become invalid if requirement is stored by pointer.
  const Requirement *StoredReq = UpdateCommand->getRequirement();

  std::set<Command *> Deps =
      findDepsForReq(Record, Req, Queue->getContextImplPtr());
  for (Command *Dep : Deps) {
    UpdateCommand->addDep(DepDesc{Dep, StoredReq, AllocaCmd});
    Dep->addUser(UpdateCommand);
  }
  updateLeaves(Deps, Record, Req->MAccessMode);
  addNodeToLeaves(Record, UpdateCommand, Req->MAccessMode);
  return UpdateCommand;
}

// Takes linked alloca commands. Makes AllocaCmdDst command active using map
// or unmap operation.
static Command *insertMapUnmapForLinkedCmds(AllocaCommandBase *AllocaCmdSrc,
                                            AllocaCommandBase *AllocaCmdDst,
                                            access::mode MapMode) {
  assert(AllocaCmdSrc->MLinkedAllocaCmd == AllocaCmdDst &&
         "Expected linked alloca commands");
  assert(AllocaCmdSrc->MIsActive &&
         "Expected source alloca command to be active");

  if (AllocaCmdSrc->getQueue()->is_host()) {
    UnMapMemObject *UnMapCmd = new UnMapMemObject(
        AllocaCmdDst, *AllocaCmdDst->getRequirement(),
        &AllocaCmdSrc->MMemAllocation, AllocaCmdDst->getQueue());

    std::swap(AllocaCmdSrc->MIsActive, AllocaCmdDst->MIsActive);

    return UnMapCmd;
  }

  MapMemObject *MapCmd = new MapMemObject(
      AllocaCmdSrc, *AllocaCmdSrc->getRequirement(),
      &AllocaCmdDst->MMemAllocation, AllocaCmdSrc->getQueue(), MapMode);

  std::swap(AllocaCmdSrc->MIsActive, AllocaCmdDst->MIsActive);

  return MapCmd;
}

Command *Scheduler::GraphBuilder::insertMemoryMove(MemObjRecord *Record,
                                                   Requirement *Req,
                                                   const QueueImplPtr &Queue) {

  AllocaCommandBase *AllocaCmdDst = getOrCreateAllocaForReq(Record, Req, Queue);
  if (!AllocaCmdDst)
    throw runtime_error("Out of host memory", PI_OUT_OF_HOST_MEMORY);

  std::set<Command *> Deps =
      findDepsForReq(Record, Req, Queue->getContextImplPtr());
  Deps.insert(AllocaCmdDst);
  // Get parent allocation of sub buffer to perform full copy of whole buffer
  if (IsSuitableSubReq(Req)) {
    if (AllocaCmdDst->getType() == Command::CommandType::ALLOCA_SUB_BUF)
      AllocaCmdDst =
          static_cast<AllocaSubBufCommand *>(AllocaCmdDst)->getParentAlloca();
  }

  AllocaCommandBase *AllocaCmdSrc =
      findAllocaForReq(Record, Req, Record->MCurContext);
  if (!AllocaCmdSrc && IsSuitableSubReq(Req)) {
    // Since no alloca command for the sub buffer requirement was found in the
    // current context, need to find a parent alloca command for it (it must be
    // there)
    auto IsSuitableAlloca = [Record, Req](AllocaCommandBase *AllocaCmd) {
      bool Res = sameCtx(AllocaCmd->getQueue()->getContextImplPtr(),
                         Record->MCurContext) &&
                 // Looking for a parent buffer alloca command
                 AllocaCmd->getType() == Command::CommandType::ALLOCA;
      return Res;
    };
    const auto It =
        std::find_if(Record->MAllocaCommands.begin(),
                     Record->MAllocaCommands.end(), IsSuitableAlloca);
    AllocaCmdSrc = (Record->MAllocaCommands.end() != It) ? *It : nullptr;
  }
  if (!AllocaCmdSrc)
    throw runtime_error("Cannot find buffer allocation", PI_INVALID_VALUE);
  // Get parent allocation of sub buffer to perform full copy of whole buffer
  if (IsSuitableSubReq(Req)) {
    if (AllocaCmdSrc->getType() == Command::CommandType::ALLOCA_SUB_BUF)
      AllocaCmdSrc =
          static_cast<AllocaSubBufCommand *>(AllocaCmdSrc)->getParentAlloca();
    else if (AllocaCmdSrc->getSYCLMemObj() != Req->MSYCLMemObj)
      assert(!"Inappropriate alloca command.");
  }

  Command *NewCmd = nullptr;

  if (AllocaCmdSrc->MLinkedAllocaCmd == AllocaCmdDst) {
    // Map write only as read-write
    access::mode MapMode = Req->MAccessMode;
    if (MapMode == access::mode::write)
      MapMode = access::mode::read_write;
    NewCmd = insertMapUnmapForLinkedCmds(AllocaCmdSrc, AllocaCmdDst, MapMode);
    Record->MHostAccess = MapMode;
  } else {

    // Full copy of buffer is needed to avoid loss of data that may be caused
    // by copying specific range from host to device and backwards.
    NewCmd =
        new MemCpyCommand(*AllocaCmdSrc->getRequirement(), AllocaCmdSrc,
                          *AllocaCmdDst->getRequirement(), AllocaCmdDst,
                          AllocaCmdSrc->getQueue(), AllocaCmdDst->getQueue());
  }

  for (Command *Dep : Deps) {
    NewCmd->addDep(DepDesc{Dep, NewCmd->getRequirement(), AllocaCmdDst});
    Dep->addUser(NewCmd);
  }
  updateLeaves(Deps, Record, access::mode::read_write);
  addNodeToLeaves(Record, NewCmd, access::mode::read_write);
  Record->MCurContext = Queue->getContextImplPtr();
  return NewCmd;
}

Command *Scheduler::GraphBuilder::remapMemoryObject(
    MemObjRecord *Record, Requirement *Req, AllocaCommandBase *HostAllocaCmd) {
  assert(HostAllocaCmd->getQueue()->is_host() &&
         "Host alloca command expected");
  assert(HostAllocaCmd->MIsActive && "Active alloca command expected");

  AllocaCommandBase *LinkedAllocaCmd = HostAllocaCmd->MLinkedAllocaCmd;
  assert(LinkedAllocaCmd && "Linked alloca command expected");

  std::set<Command *> Deps = findDepsForReq(Record, Req, Record->MCurContext);

  UnMapMemObject *UnMapCmd = new UnMapMemObject(
      LinkedAllocaCmd, *LinkedAllocaCmd->getRequirement(),
      &HostAllocaCmd->MMemAllocation, LinkedAllocaCmd->getQueue());

  // Map write only as read-write
  access::mode MapMode = Req->MAccessMode;
  if (MapMode == access::mode::write)
    MapMode = access::mode::read_write;
  MapMemObject *MapCmd = new MapMemObject(
      LinkedAllocaCmd, *LinkedAllocaCmd->getRequirement(),
      &HostAllocaCmd->MMemAllocation, LinkedAllocaCmd->getQueue(), MapMode);

  for (Command *Dep : Deps) {
    UnMapCmd->addDep(DepDesc{Dep, UnMapCmd->getRequirement(), LinkedAllocaCmd});
    Dep->addUser(UnMapCmd);
  }

  MapCmd->addDep(DepDesc{UnMapCmd, MapCmd->getRequirement(), HostAllocaCmd});
  UnMapCmd->addUser(MapCmd);

  updateLeaves(Deps, Record, access::mode::read_write);
  addNodeToLeaves(Record, MapCmd, access::mode::read_write);
  Record->MHostAccess = MapMode;
  return MapCmd;
}

// The function adds copy operation of the up to date'st memory to the memory
// pointed by Req.
Command *Scheduler::GraphBuilder::addCopyBack(Requirement *Req) {

  QueueImplPtr HostQueue = Scheduler::getInstance().getDefaultHostQueue();
  SYCLMemObjI *MemObj = Req->MSYCLMemObj;
  MemObjRecord *Record = getMemObjRecord(MemObj);
  if (Record && MPrintOptionsArray[BeforeAddCopyBack])
    printGraphAsDot("before_addCopyBack");

  // Do nothing if there were no or only read operations with the memory object.
  if (nullptr == Record || !Record->MMemModified)
    return nullptr;

  std::set<Command *> Deps =
      findDepsForReq(Record, Req, HostQueue->getContextImplPtr());
  AllocaCommandBase *SrcAllocaCmd =
      findAllocaForReq(Record, Req, Record->MCurContext);

  std::unique_ptr<MemCpyCommandHost> MemCpyCmdUniquePtr(new MemCpyCommandHost(
      *SrcAllocaCmd->getRequirement(), SrcAllocaCmd, *Req, &Req->MData,
      SrcAllocaCmd->getQueue(), std::move(HostQueue)));

  if (!MemCpyCmdUniquePtr)
    throw runtime_error("Out of host memory", PI_OUT_OF_HOST_MEMORY);

  MemCpyCommandHost *MemCpyCmd = MemCpyCmdUniquePtr.release();
  for (Command *Dep : Deps) {
    MemCpyCmd->addDep(DepDesc{Dep, MemCpyCmd->getRequirement(), SrcAllocaCmd});
    Dep->addUser(MemCpyCmd);
  }

  updateLeaves(Deps, Record, Req->MAccessMode);
  addNodeToLeaves(Record, MemCpyCmd, Req->MAccessMode);
  if (MPrintOptionsArray[AfterAddCopyBack])
    printGraphAsDot("after_addCopyBack");
  return MemCpyCmd;
}

// The function implements SYCL host accessor logic: host accessor
// should provide access to the buffer in user space.
Command *Scheduler::GraphBuilder::addHostAccessor(Requirement *Req,
                                                  const bool destructor) {

  const QueueImplPtr &HostQueue = getInstance().getDefaultHostQueue();

  MemObjRecord *Record = getOrInsertMemObjRecord(HostQueue, Req);
  if (MPrintOptionsArray[BeforeAddHostAcc])
    printGraphAsDot("before_addHostAccessor");
  markModifiedIfWrite(Record, Req);

  AllocaCommandBase *HostAllocaCmd =
      getOrCreateAllocaForReq(Record, Req, HostQueue);

  if (sameCtx(HostAllocaCmd->getQueue()->getContextImplPtr(),
              Record->MCurContext)) {
    if (!isAccessModeAllowed(Req->MAccessMode, Record->MHostAccess))
      remapMemoryObject(Record, Req, HostAllocaCmd);
  } else
    insertMemoryMove(Record, Req, HostQueue);

  Command *UpdateHostAccCmd = insertUpdateHostReqCmd(Record, Req, HostQueue);

  // Need empty command to be blocked until host accessor is destructed
<<<<<<< HEAD
  EmptyCommand *EmptyCmd = addEmptyCmd(UpdateHostAccCmd, {Req}, HostQueue,
                                       Command::BlockReason::HostAccessor);
=======
  EmptyCommand *EmptyCmd = addEmptyCmd<Requirement>(
      UpdateHostAccCmd, {Req}, HostQueue, Command::BlockReason::HostAccessor);
>>>>>>> efd1495c

  Req->MBlockedCmd = EmptyCmd;

  if (MPrintOptionsArray[AfterAddHostAcc])
    printGraphAsDot("after_addHostAccessor");

  return UpdateHostAccCmd;
}

Command *Scheduler::GraphBuilder::addCGUpdateHost(
    std::unique_ptr<detail::CG> CommandGroup, QueueImplPtr HostQueue) {

  CGUpdateHost *UpdateHost = (CGUpdateHost *)CommandGroup.get();
  Requirement *Req = UpdateHost->getReqToUpdate();

  MemObjRecord *Record = getOrInsertMemObjRecord(HostQueue, Req);
  return insertMemoryMove(Record, Req, HostQueue);
}

/// Start the search for the record from list of "leaf" commands and check if
/// the examined command can be executed in parallel with the new one with
/// regard to the memory object. If it can, then continue searching through
/// dependencies of that command. There are several rules used:
///
/// 1. New and examined commands only read -> can bypass
/// 2. New and examined commands has non-overlapping requirements -> can bypass
/// 3. New and examined commands have different contexts -> cannot bypass
std::set<Command *>
Scheduler::GraphBuilder::findDepsForReq(MemObjRecord *Record,
                                        const Requirement *Req,
                                        const ContextImplPtr &Context) {
  std::set<Command *> RetDeps;
  std::set<Command *> Visited;
  const bool ReadOnlyReq = Req->MAccessMode == access::mode::read;

  std::vector<Command *> ToAnalyze{Record->MWriteLeaves.begin(),
                                   Record->MWriteLeaves.end()};

  if (!ReadOnlyReq)
    ToAnalyze.insert(ToAnalyze.begin(), Record->MReadLeaves.begin(),
                     Record->MReadLeaves.end());

  while (!ToAnalyze.empty()) {
    Command *DepCmd = ToAnalyze.back();
    ToAnalyze.pop_back();

    std::vector<Command *> NewAnalyze;

    for (const DepDesc &Dep : DepCmd->MDeps) {
      if (Dep.MDepRequirement->MSYCLMemObj != Req->MSYCLMemObj)
        continue;

      bool CanBypassDep = false;
      // If both only read
      CanBypassDep |=
          Dep.MDepRequirement->MAccessMode == access::mode::read && ReadOnlyReq;

      // If not overlap
      CanBypassDep |= !doOverlap(Dep.MDepRequirement, Req);

      // Going through copying memory between contexts is not supported.
      if (Dep.MDepCommand)
        CanBypassDep &=
            sameCtx(Context, Dep.MDepCommand->getQueue()->getContextImplPtr());

      if (!CanBypassDep) {
        RetDeps.insert(DepCmd);
        // No need to analyze deps of examining command as it's dependency
        // itself.
        NewAnalyze.clear();
        break;
      }

      if (Visited.insert(Dep.MDepCommand).second)
        NewAnalyze.push_back(Dep.MDepCommand);
    }
    ToAnalyze.insert(ToAnalyze.end(), NewAnalyze.begin(), NewAnalyze.end());
  }
  return RetDeps;
}

// A helper function for finding a command dependency on a specific memory
// object
DepDesc Scheduler::GraphBuilder::findDepForRecord(Command *Cmd,
                                                  MemObjRecord *Record) {
  for (const DepDesc &DD : Cmd->MDeps) {
    if (getMemObjRecord(DD.MDepRequirement->MSYCLMemObj) == Record) {
      return DD;
    }
  }
  assert(false && "No dependency found for a leaf of the record");
  return {nullptr, nullptr, nullptr};
}

// The function searches for the alloca command matching context and
// requirement.
AllocaCommandBase *
Scheduler::GraphBuilder::findAllocaForReq(MemObjRecord *Record,
                                          const Requirement *Req,
                                          const ContextImplPtr &Context) {
  auto IsSuitableAlloca = [&Context, Req](AllocaCommandBase *AllocaCmd) {
    bool Res = sameCtx(AllocaCmd->getQueue()->getContextImplPtr(), Context);
    if (IsSuitableSubReq(Req)) {
      const Requirement *TmpReq = AllocaCmd->getRequirement();
      Res &= AllocaCmd->getType() == Command::CommandType::ALLOCA_SUB_BUF;
      Res &= TmpReq->MOffsetInBytes == Req->MOffsetInBytes;
      Res &= TmpReq->MSYCLMemObj->getSize() == Req->MSYCLMemObj->getSize();
    }
    return Res;
  };
  const auto It = std::find_if(Record->MAllocaCommands.begin(),
                               Record->MAllocaCommands.end(), IsSuitableAlloca);
  return (Record->MAllocaCommands.end() != It) ? *It : nullptr;
}

// The function searches for the alloca command matching context and
// requirement. If none exists, new allocation command is created.
// Note, creation of new allocation command can lead to the current context
// (Record->MCurContext) change.
AllocaCommandBase *Scheduler::GraphBuilder::getOrCreateAllocaForReq(
    MemObjRecord *Record, const Requirement *Req, QueueImplPtr Queue) {

  AllocaCommandBase *AllocaCmd =
      findAllocaForReq(Record, Req, Queue->getContextImplPtr());

  if (!AllocaCmd) {
    if (IsSuitableSubReq(Req)) {
      // Get parent requirement. It's hard to get right parents' range
      // so full parent requirement has range represented in bytes
      range<3> ParentRange{Req->MSYCLMemObj->getSize(), 1, 1};
      Requirement ParentRequirement(/*Offset*/ {0, 0, 0}, ParentRange,
                                    ParentRange, access::mode::read_write,
                                    Req->MSYCLMemObj, /*Dims*/ 1,
                                    /*Working with bytes*/ sizeof(char));

      auto *ParentAlloca =
          getOrCreateAllocaForReq(Record, &ParentRequirement, Queue);
      AllocaCmd = new AllocaSubBufCommand(Queue, *Req, ParentAlloca);
    } else {

      const Requirement FullReq(/*Offset*/ {0, 0, 0}, Req->MMemoryRange,
                                Req->MMemoryRange, access::mode::read_write,
                                Req->MSYCLMemObj, Req->MDims, Req->MElemSize);
      // Can reuse user data for the first allocation
      const bool InitFromUserData = Record->MAllocaCommands.empty();

      AllocaCommandBase *LinkedAllocaCmd = nullptr;
      // If it is not the first allocation, try to setup a link
      // FIXME: Temporary limitation, linked alloca commands for an image is not
      // supported because map operation is not implemented for an image.
      if (!Record->MAllocaCommands.empty() &&
          Req->MSYCLMemObj->getType() == SYCLMemObjI::MemObjType::BUFFER)
        // Current limitation is to setup link between current allocation and
        // new one. There could be situations when we could setup link with
        // "not" current allocation, but it will require memory copy.
        // Can setup link between cl and host allocations only
        if (Queue->is_host() != Record->MCurContext->is_host()) {

          AllocaCommandBase *LinkedAllocaCmdCand =
              findAllocaForReq(Record, Req, Record->MCurContext);

          // Cannot setup link if candidate is linked already
          if (LinkedAllocaCmdCand && !LinkedAllocaCmdCand->MLinkedAllocaCmd)
            LinkedAllocaCmd = LinkedAllocaCmdCand;
        }

      AllocaCmd =
          new AllocaCommand(Queue, FullReq, InitFromUserData, LinkedAllocaCmd);

      // Update linked command
      if (LinkedAllocaCmd) {
        AllocaCmd->addDep(DepDesc{LinkedAllocaCmd, AllocaCmd->getRequirement(),
                                  LinkedAllocaCmd});
        LinkedAllocaCmd->addUser(AllocaCmd);
        LinkedAllocaCmd->MLinkedAllocaCmd = AllocaCmd;

        // To ensure that the leader allocation is removed first
        AllocaCmd->getReleaseCmd()->addDep(
            DepDesc(LinkedAllocaCmd->getReleaseCmd(),
                    AllocaCmd->getRequirement(), LinkedAllocaCmd));

        // Device allocation takes ownership of the host ptr during
        // construction, host allocation doesn't. So, device allocation should
        // always be active here. Also if the "follower" command is a device one
        // we have to change current context to the device one.
        if (Queue->is_host()) {
          AllocaCmd->MIsActive = false;
        } else {
          LinkedAllocaCmd->MIsActive = false;
          Record->MCurContext = Queue->getContextImplPtr();

          std::set<Command *> Deps =
              findDepsForReq(Record, Req, Queue->getContextImplPtr());
          for (Command *Dep : Deps) {
            AllocaCmd->addDep(DepDesc{Dep, Req, LinkedAllocaCmd});
            Dep->addUser(AllocaCmd);
          }
          updateLeaves(Deps, Record, Req->MAccessMode);
          addNodeToLeaves(Record, AllocaCmd, Req->MAccessMode);
        }
      }
    }

    Record->MAllocaCommands.push_back(AllocaCmd);
    Record->MWriteLeaves.push_back(AllocaCmd);
    ++(AllocaCmd->MLeafCounter);
  }
  return AllocaCmd;
}

// The function sets MemModified flag in record if requirement has write access.
void Scheduler::GraphBuilder::markModifiedIfWrite(MemObjRecord *Record,
                                                  Requirement *Req) {
  switch (Req->MAccessMode) {
  case access::mode::write:
  case access::mode::read_write:
  case access::mode::discard_write:
  case access::mode::discard_read_write:
  case access::mode::atomic:
    Record->MMemModified = true;
  case access::mode::read:
    break;
  }
}

<<<<<<< HEAD
EmptyCommand *
Scheduler::GraphBuilder::addEmptyCmd(Command *Cmd,
                                     const std::vector<Requirement *> &Reqs,
=======
template <typename T>
typename std::enable_if<
    std::is_same<typename std::remove_cv<T>::type, Requirement>::value,
    EmptyCommand *>::type
Scheduler::GraphBuilder::addEmptyCmd(Command *Cmd, const std::vector<T *> &Reqs,
>>>>>>> efd1495c
                                     const QueueImplPtr &Queue,
                                     Command::BlockReason Reason) {
  EmptyCommand *EmptyCmd =
      new EmptyCommand(Scheduler::getInstance().getDefaultHostQueue());

  if (!EmptyCmd)
    throw runtime_error("Out of host memory", PI_OUT_OF_HOST_MEMORY);

  EmptyCmd->MIsBlockable = true;
  EmptyCmd->MEnqueueStatus = EnqueueResultT::SyclEnqueueBlocked;
  EmptyCmd->MBlockReason = Reason;

  for (T *Req : Reqs) {
    MemObjRecord *Record = getOrInsertMemObjRecord(Queue, Req);
    AllocaCommandBase *AllocaCmd = getOrCreateAllocaForReq(Record, Req, Queue);
    EmptyCmd->addRequirement(Cmd, AllocaCmd, Req);
  }

  Cmd->addUser(EmptyCmd);

  const std::vector<DepDesc> &Deps = Cmd->MDeps;
  for (const DepDesc &Dep : Deps) {
    const Requirement *Req = Dep.MDepRequirement;
    MemObjRecord *Record = getMemObjRecord(Req->MSYCLMemObj);

    updateLeaves({Cmd}, Record, Req->MAccessMode);
    addNodeToLeaves(Record, EmptyCmd, Req->MAccessMode);
  }

  return EmptyCmd;
}

Command *
Scheduler::GraphBuilder::addCG(std::unique_ptr<detail::CG> CommandGroup,
                               QueueImplPtr Queue) {
  const std::vector<Requirement *> &Reqs = CommandGroup->MRequirements;
  const std::vector<detail::EventImplPtr> &Events = CommandGroup->MEvents;
  const CG::CGTYPE CGType = CommandGroup->getType();

  std::unique_ptr<ExecCGCommand> NewCmd(
      new ExecCGCommand(std::move(CommandGroup), Queue));
  if (!NewCmd)
    throw runtime_error("Out of host memory", PI_OUT_OF_HOST_MEMORY);

  if (MPrintOptionsArray[BeforeAddCG])
    printGraphAsDot("before_addCG");

  for (Requirement *Req : Reqs) {
    MemObjRecord *Record = getOrInsertMemObjRecord(Queue, Req);
    markModifiedIfWrite(Record, Req);

    AllocaCommandBase *AllocaCmd = getOrCreateAllocaForReq(Record, Req, Queue);
    // If there is alloca command we need to check if the latest memory is in
    // required context.
    if (sameCtx(Queue->getContextImplPtr(), Record->MCurContext)) {
      // If the memory is already in the required host context, check if the
      // required access mode is valid, remap if not.
      if (Record->MCurContext->is_host() &&
          !isAccessModeAllowed(Req->MAccessMode, Record->MHostAccess))
        remapMemoryObject(Record, Req, AllocaCmd);
    } else {
      // Cannot directly copy memory from OpenCL device to OpenCL device -
      // create two copies: device->host and host->device.
      if (!Queue->is_host() && !Record->MCurContext->is_host())
        insertMemoryMove(Record, Req,
                         Scheduler::getInstance().getDefaultHostQueue());
      insertMemoryMove(Record, Req, Queue);
    }
    std::set<Command *> Deps =
        findDepsForReq(Record, Req, Queue->getContextImplPtr());

    for (Command *Dep : Deps)
      NewCmd->addDep(DepDesc{Dep, Req, AllocaCmd});
  }

  // Set new command as user for dependencies and update leaves.
  // Node dependencies can be modified further when adding the node to leaves,
  // iterate over their copy.
  // FIXME employ a reference here to eliminate copying of a vector
  std::vector<DepDesc> Deps = NewCmd->MDeps;
  for (DepDesc &Dep : Deps) {
    Dep.MDepCommand->addUser(NewCmd.get());
    const Requirement *Req = Dep.MDepRequirement;
    MemObjRecord *Record = getMemObjRecord(Req->MSYCLMemObj);
    updateLeaves({Dep.MDepCommand}, Record, Req->MAccessMode);
    addNodeToLeaves(Record, NewCmd.get(), Req->MAccessMode);
  }

  // Register all the events as dependencies
  for (detail::EventImplPtr e : Events) {
    NewCmd->addDep(e);
  }

  if (CGType == CG::CGTYPE::CODEPLAY_HOST_TASK)
<<<<<<< HEAD
    addEmptyCmd(NewCmd.get(), NewCmd->getCG()->MRequirements, Queue,
                Command::BlockReason::HostTask);
=======
    NewCmd->MEmptyCmd = addEmptyCmd(NewCmd.get(), NewCmd->getCG().MRequirements,
                                    Queue, Command::BlockReason::HostTask);
>>>>>>> efd1495c

  if (MPrintOptionsArray[AfterAddCG])
    printGraphAsDot("after_addCG");

  return NewCmd.release();
}

void Scheduler::GraphBuilder::decrementLeafCountersForRecord(
    MemObjRecord *Record) {
  for (Command *Cmd : Record->MReadLeaves) {
    --(Cmd->MLeafCounter);
  }
  for (Command *Cmd : Record->MWriteLeaves) {
    --(Cmd->MLeafCounter);
  }
}

void Scheduler::GraphBuilder::cleanupCommandsForRecord(MemObjRecord *Record) {
  std::vector<AllocaCommandBase *> &AllocaCommands = Record->MAllocaCommands;
  if (AllocaCommands.empty())
    return;

  std::queue<Command *> ToVisit;
  std::set<Command *> Visited;
  std::vector<Command *> CmdsToDelete;
  // First, mark all allocas for deletion and their direct users for traversal
  // Dependencies of the users will be cleaned up during the traversal
  for (Command *AllocaCmd : AllocaCommands) {
    Visited.insert(AllocaCmd);

    for (Command *UserCmd : AllocaCmd->MUsers)
      // Linked alloca cmd may be in users of this alloca. We're not going to
      // visit it.
      if (UserCmd->getType() != Command::CommandType::ALLOCA)
        ToVisit.push(UserCmd);
      else
        Visited.insert(UserCmd);

    CmdsToDelete.push_back(AllocaCmd);
    // These commands will be deleted later, clear users now to avoid
    // updating them during edge removal
    AllocaCmd->MUsers.clear();
  }

  // Linked alloca's share dependencies. Unchain from deps linked alloca's.
  // Any cmd of the alloca - linked_alloca may be used later on.
  for (AllocaCommandBase *AllocaCmd : AllocaCommands) {
    AllocaCommandBase *LinkedCmd = AllocaCmd->MLinkedAllocaCmd;

    if (LinkedCmd) {
      assert(Visited.count(LinkedCmd));

      for (DepDesc &Dep : AllocaCmd->MDeps)
        if (Dep.MDepCommand)
          Dep.MDepCommand->MUsers.erase(AllocaCmd);
    }
  }

  // Traverse the graph using BFS
  while (!ToVisit.empty()) {
    Command *Cmd = ToVisit.front();
    ToVisit.pop();

    if (!Visited.insert(Cmd).second)
      continue;

    for (Command *UserCmd : Cmd->MUsers)
      if (UserCmd->getType() != Command::CommandType::ALLOCA)
        ToVisit.push(UserCmd);

    // Delete all dependencies on any allocations being removed
    // Track which commands should have their users updated
    std::map<Command *, bool> ShouldBeUpdated;
    auto NewEnd = std::remove_if(
        Cmd->MDeps.begin(), Cmd->MDeps.end(), [&](const DepDesc &Dep) {
          if (std::find(AllocaCommands.begin(), AllocaCommands.end(),
                        Dep.MAllocaCmd) != AllocaCommands.end()) {
            ShouldBeUpdated.insert({Dep.MDepCommand, true});
            return true;
          }
          ShouldBeUpdated[Dep.MDepCommand] = false;
          return false;
        });
    Cmd->MDeps.erase(NewEnd, Cmd->MDeps.end());

    // Update users of removed dependencies
    for (auto DepCmdIt : ShouldBeUpdated) {
      if (!DepCmdIt.second)
        continue;
      DepCmdIt.first->MUsers.erase(Cmd);
    }

    // If all dependencies have been removed this way, mark the command for
    // deletion
    if (Cmd->MDeps.empty()) {
      CmdsToDelete.push_back(Cmd);
      Cmd->MUsers.clear();
    }
  }

  for (Command *Cmd : CmdsToDelete) {
    Cmd->getEvent()->setCommand(nullptr);
    delete Cmd;
  }
}

void Scheduler::GraphBuilder::cleanupFinishedCommands(Command *FinishedCmd) {
  std::queue<Command *> CmdsToVisit({FinishedCmd});
  std::set<Command *> Visited;

  // Traverse the graph using BFS
  while (!CmdsToVisit.empty()) {
    Command *Cmd = CmdsToVisit.front();
    CmdsToVisit.pop();

    if (!Visited.insert(Cmd).second)
      continue;

    for (const DepDesc &Dep : Cmd->MDeps) {
      if (Dep.MDepCommand)
        CmdsToVisit.push(Dep.MDepCommand);
    }

    // Do not clean up the node if it is a leaf for any memory object
    if (Cmd->MLeafCounter > 0)
      continue;
    // Do not clean up allocation commands
    Command::CommandType CmdT = Cmd->getType();
    if (CmdT == Command::ALLOCA || CmdT == Command::ALLOCA_SUB_BUF)
      continue;

    for (Command *UserCmd : Cmd->MUsers) {
      for (DepDesc &Dep : UserCmd->MDeps) {
        // Link the users of the command to the alloca command(s) instead
        if (Dep.MDepCommand == Cmd) {
          Dep.MDepCommand = Dep.MAllocaCmd;
          Dep.MDepCommand->MUsers.insert(UserCmd);
        }
      }
    }
    // Update dependency users
    for (DepDesc &Dep : Cmd->MDeps) {
      Command *DepCmd = Dep.MDepCommand;
      DepCmd->MUsers.erase(Cmd);
    }
    Cmd->getEvent()->setCommand(nullptr);

    delete Cmd;
  }
}

void Scheduler::GraphBuilder::removeRecordForMemObj(SYCLMemObjI *MemObject) {
  const auto It = std::find_if(
      MMemObjs.begin(), MMemObjs.end(),
      [MemObject](const SYCLMemObjI *Obj) { return Obj == MemObject; });
  if (It != MMemObjs.end())
    MMemObjs.erase(It);
  MemObject->MRecord.reset();
}

// Make Cmd depend on DepEvent from different context. Connection is performed
// via distinct ConnectCmd with host task command group on host queue. Cmd will
// depend on ConnectCmd's host event.
// DepEvent may not have a command associated with it in at least two cases:
//  - the command was deleted upon cleanup process;
//  - DepEvent is user event.
// In both of these cases the only thing we can do is to make ConnectCmd depend
// on DepEvent.
// Otherwise, when there is a command associated with DepEvent, we make
// ConnectCmd depend on on this command. If there is valid, i.e. non-nil,
// requirement in Dep we make ConnectCmd depend on DepEvent's command with this
// requirement.
// Optionality of Dep is set by Dep.MDepCommand equal to nullptr.
void Scheduler::GraphBuilder::connectDepEvent(Command *const Cmd,
                                              EventImplPtr DepEvent,
                                              const DepDesc &Dep) {
  const ContextImplPtr &Context = Cmd->getContext();
  const ContextImplPtr &DepEventContext = DepEvent->getContextImpl();

  assert(Context != DepEventContext);

  // construct Host Task type command manually and make it depend on DepEvent
  ExecCGCommand *ConnectCmd = nullptr;

  {
    std::unique_ptr<detail::HostTask> HT(new detail::HostTask);
    std::unique_ptr<detail::CG> ConnectCG(new detail::CGHostTask(
        std::move(HT), /* Queue = */ {}, /* Context = */ {}, /* Args = */ {},
        /* ArgsStorage = */ {}, /* AccStorage = */ {},
        /* SharedPtrStorage = */ {}, /* Requirements = */ {},
        /* DepEvents = */ {DepEvent}, CG::CODEPLAY_HOST_TASK,
        /* Payload */ {}));
    ConnectCmd = new ExecCGCommand(
        std::move(ConnectCG), Scheduler::getInstance().getDefaultHostQueue());
  }

  if (!ConnectCmd)
    throw runtime_error("Out of host memory", PI_OUT_OF_HOST_MEMORY);

  if (Command *DepCmd = reinterpret_cast<Command *>(DepEvent->getCommand()))
    DepCmd->addUser(ConnectCmd);

  EmptyCommand *EmptyCmd = nullptr;

  if (Dep.MDepRequirement) {
<<<<<<< HEAD
    Requirement *Req = const_cast<Requirement *>(Dep.MDepRequirement);

    // make ConnectCmd depend on requirement
    {
      MemObjRecord *Record = getMemObjRecord(Req->MSYCLMemObj);
      Dep.MDepCommand->addUser(ConnectCmd);

      AllocaCommandBase *AllocaCmd = findAllocaForReq(Record, Req,
                                                      DepEventContext);
      assert(AllocaCmd && "There must be alloca for requirement!");

      std::set<Command *> Deps = findDepsForReq(Record, Req, DepEventContext);
      assert(Deps.size() && "There must be some deps");

      for (Command *ReqDepCmd : Deps) {
        ConnectCmd->addDep(DepDesc{ReqDepCmd, Req, AllocaCmd});
        ReqDepCmd->addUser(ConnectCmd);
      }

      updateLeaves(Deps, Record, Req->MAccessMode);
      addNodeToLeaves(Record, ConnectCmd, Req->MAccessMode);
    }

    const auto &Reqs = std::vector<Requirement *>(1, Req);
=======
    // make ConnectCmd depend on requirement
    ConnectCmd->addDep(Dep);
    assert(reinterpret_cast<Command *>(DepEvent->getCommand()) ==
           Dep.MDepCommand);
    // add user to Dep.MDepCommand is already performed beyond this if branch

    MemObjRecord *Record = getMemObjRecord(Dep.MDepRequirement->MSYCLMemObj);

    updateLeaves({Dep.MDepCommand}, Record, Dep.MDepRequirement->MAccessMode);
    addNodeToLeaves(Record, ConnectCmd, Dep.MDepRequirement->MAccessMode);

    const std::vector<const Requirement *> Reqs(1, Dep.MDepRequirement);
>>>>>>> efd1495c
    EmptyCmd = addEmptyCmd(ConnectCmd, Reqs,
                           Scheduler::getInstance().getDefaultHostQueue(),
                           Command::BlockReason::HostTask);
    // Dependencies for EmptyCmd are set in addEmptyCmd for provided Reqs.

    // Depend Cmd on empty command
    {
      DepDesc CmdDep = Dep;
      CmdDep.MDepCommand = EmptyCmd;

      Cmd->addDep(CmdDep);
    }
  } else {
<<<<<<< HEAD
    EmptyCmd = addEmptyCmd(ConnectCmd, {},
                           Scheduler::getInstance().getDefaultHostQueue(),
                           Command::BlockReason::HostTask);
=======
    EmptyCmd = addEmptyCmd<Requirement>(
        ConnectCmd, {}, Scheduler::getInstance().getDefaultHostQueue(),
        Command::BlockReason::HostTask);
>>>>>>> efd1495c

    // There is no requirement thus, empty command will only depend on
    // ConnectCmd via its event.
    EmptyCmd->addDep(ConnectCmd->getEvent());
    ConnectCmd->addDep(DepEvent);

    // Depend Cmd on empty command
    Cmd->addDep(EmptyCmd->getEvent());
  }

  EmptyCmd->addUser(Cmd);

  ConnectCmd->MEmptyCmd = EmptyCmd;

  // FIXME graph builder shouldn't really enqueue commands. We're in the middle
  // of enqueue process for some command Cmd. We're going to add a dependency
  // for it. Need some nice and cute solution to enqueue ConnectCmd via standard
  // scheduler/graph processor mechanisms.
  // Though, we need this call to enqueue to launch ConnectCmd.
  EnqueueResultT Res;
  bool Enqueued = Scheduler::GraphProcessor::enqueueCommand(ConnectCmd, Res);
  if (!Enqueued && EnqueueResultT::SyclEnqueueFailed == Res.MResult)
    throw runtime_error("Failed to enqueue a sync event between two contexts",
                        PI_INVALID_OPERATION);
}

} // namespace detail
} // namespace sycl
} // __SYCL_INLINE_NAMESPACE(cl)<|MERGE_RESOLUTION|>--- conflicted
+++ resolved
@@ -416,13 +416,8 @@
   Command *UpdateHostAccCmd = insertUpdateHostReqCmd(Record, Req, HostQueue);
 
   // Need empty command to be blocked until host accessor is destructed
-<<<<<<< HEAD
-  EmptyCommand *EmptyCmd = addEmptyCmd(UpdateHostAccCmd, {Req}, HostQueue,
-                                       Command::BlockReason::HostAccessor);
-=======
   EmptyCommand *EmptyCmd = addEmptyCmd<Requirement>(
       UpdateHostAccCmd, {Req}, HostQueue, Command::BlockReason::HostAccessor);
->>>>>>> efd1495c
 
   Req->MBlockedCmd = EmptyCmd;
 
@@ -648,17 +643,11 @@
   }
 }
 
-<<<<<<< HEAD
-EmptyCommand *
-Scheduler::GraphBuilder::addEmptyCmd(Command *Cmd,
-                                     const std::vector<Requirement *> &Reqs,
-=======
 template <typename T>
 typename std::enable_if<
     std::is_same<typename std::remove_cv<T>::type, Requirement>::value,
     EmptyCommand *>::type
 Scheduler::GraphBuilder::addEmptyCmd(Command *Cmd, const std::vector<T *> &Reqs,
->>>>>>> efd1495c
                                      const QueueImplPtr &Queue,
                                      Command::BlockReason Reason) {
   EmptyCommand *EmptyCmd =
@@ -753,13 +742,8 @@
   }
 
   if (CGType == CG::CGTYPE::CODEPLAY_HOST_TASK)
-<<<<<<< HEAD
-    addEmptyCmd(NewCmd.get(), NewCmd->getCG()->MRequirements, Queue,
-                Command::BlockReason::HostTask);
-=======
     NewCmd->MEmptyCmd = addEmptyCmd(NewCmd.get(), NewCmd->getCG().MRequirements,
                                     Queue, Command::BlockReason::HostTask);
->>>>>>> efd1495c
 
   if (MPrintOptionsArray[AfterAddCG])
     printGraphAsDot("after_addCG");
@@ -965,32 +949,6 @@
   EmptyCommand *EmptyCmd = nullptr;
 
   if (Dep.MDepRequirement) {
-<<<<<<< HEAD
-    Requirement *Req = const_cast<Requirement *>(Dep.MDepRequirement);
-
-    // make ConnectCmd depend on requirement
-    {
-      MemObjRecord *Record = getMemObjRecord(Req->MSYCLMemObj);
-      Dep.MDepCommand->addUser(ConnectCmd);
-
-      AllocaCommandBase *AllocaCmd = findAllocaForReq(Record, Req,
-                                                      DepEventContext);
-      assert(AllocaCmd && "There must be alloca for requirement!");
-
-      std::set<Command *> Deps = findDepsForReq(Record, Req, DepEventContext);
-      assert(Deps.size() && "There must be some deps");
-
-      for (Command *ReqDepCmd : Deps) {
-        ConnectCmd->addDep(DepDesc{ReqDepCmd, Req, AllocaCmd});
-        ReqDepCmd->addUser(ConnectCmd);
-      }
-
-      updateLeaves(Deps, Record, Req->MAccessMode);
-      addNodeToLeaves(Record, ConnectCmd, Req->MAccessMode);
-    }
-
-    const auto &Reqs = std::vector<Requirement *>(1, Req);
-=======
     // make ConnectCmd depend on requirement
     ConnectCmd->addDep(Dep);
     assert(reinterpret_cast<Command *>(DepEvent->getCommand()) ==
@@ -1003,7 +961,6 @@
     addNodeToLeaves(Record, ConnectCmd, Dep.MDepRequirement->MAccessMode);
 
     const std::vector<const Requirement *> Reqs(1, Dep.MDepRequirement);
->>>>>>> efd1495c
     EmptyCmd = addEmptyCmd(ConnectCmd, Reqs,
                            Scheduler::getInstance().getDefaultHostQueue(),
                            Command::BlockReason::HostTask);
@@ -1017,15 +974,9 @@
       Cmd->addDep(CmdDep);
     }
   } else {
-<<<<<<< HEAD
-    EmptyCmd = addEmptyCmd(ConnectCmd, {},
-                           Scheduler::getInstance().getDefaultHostQueue(),
-                           Command::BlockReason::HostTask);
-=======
     EmptyCmd = addEmptyCmd<Requirement>(
         ConnectCmd, {}, Scheduler::getInstance().getDefaultHostQueue(),
         Command::BlockReason::HostTask);
->>>>>>> efd1495c
 
     // There is no requirement thus, empty command will only depend on
     // ConnectCmd via its event.
