//===-- graph_builder.cpp - SYCL Graph Builder ------------------*- C++ -*-===//
//
// Part of the LLVM Project, under the Apache License v2.0 with LLVM Exceptions.
// See https://llvm.org/LICENSE.txt for license information.
// SPDX-License-Identifier: Apache-2.0 WITH LLVM-exception
//
//===----------------------------------------------------------------------===//

#include "detail/config.hpp"
#include <detail/context_impl.hpp>
#include <detail/event_impl.hpp>
#include <sstream>
#include <sycl/feature_test.hpp>
#if SYCL_EXT_CODEPLAY_KERNEL_FUSION
#include <detail/jit_compiler.hpp>
#endif
#include <detail/graph_impl.hpp>
#include <detail/memory_manager.hpp>
#include <detail/queue_impl.hpp>
#include <detail/scheduler/scheduler.hpp>
#include <detail/sycl_mem_obj_t.hpp>
#include <sycl/access/access.hpp>
#include <sycl/exception.hpp>

#include <algorithm>
#include <cstdlib>
#include <cstring>
#include <fstream>
#include <map>
#include <memory>
#include <queue>
#include <set>
#include <vector>

namespace sycl {
inline namespace _V1 {
namespace detail {

/// Checks whether two requirements overlap or not.
///
/// This information can be used to prove that executing two kernels that
/// work on different parts of the memory object in parallel is legal.
// TODO merge with LeavesCollection's version of doOverlap (see
// leaves_collection.cpp).
static bool doOverlap(const Requirement *LHS, const Requirement *RHS) {
  return (LHS->MOffsetInBytes + LHS->MAccessRange.size() * LHS->MElemSize >=
          RHS->MOffsetInBytes) ||
         (RHS->MOffsetInBytes + RHS->MAccessRange.size() * RHS->MElemSize >=
          LHS->MOffsetInBytes);
}

/// Checks if current requirement is requirement for sub buffer.
static bool IsSuitableSubReq(const Requirement *Req) {
  return Req->MIsSubBuffer;
}

static bool isOnSameContext(const ContextImplPtr Context,
                            const QueueImplPtr &Queue) {
  // Covers case for host usage (nullptr == nullptr) and existing device
  // contexts comparison.
  return Context == queue_impl::getContext(Queue);
}

/// Checks if the required access mode is allowed under the current one.
static bool isAccessModeAllowed(access::mode Required, access::mode Current) {
  switch (Current) {
  case access::mode::read:
    return (Required == Current);
  case access::mode::write:
    assert(false && "Write only access is expected to be mapped as read_write");
    return (Required == Current || Required == access::mode::discard_write);
  case access::mode::read_write:
  case access::mode::atomic:
  case access::mode::discard_write:
  case access::mode::discard_read_write:
    return true;
  }
  assert(false);
  return false;
}

/// Combines two access modes into a single one that allows both.
static access::mode combineAccessModes(access::mode A, access::mode B) {
  if (A == B)
    return A;

  if (A == access::mode::discard_write &&
      (B == access::mode::discard_read_write || B == access::mode::write))
    return B;

  if (B == access::mode::discard_write &&
      (A == access::mode::discard_read_write || A == access::mode::write))
    return A;

  return access::mode::read_write;
}

Scheduler::GraphBuilder::GraphBuilder() {
  if (const char *EnvVarCStr = SYCLConfig<SYCL_PRINT_EXECUTION_GRAPH>::get()) {
    std::string GraphPrintOpts(EnvVarCStr);
    bool EnableAlways = GraphPrintOpts.find("always") != std::string::npos;

    if (GraphPrintOpts.find("before_addCG") != std::string::npos ||
        EnableAlways)
      MPrintOptionsArray[BeforeAddCG] = true;
    if (GraphPrintOpts.find("after_addCG") != std::string::npos || EnableAlways)
      MPrintOptionsArray[AfterAddCG] = true;
    if (GraphPrintOpts.find("before_addCopyBack") != std::string::npos ||
        EnableAlways)
      MPrintOptionsArray[BeforeAddCopyBack] = true;
    if (GraphPrintOpts.find("after_addCopyBack") != std::string::npos ||
        EnableAlways)
      MPrintOptionsArray[AfterAddCopyBack] = true;
    if (GraphPrintOpts.find("before_addHostAcc") != std::string::npos ||
        EnableAlways)
      MPrintOptionsArray[BeforeAddHostAcc] = true;
    if (GraphPrintOpts.find("after_addHostAcc") != std::string::npos ||
        EnableAlways)
      MPrintOptionsArray[AfterAddHostAcc] = true;
    if (GraphPrintOpts.find("after_fusionComplete") != std::string::npos ||
        EnableAlways)
      MPrintOptionsArray[AfterFusionComplete] = true;
    if (GraphPrintOpts.find("after_fusionCancel") != std::string::npos ||
        EnableAlways)
      MPrintOptionsArray[AfterFusionCancel] = true;
  }
}

static bool markNodeAsVisited(Command *Cmd, std::vector<Command *> &Visited) {
  assert(Cmd && "Cmd can't be nullptr");
  if (Cmd->MMarks.MVisited)
    return false;
  Cmd->MMarks.MVisited = true;
  Visited.push_back(Cmd);
  return true;
}

static void unmarkVisitedNodes(std::vector<Command *> &Visited) {
  for (Command *Cmd : Visited)
    Cmd->MMarks.MVisited = false;
}

static void handleVisitedNodes(std::vector<Command *> &Visited) {
  for (Command *Cmd : Visited) {
    if (Cmd->MMarks.MToBeDeleted) {
      if (Cmd->getType() == Command::FUSION &&
          !static_cast<KernelFusionCommand *>(Cmd)->readyForDeletion()) {
        // Fusion commands might still be needed because fusion might be
        // aborted, but a later call to complete_fusion still needs to be able
        // to return a valid event. Clean-up of fusion commands is therefore
        // explicitly handled by start fusion.
        return;
      }
      Cmd->getEvent()->setCommand(nullptr);
      delete Cmd;
    } else
      Cmd->MMarks.MVisited = false;
  }
}

static void printDotRecursive(std::fstream &Stream,
                              std::vector<Command *> &Visited, Command *Cmd) {
  if (!markNodeAsVisited(Cmd, Visited))
    return;
  for (Command *User : Cmd->MUsers) {
    if (User)
      printDotRecursive(Stream, Visited, User);
  }
  Cmd->printDot(Stream);
}

void Scheduler::GraphBuilder::printGraphAsDot(const char *ModeName) {
  static size_t Counter = 0;
  std::string ModeNameStr(ModeName);
  std::string FileName =
      "graph_" + std::to_string(Counter) + ModeNameStr + ".dot";

  Counter++;

  std::fstream Stream(FileName, std::ios::out);
  Stream << "strict digraph {" << std::endl;

  MVisitedCmds.clear();

  for (SYCLMemObjI *MemObject : MMemObjs)
    for (Command *AllocaCmd : MemObject->MRecord->MAllocaCommands)
      printDotRecursive(Stream, MVisitedCmds, AllocaCmd);

  Stream << "}" << std::endl;

  unmarkVisitedNodes(MVisitedCmds);
}

MemObjRecord *Scheduler::GraphBuilder::getMemObjRecord(SYCLMemObjI *MemObject) {
  return MemObject->MRecord.get();
}

MemObjRecord *
Scheduler::GraphBuilder::getOrInsertMemObjRecord(const QueueImplPtr &Queue,
                                                 const Requirement *Req) {
  SYCLMemObjI *MemObject = Req->MSYCLMemObj;
  MemObjRecord *Record = getMemObjRecord(MemObject);

  if (nullptr != Record)
    return Record;

  const size_t LeafLimit = 8;
  LeavesCollection::AllocateDependencyF AllocateDependency =
      [this](Command *Dependant, Command *Dependency, MemObjRecord *Record,
             LeavesCollection::EnqueueListT &ToEnqueue) {
        // Add the old leaf as a dependency for the new one by duplicating one
        // of the requirements for the current record
        DepDesc Dep = findDepForRecord(Dependant, Record);
        Dep.MDepCommand = Dependency;
        std::vector<Command *> ToCleanUp;
        Command *ConnectionCmd = Dependant->addDep(Dep, ToCleanUp);
        if (ConnectionCmd)
          ToEnqueue.push_back(ConnectionCmd);

        --(Dependency->MLeafCounter);
        if (Dependency->readyForCleanup())
          ToCleanUp.push_back(Dependency);
        for (Command *Cmd : ToCleanUp)
          cleanupCommand(Cmd);
      };

  const ContextImplPtr &InteropCtxPtr = Req->MSYCLMemObj->getInteropContext();
  if (InteropCtxPtr) {
    // The memory object has been constructed using interoperability constructor
    // which means that there is already an allocation(cl_mem) in some context.
    // Registering this allocation in the SYCL graph.

    std::vector<sycl::device> Devices =
        InteropCtxPtr->get_info<info::context::devices>();
    assert(Devices.size() != 0);
    DeviceImplPtr Dev = detail::getSyclObjImpl(Devices[0]);

    // Since all the Scheduler commands require queue but we have only context
    // here, we need to create a dummy queue bound to the context and one of the
    // devices from the context.
    QueueImplPtr InteropQueuePtr{new detail::queue_impl{
        Dev, InteropCtxPtr, /*AsyncHandler=*/{}, /*PropertyList=*/{}}};

    MemObject->MRecord.reset(
        new MemObjRecord{InteropCtxPtr, LeafLimit, AllocateDependency});
    std::vector<Command *> ToEnqueue;
    getOrCreateAllocaForReq(MemObject->MRecord.get(), Req, InteropQueuePtr,
                            ToEnqueue);
    assert(ToEnqueue.empty() && "Creation of the first alloca for a record "
                                "shouldn't lead to any enqueuing (no linked "
                                "alloca or exceeding the leaf limit).");
  } else
    MemObject->MRecord.reset(new MemObjRecord{queue_impl::getContext(Queue),
                                              LeafLimit, AllocateDependency});

  MMemObjs.push_back(MemObject);
  return MemObject->MRecord.get();
}

void Scheduler::GraphBuilder::updateLeaves(const std::set<Command *> &Cmds,
                                           MemObjRecord *Record,
                                           access::mode AccessMode,
                                           std::vector<Command *> &ToCleanUp) {

  const bool ReadOnlyReq = AccessMode == access::mode::read;
  if (ReadOnlyReq)
    return;

  for (Command *Cmd : Cmds) {
    bool WasLeaf = Cmd->MLeafCounter > 0;
    Cmd->MLeafCounter -= Record->MReadLeaves.remove(Cmd);
    Cmd->MLeafCounter -= Record->MWriteLeaves.remove(Cmd);
    if (WasLeaf && Cmd->readyForCleanup()) {
      ToCleanUp.push_back(Cmd);
    }
  }
}

void Scheduler::GraphBuilder::addNodeToLeaves(
    MemObjRecord *Record, Command *Cmd, access::mode AccessMode,
    std::vector<Command *> &ToEnqueue) {
  LeavesCollection &Leaves{AccessMode == access::mode::read
                               ? Record->MReadLeaves
                               : Record->MWriteLeaves};
  if (Leaves.push_back(Cmd, ToEnqueue))
    ++Cmd->MLeafCounter;
}

UpdateHostRequirementCommand *Scheduler::GraphBuilder::insertUpdateHostReqCmd(
    MemObjRecord *Record, Requirement *Req, const QueueImplPtr &Queue,
    std::vector<Command *> &ToEnqueue) {
  auto Context = queue_impl::getContext(Queue);
  AllocaCommandBase *AllocaCmd = findAllocaForReq(Record, Req, Context);
  assert(AllocaCmd && "There must be alloca for requirement!");
  UpdateHostRequirementCommand *UpdateCommand =
      new UpdateHostRequirementCommand(Queue, *Req, AllocaCmd, &Req->MData);
  // Need copy of requirement because after host accessor destructor call
  // dependencies become invalid if requirement is stored by pointer.
  const Requirement *StoredReq = UpdateCommand->getRequirement();

  std::set<Command *> Deps = findDepsForReq(Record, Req, Context);
  std::vector<Command *> ToCleanUp;
  for (Command *Dep : Deps) {
    Command *ConnCmd =
        UpdateCommand->addDep(DepDesc{Dep, StoredReq, AllocaCmd}, ToCleanUp);
    if (ConnCmd)
      ToEnqueue.push_back(ConnCmd);
  }
  updateLeaves(Deps, Record, Req->MAccessMode, ToCleanUp);
  addNodeToLeaves(Record, UpdateCommand, Req->MAccessMode, ToEnqueue);
  for (Command *Cmd : ToCleanUp)
    cleanupCommand(Cmd);
  return UpdateCommand;
}

// Takes linked alloca commands. Makes AllocaCmdDst command active using map
// or unmap operation.
static Command *insertMapUnmapForLinkedCmds(AllocaCommandBase *AllocaCmdSrc,
                                            AllocaCommandBase *AllocaCmdDst,
                                            access::mode MapMode) {
  assert(AllocaCmdSrc->MLinkedAllocaCmd == AllocaCmdDst &&
         "Expected linked alloca commands");
  assert(AllocaCmdSrc->MIsActive &&
         "Expected source alloca command to be active");

  if (!AllocaCmdSrc->getQueue()) {
    UnMapMemObject *UnMapCmd = new UnMapMemObject(
        AllocaCmdDst, *AllocaCmdDst->getRequirement(),
        &AllocaCmdSrc->MMemAllocation, AllocaCmdDst->getQueue());

    std::swap(AllocaCmdSrc->MIsActive, AllocaCmdDst->MIsActive);

    return UnMapCmd;
  }

  MapMemObject *MapCmd = new MapMemObject(
      AllocaCmdSrc, *AllocaCmdSrc->getRequirement(),
      &AllocaCmdDst->MMemAllocation, AllocaCmdSrc->getQueue(), MapMode);

  std::swap(AllocaCmdSrc->MIsActive, AllocaCmdDst->MIsActive);

  return MapCmd;
}

Command *Scheduler::GraphBuilder::insertMemoryMove(
    MemObjRecord *Record, Requirement *Req, const QueueImplPtr &Queue,
    std::vector<Command *> &ToEnqueue) {
  // TODO(pi2ur) debug this
  AllocaCommandBase *AllocaCmdDst =
      getOrCreateAllocaForReq(Record, Req, Queue, ToEnqueue);
  if (!AllocaCmdDst)
<<<<<<< HEAD
    throw runtime_error("Out of host memory",
                        UR_RESULT_ERROR_OUT_OF_HOST_MEMORY);
=======
    throw exception(make_error_code(errc::memory_allocation),
                    "Out of host memory");
>>>>>>> 0e24ac56

  auto Context = queue_impl::getContext(Queue);
  std::set<Command *> Deps = findDepsForReq(Record, Req, Context);
  Deps.insert(AllocaCmdDst);
  // Get parent allocation of sub buffer to perform full copy of whole buffer
  if (IsSuitableSubReq(Req)) {
    if (AllocaCmdDst->getType() == Command::CommandType::ALLOCA_SUB_BUF)
      AllocaCmdDst =
          static_cast<AllocaSubBufCommand *>(AllocaCmdDst)->getParentAlloca();
  }

  AllocaCommandBase *AllocaCmdSrc =
      findAllocaForReq(Record, Req, Record->MCurContext);
  if (!AllocaCmdSrc && IsSuitableSubReq(Req)) {
    // Since no alloca command for the sub buffer requirement was found in the
    // current context, need to find a parent alloca command for it (it must be
    // there)
    auto IsSuitableAlloca = [Record](AllocaCommandBase *AllocaCmd) {
      bool Res = isOnSameContext(Record->MCurContext, AllocaCmd->getQueue()) &&
                 // Looking for a parent buffer alloca command
                 AllocaCmd->getType() == Command::CommandType::ALLOCA;
      return Res;
    };
    const auto It =
        std::find_if(Record->MAllocaCommands.begin(),
                     Record->MAllocaCommands.end(), IsSuitableAlloca);
    AllocaCmdSrc = (Record->MAllocaCommands.end() != It) ? *It : nullptr;
  }
  if (!AllocaCmdSrc)
<<<<<<< HEAD
    throw runtime_error("Cannot find buffer allocation",
                        UR_RESULT_ERROR_INVALID_VALUE);
=======
    throw exception(make_error_code(errc::runtime),
                    "Cannot find buffer allocation");
>>>>>>> 0e24ac56
  // Get parent allocation of sub buffer to perform full copy of whole buffer
  if (IsSuitableSubReq(Req)) {
    if (AllocaCmdSrc->getType() == Command::CommandType::ALLOCA_SUB_BUF)
      AllocaCmdSrc =
          static_cast<AllocaSubBufCommand *>(AllocaCmdSrc)->getParentAlloca();
    else if (AllocaCmdSrc->getSYCLMemObj() != Req->MSYCLMemObj)
      assert(false && "Inappropriate alloca command.");
  }

  Command *NewCmd = nullptr;

  if (AllocaCmdSrc->MLinkedAllocaCmd == AllocaCmdDst) {
    // Map write only as read-write
    access::mode MapMode = Req->MAccessMode;
    if (MapMode == access::mode::write)
      MapMode = access::mode::read_write;
    NewCmd = insertMapUnmapForLinkedCmds(AllocaCmdSrc, AllocaCmdDst, MapMode);
    Record->MHostAccess = MapMode;
  } else {

    if ((Req->MAccessMode == access::mode::discard_write) ||
        (Req->MAccessMode == access::mode::discard_read_write)) {
      Record->MCurContext = Context;
      return nullptr;
    } else {
      // Full copy of buffer is needed to avoid loss of data that may be caused
      // by copying specific range from host to device and backwards.
      NewCmd =
          new MemCpyCommand(*AllocaCmdSrc->getRequirement(), AllocaCmdSrc,
                            *AllocaCmdDst->getRequirement(), AllocaCmdDst,
                            AllocaCmdSrc->getQueue(), AllocaCmdDst->getQueue());
    }
  }
  std::vector<Command *> ToCleanUp;
  for (Command *Dep : Deps) {
    Command *ConnCmd = NewCmd->addDep(
        DepDesc{Dep, NewCmd->getRequirement(), AllocaCmdDst}, ToCleanUp);
    if (ConnCmd)
      ToEnqueue.push_back(ConnCmd);
  }
  updateLeaves(Deps, Record, access::mode::read_write, ToCleanUp);
  addNodeToLeaves(Record, NewCmd, access::mode::read_write, ToEnqueue);
  for (Command *Cmd : ToCleanUp)
    cleanupCommand(Cmd);
  Record->MCurContext = Context;
  return NewCmd;
}

Command *Scheduler::GraphBuilder::remapMemoryObject(
    MemObjRecord *Record, Requirement *Req, AllocaCommandBase *HostAllocaCmd,
    std::vector<Command *> &ToEnqueue) {
  assert(!HostAllocaCmd->getQueue() && "Host alloca command expected");
  assert(HostAllocaCmd->MIsActive && "Active alloca command expected");

  AllocaCommandBase *LinkedAllocaCmd = HostAllocaCmd->MLinkedAllocaCmd;
  assert(LinkedAllocaCmd && "Linked alloca command expected");

  std::set<Command *> Deps = findDepsForReq(Record, Req, Record->MCurContext);

  UnMapMemObject *UnMapCmd = new UnMapMemObject(
      LinkedAllocaCmd, *LinkedAllocaCmd->getRequirement(),
      &HostAllocaCmd->MMemAllocation, LinkedAllocaCmd->getQueue());

  // Map write only as read-write
  access::mode MapMode = Req->MAccessMode;
  if (MapMode == access::mode::write)
    MapMode = access::mode::read_write;
  MapMemObject *MapCmd = new MapMemObject(
      LinkedAllocaCmd, *LinkedAllocaCmd->getRequirement(),
      &HostAllocaCmd->MMemAllocation, LinkedAllocaCmd->getQueue(), MapMode);

  std::vector<Command *> ToCleanUp;
  for (Command *Dep : Deps) {
    Command *ConnCmd = UnMapCmd->addDep(
        DepDesc{Dep, UnMapCmd->getRequirement(), LinkedAllocaCmd}, ToCleanUp);
    if (ConnCmd)
      ToEnqueue.push_back(ConnCmd);
  }

  Command *ConnCmd = MapCmd->addDep(
      DepDesc{UnMapCmd, MapCmd->getRequirement(), HostAllocaCmd}, ToCleanUp);
  if (ConnCmd)
    ToEnqueue.push_back(ConnCmd);

  updateLeaves(Deps, Record, access::mode::read_write, ToCleanUp);
  addNodeToLeaves(Record, MapCmd, access::mode::read_write, ToEnqueue);
  for (Command *Cmd : ToCleanUp)
    cleanupCommand(Cmd);
  Record->MHostAccess = MapMode;
  return MapCmd;
}

// The function adds copy operation of the up to date'st memory to the memory
// pointed by Req.
Command *
Scheduler::GraphBuilder::addCopyBack(Requirement *Req,
                                     std::vector<Command *> &ToEnqueue) {
  SYCLMemObjI *MemObj = Req->MSYCLMemObj;
  MemObjRecord *Record = getMemObjRecord(MemObj);
  if (Record && MPrintOptionsArray[BeforeAddCopyBack])
    printGraphAsDot("before_addCopyBack");

  // Do nothing if there were no or only read operations with the memory object.
  if (nullptr == Record || !Record->MMemModified)
    return nullptr;

  std::set<Command *> Deps = findDepsForReq(Record, Req, nullptr);
  AllocaCommandBase *SrcAllocaCmd =
      findAllocaForReq(Record, Req, Record->MCurContext);

  auto MemCpyCmdUniquePtr = std::make_unique<MemCpyCommandHost>(
      *SrcAllocaCmd->getRequirement(), SrcAllocaCmd, *Req, &Req->MData,
      SrcAllocaCmd->getQueue(), nullptr);

  if (!MemCpyCmdUniquePtr)
<<<<<<< HEAD
    throw runtime_error("Out of host memory",
                        UR_RESULT_ERROR_OUT_OF_HOST_MEMORY);
=======
    throw exception(make_error_code(errc::memory_allocation),
                    "Out of host memory");
>>>>>>> 0e24ac56

  MemCpyCommandHost *MemCpyCmd = MemCpyCmdUniquePtr.release();

  std::vector<Command *> ToCleanUp;
  for (Command *Dep : Deps) {
    Command *ConnCmd = MemCpyCmd->addDep(
        DepDesc{Dep, MemCpyCmd->getRequirement(), SrcAllocaCmd}, ToCleanUp);
    if (ConnCmd)
      ToEnqueue.push_back(ConnCmd);
  }

  updateLeaves(Deps, Record, Req->MAccessMode, ToCleanUp);
  addNodeToLeaves(Record, MemCpyCmd, Req->MAccessMode, ToEnqueue);
  for (Command *Cmd : ToCleanUp)
    cleanupCommand(Cmd);
  if (MPrintOptionsArray[AfterAddCopyBack])
    printGraphAsDot("after_addCopyBack");
  return MemCpyCmd;
}

// The function implements SYCL host accessor logic: host accessor
// should provide access to the buffer in user space.
Command *
Scheduler::GraphBuilder::addHostAccessor(Requirement *Req,
                                         std::vector<Command *> &ToEnqueue) {

  if (Req->MAccessMode != sycl::access_mode::read) {
    auto SYCLMemObj = static_cast<detail::SYCLMemObjT *>(Req->MSYCLMemObj);
    SYCLMemObj->handleWriteAccessorCreation();
  }
  // Host accessor is not attached to any queue so no QueueImplPtr object to be
  // sent to getOrInsertMemObjRecord.
  MemObjRecord *Record = getOrInsertMemObjRecord(nullptr, Req);
  if (MPrintOptionsArray[BeforeAddHostAcc])
    printGraphAsDot("before_addHostAccessor");
  markModifiedIfWrite(Record, Req);

  AllocaCommandBase *HostAllocaCmd =
      getOrCreateAllocaForReq(Record, Req, nullptr, ToEnqueue);

  if (isOnSameContext(Record->MCurContext, HostAllocaCmd->getQueue())) {
    if (!isAccessModeAllowed(Req->MAccessMode, Record->MHostAccess)) {
      remapMemoryObject(Record, Req,
                        Req->MIsSubBuffer ? (static_cast<AllocaSubBufCommand *>(
                                                 HostAllocaCmd))
                                                ->getParentAlloca()
                                          : HostAllocaCmd,
                        ToEnqueue);
    }
  } else
    insertMemoryMove(Record, Req, nullptr, ToEnqueue);

  Command *UpdateHostAccCmd =
      insertUpdateHostReqCmd(Record, Req, nullptr, ToEnqueue);

  // Need empty command to be blocked until host accessor is destructed
  EmptyCommand *EmptyCmd = addEmptyCmd(
      UpdateHostAccCmd, {Req}, Command::BlockReason::HostAccessor, ToEnqueue);

  Req->MBlockedCmd = EmptyCmd;

  if (MPrintOptionsArray[AfterAddHostAcc])
    printGraphAsDot("after_addHostAccessor");

  return UpdateHostAccCmd;
}

Command *Scheduler::GraphBuilder::addCGUpdateHost(
    std::unique_ptr<detail::CG> CommandGroup,
    std::vector<Command *> &ToEnqueue) {

  auto UpdateHost = static_cast<CGUpdateHost *>(CommandGroup.get());
  Requirement *Req = UpdateHost->getReqToUpdate();

  MemObjRecord *Record = getOrInsertMemObjRecord(nullptr, Req);
  return insertMemoryMove(Record, Req, nullptr, ToEnqueue);
}

/// Start the search for the record from list of "leaf" commands and check if
/// the examined command can be executed in parallel with the new one with
/// regard to the memory object. If it can, then continue searching through
/// dependencies of that command. There are several rules used:
///
/// 1. New and examined commands only read -> can bypass
/// 2. New and examined commands has non-overlapping requirements -> can bypass
/// 3. New and examined commands have different contexts -> cannot bypass
std::set<Command *>
Scheduler::GraphBuilder::findDepsForReq(MemObjRecord *Record,
                                        const Requirement *Req,
                                        const ContextImplPtr &Context) {
  std::set<Command *> RetDeps;
  std::vector<Command *> Visited;
  const bool ReadOnlyReq = Req->MAccessMode == access::mode::read;

  std::vector<Command *> ToAnalyze{Record->MWriteLeaves.toVector()};

  if (!ReadOnlyReq) {
    std::vector<Command *> V{Record->MReadLeaves.toVector()};

    ToAnalyze.insert(ToAnalyze.begin(), V.begin(), V.end());
  }

  while (!ToAnalyze.empty()) {
    Command *DepCmd = ToAnalyze.back();
    ToAnalyze.pop_back();

    std::vector<Command *> NewAnalyze;

    for (const DepDesc &Dep : DepCmd->MDeps) {
      if (Dep.MDepRequirement->MSYCLMemObj != Req->MSYCLMemObj)
        continue;

      bool CanBypassDep = false;
      // If both only read
      CanBypassDep |=
          Dep.MDepRequirement->MAccessMode == access::mode::read && ReadOnlyReq;

      // If not overlap
      CanBypassDep |= !doOverlap(Dep.MDepRequirement, Req);

      // Going through copying memory between contexts is not supported.
      if (Dep.MDepCommand) {
        auto DepQueue = Dep.MDepCommand->getQueue();
        CanBypassDep &= isOnSameContext(Context, DepQueue);
      }

      if (!CanBypassDep) {
        RetDeps.insert(DepCmd);
        // No need to analyze deps of examining command as it's dependency
        // itself.
        NewAnalyze.clear();
        break;
      }

      if (markNodeAsVisited(Dep.MDepCommand, Visited))
        NewAnalyze.push_back(Dep.MDepCommand);
    }
    ToAnalyze.insert(ToAnalyze.end(), NewAnalyze.begin(), NewAnalyze.end());
  }
  unmarkVisitedNodes(Visited);
  return RetDeps;
}

// A helper function for finding a command dependency on a specific memory
// object
DepDesc Scheduler::GraphBuilder::findDepForRecord(Command *Cmd,
                                                  MemObjRecord *Record) {
  for (const DepDesc &DD : Cmd->MDeps) {
    if (getMemObjRecord(DD.MDepRequirement->MSYCLMemObj) == Record) {
      return DD;
    }
  }
  assert(false && "No dependency found for a leaf of the record");
  return {nullptr, nullptr, nullptr};
}

// The function searches for the alloca command matching context and
// requirement.
AllocaCommandBase *Scheduler::GraphBuilder::findAllocaForReq(
    MemObjRecord *Record, const Requirement *Req, const ContextImplPtr &Context,
    bool AllowConst) {
  auto IsSuitableAlloca = [&Context, Req,
                           AllowConst](AllocaCommandBase *AllocaCmd) {
    bool Res = isOnSameContext(Context, AllocaCmd->getQueue());
    if (IsSuitableSubReq(Req)) {
      const Requirement *TmpReq = AllocaCmd->getRequirement();
      Res &= AllocaCmd->getType() == Command::CommandType::ALLOCA_SUB_BUF;
      Res &= TmpReq->MOffsetInBytes == Req->MOffsetInBytes;
      Res &= TmpReq->MAccessRange == Req->MAccessRange;
      Res &= AllowConst || !AllocaCmd->MIsConst;
    }
    return Res;
  };
  const auto It = std::find_if(Record->MAllocaCommands.begin(),
                               Record->MAllocaCommands.end(), IsSuitableAlloca);
  return (Record->MAllocaCommands.end() != It) ? *It : nullptr;
}

static bool checkHostUnifiedMemory(const ContextImplPtr &Ctx) {
  if (const char *HUMConfig = SYCLConfig<SYCL_HOST_UNIFIED_MEMORY>::get()) {
    if (std::strcmp(HUMConfig, "0") == 0)
      return Ctx == nullptr;
    if (std::strcmp(HUMConfig, "1") == 0)
      return true;
  }
  // host task & host accessor is covered with no device context but provide
  // required support.
  if (Ctx == nullptr)
    return true;

  for (const device &Device : Ctx->getDevices()) {
    if (!Device.get_info<info::device::host_unified_memory>())
      return false;
  }
  return true;
}

// The function searches for the alloca command matching context and
// requirement. If none exists, new allocation command is created.
// Note, creation of new allocation command can lead to the current context
// (Record->MCurContext) change.
AllocaCommandBase *Scheduler::GraphBuilder::getOrCreateAllocaForReq(
    MemObjRecord *Record, const Requirement *Req, const QueueImplPtr &Queue,
    std::vector<Command *> &ToEnqueue) {
  auto Context = queue_impl::getContext(Queue);
  AllocaCommandBase *AllocaCmd =
      findAllocaForReq(Record, Req, Context, /*AllowConst=*/false);

  if (!AllocaCmd) {
    std::vector<Command *> ToCleanUp;
    if (IsSuitableSubReq(Req)) {
      // Get parent requirement. It's hard to get right parents' range
      // so full parent requirement has range represented in bytes
      range<3> ParentRange{Req->MSYCLMemObj->getSizeInBytes(), 1, 1};
      Requirement ParentRequirement(
          /*Offset*/ {0, 0, 0}, ParentRange, ParentRange,
          access::mode::read_write, Req->MSYCLMemObj, /*Dims*/ 1,
          /*Working with bytes*/ sizeof(char), /*offset*/ size_t(0));

      auto *ParentAlloca =
          getOrCreateAllocaForReq(Record, &ParentRequirement, Queue, ToEnqueue);
      AllocaCmd = new AllocaSubBufCommand(Queue, *Req, ParentAlloca, ToEnqueue,
                                          ToCleanUp);
    } else {

      const Requirement FullReq(/*Offset*/ {0, 0, 0}, Req->MMemoryRange,
                                Req->MMemoryRange, access::mode::read_write,
                                Req->MSYCLMemObj, Req->MDims, Req->MElemSize,
                                0 /*ReMOffsetInBytes*/, false /*MIsSubBuffer*/);
      // Can reuse user data for the first allocation. Do so if host unified
      // memory is supported regardless of the access mode (the pointer will be
      // reused). For devices without host unified memory the initialization
      // will be performed as a write operation.
      // TODO the case where the first alloca is made with a discard mode and
      // the user pointer is read-only is still not handled: it leads to
      // unnecessary copy on devices with unified host memory support.
      const bool HostUnifiedMemory = checkHostUnifiedMemory(Context);
      SYCLMemObjI *MemObj = Req->MSYCLMemObj;
      const bool InitFromUserData = Record->MAllocaCommands.empty() &&
                                    (HostUnifiedMemory || MemObj->isInterop());
      AllocaCommandBase *LinkedAllocaCmd = nullptr;

      // For the first allocation on a device without host unified memory we
      // might need to also create a host alloca right away in order to perform
      // the initial memory write.
      if (Record->MAllocaCommands.empty()) {
        if (!HostUnifiedMemory &&
            Req->MAccessMode != access::mode::discard_write &&
            Req->MAccessMode != access::mode::discard_read_write) {
          // There's no need to make a host allocation if the buffer is not
          // initialized with user data.
          if (MemObj->hasUserDataPtr()) {
            AllocaCommand *HostAllocaCmd = new AllocaCommand(
                nullptr, FullReq, true /* InitFromUserData */,
                nullptr /* LinkedAllocaCmd */,
                MemObj->isHostPointerReadOnly() /* IsConst */);
            Record->MAllocaCommands.push_back(HostAllocaCmd);
            Record->MWriteLeaves.push_back(HostAllocaCmd, ToEnqueue);
            ++(HostAllocaCmd->MLeafCounter);
            Record->MCurContext = nullptr;
          }
        }
      } else {
        // If it is not the first allocation, try to setup a link
        // FIXME: Temporary limitation, linked alloca commands for an image is
        // not supported because map operation is not implemented for an image.
        if (Req->MSYCLMemObj->getType() == SYCLMemObjI::MemObjType::Buffer)
          // Current limitation is to setup link between current allocation and
          // new one. There could be situations when we could setup link with
          // "not" current allocation, but it will require memory copy.
          // Can setup link between cl and host allocations only
          if ((Context == nullptr) != (Record->MCurContext == nullptr)) {
            // Linked commands assume that the host allocation is reused by the
            // plugin runtime and that can lead to unnecessary copy overhead on
            // devices that do not support host unified memory. Do not link the
            // allocations in this case.
            // However, if the user explicitly requests use of pinned host
            // memory, map/unmap operations are expected to work faster than
            // read/write from/to an artbitrary host pointer. Link such commands
            // regardless of host unified memory support.
            bool PinnedHostMemory = MemObj->usesPinnedHostMemory();

            bool HostUnifiedMemoryOnNonHostDevice =
                Queue == nullptr ? checkHostUnifiedMemory(Record->MCurContext)
                                 : HostUnifiedMemory;
            if (PinnedHostMemory || HostUnifiedMemoryOnNonHostDevice) {
              AllocaCommandBase *LinkedAllocaCmdCand = findAllocaForReq(
                  Record, Req, Record->MCurContext, /*AllowConst=*/false);

              // Cannot setup link if candidate is linked already
              if (LinkedAllocaCmdCand &&
                  !LinkedAllocaCmdCand->MLinkedAllocaCmd) {
                LinkedAllocaCmd = LinkedAllocaCmdCand;
              }
            }
          }
      }

      AllocaCmd =
          new AllocaCommand(Queue, FullReq, InitFromUserData, LinkedAllocaCmd);

      // Update linked command
      if (LinkedAllocaCmd) {
        Command *ConnCmd = AllocaCmd->addDep(
            DepDesc{LinkedAllocaCmd, AllocaCmd->getRequirement(),
                    LinkedAllocaCmd},
            ToCleanUp);
        if (ConnCmd)
          ToEnqueue.push_back(ConnCmd);
        LinkedAllocaCmd->MLinkedAllocaCmd = AllocaCmd;

        // To ensure that the leader allocation is removed first
        ConnCmd = AllocaCmd->getReleaseCmd()->addDep(
            DepDesc(LinkedAllocaCmd->getReleaseCmd(),
                    AllocaCmd->getRequirement(), LinkedAllocaCmd),
            ToCleanUp);
        if (ConnCmd)
          ToEnqueue.push_back(ConnCmd);

        // Device allocation takes ownership of the host ptr during
        // construction, host allocation doesn't. So, device allocation should
        // always be active here. Also if the "follower" command is a device one
        // we have to change current context to the device one.
        if (Queue == nullptr) {
          AllocaCmd->MIsActive = false;
        } else {
          LinkedAllocaCmd->MIsActive = false;
          Record->MCurContext = Context;

          std::set<Command *> Deps = findDepsForReq(Record, Req, Context);
          for (Command *Dep : Deps) {
            Command *ConnCmd = AllocaCmd->addDep(
                DepDesc{Dep, Req, LinkedAllocaCmd}, ToCleanUp);
            if (ConnCmd)
              ToEnqueue.push_back(ConnCmd);
          }
          updateLeaves(Deps, Record, Req->MAccessMode, ToCleanUp);
          addNodeToLeaves(Record, AllocaCmd, Req->MAccessMode, ToEnqueue);
        }
      }
    }

    Record->MAllocaCommands.push_back(AllocaCmd);
    Record->MWriteLeaves.push_back(AllocaCmd, ToEnqueue);
    ++(AllocaCmd->MLeafCounter);
    for (Command *Cmd : ToCleanUp)
      cleanupCommand(Cmd);
  }
  return AllocaCmd;
}

// The function sets MemModified flag in record if requirement has write access.
void Scheduler::GraphBuilder::markModifiedIfWrite(MemObjRecord *Record,
                                                  Requirement *Req) {
  switch (Req->MAccessMode) {
  case access::mode::write:
  case access::mode::read_write:
  case access::mode::discard_write:
  case access::mode::discard_read_write:
  case access::mode::atomic:
    Record->MMemModified = true;
    break;
  case access::mode::read:
    break;
  }
}

EmptyCommand *Scheduler::GraphBuilder::addEmptyCmd(
    Command *Cmd, const std::vector<Requirement *> &Reqs,
    Command::BlockReason Reason, std::vector<Command *> &ToEnqueue) {
  EmptyCommand *EmptyCmd = new EmptyCommand();

  if (!EmptyCmd)
<<<<<<< HEAD
    throw runtime_error("Out of host memory",
                        UR_RESULT_ERROR_OUT_OF_HOST_MEMORY);
=======
    throw exception(make_error_code(errc::memory_allocation),
                    "Out of host memory");
>>>>>>> 0e24ac56

  EmptyCmd->MIsBlockable = true;
  EmptyCmd->MEnqueueStatus = EnqueueResultT::SyclEnqueueBlocked;
  EmptyCmd->MBlockReason = Reason;

  for (Requirement *Req : Reqs) {
    MemObjRecord *Record = getOrInsertMemObjRecord(nullptr, Req);
    AllocaCommandBase *AllocaCmd =
        getOrCreateAllocaForReq(Record, Req, nullptr, ToEnqueue);
    EmptyCmd->addRequirement(Cmd, AllocaCmd, Req);
  }
  // addRequirement above call addDep that already will add EmptyCmd as user for
  // Cmd no Reqs size check here so assume it is possible to have no Reqs passed
  if (!Reqs.size())
    Cmd->addUser(EmptyCmd);

  const std::vector<DepDesc> &Deps = Cmd->MDeps;
  std::vector<Command *> ToCleanUp;
  for (const DepDesc &Dep : Deps) {
    const Requirement *Req = Dep.MDepRequirement;
    MemObjRecord *Record = getMemObjRecord(Req->MSYCLMemObj);

    updateLeaves({Cmd}, Record, Req->MAccessMode, ToCleanUp);
    addNodeToLeaves(Record, EmptyCmd, Req->MAccessMode, ToEnqueue);
  }
  for (Command *Cmd : ToCleanUp)
    cleanupCommand(Cmd);

  return EmptyCmd;
}

static bool isInteropHostTask(ExecCGCommand *Cmd) {
  if (Cmd->getCG().getType() != CG::CGTYPE::CodeplayHostTask)
    return false;

  const detail::CGHostTask &HT =
      static_cast<detail::CGHostTask &>(Cmd->getCG());

  return HT.MHostTask->isInteropTask();
}

static void combineAccessModesOfReqs(std::vector<Requirement *> &Reqs) {
  std::unordered_map<SYCLMemObjI *, access::mode> CombinedModes;
  bool HasDuplicateMemObjects = false;
  for (const Requirement *Req : Reqs) {
    auto Result = CombinedModes.insert(
        std::make_pair(Req->MSYCLMemObj, Req->MAccessMode));
    if (!Result.second) {
      Result.first->second =
          combineAccessModes(Result.first->second, Req->MAccessMode);
      HasDuplicateMemObjects = true;
    }
  }

  if (!HasDuplicateMemObjects)
    return;
  for (Requirement *Req : Reqs) {
    Req->MAccessMode = CombinedModes[Req->MSYCLMemObj];
  }
}

Scheduler::GraphBuildResult Scheduler::GraphBuilder::addCG(
    std::unique_ptr<detail::CG> CommandGroup, const QueueImplPtr &Queue,
    std::vector<Command *> &ToEnqueue, bool EventNeeded,
    ur_exp_command_buffer_handle_t CommandBuffer,
    const std::vector<ur_exp_command_buffer_sync_point_t> &Dependencies) {
  std::vector<Requirement *> &Reqs = CommandGroup->getRequirements();
  std::vector<detail::EventImplPtr> &Events = CommandGroup->getEvents();

  auto NewCmd = std::make_unique<ExecCGCommand>(std::move(CommandGroup), Queue,
                                                EventNeeded, CommandBuffer,
                                                std::move(Dependencies));

  if (!NewCmd)
<<<<<<< HEAD
    throw runtime_error("Out of host memory",
                        UR_RESULT_ERROR_OUT_OF_HOST_MEMORY);
=======
    throw exception(make_error_code(errc::memory_allocation),
                    "Out of host memory");
>>>>>>> 0e24ac56

  // Only device kernel command groups can participate in fusion. Otherwise,
  // command groups take the regular route. If they create any requirement or
  // event dependency on any of the kernels in the fusion list, this will lead
  // to cancellation of the fusion in the GraphProcessor.
  auto QUniqueID = std::hash<sycl::detail::queue_impl *>()(Queue.get());
  if (isInFusionMode(QUniqueID)) {
    if (NewCmd->isFusable()) {
      auto *FusionCmd = findFusionList(QUniqueID)->second.get();

      bool dependsOnFusion = false;
      for (auto Ev = Events.begin(); Ev != Events.end();) {
        auto *EvDepCmd = static_cast<Command *>((*Ev)->getCommand());
        if (!EvDepCmd) {
          ++Ev;
          continue;
        }
        // Event dependencies on commands part of another active fusion are
        // handled by cancelling fusion in that other queue.
        if (EvDepCmd->getQueue() != Queue && isPartOfActiveFusion(EvDepCmd)) {
          printFusionWarning(
              "Aborting fusion because of event dependency from a "
              "different fusion");
          cancelFusion(EvDepCmd->getQueue(), ToEnqueue);
        }
        // Check if this command depends on the placeholder command for the
        // fusion itself participates in.
        if (EvDepCmd == FusionCmd) {
          Ev = Events.erase(Ev);
          dependsOnFusion = true;
        } else {
          ++Ev;
        }
      }

      // If this command has an explicit event dependency on the placeholder
      // command for this fusion (because it used depends_on on the event
      // returned by submitting another kernel to this fusion earlier), add a
      // dependency on all the commands in the fusion list so far.
      if (dependsOnFusion) {
        for (auto *Cmd : FusionCmd->getFusionList()) {
          Events.push_back(Cmd->getEvent());
        }
      }

      // Add the kernel to the graph, but delay the enqueue of any auxiliary
      // commands (e.g., allocations) resulting from that process by adding them
      // to the list of auxiliary commands of the fusion command.
      createGraphForCommand(NewCmd.get(), NewCmd->getCG(),
                            isInteropHostTask(NewCmd.get()), Reqs, Events,
                            Queue, FusionCmd->auxiliaryCommands());

      // Set the fusion command, so we recognize when another command depends on
      // a kernel in the fusion list.
      FusionCmd->addToFusionList(NewCmd.get());
      NewCmd->MFusionCmd = FusionCmd;
      std::vector<Command *> ToCleanUp;
      // Add an event dependency from the fusion placeholder command to the new
      // kernel.
      auto ConnectionCmd = FusionCmd->addDep(NewCmd->getEvent(), ToCleanUp);
      if (ConnectionCmd) {
        FusionCmd->auxiliaryCommands().push_back(ConnectionCmd);
      }
      return {NewCmd.release(), FusionCmd->getEvent(), false};
    } else {
      std::string s;
      std::stringstream ss(s);
      if (NewCmd->getCG().getType() == CG::CGTYPE::Kernel) {
        ss << "Not fusing kernel with 'use_root_sync' property. Can only fuse "
              "non-cooperative device kernels.";
      } else {
        ss << "Not fusing '" << NewCmd->getTypeString()
           << "' command group. Can only fuse device kernel command groups.";
      }
      printFusionWarning(ss.str());
    }
  }
  createGraphForCommand(NewCmd.get(), NewCmd->getCG(),
                        isInteropHostTask(NewCmd.get()), Reqs, Events, Queue,
                        ToEnqueue);
  auto Event = NewCmd->getEvent();
  return {NewCmd.release(), Event, true};
}

void Scheduler::GraphBuilder::createGraphForCommand(
    Command *NewCmd, CG &CG, bool isInteropTask,
    std::vector<Requirement *> &Reqs,
    const std::vector<detail::EventImplPtr> &Events, QueueImplPtr Queue,
    std::vector<Command *> &ToEnqueue) {

  if (MPrintOptionsArray[BeforeAddCG])
    printGraphAsDot("before_addCG");

  // If there are multiple requirements for the same memory object, its
  // AllocaCommand creation will be dependent on the access mode of the first
  // requirement. Combine these access modes to take all of them into account.
  combineAccessModesOfReqs(Reqs);
  std::vector<Command *> ToCleanUp;
  for (Requirement *Req : Reqs) {
    MemObjRecord *Record = nullptr;
    AllocaCommandBase *AllocaCmd = nullptr;

    bool isSameCtx = false;

    {
      const QueueImplPtr &QueueForAlloca =
          isInteropTask ? static_cast<detail::CGHostTask &>(CG).MQueue : Queue;

      Record = getOrInsertMemObjRecord(QueueForAlloca, Req);
      markModifiedIfWrite(Record, Req);

      AllocaCmd =
          getOrCreateAllocaForReq(Record, Req, QueueForAlloca, ToEnqueue);

      isSameCtx = isOnSameContext(Record->MCurContext, QueueForAlloca);
    }

    // If there is alloca command we need to check if the latest memory is in
    // required context.
    if (isSameCtx) {
      // If the memory is already in the required host context, check if the
      // required access mode is valid, remap if not.
      if (!Record->MCurContext &&
          !isAccessModeAllowed(Req->MAccessMode, Record->MHostAccess)) {
        remapMemoryObject(Record, Req,
                          Req->MIsSubBuffer
                              ? (static_cast<AllocaSubBufCommand *>(AllocaCmd))
                                    ->getParentAlloca()
                              : AllocaCmd,
                          ToEnqueue);
      }
    } else {
      // Cannot directly copy memory from OpenCL device to OpenCL device -
      // create two copies: device->host and host->device.
      bool NeedMemMoveToHost = false;
      auto MemMoveTargetQueue = Queue;

      if (isInteropTask) {
        const detail::CGHostTask &HT = static_cast<detail::CGHostTask &>(CG);

        if (!isOnSameContext(Record->MCurContext, HT.MQueue)) {
          NeedMemMoveToHost = true;
          MemMoveTargetQueue = HT.MQueue;
        }
      } else if (Queue && Record->MCurContext)
        NeedMemMoveToHost = true;

      if (NeedMemMoveToHost)
        insertMemoryMove(Record, Req, nullptr, ToEnqueue);
      insertMemoryMove(Record, Req, MemMoveTargetQueue, ToEnqueue);
    }

    std::set<Command *> Deps =
        findDepsForReq(Record, Req, queue_impl::getContext(Queue));

    for (Command *Dep : Deps) {
      if (Dep != NewCmd) {
        Command *ConnCmd =
            NewCmd->addDep(DepDesc{Dep, Req, AllocaCmd}, ToCleanUp);
        if (ConnCmd)
          ToEnqueue.push_back(ConnCmd);
      }
    }
  }

  // Set new command as user for dependencies and update leaves.
  // Node dependencies can be modified further when adding the node to leaves,
  // iterate over their copy.
  // FIXME employ a reference here to eliminate copying of a vector
  std::vector<DepDesc> Deps = NewCmd->MDeps;
  for (DepDesc &Dep : Deps) {
    const Requirement *Req = Dep.MDepRequirement;
    MemObjRecord *Record = getMemObjRecord(Req->MSYCLMemObj);
    updateLeaves({Dep.MDepCommand}, Record, Req->MAccessMode, ToCleanUp);
    addNodeToLeaves(Record, NewCmd, Req->MAccessMode, ToEnqueue);
  }

  // Register all the events as dependencies
  for (detail::EventImplPtr e : Events) {
    if (e->getCommand() && e->getCommand() == NewCmd) {
      continue;
    }
    if (Command *ConnCmd = NewCmd->addDep(e, ToCleanUp))
      ToEnqueue.push_back(ConnCmd);
  }

  if (MPrintOptionsArray[AfterAddCG])
    printGraphAsDot("after_addCG");

  for (Command *Cmd : ToCleanUp) {
    cleanupCommand(Cmd);
  }
}

void Scheduler::GraphBuilder::decrementLeafCountersForRecord(
    MemObjRecord *Record) {
  for (Command *Cmd : Record->MReadLeaves) {
    --(Cmd->MLeafCounter);
    if (Cmd->readyForCleanup())
      cleanupCommand(Cmd);
  }
  for (Command *Cmd : Record->MWriteLeaves) {
    --(Cmd->MLeafCounter);
    if (Cmd->readyForCleanup())
      cleanupCommand(Cmd);
  }
}

void Scheduler::GraphBuilder::cleanupCommandsForRecord(MemObjRecord *Record) {
  std::vector<AllocaCommandBase *> &AllocaCommands = Record->MAllocaCommands;
  if (AllocaCommands.empty())
    return;

  assert(MCmdsToVisit.empty());
  MVisitedCmds.clear();

  // First, mark all allocas for deletion and their direct users for traversal
  // Dependencies of the users will be cleaned up during the traversal
  for (Command *AllocaCmd : AllocaCommands) {
    markNodeAsVisited(AllocaCmd, MVisitedCmds);

    for (Command *UserCmd : AllocaCmd->MUsers)
      // Linked alloca cmd may be in users of this alloca. We're not going to
      // visit it.
      if (UserCmd->getType() != Command::CommandType::ALLOCA)
        MCmdsToVisit.push(UserCmd);
      else
        markNodeAsVisited(UserCmd, MVisitedCmds);

    AllocaCmd->MMarks.MToBeDeleted = true;
    // These commands will be deleted later, clear users now to avoid
    // updating them during edge removal
    AllocaCmd->MUsers.clear();
  }

  // Make sure the Linked Allocas are marked visited by the previous walk.
  // Remove allocation commands from the users of their dependencies.
  for (AllocaCommandBase *AllocaCmd : AllocaCommands) {
    AllocaCommandBase *LinkedCmd = AllocaCmd->MLinkedAllocaCmd;

    if (LinkedCmd) {
      assert(LinkedCmd->MMarks.MVisited);
    }

    for (DepDesc &Dep : AllocaCmd->MDeps)
      if (Dep.MDepCommand)
        Dep.MDepCommand->MUsers.erase(AllocaCmd);
  }

  // Traverse the graph using BFS
  while (!MCmdsToVisit.empty()) {
    Command *Cmd = MCmdsToVisit.front();
    MCmdsToVisit.pop();

    if (!markNodeAsVisited(Cmd, MVisitedCmds))
      continue;

    for (Command *UserCmd : Cmd->MUsers)
      if (UserCmd->getType() != Command::CommandType::ALLOCA)
        MCmdsToVisit.push(UserCmd);

    // Delete all dependencies on any allocations being removed
    // Track which commands should have their users updated
    std::map<Command *, bool> ShouldBeUpdated;
    auto NewEnd = std::remove_if(
        Cmd->MDeps.begin(), Cmd->MDeps.end(), [&](const DepDesc &Dep) {
          if (std::find(AllocaCommands.begin(), AllocaCommands.end(),
                        Dep.MAllocaCmd) != AllocaCommands.end()) {
            ShouldBeUpdated.insert({Dep.MDepCommand, true});
            return true;
          }
          ShouldBeUpdated[Dep.MDepCommand] = false;
          return false;
        });
    Cmd->MDeps.erase(NewEnd, Cmd->MDeps.end());

    // Update users of removed dependencies
    for (auto DepCmdIt : ShouldBeUpdated) {
      if (!DepCmdIt.second)
        continue;
      DepCmdIt.first->MUsers.erase(Cmd);
    }

    // If all dependencies have been removed this way, mark the command for
    // deletion
    if (Cmd->MDeps.empty()) {
      Cmd->MUsers.clear();
      // Do not delete the node if it's scheduled for post-enqueue cleanup to
      // avoid double free.
      if (!Cmd->MMarkedForCleanup)
        Cmd->MMarks.MToBeDeleted = true;
    }
  }

  handleVisitedNodes(MVisitedCmds);
}

void Scheduler::GraphBuilder::cleanupCommand(
    Command *Cmd, [[maybe_unused]] bool AllowUnsubmitted) {
  if (SYCLConfig<SYCL_DISABLE_POST_ENQUEUE_CLEANUP>::get()) {
    static bool DeprWarningPrinted = false;
    if (!DeprWarningPrinted) {
      std::cerr << "WARNING: The enviroment variable "
                   "SYCL_DISABLE_POST_ENQUEUE_CLEANUP is deprecated. Please "
                   "use SYCL_DISABLE_EXECUTION_GRAPH_CLEANUP instead.\n";
      DeprWarningPrinted = true;
    }
    return;
  }
  if (SYCLConfig<SYCL_DISABLE_EXECUTION_GRAPH_CLEANUP>::get())
    return;

  assert(Cmd->MLeafCounter == 0 &&
         (Cmd->isSuccessfullyEnqueued() || AllowUnsubmitted));
  Command::CommandType CmdT = Cmd->getType();

  assert(CmdT != Command::ALLOCA && CmdT != Command::ALLOCA_SUB_BUF);
  assert(CmdT != Command::RELEASE);
  (void)CmdT;

  for (Command *UserCmd : Cmd->MUsers) {
    for (DepDesc &Dep : UserCmd->MDeps) {
      // Link the users of the command to the alloca command(s) instead
      if (Dep.MDepCommand == Cmd) {
        // ... unless the user is the alloca itself.
        if (Dep.MAllocaCmd == UserCmd) {
          Dep.MDepCommand = nullptr;
        } else {
          Dep.MDepCommand = Dep.MAllocaCmd;
          Dep.MDepCommand->MUsers.insert(UserCmd);
        }
      }
    }
  }
  // Update dependency users
  for (DepDesc &Dep : Cmd->MDeps) {
    Command *DepCmd = Dep.MDepCommand;
    DepCmd->MUsers.erase(Cmd);
  }

  if (Cmd->getType() == Command::FUSION &&
      !static_cast<KernelFusionCommand *>(Cmd)->readyForDeletion()) {
    // Fusion commands might still be needed because fusion might be aborted,
    // but a later call to complete_fusion still needs to be able to return a
    // valid event. Clean-up of fusion commands is therefore explicitly handled
    // by start fusion.
    return;
  }
  Cmd->getEvent()->setCommand(nullptr);
  delete Cmd;
}

void Scheduler::GraphBuilder::removeRecordForMemObj(SYCLMemObjI *MemObject) {
  const auto It = std::find_if(
      MMemObjs.begin(), MMemObjs.end(),
      [MemObject](const SYCLMemObjI *Obj) { return Obj == MemObject; });
  if (It != MMemObjs.end())
    MMemObjs.erase(It);
  MemObject->MRecord.reset();
}

// Make Cmd depend on DepEvent from different context. Connection is performed
// via distinct ConnectCmd with host task command group on host queue. Cmd will
// depend on ConnectCmd's host event.
// DepEvent may not have a command associated with it in at least two cases:
//  - the command was deleted upon cleanup process;
//  - DepEvent is user event.
// In both of these cases the only thing we can do is to make ConnectCmd depend
// on DepEvent.
// Otherwise, when there is a command associated with DepEvent, we make
// ConnectCmd depend on on this command. If there is valid, i.e. non-nil,
// requirement in Dep we make ConnectCmd depend on DepEvent's command with this
// requirement.
// Optionality of Dep is set by Dep.MDepCommand equal to nullptr.
Command *Scheduler::GraphBuilder::connectDepEvent(
    Command *const Cmd, const EventImplPtr &DepEvent, const DepDesc &Dep,
    std::vector<Command *> &ToCleanUp) {
  assert(Cmd->getWorkerContext() != DepEvent->getContextImpl());

  // construct Host Task type command manually and make it depend on DepEvent
  ExecCGCommand *ConnectCmd = nullptr;

  try {
    std::unique_ptr<detail::HostTask> HT(new detail::HostTask);
    std::unique_ptr<detail::CG> ConnectCG(new detail::CGHostTask(
        std::move(HT), /* Queue = */ Cmd->getQueue(), /* Context = */ {},
        /* Args = */ {},
        detail::CG::StorageInitHelper(
            /* ArgsStorage = */ {}, /* AccStorage = */ {},
            /* SharedPtrStorage = */ {}, /* Requirements = */ {},
            /* DepEvents = */ {DepEvent}),
        CG::CodeplayHostTask,
        /* Payload */ {}));
    ConnectCmd = new ExecCGCommand(std::move(ConnectCG), nullptr,
                                   /*EventNeeded=*/true);
  } catch (const std::bad_alloc &) {
<<<<<<< HEAD
    throw runtime_error("Out of host memory",
                        UR_RESULT_ERROR_OUT_OF_HOST_MEMORY);
=======
    throw exception(make_error_code(errc::memory_allocation),
                    "Out of host memory");
>>>>>>> 0e24ac56
  }

  if (Dep.MDepRequirement) {
    // make ConnectCmd depend on requirement
    // Dismiss the result here as it's not a connection now,
    // 'cause ConnectCmd is host one
    (void)ConnectCmd->addDep(Dep, ToCleanUp);
    assert(reinterpret_cast<Command *>(DepEvent->getCommand()) ==
           Dep.MDepCommand);
    // add user to Dep.MDepCommand is already performed beyond this if branch
    {
      DepDesc DepOnConnect = Dep;
      DepOnConnect.MDepCommand = ConnectCmd;

      // Dismiss the result here as it's not a connection now,
      // 'cause ConnectCmd is host one
      std::ignore = Cmd->addDep(DepOnConnect, ToCleanUp);
    }
  } else {
    // It is required condition in another a path and addUser will be set in
    // addDep
    if (Command *DepCmd = reinterpret_cast<Command *>(DepEvent->getCommand()))
      DepCmd->addUser(ConnectCmd);

    std::ignore = ConnectCmd->addDep(DepEvent, ToCleanUp);

    std::ignore = Cmd->addDep(ConnectCmd->getEvent(), ToCleanUp);

    ConnectCmd->addUser(Cmd);
  }

  return ConnectCmd;
}

void Scheduler::GraphBuilder::startFusion(QueueImplPtr Queue) {
  cleanUpCmdFusion(Queue.get());
  auto QUniqueID = std::hash<sycl::detail::queue_impl *>()(Queue.get());
  MFusionMap.emplace(QUniqueID, std::make_unique<KernelFusionCommand>(Queue));
}

void Scheduler::GraphBuilder::cleanUpCmdFusion(
    sycl::detail::queue_impl *Queue) {
  auto QUniqueID = std::hash<sycl::detail::queue_impl *>()(Queue);
  if (isInFusionMode(QUniqueID)) {
    throw sycl::exception{sycl::make_error_code(sycl::errc::invalid),
                          "Queue already in fusion mode"};
  }
  auto OldFusionCmd = findFusionList(QUniqueID);
  if (OldFusionCmd != MFusionMap.end()) {
    // If fusion was used on this queue previously, the old fusion command might
    // still be around to make sure that even after
    // cancellation of the fusion due to synchronization, complete_fusion is
    // still able to return a valid event.
    OldFusionCmd->second->setFusionStatus(
        KernelFusionCommand::FusionStatus::DELETED);
    cleanupCommand(OldFusionCmd->second.release());
    MFusionMap.erase(OldFusionCmd);
  }
}

void Scheduler::GraphBuilder::removeNodeFromGraph(
    Command *Node, std::vector<Command *> &ToEnqueue) {
  // Remove the placeholder command as leaf of all its requirements and from the
  // user list of all its dependencies.
  for (auto &Dep : Node->MDeps) {
    auto AccessMode = Dep.MDepRequirement->MAccessMode;
    auto *Record = getMemObjRecord(Dep.MDepRequirement->MSYCLMemObj);

    Node->MLeafCounter -= Record->MReadLeaves.remove(Node);
    Node->MLeafCounter -= Record->MWriteLeaves.remove(Node);
    // If the placeholder had a write-requirement on this record, we need to
    // restore the previous leaves.
    if (AccessMode != access::mode::read) {
      for (auto PrevDep : Dep.MDepCommand->MDeps) {
        auto *DepReq = PrevDep.MDepRequirement;
        auto *DepRecord = getMemObjRecord(DepReq->MSYCLMemObj);
        if (DepRecord == Record) {
          // Need to restore this as a leaf, because we pushed it from the
          // leaves when adding the placeholder command.
          assert(Dep.MDepCommand);
          addNodeToLeaves(Record, Dep.MDepCommand, DepReq->MAccessMode,
                          ToEnqueue);
        }
      }
    }
    Dep.MDepCommand->MUsers.erase(Node);
  }

  // Clear all the dependencies to avoid cleanDepEventsThroughOneLevel, called
  // from the destructor of the command to delete the dependencies of the
  // command this command depends on.
  Node->clearAllDependencies();
}

void Scheduler::GraphBuilder::cancelFusion(QueueImplPtr Queue,
                                           std::vector<Command *> &ToEnqueue) {
  auto QUniqueID = std::hash<sycl::detail::queue_impl *>()(Queue.get());
  if (!isInFusionMode(QUniqueID)) {
    return;
  }
  auto FusionList = findFusionList(QUniqueID);

  auto *PlaceholderCmd = (*FusionList).second.get();

  // Enqueue all the kernels/commands from the fusion list
  auto FusedCmdList = PlaceholderCmd->getFusionList();
  ToEnqueue.insert(ToEnqueue.end(), FusedCmdList.begin(), FusedCmdList.end());

  // The commands establishing an event dependency between the fusion
  // placeholder command and the individual kernels need to be enqueued.
  ToEnqueue.insert(ToEnqueue.end(), PlaceholderCmd->auxiliaryCommands().begin(),
                   PlaceholderCmd->auxiliaryCommands().end());

  ToEnqueue.push_back(PlaceholderCmd);

  if (MPrintOptionsArray[AfterFusionCancel]) {
    printGraphAsDot("after_fusionCancel");
  }

  // Set the status for the fusion command
  PlaceholderCmd->setFusionStatus(KernelFusionCommand::FusionStatus::CANCELLED);
}

static bool isPartOfFusion(Command *Cmd, KernelFusionCommand *Fusion) {
  if (Cmd->getType() == Command::RUN_CG) {
    return static_cast<ExecCGCommand *>(Cmd)->MFusionCmd == Fusion;
  }
  return false;
}

static bool checkForCircularDependency(Command *, bool, KernelFusionCommand *);

static bool createsCircularDependency(Command *Cmd, bool PredPartOfFusion,
                                      KernelFusionCommand *Fusion) {
  if (isPartOfFusion(Cmd, Fusion)) {
    // If this is part of the fusion and the predecessor also was, we can stop
    // the traversal here. A direct dependency between two kernels in the same
    // fusion will never form a cyclic dependency and by iterating over all
    // commands in a fusion, we will detect any cycles originating from the
    // current command.
    // If the predecessor was not part of the fusion, but the current command
    // is, we have found a potential cycle in the dependency graph.
    return !PredPartOfFusion;
  }
  return checkForCircularDependency(Cmd, false, Fusion);
}

static bool checkForCircularDependency(Command *Cmd, bool IsPartOfFusion,
                                       KernelFusionCommand *Fusion) {
  // Check the requirement dependencies.
  for (auto &Dep : Cmd->MDeps) {
    auto *DepCmd = Dep.MDepCommand;
    if (!DepCmd) {
      continue;
    }
    if (createsCircularDependency(DepCmd, IsPartOfFusion, Fusion)) {
      return true;
    }
  }
  for (auto &Ev : Cmd->getPreparedDepsEvents()) {
    auto *EvDepCmd = static_cast<Command *>(Ev->getCommand());
    if (!EvDepCmd) {
      continue;
    }
    if (createsCircularDependency(EvDepCmd, IsPartOfFusion, Fusion)) {
      return true;
    }
  }
  for (auto &Ev : Cmd->getPreparedHostDepsEvents()) {
    auto *EvDepCmd = static_cast<Command *>(Ev->getCommand());
    if (!EvDepCmd) {
      continue;
    }
    if (createsCircularDependency(EvDepCmd, IsPartOfFusion, Fusion)) {
      return true;
    }
  }
  return false;
}

EventImplPtr
Scheduler::GraphBuilder::completeFusion(QueueImplPtr Queue,
                                        std::vector<Command *> &ToEnqueue,
                                        const property_list &PropList) {
  auto QUniqueID = std::hash<sycl::detail::queue_impl *>()(Queue.get());
#if SYCL_EXT_CODEPLAY_KERNEL_FUSION
  if (!isInFusionMode(QUniqueID)) {
    auto InactiveFusionList = findFusionList(QUniqueID);
    if (InactiveFusionList == MFusionMap.end()) {
      throw sycl::exception{
          sycl::make_error_code(sycl::errc::invalid),
          "Calling complete_fusion on a queue not in fusion mode"};
    }
    return InactiveFusionList->second->getEvent();
  }

  auto FusionList = findFusionList(QUniqueID);
  auto *PlaceholderCmd = FusionList->second.get();
  auto &CmdList = PlaceholderCmd->getFusionList();

  // If there is more than one queue currently in fusion mode, we need to check
  // if fusing the kernel would create a circular dependency. A circular
  // dependency would arise, if a kernel in the fusion list *indirectly* depends
  // on another kernel in the fusion list. Here, indirectly means, that the
  // dependency is created through a third command not part of the fusion, on
  // which this kernel depends and which in turn depends on another kernel in
  // fusion list.
  //
  // Note that we only have to consider dependencies via fusion queues here:
  // Let K1 be a kernel submitted to a queue Q1 in fusion mode. If a kernel K2
  // is submitted to a non-fusion queue Q2 and K2 depends on K1, fusion on Q1 is
  // cancelled automatically.
  bool CreatesCircularDep =
      MFusionMap.size() > 1 &&
      std::any_of(CmdList.begin(), CmdList.end(), [&](ExecCGCommand *Cmd) {
        return checkForCircularDependency(Cmd, true, PlaceholderCmd);
      });
  if (CreatesCircularDep) {
    // If fusing would create a fused kernel, cancel the fusion.
    printFusionWarning(
        "Aborting fusion because it would create a circular dependency");
    auto LastEvent = PlaceholderCmd->getEvent();
    this->cancelFusion(Queue, ToEnqueue);
    return LastEvent;
  }

  // Call the JIT compiler to generate a new fused kernel.
  auto FusedCG = detail::jit_compiler::get_instance().fuseKernels(
      Queue, CmdList, PropList);

  if (!FusedCG) {
    // If the JIT compiler returns a nullptr, JIT compilation of the fused
    // kernel failed. In that case, simply cancel the fusion and run each kernel
    // on its own.
    auto LastEvent = PlaceholderCmd->getEvent();
    this->cancelFusion(Queue, ToEnqueue);
    return LastEvent;
  }

  // Inherit all event dependencies from the input commands in the fusion list.
  std::vector<EventImplPtr> FusedEventDeps;
  for (auto *Cmd : CmdList) {
    FusedEventDeps.insert(FusedEventDeps.end(),
                          Cmd->getPreparedDepsEvents().begin(),
                          Cmd->getPreparedDepsEvents().end());
    FusedEventDeps.insert(FusedEventDeps.end(),
                          Cmd->getPreparedHostDepsEvents().begin(),
                          Cmd->getPreparedHostDepsEvents().end());
  }

  // Remove internal explicit dependencies, i.e., explicit dependencies from one
  // kernel in the fusion list to another kernel also in the fusion list.
  FusedEventDeps.erase(
      std::remove_if(FusedEventDeps.begin(), FusedEventDeps.end(),
                     [&](EventImplPtr &E) {
                       if (E->getCommand() == PlaceholderCmd) {
                         return true;
                       }
                       if (E->getCommand() &&
                           static_cast<Command *>(E->getCommand())->getType() ==
                               Command::RUN_CG) {
                         auto *RunCGCmd =
                             static_cast<ExecCGCommand *>(E->getCommand());
                         if (RunCGCmd->MFusionCmd == PlaceholderCmd) {
                           return true;
                         }
                       }
                       return false;
                     }),
      FusedEventDeps.end());

  auto FusedKernelCmd = std::make_unique<ExecCGCommand>(
      std::move(FusedCG), Queue, /*EventNeeded=*/true);

  // Inherit auxiliary resources from fused command groups
  Scheduler::getInstance().takeAuxiliaryResources(FusedKernelCmd->getEvent(),
                                                  PlaceholderCmd->getEvent());
  assert(PlaceholderCmd->MDeps.empty());
  // Next, backwards iterate over all the commands in the fusion list and remove
  // them from the graph to restore the state before starting fusion, so we can
  // add the fused kernel to the graph in the next step.
  // Clean up the old commands after successfully fusing them.
  for (auto OldCmd = CmdList.rbegin(); OldCmd != CmdList.rend(); ++OldCmd) {
    removeNodeFromGraph(*OldCmd, ToEnqueue);
    cleanupCommand(*OldCmd, /* AllowUnsubmitted */ true);
  }

  createGraphForCommand(FusedKernelCmd.get(), FusedKernelCmd->getCG(), false,
                        FusedKernelCmd->getCG().getRequirements(),
                        FusedEventDeps, Queue, ToEnqueue);

  ToEnqueue.push_back(FusedKernelCmd.get());

  std::vector<Command *> ToCleanUp;
  // Make the placeholder command depend on the execution of the fused kernel
  auto *ConnectToPlaceholder =
      PlaceholderCmd->addDep(FusedKernelCmd->getEvent(), ToCleanUp);
  if (ConnectToPlaceholder) {
    ToEnqueue.push_back(ConnectToPlaceholder);
  }
  for (Command *Cmd : ToCleanUp) {
    cleanupCommand(Cmd);
  }
  ToEnqueue.push_back(PlaceholderCmd);

  if (MPrintOptionsArray[AfterFusionComplete]) {
    printGraphAsDot("after_fusionComplete");
  }

  // Set the status for the fusion command.
  PlaceholderCmd->setFusionStatus(KernelFusionCommand::FusionStatus::COMPLETE);

  return FusedKernelCmd.release()->getEvent();
#else  // SYCL_EXT_CODEPLAY_KERNEL_FUSION
  printFusionWarning("Kernel fusion not supported by this build");
  (void)PropList;
  auto FusionList = findFusionList(QUniqueID);
  auto *PlaceholderCmd = FusionList->second.get();
  auto LastEvent = PlaceholderCmd->getEvent();
  this->cancelFusion(Queue, ToEnqueue);
  return LastEvent;
#endif // SYCL_EXT_CODEPLAY_KERNEL_FUSION
}

bool Scheduler::GraphBuilder::isInFusionMode(QueueIdT Id) {
  auto FusionList = findFusionList(Id);
  if (FusionList == MFusionMap.end()) {
    return false;
  }
  return FusionList->second->isActive();
}

Command *Scheduler::GraphBuilder::addCommandGraphUpdate(
    ext::oneapi::experimental::detail::exec_graph_impl *Graph,
    std::vector<std::shared_ptr<ext::oneapi::experimental::detail::node_impl>>
        Nodes,
    const QueueImplPtr &Queue, std::vector<Requirement *> Requirements,
    std::vector<detail::EventImplPtr> &Events,
    std::vector<Command *> &ToEnqueue) {
  auto NewCmd =
      std::make_unique<UpdateCommandBufferCommand>(Queue, Graph, Nodes);
  // If there are multiple requirements for the same memory object, its
  // AllocaCommand creation will be dependent on the access mode of the first
  // requirement. Combine these access modes to take all of them into account.
  combineAccessModesOfReqs(Requirements);
  std::vector<Command *> ToCleanUp;
  for (Requirement *Req : Requirements) {
    MemObjRecord *Record = nullptr;
    AllocaCommandBase *AllocaCmd = nullptr;

    bool isSameCtx = false;

    {

      Record = getOrInsertMemObjRecord(Queue, Req);
      markModifiedIfWrite(Record, Req);

      AllocaCmd = getOrCreateAllocaForReq(Record, Req, Queue, ToEnqueue);

      isSameCtx = isOnSameContext(Record->MCurContext, Queue);
    }

    if (!isSameCtx) {
      // Cannot directly copy memory from OpenCL device to OpenCL device -
      // create two copies: device->host and host->device.
      bool NeedMemMoveToHost = false;
      auto MemMoveTargetQueue = Queue;

      if (Queue && Record->MCurContext)
        NeedMemMoveToHost = true;

      if (NeedMemMoveToHost)
        insertMemoryMove(Record, Req, nullptr, ToEnqueue);
      insertMemoryMove(Record, Req, MemMoveTargetQueue, ToEnqueue);
    }
    std::set<Command *> Deps =
        findDepsForReq(Record, Req, queue_impl::getContext(Queue));

    for (Command *Dep : Deps) {
      if (Dep != NewCmd.get()) {
        Command *ConnCmd =
            NewCmd->addDep(DepDesc{Dep, Req, AllocaCmd}, ToCleanUp);
        if (ConnCmd)
          ToEnqueue.push_back(ConnCmd);
      }
    }
  }

  // Set new command as user for dependencies and update leaves.
  // Node dependencies can be modified further when adding the node to leaves,
  // iterate over their copy.
  // FIXME employ a reference here to eliminate copying of a vector
  std::vector<DepDesc> Deps = NewCmd->MDeps;
  for (DepDesc &Dep : Deps) {
    const Requirement *Req = Dep.MDepRequirement;
    MemObjRecord *Record = getMemObjRecord(Req->MSYCLMemObj);
    updateLeaves({Dep.MDepCommand}, Record, Req->MAccessMode, ToCleanUp);
    addNodeToLeaves(Record, NewCmd.get(), Req->MAccessMode, ToEnqueue);
  }

  // Register all the events as dependencies
  for (detail::EventImplPtr e : Events) {
    if (e->getCommand() &&
        e->getCommand() == static_cast<Command *>(NewCmd.get())) {
      continue;
    }
    if (Command *ConnCmd = NewCmd->addDep(e, ToCleanUp))
      ToEnqueue.push_back(ConnCmd);
  }

  if (MPrintOptionsArray[AfterAddCG])
    printGraphAsDot("after_addCG");

  for (Command *Cmd : ToCleanUp) {
    cleanupCommand(Cmd);
  }

  return NewCmd.release();
}

} // namespace detail
} // namespace _V1
} // namespace sycl<|MERGE_RESOLUTION|>--- conflicted
+++ resolved
@@ -349,13 +349,8 @@
   AllocaCommandBase *AllocaCmdDst =
       getOrCreateAllocaForReq(Record, Req, Queue, ToEnqueue);
   if (!AllocaCmdDst)
-<<<<<<< HEAD
-    throw runtime_error("Out of host memory",
-                        UR_RESULT_ERROR_OUT_OF_HOST_MEMORY);
-=======
     throw exception(make_error_code(errc::memory_allocation),
                     "Out of host memory");
->>>>>>> 0e24ac56
 
   auto Context = queue_impl::getContext(Queue);
   std::set<Command *> Deps = findDepsForReq(Record, Req, Context);
@@ -385,13 +380,8 @@
     AllocaCmdSrc = (Record->MAllocaCommands.end() != It) ? *It : nullptr;
   }
   if (!AllocaCmdSrc)
-<<<<<<< HEAD
-    throw runtime_error("Cannot find buffer allocation",
-                        UR_RESULT_ERROR_INVALID_VALUE);
-=======
     throw exception(make_error_code(errc::runtime),
                     "Cannot find buffer allocation");
->>>>>>> 0e24ac56
   // Get parent allocation of sub buffer to perform full copy of whole buffer
   if (IsSuitableSubReq(Req)) {
     if (AllocaCmdSrc->getType() == Command::CommandType::ALLOCA_SUB_BUF)
@@ -507,13 +497,8 @@
       SrcAllocaCmd->getQueue(), nullptr);
 
   if (!MemCpyCmdUniquePtr)
-<<<<<<< HEAD
-    throw runtime_error("Out of host memory",
-                        UR_RESULT_ERROR_OUT_OF_HOST_MEMORY);
-=======
     throw exception(make_error_code(errc::memory_allocation),
                     "Out of host memory");
->>>>>>> 0e24ac56
 
   MemCpyCommandHost *MemCpyCmd = MemCpyCmdUniquePtr.release();
 
@@ -887,13 +872,8 @@
   EmptyCommand *EmptyCmd = new EmptyCommand();
 
   if (!EmptyCmd)
-<<<<<<< HEAD
-    throw runtime_error("Out of host memory",
-                        UR_RESULT_ERROR_OUT_OF_HOST_MEMORY);
-=======
     throw exception(make_error_code(errc::memory_allocation),
                     "Out of host memory");
->>>>>>> 0e24ac56
 
   EmptyCmd->MIsBlockable = true;
   EmptyCmd->MEnqueueStatus = EnqueueResultT::SyclEnqueueBlocked;
@@ -968,13 +948,8 @@
                                                 std::move(Dependencies));
 
   if (!NewCmd)
-<<<<<<< HEAD
-    throw runtime_error("Out of host memory",
-                        UR_RESULT_ERROR_OUT_OF_HOST_MEMORY);
-=======
     throw exception(make_error_code(errc::memory_allocation),
                     "Out of host memory");
->>>>>>> 0e24ac56
 
   // Only device kernel command groups can participate in fusion. Otherwise,
   // command groups take the regular route. If they create any requirement or
@@ -1371,13 +1346,8 @@
     ConnectCmd = new ExecCGCommand(std::move(ConnectCG), nullptr,
                                    /*EventNeeded=*/true);
   } catch (const std::bad_alloc &) {
-<<<<<<< HEAD
-    throw runtime_error("Out of host memory",
-                        UR_RESULT_ERROR_OUT_OF_HOST_MEMORY);
-=======
     throw exception(make_error_code(errc::memory_allocation),
                     "Out of host memory");
->>>>>>> 0e24ac56
   }
 
   if (Dep.MDepRequirement) {
