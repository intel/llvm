//===-- graph_builder.cpp - SYCL Graph Builder ------------------*- C++ -*-===//
//
// Part of the LLVM Project, under the Apache License v2.0 with LLVM Exceptions.
// See https://llvm.org/LICENSE.txt for license information.
// SPDX-License-Identifier: Apache-2.0 WITH LLVM-exception
//
//===----------------------------------------------------------------------===//

#include "detail/config.hpp"
#include <CL/sycl/access/access.hpp>
#include <CL/sycl/detail/memory_manager.hpp>
#include <CL/sycl/exception.hpp>
#include <detail/context_impl.hpp>
#include <detail/event_impl.hpp>
#include <detail/queue_impl.hpp>
#include <detail/scheduler/scheduler.hpp>

#include <cstdlib>
#include <cstring>
#include <fstream>
#include <map>
#include <memory>
#include <queue>
#include <set>
#include <vector>

__SYCL_INLINE_NAMESPACE(cl) {
namespace sycl {
namespace detail {

/// Checks whether two requirements overlap or not.
///
/// This information can be used to prove that executing two kernels that
/// work on different parts of the memory object in parallel is legal.
// TODO merge with LeavesCollection's version of doOverlap (see
// leaves_collection.cpp).
static bool doOverlap(const Requirement *LHS, const Requirement *RHS) {
  return (LHS->MOffsetInBytes + LHS->MAccessRange.size() * LHS->MElemSize >=
          RHS->MOffsetInBytes) ||
         (RHS->MOffsetInBytes + RHS->MAccessRange.size() * RHS->MElemSize >=
          LHS->MOffsetInBytes);
}

static bool sameCtx(const ContextImplPtr &LHS, const ContextImplPtr &RHS) {
  // Consider two different host contexts to be the same to avoid additional
  // allocation on the host
  return LHS == RHS || (LHS->is_host() && RHS->is_host());
}

/// Checks if current requirement is requirement for sub buffer.
static bool IsSuitableSubReq(const Requirement *Req) {
  return Req->MIsSubBuffer;
}

/// Checks if the required access mode is allowed under the current one.
static bool isAccessModeAllowed(access::mode Required, access::mode Current) {
  switch (Current) {
  case access::mode::read:
    return (Required == Current);
  case access::mode::write:
    assert(false && "Write only access is expected to be mapped as read_write");
    return (Required == Current || Required == access::mode::discard_write);
  case access::mode::read_write:
  case access::mode::atomic:
  case access::mode::discard_write:
  case access::mode::discard_read_write:
    return true;
  }
  assert(false);
  return false;
}

/// Combines two access modes into a single one that allows both.
static access::mode combineAccessModes(access::mode A, access::mode B) {
  if (A == B)
    return A;

  if (A == access::mode::discard_write &&
      (B == access::mode::discard_read_write || B == access::mode::write))
    return B;

  if (B == access::mode::discard_write &&
      (A == access::mode::discard_read_write || A == access::mode::write))
    return A;

  return access::mode::read_write;
}

Scheduler::GraphBuilder::GraphBuilder() {
  if (const char *EnvVarCStr = SYCLConfig<SYCL_PRINT_EXECUTION_GRAPH>::get()) {
    std::string GraphPrintOpts(EnvVarCStr);
    bool EnableAlways = GraphPrintOpts.find("always") != std::string::npos;

    if (GraphPrintOpts.find("before_addCG") != std::string::npos ||
        EnableAlways)
      MPrintOptionsArray[BeforeAddCG] = true;
    if (GraphPrintOpts.find("after_addCG") != std::string::npos || EnableAlways)
      MPrintOptionsArray[AfterAddCG] = true;
    if (GraphPrintOpts.find("before_addCopyBack") != std::string::npos ||
        EnableAlways)
      MPrintOptionsArray[BeforeAddCopyBack] = true;
    if (GraphPrintOpts.find("after_addCopyBack") != std::string::npos ||
        EnableAlways)
      MPrintOptionsArray[AfterAddCopyBack] = true;
    if (GraphPrintOpts.find("before_addHostAcc") != std::string::npos ||
        EnableAlways)
      MPrintOptionsArray[BeforeAddHostAcc] = true;
    if (GraphPrintOpts.find("after_addHostAcc") != std::string::npos ||
        EnableAlways)
      MPrintOptionsArray[AfterAddHostAcc] = true;
  }
}

static bool markNodeAsVisited(Command *Cmd, std::vector<Command *> &Visited) {
  assert(Cmd && "Cmd can't be nullptr");
  if (Cmd->MMarks.MVisited)
    return false;
  Cmd->MMarks.MVisited = true;
  Visited.push_back(Cmd);
  return true;
}

static void unmarkVisitedNodes(std::vector<Command *> &Visited) {
  for (Command *Cmd : Visited)
    Cmd->MMarks.MVisited = false;
}

static void handleVisitedNodes(std::vector<Command *> &Visited) {
  for (Command *Cmd : Visited) {
    if (Cmd->MMarks.MToBeDeleted) {
      Cmd->getEvent()->setCommand(nullptr);
      delete Cmd;
    } else
      Cmd->MMarks.MVisited = false;
  }
}

static void printDotRecursive(std::fstream &Stream,
                              std::vector<Command *> &Visited, Command *Cmd) {
  if (!markNodeAsVisited(Cmd, Visited))
    return;
  for (Command *User : Cmd->MUsers) {
    if (User)
      printDotRecursive(Stream, Visited, User);
  }
  Cmd->printDot(Stream);
}

void Scheduler::GraphBuilder::printGraphAsDot(const char *ModeName) {
  static size_t Counter = 0;
  std::string ModeNameStr(ModeName);
  std::string FileName =
      "graph_" + std::to_string(Counter) + ModeNameStr + ".dot";

  Counter++;

  std::fstream Stream(FileName, std::ios::out);
  Stream << "strict digraph {" << std::endl;

  MVisitedCmds.clear();

  for (SYCLMemObjI *MemObject : MMemObjs)
    for (Command *AllocaCmd : MemObject->MRecord->MAllocaCommands)
      printDotRecursive(Stream, MVisitedCmds, AllocaCmd);

  Stream << "}" << std::endl;

  unmarkVisitedNodes(MVisitedCmds);
}

MemObjRecord *Scheduler::GraphBuilder::getMemObjRecord(SYCLMemObjI *MemObject) {
  return MemObject->MRecord.get();
}

MemObjRecord *Scheduler::GraphBuilder::getOrInsertMemObjRecord(
    const QueueImplPtr &Queue, const Requirement *Req,
    std::vector<Command *> &ToEnqueue) {
  SYCLMemObjI *MemObject = Req->MSYCLMemObj;
  MemObjRecord *Record = getMemObjRecord(MemObject);

  if (nullptr != Record)
    return Record;

  const size_t LeafLimit = 8;
  LeavesCollection::AllocateDependencyF AllocateDependency =
      [this](Command *Dependant, Command *Dependency, MemObjRecord *Record,
<<<<<<< HEAD
             LeavesCollection::EnqueueListT *ToEnqueue) {
=======
             LeavesCollection::EnqueueListT &ToEnqueue) {
>>>>>>> 68e86a6d
        // Add the old leaf as a dependency for the new one by duplicating one
        // of the requirements for the current record
        DepDesc Dep = findDepForRecord(Dependant, Record);
        Dep.MDepCommand = Dependency;
        if (Command *ConnectionCmd = Dependant->addDep(Dep))
<<<<<<< HEAD
          ToEnqueue->push_back(ConnectionCmd);
=======
          ToEnqueue.push_back(ConnectionCmd);
>>>>>>> 68e86a6d
        Dependency->addUser(Dependant);
        --(Dependency->MLeafCounter);
      };

  const ContextImplPtr &InteropCtxPtr = Req->MSYCLMemObj->getInteropContext();
  if (InteropCtxPtr) {
    // The memory object has been constructed using interoperability constructor
    // which means that there is already an allocation(cl_mem) in some context.
    // Registering this allocation in the SYCL graph.

    sycl::vector_class<sycl::device> Devices =
        InteropCtxPtr->get_info<info::context::devices>();
    assert(Devices.size() != 0);
    DeviceImplPtr Dev = detail::getSyclObjImpl(Devices[0]);

    // Since all the Scheduler commands require queue but we have only context
    // here, we need to create a dummy queue bound to the context and one of the
    // devices from the context.
    QueueImplPtr InteropQueuePtr{new detail::queue_impl{
        Dev, InteropCtxPtr, /*AsyncHandler=*/{}, /*PropertyList=*/{}}};

    MemObject->MRecord.reset(
        new MemObjRecord{InteropCtxPtr, LeafLimit, AllocateDependency});
    getOrCreateAllocaForReq(MemObject->MRecord.get(), Req, InteropQueuePtr,
                            ToEnqueue);
  } else
    MemObject->MRecord.reset(new MemObjRecord{Queue->getContextImplPtr(),
                                              LeafLimit, AllocateDependency});

  MMemObjs.push_back(MemObject);
  return MemObject->MRecord.get();
}

void Scheduler::GraphBuilder::updateLeaves(const std::set<Command *> &Cmds,
                                           MemObjRecord *Record,
                                           access::mode AccessMode) {

  const bool ReadOnlyReq = AccessMode == access::mode::read;
  if (ReadOnlyReq)
    return;

  for (Command *Cmd : Cmds) {
    Cmd->MLeafCounter -= Record->MReadLeaves.remove(Cmd);
    Cmd->MLeafCounter -= Record->MWriteLeaves.remove(Cmd);
  }
}

void Scheduler::GraphBuilder::addNodeToLeaves(
    MemObjRecord *Record, Command *Cmd, access::mode AccessMode,
    std::vector<Command *> &ToEnqueue) {
  LeavesCollection &Leaves{AccessMode == access::mode::read
                               ? Record->MReadLeaves
                               : Record->MWriteLeaves};
<<<<<<< HEAD
  if (Leaves.push_back(Cmd, &ToEnqueue))
=======
  if (Leaves.push_back(Cmd, ToEnqueue))
>>>>>>> 68e86a6d
    ++Cmd->MLeafCounter;
}

UpdateHostRequirementCommand *Scheduler::GraphBuilder::insertUpdateHostReqCmd(
    MemObjRecord *Record, Requirement *Req, const QueueImplPtr &Queue,
    std::vector<Command *> &ToEnqueue) {
  AllocaCommandBase *AllocaCmd =
      findAllocaForReq(Record, Req, Queue->getContextImplPtr());
  assert(AllocaCmd && "There must be alloca for requirement!");
  UpdateHostRequirementCommand *UpdateCommand =
      new UpdateHostRequirementCommand(Queue, *Req, AllocaCmd, &Req->MData);
  // Need copy of requirement because after host accessor destructor call
  // dependencies become invalid if requirement is stored by pointer.
  const Requirement *StoredReq = UpdateCommand->getRequirement();

  std::set<Command *> Deps =
      findDepsForReq(Record, Req, Queue->getContextImplPtr());
  for (Command *Dep : Deps) {
    Command *ConnCmd =
        UpdateCommand->addDep(DepDesc{Dep, StoredReq, AllocaCmd});
    if (ConnCmd)
      ToEnqueue.push_back(ConnCmd);
    Dep->addUser(UpdateCommand);
  }
  updateLeaves(Deps, Record, Req->MAccessMode);
  addNodeToLeaves(Record, UpdateCommand, Req->MAccessMode, ToEnqueue);
  return UpdateCommand;
}

// Takes linked alloca commands. Makes AllocaCmdDst command active using map
// or unmap operation.
static Command *insertMapUnmapForLinkedCmds(AllocaCommandBase *AllocaCmdSrc,
                                            AllocaCommandBase *AllocaCmdDst,
                                            access::mode MapMode) {
  assert(AllocaCmdSrc->MLinkedAllocaCmd == AllocaCmdDst &&
         "Expected linked alloca commands");
  assert(AllocaCmdSrc->MIsActive &&
         "Expected source alloca command to be active");

  if (AllocaCmdSrc->getQueue()->is_host()) {
    UnMapMemObject *UnMapCmd = new UnMapMemObject(
        AllocaCmdDst, *AllocaCmdDst->getRequirement(),
        &AllocaCmdSrc->MMemAllocation, AllocaCmdDst->getQueue());

    std::swap(AllocaCmdSrc->MIsActive, AllocaCmdDst->MIsActive);

    return UnMapCmd;
  }

  MapMemObject *MapCmd = new MapMemObject(
      AllocaCmdSrc, *AllocaCmdSrc->getRequirement(),
      &AllocaCmdDst->MMemAllocation, AllocaCmdSrc->getQueue(), MapMode);

  std::swap(AllocaCmdSrc->MIsActive, AllocaCmdDst->MIsActive);

  return MapCmd;
}

Command *Scheduler::GraphBuilder::insertMemoryMove(
    MemObjRecord *Record, Requirement *Req, const QueueImplPtr &Queue,
    std::vector<Command *> &ToEnqueue) {

  AllocaCommandBase *AllocaCmdDst =
      getOrCreateAllocaForReq(Record, Req, Queue, ToEnqueue);
  if (!AllocaCmdDst)
    throw runtime_error("Out of host memory", PI_OUT_OF_HOST_MEMORY);

  std::set<Command *> Deps =
      findDepsForReq(Record, Req, Queue->getContextImplPtr());
  Deps.insert(AllocaCmdDst);
  // Get parent allocation of sub buffer to perform full copy of whole buffer
  if (IsSuitableSubReq(Req)) {
    if (AllocaCmdDst->getType() == Command::CommandType::ALLOCA_SUB_BUF)
      AllocaCmdDst =
          static_cast<AllocaSubBufCommand *>(AllocaCmdDst)->getParentAlloca();
  }

  AllocaCommandBase *AllocaCmdSrc =
      findAllocaForReq(Record, Req, Record->MCurContext);
  if (!AllocaCmdSrc && IsSuitableSubReq(Req)) {
    // Since no alloca command for the sub buffer requirement was found in the
    // current context, need to find a parent alloca command for it (it must be
    // there)
    auto IsSuitableAlloca = [Record](AllocaCommandBase *AllocaCmd) {
      bool Res = sameCtx(AllocaCmd->getQueue()->getContextImplPtr(),
                         Record->MCurContext) &&
                 // Looking for a parent buffer alloca command
                 AllocaCmd->getType() == Command::CommandType::ALLOCA;
      return Res;
    };
    const auto It =
        std::find_if(Record->MAllocaCommands.begin(),
                     Record->MAllocaCommands.end(), IsSuitableAlloca);
    AllocaCmdSrc = (Record->MAllocaCommands.end() != It) ? *It : nullptr;
  }
  if (!AllocaCmdSrc)
    throw runtime_error("Cannot find buffer allocation", PI_INVALID_VALUE);
  // Get parent allocation of sub buffer to perform full copy of whole buffer
  if (IsSuitableSubReq(Req)) {
    if (AllocaCmdSrc->getType() == Command::CommandType::ALLOCA_SUB_BUF)
      AllocaCmdSrc =
          static_cast<AllocaSubBufCommand *>(AllocaCmdSrc)->getParentAlloca();
    else if (AllocaCmdSrc->getSYCLMemObj() != Req->MSYCLMemObj)
      assert(false && "Inappropriate alloca command.");
  }

  Command *NewCmd = nullptr;

  if (AllocaCmdSrc->MLinkedAllocaCmd == AllocaCmdDst) {
    // Map write only as read-write
    access::mode MapMode = Req->MAccessMode;
    if (MapMode == access::mode::write)
      MapMode = access::mode::read_write;
    NewCmd = insertMapUnmapForLinkedCmds(AllocaCmdSrc, AllocaCmdDst, MapMode);
    Record->MHostAccess = MapMode;
  } else {

    if ((Req->MAccessMode == access::mode::discard_write) ||
        (Req->MAccessMode == access::mode::discard_read_write)) {
      Record->MCurContext = Queue->getContextImplPtr();
      return nullptr;
    } else {
      // Full copy of buffer is needed to avoid loss of data that may be caused
      // by copying specific range from host to device and backwards.
      NewCmd =
          new MemCpyCommand(*AllocaCmdSrc->getRequirement(), AllocaCmdSrc,
                            *AllocaCmdDst->getRequirement(), AllocaCmdDst,
                            AllocaCmdSrc->getQueue(), AllocaCmdDst->getQueue());
    }
  }

  for (Command *Dep : Deps) {
    Command *ConnCmd =
        NewCmd->addDep(DepDesc{Dep, NewCmd->getRequirement(), AllocaCmdDst});
    if (ConnCmd)
      ToEnqueue.push_back(ConnCmd);
    Dep->addUser(NewCmd);
  }
  updateLeaves(Deps, Record, access::mode::read_write);
  addNodeToLeaves(Record, NewCmd, access::mode::read_write, ToEnqueue);
  Record->MCurContext = Queue->getContextImplPtr();
  return NewCmd;
}

Command *Scheduler::GraphBuilder::remapMemoryObject(
    MemObjRecord *Record, Requirement *Req, AllocaCommandBase *HostAllocaCmd,
    std::vector<Command *> &ToEnqueue) {
  assert(HostAllocaCmd->getQueue()->is_host() &&
         "Host alloca command expected");
  assert(HostAllocaCmd->MIsActive && "Active alloca command expected");

  AllocaCommandBase *LinkedAllocaCmd = HostAllocaCmd->MLinkedAllocaCmd;
  assert(LinkedAllocaCmd && "Linked alloca command expected");

  std::set<Command *> Deps = findDepsForReq(Record, Req, Record->MCurContext);

  UnMapMemObject *UnMapCmd = new UnMapMemObject(
      LinkedAllocaCmd, *LinkedAllocaCmd->getRequirement(),
      &HostAllocaCmd->MMemAllocation, LinkedAllocaCmd->getQueue());

  // Map write only as read-write
  access::mode MapMode = Req->MAccessMode;
  if (MapMode == access::mode::write)
    MapMode = access::mode::read_write;
  MapMemObject *MapCmd = new MapMemObject(
      LinkedAllocaCmd, *LinkedAllocaCmd->getRequirement(),
      &HostAllocaCmd->MMemAllocation, LinkedAllocaCmd->getQueue(), MapMode);

  for (Command *Dep : Deps) {
    Command *ConnCmd = UnMapCmd->addDep(
        DepDesc{Dep, UnMapCmd->getRequirement(), LinkedAllocaCmd});
    if (ConnCmd)
      ToEnqueue.push_back(ConnCmd);
    Dep->addUser(UnMapCmd);
  }

  Command *ConnCmd = MapCmd->addDep(
      DepDesc{UnMapCmd, MapCmd->getRequirement(), HostAllocaCmd});
  if (ConnCmd)
    ToEnqueue.push_back(ConnCmd);
  UnMapCmd->addUser(MapCmd);

  updateLeaves(Deps, Record, access::mode::read_write);
  addNodeToLeaves(Record, MapCmd, access::mode::read_write, ToEnqueue);
  Record->MHostAccess = MapMode;
  return MapCmd;
}

// The function adds copy operation of the up to date'st memory to the memory
// pointed by Req.
Command *
Scheduler::GraphBuilder::addCopyBack(Requirement *Req,
                                     std::vector<Command *> &ToEnqueue) {
  QueueImplPtr HostQueue = Scheduler::getInstance().getDefaultHostQueue();
  SYCLMemObjI *MemObj = Req->MSYCLMemObj;
  MemObjRecord *Record = getMemObjRecord(MemObj);
  if (Record && MPrintOptionsArray[BeforeAddCopyBack])
    printGraphAsDot("before_addCopyBack");

  // Do nothing if there were no or only read operations with the memory object.
  if (nullptr == Record || !Record->MMemModified)
    return nullptr;

  std::set<Command *> Deps =
      findDepsForReq(Record, Req, HostQueue->getContextImplPtr());
  AllocaCommandBase *SrcAllocaCmd =
      findAllocaForReq(Record, Req, Record->MCurContext);

  std::unique_ptr<MemCpyCommandHost> MemCpyCmdUniquePtr(new MemCpyCommandHost(
      *SrcAllocaCmd->getRequirement(), SrcAllocaCmd, *Req, &Req->MData,
      SrcAllocaCmd->getQueue(), std::move(HostQueue)));

  if (!MemCpyCmdUniquePtr)
    throw runtime_error("Out of host memory", PI_OUT_OF_HOST_MEMORY);

  MemCpyCommandHost *MemCpyCmd = MemCpyCmdUniquePtr.release();
  for (Command *Dep : Deps) {
    Command *ConnCmd = MemCpyCmd->addDep(
        DepDesc{Dep, MemCpyCmd->getRequirement(), SrcAllocaCmd});
    if (ConnCmd)
      ToEnqueue.push_back(ConnCmd);
    Dep->addUser(MemCpyCmd);
  }

  updateLeaves(Deps, Record, Req->MAccessMode);
  addNodeToLeaves(Record, MemCpyCmd, Req->MAccessMode, ToEnqueue);
  if (MPrintOptionsArray[AfterAddCopyBack])
    printGraphAsDot("after_addCopyBack");
  return MemCpyCmd;
}

// The function implements SYCL host accessor logic: host accessor
// should provide access to the buffer in user space.
Command *
Scheduler::GraphBuilder::addHostAccessor(Requirement *Req,
                                         std::vector<Command *> &ToEnqueue) {

  const QueueImplPtr &HostQueue = getInstance().getDefaultHostQueue();

  MemObjRecord *Record = getOrInsertMemObjRecord(HostQueue, Req, ToEnqueue);
  if (MPrintOptionsArray[BeforeAddHostAcc])
    printGraphAsDot("before_addHostAccessor");
  markModifiedIfWrite(Record, Req);

  AllocaCommandBase *HostAllocaCmd =
      getOrCreateAllocaForReq(Record, Req, HostQueue, ToEnqueue);

  if (sameCtx(HostAllocaCmd->getQueue()->getContextImplPtr(),
              Record->MCurContext)) {
    if (!isAccessModeAllowed(Req->MAccessMode, Record->MHostAccess))
      remapMemoryObject(Record, Req, HostAllocaCmd, ToEnqueue);
  } else
    insertMemoryMove(Record, Req, HostQueue, ToEnqueue);

  Command *UpdateHostAccCmd =
      insertUpdateHostReqCmd(Record, Req, HostQueue, ToEnqueue);

  // Need empty command to be blocked until host accessor is destructed
  EmptyCommand *EmptyCmd =
      addEmptyCmd<Requirement>(UpdateHostAccCmd, {Req}, HostQueue,
                               Command::BlockReason::HostAccessor, ToEnqueue);

  Req->MBlockedCmd = EmptyCmd;

  if (MPrintOptionsArray[AfterAddHostAcc])
    printGraphAsDot("after_addHostAccessor");

  return UpdateHostAccCmd;
}

Command *Scheduler::GraphBuilder::addCGUpdateHost(
    std::unique_ptr<detail::CG> CommandGroup, QueueImplPtr HostQueue,
    std::vector<Command *> &ToEnqueue) {

  auto UpdateHost = static_cast<CGUpdateHost *>(CommandGroup.get());
  Requirement *Req = UpdateHost->getReqToUpdate();

  MemObjRecord *Record = getOrInsertMemObjRecord(HostQueue, Req, ToEnqueue);
  return insertMemoryMove(Record, Req, HostQueue, ToEnqueue);
}

/// Start the search for the record from list of "leaf" commands and check if
/// the examined command can be executed in parallel with the new one with
/// regard to the memory object. If it can, then continue searching through
/// dependencies of that command. There are several rules used:
///
/// 1. New and examined commands only read -> can bypass
/// 2. New and examined commands has non-overlapping requirements -> can bypass
/// 3. New and examined commands have different contexts -> cannot bypass
std::set<Command *>
Scheduler::GraphBuilder::findDepsForReq(MemObjRecord *Record,
                                        const Requirement *Req,
                                        const ContextImplPtr &Context) {
  std::set<Command *> RetDeps;
  std::vector<Command *> Visited;
  const bool ReadOnlyReq = Req->MAccessMode == access::mode::read;

  std::vector<Command *> ToAnalyze{Record->MWriteLeaves.toVector()};

  if (!ReadOnlyReq) {
    std::vector<Command *> V{Record->MReadLeaves.toVector()};

    ToAnalyze.insert(ToAnalyze.begin(), V.begin(), V.end());
  }

  while (!ToAnalyze.empty()) {
    Command *DepCmd = ToAnalyze.back();
    ToAnalyze.pop_back();

    std::vector<Command *> NewAnalyze;

    for (const DepDesc &Dep : DepCmd->MDeps) {
      if (Dep.MDepRequirement->MSYCLMemObj != Req->MSYCLMemObj)
        continue;

      bool CanBypassDep = false;
      // If both only read
      CanBypassDep |=
          Dep.MDepRequirement->MAccessMode == access::mode::read && ReadOnlyReq;

      // If not overlap
      CanBypassDep |= !doOverlap(Dep.MDepRequirement, Req);

      // Going through copying memory between contexts is not supported.
      if (Dep.MDepCommand)
        CanBypassDep &=
            sameCtx(Context, Dep.MDepCommand->getQueue()->getContextImplPtr());

      if (!CanBypassDep) {
        RetDeps.insert(DepCmd);
        // No need to analyze deps of examining command as it's dependency
        // itself.
        NewAnalyze.clear();
        break;
      }

      if (markNodeAsVisited(Dep.MDepCommand, Visited))
        NewAnalyze.push_back(Dep.MDepCommand);
    }
    ToAnalyze.insert(ToAnalyze.end(), NewAnalyze.begin(), NewAnalyze.end());
  }
  unmarkVisitedNodes(Visited);
  return RetDeps;
}

// A helper function for finding a command dependency on a specific memory
// object
DepDesc Scheduler::GraphBuilder::findDepForRecord(Command *Cmd,
                                                  MemObjRecord *Record) {
  for (const DepDesc &DD : Cmd->MDeps) {
    if (getMemObjRecord(DD.MDepRequirement->MSYCLMemObj) == Record) {
      return DD;
    }
  }
  assert(false && "No dependency found for a leaf of the record");
  return {nullptr, nullptr, nullptr};
}

// The function searches for the alloca command matching context and
// requirement.
AllocaCommandBase *
Scheduler::GraphBuilder::findAllocaForReq(MemObjRecord *Record,
                                          const Requirement *Req,
                                          const ContextImplPtr &Context) {
  auto IsSuitableAlloca = [&Context, Req](AllocaCommandBase *AllocaCmd) {
    bool Res = sameCtx(AllocaCmd->getQueue()->getContextImplPtr(), Context);
    if (IsSuitableSubReq(Req)) {
      const Requirement *TmpReq = AllocaCmd->getRequirement();
      Res &= AllocaCmd->getType() == Command::CommandType::ALLOCA_SUB_BUF;
      Res &= TmpReq->MOffsetInBytes == Req->MOffsetInBytes;
      Res &= TmpReq->MSYCLMemObj->getSize() == Req->MSYCLMemObj->getSize();
    }
    return Res;
  };
  const auto It = std::find_if(Record->MAllocaCommands.begin(),
                               Record->MAllocaCommands.end(), IsSuitableAlloca);
  return (Record->MAllocaCommands.end() != It) ? *It : nullptr;
}

static bool checkHostUnifiedMemory(const ContextImplPtr &Ctx) {
  if (const char *HUMConfig = SYCLConfig<SYCL_HOST_UNIFIED_MEMORY>::get()) {
    if (std::strcmp(HUMConfig, "0") == 0)
      return Ctx->is_host();
    if (std::strcmp(HUMConfig, "1") == 0)
      return true;
  }
  for (const device &Device : Ctx->getDevices()) {
    if (!Device.get_info<info::device::host_unified_memory>())
      return false;
  }
  return true;
}

// The function searches for the alloca command matching context and
// requirement. If none exists, new allocation command is created.
// Note, creation of new allocation command can lead to the current context
// (Record->MCurContext) change.
AllocaCommandBase *Scheduler::GraphBuilder::getOrCreateAllocaForReq(
    MemObjRecord *Record, const Requirement *Req, QueueImplPtr Queue,
    std::vector<Command *> &ToEnqueue) {

  AllocaCommandBase *AllocaCmd =
      findAllocaForReq(Record, Req, Queue->getContextImplPtr());

  if (!AllocaCmd) {
    if (IsSuitableSubReq(Req)) {
      // Get parent requirement. It's hard to get right parents' range
      // so full parent requirement has range represented in bytes
      range<3> ParentRange{Req->MSYCLMemObj->getSize(), 1, 1};
      Requirement ParentRequirement(/*Offset*/ {0, 0, 0}, ParentRange,
                                    ParentRange, access::mode::read_write,
                                    Req->MSYCLMemObj, /*Dims*/ 1,
                                    /*Working with bytes*/ sizeof(char));

      auto *ParentAlloca =
          getOrCreateAllocaForReq(Record, &ParentRequirement, Queue, ToEnqueue);
      AllocaCmd = new AllocaSubBufCommand(Queue, *Req, ParentAlloca, ToEnqueue);
    } else {

      const Requirement FullReq(/*Offset*/ {0, 0, 0}, Req->MMemoryRange,
                                Req->MMemoryRange, access::mode::read_write,
                                Req->MSYCLMemObj, Req->MDims, Req->MElemSize,
                                0 /*ReMOffsetInBytes*/, false /*MIsSubBuffer*/);
      // Can reuse user data for the first allocation. Do so if host unified
      // memory is supported regardless of the access mode (the pointer will be
      // reused). For devices without host unified memory the initialization
      // will be performed as a write operation.
      // TODO the case where the first alloca is made with a discard mode and
      // the user pointer is read-only is still not handled: it leads to
      // unnecessary copy on devices with unified host memory support.
      const bool HostUnifiedMemory =
          checkHostUnifiedMemory(Queue->getContextImplPtr());
      const bool InitFromUserData =
          Record->MAllocaCommands.empty() && HostUnifiedMemory;
      AllocaCommandBase *LinkedAllocaCmd = nullptr;
      // TODO casting is required here to get the necessary information
      // without breaking ABI, replace with the next major version.
      auto *MemObj = static_cast<SYCLMemObjT *>(Req->MSYCLMemObj);

      // For the first allocation on a device without host unified memory we
      // might need to also create a host alloca right away in order to perform
      // the initial memory write.
      if (Record->MAllocaCommands.empty()) {
        if (!HostUnifiedMemory &&
            Req->MAccessMode != access::mode::discard_write &&
            Req->MAccessMode != access::mode::discard_read_write) {
          // There's no need to make a host allocation if the buffer is not
          // initialized with user data.
          if (MemObj->hasUserDataPtr()) {
            QueueImplPtr DefaultHostQueue =
                Scheduler::getInstance().getDefaultHostQueue();
            AllocaCommand *HostAllocaCmd = new AllocaCommand(
                DefaultHostQueue, FullReq, true /* InitFromUserData */,
                nullptr /* LinkedAllocaCmd */);
            Record->MAllocaCommands.push_back(HostAllocaCmd);
<<<<<<< HEAD
            Record->MWriteLeaves.push_back(HostAllocaCmd, &ToEnqueue);
=======
            Record->MWriteLeaves.push_back(HostAllocaCmd, ToEnqueue);
>>>>>>> 68e86a6d
            ++(HostAllocaCmd->MLeafCounter);
            Record->MCurContext = DefaultHostQueue->getContextImplPtr();
          }
        }
      } else {
        // If it is not the first allocation, try to setup a link
        // FIXME: Temporary limitation, linked alloca commands for an image is
        // not supported because map operation is not implemented for an image.
        if (Req->MSYCLMemObj->getType() == SYCLMemObjI::MemObjType::BUFFER)
          // Current limitation is to setup link between current allocation and
          // new one. There could be situations when we could setup link with
          // "not" current allocation, but it will require memory copy.
          // Can setup link between cl and host allocations only
          if (Queue->is_host() != Record->MCurContext->is_host()) {
            // Linked commands assume that the host allocation is reused by the
            // plugin runtime and that can lead to unnecessary copy overhead on
            // devices that do not support host unified memory. Do not link the
            // allocations in this case.
            // However, if the user explicitly requests use of pinned host
            // memory, map/unmap operations are expected to work faster than
            // read/write from/to an artbitrary host pointer. Link such commands
            // regardless of host unified memory support.
            bool PinnedHostMemory = MemObj->has_property<
                sycl::ext::oneapi::property::buffer::use_pinned_host_memory>();

            bool HostUnifiedMemoryOnNonHostDevice =
                Queue->is_host() ? checkHostUnifiedMemory(Record->MCurContext)
                                 : HostUnifiedMemory;
            if (PinnedHostMemory || HostUnifiedMemoryOnNonHostDevice) {
              AllocaCommandBase *LinkedAllocaCmdCand =
                  findAllocaForReq(Record, Req, Record->MCurContext);

              // Cannot setup link if candidate is linked already
              if (LinkedAllocaCmdCand &&
                  !LinkedAllocaCmdCand->MLinkedAllocaCmd) {
                LinkedAllocaCmd = LinkedAllocaCmdCand;
              }
            }
          }
      }

      AllocaCmd =
          new AllocaCommand(Queue, FullReq, InitFromUserData, LinkedAllocaCmd);

      // Update linked command
      if (LinkedAllocaCmd) {
        Command *ConnCmd = AllocaCmd->addDep(DepDesc{
            LinkedAllocaCmd, AllocaCmd->getRequirement(), LinkedAllocaCmd});
        if (ConnCmd)
          ToEnqueue.push_back(ConnCmd);
        LinkedAllocaCmd->addUser(AllocaCmd);
        LinkedAllocaCmd->MLinkedAllocaCmd = AllocaCmd;

        // To ensure that the leader allocation is removed first
        ConnCmd = AllocaCmd->getReleaseCmd()->addDep(
            DepDesc(LinkedAllocaCmd->getReleaseCmd(),
                    AllocaCmd->getRequirement(), LinkedAllocaCmd));
        if (ConnCmd)
          ToEnqueue.push_back(ConnCmd);

        // Device allocation takes ownership of the host ptr during
        // construction, host allocation doesn't. So, device allocation should
        // always be active here. Also if the "follower" command is a device one
        // we have to change current context to the device one.
        if (Queue->is_host()) {
          AllocaCmd->MIsActive = false;
        } else {
          LinkedAllocaCmd->MIsActive = false;
          Record->MCurContext = Queue->getContextImplPtr();

          std::set<Command *> Deps =
              findDepsForReq(Record, Req, Queue->getContextImplPtr());
          for (Command *Dep : Deps) {
            Command *ConnCmd =
                AllocaCmd->addDep(DepDesc{Dep, Req, LinkedAllocaCmd});
            if (ConnCmd)
              ToEnqueue.push_back(ConnCmd);
            Dep->addUser(AllocaCmd);
          }
          updateLeaves(Deps, Record, Req->MAccessMode);
          addNodeToLeaves(Record, AllocaCmd, Req->MAccessMode, ToEnqueue);
        }
      }
    }

    Record->MAllocaCommands.push_back(AllocaCmd);
<<<<<<< HEAD
    Record->MWriteLeaves.push_back(AllocaCmd, &ToEnqueue);
=======
    Record->MWriteLeaves.push_back(AllocaCmd, ToEnqueue);
>>>>>>> 68e86a6d
    ++(AllocaCmd->MLeafCounter);
  }
  return AllocaCmd;
}

// The function sets MemModified flag in record if requirement has write access.
void Scheduler::GraphBuilder::markModifiedIfWrite(MemObjRecord *Record,
                                                  Requirement *Req) {
  switch (Req->MAccessMode) {
  case access::mode::write:
  case access::mode::read_write:
  case access::mode::discard_write:
  case access::mode::discard_read_write:
  case access::mode::atomic:
    Record->MMemModified = true;
    break;
  case access::mode::read:
    break;
  }
}

template <typename T>
typename detail::enable_if_t<
    std::is_same<typename std::remove_cv_t<T>, Requirement>::value,
    EmptyCommand *>
Scheduler::GraphBuilder::addEmptyCmd(Command *Cmd, const std::vector<T *> &Reqs,
                                     const QueueImplPtr &Queue,
                                     Command::BlockReason Reason,
                                     std::vector<Command *> &ToEnqueue) {
  EmptyCommand *EmptyCmd =
      new EmptyCommand(Scheduler::getInstance().getDefaultHostQueue());

  if (!EmptyCmd)
    throw runtime_error("Out of host memory", PI_OUT_OF_HOST_MEMORY);

  EmptyCmd->MIsBlockable = true;
  EmptyCmd->MEnqueueStatus = EnqueueResultT::SyclEnqueueBlocked;
  EmptyCmd->MBlockReason = Reason;

  for (T *Req : Reqs) {
    MemObjRecord *Record = getOrInsertMemObjRecord(Queue, Req, ToEnqueue);
    AllocaCommandBase *AllocaCmd =
        getOrCreateAllocaForReq(Record, Req, Queue, ToEnqueue);
    EmptyCmd->addRequirement(Cmd, AllocaCmd, Req);
  }

  Cmd->addUser(EmptyCmd);

  const std::vector<DepDesc> &Deps = Cmd->MDeps;
  for (const DepDesc &Dep : Deps) {
    const Requirement *Req = Dep.MDepRequirement;
    MemObjRecord *Record = getMemObjRecord(Req->MSYCLMemObj);

    updateLeaves({Cmd}, Record, Req->MAccessMode);
    addNodeToLeaves(Record, EmptyCmd, Req->MAccessMode, ToEnqueue);
  }

  return EmptyCmd;
}

static bool isInteropHostTask(const std::unique_ptr<ExecCGCommand> &Cmd) {
  if (Cmd->getCG().getType() != CG::CGTYPE::CODEPLAY_HOST_TASK)
    return false;

  const detail::CGHostTask &HT =
      static_cast<detail::CGHostTask &>(Cmd->getCG());

  return HT.MHostTask->isInteropTask();
}

static void combineAccessModesOfReqs(std::vector<Requirement *> &Reqs) {
  std::unordered_map<SYCLMemObjI *, access::mode> CombinedModes;
  bool HasDuplicateMemObjects = false;
  for (const Requirement *Req : Reqs) {
    auto Result = CombinedModes.insert(
        std::make_pair(Req->MSYCLMemObj, Req->MAccessMode));
    if (!Result.second) {
      Result.first->second =
          combineAccessModes(Result.first->second, Req->MAccessMode);
      HasDuplicateMemObjects = true;
    }
  }

  if (!HasDuplicateMemObjects)
    return;
  for (Requirement *Req : Reqs) {
    Req->MAccessMode = CombinedModes[Req->MSYCLMemObj];
  }
}

Command *
Scheduler::GraphBuilder::addCG(std::unique_ptr<detail::CG> CommandGroup,
                               QueueImplPtr Queue,
                               std::vector<Command *> &ToEnqueue) {
  std::vector<Requirement *> &Reqs = CommandGroup->MRequirements;
  const std::vector<detail::EventImplPtr> &Events = CommandGroup->MEvents;
  const CG::CGTYPE CGType = CommandGroup->getType();

  std::unique_ptr<ExecCGCommand> NewCmd(
      new ExecCGCommand(std::move(CommandGroup), Queue));
  if (!NewCmd)
    throw runtime_error("Out of host memory", PI_OUT_OF_HOST_MEMORY);

  if (MPrintOptionsArray[BeforeAddCG])
    printGraphAsDot("before_addCG");

  // If there are multiple requirements for the same memory object, its
  // AllocaCommand creation will be dependent on the access mode of the first
  // requirement. Combine these access modes to take all of them into account.
  combineAccessModesOfReqs(Reqs);
  for (Requirement *Req : Reqs) {
    MemObjRecord *Record = nullptr;
    AllocaCommandBase *AllocaCmd = nullptr;

    bool isSameCtx = false;

    {
      const QueueImplPtr &QueueForAlloca =
          isInteropHostTask(NewCmd)
              ? static_cast<detail::CGHostTask &>(NewCmd->getCG()).MQueue
              : Queue;

      Record = getOrInsertMemObjRecord(QueueForAlloca, Req, ToEnqueue);
      markModifiedIfWrite(Record, Req);

      AllocaCmd =
          getOrCreateAllocaForReq(Record, Req, QueueForAlloca, ToEnqueue);

      isSameCtx =
          sameCtx(QueueForAlloca->getContextImplPtr(), Record->MCurContext);
    }

    // If there is alloca command we need to check if the latest memory is in
    // required context.
    if (isSameCtx) {
      // If the memory is already in the required host context, check if the
      // required access mode is valid, remap if not.
      if (Record->MCurContext->is_host() &&
          !isAccessModeAllowed(Req->MAccessMode, Record->MHostAccess))
        remapMemoryObject(Record, Req, AllocaCmd, ToEnqueue);
    } else {
      // Cannot directly copy memory from OpenCL device to OpenCL device -
      // create two copies: device->host and host->device.
      bool NeedMemMoveToHost = false;
      auto MemMoveTargetQueue = Queue;

      if (isInteropHostTask(NewCmd)) {
        const detail::CGHostTask &HT =
            static_cast<detail::CGHostTask &>(NewCmd->getCG());

        if (HT.MQueue->getContextImplPtr() != Record->MCurContext) {
          NeedMemMoveToHost = true;
          MemMoveTargetQueue = HT.MQueue;
        }
      } else if (!Queue->is_host() && !Record->MCurContext->is_host())
        NeedMemMoveToHost = true;

      if (NeedMemMoveToHost)
        insertMemoryMove(Record, Req,
                         Scheduler::getInstance().getDefaultHostQueue(),
                         ToEnqueue);
      insertMemoryMove(Record, Req, MemMoveTargetQueue, ToEnqueue);
    }
    std::set<Command *> Deps =
        findDepsForReq(Record, Req, Queue->getContextImplPtr());

    for (Command *Dep : Deps)
      if (Command *ConnCmd = NewCmd->addDep(DepDesc{Dep, Req, AllocaCmd}))
        ToEnqueue.push_back(ConnCmd);
  }

  // Set new command as user for dependencies and update leaves.
  // Node dependencies can be modified further when adding the node to leaves,
  // iterate over their copy.
  // FIXME employ a reference here to eliminate copying of a vector
  std::vector<DepDesc> Deps = NewCmd->MDeps;
  for (DepDesc &Dep : Deps) {
    Dep.MDepCommand->addUser(NewCmd.get());
    const Requirement *Req = Dep.MDepRequirement;
    MemObjRecord *Record = getMemObjRecord(Req->MSYCLMemObj);
    updateLeaves({Dep.MDepCommand}, Record, Req->MAccessMode);
    addNodeToLeaves(Record, NewCmd.get(), Req->MAccessMode, ToEnqueue);
  }

  // Register all the events as dependencies
  for (detail::EventImplPtr e : Events) {
    if (Command *ConnCmd = NewCmd->addDep(e))
      ToEnqueue.push_back(ConnCmd);
  }

  if (CGType == CG::CGTYPE::CODEPLAY_HOST_TASK)
    NewCmd->MEmptyCmd =
        addEmptyCmd(NewCmd.get(), NewCmd->getCG().MRequirements, Queue,
                    Command::BlockReason::HostTask, ToEnqueue);

  if (MPrintOptionsArray[AfterAddCG])
    printGraphAsDot("after_addCG");

  return NewCmd.release();
}

void Scheduler::GraphBuilder::decrementLeafCountersForRecord(
    MemObjRecord *Record) {
  for (Command *Cmd : Record->MReadLeaves) {
    --(Cmd->MLeafCounter);
  }
  for (Command *Cmd : Record->MWriteLeaves) {
    --(Cmd->MLeafCounter);
  }
}

void Scheduler::GraphBuilder::cleanupCommandsForRecord(
    MemObjRecord *Record,
    std::vector<std::shared_ptr<stream_impl>> &StreamsToDeallocate) {
  std::vector<AllocaCommandBase *> &AllocaCommands = Record->MAllocaCommands;
  if (AllocaCommands.empty())
    return;

  assert(MCmdsToVisit.empty());
  MVisitedCmds.clear();

  // First, mark all allocas for deletion and their direct users for traversal
  // Dependencies of the users will be cleaned up during the traversal
  for (Command *AllocaCmd : AllocaCommands) {
    markNodeAsVisited(AllocaCmd, MVisitedCmds);

    for (Command *UserCmd : AllocaCmd->MUsers)
      // Linked alloca cmd may be in users of this alloca. We're not going to
      // visit it.
      if (UserCmd->getType() != Command::CommandType::ALLOCA)
        MCmdsToVisit.push(UserCmd);
      else
        markNodeAsVisited(UserCmd, MVisitedCmds);

    AllocaCmd->MMarks.MToBeDeleted = true;
    // These commands will be deleted later, clear users now to avoid
    // updating them during edge removal
    AllocaCmd->MUsers.clear();
  }

  // Linked alloca's share dependencies. Unchain from deps linked alloca's.
  // Any cmd of the alloca - linked_alloca may be used later on.
  for (AllocaCommandBase *AllocaCmd : AllocaCommands) {
    AllocaCommandBase *LinkedCmd = AllocaCmd->MLinkedAllocaCmd;

    if (LinkedCmd) {
      assert(LinkedCmd->MMarks.MVisited);

      for (DepDesc &Dep : AllocaCmd->MDeps)
        if (Dep.MDepCommand)
          Dep.MDepCommand->MUsers.erase(AllocaCmd);
    }
  }

  // Traverse the graph using BFS
  while (!MCmdsToVisit.empty()) {
    Command *Cmd = MCmdsToVisit.front();
    MCmdsToVisit.pop();

    if (!markNodeAsVisited(Cmd, MVisitedCmds))
      continue;

    // Collect stream objects for a visited command.
    if (Cmd->getType() == Command::CommandType::RUN_CG) {
      auto ExecCmd = static_cast<ExecCGCommand *>(Cmd);
      std::vector<std::shared_ptr<stream_impl>> Streams = ExecCmd->getStreams();
      ExecCmd->clearStreams();
      StreamsToDeallocate.insert(StreamsToDeallocate.end(), Streams.begin(),
                                 Streams.end());
    }

    for (Command *UserCmd : Cmd->MUsers)
      if (UserCmd->getType() != Command::CommandType::ALLOCA)
        MCmdsToVisit.push(UserCmd);

    // Delete all dependencies on any allocations being removed
    // Track which commands should have their users updated
    std::map<Command *, bool> ShouldBeUpdated;
    auto NewEnd = std::remove_if(
        Cmd->MDeps.begin(), Cmd->MDeps.end(), [&](const DepDesc &Dep) {
          if (std::find(AllocaCommands.begin(), AllocaCommands.end(),
                        Dep.MAllocaCmd) != AllocaCommands.end()) {
            ShouldBeUpdated.insert({Dep.MDepCommand, true});
            return true;
          }
          ShouldBeUpdated[Dep.MDepCommand] = false;
          return false;
        });
    Cmd->MDeps.erase(NewEnd, Cmd->MDeps.end());

    // Update users of removed dependencies
    for (auto DepCmdIt : ShouldBeUpdated) {
      if (!DepCmdIt.second)
        continue;
      DepCmdIt.first->MUsers.erase(Cmd);
    }

    // If all dependencies have been removed this way, mark the command for
    // deletion
    if (Cmd->MDeps.empty()) {
      Cmd->MMarks.MToBeDeleted = true;
      Cmd->MUsers.clear();
    }
  }

  handleVisitedNodes(MVisitedCmds);
}

void Scheduler::GraphBuilder::cleanupFinishedCommands(
    Command *FinishedCmd,
    std::vector<std::shared_ptr<stream_impl>> &StreamsToDeallocate) {
  assert(MCmdsToVisit.empty());
  MCmdsToVisit.push(FinishedCmd);
  MVisitedCmds.clear();

  // Traverse the graph using BFS
  while (!MCmdsToVisit.empty()) {
    Command *Cmd = MCmdsToVisit.front();
    MCmdsToVisit.pop();

    if (!markNodeAsVisited(Cmd, MVisitedCmds))
      continue;

    // Collect stream objects for a visited command.
    if (Cmd->getType() == Command::CommandType::RUN_CG) {
      auto ExecCmd = static_cast<ExecCGCommand *>(Cmd);
      std::vector<std::shared_ptr<stream_impl>> Streams = ExecCmd->getStreams();
      ExecCmd->clearStreams();
      StreamsToDeallocate.insert(StreamsToDeallocate.end(), Streams.begin(),
                                 Streams.end());
    }

    for (const DepDesc &Dep : Cmd->MDeps) {
      if (Dep.MDepCommand)
        MCmdsToVisit.push(Dep.MDepCommand);
    }

    // Do not clean up the node if it is a leaf for any memory object
    if (Cmd->MLeafCounter > 0)
      continue;
    // Do not clean up allocation commands
    Command::CommandType CmdT = Cmd->getType();
    if (CmdT == Command::ALLOCA || CmdT == Command::ALLOCA_SUB_BUF)
      continue;

    for (Command *UserCmd : Cmd->MUsers) {
      for (DepDesc &Dep : UserCmd->MDeps) {
        // Link the users of the command to the alloca command(s) instead
        if (Dep.MDepCommand == Cmd) {
          Dep.MDepCommand = Dep.MAllocaCmd;
          Dep.MDepCommand->MUsers.insert(UserCmd);
        }
      }
    }
    // Update dependency users
    for (DepDesc &Dep : Cmd->MDeps) {
      Command *DepCmd = Dep.MDepCommand;
      DepCmd->MUsers.erase(Cmd);
    }

    Cmd->MMarks.MToBeDeleted = true;
  }
  handleVisitedNodes(MVisitedCmds);
}

void Scheduler::GraphBuilder::removeRecordForMemObj(SYCLMemObjI *MemObject) {
  const auto It = std::find_if(
      MMemObjs.begin(), MMemObjs.end(),
      [MemObject](const SYCLMemObjI *Obj) { return Obj == MemObject; });
  if (It != MMemObjs.end())
    MMemObjs.erase(It);
  MemObject->MRecord.reset();
}

// Make Cmd depend on DepEvent from different context. Connection is performed
// via distinct ConnectCmd with host task command group on host queue. Cmd will
// depend on ConnectCmd's host event.
// DepEvent may not have a command associated with it in at least two cases:
//  - the command was deleted upon cleanup process;
//  - DepEvent is user event.
// In both of these cases the only thing we can do is to make ConnectCmd depend
// on DepEvent.
// Otherwise, when there is a command associated with DepEvent, we make
// ConnectCmd depend on on this command. If there is valid, i.e. non-nil,
// requirement in Dep we make ConnectCmd depend on DepEvent's command with this
// requirement.
// Optionality of Dep is set by Dep.MDepCommand equal to nullptr.
Command *Scheduler::GraphBuilder::connectDepEvent(Command *const Cmd,
                                                  EventImplPtr DepEvent,
                                                  const DepDesc &Dep) {
  assert(Cmd->getWorkerContext() != DepEvent->getContextImpl());

  // construct Host Task type command manually and make it depend on DepEvent
  ExecCGCommand *ConnectCmd = nullptr;

  {
    std::unique_ptr<detail::HostTask> HT(new detail::HostTask);
    std::unique_ptr<detail::CG> ConnectCG(new detail::CGHostTask(
        std::move(HT), /* Queue = */ {}, /* Context = */ {}, /* Args = */ {},
        /* ArgsStorage = */ {}, /* AccStorage = */ {},
        /* SharedPtrStorage = */ {}, /* Requirements = */ {},
        /* DepEvents = */ {DepEvent}, CG::CODEPLAY_HOST_TASK,
        /* Payload */ {}));
    ConnectCmd = new ExecCGCommand(
        std::move(ConnectCG), Scheduler::getInstance().getDefaultHostQueue());
  }

  if (!ConnectCmd)
    throw runtime_error("Out of host memory", PI_OUT_OF_HOST_MEMORY);

  if (Command *DepCmd = reinterpret_cast<Command *>(DepEvent->getCommand()))
    DepCmd->addUser(ConnectCmd);

  EmptyCommand *EmptyCmd = nullptr;

  if (Dep.MDepRequirement) {
    // make ConnectCmd depend on requirement
    // Dismiss the result here as it's not a connection now,
    // 'cause ConnectCmd is host one
    (void)ConnectCmd->addDep(Dep);
    assert(reinterpret_cast<Command *>(DepEvent->getCommand()) ==
           Dep.MDepCommand);
    // add user to Dep.MDepCommand is already performed beyond this if branch

    MemObjRecord *Record = getMemObjRecord(Dep.MDepRequirement->MSYCLMemObj);

    updateLeaves({Dep.MDepCommand}, Record, Dep.MDepRequirement->MAccessMode);
    std::vector<Command *> ToEnqueue;
    addNodeToLeaves(Record, ConnectCmd, Dep.MDepRequirement->MAccessMode,
                    ToEnqueue);
    assert(ToEnqueue.size() == 0);

    const std::vector<const Requirement *> Reqs(1, Dep.MDepRequirement);
    EmptyCmd = addEmptyCmd(ConnectCmd, Reqs,
                           Scheduler::getInstance().getDefaultHostQueue(),
                           Command::BlockReason::HostTask, ToEnqueue);
    assert(ToEnqueue.size() == 0);
    // Dependencies for EmptyCmd are set in addEmptyCmd for provided Reqs.

    // Depend Cmd on empty command
    {
      DepDesc CmdDep = Dep;
      CmdDep.MDepCommand = EmptyCmd;

      // Dismiss the result here as it's not a connection now,
      // 'cause EmptyCmd is host one
      (void)Cmd->addDep(CmdDep);
    }
  } else {
    std::vector<Command *> ToEnqueue;
    EmptyCmd = addEmptyCmd<Requirement>(
        ConnectCmd, {}, Scheduler::getInstance().getDefaultHostQueue(),
        Command::BlockReason::HostTask, ToEnqueue);
    assert(ToEnqueue.size() == 0);

    // There is no requirement thus, empty command will only depend on
    // ConnectCmd via its event.
    // Dismiss the result here as it's not a connection now,
    // 'cause ConnectCmd is host one.
    (void)EmptyCmd->addDep(ConnectCmd->getEvent());
    (void)ConnectCmd->addDep(DepEvent);

    // Depend Cmd on empty command
    // Dismiss the result here as it's not a connection now,
    // 'cause EmptyCmd is host one
    (void)Cmd->addDep(EmptyCmd->getEvent());
  }

  EmptyCmd->addUser(Cmd);

  ConnectCmd->MEmptyCmd = EmptyCmd;

  return ConnectCmd;
<<<<<<< HEAD
#if 0
  // FIXME graph builder shouldn't really enqueue commands. We're in the middle
  // of enqueue process for some command Cmd. We're going to add a dependency
  // for it. Need some nice and cute solution to enqueue ConnectCmd via standard
  // scheduler/graph processor mechanisms.
  // Though, we need this call to enqueue to launch ConnectCmd.
  EnqueueResultT Res;
  bool Enqueued = Scheduler::GraphProcessor::enqueueCommand(ConnectCmd, Res);
  if (!Enqueued && EnqueueResultT::SyclEnqueueFailed == Res.MResult)
    throw runtime_error("Failed to enqueue a sync event between two contexts",
                        PI_INVALID_OPERATION);
#endif
=======
>>>>>>> 68e86a6d
}

} // namespace detail
} // namespace sycl
} // __SYCL_INLINE_NAMESPACE(cl)<|MERGE_RESOLUTION|>--- conflicted
+++ resolved
@@ -184,21 +184,13 @@
   const size_t LeafLimit = 8;
   LeavesCollection::AllocateDependencyF AllocateDependency =
       [this](Command *Dependant, Command *Dependency, MemObjRecord *Record,
-<<<<<<< HEAD
-             LeavesCollection::EnqueueListT *ToEnqueue) {
-=======
              LeavesCollection::EnqueueListT &ToEnqueue) {
->>>>>>> 68e86a6d
         // Add the old leaf as a dependency for the new one by duplicating one
         // of the requirements for the current record
         DepDesc Dep = findDepForRecord(Dependant, Record);
         Dep.MDepCommand = Dependency;
         if (Command *ConnectionCmd = Dependant->addDep(Dep))
-<<<<<<< HEAD
-          ToEnqueue->push_back(ConnectionCmd);
-=======
           ToEnqueue.push_back(ConnectionCmd);
->>>>>>> 68e86a6d
         Dependency->addUser(Dependant);
         --(Dependency->MLeafCounter);
       };
@@ -252,11 +244,7 @@
   LeavesCollection &Leaves{AccessMode == access::mode::read
                                ? Record->MReadLeaves
                                : Record->MWriteLeaves};
-<<<<<<< HEAD
-  if (Leaves.push_back(Cmd, &ToEnqueue))
-=======
   if (Leaves.push_back(Cmd, ToEnqueue))
->>>>>>> 68e86a6d
     ++Cmd->MLeafCounter;
 }
 
@@ -712,11 +700,7 @@
                 DefaultHostQueue, FullReq, true /* InitFromUserData */,
                 nullptr /* LinkedAllocaCmd */);
             Record->MAllocaCommands.push_back(HostAllocaCmd);
-<<<<<<< HEAD
-            Record->MWriteLeaves.push_back(HostAllocaCmd, &ToEnqueue);
-=======
             Record->MWriteLeaves.push_back(HostAllocaCmd, ToEnqueue);
->>>>>>> 68e86a6d
             ++(HostAllocaCmd->MLeafCounter);
             Record->MCurContext = DefaultHostQueue->getContextImplPtr();
           }
@@ -803,11 +787,7 @@
     }
 
     Record->MAllocaCommands.push_back(AllocaCmd);
-<<<<<<< HEAD
-    Record->MWriteLeaves.push_back(AllocaCmd, &ToEnqueue);
-=======
     Record->MWriteLeaves.push_back(AllocaCmd, ToEnqueue);
->>>>>>> 68e86a6d
     ++(AllocaCmd->MLeafCounter);
   }
   return AllocaCmd;
@@ -1281,21 +1261,6 @@
   ConnectCmd->MEmptyCmd = EmptyCmd;
 
   return ConnectCmd;
-<<<<<<< HEAD
-#if 0
-  // FIXME graph builder shouldn't really enqueue commands. We're in the middle
-  // of enqueue process for some command Cmd. We're going to add a dependency
-  // for it. Need some nice and cute solution to enqueue ConnectCmd via standard
-  // scheduler/graph processor mechanisms.
-  // Though, we need this call to enqueue to launch ConnectCmd.
-  EnqueueResultT Res;
-  bool Enqueued = Scheduler::GraphProcessor::enqueueCommand(ConnectCmd, Res);
-  if (!Enqueued && EnqueueResultT::SyclEnqueueFailed == Res.MResult)
-    throw runtime_error("Failed to enqueue a sync event between two contexts",
-                        PI_INVALID_OPERATION);
-#endif
-=======
->>>>>>> 68e86a6d
 }
 
 } // namespace detail
