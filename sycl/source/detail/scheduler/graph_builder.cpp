//===-- graph_builder.cpp - SYCL Graph Builder ------------------*- C++ -*-===//
//
// Part of the LLVM Project, under the Apache License v2.0 with LLVM Exceptions.
// See https://llvm.org/LICENSE.txt for license information.
// SPDX-License-Identifier: Apache-2.0 WITH LLVM-exception
//
//===----------------------------------------------------------------------===//

#include "detail/config.hpp"
#include <detail/context_impl.hpp>
#include <detail/event_impl.hpp>
#include <sstream>
#include <sycl/feature_test.hpp>
#if SYCL_EXT_CODEPLAY_KERNEL_FUSION
#include <detail/jit_compiler.hpp>
#endif
#include <detail/graph_impl.hpp>
#include <detail/memory_manager.hpp>
#include <detail/queue_impl.hpp>
#include <detail/scheduler/scheduler.hpp>
#include <detail/sycl_mem_obj_t.hpp>
#include <sycl/access/access.hpp>
#include <sycl/exception.hpp>

#include <algorithm>
#include <cstdlib>
#include <cstring>
#include <fstream>
#include <map>
#include <memory>
#include <queue>
#include <set>
#include <vector>

namespace sycl {
inline namespace _V1 {
namespace detail {

/// Checks whether two requirements overlap or not.
///
/// This information can be used to prove that executing two kernels that
/// work on different parts of the memory object in parallel is legal.
// TODO merge with LeavesCollection's version of doOverlap (see
// leaves_collection.cpp).
static bool doOverlap(const Requirement *LHS, const Requirement *RHS) {
  return (LHS->MOffsetInBytes + LHS->MAccessRange.size() * LHS->MElemSize >=
          RHS->MOffsetInBytes) ||
         (RHS->MOffsetInBytes + RHS->MAccessRange.size() * RHS->MElemSize >=
          LHS->MOffsetInBytes);
}

/// Checks if current requirement is requirement for sub buffer.
static bool IsSuitableSubReq(const Requirement *Req) {
  return Req->MIsSubBuffer;
}

static bool isOnSameContext(const ContextImplPtr Context,
                            const QueueImplPtr &Queue) {
  // Covers case for host usage (nullptr == nullptr) and existing device
  // contexts comparison.
  return Context == queue_impl::getContext(Queue);
}

/// Checks if the required access mode is allowed under the current one.
static bool isAccessModeAllowed(access::mode Required, access::mode Current) {
  switch (Current) {
  case access::mode::read:
    return (Required == Current);
  case access::mode::write:
    assert(false && "Write only access is expected to be mapped as read_write");
    return (Required == Current || Required == access::mode::discard_write);
  case access::mode::read_write:
  case access::mode::atomic:
  case access::mode::discard_write:
  case access::mode::discard_read_write:
    return true;
  }
  assert(false);
  return false;
}

/// Combines two access modes into a single one that allows both.
static access::mode combineAccessModes(access::mode A, access::mode B) {
  if (A == B)
    return A;

  if (A == access::mode::discard_write &&
      (B == access::mode::discard_read_write || B == access::mode::write))
    return B;

  if (B == access::mode::discard_write &&
      (A == access::mode::discard_read_write || A == access::mode::write))
    return A;

  return access::mode::read_write;
}

Scheduler::GraphBuilder::GraphBuilder() {
  if (const char *EnvVarCStr = SYCLConfig<SYCL_PRINT_EXECUTION_GRAPH>::get()) {
    std::string GraphPrintOpts(EnvVarCStr);
    bool EnableAlways = GraphPrintOpts.find("always") != std::string::npos;

    if (GraphPrintOpts.find("before_addCG") != std::string::npos ||
        EnableAlways)
      MPrintOptionsArray[BeforeAddCG] = true;
    if (GraphPrintOpts.find("after_addCG") != std::string::npos || EnableAlways)
      MPrintOptionsArray[AfterAddCG] = true;
    if (GraphPrintOpts.find("before_addCopyBack") != std::string::npos ||
        EnableAlways)
      MPrintOptionsArray[BeforeAddCopyBack] = true;
    if (GraphPrintOpts.find("after_addCopyBack") != std::string::npos ||
        EnableAlways)
      MPrintOptionsArray[AfterAddCopyBack] = true;
    if (GraphPrintOpts.find("before_addHostAcc") != std::string::npos ||
        EnableAlways)
      MPrintOptionsArray[BeforeAddHostAcc] = true;
    if (GraphPrintOpts.find("after_addHostAcc") != std::string::npos ||
        EnableAlways)
      MPrintOptionsArray[AfterAddHostAcc] = true;
    if (GraphPrintOpts.find("after_fusionComplete") != std::string::npos ||
        EnableAlways)
      MPrintOptionsArray[AfterFusionComplete] = true;
    if (GraphPrintOpts.find("after_fusionCancel") != std::string::npos ||
        EnableAlways)
      MPrintOptionsArray[AfterFusionCancel] = true;
  }
}

static bool markNodeAsVisited(Command *Cmd, std::vector<Command *> &Visited) {
  assert(Cmd && "Cmd can't be nullptr");
  if (Cmd->MMarks.MVisited)
    return false;
  Cmd->MMarks.MVisited = true;
  Visited.push_back(Cmd);
  return true;
}

static void unmarkVisitedNodes(std::vector<Command *> &Visited) {
  for (Command *Cmd : Visited)
    Cmd->MMarks.MVisited = false;
}

static void handleVisitedNodes(std::vector<Command *> &Visited) {
  for (Command *Cmd : Visited) {
    if (Cmd->MMarks.MToBeDeleted) {
      if (Cmd->getType() == Command::FUSION &&
          !static_cast<KernelFusionCommand *>(Cmd)->readyForDeletion()) {
        // Fusion commands might still be needed because fusion might be
        // aborted, but a later call to complete_fusion still needs to be able
        // to return a valid event. Clean-up of fusion commands is therefore
        // explicitly handled by start fusion.
        return;
      }
      Cmd->getEvent()->setCommand(nullptr);
      delete Cmd;
    } else
      Cmd->MMarks.MVisited = false;
  }
}

static void printDotRecursive(std::fstream &Stream,
                              std::vector<Command *> &Visited, Command *Cmd) {
  if (!markNodeAsVisited(Cmd, Visited))
    return;
  for (Command *User : Cmd->MUsers) {
    if (User)
      printDotRecursive(Stream, Visited, User);
  }
  Cmd->printDot(Stream);
}

void Scheduler::GraphBuilder::printGraphAsDot(const char *ModeName) {
  static size_t Counter = 0;
  std::string ModeNameStr(ModeName);
  std::string FileName =
      "graph_" + std::to_string(Counter) + ModeNameStr + ".dot";

  Counter++;

  std::fstream Stream(FileName, std::ios::out);
  Stream << "strict digraph {" << std::endl;

  MVisitedCmds.clear();

  for (SYCLMemObjI *MemObject : MMemObjs)
    for (Command *AllocaCmd : MemObject->MRecord->MAllocaCommands)
      printDotRecursive(Stream, MVisitedCmds, AllocaCmd);

  Stream << "}" << std::endl;

  unmarkVisitedNodes(MVisitedCmds);
}

MemObjRecord *Scheduler::GraphBuilder::getMemObjRecord(SYCLMemObjI *MemObject) {
  return MemObject->MRecord.get();
}

MemObjRecord *
Scheduler::GraphBuilder::getOrInsertMemObjRecord(const QueueImplPtr &Queue,
                                                 const Requirement *Req) {
  SYCLMemObjI *MemObject = Req->MSYCLMemObj;
  MemObjRecord *Record = getMemObjRecord(MemObject);

  if (nullptr != Record)
    return Record;

  const size_t LeafLimit = 8;
  LeavesCollection::AllocateDependencyF AllocateDependency =
      [this](Command *Dependant, Command *Dependency, MemObjRecord *Record,
             LeavesCollection::EnqueueListT &ToEnqueue) {
        // Add the old leaf as a dependency for the new one by duplicating one
        // of the requirements for the current record
        DepDesc Dep = findDepForRecord(Dependant, Record);
        Dep.MDepCommand = Dependency;
        std::vector<Command *> ToCleanUp;
        Command *ConnectionCmd = Dependant->addDep(Dep, ToCleanUp);
        if (ConnectionCmd)
          ToEnqueue.push_back(ConnectionCmd);

        --(Dependency->MLeafCounter);
        if (Dependency->readyForCleanup())
          ToCleanUp.push_back(Dependency);
        for (Command *Cmd : ToCleanUp)
          cleanupCommand(Cmd);
      };

  const ContextImplPtr &InteropCtxPtr = Req->MSYCLMemObj->getInteropContext();
  if (InteropCtxPtr) {
    // The memory object has been constructed using interoperability constructor
    // which means that there is already an allocation(cl_mem) in some context.
    // Registering this allocation in the SYCL graph.

    std::vector<sycl::device> Devices =
        InteropCtxPtr->get_info<info::context::devices>();
    assert(Devices.size() != 0);
    DeviceImplPtr Dev = detail::getSyclObjImpl(Devices[0]);

    // Since all the Scheduler commands require queue but we have only context
    // here, we need to create a dummy queue bound to the context and one of the
    // devices from the context.
    QueueImplPtr InteropQueuePtr{new detail::queue_impl{
        Dev, InteropCtxPtr, /*AsyncHandler=*/{}, /*PropertyList=*/{}}};

    MemObject->MRecord.reset(
        new MemObjRecord{InteropCtxPtr, LeafLimit, AllocateDependency});
    std::vector<Command *> ToEnqueue;
    getOrCreateAllocaForReq(MemObject->MRecord.get(), Req, InteropQueuePtr,
                            ToEnqueue);
    assert(ToEnqueue.empty() && "Creation of the first alloca for a record "
                                "shouldn't lead to any enqueuing (no linked "
                                "alloca or exceeding the leaf limit).");
  } else
    MemObject->MRecord.reset(new MemObjRecord{queue_impl::getContext(Queue),
                                              LeafLimit, AllocateDependency});

  MMemObjs.push_back(MemObject);
  return MemObject->MRecord.get();
}

void Scheduler::GraphBuilder::updateLeaves(const std::set<Command *> &Cmds,
                                           MemObjRecord *Record,
                                           access::mode AccessMode,
                                           std::vector<Command *> &ToCleanUp) {

  const bool ReadOnlyReq = AccessMode == access::mode::read;
  if (ReadOnlyReq)
    return;

  for (Command *Cmd : Cmds) {
    bool WasLeaf = Cmd->MLeafCounter > 0;
    Cmd->MLeafCounter -= Record->MReadLeaves.remove(Cmd);
    Cmd->MLeafCounter -= Record->MWriteLeaves.remove(Cmd);
    if (WasLeaf && Cmd->readyForCleanup()) {
      ToCleanUp.push_back(Cmd);
    }
  }
}

void Scheduler::GraphBuilder::addNodeToLeaves(
    MemObjRecord *Record, Command *Cmd, access::mode AccessMode,
    std::vector<Command *> &ToEnqueue) {
  LeavesCollection &Leaves{AccessMode == access::mode::read
                               ? Record->MReadLeaves
                               : Record->MWriteLeaves};
  if (Leaves.push_back(Cmd, ToEnqueue))
    ++Cmd->MLeafCounter;
}

UpdateHostRequirementCommand *Scheduler::GraphBuilder::insertUpdateHostReqCmd(
    MemObjRecord *Record, Requirement *Req, const QueueImplPtr &Queue,
    std::vector<Command *> &ToEnqueue) {
  auto Context = queue_impl::getContext(Queue);
  AllocaCommandBase *AllocaCmd = findAllocaForReq(Record, Req, Context);
  assert(AllocaCmd && "There must be alloca for requirement!");
  UpdateHostRequirementCommand *UpdateCommand =
      new UpdateHostRequirementCommand(Queue, *Req, AllocaCmd, &Req->MData);
  // Need copy of requirement because after host accessor destructor call
  // dependencies become invalid if requirement is stored by pointer.
  const Requirement *StoredReq = UpdateCommand->getRequirement();

  std::set<Command *> Deps = findDepsForReq(Record, Req, Context);
  std::vector<Command *> ToCleanUp;
  for (Command *Dep : Deps) {
    Command *ConnCmd =
        UpdateCommand->addDep(DepDesc{Dep, StoredReq, AllocaCmd}, ToCleanUp);
    if (ConnCmd)
      ToEnqueue.push_back(ConnCmd);
  }
  updateLeaves(Deps, Record, Req->MAccessMode, ToCleanUp);
  addNodeToLeaves(Record, UpdateCommand, Req->MAccessMode, ToEnqueue);
  for (Command *Cmd : ToCleanUp)
    cleanupCommand(Cmd);
  return UpdateCommand;
}

// Takes linked alloca commands. Makes AllocaCmdDst command active using map
// or unmap operation.
static Command *insertMapUnmapForLinkedCmds(AllocaCommandBase *AllocaCmdSrc,
                                            AllocaCommandBase *AllocaCmdDst,
                                            access::mode MapMode) {
  assert(AllocaCmdSrc->MLinkedAllocaCmd == AllocaCmdDst &&
         "Expected linked alloca commands");
  assert(AllocaCmdSrc->MIsActive &&
         "Expected source alloca command to be active");

  if (!AllocaCmdSrc->getQueue()) {
    UnMapMemObject *UnMapCmd = new UnMapMemObject(
        AllocaCmdDst, *AllocaCmdDst->getRequirement(),
        &AllocaCmdSrc->MMemAllocation, AllocaCmdDst->getQueue());

    std::swap(AllocaCmdSrc->MIsActive, AllocaCmdDst->MIsActive);

    return UnMapCmd;
  }

  MapMemObject *MapCmd = new MapMemObject(
      AllocaCmdSrc, *AllocaCmdSrc->getRequirement(),
      &AllocaCmdDst->MMemAllocation, AllocaCmdSrc->getQueue(), MapMode);

  std::swap(AllocaCmdSrc->MIsActive, AllocaCmdDst->MIsActive);

  return MapCmd;
}

Command *Scheduler::GraphBuilder::insertMemoryMove(
    MemObjRecord *Record, Requirement *Req, const QueueImplPtr &Queue,
    std::vector<Command *> &ToEnqueue) {
  // TODO(pi2ur) debug this
  AllocaCommandBase *AllocaCmdDst =
      getOrCreateAllocaForReq(Record, Req, Queue, ToEnqueue);
  if (!AllocaCmdDst)
    throw runtime_error("Out of host memory",
                        UR_RESULT_ERROR_OUT_OF_HOST_MEMORY);

  auto Context = queue_impl::getContext(Queue);
  std::set<Command *> Deps = findDepsForReq(Record, Req, Context);
  Deps.insert(AllocaCmdDst);
  // Get parent allocation of sub buffer to perform full copy of whole buffer
  if (IsSuitableSubReq(Req)) {
    if (AllocaCmdDst->getType() == Command::CommandType::ALLOCA_SUB_BUF)
      AllocaCmdDst =
          static_cast<AllocaSubBufCommand *>(AllocaCmdDst)->getParentAlloca();
  }

  AllocaCommandBase *AllocaCmdSrc =
      findAllocaForReq(Record, Req, Record->MCurContext);
  if (!AllocaCmdSrc && IsSuitableSubReq(Req)) {
    // Since no alloca command for the sub buffer requirement was found in the
    // current context, need to find a parent alloca command for it (it must be
    // there)
    auto IsSuitableAlloca = [Record](AllocaCommandBase *AllocaCmd) {
      bool Res = isOnSameContext(Record->MCurContext, AllocaCmd->getQueue()) &&
                 // Looking for a parent buffer alloca command
                 AllocaCmd->getType() == Command::CommandType::ALLOCA;
      return Res;
    };
    const auto It =
        std::find_if(Record->MAllocaCommands.begin(),
                     Record->MAllocaCommands.end(), IsSuitableAlloca);
    AllocaCmdSrc = (Record->MAllocaCommands.end() != It) ? *It : nullptr;
  }
  if (!AllocaCmdSrc)
    throw runtime_error("Cannot find buffer allocation",
                        UR_RESULT_ERROR_INVALID_VALUE);
  // Get parent allocation of sub buffer to perform full copy of whole buffer
  if (IsSuitableSubReq(Req)) {
    if (AllocaCmdSrc->getType() == Command::CommandType::ALLOCA_SUB_BUF)
      AllocaCmdSrc =
          static_cast<AllocaSubBufCommand *>(AllocaCmdSrc)->getParentAlloca();
    else if (AllocaCmdSrc->getSYCLMemObj() != Req->MSYCLMemObj)
      assert(false && "Inappropriate alloca command.");
  }

  Command *NewCmd = nullptr;

  if (AllocaCmdSrc->MLinkedAllocaCmd == AllocaCmdDst) {
    // Map write only as read-write
    access::mode MapMode = Req->MAccessMode;
    if (MapMode == access::mode::write)
      MapMode = access::mode::read_write;
    NewCmd = insertMapUnmapForLinkedCmds(AllocaCmdSrc, AllocaCmdDst, MapMode);
    Record->MHostAccess = MapMode;
  } else {

    if ((Req->MAccessMode == access::mode::discard_write) ||
        (Req->MAccessMode == access::mode::discard_read_write)) {
      Record->MCurContext = Context;
      return nullptr;
    } else {
      // Full copy of buffer is needed to avoid loss of data that may be caused
      // by copying specific range from host to device and backwards.
      NewCmd =
          new MemCpyCommand(*AllocaCmdSrc->getRequirement(), AllocaCmdSrc,
                            *AllocaCmdDst->getRequirement(), AllocaCmdDst,
                            AllocaCmdSrc->getQueue(), AllocaCmdDst->getQueue());
    }
  }
  std::vector<Command *> ToCleanUp;
  for (Command *Dep : Deps) {
    Command *ConnCmd = NewCmd->addDep(
        DepDesc{Dep, NewCmd->getRequirement(), AllocaCmdDst}, ToCleanUp);
    if (ConnCmd)
      ToEnqueue.push_back(ConnCmd);
  }
  updateLeaves(Deps, Record, access::mode::read_write, ToCleanUp);
  addNodeToLeaves(Record, NewCmd, access::mode::read_write, ToEnqueue);
  for (Command *Cmd : ToCleanUp)
    cleanupCommand(Cmd);
  Record->MCurContext = Context;
  return NewCmd;
}

Command *Scheduler::GraphBuilder::remapMemoryObject(
    MemObjRecord *Record, Requirement *Req, AllocaCommandBase *HostAllocaCmd,
    std::vector<Command *> &ToEnqueue) {
  assert(!HostAllocaCmd->getQueue() && "Host alloca command expected");
  assert(HostAllocaCmd->MIsActive && "Active alloca command expected");

  AllocaCommandBase *LinkedAllocaCmd = HostAllocaCmd->MLinkedAllocaCmd;
  assert(LinkedAllocaCmd && "Linked alloca command expected");

  std::set<Command *> Deps = findDepsForReq(Record, Req, Record->MCurContext);

  UnMapMemObject *UnMapCmd = new UnMapMemObject(
      LinkedAllocaCmd, *LinkedAllocaCmd->getRequirement(),
      &HostAllocaCmd->MMemAllocation, LinkedAllocaCmd->getQueue());

  // Map write only as read-write
  access::mode MapMode = Req->MAccessMode;
  if (MapMode == access::mode::write)
    MapMode = access::mode::read_write;
  MapMemObject *MapCmd = new MapMemObject(
      LinkedAllocaCmd, *LinkedAllocaCmd->getRequirement(),
      &HostAllocaCmd->MMemAllocation, LinkedAllocaCmd->getQueue(), MapMode);

  std::vector<Command *> ToCleanUp;
  for (Command *Dep : Deps) {
    Command *ConnCmd = UnMapCmd->addDep(
        DepDesc{Dep, UnMapCmd->getRequirement(), LinkedAllocaCmd}, ToCleanUp);
    if (ConnCmd)
      ToEnqueue.push_back(ConnCmd);
  }

  Command *ConnCmd = MapCmd->addDep(
      DepDesc{UnMapCmd, MapCmd->getRequirement(), HostAllocaCmd}, ToCleanUp);
  if (ConnCmd)
    ToEnqueue.push_back(ConnCmd);

  updateLeaves(Deps, Record, access::mode::read_write, ToCleanUp);
  addNodeToLeaves(Record, MapCmd, access::mode::read_write, ToEnqueue);
  for (Command *Cmd : ToCleanUp)
    cleanupCommand(Cmd);
  Record->MHostAccess = MapMode;
  return MapCmd;
}

// The function adds copy operation of the up to date'st memory to the memory
// pointed by Req.
Command *
Scheduler::GraphBuilder::addCopyBack(Requirement *Req,
                                     std::vector<Command *> &ToEnqueue) {
  SYCLMemObjI *MemObj = Req->MSYCLMemObj;
  MemObjRecord *Record = getMemObjRecord(MemObj);
  if (Record && MPrintOptionsArray[BeforeAddCopyBack])
    printGraphAsDot("before_addCopyBack");

  // Do nothing if there were no or only read operations with the memory object.
  if (nullptr == Record || !Record->MMemModified)
    return nullptr;

  std::set<Command *> Deps = findDepsForReq(Record, Req, nullptr);
  AllocaCommandBase *SrcAllocaCmd =
      findAllocaForReq(Record, Req, Record->MCurContext);

  auto MemCpyCmdUniquePtr = std::make_unique<MemCpyCommandHost>(
      *SrcAllocaCmd->getRequirement(), SrcAllocaCmd, *Req, &Req->MData,
      SrcAllocaCmd->getQueue(), nullptr);

  if (!MemCpyCmdUniquePtr)
    throw runtime_error("Out of host memory",
                        UR_RESULT_ERROR_OUT_OF_HOST_MEMORY);

  MemCpyCommandHost *MemCpyCmd = MemCpyCmdUniquePtr.release();

  std::vector<Command *> ToCleanUp;
  for (Command *Dep : Deps) {
    Command *ConnCmd = MemCpyCmd->addDep(
        DepDesc{Dep, MemCpyCmd->getRequirement(), SrcAllocaCmd}, ToCleanUp);
    if (ConnCmd)
      ToEnqueue.push_back(ConnCmd);
  }

  updateLeaves(Deps, Record, Req->MAccessMode, ToCleanUp);
  addNodeToLeaves(Record, MemCpyCmd, Req->MAccessMode, ToEnqueue);
  for (Command *Cmd : ToCleanUp)
    cleanupCommand(Cmd);
  if (MPrintOptionsArray[AfterAddCopyBack])
    printGraphAsDot("after_addCopyBack");
  return MemCpyCmd;
}

// The function implements SYCL host accessor logic: host accessor
// should provide access to the buffer in user space.
Command *
Scheduler::GraphBuilder::addHostAccessor(Requirement *Req,
                                         std::vector<Command *> &ToEnqueue) {

  if (Req->MAccessMode != sycl::access_mode::read) {
    auto SYCLMemObj = static_cast<detail::SYCLMemObjT *>(Req->MSYCLMemObj);
    SYCLMemObj->handleWriteAccessorCreation();
  }
  // Host accessor is not attached to any queue so no QueueImplPtr object to be
  // sent to getOrInsertMemObjRecord.
  MemObjRecord *Record = getOrInsertMemObjRecord(nullptr, Req);
  if (MPrintOptionsArray[BeforeAddHostAcc])
    printGraphAsDot("before_addHostAccessor");
  markModifiedIfWrite(Record, Req);

  AllocaCommandBase *HostAllocaCmd =
      getOrCreateAllocaForReq(Record, Req, nullptr, ToEnqueue);

  if (isOnSameContext(Record->MCurContext, HostAllocaCmd->getQueue())) {
    if (!isAccessModeAllowed(Req->MAccessMode, Record->MHostAccess)) {
      remapMemoryObject(Record, Req,
                        Req->MIsSubBuffer ? (static_cast<AllocaSubBufCommand *>(
                                                 HostAllocaCmd))
                                                ->getParentAlloca()
                                          : HostAllocaCmd,
                        ToEnqueue);
    }
  } else
    insertMemoryMove(Record, Req, nullptr, ToEnqueue);

  Command *UpdateHostAccCmd =
      insertUpdateHostReqCmd(Record, Req, nullptr, ToEnqueue);

  // Need empty command to be blocked until host accessor is destructed
  EmptyCommand *EmptyCmd = addEmptyCmd(
      UpdateHostAccCmd, {Req}, Command::BlockReason::HostAccessor, ToEnqueue);

  Req->MBlockedCmd = EmptyCmd;

  if (MPrintOptionsArray[AfterAddHostAcc])
    printGraphAsDot("after_addHostAccessor");

  return UpdateHostAccCmd;
}

Command *Scheduler::GraphBuilder::addCGUpdateHost(
    std::unique_ptr<detail::CG> CommandGroup,
    std::vector<Command *> &ToEnqueue) {

  auto UpdateHost = static_cast<CGUpdateHost *>(CommandGroup.get());
  Requirement *Req = UpdateHost->getReqToUpdate();

  MemObjRecord *Record = getOrInsertMemObjRecord(nullptr, Req);
  return insertMemoryMove(Record, Req, nullptr, ToEnqueue);
}

/// Start the search for the record from list of "leaf" commands and check if
/// the examined command can be executed in parallel with the new one with
/// regard to the memory object. If it can, then continue searching through
/// dependencies of that command. There are several rules used:
///
/// 1. New and examined commands only read -> can bypass
/// 2. New and examined commands has non-overlapping requirements -> can bypass
/// 3. New and examined commands have different contexts -> cannot bypass
std::set<Command *>
Scheduler::GraphBuilder::findDepsForReq(MemObjRecord *Record,
                                        const Requirement *Req,
                                        const ContextImplPtr &Context) {
  std::set<Command *> RetDeps;
  std::vector<Command *> Visited;
  const bool ReadOnlyReq = Req->MAccessMode == access::mode::read;

  std::vector<Command *> ToAnalyze{Record->MWriteLeaves.toVector()};

  if (!ReadOnlyReq) {
    std::vector<Command *> V{Record->MReadLeaves.toVector()};

    ToAnalyze.insert(ToAnalyze.begin(), V.begin(), V.end());
  }

  while (!ToAnalyze.empty()) {
    Command *DepCmd = ToAnalyze.back();
    ToAnalyze.pop_back();

    std::vector<Command *> NewAnalyze;

    for (const DepDesc &Dep : DepCmd->MDeps) {
      if (Dep.MDepRequirement->MSYCLMemObj != Req->MSYCLMemObj)
        continue;

      bool CanBypassDep = false;
      // If both only read
      CanBypassDep |=
          Dep.MDepRequirement->MAccessMode == access::mode::read && ReadOnlyReq;

      // If not overlap
      CanBypassDep |= !doOverlap(Dep.MDepRequirement, Req);

      // Going through copying memory between contexts is not supported.
      if (Dep.MDepCommand) {
        auto DepQueue = Dep.MDepCommand->getQueue();
        CanBypassDep &= isOnSameContext(Context, DepQueue);
      }

      if (!CanBypassDep) {
        RetDeps.insert(DepCmd);
        // No need to analyze deps of examining command as it's dependency
        // itself.
        NewAnalyze.clear();
        break;
      }

      if (markNodeAsVisited(Dep.MDepCommand, Visited))
        NewAnalyze.push_back(Dep.MDepCommand);
    }
    ToAnalyze.insert(ToAnalyze.end(), NewAnalyze.begin(), NewAnalyze.end());
  }
  unmarkVisitedNodes(Visited);
  return RetDeps;
}

// A helper function for finding a command dependency on a specific memory
// object
DepDesc Scheduler::GraphBuilder::findDepForRecord(Command *Cmd,
                                                  MemObjRecord *Record) {
  for (const DepDesc &DD : Cmd->MDeps) {
    if (getMemObjRecord(DD.MDepRequirement->MSYCLMemObj) == Record) {
      return DD;
    }
  }
  assert(false && "No dependency found for a leaf of the record");
  return {nullptr, nullptr, nullptr};
}

// The function searches for the alloca command matching context and
// requirement.
AllocaCommandBase *Scheduler::GraphBuilder::findAllocaForReq(
    MemObjRecord *Record, const Requirement *Req, const ContextImplPtr &Context,
    bool AllowConst) {
  auto IsSuitableAlloca = [&Context, Req,
                           AllowConst](AllocaCommandBase *AllocaCmd) {
    bool Res = isOnSameContext(Context, AllocaCmd->getQueue());
    if (IsSuitableSubReq(Req)) {
      const Requirement *TmpReq = AllocaCmd->getRequirement();
      Res &= AllocaCmd->getType() == Command::CommandType::ALLOCA_SUB_BUF;
      Res &= TmpReq->MOffsetInBytes == Req->MOffsetInBytes;
      Res &= TmpReq->MAccessRange == Req->MAccessRange;
      Res &= AllowConst || !AllocaCmd->MIsConst;
    }
    return Res;
  };
  const auto It = std::find_if(Record->MAllocaCommands.begin(),
                               Record->MAllocaCommands.end(), IsSuitableAlloca);
  return (Record->MAllocaCommands.end() != It) ? *It : nullptr;
}

static bool checkHostUnifiedMemory(const ContextImplPtr &Ctx) {
  if (const char *HUMConfig = SYCLConfig<SYCL_HOST_UNIFIED_MEMORY>::get()) {
    if (std::strcmp(HUMConfig, "0") == 0)
      return Ctx == nullptr;
    if (std::strcmp(HUMConfig, "1") == 0)
      return true;
  }
  // host task & host accessor is covered with no device context but provide
  // required support.
  if (Ctx == nullptr)
    return true;

  for (const device &Device : Ctx->getDevices()) {
    if (!Device.get_info<info::device::host_unified_memory>())
      return false;
  }
  return true;
}

// The function searches for the alloca command matching context and
// requirement. If none exists, new allocation command is created.
// Note, creation of new allocation command can lead to the current context
// (Record->MCurContext) change.
AllocaCommandBase *Scheduler::GraphBuilder::getOrCreateAllocaForReq(
    MemObjRecord *Record, const Requirement *Req, const QueueImplPtr &Queue,
    std::vector<Command *> &ToEnqueue) {
  auto Context = queue_impl::getContext(Queue);
  AllocaCommandBase *AllocaCmd =
      findAllocaForReq(Record, Req, Context, /*AllowConst=*/false);

  if (!AllocaCmd) {
    std::vector<Command *> ToCleanUp;
    if (IsSuitableSubReq(Req)) {
      // Get parent requirement. It's hard to get right parents' range
      // so full parent requirement has range represented in bytes
      range<3> ParentRange{Req->MSYCLMemObj->getSizeInBytes(), 1, 1};
      Requirement ParentRequirement(
          /*Offset*/ {0, 0, 0}, ParentRange, ParentRange,
          access::mode::read_write, Req->MSYCLMemObj, /*Dims*/ 1,
          /*Working with bytes*/ sizeof(char), /*offset*/ size_t(0));

      auto *ParentAlloca =
          getOrCreateAllocaForReq(Record, &ParentRequirement, Queue, ToEnqueue);
      AllocaCmd = new AllocaSubBufCommand(Queue, *Req, ParentAlloca, ToEnqueue,
                                          ToCleanUp);
    } else {

      const Requirement FullReq(/*Offset*/ {0, 0, 0}, Req->MMemoryRange,
                                Req->MMemoryRange, access::mode::read_write,
                                Req->MSYCLMemObj, Req->MDims, Req->MElemSize,
                                0 /*ReMOffsetInBytes*/, false /*MIsSubBuffer*/);
      // Can reuse user data for the first allocation. Do so if host unified
      // memory is supported regardless of the access mode (the pointer will be
      // reused). For devices without host unified memory the initialization
      // will be performed as a write operation.
      // TODO the case where the first alloca is made with a discard mode and
      // the user pointer is read-only is still not handled: it leads to
      // unnecessary copy on devices with unified host memory support.
      const bool HostUnifiedMemory = checkHostUnifiedMemory(Context);
      SYCLMemObjI *MemObj = Req->MSYCLMemObj;
      const bool InitFromUserData = Record->MAllocaCommands.empty() &&
                                    (HostUnifiedMemory || MemObj->isInterop());
      AllocaCommandBase *LinkedAllocaCmd = nullptr;

      // For the first allocation on a device without host unified memory we
      // might need to also create a host alloca right away in order to perform
      // the initial memory write.
      if (Record->MAllocaCommands.empty()) {
        if (!HostUnifiedMemory &&
            Req->MAccessMode != access::mode::discard_write &&
            Req->MAccessMode != access::mode::discard_read_write) {
          // There's no need to make a host allocation if the buffer is not
          // initialized with user data.
          if (MemObj->hasUserDataPtr()) {
            AllocaCommand *HostAllocaCmd = new AllocaCommand(
                nullptr, FullReq, true /* InitFromUserData */,
                nullptr /* LinkedAllocaCmd */,
                MemObj->isHostPointerReadOnly() /* IsConst */);
            Record->MAllocaCommands.push_back(HostAllocaCmd);
            Record->MWriteLeaves.push_back(HostAllocaCmd, ToEnqueue);
            ++(HostAllocaCmd->MLeafCounter);
            Record->MCurContext = nullptr;
          }
        }
      } else {
        // If it is not the first allocation, try to setup a link
        // FIXME: Temporary limitation, linked alloca commands for an image is
        // not supported because map operation is not implemented for an image.
        if (Req->MSYCLMemObj->getType() == SYCLMemObjI::MemObjType::Buffer)
          // Current limitation is to setup link between current allocation and
          // new one. There could be situations when we could setup link with
          // "not" current allocation, but it will require memory copy.
          // Can setup link between cl and host allocations only
          if ((Context == nullptr) != (Record->MCurContext == nullptr)) {
            // Linked commands assume that the host allocation is reused by the
            // plugin runtime and that can lead to unnecessary copy overhead on
            // devices that do not support host unified memory. Do not link the
            // allocations in this case.
            // However, if the user explicitly requests use of pinned host
            // memory, map/unmap operations are expected to work faster than
            // read/write from/to an artbitrary host pointer. Link such commands
            // regardless of host unified memory support.
            bool PinnedHostMemory = MemObj->usesPinnedHostMemory();

            bool HostUnifiedMemoryOnNonHostDevice =
                Queue == nullptr ? checkHostUnifiedMemory(Record->MCurContext)
                                 : HostUnifiedMemory;
            if (PinnedHostMemory || HostUnifiedMemoryOnNonHostDevice) {
              AllocaCommandBase *LinkedAllocaCmdCand = findAllocaForReq(
                  Record, Req, Record->MCurContext, /*AllowConst=*/false);

              // Cannot setup link if candidate is linked already
              if (LinkedAllocaCmdCand &&
                  !LinkedAllocaCmdCand->MLinkedAllocaCmd) {
                LinkedAllocaCmd = LinkedAllocaCmdCand;
              }
            }
          }
      }

      AllocaCmd =
          new AllocaCommand(Queue, FullReq, InitFromUserData, LinkedAllocaCmd);

      // Update linked command
      if (LinkedAllocaCmd) {
        Command *ConnCmd = AllocaCmd->addDep(
            DepDesc{LinkedAllocaCmd, AllocaCmd->getRequirement(),
                    LinkedAllocaCmd},
            ToCleanUp);
        if (ConnCmd)
          ToEnqueue.push_back(ConnCmd);
        LinkedAllocaCmd->MLinkedAllocaCmd = AllocaCmd;

        // To ensure that the leader allocation is removed first
        ConnCmd = AllocaCmd->getReleaseCmd()->addDep(
            DepDesc(LinkedAllocaCmd->getReleaseCmd(),
                    AllocaCmd->getRequirement(), LinkedAllocaCmd),
            ToCleanUp);
        if (ConnCmd)
          ToEnqueue.push_back(ConnCmd);

        // Device allocation takes ownership of the host ptr during
        // construction, host allocation doesn't. So, device allocation should
        // always be active here. Also if the "follower" command is a device one
        // we have to change current context to the device one.
        if (Queue == nullptr) {
          AllocaCmd->MIsActive = false;
        } else {
          LinkedAllocaCmd->MIsActive = false;
          Record->MCurContext = Context;

          std::set<Command *> Deps = findDepsForReq(Record, Req, Context);
          for (Command *Dep : Deps) {
            Command *ConnCmd = AllocaCmd->addDep(
                DepDesc{Dep, Req, LinkedAllocaCmd}, ToCleanUp);
            if (ConnCmd)
              ToEnqueue.push_back(ConnCmd);
          }
          updateLeaves(Deps, Record, Req->MAccessMode, ToCleanUp);
          addNodeToLeaves(Record, AllocaCmd, Req->MAccessMode, ToEnqueue);
        }
      }
    }

    Record->MAllocaCommands.push_back(AllocaCmd);
    Record->MWriteLeaves.push_back(AllocaCmd, ToEnqueue);
    ++(AllocaCmd->MLeafCounter);
    for (Command *Cmd : ToCleanUp)
      cleanupCommand(Cmd);
  }
  return AllocaCmd;
}

// The function sets MemModified flag in record if requirement has write access.
void Scheduler::GraphBuilder::markModifiedIfWrite(MemObjRecord *Record,
                                                  Requirement *Req) {
  switch (Req->MAccessMode) {
  case access::mode::write:
  case access::mode::read_write:
  case access::mode::discard_write:
  case access::mode::discard_read_write:
  case access::mode::atomic:
    Record->MMemModified = true;
    break;
  case access::mode::read:
    break;
  }
}

EmptyCommand *Scheduler::GraphBuilder::addEmptyCmd(
    Command *Cmd, const std::vector<Requirement *> &Reqs,
    Command::BlockReason Reason, std::vector<Command *> &ToEnqueue) {
  EmptyCommand *EmptyCmd = new EmptyCommand();

  if (!EmptyCmd)
    throw runtime_error("Out of host memory",
                        UR_RESULT_ERROR_OUT_OF_HOST_MEMORY);

  EmptyCmd->MIsBlockable = true;
  EmptyCmd->MEnqueueStatus = EnqueueResultT::SyclEnqueueBlocked;
  EmptyCmd->MBlockReason = Reason;

  for (Requirement *Req : Reqs) {
    MemObjRecord *Record = getOrInsertMemObjRecord(nullptr, Req);
    AllocaCommandBase *AllocaCmd =
        getOrCreateAllocaForReq(Record, Req, nullptr, ToEnqueue);
    EmptyCmd->addRequirement(Cmd, AllocaCmd, Req);
  }
  // addRequirement above call addDep that already will add EmptyCmd as user for
  // Cmd no Reqs size check here so assume it is possible to have no Reqs passed
  if (!Reqs.size())
    Cmd->addUser(EmptyCmd);

  const std::vector<DepDesc> &Deps = Cmd->MDeps;
  std::vector<Command *> ToCleanUp;
  for (const DepDesc &Dep : Deps) {
    const Requirement *Req = Dep.MDepRequirement;
    MemObjRecord *Record = getMemObjRecord(Req->MSYCLMemObj);

    updateLeaves({Cmd}, Record, Req->MAccessMode, ToCleanUp);
    addNodeToLeaves(Record, EmptyCmd, Req->MAccessMode, ToEnqueue);
  }
  for (Command *Cmd : ToCleanUp)
    cleanupCommand(Cmd);

  return EmptyCmd;
}

static bool isInteropHostTask(ExecCGCommand *Cmd) {
  if (Cmd->getCG().getType() != CG::CGTYPE::CodeplayHostTask)
    return false;

  const detail::CGHostTask &HT =
      static_cast<detail::CGHostTask &>(Cmd->getCG());

  return HT.MHostTask->isInteropTask();
}

static void combineAccessModesOfReqs(std::vector<Requirement *> &Reqs) {
  std::unordered_map<SYCLMemObjI *, access::mode> CombinedModes;
  bool HasDuplicateMemObjects = false;
  for (const Requirement *Req : Reqs) {
    auto Result = CombinedModes.insert(
        std::make_pair(Req->MSYCLMemObj, Req->MAccessMode));
    if (!Result.second) {
      Result.first->second =
          combineAccessModes(Result.first->second, Req->MAccessMode);
      HasDuplicateMemObjects = true;
    }
  }

  if (!HasDuplicateMemObjects)
    return;
  for (Requirement *Req : Reqs) {
    Req->MAccessMode = CombinedModes[Req->MSYCLMemObj];
  }
}

Scheduler::GraphBuildResult Scheduler::GraphBuilder::addCG(
    std::unique_ptr<detail::CG> CommandGroup, const QueueImplPtr &Queue,
<<<<<<< HEAD
    std::vector<Command *> &ToEnqueue,
    ur_exp_command_buffer_handle_t CommandBuffer,
    const std::vector<ur_exp_command_buffer_sync_point_t> &Dependencies) {
=======
    std::vector<Command *> &ToEnqueue, bool EventNeeded,
    sycl::detail::pi::PiExtCommandBuffer CommandBuffer,
    const std::vector<sycl::detail::pi::PiExtSyncPoint> &Dependencies) {
>>>>>>> 4ae7cad6
  std::vector<Requirement *> &Reqs = CommandGroup->getRequirements();
  std::vector<detail::EventImplPtr> &Events = CommandGroup->getEvents();

  auto NewCmd = std::make_unique<ExecCGCommand>(std::move(CommandGroup), Queue,
                                                EventNeeded, CommandBuffer,
                                                std::move(Dependencies));

  if (!NewCmd)
    throw runtime_error("Out of host memory",
                        UR_RESULT_ERROR_OUT_OF_HOST_MEMORY);

  // Only device kernel command groups can participate in fusion. Otherwise,
  // command groups take the regular route. If they create any requirement or
  // event dependency on any of the kernels in the fusion list, this will lead
  // to cancellation of the fusion in the GraphProcessor.
  auto QUniqueID = std::hash<sycl::detail::queue_impl *>()(Queue.get());
  if (isInFusionMode(QUniqueID)) {
    if (NewCmd->isFusable()) {
      auto *FusionCmd = findFusionList(QUniqueID)->second.get();

      bool dependsOnFusion = false;
      for (auto Ev = Events.begin(); Ev != Events.end();) {
        auto *EvDepCmd = static_cast<Command *>((*Ev)->getCommand());
        if (!EvDepCmd) {
          ++Ev;
          continue;
        }
        // Event dependencies on commands part of another active fusion are
        // handled by cancelling fusion in that other queue.
        if (EvDepCmd->getQueue() != Queue && isPartOfActiveFusion(EvDepCmd)) {
          printFusionWarning(
              "Aborting fusion because of event dependency from a "
              "different fusion");
          cancelFusion(EvDepCmd->getQueue(), ToEnqueue);
        }
        // Check if this command depends on the placeholder command for the
        // fusion itself participates in.
        if (EvDepCmd == FusionCmd) {
          Ev = Events.erase(Ev);
          dependsOnFusion = true;
        } else {
          ++Ev;
        }
      }

      // If this command has an explicit event dependency on the placeholder
      // command for this fusion (because it used depends_on on the event
      // returned by submitting another kernel to this fusion earlier), add a
      // dependency on all the commands in the fusion list so far.
      if (dependsOnFusion) {
        for (auto *Cmd : FusionCmd->getFusionList()) {
          Events.push_back(Cmd->getEvent());
        }
      }

      // Add the kernel to the graph, but delay the enqueue of any auxiliary
      // commands (e.g., allocations) resulting from that process by adding them
      // to the list of auxiliary commands of the fusion command.
      createGraphForCommand(NewCmd.get(), NewCmd->getCG(),
                            isInteropHostTask(NewCmd.get()), Reqs, Events,
                            Queue, FusionCmd->auxiliaryCommands());

      // Set the fusion command, so we recognize when another command depends on
      // a kernel in the fusion list.
      FusionCmd->addToFusionList(NewCmd.get());
      NewCmd->MFusionCmd = FusionCmd;
      std::vector<Command *> ToCleanUp;
      // Add an event dependency from the fusion placeholder command to the new
      // kernel.
      auto ConnectionCmd = FusionCmd->addDep(NewCmd->getEvent(), ToCleanUp);
      if (ConnectionCmd) {
        FusionCmd->auxiliaryCommands().push_back(ConnectionCmd);
      }
      return {NewCmd.release(), FusionCmd->getEvent(), false};
    } else {
      std::string s;
      std::stringstream ss(s);
      if (NewCmd->getCG().getType() == CG::CGTYPE::Kernel) {
        ss << "Not fusing kernel with 'use_root_sync' property. Can only fuse "
              "non-cooperative device kernels.";
      } else {
        ss << "Not fusing '" << NewCmd->getTypeString()
           << "' command group. Can only fuse device kernel command groups.";
      }
      printFusionWarning(ss.str());
    }
  }
  createGraphForCommand(NewCmd.get(), NewCmd->getCG(),
                        isInteropHostTask(NewCmd.get()), Reqs, Events, Queue,
                        ToEnqueue);
  auto Event = NewCmd->getEvent();
  return {NewCmd.release(), Event, true};
}

void Scheduler::GraphBuilder::createGraphForCommand(
    Command *NewCmd, CG &CG, bool isInteropTask,
    std::vector<Requirement *> &Reqs,
    const std::vector<detail::EventImplPtr> &Events, QueueImplPtr Queue,
    std::vector<Command *> &ToEnqueue) {

  if (MPrintOptionsArray[BeforeAddCG])
    printGraphAsDot("before_addCG");

  // If there are multiple requirements for the same memory object, its
  // AllocaCommand creation will be dependent on the access mode of the first
  // requirement. Combine these access modes to take all of them into account.
  combineAccessModesOfReqs(Reqs);
  std::vector<Command *> ToCleanUp;
  for (Requirement *Req : Reqs) {
    MemObjRecord *Record = nullptr;
    AllocaCommandBase *AllocaCmd = nullptr;

    bool isSameCtx = false;

    {
      const QueueImplPtr &QueueForAlloca =
          isInteropTask ? static_cast<detail::CGHostTask &>(CG).MQueue : Queue;

      Record = getOrInsertMemObjRecord(QueueForAlloca, Req);
      markModifiedIfWrite(Record, Req);

      AllocaCmd =
          getOrCreateAllocaForReq(Record, Req, QueueForAlloca, ToEnqueue);

      isSameCtx = isOnSameContext(Record->MCurContext, QueueForAlloca);
    }

    // If there is alloca command we need to check if the latest memory is in
    // required context.
    if (isSameCtx) {
      // If the memory is already in the required host context, check if the
      // required access mode is valid, remap if not.
      if (!Record->MCurContext &&
          !isAccessModeAllowed(Req->MAccessMode, Record->MHostAccess)) {
        remapMemoryObject(Record, Req,
                          Req->MIsSubBuffer
                              ? (static_cast<AllocaSubBufCommand *>(AllocaCmd))
                                    ->getParentAlloca()
                              : AllocaCmd,
                          ToEnqueue);
      }
    } else {
      // Cannot directly copy memory from OpenCL device to OpenCL device -
      // create two copies: device->host and host->device.
      bool NeedMemMoveToHost = false;
      auto MemMoveTargetQueue = Queue;

      if (isInteropTask) {
        const detail::CGHostTask &HT = static_cast<detail::CGHostTask &>(CG);

        if (!isOnSameContext(Record->MCurContext, HT.MQueue)) {
          NeedMemMoveToHost = true;
          MemMoveTargetQueue = HT.MQueue;
        }
      } else if (Queue && Record->MCurContext)
        NeedMemMoveToHost = true;

      if (NeedMemMoveToHost)
        insertMemoryMove(Record, Req, nullptr, ToEnqueue);
      insertMemoryMove(Record, Req, MemMoveTargetQueue, ToEnqueue);
    }

    std::set<Command *> Deps =
        findDepsForReq(Record, Req, queue_impl::getContext(Queue));

    for (Command *Dep : Deps) {
      if (Dep != NewCmd) {
        Command *ConnCmd =
            NewCmd->addDep(DepDesc{Dep, Req, AllocaCmd}, ToCleanUp);
        if (ConnCmd)
          ToEnqueue.push_back(ConnCmd);
      }
    }
  }

  // Set new command as user for dependencies and update leaves.
  // Node dependencies can be modified further when adding the node to leaves,
  // iterate over their copy.
  // FIXME employ a reference here to eliminate copying of a vector
  std::vector<DepDesc> Deps = NewCmd->MDeps;
  for (DepDesc &Dep : Deps) {
    const Requirement *Req = Dep.MDepRequirement;
    MemObjRecord *Record = getMemObjRecord(Req->MSYCLMemObj);
    updateLeaves({Dep.MDepCommand}, Record, Req->MAccessMode, ToCleanUp);
    addNodeToLeaves(Record, NewCmd, Req->MAccessMode, ToEnqueue);
  }

  // Register all the events as dependencies
  for (detail::EventImplPtr e : Events) {
    if (e->getCommand() && e->getCommand() == NewCmd) {
      continue;
    }
    if (Command *ConnCmd = NewCmd->addDep(e, ToCleanUp))
      ToEnqueue.push_back(ConnCmd);
  }

  if (MPrintOptionsArray[AfterAddCG])
    printGraphAsDot("after_addCG");

  for (Command *Cmd : ToCleanUp) {
    cleanupCommand(Cmd);
  }
}

void Scheduler::GraphBuilder::decrementLeafCountersForRecord(
    MemObjRecord *Record) {
  for (Command *Cmd : Record->MReadLeaves) {
    --(Cmd->MLeafCounter);
    if (Cmd->readyForCleanup())
      cleanupCommand(Cmd);
  }
  for (Command *Cmd : Record->MWriteLeaves) {
    --(Cmd->MLeafCounter);
    if (Cmd->readyForCleanup())
      cleanupCommand(Cmd);
  }
}

void Scheduler::GraphBuilder::cleanupCommandsForRecord(MemObjRecord *Record) {
  std::vector<AllocaCommandBase *> &AllocaCommands = Record->MAllocaCommands;
  if (AllocaCommands.empty())
    return;

  assert(MCmdsToVisit.empty());
  MVisitedCmds.clear();

  // First, mark all allocas for deletion and their direct users for traversal
  // Dependencies of the users will be cleaned up during the traversal
  for (Command *AllocaCmd : AllocaCommands) {
    markNodeAsVisited(AllocaCmd, MVisitedCmds);

    for (Command *UserCmd : AllocaCmd->MUsers)
      // Linked alloca cmd may be in users of this alloca. We're not going to
      // visit it.
      if (UserCmd->getType() != Command::CommandType::ALLOCA)
        MCmdsToVisit.push(UserCmd);
      else
        markNodeAsVisited(UserCmd, MVisitedCmds);

    AllocaCmd->MMarks.MToBeDeleted = true;
    // These commands will be deleted later, clear users now to avoid
    // updating them during edge removal
    AllocaCmd->MUsers.clear();
  }

  // Make sure the Linked Allocas are marked visited by the previous walk.
  // Remove allocation commands from the users of their dependencies.
  for (AllocaCommandBase *AllocaCmd : AllocaCommands) {
    AllocaCommandBase *LinkedCmd = AllocaCmd->MLinkedAllocaCmd;

    if (LinkedCmd) {
      assert(LinkedCmd->MMarks.MVisited);
    }

    for (DepDesc &Dep : AllocaCmd->MDeps)
      if (Dep.MDepCommand)
        Dep.MDepCommand->MUsers.erase(AllocaCmd);
  }

  // Traverse the graph using BFS
  while (!MCmdsToVisit.empty()) {
    Command *Cmd = MCmdsToVisit.front();
    MCmdsToVisit.pop();

    if (!markNodeAsVisited(Cmd, MVisitedCmds))
      continue;

    for (Command *UserCmd : Cmd->MUsers)
      if (UserCmd->getType() != Command::CommandType::ALLOCA)
        MCmdsToVisit.push(UserCmd);

    // Delete all dependencies on any allocations being removed
    // Track which commands should have their users updated
    std::map<Command *, bool> ShouldBeUpdated;
    auto NewEnd = std::remove_if(
        Cmd->MDeps.begin(), Cmd->MDeps.end(), [&](const DepDesc &Dep) {
          if (std::find(AllocaCommands.begin(), AllocaCommands.end(),
                        Dep.MAllocaCmd) != AllocaCommands.end()) {
            ShouldBeUpdated.insert({Dep.MDepCommand, true});
            return true;
          }
          ShouldBeUpdated[Dep.MDepCommand] = false;
          return false;
        });
    Cmd->MDeps.erase(NewEnd, Cmd->MDeps.end());

    // Update users of removed dependencies
    for (auto DepCmdIt : ShouldBeUpdated) {
      if (!DepCmdIt.second)
        continue;
      DepCmdIt.first->MUsers.erase(Cmd);
    }

    // If all dependencies have been removed this way, mark the command for
    // deletion
    if (Cmd->MDeps.empty()) {
      Cmd->MUsers.clear();
      // Do not delete the node if it's scheduled for post-enqueue cleanup to
      // avoid double free.
      if (!Cmd->MMarkedForCleanup)
        Cmd->MMarks.MToBeDeleted = true;
    }
  }

  handleVisitedNodes(MVisitedCmds);
}

void Scheduler::GraphBuilder::cleanupCommand(
    Command *Cmd, [[maybe_unused]] bool AllowUnsubmitted) {
  if (SYCLConfig<SYCL_DISABLE_POST_ENQUEUE_CLEANUP>::get()) {
    static bool DeprWarningPrinted = false;
    if (!DeprWarningPrinted) {
      std::cerr << "WARNING: The enviroment variable "
                   "SYCL_DISABLE_POST_ENQUEUE_CLEANUP is deprecated. Please "
                   "use SYCL_DISABLE_EXECUTION_GRAPH_CLEANUP instead.\n";
      DeprWarningPrinted = true;
    }
    return;
  }
  if (SYCLConfig<SYCL_DISABLE_EXECUTION_GRAPH_CLEANUP>::get())
    return;

  assert(Cmd->MLeafCounter == 0 &&
         (Cmd->isSuccessfullyEnqueued() || AllowUnsubmitted));
  Command::CommandType CmdT = Cmd->getType();

  assert(CmdT != Command::ALLOCA && CmdT != Command::ALLOCA_SUB_BUF);
  assert(CmdT != Command::RELEASE);
  (void)CmdT;

  for (Command *UserCmd : Cmd->MUsers) {
    for (DepDesc &Dep : UserCmd->MDeps) {
      // Link the users of the command to the alloca command(s) instead
      if (Dep.MDepCommand == Cmd) {
        // ... unless the user is the alloca itself.
        if (Dep.MAllocaCmd == UserCmd) {
          Dep.MDepCommand = nullptr;
        } else {
          Dep.MDepCommand = Dep.MAllocaCmd;
          Dep.MDepCommand->MUsers.insert(UserCmd);
        }
      }
    }
  }
  // Update dependency users
  for (DepDesc &Dep : Cmd->MDeps) {
    Command *DepCmd = Dep.MDepCommand;
    DepCmd->MUsers.erase(Cmd);
  }

  if (Cmd->getType() == Command::FUSION &&
      !static_cast<KernelFusionCommand *>(Cmd)->readyForDeletion()) {
    // Fusion commands might still be needed because fusion might be aborted,
    // but a later call to complete_fusion still needs to be able to return a
    // valid event. Clean-up of fusion commands is therefore explicitly handled
    // by start fusion.
    return;
  }
  Cmd->getEvent()->setCommand(nullptr);
  delete Cmd;
}

void Scheduler::GraphBuilder::removeRecordForMemObj(SYCLMemObjI *MemObject) {
  const auto It = std::find_if(
      MMemObjs.begin(), MMemObjs.end(),
      [MemObject](const SYCLMemObjI *Obj) { return Obj == MemObject; });
  if (It != MMemObjs.end())
    MMemObjs.erase(It);
  MemObject->MRecord.reset();
}

// Make Cmd depend on DepEvent from different context. Connection is performed
// via distinct ConnectCmd with host task command group on host queue. Cmd will
// depend on ConnectCmd's host event.
// DepEvent may not have a command associated with it in at least two cases:
//  - the command was deleted upon cleanup process;
//  - DepEvent is user event.
// In both of these cases the only thing we can do is to make ConnectCmd depend
// on DepEvent.
// Otherwise, when there is a command associated with DepEvent, we make
// ConnectCmd depend on on this command. If there is valid, i.e. non-nil,
// requirement in Dep we make ConnectCmd depend on DepEvent's command with this
// requirement.
// Optionality of Dep is set by Dep.MDepCommand equal to nullptr.
Command *Scheduler::GraphBuilder::connectDepEvent(
    Command *const Cmd, const EventImplPtr &DepEvent, const DepDesc &Dep,
    std::vector<Command *> &ToCleanUp) {
  assert(Cmd->getWorkerContext() != DepEvent->getContextImpl());

  // construct Host Task type command manually and make it depend on DepEvent
  ExecCGCommand *ConnectCmd = nullptr;

  try {
    std::unique_ptr<detail::HostTask> HT(new detail::HostTask);
    std::unique_ptr<detail::CG> ConnectCG(new detail::CGHostTask(
        std::move(HT), /* Queue = */ Cmd->getQueue(), /* Context = */ {},
        /* Args = */ {},
        detail::CG::StorageInitHelper(
            /* ArgsStorage = */ {}, /* AccStorage = */ {},
            /* SharedPtrStorage = */ {}, /* Requirements = */ {},
            /* DepEvents = */ {DepEvent}),
        CG::CodeplayHostTask,
        /* Payload */ {}));
    ConnectCmd = new ExecCGCommand(std::move(ConnectCG), nullptr,
                                   /*EventNeeded=*/true);
  } catch (const std::bad_alloc &) {
    throw runtime_error("Out of host memory",
                        UR_RESULT_ERROR_OUT_OF_HOST_MEMORY);
  }

  if (Dep.MDepRequirement) {
    // make ConnectCmd depend on requirement
    // Dismiss the result here as it's not a connection now,
    // 'cause ConnectCmd is host one
    (void)ConnectCmd->addDep(Dep, ToCleanUp);
    assert(reinterpret_cast<Command *>(DepEvent->getCommand()) ==
           Dep.MDepCommand);
    // add user to Dep.MDepCommand is already performed beyond this if branch
    {
      DepDesc DepOnConnect = Dep;
      DepOnConnect.MDepCommand = ConnectCmd;

      // Dismiss the result here as it's not a connection now,
      // 'cause ConnectCmd is host one
      std::ignore = Cmd->addDep(DepOnConnect, ToCleanUp);
    }
  } else {
    // It is required condition in another a path and addUser will be set in
    // addDep
    if (Command *DepCmd = reinterpret_cast<Command *>(DepEvent->getCommand()))
      DepCmd->addUser(ConnectCmd);

    std::ignore = ConnectCmd->addDep(DepEvent, ToCleanUp);

    std::ignore = Cmd->addDep(ConnectCmd->getEvent(), ToCleanUp);

    ConnectCmd->addUser(Cmd);
  }

  return ConnectCmd;
}

void Scheduler::GraphBuilder::startFusion(QueueImplPtr Queue) {
  cleanUpCmdFusion(Queue.get());
  auto QUniqueID = std::hash<sycl::detail::queue_impl *>()(Queue.get());
  MFusionMap.emplace(QUniqueID, std::make_unique<KernelFusionCommand>(Queue));
}

void Scheduler::GraphBuilder::cleanUpCmdFusion(
    sycl::detail::queue_impl *Queue) {
  auto QUniqueID = std::hash<sycl::detail::queue_impl *>()(Queue);
  if (isInFusionMode(QUniqueID)) {
    throw sycl::exception{sycl::make_error_code(sycl::errc::invalid),
                          "Queue already in fusion mode"};
  }
  auto OldFusionCmd = findFusionList(QUniqueID);
  if (OldFusionCmd != MFusionMap.end()) {
    // If fusion was used on this queue previously, the old fusion command might
    // still be around to make sure that even after
    // cancellation of the fusion due to synchronization, complete_fusion is
    // still able to return a valid event.
    OldFusionCmd->second->setFusionStatus(
        KernelFusionCommand::FusionStatus::DELETED);
    cleanupCommand(OldFusionCmd->second.release());
    MFusionMap.erase(OldFusionCmd);
  }
}

void Scheduler::GraphBuilder::removeNodeFromGraph(
    Command *Node, std::vector<Command *> &ToEnqueue) {
  // Remove the placeholder command as leaf of all its requirements and from the
  // user list of all its dependencies.
  for (auto &Dep : Node->MDeps) {
    auto AccessMode = Dep.MDepRequirement->MAccessMode;
    auto *Record = getMemObjRecord(Dep.MDepRequirement->MSYCLMemObj);

    Node->MLeafCounter -= Record->MReadLeaves.remove(Node);
    Node->MLeafCounter -= Record->MWriteLeaves.remove(Node);
    // If the placeholder had a write-requirement on this record, we need to
    // restore the previous leaves.
    if (AccessMode != access::mode::read) {
      for (auto PrevDep : Dep.MDepCommand->MDeps) {
        auto *DepReq = PrevDep.MDepRequirement;
        auto *DepRecord = getMemObjRecord(DepReq->MSYCLMemObj);
        if (DepRecord == Record) {
          // Need to restore this as a leaf, because we pushed it from the
          // leaves when adding the placeholder command.
          assert(Dep.MDepCommand);
          addNodeToLeaves(Record, Dep.MDepCommand, DepReq->MAccessMode,
                          ToEnqueue);
        }
      }
    }
    Dep.MDepCommand->MUsers.erase(Node);
  }

  // Clear all the dependencies to avoid cleanDepEventsThroughOneLevel, called
  // from the destructor of the command to delete the dependencies of the
  // command this command depends on.
  Node->clearAllDependencies();
}

void Scheduler::GraphBuilder::cancelFusion(QueueImplPtr Queue,
                                           std::vector<Command *> &ToEnqueue) {
  auto QUniqueID = std::hash<sycl::detail::queue_impl *>()(Queue.get());
  if (!isInFusionMode(QUniqueID)) {
    return;
  }
  auto FusionList = findFusionList(QUniqueID);

  auto *PlaceholderCmd = (*FusionList).second.get();

  // Enqueue all the kernels/commands from the fusion list
  auto FusedCmdList = PlaceholderCmd->getFusionList();
  ToEnqueue.insert(ToEnqueue.end(), FusedCmdList.begin(), FusedCmdList.end());

  // The commands establishing an event dependency between the fusion
  // placeholder command and the individual kernels need to be enqueued.
  ToEnqueue.insert(ToEnqueue.end(), PlaceholderCmd->auxiliaryCommands().begin(),
                   PlaceholderCmd->auxiliaryCommands().end());

  ToEnqueue.push_back(PlaceholderCmd);

  if (MPrintOptionsArray[AfterFusionCancel]) {
    printGraphAsDot("after_fusionCancel");
  }

  // Set the status for the fusion command
  PlaceholderCmd->setFusionStatus(KernelFusionCommand::FusionStatus::CANCELLED);
}

static bool isPartOfFusion(Command *Cmd, KernelFusionCommand *Fusion) {
  if (Cmd->getType() == Command::RUN_CG) {
    return static_cast<ExecCGCommand *>(Cmd)->MFusionCmd == Fusion;
  }
  return false;
}

static bool checkForCircularDependency(Command *, bool, KernelFusionCommand *);

static bool createsCircularDependency(Command *Cmd, bool PredPartOfFusion,
                                      KernelFusionCommand *Fusion) {
  if (isPartOfFusion(Cmd, Fusion)) {
    // If this is part of the fusion and the predecessor also was, we can stop
    // the traversal here. A direct dependency between two kernels in the same
    // fusion will never form a cyclic dependency and by iterating over all
    // commands in a fusion, we will detect any cycles originating from the
    // current command.
    // If the predecessor was not part of the fusion, but the current command
    // is, we have found a potential cycle in the dependency graph.
    return !PredPartOfFusion;
  }
  return checkForCircularDependency(Cmd, false, Fusion);
}

static bool checkForCircularDependency(Command *Cmd, bool IsPartOfFusion,
                                       KernelFusionCommand *Fusion) {
  // Check the requirement dependencies.
  for (auto &Dep : Cmd->MDeps) {
    auto *DepCmd = Dep.MDepCommand;
    if (!DepCmd) {
      continue;
    }
    if (createsCircularDependency(DepCmd, IsPartOfFusion, Fusion)) {
      return true;
    }
  }
  for (auto &Ev : Cmd->getPreparedDepsEvents()) {
    auto *EvDepCmd = static_cast<Command *>(Ev->getCommand());
    if (!EvDepCmd) {
      continue;
    }
    if (createsCircularDependency(EvDepCmd, IsPartOfFusion, Fusion)) {
      return true;
    }
  }
  for (auto &Ev : Cmd->getPreparedHostDepsEvents()) {
    auto *EvDepCmd = static_cast<Command *>(Ev->getCommand());
    if (!EvDepCmd) {
      continue;
    }
    if (createsCircularDependency(EvDepCmd, IsPartOfFusion, Fusion)) {
      return true;
    }
  }
  return false;
}

EventImplPtr
Scheduler::GraphBuilder::completeFusion(QueueImplPtr Queue,
                                        std::vector<Command *> &ToEnqueue,
                                        const property_list &PropList) {
  auto QUniqueID = std::hash<sycl::detail::queue_impl *>()(Queue.get());
#if SYCL_EXT_CODEPLAY_KERNEL_FUSION
  if (!isInFusionMode(QUniqueID)) {
    auto InactiveFusionList = findFusionList(QUniqueID);
    if (InactiveFusionList == MFusionMap.end()) {
      throw sycl::exception{
          sycl::make_error_code(sycl::errc::invalid),
          "Calling complete_fusion on a queue not in fusion mode"};
    }
    return InactiveFusionList->second->getEvent();
  }

  auto FusionList = findFusionList(QUniqueID);
  auto *PlaceholderCmd = FusionList->second.get();
  auto &CmdList = PlaceholderCmd->getFusionList();

  // If there is more than one queue currently in fusion mode, we need to check
  // if fusing the kernel would create a circular dependency. A circular
  // dependency would arise, if a kernel in the fusion list *indirectly* depends
  // on another kernel in the fusion list. Here, indirectly means, that the
  // dependency is created through a third command not part of the fusion, on
  // which this kernel depends and which in turn depends on another kernel in
  // fusion list.
  //
  // Note that we only have to consider dependencies via fusion queues here:
  // Let K1 be a kernel submitted to a queue Q1 in fusion mode. If a kernel K2
  // is submitted to a non-fusion queue Q2 and K2 depends on K1, fusion on Q1 is
  // cancelled automatically.
  bool CreatesCircularDep =
      MFusionMap.size() > 1 &&
      std::any_of(CmdList.begin(), CmdList.end(), [&](ExecCGCommand *Cmd) {
        return checkForCircularDependency(Cmd, true, PlaceholderCmd);
      });
  if (CreatesCircularDep) {
    // If fusing would create a fused kernel, cancel the fusion.
    printFusionWarning(
        "Aborting fusion because it would create a circular dependency");
    auto LastEvent = PlaceholderCmd->getEvent();
    this->cancelFusion(Queue, ToEnqueue);
    return LastEvent;
  }

  // Call the JIT compiler to generate a new fused kernel.
  auto FusedCG = detail::jit_compiler::get_instance().fuseKernels(
      Queue, CmdList, PropList);

  if (!FusedCG) {
    // If the JIT compiler returns a nullptr, JIT compilation of the fused
    // kernel failed. In that case, simply cancel the fusion and run each kernel
    // on its own.
    auto LastEvent = PlaceholderCmd->getEvent();
    this->cancelFusion(Queue, ToEnqueue);
    return LastEvent;
  }

  // Inherit all event dependencies from the input commands in the fusion list.
  std::vector<EventImplPtr> FusedEventDeps;
  for (auto *Cmd : CmdList) {
    FusedEventDeps.insert(FusedEventDeps.end(),
                          Cmd->getPreparedDepsEvents().begin(),
                          Cmd->getPreparedDepsEvents().end());
    FusedEventDeps.insert(FusedEventDeps.end(),
                          Cmd->getPreparedHostDepsEvents().begin(),
                          Cmd->getPreparedHostDepsEvents().end());
  }

  // Remove internal explicit dependencies, i.e., explicit dependencies from one
  // kernel in the fusion list to another kernel also in the fusion list.
  FusedEventDeps.erase(
      std::remove_if(FusedEventDeps.begin(), FusedEventDeps.end(),
                     [&](EventImplPtr &E) {
                       if (E->getCommand() == PlaceholderCmd) {
                         return true;
                       }
                       if (E->getCommand() &&
                           static_cast<Command *>(E->getCommand())->getType() ==
                               Command::RUN_CG) {
                         auto *RunCGCmd =
                             static_cast<ExecCGCommand *>(E->getCommand());
                         if (RunCGCmd->MFusionCmd == PlaceholderCmd) {
                           return true;
                         }
                       }
                       return false;
                     }),
      FusedEventDeps.end());

  auto FusedKernelCmd = std::make_unique<ExecCGCommand>(
      std::move(FusedCG), Queue, /*EventNeeded=*/true);

  // Inherit auxiliary resources from fused command groups
  Scheduler::getInstance().takeAuxiliaryResources(FusedKernelCmd->getEvent(),
                                                  PlaceholderCmd->getEvent());
  assert(PlaceholderCmd->MDeps.empty());
  // Next, backwards iterate over all the commands in the fusion list and remove
  // them from the graph to restore the state before starting fusion, so we can
  // add the fused kernel to the graph in the next step.
  // Clean up the old commands after successfully fusing them.
  for (auto OldCmd = CmdList.rbegin(); OldCmd != CmdList.rend(); ++OldCmd) {
    removeNodeFromGraph(*OldCmd, ToEnqueue);
    cleanupCommand(*OldCmd, /* AllowUnsubmitted */ true);
  }

  createGraphForCommand(FusedKernelCmd.get(), FusedKernelCmd->getCG(), false,
                        FusedKernelCmd->getCG().getRequirements(),
                        FusedEventDeps, Queue, ToEnqueue);

  ToEnqueue.push_back(FusedKernelCmd.get());

  std::vector<Command *> ToCleanUp;
  // Make the placeholder command depend on the execution of the fused kernel
  auto *ConnectToPlaceholder =
      PlaceholderCmd->addDep(FusedKernelCmd->getEvent(), ToCleanUp);
  if (ConnectToPlaceholder) {
    ToEnqueue.push_back(ConnectToPlaceholder);
  }
  for (Command *Cmd : ToCleanUp) {
    cleanupCommand(Cmd);
  }
  ToEnqueue.push_back(PlaceholderCmd);

  if (MPrintOptionsArray[AfterFusionComplete]) {
    printGraphAsDot("after_fusionComplete");
  }

  // Set the status for the fusion command.
  PlaceholderCmd->setFusionStatus(KernelFusionCommand::FusionStatus::COMPLETE);

  return FusedKernelCmd.release()->getEvent();
#else  // SYCL_EXT_CODEPLAY_KERNEL_FUSION
  printFusionWarning("Kernel fusion not supported by this build");
  (void)PropList;
  auto FusionList = findFusionList(QUniqueID);
  auto *PlaceholderCmd = FusionList->second.get();
  auto LastEvent = PlaceholderCmd->getEvent();
  this->cancelFusion(Queue, ToEnqueue);
  return LastEvent;
#endif // SYCL_EXT_CODEPLAY_KERNEL_FUSION
}

bool Scheduler::GraphBuilder::isInFusionMode(QueueIdT Id) {
  auto FusionList = findFusionList(Id);
  if (FusionList == MFusionMap.end()) {
    return false;
  }
  return FusionList->second->isActive();
}

Command *Scheduler::GraphBuilder::addCommandGraphUpdate(
    ext::oneapi::experimental::detail::exec_graph_impl *Graph,
    std::vector<std::shared_ptr<ext::oneapi::experimental::detail::node_impl>>
        Nodes,
    const QueueImplPtr &Queue, std::vector<Requirement *> Requirements,
    std::vector<detail::EventImplPtr> &Events,
    std::vector<Command *> &ToEnqueue) {
  auto NewCmd =
      std::make_unique<UpdateCommandBufferCommand>(Queue, Graph, Nodes);
  // If there are multiple requirements for the same memory object, its
  // AllocaCommand creation will be dependent on the access mode of the first
  // requirement. Combine these access modes to take all of them into account.
  combineAccessModesOfReqs(Requirements);
  std::vector<Command *> ToCleanUp;
  for (Requirement *Req : Requirements) {
    MemObjRecord *Record = nullptr;
    AllocaCommandBase *AllocaCmd = nullptr;

    bool isSameCtx = false;

    {

      Record = getOrInsertMemObjRecord(Queue, Req);
      markModifiedIfWrite(Record, Req);

      AllocaCmd = getOrCreateAllocaForReq(Record, Req, Queue, ToEnqueue);

      isSameCtx = isOnSameContext(Record->MCurContext, Queue);
    }

    if (!isSameCtx) {
      // Cannot directly copy memory from OpenCL device to OpenCL device -
      // create two copies: device->host and host->device.
      bool NeedMemMoveToHost = false;
      auto MemMoveTargetQueue = Queue;

      if (Queue && Record->MCurContext)
        NeedMemMoveToHost = true;

      if (NeedMemMoveToHost)
        insertMemoryMove(Record, Req, nullptr, ToEnqueue);
      insertMemoryMove(Record, Req, MemMoveTargetQueue, ToEnqueue);
    }
    std::set<Command *> Deps =
        findDepsForReq(Record, Req, queue_impl::getContext(Queue));

    for (Command *Dep : Deps) {
      if (Dep != NewCmd.get()) {
        Command *ConnCmd =
            NewCmd->addDep(DepDesc{Dep, Req, AllocaCmd}, ToCleanUp);
        if (ConnCmd)
          ToEnqueue.push_back(ConnCmd);
      }
    }
  }

  // Set new command as user for dependencies and update leaves.
  // Node dependencies can be modified further when adding the node to leaves,
  // iterate over their copy.
  // FIXME employ a reference here to eliminate copying of a vector
  std::vector<DepDesc> Deps = NewCmd->MDeps;
  for (DepDesc &Dep : Deps) {
    const Requirement *Req = Dep.MDepRequirement;
    MemObjRecord *Record = getMemObjRecord(Req->MSYCLMemObj);
    updateLeaves({Dep.MDepCommand}, Record, Req->MAccessMode, ToCleanUp);
    addNodeToLeaves(Record, NewCmd.get(), Req->MAccessMode, ToEnqueue);
  }

  // Register all the events as dependencies
  for (detail::EventImplPtr e : Events) {
    if (e->getCommand() &&
        e->getCommand() == static_cast<Command *>(NewCmd.get())) {
      continue;
    }
    if (Command *ConnCmd = NewCmd->addDep(e, ToCleanUp))
      ToEnqueue.push_back(ConnCmd);
  }

  if (MPrintOptionsArray[AfterAddCG])
    printGraphAsDot("after_addCG");

  for (Command *Cmd : ToCleanUp) {
    cleanupCommand(Cmd);
  }

  return NewCmd.release();
}

} // namespace detail
} // namespace _V1
} // namespace sycl<|MERGE_RESOLUTION|>--- conflicted
+++ resolved
@@ -937,15 +937,9 @@
 
 Scheduler::GraphBuildResult Scheduler::GraphBuilder::addCG(
     std::unique_ptr<detail::CG> CommandGroup, const QueueImplPtr &Queue,
-<<<<<<< HEAD
-    std::vector<Command *> &ToEnqueue,
+    std::vector<Command *> &ToEnqueue, bool EventNeeded,
     ur_exp_command_buffer_handle_t CommandBuffer,
     const std::vector<ur_exp_command_buffer_sync_point_t> &Dependencies) {
-=======
-    std::vector<Command *> &ToEnqueue, bool EventNeeded,
-    sycl::detail::pi::PiExtCommandBuffer CommandBuffer,
-    const std::vector<sycl::detail::pi::PiExtSyncPoint> &Dependencies) {
->>>>>>> 4ae7cad6
   std::vector<Requirement *> &Reqs = CommandGroup->getRequirements();
   std::vector<detail::EventImplPtr> &Events = CommandGroup->getEvents();
 
