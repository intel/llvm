--- conflicted
+++ resolved
@@ -116,12 +116,8 @@
       break;
     case CG::CodeplayHostTask: {
       auto Result =
-<<<<<<< HEAD
-          MGraphBuilder.addCG(std::move(CommandGroup), nullptr, AuxiliaryCmds);
-=======
-          MGraphBuilder.addCG(std::move(CommandGroup), DefaultHostQueue,
+          MGraphBuilder.addCG(std::move(CommandGroup), nullptr,
                               AuxiliaryCmds, EventNeeded);
->>>>>>> fd004340
       NewCmd = Result.NewCmd;
       NewEvent = Result.NewEvent;
       ShouldEnqueue = Result.ShouldEnqueue;
