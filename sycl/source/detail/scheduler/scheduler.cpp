--- conflicted
+++ resolved
@@ -94,13 +94,8 @@
 
 EventImplPtr Scheduler::addCG(
     std::unique_ptr<detail::CG> CommandGroup, const QueueImplPtr &Queue,
-<<<<<<< HEAD
-    ur_exp_command_buffer_handle_t CommandBuffer,
+    bool EventNeeded, ur_exp_command_buffer_handle_t CommandBuffer,
     const std::vector<ur_exp_command_buffer_sync_point_t> &Dependencies) {
-=======
-    bool EventNeeded, sycl::detail::pi::PiExtCommandBuffer CommandBuffer,
-    const std::vector<sycl::detail::pi::PiExtSyncPoint> &Dependencies) {
->>>>>>> 4ae7cad6
   EventImplPtr NewEvent = nullptr;
   const CG::CGTYPE Type = CommandGroup->getType();
   std::vector<Command *> AuxiliaryCmds;
