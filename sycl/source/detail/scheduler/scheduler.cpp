//===-- scheduler.cpp - SYCL Scheduler --------------------------*- C++ -*-===//
//
// Part of the LLVM Project, under the Apache License v2.0 with LLVM Exceptions.
// See https://llvm.org/LICENSE.txt for license information.
// SPDX-License-Identifier: Apache-2.0 WITH LLVM-exception
//
//===----------------------------------------------------------------------===//

#include "CL/sycl/detail/sycl_mem_obj_i.hpp"
#include <CL/sycl/device_selector.hpp>
#include <detail/global_handler.hpp>
#include <detail/queue_impl.hpp>
#include <detail/scheduler/scheduler.hpp>
#include <detail/scheduler/scheduler_helpers.hpp>
#include <detail/stream_impl.hpp>

#include <chrono>
#include <cstdio>
#include <memory>
#include <mutex>
#include <set>
#include <thread>
#include <vector>

__SYCL_INLINE_NAMESPACE(cl) {
namespace sycl {
namespace detail {

void Scheduler::waitForRecordToFinish(MemObjRecord *Record,
                                      ReadLockT &GraphReadLock) {
#ifdef XPTI_ENABLE_INSTRUMENTATION
  // Will contain the list of dependencies for the Release Command
  std::set<Command *> DepCommands;
#endif
  std::vector<Command *> ToCleanUp;
  for (Command *Cmd : Record->MReadLeaves) {
    EnqueueResultT Res;
    bool Enqueued = GraphProcessor::enqueueCommand(Cmd, Res, ToCleanUp);
    if (!Enqueued && EnqueueResultT::SyclEnqueueFailed == Res.MResult)
      throw runtime_error("Enqueue process failed.",
                          PI_ERROR_INVALID_OPERATION);
#ifdef XPTI_ENABLE_INSTRUMENTATION
    // Capture the dependencies
    DepCommands.insert(Cmd);
#endif
    GraphProcessor::waitForEvent(Cmd->getEvent(), GraphReadLock, ToCleanUp);
  }
  for (Command *Cmd : Record->MWriteLeaves) {
    EnqueueResultT Res;
    bool Enqueued = GraphProcessor::enqueueCommand(Cmd, Res, ToCleanUp);
    if (!Enqueued && EnqueueResultT::SyclEnqueueFailed == Res.MResult)
      throw runtime_error("Enqueue process failed.",
                          PI_ERROR_INVALID_OPERATION);
#ifdef XPTI_ENABLE_INSTRUMENTATION
    DepCommands.insert(Cmd);
#endif
    GraphProcessor::waitForEvent(Cmd->getEvent(), GraphReadLock, ToCleanUp);
  }
  for (AllocaCommandBase *AllocaCmd : Record->MAllocaCommands) {
    Command *ReleaseCmd = AllocaCmd->getReleaseCmd();
    EnqueueResultT Res;
    bool Enqueued = GraphProcessor::enqueueCommand(ReleaseCmd, Res, ToCleanUp);
    if (!Enqueued && EnqueueResultT::SyclEnqueueFailed == Res.MResult)
      throw runtime_error("Enqueue process failed.",
                          PI_ERROR_INVALID_OPERATION);
#ifdef XPTI_ENABLE_INSTRUMENTATION
    // Report these dependencies to the Command so these dependencies can be
    // reported as edges
    ReleaseCmd->resolveReleaseDependencies(DepCommands);
#endif
    GraphProcessor::waitForEvent(ReleaseCmd->getEvent(), GraphReadLock,
                                 ToCleanUp);
  }
}

static void deallocateStreams(
    std::vector<std::shared_ptr<stream_impl>> &StreamsToDeallocate) {
  // Deallocate buffers for stream objects of the finished commands. Iterate in
  // reverse order because it is the order of commands execution.
  for (auto StreamImplPtr = StreamsToDeallocate.rbegin();
       StreamImplPtr != StreamsToDeallocate.rend(); ++StreamImplPtr)
    detail::Scheduler::getInstance().deallocateStreamBuffers(
        StreamImplPtr->get());
}

EventImplPtr Scheduler::addCG(std::unique_ptr<detail::CG> CommandGroup,
                              QueueImplPtr Queue) {
  EventImplPtr NewEvent = nullptr;
  const CG::CGTYPE Type = CommandGroup->getType();
  std::vector<Command *> AuxiliaryCmds;
  std::vector<StreamImplPtr> Streams;

  if (Type == CG::Kernel) {
    Streams = ((CGExecKernel *)CommandGroup.get())->getStreams();
    // Stream's flush buffer memory is mainly initialized in stream's __init
    // method. However, this method is not available on host device.
    // Initializing stream's flush buffer on the host side in a separate task.
    if (Queue->is_host()) {
      for (const StreamImplPtr &Stream : Streams) {
        initStream(Stream, Queue);
      }
    }
  }

  {
    WriteLockT Lock(MGraphLock, std::defer_lock);
    acquireWriteLock(Lock);

    Command *NewCmd = nullptr;
    switch (Type) {
    case CG::UpdateHost:
      NewCmd = MGraphBuilder.addCGUpdateHost(std::move(CommandGroup),
                                             DefaultHostQueue, AuxiliaryCmds);
      break;
    case CG::CodeplayHostTask:
      NewCmd = MGraphBuilder.addCG(std::move(CommandGroup), DefaultHostQueue,
                                   AuxiliaryCmds);
      break;
    default:
      NewCmd = MGraphBuilder.addCG(std::move(CommandGroup), std::move(Queue),
                                   AuxiliaryCmds);
    }
    NewEvent = NewCmd->getEvent();
  }

  std::vector<Command *> ToCleanUp;
  try {
    ReadLockT Lock(MGraphLock);

    Command *NewCmd = static_cast<Command *>(NewEvent->getCommand());

    EnqueueResultT Res;
    bool Enqueued;

<<<<<<< HEAD
    for (Command *Cmd : AuxiliaryCmds) {
      Enqueued = GraphProcessor::enqueueCommand(Cmd, Res, ToCleanUp);
      if (!Enqueued && EnqueueResultT::SyclEnqueueFailed == Res.MResult)
        throw runtime_error("Auxiliary enqueue process failed.",
                            PI_INVALID_OPERATION);
=======
    auto CleanUp = [&]() {
      if (NewCmd && (NewCmd->MDeps.size() == 0 && NewCmd->MUsers.size() == 0)) {
        NewEvent->setCommand(nullptr);
        delete NewCmd;
      }
    };

    for (Command *Cmd : AuxiliaryCmds) {
      Enqueued = GraphProcessor::enqueueCommand(Cmd, Res, ToCleanUp);
      try {
        if (!Enqueued && EnqueueResultT::SyclEnqueueFailed == Res.MResult)
          throw runtime_error("Auxiliary enqueue process failed.",
                              PI_ERROR_INVALID_OPERATION);
      } catch (...) {
        // enqueueCommand() func and if statement above may throw an exception,
        // so destroy required resources to avoid memory leak
        CleanUp();
        std::rethrow_exception(std::current_exception());
      }
>>>>>>> 4baeb81a
    }

    if (NewCmd) {
      // TODO: Check if lazy mode.
      EnqueueResultT Res;
<<<<<<< HEAD
      bool Enqueued = GraphProcessor::enqueueCommand(NewCmd, Res, ToCleanUp);
      if (!Enqueued && EnqueueResultT::SyclEnqueueFailed == Res.MResult)
        throw runtime_error("Enqueue process failed.", PI_INVALID_OPERATION);
=======
      try {
        bool Enqueued = GraphProcessor::enqueueCommand(NewCmd, Res, ToCleanUp);
        if (!Enqueued && EnqueueResultT::SyclEnqueueFailed == Res.MResult)
          throw runtime_error("Enqueue process failed.",
                              PI_ERROR_INVALID_OPERATION);
      } catch (...) {
        // enqueueCommand() func and if statement above may throw an exception,
        // so destroy required resources to avoid memory leak
        CleanUp();
        std::rethrow_exception(std::current_exception());
      }
>>>>>>> 4baeb81a

      // If there are no memory dependencies decouple and free the command.
      // Though, dismiss ownership of native kernel command group as it's
      // resources may be in use by backend and synchronization point here is
      // at native kernel execution finish.
      if (NewCmd && (NewCmd->MDeps.size() == 0 && NewCmd->MUsers.size() == 0)) {
        if (Type == CG::RunOnHostIntel)
          static_cast<ExecCGCommand *>(NewCmd)->releaseCG();

        NewEvent->setCommand(nullptr);
        delete NewCmd;
      }
    }
  } catch (...) {
    std::vector<StreamImplPtr> StreamsToDeallocate;
    Command *NewCmd = static_cast<Command *>(NewEvent->getCommand());
    if (NewCmd) {
      WriteLockT Lock(MGraphLock, std::defer_lock);
      MGraphBuilder.cleanupFailedCommand(NewCmd, StreamsToDeallocate,
                                         ToCleanUp);
    }
    deallocateStreams(StreamsToDeallocate);
    cleanupCommands(ToCleanUp);
    std::rethrow_exception(std::current_exception());
  }
  cleanupCommands(ToCleanUp);

  for (auto StreamImplPtr : Streams) {
    StreamImplPtr->flush();
  }

  return NewEvent;
}

EventImplPtr Scheduler::addCopyBack(Requirement *Req) {
  std::vector<Command *> AuxiliaryCmds;
  Command *NewCmd = nullptr;
  {
    WriteLockT Lock(MGraphLock, std::defer_lock);
    acquireWriteLock(Lock);
    NewCmd = MGraphBuilder.addCopyBack(Req, AuxiliaryCmds);
    // Command was not creted because there were no operations with
    // buffer.
    if (!NewCmd)
      return nullptr;
  }

  std::vector<Command *> ToCleanUp;
  try {
    ReadLockT Lock(MGraphLock);
    EnqueueResultT Res;
    bool Enqueued;

    for (Command *Cmd : AuxiliaryCmds) {
      Enqueued = GraphProcessor::enqueueCommand(Cmd, Res, ToCleanUp);
      if (!Enqueued && EnqueueResultT::SyclEnqueueFailed == Res.MResult)
        throw runtime_error("Enqueue process failed.",
                            PI_ERROR_INVALID_OPERATION);
    }

    Enqueued = GraphProcessor::enqueueCommand(NewCmd, Res, ToCleanUp);
    if (!Enqueued && EnqueueResultT::SyclEnqueueFailed == Res.MResult)
      throw runtime_error("Enqueue process failed.",
                          PI_ERROR_INVALID_OPERATION);
  } catch (...) {
    NewCmd->getQueue()->reportAsyncException(std::current_exception());
  }
  EventImplPtr NewEvent = NewCmd->getEvent();
  cleanupCommands(ToCleanUp);
  return NewEvent;
}

Scheduler &Scheduler::getInstance() {
  return GlobalHandler::instance().getScheduler();
}

void Scheduler::waitForEvent(EventImplPtr Event) {
  ReadLockT Lock(MGraphLock);
  // It's fine to leave the lock unlocked upon return from waitForEvent as
  // there's no more actions to do here with graph
  std::vector<Command *> ToCleanUp;
  GraphProcessor::waitForEvent(std::move(Event), Lock, ToCleanUp,
                               /*LockTheLock=*/false);
  cleanupCommands(ToCleanUp);
}

void Scheduler::cleanupFinishedCommands(EventImplPtr FinishedEvent) {
  // We are going to traverse a graph of finished commands. Gather stream
  // objects from these commands if any and deallocate buffers for these stream
  // objects, this is needed to guarantee that streamed data is printed and
  // resources are released.
  std::vector<std::shared_ptr<stream_impl>> StreamsToDeallocate;
  // Similar to streams, we also collect the auxiliary resources used by the
  // commands. Cleanup will make sure the commands do not own the resources
  // anymore, so we just need them to survive the graph lock then they can die
  // as they go out of scope.
  std::vector<std::shared_ptr<const void>> AuxResourcesToDeallocate;
  {
    // Avoiding deadlock situation, where one thread is in the process of
    // enqueueing (with a locked mutex) a currently blocked task that waits for
    // another thread which is stuck at attempting cleanup.
    WriteLockT Lock(MGraphLock, std::try_to_lock);
    if (Lock.owns_lock()) {
      auto FinishedCmd = static_cast<Command *>(FinishedEvent->getCommand());
      // The command might have been cleaned up (and set to nullptr) by another
      // thread
      if (FinishedCmd)
        MGraphBuilder.cleanupFinishedCommands(FinishedCmd, StreamsToDeallocate,
                                              AuxResourcesToDeallocate);
    }
  }
  deallocateStreams(StreamsToDeallocate);
}

void Scheduler::removeMemoryObject(detail::SYCLMemObjI *MemObj) {
  // We are going to traverse a graph of finished commands. Gather stream
  // objects from these commands if any and deallocate buffers for these stream
  // objects, this is needed to guarantee that streamed data is printed and
  // resources are released.
  std::vector<std::shared_ptr<stream_impl>> StreamsToDeallocate;
  // Similar to streams, we also collect the auxiliary resources used by the
  // commands. Cleanup will make sure the commands do not own the resources
  // anymore, so we just need them to survive the graph lock then they can die
  // as they go out of scope.
  std::vector<std::shared_ptr<const void>> AuxResourcesToDeallocate;

  {
    MemObjRecord *Record = nullptr;

    {
      // This only needs a shared mutex as it only involves enqueueing and
      // awaiting for events
      ReadLockT Lock(MGraphLock);

      Record = MGraphBuilder.getMemObjRecord(MemObj);
      if (!Record)
        // No operations were performed on the mem object
        return;

      waitForRecordToFinish(Record, Lock);
    }

    {
      WriteLockT Lock(MGraphLock, std::defer_lock);
      acquireWriteLock(Lock);
      MGraphBuilder.decrementLeafCountersForRecord(Record);
      MGraphBuilder.cleanupCommandsForRecord(Record, StreamsToDeallocate,
                                             AuxResourcesToDeallocate);
      MGraphBuilder.removeRecordForMemObj(MemObj);
    }
  }
  deallocateStreams(StreamsToDeallocate);
}

EventImplPtr Scheduler::addHostAccessor(Requirement *Req) {
  std::vector<Command *> AuxiliaryCmds;
  EventImplPtr NewCmdEvent = nullptr;

  {
    WriteLockT Lock(MGraphLock, std::defer_lock);
    acquireWriteLock(Lock);

    Command *NewCmd = MGraphBuilder.addHostAccessor(Req, AuxiliaryCmds);
    if (!NewCmd)
      return nullptr;
    NewCmdEvent = NewCmd->getEvent();
  }

  std::vector<Command *> ToCleanUp;
  {
    ReadLockT ReadLock(MGraphLock);
    EnqueueResultT Res;
    bool Enqueued;

    for (Command *Cmd : AuxiliaryCmds) {
      Enqueued = GraphProcessor::enqueueCommand(Cmd, Res, ToCleanUp);
      if (!Enqueued && EnqueueResultT::SyclEnqueueFailed == Res.MResult)
        throw runtime_error("Enqueue process failed.",
                            PI_ERROR_INVALID_OPERATION);
    }

    if (Command *NewCmd = static_cast<Command *>(NewCmdEvent->getCommand())) {
      Enqueued = GraphProcessor::enqueueCommand(NewCmd, Res, ToCleanUp);
      if (!Enqueued && EnqueueResultT::SyclEnqueueFailed == Res.MResult)
        throw runtime_error("Enqueue process failed.",
                            PI_ERROR_INVALID_OPERATION);
    }
  }

  cleanupCommands(ToCleanUp);
  return NewCmdEvent;
}

void Scheduler::releaseHostAccessor(Requirement *Req) {
  Command *const BlockedCmd = Req->MBlockedCmd;

  std::vector<Command *> ToCleanUp;
  {
    ReadLockT Lock(MGraphLock);

    assert(BlockedCmd && "Can't find appropriate command to unblock");

    BlockedCmd->MEnqueueStatus = EnqueueResultT::SyclEnqueueReady;

    enqueueLeavesOfReqUnlocked(Req, ToCleanUp);
  }
  cleanupCommands(ToCleanUp);
}

void Scheduler::enqueueLeavesOfReqUnlocked(const Requirement *const Req,
                                           std::vector<Command *> &ToCleanUp) {
  MemObjRecord *Record = Req->MSYCLMemObj->MRecord.get();
  auto EnqueueLeaves = [&ToCleanUp](LeavesCollection &Leaves) {
    for (Command *Cmd : Leaves) {
      EnqueueResultT Res;
      bool Enqueued = GraphProcessor::enqueueCommand(Cmd, Res, ToCleanUp);
      if (!Enqueued && EnqueueResultT::SyclEnqueueFailed == Res.MResult)
        throw runtime_error("Enqueue process failed.",
                            PI_ERROR_INVALID_OPERATION);
    }
  };

  EnqueueLeaves(Record->MReadLeaves);
  EnqueueLeaves(Record->MWriteLeaves);
}

void Scheduler::allocateStreamBuffers(stream_impl *Impl,
                                      size_t StreamBufferSize,
                                      size_t FlushBufferSize) {
  std::lock_guard<std::recursive_mutex> lock(StreamBuffersPoolMutex);
  StreamBuffersPool.insert(
      {Impl, new StreamBuffers(StreamBufferSize, FlushBufferSize)});
}

void Scheduler::deallocateStreamBuffers(stream_impl *Impl) {
  std::lock_guard<std::recursive_mutex> lock(StreamBuffersPoolMutex);
  delete StreamBuffersPool[Impl];
  StreamBuffersPool.erase(Impl);
}

Scheduler::Scheduler() {
  sycl::device HostDevice;
  sycl::context HostContext{HostDevice};
  DefaultHostQueue = QueueImplPtr(
      new queue_impl(detail::getSyclObjImpl(HostDevice),
                     detail::getSyclObjImpl(HostContext), /*AsyncHandler=*/{},
                     /*PropList=*/{}));
}

Scheduler::~Scheduler() {
  // By specification there are several possible sync points: buffer
  // destruction, wait() method of a queue or event. Stream doesn't introduce
  // any synchronization point. It is guaranteed that stream is flushed and
  // resources are released only if one of the listed sync points was used for
  // the kernel. Otherwise resources for stream will not be released, issue a
  // warning in this case.
  if (pi::trace(pi::TraceLevel::PI_TRACE_BASIC)) {
    std::lock_guard<std::recursive_mutex> lock(StreamBuffersPoolMutex);
    if (!StreamBuffersPool.empty())
      fprintf(
          stderr,
          "\nWARNING: Some commands may have not finished the execution and "
          "not all resources were released. Please be sure that all kernels "
          "have synchronization points.\n\n");
  }
  // There might be some commands scheduled for post enqueue cleanup that
  // haven't been freed because of the graph mutex being locked at the time,
  // clean them up now.
  cleanupCommands({});
}

void Scheduler::acquireWriteLock(WriteLockT &Lock) {
#ifdef _WIN32
  // Avoiding deadlock situation for MSVC. std::shared_timed_mutex specification
  // does not specify a priority for shared and exclusive accesses. It will be a
  // deadlock in MSVC's std::shared_timed_mutex implementation, if exclusive
  // access occurs after shared access.
  // TODO: after switching to C++17, change std::shared_timed_mutex to
  // std::shared_mutex and use std::lock_guard here both for Windows and Linux.
  while (!Lock.try_lock_for(std::chrono::milliseconds(10))) {
    // Without yield while loop acts like endless while loop and occupies the
    // whole CPU when multiple command groups are created in multiple host
    // threads
    std::this_thread::yield();
  }
#else
  // It is a deadlock on UNIX in implementation of lock and lock_shared, if
  // try_lock in the loop above will be executed, so using a single lock here
  Lock.lock();
#endif // _WIN32
}

MemObjRecord *Scheduler::getMemObjRecord(const Requirement *const Req) {
  return Req->MSYCLMemObj->MRecord.get();
}

void Scheduler::cleanupCommands(const std::vector<Command *> &Cmds) {
  if (Cmds.empty())
    return;
  WriteLockT Lock(MGraphLock, std::try_to_lock);
  // In order to avoid deadlocks related to blocked commands, defer cleanup if
  // the lock wasn't acquired.
  if (Lock.owns_lock()) {
    for (Command *Cmd : Cmds) {
      MGraphBuilder.cleanupCommand(Cmd);
    }
    std::vector<Command *> DeferredCleanupCommands;
    {
      std::lock_guard<std::mutex> Lock{MDeferredCleanupMutex};
      std::swap(DeferredCleanupCommands, MDeferredCleanupCommands);
    }
    for (Command *Cmd : DeferredCleanupCommands) {
      MGraphBuilder.cleanupCommand(Cmd);
    }

  } else {
    std::lock_guard<std::mutex> Lock{MDeferredCleanupMutex};
    MDeferredCleanupCommands.insert(MDeferredCleanupCommands.end(),
                                    Cmds.begin(), Cmds.end());
  }
}

} // namespace detail
} // namespace sycl
} // __SYCL_INLINE_NAMESPACE(cl)<|MERGE_RESOLUTION|>--- conflicted
+++ resolved
@@ -132,55 +132,20 @@
     EnqueueResultT Res;
     bool Enqueued;
 
-<<<<<<< HEAD
     for (Command *Cmd : AuxiliaryCmds) {
       Enqueued = GraphProcessor::enqueueCommand(Cmd, Res, ToCleanUp);
       if (!Enqueued && EnqueueResultT::SyclEnqueueFailed == Res.MResult)
         throw runtime_error("Auxiliary enqueue process failed.",
-                            PI_INVALID_OPERATION);
-=======
-    auto CleanUp = [&]() {
-      if (NewCmd && (NewCmd->MDeps.size() == 0 && NewCmd->MUsers.size() == 0)) {
-        NewEvent->setCommand(nullptr);
-        delete NewCmd;
-      }
-    };
-
-    for (Command *Cmd : AuxiliaryCmds) {
-      Enqueued = GraphProcessor::enqueueCommand(Cmd, Res, ToCleanUp);
-      try {
-        if (!Enqueued && EnqueueResultT::SyclEnqueueFailed == Res.MResult)
-          throw runtime_error("Auxiliary enqueue process failed.",
-                              PI_ERROR_INVALID_OPERATION);
-      } catch (...) {
-        // enqueueCommand() func and if statement above may throw an exception,
-        // so destroy required resources to avoid memory leak
-        CleanUp();
-        std::rethrow_exception(std::current_exception());
-      }
->>>>>>> 4baeb81a
+                            PI_ERROR_INVALID_OPERATION);
     }
 
     if (NewCmd) {
       // TODO: Check if lazy mode.
       EnqueueResultT Res;
-<<<<<<< HEAD
       bool Enqueued = GraphProcessor::enqueueCommand(NewCmd, Res, ToCleanUp);
       if (!Enqueued && EnqueueResultT::SyclEnqueueFailed == Res.MResult)
-        throw runtime_error("Enqueue process failed.", PI_INVALID_OPERATION);
-=======
-      try {
-        bool Enqueued = GraphProcessor::enqueueCommand(NewCmd, Res, ToCleanUp);
-        if (!Enqueued && EnqueueResultT::SyclEnqueueFailed == Res.MResult)
-          throw runtime_error("Enqueue process failed.",
-                              PI_ERROR_INVALID_OPERATION);
-      } catch (...) {
-        // enqueueCommand() func and if statement above may throw an exception,
-        // so destroy required resources to avoid memory leak
-        CleanUp();
-        std::rethrow_exception(std::current_exception());
-      }
->>>>>>> 4baeb81a
+        throw runtime_error("Enqueue process failed.",
+                            PI_ERROR_INVALID_OPERATION);
 
       // If there are no memory dependencies decouple and free the command.
       // Though, dismiss ownership of native kernel command group as it's
