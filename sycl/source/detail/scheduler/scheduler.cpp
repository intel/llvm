//===-- scheduler.cpp - SYCL Scheduler --------------------------*- C++ -*-===//
//
// Part of the LLVM Project, under the Apache License v2.0 with LLVM Exceptions.
// See https://llvm.org/LICENSE.txt for license information.
// SPDX-License-Identifier: Apache-2.0 WITH LLVM-exception
//
//===----------------------------------------------------------------------===//

#include "detail/sycl_mem_obj_i.hpp"
#include <detail/global_handler.hpp>
#include <detail/queue_impl.hpp>
#include <detail/scheduler/scheduler.hpp>
#include <detail/scheduler/scheduler_helpers.hpp>
#include <detail/stream_impl.hpp>
#include <sycl/device_selector.hpp>

#include <chrono>
#include <cstdio>
#include <memory>
#include <mutex>
#include <set>
#include <thread>
#include <vector>

namespace sycl {
__SYCL_INLINE_VER_NAMESPACE(_V1) {
namespace detail {

bool Scheduler::checkLeavesCompletion(MemObjRecord *Record) {
  for (Command *Cmd : Record->MReadLeaves) {
    if (!Cmd->getEvent()->isCompleted())
      return false;
  }
  for (Command *Cmd : Record->MWriteLeaves) {
    if (!Cmd->getEvent()->isCompleted())
      return false;
  }
  return true;
}

void Scheduler::waitForRecordToFinish(MemObjRecord *Record,
                                      ReadLockT &GraphReadLock) {
#ifdef XPTI_ENABLE_INSTRUMENTATION
  // Will contain the list of dependencies for the Release Command
  std::set<Command *> DepCommands;
#endif
  std::vector<Command *> ToCleanUp;
  for (Command *Cmd : Record->MReadLeaves) {
    EnqueueResultT Res;
    bool Enqueued = GraphProcessor::enqueueCommand(Cmd, Res, ToCleanUp, Cmd);
    if (!Enqueued && EnqueueResultT::SyclEnqueueFailed == Res.MResult)
      throw runtime_error("Enqueue process failed.",
                          PI_ERROR_INVALID_OPERATION);
#ifdef XPTI_ENABLE_INSTRUMENTATION
    // Capture the dependencies
    DepCommands.insert(Cmd);
#endif
    GraphProcessor::waitForEvent(Cmd->getEvent(), GraphReadLock, ToCleanUp);
  }
  for (Command *Cmd : Record->MWriteLeaves) {
    EnqueueResultT Res;
    bool Enqueued = GraphProcessor::enqueueCommand(Cmd, Res, ToCleanUp, Cmd);
    if (!Enqueued && EnqueueResultT::SyclEnqueueFailed == Res.MResult)
      throw runtime_error("Enqueue process failed.",
                          PI_ERROR_INVALID_OPERATION);
#ifdef XPTI_ENABLE_INSTRUMENTATION
    DepCommands.insert(Cmd);
#endif
    GraphProcessor::waitForEvent(Cmd->getEvent(), GraphReadLock, ToCleanUp);
  }
  for (AllocaCommandBase *AllocaCmd : Record->MAllocaCommands) {
    Command *ReleaseCmd = AllocaCmd->getReleaseCmd();
    EnqueueResultT Res;
    bool Enqueued =
        GraphProcessor::enqueueCommand(ReleaseCmd, Res, ToCleanUp, ReleaseCmd);
    if (!Enqueued && EnqueueResultT::SyclEnqueueFailed == Res.MResult)
      throw runtime_error("Enqueue process failed.",
                          PI_ERROR_INVALID_OPERATION);
#ifdef XPTI_ENABLE_INSTRUMENTATION
    // Report these dependencies to the Command so these dependencies can be
    // reported as edges
    ReleaseCmd->resolveReleaseDependencies(DepCommands);
#endif
    GraphProcessor::waitForEvent(ReleaseCmd->getEvent(), GraphReadLock,
                                 ToCleanUp);
  }
}

EventImplPtr Scheduler::addCG(std::unique_ptr<detail::CG> CommandGroup,
                              const QueueImplPtr &Queue) {
  EventImplPtr NewEvent = nullptr;
  const CG::CGTYPE Type = CommandGroup->getType();
  std::vector<Command *> AuxiliaryCmds;
  std::vector<StreamImplPtr> Streams;

  if (Type == CG::Kernel) {
    Streams = ((CGExecKernel *)CommandGroup.get())->getStreams();
    // Stream's flush buffer memory is mainly initialized in stream's __init
    // method. However, this method is not available on host device.
    // Initializing stream's flush buffer on the host side in a separate task.
    if (Queue->is_host()) {
      for (const StreamImplPtr &Stream : Streams) {
        initStream(Stream, Queue);
      }
    }
  }

  {
    WriteLockT Lock = acquireWriteLock();

    Command *NewCmd = nullptr;
    switch (Type) {
    case CG::UpdateHost:
      NewCmd = MGraphBuilder.addCGUpdateHost(std::move(CommandGroup),
                                             DefaultHostQueue, AuxiliaryCmds);
      break;
    case CG::CodeplayHostTask:
      NewCmd = MGraphBuilder.addCG(std::move(CommandGroup), DefaultHostQueue,
                                   AuxiliaryCmds);
      break;
    default:
      NewCmd = MGraphBuilder.addCG(std::move(CommandGroup), std::move(Queue),
                                   AuxiliaryCmds);
    }
    NewEvent = NewCmd->getEvent();
  }

  std::vector<Command *> ToCleanUp;
  {
    ReadLockT Lock = acquireReadLock();

    Command *NewCmd = static_cast<Command *>(NewEvent->getCommand());

    EnqueueResultT Res;
    bool Enqueued;

    auto CleanUp = [&]() {
      if (NewCmd && (NewCmd->MDeps.size() == 0 && NewCmd->MUsers.size() == 0)) {
        NewEvent->setCommand(nullptr);
        delete NewCmd;
      }
    };

    for (Command *Cmd : AuxiliaryCmds) {
      Enqueued = GraphProcessor::enqueueCommand(Cmd, Res, ToCleanUp, Cmd);
      try {
        if (!Enqueued && EnqueueResultT::SyclEnqueueFailed == Res.MResult)
          throw runtime_error("Auxiliary enqueue process failed.",
                              PI_ERROR_INVALID_OPERATION);
      } catch (...) {
        // enqueueCommand() func and if statement above may throw an exception,
        // so destroy required resources to avoid memory leak
        CleanUp();
        std::rethrow_exception(std::current_exception());
      }
    }

    if (NewCmd) {
      // TODO: Check if lazy mode.
      EnqueueResultT Res;
      try {
        bool Enqueued =
            GraphProcessor::enqueueCommand(NewCmd, Res, ToCleanUp, NewCmd);
        if (!Enqueued && EnqueueResultT::SyclEnqueueFailed == Res.MResult)
          throw runtime_error("Enqueue process failed.",
                              PI_ERROR_INVALID_OPERATION);
      } catch (...) {
        // enqueueCommand() func and if statement above may throw an exception,
        // so destroy required resources to avoid memory leak
        CleanUp();
        std::rethrow_exception(std::current_exception());
      }
    }
  }
  cleanupCommands(ToCleanUp);

  for (auto StreamImplPtr : Streams) {
    StreamImplPtr->flush(NewEvent);
  }

  return NewEvent;
}

EventImplPtr Scheduler::addCopyBack(Requirement *Req) {
  std::vector<Command *> AuxiliaryCmds;
  Command *NewCmd = nullptr;
  {
    WriteLockT Lock = acquireWriteLock();
    NewCmd = MGraphBuilder.addCopyBack(Req, AuxiliaryCmds);
    // Command was not creted because there were no operations with
    // buffer.
    if (!NewCmd)
      return nullptr;
  }

  std::vector<Command *> ToCleanUp;
  try {
    ReadLockT Lock = acquireReadLock();
    EnqueueResultT Res;
    bool Enqueued;

    for (Command *Cmd : AuxiliaryCmds) {
      Enqueued = GraphProcessor::enqueueCommand(Cmd, Res, ToCleanUp, Cmd);
      if (!Enqueued && EnqueueResultT::SyclEnqueueFailed == Res.MResult)
        throw runtime_error("Enqueue process failed.",
                            PI_ERROR_INVALID_OPERATION);
    }

    Enqueued = GraphProcessor::enqueueCommand(NewCmd, Res, ToCleanUp, NewCmd);
    if (!Enqueued && EnqueueResultT::SyclEnqueueFailed == Res.MResult)
      throw runtime_error("Enqueue process failed.",
                          PI_ERROR_INVALID_OPERATION);
  } catch (...) {
    NewCmd->getQueue()->reportAsyncException(std::current_exception());
  }
  EventImplPtr NewEvent = NewCmd->getEvent();
  cleanupCommands(ToCleanUp);
  return NewEvent;
}

Scheduler &Scheduler::getInstance() {
  return GlobalHandler::instance().getScheduler();
}

void Scheduler::waitForEvent(const EventImplPtr &Event) {
  ReadLockT Lock = acquireReadLock();
  // It's fine to leave the lock unlocked upon return from waitForEvent as
  // there's no more actions to do here with graph
  std::vector<Command *> ToCleanUp;
  GraphProcessor::waitForEvent(std::move(Event), Lock, ToCleanUp,
                               /*LockTheLock=*/false);
  cleanupCommands(ToCleanUp);
}

static void deallocateStreams(
    std::vector<std::shared_ptr<stream_impl>> &StreamsToDeallocate) {
  // Deallocate buffers for stream objects of the finished commands. Iterate in
  // reverse order because it is the order of commands execution.
  for (auto StreamImplPtr = StreamsToDeallocate.rbegin();
       StreamImplPtr != StreamsToDeallocate.rend(); ++StreamImplPtr)
    detail::Scheduler::getInstance().deallocateStreamBuffers(
        StreamImplPtr->get());
}

void Scheduler::cleanupFinishedCommands(const EventImplPtr &FinishedEvent) {
  // We are going to traverse a graph of finished commands. Gather stream
  // objects from these commands if any and deallocate buffers for these stream
  // objects, this is needed to guarantee that streamed data is printed and
  // resources are released.
  std::vector<std::shared_ptr<stream_impl>> StreamsToDeallocate;
  // Similar to streams, we also collect the auxiliary resources used by the
  // commands. Cleanup will make sure the commands do not own the resources
  // anymore, so we just need them to survive the graph lock then they can die
  // as they go out of scope.
  std::vector<std::shared_ptr<const void>> AuxResourcesToDeallocate;
  {
    // Avoiding deadlock situation, where one thread is in the process of
    // enqueueing (with a locked mutex) a currently blocked task that waits for
    // another thread which is stuck at attempting cleanup.
    WriteLockT Lock(MGraphLock, std::try_to_lock);
    if (Lock.owns_lock()) {
      auto FinishedCmd = static_cast<Command *>(FinishedEvent->getCommand());
      // The command might have been cleaned up (and set to nullptr) by another
      // thread
      if (FinishedCmd)
        MGraphBuilder.cleanupFinishedCommands(FinishedCmd, StreamsToDeallocate,
                                              AuxResourcesToDeallocate);
    }
  }
  deallocateStreams(StreamsToDeallocate);
}

bool Scheduler::removeMemoryObject(detail::SYCLMemObjI *MemObj,
                                   bool StrictLock) {
  // We are going to traverse a graph of finished commands. Gather stream
  // objects from these commands if any and deallocate buffers for these stream
  // objects, this is needed to guarantee that streamed data is printed and
  // resources are released.
  std::vector<std::shared_ptr<stream_impl>> StreamsToDeallocate;
  // Similar to streams, we also collect the auxiliary resources used by the
  // commands. Cleanup will make sure the commands do not own the resources
  // anymore, so we just need them to survive the graph lock then they can die
  // as they go out of scope.
  std::vector<std::shared_ptr<const void>> AuxResourcesToDeallocate;

  {
    MemObjRecord *Record = MGraphBuilder.getMemObjRecord(MemObj);
    if (!Record)
      // No operations were performed on the mem object
      return true;

    {
      // This only needs a shared mutex as it only involves enqueueing and
      // awaiting for events
      ReadLockT Lock = StrictLock ? ReadLockT(MGraphLock)
                                  : ReadLockT(MGraphLock, std::try_to_lock);
      if (!Lock.owns_lock())
        return false;
      waitForRecordToFinish(Record, Lock);
    }
    {
      WriteLockT Lock = StrictLock ? acquireWriteLock()
                                   : WriteLockT(MGraphLock, std::try_to_lock);
      if (!Lock.owns_lock())
        return false;
      MGraphBuilder.decrementLeafCountersForRecord(Record);
      MGraphBuilder.cleanupCommandsForRecord(Record, StreamsToDeallocate,
                                             AuxResourcesToDeallocate);
      MGraphBuilder.removeRecordForMemObj(MemObj);
    }
  }
  deallocateStreams(StreamsToDeallocate);
  return true;
}

EventImplPtr Scheduler::addHostAccessor(Requirement *Req) {
  std::vector<Command *> AuxiliaryCmds;
  EventImplPtr NewCmdEvent = nullptr;

  {
    WriteLockT Lock = acquireWriteLock();

    Command *NewCmd = MGraphBuilder.addHostAccessor(Req, AuxiliaryCmds);
    if (!NewCmd)
      return nullptr;
    NewCmdEvent = NewCmd->getEvent();
  }

  std::vector<Command *> ToCleanUp;
  {
    ReadLockT Lock = acquireReadLock();
    EnqueueResultT Res;
    bool Enqueued;

    for (Command *Cmd : AuxiliaryCmds) {
      Enqueued = GraphProcessor::enqueueCommand(Cmd, Res, ToCleanUp, Cmd);
      if (!Enqueued && EnqueueResultT::SyclEnqueueFailed == Res.MResult)
        throw runtime_error("Enqueue process failed.",
                            PI_ERROR_INVALID_OPERATION);
    }

    if (Command *NewCmd = static_cast<Command *>(NewCmdEvent->getCommand())) {
      Enqueued = GraphProcessor::enqueueCommand(NewCmd, Res, ToCleanUp, NewCmd);
      if (!Enqueued && EnqueueResultT::SyclEnqueueFailed == Res.MResult)
        throw runtime_error("Enqueue process failed.",
                            PI_ERROR_INVALID_OPERATION);
    }
  }

  cleanupCommands(ToCleanUp);
  return NewCmdEvent;
}

void Scheduler::releaseHostAccessor(Requirement *Req) {
  Command *const BlockedCmd = Req->MBlockedCmd;

  std::vector<Command *> ToCleanUp;
  {
    ReadLockT Lock = acquireReadLock();

    assert(BlockedCmd && "Can't find appropriate command to unblock");

    BlockedCmd->MEnqueueStatus = EnqueueResultT::SyclEnqueueReady;

    enqueueLeavesOfReqUnlocked(Req, ToCleanUp);
  }
  cleanupCommands(ToCleanUp);
}

void Scheduler::enqueueLeavesOfReqUnlocked(const Requirement *const Req,
                                           std::vector<Command *> &ToCleanUp) {
  MemObjRecord *Record = Req->MSYCLMemObj->MRecord.get();
  auto EnqueueLeaves = [&ToCleanUp](LeavesCollection &Leaves) {
    for (Command *Cmd : Leaves) {
      EnqueueResultT Res;
      bool Enqueued = GraphProcessor::enqueueCommand(Cmd, Res, ToCleanUp, Cmd);
      if (!Enqueued && EnqueueResultT::SyclEnqueueFailed == Res.MResult)
        throw runtime_error("Enqueue process failed.",
                            PI_ERROR_INVALID_OPERATION);
    }
  };

  EnqueueLeaves(Record->MReadLeaves);
  EnqueueLeaves(Record->MWriteLeaves);
}

void Scheduler::enqueueUnblockedCommands(
    const std::vector<EventImplPtr> &ToEnqueue,
    std::vector<Command *> &ToCleanUp) {
  for (auto &Event : ToEnqueue) {
    Command *Cmd = static_cast<Command *>(Event->getCommand());
    if (!Cmd)
      continue;
    EnqueueResultT Res;
    bool Enqueued = GraphProcessor::enqueueCommand(Cmd, Res, ToCleanUp, Cmd);
    if (!Enqueued && EnqueueResultT::SyclEnqueueFailed == Res.MResult)
      throw runtime_error("Enqueue process failed.",
                          PI_ERROR_INVALID_OPERATION);
  }
}

void Scheduler::allocateStreamBuffers(stream_impl *Impl,
                                      size_t StreamBufferSize,
                                      size_t FlushBufferSize) {
  std::lock_guard<std::recursive_mutex> lock(StreamBuffersPoolMutex);
  StreamBuffersPool.insert(
      {Impl, new StreamBuffers(StreamBufferSize, FlushBufferSize)});
}

void Scheduler::deallocateStreamBuffers(stream_impl *Impl) {
  std::lock_guard<std::recursive_mutex> lock(StreamBuffersPoolMutex);
  delete StreamBuffersPool[Impl];
  StreamBuffersPool.erase(Impl);
}

Scheduler::Scheduler() {
  sycl::device HostDevice =
      createSyclObjFromImpl<device>(device_impl::getHostDeviceImpl());
  sycl::context HostContext{HostDevice};
  DefaultHostQueue = QueueImplPtr(
      new queue_impl(detail::getSyclObjImpl(HostDevice),
                     detail::getSyclObjImpl(HostContext), /*AsyncHandler=*/{},
                     /*PropList=*/{}));
}

Scheduler::~Scheduler() {
  // By specification there are several possible sync points: buffer
  // destruction, wait() method of a queue or event. Stream doesn't introduce
  // any synchronization point. It is guaranteed that stream is flushed and
  // resources are released only if one of the listed sync points was used for
  // the kernel. Otherwise resources for stream will not be released, issue a
  // warning in this case.
  if (pi::trace(pi::TraceLevel::PI_TRACE_BASIC)) {
    std::lock_guard<std::recursive_mutex> lock(StreamBuffersPoolMutex);
    if (!StreamBuffersPool.empty())
      fprintf(
          stderr,
          "\nWARNING: Some commands may have not finished the execution and "
          "not all resources were released. Please be sure that all kernels "
          "have synchronization points.\n\n");
  }
  DefaultHostQueue.reset();
}

void Scheduler::releaseResources() {
  if (DefaultHostQueue) {
    DefaultHostQueue->wait();
  }
  GlobalHandler::instance().drainThreadPool();

  //  There might be some commands scheduled for post enqueue cleanup that
  //  haven't been freed because of the graph mutex being locked at the time,
  //  clean them up now.
  cleanupCommands({});

  // We need loop since sometimes we may need new objects to be added to
  // deferred mem objects storage during cleanup. Known example is: we cleanup
  // existing deferred mem objects under write lock, during this process we
  // cleanup commands related to this record, command may have last reference to
  // queue_impl, ~queue_impl is called and buffer for assert (which is created
  // with size only so all confitions for deferred release are satisfied) is
  // added to deferred mem obj storage. So we may end up with leak.
  while (!isDeferredMemObjectsEmpty())
    cleanupDeferredMemObjects(BlockingT::BLOCKING);
}

MemObjRecord *Scheduler::getMemObjRecord(const Requirement *const Req) {
  return Req->MSYCLMemObj->MRecord.get();
}

void Scheduler::cleanupCommands(const std::vector<Command *> &Cmds) {
<<<<<<< HEAD
=======
  cleanupDeferredMemObjects(BlockingT::NON_BLOCKING);

>>>>>>> a916b93d
  if (Cmds.empty()) {
    std::lock_guard<std::mutex> Lock{MDeferredCleanupMutex};
    if (MDeferredCleanupCommands.empty())
      return;
  }

  WriteLockT Lock(MGraphLock, std::try_to_lock);
  // In order to avoid deadlocks related to blocked commands, defer cleanup if
  // the lock wasn't acquired.
  if (Lock.owns_lock()) {
    for (Command *Cmd : Cmds) {
      MGraphBuilder.cleanupCommand(Cmd);
    }
    std::vector<Command *> DeferredCleanupCommands;
    {
      std::lock_guard<std::mutex> Lock{MDeferredCleanupMutex};
      std::swap(DeferredCleanupCommands, MDeferredCleanupCommands);
    }
    for (Command *Cmd : DeferredCleanupCommands) {
      MGraphBuilder.cleanupCommand(Cmd);
    }

  } else {
    std::lock_guard<std::mutex> Lock{MDeferredCleanupMutex};
    MDeferredCleanupCommands.insert(MDeferredCleanupCommands.end(),
                                    Cmds.begin(), Cmds.end());
  }
}

void Scheduler::NotifyHostTaskCompletion(Command *Cmd) {
  // Completing command's event along with unblocking enqueue readiness of
  // empty command may lead to quick deallocation of MThisCmd by some cleanup
  // process. Thus we'll copy deps prior to completing of event and unblocking
  // of empty command.
  // Also, it's possible to have record deallocated prior to enqueue process.
  // Thus we employ read-lock of graph.

  std::vector<Command *> ToCleanUp;
  {
    ReadLockT Lock = acquireReadLock();

    std::vector<DepDesc> Deps = Cmd->MDeps;

    {
      std::lock_guard<std::mutex> Guard(Cmd->MBlockedUsersMutex);
      // update self-event status
      Cmd->getEvent()->setComplete();
    }
    Scheduler::enqueueUnblockedCommands(Cmd->MBlockedUsers, ToCleanUp);
  }
  cleanupCommands(ToCleanUp);
}

void Scheduler::deferMemObjRelease(const std::shared_ptr<SYCLMemObjI> &MemObj) {
  {
    std::lock_guard<std::mutex> Lock{MDeferredMemReleaseMutex};
    MDeferredMemObjRelease.push_back(MemObj);
  }
  cleanupDeferredMemObjects(BlockingT::NON_BLOCKING);
}

inline bool Scheduler::isDeferredMemObjectsEmpty() {
  std::lock_guard<std::mutex> Lock{MDeferredMemReleaseMutex};
  return MDeferredMemObjRelease.empty();
}

void Scheduler::cleanupDeferredMemObjects(BlockingT Blocking) {
  if (isDeferredMemObjectsEmpty())
    return;
  if (Blocking == BlockingT::BLOCKING) {
    std::vector<std::shared_ptr<SYCLMemObjI>> TempStorage;
    {
      std::lock_guard<std::mutex> LockDef{MDeferredMemReleaseMutex};
      MDeferredMemObjRelease.swap(TempStorage);
    }
    // if any objects in TempStorage exist - it is leaving scope and being
    // deleted
  }

  std::vector<std::shared_ptr<SYCLMemObjI>> ObjsReadyToRelease;
  {
    // Lock is needed for checkLeavesCompletion - if walks through Record leaves
    ReadLockT Lock = ReadLockT(MGraphLock, std::try_to_lock);
    if (Lock.owns_lock()) {
      // Not expected that Blocking == true will be used in parallel with
      // adding MemObj to storage, no such scenario.
      std::lock_guard<std::mutex> LockDef{MDeferredMemReleaseMutex};
      auto MemObjIt = MDeferredMemObjRelease.begin();
      while (MemObjIt != MDeferredMemObjRelease.end()) {
        MemObjRecord *Record = MGraphBuilder.getMemObjRecord((*MemObjIt).get());
        if (!checkLeavesCompletion(Record)) {
          MemObjIt++;
          continue;
        }
        ObjsReadyToRelease.push_back(*MemObjIt);
        MemObjIt = MDeferredMemObjRelease.erase(MemObjIt);
      }
    }
  }
  auto ReleaseCandidateIt = ObjsReadyToRelease.begin();
  while (ReleaseCandidateIt != ObjsReadyToRelease.end()) {
    if (!removeMemoryObject(ReleaseCandidateIt->get(), false))
      break;
    ReleaseCandidateIt = ObjsReadyToRelease.erase(ReleaseCandidateIt);
  }
  if (!ObjsReadyToRelease.empty()) {
    std::lock_guard<std::mutex> LockDef{MDeferredMemReleaseMutex};
    MDeferredMemObjRelease.insert(
        MDeferredMemObjRelease.end(),
        std::make_move_iterator(ObjsReadyToRelease.begin()),
        std::make_move_iterator(ObjsReadyToRelease.end()));
  }
}

} // namespace detail
} // __SYCL_INLINE_VER_NAMESPACE(_V1)
} // namespace sycl<|MERGE_RESOLUTION|>--- conflicted
+++ resolved
@@ -469,11 +469,8 @@
 }
 
 void Scheduler::cleanupCommands(const std::vector<Command *> &Cmds) {
-<<<<<<< HEAD
-=======
   cleanupDeferredMemObjects(BlockingT::NON_BLOCKING);
 
->>>>>>> a916b93d
   if (Cmds.empty()) {
     std::lock_guard<std::mutex> Lock{MDeferredCleanupMutex};
     if (MDeferredCleanupCommands.empty())
