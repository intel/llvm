--- conflicted
+++ resolved
@@ -260,12 +260,7 @@
       auto WorkerQueue = NewCmd->getEvent()->getWorkerQueue();
       assert(WorkerQueue &&
              "WorkerQueue for CopyBack command must be not null");
-<<<<<<< HEAD
-      WorkerQueue->getDeviceImpl().reportAsyncException(
-          WorkerQueue, std::current_exception());
-=======
       reportAsyncException(WorkerQueue, std::current_exception());
->>>>>>> e1962d2e
     }
   }
   EventImplPtr NewEvent = NewCmd->getEvent();
