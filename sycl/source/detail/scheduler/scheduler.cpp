//===-- scheduler.cpp - SYCL Scheduler --------------------------*- C++ -*-===//
//
// Part of the LLVM Project, under the Apache License v2.0 with LLVM Exceptions.
// See https://llvm.org/LICENSE.txt for license information.
// SPDX-License-Identifier: Apache-2.0 WITH LLVM-exception
//
//===----------------------------------------------------------------------===//

#include "CL/sycl/detail/sycl_mem_obj_i.hpp"
#include <CL/sycl/device_selector.hpp>
#include <detail/global_handler.hpp>
#include <detail/queue_impl.hpp>
#include <detail/scheduler/scheduler.hpp>
#include <detail/scheduler/scheduler_helpers.hpp>
#include <detail/stream_impl.hpp>

#include <chrono>
#include <cstdio>
#include <memory>
#include <mutex>
#include <set>
#include <thread>
#include <vector>

__SYCL_INLINE_NAMESPACE(cl) {
namespace sycl {
namespace detail {

void Scheduler::waitForRecordToFinish(MemObjRecord *Record,
                                      ReadLockT &GraphReadLock) {
#ifdef XPTI_ENABLE_INSTRUMENTATION
  // Will contain the list of dependencies for the Release Command
  std::set<Command *> DepCommands;
#endif
  for (Command *Cmd : Record->MReadLeaves) {
    EnqueueResultT Res;
    bool Enqueued = GraphProcessor::enqueueCommand(Cmd, Res, GraphReadLock);
    if (!Enqueued && EnqueueResultT::SyclEnqueueFailed == Res.MResult)
      throw runtime_error("Enqueue process failed.", PI_INVALID_OPERATION);
#ifdef XPTI_ENABLE_INSTRUMENTATION
    // Capture the dependencies
    DepCommands.insert(Cmd);
#endif
    GraphProcessor::waitForEvent(Cmd->getEvent(), GraphReadLock);
  }
  for (Command *Cmd : Record->MWriteLeaves) {
    EnqueueResultT Res;
    bool Enqueued = GraphProcessor::enqueueCommand(Cmd, Res, GraphReadLock);
    if (!Enqueued && EnqueueResultT::SyclEnqueueFailed == Res.MResult)
      throw runtime_error("Enqueue process failed.", PI_INVALID_OPERATION);
#ifdef XPTI_ENABLE_INSTRUMENTATION
    DepCommands.insert(Cmd);
#endif
    GraphProcessor::waitForEvent(Cmd->getEvent(), GraphReadLock);
  }
  for (AllocaCommandBase *AllocaCmd : Record->MAllocaCommands) {
    Command *ReleaseCmd = AllocaCmd->getReleaseCmd();
    EnqueueResultT Res;
    bool Enqueued =
        GraphProcessor::enqueueCommand(ReleaseCmd, Res, GraphReadLock);
    if (!Enqueued && EnqueueResultT::SyclEnqueueFailed == Res.MResult)
      throw runtime_error("Enqueue process failed.", PI_INVALID_OPERATION);
#ifdef XPTI_ENABLE_INSTRUMENTATION
    // Report these dependencies to the Command so these dependencies can be
    // reported as edges
    ReleaseCmd->resolveReleaseDependencies(DepCommands);
#endif
    GraphProcessor::waitForEvent(ReleaseCmd->getEvent(), GraphReadLock);
  }
}

EventImplPtr Scheduler::addCG(std::unique_ptr<detail::CG> CommandGroup,
                              QueueImplPtr Queue) {
  EventImplPtr NewEvent = nullptr;
  const bool IsKernel = CommandGroup->getType() == CG::KERNEL;
  std::vector<Command *> AuxiliaryCmds;
  const bool IsHostKernel = CommandGroup->getType() == CG::RUN_ON_HOST_INTEL;
  vector_class<StreamImplPtr> Streams;

  if (IsKernel) {
    Streams = ((CGExecKernel *)CommandGroup.get())->getStreams();
    // Stream's flush buffer memory is mainly initialized in stream's __init
    // method. However, this method is not available on host device.
    // Initializing stream's flush buffer on the host side in a separate task.
    if (Queue->is_host()) {
      for (const StreamImplPtr &Stream : Streams) {
        initStream(Stream, Queue);
      }
    }
  }

  {
    WriteLockT Lock(MGraphLock, std::defer_lock);
    acquireWriteLock(Lock);

    Command *NewCmd = nullptr;
    switch (CommandGroup->getType()) {
    case CG::UPDATE_HOST:
      NewCmd = MGraphBuilder.addCGUpdateHost(std::move(CommandGroup),
                                             DefaultHostQueue, AuxiliaryCmds);
      break;
    case CG::CODEPLAY_HOST_TASK:
      NewCmd = MGraphBuilder.addCG(std::move(CommandGroup), DefaultHostQueue,
                                   AuxiliaryCmds);
      break;
    default:
      NewCmd = MGraphBuilder.addCG(std::move(CommandGroup), std::move(Queue),
                                   AuxiliaryCmds);
    }
    NewEvent = NewCmd->getEvent();
  }

  {
    ReadLockT Lock(MGraphLock);

    EnqueueResultT Res;
    bool Enqueued;

    for (Command *Cmd : AuxiliaryCmds) {
      Enqueued = GraphProcessor::enqueueCommand(Cmd, Res, Lock);
      if (!Enqueued && EnqueueResultT::SyclEnqueueFailed == Res.MResult)
        throw runtime_error("Auxiliary enqueue process failed.",
                            PI_INVALID_OPERATION);
    }

    Command *NewCmd = static_cast<Command *>(NewEvent->getCommand());
<<<<<<< HEAD
    if (NewCmd) {
      // TODO: Check if lazy mode.
      EnqueueResultT Res;
      bool Enqueued = GraphProcessor::enqueueCommand(NewCmd, Res, Lock);
      if (!Enqueued && EnqueueResultT::SyclEnqueueFailed == Res.MResult)
        throw runtime_error("Enqueue process failed.", PI_INVALID_OPERATION);
=======
>>>>>>> 7aed0c27

    auto CleanUp = [&]() {
      if (NewCmd->MDeps.size() == 0 && NewCmd->MUsers.size() == 0) {
        if (IsHostKernel)
          static_cast<ExecCGCommand *>(NewCmd)->releaseCG();

        NewEvent->setCommand(nullptr);
        delete NewCmd;
      }
    };

    if (NewCmd) {
      // TODO: Check if lazy mode.
      EnqueueResultT Res;
      try {
        bool Enqueued = GraphProcessor::enqueueCommand(NewCmd, Res);
        if (!Enqueued && EnqueueResultT::SyclEnqueueFailed == Res.MResult)
          throw runtime_error("Enqueue process failed.", PI_INVALID_OPERATION);
      } catch (...) {
        // enqueueCommand() func and if statement above may throw an exception,
        // so destroy required resources to avoid memory leak
        CleanUp();
        std::rethrow_exception(std::current_exception());
      }

      // If there are no memory dependencies decouple and free the command.
      // Though, dismiss ownership of native kernel command group as it's
      // resources may be in use by backend and synchronization point here is
      // at native kernel execution finish.
      CleanUp();
    }
  }

  for (auto StreamImplPtr : Streams) {
    StreamImplPtr->flush();
  }

  return NewEvent;
}

EventImplPtr Scheduler::addCopyBack(Requirement *Req) {
  std::vector<Command *> AuxiliaryCmds;
  Command *NewCmd = nullptr;
  {
    WriteLockT Lock(MGraphLock, std::defer_lock);
    acquireWriteLock(Lock);
    NewCmd = MGraphBuilder.addCopyBack(Req, AuxiliaryCmds);
    // Command was not creted because there were no operations with
    // buffer.
    if (!NewCmd)
      return nullptr;
  }

  try {
    ReadLockT Lock(MGraphLock);
    EnqueueResultT Res;
    bool Enqueued;

    for (Command *Cmd : AuxiliaryCmds) {
      Enqueued = GraphProcessor::enqueueCommand(Cmd, Res, Lock);
      if (!Enqueued && EnqueueResultT::SyclEnqueueFailed == Res.MResult)
        throw runtime_error("Enqueue process failed.", PI_INVALID_OPERATION);
    }

    Enqueued = GraphProcessor::enqueueCommand(NewCmd, Res, Lock);
    if (!Enqueued && EnqueueResultT::SyclEnqueueFailed == Res.MResult)
      throw runtime_error("Enqueue process failed.", PI_INVALID_OPERATION);
  } catch (...) {
    NewCmd->getQueue()->reportAsyncException(std::current_exception());
  }
  return NewCmd->getEvent();
}

Scheduler &Scheduler::getInstance() {
  return GlobalHandler::instance().getScheduler();
}

std::vector<EventImplPtr> Scheduler::getWaitList(EventImplPtr Event) {
  ReadLockT Lock(MGraphLock);
  return GraphProcessor::getWaitList(std::move(Event));
}

void Scheduler::waitForEvent(EventImplPtr Event) {
  ReadLockT Lock(MGraphLock);
  GraphProcessor::waitForEvent(std::move(Event), Lock);
}

static void deallocateStreams(
    std::vector<std::shared_ptr<stream_impl>> &StreamsToDeallocate) {
  // Deallocate buffers for stream objects of the finished commands. Iterate in
  // reverse order because it is the order of commands execution.
  for (auto StreamImplPtr = StreamsToDeallocate.rbegin();
       StreamImplPtr != StreamsToDeallocate.rend(); ++StreamImplPtr)
    detail::Scheduler::getInstance().deallocateStreamBuffers(
        StreamImplPtr->get());
}

void Scheduler::cleanupFinishedCommands(EventImplPtr FinishedEvent) {
  // We are going to traverse a graph of finished commands. Gather stream
  // objects from these commands if any and deallocate buffers for these stream
  // objects, this is needed to guarantee that streamed data is printed and
  // resources are released.
  std::vector<std::shared_ptr<stream_impl>> StreamsToDeallocate;
  {
    // Avoiding deadlock situation, where one thread is in the process of
    // enqueueing (with a locked mutex) a currently blocked task that waits for
    // another thread which is stuck at attempting cleanup.
    WriteLockT Lock(MGraphLock, std::try_to_lock);
    if (Lock.owns_lock()) {
      auto FinishedCmd = static_cast<Command *>(FinishedEvent->getCommand());
      // The command might have been cleaned up (and set to nullptr) by another
      // thread
      if (FinishedCmd)
        MGraphBuilder.cleanupFinishedCommands(FinishedCmd, StreamsToDeallocate);
    }
  }
  deallocateStreams(StreamsToDeallocate);
}

void Scheduler::removeMemoryObject(detail::SYCLMemObjI *MemObj) {
  // We are going to traverse a graph of finished commands. Gather stream
  // objects from these commands if any and deallocate buffers for these stream
  // objects, this is needed to guarantee that streamed data is printed and
  // resources are released.
  std::vector<std::shared_ptr<stream_impl>> StreamsToDeallocate;

  {
    MemObjRecord *Record = nullptr;
    WriteLockT Lock(MGraphLock, std::defer_lock);

    {
      acquireWriteLock(Lock);

      Record = MGraphBuilder.getMemObjRecord(MemObj);
      if (!Record)
        // No operations were performed on the mem object
        return;

      Lock.unlock();
    }

    {
      // This only needs a shared mutex as it only involves enqueueing and
      // awaiting for events
      ReadLockT Lock(MGraphLock);
      waitForRecordToFinish(Record, Lock);
    }

    {
      acquireWriteLock(Lock);
      MGraphBuilder.decrementLeafCountersForRecord(Record);
      MGraphBuilder.cleanupCommandsForRecord(Record, StreamsToDeallocate);
      MGraphBuilder.removeRecordForMemObj(MemObj);
    }
  }
  deallocateStreams(StreamsToDeallocate);
}

EventImplPtr Scheduler::addHostAccessor(Requirement *Req) {
  std::vector<Command *> AuxiliaryCmds;
  Command *NewCmd = nullptr;

  {
    WriteLockT Lock(MGraphLock, std::defer_lock);
    acquireWriteLock(Lock);

    NewCmd = MGraphBuilder.addHostAccessor(Req, AuxiliaryCmds);
  }

  if (!NewCmd)
    return nullptr;

  {
    ReadLockT ReadLock(MGraphLock);
    EnqueueResultT Res;
    bool Enqueued;

    for (Command *Cmd : AuxiliaryCmds) {
      Enqueued = GraphProcessor::enqueueCommand(Cmd, Res, ReadLock);
      if (!Enqueued && EnqueueResultT::SyclEnqueueFailed == Res.MResult)
        throw runtime_error("Enqueue process failed.", PI_INVALID_OPERATION);
    }

    Enqueued = GraphProcessor::enqueueCommand(NewCmd, Res, ReadLock);
    if (!Enqueued && EnqueueResultT::SyclEnqueueFailed == Res.MResult)
      throw runtime_error("Enqueue process failed.", PI_INVALID_OPERATION);
  }

  return NewCmd->getEvent();
}

void Scheduler::releaseHostAccessor(Requirement *Req) {
  Command *const BlockedCmd = Req->MBlockedCmd;

  ReadLockT Lock(MGraphLock);

  assert(BlockedCmd && "Can't find appropriate command to unblock");

  BlockedCmd->MEnqueueStatus = EnqueueResultT::SyclEnqueueReady;

  enqueueLeavesOfReqUnlocked(Req, Lock);
}

// static
void Scheduler::enqueueLeavesOfReqUnlocked(const Requirement *const Req,
                                           ReadLockT &GraphReadLock) {
  MemObjRecord *Record = Req->MSYCLMemObj->MRecord.get();
  auto EnqueueLeaves = [&GraphReadLock](LeavesCollection &Leaves) {
    for (Command *Cmd : Leaves) {
      EnqueueResultT Res;
      bool Enqueued = GraphProcessor::enqueueCommand(Cmd, Res, GraphReadLock);
      if (!Enqueued && EnqueueResultT::SyclEnqueueFailed == Res.MResult)
        throw runtime_error("Enqueue process failed.", PI_INVALID_OPERATION);
    }
  };
  EnqueueLeaves(Record->MReadLeaves);
  EnqueueLeaves(Record->MWriteLeaves);
}

void Scheduler::allocateStreamBuffers(stream_impl *Impl,
                                      size_t StreamBufferSize,
                                      size_t FlushBufferSize) {
  std::lock_guard<std::recursive_mutex> lock(StreamBuffersPoolMutex);
  StreamBuffersPool.insert(
      {Impl, new StreamBuffers(StreamBufferSize, FlushBufferSize)});
}

void Scheduler::deallocateStreamBuffers(stream_impl *Impl) {
  std::lock_guard<std::recursive_mutex> lock(StreamBuffersPoolMutex);
  delete StreamBuffersPool[Impl];
  StreamBuffersPool.erase(Impl);
}

Scheduler::Scheduler() {
  sycl::device HostDevice;
  DefaultHostQueue = QueueImplPtr(
      new queue_impl(detail::getSyclObjImpl(HostDevice), /*AsyncHandler=*/{},
                     /*PropList=*/{}));
}

Scheduler::~Scheduler() {
  DefaultHostQueue->stopThreadPool();
  // By specification there are several possible sync points: buffer
  // destruction, wait() method of a queue or event. Stream doesn't introduce
  // any synchronization point. It is guaranteed that stream is flushed and
  // resources are released only if one of the listed sync points was used for
  // the kernel. Otherwise resources for stream will not be released, issue a
  // warning in this case.
  if (pi::trace(pi::TraceLevel::PI_TRACE_BASIC)) {
    std::lock_guard<std::recursive_mutex> lock(StreamBuffersPoolMutex);
    if (!StreamBuffersPool.empty())
      fprintf(
          stderr,
          "\nWARNING: Some commands may have not finished the execution and "
          "not all resources were released. Please be sure that all kernels "
          "have synchronization points.\n\n");
  }
}

void Scheduler::acquireWriteLock(WriteLockT &Lock) {
#ifdef _WIN32
  // Avoiding deadlock situation for MSVC. std::shared_timed_mutex specification
  // does not specify a priority for shared and exclusive accesses. It will be a
  // deadlock in MSVC's std::shared_timed_mutex implementation, if exclusive
  // access occurs after shared access.
  // TODO: after switching to C++17, change std::shared_timed_mutex to
  // std::shared_mutex and use std::lock_guard here both for Windows and Linux.
  while (!Lock.try_lock_for(std::chrono::milliseconds(10))) {
    // Without yield while loop acts like endless while loop and occupies the
    // whole CPU when multiple command groups are created in multiple host
    // threads
    std::this_thread::yield();
  }
#else
  // It is a deadlock on UNIX in implementation of lock and lock_shared, if
  // try_lock in the loop above will be executed, so using a single lock here
  Lock.lock();
#endif // _WIN32
}

MemObjRecord *Scheduler::getMemObjRecord(const Requirement *const Req) {
  return Req->MSYCLMemObj->MRecord.get();
}

} // namespace detail
} // namespace sycl
} // __SYCL_INLINE_NAMESPACE(cl)<|MERGE_RESOLUTION|>--- conflicted
+++ resolved
@@ -116,26 +116,8 @@
     EnqueueResultT Res;
     bool Enqueued;
 
-    for (Command *Cmd : AuxiliaryCmds) {
-      Enqueued = GraphProcessor::enqueueCommand(Cmd, Res, Lock);
-      if (!Enqueued && EnqueueResultT::SyclEnqueueFailed == Res.MResult)
-        throw runtime_error("Auxiliary enqueue process failed.",
-                            PI_INVALID_OPERATION);
-    }
-
-    Command *NewCmd = static_cast<Command *>(NewEvent->getCommand());
-<<<<<<< HEAD
-    if (NewCmd) {
-      // TODO: Check if lazy mode.
-      EnqueueResultT Res;
-      bool Enqueued = GraphProcessor::enqueueCommand(NewCmd, Res, Lock);
-      if (!Enqueued && EnqueueResultT::SyclEnqueueFailed == Res.MResult)
-        throw runtime_error("Enqueue process failed.", PI_INVALID_OPERATION);
-=======
->>>>>>> 7aed0c27
-
     auto CleanUp = [&]() {
-      if (NewCmd->MDeps.size() == 0 && NewCmd->MUsers.size() == 0) {
+      if (NewCmd && (NewCmd->MDeps.size() == 0 && NewCmd->MUsers.size() == 0)) {
         if (IsHostKernel)
           static_cast<ExecCGCommand *>(NewCmd)->releaseCG();
 
@@ -143,6 +125,20 @@
         delete NewCmd;
       }
     };
+
+    for (Command *Cmd : AuxiliaryCmds) {
+      Enqueued = GraphProcessor::enqueueCommand(Cmd, Res, Lock);
+      try {
+        if (!Enqueued && EnqueueResultT::SyclEnqueueFailed == Res.MResult)
+          throw runtime_error("Auxiliary enqueue process failed.",
+                              PI_INVALID_OPERATION);
+      } catch (...) {
+        CleanUp();
+        std::rethrow_exception(std::current_exception());
+      }
+    }
+
+    Command *NewCmd = static_cast<Command *>(NewEvent->getCommand());
 
     if (NewCmd) {
       // TODO: Check if lazy mode.
