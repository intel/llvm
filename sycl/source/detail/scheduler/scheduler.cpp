//===-- scheduler.cpp - SYCL Scheduler --------------------------*- C++ -*-===//
//
// Part of the LLVM Project, under the Apache License v2.0 with LLVM Exceptions.
// See https://llvm.org/LICENSE.txt for license information.
// SPDX-License-Identifier: Apache-2.0 WITH LLVM-exception
//
//===----------------------------------------------------------------------===//

#include "CL/sycl/detail/sycl_mem_obj_i.hpp"
#include <CL/sycl/device_selector.hpp>
#include <detail/queue_impl.hpp>
#include <detail/scheduler/scheduler.hpp>

#include <memory>
#include <mutex>
#include <set>
#include <vector>

__SYCL_INLINE_NAMESPACE(cl) {
namespace sycl {
namespace detail {

void Scheduler::waitForRecordToFinish(MemObjRecord *Record) {
#ifdef XPTI_ENABLE_INSTRUMENTATION
  // Will contain the list of dependencies for the Release Command
  std::set<Command *> DepCommands;
#endif
  for (Command *Cmd : Record->MReadLeaves) {
    EnqueueResultT Res;
    bool Enqueued = GraphProcessor::enqueueCommand(Cmd, Res);
    if (!Enqueued && EnqueueResultT::SyclEnqueueFailed == Res.MResult)
      throw runtime_error("Enqueue process failed.", PI_INVALID_OPERATION);
#ifdef XPTI_ENABLE_INSTRUMENTATION
    // Capture the dependencies
    DepCommands.insert(Cmd);
#endif
    GraphProcessor::waitForEvent(Cmd->getEvent());
  }
  for (Command *Cmd : Record->MWriteLeaves) {
    EnqueueResultT Res;
    bool Enqueued = GraphProcessor::enqueueCommand(Cmd, Res);
    if (!Enqueued && EnqueueResultT::SyclEnqueueFailed == Res.MResult)
      throw runtime_error("Enqueue process failed.", PI_INVALID_OPERATION);
#ifdef XPTI_ENABLE_INSTRUMENTATION
    DepCommands.insert(Cmd);
#endif
    GraphProcessor::waitForEvent(Cmd->getEvent());
  }
  for (AllocaCommandBase *AllocaCmd : Record->MAllocaCommands) {
    Command *ReleaseCmd = AllocaCmd->getReleaseCmd();
    EnqueueResultT Res;
    bool Enqueued = GraphProcessor::enqueueCommand(ReleaseCmd, Res);
    if (!Enqueued && EnqueueResultT::SyclEnqueueFailed == Res.MResult)
      throw runtime_error("Enqueue process failed.", PI_INVALID_OPERATION);
#ifdef XPTI_ENABLE_INSTRUMENTATION
    // Report these dependencies to the Command so these dependencies can be
    // reported as edges
    ReleaseCmd->resolveReleaseDependencies(DepCommands);
#endif
    GraphProcessor::waitForEvent(ReleaseCmd->getEvent());
  }
}

EventImplPtr Scheduler::addCG(std::unique_ptr<detail::CG> CommandGroup,
                              QueueImplPtr Queue) {
  Command *NewCmd = nullptr;
  const bool IsKernel = CommandGroup->getType() == CG::KERNEL;
  {
    std::lock_guard<std::shared_timed_mutex> Lock(MGraphLock);

    switch (CommandGroup->getType()) {
    case CG::UPDATE_HOST:
      NewCmd = MGraphBuilder.addCGUpdateHost(std::move(CommandGroup),
                                             DefaultHostQueue);
      break;
    case CG::HOST_TASK_CODEPLAY:
      NewCmd = MGraphBuilder.addCG(std::move(CommandGroup), DefaultHostQueue);
      break;
    default:
      NewCmd = MGraphBuilder.addCG(std::move(CommandGroup), std::move(Queue));
    }

    // TODO: Check if lazy mode.
    EnqueueResultT Res;
    bool Enqueued = GraphProcessor::enqueueCommand(NewCmd, Res);
    if (!Enqueued && EnqueueResultT::SyclEnqueueFailed == Res.MResult)
      throw runtime_error("Enqueue process failed.", PI_INVALID_OPERATION);
  }

  if (IsKernel)
    ((ExecCGCommand *)NewCmd)->flushStreams();

  return NewCmd->getEvent();
}

EventImplPtr Scheduler::addCopyBack(Requirement *Req) {
  std::lock_guard<std::shared_timed_mutex> Lock(MGraphLock);
  Command *NewCmd = MGraphBuilder.addCopyBack(Req);
  // Command was not creted because there were no operations with
  // buffer.
  if (!NewCmd)
    return nullptr;

  try {
    EnqueueResultT Res;
    bool Enqueued = GraphProcessor::enqueueCommand(NewCmd, Res);
    if (!Enqueued && EnqueueResultT::SyclEnqueueFailed == Res.MResult)
      throw runtime_error("Enqueue process failed.", PI_INVALID_OPERATION);
  } catch (...) {
    NewCmd->getQueue()->reportAsyncException(std::current_exception());
  }
  return NewCmd->getEvent();
}

#ifdef __GNUC__
// The init_priority here causes the constructor for scheduler to run relatively
// early, and therefore the destructor to run relatively late (after anything
// else that has no priority set, or has a priority higher than 2000).
Scheduler Scheduler::instance __attribute__((init_priority(2000)));
#else
#pragma warning(disable : 4073)
#pragma init_seg(lib)
Scheduler Scheduler::instance;
#endif

Scheduler &Scheduler::getInstance() { return instance; }

std::vector<EventImplPtr> Scheduler::getWaitList(EventImplPtr Event) {
  std::shared_lock<std::shared_timed_mutex> Lock(MGraphLock);
  return GraphProcessor::getWaitList(std::move(Event));
}

void Scheduler::waitForEvent(EventImplPtr Event) {
<<<<<<< HEAD
  std::lock_guard<std::mutex> lock(MGraphLock);
=======
  std::shared_lock<std::shared_timed_mutex> Lock(MGraphLock);
>>>>>>> 5788b98c
  GraphProcessor::waitForEvent(std::move(Event));
}

void Scheduler::cleanupFinishedCommands(EventImplPtr FinishedEvent) {
  // Avoiding deadlock situation, where one thread is in the process of
  // enqueueing (with a locked mutex) a currently blocked task that waits for
  // another thread which is stuck at attempting cleanup.
  std::unique_lock<std::shared_timed_mutex> Lock(MGraphLock, std::try_to_lock);
  if (Lock.owns_lock()) {
    Command *FinishedCmd = static_cast<Command *>(FinishedEvent->getCommand());
    // The command might have been cleaned up (and set to nullptr) by another
    // thread
    if (FinishedCmd)
      MGraphBuilder.cleanupFinishedCommands(FinishedCmd);
  }
}

void Scheduler::removeMemoryObject(detail::SYCLMemObjI *MemObj) {
  std::lock_guard<std::shared_timed_mutex> Lock(MGraphLock);

  MemObjRecord *Record = MGraphBuilder.getMemObjRecord(MemObj);
  if (!Record)
    // No operations were performed on the mem object
    return;

  waitForRecordToFinish(Record);
  MGraphBuilder.decrementLeafCountersForRecord(Record);
  MGraphBuilder.cleanupCommandsForRecord(Record);
  MGraphBuilder.removeRecordForMemObj(MemObj);
}

EventImplPtr Scheduler::addHostAccessor(Requirement *Req,
                                        const bool destructor) {
  std::lock_guard<std::shared_timed_mutex> Lock(MGraphLock);

  Command *NewCmd = MGraphBuilder.addHostAccessor(Req, destructor);

  if (!NewCmd)
    return nullptr;
  EnqueueResultT Res;
  bool Enqueued = GraphProcessor::enqueueCommand(NewCmd, Res);
  if (!Enqueued && EnqueueResultT::SyclEnqueueFailed == Res.MResult)
    throw runtime_error("Enqueue process failed.", PI_INVALID_OPERATION);
  return NewCmd->getEvent();
}

void Scheduler::releaseHostAccessor(Requirement *Req) {
<<<<<<< HEAD
  std::lock_guard<std::mutex> lock(MGraphLock);
  Command *const BlockedCmd = Req->MBlockedCmd;

  assert(BlockedCmd && "Can't find appropriate command to unblock");

  BlockedCmd->MEnqueueStatus = EnqueueResultT::SyclEnqueueReady;

  enqueueLeavesOfReq(Req);
}

// static
void Scheduler::enqueueLeavesOfReq(const Requirement *const Req) {
  MemObjRecord* Record = Req->MSYCLMemObj->MRecord.get();
=======
  Req->MBlockedCmd->MEnqueueStatus = EnqueueResultT::SyclEnqueueReady;
  std::shared_lock<std::shared_timed_mutex> Lock(MGraphLock);
  MemObjRecord *Record = Req->MSYCLMemObj->MRecord.get();
>>>>>>> 5788b98c
  auto EnqueueLeaves = [](CircularBuffer<Command *> &Leaves) {
    for (Command *Cmd : Leaves) {
      EnqueueResultT Res;
      bool Enqueued = GraphProcessor::enqueueCommand(Cmd, Res);
      if (!Enqueued && EnqueueResultT::SyclEnqueueFailed == Res.MResult)
        throw runtime_error("Enqueue process failed.", PI_INVALID_OPERATION);
    }
  };
  EnqueueLeaves(Record->MReadLeaves);
  EnqueueLeaves(Record->MWriteLeaves);
}

Scheduler::Scheduler() {
  sycl::device HostDevice;
  DefaultHostQueue = QueueImplPtr(
      new queue_impl(detail::getSyclObjImpl(HostDevice), /*AsyncHandler=*/{},
                     QueueOrder::Ordered, /*PropList=*/{}));
}

} // namespace detail
} // namespace sycl
} // __SYCL_INLINE_NAMESPACE(cl)<|MERGE_RESOLUTION|>--- conflicted
+++ resolved
@@ -131,11 +131,7 @@
 }
 
 void Scheduler::waitForEvent(EventImplPtr Event) {
-<<<<<<< HEAD
-  std::lock_guard<std::mutex> lock(MGraphLock);
-=======
   std::shared_lock<std::shared_timed_mutex> Lock(MGraphLock);
->>>>>>> 5788b98c
   GraphProcessor::waitForEvent(std::move(Event));
 }
 
@@ -183,9 +179,9 @@
 }
 
 void Scheduler::releaseHostAccessor(Requirement *Req) {
-<<<<<<< HEAD
-  std::lock_guard<std::mutex> lock(MGraphLock);
   Command *const BlockedCmd = Req->MBlockedCmd;
+
+  std::shared_lock<std::shared_timed_mutex> Lock(MGraphLock);
 
   assert(BlockedCmd && "Can't find appropriate command to unblock");
 
@@ -197,11 +193,6 @@
 // static
 void Scheduler::enqueueLeavesOfReq(const Requirement *const Req) {
   MemObjRecord* Record = Req->MSYCLMemObj->MRecord.get();
-=======
-  Req->MBlockedCmd->MEnqueueStatus = EnqueueResultT::SyclEnqueueReady;
-  std::shared_lock<std::shared_timed_mutex> Lock(MGraphLock);
-  MemObjRecord *Record = Req->MSYCLMemObj->MRecord.get();
->>>>>>> 5788b98c
   auto EnqueueLeaves = [](CircularBuffer<Command *> &Leaves) {
     for (Command *Cmd : Leaves) {
       EnqueueResultT Res;
