--- conflicted
+++ resolved
@@ -54,13 +54,8 @@
     bool Enqueued =
         GraphProcessor::enqueueCommand(Cmd, GraphReadLock, Res, ToCleanUp, Cmd);
     if (!Enqueued && EnqueueResultT::SyclEnqueueFailed == Res.MResult)
-<<<<<<< HEAD
-      throw runtime_error("Enqueue process failed.",
-                          UR_RESULT_ERROR_INVALID_OPERATION);
-=======
       throw exception(make_error_code(errc::runtime),
                       "Enqueue process failed.");
->>>>>>> 46528f91
 #ifdef XPTI_ENABLE_INSTRUMENTATION
     // Capture the dependencies
     DepCommands.insert(Cmd);
@@ -72,13 +67,8 @@
     bool Enqueued =
         GraphProcessor::enqueueCommand(Cmd, GraphReadLock, Res, ToCleanUp, Cmd);
     if (!Enqueued && EnqueueResultT::SyclEnqueueFailed == Res.MResult)
-<<<<<<< HEAD
-      throw runtime_error("Enqueue process failed.",
-                          UR_RESULT_ERROR_INVALID_OPERATION);
-=======
       throw exception(make_error_code(errc::runtime),
                       "Enqueue process failed.");
->>>>>>> 46528f91
 #ifdef XPTI_ENABLE_INSTRUMENTATION
     DepCommands.insert(Cmd);
 #endif
@@ -90,13 +80,8 @@
     bool Enqueued = GraphProcessor::enqueueCommand(ReleaseCmd, GraphReadLock,
                                                    Res, ToCleanUp, ReleaseCmd);
     if (!Enqueued && EnqueueResultT::SyclEnqueueFailed == Res.MResult)
-<<<<<<< HEAD
-      throw runtime_error("Enqueue process failed.",
-                          UR_RESULT_ERROR_INVALID_OPERATION);
-=======
       throw exception(make_error_code(errc::runtime),
                       "Enqueue process failed.");
->>>>>>> 46528f91
 #ifdef XPTI_ENABLE_INSTRUMENTATION
     // Report these dependencies to the Command so these dependencies can be
     // reported as edges
@@ -186,13 +171,8 @@
                                                 Blocking);
       try {
         if (!Enqueued && EnqueueResultT::SyclEnqueueFailed == Res.MResult)
-<<<<<<< HEAD
-          throw runtime_error("Auxiliary enqueue process failed.",
-                              UR_RESULT_ERROR_INVALID_OPERATION);
-=======
           throw exception(make_error_code(errc::runtime),
                           "Auxiliary enqueue process failed.");
->>>>>>> 46528f91
       } catch (...) {
         // enqueueCommand() func and if statement above may throw an exception,
         // so destroy required resources to avoid memory leak
@@ -208,13 +188,8 @@
         bool Enqueued = GraphProcessor::enqueueCommand(
             NewCmd, Lock, Res, ToCleanUp, NewCmd, Blocking);
         if (!Enqueued && EnqueueResultT::SyclEnqueueFailed == Res.MResult)
-<<<<<<< HEAD
-          throw runtime_error("Enqueue process failed.",
-                              UR_RESULT_ERROR_INVALID_OPERATION);
-=======
           throw exception(make_error_code(errc::runtime),
                           "Enqueue process failed.");
->>>>>>> 46528f91
       } catch (...) {
         // enqueueCommand() func and if statement above may throw an exception,
         // so destroy required resources to avoid memory leak
@@ -247,25 +222,15 @@
     for (Command *Cmd : AuxiliaryCmds) {
       Enqueued = GraphProcessor::enqueueCommand(Cmd, Lock, Res, ToCleanUp, Cmd);
       if (!Enqueued && EnqueueResultT::SyclEnqueueFailed == Res.MResult)
-<<<<<<< HEAD
-        throw runtime_error("Enqueue process failed.",
-                            UR_RESULT_ERROR_INVALID_OPERATION);
-=======
         throw exception(make_error_code(errc::runtime),
                         "Enqueue process failed.");
->>>>>>> 46528f91
     }
 
     Enqueued =
         GraphProcessor::enqueueCommand(NewCmd, Lock, Res, ToCleanUp, NewCmd);
     if (!Enqueued && EnqueueResultT::SyclEnqueueFailed == Res.MResult)
-<<<<<<< HEAD
-      throw runtime_error("Enqueue process failed.",
-                          UR_RESULT_ERROR_INVALID_OPERATION);
-=======
       throw exception(make_error_code(errc::runtime),
                       "Enqueue process failed.");
->>>>>>> 46528f91
   } catch (...) {
     auto WorkerQueue = NewCmd->getEvent()->getWorkerQueue();
     assert(WorkerQueue && "WorkerQueue for CopyBack command must be not null");
@@ -344,26 +309,16 @@
     for (Command *Cmd : AuxiliaryCmds) {
       Enqueued = GraphProcessor::enqueueCommand(Cmd, Lock, Res, ToCleanUp, Cmd);
       if (!Enqueued && EnqueueResultT::SyclEnqueueFailed == Res.MResult)
-<<<<<<< HEAD
-        throw runtime_error("Enqueue process failed.",
-                            UR_RESULT_ERROR_INVALID_OPERATION);
-=======
         throw exception(make_error_code(errc::runtime),
                         "Enqueue process failed.");
->>>>>>> 46528f91
     }
 
     if (Command *NewCmd = static_cast<Command *>(NewCmdEvent->getCommand())) {
       Enqueued =
           GraphProcessor::enqueueCommand(NewCmd, Lock, Res, ToCleanUp, NewCmd);
       if (!Enqueued && EnqueueResultT::SyclEnqueueFailed == Res.MResult)
-<<<<<<< HEAD
-        throw runtime_error("Enqueue process failed.",
-                            UR_RESULT_ERROR_INVALID_OPERATION);
-=======
         throw exception(make_error_code(errc::runtime),
                         "Enqueue process failed.");
->>>>>>> 46528f91
     }
   }
 
@@ -397,13 +352,8 @@
       bool Enqueued = GraphProcessor::enqueueCommand(Cmd, GraphReadLock, Res,
                                                      ToCleanUp, Cmd);
       if (!Enqueued && EnqueueResultT::SyclEnqueueFailed == Res.MResult)
-<<<<<<< HEAD
-        throw runtime_error("Enqueue process failed.",
-                            UR_RESULT_ERROR_INVALID_OPERATION);
-=======
         throw exception(make_error_code(errc::runtime),
                         "Enqueue process failed.");
->>>>>>> 46528f91
     }
   };
 
@@ -422,13 +372,8 @@
     bool Enqueued =
         GraphProcessor::enqueueCommand(Cmd, GraphReadLock, Res, ToCleanUp, Cmd);
     if (!Enqueued && EnqueueResultT::SyclEnqueueFailed == Res.MResult)
-<<<<<<< HEAD
-      throw runtime_error("Enqueue process failed.",
-                          UR_RESULT_ERROR_INVALID_OPERATION);
-=======
       throw exception(make_error_code(errc::runtime),
                       "Enqueue process failed.");
->>>>>>> 46528f91
   }
 }
 
@@ -729,26 +674,16 @@
     for (Command *Cmd : AuxiliaryCmds) {
       Enqueued = GraphProcessor::enqueueCommand(Cmd, Lock, Res, ToCleanUp, Cmd);
       if (!Enqueued && EnqueueResultT::SyclEnqueueFailed == Res.MResult)
-<<<<<<< HEAD
-        throw runtime_error("Enqueue process failed.",
-                            UR_RESULT_ERROR_INVALID_OPERATION);
-=======
         throw exception(make_error_code(errc::runtime),
                         "Enqueue process failed.");
->>>>>>> 46528f91
     }
 
     if (Command *NewCmd = static_cast<Command *>(NewCmdEvent->getCommand())) {
       Enqueued =
           GraphProcessor::enqueueCommand(NewCmd, Lock, Res, ToCleanUp, NewCmd);
       if (!Enqueued && EnqueueResultT::SyclEnqueueFailed == Res.MResult)
-<<<<<<< HEAD
-        throw runtime_error("Enqueue process failed.",
-                            UR_RESULT_ERROR_INVALID_OPERATION);
-=======
         throw exception(make_error_code(errc::runtime),
                         "Enqueue process failed.");
->>>>>>> 46528f91
     }
   }
 
