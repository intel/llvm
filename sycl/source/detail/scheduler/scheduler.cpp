//===-- scheduler.cpp - SYCL Scheduler --------------------------*- C++ -*-===//
//
// Part of the LLVM Project, under the Apache License v2.0 with LLVM Exceptions.
// See https://llvm.org/LICENSE.txt for license information.
// SPDX-License-Identifier: Apache-2.0 WITH LLVM-exception
//
//===----------------------------------------------------------------------===//

#include "CL/sycl/detail/sycl_mem_obj_i.hpp"
#include <CL/sycl/device_selector.hpp>
#include <detail/global_handler.hpp>
#include <detail/queue_impl.hpp>
#include <detail/scheduler/scheduler.hpp>
#include <detail/scheduler/scheduler_helpers.hpp>
#include <detail/stream_impl.hpp>

#include <chrono>
#include <cstdio>
#include <memory>
#include <mutex>
#include <set>
#include <thread>
#include <vector>

__SYCL_INLINE_NAMESPACE(cl) {
namespace sycl {
namespace detail {

void Scheduler::waitForRecordToFinish(MemObjRecord *Record,
                                      ReadLockT &GraphReadLock) {
#ifdef XPTI_ENABLE_INSTRUMENTATION
  // Will contain the list of dependencies for the Release Command
  std::set<Command *> DepCommands;
#endif
  std::vector<Command *> ToCleanUp;
  for (Command *Cmd : Record->MReadLeaves) {
    EnqueueResultT Res;
    bool Enqueued = GraphProcessor::enqueueCommand(Cmd, Res, ToCleanUp);
    if (!Enqueued && EnqueueResultT::SyclEnqueueFailed == Res.MResult)
      throw runtime_error("Enqueue process failed.", PI_INVALID_OPERATION);
#ifdef XPTI_ENABLE_INSTRUMENTATION
    // Capture the dependencies
    DepCommands.insert(Cmd);
#endif
    GraphProcessor::waitForEvent(Cmd->getEvent(), GraphReadLock, ToCleanUp);
  }
  for (Command *Cmd : Record->MWriteLeaves) {
    EnqueueResultT Res;
    bool Enqueued = GraphProcessor::enqueueCommand(Cmd, Res, ToCleanUp);
    if (!Enqueued && EnqueueResultT::SyclEnqueueFailed == Res.MResult)
      throw runtime_error("Enqueue process failed.", PI_INVALID_OPERATION);
#ifdef XPTI_ENABLE_INSTRUMENTATION
    DepCommands.insert(Cmd);
#endif
    GraphProcessor::waitForEvent(Cmd->getEvent(), GraphReadLock, ToCleanUp);
  }
  for (AllocaCommandBase *AllocaCmd : Record->MAllocaCommands) {
    Command *ReleaseCmd = AllocaCmd->getReleaseCmd();
    EnqueueResultT Res;
    bool Enqueued = GraphProcessor::enqueueCommand(ReleaseCmd, Res, ToCleanUp);
    if (!Enqueued && EnqueueResultT::SyclEnqueueFailed == Res.MResult)
      throw runtime_error("Enqueue process failed.", PI_INVALID_OPERATION);
#ifdef XPTI_ENABLE_INSTRUMENTATION
    // Report these dependencies to the Command so these dependencies can be
    // reported as edges
    ReleaseCmd->resolveReleaseDependencies(DepCommands);
#endif
    GraphProcessor::waitForEvent(ReleaseCmd->getEvent(), GraphReadLock,
                                 ToCleanUp);
  }
}

static void deallocateStreams(
    std::vector<std::shared_ptr<stream_impl>> &StreamsToDeallocate) {
  // Deallocate buffers for stream objects of the finished commands. Iterate in
  // reverse order because it is the order of commands execution.
  for (auto StreamImplPtr = StreamsToDeallocate.rbegin();
       StreamImplPtr != StreamsToDeallocate.rend(); ++StreamImplPtr)
    detail::Scheduler::getInstance().deallocateStreamBuffers(
        StreamImplPtr->get());
}

EventImplPtr Scheduler::addCG(std::unique_ptr<detail::CG> CommandGroup,
                              QueueImplPtr Queue) {
  EventImplPtr NewEvent = nullptr;
  const CG::CGTYPE Type = CommandGroup->getType();
  std::vector<Command *> AuxiliaryCmds;
  std::vector<StreamImplPtr> Streams;

  if (Type == CG::Kernel) {
    Streams = ((CGExecKernel *)CommandGroup.get())->getStreams();
    // Stream's flush buffer memory is mainly initialized in stream's __init
    // method. However, this method is not available on host device.
    // Initializing stream's flush buffer on the host side in a separate task.
    if (Queue->is_host()) {
      for (const StreamImplPtr &Stream : Streams) {
        initStream(Stream, Queue);
      }
    }
  }

  {
    WriteLockT Lock(MGraphLock, std::defer_lock);
    acquireWriteLock(Lock);

    Command *NewCmd = nullptr;
    switch (Type) {
    case CG::UpdateHost:
      NewCmd = MGraphBuilder.addCGUpdateHost(std::move(CommandGroup),
                                             DefaultHostQueue, AuxiliaryCmds);
      break;
    case CG::CodeplayHostTask:
      NewCmd = MGraphBuilder.addCG(std::move(CommandGroup), DefaultHostQueue,
                                   AuxiliaryCmds);
      break;
    default:
      NewCmd = MGraphBuilder.addCG(std::move(CommandGroup), std::move(Queue),
                                   AuxiliaryCmds);
    }
    NewEvent = NewCmd->getEvent();
  }

<<<<<<< HEAD
  try {
=======
  std::vector<Command *> ToCleanUp;
  {
>>>>>>> 52fad5a9
    ReadLockT Lock(MGraphLock);

    Command *NewCmd = static_cast<Command *>(NewEvent->getCommand());

    EnqueueResultT Res;
    bool Enqueued;

    for (Command *Cmd : AuxiliaryCmds) {
<<<<<<< HEAD
      Enqueued = GraphProcessor::enqueueCommand(Cmd, Res);
      if (!Enqueued && EnqueueResultT::SyclEnqueueFailed == Res.MResult)
        throw runtime_error("Auxiliary enqueue process failed.",
                            PI_INVALID_OPERATION);
=======
      Enqueued = GraphProcessor::enqueueCommand(Cmd, Res, ToCleanUp);
      try {
        if (!Enqueued && EnqueueResultT::SyclEnqueueFailed == Res.MResult)
          throw runtime_error("Auxiliary enqueue process failed.",
                              PI_INVALID_OPERATION);
      } catch (...) {
        // enqueueCommand() func and if statement above may throw an exception,
        // so destroy required resources to avoid memory leak
        CleanUp();
        std::rethrow_exception(std::current_exception());
      }
>>>>>>> 52fad5a9
    }

    if (NewCmd) {
      // TODO: Check if lazy mode.
      EnqueueResultT Res;
<<<<<<< HEAD
      bool Enqueued = GraphProcessor::enqueueCommand(NewCmd, Res);
      if (!Enqueued && EnqueueResultT::SyclEnqueueFailed == Res.MResult)
        throw runtime_error("Enqueue process failed.", PI_INVALID_OPERATION);
=======
      try {
        bool Enqueued = GraphProcessor::enqueueCommand(NewCmd, Res, ToCleanUp);
        if (!Enqueued && EnqueueResultT::SyclEnqueueFailed == Res.MResult)
          throw runtime_error("Enqueue process failed.", PI_INVALID_OPERATION);
      } catch (...) {
        // enqueueCommand() func and if statement above may throw an exception,
        // so destroy required resources to avoid memory leak
        CleanUp();
        std::rethrow_exception(std::current_exception());
      }
>>>>>>> 52fad5a9

      // If there are no memory dependencies decouple and free the command.
      // Though, dismiss ownership of native kernel command group as it's
      // resources may be in use by backend and synchronization point here is
      // at native kernel execution finish.
      if (NewCmd && (NewCmd->MDeps.size() == 0 && NewCmd->MUsers.size() == 0)) {
        if (Type == CG::RunOnHostIntel)
          static_cast<ExecCGCommand *>(NewCmd)->releaseCG();

        NewEvent->setCommand(nullptr);
        delete NewCmd;
      }
    }
  } catch (...) {
    std::vector<StreamImplPtr> StreamsToDeallocate;
    Command *NewCmd = static_cast<Command *>(NewEvent->getCommand());
    if (NewCmd) {
      WriteLockT Lock(MGraphLock, std::defer_lock);
      MGraphBuilder.cleanupFailedCommand(NewCmd, StreamsToDeallocate);
    }
    deallocateStreams(StreamsToDeallocate);
    std::rethrow_exception(std::current_exception());
  }
  cleanupCommands(ToCleanUp);

  for (auto StreamImplPtr : Streams) {
    StreamImplPtr->flush();
  }

  return NewEvent;
}

EventImplPtr Scheduler::addCopyBack(Requirement *Req) {
  std::vector<Command *> AuxiliaryCmds;
  Command *NewCmd = nullptr;
  {
    WriteLockT Lock(MGraphLock, std::defer_lock);
    acquireWriteLock(Lock);
    NewCmd = MGraphBuilder.addCopyBack(Req, AuxiliaryCmds);
    // Command was not creted because there were no operations with
    // buffer.
    if (!NewCmd)
      return nullptr;
  }

  std::vector<Command *> ToCleanUp;
  try {
    ReadLockT Lock(MGraphLock);
    EnqueueResultT Res;
    bool Enqueued;

    for (Command *Cmd : AuxiliaryCmds) {
      Enqueued = GraphProcessor::enqueueCommand(Cmd, Res, ToCleanUp);
      if (!Enqueued && EnqueueResultT::SyclEnqueueFailed == Res.MResult)
        throw runtime_error("Enqueue process failed.", PI_INVALID_OPERATION);
    }

    Enqueued = GraphProcessor::enqueueCommand(NewCmd, Res, ToCleanUp);
    if (!Enqueued && EnqueueResultT::SyclEnqueueFailed == Res.MResult)
      throw runtime_error("Enqueue process failed.", PI_INVALID_OPERATION);
  } catch (...) {
    NewCmd->getQueue()->reportAsyncException(std::current_exception());
  }
  EventImplPtr NewEvent = NewCmd->getEvent();
  cleanupCommands(ToCleanUp);
  return NewEvent;
}

Scheduler &Scheduler::getInstance() {
  return GlobalHandler::instance().getScheduler();
}

void Scheduler::waitForEvent(EventImplPtr Event) {
  ReadLockT Lock(MGraphLock);
  // It's fine to leave the lock unlocked upon return from waitForEvent as
  // there's no more actions to do here with graph
  std::vector<Command *> ToCleanUp;
  GraphProcessor::waitForEvent(std::move(Event), Lock, ToCleanUp,
                               /*LockTheLock=*/false);
  cleanupCommands(ToCleanUp);
}

void Scheduler::cleanupFinishedCommands(EventImplPtr FinishedEvent) {
  // We are going to traverse a graph of finished commands. Gather stream
  // objects from these commands if any and deallocate buffers for these stream
  // objects, this is needed to guarantee that streamed data is printed and
  // resources are released.
  std::vector<std::shared_ptr<stream_impl>> StreamsToDeallocate;
  {
    // Avoiding deadlock situation, where one thread is in the process of
    // enqueueing (with a locked mutex) a currently blocked task that waits for
    // another thread which is stuck at attempting cleanup.
    WriteLockT Lock(MGraphLock, std::try_to_lock);
    if (Lock.owns_lock()) {
      auto FinishedCmd = static_cast<Command *>(FinishedEvent->getCommand());
      // The command might have been cleaned up (and set to nullptr) by another
      // thread
      if (FinishedCmd)
        MGraphBuilder.cleanupFinishedCommands(FinishedCmd, StreamsToDeallocate);
    }
  }
  deallocateStreams(StreamsToDeallocate);
}

void Scheduler::removeMemoryObject(detail::SYCLMemObjI *MemObj) {
  // We are going to traverse a graph of finished commands. Gather stream
  // objects from these commands if any and deallocate buffers for these stream
  // objects, this is needed to guarantee that streamed data is printed and
  // resources are released.
  std::vector<std::shared_ptr<stream_impl>> StreamsToDeallocate;

  {
    MemObjRecord *Record = nullptr;

    {
      // This only needs a shared mutex as it only involves enqueueing and
      // awaiting for events
      ReadLockT Lock(MGraphLock);

      Record = MGraphBuilder.getMemObjRecord(MemObj);
      if (!Record)
        // No operations were performed on the mem object
        return;

      waitForRecordToFinish(Record, Lock);
    }

    {
      WriteLockT Lock(MGraphLock, std::defer_lock);
      acquireWriteLock(Lock);
      MGraphBuilder.decrementLeafCountersForRecord(Record);
      MGraphBuilder.cleanupCommandsForRecord(Record, StreamsToDeallocate);
      MGraphBuilder.removeRecordForMemObj(MemObj);
    }
  }
  deallocateStreams(StreamsToDeallocate);
}

EventImplPtr Scheduler::addHostAccessor(Requirement *Req) {
  std::vector<Command *> AuxiliaryCmds;
  Command *NewCmd = nullptr;

  {
    WriteLockT Lock(MGraphLock, std::defer_lock);
    acquireWriteLock(Lock);

    NewCmd = MGraphBuilder.addHostAccessor(Req, AuxiliaryCmds);
  }

  if (!NewCmd)
    return nullptr;

  std::vector<Command *> ToCleanUp;
  {
    ReadLockT ReadLock(MGraphLock);
    EnqueueResultT Res;
    bool Enqueued;

    for (Command *Cmd : AuxiliaryCmds) {
      Enqueued = GraphProcessor::enqueueCommand(Cmd, Res, ToCleanUp);
      if (!Enqueued && EnqueueResultT::SyclEnqueueFailed == Res.MResult)
        throw runtime_error("Enqueue process failed.", PI_INVALID_OPERATION);
    }

    Enqueued = GraphProcessor::enqueueCommand(NewCmd, Res, ToCleanUp);
    if (!Enqueued && EnqueueResultT::SyclEnqueueFailed == Res.MResult)
      throw runtime_error("Enqueue process failed.", PI_INVALID_OPERATION);
  }

  EventImplPtr NewEvent = NewCmd->getEvent();
  cleanupCommands(ToCleanUp);
  return NewEvent;
}

void Scheduler::releaseHostAccessor(Requirement *Req) {
  Command *const BlockedCmd = Req->MBlockedCmd;

  std::vector<Command *> ToCleanUp;
  {
    ReadLockT Lock(MGraphLock);

    assert(BlockedCmd && "Can't find appropriate command to unblock");

    BlockedCmd->MEnqueueStatus = EnqueueResultT::SyclEnqueueReady;

    enqueueLeavesOfReqUnlocked(Req, ToCleanUp);
  }
  cleanupCommands(ToCleanUp);
}

void Scheduler::enqueueLeavesOfReqUnlocked(const Requirement *const Req,
                                           std::vector<Command *> &ToCleanUp) {
  MemObjRecord *Record = Req->MSYCLMemObj->MRecord.get();
  auto EnqueueLeaves = [&ToCleanUp](LeavesCollection &Leaves) {
    for (Command *Cmd : Leaves) {
      EnqueueResultT Res;
      bool Enqueued = GraphProcessor::enqueueCommand(Cmd, Res, ToCleanUp);
      if (!Enqueued && EnqueueResultT::SyclEnqueueFailed == Res.MResult)
        throw runtime_error("Enqueue process failed.", PI_INVALID_OPERATION);
    }
  };

  EnqueueLeaves(Record->MReadLeaves);
  EnqueueLeaves(Record->MWriteLeaves);
}

void Scheduler::allocateStreamBuffers(stream_impl *Impl,
                                      size_t StreamBufferSize,
                                      size_t FlushBufferSize) {
  std::lock_guard<std::recursive_mutex> lock(StreamBuffersPoolMutex);
  StreamBuffersPool.insert(
      {Impl, new StreamBuffers(StreamBufferSize, FlushBufferSize)});
}

void Scheduler::deallocateStreamBuffers(stream_impl *Impl) {
  std::lock_guard<std::recursive_mutex> lock(StreamBuffersPoolMutex);
  delete StreamBuffersPool[Impl];
  StreamBuffersPool.erase(Impl);
}

Scheduler::Scheduler() {
  sycl::device HostDevice;
  sycl::context HostContext{HostDevice};
  DefaultHostQueue = QueueImplPtr(
      new queue_impl(detail::getSyclObjImpl(HostDevice),
                     detail::getSyclObjImpl(HostContext), /*AsyncHandler=*/{},
                     /*PropList=*/{}));
}

Scheduler::~Scheduler() {
  // By specification there are several possible sync points: buffer
  // destruction, wait() method of a queue or event. Stream doesn't introduce
  // any synchronization point. It is guaranteed that stream is flushed and
  // resources are released only if one of the listed sync points was used for
  // the kernel. Otherwise resources for stream will not be released, issue a
  // warning in this case.
  if (pi::trace(pi::TraceLevel::PI_TRACE_BASIC)) {
    std::lock_guard<std::recursive_mutex> lock(StreamBuffersPoolMutex);
    if (!StreamBuffersPool.empty())
      fprintf(
          stderr,
          "\nWARNING: Some commands may have not finished the execution and "
          "not all resources were released. Please be sure that all kernels "
          "have synchronization points.\n\n");
  }
  // There might be some commands scheduled for post enqueue cleanup that
  // haven't been freed because of the graph mutex being locked at the time,
  // clean them up now.
  cleanupCommands({});
}

void Scheduler::acquireWriteLock(WriteLockT &Lock) {
#ifdef _WIN32
  // Avoiding deadlock situation for MSVC. std::shared_timed_mutex specification
  // does not specify a priority for shared and exclusive accesses. It will be a
  // deadlock in MSVC's std::shared_timed_mutex implementation, if exclusive
  // access occurs after shared access.
  // TODO: after switching to C++17, change std::shared_timed_mutex to
  // std::shared_mutex and use std::lock_guard here both for Windows and Linux.
  while (!Lock.try_lock_for(std::chrono::milliseconds(10))) {
    // Without yield while loop acts like endless while loop and occupies the
    // whole CPU when multiple command groups are created in multiple host
    // threads
    std::this_thread::yield();
  }
#else
  // It is a deadlock on UNIX in implementation of lock and lock_shared, if
  // try_lock in the loop above will be executed, so using a single lock here
  Lock.lock();
#endif // _WIN32
}

MemObjRecord *Scheduler::getMemObjRecord(const Requirement *const Req) {
  return Req->MSYCLMemObj->MRecord.get();
}

void Scheduler::cleanupCommands(const std::vector<Command *> &Cmds) {
  if (Cmds.empty())
    return;
  WriteLockT Lock(MGraphLock, std::try_to_lock);
  // In order to avoid deadlocks related to blocked commands, defer cleanup if
  // the lock wasn't acquired.
  if (Lock.owns_lock()) {
    for (Command *Cmd : Cmds) {
      MGraphBuilder.cleanupCommand(Cmd);
    }
    std::vector<Command *> DeferredCleanupCommands;
    {
      std::lock_guard<std::mutex> Lock{MDeferredCleanupMutex};
      std::swap(DeferredCleanupCommands, MDeferredCleanupCommands);
    }
    for (Command *Cmd : DeferredCleanupCommands) {
      MGraphBuilder.cleanupCommand(Cmd);
    }

  } else {
    std::lock_guard<std::mutex> Lock{MDeferredCleanupMutex};
    MDeferredCleanupCommands.insert(MDeferredCleanupCommands.end(),
                                    Cmds.begin(), Cmds.end());
  }
}

} // namespace detail
} // namespace sycl
} // __SYCL_INLINE_NAMESPACE(cl)<|MERGE_RESOLUTION|>--- conflicted
+++ resolved
@@ -120,12 +120,8 @@
     NewEvent = NewCmd->getEvent();
   }
 
-<<<<<<< HEAD
+  std::vector<Command *> ToCleanUp;
   try {
-=======
-  std::vector<Command *> ToCleanUp;
-  {
->>>>>>> 52fad5a9
     ReadLockT Lock(MGraphLock);
 
     Command *NewCmd = static_cast<Command *>(NewEvent->getCommand());
@@ -134,45 +130,18 @@
     bool Enqueued;
 
     for (Command *Cmd : AuxiliaryCmds) {
-<<<<<<< HEAD
-      Enqueued = GraphProcessor::enqueueCommand(Cmd, Res);
+      Enqueued = GraphProcessor::enqueueCommand(Cmd, Res, ToCleanUp);
       if (!Enqueued && EnqueueResultT::SyclEnqueueFailed == Res.MResult)
         throw runtime_error("Auxiliary enqueue process failed.",
                             PI_INVALID_OPERATION);
-=======
-      Enqueued = GraphProcessor::enqueueCommand(Cmd, Res, ToCleanUp);
-      try {
-        if (!Enqueued && EnqueueResultT::SyclEnqueueFailed == Res.MResult)
-          throw runtime_error("Auxiliary enqueue process failed.",
-                              PI_INVALID_OPERATION);
-      } catch (...) {
-        // enqueueCommand() func and if statement above may throw an exception,
-        // so destroy required resources to avoid memory leak
-        CleanUp();
-        std::rethrow_exception(std::current_exception());
-      }
->>>>>>> 52fad5a9
     }
 
     if (NewCmd) {
       // TODO: Check if lazy mode.
       EnqueueResultT Res;
-<<<<<<< HEAD
-      bool Enqueued = GraphProcessor::enqueueCommand(NewCmd, Res);
+      bool Enqueued = GraphProcessor::enqueueCommand(NewCmd, Res, ToCleanUp);
       if (!Enqueued && EnqueueResultT::SyclEnqueueFailed == Res.MResult)
         throw runtime_error("Enqueue process failed.", PI_INVALID_OPERATION);
-=======
-      try {
-        bool Enqueued = GraphProcessor::enqueueCommand(NewCmd, Res, ToCleanUp);
-        if (!Enqueued && EnqueueResultT::SyclEnqueueFailed == Res.MResult)
-          throw runtime_error("Enqueue process failed.", PI_INVALID_OPERATION);
-      } catch (...) {
-        // enqueueCommand() func and if statement above may throw an exception,
-        // so destroy required resources to avoid memory leak
-        CleanUp();
-        std::rethrow_exception(std::current_exception());
-      }
->>>>>>> 52fad5a9
 
       // If there are no memory dependencies decouple and free the command.
       // Though, dismiss ownership of native kernel command group as it's
@@ -191,7 +160,9 @@
     Command *NewCmd = static_cast<Command *>(NewEvent->getCommand());
     if (NewCmd) {
       WriteLockT Lock(MGraphLock, std::defer_lock);
-      MGraphBuilder.cleanupFailedCommand(NewCmd, StreamsToDeallocate);
+      MGraphBuilder.cleanupFailedCommand(NewCmd, StreamsToDeallocate,
+                                         ToCleanUp);
+      cleanupCommands(ToCleanUp);
     }
     deallocateStreams(StreamsToDeallocate);
     std::rethrow_exception(std::current_exception());
