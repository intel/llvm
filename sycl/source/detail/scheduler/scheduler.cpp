//===-- scheduler.cpp - SYCL Scheduler --------------------------*- C++ -*-===//
//
// Part of the LLVM Project, under the Apache License v2.0 with LLVM Exceptions.
// See https://llvm.org/LICENSE.txt for license information.
// SPDX-License-Identifier: Apache-2.0 WITH LLVM-exception
//
//===----------------------------------------------------------------------===//

#include "detail/sycl_mem_obj_i.hpp"
#include <detail/global_handler.hpp>
#include <detail/queue_impl.hpp>
#include <detail/scheduler/scheduler.hpp>
#include <detail/scheduler/scheduler_helpers.hpp>
#include <detail/stream_impl.hpp>
#include <sycl/device_selector.hpp>

#include <chrono>
#include <cstdio>
#include <memory>
#include <mutex>
#include <set>
#include <thread>
#include <vector>

namespace sycl {
__SYCL_INLINE_VER_NAMESPACE(_V1) {
namespace detail {

bool Scheduler::checkLeavesCompletion(MemObjRecord *Record) {
  for (Command *Cmd : Record->MReadLeaves) {
    if (!Cmd->getEvent()->isCompleted())
      return false;
  }
  for (Command *Cmd : Record->MWriteLeaves) {
    if (!Cmd->getEvent()->isCompleted())
      return false;
  }
  return true;
}

void Scheduler::waitForRecordToFinish(MemObjRecord *Record,
                                      ReadLockT &GraphReadLock) {
#ifdef XPTI_ENABLE_INSTRUMENTATION
  // Will contain the list of dependencies for the Release Command
  std::set<Command *> DepCommands;
#endif
  std::vector<Command *> ToCleanUp;
  for (Command *Cmd : Record->MReadLeaves) {
    EnqueueResultT Res;
    bool Enqueued = GraphProcessor::enqueueCommand(Cmd, Res, ToCleanUp);
    if (!Enqueued && EnqueueResultT::SyclEnqueueFailed == Res.MResult)
      throw runtime_error("Enqueue process failed.",
                          PI_ERROR_INVALID_OPERATION);
#ifdef XPTI_ENABLE_INSTRUMENTATION
    // Capture the dependencies
    DepCommands.insert(Cmd);
#endif
    GraphProcessor::waitForEvent(Cmd->getEvent(), GraphReadLock, ToCleanUp);
  }
  for (Command *Cmd : Record->MWriteLeaves) {
    EnqueueResultT Res;
    bool Enqueued = GraphProcessor::enqueueCommand(Cmd, Res, ToCleanUp);
    if (!Enqueued && EnqueueResultT::SyclEnqueueFailed == Res.MResult)
      throw runtime_error("Enqueue process failed.",
                          PI_ERROR_INVALID_OPERATION);
#ifdef XPTI_ENABLE_INSTRUMENTATION
    DepCommands.insert(Cmd);
#endif
    GraphProcessor::waitForEvent(Cmd->getEvent(), GraphReadLock, ToCleanUp);
  }
  for (AllocaCommandBase *AllocaCmd : Record->MAllocaCommands) {
    Command *ReleaseCmd = AllocaCmd->getReleaseCmd();
    EnqueueResultT Res;
    bool Enqueued = GraphProcessor::enqueueCommand(ReleaseCmd, Res, ToCleanUp);
    if (!Enqueued && EnqueueResultT::SyclEnqueueFailed == Res.MResult)
      throw runtime_error("Enqueue process failed.",
                          PI_ERROR_INVALID_OPERATION);
#ifdef XPTI_ENABLE_INSTRUMENTATION
    // Report these dependencies to the Command so these dependencies can be
    // reported as edges
    ReleaseCmd->resolveReleaseDependencies(DepCommands);
#endif
    GraphProcessor::waitForEvent(ReleaseCmd->getEvent(), GraphReadLock,
                                 ToCleanUp);
  }
}

EventImplPtr Scheduler::addCG(std::unique_ptr<detail::CG> CommandGroup,
                              const QueueImplPtr &Queue) {
  EventImplPtr NewEvent = nullptr;
  const CG::CGTYPE Type = CommandGroup->getType();
  std::vector<Command *> AuxiliaryCmds;
  std::vector<StreamImplPtr> Streams;

  if (Type == CG::Kernel) {
    Streams = ((CGExecKernel *)CommandGroup.get())->getStreams();
    // Stream's flush buffer memory is mainly initialized in stream's __init
    // method. However, this method is not available on host device.
    // Initializing stream's flush buffer on the host side in a separate task.
    if (Queue->is_host()) {
      for (const StreamImplPtr &Stream : Streams) {
        initStream(Stream, Queue);
      }
    }
  }

  {
    WriteLockT Lock = acquireWriteLock();

    Command *NewCmd = nullptr;
    switch (Type) {
    case CG::UpdateHost:
      NewCmd = MGraphBuilder.addCGUpdateHost(std::move(CommandGroup),
                                             DefaultHostQueue, AuxiliaryCmds);
      break;
    case CG::CodeplayHostTask:
      NewCmd = MGraphBuilder.addCG(std::move(CommandGroup), DefaultHostQueue,
                                   AuxiliaryCmds);
      break;
    default:
      NewCmd = MGraphBuilder.addCG(std::move(CommandGroup), std::move(Queue),
                                   AuxiliaryCmds);
    }
    NewEvent = NewCmd->getEvent();
  }

  std::vector<Command *> ToCleanUp;
  {
    ReadLockT Lock = acquireReadLock();

    Command *NewCmd = static_cast<Command *>(NewEvent->getCommand());

    EnqueueResultT Res;
    bool Enqueued;

    auto CleanUp = [&]() {
      if (NewCmd && (NewCmd->MDeps.size() == 0 && NewCmd->MUsers.size() == 0)) {
        NewEvent->setCommand(nullptr);
        delete NewCmd;
      }
    };

    for (Command *Cmd : AuxiliaryCmds) {
      Enqueued = GraphProcessor::enqueueCommand(Cmd, Res, ToCleanUp);
      try {
        if (!Enqueued && EnqueueResultT::SyclEnqueueFailed == Res.MResult)
          throw runtime_error("Auxiliary enqueue process failed.",
                              PI_ERROR_INVALID_OPERATION);
      } catch (...) {
        // enqueueCommand() func and if statement above may throw an exception,
        // so destroy required resources to avoid memory leak
        CleanUp();
        std::rethrow_exception(std::current_exception());
      }
    }

    if (NewCmd) {
      // TODO: Check if lazy mode.
      EnqueueResultT Res;
      try {
        bool Enqueued = GraphProcessor::enqueueCommand(NewCmd, Res, ToCleanUp);
        if (!Enqueued && EnqueueResultT::SyclEnqueueFailed == Res.MResult)
          throw runtime_error("Enqueue process failed.",
                              PI_ERROR_INVALID_OPERATION);
      } catch (...) {
        // enqueueCommand() func and if statement above may throw an exception,
        // so destroy required resources to avoid memory leak
        CleanUp();
        std::rethrow_exception(std::current_exception());
      }
    }
  }
  cleanupCommands(ToCleanUp);

  for (auto StreamImplPtr : Streams) {
    StreamImplPtr->flush();
  }

  return NewEvent;
}

EventImplPtr Scheduler::addCopyBack(Requirement *Req) {
  std::vector<Command *> AuxiliaryCmds;
  Command *NewCmd = nullptr;
  {
    WriteLockT Lock = acquireWriteLock();
    NewCmd = MGraphBuilder.addCopyBack(Req, AuxiliaryCmds);
    // Command was not creted because there were no operations with
    // buffer.
    if (!NewCmd)
      return nullptr;
  }

  std::vector<Command *> ToCleanUp;
  try {
    ReadLockT Lock = acquireReadLock();
    EnqueueResultT Res;
    bool Enqueued;

    for (Command *Cmd : AuxiliaryCmds) {
      Enqueued = GraphProcessor::enqueueCommand(Cmd, Res, ToCleanUp);
      if (!Enqueued && EnqueueResultT::SyclEnqueueFailed == Res.MResult)
        throw runtime_error("Enqueue process failed.",
                            PI_ERROR_INVALID_OPERATION);
    }

    Enqueued = GraphProcessor::enqueueCommand(NewCmd, Res, ToCleanUp);
    if (!Enqueued && EnqueueResultT::SyclEnqueueFailed == Res.MResult)
      throw runtime_error("Enqueue process failed.",
                          PI_ERROR_INVALID_OPERATION);
  } catch (...) {
    NewCmd->getQueue()->reportAsyncException(std::current_exception());
  }
  EventImplPtr NewEvent = NewCmd->getEvent();
  cleanupCommands(ToCleanUp);
  return NewEvent;
}

Scheduler &Scheduler::getInstance() {
  return GlobalHandler::instance().getScheduler();
}

void Scheduler::waitForEvent(const EventImplPtr &Event) {
  ReadLockT Lock = acquireReadLock();
  // It's fine to leave the lock unlocked upon return from waitForEvent as
  // there's no more actions to do here with graph
  std::vector<Command *> ToCleanUp;
  GraphProcessor::waitForEvent(std::move(Event), Lock, ToCleanUp,
                               /*LockTheLock=*/false);
  cleanupCommands(ToCleanUp);
}

static void deallocateStreams(
    std::vector<std::shared_ptr<stream_impl>> &StreamsToDeallocate) {
  // Deallocate buffers for stream objects of the finished commands. Iterate in
  // reverse order because it is the order of commands execution.
  for (auto StreamImplPtr = StreamsToDeallocate.rbegin();
       StreamImplPtr != StreamsToDeallocate.rend(); ++StreamImplPtr)
    detail::Scheduler::getInstance().deallocateStreamBuffers(
        StreamImplPtr->get());
}

void Scheduler::cleanupFinishedCommands(const EventImplPtr &FinishedEvent) {
  // We are going to traverse a graph of finished commands. Gather stream
  // objects from these commands if any and deallocate buffers for these stream
  // objects, this is needed to guarantee that streamed data is printed and
  // resources are released.
  std::vector<std::shared_ptr<stream_impl>> StreamsToDeallocate;
  // Similar to streams, we also collect the auxiliary resources used by the
  // commands. Cleanup will make sure the commands do not own the resources
  // anymore, so we just need them to survive the graph lock then they can die
  // as they go out of scope.
  std::vector<std::shared_ptr<const void>> AuxResourcesToDeallocate;
  {
    // Avoiding deadlock situation, where one thread is in the process of
    // enqueueing (with a locked mutex) a currently blocked task that waits for
    // another thread which is stuck at attempting cleanup.
    WriteLockT Lock(MGraphLock, std::try_to_lock);
    if (Lock.owns_lock()) {
      auto FinishedCmd = static_cast<Command *>(FinishedEvent->getCommand());
      // The command might have been cleaned up (and set to nullptr) by another
      // thread
      if (FinishedCmd)
        MGraphBuilder.cleanupFinishedCommands(FinishedCmd, StreamsToDeallocate,
                                              AuxResourcesToDeallocate);
    }
  }
  deallocateStreams(StreamsToDeallocate);
}

void Scheduler::removeMemoryObject(detail::SYCLMemObjI *MemObj) {
  // We are going to traverse a graph of finished commands. Gather stream
  // objects from these commands if any and deallocate buffers for these stream
  // objects, this is needed to guarantee that streamed data is printed and
  // resources are released.
  std::vector<std::shared_ptr<stream_impl>> StreamsToDeallocate;
  // Similar to streams, we also collect the auxiliary resources used by the
  // commands. Cleanup will make sure the commands do not own the resources
  // anymore, so we just need them to survive the graph lock then they can die
  // as they go out of scope.
  std::vector<std::shared_ptr<const void>> AuxResourcesToDeallocate;

  {
    MemObjRecord *Record = MGraphBuilder.getMemObjRecord(MemObj);
    if (!Record)
      // No operations were performed on the mem object
      return;

    {
      // This only needs a shared mutex as it only involves enqueueing and
      // awaiting for events
<<<<<<< HEAD
      ReadLockT Lock(MGraphLock);
=======
      ReadLockT Lock = acquireReadLock();

      Record = MGraphBuilder.getMemObjRecord(MemObj);
      if (!Record)
        // No operations were performed on the mem object
        return;

>>>>>>> f74664a5
      waitForRecordToFinish(Record, Lock);
    }
    {
      WriteLockT Lock = acquireWriteLock();
      MGraphBuilder.decrementLeafCountersForRecord(Record);
      MGraphBuilder.cleanupCommandsForRecord(Record, StreamsToDeallocate,
                                             AuxResourcesToDeallocate);
      MGraphBuilder.removeRecordForMemObj(MemObj);
    }
  }
  deallocateStreams(StreamsToDeallocate);
}

EventImplPtr Scheduler::addHostAccessor(Requirement *Req) {
  std::vector<Command *> AuxiliaryCmds;
  EventImplPtr NewCmdEvent = nullptr;

  {
    WriteLockT Lock = acquireWriteLock();

    Command *NewCmd = MGraphBuilder.addHostAccessor(Req, AuxiliaryCmds);
    if (!NewCmd)
      return nullptr;
    NewCmdEvent = NewCmd->getEvent();
  }

  std::vector<Command *> ToCleanUp;
  {
    ReadLockT Lock = acquireReadLock();
    EnqueueResultT Res;
    bool Enqueued;

    for (Command *Cmd : AuxiliaryCmds) {
      Enqueued = GraphProcessor::enqueueCommand(Cmd, Res, ToCleanUp);
      if (!Enqueued && EnqueueResultT::SyclEnqueueFailed == Res.MResult)
        throw runtime_error("Enqueue process failed.",
                            PI_ERROR_INVALID_OPERATION);
    }

    if (Command *NewCmd = static_cast<Command *>(NewCmdEvent->getCommand())) {
      Enqueued = GraphProcessor::enqueueCommand(NewCmd, Res, ToCleanUp);
      if (!Enqueued && EnqueueResultT::SyclEnqueueFailed == Res.MResult)
        throw runtime_error("Enqueue process failed.",
                            PI_ERROR_INVALID_OPERATION);
    }
  }

  cleanupCommands(ToCleanUp);
  return NewCmdEvent;
}

void Scheduler::releaseHostAccessor(Requirement *Req) {
  Command *const BlockedCmd = Req->MBlockedCmd;

  std::vector<Command *> ToCleanUp;
  {
    ReadLockT Lock = acquireReadLock();

    assert(BlockedCmd && "Can't find appropriate command to unblock");

    BlockedCmd->MEnqueueStatus = EnqueueResultT::SyclEnqueueReady;

    enqueueLeavesOfReqUnlocked(Req, ToCleanUp);
  }
  cleanupCommands(ToCleanUp);
}

void Scheduler::enqueueLeavesOfReqUnlocked(const Requirement *const Req,
                                           std::vector<Command *> &ToCleanUp) {
  MemObjRecord *Record = Req->MSYCLMemObj->MRecord.get();
  auto EnqueueLeaves = [&ToCleanUp](LeavesCollection &Leaves) {
    for (Command *Cmd : Leaves) {
      EnqueueResultT Res;
      bool Enqueued = GraphProcessor::enqueueCommand(Cmd, Res, ToCleanUp);
      if (!Enqueued && EnqueueResultT::SyclEnqueueFailed == Res.MResult)
        throw runtime_error("Enqueue process failed.",
                            PI_ERROR_INVALID_OPERATION);
    }
  };

  EnqueueLeaves(Record->MReadLeaves);
  EnqueueLeaves(Record->MWriteLeaves);
}

void Scheduler::allocateStreamBuffers(stream_impl *Impl,
                                      size_t StreamBufferSize,
                                      size_t FlushBufferSize) {
  std::lock_guard<std::recursive_mutex> lock(StreamBuffersPoolMutex);
  StreamBuffersPool.insert(
      {Impl, new StreamBuffers(StreamBufferSize, FlushBufferSize)});
}

void Scheduler::deallocateStreamBuffers(stream_impl *Impl) {
  std::lock_guard<std::recursive_mutex> lock(StreamBuffersPoolMutex);
  delete StreamBuffersPool[Impl];
  StreamBuffersPool.erase(Impl);
}

Scheduler::Scheduler() {
  sycl::device HostDevice =
      createSyclObjFromImpl<device>(device_impl::getHostDeviceImpl());
  sycl::context HostContext{HostDevice};
  DefaultHostQueue = QueueImplPtr(
      new queue_impl(detail::getSyclObjImpl(HostDevice),
                     detail::getSyclObjImpl(HostContext), /*AsyncHandler=*/{},
                     /*PropList=*/{}));
}

Scheduler::~Scheduler() {
  // By specification there are several possible sync points: buffer
  // destruction, wait() method of a queue or event. Stream doesn't introduce
  // any synchronization point. It is guaranteed that stream is flushed and
  // resources are released only if one of the listed sync points was used for
  // the kernel. Otherwise resources for stream will not be released, issue a
  // warning in this case.
  if (pi::trace(pi::TraceLevel::PI_TRACE_BASIC)) {
    std::lock_guard<std::recursive_mutex> lock(StreamBuffersPoolMutex);
    if (!StreamBuffersPool.empty())
      fprintf(
          stderr,
          "\nWARNING: Some commands may have not finished the execution and "
          "not all resources were released. Please be sure that all kernels "
          "have synchronization points.\n\n");
  }
  // Please be aware that releaseResources should be called before deletion of
  // Scheduler. Otherwise there can be the case when objects Scheduler keeps as
  // fields may need Scheduler for their release and they work with Scheduler
  // via GlobalHandler::getScheduler that will create new Scheduler object.
  // Still keep it here but it should do almost nothing if releaseResources
  // called before.
  releaseResources();
}

void Scheduler::releaseResources() {
  // There might be some commands scheduled for post enqueue cleanup that
  // haven't been freed because of the graph mutex being locked at the time,
  // clean them up now.
  cleanupCommands({});
  DefaultHostQueue.reset();

  // We need loop since sometimes we may need new objects to be added to
  // deferred mem objects storage during cleanup. Known example is: we cleanup
  // existing deferred mem objects under write lock, during this process we
  // cleanup commands related to this record, command may have last reference to
  // queue_impl, ~queue_impl is called and buffer for assert (which is created
  // with size only so all confitions for deferred release are satisfied) is
  // added to deferred mem obj storage. So we may end up with leak.
  while (!isDeferredMemObjectsEmpty())
    cleanupDeferredMemObjects(BlockingT::BLOCKING);
}

MemObjRecord *Scheduler::getMemObjRecord(const Requirement *const Req) {
  return Req->MSYCLMemObj->MRecord.get();
}

void Scheduler::cleanupCommands(const std::vector<Command *> &Cmds) {
  cleanupDeferredMemObjects(BlockingT::NON_BLOCKING);
  if (Cmds.empty()) {
    std::lock_guard<std::mutex> Lock{MDeferredCleanupMutex};
    if (MDeferredCleanupCommands.empty())
      return;
  }

  WriteLockT Lock(MGraphLock, std::try_to_lock);
  // In order to avoid deadlocks related to blocked commands, defer cleanup if
  // the lock wasn't acquired.
  if (Lock.owns_lock()) {
    for (Command *Cmd : Cmds) {
      MGraphBuilder.cleanupCommand(Cmd);
    }
    std::vector<Command *> DeferredCleanupCommands;
    {
      std::lock_guard<std::mutex> Lock{MDeferredCleanupMutex};
      std::swap(DeferredCleanupCommands, MDeferredCleanupCommands);
    }
    for (Command *Cmd : DeferredCleanupCommands) {
      MGraphBuilder.cleanupCommand(Cmd);
    }

  } else {
    std::lock_guard<std::mutex> Lock{MDeferredCleanupMutex};
    MDeferredCleanupCommands.insert(MDeferredCleanupCommands.end(),
                                    Cmds.begin(), Cmds.end());
  }
}

<<<<<<< HEAD
void Scheduler::deferMemObjRelease(const std::shared_ptr<SYCLMemObjI> &MemObj) {
  {
    std::lock_guard<std::mutex> Lock{MDeferredMemReleaseMutex};
    MDeferredMemObjRelease.push_back(MemObj);
  }
  cleanupDeferredMemObjects(BlockingT::NON_BLOCKING);
}

inline bool Scheduler::isDeferredMemObjectsEmpty() {
  std::lock_guard<std::mutex> Lock{MDeferredMemReleaseMutex};
  return MDeferredMemObjRelease.empty();
}

void Scheduler::cleanupDeferredMemObjects(BlockingT Blocking) {
  if (isDeferredMemObjectsEmpty())
    return;
  if (Blocking == BlockingT::BLOCKING) {
    std::vector<std::shared_ptr<SYCLMemObjI>> TempStorage;
    {
      std::lock_guard<std::mutex> LockDef{MDeferredMemReleaseMutex};
      MDeferredMemObjRelease.swap(TempStorage);
    }
    // if any objects in TempStorage exist - it is leaving scope and being
    // deleted
  }

  std::vector<std::shared_ptr<SYCLMemObjI>> ObjsReadyToRelease;
  {

    ReadLockT Lock = ReadLockT(MGraphLock, std::try_to_lock);
    if (Lock.owns_lock()) {
      // Not expected that Blocking == true will be used in parallel with
      // adding MemObj to storage, no such scenario.
      std::lock_guard<std::mutex> LockDef{MDeferredMemReleaseMutex};
      auto MemObjIt = MDeferredMemObjRelease.begin();
      while (MemObjIt != MDeferredMemObjRelease.end()) {
        MemObjRecord *Record = MGraphBuilder.getMemObjRecord((*MemObjIt).get());
        if (!checkLeavesCompletion(Record)) {
          MemObjIt++;
          continue;
        }
        ObjsReadyToRelease.push_back(*MemObjIt);
        MemObjIt = MDeferredMemObjRelease.erase(MemObjIt);
      }
    }
  }
  // if any ObjsReadyToRelease found - it is leaving scope and being deleted
}
=======
void Scheduler::NotifyHostTaskCompletion(Command *Cmd, Command *BlockingCmd) {
  // Completing command's event along with unblocking enqueue readiness of
  // empty command may lead to quick deallocation of MThisCmd by some cleanup
  // process. Thus we'll copy deps prior to completing of event and unblocking
  // of empty command.
  // Also, it's possible to have record deallocated prior to enqueue process.
  // Thus we employ read-lock of graph.

  std::vector<Command *> ToCleanUp;
  {
    ReadLockT Lock = acquireReadLock();

    std::vector<DepDesc> Deps = Cmd->MDeps;

    // update self-event status
    Cmd->getEvent()->setComplete();

    BlockingCmd->MEnqueueStatus = EnqueueResultT::SyclEnqueueReady;

    for (const DepDesc &Dep : Deps)
      Scheduler::enqueueLeavesOfReqUnlocked(Dep.MDepRequirement, ToCleanUp);
  }
  cleanupCommands(ToCleanUp);
}

>>>>>>> f74664a5
} // namespace detail
} // __SYCL_INLINE_VER_NAMESPACE(_V1)
} // namespace sycl<|MERGE_RESOLUTION|>--- conflicted
+++ resolved
@@ -289,17 +289,7 @@
     {
       // This only needs a shared mutex as it only involves enqueueing and
       // awaiting for events
-<<<<<<< HEAD
-      ReadLockT Lock(MGraphLock);
-=======
       ReadLockT Lock = acquireReadLock();
-
-      Record = MGraphBuilder.getMemObjRecord(MemObj);
-      if (!Record)
-        // No operations were performed on the mem object
-        return;
-
->>>>>>> f74664a5
       waitForRecordToFinish(Record, Lock);
     }
     {
@@ -486,7 +476,31 @@
   }
 }
 
-<<<<<<< HEAD
+void Scheduler::NotifyHostTaskCompletion(Command *Cmd, Command *BlockingCmd) {
+  // Completing command's event along with unblocking enqueue readiness of
+  // empty command may lead to quick deallocation of MThisCmd by some cleanup
+  // process. Thus we'll copy deps prior to completing of event and unblocking
+  // of empty command.
+  // Also, it's possible to have record deallocated prior to enqueue process.
+  // Thus we employ read-lock of graph.
+
+  std::vector<Command *> ToCleanUp;
+  {
+    ReadLockT Lock = acquireReadLock();
+
+    std::vector<DepDesc> Deps = Cmd->MDeps;
+
+    // update self-event status
+    Cmd->getEvent()->setComplete();
+
+    BlockingCmd->MEnqueueStatus = EnqueueResultT::SyclEnqueueReady;
+
+    for (const DepDesc &Dep : Deps)
+      Scheduler::enqueueLeavesOfReqUnlocked(Dep.MDepRequirement, ToCleanUp);
+  }
+  cleanupCommands(ToCleanUp);
+}
+
 void Scheduler::deferMemObjRelease(const std::shared_ptr<SYCLMemObjI> &MemObj) {
   {
     std::lock_guard<std::mutex> Lock{MDeferredMemReleaseMutex};
@@ -535,33 +549,7 @@
   }
   // if any ObjsReadyToRelease found - it is leaving scope and being deleted
 }
-=======
-void Scheduler::NotifyHostTaskCompletion(Command *Cmd, Command *BlockingCmd) {
-  // Completing command's event along with unblocking enqueue readiness of
-  // empty command may lead to quick deallocation of MThisCmd by some cleanup
-  // process. Thus we'll copy deps prior to completing of event and unblocking
-  // of empty command.
-  // Also, it's possible to have record deallocated prior to enqueue process.
-  // Thus we employ read-lock of graph.
-
-  std::vector<Command *> ToCleanUp;
-  {
-    ReadLockT Lock = acquireReadLock();
-
-    std::vector<DepDesc> Deps = Cmd->MDeps;
-
-    // update self-event status
-    Cmd->getEvent()->setComplete();
-
-    BlockingCmd->MEnqueueStatus = EnqueueResultT::SyclEnqueueReady;
-
-    for (const DepDesc &Dep : Deps)
-      Scheduler::enqueueLeavesOfReqUnlocked(Dep.MDepRequirement, ToCleanUp);
-  }
-  cleanupCommands(ToCleanUp);
-}
-
->>>>>>> f74664a5
+
 } // namespace detail
 } // __SYCL_INLINE_VER_NAMESPACE(_V1)
 } // namespace sycl