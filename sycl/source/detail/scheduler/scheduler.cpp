//===-- scheduler.cpp - SYCL Scheduler --------------------------*- C++ -*-===//
//
// Part of the LLVM Project, under the Apache License v2.0 with LLVM Exceptions.
// See https://llvm.org/LICENSE.txt for license information.
// SPDX-License-Identifier: Apache-2.0 WITH LLVM-exception
//
//===----------------------------------------------------------------------===//

#include "CL/sycl/detail/sycl_mem_obj_i.hpp"
#include <CL/sycl/device_selector.hpp>
#include <detail/queue_impl.hpp>
#include <detail/scheduler/scheduler.hpp>

#include <memory>
#include <mutex>
#include <set>
#include <vector>

__SYCL_INLINE_NAMESPACE(cl) {
namespace sycl {
namespace detail {

<<<<<<< HEAD
EventImplPtr addHostAccessorToSchedulerInstance(Requirement *Req, 
                                                const bool destructor) {
  return cl::sycl::detail::Scheduler::getInstance().addHostAccessor(Req);
=======
EventImplPtr addHostAccessorToSchedulerInstance(Requirement *Req,
                                                const bool destructor) {
  return cl::sycl::detail::Scheduler::getInstance().
                                              addHostAccessor(Req, destructor);
>>>>>>> 6cf590f1
}

void Scheduler::waitForRecordToFinish(MemObjRecord *Record) {
  for (Command *Cmd : Record->MReadLeaves) {
    EnqueueResultT Res;
    bool Enqueued = GraphProcessor::enqueueCommand(Cmd, Res);
    if (!Enqueued && EnqueueResultT::SyclEnqueueFailed == Res.MResult)
      throw runtime_error("Enqueue process failed.", PI_INVALID_OPERATION);
    GraphProcessor::waitForEvent(Cmd->getEvent());
  }
  for (Command *Cmd : Record->MWriteLeaves) {
    EnqueueResultT Res;
    bool Enqueued = GraphProcessor::enqueueCommand(Cmd, Res);
    if (!Enqueued && EnqueueResultT::SyclEnqueueFailed == Res.MResult)
      throw runtime_error("Enqueue process failed.", PI_INVALID_OPERATION);
    GraphProcessor::waitForEvent(Cmd->getEvent());
  }
  for (AllocaCommandBase *AllocaCmd : Record->MAllocaCommands) {
    Command *ReleaseCmd = AllocaCmd->getReleaseCmd();
    EnqueueResultT Res;
    bool Enqueued = GraphProcessor::enqueueCommand(ReleaseCmd, Res);
    if (!Enqueued && EnqueueResultT::SyclEnqueueFailed == Res.MResult)
      throw runtime_error("Enqueue process failed.", PI_INVALID_OPERATION);
    GraphProcessor::waitForEvent(ReleaseCmd->getEvent());
  }
}

EventImplPtr Scheduler::addCG(std::unique_ptr<detail::CG> CommandGroup,
                              QueueImplPtr Queue) {
  Command *NewCmd = nullptr;
  const bool IsKernel = CommandGroup->getType() == CG::KERNEL;
  {
    std::lock_guard<std::mutex> Lock(MGraphLock);

    switch (CommandGroup->getType()) {
    case CG::UPDATE_HOST:
      NewCmd = MGraphBuilder.addCGUpdateHost(std::move(CommandGroup),
                                             DefaultHostQueue);
      break;
    default:
      NewCmd = MGraphBuilder.addCG(std::move(CommandGroup), std::move(Queue));
    }

    // TODO: Check if lazy mode.
    EnqueueResultT Res;
    bool Enqueued = GraphProcessor::enqueueCommand(NewCmd, Res);
    if (!Enqueued && EnqueueResultT::SyclEnqueueFailed == Res.MResult)
      throw runtime_error("Enqueue process failed.", PI_INVALID_OPERATION);
  }

  if (IsKernel)
    ((ExecCGCommand *)NewCmd)->flushStreams();

  return NewCmd->getEvent();
}

EventImplPtr Scheduler::addCopyBack(Requirement *Req) {
  std::lock_guard<std::mutex> lock(MGraphLock);
  Command *NewCmd = MGraphBuilder.addCopyBack(Req);
  // Command was not creted because there were no operations with
  // buffer.
  if (!NewCmd)
    return nullptr;

  try {
    EnqueueResultT Res;
    bool Enqueued = GraphProcessor::enqueueCommand(NewCmd, Res);
    if (!Enqueued && EnqueueResultT::SyclEnqueueFailed == Res.MResult)
      throw runtime_error("Enqueue process failed.", PI_INVALID_OPERATION);
  } catch (...) {
    NewCmd->getQueue()->reportAsyncException(std::current_exception());
  }
  return NewCmd->getEvent();
}

#ifdef __GNUC__
// The init_priority here causes the constructor for scheduler to run relatively
// early, and therefore the destructor to run relatively late (after anything
// else that has no priority set, or has a priority higher than 2000).
Scheduler Scheduler::instance __attribute__((init_priority(2000)));
#else
#pragma warning(disable:4073)
#pragma init_seg(lib)
Scheduler Scheduler::instance;
#endif

Scheduler &Scheduler::getInstance() {
  return instance;
}

std::vector<EventImplPtr> Scheduler::getWaitList(EventImplPtr Event) {
  std::lock_guard<std::mutex> lock(MGraphLock);
  return GraphProcessor::getWaitList(std::move(Event));
}

void Scheduler::waitForEvent(EventImplPtr Event) {
  GraphProcessor::waitForEvent(std::move(Event));
}

void Scheduler::cleanupFinishedCommands(EventImplPtr FinishedEvent) {
  std::lock_guard<std::mutex> lock(MGraphLock);
  Command *FinishedCmd = static_cast<Command *>(FinishedEvent->getCommand());
  // The command might have been cleaned up (and set to nullptr) by another
  // thread
  if (FinishedCmd)
    MGraphBuilder.cleanupFinishedCommands(FinishedCmd);
}

void Scheduler::removeMemoryObject(detail::SYCLMemObjI *MemObj) {
  std::lock_guard<std::mutex> lock(MGraphLock);

  MemObjRecord *Record = MGraphBuilder.getMemObjRecord(MemObj);
  if (!Record)
    // No operations were performed on the mem object
    return;
  waitForRecordToFinish(Record);
  MGraphBuilder.decrementLeafCountersForRecord(Record);
  MGraphBuilder.cleanupCommandsForRecord(Record);
  MGraphBuilder.removeRecordForMemObj(MemObj);
}

EventImplPtr Scheduler::addHostAccessor(Requirement *Req,
<<<<<<< HEAD
                                        const bool WaitEvent) {
=======
                                        const bool destructor) {
>>>>>>> 6cf590f1
  std::lock_guard<std::mutex> lock(MGraphLock);

  Command *NewCmd = MGraphBuilder.addHostAccessor(Req, WaitEvent);

  if (!NewCmd)
    return nullptr;
  EnqueueResultT Res;
  bool Enqueued = GraphProcessor::enqueueCommand(NewCmd, Res);
  if (!Enqueued && EnqueueResultT::SyclEnqueueFailed == Res.MResult)
    throw runtime_error("Enqueue process failed.", PI_INVALID_OPERATION);
  return NewCmd->getEvent();
}

void Scheduler::releaseHostAccessor(Requirement *Req) {
  Req->MBlockedCmd->MCanEnqueue = true;
  MemObjRecord* Record = Req->MSYCLMemObj->MRecord.get();
  auto EnqueueLeaves = [](CircularBuffer<Command *> &Leaves) {
    for (Command *Cmd : Leaves) {
      EnqueueResultT Res;
      bool Enqueued = GraphProcessor::enqueueCommand(Cmd, Res);
      if (!Enqueued && EnqueueResultT::SyclEnqueueFailed == Res.MResult)
        throw runtime_error("Enqueue process failed.", PI_INVALID_OPERATION);
    }
  };
  EnqueueLeaves(Record->MReadLeaves);
  EnqueueLeaves(Record->MWriteLeaves);
}

Scheduler::Scheduler() {
  sycl::device HostDevice;
  DefaultHostQueue = QueueImplPtr(new queue_impl(
      detail::getSyclObjImpl(HostDevice), /*AsyncHandler=*/{},
          QueueOrder::Ordered, /*PropList=*/{}));
}

} // namespace detail
} // namespace sycl
} // __SYCL_INLINE_NAMESPACE(cl)<|MERGE_RESOLUTION|>--- conflicted
+++ resolved
@@ -20,16 +20,9 @@
 namespace sycl {
 namespace detail {
 
-<<<<<<< HEAD
-EventImplPtr addHostAccessorToSchedulerInstance(Requirement *Req, 
+EventImplPtr addHostAccessorToSchedulerInstance(Requirement *Req,
                                                 const bool destructor) {
   return cl::sycl::detail::Scheduler::getInstance().addHostAccessor(Req);
-=======
-EventImplPtr addHostAccessorToSchedulerInstance(Requirement *Req,
-                                                const bool destructor) {
-  return cl::sycl::detail::Scheduler::getInstance().
-                                              addHostAccessor(Req, destructor);
->>>>>>> 6cf590f1
 }
 
 void Scheduler::waitForRecordToFinish(MemObjRecord *Record) {
@@ -152,11 +145,7 @@
 }
 
 EventImplPtr Scheduler::addHostAccessor(Requirement *Req,
-<<<<<<< HEAD
                                         const bool WaitEvent) {
-=======
-                                        const bool destructor) {
->>>>>>> 6cf590f1
   std::lock_guard<std::mutex> lock(MGraphLock);
 
   Command *NewCmd = MGraphBuilder.addHostAccessor(Req, WaitEvent);
