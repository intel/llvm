//==-------------- commands.hpp - SYCL standard header file ----------------==//
//
// Part of the LLVM Project, under the Apache License v2.0 with LLVM Exceptions.
// See https://llvm.org/LICENSE.txt for license information.
// SPDX-License-Identifier: Apache-2.0 WITH LLVM-exception
//
//===----------------------------------------------------------------------===//

#pragma once

#include <atomic>
#include <cstdint>
#include <deque>
#include <memory>
#include <optional>
#include <set>
#include <unordered_set>
#include <vector>

#include <detail/accessor_impl.hpp>
#include <detail/event_impl.hpp>
#include <detail/program_manager/program_manager.hpp>
#include <sycl/access/access.hpp>
#include <sycl/detail/cg.hpp>

namespace sycl {
inline namespace _V1 {

namespace ext::oneapi::experimental::detail {
class exec_graph_impl;
class node_impl;
} // namespace ext::oneapi::experimental::detail
namespace detail {

#ifdef XPTI_ENABLE_INSTRUMENTATION
void emitInstrumentationGeneral(uint32_t StreamID, uint64_t InstanceID,
                                xpti_td *TraceEvent, uint16_t Type,
                                const void *Addr);
#endif

class queue_impl;
class event_impl;
class context_impl;
class DispatchHostTask;

using QueueImplPtr = std::shared_ptr<detail::queue_impl>;
using EventImplPtr = std::shared_ptr<detail::event_impl>;
using ContextImplPtr = std::shared_ptr<detail::context_impl>;
using StreamImplPtr = std::shared_ptr<detail::stream_impl>;

class Command;
class AllocaCommand;
class AllocaCommandBase;
class ReleaseCommand;
class ExecCGCommand;
class EmptyCommand;

enum BlockingT { NON_BLOCKING = 0, BLOCKING };

/// Result of command enqueueing.
struct EnqueueResultT {
  enum ResultT {
    SyclEnqueueReady,
    SyclEnqueueSuccess,
    SyclEnqueueBlocked,
    SyclEnqueueFailed
  };
  EnqueueResultT(ResultT Result = SyclEnqueueSuccess, Command *Cmd = nullptr,
                 ur_result_t ErrCode = UR_RESULT_SUCCESS)
      : MResult(Result), MCmd(Cmd), MErrCode(ErrCode) {}
  /// Indicates the result of enqueueing.
  ResultT MResult;
  /// Pointer to the command which failed to enqueue.
  Command *MCmd;
  /// Error code which is set when enqueueing fails.
  ur_result_t MErrCode;
};

/// Dependency between two commands.
struct DepDesc {
  DepDesc(Command *DepCommand, const Requirement *Req,
          AllocaCommandBase *AllocaCmd)
      : MDepCommand(DepCommand), MDepRequirement(Req), MAllocaCmd(AllocaCmd) {}

  friend bool operator<(const DepDesc &Lhs, const DepDesc &Rhs) {
    return std::tie(Lhs.MDepRequirement, Lhs.MDepCommand) <
           std::tie(Rhs.MDepRequirement, Rhs.MDepCommand);
  }

  /// The actual dependency command.
  Command *MDepCommand = nullptr;
  /// Requirement for the dependency.
  const Requirement *MDepRequirement = nullptr;
  /// Allocation command for the memory object we have requirement for.
  /// Used to simplify searching for memory handle.
  AllocaCommandBase *MAllocaCmd = nullptr;
};

/// The Command class represents some action that needs to be performed on one
/// or more memory objects. The Command has a vector of DepDesc objects that
/// represent dependencies of the command. It has a vector of pointers to
/// commands that depend on the command. It has a pointer to a \ref queue object
/// and an event that is associated with the command.
///
/// \ingroup sycl_graph
class Command {
public:
  enum CommandType {
    RUN_CG,
    COPY_MEMORY,
    ALLOCA,
    ALLOCA_SUB_BUF,
    RELEASE,
    MAP_MEM_OBJ,
    UNMAP_MEM_OBJ,
    UPDATE_REQUIREMENT,
    EMPTY_TASK,
    HOST_TASK,
    FUSION,
    EXEC_CMD_BUFFER,
    UPDATE_CMD_BUFFER
  };

  Command(
      CommandType Type, QueueImplPtr Queue,
      ur_exp_command_buffer_handle_t CommandBuffer = nullptr,
      const std::vector<ur_exp_command_buffer_sync_point_t> &SyncPoints = {});

  /// \param NewDep dependency to be added
  /// \param ToCleanUp container for commands that can be cleaned up.
  /// \return an optional connection cmd to enqueue
  [[nodiscard]] Command *addDep(DepDesc NewDep,
                                std::vector<Command *> &ToCleanUp);

  /// \param NewDep dependency to be added
  /// \param ToCleanUp container for commands that can be cleaned up.
  /// \return an optional connection cmd to enqueue
  [[nodiscard]] Command *addDep(EventImplPtr Event,
                                std::vector<Command *> &ToCleanUp);

  void addUser(Command *NewUser) { MUsers.insert(NewUser); }

  /// \return type of the command, e.g. Allocate, MemoryCopy.
  CommandType getType() const { return MType; }

  /// Checks if the command is enqueued, and calls enqueueImp.
  ///
  /// \param EnqueueResult is set to the specific status if enqueue failed.
  /// \param Blocking if this argument is true, function will wait for the
  ///        command to be unblocked before calling enqueueImp.
  /// \param ToCleanUp container for commands that can be cleaned up.
  /// \return true if the command is enqueued.
  virtual bool enqueue(EnqueueResultT &EnqueueResult, BlockingT Blocking,
                       std::vector<Command *> &ToCleanUp);

  bool isFinished();

  bool isSuccessfullyEnqueued() const {
    return MEnqueueStatus == EnqueueResultT::SyclEnqueueSuccess;
  }

  // Shows that command could not be enqueued, now it may be true for empty task
  // only
  bool isEnqueueBlocked() const {
    return MIsBlockable && MEnqueueStatus == EnqueueResultT::SyclEnqueueBlocked;
  }
  // Shows that command could be enqueued, but is blocking enqueue of all
  // commands depending on it. Regular usage - host task.
  bool isBlocking() const { return isHostTask() && !MEvent->isCompleted(); }

  void addBlockedUserUnique(const EventImplPtr &NewUser) {
    if (std::find(MBlockedUsers.begin(), MBlockedUsers.end(), NewUser) !=
        MBlockedUsers.end())
      return;
    MBlockedUsers.push_back(NewUser);
  }

  const QueueImplPtr &getQueue() const { return MQueue; }

  const EventImplPtr &getEvent() const { return MEvent; }

  // Methods needed to support SYCL instrumentation

  /// Proxy method which calls emitInstrumentationData.
  void emitInstrumentationDataProxy();
  /// Instrumentation method which emits telemetry data.
  virtual void emitInstrumentationData() = 0;
  /// Looks at all the dependencies for the release command and enables
  /// instrumentation to report these dependencies as edges.
  void resolveReleaseDependencies(std::set<Command *> &list);
  /// Creates an edge event when the dependency is a command.
  void emitEdgeEventForCommandDependence(
      Command *Cmd, void *ObjAddr, bool IsCommand,
      std::optional<access::mode> AccMode = std::nullopt);
  /// Creates an edge event when the dependency is an event.
  void emitEdgeEventForEventDependence(Command *Cmd,
                                       ur_event_handle_t &EventAddr);
  /// Creates a signal event with the enqueued kernel event handle.
  void emitEnqueuedEventSignal(ur_event_handle_t &UrEventAddr);
  /// Create a trace event of node_create type; this must be guarded by a
  /// check for xptiTraceEnabled().
  /// Post Condition: MTraceEvent will be set to the event created.
  /// \param MAddress  The address to use to create the payload.
  uint64_t makeTraceEventProlog(void *MAddress);
  /// If prolog has been run, run epilog; this must be guarded by a check for
  /// xptiTraceEnabled().
  void makeTraceEventEpilog();
  /// Emits an event of Type.
  void emitInstrumentation(uint16_t Type, const char *Txt = nullptr);

  // End Methods needed to support SYCL instrumentation

  virtual void printDot(std::ostream &Stream) const = 0;

  virtual const Requirement *getRequirement() const {
    assert(false && "Internal Error. The command has no stored requirement");
    return nullptr;
  }

  virtual ~Command() { MEvent->cleanDepEventsThroughOneLevel(); }

  const char *getBlockReason() const;

  /// Get the context of the queue this command will be submitted to. Could
  /// differ from the context of MQueue for memory copy commands.
  virtual ContextImplPtr getWorkerContext() const;

  /// Returns true iff the command produces a UR event on non-host devices.
  virtual bool producesPiEvent() const;

  /// Returns true iff this command can be freed by post enqueue cleanup.
  virtual bool supportsPostEnqueueCleanup() const;

  /// Returns true iff this command is ready to be submitted for cleanup.
  virtual bool readyForCleanup() const;

  /// Collect UR events from EventImpls and filter out some of them in case of
  /// in order queue
  std::vector<ur_event_handle_t>
  getUrEvents(const std::vector<EventImplPtr> &EventImpls) const;
  /// Collect UR events from EventImpls and filter out some of them in case of
  /// in order queue. Does blocking enqueue if event is expected to produce ur
  /// event but has empty native handle.
  std::vector<ur_event_handle_t>
  getUrEventsBlocking(const std::vector<EventImplPtr> &EventImpls) const;

  bool isHostTask() const;

  bool isFusable() const;

protected:
  QueueImplPtr MQueue;
  EventImplPtr MEvent;
  QueueImplPtr MWorkerQueue;

  /// Dependency events prepared for waiting by backend.
  /// See processDepEvent for details.
  std::vector<EventImplPtr> &MPreparedDepsEvents;
  std::vector<EventImplPtr> &MPreparedHostDepsEvents;

  void waitForEvents(QueueImplPtr Queue, std::vector<EventImplPtr> &RawEvents,
                     ur_event_handle_t &Event);

  void waitForPreparedHostEvents() const;

  /// Perform glueing of events from different contexts
  /// \param DepEvent event this commands should depend on
  /// \param Dep optional DepDesc to perform connection of events properly
  /// \param ToCleanUp container for commands that can be cleaned up.
  /// \return returns an optional connection command to enqueue
  ///
  /// Glueing (i.e. connecting) will be performed if and only if DepEvent is
  /// not from host context and its context doesn't match to context of this
  /// command. Context of this command is fetched via getWorkerContext().
  ///
  /// Optionality of Dep is set by Dep.MDepCommand not equal to nullptr.
  [[nodiscard]] Command *processDepEvent(EventImplPtr DepEvent,
                                         const DepDesc &Dep,
                                         std::vector<Command *> &ToCleanUp);

  /// Private interface. Derived classes should implement this method.
  virtual ur_result_t enqueueImp() = 0;

  /// The type of the command.
  CommandType MType;
  /// Mutex used to protect enqueueing from race conditions
  std::mutex MEnqueueMtx;

  friend class DispatchHostTask;

public:
  const std::vector<EventImplPtr> &getPreparedHostDepsEvents() const {
    return MPreparedHostDepsEvents;
  }

  const std::vector<EventImplPtr> &getPreparedDepsEvents() const {
    return MPreparedDepsEvents;
  }

  // XPTI instrumentation. Copy code location details to the internal struct.
  // Memory is allocated in this method and released in destructor.
  void copySubmissionCodeLocation();

  /// Clear all dependency events This should only be used if a command is about
  /// to be deleted without being executed before that. As of now, the only
  /// valid use case for this function is in kernel fusion, where the fused
  /// kernel commands are replaced by the fused command without ever being
  /// executed.
  void clearAllDependencies() {
    MPreparedDepsEvents.clear();
    MPreparedHostDepsEvents.clear();
    MDeps.clear();
  }

  /// Contains list of dependencies(edges)
  std::vector<DepDesc> MDeps;
  /// Contains list of commands that depend on the command.
  std::unordered_set<Command *> MUsers;
  /// Indicates whether the command can be blocked from enqueueing.
  bool MIsBlockable = false;
  /// Counts the number of memory objects this command is a leaf for.
  unsigned MLeafCounter = 0;

  struct Marks {
    /// Used for marking the node as visited during graph traversal.
    bool MVisited = false;
    /// Used for marking the node for deletion during cleanup.
    bool MToBeDeleted = false;
  };
  /// Used for marking the node during graph traversal.
  Marks MMarks;

  enum class BlockReason : int { HostAccessor = 0, HostTask };

  // Only have reasonable value while MIsBlockable is true
  BlockReason MBlockReason;

  /// Describes the status of the command.
  std::atomic<EnqueueResultT::ResultT> MEnqueueStatus;

  // All member variables defined here are needed for the SYCL instrumentation
  // layer. Do not guard these variables below with XPTI_ENABLE_INSTRUMENTATION
  // to ensure we have the same object layout when the macro in the library and
  // SYCL app are not the same.

  /// The event for node_create and task_begin.
  void *MTraceEvent = nullptr;
  /// The stream under which the traces are emitted.
  ///
  /// Stream ids are positive integers and we set it to an invalid value.
  int32_t MStreamID = -1;
  /// Reserved for storing the object address such as SPIR-V or memory object
  /// address.
  void *MAddress = nullptr;
  /// Buffer to build the address string.
  std::string MAddressString;
  /// Buffer to build the command node type.
  std::string MCommandNodeType;
  /// Buffer to build the command end-user understandable name.
  std::string MCommandName;
  /// Flag to indicate if makeTraceEventProlog() has been run.
  bool MTraceEventPrologComplete = false;
  /// Flag to indicate if this is the first time we are seeing this payload.
  bool MFirstInstance = false;
  /// Instance ID tracked for the command.
  uint64_t MInstanceID = 0;
  /// Represents code location of command submission to SYCL API, assigned with
  /// the valid value only if command execution is async (host task) or delayed
  /// (blocked by host task).
  code_location MSubmissionCodeLocation;
  /// Introduces string to handle memory management since code_location struct
  /// works with raw char arrays.
  std::string MSubmissionFileName;
  std::string MSubmissionFunctionName;

  // This flag allows to control whether event should be set complete
  // after successfull enqueue of command. Event is considered as "host" event
  // if there is no backend representation of event (i.e. getHandleRef() return
  // reference to nullptr value). By default the flag is set to true due to most
  // of host operations are synchronous. The only asynchronous operation
  // currently is host-task.
  bool MShouldCompleteEventIfPossible = true;

  /// Indicates that the node will be freed by graph cleanup. Such nodes should
  /// be ignored by other cleanup mechanisms (e.g. during memory object
  /// removal).
  bool MMarkedForCleanup = false;

  /// Contains list of commands that depends on the host command explicitly (by
  /// depends_on). Not involved in the cleanup process since it is one-way link
  /// and does not hold resources.
  /// Using EventImplPtr since enqueueUnblockedCommands and event.wait may
  /// intersect with command enqueue.
  std::vector<EventImplPtr> MBlockedUsers;
  std::mutex MBlockedUsersMutex;

protected:
  /// Gets the command buffer (if any) associated with this command.
  ur_exp_command_buffer_handle_t getCommandBuffer() const {
    return MCommandBuffer;
  }

  /// CommandBuffer which will be used to submit to instead of the queue, if
  /// set.
  ur_exp_command_buffer_handle_t MCommandBuffer;
  /// List of sync points for submissions to a command buffer.
  std::vector<ur_exp_command_buffer_sync_point_t> MSyncPointDeps;
};

/// The empty command does nothing during enqueue. The task can be used to
/// implement lock in the graph, or to merge several nodes into one.
class EmptyCommand : public Command {
public:
  EmptyCommand();

  void printDot(std::ostream &Stream) const final;
  const Requirement *getRequirement() const final { return &MRequirements[0]; }
  void addRequirement(Command *DepCmd, AllocaCommandBase *AllocaCmd,
                      const Requirement *Req);

  void emitInstrumentationData() override;

  bool producesPiEvent() const final;

private:
  ur_result_t enqueueImp() final;

  // Employing deque here as it allows to push_back/emplace_back without
  // invalidation of pointer or reference to stored data item regardless of
  // iterator invalidation.
  std::deque<Requirement> MRequirements;
};

/// The release command enqueues release of a memory object instance allocated
/// on Host or underlying framework.
class ReleaseCommand : public Command {
public:
  ReleaseCommand(QueueImplPtr Queue, AllocaCommandBase *AllocaCmd);

  void printDot(std::ostream &Stream) const final;
  void emitInstrumentationData() override;
  bool producesPiEvent() const final;
  bool supportsPostEnqueueCleanup() const final;
  bool readyForCleanup() const final;

private:
  ur_result_t enqueueImp() final;

  /// Command which allocates memory release command should dealocate.
  AllocaCommandBase *MAllocaCmd = nullptr;
};

/// Base class for memory allocation commands.
class AllocaCommandBase : public Command {
public:
  AllocaCommandBase(CommandType Type, QueueImplPtr Queue, Requirement Req,
                    AllocaCommandBase *LinkedAllocaCmd, bool IsConst);

  ReleaseCommand *getReleaseCmd() { return &MReleaseCmd; }

  SYCLMemObjI *getSYCLMemObj() const { return MRequirement.MSYCLMemObj; }

  virtual void *getMemAllocation() const = 0;

  const Requirement *getRequirement() const final { return &MRequirement; }

  void emitInstrumentationData() override;

  bool producesPiEvent() const final;

  bool supportsPostEnqueueCleanup() const final;

  bool readyForCleanup() const final;

  void *MMemAllocation = nullptr;

  /// Alloca command linked with current command.
  /// Device and host alloca commands can be linked, so they may share the same
  /// memory. Only one allocation from a pair can be accessed at a time. Alloca
  /// commands associated with such allocation is "active". In order to switch
  /// "active" status between alloca commands map/unmap operations are used.
  AllocaCommandBase *MLinkedAllocaCmd = nullptr;
  /// Indicates that current alloca is active one.
  bool MIsActive = true;

  /// Indicates that the command owns memory allocation in case of connected
  /// alloca command.
  bool MIsLeaderAlloca = true;
  // Indicates that the data in this allocation must not be modified
  bool MIsConst = false;

protected:
  Requirement MRequirement;
  ReleaseCommand MReleaseCmd;
};

/// The alloca command enqueues allocation of instance of memory object on Host
/// or underlying framework.
class AllocaCommand : public AllocaCommandBase {
public:
  AllocaCommand(QueueImplPtr Queue, Requirement Req,
                bool InitFromUserData = true,
                AllocaCommandBase *LinkedAllocaCmd = nullptr,
                bool IsConst = false);

  void *getMemAllocation() const final { return MMemAllocation; }
  void printDot(std::ostream &Stream) const final;
  void emitInstrumentationData() override;

private:
  ur_result_t enqueueImp() final;

  /// The flag indicates that alloca should try to reuse pointer provided by
  /// the user during memory object construction.
  bool MInitFromUserData = false;
};

/// The AllocaSubBuf command enqueues creation of sub-buffer of memory object.
class AllocaSubBufCommand : public AllocaCommandBase {
public:
  AllocaSubBufCommand(QueueImplPtr Queue, Requirement Req,
                      AllocaCommandBase *ParentAlloca,
                      std::vector<Command *> &ToEnqueue,
                      std::vector<Command *> &ToCleanUp);

  void *getMemAllocation() const final;
  void printDot(std::ostream &Stream) const final;
  AllocaCommandBase *getParentAlloca() { return MParentAlloca; }
  void emitInstrumentationData() override;

private:
  ur_result_t enqueueImp() final;

  AllocaCommandBase *MParentAlloca = nullptr;
};

/// The map command enqueues mapping of device memory onto host memory.
class MapMemObject : public Command {
public:
  MapMemObject(AllocaCommandBase *SrcAllocaCmd, Requirement Req, void **DstPtr,
               QueueImplPtr Queue, access::mode MapMode);

  void printDot(std::ostream &Stream) const final;
  const Requirement *getRequirement() const final { return &MSrcReq; }
  void emitInstrumentationData() override;

private:
  ur_result_t enqueueImp() final;

  AllocaCommandBase *MSrcAllocaCmd = nullptr;
  Requirement MSrcReq;
  void **MDstPtr = nullptr;
  access::mode MMapMode;
};

/// The unmap command removes mapping of host memory onto device memory.
class UnMapMemObject : public Command {
public:
  UnMapMemObject(AllocaCommandBase *DstAllocaCmd, Requirement Req,
                 void **SrcPtr, QueueImplPtr Queue);

  void printDot(std::ostream &Stream) const final;
  const Requirement *getRequirement() const final { return &MDstReq; }
  void emitInstrumentationData() override;
  bool producesPiEvent() const final;

private:
  ur_result_t enqueueImp() final;

  AllocaCommandBase *MDstAllocaCmd = nullptr;
  Requirement MDstReq;
  void **MSrcPtr = nullptr;
};

/// The mem copy command enqueues memory copy between two instances of memory
/// object.
class MemCpyCommand : public Command {
public:
  MemCpyCommand(Requirement SrcReq, AllocaCommandBase *SrcAllocaCmd,
                Requirement DstReq, AllocaCommandBase *DstAllocaCmd,
                QueueImplPtr SrcQueue, QueueImplPtr DstQueue);

  void printDot(std::ostream &Stream) const final;
  const Requirement *getRequirement() const final { return &MDstReq; }
  void emitInstrumentationData() final;
  ContextImplPtr getWorkerContext() const final;
  bool producesPiEvent() const final;

private:
  ur_result_t enqueueImp() final;

  QueueImplPtr MSrcQueue;
  Requirement MSrcReq;
  AllocaCommandBase *MSrcAllocaCmd = nullptr;
  Requirement MDstReq;
  AllocaCommandBase *MDstAllocaCmd = nullptr;
};

/// The mem copy host command enqueues memory copy between two instances of
/// memory object.
class MemCpyCommandHost : public Command {
public:
  MemCpyCommandHost(Requirement SrcReq, AllocaCommandBase *SrcAllocaCmd,
                    Requirement DstReq, void **DstPtr, QueueImplPtr SrcQueue,
                    QueueImplPtr DstQueue);

  void printDot(std::ostream &Stream) const final;
  const Requirement *getRequirement() const final { return &MDstReq; }
  void emitInstrumentationData() final;
  ContextImplPtr getWorkerContext() const final;

private:
  ur_result_t enqueueImp() final;

  QueueImplPtr MSrcQueue;
  Requirement MSrcReq;
  AllocaCommandBase *MSrcAllocaCmd = nullptr;
  Requirement MDstReq;
  void **MDstPtr = nullptr;
};

ur_result_t enqueueReadWriteHostPipe(const QueueImplPtr &Queue,
                                     const std::string &PipeName, bool blocking,
                                     void *ptr, size_t size,
                                     std::vector<ur_event_handle_t> &RawEvents,
                                     const detail::EventImplPtr &OutEventImpl,
                                     bool read);

ur_result_t enqueueImpKernel(
    const QueueImplPtr &Queue, NDRDescT &NDRDesc, std::vector<ArgDesc> &Args,
    const std::shared_ptr<detail::kernel_bundle_impl> &KernelBundleImplPtr,
    const std::shared_ptr<detail::kernel_impl> &MSyclKernel,
    const std::string &KernelName, std::vector<ur_event_handle_t> &RawEvents,
    const detail::EventImplPtr &Event,
    const std::function<void *(Requirement *Req)> &getMemAllocationFunc,
    ur_kernel_cache_config_t KernelCacheConfig, bool KernelIsCooperative);

class KernelFusionCommand;

/// The exec CG command enqueues execution of kernel or explicit memory
/// operation.
class ExecCGCommand : public Command {
public:
  ExecCGCommand(
      std::unique_ptr<detail::CG> CommandGroup, QueueImplPtr Queue,
<<<<<<< HEAD
      ur_exp_command_buffer_handle_t CommandBuffer = nullptr,
      const std::vector<ur_exp_command_buffer_sync_point_t> &Dependencies = {});
=======
      bool EventNeeded,
      sycl::detail::pi::PiExtCommandBuffer CommandBuffer = nullptr,
      const std::vector<sycl::detail::pi::PiExtSyncPoint> &Dependencies = {});
>>>>>>> 4ae7cad6

  std::vector<std::shared_ptr<const void>> getAuxiliaryResources() const;

  void clearAuxiliaryResources();

  void printDot(std::ostream &Stream) const final;
  void emitInstrumentationData() final;
  std::string_view getTypeString() const;

  detail::CG &getCG() const { return *MCommandGroup; }

  // MEmptyCmd is only employed if this command refers to host-task.
  // The mechanism of lookup for single EmptyCommand amongst users of
  // host-task-representing command is unreliable. This unreliability roots in
  // the cleanup process.
  EmptyCommand *MEmptyCmd = nullptr;

  // MFusionCommand is employed to mark a CG command as part of a kernel fusion
  // and allows to refer back to the corresponding KernelFusionCommand if
  // necessary.
  KernelFusionCommand *MFusionCmd = nullptr;

  // MEventNeeded is true if the command needs to produce a valid event. The
  // implementation may elect to not produce events (native or SYCL) if this
  // is false.
  bool MEventNeeded = true;

  bool producesPiEvent() const final;

  bool supportsPostEnqueueCleanup() const final;

  bool readyForCleanup() const final;

private:
  ur_result_t enqueueImp() final;
  ur_result_t enqueueImpCommandBuffer();
  ur_result_t enqueueImpQueue();

  AllocaCommandBase *getAllocaForReq(Requirement *Req);

  std::unique_ptr<detail::CG> MCommandGroup;

  friend class Command;
};

// For XPTI instrumentation only.
// Method used to emit data in cases when we do not create node in graph.
// Very close to ExecCGCommand::emitInstrumentationData content.
#ifdef XPTI_ENABLE_INSTRUMENTATION
std::pair<xpti_td *, uint64_t> emitKernelInstrumentationData(
    int32_t StreamID, const std::shared_ptr<detail::kernel_impl> &SyclKernel,
    const detail::code_location &CodeLoc, const std::string &SyclKernelName,
    const QueueImplPtr &Queue, const NDRDescT &NDRDesc,
    const std::shared_ptr<detail::kernel_bundle_impl> &KernelBundleImplPtr,
    std::vector<ArgDesc> &CGArgs);
#endif

class UpdateHostRequirementCommand : public Command {
public:
  UpdateHostRequirementCommand(QueueImplPtr Queue, Requirement Req,
                               AllocaCommandBase *SrcAllocaCmd, void **DstPtr);

  void printDot(std::ostream &Stream) const final;
  const Requirement *getRequirement() const final { return &MDstReq; }
  void emitInstrumentationData() final;

private:
  ur_result_t enqueueImp() final;

  AllocaCommandBase *MSrcAllocaCmd = nullptr;
  Requirement MDstReq;
  void **MDstPtr = nullptr;
};

/// The KernelFusionCommand is placed in the execution graph together with the
/// individual kernels of the fusion list to control kernel fusion.
class KernelFusionCommand : public Command {
public:
  enum class FusionStatus { ACTIVE, CANCELLED, COMPLETE, DELETED };

  explicit KernelFusionCommand(QueueImplPtr Queue);

  void printDot(std::ostream &Stream) const final;
  void emitInstrumentationData() final;
  bool producesPiEvent() const final;

  std::vector<Command *> &auxiliaryCommands();

  void addToFusionList(ExecCGCommand *Kernel);

  std::vector<ExecCGCommand *> &getFusionList();

  ///
  /// Set the status of this fusion command to \p Status. This function should
  /// only be called under the protection of the scheduler write-lock.
  void setFusionStatus(FusionStatus Status);

  /// Reset the queue. This can be required as the command is held in order
  /// to maintain events alive, however this prevent the normal destruction of
  /// the queue.
  void resetQueue();

  bool isActive() const { return MStatus == FusionStatus::ACTIVE; }

  bool readyForDeletion() const { return MStatus == FusionStatus::DELETED; }

private:
  ur_result_t enqueueImp() final;

  std::vector<ExecCGCommand *> MFusionList;

  std::vector<Command *> MAuxiliaryCommands;

  FusionStatus MStatus;
};

class UpdateCommandBufferCommand : public Command {
public:
  explicit UpdateCommandBufferCommand(
      QueueImplPtr Queue,
      ext::oneapi::experimental::detail::exec_graph_impl *Graph,
      std::vector<std::shared_ptr<ext::oneapi::experimental::detail::node_impl>>
          Nodes);

  void printDot(std::ostream &Stream) const final;
  void emitInstrumentationData() final;
  bool producesPiEvent() const final;

private:
  ur_result_t enqueueImp() final;

  ext::oneapi::experimental::detail::exec_graph_impl *MGraph;
  std::vector<std::shared_ptr<ext::oneapi::experimental::detail::node_impl>>
      MNodes;
};

// Enqueues a given kernel to a PiExtCommandBuffer
ur_result_t enqueueImpCommandBufferKernel(
    context Ctx, DeviceImplPtr DeviceImpl,
    ur_exp_command_buffer_handle_t CommandBuffer,
    const CGExecKernel &CommandGroup,
    std::vector<ur_exp_command_buffer_sync_point_t> &SyncPoints,
    ur_exp_command_buffer_sync_point_t *OutSyncPoint,
    ur_exp_command_buffer_command_handle_t *OutCommand,
    const std::function<void *(Requirement *Req)> &getMemAllocationFunc);

// Sets arguments for a given kernel and device based on the argument type.
// Refactored from SetKernelParamsAndLaunch to allow it to be used in the graphs
// extension.
void SetArgBasedOnType(
    const detail::PluginPtr &Plugin, ur_kernel_handle_t Kernel,
    const std::shared_ptr<device_image_impl> &DeviceImageImpl,
    const std::function<void *(Requirement *Req)> &getMemAllocationFunc,
    const sycl::context &Context, detail::ArgDesc &Arg, size_t NextTrueIndex);

void applyFuncOnFilteredArgs(
    const KernelArgMask *EliminatedArgMask, std::vector<ArgDesc> &Args,
    std::function<void(detail::ArgDesc &Arg, int NextTrueIndex)> Func);

void ReverseRangeDimensionsForKernel(NDRDescT &NDR);

} // namespace detail
} // namespace _V1
} // namespace sycl<|MERGE_RESOLUTION|>--- conflicted
+++ resolved
@@ -643,14 +643,9 @@
 public:
   ExecCGCommand(
       std::unique_ptr<detail::CG> CommandGroup, QueueImplPtr Queue,
-<<<<<<< HEAD
+      bool EventNeeded,
       ur_exp_command_buffer_handle_t CommandBuffer = nullptr,
       const std::vector<ur_exp_command_buffer_sync_point_t> &Dependencies = {});
-=======
-      bool EventNeeded,
-      sycl::detail::pi::PiExtCommandBuffer CommandBuffer = nullptr,
-      const std::vector<sycl::detail::pi::PiExtSyncPoint> &Dependencies = {});
->>>>>>> 4ae7cad6
 
   std::vector<std::shared_ptr<const void>> getAuxiliaryResources() const;
 
