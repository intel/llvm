--- conflicted
+++ resolved
@@ -623,14 +623,10 @@
                                      bool read);
 
 void enqueueImpKernel(
-<<<<<<< HEAD
-    const QueueImplPtr &Queue, NDRDescT &NDRDesc, std::vector<ArgDesc> &Args,
+    queue_impl &Queue, NDRDescT &NDRDesc, std::vector<ArgDesc> &Args,
 #ifdef __INTEL_PREVIEW_BREAKING_CHANGES
     detail::kernel_bundle_impl *KernelBundleImplPtr,
 #else
-=======
-    queue_impl &Queue, NDRDescT &NDRDesc, std::vector<ArgDesc> &Args,
->>>>>>> b091b631
     const std::shared_ptr<detail::kernel_bundle_impl> &KernelBundleImplPtr,
 #endif
     const detail::kernel_impl *MSyclKernel, KernelNameStrRefT KernelName,
