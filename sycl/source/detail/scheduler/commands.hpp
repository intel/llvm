--- conflicted
+++ resolved
@@ -110,10 +110,6 @@
     EMPTY_TASK,
     HOST_TASK,
     FUSION,
-<<<<<<< HEAD
-    ENQUEUE_TO_CMD_BUFFER,
-=======
->>>>>>> 72341ee3
     EXEC_CMD_BUFFER,
   };
 
@@ -745,11 +741,7 @@
   FusionStatus MStatus;
 };
 
-<<<<<<< HEAD
-// Enqueues a given kernel to a sycl::detail::pi::PiExtCommandBuffer
-=======
 // Enqueues a given kernel to a PiExtCommandBuffer
->>>>>>> 72341ee3
 pi_int32 enqueueImpCommandBufferKernel(
     context Ctx, DeviceImplPtr DeviceImpl,
     sycl::detail::pi::PiExtCommandBuffer CommandBuffer,
