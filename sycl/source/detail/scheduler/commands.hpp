--- conflicted
+++ resolved
@@ -626,11 +626,7 @@
                                      const detail::EventImplPtr &OutEventImpl,
                                      bool read);
 
-<<<<<<< HEAD
-ur_result_t enqueueImpKernel(
-=======
 void enqueueImpKernel(
->>>>>>> 46528f91
     const QueueImplPtr &Queue, NDRDescT &NDRDesc, std::vector<ArgDesc> &Args,
     const std::shared_ptr<detail::kernel_bundle_impl> &KernelBundleImplPtr,
     const std::shared_ptr<detail::kernel_impl> &MSyclKernel,
