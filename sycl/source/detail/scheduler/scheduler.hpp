//==-------------- scheduler.hpp - SYCL standard header file ---------------==//
//
// Part of the LLVM Project, under the Apache License v2.0 with LLVM Exceptions.
// See https://llvm.org/LICENSE.txt for license information.
// SPDX-License-Identifier: Apache-2.0 WITH LLVM-exception
//
//===----------------------------------------------------------------------===//

#pragma once

#include <detail/cg.hpp>
#include <detail/context_impl.hpp>
#include <detail/scheduler/commands.hpp>
#include <detail/scheduler/leaves_collection.hpp>
#include <detail/sycl_mem_obj_i.hpp>

#include <cstddef>
#include <memory>
#include <queue>
#include <set>
#include <shared_mutex>
#include <string_view>
#include <unordered_map>
#include <unordered_set>
#include <vector>

/// \defgroup sycl_graph DPC++ Execution Graph
///
/// SYCL, unlike OpenCL, provides a programming model in which the user doesn't
/// need to manage dependencies between kernels and memory explicitly. The DPC++
/// Runtime must ensure correct execution with respect to the order commands are
/// submitted.
///
/// This document describes the part of the DPC++ Runtime that is responsible
/// for building and processing dependency graph.
///
/// ## A couple of words about DPC++ and SYCL execution and memory model
///
/// The SYCL framework defines command group (\ref CG) as an entity that
/// represents minimal execution block. The command group is submitted to SYCL
/// queue and consists of a kernel or an explicit memory operation, and their
/// requirements. The SYCL queue defines the device and context using which the
/// kernel should be executed.
///
/// The commands that contain explicit memory operations include copy, fill,
/// update_host and other operations. It's up to implementation how to define
/// these operations.
///
/// The relative order of command groups submission defines the order in which
/// kernels must be executed if their memory requirements intersect. For
/// example, if a command group A writes to a buffer X, command group B reads
/// from X, then the scheduled execution order of A and B will be the same as
/// their dynamic submission order (matches program order if submitted from the
/// same host thread).
///
/// Memory requirements are requests to SYCL memory objects, such as buffer and
/// image. SYCL memory objects are not bound to any specific context or device,
/// it's SYCL responsibility to allocate and/or copy memory to the target
/// context to achieve correct execution.
///
/// Refer to SYCL Specification 1.2.1 sections 3.4 and 3.5 to find more
/// information about SYCL execution and memory model.
///
/// ### Example of DPC++ application
///
/// \code{.cpp}
/// {
///   // Creating SYCL CPU and GPU queues
///   sycl::queue CPU_Queue = ...;
///   sycl::queue GPU_Queue = ...;
///
///   // Creating 3 SYCL buffers
///   auto BufferA = ...; // Buffer is initialized with host memory.
///   auto BufferB = ...;
///   auto BufferC = ...;
///
///   // "Copy command group" section
///   // Request processing explicit copy operation on CPU
///   // The copy operation reads from BufferA and writes to BufferB
///
///   CPU_Queue.submit([&](handler &CGH) {
///     auto A = BufferA.get_access<read>(CGH);
///     auto B = BufferB.get_access<write>(CGH);
///     CGH.copy(A, B);
///   });
///
///   // "Multi command group" section
///   // Request processing multi kernel on GPU
///   // The kernel reads from BufferB, multiplies by 4 and writes result to
///   // BufferC
///
///   GPU_Queue.submit([&](handler &CGH) {
///     auto B = BufferB.get_access<read>(CGH);
///     auto C = BufferC.get_access<write>(CGH);
///     CGH.parallel_for<class multi>(range<1>{N}, [=](id<1> Index) {
///       C[Index] = B[Index] * 4;
///     });
///   });
///
///   // "Host accessor creation" section
///   // Request the latest data of BufferC for the moment
///   // This is a synchronization point, which means that the DPC++ RT blocks
///   // on creation of the accessor until requested data is available.
///   auto C = BufferC.get_access<read>();
/// }
/// \endcode
///
/// In the example above the DPC++ RT does the following:
///
/// 1. **Copy command group**.
///    The DPC++ RT allocates memory for BufferA and BufferB on CPU then
///    executes an explicit copy operation on CPU.
///
/// 2. **Multi command group**
///    DPC++ RT allocates memory for BufferC and BufferB on GPU and copy
///    content of BufferB from CPU to GPU, then execute "multi" kernel on GPU.
///
/// 3. **Host accessor creation**
///    DPC++ RT allocates(it's possible to reuse already allocated memory)
///    memory available for user for BufferC then copy content of BufferC from
///    GPU to this memory.
///
/// So, the example above will be converted to the following OpenCL pseudo code
/// \code{.cpp}
/// // Initialization(not related to the Scheduler)
/// Platform = clGetPlatforms(...);
/// DeviceCPU = clGetDevices(CL_DEVICE_TYPE_CPU, ...);
/// DeviceGPU = clGetDevices(CL_DEVICE_TYPE_GPU, ...);
/// ContextCPU = clCreateContext(DeviceCPU, ...)
/// ContextGPU = clCreateContext(DeviceGPU, ...)
/// QueueCPU = clCreateCommandQueue(ContextCPU, DeviceCPU, ...);
/// QueueGPU = clCreateCommandQueue(ContextGPU, DeviceGPU, ...);
///
/// // Copy command group:
/// BufferACPU = clCreateBuffer(ContextCPU, CL_MEM_USE_HOST_PTR, ...);
/// BufferBCPU = clCreateBuffer(ContextCPU, ...);
/// CopyEvent = clEnqueueCopyBuffer(QueueCPU, BufferACPU, BufferBCPU, ...)
///
/// // Multi command group:
/// ReadBufferEvent =
///    clEnqueueReadBuffer(QueueCPU, BufferBCPU, HostPtr, CopyEvent, ...);
/// BufferBGPU = clCreateBuffer(ContextGPU, ...);
///
/// UserEvent = clCreateUserEvent(ContextCPU);
/// clSetEventCallback(ReadBufferEvent, event_completion_callback,
/// /*data=*/UserEvent);
///
/// WriteBufferEvent = clEnqueueWriteBuffer(QueueGPU, BufferBGPU, HostPtr,
/// UserEvent, ...); BufferCGPU = clCreateBuffer(ContextGPU, ...); ProgramGPU =
/// clCreateProgramWithIL(ContextGPU, ...); clBuildProgram(ProgramGPU);
/// MultiKernel = clCreateKernel("multi");
/// clSetKernelArg(MultiKernel, BufferBGPU, ...);
/// clSetKernelArg(MultiKernel, BufferCGPU, ...);
/// MultiEvent =
///    clEnqueueNDRangeKernel(QueueGPU, MultiKernel, WriteBufferEvent, ...);
///
/// // Host accessor creation:
/// clEnqueueMapBuffer(QueueGPU, BufferCGPU, BLOCKING_MAP, MultiEvent, ...);
///
/// // Releasing mem objects during SYCL buffers destruction.
/// clReleaseBuffer(BufferACPU);
/// clReleaseBuffer(BufferBCPU);
/// clReleaseBuffer(BufferBGPU);
/// clReleaseBuffer(BufferCGPU);
///
/// // Release(not related to the Scheduler)
/// clReleaseKernel(MultiKernel);
/// clReleaseProgram(ProgramGPU);
/// clReleaseContext(ContextGPU);
/// clReleaseContext(ContextCPU);
/// \endcode

// For testing purposes
class MockScheduler;

namespace sycl {
inline namespace _V1 {
namespace ext::oneapi::experimental::detail {
class exec_graph_impl;
class node_impl;
class nodes_range;
} // namespace ext::oneapi::experimental::detail
namespace detail {
class queue_impl;
class event_impl;
class context_impl;
class DispatchHostTask;

using EventImplPtr = std::shared_ptr<detail::event_impl>;
using StreamImplPtr = std::shared_ptr<detail::stream_impl>;

using CommandPtr = std::unique_ptr<Command>;

/// Memory Object Record
///
/// The MemObjRecord is used in command groups (todo better desc).
/// There must be a single MemObjRecord for each SYCL memory object.
///
/// \ingroup sycl_graph
struct MemObjRecord {
  MemObjRecord(context_impl *Ctx, std::size_t LeafLimit,
               LeavesCollection::AllocateDependencyF AllocateDependency)
      : MReadLeaves{this, LeafLimit, AllocateDependency},
        MWriteLeaves{this, LeafLimit, std::move(AllocateDependency)},
        MCurContext{Ctx ? Ctx->shared_from_this() : nullptr} {}
  // Contains all allocation commands for the memory object.
  std::vector<AllocaCommandBase *> MAllocaCommands;

  // Contains latest read only commands working with memory object.
  LeavesCollection MReadLeaves;

  // Contains latest write commands working with memory object.
  LeavesCollection MWriteLeaves;

  // The context which has the latest state of the memory object.
  std::shared_ptr<context_impl> MCurContext;
  context_impl *getCurContext() { return MCurContext.get(); }
  void setCurContext(context_impl *Ctx) {
    MCurContext = Ctx ? Ctx->shared_from_this() : nullptr;
  }

  // The mode this object can be accessed from the host (host_accessor).
  // Valid only if the current usage is on host.
  access::mode MHostAccess = access::mode::read_write;

  // The flag indicates that the content of the memory object was/will be
  // modified. Used while deciding if copy back needed.
  bool MMemModified = false;
};

/// DPC++ graph scheduler class.
///
/// \section sched_overview Scheduler Overview
///
/// The Scheduler is a part of DPC++ RT which ensures correct execution of
/// command groups. To achieve this Scheduler manages acyclic dependency graph
/// (which can have independent sub-graphs) that consists of several types of
/// nodes that represent specific commands:
///
/// 1. Allocate memory.
///    The command represents memory allocation operation. There can be
///    multiple allocations for a single SYCL memory object.
/// 2. Release memory.
///    The command represents memory release operation.
/// 3. Execute command group.
///    The command represents \ref CG "Command Group" (kernel) execution
///    operation.
/// 4. Copy memory.
///    The command represents memory copy operation between two memory
///    allocations of a single memory object.
///
/// As the main input Scheduler takes a command group and returns an event
/// representing it, so it can be waited on later. When a new
/// command group comes, Scheduler adds one or more nodes to the graph
/// depending on the command groups' requirements. For example, if a new
/// command group is submitted to the SYCL context which has the latest data
/// for all the requirements, Scheduler adds a new "Execute command group"
/// command making it dependent on all commands affecting new command group's
/// requirements. But if one of the requirements has no up-to-date instance in
/// the context which the command group is submitted to, Scheduler
/// additionally inserts copy memory command (together with allocate memory
/// command if needed).
///
/// A simple graph looks like:
//
//    +----------+     +----------+     +----------+
//    |          |     |          |     |          |
//    | Allocate |<----| Execute  |<----| Execute  |
//    |          |     |          |     |          |
//    +----------+     +----------+     +----------+
//
/// \dot
/// digraph G {
///   rankdir="LR";
///   Execute1 [label = "Execute"];
///   Execute2 [label = "Execute"];
///   Allocate;
///   Allocate -> Execute2 [dir = back];
///   Execute2 -> Execute1 [dir = back];
/// }
/// \enddot
///
/// Where nodes represent commands and edges represent dependencies between
/// them. There are three commands connected by arrows which mean that before
/// executing second command group the first one must be executed. Also before
/// executing the first command group memory allocation must be performed.
///
/// At some point Scheduler enqueues commands to the underlying devices. To do
/// this, Scheduler performs topological sort to get the order in which commands
/// should be enqueued. For example, the following graph (D depends on B and C,
/// B and C depends on A) will be enqueued in the following order:
/// \code{.cpp}
///   EventA = Enqueue(A, /*Deps=*/{});
///   EventB = Enqueue(B, /*Deps=*/{EventA});
///   EventC = Enqueue(C, /*Deps=*/{EventA});
///   EventD = Enqueue(D, /*Deps=*/{EventB, EventC});
/// \endcode
///
//                             +----------+
//                             |          |
//                             |    D     |
//                             |          |
//                             +----------+
//                            /            \
//                           /              \
//                          v                v
//                      +----------+     +----------+
//                      |          |     |          |
//                      |     B    |     |    C     |
//                      |          |     |          |
//                      +----------+     +----------+
//                             \            /
//                              \          /
//                               v        v
//                              +----------+
//                              |          |
//                              |    A     |
//                              |          |
//                              +----------+
/// \dot
/// digraph G {
///   D -> B;
///   D -> C;
///   C -> A;
///   B -> A;
/// }
/// \enddot
///
/// \section sched_impl Implementation details
///
/// The Scheduler is split up into two parts: graph builder and graph processor.
///
/// To build dependencies, Scheduler needs to memorize memory objects and
/// commands that modify them.
///
/// To detect that two command groups access the same memory object and create
/// a dependency between them, Scheduler needs to store information about
/// the memory object.
///
/// \subsection sched_thread_safety Thread safety
///
/// To ensure thread safe execution of methods, Scheduler provides access to the
/// graph that's guarded by a read-write mutex (analog of shared mutex from
/// C++17).
///
/// A read-write mutex allows concurrent access to read-only operations, while
/// write operations require exclusive access.
///
/// All the methods of GraphBuilder lock the mutex in write mode because these
/// methods can modify the graph.
/// Methods of GraphProcessor lock the mutex in read mode as they are not
/// modifying the graph.
///
/// \subsection shced_err_handling Error handling
///
/// There are two sources of errors that needs to be handled in Scheduler:
/// 1. errors that happen during command enqueue process
/// 2. the error that happend during command execution.
///
/// If an error occurs during command enqueue process, the Command::enqueue
/// method returns the faulty command. Scheduler then reschedules the command
/// and all dependent commands (if any).
///
/// An error with command processing can happen in underlying runtime, in this
/// case Scheduler is notified asynchronously (using callback mechanism) what
/// triggers rescheduling.
///
/// \ingroup sycl_graph
class Scheduler {
public:
  /// Registers a command group, and adds it to the dependency graph.
  ///
  /// It's called by SYCL's queue.submit.
  ///
  /// \param CommandGroup is a unique_ptr to a command group to be added.
  /// \param Queue Queue that is registering the command-group.
  /// \param EventNeeded Specifies whether an event is explicitly required.
  /// \param CommandBuffer Optional command buffer to enqueue to instead of
  /// directly to the queue.
  /// \param Dependencies Optional list of dependency
  /// sync points when enqueuing to a command buffer.
  /// \return an event object to wait on for command group completion. It can
  /// be a discarded event.
  EventImplPtr addCG(
      std::unique_ptr<detail::CG> CommandGroup, queue_impl &Queue,
      bool EventNeeded, ur_exp_command_buffer_handle_t CommandBuffer = nullptr,
      const std::vector<ur_exp_command_buffer_sync_point_t> &Dependencies = {});

  /// Registers a command group, that copies most recent memory to the memory
  /// pointed by the requirement.
  ///
  /// \param Req is a requirement that points to the memory where data is
  /// needed.
  /// \return an event object to wait on for copy finish.
  EventImplPtr addCopyBack(Requirement *Req);

  /// Waits for the event.
  ///
  /// This operation is blocking. For eager execution mode this method invokes
  /// corresponding function of device API.
  ///
  /// \param Event is a pointer to event to wait on.
  /// \param Success is an optional parameter that, when set to a non-null
  ///        pointer, indicates that failure is a valid outcome for this wait
  ///        (e.g., in case of a non-blocking read from a pipe), and the value
  ///        it's pointing to is then set according to the outcome.

  void waitForEvent(event_impl &Event, bool *Success = nullptr);

  /// Removes buffer from the graph.
  ///
  /// The lifetime of memory object descriptor begins when the first command
  /// group that uses the memory object is submitted and ends when
  /// "removeMemoryObject(...)" method is called which means there will be no
  /// command group that uses the memory object. When removeMemoryObject is
  /// called Scheduler will enqueue and wait on all release commands associated
  /// with the memory object, which effectively guarantees that all commands
  /// accessing the memory object are complete and then the resources allocated
  /// for the memory object are freed. Then all the commands affecting the
  /// memory object are removed.
  ///
  /// This member function is used by \ref buffer and \ref image.
  ///
  /// \param MemObj is a memory object that points to the buffer being removed.
  /// \param StrictLock WA, is a flag used to identify if strict read and write
  /// lock are allowed or not. Default value is always applied in buffer_impl
  /// destructor. StrictLock == false is introduced for
  /// cleanupDeferredMemObjects to avoid blocking mem object release that may
  /// lead to dead lock. \return WA, true if all release action completed and we
  /// could delete memory object, false otherwise, most possible reason to
  /// receive false - fail to obtain write lock.
  bool removeMemoryObject(detail::SYCLMemObjI *MemObj, bool StrictLock = true);

  /// Adds nodes to the graph, that update the requirement with the pointer
  /// to the host memory.
  ///
  /// Assumes the host pointer contains the latest data. New operations with
  /// the same memory object that have side effects are blocked until
  /// releaseHostAccessor(Requirement *Req) is callled.
  ///
  /// \param Req is the requirement to be updated.
  /// \return an event which indicates when these nodes are completed
  /// and host accessor is ready for use.
  EventImplPtr addHostAccessor(Requirement *Req);

  /// Unblocks operations with the memory object.
  ///
  /// \param Req is a requirement that points to the memory object being
  /// unblocked.
  void releaseHostAccessor(Requirement *Req);

  /// \return an instance of the scheduler object.
  static Scheduler &getInstance();
  /// \return true if an instance of the scheduler object exists.
  static bool isInstanceAlive();

  static MemObjRecord *getMemObjRecord(const Requirement *const Req);

  void deferMemObjRelease(const std::shared_ptr<detail::SYCLMemObjI> &MemObj);

  ur_kernel_handle_t completeSpecConstMaterialization(
      queue_impl &Queue, const RTDeviceBinaryImage *BinImage,
      KernelNameStrRefT KernelName, std::vector<unsigned char> &SpecConstBlob);

  void releaseResources(BlockingT Blocking = BlockingT::BLOCKING);
  bool isDeferredMemObjectsEmpty();

  void enqueueCommandForCG(event_impl &Event,
                           std::vector<Command *> &AuxilaryCmds,
                           BlockingT Blocking = NON_BLOCKING);

  /// Adds a command buffer update operation to the execution graph. This is
  /// required when buffers/accessors are updated to ensure that the memory has
  /// been allocated when updating.
  /// \param Graph The executable graph to be updated.
  /// \param Nodes The list of Nodes which are to be updated in the graph.
  /// \param Requirements List of accessor requirements for this update.
  /// \param Events List of events that this update operation depends on
  EventImplPtr addCommandGraphUpdate(
      ext::oneapi::experimental::detail::exec_graph_impl *Graph,
      ext::oneapi::experimental::detail::nodes_range Nodes, queue_impl *Queue,
      std::vector<Requirement *> Requirements,
      std::vector<detail::EventImplPtr> &Events);

  static bool areEventsSafeForSchedulerBypass(events_range DepEvents,
                                              context_impl &Context);

protected:
  using RWLockT = std::shared_timed_mutex;
  using ReadLockT = std::shared_lock<RWLockT>;
  using WriteLockT = std::unique_lock<RWLockT>;

  /// Provides exclusive access to std::shared_timed_mutex object with deadlock
  /// avoidance
  WriteLockT acquireWriteLock() {
#ifdef _WIN32
    WriteLockT Lock(MGraphLock, std::defer_lock);
    while (!Lock.try_lock_for(std::chrono::milliseconds(10))) {
      // Without yield while loop acts like endless while loop and occupies the
      // whole CPU when multiple command groups are created in multiple host
      // threads
      std::this_thread::yield();
    }
#else
    WriteLockT Lock(MGraphLock);
    // It is a deadlock on UNIX in implementation of lock and lock_shared, if
    // try_lock in the loop above will be executed, so using a single lock here
#endif // _WIN32
    return Lock;
  }
  /// Provides shared access to std::shared_timed_mutex object with deadlock
  /// avoidance
  ReadLockT acquireReadLock() { return ReadLockT{MGraphLock}; }

  void cleanupCommands(const std::vector<Command *> &Cmds);

  void NotifyHostTaskCompletion(Command *Cmd);

  static void enqueueLeavesOfReqUnlocked(const Requirement *const Req,
                                         ReadLockT &GraphReadLock,
                                         std::vector<Command *> &ToCleanUp);

  static void enqueueUnblockedCommands(events_range ToEnqueue,
                                       ReadLockT &GraphReadLock,
                                       std::vector<Command *> &ToCleanUp);

  // May lock graph with read and write modes during execution.
  void cleanupDeferredMemObjects(BlockingT Blocking);

  /// Assign \p Src's auxiliary resources to \p Dst.
  void takeAuxiliaryResources(const EventImplPtr &Dst, const EventImplPtr &Src);
  void registerAuxiliaryResources(
      EventImplPtr &Event, std::vector<std::shared_ptr<const void>> Resources);
  void cleanupAuxiliaryResources(BlockingT Blocking);

  /// Graph builder class.
  ///
  /// The graph builder provides means to change an existing graph (e.g. add
  /// or remove edges/nodes).
  ///
  /// \ingroup sycl_graph
  class GraphBuilder {
  public:
    GraphBuilder();

    /// Registers \ref CG "command group" and adds it to the dependency graph.
    ///
    /// \sa queue::submit, Scheduler::addCG
    /// \param CommandBuffer Optional command buffer to enqueue to instead of
    /// directly to the queue.
    /// \param Dependencies Optional list of dependency
    /// sync points when enqueuing to a command buffer.
    ///
    /// \return a command that represents command group execution and a bool
    /// indicating whether this command should be enqueued to the graph
    /// processor right away or not.
    Command *addCG(std::unique_ptr<detail::CG> CommandGroup, queue_impl *Queue,
                   std::vector<Command *> &ToEnqueue, bool EventNeeded,
                   ur_exp_command_buffer_handle_t CommandBuffer = nullptr,
                   const std::vector<ur_exp_command_buffer_sync_point_t>
                       &Dependencies = {});

    /// Registers a \ref CG "command group" that updates host memory to the
    /// latest state.
    ///
    /// \return a command that represents command group execution.
    Command *addCGUpdateHost(std::unique_ptr<detail::CG> CommandGroup,
                             std::vector<Command *> &ToEnqueue);

    /// Enqueues a command to update memory to the latest state.
    ///
    /// \param Req is a requirement, that describes memory object.
    Command *addCopyBack(Requirement *Req, std::vector<Command *> &ToEnqueue);

    /// Enqueues a command to create a host accessor.
    ///
    /// \param Req points to memory being accessed.
    Command *addHostAccessor(Requirement *Req,
                             std::vector<Command *> &ToEnqueue);

    /// [Provisional] Optimizes the whole graph.
    void optimize();

    /// [Provisional] Optimizes subgraph that consists of command associated
    /// with Event passed and its dependencies.
    void optimize(const EventImplPtr &Event);

    void cleanupCommand(Command *Cmd, bool AllowUnsubmitted = false);

<<<<<<< HEAD
=======
    /// Reschedules the command passed using Queue provided.
    ///
    /// This can lead to rescheduling of all dependent commands. This can be
    /// used when the user provides a "secondary" queue to the submit method
    /// which may be used when the command fails to enqueue/execute in the
    /// primary queue.
    void rescheduleCommand(Command *Cmd, queue_impl *Queue);

>>>>>>> 74dbc1ee
    /// \return a pointer to the corresponding memory object record for the
    /// SYCL memory object provided, or nullptr if it does not exist.
    MemObjRecord *getMemObjRecord(SYCLMemObjI *MemObject);

    /// \return a pointer to MemObjRecord for pointer to memory object. If the
    /// record is not found, nullptr is returned.
    MemObjRecord *getOrInsertMemObjRecord(queue_impl *Queue,
                                          const Requirement *Req);

    /// Decrements leaf counters for all leaves of the record.
    void decrementLeafCountersForRecord(MemObjRecord *Record);

    /// Removes commands that use the given MemObjRecord from the graph.
    void cleanupCommandsForRecord(MemObjRecord *Record);

    /// Removes the MemObjRecord for the memory object passed.
    void removeRecordForMemObj(SYCLMemObjI *MemObject);

    /// Adds new command to leaves if needed.
    void addNodeToLeaves(MemObjRecord *Record, Command *Cmd,
                         access::mode AccessMode,
                         std::vector<Command *> &ToEnqueue);

    /// Removes commands from leaves.
    void updateLeaves(const std::set<Command *> &Cmds, MemObjRecord *Record,
                      access::mode AccessMode,
                      std::vector<Command *> &ToCleanUp);

    /// Perform connection of events in multiple contexts
    /// \param Cmd dependant command
    /// \param DepEvent event to depend on
    /// \param Dep optional DepDesc to perform connection properly
    /// \param ToCleanUp container for commands that can be cleaned up due to
    /// their removal from leaves
    /// \returns the connecting command which is to be enqueued
    ///
    /// Optionality of Dep is set by Dep.MDepCommand equal to nullptr.
    Command *connectDepEvent(Command *const Cmd, const EventImplPtr &DepEvent,
                             const DepDesc &Dep,
                             std::vector<Command *> &ToCleanUp);

    /// Adds a command buffer update operation to the execution graph. This is
    /// required when buffers/accessors are updated to ensure that the memory
    /// has been allocated when updating.
    /// \param Graph The executable graph to be updated.
    /// \param Nodes The list of Nodes which are to be updated in the graph.
    /// \param Requirements List of accessor requirements for this update.
    /// \param Events List of events that this operation depends on.
    /// \param ToEnqueue List of commands which need to be enqueued.
    Command *addCommandGraphUpdate(
        ext::oneapi::experimental::detail::exec_graph_impl *Graph,
        ext::oneapi::experimental::detail::nodes_range Nodes, queue_impl *Queue,
        std::vector<Requirement *> Requirements,
        std::vector<detail::EventImplPtr> &Events,
        std::vector<Command *> &ToEnqueue);

    std::vector<SYCLMemObjI *> MMemObjs;

  private:
    /// Inserts the command required to update the memory object state in the
    /// context.
    ///
    /// Copy/map/unmap operations can be inserted depending on the source and
    /// destination.
    ///
    /// \param Record is a memory object that needs to be updated.
    /// \param Req is a Requirement describing destination.
    /// \param Queue is a queue that is bound to target context.
    Command *insertMemoryMove(MemObjRecord *Record, Requirement *Req,
                              queue_impl *Queue,
                              std::vector<Command *> &ToEnqueue);

    // Inserts commands required to remap the memory object to its current host
    // context so that the required access mode becomes valid.
    Command *remapMemoryObject(MemObjRecord *Record, Requirement *Req,
                               AllocaCommandBase *HostAllocaCmd,
                               std::vector<Command *> &ToEnqueue);

    UpdateHostRequirementCommand *
    insertUpdateHostReqCmd(MemObjRecord *Record, Requirement *Req,
                           queue_impl *Queue,
                           std::vector<Command *> &ToEnqueue);

    /// Finds dependencies for the requirement.
    std::set<Command *> findDepsForReq(MemObjRecord *Record,
                                       const Requirement *Req,
                                       context_impl *Context);

    EmptyCommand *addEmptyCmd(Command *Cmd,
                              const std::vector<Requirement *> &Req,
                              Command::BlockReason Reason,
                              std::vector<Command *> &ToEnqueue);

  protected:
    /// Finds a command dependency corresponding to the record.
    DepDesc findDepForRecord(Command *Cmd, MemObjRecord *Record);

    /// Searches for suitable alloca in memory record.
    AllocaCommandBase *findAllocaForReq(MemObjRecord *Record,
                                        const Requirement *Req,
                                        context_impl *Context,
                                        bool AllowConst = true);

    friend class Command;

  private:
    friend class ::MockScheduler;

    /// Searches for suitable alloca in memory record.
    ///
    /// If none found, creates new one.
    AllocaCommandBase *
    getOrCreateAllocaForReq(MemObjRecord *Record, const Requirement *Req,
                            queue_impl *Queue,
                            std::vector<Command *> &ToEnqueue);

    void markModifiedIfWrite(MemObjRecord *Record, Requirement *Req);

    /// Used to track commands that need to be visited during graph
    /// traversal.
    std::queue<Command *> MCmdsToVisit;
    /// Used to track commands that have been visited during graph traversal.
    std::vector<Command *> MVisitedCmds;

    /// Prints contents of graph to text file in DOT format
    ///
    /// \param ModeName is a stringified printing mode name to be used
    /// in the result file name.
    void printGraphAsDot(const char *ModeName);
    enum PrintOptions {
      BeforeAddCG = 0,
      AfterAddCG,
      BeforeAddCopyBack,
      AfterAddCopyBack,
      BeforeAddHostAcc,
      AfterAddHostAcc,
      Size
    };
    std::array<bool, PrintOptions::Size> MPrintOptionsArray{false};
  };

  /// Graph Processor provides interfaces for enqueueing commands and their
  /// dependencies to the underlying runtime.
  ///
  /// Member functions of this class do not modify the graph.
  ///
  /// \section sched_enqueue Command enqueueing
  ///
  /// Commands are enqueued whenever they come to the Scheduler. Each command
  /// has enqueue method which takes vector of events that represents
  /// dependencies and returns event which represents the command.
  /// GraphProcessor performs topological sort to get the order in which
  /// commands have to be enqueued. Then it enqueues each command, passing a
  /// vector of events that this command needs to wait on. If an error happens
  /// during command enqueue, the whole process is stopped, the faulty command
  /// is propagated back to the Scheduler.
  ///
  /// The command with dependencies that belong to a context different from its
  /// own can't be enqueued directly (limitation of OpenCL runtime).
  /// Instead, for each dependency, a proxy event is created in the target
  /// context and linked using OpenCL callback mechanism with original one.
  /// For example, the following SYCL code:
  ///
  /// \code{.cpp}
  ///   // The ContextA and ContextB are different OpenCL contexts
  ///   sycl::queue Q1(ContextA);
  ///   sycl::queue Q2(ContextB);
  ///
  ///   Q1.submit(Task1);
  ///
  ///   Q2.submit(Task2);
  /// \endcode
  ///
  /// is translated to the following OCL API calls:
  ///
  /// \code{.cpp}
  ///   void event_completion_callback(void *data) {
  ///     // Change status of event to complete.
  ///     clSetEventStatus((cl_event *)data, CL_COMPLETE); // Scope of Context2
  ///   }
  ///
  ///  // Enqueue TASK1
  ///  EventTask1 = clEnqueueNDRangeKernel(Q1, TASK1, ..); // Scope of Context1
  ///  // Read memory to host
  ///  ReadMem = clEnqueueReadBuffer(A, .., /*Deps=*/EventTask1); // Scope of
  ///  // Context1
  ///
  ///  // Create user event with initial status "not completed".
  ///  UserEvent = clCreateUserEvent(Context2); // Scope of Context2
  ///  // Ask OpenCL to call callback with UserEvent as data when "read memory
  ///  // to host" operation is completed
  ///  clSetEventCallback(ReadMem, event_completion_callback,
  ///                     /*data=*/UserEvent); // Scope of Context1
  ///
  ///  // Enqueue write memory from host, block it on user event
  ///  // It will be unblocked when we change UserEvent status to completed in
  ///  // callback.
  ///  WriteMem =
  ///     clEnqueueWriteBuffer(A, .., /*Dep=*/UserEvent); // Scope of Context2
  ///  // Enqueue TASK2
  ///  EventTask2 =
  ///     clEnqueueNDRangeKernel(TASK, .., /*Dep=*/WriteMem); // Scope of
  ///     // Context2
  /// \endcode
  ///
  /// The alternative approach that has been considered is to have separate
  /// dispatcher thread that would wait for all events from the Context other
  /// then target Context to complete and then enqueue command with dependencies
  /// from target Context only. Alternative approach makes code significantly
  /// more complex and can hurt performance on CPU device vs chosen approach
  /// with callbacks.
  ///
  /// \ingroup sycl_graph
  class GraphProcessor {
  public:
    /// Waits for the command, associated with Event passed, is completed.
    /// \param GraphReadLock read-lock which is already acquired for reading
    /// \param ToCleanUp container for commands that can be cleaned up.
    /// \param LockTheLock selects if graph lock should be locked upon return
    /// \param Success is an optional parameter that, when set to a non-null
    ///        pointer, indicates that failure is a valid outcome for this wait
    ///        (e.g., in case of a non-blocking read from a pipe), and the value
    ///        it's pointing to is then set according to the outcome.
    ///
    /// The function may unlock and lock GraphReadLock as needed. Upon return
    /// the lock is left in locked state if and only if LockTheLock is true.
    static void waitForEvent(event_impl &Event, ReadLockT &GraphReadLock,
                             std::vector<Command *> &ToCleanUp,
                             bool LockTheLock = true, bool *Success = nullptr);

    /// Enqueues the command and all its dependencies.
    ///
    /// \param EnqueueResult is set to specific status if enqueue failed.
    /// \param ToCleanUp container for commands that can be cleaned up.
    /// \param RootCommand top level command enqueueCommand is called for.
    /// \return true if the command is successfully enqueued.
    ///
    /// The function may unlock and lock GraphReadLock as needed. Upon return
    /// the lock is left in locked state.
    static bool enqueueCommand(Command *Cmd, ReadLockT &GraphReadLock,
                               EnqueueResultT &EnqueueResult,
                               std::vector<Command *> &ToCleanUp,
                               Command *RootCommand,
                               BlockingT Blocking = NON_BLOCKING);

    /// Check if successfully enqueued command is expected to be blocking for
    /// the dependent commands before its completion.
    ///
    /// \param Cmd command that is currently enqueued.
    /// \param EnqueueResult enqueue status to be updated if command is
    /// blocking.
    /// \param RootCommand top level command enqueueCommand is called
    /// for. If Cmd == RootCommand we should not report command as blocking as
    /// no dependencies to be blocked yet.
    /// \param Blocking mode for enqueue, we do not report command as blocking
    /// if it is true and allow to wait for command completion in enqueueImp.
    /// \return true if we should continue enqueue process.
    static bool handleBlockingCmd(Command *Cmd, EnqueueResultT &EnqueueResult,
                                  Command *RootCommand, BlockingT Blocking);
  };

  /// This function waits on all of the graph leaves which somehow use the
  /// memory object which is represented by \c Record. The function is called
  /// upon destruction of memory buffer.
  /// \param Record memory record to await graph leaves of to finish
  /// \param GraphReadLock locked graph read lock
  ///
  /// GraphReadLock will be unlocked/locked as needed. Upon return from the
  /// function, GraphReadLock will be left in locked state.
  void waitForRecordToFinish(MemObjRecord *Record, ReadLockT &GraphReadLock);
  bool checkLeavesCompletion(MemObjRecord *Record);

  GraphBuilder MGraphBuilder;
  RWLockT MGraphLock;

  std::vector<Command *> MDeferredCleanupCommands;
  std::mutex MDeferredCleanupMutex;

  std::vector<std::shared_ptr<SYCLMemObjI>> MDeferredMemObjRelease;
  std::mutex MDeferredMemReleaseMutex;

  std::unordered_map<EventImplPtr, std::vector<std::shared_ptr<const void>>>
      MAuxiliaryResources;
  std::mutex MAuxiliaryResourcesMutex;

  friend class Command;
  friend class DispatchHostTask;
  friend class queue_impl;
  friend class event_impl;
  friend class ::MockScheduler;
};

} // namespace detail
} // namespace _V1
} // namespace sycl<|MERGE_RESOLUTION|>--- conflicted
+++ resolved
@@ -587,17 +587,6 @@
 
     void cleanupCommand(Command *Cmd, bool AllowUnsubmitted = false);
 
-<<<<<<< HEAD
-=======
-    /// Reschedules the command passed using Queue provided.
-    ///
-    /// This can lead to rescheduling of all dependent commands. This can be
-    /// used when the user provides a "secondary" queue to the submit method
-    /// which may be used when the command fails to enqueue/execute in the
-    /// primary queue.
-    void rescheduleCommand(Command *Cmd, queue_impl *Queue);
-
->>>>>>> 74dbc1ee
     /// \return a pointer to the corresponding memory object record for the
     /// SYCL memory object provided, or nullptr if it does not exist.
     MemObjRecord *getMemObjRecord(SYCLMemObjI *MemObject);
