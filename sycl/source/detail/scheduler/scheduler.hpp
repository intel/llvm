//==-------------- scheduler.hpp - SYCL standard header file ---------------==//
//
// Part of the LLVM Project, under the Apache License v2.0 with LLVM Exceptions.
// See https://llvm.org/LICENSE.txt for license information.
// SPDX-License-Identifier: Apache-2.0 WITH LLVM-exception
//
//===----------------------------------------------------------------------===//

#pragma once

#include <CL/sycl/detail/cg.hpp>
#include <CL/sycl/detail/circular_buffer.hpp>
#include <CL/sycl/detail/sycl_mem_obj_i.hpp>
#include <detail/scheduler/commands.hpp>

#include <cstddef>
#include <memory>
#include <set>
#include <shared_mutex>
#include <unordered_set>
#include <vector>

/// \defgroup sycl_graph DPC++ Execution Graph
///
/// SYCL, unlike OpenCL, provides a programming model in which the user doesn't
/// need to manage dependencies between kernels and memory explicitly. The DPC++
/// Runtime must ensure correct execution with respect to the order commands are
/// submitted.
///
/// This document describes the part of the DPC++ Runtime that is responsible
/// for building and processing dependency graph.
///
/// ## A couple of words about DPC++ and SYCL execution and memory model
///
/// The SYCL framework defines command group (\ref CG) as an entity that
/// represents minimal execution block. The command group is submitted to SYCL
/// queue and consists of a kernel or an explicit memory operation, and their
/// requirements. The SYCL queue defines the device and context using which the
/// kernel should be executed.
///
/// The commands that contain explicit memory operations include copy, fill,
/// update_host and other operations. It's up to implementation how to define
/// these operations.
///
/// The relative order of command groups submission defines the order in which
/// kernels must be executed if their memory requirements intersect. For
/// example, if a command group A writes to a buffer X, command group B reads
/// from X, then the scheduled execution order of A and B will be the same as
/// their dynamic submission order (matches program order if submitted from the
/// same host thread).
///
/// Memory requirements are requests to SYCL memory objects, such as buffer and
/// image. SYCL memory objects are not bound to any specific context or device,
/// it's SYCL responsibility to allocate and/or copy memory to the target
/// context to achieve correct execution.
///
/// Refer to SYCL Specification 1.2.1 sections 3.4 and 3.5 to find more
/// information about SYCL execution and memory model.
///
/// ### Example of DPC++ application
///
/// \code{.cpp}
/// {
///   // Creating SYCL CPU and GPU queues
///   cl::sycl::queue CPU_Queue = ...;
///   cl::sycl::queue GPU_Queue = ...;
///
///   // Creating 3 SYCL buffers
///   auto BufferA = ...; // Buffer is initialized with host memory.
///   auto BufferB = ...;
///   auto BufferC = ...;
///
///   // "Copy command group" section
///   // Request processing explicit copy operation on CPU
///   // The copy operation reads from BufferA and writes to BufferB
///
///   CPU_Queue.submit([&](handler &CGH) {
///     auto A = BufferA.get_access<read>(CGH);
///     auto B = BufferB.get_access<write>(CGH);
///     CGH.copy(A, B);
///   });
///
///   // "Multi command group" section
///   // Request processing multi kernel on GPU
///   // The kernel reads from BufferB, multiplies by 4 and writes result to
///   // BufferC
///
///   GPU_Queue.submit([&](handler &CGH) {
///     auto B = BufferB.get_access<read>(CGH);
///     auto C = BufferC.get_access<write>(CGH);
///     CGH.parallel_for<class multi>(range<1>{N}, [=](id<1> Index) {
///       C[Index] = B[Index] * 4;
///     });
///   });
///
///   // "Host accessor creation" section
///   // Request the latest data of BufferC for the moment
///   // This is a synchronization point, which means that the DPC++ RT blocks
///   // on creation of the accessor until requested data is available.
///   auto C = BufferC.get_access<read>();
/// }
/// \endcode
///
/// In the example above the DPC++ RT does the following:
///
/// 1. **Copy command group**.
///    The DPC++ RT allocates memory for BufferA and BufferB on CPU then
///    executes an explicit copy operation on CPU.
///
/// 2. **Multi command group**
///    DPC++ RT allocates memory for BufferC and BufferB on GPU and copy
///    content of BufferB from CPU to GPU, then execute "multi" kernel on GPU.
///
/// 3. **Host accessor creation**
///    DPC++ RT allocates(it's possible to reuse already allocated memory)
///    memory available for user for BufferC then copy content of BufferC from
///    GPU to this memory.
///
/// So, the example above will be converted to the following OpenCL pseudo code
/// \code{.cpp}
/// // Initialization(not related to the Scheduler)
/// Platform = clGetPlatforms(...);
/// DeviceCPU = clGetDevices(CL_DEVICE_TYPE_CPU, ...);
/// DeviceGPU = clGetDevices(CL_DEVICE_TYPE_GPU, ...);
/// ContextCPU = clCreateContext(DeviceCPU, ...)
/// ContextGPU = clCreateContext(DeviceGPU, ...)
/// QueueCPU = clCreateCommandQueue(ContextCPU, DeviceCPU, ...);
/// QueueGPU = clCreateCommandQueue(ContextGPU, DeviceGPU, ...);
///
/// // Copy command group:
/// BufferACPU = clCreateBuffer(ContextCPU, CL_MEM_USE_HOST_PTR, ...);
/// BufferBCPU = clCreateBuffer(ContextCPU, ...);
/// CopyEvent = clEnqueueCopyBuffer(QueueCPU, BufferACPU, BufferBCPU, ...)
///
/// // Multi command group:
/// ReadBufferEvent =
///    clEnqueueReadBuffer(QueueCPU, BufferBCPU, HostPtr, CopyEvent, ...);
/// BufferBGPU = clCreateBuffer(ContextGPU, ...);
///
/// UserEvent = clCreateUserEvent(ContextCPU);
/// clSetEventCallback(ReadBufferEvent, event_completion_callback,
/// /*data=*/UserEvent);
///
/// WriteBufferEvent = clEnqueueWriteBuffer(QueueGPU, BufferBGPU, HostPtr,
/// UserEvent, ...); BufferCGPU = clCreateBuffer(ContextGPU, ...); ProgramGPU =
/// clCreateProgramWithIL(ContextGPU, ...); clBuildProgram(ProgramGPU);
/// MultiKernel = clCreateKernel("multi");
/// clSetKernelArg(MultiKernel, BufferBGPU, ...);
/// clSetKernelArg(MultiKernel, BufferCGPU, ...);
/// MultiEvent =
///    clEnqueueNDRangeKernel(QueueGPU, MultiKernel, WriteBufferEvent, ...);
///
/// // Host accessor creation:
/// clEnqueueMapBuffer(QueueGPU, BufferCGPU, BLOCKING_MAP, MultiEvent, ...);
///
/// // Releasing mem objects during SYCL buffers destruction.
/// clReleaseBuffer(BufferACPU);
/// clReleaseBuffer(BufferBCPU);
/// clReleaseBuffer(BufferBGPU);
/// clReleaseBuffer(BufferCGPU);
///
/// // Release(not related to the Scheduler)
/// clReleaseKernel(MultiKernel);
/// clReleaseProgram(ProgramGPU);
/// clReleaseContext(ContextGPU);
/// clReleaseContext(ContextCPU);
/// \endcode

__SYCL_INLINE_NAMESPACE(cl) {
namespace sycl {
namespace detail {

class queue_impl;
class event_impl;
class context_impl;
class DispatchHostTask;

using QueueImplPtr = std::shared_ptr<detail::queue_impl>;
using EventImplPtr = std::shared_ptr<detail::event_impl>;
using ContextImplPtr = std::shared_ptr<detail::context_impl>;

/// Memory Object Record
///
/// The MemObjRecord is used in command groups (todo better desc).
/// There must be a single MemObjRecord for each SYCL memory object.
///
/// \ingroup sycl_graph
struct MemObjRecord {
  MemObjRecord(ContextImplPtr CurContext, std::size_t LeafLimit)
      : MReadLeaves{LeafLimit}, MWriteLeaves{LeafLimit}, MCurContext{
                                                             CurContext} {}

  // Contains all allocation commands for the memory object.
  std::vector<AllocaCommandBase *> MAllocaCommands;

  // Contains latest read only commands working with memory object.
  CircularBuffer<Command *> MReadLeaves;

  // Contains latest write commands working with memory object.
  CircularBuffer<Command *> MWriteLeaves;

  // The context which has the latest state of the memory object.
  ContextImplPtr MCurContext;

  // The mode this object can be accessed with from the host context.
  // Valid only if the current context is host.
  access::mode MHostAccess = access::mode::read_write;

  // The flag indicates that the content of the memory object was/will be
  // modified. Used while deciding if copy back needed.
  bool MMemModified = false;
};

/// DPC++ graph scheduler class.
///
/// \section sched_overview Scheduler Overview
///
/// The Scheduler is a part of DPC++ RT which ensures correct execution of
/// command groups. To achieve this Scheduler manages acyclic dependency graph
/// (which can have independent sub-graphs) that consists of several types of
/// nodes that represent specific commands:

/// 1. Allocate memory.
///    The command represents memory allocation operation. There can be
///    multiple allocations for a single SYCL memory object.
/// 2. Release memory.
///    The command represents memory release operation.
/// 3. Execute command group.
///    The command represents \ref CG "Command Group" (kernel) execution
///    operation.
/// 4. Copy memory.
///    The command represents memory copy operation between two memory
///    allocations of a single memory object.
///
/// As the main input Scheduler takes a command group and returns an event
/// representing it, so it can be waited on later. When a new
/// command group comes, Scheduler adds one or more nodes to the graph
/// depending on the command groups' requirements. For example, if a new
/// command group is submitted to the SYCL context which has the latest data
/// for all the requirements, Scheduler adds a new "Execute command group"
/// command making it dependent on all commands affecting new command group's
/// requirements. But if one of the requirements has no up-to-date instance in
/// the context which the command group is submitted to, Scheduler
/// additionally inserts copy memory command (together with allocate memory
/// command if needed).
///
/// A simple graph looks like:
//
//    +----------+     +----------+     +----------+
//    |          |     |          |     |          |
//    | Allocate |<----| Execute  |<----| Execute  |
//    |          |     |          |     |          |
//    +----------+     +----------+     +----------+
//
/// \dot
/// digraph G {
///   rankdir="LR";
///   Execute1 [label = "Execute"];
///   Execute2 [label = "Execute"];
///   Allocate;
///   Allocate -> Execute2 [dir = back];
///   Execute2 -> Execute1 [dir = back];
/// }
/// \enddot
///
/// Where nodes represent commands and edges represent dependencies between
/// them. There are three commands connected by arrows which mean that before
/// executing second command group the first one must be executed. Also before
/// executing the first command group memory allocation must be performed.
///
/// At some point Scheduler enqueues commands to the underlying devices. To do
/// this, Scheduler performs topological sort to get the order in which commands
/// should be enqueued. For example, the following graph (D depends on B and C,
/// B and C depends on A) will be enqueued in the following order:
/// \code{.cpp}
///   EventA = Enqueue(A, /*Deps=*/{});
///   EventB = Enqueue(B, /*Deps=*/{EventA});
///   EventC = Enqueue(C, /*Deps=*/{EventA});
///   EventD = Enqueue(D, /*Deps=*/{EventB, EventC});
/// \endcode
///
//                             +----------+
//                             |          |
//                             |    D     |
//                             |          |
//                             +----------+
//                            /            \
//                           /              \
//                          v                v
//                      +----------+     +----------+
//                      |          |     |          |
//                      |     B    |     |    C     |
//                      |          |     |          |
//                      +----------+     +----------+
//                             \            /
//                              \          /
//                               v        v
//                              +----------+
//                              |          |
//                              |    A     |
//                              |          |
//                              +----------+
/// \dot
/// digraph G {
///   D -> B;
///   D -> C;
///   C -> A;
///   B -> A;
/// }
/// \enddot
///
/// \section sched_impl Implementation details
///
/// The Scheduler is split up into two parts: graph builder and graph processor.
///
/// To build dependencies, Scheduler needs to memorize memory objects and
/// commands that modify them.
///
/// To detect that two command groups access the same memory object and create
/// a dependency between them, Scheduler needs to store information about
/// the memory object.
///
/// \subsection sched_thread_safety Thread safety
///
/// To ensure thread safe execution of methods, Scheduler provides access to the
/// graph that's guarded by a read-write mutex (analog of shared mutex from
/// C++17).
///
/// A read-write mutex allows concurrent access to read-only operations, while
/// write operations require exclusive access.
///
/// All the methods of GraphBuilder lock the mutex in write mode because these
/// methods can modify the graph.
/// Methods of GraphProcessor lock the mutex in read mode as they are not
/// modifying the graph.
///
/// \subsection shced_err_handling Error handling
///
/// There are two sources of errors that needs to be handled in Scheduler:
/// 1. errors that happen during command enqueue process
/// 2. the error that happend during command execution.
///
/// If an error occurs during command enqueue process, the Command::enqueue
/// method returns the faulty command. Scheduler then reschedules the command
/// and all dependent commands (if any).
///
/// An error with command processing can happen in underlying runtime, in this
/// case Scheduler is notified asynchronously (using callback mechanism) what
/// triggers rescheduling.
///
/// \ingroup sycl_graph
class Scheduler {
public:
  /// Registers a command group, and adds it to the dependency graph.
  ///
  /// It's called by SYCL's queue.submit.
  ///
  /// \param CommandGroup is a unique_ptr to a command group to be added.
  /// \return an event object to wait on for command group completion.
  EventImplPtr addCG(std::unique_ptr<detail::CG> CommandGroup,
                     QueueImplPtr Queue);

  /// Registers a command group, that copies most recent memory to the memory
  /// pointed by the requirement.
  ///
  /// \param Req is a requirement that points to the memory where data is
  /// needed.
  /// \return an event object to wait on for copy finish.
  EventImplPtr addCopyBack(Requirement *Req);

  /// Waits for the event.
  ///
  /// This operation is blocking. For eager execution mode this method invokes
  /// corresponding function of device API.
  ///
  /// \param Event is a pointer to event to wait on.
  void waitForEvent(EventImplPtr Event);

  /// Removes buffer from the graph.
  ///
  /// The lifetime of memory object descriptor begins when the first command
  /// group that uses the memory object is submitted and ends when
  /// "removeMemoryObject(...)" method is called which means there will be no
  /// command group that uses the memory object. When removeMemoryObject is
  /// called Scheduler will enqueue and wait on all release commands associated
  /// with the memory object, which effectively guarantees that all commands
  /// accessing the memory object are complete and then the resources allocated
  /// for the memory object are freed. Then all the commands affecting the
  /// memory object are removed.
  ///
  /// This member function is used by \ref buffer and \ref image.
  ///
  /// \param MemObj is a memory object that points to the buffer being removed.
  void removeMemoryObject(detail::SYCLMemObjI *MemObj);

  /// Removes finished non-leaf non-alloca commands from the subgraph (assuming
  /// that all its commands have been waited for).
  /// \sa GraphBuilder::cleanupFinishedCommands
  ///
  /// \param FinishedEvent is a cleanup candidate event.
  void cleanupFinishedCommands(EventImplPtr FinishedEvent);

  /// Adds nodes to the graph, that update the requirement with the pointer
  /// to the host memory.
  ///
  /// Assumes the host pointer contains the latest data. New operations with
  /// the same memory object that have side effects are blocked until
  /// releaseHostAccessor(Requirement *Req) is callled.
  ///
  /// \param Req is the requirement to be updated.
  /// \return an event which indicates when these nodes are completed
  /// and host accessor is ready for use.
  EventImplPtr addHostAccessor(Requirement *Req, const bool Destructor = false);

  /// Unblocks operations with the memory object.
  ///
  /// \param Req is a requirement that points to the memory object being
  /// unblocked.
  void releaseHostAccessor(Requirement *Req);

  /// \return an instance of the scheduler object.
  static Scheduler &getInstance();

  /// \return a vector of "immediate" dependencies for the Event given.
  std::vector<EventImplPtr> getWaitList(EventImplPtr Event);

  QueueImplPtr getDefaultHostQueue() { return DefaultHostQueue; }

protected:
  Scheduler();
  static Scheduler instance;

<<<<<<< HEAD
  /// Provides exclusive access to std::shared_timed_mutex object with deadlock
  /// avoidance
  ///
  /// \param Lock is an instance of std::unique_lock<std::shared_timed_mutex>
  /// class
  void lockSharedTimedMutex(std::unique_lock<std::shared_timed_mutex> &Lock);
=======
  static void enqueueLeavesOfReqUnlocked(const Requirement *const Req);
>>>>>>> ae3fd5c4

  /// Graph builder class.
  ///
  /// The graph builder provides means to change an existing graph (e.g. add
  /// or remove edges/nodes).
  ///
  /// \ingroup sycl_graph
  class GraphBuilder {
  public:
    GraphBuilder();

    /// Registers \ref CG "command group" and adds it to the dependency graph.
    ///
    /// \sa queue::submit, Scheduler::addCG
    ///
    /// \return a command that represents command group execution.
    Command *addCG(std::unique_ptr<detail::CG> CommandGroup,
                   QueueImplPtr Queue);

    /// Registers a \ref CG "command group" that updates host memory to the
    /// latest state.
    ///
    /// \return a command that represents command group execution.
    Command *addCGUpdateHost(std::unique_ptr<detail::CG> CommandGroup,
                             QueueImplPtr HostQueue);

    /// Enqueues a command to update memory to the latest state.
    ///
    /// \param Req is a requirement, that describes memory object.
    Command *addCopyBack(Requirement *Req);

    /// Enqueues a command to create a host accessor.
    ///
    /// \param Req points to memory being accessed.
    Command *addHostAccessor(Requirement *Req, const bool destructor = false);

    /// [Provisional] Optimizes the whole graph.
    void optimize();

    /// [Provisional] Optimizes subgraph that consists of command associated
    /// with Event passed and its dependencies.
    void optimize(EventImplPtr Event);

    /// Removes finished non-leaf non-alloca commands from the subgraph
    /// (assuming that all its commands have been waited for).
    void cleanupFinishedCommands(Command *FinishedCmd);

    /// Reschedules the command passed using Queue provided.
    ///
    /// This can lead to rescheduling of all dependent commands. This can be
    /// used when the user provides a "secondary" queue to the submit method
    /// which may be used when the command fails to enqueue/execute in the
    /// primary queue.
    void rescheduleCommand(Command *Cmd, QueueImplPtr Queue);

    /// \return a pointer to the corresponding memory object record for the
    /// SYCL memory object provided, or nullptr if it does not exist.
    MemObjRecord *getMemObjRecord(SYCLMemObjI *MemObject);

    /// \return a pointer to MemObjRecord for pointer to memory object. If the
    /// record is not found, nullptr is returned.
    MemObjRecord *getOrInsertMemObjRecord(const QueueImplPtr &Queue,
                                          const Requirement *Req);

    /// Decrements leaf counters for all leaves of the record.
    void decrementLeafCountersForRecord(MemObjRecord *Record);

    /// Removes commands that use the given MemObjRecord from the graph.
    void cleanupCommandsForRecord(MemObjRecord *Record);

    /// Removes the MemObjRecord for the memory object passed.
    void removeRecordForMemObj(SYCLMemObjI *MemObject);

    /// Adds new command to leaves if needed.
    void addNodeToLeaves(MemObjRecord *Record, Command *Cmd,
                         access::mode AccessMode);

    /// Removes commands from leaves.
    void updateLeaves(const std::set<Command *> &Cmds, MemObjRecord *Record,
                      access::mode AccessMode);

    /// Perform connection of events in multiple contexts
    /// \param Cmd dependant command
    /// \param DepEvent event to depend on
    /// \param Dep optional DepDesc to perform connection properly
    ///
    /// Optionality of Dep is set by Dep.MDepCommand equal to nullptr.
    void connectDepEvent(Command *const Cmd, EventImplPtr DepEvent,
                         const DepDesc &Dep);

    std::vector<SYCLMemObjI *> MMemObjs;

  private:
    /// Inserts the command required to update the memory object state in the
    /// context.
    ///
    /// Copy/map/unmap operations can be inserted depending on the source and
    /// destination.
    ///
    /// \param Record is a memory object that needs to be updated.
    /// \param Req is a Requirement describing destination.
    /// \param Queue is a queue that is bound to target context.
    Command *insertMemoryMove(MemObjRecord *Record, Requirement *Req,
                              const QueueImplPtr &Queue);

    // Inserts commands required to remap the memory object to its current host
    // context so that the required access mode becomes valid.
    Command *remapMemoryObject(MemObjRecord *Record, Requirement *Req,
                               AllocaCommandBase *HostAllocaCmd);

    UpdateHostRequirementCommand *
    insertUpdateHostReqCmd(MemObjRecord *Record, Requirement *Req,
                           const QueueImplPtr &Queue);

    /// Finds dependencies for the requirement.
    std::set<Command *> findDepsForReq(MemObjRecord *Record,
                                       const Requirement *Req,
                                       const ContextImplPtr &Context);

    template <typename T>
    typename std::enable_if<
        std::is_same<typename std::remove_cv<T>::type, Requirement>::value,
        EmptyCommand *>::type
    addEmptyCmd(Command *Cmd, const std::vector<T *> &Req,
                const QueueImplPtr &Queue, Command::BlockReason Reason);

  protected:
    /// Finds a command dependency corresponding to the record.
    DepDesc findDepForRecord(Command *Cmd, MemObjRecord *Record);

    /// Searches for suitable alloca in memory record.
    AllocaCommandBase *findAllocaForReq(MemObjRecord *Record,
                                        const Requirement *Req,
                                        const ContextImplPtr &Context);

    friend class Command;

  private:
    /// Searches for suitable alloca in memory record.
    ///
    /// If none found, creates new one.
    AllocaCommandBase *getOrCreateAllocaForReq(MemObjRecord *Record,
                                               const Requirement *Req,
                                               QueueImplPtr Queue);

    void markModifiedIfWrite(MemObjRecord *Record, Requirement *Req);

    /// Prints contents of graph to text file in DOT format
    ///
    /// \param ModeName is a stringified printing mode name to be used
    /// in the result file name.
    void printGraphAsDot(const char *ModeName);
    enum PrintOptions {
      BeforeAddCG = 0,
      AfterAddCG,
      BeforeAddCopyBack,
      AfterAddCopyBack,
      BeforeAddHostAcc,
      AfterAddHostAcc,
      Size
    };
    std::array<bool, PrintOptions::Size> MPrintOptionsArray;
  };

  /// Graph Processor provides interfaces for enqueueing commands and their
  /// dependencies to the underlying runtime.
  ///
  /// Member functions of this class do not modify the graph.
  ///
  /// \section sched_enqueue Command enqueueing
  ///
  /// Commands are enqueued whenever they come to the Scheduler. Each command
  /// has enqueue method which takes vector of events that represents
  /// dependencies and returns event which represents the command.
  /// GraphProcessor performs topological sort to get the order in which
  /// commands have to be enqueued. Then it enqueues each command, passing a
  /// vector of events that this command needs to wait on. If an error happens
  /// during command enqueue, the whole process is stopped, the faulty command
  /// is propagated back to the Scheduler.
  ///
  /// The command with dependencies that belong to a context different from its
  /// own can't be enqueued directly (limitation of OpenCL runtime).
  /// Instead, for each dependency, a proxy event is created in the target
  /// context and linked using OpenCL callback mechanism with original one.
  /// For example, the following SYCL code:
  ///
  /// \code{.cpp}
  ///   // The ContextA and ContextB are different OpenCL contexts
  ///   sycl::queue Q1(ContextA);
  ///   sycl::queue Q2(ContextB);
  ///
  ///   Q1.submit(Task1);
  ///
  ///   Q2.submit(Task2);
  /// \endcode
  ///
  /// is translated to the following OCL API calls:
  ///
  /// \code{.cpp}
  ///   void event_completion_callback(void *data) {
  ///     // Change status of event to complete.
  ///     clSetEventStatus((cl_event *)data, CL_COMPLETE); // Scope of Context2
  ///   }
  ///
  ///  // Enqueue TASK1
  ///  EventTask1 = clEnqueueNDRangeKernel(Q1, TASK1, ..); // Scope of Context1
  ///  // Read memory to host
  ///  ReadMem = clEnqueueReadBuffer(A, .., /*Deps=*/EventTask1); // Scope of
  ///  // Context1
  ///
  ///  // Create user event with initial status "not completed".
  ///  UserEvent = clCreateUserEvent(Context2); // Scope of Context2
  ///  // Ask OpenCL to call callback with UserEvent as data when "read memory
  ///  // to host" operation is completed
  ///  clSetEventCallback(ReadMem, event_completion_callback,
  ///                     /*data=*/UserEvent); // Scope of Context1
  ///
  ///  // Enqueue write memory from host, block it on user event
  ///  // It will be unblocked when we change UserEvent status to completed in
  ///  // callback.
  ///  WriteMem =
  ///     clEnqueueWriteBuffer(A, .., /*Dep=*/UserEvent); // Scope of Context2
  ///  // Enqueue TASK2
  ///  EventTask2 =
  ///     clEnqueueNDRangeKernel(TASK, .., /*Dep=*/WriteMem); // Scope of
  ///     // Context2
  /// \endcode
  ///
  /// The alternative approach that has been considered is to have separate
  /// dispatcher thread that would wait for all events from the Context other
  /// then target Context to complete and then enqueue command with dependencies
  /// from target Context only. Alternative approach makes code significantly
  /// more complex and can hurt performance on CPU device vs chosen approach
  /// with callbacks.
  ///
  /// \ingroup sycl_graph
  class GraphProcessor {
  public:
    /// \return a list of events that represent immediate dependencies of the
    /// command associated with Event passed.
    static std::vector<EventImplPtr> getWaitList(EventImplPtr Event);

    /// Waits for the command, associated with Event passed, is completed.
    static void waitForEvent(EventImplPtr Event);

    /// Enqueues the command and all its dependencies.
    ///
    /// \param EnqueueResult is set to specific status if enqueue failed.
    /// \return true if the command is successfully enqueued.
    static bool enqueueCommand(Command *Cmd, EnqueueResultT &EnqueueResult,
                               BlockingT Blocking = NON_BLOCKING);
  };

  void waitForRecordToFinish(MemObjRecord *Record);

  GraphBuilder MGraphBuilder;
  // TODO: after switching to C++17, change std::shared_timed_mutex to
  // std::shared_mutex
  std::shared_timed_mutex MGraphLock;

  QueueImplPtr DefaultHostQueue;

  friend class Command;
  friend class DispatchHostTask;
};

} // namespace detail
} // namespace sycl
} // __SYCL_INLINE_NAMESPACE(cl)<|MERGE_RESOLUTION|>--- conflicted
+++ resolved
@@ -430,16 +430,14 @@
   Scheduler();
   static Scheduler instance;
 
-<<<<<<< HEAD
   /// Provides exclusive access to std::shared_timed_mutex object with deadlock
   /// avoidance
   ///
   /// \param Lock is an instance of std::unique_lock<std::shared_timed_mutex>
   /// class
   void lockSharedTimedMutex(std::unique_lock<std::shared_timed_mutex> &Lock);
-=======
+
   static void enqueueLeavesOfReqUnlocked(const Requirement *const Req);
->>>>>>> ae3fd5c4
 
   /// Graph builder class.
   ///
