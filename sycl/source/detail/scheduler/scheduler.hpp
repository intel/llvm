--- conflicted
+++ resolved
@@ -377,18 +377,11 @@
   /// \param Dependencies Optional list of dependency
   /// sync points when enqueuing to a command buffer.
   /// \return an event object to wait on for command group completion.
-<<<<<<< HEAD
-  EventImplPtr addCG(std::unique_ptr<detail::CG> CommandGroup,
-                     const QueueImplPtr &Queue,
-                     ur_exp_command_buffer_handle_t CommandBuffer = nullptr,
-                     const std::vector<pi_ext_sync_point> &Dependencies = {});
-=======
   EventImplPtr
   addCG(std::unique_ptr<detail::CG> CommandGroup, const QueueImplPtr &Queue,
         bool EventNeeded,
-        sycl::detail::pi::PiExtCommandBuffer CommandBuffer = nullptr,
-        const std::vector<sycl::detail::pi::PiExtSyncPoint> &Dependencies = {});
->>>>>>> 4ae7cad6
+        ur_exp_command_buffer_handle_t CommandBuffer = nullptr,
+        const std::vector<ur_exp_command_buffer_sync_point_t> &Dependencies = {});
 
   /// Registers a command group, that copies most recent memory to the memory
   /// pointed by the requirement.
@@ -602,20 +595,12 @@
     /// \return a command that represents command group execution and a bool
     /// indicating whether this command should be enqueued to the graph
     /// processor right away or not.
-<<<<<<< HEAD
     GraphBuildResult
     addCG(std::unique_ptr<detail::CG> CommandGroup, const QueueImplPtr &Queue,
-          std::vector<Command *> &ToEnqueue,
+          std::vector<Command *> &ToEnqueue, bool EventNeeded,
           ur_exp_command_buffer_handle_t CommandBuffer = nullptr,
           const std::vector<ur_exp_command_buffer_sync_point_t> &Dependencies =
               {});
-=======
-    GraphBuildResult addCG(
-        std::unique_ptr<detail::CG> CommandGroup, const QueueImplPtr &Queue,
-        std::vector<Command *> &ToEnqueue, bool EventNeeded,
-        sycl::detail::pi::PiExtCommandBuffer CommandBuffer = nullptr,
-        const std::vector<sycl::detail::pi::PiExtSyncPoint> &Dependencies = {});
->>>>>>> 4ae7cad6
 
     /// Registers a \ref CG "command group" that updates host memory to the
     /// latest state.
