//==-------------- scheduler.hpp - SYCL standard header file ---------------==//
//
// Part of the LLVM Project, under the Apache License v2.0 with LLVM Exceptions.
// See https://llvm.org/LICENSE.txt for license information.
// SPDX-License-Identifier: Apache-2.0 WITH LLVM-exception
//
//===----------------------------------------------------------------------===//

#pragma once

#include <detail/scheduler/commands.hpp>
#include <detail/scheduler/leaves_collection.hpp>
#include <detail/sycl_mem_obj_i.hpp>
#include <sycl/detail/cg.hpp>

#include <cstddef>
#include <memory>
#include <queue>
#include <set>
#include <shared_mutex>
#include <unordered_map>
#include <unordered_set>
#include <vector>

/// \defgroup sycl_graph DPC++ Execution Graph
///
/// SYCL, unlike OpenCL, provides a programming model in which the user doesn't
/// need to manage dependencies between kernels and memory explicitly. The DPC++
/// Runtime must ensure correct execution with respect to the order commands are
/// submitted.
///
/// This document describes the part of the DPC++ Runtime that is responsible
/// for building and processing dependency graph.
///
/// ## A couple of words about DPC++ and SYCL execution and memory model
///
/// The SYCL framework defines command group (\ref CG) as an entity that
/// represents minimal execution block. The command group is submitted to SYCL
/// queue and consists of a kernel or an explicit memory operation, and their
/// requirements. The SYCL queue defines the device and context using which the
/// kernel should be executed.
///
/// The commands that contain explicit memory operations include copy, fill,
/// update_host and other operations. It's up to implementation how to define
/// these operations.
///
/// The relative order of command groups submission defines the order in which
/// kernels must be executed if their memory requirements intersect. For
/// example, if a command group A writes to a buffer X, command group B reads
/// from X, then the scheduled execution order of A and B will be the same as
/// their dynamic submission order (matches program order if submitted from the
/// same host thread).
///
/// Memory requirements are requests to SYCL memory objects, such as buffer and
/// image. SYCL memory objects are not bound to any specific context or device,
/// it's SYCL responsibility to allocate and/or copy memory to the target
/// context to achieve correct execution.
///
/// Refer to SYCL Specification 1.2.1 sections 3.4 and 3.5 to find more
/// information about SYCL execution and memory model.
///
/// ### Example of DPC++ application
///
/// \code{.cpp}
/// {
///   // Creating SYCL CPU and GPU queues
///   sycl::queue CPU_Queue = ...;
///   sycl::queue GPU_Queue = ...;
///
///   // Creating 3 SYCL buffers
///   auto BufferA = ...; // Buffer is initialized with host memory.
///   auto BufferB = ...;
///   auto BufferC = ...;
///
///   // "Copy command group" section
///   // Request processing explicit copy operation on CPU
///   // The copy operation reads from BufferA and writes to BufferB
///
///   CPU_Queue.submit([&](handler &CGH) {
///     auto A = BufferA.get_access<read>(CGH);
///     auto B = BufferB.get_access<write>(CGH);
///     CGH.copy(A, B);
///   });
///
///   // "Multi command group" section
///   // Request processing multi kernel on GPU
///   // The kernel reads from BufferB, multiplies by 4 and writes result to
///   // BufferC
///
///   GPU_Queue.submit([&](handler &CGH) {
///     auto B = BufferB.get_access<read>(CGH);
///     auto C = BufferC.get_access<write>(CGH);
///     CGH.parallel_for<class multi>(range<1>{N}, [=](id<1> Index) {
///       C[Index] = B[Index] * 4;
///     });
///   });
///
///   // "Host accessor creation" section
///   // Request the latest data of BufferC for the moment
///   // This is a synchronization point, which means that the DPC++ RT blocks
///   // on creation of the accessor until requested data is available.
///   auto C = BufferC.get_access<read>();
/// }
/// \endcode
///
/// In the example above the DPC++ RT does the following:
///
/// 1. **Copy command group**.
///    The DPC++ RT allocates memory for BufferA and BufferB on CPU then
///    executes an explicit copy operation on CPU.
///
/// 2. **Multi command group**
///    DPC++ RT allocates memory for BufferC and BufferB on GPU and copy
///    content of BufferB from CPU to GPU, then execute "multi" kernel on GPU.
///
/// 3. **Host accessor creation**
///    DPC++ RT allocates(it's possible to reuse already allocated memory)
///    memory available for user for BufferC then copy content of BufferC from
///    GPU to this memory.
///
/// So, the example above will be converted to the following OpenCL pseudo code
/// \code{.cpp}
/// // Initialization(not related to the Scheduler)
/// Platform = clGetPlatforms(...);
/// DeviceCPU = clGetDevices(CL_DEVICE_TYPE_CPU, ...);
/// DeviceGPU = clGetDevices(CL_DEVICE_TYPE_GPU, ...);
/// ContextCPU = clCreateContext(DeviceCPU, ...)
/// ContextGPU = clCreateContext(DeviceGPU, ...)
/// QueueCPU = clCreateCommandQueue(ContextCPU, DeviceCPU, ...);
/// QueueGPU = clCreateCommandQueue(ContextGPU, DeviceGPU, ...);
///
/// // Copy command group:
/// BufferACPU = clCreateBuffer(ContextCPU, CL_MEM_USE_HOST_PTR, ...);
/// BufferBCPU = clCreateBuffer(ContextCPU, ...);
/// CopyEvent = clEnqueueCopyBuffer(QueueCPU, BufferACPU, BufferBCPU, ...)
///
/// // Multi command group:
/// ReadBufferEvent =
///    clEnqueueReadBuffer(QueueCPU, BufferBCPU, HostPtr, CopyEvent, ...);
/// BufferBGPU = clCreateBuffer(ContextGPU, ...);
///
/// UserEvent = clCreateUserEvent(ContextCPU);
/// clSetEventCallback(ReadBufferEvent, event_completion_callback,
/// /*data=*/UserEvent);
///
/// WriteBufferEvent = clEnqueueWriteBuffer(QueueGPU, BufferBGPU, HostPtr,
/// UserEvent, ...); BufferCGPU = clCreateBuffer(ContextGPU, ...); ProgramGPU =
/// clCreateProgramWithIL(ContextGPU, ...); clBuildProgram(ProgramGPU);
/// MultiKernel = clCreateKernel("multi");
/// clSetKernelArg(MultiKernel, BufferBGPU, ...);
/// clSetKernelArg(MultiKernel, BufferCGPU, ...);
/// MultiEvent =
///    clEnqueueNDRangeKernel(QueueGPU, MultiKernel, WriteBufferEvent, ...);
///
/// // Host accessor creation:
/// clEnqueueMapBuffer(QueueGPU, BufferCGPU, BLOCKING_MAP, MultiEvent, ...);
///
/// // Releasing mem objects during SYCL buffers destruction.
/// clReleaseBuffer(BufferACPU);
/// clReleaseBuffer(BufferBCPU);
/// clReleaseBuffer(BufferBGPU);
/// clReleaseBuffer(BufferCGPU);
///
/// // Release(not related to the Scheduler)
/// clReleaseKernel(MultiKernel);
/// clReleaseProgram(ProgramGPU);
/// clReleaseContext(ContextGPU);
/// clReleaseContext(ContextCPU);
/// \endcode

// For testing purposes
class MockScheduler;

namespace sycl {
__SYCL_INLINE_VER_NAMESPACE(_V1) {
namespace detail {
class queue_impl;
class event_impl;
class context_impl;
class DispatchHostTask;

using ContextImplPtr = std::shared_ptr<detail::context_impl>;
using EventImplPtr = std::shared_ptr<detail::event_impl>;
using QueueImplPtr = std::shared_ptr<detail::queue_impl>;
using StreamImplPtr = std::shared_ptr<detail::stream_impl>;

using QueueIdT = std::hash<std::shared_ptr<detail::queue_impl>>::result_type;
using CommandPtr = std::unique_ptr<Command>;
using FusionList = std::unique_ptr<KernelFusionCommand>;
using FusionMap = std::unordered_map<QueueIdT, FusionList>;

/// Memory Object Record
///
/// The MemObjRecord is used in command groups (todo better desc).
/// There must be a single MemObjRecord for each SYCL memory object.
///
/// \ingroup sycl_graph
struct MemObjRecord {
  MemObjRecord(ContextImplPtr Ctx, std::size_t LeafLimit,
               LeavesCollection::AllocateDependencyF AllocateDependency)
      : MReadLeaves{this, LeafLimit, AllocateDependency},
        MWriteLeaves{this, LeafLimit, AllocateDependency}, MCurContext{Ctx} {}

  // Contains all allocation commands for the memory object.
  std::vector<AllocaCommandBase *> MAllocaCommands;

  // Contains latest read only commands working with memory object.
  LeavesCollection MReadLeaves;

  // Contains latest write commands working with memory object.
  LeavesCollection MWriteLeaves;

  // The context which has the latest state of the memory object.
  ContextImplPtr MCurContext;

  // The mode this object can be accessed with from the host context.
  // Valid only if the current context is host.
  access::mode MHostAccess = access::mode::read_write;

  // The flag indicates that the content of the memory object was/will be
  // modified. Used while deciding if copy back needed.
  bool MMemModified = false;
};

/// DPC++ graph scheduler class.
///
/// \section sched_overview Scheduler Overview
///
/// The Scheduler is a part of DPC++ RT which ensures correct execution of
/// command groups. To achieve this Scheduler manages acyclic dependency graph
/// (which can have independent sub-graphs) that consists of several types of
/// nodes that represent specific commands:
///
/// 1. Allocate memory.
///    The command represents memory allocation operation. There can be
///    multiple allocations for a single SYCL memory object.
/// 2. Release memory.
///    The command represents memory release operation.
/// 3. Execute command group.
///    The command represents \ref CG "Command Group" (kernel) execution
///    operation.
/// 4. Copy memory.
///    The command represents memory copy operation between two memory
///    allocations of a single memory object.
///
/// As the main input Scheduler takes a command group and returns an event
/// representing it, so it can be waited on later. When a new
/// command group comes, Scheduler adds one or more nodes to the graph
/// depending on the command groups' requirements. For example, if a new
/// command group is submitted to the SYCL context which has the latest data
/// for all the requirements, Scheduler adds a new "Execute command group"
/// command making it dependent on all commands affecting new command group's
/// requirements. But if one of the requirements has no up-to-date instance in
/// the context which the command group is submitted to, Scheduler
/// additionally inserts copy memory command (together with allocate memory
/// command if needed).
///
/// A simple graph looks like:
//
//    +----------+     +----------+     +----------+
//    |          |     |          |     |          |
//    | Allocate |<----| Execute  |<----| Execute  |
//    |          |     |          |     |          |
//    +----------+     +----------+     +----------+
//
/// \dot
/// digraph G {
///   rankdir="LR";
///   Execute1 [label = "Execute"];
///   Execute2 [label = "Execute"];
///   Allocate;
///   Allocate -> Execute2 [dir = back];
///   Execute2 -> Execute1 [dir = back];
/// }
/// \enddot
///
/// Where nodes represent commands and edges represent dependencies between
/// them. There are three commands connected by arrows which mean that before
/// executing second command group the first one must be executed. Also before
/// executing the first command group memory allocation must be performed.
///
/// At some point Scheduler enqueues commands to the underlying devices. To do
/// this, Scheduler performs topological sort to get the order in which commands
/// should be enqueued. For example, the following graph (D depends on B and C,
/// B and C depends on A) will be enqueued in the following order:
/// \code{.cpp}
///   EventA = Enqueue(A, /*Deps=*/{});
///   EventB = Enqueue(B, /*Deps=*/{EventA});
///   EventC = Enqueue(C, /*Deps=*/{EventA});
///   EventD = Enqueue(D, /*Deps=*/{EventB, EventC});
/// \endcode
///
//                             +----------+
//                             |          |
//                             |    D     |
//                             |          |
//                             +----------+
//                            /            \
//                           /              \
//                          v                v
//                      +----------+     +----------+
//                      |          |     |          |
//                      |     B    |     |    C     |
//                      |          |     |          |
//                      +----------+     +----------+
//                             \            /
//                              \          /
//                               v        v
//                              +----------+
//                              |          |
//                              |    A     |
//                              |          |
//                              +----------+
/// \dot
/// digraph G {
///   D -> B;
///   D -> C;
///   C -> A;
///   B -> A;
/// }
/// \enddot
///
/// \section sched_impl Implementation details
///
/// The Scheduler is split up into two parts: graph builder and graph processor.
///
/// To build dependencies, Scheduler needs to memorize memory objects and
/// commands that modify them.
///
/// To detect that two command groups access the same memory object and create
/// a dependency between them, Scheduler needs to store information about
/// the memory object.
///
/// \subsection sched_thread_safety Thread safety
///
/// To ensure thread safe execution of methods, Scheduler provides access to the
/// graph that's guarded by a read-write mutex (analog of shared mutex from
/// C++17).
///
/// A read-write mutex allows concurrent access to read-only operations, while
/// write operations require exclusive access.
///
/// All the methods of GraphBuilder lock the mutex in write mode because these
/// methods can modify the graph.
/// Methods of GraphProcessor lock the mutex in read mode as they are not
/// modifying the graph.
///
/// \subsection shced_err_handling Error handling
///
/// There are two sources of errors that needs to be handled in Scheduler:
/// 1. errors that happen during command enqueue process
/// 2. the error that happend during command execution.
///
/// If an error occurs during command enqueue process, the Command::enqueue
/// method returns the faulty command. Scheduler then reschedules the command
/// and all dependent commands (if any).
///
/// An error with command processing can happen in underlying runtime, in this
/// case Scheduler is notified asynchronously (using callback mechanism) what
/// triggers rescheduling.
///
/// \ingroup sycl_graph
class Scheduler {
public:
  /// Registers a command group, and adds it to the dependency graph.
  ///
  /// It's called by SYCL's queue.submit.
  ///
  /// \param CommandGroup is a unique_ptr to a command group to be added.
<<<<<<< HEAD
=======
  /// \param Queue Queue that is registering the command-group.
>>>>>>> 72341ee3
  /// \param CommandBuffer Optional command buffer to enqueue to instead of
  /// directly to the queue.
  /// \param Dependencies Optional list of dependency
  /// sync points when enqueuing to a command buffer.
  /// \return an event object to wait on for command group completion.
  EventImplPtr
  addCG(std::unique_ptr<detail::CG> CommandGroup, const QueueImplPtr &Queue,
        sycl::detail::pi::PiExtCommandBuffer CommandBuffer = nullptr,
        const std::vector<sycl::detail::pi::PiExtSyncPoint> &Dependencies = {});

  /// Registers a command group, that copies most recent memory to the memory
  /// pointed by the requirement.
  ///
  /// \param Req is a requirement that points to the memory where data is
  /// needed.
  /// \return an event object to wait on for copy finish.
  EventImplPtr addCopyBack(Requirement *Req);

  /// Waits for the event.
  ///
  /// This operation is blocking. For eager execution mode this method invokes
  /// corresponding function of device API.
  ///
  /// \param Event is a pointer to event to wait on.
  void waitForEvent(const EventImplPtr &Event);

  /// Removes buffer from the graph.
  ///
  /// The lifetime of memory object descriptor begins when the first command
  /// group that uses the memory object is submitted and ends when
  /// "removeMemoryObject(...)" method is called which means there will be no
  /// command group that uses the memory object. When removeMemoryObject is
  /// called Scheduler will enqueue and wait on all release commands associated
  /// with the memory object, which effectively guarantees that all commands
  /// accessing the memory object are complete and then the resources allocated
  /// for the memory object are freed. Then all the commands affecting the
  /// memory object are removed.
  ///
  /// This member function is used by \ref buffer and \ref image.
  ///
  /// \param MemObj is a memory object that points to the buffer being removed.
  /// \param StrictLock WA, is a flag used to identify if strict read and write
  /// lock are allowed or not. Default value is always applied in buffer_impl
  /// destructor. StrictLock == false is introduced for
  /// cleanupDeferredMemObjects to avoid blocking mem object release that may
  /// lead to dead lock. \return WA, true if all release action completed and we
  /// could delete memory object, false otherwise, most possible reason to
  /// receive false - fail to obtain write lock.
  bool removeMemoryObject(detail::SYCLMemObjI *MemObj, bool StrictLock = true);

  /// Adds nodes to the graph, that update the requirement with the pointer
  /// to the host memory.
  ///
  /// Assumes the host pointer contains the latest data. New operations with
  /// the same memory object that have side effects are blocked until
  /// releaseHostAccessor(Requirement *Req) is callled.
  ///
  /// \param Req is the requirement to be updated.
  /// \return an event which indicates when these nodes are completed
  /// and host accessor is ready for use.
  EventImplPtr addHostAccessor(Requirement *Req);

  /// Unblocks operations with the memory object.
  ///
  /// \param Req is a requirement that points to the memory object being
  /// unblocked.
  void releaseHostAccessor(Requirement *Req);

  /// \return an instance of the scheduler object.
  static Scheduler &getInstance();

  QueueImplPtr getDefaultHostQueue() { return DefaultHostQueue; }

  const QueueImplPtr &getDefaultHostQueue() const { return DefaultHostQueue; }

  static MemObjRecord *getMemObjRecord(const Requirement *const Req);

  void deferMemObjRelease(const std::shared_ptr<detail::SYCLMemObjI> &MemObj);

  void startFusion(QueueImplPtr Queue);

  void cancelFusion(QueueImplPtr Queue);

  EventImplPtr completeFusion(QueueImplPtr Queue, const property_list &);

  bool isInFusionMode(QueueIdT Queue);

  Scheduler();
  ~Scheduler();
  void releaseResources();
  bool isDeferredMemObjectsEmpty();

  void enqueueCommandForCG(EventImplPtr NewEvent,
                           std::vector<Command *> &AuxilaryCmds,
                           BlockingT Blocking = NON_BLOCKING);

protected:
  using RWLockT = std::shared_timed_mutex;
  using ReadLockT = std::shared_lock<RWLockT>;
  using WriteLockT = std::unique_lock<RWLockT>;

  /// Provides exclusive access to std::shared_timed_mutex object with deadlock
  /// avoidance
  WriteLockT acquireWriteLock() {
#ifdef _WIN32
    WriteLockT Lock(MGraphLock, std::defer_lock);
    while (!Lock.try_lock_for(std::chrono::milliseconds(10))) {
      // Without yield while loop acts like endless while loop and occupies the
      // whole CPU when multiple command groups are created in multiple host
      // threads
      std::this_thread::yield();
    }
#else
    WriteLockT Lock(MGraphLock);
    // It is a deadlock on UNIX in implementation of lock and lock_shared, if
    // try_lock in the loop above will be executed, so using a single lock here
#endif // _WIN32
    return Lock;
  }

  /// Provides shared access to std::shared_timed_mutex object with deadlock
  /// avoidance
  ReadLockT acquireReadLock() { return ReadLockT{MGraphLock}; }

  void cleanupCommands(const std::vector<Command *> &Cmds);

  void NotifyHostTaskCompletion(Command *Cmd);

  static void enqueueLeavesOfReqUnlocked(const Requirement *const Req,
                                         ReadLockT &GraphReadLock,
                                         std::vector<Command *> &ToCleanUp);

  static void
  enqueueUnblockedCommands(const std::vector<EventImplPtr> &CmdsToEnqueue,
                           ReadLockT &GraphReadLock,
                           std::vector<Command *> &ToCleanUp);

  // May lock graph with read and write modes during execution.
  void cleanupDeferredMemObjects(BlockingT Blocking);

  // POD struct to convey some additional information from GraphBuilder::addCG
  // to the Scheduler to support kernel fusion.
  struct GraphBuildResult {
    Command *NewCmd;
    EventImplPtr NewEvent;
    bool ShouldEnqueue;
  };

  void registerAuxiliaryResources(
      EventImplPtr &Event, std::vector<std::shared_ptr<const void>> Resources);
  void cleanupAuxiliaryResources(BlockingT Blocking);

  /// Graph builder class.
  ///
  /// The graph builder provides means to change an existing graph (e.g. add
  /// or remove edges/nodes).
  ///
  /// \ingroup sycl_graph
  class GraphBuilder {
  public:
    GraphBuilder();

    /// Registers \ref CG "command group" and adds it to the dependency graph.
    ///
    /// \sa queue::submit, Scheduler::addCG
    /// \param CommandBuffer Optional command buffer to enqueue to instead of
    /// directly to the queue.
    /// \param Dependencies Optional list of dependency
    /// sync points when enqueuing to a command buffer.
    ///
    /// \return a command that represents command group execution and a bool
    /// indicating whether this command should be enqueued to the graph
    /// processor right away or not.
    GraphBuildResult addCG(
        std::unique_ptr<detail::CG> CommandGroup, const QueueImplPtr &Queue,
        std::vector<Command *> &ToEnqueue,
        sycl::detail::pi::PiExtCommandBuffer CommandBuffer = nullptr,
        const std::vector<sycl::detail::pi::PiExtSyncPoint> &Dependencies = {});

    /// Registers a \ref CG "command group" that updates host memory to the
    /// latest state.
    ///
    /// \return a command that represents command group execution.
    Command *addCGUpdateHost(std::unique_ptr<detail::CG> CommandGroup,
                             const QueueImplPtr &HostQueue,
                             std::vector<Command *> &ToEnqueue);

    /// Enqueues a command to update memory to the latest state.
    ///
    /// \param Req is a requirement, that describes memory object.
    Command *addCopyBack(Requirement *Req, std::vector<Command *> &ToEnqueue);

    /// Enqueues a command to create a host accessor.
    ///
    /// \param Req points to memory being accessed.
    Command *addHostAccessor(Requirement *Req,
                             std::vector<Command *> &ToEnqueue);

    /// [Provisional] Optimizes the whole graph.
    void optimize();

    /// [Provisional] Optimizes subgraph that consists of command associated
    /// with Event passed and its dependencies.
    void optimize(const EventImplPtr &Event);

    void cleanupCommand(Command *Cmd, bool AllowUnsubmitted = false);

    /// Reschedules the command passed using Queue provided.
    ///
    /// This can lead to rescheduling of all dependent commands. This can be
    /// used when the user provides a "secondary" queue to the submit method
    /// which may be used when the command fails to enqueue/execute in the
    /// primary queue.
    void rescheduleCommand(Command *Cmd, const QueueImplPtr &Queue);

    /// \return a pointer to the corresponding memory object record for the
    /// SYCL memory object provided, or nullptr if it does not exist.
    MemObjRecord *getMemObjRecord(SYCLMemObjI *MemObject);

    /// \return a pointer to MemObjRecord for pointer to memory object. If the
    /// record is not found, nullptr is returned.
    MemObjRecord *getOrInsertMemObjRecord(const QueueImplPtr &Queue,
                                          const Requirement *Req,
                                          std::vector<Command *> &ToEnqueue);

    /// Decrements leaf counters for all leaves of the record.
    void decrementLeafCountersForRecord(MemObjRecord *Record);

    /// Removes commands that use the given MemObjRecord from the graph.
    void cleanupCommandsForRecord(MemObjRecord *Record);

    /// Removes the MemObjRecord for the memory object passed.
    void removeRecordForMemObj(SYCLMemObjI *MemObject);

    /// Adds new command to leaves if needed.
    void addNodeToLeaves(MemObjRecord *Record, Command *Cmd,
                         access::mode AccessMode,
                         std::vector<Command *> &ToEnqueue);

    /// Removes commands from leaves.
    void updateLeaves(const std::set<Command *> &Cmds, MemObjRecord *Record,
                      access::mode AccessMode,
                      std::vector<Command *> &ToCleanUp);

    /// Perform connection of events in multiple contexts
    /// \param Cmd dependant command
    /// \param DepEvent event to depend on
    /// \param Dep optional DepDesc to perform connection properly
    /// \param ToCleanUp container for commands that can be cleaned up due to
    /// their removal from leaves
    /// \returns the connecting command which is to be enqueued
    ///
    /// Optionality of Dep is set by Dep.MDepCommand equal to nullptr.
    Command *connectDepEvent(Command *const Cmd, const EventImplPtr &DepEvent,
                             const DepDesc &Dep,
                             std::vector<Command *> &ToCleanUp);

    void startFusion(QueueImplPtr Queue);

    void cancelFusion(QueueImplPtr Queue, std::vector<Command *> &ToEnqueue);

    EventImplPtr completeFusion(QueueImplPtr Queue,
                                std::vector<Command *> &ToEnqueue,
                                const property_list &);

    bool isInFusionMode(QueueIdT queue);

    std::vector<SYCLMemObjI *> MMemObjs;

  private:
    /// Inserts the command required to update the memory object state in the
    /// context.
    ///
    /// Copy/map/unmap operations can be inserted depending on the source and
    /// destination.
    ///
    /// \param Record is a memory object that needs to be updated.
    /// \param Req is a Requirement describing destination.
    /// \param Queue is a queue that is bound to target context.
    Command *insertMemoryMove(MemObjRecord *Record, Requirement *Req,
                              const QueueImplPtr &Queue,
                              std::vector<Command *> &ToEnqueue);

    // Inserts commands required to remap the memory object to its current host
    // context so that the required access mode becomes valid.
    Command *remapMemoryObject(MemObjRecord *Record, Requirement *Req,
                               AllocaCommandBase *HostAllocaCmd,
                               std::vector<Command *> &ToEnqueue);

    UpdateHostRequirementCommand *
    insertUpdateHostReqCmd(MemObjRecord *Record, Requirement *Req,
                           const QueueImplPtr &Queue,
                           std::vector<Command *> &ToEnqueue);

    /// Finds dependencies for the requirement.
    std::set<Command *> findDepsForReq(MemObjRecord *Record,
                                       const Requirement *Req,
                                       const ContextImplPtr &Context);

    EmptyCommand *addEmptyCmd(Command *Cmd,
                              const std::vector<Requirement *> &Req,
                              const QueueImplPtr &Queue,
                              Command::BlockReason Reason,
                              std::vector<Command *> &ToEnqueue,
                              const bool AddDepsToLeaves = true);

    void createGraphForCommand(Command *NewCmd, CG &CG, bool isInteropTask,
                               std::vector<Requirement *> &Reqs,
                               const std::vector<detail::EventImplPtr> &Events,
                               QueueImplPtr Queue,
                               std::vector<Command *> &ToEnqueue);

  protected:
    /// Finds a command dependency corresponding to the record.
    DepDesc findDepForRecord(Command *Cmd, MemObjRecord *Record);

    /// Searches for suitable alloca in memory record.
    AllocaCommandBase *findAllocaForReq(MemObjRecord *Record,
                                        const Requirement *Req,
                                        const ContextImplPtr &Context,
                                        bool AllowConst = true);

    friend class Command;

  private:
    friend class ::MockScheduler;

    /// Searches for suitable alloca in memory record.
    ///
    /// If none found, creates new one.
    AllocaCommandBase *
    getOrCreateAllocaForReq(MemObjRecord *Record, const Requirement *Req,
                            const QueueImplPtr &Queue,
                            std::vector<Command *> &ToEnqueue);

    void markModifiedIfWrite(MemObjRecord *Record, Requirement *Req);

    FusionMap::iterator findFusionList(QueueIdT Id) {
      return MFusionMap.find(Id);
    }

    void removeNodeFromGraph(Command *Node, std::vector<Command *> &ToEnqueue);

    /// Used to track commands that need to be visited during graph
    /// traversal.
    std::queue<Command *> MCmdsToVisit;
    /// Used to track commands that have been visited during graph traversal.
    std::vector<Command *> MVisitedCmds;

    /// Used to track queues that are in fusion mode and the
    /// command-groups/kernels submitted for fusion.
    FusionMap MFusionMap;

    /// Prints contents of graph to text file in DOT format
    ///
    /// \param ModeName is a stringified printing mode name to be used
    /// in the result file name.
    void printGraphAsDot(const char *ModeName);
    enum PrintOptions {
      BeforeAddCG = 0,
      AfterAddCG,
      BeforeAddCopyBack,
      AfterAddCopyBack,
      BeforeAddHostAcc,
      AfterAddHostAcc,
      AfterFusionComplete,
      AfterFusionCancel,
      Size
    };
    std::array<bool, PrintOptions::Size> MPrintOptionsArray{false};
  };

  /// Graph Processor provides interfaces for enqueueing commands and their
  /// dependencies to the underlying runtime.
  ///
  /// Member functions of this class do not modify the graph.
  ///
  /// \section sched_enqueue Command enqueueing
  ///
  /// Commands are enqueued whenever they come to the Scheduler. Each command
  /// has enqueue method which takes vector of events that represents
  /// dependencies and returns event which represents the command.
  /// GraphProcessor performs topological sort to get the order in which
  /// commands have to be enqueued. Then it enqueues each command, passing a
  /// vector of events that this command needs to wait on. If an error happens
  /// during command enqueue, the whole process is stopped, the faulty command
  /// is propagated back to the Scheduler.
  ///
  /// The command with dependencies that belong to a context different from its
  /// own can't be enqueued directly (limitation of OpenCL runtime).
  /// Instead, for each dependency, a proxy event is created in the target
  /// context and linked using OpenCL callback mechanism with original one.
  /// For example, the following SYCL code:
  ///
  /// \code{.cpp}
  ///   // The ContextA and ContextB are different OpenCL contexts
  ///   sycl::queue Q1(ContextA);
  ///   sycl::queue Q2(ContextB);
  ///
  ///   Q1.submit(Task1);
  ///
  ///   Q2.submit(Task2);
  /// \endcode
  ///
  /// is translated to the following OCL API calls:
  ///
  /// \code{.cpp}
  ///   void event_completion_callback(void *data) {
  ///     // Change status of event to complete.
  ///     clSetEventStatus((cl_event *)data, CL_COMPLETE); // Scope of Context2
  ///   }
  ///
  ///  // Enqueue TASK1
  ///  EventTask1 = clEnqueueNDRangeKernel(Q1, TASK1, ..); // Scope of Context1
  ///  // Read memory to host
  ///  ReadMem = clEnqueueReadBuffer(A, .., /*Deps=*/EventTask1); // Scope of
  ///  // Context1
  ///
  ///  // Create user event with initial status "not completed".
  ///  UserEvent = clCreateUserEvent(Context2); // Scope of Context2
  ///  // Ask OpenCL to call callback with UserEvent as data when "read memory
  ///  // to host" operation is completed
  ///  clSetEventCallback(ReadMem, event_completion_callback,
  ///                     /*data=*/UserEvent); // Scope of Context1
  ///
  ///  // Enqueue write memory from host, block it on user event
  ///  // It will be unblocked when we change UserEvent status to completed in
  ///  // callback.
  ///  WriteMem =
  ///     clEnqueueWriteBuffer(A, .., /*Dep=*/UserEvent); // Scope of Context2
  ///  // Enqueue TASK2
  ///  EventTask2 =
  ///     clEnqueueNDRangeKernel(TASK, .., /*Dep=*/WriteMem); // Scope of
  ///     // Context2
  /// \endcode
  ///
  /// The alternative approach that has been considered is to have separate
  /// dispatcher thread that would wait for all events from the Context other
  /// then target Context to complete and then enqueue command with dependencies
  /// from target Context only. Alternative approach makes code significantly
  /// more complex and can hurt performance on CPU device vs chosen approach
  /// with callbacks.
  ///
  /// \ingroup sycl_graph
  class GraphProcessor {
  public:
    /// Waits for the command, associated with Event passed, is completed.
    /// \param GraphReadLock read-lock which is already acquired for reading
    /// \param ToCleanUp container for commands that can be cleaned up.
    /// \param LockTheLock selects if graph lock should be locked upon return
    ///
    /// The function may unlock and lock GraphReadLock as needed. Upon return
    /// the lock is left in locked state if and only if LockTheLock is true.
    static void waitForEvent(const EventImplPtr &Event,
                             ReadLockT &GraphReadLock,
                             std::vector<Command *> &ToCleanUp,
                             bool LockTheLock = true);

    /// Enqueues the command and all its dependencies.
    ///
    /// \param EnqueueResult is set to specific status if enqueue failed.
    /// \param ToCleanUp container for commands that can be cleaned up.
    /// \param RootCommand top level command enqueueCommand is called for.
    /// \return true if the command is successfully enqueued.
    ///
    /// The function may unlock and lock GraphReadLock as needed. Upon return
    /// the lock is left in locked state.
    static bool enqueueCommand(Command *Cmd, ReadLockT &GraphReadLock,
                               EnqueueResultT &EnqueueResult,
                               std::vector<Command *> &ToCleanUp,
                               Command *RootCommand,
                               BlockingT Blocking = NON_BLOCKING);

    /// Check if successfully enqueued command is expected to be blocking for
    /// the dependent commands before its completion.
    ///
    /// \param Cmd command that is currently enqueued.
    /// \param EnqueueResult enqueue status to be updated if command is
    /// blocking.
    /// \param RootCommand top level command enqueueCommand is called
    /// for. If Cmd == RootCommand we should not report command as blocking as
    /// no dependencies to be blocked yet.
    /// \param Blocking mode for enqueue, we do not report command as blocking
    /// if it is true and allow to wait for command completion in enqueueImp.
    /// \return true if we should continue enqueue process.
    static bool handleBlockingCmd(Command *Cmd, EnqueueResultT &EnqueueResult,
                                  Command *RootCommand, BlockingT Blocking);
  };

  /// This function waits on all of the graph leaves which somehow use the
  /// memory object which is represented by \c Record. The function is called
  /// upon destruction of memory buffer.
  /// \param Record memory record to await graph leaves of to finish
  /// \param GraphReadLock locked graph read lock
  ///
  /// GraphReadLock will be unlocked/locked as needed. Upon return from the
  /// function, GraphReadLock will be left in locked state.
  void waitForRecordToFinish(MemObjRecord *Record, ReadLockT &GraphReadLock);
  bool checkLeavesCompletion(MemObjRecord *Record);

  GraphBuilder MGraphBuilder;
  RWLockT MGraphLock;

  std::vector<Command *> MDeferredCleanupCommands;
  std::mutex MDeferredCleanupMutex;

  std::vector<std::shared_ptr<SYCLMemObjI>> MDeferredMemObjRelease;
  std::mutex MDeferredMemReleaseMutex;

  std::unordered_map<EventImplPtr, std::vector<std::shared_ptr<const void>>>
      MAuxiliaryResources;
  std::mutex MAuxiliaryResourcesMutex;

  QueueImplPtr DefaultHostQueue;

  friend class Command;
  friend class DispatchHostTask;
  friend class queue_impl;
  friend class event_impl;
  friend class ::MockScheduler;

private:
  static void printFusionWarning(const std::string &Message);

  static KernelFusionCommand *isPartOfActiveFusion(Command *Cmd);
};

} // namespace detail
} // __SYCL_INLINE_VER_NAMESPACE(_V1)
} // namespace sycl<|MERGE_RESOLUTION|>--- conflicted
+++ resolved
@@ -367,10 +367,7 @@
   /// It's called by SYCL's queue.submit.
   ///
   /// \param CommandGroup is a unique_ptr to a command group to be added.
-<<<<<<< HEAD
-=======
   /// \param Queue Queue that is registering the command-group.
->>>>>>> 72341ee3
   /// \param CommandBuffer Optional command buffer to enqueue to instead of
   /// directly to the queue.
   /// \param Dependencies Optional list of dependency
