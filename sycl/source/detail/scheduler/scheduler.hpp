--- conflicted
+++ resolved
@@ -497,12 +497,9 @@
   enqueueUnblockedCommands(const std::vector<EventImplPtr> &CmdsToEnqueue,
                            std::vector<Command *> &ToCleanUp);
 
-<<<<<<< HEAD
-=======
   // May lock graph with read and write modes during execution.
   void cleanupDeferredMemObjects(BlockingT Blocking);
 
->>>>>>> e99ead8c
   /// Graph builder class.
   ///
   /// The graph builder provides means to change an existing graph (e.g. add
@@ -642,18 +639,6 @@
                                        const Requirement *Req,
                                        const ContextImplPtr &Context);
 
-<<<<<<< HEAD
-=======
-    template <typename T>
-    typename std::enable_if_t<
-        std::is_same<typename std::remove_cv_t<T>, Requirement>::value,
-        EmptyCommand *>
-    addEmptyCmd(Command *Cmd, const std::vector<T *> &Req,
-                const QueueImplPtr &Queue, Command::BlockReason Reason,
-                std::vector<Command *> &ToEnqueue,
-                const bool AddDepsToLeaves = true);
-
->>>>>>> e99ead8c
   protected:
     /// Finds a command dependency corresponding to the record.
     DepDesc findDepForRecord(Command *Cmd, MemObjRecord *Record);
@@ -800,8 +785,6 @@
                                Command *RootCommand,
                                BlockingT Blocking = NON_BLOCKING);
 
-<<<<<<< HEAD
-=======
     /// Check if successfully enqueued command is expected to be blocking for
     /// the dependent commands before its completion.
     ///
@@ -814,7 +797,6 @@
     /// \param Blocking mode for enqueue, we do not report command as blocking
     /// if it is true and allow to wait for command completion in enqueueImp.
     /// \return true if we should continue enqueue process.
->>>>>>> e99ead8c
     static bool handleBlockingCmd(Command *Cmd, EnqueueResultT &EnqueueResult,
                                   Command *RootCommand, BlockingT Blocking);
   };
