--- conflicted
+++ resolved
@@ -83,7 +83,6 @@
     } else if (Token == "hip" && !Result.HasBackend) {
       Result.Backend = backend::ext_oneapi_hip;
       Result.HasBackend = true;
-<<<<<<< HEAD
     } else if (Token == "esimd_emulator" && !Result.HasBackend) {
       Result.Backend = backend::ext_intel_esimd_emulator;
       Result.HasBackend = true;
@@ -97,8 +96,6 @@
             "Cannot specify host device with non-host backend.",
             PI_ERROR_INVALID_VALUE);
       }
-=======
->>>>>>> 4066e4d9
     } else if (std::regex_match(Token, IntegerExpr) && !Result.HasDeviceNum) {
       try {
         Result.DeviceNum = std::stoi(Token);
