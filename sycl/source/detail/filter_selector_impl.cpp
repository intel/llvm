--- conflicted
+++ resolved
@@ -76,15 +76,11 @@
       Result.Backend = backend::ext_oneapi_cuda;
     } else if (Token == "hip" && !Result.Backend) {
       Result.Backend = backend::ext_oneapi_hip;
-<<<<<<< HEAD
       Result.HasBackend = true;
     } else if (Token == "esimd_emulator" && !Result.HasBackend) {
       Result.Backend = backend::ext_intel_esimd_emulator;
       Result.HasBackend = true;
     } else if (std::regex_match(Token, IntegerExpr) && !Result.HasDeviceNum) {
-=======
-    } else if (std::regex_match(Token, IntegerExpr) && !Result.DeviceNum) {
->>>>>>> d9e40ecd
       try {
         Result.DeviceNum = std::stoi(Token);
       } catch (std::logic_error &) {
