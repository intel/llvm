--- conflicted
+++ resolved
@@ -24,11 +24,7 @@
 template <typename T>
 inline typename std::enable_if<!std::is_pointer<T>::value, void>::type
 print(T val) {
-<<<<<<< HEAD
   std::cout << "<unknown> : " << val <<std::endl;
-=======
-  std::cout << "<unknown> : " << val << std::endl;
->>>>>>> 8c499966
 }
 template <typename T>
 inline typename std::enable_if<std::is_pointer<T>::value, void>::type
