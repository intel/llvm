--- conflicted
+++ resolved
@@ -79,14 +79,8 @@
 
 void event_impl::setComplete() {
   if (MHostEvent || !MEvent) {
-<<<<<<< HEAD
-    Tracer t("setComplete try lock");
-    std::unique_lock<std::mutex> lock(MMutex);
-    Tracer t2("under lock");
-=======
     {
       std::unique_lock<std::mutex> lock(MMutex);
->>>>>>> 30dfaf2d
 #ifndef NDEBUG
       int Expected = HES_NotComplete;
       int Desired = HES_Complete;
