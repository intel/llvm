--- conflicted
+++ resolved
@@ -288,14 +288,12 @@
 uint64_t
 event_impl::get_profiling_info<info::event_profiling::command_submit>() {
   checkProfilingPreconditions();
-<<<<<<< HEAD
   if (isProfilingTagEvent()) {
     // For profiling tag events we rely on the submission time reported as
     // the start time has undefined behavior.
     return get_event_profiling_info<info::event_profiling::command_submit>(
         this->getHandleRef(), this->getPlugin());
   }
-=======
 
   // The delay between the submission and the actual start of a CommandBuffer
   // can be short. Consequently, the submission time, which is based on
@@ -311,22 +309,7 @@
   // made by forcing the re-sync of submit time to start time is less than
   // 0.5ms. These timing values were obtained empirically using an integrated
   // Intel GPU).
->>>>>>> 53c68882
   if (MEventFromSubmittedExecCommandBuffer && !MHostEvent && MEvent) {
-    // The delay between the submission and the actual start of a CommandBuffer
-    // can be short. Consequently, the submission time, which is based on
-    // an estimated clock and not on the real device clock, may be ahead of the
-    // start time, which is based on the actual device clock.
-    // MSubmitTime is set in a critical performance path.
-    // Force reading the device clock when setting MSubmitTime may deteriorate
-    // the performance.
-    // Since submit time is an estimated time, we implement this little hack
-    // that allows all profiled time to be meaningful.
-    // (Note that the observed time deviation between the estimated clock and
-    // the real device clock is typically less than 0.5ms. The approximation we
-    // made by forcing the re-sync of submit time to start time is less than
-    // 0.5ms. These timing values were obtained empirically using an integrated
-    // Intel GPU).
     uint64_t StartTime =
         get_event_profiling_info<info::event_profiling::command_start>(
             this->getHandleRef(), this->getPlugin());
