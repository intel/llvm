--- conflicted
+++ resolved
@@ -435,19 +435,16 @@
   }
 }
 
-<<<<<<< HEAD
 void event_impl::setSubmissionTime(uint64_t time){
   submitTime=time;
 }
  uint64_t event_impl::getSubmissionTime(){
   return submitTime;
  }
-=======
 bool event_impl::isCompleted() {
   return get_info<info::event::command_execution_status>() ==
          info::event_command_status::complete;
 }
->>>>>>> 29aa7baa
 
 } // namespace detail
 } // __SYCL_INLINE_VER_NAMESPACE(_V1)
