//==---------------- event_impl.cpp - SYCL event ---------------------------==//
//
// Part of the LLVM Project, under the Apache License v2.0 with LLVM Exceptions.
// See https://llvm.org/LICENSE.txt for license information.
// SPDX-License-Identifier: Apache-2.0 WITH LLVM-exception
//
//===----------------------------------------------------------------------===//

#include <CL/sycl/context.hpp>
#include <detail/event_impl.hpp>
#include <detail/event_info.hpp>
#include <detail/plugin.hpp>
#include <detail/queue_impl.hpp>
#include <detail/scheduler/scheduler.hpp>

#include "detail/config.hpp"

#include <chrono>

#ifdef XPTI_ENABLE_INSTRUMENTATION
#include "xpti_trace_framework.hpp"
#include <atomic>
#include <detail/xpti_registry.hpp>
#include <sstream>
#endif

__SYCL_OPEN_NS {
namespace detail {
#ifdef XPTI_ENABLE_INSTRUMENTATION
extern xpti::trace_event_data_t *GSYCLGraphEvent;
#endif

// Threat all devices that don't support interoperability as host devices to
// avoid attempts to call method get on such events.
bool event_impl::is_host() const { return MHostEvent || !MOpenCLInterop; }

cl_event event_impl::get() const {
  if (!MOpenCLInterop) {
    throw invalid_object_error(
        "This instance of event doesn't support OpenCL interoperability.",
        PI_INVALID_EVENT);
  }
  getPlugin().call<PiApiKind::piEventRetain>(MEvent);
  return pi::cast<cl_event>(MEvent);
}

event_impl::~event_impl() {
  if (MEvent)
    getPlugin().call<PiApiKind::piEventRelease>(MEvent);
}

void event_impl::waitInternal() const {
  if (!MHostEvent && MEvent) {
    getPlugin().call<PiApiKind::piEventsWait>(1, &MEvent);
    return;
  }

  while (MState != HES_Complete)
    ;
}

void event_impl::setComplete() {
  if (MHostEvent || !MEvent) {
#ifndef NDEBUG
    int Expected = HES_NotComplete;
    int Desired = HES_Complete;

    bool Succeeded = MState.compare_exchange_strong(Expected, Desired);

    assert(Succeeded && "Unexpected state of event");
#else
    MState.store(static_cast<int>(HES_Complete));
#endif
    return;
  }

  assert(false && "setComplete is not supported for non-host event");
}

const RT::PiEvent &event_impl::getHandleRef() const { return MEvent; }
RT::PiEvent &event_impl::getHandleRef() { return MEvent; }

const ContextImplPtr &event_impl::getContextImpl() { return MContext; }

const plugin &event_impl::getPlugin() const { return MContext->getPlugin(); }

void event_impl::setContextImpl(const ContextImplPtr &Context) {
  MHostEvent = Context->is_host();
  MOpenCLInterop = !MHostEvent;
  MContext = Context;

  MState = HES_NotComplete;
}

event_impl::event_impl() : MState(HES_Complete) {}

event_impl::event_impl(RT::PiEvent Event, const context &SyclContext)
    : MEvent(Event), MContext(detail::getSyclObjImpl(SyclContext)),
      MOpenCLInterop(true), MHostEvent(false), MState(HES_Complete) {

  if (MContext->is_host()) {
    throw __sycl_ns_alias::invalid_parameter_error(
        "The syclContext must match the OpenCL context associated with the "
        "clEvent.",
        PI_INVALID_CONTEXT);
  }

  RT::PiContext TempContext;
  getPlugin().call<PiApiKind::piEventGetInfo>(MEvent, PI_EVENT_INFO_CONTEXT,
                                              sizeof(RT::PiContext),
                                              &TempContext, nullptr);
  if (MContext->getHandleRef() != TempContext) {
    throw __sycl_ns_alias::invalid_parameter_error(
        "The syclContext must match the OpenCL context associated with the "
        "clEvent.",
        PI_INVALID_CONTEXT);
  }

  getPlugin().call<PiApiKind::piEventRetain>(MEvent);
}

event_impl::event_impl(QueueImplPtr Queue) {
  if (Queue->is_host()) {
    MState.store(HES_NotComplete);

    if (Queue->has_property<property::queue::enable_profiling>()) {
      MHostProfilingInfo.reset(new HostProfilingInfo());
      if (!MHostProfilingInfo)
        throw runtime_error("Out of host memory", PI_OUT_OF_HOST_MEMORY);
    }

    return;
  }

  MState.store(HES_Complete);
}

void *event_impl::instrumentationProlog(std::string &Name, int32_t StreamID,
                                        uint64_t &IId) const {
  void *TraceEvent = nullptr;
#ifdef XPTI_ENABLE_INSTRUMENTATION
  if (!xptiTraceEnabled())
    return TraceEvent;
  // Use a thread-safe counter to get a unique instance ID for the wait() on the
  // event
  static std::atomic<uint64_t> InstanceID = {1};
  xpti::trace_event_data_t *WaitEvent = nullptr;

  // Create a string with the event address so it
  // can be associated with other debug data
  xpti::utils::StringHelper SH;
  Name = SH.nameWithAddress<RT::PiEvent>("event.wait", MEvent);

  // We can emit the wait associated with the graph if the
  // event does not have a command object or associated with
  // the command object, if it exists
  if (MCommand) {
    Command *Cmd = (Command *)MCommand;
    WaitEvent = Cmd->MTraceEvent ? static_cast<xpti_td *>(Cmd->MTraceEvent)
                                 : GSYCLGraphEvent;
  } else
    WaitEvent = GSYCLGraphEvent;

  // Record the current instance ID for use by Epilog
  IId = InstanceID++;
  xptiNotifySubscribers(StreamID, xpti::trace_wait_begin, nullptr, WaitEvent,
                        IId, static_cast<const void *>(Name.c_str()));
  TraceEvent = (void *)WaitEvent;
#endif
  return TraceEvent;
}

void event_impl::instrumentationEpilog(void *TelemetryEvent,
                                       const std::string &Name,
                                       int32_t StreamID, uint64_t IId) const {
#ifdef XPTI_ENABLE_INSTRUMENTATION
  if (!(xptiTraceEnabled() && TelemetryEvent))
    return;
  // Close the wait() scope
  xpti::trace_event_data_t *TraceEvent =
      (xpti::trace_event_data_t *)TelemetryEvent;
  xptiNotifySubscribers(StreamID, xpti::trace_wait_end, nullptr, TraceEvent,
                        IId, static_cast<const void *>(Name.c_str()));
#endif
}

void event_impl::wait(
    std::shared_ptr<__sycl_ns_alias::detail::event_impl> Self) const {
#ifdef XPTI_ENABLE_INSTRUMENTATION
  void *TelemetryEvent = nullptr;
  uint64_t IId;
  std::string Name;
  int32_t StreamID = xptiRegisterStream(SYCL_STREAM_NAME);
  TelemetryEvent = instrumentationProlog(Name, StreamID, IId);
#endif

  if (MEvent)
    // presence of MEvent means the command has been enqueued, so no need to
    // go via the slow path event waiting in the scheduler
    waitInternal();
  else if (MCommand)
    detail::Scheduler::getInstance().waitForEvent(Self);
  cleanupCommand(std::move(Self));

#ifdef XPTI_ENABLE_INSTRUMENTATION
  instrumentationEpilog(TelemetryEvent, Name, StreamID, IId);
#endif
}

void event_impl::wait_and_throw(
<<<<<<< HEAD
    std::shared_ptr<__sycl_ns_alias::detail::event_impl> Self) {
=======
    std::shared_ptr<cl::sycl::detail::event_impl> Self) {
  Command *Cmd = static_cast<Command *>(Self->getCommand());
  QueueImplPtr submittedQueue = nullptr;
  if (Cmd)
    submittedQueue = Cmd->getSubmittedQueue();

>>>>>>> f821153a
  wait(Self);

  for (auto &EventImpl :
       detail::Scheduler::getInstance().getWaitList(std::move(Self))) {
    Command *Cmd = (Command *)EventImpl->getCommand();
    if (Cmd)
      Cmd->getSubmittedQueue()->throw_asynchronous();
  }
  if (submittedQueue)
    submittedQueue->throw_asynchronous();
}

void event_impl::cleanupCommand(
    std::shared_ptr<__sycl_ns_alias::detail::event_impl> Self) const {
  if (MCommand && !SYCLConfig<SYCL_DISABLE_EXECUTION_GRAPH_CLEANUP>::get())
    detail::Scheduler::getInstance().cleanupFinishedCommands(std::move(Self));
}

template <>
cl_ulong
event_impl::get_profiling_info<info::event_profiling::command_submit>() const {
  if (!MHostEvent) {
    if (MEvent)
      return get_event_profiling_info<
          info::event_profiling::command_submit>::get(this->getHandleRef(),
                                                      this->getPlugin());
    // TODO this should throw an exception if the queue the dummy event is
    // bound to does not support profiling info.
    return 0;
  }
  if (!MHostProfilingInfo)
    throw invalid_object_error("Profiling info is not available.",
                               PI_PROFILING_INFO_NOT_AVAILABLE);
  return MHostProfilingInfo->getStartTime();
}

template <>
cl_ulong
event_impl::get_profiling_info<info::event_profiling::command_start>() const {
  if (!MHostEvent) {
    if (MEvent)
      return get_event_profiling_info<
          info::event_profiling::command_start>::get(this->getHandleRef(),
                                                     this->getPlugin());
    // TODO this should throw an exception if the queue the dummy event is
    // bound to does not support profiling info.
    return 0;
  }
  if (!MHostProfilingInfo)
    throw invalid_object_error("Profiling info is not available.",
                               PI_PROFILING_INFO_NOT_AVAILABLE);
  return MHostProfilingInfo->getStartTime();
}

template <>
cl_ulong
event_impl::get_profiling_info<info::event_profiling::command_end>() const {
  if (!MHostEvent) {
    if (MEvent)
      return get_event_profiling_info<info::event_profiling::command_end>::get(
          this->getHandleRef(), this->getPlugin());
    // TODO this should throw an exception if the queue the dummy event is
    // bound to does not support profiling info.
    return 0;
  }
  if (!MHostProfilingInfo)
    throw invalid_object_error("Profiling info is not available.",
                               PI_PROFILING_INFO_NOT_AVAILABLE);
  return MHostProfilingInfo->getEndTime();
}

template <> cl_uint event_impl::get_info<info::event::reference_count>() const {
  if (!MHostEvent && MEvent) {
    return get_event_info<info::event::reference_count>::get(
        this->getHandleRef(), this->getPlugin());
  }
  return 0;
}

template <>
info::event_command_status
event_impl::get_info<info::event::command_execution_status>() const {
  if (!MHostEvent && MEvent) {
    return get_event_info<info::event::command_execution_status>::get(
        this->getHandleRef(), this->getPlugin());
  }
  return MHostEvent && MState.load() != HES_Complete
             ? sycl::info::event_command_status::submitted
             : info::event_command_status::complete;
}

static uint64_t getTimestamp() {
  auto TimeStamp = std::chrono::high_resolution_clock::now().time_since_epoch();
  return std::chrono::duration_cast<std::chrono::nanoseconds>(TimeStamp)
      .count();
}

void HostProfilingInfo::start() { StartTime = getTimestamp(); }

void HostProfilingInfo::end() { EndTime = getTimestamp(); }

pi_native_handle event_impl::getNative() const {
  auto Plugin = getPlugin();
  if (Plugin.getBackend() == backend::opencl)
    Plugin.call<PiApiKind::piEventRetain>(getHandleRef());
  pi_native_handle Handle;
  Plugin.call<PiApiKind::piextEventGetNativeHandle>(getHandleRef(), &Handle);
  return Handle;
}

} // namespace detail
} __SYCL_CLOSE_NS<|MERGE_RESOLUTION|>--- conflicted
+++ resolved
@@ -208,16 +208,12 @@
 }
 
 void event_impl::wait_and_throw(
-<<<<<<< HEAD
     std::shared_ptr<__sycl_ns_alias::detail::event_impl> Self) {
-=======
-    std::shared_ptr<cl::sycl::detail::event_impl> Self) {
   Command *Cmd = static_cast<Command *>(Self->getCommand());
   QueueImplPtr submittedQueue = nullptr;
   if (Cmd)
     submittedQueue = Cmd->getSubmittedQueue();
 
->>>>>>> f821153a
   wait(Self);
 
   for (auto &EventImpl :
