//==---------------- event_impl.cpp - SYCL event ---------------------------==//
//
// Part of the LLVM Project, under the Apache License v2.0 with LLVM Exceptions.
// See https://llvm.org/LICENSE.txt for license information.
// SPDX-License-Identifier: Apache-2.0 WITH LLVM-exception
//
//===----------------------------------------------------------------------===//

#include <detail/adapter_impl.hpp>
#include <detail/event_impl.hpp>
#include <detail/event_info.hpp>
#include <detail/queue_impl.hpp>
#include <detail/scheduler/scheduler.hpp>
#include <sycl/context.hpp>
#include <sycl/device_selector.hpp>

#include "detail/config.hpp"

#include <chrono>

#ifdef XPTI_ENABLE_INSTRUMENTATION
#include <atomic>
#include <detail/xpti_registry.hpp>
#include <sstream>
#endif

namespace sycl {
inline namespace _V1 {
namespace detail {
// If we do not yet have a context, use the default one.
void event_impl::initContextIfNeeded() {
  if (MContext || !MIsDefaultConstructed)
    return;

  const device SyclDevice;
  MIsHostEvent = false;
  MContext =
      detail::queue_impl::getDefaultOrNew(*detail::getSyclObjImpl(SyclDevice));
  assert(MContext);
}

event_impl::~event_impl() {
  try {
    auto Handle = this->getHandle();
    if (Handle)
      getAdapter().call<UrApiKind::urEventRelease>(Handle);
  } catch (std::exception &e) {
    __SYCL_REPORT_EXCEPTION_TO_STREAM("exception in ~event_impl", e);
  }
}

void event_impl::waitInternal(bool *Success) {
  auto Handle = this->getHandle();
  if (!MIsHostEvent && Handle) {
    // Wait for the native event
    ur_result_t Err =
        getAdapter().call_nocheck<UrApiKind::urEventWait>(1, &Handle);
    // TODO drop the UR_RESULT_ERROR_UKNOWN from here (this was waiting for
    // https://github.com/oneapi-src/unified-runtime/issues/1459 which is now
    // closed).
    if (Success != nullptr &&
        (Err == UR_RESULT_ERROR_UNKNOWN ||
         Err == UR_RESULT_ERROR_IN_EVENT_LIST_EXEC_STATUS))
      *Success = false;
    else {
      getAdapter().checkUrResult(Err);
      if (Success != nullptr)
        *Success = true;
    }
  } else if (MState == HES_Discarded) {
    // Waiting for the discarded event is invalid
    throw sycl::exception(
        make_error_code(errc::invalid),
        "waitInternal method cannot be used for a discarded event.");
  } else if (MState != HES_Complete) {
    // Wait for the host event
    std::unique_lock<std::mutex> lock(MMutex);
    cv.wait(lock, [this] { return MState == HES_Complete; });
  }

  // Wait for connected events(e.g. streams prints)
  for (const EventImplPtr &Event : MPostCompleteEvents)
    Event->wait();
  for (const std::weak_ptr<event_impl> &WeakEventPtr :
       MWeakPostCompleteEvents) {
    if (EventImplPtr Event = WeakEventPtr.lock())
      Event->wait();
  }
}

void event_impl::setComplete() {
  if (MIsHostEvent || !this->getHandle()) {
    {
      std::unique_lock<std::mutex> lock(MMutex);
#ifndef NDEBUG
      int Expected = HES_NotComplete;
      int Desired = HES_Complete;

      bool Succeeded = MState.compare_exchange_strong(Expected, Desired);

      assert(Succeeded && "Unexpected state of event");
#else
      MState.store(static_cast<int>(HES_Complete));
#endif
    }
    cv.notify_all();
    return;
  }

  assert(false && "setComplete is not supported for non-host event");
}

static uint64_t inline getTimestamp(device_impl *Device) {
  if (Device) {
    try {
      return Device->getCurrentDeviceTime();
    } catch (sycl::exception &e) {
      if (e.code() == sycl::errc::feature_not_supported)
        throw sycl::exception(
            make_error_code(errc::profiling),
            std::string("Unable to get command group submission time: ") +
                e.what());
      std::rethrow_exception(std::current_exception());
    }
  } else {
    // Returning host time
    using namespace std::chrono;
    return duration_cast<nanoseconds>(
               high_resolution_clock::now().time_since_epoch())
        .count();
  }
}

ur_event_handle_t event_impl::getHandle() const { return MEvent.load(); }

void event_impl::setHandle(const ur_event_handle_t &UREvent) {
  MEvent.store(UREvent);
}

context_impl &event_impl::getContextImpl() {
  initContextIfNeeded();
  assert(MContext && "Trying to get context from a host event!");
  return *MContext;
}

adapter_impl &event_impl::getAdapter() {
  initContextIfNeeded();
  return MContext->getAdapter();
}

void event_impl::setStateIncomplete() { MState = HES_NotComplete; }

void event_impl::setContextImpl(context_impl &Context) {
  MIsHostEvent = false;
  MContext = Context.shared_from_this();
}

event_impl::event_impl(ur_event_handle_t Event, const context &SyclContext,
                       private_tag)
    : MEvent(Event), MContext(detail::getSyclObjImpl(SyclContext)),
      MIsFlushed(true), MState(HES_Complete) {

  ur_context_handle_t TempContext;
  getAdapter().call<UrApiKind::urEventGetInfo>(
      this->getHandle(), UR_EVENT_INFO_CONTEXT, sizeof(ur_context_handle_t),
      &TempContext, nullptr);

  if (MContext->getHandleRef() != TempContext) {
    throw sycl::exception(sycl::make_error_code(sycl::errc::invalid),
                          "The syclContext must match the OpenCL context "
                          "associated with the clEvent. " +
                              codeToString(UR_RESULT_ERROR_INVALID_CONTEXT));
  }
}

event_impl::event_impl(queue_impl &Queue, private_tag)
    : MQueue{Queue.weak_from_this()},
      MIsProfilingEnabled{Queue.MIsProfilingEnabled} {
  this->setContextImpl(Queue.getContextImpl());
  MState.store(HES_Complete);
}

event_impl::event_impl(HostEventState State, private_tag) : MState(State) {
  MIsHostEvent = true;
  if (State == HES_Discarded || State == HES_Complete)
    MIsFlushed = true;
}

void event_impl::setQueue(queue_impl &Queue) {
  MQueue = Queue.weak_from_this();
  MIsProfilingEnabled = Queue.MIsProfilingEnabled;

  // TODO After setting the queue, the event is no longer default
  // constructed. Consider a design change which would allow
  // for such a change regardless of the construction method.
  MIsDefaultConstructed = false;
}

void event_impl::initHostProfilingInfo() {
  assert(isHost() && "This must be a host event");
  assert(MState == HES_NotComplete &&
         "Host event must be incomplete to initialize profiling info");

  std::shared_ptr<queue_impl> QueuePtr = MSubmittedQueue.lock();
  assert(QueuePtr && "Queue must be valid to initialize host profiling info");
  assert(QueuePtr->MIsProfilingEnabled && "Queue must have profiling enabled");

  MIsProfilingEnabled = true;
  MHostProfilingInfo = std::make_unique<HostProfilingInfo>();
  device_impl &Device = QueuePtr->getDeviceImpl();
  MHostProfilingInfo->setDevice(&Device);
}

void event_impl::setSubmittedQueue(queue_impl *SubmittedQueue) {
  MSubmittedQueue = SubmittedQueue->weak_from_this();
<<<<<<< HEAD
  MSubmittedDevice = &SubmittedQueue->getDeviceImpl();
=======
>>>>>>> e1962d2e
}

#ifdef XPTI_ENABLE_INSTRUMENTATION
void *event_impl::instrumentationProlog(std::string &Name,
                                        xpti::stream_id_t StreamID,
                                        uint64_t &IId) const {
  void *TraceEvent = nullptr;
  constexpr uint16_t NotificationTraceType = xpti::trace_wait_begin;
  if (!xptiCheckTraceEnabled(StreamID, NotificationTraceType))
    return TraceEvent;
  xpti::trace_event_data_t *WaitEvent = nullptr;

  // Create a string with the event address so it
  // can be associated with other debug data
  xpti::utils::StringHelper SH;
  Name = SH.nameWithAddress<ur_event_handle_t>("event.wait", this->getHandle());

  // We can emit the wait associated with the graph if the
  // event does not have a command object or associated with
  // the command object, if it exists
  if (MCommand) {
    Command *Cmd = (Command *)MCommand;
    WaitEvent = Cmd->MTraceEvent ? static_cast<xpti_td *>(Cmd->MTraceEvent)
                                 : GSYCLGraphEvent;
  } else {
    // If queue.wait() is used, we want to make sure the information about the
    // queue is available with the wait events. We check to see if the
    // TraceEvent is available in the Queue object.
    void *TraceEvent = nullptr;
    if (std::shared_ptr<queue_impl> Queue = MQueue.lock()) {
      TraceEvent = Queue->getTraceEvent();
      WaitEvent =
          (TraceEvent ? static_cast<xpti_td *>(TraceEvent) : GSYCLGraphEvent);
    } else
      WaitEvent = GSYCLGraphEvent;
  }
  // Record the current instance ID for use by Epilog
  IId = xptiGetUniqueId();
  xptiNotifySubscribers(StreamID, NotificationTraceType, nullptr, WaitEvent,
                        IId, static_cast<const void *>(Name.c_str()));
  TraceEvent = (void *)WaitEvent;
  return TraceEvent;
}

void event_impl::instrumentationEpilog(void *TelemetryEvent,
                                       const std::string &Name,
                                       xpti::stream_id_t StreamID,
                                       uint64_t IId) const {
  constexpr uint16_t NotificationTraceType = xpti::trace_wait_end;
  if (!(xptiCheckTraceEnabled(StreamID, NotificationTraceType) &&
        TelemetryEvent))
    return;
  // Close the wait() scope
  xpti::trace_event_data_t *TraceEvent =
      (xpti::trace_event_data_t *)TelemetryEvent;
  xptiNotifySubscribers(StreamID, NotificationTraceType, nullptr, TraceEvent,
                        IId, static_cast<const void *>(Name.c_str()));
}
#endif // XPTI_ENABLE_INSTRUMENTATION

void event_impl::wait(bool *Success) {
  if (MState == HES_Discarded)
    throw sycl::exception(make_error_code(errc::invalid),
                          "wait method cannot be used for a discarded event.");

  if (!MGraph.expired()) {
    throw sycl::exception(make_error_code(errc::invalid),
                          "wait method cannot be used for an event associated "
                          "with a command graph.");
  }

#ifdef XPTI_ENABLE_INSTRUMENTATION
  void *TelemetryEvent = nullptr;
  uint64_t IId = 0;
  std::string Name;
  auto StreamID = detail::getActiveXPTIStreamID();
  TelemetryEvent = instrumentationProlog(Name, StreamID, IId);
#endif

  auto EventHandle = getHandle();
  if (EventHandle)
    // presence of the native handle means the command has been enqueued, so no
    // need to go via the slow path event waiting in the scheduler
    waitInternal(Success);
  else if (MCommand)
    detail::Scheduler::getInstance().waitForEvent(*this, Success);

#ifdef XPTI_ENABLE_INSTRUMENTATION
  instrumentationEpilog(TelemetryEvent, Name, StreamID, IId);
#endif
}

void event_impl::wait_and_throw() {
  wait();
<<<<<<< HEAD

  if (std::shared_ptr<queue_impl> SubmittedQueue = MSubmittedQueue.lock()) {
    SubmittedQueue->throw_asynchronous();
    return;
  }

  // If the queue has died, we rely on finding its exceptions through the
  // device.
  if (MSubmittedDevice == nullptr)
    return;

  // If MSubmittedQueue has died, get flush any exceptions associated with it
  // still, then user either the context async_handler or the default
  // async_handler.
  exception_list Exceptions =
      MSubmittedDevice->flushAsyncExceptions(MSubmittedQueue);
  if (Exceptions.size() == 0)
    return;

  if (MContext && MContext->get_async_handler())
    MContext->get_async_handler()(std::move(Exceptions));
  else
    defaultAsyncHandler(std::move(Exceptions));
=======
  Scheduler::getInstance().flushAsyncExceptions();
>>>>>>> e1962d2e
}

void event_impl::checkProfilingPreconditions() const {
  std::weak_ptr<queue_impl> EmptyPtr;

  if (!MIsHostEvent && !EmptyPtr.owner_before(MQueue) &&
      !MQueue.owner_before(EmptyPtr)) {
    throw sycl::exception(make_error_code(sycl::errc::invalid),
                          "Profiling information is unavailable as the event "
                          "has no associated queue.");
  }
  if (!MIsProfilingEnabled && !MProfilingTagEvent) {
    throw sycl::exception(
        make_error_code(sycl::errc::invalid),
        "Profiling information is unavailable as the queue associated with "
        "the event does not have the 'enable_profiling' property.");
  }
}

template <>
uint64_t
event_impl::get_profiling_info<info::event_profiling::command_submit>() {
  checkProfilingPreconditions();
  if (isProfilingTagEvent()) {
    // For profiling tag events we rely on the submission time reported as
    // the start time has undefined behavior.
    return get_event_profiling_info<info::event_profiling::command_submit>(
        this->getHandle(), this->getAdapter());
  }

  // The delay between the submission and the actual start of a CommandBuffer
  // can be short. Consequently, the submission time, which is based on
  // an estimated clock and not on the real device clock, may be ahead of the
  // start time, which is based on the actual device clock.
  // MSubmitTime is set in a critical performance path.
  // Force reading the device clock when setting MSubmitTime may deteriorate
  // the performance.
  // Since submit time is an estimated time, we implement this little hack
  // that allows all profiled time to be meaningful.
  // (Note that the observed time deviation between the estimated clock and
  // the real device clock is typically less than 0.5ms. The approximation we
  // made by forcing the re-sync of submit time to start time is less than
  // 0.5ms. These timing values were obtained empirically using an integrated
  // Intel GPU).
  auto Handle = this->getHandle();
  if (MEventFromSubmittedExecCommandBuffer && !MIsHostEvent && Handle) {
    uint64_t StartTime =
        get_event_profiling_info<info::event_profiling::command_start>(
            Handle, this->getAdapter());
    if (StartTime < MSubmitTime)
      MSubmitTime = StartTime;
  }
  return MSubmitTime;
}

template <>
uint64_t
event_impl::get_profiling_info<info::event_profiling::command_start>() {
  checkProfilingPreconditions();
  if (!MIsHostEvent) {
    auto Handle = getHandle();
    if (Handle) {
      return get_event_profiling_info<info::event_profiling::command_start>(
          Handle, this->getAdapter());
    }
    // If command is nop (for example, USM operations for 0 bytes) return
    // recorded submission time. If event is created using default constructor,
    // 0 will be returned.
    return MSubmitTime;
  }
  if (!MHostProfilingInfo)
    throw sycl::exception(
        sycl::make_error_code(sycl::errc::invalid),
        "Profiling info is not available. " +
            codeToString(UR_RESULT_ERROR_PROFILING_INFO_NOT_AVAILABLE));
  return MHostProfilingInfo->getStartTime();
}

template <>
uint64_t event_impl::get_profiling_info<info::event_profiling::command_end>() {
  checkProfilingPreconditions();
  if (!MIsHostEvent) {
    auto Handle = this->getHandle();
    if (Handle) {
      return get_event_profiling_info<info::event_profiling::command_end>(
          Handle, this->getAdapter());
    }
    // If command is nop (for example, USM operations for 0 bytes) return
    // recorded submission time. If event is created using default constructor,
    // 0 will be returned.
    return MSubmitTime;
  }
  if (!MHostProfilingInfo)
    throw sycl::exception(
        sycl::make_error_code(sycl::errc::invalid),
        "Profiling info is not available. " +
            codeToString(UR_RESULT_ERROR_PROFILING_INFO_NOT_AVAILABLE));
  return MHostProfilingInfo->getEndTime();
}

template <> uint32_t event_impl::get_info<info::event::reference_count>() {
  auto Handle = this->getHandle();
  if (!MIsHostEvent && Handle) {
    return get_event_info<info::event::reference_count>(Handle,
                                                        this->getAdapter());
  }
  return 0;
}

template <>
info::event_command_status
event_impl::get_info<info::event::command_execution_status>() {
  if (MState == HES_Discarded)
    return info::event_command_status::ext_oneapi_unknown;

  if (!MIsHostEvent) {
    // Command is enqueued and UrEvent is ready
    auto Handle = this->getHandle();
    if (Handle)
      return get_event_info<info::event::command_execution_status>(
          Handle, this->getAdapter());
    // Command is blocked and not enqueued, UrEvent is not assigned yet
    else if (MCommand)
      return sycl::info::event_command_status::submitted;
  }

  return MIsHostEvent && MState.load() != HES_Complete
             ? sycl::info::event_command_status::submitted
             : info::event_command_status::complete;
}

#ifndef __INTEL_PREVIEW_BREAKING_CHANGES
template <>
typename info::platform::version::return_type
event_impl::get_backend_info<info::platform::version>() const {
  if (!MContext) {
    return "Context not initialized, no backend info available";
  }
  if (MContext->getBackend() != backend::opencl) {
    throw sycl::exception(errc::backend_mismatch,
                          "the info::platform::version info descriptor can "
                          "only be queried with an OpenCL backend");
  }
  if (std::shared_ptr<queue_impl> Queue = MQueue.lock()) {
    return Queue->getDeviceImpl()
        .get_platform()
        .get_info<info::platform::version>();
  }
  // If the queue has been released, no platform will be associated
  // so return empty string.
  return "";
}
#endif

#ifndef __INTEL_PREVIEW_BREAKING_CHANGES
template <>
typename info::device::version::return_type
event_impl::get_backend_info<info::device::version>() const {
  if (!MContext) {
    return "Context not initialized, no backend info available";
  }
  if (MContext->getBackend() != backend::opencl) {
    throw sycl::exception(errc::backend_mismatch,
                          "the info::device::version info descriptor can only "
                          "be queried with an OpenCL backend");
  }
  if (std::shared_ptr<queue_impl> Queue = MQueue.lock()) {
    return Queue->getDeviceImpl().get_info<info::device::version>();
  }
  return ""; // If the queue has been released, no device will be associated so
             // return empty string
}
#endif

#ifndef __INTEL_PREVIEW_BREAKING_CHANGES
template <>
typename info::device::backend_version::return_type
event_impl::get_backend_info<info::device::backend_version>() const {
  if (!MContext) {
    return "Context not initialized, no backend info available";
  }
  if (MContext->getBackend() != backend::ext_oneapi_level_zero) {
    throw sycl::exception(errc::backend_mismatch,
                          "the info::device::backend_version info descriptor "
                          "can only be queried with a Level Zero backend");
  }
  return "";
  // Currently The Level Zero backend does not define the value of this
  // information descriptor and implementations are encouraged to return the
  // empty string as per specification.
}
#endif

void HostProfilingInfo::start() { StartTime = getTimestamp(Device); }

void HostProfilingInfo::end() { EndTime = getTimestamp(Device); }

ur_native_handle_t event_impl::getNative() {
  if (isHost())
    return {};
  initContextIfNeeded();

  adapter_impl &Adapter = getAdapter();
  auto Handle = getHandle();
  if (MIsDefaultConstructed && !Handle) {
    auto TempContext = MContext.get()->getHandleRef();
    ur_event_native_properties_t NativeProperties{};
    ur_event_handle_t UREvent = nullptr;
    Adapter.call<UrApiKind::urEventCreateWithNativeHandle>(
        0u, TempContext, &NativeProperties, &UREvent);
    this->setHandle(UREvent);
    Handle = UREvent;
  }
  ur_native_handle_t OutHandle;
  Adapter.call<UrApiKind::urEventGetNativeHandle>(Handle, &OutHandle);
  if (MContext->getBackend() == backend::opencl)
    __SYCL_OCL_CALL(clRetainEvent, ur::cast<cl_event>(OutHandle));
  return OutHandle;
}

std::vector<EventImplPtr> event_impl::getWaitList() {
  std::lock_guard<std::mutex> Lock(MMutex);

  std::vector<EventImplPtr> Result;
  Result.reserve(MPreparedDepsEvents.size() + MPreparedHostDepsEvents.size());
  Result.insert(Result.end(), MPreparedDepsEvents.begin(),
                MPreparedDepsEvents.end());
  Result.insert(Result.end(), MPreparedHostDepsEvents.begin(),
                MPreparedHostDepsEvents.end());

  return Result;
}

void event_impl::flushIfNeeded(queue_impl *UserQueue) {
  // Some events might not have a native handle underneath even at this point,
  // e.g. those produced by memset with 0 size (no UR call is made).
  auto Handle = this->getHandle();
  if (MIsFlushed || !Handle)
    return;

  std::shared_ptr<queue_impl> Queue = MQueue.lock();
  // If the queue has been released, all of the commands have already been
  // implicitly flushed by urQueueRelease.
  if (!Queue) {
    MIsFlushed = true;
    return;
  }
  if (Queue.get() == UserQueue)
    return;

  // Check if the task for this event has already been submitted.
  ur_event_status_t Status = UR_EVENT_STATUS_QUEUED;
  getAdapter().call<UrApiKind::urEventGetInfo>(
      Handle, UR_EVENT_INFO_COMMAND_EXECUTION_STATUS, sizeof(ur_event_status_t),
      &Status, nullptr);
  if (Status == UR_EVENT_STATUS_QUEUED) {
    getAdapter().call<UrApiKind::urQueueFlush>(Queue->getHandleRef());
  }
  MIsFlushed = true;
}

void event_impl::cleanupDependencyEvents() {
  std::lock_guard<std::mutex> Lock(MMutex);
  MPreparedDepsEvents.clear();
  MPreparedHostDepsEvents.clear();
}

void event_impl::cleanDepEventsThroughOneLevelUnlocked() {
  for (auto &Event : MPreparedDepsEvents) {
    Event->cleanupDependencyEvents();
  }
  for (auto &Event : MPreparedHostDepsEvents) {
    Event->cleanupDependencyEvents();
  }
}

void event_impl::cleanDepEventsThroughOneLevel() {
  std::lock_guard<std::mutex> Lock(MMutex);
  cleanDepEventsThroughOneLevelUnlocked();
}

void event_impl::setSubmissionTime() {
  if (!MIsProfilingEnabled && !MProfilingTagEvent)
    return;

  if (std::shared_ptr<queue_impl> Queue =
          isHost() ? MSubmittedQueue.lock() : MQueue.lock()) {
    device_impl &Device = Queue->getDeviceImpl();
    MSubmitTime = getTimestamp(&Device);
  }
}

uint64_t event_impl::getSubmissionTime() { return MSubmitTime; }

bool event_impl::isCompleted() {
  return get_info<info::event::command_execution_status>() ==
         info::event_command_status::complete;
}

void event_impl::setCommand(Command *Cmd) { MCommand = Cmd; }

} // namespace detail
} // namespace _V1
} // namespace sycl<|MERGE_RESOLUTION|>--- conflicted
+++ resolved
@@ -213,10 +213,6 @@
 
 void event_impl::setSubmittedQueue(queue_impl *SubmittedQueue) {
   MSubmittedQueue = SubmittedQueue->weak_from_this();
-<<<<<<< HEAD
-  MSubmittedDevice = &SubmittedQueue->getDeviceImpl();
-=======
->>>>>>> e1962d2e
 }
 
 #ifdef XPTI_ENABLE_INSTRUMENTATION
@@ -311,33 +307,7 @@
 
 void event_impl::wait_and_throw() {
   wait();
-<<<<<<< HEAD
-
-  if (std::shared_ptr<queue_impl> SubmittedQueue = MSubmittedQueue.lock()) {
-    SubmittedQueue->throw_asynchronous();
-    return;
-  }
-
-  // If the queue has died, we rely on finding its exceptions through the
-  // device.
-  if (MSubmittedDevice == nullptr)
-    return;
-
-  // If MSubmittedQueue has died, get flush any exceptions associated with it
-  // still, then user either the context async_handler or the default
-  // async_handler.
-  exception_list Exceptions =
-      MSubmittedDevice->flushAsyncExceptions(MSubmittedQueue);
-  if (Exceptions.size() == 0)
-    return;
-
-  if (MContext && MContext->get_async_handler())
-    MContext->get_async_handler()(std::move(Exceptions));
-  else
-    defaultAsyncHandler(std::move(Exceptions));
-=======
   Scheduler::getInstance().flushAsyncExceptions();
->>>>>>> e1962d2e
 }
 
 void event_impl::checkProfilingPreconditions() const {
