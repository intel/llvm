//==---------------- event_impl.cpp - SYCL event ---------------------------==//
//
// Part of the LLVM Project, under the Apache License v2.0 with LLVM Exceptions.
// See https://llvm.org/LICENSE.txt for license information.
// SPDX-License-Identifier: Apache-2.0 WITH LLVM-exception
//
//===----------------------------------------------------------------------===//

#include <detail/adapter.hpp>
#include <detail/event_impl.hpp>
#include <detail/event_info.hpp>
#include <detail/queue_impl.hpp>
#include <detail/scheduler/scheduler.hpp>
#include <sycl/context.hpp>
#include <sycl/device_selector.hpp>

#include "detail/config.hpp"

#include <chrono>

#ifdef XPTI_ENABLE_INSTRUMENTATION
#include "xpti/xpti_trace_framework.hpp"
#include <atomic>
#include <detail/xpti_registry.hpp>
#include <sstream>
#endif

namespace sycl {
inline namespace _V1 {
namespace detail {
#ifdef XPTI_ENABLE_INSTRUMENTATION
extern xpti::trace_event_data_t *GSYCLGraphEvent;
#endif

// If we do not yet have a context, use the default one.
void event_impl::initContextIfNeeded() {
  if (MContext || !MIsDefaultConstructed)
    return;

  const device SyclDevice;
  this->setContextImpl(
      detail::queue_impl::getDefaultOrNew(*detail::getSyclObjImpl(SyclDevice)));
}

event_impl::~event_impl() {
  try {
    auto Handle = this->getHandle();
    if (Handle)
      getAdapter()->call<UrApiKind::urEventRelease>(Handle);
  } catch (std::exception &e) {
    __SYCL_REPORT_EXCEPTION_TO_STREAM("exception in ~event_impl", e);
  }
}

void event_impl::waitInternal(bool *Success) {
  auto Handle = this->getHandle();
  if (!MIsHostEvent && Handle) {
    // Wait for the native event
    ur_result_t Err =
        getAdapter()->call_nocheck<UrApiKind::urEventWait>(1, &Handle);
    // TODO drop the UR_RESULT_ERROR_UKNOWN from here (this was waiting for
    // https://github.com/oneapi-src/unified-runtime/issues/1459 which is now
    // closed).
    if (Success != nullptr &&
        (Err == UR_RESULT_ERROR_UNKNOWN ||
         Err == UR_RESULT_ERROR_IN_EVENT_LIST_EXEC_STATUS))
      *Success = false;
    else {
      getAdapter()->checkUrResult(Err);
      if (Success != nullptr)
        *Success = true;
    }
  } else if (MState == HES_Discarded) {
    // Waiting for the discarded event is invalid
    throw sycl::exception(
        make_error_code(errc::invalid),
        "waitInternal method cannot be used for a discarded event.");
  } else if (MState != HES_Complete) {
    // Wait for the host event
    std::unique_lock<std::mutex> lock(MMutex);
    cv.wait(lock, [this] { return MState == HES_Complete; });
  }

  // Wait for connected events(e.g. streams prints)
  for (const EventImplPtr &Event : MPostCompleteEvents)
    Event->wait(Event);
  for (const std::weak_ptr<event_impl> &WeakEventPtr :
       MWeakPostCompleteEvents) {
    if (EventImplPtr Event = WeakEventPtr.lock())
      Event->wait(Event);
  }
}

void event_impl::setComplete() {
  if (MIsHostEvent || !this->getHandle()) {
    {
      std::unique_lock<std::mutex> lock(MMutex);
#ifndef NDEBUG
      int Expected = HES_NotComplete;
      int Desired = HES_Complete;

      bool Succeeded = MState.compare_exchange_strong(Expected, Desired);

      assert(Succeeded && "Unexpected state of event");
#else
      MState.store(static_cast<int>(HES_Complete));
#endif
    }
    cv.notify_all();
    return;
  }

  assert(false && "setComplete is not supported for non-host event");
}

static uint64_t inline getTimestamp(device_impl *Device) {
  if (Device) {
    try {
      return Device->getCurrentDeviceTime();
    } catch (sycl::exception &e) {
      if (e.code() == sycl::errc::feature_not_supported)
        throw sycl::exception(
            make_error_code(errc::profiling),
            std::string("Unable to get command group submission time: ") +
                e.what());
      std::rethrow_exception(std::current_exception());
    }
  } else {
    // Returning host time
    using namespace std::chrono;
    return duration_cast<nanoseconds>(
               high_resolution_clock::now().time_since_epoch())
        .count();
  }
}

ur_event_handle_t event_impl::getHandle() const { return MEvent.load(); }

void event_impl::setHandle(const ur_event_handle_t &UREvent) {
  MEvent.store(UREvent);
}

const ContextImplPtr &event_impl::getContextImpl() {
  initContextIfNeeded();
  return MContext;
}

const AdapterPtr &event_impl::getAdapter() {
  initContextIfNeeded();
  return MContext->getAdapter();
}

void event_impl::setStateIncomplete() { MState = HES_NotComplete; }

void event_impl::setContextImpl(const ContextImplPtr &Context) {
  MIsHostEvent = Context == nullptr;
  MContext = Context;
}

event_impl::event_impl(ur_event_handle_t Event, const context &SyclContext,
                       private_tag)
    : MEvent(Event), MContext(detail::getSyclObjImpl(SyclContext)),
      MIsFlushed(true), MState(HES_Complete) {

  ur_context_handle_t TempContext;
  getAdapter()->call<UrApiKind::urEventGetInfo>(
      this->getHandle(), UR_EVENT_INFO_CONTEXT, sizeof(ur_context_handle_t),
      &TempContext, nullptr);

  if (MContext->getHandleRef() != TempContext) {
    throw sycl::exception(sycl::make_error_code(sycl::errc::invalid),
                          "The syclContext must match the OpenCL context "
                          "associated with the clEvent. " +
                              codeToString(UR_RESULT_ERROR_INVALID_CONTEXT));
  }
}

event_impl::event_impl(queue_impl &Queue, private_tag)
    : MQueue{Queue.weak_from_this()},
      MIsProfilingEnabled{Queue.MIsProfilingEnabled} {
  this->setContextImpl(Queue.getContextImplPtr());
  MState.store(HES_Complete);
}

event_impl::event_impl(HostEventState State, private_tag) : MState(State) {
  MIsHostEvent = true;
  if (State == HES_Discarded || State == HES_Complete)
    MIsFlushed = true;
}

void event_impl::setQueue(queue_impl &Queue) {
  MQueue = Queue.weak_from_this();
  MIsProfilingEnabled = Queue.MIsProfilingEnabled;

  // TODO After setting the queue, the event is no longer default
  // constructed. Consider a design change which would allow
  // for such a change regardless of the construction method.
  MIsDefaultConstructed = false;
}

void event_impl::initHostProfilingInfo() {
  assert(isHost() && "This must be a host event");
  assert(MState == HES_NotComplete &&
         "Host event must be incomplete to initialize profiling info");

  std::shared_ptr<queue_impl> QueuePtr = MSubmittedQueue.lock();
  assert(QueuePtr && "Queue must be valid to initialize host profiling info");
  assert(QueuePtr->MIsProfilingEnabled && "Queue must have profiling enabled");

  MIsProfilingEnabled = true;
  MHostProfilingInfo.reset(new HostProfilingInfo());
  if (!MHostProfilingInfo)
    throw sycl::exception(sycl::make_error_code(sycl::errc::runtime),
                          "Out of host memory " +
                              codeToString(UR_RESULT_ERROR_OUT_OF_HOST_MEMORY));

  device_impl &Device = QueuePtr->getDeviceImpl();
  MHostProfilingInfo->setDevice(&Device);
}

void event_impl::setSubmittedQueue(std::weak_ptr<queue_impl> SubmittedQueue) {
  MSubmittedQueue = std::move(SubmittedQueue);
<<<<<<< HEAD
=======
  if (MHostProfilingInfo) {
    if (std::shared_ptr<queue_impl> QueuePtr = MSubmittedQueue.lock()) {
      device_impl &Device = QueuePtr->getDeviceImpl();
      MHostProfilingInfo->setDevice(&Device);
    }
  }
>>>>>>> 1eb75c7c
}

void *event_impl::instrumentationProlog(std::string &Name, int32_t StreamID,
                                        uint64_t &IId) const {
  void *TraceEvent = nullptr;
#ifdef XPTI_ENABLE_INSTRUMENTATION
  constexpr uint16_t NotificationTraceType = xpti::trace_wait_begin;
  if (!xptiCheckTraceEnabled(StreamID, NotificationTraceType))
    return TraceEvent;
  xpti::trace_event_data_t *WaitEvent = nullptr;

  // Create a string with the event address so it
  // can be associated with other debug data
  xpti::utils::StringHelper SH;
  Name = SH.nameWithAddress<ur_event_handle_t>("event.wait", this->getHandle());

  // We can emit the wait associated with the graph if the
  // event does not have a command object or associated with
  // the command object, if it exists
  if (MCommand) {
    Command *Cmd = (Command *)MCommand;
    WaitEvent = Cmd->MTraceEvent ? static_cast<xpti_td *>(Cmd->MTraceEvent)
                                 : GSYCLGraphEvent;
  } else {
    // If queue.wait() is used, we want to make sure the information about the
    // queue is available with the wait events. We check to see if the
    // TraceEvent is available in the Queue object.
    void *TraceEvent = nullptr;
    if (std::shared_ptr<queue_impl> Queue = MQueue.lock()) {
      TraceEvent = Queue->getTraceEvent();
      WaitEvent =
          (TraceEvent ? static_cast<xpti_td *>(TraceEvent) : GSYCLGraphEvent);
    } else
      WaitEvent = GSYCLGraphEvent;
  }
  // Record the current instance ID for use by Epilog
  IId = xptiGetUniqueId();
  xptiNotifySubscribers(StreamID, NotificationTraceType, nullptr, WaitEvent,
                        IId, static_cast<const void *>(Name.c_str()));
  TraceEvent = (void *)WaitEvent;
#endif
  return TraceEvent;
}

void event_impl::instrumentationEpilog(void *TelemetryEvent,
                                       const std::string &Name,
                                       int32_t StreamID, uint64_t IId) const {
#ifdef XPTI_ENABLE_INSTRUMENTATION
  constexpr uint16_t NotificationTraceType = xpti::trace_wait_end;
  if (!(xptiCheckTraceEnabled(StreamID, NotificationTraceType) &&
        TelemetryEvent))
    return;
  // Close the wait() scope
  xpti::trace_event_data_t *TraceEvent =
      (xpti::trace_event_data_t *)TelemetryEvent;
  xptiNotifySubscribers(StreamID, NotificationTraceType, nullptr, TraceEvent,
                        IId, static_cast<const void *>(Name.c_str()));
#endif
}

void event_impl::wait(std::shared_ptr<sycl::detail::event_impl> Self,
                      bool *Success) {
  if (MState == HES_Discarded)
    throw sycl::exception(make_error_code(errc::invalid),
                          "wait method cannot be used for a discarded event.");

  if (!MGraph.expired()) {
    throw sycl::exception(make_error_code(errc::invalid),
                          "wait method cannot be used for an event associated "
                          "with a command graph.");
  }

#ifdef XPTI_ENABLE_INSTRUMENTATION
  void *TelemetryEvent = nullptr;
  uint64_t IId = 0;
  std::string Name;
  int32_t StreamID = xptiRegisterStream(SYCL_STREAM_NAME);
  TelemetryEvent = instrumentationProlog(Name, StreamID, IId);
#endif

  auto EventHandle = getHandle();
  if (EventHandle)
    // presence of the native handle means the command has been enqueued, so no
    // need to go via the slow path event waiting in the scheduler
    waitInternal(Success);
  else if (MCommand)
    detail::Scheduler::getInstance().waitForEvent(Self, Success);

#ifdef XPTI_ENABLE_INSTRUMENTATION
  instrumentationEpilog(TelemetryEvent, Name, StreamID, IId);
#endif
}

void event_impl::wait_and_throw(
    std::shared_ptr<sycl::detail::event_impl> Self) {
  wait(Self);

  if (std::shared_ptr<queue_impl> SubmittedQueue = MSubmittedQueue.lock())
    SubmittedQueue->throw_asynchronous();
}

void event_impl::checkProfilingPreconditions() const {
  std::weak_ptr<queue_impl> EmptyPtr;

  if (!MIsHostEvent && !EmptyPtr.owner_before(MQueue) &&
      !MQueue.owner_before(EmptyPtr)) {
    throw sycl::exception(make_error_code(sycl::errc::invalid),
                          "Profiling information is unavailable as the event "
                          "has no associated queue.");
  }
  if (!MIsProfilingEnabled && !MProfilingTagEvent) {
    throw sycl::exception(
        make_error_code(sycl::errc::invalid),
        "Profiling information is unavailable as the queue associated with "
        "the event does not have the 'enable_profiling' property.");
  }
}

template <>
uint64_t
event_impl::get_profiling_info<info::event_profiling::command_submit>() {
  checkProfilingPreconditions();
  if (isProfilingTagEvent()) {
    // For profiling tag events we rely on the submission time reported as
    // the start time has undefined behavior.
    return get_event_profiling_info<info::event_profiling::command_submit>(
        this->getHandle(), this->getAdapter());
  }

  // The delay between the submission and the actual start of a CommandBuffer
  // can be short. Consequently, the submission time, which is based on
  // an estimated clock and not on the real device clock, may be ahead of the
  // start time, which is based on the actual device clock.
  // MSubmitTime is set in a critical performance path.
  // Force reading the device clock when setting MSubmitTime may deteriorate
  // the performance.
  // Since submit time is an estimated time, we implement this little hack
  // that allows all profiled time to be meaningful.
  // (Note that the observed time deviation between the estimated clock and
  // the real device clock is typically less than 0.5ms. The approximation we
  // made by forcing the re-sync of submit time to start time is less than
  // 0.5ms. These timing values were obtained empirically using an integrated
  // Intel GPU).
  auto Handle = this->getHandle();
  if (MEventFromSubmittedExecCommandBuffer && !MIsHostEvent && Handle) {
    uint64_t StartTime =
        get_event_profiling_info<info::event_profiling::command_start>(
            Handle, this->getAdapter());
    if (StartTime < MSubmitTime)
      MSubmitTime = StartTime;
  }
  return MSubmitTime;
}

template <>
uint64_t
event_impl::get_profiling_info<info::event_profiling::command_start>() {
  checkProfilingPreconditions();
  if (!MIsHostEvent) {
    auto Handle = getHandle();
    if (Handle) {
      return get_event_profiling_info<info::event_profiling::command_start>(
          Handle, this->getAdapter());
    }
    // If command is nop (for example, USM operations for 0 bytes) return
    // recorded submission time. If event is created using default constructor,
    // 0 will be returned.
    return MSubmitTime;
  }
  if (!MHostProfilingInfo)
    throw sycl::exception(
        sycl::make_error_code(sycl::errc::invalid),
        "Profiling info is not available. " +
            codeToString(UR_RESULT_ERROR_PROFILING_INFO_NOT_AVAILABLE));
  return MHostProfilingInfo->getStartTime();
}

template <>
uint64_t event_impl::get_profiling_info<info::event_profiling::command_end>() {
  checkProfilingPreconditions();
  if (!MIsHostEvent) {
    auto Handle = this->getHandle();
    if (Handle) {
      return get_event_profiling_info<info::event_profiling::command_end>(
          Handle, this->getAdapter());
    }
    // If command is nop (for example, USM operations for 0 bytes) return
    // recorded submission time. If event is created using default constructor,
    // 0 will be returned.
    return MSubmitTime;
  }
  if (!MHostProfilingInfo)
    throw sycl::exception(
        sycl::make_error_code(sycl::errc::invalid),
        "Profiling info is not available. " +
            codeToString(UR_RESULT_ERROR_PROFILING_INFO_NOT_AVAILABLE));
  return MHostProfilingInfo->getEndTime();
}

template <> uint32_t event_impl::get_info<info::event::reference_count>() {
  auto Handle = this->getHandle();
  if (!MIsHostEvent && Handle) {
    return get_event_info<info::event::reference_count>(Handle,
                                                        this->getAdapter());
  }
  return 0;
}

template <>
info::event_command_status
event_impl::get_info<info::event::command_execution_status>() {
  if (MState == HES_Discarded)
    return info::event_command_status::ext_oneapi_unknown;

  if (!MIsHostEvent) {
    // Command is enqueued and UrEvent is ready
    auto Handle = this->getHandle();
    if (Handle)
      return get_event_info<info::event::command_execution_status>(
          Handle, this->getAdapter());
    // Command is blocked and not enqueued, UrEvent is not assigned yet
    else if (MCommand)
      return sycl::info::event_command_status::submitted;
  }

  return MIsHostEvent && MState.load() != HES_Complete
             ? sycl::info::event_command_status::submitted
             : info::event_command_status::complete;
}

#ifndef __INTEL_PREVIEW_BREAKING_CHANGES
template <>
typename info::platform::version::return_type
event_impl::get_backend_info<info::platform::version>() const {
  if (!MContext) {
    return "Context not initialized, no backend info available";
  }
  if (MContext->getBackend() != backend::opencl) {
    throw sycl::exception(errc::backend_mismatch,
                          "the info::platform::version info descriptor can "
                          "only be queried with an OpenCL backend");
  }
  if (std::shared_ptr<queue_impl> Queue = MQueue.lock()) {
    return Queue->getDeviceImpl()
        .get_platform()
        .get_info<info::platform::version>();
  }
  // If the queue has been released, no platform will be associated
  // so return empty string.
  return "";
}
#endif

#ifndef __INTEL_PREVIEW_BREAKING_CHANGES
template <>
typename info::device::version::return_type
event_impl::get_backend_info<info::device::version>() const {
  if (!MContext) {
    return "Context not initialized, no backend info available";
  }
  if (MContext->getBackend() != backend::opencl) {
    throw sycl::exception(errc::backend_mismatch,
                          "the info::device::version info descriptor can only "
                          "be queried with an OpenCL backend");
  }
  if (std::shared_ptr<queue_impl> Queue = MQueue.lock()) {
    return Queue->getDeviceImpl().get_info<info::device::version>();
  }
  return ""; // If the queue has been released, no device will be associated so
             // return empty string
}
#endif

#ifndef __INTEL_PREVIEW_BREAKING_CHANGES
template <>
typename info::device::backend_version::return_type
event_impl::get_backend_info<info::device::backend_version>() const {
  if (!MContext) {
    return "Context not initialized, no backend info available";
  }
  if (MContext->getBackend() != backend::ext_oneapi_level_zero) {
    throw sycl::exception(errc::backend_mismatch,
                          "the info::device::backend_version info descriptor "
                          "can only be queried with a Level Zero backend");
  }
  return "";
  // Currently The Level Zero backend does not define the value of this
  // information descriptor and implementations are encouraged to return the
  // empty string as per specification.
}
#endif

void HostProfilingInfo::start() { StartTime = getTimestamp(Device); }

void HostProfilingInfo::end() { EndTime = getTimestamp(Device); }

ur_native_handle_t event_impl::getNative() {
  if (isHost())
    return {};
  initContextIfNeeded();

  auto Adapter = getAdapter();
  auto Handle = getHandle();
  if (MIsDefaultConstructed && !Handle) {
    auto TempContext = MContext.get()->getHandleRef();
    ur_event_native_properties_t NativeProperties{};
    ur_event_handle_t UREvent = nullptr;
    Adapter->call<UrApiKind::urEventCreateWithNativeHandle>(
        0, TempContext, &NativeProperties, &UREvent);
    this->setHandle(UREvent);
    Handle = UREvent;
  }
  ur_native_handle_t OutHandle;
  Adapter->call<UrApiKind::urEventGetNativeHandle>(Handle, &OutHandle);
  if (MContext->getBackend() == backend::opencl)
    __SYCL_OCL_CALL(clRetainEvent, ur::cast<cl_event>(OutHandle));
  return OutHandle;
}

std::vector<EventImplPtr> event_impl::getWaitList() {
  std::lock_guard<std::mutex> Lock(MMutex);

  std::vector<EventImplPtr> Result;
  Result.reserve(MPreparedDepsEvents.size() + MPreparedHostDepsEvents.size());
  Result.insert(Result.end(), MPreparedDepsEvents.begin(),
                MPreparedDepsEvents.end());
  Result.insert(Result.end(), MPreparedHostDepsEvents.begin(),
                MPreparedHostDepsEvents.end());

  return Result;
}

void event_impl::flushIfNeeded(queue_impl *UserQueue) {
  // Some events might not have a native handle underneath even at this point,
  // e.g. those produced by memset with 0 size (no UR call is made).
  auto Handle = this->getHandle();
  if (MIsFlushed || !Handle)
    return;

  std::shared_ptr<queue_impl> Queue = MQueue.lock();
  // If the queue has been released, all of the commands have already been
  // implicitly flushed by urQueueRelease.
  if (!Queue) {
    MIsFlushed = true;
    return;
  }
  if (Queue.get() == UserQueue)
    return;

  // Check if the task for this event has already been submitted.
  ur_event_status_t Status = UR_EVENT_STATUS_QUEUED;
  getAdapter()->call<UrApiKind::urEventGetInfo>(
      Handle, UR_EVENT_INFO_COMMAND_EXECUTION_STATUS, sizeof(ur_event_status_t),
      &Status, nullptr);
  if (Status == UR_EVENT_STATUS_QUEUED) {
    getAdapter()->call<UrApiKind::urQueueFlush>(Queue->getHandleRef());
  }
  MIsFlushed = true;
}

void event_impl::cleanupDependencyEvents() {
  std::lock_guard<std::mutex> Lock(MMutex);
  MPreparedDepsEvents.clear();
  MPreparedHostDepsEvents.clear();
}

void event_impl::cleanDepEventsThroughOneLevelUnlocked() {
  for (auto &Event : MPreparedDepsEvents) {
    Event->cleanupDependencyEvents();
  }
  for (auto &Event : MPreparedHostDepsEvents) {
    Event->cleanupDependencyEvents();
  }
}

void event_impl::cleanDepEventsThroughOneLevel() {
  std::lock_guard<std::mutex> Lock(MMutex);
  cleanDepEventsThroughOneLevelUnlocked();
}

void event_impl::setSubmissionTime() {
  if (!MIsProfilingEnabled && !MProfilingTagEvent)
    return;

  if (std::shared_ptr<queue_impl> Queue =
          isHost() ? MSubmittedQueue.lock() : MQueue.lock()) {
    device_impl &Device = Queue->getDeviceImpl();
    MSubmitTime = getTimestamp(&Device);
  }
}

uint64_t event_impl::getSubmissionTime() { return MSubmitTime; }

bool event_impl::isCompleted() {
  return get_info<info::event::command_execution_status>() ==
         info::event_command_status::complete;
}

void event_impl::setCommand(void *Cmd) {
  MCommand = Cmd;
  auto TypedCommand = static_cast<Command *>(Cmd);
  if (TypedCommand)
    MIsHostEvent = TypedCommand->getWorkerContext() == nullptr;
}

} // namespace detail
} // namespace _V1
} // namespace sycl<|MERGE_RESOLUTION|>--- conflicted
+++ resolved
@@ -220,15 +220,6 @@
 
 void event_impl::setSubmittedQueue(std::weak_ptr<queue_impl> SubmittedQueue) {
   MSubmittedQueue = std::move(SubmittedQueue);
-<<<<<<< HEAD
-=======
-  if (MHostProfilingInfo) {
-    if (std::shared_ptr<queue_impl> QueuePtr = MSubmittedQueue.lock()) {
-      device_impl &Device = QueuePtr->getDeviceImpl();
-      MHostProfilingInfo->setDevice(&Device);
-    }
-  }
->>>>>>> 1eb75c7c
 }
 
 void *event_impl::instrumentationProlog(std::string &Name, int32_t StreamID,
