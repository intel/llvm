--- conflicted
+++ resolved
@@ -31,16 +31,14 @@
 
 bool SYCL_Compilation_Available();
 
-<<<<<<< HEAD
 std::string userArgsAsString(const std::vector<std::string> &UserArguments);
-=======
+
 spirv_vec_t
 SYCL_JIT_to_SPIRV(const std::string &Source, include_pairs_t IncludePairs,
                   const std::vector<std::string> &UserArgs, std::string *LogPtr,
                   const std::vector<std::string> &RegisteredKernelNames);
 
 bool SYCL_JIT_Compilation_Available();
->>>>>>> a0b5f569
 
 } // namespace detail
 } // namespace ext::oneapi::experimental
