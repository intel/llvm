//==-- kernel_compiler_opencl.hpp  OpenCL kernel compilation support       -==//
//
// Part of the LLVM Project, under the Apache License v2.0 with LLVM Exceptions.
// See https://llvm.org/LICENSE.txt for license information.
// SPDX-License-Identifier: Apache-2.0 WITH LLVM-exception
//
//===----------------------------------------------------------------------===//

#pragma once

#include <sycl/detail/defines_elementary.hpp>
#include <sycl/device.hpp>

#include <string>
#include <vector>

namespace sycl {
inline namespace _V1 {
namespace ext::oneapi::experimental {
namespace detail {

using spirv_vec_t = std::vector<uint8_t>;
<<<<<<< HEAD
spirv_vec_t
OpenCLC_to_SPIRV(const std::string &Source,
                 const std::vector<uint32_t> &IPVersionVec,
                 const std::vector<sycl::detail::string_view> &UserArgs,
                 std::string *LogPtr);

bool OpenCLC_Compilation_Available();
=======
spirv_vec_t OpenCLC_to_SPIRV(const std::string &Source,
                             const std::vector<uint32_t> &IPVersionVec,
                             const std::vector<std::string> &UserArgs,
                             std::string *LogPtr);
// IPVersionVec gets flattened and passed to ocloc as the -dev flag.
bool OpenCLC_Compilation_Available(const std::vector<uint32_t> &IPVersionVec);
>>>>>>> 6249f300

bool OpenCLC_Feature_Available(const std::string &Feature, uint32_t IPVersion);

bool OpenCLC_Supports_Version(
    const ext::oneapi::experimental::cl_version &Version, uint32_t IPVersion);

bool OpenCLC_Supports_Extension(
    const std::string &Name, ext::oneapi::experimental::cl_version *VersionPtr,
    uint32_t IPVersion);

std::string OpenCLC_Profile(uint32_t IPVersion);

} // namespace detail
} // namespace ext::oneapi::experimental

} // namespace _V1
} // namespace sycl<|MERGE_RESOLUTION|>--- conflicted
+++ resolved
@@ -20,22 +20,13 @@
 namespace detail {
 
 using spirv_vec_t = std::vector<uint8_t>;
-<<<<<<< HEAD
 spirv_vec_t
 OpenCLC_to_SPIRV(const std::string &Source,
                  const std::vector<uint32_t> &IPVersionVec,
                  const std::vector<sycl::detail::string_view> &UserArgs,
                  std::string *LogPtr);
-
-bool OpenCLC_Compilation_Available();
-=======
-spirv_vec_t OpenCLC_to_SPIRV(const std::string &Source,
-                             const std::vector<uint32_t> &IPVersionVec,
-                             const std::vector<std::string> &UserArgs,
-                             std::string *LogPtr);
 // IPVersionVec gets flattened and passed to ocloc as the -dev flag.
 bool OpenCLC_Compilation_Available(const std::vector<uint32_t> &IPVersionVec);
->>>>>>> 6249f300
 
 bool OpenCLC_Feature_Available(const std::string &Feature, uint32_t IPVersion);
 
