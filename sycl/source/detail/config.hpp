//==---------------- config.hpp - SYCL config -------------------*- C++-*---==//
//
// Part of the LLVM Project, under the Apache License v2.0 with LLVM Exceptions.
// See https://llvm.org/LICENSE.txt for license information.
// SPDX-License-Identifier: Apache-2.0 WITH LLVM-exception
//
//===----------------------------------------------------------------------===//

#pragma once

#include <CL/sycl/backend_types.hpp>
#include <CL/sycl/detail/defines.hpp>
#include <CL/sycl/detail/device_filter.hpp>
#include <CL/sycl/detail/pi.hpp>
#include <CL/sycl/info/info_desc.hpp>
#include <detail/global_handler.hpp>

#include <algorithm>
#include <array>
#include <cstdlib>
#include <string>
#include <utility>

__SYCL_INLINE_NAMESPACE(cl) {
namespace sycl {
namespace detail {

#ifdef DISABLE_CONFIG_FROM_ENV
constexpr bool ConfigFromEnvEnabled = false;
#else
constexpr bool ConfigFromEnvEnabled = true;
#endif // DISABLE_CONFIG_FROM_ENV

#ifdef DISABLE_CONFIG_FROM_CONFIG_FILE
constexpr bool ConfigFromFileEnabled = false;
#else
constexpr bool ConfigFromFileEnabled = true;
#endif // DISABLE_CONFIG_FROM_CONFIG_FILE

#ifdef DISABLE_CONFIG_FROM_COMPILE_TIME
constexpr bool ConfigFromCompileDefEnabled = false;
#else
constexpr bool ConfigFromCompileDefEnabled = true;
#endif // DISABLE_CONFIG_FROM_COMPILE_TIME

constexpr int MAX_CONFIG_NAME = 256;
constexpr int MAX_CONFIG_VALUE = 256;

// Enum of config IDs for accessing other arrays
enum ConfigID {
  START = 0,
#define CONFIG(name, ...) name,
#include "config.def"
#undef CONFIG
  END
};

// Consider strings starting with __ as unset
constexpr const char *getStrOrNullptr(const char *Str) {
  return (Str[0] == '_' && Str[1] == '_') ? nullptr : Str;
}

// Intializes configs from the configuration file
void readConfig(bool ForceInitialization = false);

template <ConfigID Config> class SYCLConfigBase;

#define CONFIG(Name, MaxSize, CompileTimeDef)                                  \
  template <> class SYCLConfigBase<Name> {                                     \
  public:                                                                      \
    /*Preallocated storage for config value which is extracted from a config   \
     * file*/                                                                  \
    static char MStorage[MaxSize + 1];                                         \
    /*Points to the storage if config is set in the file, nullptr otherwise*/  \
    static const char *MValueFromFile;                                         \
    /*The name of the config*/                                                 \
    static const char *const MConfigName;                                      \
    /*Points to the value which is set during compilation, nullptr otherwise.  \
     * Detection of whether a value is set or not is based on checking the     \
     * beginning of the string, if it starts with double underscore(__) the    \
     * value is not set.*/                                                     \
    static const char *const MCompileTimeDef;                                  \
                                                                               \
    static const char *getRawValue() {                                         \
      if (ConfigFromEnvEnabled)                                                \
        if (const char *ValStr = getenv(MConfigName))                          \
          return ValStr;                                                       \
                                                                               \
      if (ConfigFromFileEnabled) {                                             \
        readConfig();                                                          \
        if (MValueFromFile)                                                    \
          return MValueFromFile;                                               \
      }                                                                        \
                                                                               \
      if (ConfigFromCompileDefEnabled && MCompileTimeDef)                      \
        return MCompileTimeDef;                                                \
                                                                               \
      return nullptr;                                                          \
    }                                                                          \
  };
#include "config.def"
#undef CONFIG

template <ConfigID Config> class SYCLConfig {
  using BaseT = SYCLConfigBase<Config>;

public:
  static const char *get() { return getCachedValue(); }

  static void reset() { (void)getCachedValue(/*ResetCache=*/true); }

  static const char *getName() { return BaseT::MConfigName; }

private:
  static const char *getCachedValue(bool ResetCache = false) {
    static const char *ValStr = BaseT::getRawValue();
    if (ResetCache)
      ValStr = BaseT::getRawValue();
    return ValStr;
  }
};

template <> class SYCLConfig<SYCL_BE> {
  using BaseT = SYCLConfigBase<SYCL_BE>;

public:
  static backend *get() {
    static bool Initialized = false;
    static backend *BackendPtr = nullptr;

    // Configuration parameters are processed only once, like reading a string
    // from environment and converting it into a typed object.
    if (Initialized)
      return BackendPtr;

    const char *ValStr = BaseT::getRawValue();
    const std::array<std::pair<std::string, backend>, 6> SyclBeMap = {
        {{"PI_OPENCL", backend::opencl},
<<<<<<< HEAD
         {"PI_LEVEL_ZERO", backend::level_zero},
         {"PI_LEVEL0", backend::level_zero}, // for backward compatibility
         {"PI_CUDA", backend::cuda},
         {"PI_ESIMD_EMULATOR", backend::ext_intel_esimd_emulator},
         {"PI_HIP", backend::hip}}};
=======
         {"PI_LEVEL_ZERO", backend::ext_oneapi_level_zero},
         {"PI_LEVEL0", backend::ext_oneapi_level_zero}, // for backward
                                                        // compatibility
         {"PI_CUDA", backend::ext_oneapi_cuda},
         {"PI_HIP", backend::ext_oneapi_hip}}};
>>>>>>> c855fd17
    if (ValStr) {
      auto It = std::find_if(
          std::begin(SyclBeMap), std::end(SyclBeMap),
          [&ValStr](const std::pair<std::string, backend> &element) {
            return element.first == ValStr;
          });
      if (It == SyclBeMap.end())
        pi::die("Invalid backend. "
                "Valid values are "
                "PI_OPENCL/PI_LEVEL_ZERO/PI_CUDA/PI_ESIMD_EMULATOR/PI_HIP");
      static backend Backend = It->second;
      BackendPtr = &Backend;
    }
    Initialized = true;
    return BackendPtr;
  }
};

template <> class SYCLConfig<SYCL_PI_TRACE> {
  using BaseT = SYCLConfigBase<SYCL_PI_TRACE>;

public:
  static int get() {
    static bool Initialized = false;
    // We don't use TraceLevel enum here because user can provide any bitmask
    // which can correspond to several enum values.
    static int Level = 0; // No tracing by default

    // Configuration parameters are processed only once, like reading a string
    // from environment and converting it into a typed object.
    if (Initialized)
      return Level;

    const char *ValStr = BaseT::getRawValue();
    Level = (ValStr ? std::atoi(ValStr) : 0);
    Initialized = true;
    return Level;
  }
};

template <> class SYCLConfig<SYCL_PARALLEL_FOR_RANGE_ROUNDING_TRACE> {
  using BaseT = SYCLConfigBase<SYCL_PARALLEL_FOR_RANGE_ROUNDING_TRACE>;

public:
  static bool get() {
    static const char *ValStr = BaseT::getRawValue();
    return ValStr != nullptr;
  }
};

template <> class SYCLConfig<SYCL_DISABLE_PARALLEL_FOR_RANGE_ROUNDING> {
  using BaseT = SYCLConfigBase<SYCL_DISABLE_PARALLEL_FOR_RANGE_ROUNDING>;

public:
  static bool get() {
    static const char *ValStr = BaseT::getRawValue();
    return ValStr != nullptr;
  }
};

template <> class SYCLConfig<SYCL_PARALLEL_FOR_RANGE_ROUNDING_PARAMS> {
  using BaseT = SYCLConfigBase<SYCL_PARALLEL_FOR_RANGE_ROUNDING_PARAMS>;

private:
public:
  static void GetSettings(size_t &MinFactor, size_t &GoodFactor,
                          size_t &MinRange) {
    static const char *RoundParams = BaseT::getRawValue();
    if (RoundParams == nullptr)
      return;

    static bool ProcessedFactors = false;
    static size_t MF;
    static size_t GF;
    static size_t MR;
    if (!ProcessedFactors) {
      // Parse optional parameters of this form (all values required):
      // MinRound:PreferredRound:MinRange
      std::string Params(RoundParams);
      size_t Pos = Params.find(':');
      if (Pos != std::string::npos) {
        MF = std::stoi(Params.substr(0, Pos));
        Params.erase(0, Pos + 1);
        Pos = Params.find(':');
        if (Pos != std::string::npos) {
          GF = std::stoi(Params.substr(0, Pos));
          Params.erase(0, Pos + 1);
          MR = std::stoi(Params);
        }
      }
      ProcessedFactors = true;
    }
    MinFactor = MF;
    GoodFactor = GF;
    MinRange = MR;
  }
};

// Array is used by SYCL_DEVICE_FILTER and SYCL_DEVICE_ALLOWLIST
const std::array<std::pair<std::string, info::device_type>, 5> &
getSyclDeviceTypeMap();

// Array is used by SYCL_DEVICE_FILTER and SYCL_DEVICE_ALLOWLIST
const std::array<std::pair<std::string, backend>, 7> &getSyclBeMap();

template <> class SYCLConfig<SYCL_DEVICE_FILTER> {
  using BaseT = SYCLConfigBase<SYCL_DEVICE_FILTER>;

public:
  static device_filter_list *get() {
    static bool Initialized = false;
    static device_filter_list *FilterList = nullptr;

    // Configuration parameters are processed only once, like reading a string
    // from environment and converting it into a typed object.
    if (Initialized) {
      return FilterList;
    }

    const char *ValStr = BaseT::getRawValue();
    if (ValStr) {
      FilterList = &GlobalHandler::instance().getDeviceFilterList(ValStr);
    }

    // TODO: remove the following code when we remove the support for legacy
    // env vars.
    // Emit the deprecation warning message if SYCL_BE or SYCL_DEVICE_TYPE is
    // set.
    if (SYCLConfig<SYCL_BE>::get() || getenv("SYCL_DEVICE_TYPE")) {
      std::cerr << "\nWARNING: The legacy environment variables SYCL_BE and "
                   "SYCL_DEVICE_TYPE are deprecated. Please use "
                   "SYCL_DEVICE_FILTER instead. For details, please refer to "
                   "https://github.com/intel/llvm/blob/sycl/sycl/doc/"
                   "EnvironmentVariables.md\n\n";
    }

    // As mentioned above, configuration parameters are processed only once.
    // If multiple threads are checking this env var at the same time,
    // they will end up setting the configration to the same value.
    // If other threads check after one thread already set configration,
    // the threads will get the same value as the first thread.
    Initialized = true;
    return FilterList;
  }
};

template <> class SYCLConfig<SYCL_ENABLE_DEFAULT_CONTEXTS> {
  using BaseT = SYCLConfigBase<SYCL_ENABLE_DEFAULT_CONTEXTS>;

public:
  static bool get() {
#ifdef WIN32
    constexpr bool DefaultValue = false;
#else
    constexpr bool DefaultValue = true;
#endif

    const char *ValStr = getCachedValue();

    if (!ValStr)
      return DefaultValue;

    return ValStr[0] == '1';
  }

  static void reset() { (void)getCachedValue(/*ResetCache=*/true); }

  static const char *getName() { return BaseT::MConfigName; }

private:
  static const char *getCachedValue(bool ResetCache = false) {
    static const char *ValStr = BaseT::getRawValue();
    if (ResetCache)
      ValStr = BaseT::getRawValue();
    return ValStr;
  }
};

} // namespace detail
} // namespace sycl
} // __SYCL_INLINE_NAMESPACE(cl)<|MERGE_RESOLUTION|>--- conflicted
+++ resolved
@@ -136,19 +136,12 @@
     const char *ValStr = BaseT::getRawValue();
     const std::array<std::pair<std::string, backend>, 6> SyclBeMap = {
         {{"PI_OPENCL", backend::opencl},
-<<<<<<< HEAD
-         {"PI_LEVEL_ZERO", backend::level_zero},
-         {"PI_LEVEL0", backend::level_zero}, // for backward compatibility
-         {"PI_CUDA", backend::cuda},
-         {"PI_ESIMD_EMULATOR", backend::ext_intel_esimd_emulator},
-         {"PI_HIP", backend::hip}}};
-=======
          {"PI_LEVEL_ZERO", backend::ext_oneapi_level_zero},
          {"PI_LEVEL0", backend::ext_oneapi_level_zero}, // for backward
                                                         // compatibility
          {"PI_CUDA", backend::ext_oneapi_cuda},
+         {"PI_ESIMD_EMULATOR", backend::ext_intel_esimd_emulator},
          {"PI_HIP", backend::ext_oneapi_hip}}};
->>>>>>> c855fd17
     if (ValStr) {
       auto It = std::find_if(
           std::begin(SyclBeMap), std::end(SyclBeMap),
