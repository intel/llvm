//==---------------- config.hpp - SYCL config -------------------*- C++-*---==//
//
// Part of the LLVM Project, under the Apache License v2.0 with LLVM Exceptions.
// See https://llvm.org/LICENSE.txt for license information.
// SPDX-License-Identifier: Apache-2.0 WITH LLVM-exception
//
//===----------------------------------------------------------------------===//

#pragma once

#include <CL/sycl/backend_types.hpp>
#include <CL/sycl/detail/defines.hpp>
#include <CL/sycl/detail/device_filter.hpp>
#include <CL/sycl/detail/pi.hpp>
#include <CL/sycl/info/info_desc.hpp>
#include <detail/global_handler.hpp>

#include <algorithm>
#include <array>
#include <cstdlib>
#include <string>
#include <utility>

__SYCL_INLINE_NAMESPACE(cl) {
namespace sycl {
namespace detail {

#ifdef DISABLE_CONFIG_FROM_ENV
constexpr bool ConfigFromEnvEnabled = false;
#else
constexpr bool ConfigFromEnvEnabled = true;
#endif // DISABLE_CONFIG_FROM_ENV

#ifdef DISABLE_CONFIG_FROM_CONFIG_FILE
constexpr bool ConfigFromFileEnabled = false;
#else
constexpr bool ConfigFromFileEnabled = true;
#endif // DISABLE_CONFIG_FROM_CONFIG_FILE

#ifdef DISABLE_CONFIG_FROM_COMPILE_TIME
constexpr bool ConfigFromCompileDefEnabled = false;
#else
constexpr bool ConfigFromCompileDefEnabled = true;
#endif // DISABLE_CONFIG_FROM_COMPILE_TIME

constexpr int MAX_CONFIG_NAME = 256;
constexpr int MAX_CONFIG_VALUE = 256;

// Enum of config IDs for accessing other arrays
enum ConfigID {
  START = 0,
#define CONFIG(name, ...) name,
#include "config.def"
#undef CONFIG
  END
};

// Consider strings starting with __ as unset
constexpr const char *getStrOrNullptr(const char *Str) {
  return (Str[0] == '_' && Str[1] == '_') ? nullptr : Str;
}

// Intializes configs from the configuration file
void readConfig(bool ForceInitialization = false);

template <ConfigID Config> class SYCLConfigBase;

#define CONFIG(Name, MaxSize, CompileTimeDef)                                  \
  template <> class SYCLConfigBase<Name> {                                     \
  public:                                                                      \
    /*Preallocated storage for config value which is extracted from a config   \
     * file*/                                                                  \
    static char MStorage[MaxSize + 1];                                         \
    /*Points to the storage if config is set in the file, nullptr otherwise*/  \
    static const char *MValueFromFile;                                         \
    /*The name of the config*/                                                 \
    static const char *const MConfigName;                                      \
    /*Points to the value which is set during compilation, nullptr otherwise.  \
     * Detection of whether a value is set or not is based on checking the     \
     * beginning of the string, if it starts with double underscore(__) the    \
     * value is not set.*/                                                     \
    static const char *const MCompileTimeDef;                                  \
                                                                               \
    static const char *getRawValue() {                                         \
      if (ConfigFromEnvEnabled)                                                \
        if (const char *ValStr = getenv(MConfigName))                          \
          return ValStr;                                                       \
                                                                               \
      if (ConfigFromFileEnabled) {                                             \
        readConfig();                                                          \
        if (MValueFromFile)                                                    \
          return MValueFromFile;                                               \
      }                                                                        \
                                                                               \
      if (ConfigFromCompileDefEnabled && MCompileTimeDef)                      \
        return MCompileTimeDef;                                                \
                                                                               \
      return nullptr;                                                          \
    }                                                                          \
  };
#include "config.def"
#undef CONFIG

template <ConfigID Config> class SYCLConfig {
  using BaseT = SYCLConfigBase<Config>;

public:
  static const char *get() { return getCachedValue(); }

  static void reset() { (void)getCachedValue(/*ResetCache=*/true); }

  static const char *getName() { return BaseT::MConfigName; }

private:
  static const char *getCachedValue(bool ResetCache = false) {
    static const char *ValStr = BaseT::getRawValue();
    if (ResetCache)
      ValStr = BaseT::getRawValue();
    return ValStr;
  }
};

template <> class SYCLConfig<SYCL_BE> {
  using BaseT = SYCLConfigBase<SYCL_BE>;

public:
  static backend *get() {
    static bool Initialized = false;
    static backend *BackendPtr = nullptr;

    // Configuration parameters are processed only once, like reading a string
    // from environment and converting it into a typed object.
    if (Initialized)
      return BackendPtr;

    const char *ValStr = BaseT::getRawValue();
    const std::array<std::pair<std::string, backend>, 6> SyclBeMap = {
        {{"PI_OPENCL", backend::opencl},
         {"PI_LEVEL_ZERO", backend::level_zero},
         {"PI_LEVEL0", backend::level_zero}, // for backward compatibility
         {"PI_CUDA", backend::cuda},
<<<<<<< HEAD
         {"PI_ESIMD_CPU", backend::esimd_cpu},
         {"PI_ROCM", backend::rocm}}};
=======
         {"PI_HIP", backend::hip}}};
>>>>>>> d32a4442
    if (ValStr) {
      auto It = std::find_if(
          std::begin(SyclBeMap), std::end(SyclBeMap),
          [&ValStr](const std::pair<std::string, backend> &element) {
            return element.first == ValStr;
          });
      if (It == SyclBeMap.end())
        pi::die("Invalid backend. "
<<<<<<< HEAD
                "Valid values are "
                "PI_OPENCL/PI_LEVEL_ZERO/PI_CUDA/PI_ESIMD_CPU/PI_ROCM");
=======
                "Valid values are PI_OPENCL/PI_LEVEL_ZERO/PI_CUDA/PI_HIP");
>>>>>>> d32a4442
      static backend Backend = It->second;
      BackendPtr = &Backend;
    }
    Initialized = true;
    return BackendPtr;
  }
};

template <> class SYCLConfig<SYCL_PI_TRACE> {
  using BaseT = SYCLConfigBase<SYCL_PI_TRACE>;

public:
  static int get() {
    static bool Initialized = false;
    // We don't use TraceLevel enum here because user can provide any bitmask
    // which can correspond to several enum values.
    static int Level = 0; // No tracing by default

    // Configuration parameters are processed only once, like reading a string
    // from environment and converting it into a typed object.
    if (Initialized)
      return Level;

    const char *ValStr = BaseT::getRawValue();
    Level = (ValStr ? std::atoi(ValStr) : 0);
    Initialized = true;
    return Level;
  }
};

template <> class SYCLConfig<SYCL_PARALLEL_FOR_RANGE_ROUNDING_TRACE> {
  using BaseT = SYCLConfigBase<SYCL_PARALLEL_FOR_RANGE_ROUNDING_TRACE>;

public:
  static bool get() {
    static const char *ValStr = BaseT::getRawValue();
    return ValStr != nullptr;
  }
};

template <> class SYCLConfig<SYCL_DISABLE_PARALLEL_FOR_RANGE_ROUNDING> {
  using BaseT = SYCLConfigBase<SYCL_DISABLE_PARALLEL_FOR_RANGE_ROUNDING>;

public:
  static bool get() {
    static const char *ValStr = BaseT::getRawValue();
    return ValStr != nullptr;
  }
};

template <> class SYCLConfig<SYCL_PARALLEL_FOR_RANGE_ROUNDING_PARAMS> {
  using BaseT = SYCLConfigBase<SYCL_PARALLEL_FOR_RANGE_ROUNDING_PARAMS>;

private:
public:
  static void GetSettings(size_t &MinFactor, size_t &GoodFactor,
                          size_t &MinRange) {
    static const char *RoundParams = BaseT::getRawValue();
    if (RoundParams == nullptr)
      return;

    static bool ProcessedFactors = false;
    static size_t MF;
    static size_t GF;
    static size_t MR;
    if (!ProcessedFactors) {
      // Parse optional parameters of this form (all values required):
      // MinRound:PreferredRound:MinRange
      std::string Params(RoundParams);
      size_t Pos = Params.find(':');
      if (Pos != std::string::npos) {
        MF = std::stoi(Params.substr(0, Pos));
        Params.erase(0, Pos + 1);
        Pos = Params.find(':');
        if (Pos != std::string::npos) {
          GF = std::stoi(Params.substr(0, Pos));
          Params.erase(0, Pos + 1);
          MR = std::stoi(Params);
        }
      }
      ProcessedFactors = true;
    }
    MinFactor = MF;
    GoodFactor = GF;
    MinRange = MR;
  }
};

// Array is used by SYCL_DEVICE_FILTER and SYCL_DEVICE_ALLOWLIST
const std::array<std::pair<std::string, info::device_type>, 5> &
getSyclDeviceTypeMap();

// Array is used by SYCL_DEVICE_FILTER and SYCL_DEVICE_ALLOWLIST
const std::array<std::pair<std::string, backend>, 7> &getSyclBeMap();

template <> class SYCLConfig<SYCL_DEVICE_FILTER> {
  using BaseT = SYCLConfigBase<SYCL_DEVICE_FILTER>;

public:
  static device_filter_list *get() {
    static bool Initialized = false;
    static device_filter_list *FilterList = nullptr;

    // Configuration parameters are processed only once, like reading a string
    // from environment and converting it into a typed object.
    if (Initialized) {
      return FilterList;
    }

    const char *ValStr = BaseT::getRawValue();
    if (ValStr) {
      FilterList = &GlobalHandler::instance().getDeviceFilterList(ValStr);
    }

    // TODO: remove the following code when we remove the support for legacy
    // env vars.
    // Emit the deprecation warning message if SYCL_BE or SYCL_DEVICE_TYPE is
    // set.
    if (SYCLConfig<SYCL_BE>::get() || getenv("SYCL_DEVICE_TYPE")) {
      std::cerr << "\nWARNING: The legacy environment variables SYCL_BE and "
                   "SYCL_DEVICE_TYPE are deprecated. Please use "
                   "SYCL_DEVICE_FILTER instead. For details, please refer to "
                   "https://github.com/intel/llvm/blob/sycl/sycl/doc/"
                   "EnvironmentVariables.md\n\n";
    }

    // As mentioned above, configuration parameters are processed only once.
    // If multiple threads are checking this env var at the same time,
    // they will end up setting the configration to the same value.
    // If other threads check after one thread already set configration,
    // the threads will get the same value as the first thread.
    Initialized = true;
    return FilterList;
  }
};

template <> class SYCLConfig<SYCL_ENABLE_DEFAULT_CONTEXTS> {
  using BaseT = SYCLConfigBase<SYCL_ENABLE_DEFAULT_CONTEXTS>;

public:
  static bool get() {
#ifdef WIN32
    constexpr bool DefaultValue = false;
#else
    constexpr bool DefaultValue = true;
#endif

    const char *ValStr = getCachedValue();

    if (!ValStr)
      return DefaultValue;

    return ValStr[0] == '1';
  }

  static void reset() { (void)getCachedValue(/*ResetCache=*/true); }

  static const char *getName() { return BaseT::MConfigName; }

private:
  static const char *getCachedValue(bool ResetCache = false) {
    static const char *ValStr = BaseT::getRawValue();
    if (ResetCache)
      ValStr = BaseT::getRawValue();
    return ValStr;
  }
};

} // namespace detail
} // namespace sycl
} // __SYCL_INLINE_NAMESPACE(cl)<|MERGE_RESOLUTION|>--- conflicted
+++ resolved
@@ -139,12 +139,8 @@
          {"PI_LEVEL_ZERO", backend::level_zero},
          {"PI_LEVEL0", backend::level_zero}, // for backward compatibility
          {"PI_CUDA", backend::cuda},
-<<<<<<< HEAD
          {"PI_ESIMD_CPU", backend::esimd_cpu},
-         {"PI_ROCM", backend::rocm}}};
-=======
          {"PI_HIP", backend::hip}}};
->>>>>>> d32a4442
     if (ValStr) {
       auto It = std::find_if(
           std::begin(SyclBeMap), std::end(SyclBeMap),
@@ -153,12 +149,8 @@
           });
       if (It == SyclBeMap.end())
         pi::die("Invalid backend. "
-<<<<<<< HEAD
                 "Valid values are "
-                "PI_OPENCL/PI_LEVEL_ZERO/PI_CUDA/PI_ESIMD_CPU/PI_ROCM");
-=======
-                "Valid values are PI_OPENCL/PI_LEVEL_ZERO/PI_CUDA/PI_HIP");
->>>>>>> d32a4442
+                "PI_OPENCL/PI_LEVEL_ZERO/PI_CUDA/PI_ESIMD_CPU/PI_HIP");
       static backend Backend = It->second;
       BackendPtr = &Backend;
     }
