--- conflicted
+++ resolved
@@ -107,12 +107,6 @@
 #endif
   void setCompileTimeInfoIfNeeded(const CompileTimeKernelInfoTy &Info);
 
-<<<<<<< HEAD
-  FastKernelSubcacheT &getKernelSubcache();
-  bool usesAssert();
-  bool usesMalloc();
-  const std::optional<int> &getImplicitLocalArgPos();
-=======
   FastKernelSubcacheT &getKernelSubcache() {
     assertInitialized();
     return MFastKernelSubcache;
@@ -122,7 +116,11 @@
     assertInitialized();
     return MImplicitLocalArgPos;
   }
->>>>>>> 63705e91
+
+  bool usesMalloc() const {
+    assertInitialized();
+    return MUsesMalloc;
+  }
 
 private:
   void assertInitialized() const {
