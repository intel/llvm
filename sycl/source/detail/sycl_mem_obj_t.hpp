--- conflicted
+++ resolved
@@ -249,16 +249,9 @@
     MHostPtrReadOnly = IsConstPtr;
     setAlign(RequiredAlign);
     if (useHostPtr())
-<<<<<<< HEAD
-      throw runtime_error(
-          "Buffer constructor from a pair of iterator values does not support "
-          "use_host_ptr property.",
-          UR_RESULT_ERROR_INVALID_OPERATION);
-=======
       throw exception(make_error_code(errc::invalid),
                       "Buffer constructor from a pair of iterator values does "
                       "not support use_host_ptr property.");
->>>>>>> 46528f91
 
     setAlign(RequiredAlign);
     MShadowCopy = allocateHostMem();
@@ -282,11 +275,7 @@
     (void)InitFromUserData;
     (void)HostPtr;
     (void)InteropEvent;
-<<<<<<< HEAD
-    throw runtime_error("Not implemented", UR_RESULT_ERROR_INVALID_OPERATION);
-=======
     throw exception(make_error_code(errc::runtime), "Not implemented");
->>>>>>> 46528f91
   }
 
   MemObjType getType() const override { return MemObjType::Undefined; }
