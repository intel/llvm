//==------------ sycl_mem_obj_t.hpp - SYCL standard header file ------------==//
//
// Part of the LLVM Project, under the Apache License v2.0 with LLVM Exceptions.
// See https://llvm.org/LICENSE.txt for license information.
// SPDX-License-Identifier: Apache-2.0 WITH LLVM-exception
//
//===----------------------------------------------------------------------===//

#pragma once

#include <detail/sycl_mem_obj_i.hpp>
#include <sycl/detail/common.hpp>
#include <sycl/detail/export.hpp>
#include <sycl/detail/sycl_mem_obj_allocator.hpp>
#include <sycl/detail/type_traits.hpp>
#include <sycl/detail/ur.hpp>
#include <sycl/event.hpp>
#include <sycl/properties/buffer_properties.hpp>
#include <sycl/properties/image_properties.hpp>
#include <sycl/property_list.hpp>
#include <sycl/range.hpp>

#include <atomic>
#include <cstring>
#include <memory>
#include <mutex>
#include <type_traits>

namespace sycl {
inline namespace _V1 {
namespace detail {

// Forward declarations
class context_impl;
class event_impl;
class Adapter;
<<<<<<< HEAD
=======
using AdapterPtr = Adapter *;
>>>>>>> ea4d0849

using EventImplPtr = std::shared_ptr<event_impl>;

// The class serves as a base for all SYCL memory objects.
class SYCLMemObjT : public SYCLMemObjI {

  // The check for output iterator is commented out as it blocks set_final_data
  // with void * argument to be used.
  // TODO: Align these checks with the SYCL specification when the behaviour
  // with void * is clarified.
  template <typename T>
  using EnableIfOutputPointerT = std::enable_if_t<
      /*is_output_iterator<T>::value &&*/ std::is_pointer<T>::value>;

  template <typename T>
  using EnableIfOutputIteratorT = std::enable_if_t<
      /*is_output_iterator<T>::value &&*/ !std::is_pointer<T>::value>;

public:
  SYCLMemObjT(const size_t SizeInBytes, const property_list &Props,
              std::unique_ptr<SYCLMemObjAllocator> Allocator)
      : MAllocator(std::move(Allocator)), MProps(Props), MInteropEvent(nullptr),
        MInteropContext(nullptr), MInteropMemObject(nullptr),
        MOpenCLInterop(false), MHostPtrReadOnly(false), MNeedWriteBack(true),
        MSizeInBytes(SizeInBytes), MUserPtr(nullptr), MShadowCopy(nullptr),
        MUploadDataFunctor(nullptr), MSharedPtrStorage(nullptr),
        MHostPtrProvided(false) {}

  SYCLMemObjT(const property_list &Props,
              std::unique_ptr<SYCLMemObjAllocator> Allocator)
      : SYCLMemObjT(/*SizeInBytes*/ 0, Props, std::move(Allocator)) {}

  SYCLMemObjT(ur_native_handle_t MemObject, const context &SyclContext,
              const size_t SizeInBytes, event AvailableEvent,
              std::unique_ptr<SYCLMemObjAllocator> Allocator);

  SYCLMemObjT(cl_mem MemObject, const context &SyclContext,
              event AvailableEvent,
              std::unique_ptr<SYCLMemObjAllocator> Allocator)
      : SYCLMemObjT(ur::cast<ur_native_handle_t>(MemObject), SyclContext,
                    /*SizeInBytes*/ (size_t)0, AvailableEvent,
                    std::move(Allocator)) {}

  SYCLMemObjT(ur_native_handle_t MemObject, const context &SyclContext,
              bool OwnNativeHandle, event AvailableEvent,
              std::unique_ptr<SYCLMemObjAllocator> Allocator);

  SYCLMemObjT(ur_native_handle_t MemObject, const context &SyclContext,
              bool OwnNativeHandle, event AvailableEvent,
              std::unique_ptr<SYCLMemObjAllocator> Allocator,
              ur_image_format_t Format, range<3> Range3WithOnes,
              unsigned Dimensions, size_t ElementSize);

  virtual ~SYCLMemObjT() = default;

  const Adapter& getAdapter() const;

  size_t getSizeInBytes() const noexcept override { return MSizeInBytes; }
  __SYCL2020_DEPRECATED("get_count() is deprecated, please use size() instead")
  size_t get_count() const { return size(); }
  size_t size() const noexcept {
    size_t AllocatorValueSize = MAllocator->getValueSize();
    return (getSizeInBytes() + AllocatorValueSize - 1) / AllocatorValueSize;
  }

  template <typename propertyT> bool has_property() const noexcept {
    return MProps.has_property<propertyT>();
  }

  template <typename propertyT> propertyT get_property() const {
    return MProps.get_property<propertyT>();
  }

  void addOrReplaceAccessorProperties(const property_list &PropertyList) {
    MProps.add_or_replace_accessor_properties(PropertyList);
  }

  void deleteAccessorProperty(const PropWithDataKind &Kind) {
    MProps.delete_accessor_property(Kind);
  }

  const std::unique_ptr<SYCLMemObjAllocator> &get_allocator_internal() const {
    return MAllocator;
  }

  void *allocateHostMem() override { return MAllocator->allocate(size()); }

  void releaseHostMem(void *Ptr) override {
    if (Ptr)
      MAllocator->deallocate(Ptr, size());
  }

  void releaseMem(context_impl *Context, void *MemAllocation) override;

  void *getUserPtr() const {
    return MOpenCLInterop ? static_cast<void *>(MInteropMemObject) : MUserPtr;
  }

  void set_write_back(bool NeedWriteBack) { MNeedWriteBack = NeedWriteBack; }

  void set_final_data(std::nullptr_t) { MUploadDataFunctor = nullptr; }

  void set_final_data_from_storage() {
    MUploadDataFunctor = [this]() {
      if (MSharedPtrStorage.use_count() > 1) {
        void *FinalData = const_cast<void *>(MSharedPtrStorage.get());
        updateHostMemory(FinalData);
      }
    };
    MHostPtrProvided = true;
  }

  void set_final_data(
      const std::function<void(const std::function<void(void *const Ptr)> &)>
          &FinalDataFunc) {

    auto UpdateFunc = [this](void *const Ptr) { updateHostMemory(Ptr); };
    MUploadDataFunctor = [FinalDataFunc, UpdateFunc]() {
      FinalDataFunc(UpdateFunc);
    };
    MHostPtrProvided = true;
  }

protected:
  void updateHostMemory(void *const Ptr);

  // Update host with the latest data + notify scheduler that the memory object
  // is going to die. After this method is finished no further operations with
  // the memory object is allowed. This method is executed from child's
  // destructor. This cannot be done in SYCLMemObjT's destructor as child's
  // members must be alive.
  void updateHostMemory();

public:
  bool useHostPtr() {
    return has_property<property::buffer::use_host_ptr>() ||
           has_property<property::image::use_host_ptr>();
  }

  bool canReadHostPtr(void *HostPtr, const size_t RequiredAlign) {
    bool Aligned =
        (reinterpret_cast<std::uintptr_t>(HostPtr) % RequiredAlign) == 0;
    return Aligned || useHostPtr();
  }

  bool canReuseHostPtr(void *HostPtr, const size_t RequiredAlign) {
    return !MHostPtrReadOnly && canReadHostPtr(HostPtr, RequiredAlign);
  }

  void handleHostData(void *HostPtr, const size_t RequiredAlign) {
    MHostPtrProvided = true;
    if (!MHostPtrReadOnly && HostPtr) {
      set_final_data([HostPtr](const std::function<void(void *const Ptr)> &F) {
        F(HostPtr);
      });
    }

    if (HostPtr) {
      if (canReuseHostPtr(HostPtr, RequiredAlign)) {
        MUserPtr = HostPtr;
      } else if (canReadHostPtr(HostPtr, RequiredAlign)) {
        MUserPtr = HostPtr;
        std::lock_guard<std::mutex> Lock(MCreateShadowCopyMtx);
        MCreateShadowCopy = [this, RequiredAlign, HostPtr]() -> void {
          setAlign(RequiredAlign);
          MShadowCopy = allocateHostMem();
          MUserPtr = MShadowCopy;
          std::memcpy(MUserPtr, HostPtr, MSizeInBytes);
        };
      } else {
        setAlign(RequiredAlign);
        MShadowCopy = allocateHostMem();
        MUserPtr = MShadowCopy;
        std::memcpy(MUserPtr, HostPtr, MSizeInBytes);
      }
    }
  }

  void handleHostData(const void *HostPtr, const size_t RequiredAlign) {
    MHostPtrReadOnly = true;
    handleHostData(const_cast<void *>(HostPtr), RequiredAlign);
  }

  void handleHostData(const std::shared_ptr<void> &HostPtr,
                      const size_t RequiredAlign, bool IsConstPtr) {
    MHostPtrProvided = true;
    MSharedPtrStorage = HostPtr;
    MHostPtrReadOnly = IsConstPtr;
    if (HostPtr) {
      if (!MHostPtrReadOnly)
        set_final_data_from_storage();

      if (canReuseHostPtr(HostPtr.get(), RequiredAlign)) {
        MUserPtr = HostPtr.get();
      } else if (canReadHostPtr(HostPtr.get(), RequiredAlign)) {
        MUserPtr = HostPtr.get();
        std::lock_guard<std::mutex> Lock(MCreateShadowCopyMtx);
        MCreateShadowCopy = [this, RequiredAlign, HostPtr]() -> void {
          setAlign(RequiredAlign);
          MShadowCopy = allocateHostMem();
          MUserPtr = MShadowCopy;
          std::memcpy(MUserPtr, HostPtr.get(), MSizeInBytes);
        };
      } else {
        setAlign(RequiredAlign);
        MShadowCopy = allocateHostMem();
        MUserPtr = MShadowCopy;
        std::memcpy(MUserPtr, HostPtr.get(), MSizeInBytes);
      }
    }
  }

  void handleHostData(const std::function<void(void *)> &CopyFromInput,
                      const size_t RequiredAlign, bool IsConstPtr) {
    MHostPtrReadOnly = IsConstPtr;
    setAlign(RequiredAlign);
    if (useHostPtr())
      throw exception(make_error_code(errc::invalid),
                      "Buffer constructor from a pair of iterator values does "
                      "not support use_host_ptr property.");

    setAlign(RequiredAlign);
    MShadowCopy = allocateHostMem();
    MUserPtr = MShadowCopy;

    CopyFromInput(MUserPtr);
  }

  void setAlign(size_t RequiredAlign) {
    MAllocator->setAlignment(RequiredAlign);
  }

  void handleWriteAccessorCreation();

  void *allocateMem(context_impl *Context, bool InitFromUserData, void *HostPtr,
                    ur_event_handle_t &InteropEvent) override {
    (void)Context;
    (void)InitFromUserData;
    (void)HostPtr;
    (void)InteropEvent;
    throw exception(make_error_code(errc::runtime), "Not implemented");
  }

  MemObjType getType() const override { return MemObjType::Undefined; }

  context_impl *getInteropContext() const override {
    return MInteropContext.get();
  }

  bool isInterop() const override;

  bool hasUserDataPtr() const override { return MUserPtr != nullptr; }

  bool isHostPointerReadOnly() const override { return MHostPtrReadOnly; }

  bool usesPinnedHostMemory() const override {
    return has_property<
        sycl::ext::oneapi::property::buffer::use_pinned_host_memory>();
  }

  void detachMemoryObject(const std::shared_ptr<SYCLMemObjT> &Self) const;

  void markAsInternal() { MIsInternal = true; }

  /// Returns true if this memory object requires a write_back on destruction.
  bool needsWriteBack() const { return MNeedWriteBack && MUploadDataFunctor; }

  /// Increment an internal counter for how many graphs are currently using this
  /// memory object.
  void markBeingUsedInGraph() { MGraphUseCount += 1; }

  /// Decrement an internal counter for how many graphs are currently using this
  /// memory object.
  void markNoLongerBeingUsedInGraph() {
    // Compare exchange loop to safely decrement MGraphUseCount
    while (true) {
      size_t CurrentVal = MGraphUseCount;
      if (CurrentVal == 0) {
        break;
      }
      if (MGraphUseCount.compare_exchange_strong(CurrentVal, CurrentVal - 1) ==
          false) {
        continue;
      }
    }
  }

  /// Returns true if any graphs are currently using this memory object.
  bool isUsedInGraph() const { return MGraphUseCount > 0; }
 
  const property_list &getPropList() const { return MProps; }
 
protected:
  // An allocateMem helper that determines which host ptr to use
  void determineHostPtr(context_impl *Context, bool InitFromUserData,
                        void *&HostPtr, bool &HostPtrReadOnly);

  // Allocator used for allocation memory on host.
  std::unique_ptr<SYCLMemObjAllocator> MAllocator;
  // Properties passed by user.
  property_list MProps;
  // Event passed by user to interoperability constructor.
  // Should wait on this event before start working with such memory object.
  EventImplPtr MInteropEvent;
  // Context passed by user to interoperability constructor.
  std::shared_ptr<context_impl> MInteropContext;
  // Native backend memory object handle passed by user to interoperability
  // constructor.
  ur_mem_handle_t MInteropMemObject;
  // Indicates whether memory object is created using interoperability
  // constructor or not.
  bool MOpenCLInterop;
  // Indicates if user provided pointer is read only.
  bool MHostPtrReadOnly;
  // Indicates if memory object should write memory to the host on destruction.
  bool MNeedWriteBack;
  // Size of memory.
  size_t MSizeInBytes = 0;
  // User's pointer passed to constructor.
  void *MUserPtr;
  // Copy of memory passed by user to constructor.
  void *MShadowCopy;
  // Function which update host with final data on memory object destruction.
  std::function<void(void)> MUploadDataFunctor;
  // Field which holds user's shared_ptr in case of memory object is created
  // using constructor with shared_ptr.
  std::shared_ptr<const void> MSharedPtrStorage;
  // Field to identify if dtor is not necessarily blocking.
  // check for MUploadDataFunctor is not enough to define it since for case when
  // we have read only HostPtr - MUploadDataFunctor is empty but delayed release
  // must be not allowed.
  bool MHostPtrProvided;
  // Indicates that the memory object was allocated internally. Such memory
  // objects can be released in a deferred manner regardless of whether a host
  // pointer was provided or not.
  bool MIsInternal = false;
  // The number of graphs which are currently using this memory object.
  std::atomic<size_t> MGraphUseCount = 0;
  // Function which creates a shadow copy of the host pointer. This is used to
  // defer the memory allocation and copying to the point where a writable
  // accessor is created.
  std::function<void(void)> MCreateShadowCopy = []() -> void {};
  std::mutex MCreateShadowCopyMtx;
  bool MOwnNativeHandle = true;
};
} // namespace detail
} // namespace _V1
} // namespace sycl<|MERGE_RESOLUTION|>--- conflicted
+++ resolved
@@ -34,10 +34,6 @@
 class context_impl;
 class event_impl;
 class Adapter;
-<<<<<<< HEAD
-=======
-using AdapterPtr = Adapter *;
->>>>>>> ea4d0849
 
 using EventImplPtr = std::shared_ptr<event_impl>;
 
