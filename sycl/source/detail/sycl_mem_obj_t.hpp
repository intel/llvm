//==------------ sycl_mem_obj_t.hpp - SYCL standard header file ------------==//
//
// Part of the LLVM Project, under the Apache License v2.0 with LLVM Exceptions.
// See https://llvm.org/LICENSE.txt for license information.
// SPDX-License-Identifier: Apache-2.0 WITH LLVM-exception
//
//===----------------------------------------------------------------------===//

#pragma once

#include <detail/sycl_mem_obj_i.hpp>
#include <sycl/detail/common.hpp>
#include <sycl/detail/export.hpp>
#include <sycl/detail/sycl_mem_obj_allocator.hpp>
#include <sycl/detail/type_traits.hpp>
#include <sycl/event.hpp>
#include <sycl/properties/buffer_properties.hpp>
#include <sycl/properties/image_properties.hpp>
#include <sycl/property_list.hpp>
#include <sycl/range.hpp>

#include <atomic>
#include <cstring>
#include <memory>
#include <type_traits>

namespace sycl {
inline namespace _V1 {
namespace detail {

// Forward declarations
class context_impl;
class event_impl;
class plugin;

using ContextImplPtr = std::shared_ptr<context_impl>;
using EventImplPtr = std::shared_ptr<event_impl>;

// The class serves as a base for all SYCL memory objects.
class __SYCL_EXPORT SYCLMemObjT : public SYCLMemObjI {

  // The check for output iterator is commented out as it blocks set_final_data
  // with void * argument to be used.
  // TODO: Align these checks with the SYCL specification when the behaviour
  // with void * is clarified.
  template <typename T>
  using EnableIfOutputPointerT = std::enable_if_t<
      /*is_output_iterator<T>::value &&*/ std::is_pointer<T>::value>;

  template <typename T>
  using EnableIfOutputIteratorT = std::enable_if_t<
      /*is_output_iterator<T>::value &&*/ !std::is_pointer<T>::value>;

public:
  SYCLMemObjT(const size_t SizeInBytes, const property_list &Props,
              std::unique_ptr<SYCLMemObjAllocator> Allocator)
      : MAllocator(std::move(Allocator)), MProps(Props), MInteropEvent(nullptr),
        MInteropContext(nullptr), MInteropMemObject(nullptr),
        MOpenCLInterop(false), MHostPtrReadOnly(false), MNeedWriteBack(true),
        MSizeInBytes(SizeInBytes), MUserPtr(nullptr), MShadowCopy(nullptr),
        MUploadDataFunctor(nullptr), MSharedPtrStorage(nullptr),
        MHostPtrProvided(false) {}

  SYCLMemObjT(const property_list &Props,
              std::unique_ptr<SYCLMemObjAllocator> Allocator)
      : SYCLMemObjT(/*SizeInBytes*/ 0, Props, std::move(Allocator)) {}

  SYCLMemObjT(pi_native_handle MemObject, const context &SyclContext,
              const size_t SizeInBytes, event AvailableEvent,
              std::unique_ptr<SYCLMemObjAllocator> Allocator);

  SYCLMemObjT(cl_mem MemObject, const context &SyclContext,
              event AvailableEvent,
              std::unique_ptr<SYCLMemObjAllocator> Allocator)
      : SYCLMemObjT(pi::cast<pi_native_handle>(MemObject), SyclContext,
                    /*SizeInBytes*/ (size_t)0, AvailableEvent,
                    std::move(Allocator)) {}

  SYCLMemObjT(pi_native_handle MemObject, const context &SyclContext,
              bool OwnNativeHandle, event AvailableEvent,
              std::unique_ptr<SYCLMemObjAllocator> Allocator);

  SYCLMemObjT(pi_native_handle MemObject, const context &SyclContext,
              bool OwnNativeHandle, event AvailableEvent,
              std::unique_ptr<SYCLMemObjAllocator> Allocator,
              sycl::detail::pi::PiMemImageChannelOrder Order,
              sycl::detail::pi::PiMemImageChannelType Type,
              range<3> Range3WithOnes, unsigned Dimensions, size_t ElementSize);

  virtual ~SYCLMemObjT() = default;

  const PluginPtr &getPlugin() const;

  size_t getSizeInBytes() const noexcept override { return MSizeInBytes; }
  __SYCL2020_DEPRECATED("get_count() is deprecated, please use size() instead")
  size_t get_count() const { return size(); }
  size_t size() const noexcept {
    size_t AllocatorValueSize = MAllocator->getValueSize();
    return (getSizeInBytes() + AllocatorValueSize - 1) / AllocatorValueSize;
  }

  template <typename propertyT> bool has_property() const noexcept {
    return MProps.has_property<propertyT>();
  }

  template <typename propertyT> propertyT get_property() const {
    return MProps.get_property<propertyT>();
  }

  void addOrReplaceAccessorProperties(const property_list &PropertyList) {
    MProps.add_or_replace_accessor_properties(PropertyList);
  }

  void deleteAccessorProperty(const PropWithDataKind &Kind) {
    MProps.delete_accessor_property(Kind);
  }

  const std::unique_ptr<SYCLMemObjAllocator> &get_allocator_internal() const {
    return MAllocator;
  }

  void *allocateHostMem() override { return MAllocator->allocate(size()); }

  void releaseHostMem(void *Ptr) override {
    if (Ptr)
      MAllocator->deallocate(Ptr, size());
  }

  void releaseMem(ContextImplPtr Context, void *MemAllocation) override;

  void *getUserPtr() const {
    return MOpenCLInterop ? static_cast<void *>(MInteropMemObject) : MUserPtr;
  }

  void set_write_back(bool NeedWriteBack) { MNeedWriteBack = NeedWriteBack; }

  void set_final_data(std::nullptr_t) { MUploadDataFunctor = nullptr; }

  void set_final_data_from_storage() {
    MUploadDataFunctor = [this]() {
      if (MSharedPtrStorage.use_count() > 1) {
        void *FinalData = const_cast<void *>(MSharedPtrStorage.get());
        updateHostMemory(FinalData);
      }
    };
    MHostPtrProvided = true;
  }

  void set_final_data(
      const std::function<void(const std::function<void(void *const Ptr)> &)>
          &FinalDataFunc) {

    auto UpdateFunc = [this](void *const Ptr) { updateHostMemory(Ptr); };
    MUploadDataFunctor = [FinalDataFunc, UpdateFunc]() {
      FinalDataFunc(UpdateFunc);
    };
    MHostPtrProvided = true;
  }

protected:
  void updateHostMemory(void *const Ptr);

  // Update host with the latest data + notify scheduler that the memory object
  // is going to die. After this method is finished no further operations with
  // the memory object is allowed. This method is executed from child's
  // destructor. This cannot be done in SYCLMemObjT's destructor as child's
  // members must be alive.
  void updateHostMemory();

public:
  bool useHostPtr() {
    return has_property<property::buffer::use_host_ptr>() ||
           has_property<property::image::use_host_ptr>();
  }

  bool canReadHostPtr(void *HostPtr, const size_t RequiredAlign) {
    bool Aligned =
        (reinterpret_cast<std::uintptr_t>(HostPtr) % RequiredAlign) == 0;
    return Aligned || useHostPtr();
  }

  bool canReuseHostPtr(void *HostPtr, const size_t RequiredAlign) {
    return !MHostPtrReadOnly && canReadHostPtr(HostPtr, RequiredAlign);
  }

  void handleHostData(void *HostPtr, const size_t RequiredAlign) {
    MHostPtrProvided = true;
    if (!MHostPtrReadOnly && HostPtr) {
      set_final_data([HostPtr](const std::function<void(void *const Ptr)> &F) {
        F(HostPtr);
      });
    }

    if (HostPtr) {
      if (canReuseHostPtr(HostPtr, RequiredAlign)) {
        MUserPtr = HostPtr;
      } else if (canReadHostPtr(HostPtr, RequiredAlign)) {
        MUserPtr = HostPtr;
        MCreateShadowCopy = [this, RequiredAlign, HostPtr]() -> void {
          setAlign(RequiredAlign);
          MShadowCopy = allocateHostMem();
          MUserPtr = MShadowCopy;
          std::memcpy(MUserPtr, HostPtr, MSizeInBytes);
        };
      } else {
        setAlign(RequiredAlign);
        MShadowCopy = allocateHostMem();
        MUserPtr = MShadowCopy;
        std::memcpy(MUserPtr, HostPtr, MSizeInBytes);
      }
    }
  }

  void handleHostData(const void *HostPtr, const size_t RequiredAlign) {
    MHostPtrReadOnly = true;
    handleHostData(const_cast<void *>(HostPtr), RequiredAlign);
  }

  void handleHostData(const std::shared_ptr<void> &HostPtr,
                      const size_t RequiredAlign, bool IsConstPtr) {
    MHostPtrProvided = true;
    MSharedPtrStorage = HostPtr;
    MHostPtrReadOnly = IsConstPtr;
    if (HostPtr) {
      if (!MHostPtrReadOnly)
        set_final_data_from_storage();

      if (canReuseHostPtr(HostPtr.get(), RequiredAlign)) {
        MUserPtr = HostPtr.get();
      } else if (canReadHostPtr(HostPtr.get(), RequiredAlign)) {
        MUserPtr = HostPtr.get();
        MCreateShadowCopy = [this, RequiredAlign, HostPtr]() -> void {
          setAlign(RequiredAlign);
          MShadowCopy = allocateHostMem();
          MUserPtr = MShadowCopy;
          std::memcpy(MUserPtr, HostPtr.get(), MSizeInBytes);
        };
      } else {
        setAlign(RequiredAlign);
        MShadowCopy = allocateHostMem();
        MUserPtr = MShadowCopy;
        std::memcpy(MUserPtr, HostPtr.get(), MSizeInBytes);
      }
    }
  }

  void handleHostData(const std::function<void(void *)> &CopyFromInput,
                      const size_t RequiredAlign, bool IsConstPtr) {
    MHostPtrReadOnly = IsConstPtr;
    setAlign(RequiredAlign);
    if (useHostPtr())
      throw runtime_error(
          "Buffer constructor from a pair of iterator values does not support "
          "use_host_ptr property.",
          PI_ERROR_INVALID_OPERATION);

    setAlign(RequiredAlign);
    MShadowCopy = allocateHostMem();
    MUserPtr = MShadowCopy;

    CopyFromInput(MUserPtr);
  }

  void setAlign(size_t RequiredAlign) {
    MAllocator->setAlignment(RequiredAlign);
  }

  static size_t getBufSizeForContext(const ContextImplPtr &Context,
                                     pi_native_handle MemObject);

  void handleWriteAccessorCreation();

  void *allocateMem(ContextImplPtr Context, bool InitFromUserData,
                    void *HostPtr,
                    sycl::detail::pi::PiEvent &InteropEvent) override {
    (void)Context;
    (void)InitFromUserData;
    (void)HostPtr;
    (void)InteropEvent;
    throw runtime_error("Not implemented", PI_ERROR_INVALID_OPERATION);
  }

  MemObjType getType() const override { return MemObjType::Undefined; }

  ContextImplPtr getInteropContext() const override { return MInteropContext; }

  bool isInterop() const override;

  bool hasUserDataPtr() const override { return MUserPtr != nullptr; }

  bool isHostPointerReadOnly() const override { return MHostPtrReadOnly; }

  bool usesPinnedHostMemory() const override {
    return has_property<
        sycl::ext::oneapi::property::buffer::use_pinned_host_memory>();
  }

  void detachMemoryObject(const std::shared_ptr<SYCLMemObjT> &Self) const;

  void markAsInternal() { MIsInternal = true; }

  /// Returns true if this memory object requires a write_back on destruction.
  bool needsWriteBack() const { return MNeedWriteBack && MUploadDataFunctor; }

  /// Increment an internal counter for how many graphs are currently using this
  /// memory object.
  void markBeingUsedInGraph() { MGraphUseCount += 1; }

  /// Decrement an internal counter for how many graphs are currently using this
  /// memory object.
  void markNoLongerBeingUsedInGraph() {
    // Compare exchange loop to safely decrement MGraphUseCount
    while (true) {
      size_t CurrentVal = MGraphUseCount;
      if (CurrentVal == 0) {
        break;
      }
      if (MGraphUseCount.compare_exchange_strong(CurrentVal, CurrentVal - 1) ==
          false) {
        continue;
      }
    }
  }

  /// Returns true if any graphs are currently using this memory object.
  bool isUsedInGraph() const { return MGraphUseCount > 0; }

protected:
  // An allocateMem helper that determines which host ptr to use
  void determineHostPtr(const ContextImplPtr &Context, bool InitFromUserData,
                        void *&HostPtr, bool &HostPtrReadOnly);

  // Allocator used for allocation memory on host.
  std::unique_ptr<SYCLMemObjAllocator> MAllocator;
  // Properties passed by user.
  property_list MProps;
  // Event passed by user to interoperability constructor.
  // Should wait on this event before start working with such memory object.
  EventImplPtr MInteropEvent;
  // Context passed by user to interoperability constructor.
  ContextImplPtr MInteropContext;
  // Native backend memory object handle passed by user to interoperability
  // constructor.
  sycl::detail::pi::PiMem MInteropMemObject;
  // Indicates whether memory object is created using interoperability
  // constructor or not.
  bool MOpenCLInterop;
  // Indicates if user provided pointer is read only.
  bool MHostPtrReadOnly;
  // Indicates if memory object should write memory to the host on destruction.
  bool MNeedWriteBack;
  // Size of memory.
  size_t MSizeInBytes;
  // User's pointer passed to constructor.
  void *MUserPtr;
  // Copy of memory passed by user to constructor.
  void *MShadowCopy;
  // Function which update host with final data on memory object destruction.
  std::function<void(void)> MUploadDataFunctor;
  // Field which holds user's shared_ptr in case of memory object is created
  // using constructor with shared_ptr.
  std::shared_ptr<const void> MSharedPtrStorage;
  // Field to identify if dtor is not necessarily blocking.
  // check for MUploadDataFunctor is not enough to define it since for case when
  // we have read only HostPtr - MUploadDataFunctor is empty but delayed release
  // must be not allowed.
  bool MHostPtrProvided;
  // Indicates that the memory object was allocated internally. Such memory
  // objects can be released in a deferred manner regardless of whether a host
  // pointer was provided or not.
  bool MIsInternal = false;
  // The number of graphs which are currently using this memory object.
  std::atomic<size_t> MGraphUseCount = 0;
<<<<<<< HEAD
  // Function which creates a shadow copy of the host pointer. This is used to
  // defer the memory allocation and copying to the point where a writable
  // accessor is created.
  std::function<void(void)> MCreateShadowCopy = []() -> void {};
=======
  bool MOwnNativeHandle = true;
>>>>>>> 6a0d6efe
};
} // namespace detail
} // namespace _V1
} // namespace sycl<|MERGE_RESOLUTION|>--- conflicted
+++ resolved
@@ -371,14 +371,11 @@
   bool MIsInternal = false;
   // The number of graphs which are currently using this memory object.
   std::atomic<size_t> MGraphUseCount = 0;
-<<<<<<< HEAD
   // Function which creates a shadow copy of the host pointer. This is used to
   // defer the memory allocation and copying to the point where a writable
   // accessor is created.
   std::function<void(void)> MCreateShadowCopy = []() -> void {};
-=======
   bool MOwnNativeHandle = true;
->>>>>>> 6a0d6efe
 };
 } // namespace detail
 } // namespace _V1
