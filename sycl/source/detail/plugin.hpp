//==--------------------- plugin.hpp - SYCL platform-------------------==//
//
// Part of the LLVM Project, under the Apache License v2.0 with LLVM Exceptions.
// See https://llvm.org/LICENSE.txt for license information.
// SPDX-License-Identifier: Apache-2.0 WITH LLVM-exception
//
//===----------------------------------------------------------------------===//

#pragma once
#include <CL/sycl/backend_types.hpp>
#include <CL/sycl/detail/common.hpp>
#include <CL/sycl/detail/pi.hpp>
#include <CL/sycl/stl.hpp>
#include <detail/plugin_printers.hpp>
#include <memory>
#include <mutex>

#ifdef XPTI_ENABLE_INSTRUMENTATION
// Include the headers necessary for emitting traces using the trace framework
#include "xpti_trace_framework.h"
#endif

__SYCL_INLINE_NAMESPACE(cl) {
namespace sycl {
namespace detail {
#ifdef XPTI_ENABLE_INSTRUMENTATION
extern xpti::trace_event_data_t *GPICallEvent;
#endif
/// The plugin class provides a unified interface to the underlying low-level
/// runtimes for the device-agnostic SYCL runtime.
///
/// \ingroup sycl_pi
class plugin {
public:
  plugin() = delete;

<<<<<<< HEAD
  plugin(RT::PiPlugin Plugin, backend UseBackend, void *LibraryHandle)
      : MPlugin(Plugin), MBackend(UseBackend), MLibraryHandle(LibraryHandle) {}
=======
  plugin(RT::PiPlugin Plugin, backend UseBackend)
      : MPlugin(Plugin), MBackend(UseBackend),
        TracingMutex(std::make_shared<std::mutex>()) {}
>>>>>>> 6ca33e2d

  plugin &operator=(const plugin &) = default;
  plugin(const plugin &) = default;
  plugin &operator=(plugin &&other) noexcept = default;
  plugin(plugin &&other) noexcept = default;

  ~plugin() = default;

  const RT::PiPlugin &getPiPlugin() const { return MPlugin; }
  RT::PiPlugin &getPiPlugin() { return MPlugin; }

  /// Checks return value from PI calls.
  ///
  /// \throw Exception if pi_result is not a PI_SUCCESS.
  template <typename Exception = cl::sycl::runtime_error>
  void checkPiResult(RT::PiResult pi_result) const {
    __SYCL_CHECK_OCL_CODE_THROW(pi_result, Exception);
  }

  /// Calls the PiApi, traces the call, and returns the result.
  ///
  /// Usage:
  /// \code{cpp}
  /// PiResult Err = plugin.call<PiApiKind::pi>(Args);
  /// Plugin.checkPiResult(Err); // Checks Result and throws a runtime_error
  /// // exception.
  /// \endcode
  ///
  /// \sa plugin::checkPiResult
  template <PiApiKind PiApiOffset, typename... ArgsT>
  RT::PiResult call_nocheck(ArgsT... Args) const {
    RT::PiFuncInfo<PiApiOffset> PiCallInfo;
#ifdef XPTI_ENABLE_INSTRUMENTATION
    // Emit a function_begin trace for the PI API before the call is executed.
    // If arguments need to be captured, then a data structure can be sent in
    // the per_instance_user_data field.
    std::string PIFnName = PiCallInfo.getFuncName();
    uint64_t CorrelationID = pi::emitFunctionBeginTrace(PIFnName.c_str());
#endif
    RT::PiResult R = PiCallInfo.getFuncPtr(MPlugin)(Args...);
    if (pi::trace(pi::TraceLevel::PI_TRACE_CALLS)) {
      std::lock_guard<std::mutex> Guard(*TracingMutex);
      std::string FnName = PiCallInfo.getFuncName();
      std::cout << "---> " << FnName << "(" << std::endl;
      RT::printArgs(Args...);
      std::cout << ") ---> ";
      RT::printArgs(R);
      RT::printOuts(Args...);
      std::cout << std::endl;
    }
#ifdef XPTI_ENABLE_INSTRUMENTATION
    // Close the function begin with a call to function end
    pi::emitFunctionEndTrace(CorrelationID, PIFnName.c_str());
#endif
    return R;
  }

  /// Calls the API, traces the call, checks the result
  ///
  /// \throw cl::sycl::runtime_exception if the call was not successful.
  template <PiApiKind PiApiOffset, typename... ArgsT>
  void call(ArgsT... Args) const {
    RT::PiResult Err = call_nocheck<PiApiOffset>(Args...);
    checkPiResult(Err);
  }

  backend getBackend(void) const { return MBackend; }
  void *getLibraryHandle() const { return MLibraryHandle; }
  void *getLibraryHandle() { return MLibraryHandle; }
  int unload() { return RT::unloadPlugin(MLibraryHandle); }

private:
  RT::PiPlugin MPlugin;
  backend MBackend;
<<<<<<< HEAD
  void *MLibraryHandle; // the handle returned from dlopen
};                      // class plugin
=======
  std::shared_ptr<std::mutex> TracingMutex;
}; // class plugin
>>>>>>> 6ca33e2d
} // namespace detail
} // namespace sycl
} // __SYCL_INLINE_NAMESPACE(cl)<|MERGE_RESOLUTION|>--- conflicted
+++ resolved
@@ -34,14 +34,9 @@
 public:
   plugin() = delete;
 
-<<<<<<< HEAD
   plugin(RT::PiPlugin Plugin, backend UseBackend, void *LibraryHandle)
-      : MPlugin(Plugin), MBackend(UseBackend), MLibraryHandle(LibraryHandle) {}
-=======
-  plugin(RT::PiPlugin Plugin, backend UseBackend)
-      : MPlugin(Plugin), MBackend(UseBackend),
+      : MPlugin(Plugin), MBackend(UseBackend), MLibraryHandle(LibraryHandle),
         TracingMutex(std::make_shared<std::mutex>()) {}
->>>>>>> 6ca33e2d
 
   plugin &operator=(const plugin &) = default;
   plugin(const plugin &) = default;
@@ -116,13 +111,9 @@
 private:
   RT::PiPlugin MPlugin;
   backend MBackend;
-<<<<<<< HEAD
   void *MLibraryHandle; // the handle returned from dlopen
-};                      // class plugin
-=======
   std::shared_ptr<std::mutex> TracingMutex;
 }; // class plugin
->>>>>>> 6ca33e2d
 } // namespace detail
 } // namespace sycl
 } // __SYCL_INLINE_NAMESPACE(cl)