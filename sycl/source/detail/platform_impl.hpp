//==-------------- platform_impl.hpp - SYCL platform -----------------------==//
//
// Part of the LLVM Project, under the Apache License v2.0 with LLVM Exceptions.
// See https://llvm.org/LICENSE.txt for license information.
// SPDX-License-Identifier: Apache-2.0 WITH LLVM-exception
//
//===----------------------------------------------------------------------===//

#pragma once

#include <detail/adapter.hpp>
#include <detail/split_string.hpp>
#include <detail/ur.hpp>
#include <detail/ur_info_code.hpp>
#include <sycl/backend_types.hpp>
#include <sycl/detail/cl.h>
#include <sycl/detail/common.hpp>
#include <sycl/detail/ur.hpp>
#include <sycl/info/info_desc.hpp>

namespace sycl {
inline namespace _V1 {

// Forward declaration
class device_selector;
class device;
enum class aspect;

namespace detail {
class device_impl;

// TODO: implement extension management for host device
// TODO: implement parameters treatment for host device
class platform_impl : public std::enable_shared_from_this<platform_impl> {
  /// Constructs platform_impl from a UR platform handle.
  ///
  /// \param APlatform is a raw plug-in platform handle.
  /// \param AAdapter is a plug-in handle.
  //
  // Platforms can only be created under `GlobalHandler`'s ownership via
  // `platform_impl::getOrMakePlatformImpl` method.
<<<<<<< HEAD
  explicit platform_impl(ur_platform_handle_t APlatform, const Adapter& AAdapter)
      : MPlatform(APlatform) {

    MAdapter = const_cast<Adapter*>(&AAdapter);
=======
  explicit platform_impl(ur_platform_handle_t APlatform, Adapter *AAdapter)
      : MPlatform(APlatform), MAdapter(AAdapter) {
>>>>>>> ea4d0849
    // Find out backend of the platform
    ur_backend_t UrBackend = UR_BACKEND_UNKNOWN;
    AAdapter.call_nocheck<UrApiKind::urPlatformGetInfo>(
        APlatform, UR_PLATFORM_INFO_BACKEND, sizeof(ur_backend_t), &UrBackend,
        nullptr);
    MBackend = convertUrBackend(UrBackend);
  }

  ~platform_impl() = default;

public:
  /// Checks if this platform supports extension.
  ///
  /// \param ExtensionName is a string containing extension name.
  /// \return true if platform supports specified extension.
  bool has_extension(const std::string &ExtensionName) const;

  /// Checks if this platform supports usm.
  /// Non opencl backends are assumed to support it.
  ///
  /// \return true if platform supports usm.
  bool supports_usm() const;

  /// Returns all SYCL devices associated with this platform.
  ///
  /// If this platform is a host platform and device type requested is either
  /// info::device_type::all or info::device_type::host, resulting vector
  /// contains only a single SYCL host device. If there are no devices that
  /// match given device type, resulting vector is empty.
  ///
  /// \param DeviceType is a SYCL device type.
  /// \return a vector of SYCL devices.
  std::vector<device>
  get_devices(info::device_type DeviceType = info::device_type::all) const;

  /// Queries this SYCL platform for info.
  ///
  /// The return type depends on information being queried.
  template <typename Param> typename Param::return_type get_info() const {
    std::string InfoStr = urGetInfoString<UrApiKind::urPlatformGetInfo>(
        *this, detail::UrInfoCode<Param>::value);
    if constexpr (std::is_same_v<Param, info::platform::extensions>) {
      return split_string(InfoStr, ' ');
    } else {
      return InfoStr;
    }
  }

  /// Queries this SYCL platform for SYCL backend-specific information.
  ///
  /// The return type depends on information being queried.
  template <typename Param>
  typename Param::return_type get_backend_info() const;

  /// Returns the backend of this platform.
  backend getBackend(void) const { return MBackend; }

  /// Get backend option.
  void getBackendOption(const char *frontend_option,
                        const char **backend_option) const {
    const auto &adapter = getAdapter();
    ur_result_t Err =
        adapter.call_nocheck<UrApiKind::urPlatformGetBackendOption>(
            MPlatform, frontend_option, backend_option);
    adapter.checkUrResult(Err);
  }

  /// \return an instance of OpenCL cl_platform_id.
  cl_platform_id get() const {
    ur_native_handle_t nativeHandle = 0;
    getAdapter().call<UrApiKind::urPlatformGetNativeHandle>(MPlatform,
                                                             &nativeHandle);
    return ur::cast<cl_platform_id>(nativeHandle);
  }

  /// Returns raw underlying UR platform handle.
  ///
  /// Unlike get() method, this method does not retain handler. It is caller
  /// responsibility to make sure that platform stays alive while raw handle
  /// is in use.
  ///
  /// \return a raw plug-in platform handle.
  const ur_platform_handle_t &getHandleRef() const { return MPlatform; }

  /// Returns all available SYCL platforms in the system.
  ///
  /// By default the resulting vector always contains a single SYCL host
  /// platform instance. There are means to override this behavior for testing
  /// purposes. See environment variables guide for up-to-date instructions.
  ///
  /// \return a vector of all available SYCL platforms.
  static std::vector<platform> get_platforms();

  // \return the Adapter associated with this platform.
  const Adapter& getAdapter() const { return *MAdapter; }

  /// Sets the platform implementation to use another adapter.
  ///
  /// \param Adapter& is a reference to a adapter instance
  /// \param Backend is the backend that we want this platform to use
  void setAdapter(Adapter& AdapterRef, backend Backend) {
    MAdapter = &AdapterRef;
    MBackend = Backend;
  }

  /// Gets the native handle of the SYCL platform.
  ///
  /// \return a native handle.
  ur_native_handle_t getNative() const;

  /// Indicates if all of the SYCL devices on this platform have the
  /// given feature.
  ///
  /// \param Aspect is one of the values in Table 4.20 of the SYCL 2020
  /// Provisional Spec.
  ///
  /// \return true all of the SYCL devices on this platform have the
  /// given feature.
  bool has(aspect Aspect) const;

  /// Queries the device_impl cache to return a shared_ptr for the
  /// device_impl corresponding to the UrDevice.
  ///
  /// \param UrDevice is the UrDevice whose impl is requested
  ///
  /// \return a device_impl* corresponding to the device
  device_impl *getDeviceImpl(ur_device_handle_t UrDevice);

  /// Queries the device_impl cache to either return a shared_ptr
  /// for the device_impl corresponding to the UrDevice or add
  /// a new entry to the cache
  ///
  /// \param UrDevice is the UrDevice whose impl is requested
  ///
  /// \param PlatormImpl is the Platform for that Device
  ///
  /// \return a device_impl* corresponding to the device
  device_impl &getOrMakeDeviceImpl(ur_device_handle_t UrDevice);

  /// Queries the cache to see if the specified UR platform has been seen
  /// before.  If so, return the cached platform_impl, otherwise create a new
  /// one and cache it.
  ///
  /// \param UrPlatform is the UR Platform handle representing the platform
  /// \param Adapter is the UR adapter providing the backend for the platform
  /// \return the platform_impl representing the UR platform
  static platform_impl &getOrMakePlatformImpl(ur_platform_handle_t UrPlatform,
                                              const Adapter& AAdapter);

  /// Queries the cache for the specified platform based on an input device.
  /// If found, returns the the cached platform_impl, otherwise creates a new
  /// one and caches it.
  ///
  /// \param UrDevice is the UR device handle for the device whose platform is
  /// desired
  /// \param Adapter is the UR adapter providing the backend for the device and
  /// platform
  /// \return the platform_impl that contains the input device
  static platform_impl &getPlatformFromUrDevice(ur_device_handle_t UrDevice,
                                                const Adapter& AAdapter);

  context_impl &khr_get_default_context();

  // when getting sub-devices for ONEAPI_DEVICE_SELECTOR we may temporarily
  // ensure every device is a root one.
  bool MAlwaysRootDevice = false;

private:
  device_impl *getDeviceImplHelper(ur_device_handle_t UrDevice);

  // Helper to get the vector of platforms supported by a given UR adapter
  static std::vector<platform> getAdapterPlatforms(Adapter& AAdapter,
                                                   bool Supported = true);

  // Helper to filter reportable devices in the platform
  template <typename ListT, typename FilterT>
  std::vector<int>
  filterDeviceFilter(std::vector<ur_device_handle_t> &UrDevices,
                     ListT *FilterList) const;

  ur_platform_handle_t MPlatform = 0;
  backend MBackend;

  Adapter* MAdapter;

  std::vector<std::shared_ptr<device_impl>> MDevices;
  friend class GlobalHandler;
  std::mutex MDeviceMapMutex;
};

} // namespace detail
} // namespace _V1
} // namespace sycl<|MERGE_RESOLUTION|>--- conflicted
+++ resolved
@@ -39,15 +39,10 @@
   //
   // Platforms can only be created under `GlobalHandler`'s ownership via
   // `platform_impl::getOrMakePlatformImpl` method.
-<<<<<<< HEAD
   explicit platform_impl(ur_platform_handle_t APlatform, const Adapter& AAdapter)
       : MPlatform(APlatform) {
 
     MAdapter = const_cast<Adapter*>(&AAdapter);
-=======
-  explicit platform_impl(ur_platform_handle_t APlatform, Adapter *AAdapter)
-      : MPlatform(APlatform), MAdapter(AAdapter) {
->>>>>>> ea4d0849
     // Find out backend of the platform
     ur_backend_t UrBackend = UR_BACKEND_UNKNOWN;
     AAdapter.call_nocheck<UrApiKind::urPlatformGetInfo>(
