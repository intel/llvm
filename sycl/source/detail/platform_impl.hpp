--- conflicted
+++ resolved
@@ -99,22 +99,12 @@
   }
 
   /// \return an instance of OpenCL cl_platform_id.
-<<<<<<< HEAD
   cl_platform_id get() const {
-    if (is_host()) {
-      throw invalid_object_error(
-          "This instance of platform doesn't support OpenCL interoperability.",
-          UR_RESULT_ERROR_INVALID_PLATFORM);
-    }
     ur_native_handle_t nativeHandle = nullptr;
     getPlugin()->call(urPlatformGetNativeHandle, MUrPlatform, &nativeHandle);
     return ur::cast<cl_platform_id>(nativeHandle);
   }
 
-  const ur_platform_handle_t &getHandleRef() const { return MUrPlatform; }
-=======
-  cl_platform_id get() const { return pi::cast<cl_platform_id>(MPlatform); }
-
   /// Returns raw underlying plug-in platform handle.
   ///
   /// Unlike get() method, this method does not retain handler. It is caller
@@ -122,8 +112,7 @@
   /// is in use.
   ///
   /// \return a raw plug-in platform handle.
-  const sycl::detail::pi::PiPlatform &getHandleRef() const { return MPlatform; }
->>>>>>> 4ae7cad6
+  const ur_platform_handle_t &getHandleRef() const { return MUrPlatform; }
 
   /// Returns all available SYCL platforms in the system.
   ///
@@ -134,13 +123,6 @@
   /// \return a vector of all available SYCL platforms.
   static std::vector<platform> get_platforms();
 
-<<<<<<< HEAD
-  const PluginPtr &getPlugin() const {
-    assert(!MHostPlatform && "Plugin is not available for Host.");
-    return MPlugin;
-  }
-
-=======
   // \return the Plugin associated with this platform.
   const PluginPtr &getPlugin() const { return MPlugin; }
 
@@ -153,7 +135,6 @@
     MBackend = Backend;
   }
 
->>>>>>> 4ae7cad6
   /// Gets the native handle of the SYCL platform.
   ///
   /// \return a native handle.
@@ -192,19 +173,7 @@
   getOrMakeDeviceImpl(ur_device_handle_t UrDevice,
                       const std::shared_ptr<platform_impl> &PlatformImpl);
 
-<<<<<<< HEAD
-  /// Static functions that help maintain platform uniquess and
-  /// equality of comparison
-
-  /// Returns the host platform impl
-  ///
-  /// \return the host platform impl
-  static std::shared_ptr<platform_impl> getHostPlatformImpl();
-
   /// Queries the cache to see if the specified UR platform has been seen
-=======
-  /// Queries the cache to see if the specified PiPlatform has been seen
->>>>>>> 4ae7cad6
   /// before.  If so, return the cached platform_impl, otherwise create a new
   /// one and cache it.
   ///
@@ -240,12 +209,7 @@
   filterDeviceFilter(std::vector<ur_device_handle_t> &UrDevices,
                      ListT *FilterList) const;
 
-<<<<<<< HEAD
-  bool MHostPlatform = false;
   ur_platform_handle_t MUrPlatform = 0;
-=======
-  sycl::detail::pi::PiPlatform MPlatform = 0;
->>>>>>> 4ae7cad6
   backend MBackend;
 
   PluginPtr MPlugin;
