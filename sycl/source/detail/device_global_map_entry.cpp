--- conflicted
+++ resolved
@@ -81,12 +81,8 @@
                                 reinterpret_cast<uintptr_t>(MDeviceGlobalPtr) +
                                 sizeof(MDeviceGlobalPtr)),
                             QueueImpl, MDeviceGlobalTSize, NewAlloc.MPtr,
-<<<<<<< HEAD
-                            std::vector<ur_event_handle_t>{}, &InitEvent);
-=======
-                            std::vector<sycl::detail::pi::PiEvent>{},
+                            std::vector<ur_event_handle_t>{},
                             &InitEvent, nullptr);
->>>>>>> 4ae7cad6
     NewAlloc.MInitEvent = InitEvent;
   }
 
