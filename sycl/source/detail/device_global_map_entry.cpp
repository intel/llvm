--- conflicted
+++ resolved
@@ -19,17 +19,10 @@
 namespace detail {
 
 DeviceGlobalUSMMem::~DeviceGlobalUSMMem() {
-<<<<<<< HEAD
-  try {
-    // removeAssociatedResources is expected to have cleaned up both the pointer
-    // and the event. When asserts are enabled the values are set, so we check
-    // these here.
-=======
   // removeAssociatedResources is expected to have cleaned up both the pointer
   // and the event. When asserts are enabled the values are set, so we check
   // these here.
   try {
->>>>>>> ac28a832
     auto ContextImplPtr = MAllocatingContext.lock();
     if (ContextImplPtr) {
       if (MPtr != nullptr) {
@@ -42,15 +35,6 @@
         MInitEvent = nullptr;
       }
     }
-<<<<<<< HEAD
-=======
-  } catch (std::exception &e) {
-    __SYCL_REPORT_EXCEPTION_TO_STREAM("exception in ~DeviceGlobalUSMMem", e);
-  }
->>>>>>> ac28a832
-
-    assert(MPtr == nullptr && "MPtr has not been cleaned up.");
-    assert(MInitEvent == nullptr && "MInitEvent has not been cleaned up.");
   } catch (std::exception &e) {
     __SYCL_REPORT_EXCEPTION_TO_STREAM("exception in ~DeviceGlobalUSMMem", e);
   }
