--- conflicted
+++ resolved
@@ -671,12 +671,7 @@
     ur_bool_t support = false;
     bool call_successful =
         getAdapter()->call_nocheck<UrApiKind::urDeviceGetInfo>(
-<<<<<<< HEAD
             MDevice, UR_DEVICE_INFO_BINDLESS_SAMPLE_1D_USM_EXP,
-=======
-            MDevice,
-            UR_DEVICE_INFO_BINDLESS_SAMPLED_IMAGE_FETCH_1D_USM_SUPPORT_EXP,
->>>>>>> 7515943f
             sizeof(ur_bool_t), &support, nullptr) == UR_RESULT_SUCCESS;
     return call_successful && support;
   }
@@ -684,12 +679,7 @@
     ur_bool_t support = false;
     bool call_successful =
         getAdapter()->call_nocheck<UrApiKind::urDeviceGetInfo>(
-<<<<<<< HEAD
             MDevice, UR_DEVICE_INFO_BINDLESS_SAMPLE_2D_USM_EXP,
-=======
-            MDevice,
-            UR_DEVICE_INFO_BINDLESS_SAMPLED_IMAGE_FETCH_2D_USM_SUPPORT_EXP,
->>>>>>> 7515943f
             sizeof(ur_bool_t), &support, nullptr) == UR_RESULT_SUCCESS;
     return call_successful && support;
   }
