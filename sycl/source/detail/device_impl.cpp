//==----------------- device_impl.cpp - SYCL device ------------------------==//
//
// Part of the LLVM Project, under the Apache License v2.0 with LLVM Exceptions.
// See https://llvm.org/LICENSE.txt for license information.
// SPDX-License-Identifier: Apache-2.0 WITH LLVM-exception
//
//===----------------------------------------------------------------------===//

#include <detail/device_impl.hpp>
#include <detail/device_info.hpp>
#include <detail/platform_impl.hpp>
#include <sycl/device.hpp>

#include <algorithm>

namespace sycl {
inline namespace _V1 {
namespace detail {

device_impl::device_impl(pi_native_handle InteropDeviceHandle,
                         const PluginPtr &Plugin)
    : device_impl(InteropDeviceHandle, nullptr, nullptr, Plugin) {}

device_impl::device_impl(sycl::detail::pi::PiDevice Device,
                         PlatformImplPtr Platform)
    : device_impl(reinterpret_cast<pi_native_handle>(nullptr), Device, Platform,
                  Platform->getPlugin()) {}

device_impl::device_impl(sycl::detail::pi::PiDevice Device,
                         const PluginPtr &Plugin)
    : device_impl(reinterpret_cast<pi_native_handle>(nullptr), Device, nullptr,
                  Plugin) {}

device_impl::device_impl(pi_native_handle InteropDeviceHandle,
                         sycl::detail::pi::PiDevice Device,
                         PlatformImplPtr Platform, const PluginPtr &Plugin)
    : MDevice(Device), MDeviceHostBaseTime(std::make_pair(0, 0)) {

  bool InteroperabilityConstructor = false;
  if (Device == nullptr) {
    assert(InteropDeviceHandle);
    // Get PI device from the raw device handle.
    // NOTE: this is for OpenCL interop only (and should go away).
    // With SYCL-2020 BE generalization "make" functions are used instead.
    Plugin->call<PiApiKind::piextDeviceCreateWithNativeHandle>(
        InteropDeviceHandle, nullptr, &MDevice);
    InteroperabilityConstructor = true;
  }

  // TODO catch an exception and put it to list of asynchronous exceptions
  Plugin->call<PiApiKind::piDeviceGetInfo>(
      MDevice, PI_DEVICE_INFO_TYPE, sizeof(sycl::detail::pi::PiDeviceType),
      &MType, nullptr);

  // No need to set MRootDevice when MAlwaysRootDevice is true
  if ((Platform == nullptr) || !Platform->MAlwaysRootDevice) {
    // TODO catch an exception and put it to list of asynchronous exceptions
    Plugin->call<PiApiKind::piDeviceGetInfo>(
        MDevice, PI_DEVICE_INFO_PARENT_DEVICE,
        sizeof(sycl::detail::pi::PiDevice), &MRootDevice, nullptr);
  }

  if (!InteroperabilityConstructor) {
    // TODO catch an exception and put it to list of asynchronous exceptions
    // Interoperability Constructor already calls DeviceRetain in
    // piextDeviceFromNative.
    Plugin->call<PiApiKind::piDeviceRetain>(MDevice);
  }

  // set MPlatform
  if (!Platform) {
    Platform = platform_impl::getPlatformFromPiDevice(MDevice, Plugin);
  }
  MPlatform = Platform;

  MIsAssertFailSupported =
      has_extension(PI_DEVICE_INFO_EXTENSION_DEVICELIB_ASSERT);
}

device_impl::~device_impl() {
  // TODO catch an exception and put it to list of asynchronous exceptions
  const PluginPtr &Plugin = getPlugin();
  sycl::detail::pi::PiResult Err =
      Plugin->call_nocheck<PiApiKind::piDeviceRelease>(MDevice);
  __SYCL_CHECK_OCL_CODE_NO_EXC(Err);
}

bool device_impl::is_affinity_supported(
    info::partition_affinity_domain AffinityDomain) const {
  auto SupportedDomains = get_info<info::device::partition_affinity_domains>();
  return std::find(SupportedDomains.begin(), SupportedDomains.end(),
                   AffinityDomain) != SupportedDomains.end();
}

cl_device_id device_impl::get() const {
  // TODO catch an exception and put it to list of asynchronous exceptions
  getPlugin()->call<PiApiKind::piDeviceRetain>(MDevice);
  return pi::cast<cl_device_id>(getNative());
}

platform device_impl::get_platform() const {
  return createSyclObjFromImpl<platform>(MPlatform);
}

template <typename Param>
typename Param::return_type device_impl::get_info() const {
  return get_device_info<Param>(
      MPlatform->getOrMakeDeviceImpl(MDevice, MPlatform));
}
// Explicitly instantiate all device info traits
#define __SYCL_PARAM_TRAITS_SPEC(DescType, Desc, ReturnT, PiCode)              \
  template ReturnT device_impl::get_info<info::device::Desc>() const;

#define __SYCL_PARAM_TRAITS_SPEC_SPECIALIZED(DescType, Desc, ReturnT, PiCode)  \
  template ReturnT device_impl::get_info<info::device::Desc>() const;

#include <sycl/info/device_traits.def>
#undef __SYCL_PARAM_TRAITS_SPEC_SPECIALIZED
#undef __SYCL_PARAM_TRAITS_SPEC

#define __SYCL_PARAM_TRAITS_SPEC(Namespace, DescType, Desc, ReturnT, PiCode)   \
  template __SYCL_EXPORT ReturnT                                               \
  device_impl::get_info<Namespace::info::DescType::Desc>() const;

#include <sycl/info/ext_codeplay_device_traits.def>
#include <sycl/info/ext_intel_device_traits.def>
#include <sycl/info/ext_oneapi_device_traits.def>
#undef __SYCL_PARAM_TRAITS_SPEC

template <>
typename info::platform::version::return_type
device_impl::get_backend_info<info::platform::version>() const {
  if (getBackend() != backend::opencl) {
    throw sycl::exception(errc::backend_mismatch,
                          "the info::platform::version info descriptor can "
                          "only be queried with an OpenCL backend");
  }
  return get_platform().get_info<info::platform::version>();
}

template <>
typename info::device::version::return_type
device_impl::get_backend_info<info::device::version>() const {
  if (getBackend() != backend::opencl) {
    throw sycl::exception(errc::backend_mismatch,
                          "the info::device::version info descriptor can only "
                          "be queried with an OpenCL backend");
  }
  return get_info<info::device::version>();
}

template <>
typename info::device::backend_version::return_type
device_impl::get_backend_info<info::device::backend_version>() const {
  if (getBackend() != backend::ext_oneapi_level_zero) {
    throw sycl::exception(errc::backend_mismatch,
                          "the info::device::backend_version info descriptor "
                          "can only be queried with a Level Zero backend");
  }
  return "";
  // Currently The Level Zero backend does not define the value of this
  // information descriptor and implementations are encouraged to return the
  // empty string as per specification.
}

bool device_impl::has_extension(const std::string &ExtensionName) const {
  std::string AllExtensionNames =
      get_device_info_string(PiInfoCode<info::device::extensions>::value);
  return (AllExtensionNames.find(ExtensionName) != std::string::npos);
}

bool device_impl::is_partition_supported(info::partition_property Prop) const {
  auto SupportedProperties = get_info<info::device::partition_properties>();
  return std::find(SupportedProperties.begin(), SupportedProperties.end(),
                   Prop) != SupportedProperties.end();
}

std::vector<device>
device_impl::create_sub_devices(const cl_device_partition_property *Properties,
                                size_t SubDevicesCount) const {

  std::vector<sycl::detail::pi::PiDevice> SubDevices(SubDevicesCount);
  pi_uint32 ReturnedSubDevices = 0;
  const PluginPtr &Plugin = getPlugin();
  Plugin->call<sycl::errc::invalid, PiApiKind::piDevicePartition>(
      MDevice, Properties, SubDevicesCount, SubDevices.data(),
      &ReturnedSubDevices);
  if (ReturnedSubDevices != SubDevicesCount) {
    throw sycl::exception(
        errc::invalid,
        "Could not partition to the specified number of sub-devices");
  }
  // TODO: Need to describe the subdevice model. Some sub_device management
  // may be necessary. What happens if create_sub_devices is called multiple
  // times with the same arguments?
  //
  std::vector<device> res;
  std::for_each(SubDevices.begin(), SubDevices.end(),
                [&res, this](const sycl::detail::pi::PiDevice &a_pi_device) {
                  device sycl_device = detail::createSyclObjFromImpl<device>(
                      MPlatform->getOrMakeDeviceImpl(a_pi_device, MPlatform));
                  res.push_back(sycl_device);
                });
  return res;
}

std::vector<device> device_impl::create_sub_devices(size_t ComputeUnits) const {
  if (!is_partition_supported(info::partition_property::partition_equally)) {
    throw sycl::feature_not_supported(
        "Device does not support "
        "sycl::info::partition_property::partition_equally.",
        PI_ERROR_INVALID_OPERATION);
  }
  // If count exceeds the total number of compute units in the device, an
  // exception with the errc::invalid error code must be thrown.
  auto MaxComputeUnits = get_info<info::device::max_compute_units>();
  if (ComputeUnits > MaxComputeUnits)
    throw sycl::exception(errc::invalid,
                          "Total counts exceed max compute units");

  size_t SubDevicesCount = MaxComputeUnits / ComputeUnits;
  const pi_device_partition_property Properties[3] = {
      PI_DEVICE_PARTITION_EQUALLY, (pi_device_partition_property)ComputeUnits,
      0};
  return create_sub_devices(Properties, SubDevicesCount);
}

std::vector<device>
device_impl::create_sub_devices(const std::vector<size_t> &Counts) const {
  if (!is_partition_supported(info::partition_property::partition_by_counts)) {
    throw sycl::feature_not_supported(
        "Device does not support "
        "sycl::info::partition_property::partition_by_counts.",
        PI_ERROR_INVALID_OPERATION);
  }
  static const pi_device_partition_property P[] = {
      PI_DEVICE_PARTITION_BY_COUNTS, PI_DEVICE_PARTITION_BY_COUNTS_LIST_END, 0};
  std::vector<pi_device_partition_property> Properties(P, P + 3);

  // Fill the properties vector with counts and validate it
  auto It = Properties.begin() + 1;
  size_t TotalCounts = 0;
  size_t NonZeroCounts = 0;
  for (auto Count : Counts) {
    TotalCounts += Count;
    NonZeroCounts += (Count != 0) ? 1 : 0;
    It = Properties.insert(It, Count);
  }

  // If the number of non-zero values in counts exceeds the device’s maximum
  // number of sub devices (as returned by info::device::
  // partition_max_sub_devices) an exception with the errc::invalid
  // error code must be thrown.
  if (NonZeroCounts > get_info<info::device::partition_max_sub_devices>())
    throw sycl::exception(errc::invalid,
                          "Total non-zero counts exceed max sub-devices");

  // If the total of all the values in the counts vector exceeds the total
  // number of compute units in the device (as returned by
  // info::device::max_compute_units), an exception with the errc::invalid
  // error code must be thrown.
  if (TotalCounts > get_info<info::device::max_compute_units>())
    throw sycl::exception(errc::invalid,
                          "Total counts exceed max compute units");

  return create_sub_devices(Properties.data(), Counts.size());
}

std::vector<device> device_impl::create_sub_devices(
    info::partition_affinity_domain AffinityDomain) const {
  if (!is_partition_supported(
          info::partition_property::partition_by_affinity_domain)) {
    throw sycl::feature_not_supported(
        "Device does not support "
        "sycl::info::partition_property::partition_by_affinity_domain.",
        PI_ERROR_INVALID_OPERATION);
  }
  if (!is_affinity_supported(AffinityDomain)) {
    throw sycl::feature_not_supported(
        "Device does not support " + affinityDomainToString(AffinityDomain) +
            ".",
        PI_ERROR_INVALID_VALUE);
  }
  const pi_device_partition_property Properties[3] = {
      PI_DEVICE_PARTITION_BY_AFFINITY_DOMAIN,
      (pi_device_partition_property)AffinityDomain, 0};

  pi_uint32 SubDevicesCount = 0;
  const PluginPtr &Plugin = getPlugin();
  Plugin->call<sycl::errc::invalid, PiApiKind::piDevicePartition>(
      MDevice, Properties, 0, nullptr, &SubDevicesCount);

  return create_sub_devices(Properties, SubDevicesCount);
}

std::vector<device> device_impl::create_sub_devices() const {
  if (!is_partition_supported(
          info::partition_property::ext_intel_partition_by_cslice)) {
    throw sycl::feature_not_supported(
        "Device does not support "
        "sycl::info::partition_property::ext_intel_partition_by_cslice.",
        PI_ERROR_INVALID_OPERATION);
  }

  const pi_device_partition_property Properties[2] = {
      PI_EXT_INTEL_DEVICE_PARTITION_BY_CSLICE, 0};

  pi_uint32 SubDevicesCount = 0;
  const PluginPtr &Plugin = getPlugin();
  Plugin->call<sycl::errc::invalid, PiApiKind::piDevicePartition>(
      MDevice, Properties, 0, nullptr, &SubDevicesCount);

  return create_sub_devices(Properties, SubDevicesCount);
}

pi_native_handle device_impl::getNative() const {
  auto Plugin = getPlugin();
  if (getBackend() == backend::opencl)
    Plugin->call<PiApiKind::piDeviceRetain>(getHandleRef());
  pi_native_handle Handle;
  Plugin->call<PiApiKind::piextDeviceGetNativeHandle>(getHandleRef(), &Handle);
  return Handle;
}

bool device_impl::has(aspect Aspect) const {
  size_t return_size = 0;

  switch (Aspect) {
  case aspect::host:
    // Deprecated
    return false;
  case aspect::cpu:
    return is_cpu();
  case aspect::gpu:
    return is_gpu();
  case aspect::accelerator:
    return is_accelerator();
  case aspect::custom:
    return false;
  // TODO: Implement this for FPGA emulator.
  case aspect::emulated:
    return false;
  case aspect::host_debuggable:
    return false;
  case aspect::fp16:
    return has_extension("cl_khr_fp16");
  case aspect::fp64:
    return has_extension("cl_khr_fp64");
  case aspect::ext_oneapi_bfloat16_math_functions:
    return get_info<info::device::ext_oneapi_bfloat16_math_functions>();
  case aspect::int64_base_atomics:
    return has_extension("cl_khr_int64_base_atomics");
  case aspect::int64_extended_atomics:
    return has_extension("cl_khr_int64_extended_atomics");
  case aspect::atomic64:
    return get_info<info::device::atomic64>();
  case aspect::image:
    return get_info<info::device::image_support>();
  case aspect::online_compiler:
    return get_info<info::device::is_compiler_available>();
  case aspect::online_linker:
    return get_info<info::device::is_linker_available>();
  case aspect::queue_profiling:
    return get_info<info::device::queue_profiling>();
  case aspect::usm_device_allocations:
    return get_info<info::device::usm_device_allocations>();
  case aspect::usm_host_allocations:
    return get_info<info::device::usm_host_allocations>();
  case aspect::ext_intel_mem_channel:
    return get_info<info::device::ext_intel_mem_channel>();
  case aspect::usm_atomic_host_allocations:
    return (get_device_info_impl<pi_usm_capabilities,
                                 info::device::usm_host_allocations>::
                get(MPlatform->getDeviceImpl(MDevice)) &
            PI_USM_CONCURRENT_ATOMIC_ACCESS);
  case aspect::usm_shared_allocations:
    return get_info<info::device::usm_shared_allocations>();
  case aspect::usm_atomic_shared_allocations:
    return (get_device_info_impl<pi_usm_capabilities,
                                 info::device::usm_shared_allocations>::
                get(MPlatform->getDeviceImpl(MDevice)) &
            PI_USM_CONCURRENT_ATOMIC_ACCESS);
  case aspect::usm_restricted_shared_allocations:
    return get_info<info::device::usm_restricted_shared_allocations>();
  case aspect::usm_system_allocations:
    return get_info<info::device::usm_system_allocations>();
  case aspect::ext_intel_device_id:
    return getPlugin()->call_nocheck<detail::PiApiKind::piDeviceGetInfo>(
               MDevice, PI_DEVICE_INFO_DEVICE_ID, 0, nullptr, &return_size) ==
           PI_SUCCESS;
  case aspect::ext_intel_pci_address:
    return getPlugin()->call_nocheck<detail::PiApiKind::piDeviceGetInfo>(
               MDevice, PI_DEVICE_INFO_PCI_ADDRESS, 0, nullptr, &return_size) ==
           PI_SUCCESS;
  case aspect::ext_intel_gpu_eu_count:
    return getPlugin()->call_nocheck<detail::PiApiKind::piDeviceGetInfo>(
               MDevice, PI_DEVICE_INFO_GPU_EU_COUNT, 0, nullptr,
               &return_size) == PI_SUCCESS;
  case aspect::ext_intel_gpu_eu_simd_width:
    return getPlugin()->call_nocheck<detail::PiApiKind::piDeviceGetInfo>(
               MDevice, PI_DEVICE_INFO_GPU_EU_SIMD_WIDTH, 0, nullptr,
               &return_size) == PI_SUCCESS;
  case aspect::ext_intel_gpu_slices:
    return getPlugin()->call_nocheck<detail::PiApiKind::piDeviceGetInfo>(
               MDevice, PI_DEVICE_INFO_GPU_SLICES, 0, nullptr, &return_size) ==
           PI_SUCCESS;
  case aspect::ext_intel_gpu_subslices_per_slice:
    return getPlugin()->call_nocheck<detail::PiApiKind::piDeviceGetInfo>(
               MDevice, PI_DEVICE_INFO_GPU_SUBSLICES_PER_SLICE, 0, nullptr,
               &return_size) == PI_SUCCESS;
  case aspect::ext_intel_gpu_eu_count_per_subslice:
    return getPlugin()->call_nocheck<detail::PiApiKind::piDeviceGetInfo>(
               MDevice, PI_DEVICE_INFO_GPU_EU_COUNT_PER_SUBSLICE, 0, nullptr,
               &return_size) == PI_SUCCESS;
  case aspect::ext_intel_gpu_hw_threads_per_eu:
    return getPlugin()->call_nocheck<detail::PiApiKind::piDeviceGetInfo>(
               MDevice, PI_DEVICE_INFO_GPU_HW_THREADS_PER_EU, 0, nullptr,
               &return_size) == PI_SUCCESS;
  case aspect::ext_intel_free_memory:
    return getPlugin()->call_nocheck<detail::PiApiKind::piDeviceGetInfo>(
               MDevice, PI_EXT_INTEL_DEVICE_INFO_FREE_MEMORY, 0, nullptr,
               &return_size) == PI_SUCCESS;
  case aspect::ext_intel_memory_clock_rate:
    return getPlugin()->call_nocheck<detail::PiApiKind::piDeviceGetInfo>(
               MDevice, PI_EXT_INTEL_DEVICE_INFO_MEMORY_CLOCK_RATE, 0, nullptr,
               &return_size) == PI_SUCCESS;
  case aspect::ext_intel_memory_bus_width:
    return getPlugin()->call_nocheck<detail::PiApiKind::piDeviceGetInfo>(
               MDevice, PI_EXT_INTEL_DEVICE_INFO_MEMORY_BUS_WIDTH, 0, nullptr,
               &return_size) == PI_SUCCESS;
  case aspect::ext_intel_device_info_uuid: {
    auto Result = getPlugin()->call_nocheck<detail::PiApiKind::piDeviceGetInfo>(
        MDevice, PI_DEVICE_INFO_UUID, 0, nullptr, &return_size);
    if (Result != PI_SUCCESS) {
      return false;
    }

    assert(return_size <= 16);
    unsigned char UUID[16];

    return getPlugin()->call_nocheck<detail::PiApiKind::piDeviceGetInfo>(
               MDevice, PI_DEVICE_INFO_UUID, 16 * sizeof(unsigned char), UUID,
               nullptr) == PI_SUCCESS;
  }
  case aspect::ext_intel_max_mem_bandwidth:
    // currently not supported
    return false;
  case aspect::ext_oneapi_srgb:
    return get_info<info::device::ext_oneapi_srgb>();
  case aspect::ext_oneapi_native_assert:
    return isAssertFailSupported();
  case aspect::ext_oneapi_cuda_async_barrier: {
    int async_barrier_supported;
    bool call_successful =
        getPlugin()->call_nocheck<detail::PiApiKind::piDeviceGetInfo>(
            MDevice, PI_EXT_ONEAPI_DEVICE_INFO_CUDA_ASYNC_BARRIER, sizeof(int),
            &async_barrier_supported, nullptr) == PI_SUCCESS;
    return call_successful && async_barrier_supported;
  }
  case aspect::ext_intel_legacy_image: {
    pi_bool legacy_image_support = PI_FALSE;
    bool call_successful =
        getPlugin()->call_nocheck<detail::PiApiKind::piDeviceGetInfo>(
            MDevice, PI_DEVICE_INFO_IMAGE_SUPPORT, sizeof(pi_bool),
            &legacy_image_support, nullptr) == PI_SUCCESS;
    return call_successful && legacy_image_support;
  }
  case aspect::ext_oneapi_bindless_images: {
    pi_bool support = PI_FALSE;
    bool call_successful =
        getPlugin()->call_nocheck<detail::PiApiKind::piDeviceGetInfo>(
            MDevice, PI_EXT_ONEAPI_DEVICE_INFO_BINDLESS_IMAGES_SUPPORT,
            sizeof(pi_bool), &support, nullptr) == PI_SUCCESS;
    return call_successful && support;
  }
  case aspect::ext_oneapi_bindless_images_shared_usm: {
    pi_bool support = PI_FALSE;
    bool call_successful =
        getPlugin()->call_nocheck<detail::PiApiKind::piDeviceGetInfo>(
            MDevice,
            PI_EXT_ONEAPI_DEVICE_INFO_BINDLESS_IMAGES_SHARED_USM_SUPPORT,
            sizeof(pi_bool), &support, nullptr) == PI_SUCCESS;
    return call_successful && support;
  }
  case aspect::ext_oneapi_bindless_images_1d_usm: {
    pi_bool support = PI_FALSE;
    bool call_successful =
        getPlugin()->call_nocheck<detail::PiApiKind::piDeviceGetInfo>(
            MDevice, PI_EXT_ONEAPI_DEVICE_INFO_BINDLESS_IMAGES_1D_USM_SUPPORT,
            sizeof(pi_bool), &support, nullptr) == PI_SUCCESS;
    return call_successful && support;
  }
  case aspect::ext_oneapi_bindless_images_2d_usm: {
    pi_bool support = PI_FALSE;
    bool call_successful =
        getPlugin()->call_nocheck<detail::PiApiKind::piDeviceGetInfo>(
            MDevice, PI_EXT_ONEAPI_DEVICE_INFO_BINDLESS_IMAGES_2D_USM_SUPPORT,
            sizeof(pi_bool), &support, nullptr) == PI_SUCCESS;
    return call_successful && support;
  }
  case aspect::ext_oneapi_interop_memory_import: {
    pi_bool support = PI_FALSE;
    bool call_successful =
        getPlugin()->call_nocheck<detail::PiApiKind::piDeviceGetInfo>(
            MDevice, PI_EXT_ONEAPI_DEVICE_INFO_INTEROP_MEMORY_IMPORT_SUPPORT,
            sizeof(pi_bool), &support, nullptr) == PI_SUCCESS;
    return call_successful && support;
  }
  case aspect::ext_oneapi_interop_memory_export: {
    pi_bool support = PI_FALSE;
    bool call_successful =
        getPlugin()->call_nocheck<detail::PiApiKind::piDeviceGetInfo>(
            MDevice, PI_EXT_ONEAPI_DEVICE_INFO_INTEROP_MEMORY_EXPORT_SUPPORT,
            sizeof(pi_bool), &support, nullptr) == PI_SUCCESS;
    return call_successful && support;
  }
  case aspect::ext_oneapi_interop_semaphore_import: {
    pi_bool support = PI_FALSE;
    bool call_successful =
        getPlugin()->call_nocheck<detail::PiApiKind::piDeviceGetInfo>(
            MDevice, PI_EXT_ONEAPI_DEVICE_INFO_INTEROP_SEMAPHORE_IMPORT_SUPPORT,
            sizeof(pi_bool), &support, nullptr) == PI_SUCCESS;
    return call_successful && support;
  }
  case aspect::ext_oneapi_interop_semaphore_export: {
    pi_bool support = PI_FALSE;
    bool call_successful =
        getPlugin()->call_nocheck<detail::PiApiKind::piDeviceGetInfo>(
            MDevice, PI_EXT_ONEAPI_DEVICE_INFO_INTEROP_SEMAPHORE_EXPORT_SUPPORT,
            sizeof(pi_bool), &support, nullptr) == PI_SUCCESS;
    return call_successful && support;
  }
  case aspect::ext_oneapi_mipmap: {
    pi_bool support = PI_FALSE;
    bool call_successful =
        getPlugin()->call_nocheck<detail::PiApiKind::piDeviceGetInfo>(
            MDevice, PI_EXT_ONEAPI_DEVICE_INFO_MIPMAP_SUPPORT, sizeof(pi_bool),
            &support, nullptr) == PI_SUCCESS;
    return call_successful && support;
  }
  case aspect::ext_oneapi_mipmap_anisotropy: {
    pi_bool support = PI_FALSE;
    bool call_successful =
        getPlugin()->call_nocheck<detail::PiApiKind::piDeviceGetInfo>(
            MDevice, PI_EXT_ONEAPI_DEVICE_INFO_MIPMAP_ANISOTROPY_SUPPORT,
            sizeof(pi_bool), &support, nullptr) == PI_SUCCESS;
    return call_successful && support;
  }
  case aspect::ext_oneapi_mipmap_level_reference: {
    pi_bool support = PI_FALSE;
    bool call_successful =
        getPlugin()->call_nocheck<detail::PiApiKind::piDeviceGetInfo>(
            MDevice, PI_EXT_ONEAPI_DEVICE_INFO_MIPMAP_LEVEL_REFERENCE_SUPPORT,
            sizeof(pi_bool), &support, nullptr) == PI_SUCCESS;
    return call_successful && support;
  }
  case aspect::ext_oneapi_bindless_sampled_image_fetch_1d_usm: {
    pi_bool support = PI_FALSE;
    bool call_successful =
        getPlugin()->call_nocheck<detail::PiApiKind::piDeviceGetInfo>(
            MDevice,
            PI_EXT_ONEAPI_DEVICE_INFO_BINDLESS_SAMPLED_IMAGE_FETCH_1D_USM,
            sizeof(pi_bool), &support, nullptr) == PI_SUCCESS;
    return call_successful && support;
  }
  case aspect::ext_oneapi_bindless_sampled_image_fetch_1d: {
    pi_bool support = PI_FALSE;
    bool call_successful =
        getPlugin()->call_nocheck<detail::PiApiKind::piDeviceGetInfo>(
            MDevice, PI_EXT_ONEAPI_DEVICE_INFO_BINDLESS_SAMPLED_IMAGE_FETCH_1D,
            sizeof(pi_bool), &support, nullptr) == PI_SUCCESS;
    return call_successful && support;
  }
  case aspect::ext_oneapi_bindless_sampled_image_fetch_2d_usm: {
    pi_bool support = PI_FALSE;
    bool call_successful =
        getPlugin()->call_nocheck<detail::PiApiKind::piDeviceGetInfo>(
            MDevice,
            PI_EXT_ONEAPI_DEVICE_INFO_BINDLESS_SAMPLED_IMAGE_FETCH_2D_USM,
            sizeof(pi_bool), &support, nullptr) == PI_SUCCESS;
    return call_successful && support;
  }
  case aspect::ext_oneapi_bindless_sampled_image_fetch_2d: {
    pi_bool support = PI_FALSE;
    bool call_successful =
        getPlugin()->call_nocheck<detail::PiApiKind::piDeviceGetInfo>(
            MDevice, PI_EXT_ONEAPI_DEVICE_INFO_BINDLESS_SAMPLED_IMAGE_FETCH_2D,
            sizeof(pi_bool), &support, nullptr) == PI_SUCCESS;
    return call_successful && support;
  }
  case aspect::ext_oneapi_bindless_sampled_image_fetch_3d_usm: {
    pi_bool support = PI_FALSE;
    bool call_successful =
        getPlugin()->call_nocheck<detail::PiApiKind::piDeviceGetInfo>(
            MDevice,
            PI_EXT_ONEAPI_DEVICE_INFO_BINDLESS_SAMPLED_IMAGE_FETCH_3D_USM,
            sizeof(pi_bool), &support, nullptr) == PI_SUCCESS;
    return call_successful && support;
  }
  case aspect::ext_oneapi_bindless_sampled_image_fetch_3d: {
    pi_bool support = PI_FALSE;
    bool call_successful =
        getPlugin()->call_nocheck<detail::PiApiKind::piDeviceGetInfo>(
            MDevice, PI_EXT_ONEAPI_DEVICE_INFO_BINDLESS_SAMPLED_IMAGE_FETCH_3D,
            sizeof(pi_bool), &support, nullptr) == PI_SUCCESS;
    return call_successful && support;
  }
  case aspect::ext_oneapi_cubemap: {
    pi_bool support = PI_FALSE;
    bool call_successful =
        getPlugin()->call_nocheck<detail::PiApiKind::piDeviceGetInfo>(
            MDevice, PI_EXT_ONEAPI_DEVICE_INFO_CUBEMAP_SUPPORT, sizeof(pi_bool),
            &support, nullptr) == PI_SUCCESS;
    return call_successful && support;
  }
  case aspect::ext_oneapi_cubemap_seamless_filtering: {
    pi_bool support = PI_FALSE;
    bool call_successful =
        getPlugin()->call_nocheck<detail::PiApiKind::piDeviceGetInfo>(
            MDevice,
            PI_EXT_ONEAPI_DEVICE_INFO_CUBEMAP_SEAMLESS_FILTERING_SUPPORT,
            sizeof(pi_bool), &support, nullptr) == PI_SUCCESS;
    return call_successful && support;
  }
  case aspect::ext_intel_esimd: {
    pi_bool support = PI_FALSE;
    bool call_successful =
        getPlugin()->call_nocheck<detail::PiApiKind::piDeviceGetInfo>(
            MDevice, PI_EXT_INTEL_DEVICE_INFO_ESIMD_SUPPORT, sizeof(pi_bool),
            &support, nullptr) == PI_SUCCESS;
    return call_successful && support;
  }
  case aspect::ext_oneapi_ballot_group:
  case aspect::ext_oneapi_fixed_size_group:
  case aspect::ext_oneapi_opportunistic_group: {
    return (this->getBackend() == backend::ext_oneapi_level_zero) ||
           (this->getBackend() == backend::opencl) ||
           (this->getBackend() == backend::ext_oneapi_cuda);
  }
  case aspect::ext_oneapi_tangle_group: {
    // TODO: tangle_group is not currently supported for CUDA devices. Add when
    //       implemented.
    return (this->getBackend() == backend::ext_oneapi_level_zero) ||
           (this->getBackend() == backend::opencl);
  }
  case aspect::ext_intel_matrix: {
    using arch = sycl::ext::oneapi::experimental::architecture;
    const std::vector<arch> supported_archs = {
        arch::intel_cpu_spr, arch::intel_gpu_pvc, arch::intel_gpu_dg2_g10,
        arch::intel_gpu_dg2_g11, arch::intel_gpu_dg2_g12};
    try {
      return std::any_of(
          supported_archs.begin(), supported_archs.end(),
          [=](const arch a) { return this->extOneapiArchitectureIs(a); });
    } catch (const sycl::exception &) {
      // If we're here it means the device does not support architecture
      // querying
      return false;
    }
  }
  case aspect::ext_oneapi_is_composite: {
    auto components = get_info<
        sycl::ext::oneapi::experimental::info::device::component_devices>();
    // Any device with ext_oneapi_is_composite aspect will have at least two
    // constituent component devices.
    return components.size() >= 2;
  }
  case aspect::ext_oneapi_is_component: {
    typename sycl_to_pi<device>::type Result = nullptr;
    bool CallSuccessful = getPlugin()->call_nocheck<PiApiKind::piDeviceGetInfo>(
                              getHandleRef(),
                              PiInfoCode<ext::oneapi::experimental::info::
                                             device::composite_device>::value,
                              sizeof(Result), &Result, nullptr) == PI_SUCCESS;

    return CallSuccessful && Result != nullptr;
  }
  case aspect::ext_oneapi_graph: {
    pi_bool SupportsCommandBufferUpdate = false;
    bool CallSuccessful =
        getPlugin()->call_nocheck<PiApiKind::piDeviceGetInfo>(
            MDevice, PI_EXT_ONEAPI_DEVICE_INFO_COMMAND_BUFFER_UPDATE_SUPPORT,
            sizeof(SupportsCommandBufferUpdate), &SupportsCommandBufferUpdate,
            nullptr) == PI_SUCCESS;
    if (!CallSuccessful) {
      return PI_FALSE;
    }

    return has(aspect::ext_oneapi_limited_graph) && SupportsCommandBufferUpdate;
  }
  case aspect::ext_oneapi_limited_graph: {
    pi_bool SupportsCommandBuffers = false;
    bool CallSuccessful =
        getPlugin()->call_nocheck<PiApiKind::piDeviceGetInfo>(
            MDevice, PI_EXT_ONEAPI_DEVICE_INFO_COMMAND_BUFFER_SUPPORT,
            sizeof(SupportsCommandBuffers), &SupportsCommandBuffers,
            nullptr) == PI_SUCCESS;
    if (!CallSuccessful) {
      return PI_FALSE;
    }

    return SupportsCommandBuffers;
  }
  case aspect::ext_intel_fpga_task_sequence: {
    return is_accelerator();
  }
  case aspect::ext_oneapi_private_alloca: {
    // Extension only supported on SPIR-V targets.
    backend be = getBackend();
    return be == sycl::backend::ext_oneapi_level_zero ||
           be == sycl::backend::opencl;
  }
  case aspect::ext_oneapi_queue_profiling_tag: {
    pi_bool support = PI_FALSE;
    bool call_successful =
        getPlugin()->call_nocheck<detail::PiApiKind::piDeviceGetInfo>(
            MDevice, PI_EXT_ONEAPI_DEVICE_INFO_TIMESTAMP_RECORDING_SUPPORT,
            sizeof(pi_bool), &support, nullptr) == PI_SUCCESS;
    return call_successful && support;
  }
  case aspect::ext_oneapi_virtual_mem: {
    pi_bool support = PI_FALSE;
    bool call_successful =
        getPlugin()->call_nocheck<detail::PiApiKind::piDeviceGetInfo>(
            MDevice, PI_EXT_ONEAPI_DEVICE_INFO_SUPPORTS_VIRTUAL_MEM,
            sizeof(pi_bool), &support, nullptr) == PI_SUCCESS;
    return call_successful && support;
  }
  }
<<<<<<< HEAD
  throw runtime_error("This device aspect has not been implemented yet.",
                      PI_ERROR_INVALID_DEVICE);
=======

  return false; // This device aspect has not been implemented yet.
>>>>>>> 3fb9f780
}

bool device_impl::isAssertFailSupported() const {
  return MIsAssertFailSupported;
}

std::string device_impl::getDeviceName() const {
  std::call_once(MDeviceNameFlag,
                 [this]() { MDeviceName = get_info<info::device::name>(); });

  return MDeviceName;
}

ext::oneapi::experimental::architecture device_impl::getDeviceArch() const {
  std::call_once(MDeviceArchFlag, [this]() {
    MDeviceArch =
        get_info<ext::oneapi::experimental::info::device::architecture>();
  });

  return MDeviceArch;
}

// On the first call this function queries for device timestamp
// along with host synchronized timestamp and stores it in member variable
// MDeviceHostBaseTime. Subsequent calls to this function would just retrieve
// the host timestamp, compute difference against the host timestamp in
// MDeviceHostBaseTime and calculate the device timestamp based on the
// difference.
//
// The MDeviceHostBaseTime is refreshed with new device and host timestamp
// after a certain interval (determined by TimeTillRefresh) to account for
// clock drift between host and device.
//
uint64_t device_impl::getCurrentDeviceTime() {
  using namespace std::chrono;
  uint64_t HostTime =
      duration_cast<nanoseconds>(steady_clock::now().time_since_epoch())
          .count();

  // To account for potential clock drift between host clock and device clock.
  // The value set is arbitrary: 200 seconds
  constexpr uint64_t TimeTillRefresh = 200e9;
  assert(HostTime >= MDeviceHostBaseTime.second);
  uint64_t Diff = HostTime - MDeviceHostBaseTime.second;

  // If getCurrentDeviceTime is called for the first time or we have to refresh.
  if (!MDeviceHostBaseTime.second || Diff > TimeTillRefresh) {
    const auto &Plugin = getPlugin();
    auto Result =
        Plugin->call_nocheck<detail::PiApiKind::piGetDeviceAndHostTimer>(
            MDevice, &MDeviceHostBaseTime.first, &MDeviceHostBaseTime.second);
    // We have to remember base host timestamp right after PI call and it is
    // going to be used for calculation of the device timestamp at the next
    // getCurrentDeviceTime() call. We need to do it here because getPlugin()
    // and piGetDeviceAndHostTimer calls may take significant amount of time,
    // for example on the first call to getPlugin plugins may need to be
    // initialized. If we use timestamp from the beginning of the function then
    // the difference between host timestamps of the current
    // getCurrentDeviceTime and the next getCurrentDeviceTime will be incorrect
    // because it will include execution time of the code before we get device
    // timestamp from piGetDeviceAndHostTimer.
    HostTime =
        duration_cast<nanoseconds>(steady_clock::now().time_since_epoch())
            .count();
    if (Result == PI_ERROR_INVALID_OPERATION) {
      char *p = nullptr;
      Plugin->call_nocheck<detail::PiApiKind::piPluginGetLastError>(&p);
      std::string errorMsg(p ? p : "");
      throw sycl::feature_not_supported(
          "Device and/or backend does not support querying timestamp: " +
              errorMsg,
          Result);
    } else {
      Plugin->checkPiResult(Result);
    }
    // Until next sync we will compute device time based on the host time
    // returned in HostTime, so make this our base host time.
    MDeviceHostBaseTime.second = HostTime;
    Diff = 0;
  }
  return MDeviceHostBaseTime.first + Diff;
}

bool device_impl::isGetDeviceAndHostTimerSupported() {
  const auto &Plugin = getPlugin();
  uint64_t DeviceTime = 0, HostTime = 0;
  auto Result =
      Plugin->call_nocheck<detail::PiApiKind::piGetDeviceAndHostTimer>(
          MDevice, &DeviceTime, &HostTime);
  return Result != PI_ERROR_INVALID_OPERATION;
}

bool device_impl::extOneapiCanCompile(
    ext::oneapi::experimental::source_language Language) {
  try {
    return is_source_kernel_bundle_supported(getBackend(), Language);
  } catch (sycl::exception &) {
    return false;
  }
}

// Returns the strongest guarantee that can be provided by the host device for
// threads created at threadScope from a coordination scope given by
// coordinationScope
sycl::ext::oneapi::experimental::forward_progress_guarantee
device_impl::getHostProgressGuarantee(
    ext::oneapi::experimental::execution_scope,
    ext::oneapi::experimental::execution_scope) {
  return sycl::ext::oneapi::experimental::forward_progress_guarantee::
      weakly_parallel;
}

// Returns the strongest progress guarantee that can be provided by this device
// for threads created at threadScope from the coordination scope given by
// coordinationScope.
sycl::ext::oneapi::experimental::forward_progress_guarantee
device_impl::getProgressGuarantee(
    ext::oneapi::experimental::execution_scope threadScope,
    ext::oneapi::experimental::execution_scope coordinationScope) const {
  using forward_progress_guarantee =
      ext::oneapi::experimental::forward_progress_guarantee;
  using execution_scope = ext::oneapi::experimental::execution_scope;
  const int executionScopeSize = 4;
  (void)coordinationScope;
  int threadScopeNum = static_cast<int>(threadScope);
  // we get the immediate progress guarantee that is provided by each scope
  // between root_group and threadScope and then return the weakest of these.
  // Counterintuitively, this corresponds to taking the max of the enum values
  // because of how the forward_progress_guarantee enum values are declared.
  int guaranteeNum = static_cast<int>(
      getImmediateProgressGuarantee(execution_scope::root_group));
  for (int currentScope = executionScopeSize - 2; currentScope > threadScopeNum;
       --currentScope) {
    guaranteeNum = std::max(guaranteeNum,
                            static_cast<int>(getImmediateProgressGuarantee(
                                static_cast<execution_scope>(currentScope))));
  }
  return static_cast<forward_progress_guarantee>(guaranteeNum);
}

bool device_impl::supportsForwardProgress(
    ext::oneapi::experimental::forward_progress_guarantee guarantee,
    ext::oneapi::experimental::execution_scope threadScope,
    ext::oneapi::experimental::execution_scope coordinationScope) const {
  using ReturnT =
      std::vector<ext::oneapi::experimental::forward_progress_guarantee>;
  auto guarantees = getProgressGuaranteesUpTo<ReturnT>(
      getProgressGuarantee(threadScope, coordinationScope));
  return std::find(guarantees.begin(), guarantees.end(), guarantee) !=
         guarantees.end();
}

// Returns the progress guarantee provided for a coordination scope
// given by coordination_scope for threads created at a scope
// immediately below coordination_scope. For example, for root_group
// coordination scope it returns the progress guarantee provided
// at root_group for threads created at work_group.
ext::oneapi::experimental::forward_progress_guarantee
device_impl::getImmediateProgressGuarantee(
    ext::oneapi::experimental::execution_scope coordination_scope) const {
  using forward_progress_guarantee =
      ext::oneapi::experimental::forward_progress_guarantee;
  using execution_scope = ext::oneapi::experimental::execution_scope;
  if (is_cpu() && getBackend() == backend::opencl) {
    switch (coordination_scope) {
    case execution_scope::root_group:
      return forward_progress_guarantee::parallel;
    case execution_scope::work_group:
    case execution_scope::sub_group:
      return forward_progress_guarantee::weakly_parallel;
    default:
      throw sycl::exception(sycl::errc::invalid,
                            "Work item is not a valid coordination scope!");
    }
  } else if (is_gpu() && getBackend() == backend::ext_oneapi_level_zero) {
    switch (coordination_scope) {
    case execution_scope::root_group:
    case execution_scope::work_group:
      return forward_progress_guarantee::concurrent;
    case execution_scope::sub_group:
      return forward_progress_guarantee::weakly_parallel;
    default:
      throw sycl::exception(sycl::errc::invalid,
                            "Work item is not a valid coordination scope!");
    }
  }
  return forward_progress_guarantee::weakly_parallel;
}

} // namespace detail
} // namespace _V1
} // namespace sycl<|MERGE_RESOLUTION|>--- conflicted
+++ resolved
@@ -727,13 +727,8 @@
     return call_successful && support;
   }
   }
-<<<<<<< HEAD
-  throw runtime_error("This device aspect has not been implemented yet.",
-                      PI_ERROR_INVALID_DEVICE);
-=======
 
   return false; // This device aspect has not been implemented yet.
->>>>>>> 3fb9f780
 }
 
 bool device_impl::isAssertFailSupported() const {
