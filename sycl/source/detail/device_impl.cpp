--- conflicted
+++ resolved
@@ -561,21 +561,19 @@
            (this->getBackend() == backend::opencl) ||
            (this->getBackend() == backend::ext_oneapi_cuda);
   }
-<<<<<<< HEAD
-  case aspect::ext_oneapi_virtual_mem: {
-    pi_bool support;
-    bool call_successful =
-        getPlugin()->call_nocheck<detail::PiApiKind::piDeviceGetInfo>(
-            MDevice, PI_EXT_ONEAPI_DEVICE_INFO_SUPPORTS_VIRTUAL_MEM,
-            sizeof(pi_bool), &support, nullptr) == PI_SUCCESS;
-    return call_successful && support;
-=======
   case aspect::ext_oneapi_tangle_group: {
     // TODO: tangle_group is not currently supported for CUDA devices. Add when
     //       implemented.
     return (this->getBackend() == backend::ext_oneapi_level_zero) ||
            (this->getBackend() == backend::opencl);
->>>>>>> d2874e68
+  }
+  case aspect::ext_oneapi_virtual_mem: {
+    pi_bool support;
+    bool call_successful =
+        getPlugin()->call_nocheck<detail::PiApiKind::piDeviceGetInfo>(
+            MDevice, PI_EXT_ONEAPI_DEVICE_INFO_SUPPORTS_VIRTUAL_MEM,
+            sizeof(pi_bool), &support, nullptr) == PI_SUCCESS;
+    return call_successful && support;
   }
   }
   throw runtime_error("This device aspect has not been implemented yet.",
