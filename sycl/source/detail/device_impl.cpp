//==----------------- device_impl.cpp - SYCL device ------------------------==//
//
// Part of the LLVM Project, under the Apache License v2.0 with LLVM Exceptions.
// See https://llvm.org/LICENSE.txt for license information.
// SPDX-License-Identifier: Apache-2.0 WITH LLVM-exception
//
//===----------------------------------------------------------------------===//

#include <detail/device_impl.hpp>
#include <detail/device_info.hpp>
#include <detail/platform_impl.hpp>
#include <sycl/device.hpp>

#include <algorithm>

namespace sycl {
inline namespace _V1 {
namespace detail {

device_impl::device_impl()
    : MIsHostDevice(true), MPlatform(platform_impl::getHostPlatformImpl()),
      // assert is natively supported by host
      MIsAssertFailSupported(true) {}

device_impl::device_impl(pi_native_handle InteropDeviceHandle,
                         const PluginPtr &Plugin)
    : device_impl(InteropDeviceHandle, nullptr, nullptr, Plugin) {}

device_impl::device_impl(sycl::detail::pi::PiDevice Device,
                         PlatformImplPtr Platform)
    : device_impl(reinterpret_cast<pi_native_handle>(nullptr), Device, Platform,
                  Platform->getPlugin()) {}

device_impl::device_impl(sycl::detail::pi::PiDevice Device,
                         const PluginPtr &Plugin)
    : device_impl(reinterpret_cast<pi_native_handle>(nullptr), Device, nullptr,
                  Plugin) {}

device_impl::device_impl(pi_native_handle InteropDeviceHandle,
                         sycl::detail::pi::PiDevice Device,
                         PlatformImplPtr Platform, const PluginPtr &Plugin)
    : MDevice(Device), MIsHostDevice(false),
      MDeviceHostBaseTime(std::make_pair(0, 0)) {

  bool InteroperabilityConstructor = false;
  if (Device == nullptr) {
    assert(InteropDeviceHandle);
    // Get PI device from the raw device handle.
    // NOTE: this is for OpenCL interop only (and should go away).
    // With SYCL-2020 BE generalization "make" functions are used instead.
    Plugin->call<PiApiKind::piextDeviceCreateWithNativeHandle>(
        InteropDeviceHandle, nullptr, &MDevice);
    InteroperabilityConstructor = true;
  }

  // TODO catch an exception and put it to list of asynchronous exceptions
  Plugin->call<PiApiKind::piDeviceGetInfo>(
      MDevice, PI_DEVICE_INFO_TYPE, sizeof(sycl::detail::pi::PiDeviceType),
      &MType, nullptr);

  // No need to set MRootDevice when MAlwaysRootDevice is true
  if ((Platform == nullptr) || !Platform->MAlwaysRootDevice) {
    // TODO catch an exception and put it to list of asynchronous exceptions
    Plugin->call<PiApiKind::piDeviceGetInfo>(
        MDevice, PI_DEVICE_INFO_PARENT_DEVICE,
        sizeof(sycl::detail::pi::PiDevice), &MRootDevice, nullptr);
  }

  if (!InteroperabilityConstructor) {
    // TODO catch an exception and put it to list of asynchronous exceptions
    // Interoperability Constructor already calls DeviceRetain in
    // piextDeviceFromNative.
    Plugin->call<PiApiKind::piDeviceRetain>(MDevice);
  }

  // set MPlatform
  if (!Platform) {
    Platform = platform_impl::getPlatformFromPiDevice(MDevice, Plugin);
  }
  MPlatform = Platform;

  MIsAssertFailSupported =
      has_extension(PI_DEVICE_INFO_EXTENSION_DEVICELIB_ASSERT);
}

device_impl::~device_impl() {
  if (!MIsHostDevice) {
    // TODO catch an exception and put it to list of asynchronous exceptions
    const PluginPtr &Plugin = getPlugin();
    sycl::detail::pi::PiResult Err =
        Plugin->call_nocheck<PiApiKind::piDeviceRelease>(MDevice);
    __SYCL_CHECK_OCL_CODE_NO_EXC(Err);
  }
}

bool device_impl::is_affinity_supported(
    info::partition_affinity_domain AffinityDomain) const {
  auto SupportedDomains = get_info<info::device::partition_affinity_domains>();
  return std::find(SupportedDomains.begin(), SupportedDomains.end(),
                   AffinityDomain) != SupportedDomains.end();
}

cl_device_id device_impl::get() const {
  if (MIsHostDevice) {
    throw invalid_object_error(
        "This instance of device doesn't support OpenCL interoperability.",
        PI_ERROR_INVALID_DEVICE);
  }
  // TODO catch an exception and put it to list of asynchronous exceptions
  getPlugin()->call<PiApiKind::piDeviceRetain>(MDevice);
  return pi::cast<cl_device_id>(getNative());
}

platform device_impl::get_platform() const {
  return createSyclObjFromImpl<platform>(MPlatform);
}

template <typename Param>
typename Param::return_type device_impl::get_info() const {
  if (is_host()) {
    return get_device_info_host<Param>();
  }
  return get_device_info<Param>(
      MPlatform->getOrMakeDeviceImpl(MDevice, MPlatform));
}
// Explicitly instantiate all device info traits
#define __SYCL_PARAM_TRAITS_SPEC(DescType, Desc, ReturnT, PiCode)              \
  template ReturnT device_impl::get_info<info::device::Desc>() const;

#define __SYCL_PARAM_TRAITS_SPEC_SPECIALIZED(DescType, Desc, ReturnT, PiCode)  \
  template ReturnT device_impl::get_info<info::device::Desc>() const;

#include <sycl/info/device_traits.def>
#undef __SYCL_PARAM_TRAITS_SPEC_SPECIALIZED
#undef __SYCL_PARAM_TRAITS_SPEC

#define __SYCL_PARAM_TRAITS_SPEC(Namespace, DescType, Desc, ReturnT, PiCode)   \
  template __SYCL_EXPORT ReturnT                                               \
  device_impl::get_info<Namespace::info::DescType::Desc>() const;

#include <sycl/info/ext_codeplay_device_traits.def>
#include <sycl/info/ext_intel_device_traits.def>
#include <sycl/info/ext_oneapi_device_traits.def>
#undef __SYCL_PARAM_TRAITS_SPEC

bool device_impl::has_extension(const std::string &ExtensionName) const {
  if (MIsHostDevice)
    // TODO: implement extension management for host device;
    return false;
  std::string AllExtensionNames =
      get_device_info_string(PiInfoCode<info::device::extensions>::value);
  return (AllExtensionNames.find(ExtensionName) != std::string::npos);
}

bool device_impl::is_partition_supported(info::partition_property Prop) const {
  auto SupportedProperties = get_info<info::device::partition_properties>();
  return std::find(SupportedProperties.begin(), SupportedProperties.end(),
                   Prop) != SupportedProperties.end();
}

std::vector<device>
device_impl::create_sub_devices(const cl_device_partition_property *Properties,
                                size_t SubDevicesCount) const {

  std::vector<sycl::detail::pi::PiDevice> SubDevices(SubDevicesCount);
  pi_uint32 ReturnedSubDevices = 0;
  const PluginPtr &Plugin = getPlugin();
  Plugin->call<sycl::errc::invalid, PiApiKind::piDevicePartition>(
      MDevice, Properties, SubDevicesCount, SubDevices.data(),
      &ReturnedSubDevices);
  if (ReturnedSubDevices != SubDevicesCount) {
    throw sycl::exception(
        errc::invalid,
        "Could not partition to the specified number of sub-devices");
  }
  // TODO: Need to describe the subdevice model. Some sub_device management
  // may be necessary. What happens if create_sub_devices is called multiple
  // times with the same arguments?
  //
  std::vector<device> res;
  std::for_each(SubDevices.begin(), SubDevices.end(),
                [&res, this](const sycl::detail::pi::PiDevice &a_pi_device) {
                  device sycl_device = detail::createSyclObjFromImpl<device>(
                      MPlatform->getOrMakeDeviceImpl(a_pi_device, MPlatform));
                  res.push_back(sycl_device);
                });
  return res;
}

std::vector<device> device_impl::create_sub_devices(size_t ComputeUnits) const {
  assert(!MIsHostDevice && "Partitioning is not supported on host.");

  if (!is_partition_supported(info::partition_property::partition_equally)) {
    throw sycl::feature_not_supported(
        "Device does not support "
        "sycl::info::partition_property::partition_equally.",
        PI_ERROR_INVALID_OPERATION);
  }
  // If count exceeds the total number of compute units in the device, an
  // exception with the errc::invalid error code must be thrown.
  auto MaxComputeUnits = get_info<info::device::max_compute_units>();
  if (ComputeUnits > MaxComputeUnits)
    throw sycl::exception(errc::invalid,
                          "Total counts exceed max compute units");

  size_t SubDevicesCount = MaxComputeUnits / ComputeUnits;
  const pi_device_partition_property Properties[3] = {
      PI_DEVICE_PARTITION_EQUALLY, (pi_device_partition_property)ComputeUnits,
      0};
  return create_sub_devices(Properties, SubDevicesCount);
}

std::vector<device>
device_impl::create_sub_devices(const std::vector<size_t> &Counts) const {
  assert(!MIsHostDevice && "Partitioning is not supported on host.");

  if (!is_partition_supported(info::partition_property::partition_by_counts)) {
    throw sycl::feature_not_supported(
        "Device does not support "
        "sycl::info::partition_property::partition_by_counts.",
        PI_ERROR_INVALID_OPERATION);
  }
  static const pi_device_partition_property P[] = {
      PI_DEVICE_PARTITION_BY_COUNTS, PI_DEVICE_PARTITION_BY_COUNTS_LIST_END, 0};
  std::vector<pi_device_partition_property> Properties(P, P + 3);

  // Fill the properties vector with counts and validate it
  auto It = Properties.begin() + 1;
  size_t TotalCounts = 0;
  size_t NonZeroCounts = 0;
  for (auto Count : Counts) {
    TotalCounts += Count;
    NonZeroCounts += (Count != 0) ? 1 : 0;
    It = Properties.insert(It, Count);
  }

  // If the number of non-zero values in counts exceeds the device’s maximum
  // number of sub devices (as returned by info::device::
  // partition_max_sub_devices) an exception with the errc::invalid
  // error code must be thrown.
  if (NonZeroCounts > get_info<info::device::partition_max_sub_devices>())
    throw sycl::exception(errc::invalid,
                          "Total non-zero counts exceed max sub-devices");

  // If the total of all the values in the counts vector exceeds the total
  // number of compute units in the device (as returned by
  // info::device::max_compute_units), an exception with the errc::invalid
  // error code must be thrown.
  if (TotalCounts > get_info<info::device::max_compute_units>())
    throw sycl::exception(errc::invalid,
                          "Total counts exceed max compute units");

  return create_sub_devices(Properties.data(), Counts.size());
}

std::vector<device> device_impl::create_sub_devices(
    info::partition_affinity_domain AffinityDomain) const {
  assert(!MIsHostDevice && "Partitioning is not supported on host.");

  if (!is_partition_supported(
          info::partition_property::partition_by_affinity_domain)) {
    throw sycl::feature_not_supported(
        "Device does not support "
        "sycl::info::partition_property::partition_by_affinity_domain.",
        PI_ERROR_INVALID_OPERATION);
  }
  if (!is_affinity_supported(AffinityDomain)) {
    throw sycl::feature_not_supported(
        "Device does not support " + affinityDomainToString(AffinityDomain) +
            ".",
        PI_ERROR_INVALID_VALUE);
  }
  const pi_device_partition_property Properties[3] = {
      PI_DEVICE_PARTITION_BY_AFFINITY_DOMAIN,
      (pi_device_partition_property)AffinityDomain, 0};

  pi_uint32 SubDevicesCount = 0;
  const PluginPtr &Plugin = getPlugin();
  Plugin->call<sycl::errc::invalid, PiApiKind::piDevicePartition>(
      MDevice, Properties, 0, nullptr, &SubDevicesCount);

  return create_sub_devices(Properties, SubDevicesCount);
}

std::vector<device> device_impl::create_sub_devices() const {
  assert(!MIsHostDevice && "Partitioning is not supported on host.");

  if (!is_partition_supported(
          info::partition_property::ext_intel_partition_by_cslice)) {
    throw sycl::feature_not_supported(
        "Device does not support "
        "sycl::info::partition_property::ext_intel_partition_by_cslice.",
        PI_ERROR_INVALID_OPERATION);
  }

  const pi_device_partition_property Properties[2] = {
      PI_EXT_INTEL_DEVICE_PARTITION_BY_CSLICE, 0};

  pi_uint32 SubDevicesCount = 0;
  const PluginPtr &Plugin = getPlugin();
  Plugin->call<sycl::errc::invalid, PiApiKind::piDevicePartition>(
      MDevice, Properties, 0, nullptr, &SubDevicesCount);

  return create_sub_devices(Properties, SubDevicesCount);
}

pi_native_handle device_impl::getNative() const {
  auto Plugin = getPlugin();
  if (getBackend() == backend::opencl)
    Plugin->call<PiApiKind::piDeviceRetain>(getHandleRef());
  pi_native_handle Handle;
  Plugin->call<PiApiKind::piextDeviceGetNativeHandle>(getHandleRef(), &Handle);
  return Handle;
}

bool device_impl::has(aspect Aspect) const {
  size_t return_size = 0;

  switch (Aspect) {
  case aspect::host:
    return is_host();
  case aspect::cpu:
    return is_cpu();
  case aspect::gpu:
    return is_gpu();
  case aspect::accelerator:
    return is_accelerator();
  case aspect::custom:
    return false;
  // TODO: Implement this for FPGA and ESIMD emulators.
  case aspect::emulated:
    return false;
  case aspect::host_debuggable:
    return false;
  case aspect::fp16:
    return has_extension("cl_khr_fp16");
  case aspect::fp64:
    return has_extension("cl_khr_fp64");
  case aspect::ext_oneapi_bfloat16_math_functions:
    return get_info<info::device::ext_oneapi_bfloat16_math_functions>();
  case aspect::int64_base_atomics:
    return has_extension("cl_khr_int64_base_atomics");
  case aspect::int64_extended_atomics:
    return has_extension("cl_khr_int64_extended_atomics");
  case aspect::atomic64:
    return get_info<info::device::atomic64>();
  case aspect::image:
    return get_info<info::device::image_support>();
  case aspect::online_compiler:
    return get_info<info::device::is_compiler_available>();
  case aspect::online_linker:
    return get_info<info::device::is_linker_available>();
  case aspect::queue_profiling:
    return get_info<info::device::queue_profiling>();
  case aspect::usm_device_allocations:
    return get_info<info::device::usm_device_allocations>();
  case aspect::usm_host_allocations:
    return get_info<info::device::usm_host_allocations>();
  case aspect::ext_intel_mem_channel:
    return get_info<info::device::ext_intel_mem_channel>();
  case aspect::usm_atomic_host_allocations:
    return is_host() ||
           (get_device_info_impl<pi_usm_capabilities,
                                 info::device::usm_host_allocations>::
                get(MPlatform->getDeviceImpl(MDevice)) &
            PI_USM_CONCURRENT_ATOMIC_ACCESS);
  case aspect::usm_shared_allocations:
    return get_info<info::device::usm_shared_allocations>();
  case aspect::usm_atomic_shared_allocations:
    return is_host() ||
           (get_device_info_impl<pi_usm_capabilities,
                                 info::device::usm_shared_allocations>::
                get(MPlatform->getDeviceImpl(MDevice)) &
            PI_USM_CONCURRENT_ATOMIC_ACCESS);
  case aspect::usm_restricted_shared_allocations:
    return get_info<info::device::usm_restricted_shared_allocations>();
  case aspect::usm_system_allocations:
    return get_info<info::device::usm_system_allocations>();
  case aspect::ext_intel_device_id:
    return getPlugin()->call_nocheck<detail::PiApiKind::piDeviceGetInfo>(
               MDevice, PI_DEVICE_INFO_DEVICE_ID, 0, nullptr, &return_size) ==
           PI_SUCCESS;
  case aspect::ext_intel_pci_address:
    return getPlugin()->call_nocheck<detail::PiApiKind::piDeviceGetInfo>(
               MDevice, PI_DEVICE_INFO_PCI_ADDRESS, 0, nullptr, &return_size) ==
           PI_SUCCESS;
  case aspect::ext_intel_gpu_eu_count:
    return getPlugin()->call_nocheck<detail::PiApiKind::piDeviceGetInfo>(
               MDevice, PI_DEVICE_INFO_GPU_EU_COUNT, 0, nullptr,
               &return_size) == PI_SUCCESS;
  case aspect::ext_intel_gpu_eu_simd_width:
    return getPlugin()->call_nocheck<detail::PiApiKind::piDeviceGetInfo>(
               MDevice, PI_DEVICE_INFO_GPU_EU_SIMD_WIDTH, 0, nullptr,
               &return_size) == PI_SUCCESS;
  case aspect::ext_intel_gpu_slices:
    return getPlugin()->call_nocheck<detail::PiApiKind::piDeviceGetInfo>(
               MDevice, PI_DEVICE_INFO_GPU_SLICES, 0, nullptr, &return_size) ==
           PI_SUCCESS;
  case aspect::ext_intel_gpu_subslices_per_slice:
    return getPlugin()->call_nocheck<detail::PiApiKind::piDeviceGetInfo>(
               MDevice, PI_DEVICE_INFO_GPU_SUBSLICES_PER_SLICE, 0, nullptr,
               &return_size) == PI_SUCCESS;
  case aspect::ext_intel_gpu_eu_count_per_subslice:
    return getPlugin()->call_nocheck<detail::PiApiKind::piDeviceGetInfo>(
               MDevice, PI_DEVICE_INFO_GPU_EU_COUNT_PER_SUBSLICE, 0, nullptr,
               &return_size) == PI_SUCCESS;
  case aspect::ext_intel_gpu_hw_threads_per_eu:
    return getPlugin()->call_nocheck<detail::PiApiKind::piDeviceGetInfo>(
               MDevice, PI_DEVICE_INFO_GPU_HW_THREADS_PER_EU, 0, nullptr,
               &return_size) == PI_SUCCESS;
  case aspect::ext_intel_free_memory:
    return getPlugin()->call_nocheck<detail::PiApiKind::piDeviceGetInfo>(
               MDevice, PI_EXT_INTEL_DEVICE_INFO_FREE_MEMORY, 0, nullptr,
               &return_size) == PI_SUCCESS;
  case aspect::ext_intel_memory_clock_rate:
    return getPlugin()->call_nocheck<detail::PiApiKind::piDeviceGetInfo>(
               MDevice, PI_EXT_INTEL_DEVICE_INFO_MEMORY_CLOCK_RATE, 0, nullptr,
               &return_size) == PI_SUCCESS;
  case aspect::ext_intel_memory_bus_width:
    return getPlugin()->call_nocheck<detail::PiApiKind::piDeviceGetInfo>(
               MDevice, PI_EXT_INTEL_DEVICE_INFO_MEMORY_BUS_WIDTH, 0, nullptr,
               &return_size) == PI_SUCCESS;
  case aspect::ext_intel_device_info_uuid: {
    auto Result = getPlugin()->call_nocheck<detail::PiApiKind::piDeviceGetInfo>(
        MDevice, PI_DEVICE_INFO_UUID, 0, nullptr, &return_size);
    if (Result != PI_SUCCESS) {
      return false;
    }

    assert(return_size <= 16);
    unsigned char UUID[16];

    return getPlugin()->call_nocheck<detail::PiApiKind::piDeviceGetInfo>(
               MDevice, PI_DEVICE_INFO_UUID, 16 * sizeof(unsigned char), UUID,
               nullptr) == PI_SUCCESS;
  }
  case aspect::ext_intel_max_mem_bandwidth:
    // currently not supported
    return false;
  case aspect::ext_oneapi_srgb:
    return get_info<info::device::ext_oneapi_srgb>();
  case aspect::ext_oneapi_native_assert:
    return isAssertFailSupported();
  case aspect::ext_oneapi_cuda_async_barrier: {
    int async_barrier_supported;
    bool call_successful =
        getPlugin()->call_nocheck<detail::PiApiKind::piDeviceGetInfo>(
            MDevice, PI_EXT_ONEAPI_DEVICE_INFO_CUDA_ASYNC_BARRIER, sizeof(int),
            &async_barrier_supported, nullptr) == PI_SUCCESS;
    return call_successful && async_barrier_supported;
  }
  case aspect::ext_intel_legacy_image: {
    pi_bool legacy_image_support = PI_FALSE;
    bool call_successful =
        getPlugin()->call_nocheck<detail::PiApiKind::piDeviceGetInfo>(
            MDevice, PI_DEVICE_INFO_IMAGE_SUPPORT, sizeof(pi_bool),
            &legacy_image_support, nullptr) == PI_SUCCESS;
    return call_successful && legacy_image_support;
  }
  case aspect::ext_oneapi_bindless_images: {
    pi_bool support = PI_FALSE;
    bool call_successful =
        getPlugin()->call_nocheck<detail::PiApiKind::piDeviceGetInfo>(
            MDevice, PI_EXT_ONEAPI_DEVICE_INFO_BINDLESS_IMAGES_SUPPORT,
            sizeof(pi_bool), &support, nullptr) == PI_SUCCESS;
    return call_successful && support;
  }
  case aspect::ext_oneapi_bindless_images_shared_usm: {
    pi_bool support = PI_FALSE;
    bool call_successful =
        getPlugin()->call_nocheck<detail::PiApiKind::piDeviceGetInfo>(
            MDevice,
            PI_EXT_ONEAPI_DEVICE_INFO_BINDLESS_IMAGES_SHARED_USM_SUPPORT,
            sizeof(pi_bool), &support, nullptr) == PI_SUCCESS;
    return call_successful && support;
  }
  case aspect::ext_oneapi_bindless_images_1d_usm: {
    pi_bool support = PI_FALSE;
    bool call_successful =
        getPlugin()->call_nocheck<detail::PiApiKind::piDeviceGetInfo>(
            MDevice, PI_EXT_ONEAPI_DEVICE_INFO_BINDLESS_IMAGES_1D_USM_SUPPORT,
            sizeof(pi_bool), &support, nullptr) == PI_SUCCESS;
    return call_successful && support;
  }
  case aspect::ext_oneapi_bindless_images_2d_usm: {
    pi_bool support = PI_FALSE;
    bool call_successful =
        getPlugin()->call_nocheck<detail::PiApiKind::piDeviceGetInfo>(
            MDevice, PI_EXT_ONEAPI_DEVICE_INFO_BINDLESS_IMAGES_2D_USM_SUPPORT,
            sizeof(pi_bool), &support, nullptr) == PI_SUCCESS;
    return call_successful && support;
  }
  case aspect::ext_oneapi_interop_memory_import: {
    pi_bool support = PI_FALSE;
    bool call_successful =
        getPlugin()->call_nocheck<detail::PiApiKind::piDeviceGetInfo>(
            MDevice, PI_EXT_ONEAPI_DEVICE_INFO_INTEROP_MEMORY_IMPORT_SUPPORT,
            sizeof(pi_bool), &support, nullptr) == PI_SUCCESS;
    return call_successful && support;
  }
  case aspect::ext_oneapi_interop_memory_export: {
    pi_bool support = PI_FALSE;
    bool call_successful =
        getPlugin()->call_nocheck<detail::PiApiKind::piDeviceGetInfo>(
            MDevice, PI_EXT_ONEAPI_DEVICE_INFO_INTEROP_MEMORY_EXPORT_SUPPORT,
            sizeof(pi_bool), &support, nullptr) == PI_SUCCESS;
    return call_successful && support;
  }
  case aspect::ext_oneapi_interop_semaphore_import: {
    pi_bool support = PI_FALSE;
    bool call_successful =
        getPlugin()->call_nocheck<detail::PiApiKind::piDeviceGetInfo>(
            MDevice, PI_EXT_ONEAPI_DEVICE_INFO_INTEROP_SEMAPHORE_IMPORT_SUPPORT,
            sizeof(pi_bool), &support, nullptr) == PI_SUCCESS;
    return call_successful && support;
  }
  case aspect::ext_oneapi_interop_semaphore_export: {
    pi_bool support = PI_FALSE;
    bool call_successful =
        getPlugin()->call_nocheck<detail::PiApiKind::piDeviceGetInfo>(
            MDevice, PI_EXT_ONEAPI_DEVICE_INFO_INTEROP_SEMAPHORE_EXPORT_SUPPORT,
            sizeof(pi_bool), &support, nullptr) == PI_SUCCESS;
    return call_successful && support;
  }
  case aspect::ext_oneapi_mipmap: {
    pi_bool support = PI_FALSE;
    bool call_successful =
        getPlugin()->call_nocheck<detail::PiApiKind::piDeviceGetInfo>(
            MDevice, PI_EXT_ONEAPI_DEVICE_INFO_MIPMAP_SUPPORT, sizeof(pi_bool),
            &support, nullptr) == PI_SUCCESS;
    return call_successful && support;
  }
  case aspect::ext_oneapi_mipmap_anisotropy: {
    pi_bool support = PI_FALSE;
    bool call_successful =
        getPlugin()->call_nocheck<detail::PiApiKind::piDeviceGetInfo>(
            MDevice, PI_EXT_ONEAPI_DEVICE_INFO_MIPMAP_ANISOTROPY_SUPPORT,
            sizeof(pi_bool), &support, nullptr) == PI_SUCCESS;
    return call_successful && support;
  }
  case aspect::ext_oneapi_mipmap_level_reference: {
    pi_bool support = PI_FALSE;
    bool call_successful =
        getPlugin()->call_nocheck<detail::PiApiKind::piDeviceGetInfo>(
            MDevice, PI_EXT_ONEAPI_DEVICE_INFO_MIPMAP_LEVEL_REFERENCE_SUPPORT,
            sizeof(pi_bool), &support, nullptr) == PI_SUCCESS;
    return call_successful && support;
  }
  case aspect::ext_intel_esimd: {
    pi_bool support = PI_FALSE;
    bool call_successful =
        getPlugin()->call_nocheck<detail::PiApiKind::piDeviceGetInfo>(
            MDevice, PI_EXT_INTEL_DEVICE_INFO_ESIMD_SUPPORT, sizeof(pi_bool),
            &support, nullptr) == PI_SUCCESS;
    return call_successful && support;
  }
  case aspect::ext_oneapi_ballot_group:
  case aspect::ext_oneapi_fixed_size_group:
  case aspect::ext_oneapi_opportunistic_group: {
    return (this->getBackend() == backend::ext_oneapi_level_zero) ||
           (this->getBackend() == backend::opencl) ||
           (this->getBackend() == backend::ext_oneapi_cuda);
  }
  case aspect::ext_oneapi_tangle_group: {
    // TODO: tangle_group is not currently supported for CUDA devices. Add when
    //       implemented.
    return (this->getBackend() == backend::ext_oneapi_level_zero) ||
           (this->getBackend() == backend::opencl);
  }
  case aspect::ext_intel_matrix: {
    using arch = sycl::ext::oneapi::experimental::architecture;
    const std::vector<arch> supported_archs = {
        arch::intel_cpu_spr, arch::intel_gpu_pvc, arch::intel_gpu_dg2_g10,
        arch::intel_gpu_dg2_g11, arch::intel_gpu_dg2_g12};
    try {
      return std::any_of(
          supported_archs.begin(), supported_archs.end(),
          [=](const arch a) { return this->extOneapiArchitectureIs(a); });
    } catch (const sycl::exception &) {
      // If we're here it means the device does not support architecture
      // querying
      return false;
    }
  }
  case aspect::ext_oneapi_is_composite: {
    auto components = get_info<
        sycl::ext::oneapi::experimental::info::device::component_devices>();
    // Any device with ext_oneapi_is_composite aspect will have at least two
    // constituent component devices.
    return components.size() >= 2;
  }
  case aspect::ext_oneapi_is_component: {
    if (getBackend() != backend::ext_oneapi_level_zero)
      return false;

    typename sycl_to_pi<device>::type Result;
    getPlugin()->call<PiApiKind::piDeviceGetInfo>(
        getHandleRef(),
        PiInfoCode<
            ext::oneapi::experimental::info::device::composite_device>::value,
        sizeof(Result), &Result, nullptr);

    return Result != nullptr;
  }
<<<<<<< HEAD
  case aspect::ext_oneapi_queue_profiling_tag: {
    pi_bool support = PI_FALSE;
    bool call_successful =
        getPlugin()->call_nocheck<detail::PiApiKind::piDeviceGetInfo>(
            MDevice, PI_EXT_ONEAPI_DEVICE_INFO_TIMESTAMP_RECORDING_SUPPORT,
            sizeof(pi_bool), &support, nullptr) == PI_SUCCESS;
    return call_successful && support;
=======
  case aspect::ext_oneapi_graph: {
    size_t ResultSize = 0;
    bool CallSuccessful = getPlugin()->call_nocheck<PiApiKind::piDeviceGetInfo>(
                              MDevice, PI_DEVICE_INFO_EXTENSIONS, 0, nullptr,
                              &ResultSize) == PI_SUCCESS;
    if (!CallSuccessful || ResultSize == 0) {
      return PI_FALSE;
    }

    std::unique_ptr<char[]> Result(new char[ResultSize]);
    CallSuccessful = getPlugin()->call_nocheck<PiApiKind::piDeviceGetInfo>(
                         MDevice, PI_DEVICE_INFO_EXTENSIONS, ResultSize,
                         Result.get(), nullptr) == PI_SUCCESS;

    if (!CallSuccessful) {
      return PI_FALSE;
    }

    std::string_view ExtensionsString(Result.get());
    const bool Support =
        ExtensionsString.find("ur_exp_command_buffer") != std::string::npos;

    return Support;
  }
  case aspect::ext_intel_fpga_task_sequence: {
    return is_accelerator();
>>>>>>> 53c68882
  }
  }
  throw runtime_error("This device aspect has not been implemented yet.",
                      PI_ERROR_INVALID_DEVICE);
}

std::shared_ptr<device_impl> device_impl::getHostDeviceImpl() {
  static std::shared_ptr<device_impl> HostImpl =
      std::make_shared<device_impl>();

  return HostImpl;
}

bool device_impl::isAssertFailSupported() const {
  return MIsAssertFailSupported;
}

std::string device_impl::getDeviceName() const {
  std::call_once(MDeviceNameFlag,
                 [this]() { MDeviceName = get_info<info::device::name>(); });

  return MDeviceName;
}

ext::oneapi::experimental::architecture device_impl::getDeviceArch() const {
  std::call_once(MDeviceArchFlag, [this]() {
    MDeviceArch =
        get_info<ext::oneapi::experimental::info::device::architecture>();
  });

  return MDeviceArch;
}

// On the first call this function queries for device timestamp
// along with host synchronized timestamp and stores it in member variable
// MDeviceHostBaseTime. Subsequent calls to this function would just retrieve
// the host timestamp, compute difference against the host timestamp in
// MDeviceHostBaseTime and calculate the device timestamp based on the
// difference.
//
// The MDeviceHostBaseTime is refreshed with new device and host timestamp
// after a certain interval (determined by TimeTillRefresh) to account for
// clock drift between host and device.
//
uint64_t device_impl::getCurrentDeviceTime() {
  using namespace std::chrono;
  uint64_t HostTime =
      duration_cast<nanoseconds>(steady_clock::now().time_since_epoch())
          .count();
  if (MIsHostDevice) {
    return HostTime;
  }

  // To account for potential clock drift between host clock and device clock.
  // The value set is arbitrary: 200 seconds
  constexpr uint64_t TimeTillRefresh = 200e9;
  assert(HostTime >= MDeviceHostBaseTime.second);
  uint64_t Diff = HostTime - MDeviceHostBaseTime.second;

  // If getCurrentDeviceTime is called for the first time or we have to refresh.
  if (!MDeviceHostBaseTime.second || Diff > TimeTillRefresh) {
    const auto &Plugin = getPlugin();
    auto Result =
        Plugin->call_nocheck<detail::PiApiKind::piGetDeviceAndHostTimer>(
            MDevice, &MDeviceHostBaseTime.first, &MDeviceHostBaseTime.second);
    // We have to remember base host timestamp right after PI call and it is
    // going to be used for calculation of the device timestamp at the next
    // getCurrentDeviceTime() call. We need to do it here because getPlugin()
    // and piGetDeviceAndHostTimer calls may take significant amount of time,
    // for example on the first call to getPlugin plugins may need to be
    // initialized. If we use timestamp from the beginning of the function then
    // the difference between host timestamps of the current
    // getCurrentDeviceTime and the next getCurrentDeviceTime will be incorrect
    // because it will include execution time of the code before we get device
    // timestamp from piGetDeviceAndHostTimer.
    HostTime =
        duration_cast<nanoseconds>(steady_clock::now().time_since_epoch())
            .count();
    if (Result == PI_ERROR_INVALID_OPERATION) {
      char *p = nullptr;
      Plugin->call_nocheck<detail::PiApiKind::piPluginGetLastError>(&p);
      std::string errorMsg(p ? p : "");
      throw sycl::feature_not_supported(
          "Device and/or backend does not support querying timestamp: " +
              errorMsg,
          Result);
    } else {
      Plugin->checkPiResult(Result);
    }
    // Until next sync we will compute device time based on the host time
    // returned in HostTime, so make this our base host time.
    MDeviceHostBaseTime.second = HostTime;
    Diff = 0;
  }
  return MDeviceHostBaseTime.first + Diff;
}

bool device_impl::isGetDeviceAndHostTimerSupported() {
  const auto &Plugin = getPlugin();
  uint64_t DeviceTime = 0, HostTime = 0;
  auto Result =
      Plugin->call_nocheck<detail::PiApiKind::piGetDeviceAndHostTimer>(
          MDevice, &DeviceTime, &HostTime);
  return Result != PI_ERROR_INVALID_OPERATION;
}

bool device_impl::extOneapiCanCompile(
    ext::oneapi::experimental::source_language Language) {
  try {
    return is_source_kernel_bundle_supported(getBackend(), Language);
  } catch (sycl::exception &) {
    return false;
  }
}

} // namespace detail
} // namespace _V1
} // namespace sycl<|MERGE_RESOLUTION|>--- conflicted
+++ resolved
@@ -602,15 +602,6 @@
 
     return Result != nullptr;
   }
-<<<<<<< HEAD
-  case aspect::ext_oneapi_queue_profiling_tag: {
-    pi_bool support = PI_FALSE;
-    bool call_successful =
-        getPlugin()->call_nocheck<detail::PiApiKind::piDeviceGetInfo>(
-            MDevice, PI_EXT_ONEAPI_DEVICE_INFO_TIMESTAMP_RECORDING_SUPPORT,
-            sizeof(pi_bool), &support, nullptr) == PI_SUCCESS;
-    return call_successful && support;
-=======
   case aspect::ext_oneapi_graph: {
     size_t ResultSize = 0;
     bool CallSuccessful = getPlugin()->call_nocheck<PiApiKind::piDeviceGetInfo>(
@@ -637,7 +628,14 @@
   }
   case aspect::ext_intel_fpga_task_sequence: {
     return is_accelerator();
->>>>>>> 53c68882
+  }
+  case aspect::ext_oneapi_queue_profiling_tag: {
+    pi_bool support = PI_FALSE;
+    bool call_successful =
+        getPlugin()->call_nocheck<detail::PiApiKind::piDeviceGetInfo>(
+            MDevice, PI_EXT_ONEAPI_DEVICE_INFO_TIMESTAMP_RECORDING_SUPPORT,
+            sizeof(pi_bool), &support, nullptr) == PI_SUCCESS;
+    return call_successful && support;
   }
   }
   throw runtime_error("This device aspect has not been implemented yet.",
