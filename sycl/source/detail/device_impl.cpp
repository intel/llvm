--- conflicted
+++ resolved
@@ -315,13 +315,10 @@
   case aspect::ext_intel_max_mem_bandwidth:
     // currently not supported
     return false;
-<<<<<<< HEAD
+  case aspect::ext_oneapi_srgb:
+    return get_info<info::device::ext_oneapi_srgb>();
   case aspect::ext_oneapi_native_assert:
     return isAssertFailSupported();
-=======
-  case aspect::ext_oneapi_srgb:
-    return get_info<info::device::ext_oneapi_srgb>();
->>>>>>> 4c7a1729
 
   default:
     throw runtime_error("This device aspect has not been implemented yet.",
