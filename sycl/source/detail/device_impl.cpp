//==----------------- device_impl.cpp - SYCL device ------------------------==//
//
// Part of the LLVM Project, under the Apache License v2.0 with LLVM Exceptions.
// See https://llvm.org/LICENSE.txt for license information.
// SPDX-License-Identifier: Apache-2.0 WITH LLVM-exception
//
//===----------------------------------------------------------------------===//

#include <detail/device_impl.hpp>
#include <detail/device_info.hpp>
#include <detail/platform_impl.hpp>
#include <sycl/detail/ur.hpp>
#include <sycl/device.hpp>

#include <algorithm>

namespace sycl {
inline namespace _V1 {
namespace detail {

<<<<<<< HEAD
device_impl::device_impl()
    : MIsHostDevice(true), MPlatform(platform_impl::getHostPlatformImpl()),
      // assert is natively supported by host
      MIsAssertFailSupported(true) {}

device_impl::device_impl(ur_native_handle_t InteropDeviceHandle,
=======
device_impl::device_impl(pi_native_handle InteropDeviceHandle,
>>>>>>> 4ae7cad6
                         const PluginPtr &Plugin)
    : device_impl(InteropDeviceHandle, nullptr, nullptr, Plugin) {}

/// Constructs a SYCL device instance using the provided
/// UR device instance.
device_impl::device_impl(ur_device_handle_t Device, PlatformImplPtr Platform)
    : device_impl(nullptr, Device, Platform, Platform->getPlugin()) {}

/// Constructs a SYCL device instance using the provided
/// UR device instance.
device_impl::device_impl(ur_device_handle_t Device, const PluginPtr &Plugin)
    : device_impl(nullptr, Device, nullptr, Plugin) {}

<<<<<<< HEAD
device_impl::device_impl(ur_native_handle_t InteropDeviceHandle,
                         ur_device_handle_t Device, PlatformImplPtr Platform,
                         const PluginPtr &Plugin)
    : MUrDevice(Device), MIsHostDevice(false),
      MDeviceHostBaseTime(std::make_pair(0, 0)) {
=======
device_impl::device_impl(pi_native_handle InteropDeviceHandle,
                         sycl::detail::pi::PiDevice Device,
                         PlatformImplPtr Platform, const PluginPtr &Plugin)
    : MDevice(Device), MDeviceHostBaseTime(std::make_pair(0, 0)) {
>>>>>>> 4ae7cad6

  bool InteroperabilityConstructor = false;
  if (Device == nullptr) {
    assert(InteropDeviceHandle);
    // Get UR device from the raw device handle.
    // NOTE: this is for OpenCL interop only (and should go away).
    // With SYCL-2020 BE generalization "make" functions are used instead.
    Plugin->call(urDeviceCreateWithNativeHandle, InteropDeviceHandle, nullptr,
                 nullptr, &MUrDevice);
    InteroperabilityConstructor = true;
  }

  // TODO catch an exception and put it to list of asynchronous exceptions
  Plugin->call(urDeviceGetInfo, MUrDevice, UR_DEVICE_INFO_TYPE,
               sizeof(ur_device_type_t), &MUrType, nullptr);

  // No need to set MRootDevice when MAlwaysRootDevice is true
  if ((Platform == nullptr) || !Platform->MAlwaysRootDevice) {
    // TODO catch an exception and put it to list of asynchronous exceptions
    Plugin->call(urDeviceGetInfo, MUrDevice, UR_DEVICE_INFO_PARENT_DEVICE,
                 sizeof(ur_device_handle_t), &MUrRootDevice, nullptr);
  }

  if (!InteroperabilityConstructor) {
    // TODO catch an exception and put it to list of asynchronous exceptions
    // Interoperability Constructor already calls DeviceRetain in
    // piextDeviceFromNative.
    Plugin->call(urDeviceRetain, MUrDevice);
  }

  // set MPlatform
  if (!Platform) {
    Platform = platform_impl::getPlatformFromUrDevice(MUrDevice, Plugin);
  }
  MPlatform = Platform;

  MIsAssertFailSupported =
      has_extension(PI_DEVICE_INFO_EXTENSION_DEVICELIB_ASSERT);
}

device_impl::~device_impl() {
<<<<<<< HEAD
  if (!MIsHostDevice) {
    // TODO catch an exception and put it to list of asynchronous exceptions
    const PluginPtr &Plugin = getPlugin();
    ur_result_t Err = Plugin->call_nocheck(urDeviceRelease, MUrDevice);
    __SYCL_CHECK_OCL_CODE_NO_EXC(Err);
  }
=======
  // TODO catch an exception and put it to list of asynchronous exceptions
  const PluginPtr &Plugin = getPlugin();
  sycl::detail::pi::PiResult Err =
      Plugin->call_nocheck<PiApiKind::piDeviceRelease>(MDevice);
  __SYCL_CHECK_OCL_CODE_NO_EXC(Err);
>>>>>>> 4ae7cad6
}

bool device_impl::is_affinity_supported(
    info::partition_affinity_domain AffinityDomain) const {
  auto SupportedDomains = get_info<info::device::partition_affinity_domains>();
  return std::find(SupportedDomains.begin(), SupportedDomains.end(),
                   AffinityDomain) != SupportedDomains.end();
}

cl_device_id device_impl::get() const {
<<<<<<< HEAD
  if (MIsHostDevice) {
    throw invalid_object_error(
        "This instance of device doesn't support OpenCL interoperability.",
        UR_RESULT_ERROR_INVALID_DEVICE);
  }
=======
>>>>>>> 4ae7cad6
  // TODO catch an exception and put it to list of asynchronous exceptions
  getPlugin()->call(urDeviceRetain, MUrDevice);
  return ur::cast<cl_device_id>(getNative());
}

platform device_impl::get_platform() const {
  return createSyclObjFromImpl<platform>(MPlatform);
}

template <typename Param>
typename Param::return_type device_impl::get_info() const {
  return get_device_info<Param>(
      MPlatform->getOrMakeDeviceImpl(MUrDevice, MPlatform));
}
// Explicitly instantiate all device info traits
#define __SYCL_PARAM_TRAITS_SPEC(DescType, Desc, ReturnT, PiCode)              \
  template ReturnT device_impl::get_info<info::device::Desc>() const;

#define __SYCL_PARAM_TRAITS_SPEC_SPECIALIZED(DescType, Desc, ReturnT, PiCode)  \
  template ReturnT device_impl::get_info<info::device::Desc>() const;

#include <sycl/info/device_traits.def>
#undef __SYCL_PARAM_TRAITS_SPEC_SPECIALIZED
#undef __SYCL_PARAM_TRAITS_SPEC

#define __SYCL_PARAM_TRAITS_SPEC(Namespace, DescType, Desc, ReturnT, PiCode)   \
  template __SYCL_EXPORT ReturnT                                               \
  device_impl::get_info<Namespace::info::DescType::Desc>() const;

#include <sycl/info/ext_codeplay_device_traits.def>
#include <sycl/info/ext_intel_device_traits.def>
#include <sycl/info/ext_oneapi_device_traits.def>
#undef __SYCL_PARAM_TRAITS_SPEC

template <>
typename info::platform::version::return_type
device_impl::get_backend_info<info::platform::version>() const {
  if (getBackend() != backend::opencl) {
    throw sycl::exception(errc::backend_mismatch,
                          "the info::platform::version info descriptor can "
                          "only be queried with an OpenCL backend");
  }
  return get_platform().get_info<info::platform::version>();
}

template <>
typename info::device::version::return_type
device_impl::get_backend_info<info::device::version>() const {
  if (getBackend() != backend::opencl) {
    throw sycl::exception(errc::backend_mismatch,
                          "the info::device::version info descriptor can only "
                          "be queried with an OpenCL backend");
  }
  return get_info<info::device::version>();
}

template <>
typename info::device::backend_version::return_type
device_impl::get_backend_info<info::device::backend_version>() const {
  if (getBackend() != backend::ext_oneapi_level_zero) {
    throw sycl::exception(errc::backend_mismatch,
                          "the info::device::backend_version info descriptor "
                          "can only be queried with a Level Zero backend");
  }
  return "";
  // Currently The Level Zero backend does not define the value of this
  // information descriptor and implementations are encouraged to return the
  // empty string as per specification.
}

bool device_impl::has_extension(const std::string &ExtensionName) const {
  std::string AllExtensionNames =
      get_device_info_string(UR_DEVICE_INFO_EXTENSIONS);
  return (AllExtensionNames.find(ExtensionName) != std::string::npos);
}

bool device_impl::is_partition_supported(info::partition_property Prop) const {
  auto SupportedProperties = get_info<info::device::partition_properties>();
  return std::find(SupportedProperties.begin(), SupportedProperties.end(),
                   Prop) != SupportedProperties.end();
}

std::vector<device> device_impl::create_sub_devices(
    const ur_device_partition_properties_t *Properties,
    size_t SubDevicesCount) const {
  std::vector<ur_device_handle_t> SubDevices(SubDevicesCount);
  pi_uint32 ReturnedSubDevices = 0;
  const PluginPtr &Plugin = getPlugin();
  Plugin->call<sycl::errc::invalid>(urDevicePartition, MUrDevice, Properties,
                                    SubDevicesCount, SubDevices.data(),
                                    &ReturnedSubDevices);
  if (ReturnedSubDevices != SubDevicesCount) {
    throw sycl::exception(
        errc::invalid,
        "Could not partition to the specified number of sub-devices");
  }
  // TODO: Need to describe the subdevice model. Some sub_device management
  // may be necessary. What happens if create_sub_devices is called multiple
  // times with the same arguments?
  //
  std::vector<device> res;
  std::for_each(SubDevices.begin(), SubDevices.end(),
                [&res, this](const ur_device_handle_t &a_ur_device) {
                  device sycl_device = detail::createSyclObjFromImpl<device>(
                      MPlatform->getOrMakeDeviceImpl(a_ur_device, MPlatform));
                  res.push_back(sycl_device);
                });
  return res;
}

std::vector<device> device_impl::create_sub_devices(size_t ComputeUnits) const {
  if (!is_partition_supported(info::partition_property::partition_equally)) {
    throw sycl::feature_not_supported(
        "Device does not support "
        "sycl::info::partition_property::partition_equally.",
        UR_RESULT_ERROR_INVALID_OPERATION);
  }
  // If count exceeds the total number of compute units in the device, an
  // exception with the errc::invalid error code must be thrown.
  auto MaxComputeUnits = get_info<info::device::max_compute_units>();
  if (ComputeUnits > MaxComputeUnits)
    throw sycl::exception(errc::invalid,
                          "Total counts exceed max compute units");

  size_t SubDevicesCount = MaxComputeUnits / ComputeUnits;

  ur_device_partition_property_t Prop{};
  Prop.type = UR_DEVICE_PARTITION_EQUALLY;
  Prop.value.count = static_cast<uint32_t>(ComputeUnits);

  ur_device_partition_properties_t Properties{};
  Properties.stype = UR_STRUCTURE_TYPE_DEVICE_PARTITION_PROPERTIES;
  Properties.PropCount = 1;
  Properties.pProperties = &Prop;

  return create_sub_devices(&Properties, SubDevicesCount);
}

std::vector<device>
device_impl::create_sub_devices(const std::vector<size_t> &Counts) const {
  if (!is_partition_supported(info::partition_property::partition_by_counts)) {
    throw sycl::feature_not_supported(
        "Device does not support "
        "sycl::info::partition_property::partition_by_counts.",
        UR_RESULT_ERROR_INVALID_OPERATION);
  }

  std::vector<ur_device_partition_property_t> Props{};

  // Fill the properties vector with counts and validate it
  size_t TotalCounts = 0;
  size_t NonZeroCounts = 0;
  for (auto Count : Counts) {
    TotalCounts += Count;
    NonZeroCounts += (Count != 0) ? 1 : 0;
    Props.push_back(ur_device_partition_property_t{
        UR_DEVICE_PARTITION_BY_COUNTS, {static_cast<uint32_t>(Count)}});
  }

  ur_device_partition_properties_t Properties{};
  Properties.stype = UR_STRUCTURE_TYPE_DEVICE_PARTITION_PROPERTIES;
  Properties.pProperties = Props.data();
  Properties.PropCount = Props.size();

  // If the number of non-zero values in counts exceeds the device’s maximum
  // number of sub devices (as returned by info::device::
  // partition_max_sub_devices) an exception with the errc::invalid
  // error code must be thrown.
  if (NonZeroCounts > get_info<info::device::partition_max_sub_devices>())
    throw sycl::exception(errc::invalid,
                          "Total non-zero counts exceed max sub-devices");

  // If the total of all the values in the counts vector exceeds the total
  // number of compute units in the device (as returned by
  // info::device::max_compute_units), an exception with the errc::invalid
  // error code must be thrown.
  if (TotalCounts > get_info<info::device::max_compute_units>())
    throw sycl::exception(errc::invalid,
                          "Total counts exceed max compute units");

  return create_sub_devices(&Properties, Counts.size());
}

std::vector<device> device_impl::create_sub_devices(
    info::partition_affinity_domain AffinityDomain) const {
  if (!is_partition_supported(
          info::partition_property::partition_by_affinity_domain)) {
    throw sycl::feature_not_supported(
        "Device does not support "
        "sycl::info::partition_property::partition_by_affinity_domain.",
        UR_RESULT_ERROR_INVALID_OPERATION);
  }
  if (!is_affinity_supported(AffinityDomain)) {
    throw sycl::feature_not_supported(
        "Device does not support " + affinityDomainToString(AffinityDomain) +
            ".",
        UR_RESULT_ERROR_INVALID_VALUE);
  }

  ur_device_partition_property_t Prop;
  Prop.type = UR_DEVICE_PARTITION_BY_AFFINITY_DOMAIN;
  Prop.value.affinity_domain =
      static_cast<ur_device_affinity_domain_flags_t>(AffinityDomain);

  ur_device_partition_properties_t Properties{};
  Properties.stype = UR_STRUCTURE_TYPE_DEVICE_PARTITION_PROPERTIES;
  Properties.PropCount = 1;
  Properties.pProperties = &Prop;

  pi_uint32 SubDevicesCount = 0;
  const PluginPtr &Plugin = getPlugin();
  Plugin->call<sycl::errc::invalid>(urDevicePartition, MUrDevice, &Properties,
                                    0, nullptr, &SubDevicesCount);

  return create_sub_devices(&Properties, SubDevicesCount);
}

std::vector<device> device_impl::create_sub_devices() const {
  if (!is_partition_supported(
          info::partition_property::ext_intel_partition_by_cslice)) {
    throw sycl::feature_not_supported(
        "Device does not support "
        "sycl::info::partition_property::ext_intel_partition_by_cslice.",
        UR_RESULT_ERROR_INVALID_OPERATION);
  }

  ur_device_partition_property_t Prop;
  Prop.type = UR_DEVICE_PARTITION_BY_CSLICE;

  ur_device_partition_properties_t Properties{};
  Properties.stype = UR_STRUCTURE_TYPE_DEVICE_PARTITION_PROPERTIES;
  Properties.pProperties = &Prop;
  Properties.PropCount = 1;

  pi_uint32 SubDevicesCount = 0;
  const PluginPtr &Plugin = getPlugin();
  Plugin->call(urDevicePartition, MUrDevice, &Properties, 0, nullptr,
               &SubDevicesCount);

  return create_sub_devices(&Properties, SubDevicesCount);
}

ur_native_handle_t device_impl::getNative() const {
  auto Plugin = getPlugin();
  if (getBackend() == backend::opencl)
    Plugin->call(urDeviceRetain, getHandleRef());
  ur_native_handle_t Handle;
  Plugin->call(urDeviceGetNativeHandle, getHandleRef(), &Handle);
  return Handle;
}

bool device_impl::has(aspect Aspect) const {
  size_t return_size = 0;

  switch (Aspect) {
  case aspect::host:
    // Deprecated
    return false;
  case aspect::cpu:
    return is_cpu();
  case aspect::gpu:
    return is_gpu();
  case aspect::accelerator:
    return is_accelerator();
  case aspect::custom:
    return false;
  // TODO: Implement this for FPGA emulator.
  case aspect::emulated:
    return false;
  case aspect::host_debuggable:
    return false;
  case aspect::fp16:
    return has_extension("cl_khr_fp16");
  case aspect::fp64:
    return has_extension("cl_khr_fp64");
  case aspect::int64_base_atomics:
    return has_extension("cl_khr_int64_base_atomics");
  case aspect::int64_extended_atomics:
    return has_extension("cl_khr_int64_extended_atomics");
  case aspect::atomic64:
    return get_info<info::device::atomic64>();
  case aspect::image:
    return get_info<info::device::image_support>();
  case aspect::online_compiler:
    return get_info<info::device::is_compiler_available>();
  case aspect::online_linker:
    return get_info<info::device::is_linker_available>();
  case aspect::queue_profiling:
    return get_info<info::device::queue_profiling>();
  case aspect::usm_device_allocations:
    return get_info<info::device::usm_device_allocations>();
  case aspect::usm_host_allocations:
    return get_info<info::device::usm_host_allocations>();
  case aspect::ext_intel_mem_channel:
    return get_info<info::device::ext_intel_mem_channel>();
  case aspect::usm_atomic_host_allocations:
<<<<<<< HEAD
    return is_host() ||
           (get_device_info_impl<ur_device_usm_access_capability_flags_t,
=======
    return (get_device_info_impl<pi_usm_capabilities,
>>>>>>> 4ae7cad6
                                 info::device::usm_host_allocations>::
                get(MPlatform->getDeviceImpl(MUrDevice)) &
            UR_DEVICE_USM_ACCESS_CAPABILITY_FLAG_ATOMIC_CONCURRENT_ACCESS);
  case aspect::usm_shared_allocations:
    return get_info<info::device::usm_shared_allocations>();
  case aspect::usm_atomic_shared_allocations:
<<<<<<< HEAD
    return is_host() ||
           (get_device_info_impl<ur_device_usm_access_capability_flags_t,
=======
    return (get_device_info_impl<pi_usm_capabilities,
>>>>>>> 4ae7cad6
                                 info::device::usm_shared_allocations>::
                get(MPlatform->getDeviceImpl(MUrDevice)) &
            UR_DEVICE_USM_ACCESS_CAPABILITY_FLAG_ATOMIC_CONCURRENT_ACCESS);
  case aspect::usm_restricted_shared_allocations:
    return get_info<info::device::usm_restricted_shared_allocations>();
  case aspect::usm_system_allocations:
    return get_info<info::device::usm_system_allocations>();
  case aspect::ext_intel_device_id:
    return getPlugin()->call_nocheck(urDeviceGetInfo, MUrDevice,
                                     UR_DEVICE_INFO_DEVICE_ID, 0, nullptr,
                                     &return_size) == UR_RESULT_SUCCESS;
  case aspect::ext_intel_pci_address:
    return getPlugin()->call_nocheck(urDeviceGetInfo, MUrDevice,
                                     UR_DEVICE_INFO_PCI_ADDRESS, 0, nullptr,
                                     &return_size) == UR_RESULT_SUCCESS;
  case aspect::ext_intel_gpu_eu_count:
    return getPlugin()->call_nocheck(urDeviceGetInfo, MUrDevice,
                                     UR_DEVICE_INFO_GPU_EU_COUNT, 0, nullptr,
                                     &return_size) == UR_RESULT_SUCCESS;
  case aspect::ext_intel_gpu_eu_simd_width:
    return getPlugin()->call_nocheck(
               urDeviceGetInfo, MUrDevice, UR_DEVICE_INFO_GPU_EU_SIMD_WIDTH, 0,
               nullptr, &return_size) == UR_RESULT_SUCCESS;
  case aspect::ext_intel_gpu_slices:
    return getPlugin()->call_nocheck(urDeviceGetInfo, MUrDevice,
                                     UR_DEVICE_INFO_GPU_EU_SLICES, 0, nullptr,
                                     &return_size) == UR_RESULT_SUCCESS;
  case aspect::ext_intel_gpu_subslices_per_slice:
    return getPlugin()->call_nocheck(urDeviceGetInfo, MUrDevice,
                                     UR_DEVICE_INFO_GPU_SUBSLICES_PER_SLICE, 0,
                                     nullptr,
                                     &return_size) == UR_RESULT_SUCCESS;
  case aspect::ext_intel_gpu_eu_count_per_subslice:
    return getPlugin()->call_nocheck(urDeviceGetInfo, MUrDevice,
                                     UR_DEVICE_INFO_GPU_EU_COUNT_PER_SUBSLICE,
                                     0, nullptr,
                                     &return_size) == UR_RESULT_SUCCESS;
  case aspect::ext_intel_gpu_hw_threads_per_eu:
    return getPlugin()->call_nocheck(
               urDeviceGetInfo, MUrDevice, UR_DEVICE_INFO_GPU_HW_THREADS_PER_EU,
               0, nullptr, &return_size) == UR_RESULT_SUCCESS;
  case aspect::ext_intel_free_memory:
    return getPlugin()->call_nocheck(urDeviceGetInfo, MUrDevice,
                                     UR_DEVICE_INFO_GLOBAL_MEM_FREE, 0, nullptr,
                                     &return_size) == UR_RESULT_SUCCESS;
  case aspect::ext_intel_memory_clock_rate:
    return getPlugin()->call_nocheck(
               urDeviceGetInfo, MUrDevice, UR_DEVICE_INFO_MEMORY_CLOCK_RATE, 0,
               nullptr, &return_size) == UR_RESULT_SUCCESS;
  case aspect::ext_intel_memory_bus_width:
    return getPlugin()->call_nocheck(
               urDeviceGetInfo, MUrDevice, UR_DEVICE_INFO_MEMORY_BUS_WIDTH, 0,
               nullptr, &return_size) == UR_RESULT_SUCCESS;
  case aspect::ext_intel_device_info_uuid: {
    auto Result = getPlugin()->call_nocheck(urDeviceGetInfo, MUrDevice,
                                            UR_DEVICE_INFO_UUID, 0, nullptr,
                                            &return_size);
    if (Result != UR_RESULT_SUCCESS) {
      return false;
    }

    assert(return_size <= 16);
    unsigned char UUID[16];

    return getPlugin()->call_nocheck(
               urDeviceGetInfo, MUrDevice, UR_DEVICE_INFO_UUID,
               16 * sizeof(unsigned char), UUID, nullptr) == UR_RESULT_SUCCESS;
  }
  case aspect::ext_intel_max_mem_bandwidth:
    // currently not supported
    return false;
  case aspect::ext_oneapi_srgb:
    return get_info<info::device::ext_oneapi_srgb>();
  case aspect::ext_oneapi_native_assert:
    return isAssertFailSupported();
  case aspect::ext_oneapi_cuda_async_barrier: {
    int async_barrier_supported;
    bool call_successful =
        getPlugin()->call_nocheck(urDeviceGetInfo, MUrDevice,
                                  UR_DEVICE_INFO_ASYNC_BARRIER, sizeof(int),
                                  &async_barrier_supported,
                                  nullptr) == UR_RESULT_SUCCESS;
    return call_successful && async_barrier_supported;
  }
  case aspect::ext_intel_legacy_image: {
    ur_bool_t legacy_image_support = false;
    bool call_successful =
        getPlugin()->call_nocheck(urDeviceGetInfo, MUrDevice,
                                  UR_DEVICE_INFO_IMAGE_SUPPORTED,
                                  sizeof(ur_bool_t), &legacy_image_support,
                                  nullptr) == UR_RESULT_SUCCESS;
    return call_successful && legacy_image_support;
  }
  case aspect::ext_oneapi_bindless_images: {
    ur_bool_t support = false;
    bool call_successful =
        getPlugin()->call_nocheck(urDeviceGetInfo, MUrDevice,
                                  UR_DEVICE_INFO_BINDLESS_IMAGES_SUPPORT_EXP,
                                  sizeof(ur_bool_t), &support,
                                  nullptr) == UR_RESULT_SUCCESS;
    return call_successful && support;
  }
  case aspect::ext_oneapi_bindless_images_shared_usm: {
    ur_bool_t support = false;
    bool call_successful =
        getPlugin()->call_nocheck(
            urDeviceGetInfo, MUrDevice,
            UR_DEVICE_INFO_BINDLESS_IMAGES_SHARED_USM_SUPPORT_EXP,
            sizeof(ur_bool_t), &support, nullptr) == UR_RESULT_SUCCESS;
    return call_successful && support;
  }
  case aspect::ext_oneapi_bindless_images_1d_usm: {
    ur_bool_t support = false;
    bool call_successful =
        getPlugin()->call_nocheck(
            urDeviceGetInfo, MUrDevice,
            UR_DEVICE_INFO_BINDLESS_IMAGES_1D_USM_SUPPORT_EXP,
            sizeof(ur_bool_t), &support, nullptr) == UR_RESULT_SUCCESS;
    return call_successful && support;
  }
  case aspect::ext_oneapi_bindless_images_2d_usm: {
    ur_bool_t support = false;
    bool call_successful =
        getPlugin()->call_nocheck(
            urDeviceGetInfo, MUrDevice,
            UR_DEVICE_INFO_BINDLESS_IMAGES_2D_USM_SUPPORT_EXP,
            sizeof(ur_bool_t), &support, nullptr) == UR_RESULT_SUCCESS;
    return call_successful && support;
  }
  case aspect::ext_oneapi_interop_memory_import: {
    ur_bool_t support = false;
    bool call_successful =
        getPlugin()->call_nocheck(
            urDeviceGetInfo, MUrDevice,
            UR_DEVICE_INFO_INTEROP_MEMORY_IMPORT_SUPPORT_EXP, sizeof(ur_bool_t),
            &support, nullptr) == UR_RESULT_SUCCESS;
    return call_successful && support;
  }
  case aspect::ext_oneapi_interop_memory_export: {
    ur_bool_t support = false;
    bool call_successful =
        getPlugin()->call_nocheck(
            urDeviceGetInfo, MUrDevice,
            UR_DEVICE_INFO_INTEROP_MEMORY_EXPORT_SUPPORT_EXP, sizeof(ur_bool_t),
            &support, nullptr) == UR_RESULT_SUCCESS;
    return call_successful && support;
  }
  case aspect::ext_oneapi_interop_semaphore_import: {
    ur_bool_t support = false;
    bool call_successful =
        getPlugin()->call_nocheck(
            urDeviceGetInfo, MUrDevice,
            UR_DEVICE_INFO_INTEROP_SEMAPHORE_IMPORT_SUPPORT_EXP,
            sizeof(ur_bool_t), &support, nullptr) == UR_RESULT_SUCCESS;
    return call_successful && support;
  }
  case aspect::ext_oneapi_interop_semaphore_export: {
    ur_bool_t support = false;
    bool call_successful =
        getPlugin()->call_nocheck(
            urDeviceGetInfo, MUrDevice,
            UR_DEVICE_INFO_INTEROP_SEMAPHORE_EXPORT_SUPPORT_EXP,
            sizeof(ur_bool_t), &support, nullptr) == UR_RESULT_SUCCESS;
    return call_successful && support;
  }
  case aspect::ext_oneapi_mipmap: {
    ur_bool_t support = false;
    bool call_successful =
        getPlugin()->call_nocheck(
            urDeviceGetInfo, MUrDevice, UR_DEVICE_INFO_MIPMAP_SUPPORT_EXP,
            sizeof(ur_bool_t), &support, nullptr) == UR_RESULT_SUCCESS;
    return call_successful && support;
  }
  case aspect::ext_oneapi_mipmap_anisotropy: {
    ur_bool_t support = false;
    bool call_successful =
        getPlugin()->call_nocheck(urDeviceGetInfo, MUrDevice,
                                  UR_DEVICE_INFO_MIPMAP_ANISOTROPY_SUPPORT_EXP,
                                  sizeof(ur_bool_t), &support,
                                  nullptr) == UR_RESULT_SUCCESS;
    return call_successful && support;
  }
  case aspect::ext_oneapi_mipmap_level_reference: {
    ur_bool_t support = false;
    bool call_successful =
        getPlugin()->call_nocheck(
            urDeviceGetInfo, MUrDevice,
            UR_DEVICE_INFO_MIPMAP_LEVEL_REFERENCE_SUPPORT_EXP,
            sizeof(ur_bool_t), &support, nullptr) == UR_RESULT_SUCCESS;
    return call_successful && support;
  }
  case aspect::ext_oneapi_bindless_sampled_image_fetch_1d_usm: {
    ur_bool_t support = false;
    bool call_successful =
        getPlugin()->call_nocheck(
            urDeviceGetInfo, MUrDevice,
            UR_DEVICE_INFO_BINDLESS_SAMPLED_IMAGE_FETCH_1D_USM_EXP,
            sizeof(ur_bool_t), &support, nullptr) == UR_RESULT_SUCCESS;
    return call_successful && support;
  }
  case aspect::ext_oneapi_bindless_sampled_image_fetch_1d: {
    ur_bool_t support = false;
    bool call_successful =
        getPlugin()->call_nocheck(
            urDeviceGetInfo, MUrDevice,
            UR_DEVICE_INFO_BINDLESS_SAMPLED_IMAGE_FETCH_1D_EXP,
            sizeof(ur_bool_t), &support, nullptr) == UR_RESULT_SUCCESS;
    return call_successful && support;
  }
  case aspect::ext_oneapi_bindless_sampled_image_fetch_2d_usm: {
    ur_bool_t support = false;
    bool call_successful =
        getPlugin()->call_nocheck(
            urDeviceGetInfo, MUrDevice,
            UR_DEVICE_INFO_BINDLESS_SAMPLED_IMAGE_FETCH_2D_USM_EXP,
            sizeof(ur_bool_t), &support, nullptr) == UR_RESULT_SUCCESS;
    return call_successful && support;
  }
  case aspect::ext_oneapi_bindless_sampled_image_fetch_2d: {
    ur_bool_t support = false;
    bool call_successful =
        getPlugin()->call_nocheck(
            urDeviceGetInfo, MUrDevice,
            UR_DEVICE_INFO_BINDLESS_SAMPLED_IMAGE_FETCH_2D_EXP,
            sizeof(ur_bool_t), &support, nullptr) == UR_RESULT_SUCCESS;
    return call_successful && support;
  }
  case aspect::ext_oneapi_bindless_sampled_image_fetch_3d_usm: {
    ur_bool_t support = false;
    bool call_successful =
        getPlugin()->call_nocheck(
            urDeviceGetInfo, MUrDevice,
            UR_DEVICE_INFO_BINDLESS_SAMPLED_IMAGE_FETCH_3D_USM_EXP,
            sizeof(ur_bool_t), &support, nullptr) == UR_RESULT_SUCCESS;
    return call_successful && support;
  }
  case aspect::ext_oneapi_bindless_sampled_image_fetch_3d: {
    ur_bool_t support = false;
    bool call_successful =
        getPlugin()->call_nocheck(
            urDeviceGetInfo, MUrDevice,
            UR_DEVICE_INFO_BINDLESS_SAMPLED_IMAGE_FETCH_3D_EXP,
            sizeof(ur_bool_t), &support, nullptr) == UR_RESULT_SUCCESS;
    return call_successful && support;
  }
  case aspect::ext_oneapi_cubemap: {
    ur_bool_t support = false;
    bool call_successful =
        getPlugin()->call_nocheck(
            urDeviceGetInfo, MUrDevice, UR_DEVICE_INFO_CUBEMAP_SUPPORT_EXP,
            sizeof(ur_bool_t), &support, nullptr) == UR_RESULT_SUCCESS;
    return call_successful && support;
  }
  case aspect::ext_oneapi_cubemap_seamless_filtering: {
    ur_bool_t support = false;
    bool call_successful =
        getPlugin()->call_nocheck(
            urDeviceGetInfo, MUrDevice,
            UR_DEVICE_INFO_CUBEMAP_SEAMLESS_FILTERING_SUPPORT_EXP,
            sizeof(ur_bool_t), &support, nullptr) == UR_RESULT_SUCCESS;
    return call_successful && support;
  }
  case aspect::ext_intel_esimd: {
    ur_bool_t support = false;
    bool call_successful =
        getPlugin()->call_nocheck(
            urDeviceGetInfo, MUrDevice, UR_DEVICE_INFO_ESIMD_SUPPORT,
            sizeof(ur_bool_t), &support, nullptr) == UR_RESULT_SUCCESS;
    return call_successful && support;
  }
  case aspect::ext_oneapi_ballot_group:
  case aspect::ext_oneapi_fixed_size_group:
  case aspect::ext_oneapi_opportunistic_group: {
    return (this->getBackend() == backend::ext_oneapi_level_zero) ||
           (this->getBackend() == backend::opencl) ||
           (this->getBackend() == backend::ext_oneapi_cuda);
  }
  case aspect::ext_oneapi_tangle_group: {
    // TODO: tangle_group is not currently supported for CUDA devices. Add when
    //       implemented.
    return (this->getBackend() == backend::ext_oneapi_level_zero) ||
           (this->getBackend() == backend::opencl);
  }
  case aspect::ext_intel_matrix: {
    using arch = sycl::ext::oneapi::experimental::architecture;
    const std::vector<arch> supported_archs = {
        arch::intel_cpu_spr, arch::intel_gpu_pvc, arch::intel_gpu_dg2_g10,
        arch::intel_gpu_dg2_g11, arch::intel_gpu_dg2_g12};
    try {
      return std::any_of(
          supported_archs.begin(), supported_archs.end(),
          [=](const arch a) { return this->extOneapiArchitectureIs(a); });
    } catch (const sycl::exception &) {
      // If we're here it means the device does not support architecture
      // querying
      return false;
    }
  }
  case aspect::ext_oneapi_is_composite: {
    auto components = get_info<
        sycl::ext::oneapi::experimental::info::device::component_devices>();
    // Any device with ext_oneapi_is_composite aspect will have at least two
    // constituent component devices.
    return components.size() >= 2;
  }
  case aspect::ext_oneapi_is_component: {
<<<<<<< HEAD
    if (getBackend() != backend::ext_oneapi_level_zero)
      return false;

    typename sycl_to_ur<device>::type Result;
    bool CallSuccessful = getPlugin()->call_nocheck(
        urDeviceGetInfo, getHandleRef(),
        UrInfoCode<
            ext::oneapi::experimental::info::device::composite_device>::value,
        sizeof(Result), &Result, nullptr);
=======
    typename sycl_to_pi<device>::type Result = nullptr;
    bool CallSuccessful = getPlugin()->call_nocheck<PiApiKind::piDeviceGetInfo>(
                              getHandleRef(),
                              PiInfoCode<ext::oneapi::experimental::info::
                                             device::composite_device>::value,
                              sizeof(Result), &Result, nullptr) == PI_SUCCESS;
>>>>>>> 4ae7cad6

    return CallSuccessful && Result != nullptr;
  }
  case aspect::ext_oneapi_graph: {
    bool SupportsCommandBufferUpdate = false;
    bool CallSuccessful =
        getPlugin()->call_nocheck(
            urDeviceGetInfo, MUrDevice,
            UR_DEVICE_INFO_COMMAND_BUFFER_UPDATE_SUPPORT_EXP,
            sizeof(SupportsCommandBufferUpdate), &SupportsCommandBufferUpdate,
            nullptr) == UR_RESULT_SUCCESS;
    if (!CallSuccessful) {
      return false;
    }

    return has(aspect::ext_oneapi_limited_graph) && SupportsCommandBufferUpdate;
  }
  case aspect::ext_oneapi_limited_graph: {
    bool SupportsCommandBuffers = false;
    bool CallSuccessful =
        getPlugin()->call_nocheck(urDeviceGetInfo, MUrDevice,
                                  UR_DEVICE_INFO_COMMAND_BUFFER_SUPPORT_EXP,
                                  sizeof(SupportsCommandBuffers),
                                  &SupportsCommandBuffers,
                                  nullptr) == UR_RESULT_SUCCESS;
    if (!CallSuccessful) {
      return false;
    }

    return SupportsCommandBuffers;
  }
  case aspect::ext_intel_fpga_task_sequence: {
    return is_accelerator();
  }
  case aspect::ext_oneapi_private_alloca: {
    // Extension only supported on SPIR-V targets.
    backend be = getBackend();
    return be == sycl::backend::ext_oneapi_level_zero ||
           be == sycl::backend::opencl;
  }
  case aspect::ext_oneapi_queue_profiling_tag: {
    ur_bool_t support = false;
    bool call_successful =
        getPlugin()->call_nocheck(
            urDeviceGetInfo, MUrDevice,
            UR_DEVICE_INFO_TIMESTAMP_RECORDING_SUPPORT_EXP, sizeof(ur_bool_t),
            &support, nullptr) == UR_RESULT_SUCCESS;
    return call_successful && support;
  }
  case aspect::ext_oneapi_virtual_mem: {
    pi_bool support = PI_FALSE;
    bool call_successful =
        getPlugin()->call_nocheck<detail::PiApiKind::piDeviceGetInfo>(
            MDevice, PI_EXT_ONEAPI_DEVICE_INFO_SUPPORTS_VIRTUAL_MEM,
            sizeof(pi_bool), &support, nullptr) == PI_SUCCESS;
    return call_successful && support;
  }
  }
<<<<<<< HEAD
  throw runtime_error("This device aspect has not been implemented yet.",
                      UR_RESULT_ERROR_INVALID_DEVICE);
}

std::shared_ptr<device_impl> device_impl::getHostDeviceImpl() {
  static std::shared_ptr<device_impl> HostImpl =
      std::make_shared<device_impl>();
=======
>>>>>>> 4ae7cad6

  return false; // This device aspect has not been implemented yet.
}

bool device_impl::isAssertFailSupported() const {
  return MIsAssertFailSupported;
}

std::string device_impl::getDeviceName() const {
  std::call_once(MDeviceNameFlag,
                 [this]() { MDeviceName = get_info<info::device::name>(); });

  return MDeviceName;
}

ext::oneapi::experimental::architecture device_impl::getDeviceArch() const {
  std::call_once(MDeviceArchFlag, [this]() {
    MDeviceArch =
        get_info<ext::oneapi::experimental::info::device::architecture>();
  });

  return MDeviceArch;
}

// On the first call this function queries for device timestamp
// along with host synchronized timestamp and stores it in member variable
// MDeviceHostBaseTime. Subsequent calls to this function would just retrieve
// the host timestamp, compute difference against the host timestamp in
// MDeviceHostBaseTime and calculate the device timestamp based on the
// difference.
//
// The MDeviceHostBaseTime is refreshed with new device and host timestamp
// after a certain interval (determined by TimeTillRefresh) to account for
// clock drift between host and device.
//
uint64_t device_impl::getCurrentDeviceTime() {
  using namespace std::chrono;
  uint64_t HostTime =
      duration_cast<nanoseconds>(steady_clock::now().time_since_epoch())
          .count();

  // To account for potential clock drift between host clock and device clock.
  // The value set is arbitrary: 200 seconds
  constexpr uint64_t TimeTillRefresh = 200e9;
  assert(HostTime >= MDeviceHostBaseTime.second);
  uint64_t Diff = HostTime - MDeviceHostBaseTime.second;

  // If getCurrentDeviceTime is called for the first time or we have to refresh.
  if (!MDeviceHostBaseTime.second || Diff > TimeTillRefresh) {
    const auto &Plugin = getPlugin();
    auto Result = Plugin->call_nocheck(urDeviceGetGlobalTimestamps, MUrDevice,
                                       &MDeviceHostBaseTime.first,
                                       &MDeviceHostBaseTime.second);
    // We have to remember base host timestamp right after UR call and it is
    // going to be used for calculation of the device timestamp at the next
    // getCurrentDeviceTime() call. We need to do it here because getPlugin()
    // and piGetDeviceAndHostTimer calls may take significant amount of time,
    // for example on the first call to getPlugin plugins may need to be
    // initialized. If we use timestamp from the beginning of the function then
    // the difference between host timestamps of the current
    // getCurrentDeviceTime and the next getCurrentDeviceTime will be incorrect
    // because it will include execution time of the code before we get device
    // timestamp from piGetDeviceAndHostTimer.
    HostTime =
        duration_cast<nanoseconds>(steady_clock::now().time_since_epoch())
            .count();
    if (Result == UR_RESULT_ERROR_INVALID_OPERATION) {
      // NOTE(pi2ur): Removed the call to GetLastError because  we shouldn't be
      // calling it after ERROR_INVALID_OPERATION: there is no
      // adapter-specific error. We should double check this is ok.
      throw sycl::feature_not_supported(
          "Device and/or backend does not support querying timestamp", Result);
    } else {
      Plugin->checkUrResult(Result);
    }
    // Until next sync we will compute device time based on the host time
    // returned in HostTime, so make this our base host time.
    MDeviceHostBaseTime.second = HostTime;
    Diff = 0;
  }
  return MDeviceHostBaseTime.first + Diff;
}

bool device_impl::isGetDeviceAndHostTimerSupported() {
  const auto &Plugin = getPlugin();
  uint64_t DeviceTime = 0, HostTime = 0;
  auto Result = Plugin->call_nocheck(urDeviceGetGlobalTimestamps, MUrDevice,
                                     &DeviceTime, &HostTime);
  return Result != UR_RESULT_ERROR_INVALID_OPERATION;
}

bool device_impl::extOneapiCanCompile(
    ext::oneapi::experimental::source_language Language) {
  try {
    return sycl::ext::oneapi::experimental::detail::
        is_source_kernel_bundle_supported(getBackend(), Language);
  } catch (sycl::exception &) {
    return false;
  }
}

// Returns the strongest guarantee that can be provided by the host device for
// threads created at threadScope from a coordination scope given by
// coordinationScope
sycl::ext::oneapi::experimental::forward_progress_guarantee
device_impl::getHostProgressGuarantee(
    ext::oneapi::experimental::execution_scope,
    ext::oneapi::experimental::execution_scope) {
  return sycl::ext::oneapi::experimental::forward_progress_guarantee::
      weakly_parallel;
}

// Returns the strongest progress guarantee that can be provided by this device
// for threads created at threadScope from the coordination scope given by
// coordinationScope.
sycl::ext::oneapi::experimental::forward_progress_guarantee
device_impl::getProgressGuarantee(
    ext::oneapi::experimental::execution_scope threadScope,
    ext::oneapi::experimental::execution_scope coordinationScope) const {
  using forward_progress_guarantee =
      ext::oneapi::experimental::forward_progress_guarantee;
  using execution_scope = ext::oneapi::experimental::execution_scope;
  const int executionScopeSize = 4;
  (void)coordinationScope;
  int threadScopeNum = static_cast<int>(threadScope);
  // we get the immediate progress guarantee that is provided by each scope
  // between root_group and threadScope and then return the weakest of these.
  // Counterintuitively, this corresponds to taking the max of the enum values
  // because of how the forward_progress_guarantee enum values are declared.
  int guaranteeNum = static_cast<int>(
      getImmediateProgressGuarantee(execution_scope::root_group));
  for (int currentScope = executionScopeSize - 2; currentScope > threadScopeNum;
       --currentScope) {
    guaranteeNum = std::max(guaranteeNum,
                            static_cast<int>(getImmediateProgressGuarantee(
                                static_cast<execution_scope>(currentScope))));
  }
  return static_cast<forward_progress_guarantee>(guaranteeNum);
}

bool device_impl::supportsForwardProgress(
    ext::oneapi::experimental::forward_progress_guarantee guarantee,
    ext::oneapi::experimental::execution_scope threadScope,
    ext::oneapi::experimental::execution_scope coordinationScope) const {
  using ReturnT =
      std::vector<ext::oneapi::experimental::forward_progress_guarantee>;
  auto guarantees = getProgressGuaranteesUpTo<ReturnT>(
      getProgressGuarantee(threadScope, coordinationScope));
  return std::find(guarantees.begin(), guarantees.end(), guarantee) !=
         guarantees.end();
}

// Returns the progress guarantee provided for a coordination scope
// given by coordination_scope for threads created at a scope
// immediately below coordination_scope. For example, for root_group
// coordination scope it returns the progress guarantee provided
// at root_group for threads created at work_group.
ext::oneapi::experimental::forward_progress_guarantee
device_impl::getImmediateProgressGuarantee(
    ext::oneapi::experimental::execution_scope coordination_scope) const {
  using forward_progress_guarantee =
      ext::oneapi::experimental::forward_progress_guarantee;
  using execution_scope = ext::oneapi::experimental::execution_scope;
  if (is_cpu() && getBackend() == backend::opencl) {
    switch (coordination_scope) {
    case execution_scope::root_group:
      return forward_progress_guarantee::parallel;
    case execution_scope::work_group:
    case execution_scope::sub_group:
      return forward_progress_guarantee::weakly_parallel;
    default:
      throw sycl::exception(sycl::errc::invalid,
                            "Work item is not a valid coordination scope!");
    }
  } else if (is_gpu() && getBackend() == backend::ext_oneapi_level_zero) {
    switch (coordination_scope) {
    case execution_scope::root_group:
    case execution_scope::work_group:
      return forward_progress_guarantee::concurrent;
    case execution_scope::sub_group:
      return forward_progress_guarantee::weakly_parallel;
    default:
      throw sycl::exception(sycl::errc::invalid,
                            "Work item is not a valid coordination scope!");
    }
  }
  return forward_progress_guarantee::weakly_parallel;
}

} // namespace detail
} // namespace _V1
} // namespace sycl<|MERGE_RESOLUTION|>--- conflicted
+++ resolved
@@ -18,16 +18,7 @@
 inline namespace _V1 {
 namespace detail {
 
-<<<<<<< HEAD
-device_impl::device_impl()
-    : MIsHostDevice(true), MPlatform(platform_impl::getHostPlatformImpl()),
-      // assert is natively supported by host
-      MIsAssertFailSupported(true) {}
-
 device_impl::device_impl(ur_native_handle_t InteropDeviceHandle,
-=======
-device_impl::device_impl(pi_native_handle InteropDeviceHandle,
->>>>>>> 4ae7cad6
                          const PluginPtr &Plugin)
     : device_impl(InteropDeviceHandle, nullptr, nullptr, Plugin) {}
 
@@ -41,19 +32,10 @@
 device_impl::device_impl(ur_device_handle_t Device, const PluginPtr &Plugin)
     : device_impl(nullptr, Device, nullptr, Plugin) {}
 
-<<<<<<< HEAD
 device_impl::device_impl(ur_native_handle_t InteropDeviceHandle,
                          ur_device_handle_t Device, PlatformImplPtr Platform,
                          const PluginPtr &Plugin)
-    : MUrDevice(Device), MIsHostDevice(false),
-      MDeviceHostBaseTime(std::make_pair(0, 0)) {
-=======
-device_impl::device_impl(pi_native_handle InteropDeviceHandle,
-                         sycl::detail::pi::PiDevice Device,
-                         PlatformImplPtr Platform, const PluginPtr &Plugin)
-    : MDevice(Device), MDeviceHostBaseTime(std::make_pair(0, 0)) {
->>>>>>> 4ae7cad6
-
+    : MUrDevice(Device), MDeviceHostBaseTime(std::make_pair(0, 0)) {
   bool InteroperabilityConstructor = false;
   if (Device == nullptr) {
     assert(InteropDeviceHandle);
@@ -94,20 +76,10 @@
 }
 
 device_impl::~device_impl() {
-<<<<<<< HEAD
-  if (!MIsHostDevice) {
-    // TODO catch an exception and put it to list of asynchronous exceptions
-    const PluginPtr &Plugin = getPlugin();
-    ur_result_t Err = Plugin->call_nocheck(urDeviceRelease, MUrDevice);
-    __SYCL_CHECK_OCL_CODE_NO_EXC(Err);
-  }
-=======
   // TODO catch an exception and put it to list of asynchronous exceptions
   const PluginPtr &Plugin = getPlugin();
-  sycl::detail::pi::PiResult Err =
-      Plugin->call_nocheck<PiApiKind::piDeviceRelease>(MDevice);
+  ur_result_t Err = Plugin->call_nocheck(urDeviceRelease, MUrDevice);
   __SYCL_CHECK_OCL_CODE_NO_EXC(Err);
->>>>>>> 4ae7cad6
 }
 
 bool device_impl::is_affinity_supported(
@@ -118,14 +90,6 @@
 }
 
 cl_device_id device_impl::get() const {
-<<<<<<< HEAD
-  if (MIsHostDevice) {
-    throw invalid_object_error(
-        "This instance of device doesn't support OpenCL interoperability.",
-        UR_RESULT_ERROR_INVALID_DEVICE);
-  }
-=======
->>>>>>> 4ae7cad6
   // TODO catch an exception and put it to list of asynchronous exceptions
   getPlugin()->call(urDeviceRetain, MUrDevice);
   return ur::cast<cl_device_id>(getNative());
@@ -422,24 +386,14 @@
   case aspect::ext_intel_mem_channel:
     return get_info<info::device::ext_intel_mem_channel>();
   case aspect::usm_atomic_host_allocations:
-<<<<<<< HEAD
-    return is_host() ||
-           (get_device_info_impl<ur_device_usm_access_capability_flags_t,
-=======
-    return (get_device_info_impl<pi_usm_capabilities,
->>>>>>> 4ae7cad6
+    return (get_device_info_impl<ur_device_usm_access_capability_flags_t,
                                  info::device::usm_host_allocations>::
                 get(MPlatform->getDeviceImpl(MUrDevice)) &
             UR_DEVICE_USM_ACCESS_CAPABILITY_FLAG_ATOMIC_CONCURRENT_ACCESS);
   case aspect::usm_shared_allocations:
     return get_info<info::device::usm_shared_allocations>();
   case aspect::usm_atomic_shared_allocations:
-<<<<<<< HEAD
-    return is_host() ||
-           (get_device_info_impl<ur_device_usm_access_capability_flags_t,
-=======
-    return (get_device_info_impl<pi_usm_capabilities,
->>>>>>> 4ae7cad6
+    return (get_device_info_impl<ur_device_usm_access_capability_flags_t,
                                  info::device::usm_shared_allocations>::
                 get(MPlatform->getDeviceImpl(MUrDevice)) &
             UR_DEVICE_USM_ACCESS_CAPABILITY_FLAG_ATOMIC_CONCURRENT_ACCESS);
@@ -746,24 +700,12 @@
     return components.size() >= 2;
   }
   case aspect::ext_oneapi_is_component: {
-<<<<<<< HEAD
-    if (getBackend() != backend::ext_oneapi_level_zero)
-      return false;
-
     typename sycl_to_ur<device>::type Result;
     bool CallSuccessful = getPlugin()->call_nocheck(
         urDeviceGetInfo, getHandleRef(),
         UrInfoCode<
             ext::oneapi::experimental::info::device::composite_device>::value,
-        sizeof(Result), &Result, nullptr);
-=======
-    typename sycl_to_pi<device>::type Result = nullptr;
-    bool CallSuccessful = getPlugin()->call_nocheck<PiApiKind::piDeviceGetInfo>(
-                              getHandleRef(),
-                              PiInfoCode<ext::oneapi::experimental::info::
-                                             device::composite_device>::value,
-                              sizeof(Result), &Result, nullptr) == PI_SUCCESS;
->>>>>>> 4ae7cad6
+        sizeof(Result), &Result, nullptr) == UR_RESULT_SUCCESS;
 
     return CallSuccessful && Result != nullptr;
   }
@@ -814,24 +756,14 @@
     return call_successful && support;
   }
   case aspect::ext_oneapi_virtual_mem: {
-    pi_bool support = PI_FALSE;
-    bool call_successful =
-        getPlugin()->call_nocheck<detail::PiApiKind::piDeviceGetInfo>(
-            MDevice, PI_EXT_ONEAPI_DEVICE_INFO_SUPPORTS_VIRTUAL_MEM,
-            sizeof(pi_bool), &support, nullptr) == PI_SUCCESS;
-    return call_successful && support;
-  }
-  }
-<<<<<<< HEAD
-  throw runtime_error("This device aspect has not been implemented yet.",
-                      UR_RESULT_ERROR_INVALID_DEVICE);
-}
-
-std::shared_ptr<device_impl> device_impl::getHostDeviceImpl() {
-  static std::shared_ptr<device_impl> HostImpl =
-      std::make_shared<device_impl>();
-=======
->>>>>>> 4ae7cad6
+    ur_bool_t support = false;
+    bool call_successful =
+        getPlugin()->call_nocheck(urDeviceGetInfo,
+            MUrDevice, UR_DEVICE_INFO_VIRTUAL_MEMORY_SUPPORT,
+            sizeof(ur_bool_t), &support, nullptr) == UR_RESULT_SUCCESS;
+    return call_successful && support;
+  }
+  }
 
   return false; // This device aspect has not been implemented yet.
 }
