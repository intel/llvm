--- conflicted
+++ resolved
@@ -684,21 +684,19 @@
   case aspect::ext_intel_fpga_task_sequence: {
     return is_accelerator();
   }
-<<<<<<< HEAD
-  case aspect::ext_oneapi_queue_profiling_tag: {
-    pi_bool support = PI_FALSE;
-    bool call_successful =
-        getPlugin()->call_nocheck<detail::PiApiKind::piDeviceGetInfo>(
-            MDevice, PI_EXT_ONEAPI_DEVICE_INFO_TIMESTAMP_RECORDING_SUPPORT,
-            sizeof(pi_bool), &support, nullptr) == PI_SUCCESS;
-    return call_successful && support;
-=======
   case aspect::ext_oneapi_private_alloca: {
     // Extension only supported on SPIR-V targets.
     backend be = getBackend();
     return be == sycl::backend::ext_oneapi_level_zero ||
            be == sycl::backend::opencl;
->>>>>>> e6d9d4c6
+  }
+  case aspect::ext_oneapi_queue_profiling_tag: {
+    pi_bool support = PI_FALSE;
+    bool call_successful =
+        getPlugin()->call_nocheck<detail::PiApiKind::piDeviceGetInfo>(
+            MDevice, PI_EXT_ONEAPI_DEVICE_INFO_TIMESTAMP_RECORDING_SUPPORT,
+            sizeof(pi_bool), &support, nullptr) == PI_SUCCESS;
+    return call_successful && support;
   }
   }
   throw runtime_error("This device aspect has not been implemented yet.",
