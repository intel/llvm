--- conflicted
+++ resolved
@@ -304,302 +304,9 @@
 ur_native_handle_t device_impl::getNative() const {
   adapter_impl &Adapter = getAdapter();
   ur_native_handle_t Handle;
-<<<<<<< HEAD
-  Adapter->call<UrApiKind::urDeviceGetNativeHandle>(getHandleRef(), &Handle);
-  return Handle;
-}
-
-bool device_impl::has(aspect Aspect) const {
-  size_t return_size = 0;
-
-  switch (Aspect) {
-  case aspect::host:
-    // Deprecated
-    return false;
-  case aspect::cpu:
-    return is_cpu();
-  case aspect::gpu:
-    return is_gpu();
-  case aspect::accelerator:
-    return is_accelerator();
-  case aspect::custom:
-    return false;
-  // TODO: Implement this for FPGA emulator.
-  case aspect::emulated:
-    return false;
-  case aspect::host_debuggable:
-    return false;
-  case aspect::fp16:
-    return isFp16Supported();
-  case aspect::fp64:
-    return isFp64Supported();
-  case aspect::int64_base_atomics:
-    return has_extension("cl_khr_int64_base_atomics");
-  case aspect::int64_extended_atomics:
-    return has_extension("cl_khr_int64_extended_atomics");
-  case aspect::atomic64:
-    return get_info<info::device::atomic64>();
-  case aspect::image:
-    return get_info<info::device::image_support>();
-  case aspect::online_compiler:
-    return get_info<info::device::is_compiler_available>();
-  case aspect::online_linker:
-    return get_info<info::device::is_linker_available>();
-  case aspect::queue_profiling:
-    return get_info<info::device::queue_profiling>();
-  case aspect::usm_device_allocations:
-    return get_info<info::device::usm_device_allocations>();
-  case aspect::usm_host_allocations:
-    return get_info<info::device::usm_host_allocations>();
-  case aspect::ext_intel_mem_channel:
-    return get_info<info::device::ext_intel_mem_channel>();
-  case aspect::ext_oneapi_cuda_cluster_group:
-    return get_info<info::device::ext_oneapi_cuda_cluster_group>();
-  case aspect::usm_atomic_host_allocations:
-    return (get_device_info_impl<ur_device_usm_access_capability_flags_t,
-                                 info::device::usm_host_allocations>::
-                get(MPlatform->getDeviceImpl(MDevice)) &
-            UR_DEVICE_USM_ACCESS_CAPABILITY_FLAG_ATOMIC_CONCURRENT_ACCESS);
-  case aspect::usm_shared_allocations:
-    return get_info<info::device::usm_shared_allocations>();
-  case aspect::usm_atomic_shared_allocations:
-    return (get_device_info_impl<ur_device_usm_access_capability_flags_t,
-                                 info::device::usm_shared_allocations>::
-                get(MPlatform->getDeviceImpl(MDevice)) &
-            UR_DEVICE_USM_ACCESS_CAPABILITY_FLAG_ATOMIC_CONCURRENT_ACCESS);
-  case aspect::usm_restricted_shared_allocations:
-    return get_info<info::device::usm_restricted_shared_allocations>();
-  case aspect::usm_system_allocations:
-    return get_info<info::device::usm_system_allocations>();
-  case aspect::ext_intel_device_id:
-    return getAdapter()->call_nocheck<UrApiKind::urDeviceGetInfo>(
-               MDevice, UR_DEVICE_INFO_DEVICE_ID, 0, nullptr, &return_size) ==
-           UR_RESULT_SUCCESS;
-  case aspect::ext_intel_pci_address:
-    return getAdapter()->call_nocheck<UrApiKind::urDeviceGetInfo>(
-               MDevice, UR_DEVICE_INFO_PCI_ADDRESS, 0, nullptr, &return_size) ==
-           UR_RESULT_SUCCESS;
-  case aspect::ext_intel_gpu_eu_count:
-    return getAdapter()->call_nocheck<UrApiKind::urDeviceGetInfo>(
-               MDevice, UR_DEVICE_INFO_GPU_EU_COUNT, 0, nullptr,
-               &return_size) == UR_RESULT_SUCCESS;
-  case aspect::ext_intel_gpu_eu_simd_width:
-    return getAdapter()->call_nocheck<UrApiKind::urDeviceGetInfo>(
-               MDevice, UR_DEVICE_INFO_GPU_EU_SIMD_WIDTH, 0, nullptr,
-               &return_size) == UR_RESULT_SUCCESS;
-  case aspect::ext_intel_gpu_slices:
-    return getAdapter()->call_nocheck<UrApiKind::urDeviceGetInfo>(
-               MDevice, UR_DEVICE_INFO_GPU_EU_SLICES, 0, nullptr,
-               &return_size) == UR_RESULT_SUCCESS;
-  case aspect::ext_intel_gpu_subslices_per_slice:
-    return getAdapter()->call_nocheck<UrApiKind::urDeviceGetInfo>(
-               MDevice, UR_DEVICE_INFO_GPU_SUBSLICES_PER_SLICE, 0, nullptr,
-               &return_size) == UR_RESULT_SUCCESS;
-  case aspect::ext_intel_gpu_eu_count_per_subslice:
-    return getAdapter()->call_nocheck<UrApiKind::urDeviceGetInfo>(
-               MDevice, UR_DEVICE_INFO_GPU_EU_COUNT_PER_SUBSLICE, 0, nullptr,
-               &return_size) == UR_RESULT_SUCCESS;
-  case aspect::ext_intel_gpu_hw_threads_per_eu:
-    return getAdapter()->call_nocheck<UrApiKind::urDeviceGetInfo>(
-               MDevice, UR_DEVICE_INFO_GPU_HW_THREADS_PER_EU, 0, nullptr,
-               &return_size) == UR_RESULT_SUCCESS;
-  case aspect::ext_intel_free_memory:
-    return getAdapter()->call_nocheck<UrApiKind::urDeviceGetInfo>(
-               MDevice, UR_DEVICE_INFO_GLOBAL_MEM_FREE, 0, nullptr,
-               &return_size) == UR_RESULT_SUCCESS;
-  case aspect::ext_intel_memory_clock_rate:
-    return getAdapter()->call_nocheck<UrApiKind::urDeviceGetInfo>(
-               MDevice, UR_DEVICE_INFO_MEMORY_CLOCK_RATE, 0, nullptr,
-               &return_size) == UR_RESULT_SUCCESS;
-  case aspect::ext_intel_memory_bus_width:
-    return getAdapter()->call_nocheck<UrApiKind::urDeviceGetInfo>(
-               MDevice, UR_DEVICE_INFO_MEMORY_BUS_WIDTH, 0, nullptr,
-               &return_size) == UR_RESULT_SUCCESS;
-  case aspect::ext_intel_device_info_uuid: {
-    auto Result = getAdapter()->call_nocheck<UrApiKind::urDeviceGetInfo>(
-        MDevice, UR_DEVICE_INFO_UUID, 0, nullptr, &return_size);
-    if (Result != UR_RESULT_SUCCESS) {
-      return false;
-    }
-
-    assert(return_size <= 16);
-    unsigned char UUID[16];
-
-    return getAdapter()->call_nocheck<UrApiKind::urDeviceGetInfo>(
-               MDevice, UR_DEVICE_INFO_UUID, 16 * sizeof(unsigned char), UUID,
-               nullptr) == UR_RESULT_SUCCESS;
-  }
-  case aspect::ext_intel_max_mem_bandwidth:
-    // currently not supported
-    return false;
-  case aspect::ext_oneapi_srgb:
-    return get_info<info::device::ext_oneapi_srgb>();
-  case aspect::ext_oneapi_native_assert:
-    return useNativeAssert();
-  case aspect::ext_oneapi_cuda_async_barrier: {
-    int async_barrier_supported;
-    bool call_successful =
-        getAdapter()->call_nocheck<UrApiKind::urDeviceGetInfo>(
-            MDevice, UR_DEVICE_INFO_ASYNC_BARRIER, sizeof(int),
-            &async_barrier_supported, nullptr) == UR_RESULT_SUCCESS;
-    return call_successful && async_barrier_supported;
-  }
-  case aspect::ext_intel_legacy_image: {
-    ur_bool_t legacy_image_support = false;
-    bool call_successful =
-        getAdapter()->call_nocheck<UrApiKind::urDeviceGetInfo>(
-            MDevice, UR_DEVICE_INFO_IMAGE_SUPPORTED, sizeof(ur_bool_t),
-            &legacy_image_support, nullptr) == UR_RESULT_SUCCESS;
-    return call_successful && legacy_image_support;
-  }
-  case aspect::ext_oneapi_bindless_images: {
-    ur_bool_t support = false;
-    bool call_successful =
-        getAdapter()->call_nocheck<UrApiKind::urDeviceGetInfo>(
-            MDevice, UR_DEVICE_INFO_BINDLESS_IMAGES_SUPPORT_EXP,
-            sizeof(ur_bool_t), &support, nullptr) == UR_RESULT_SUCCESS;
-    return call_successful && support;
-  }
-  case aspect::ext_oneapi_bindless_images_shared_usm: {
-    ur_bool_t support = false;
-    bool call_successful =
-        getAdapter()->call_nocheck<UrApiKind::urDeviceGetInfo>(
-            MDevice, UR_DEVICE_INFO_BINDLESS_IMAGES_SHARED_USM_SUPPORT_EXP,
-            sizeof(ur_bool_t), &support, nullptr) == UR_RESULT_SUCCESS;
-    return call_successful && support;
-  }
-  case aspect::ext_oneapi_bindless_images_1d_usm: {
-    ur_bool_t support = false;
-    bool call_successful =
-        getAdapter()->call_nocheck<UrApiKind::urDeviceGetInfo>(
-            MDevice, UR_DEVICE_INFO_BINDLESS_IMAGES_1D_USM_SUPPORT_EXP,
-            sizeof(ur_bool_t), &support, nullptr) == UR_RESULT_SUCCESS;
-    return call_successful && support;
-  }
-  case aspect::ext_oneapi_bindless_images_2d_usm: {
-    ur_bool_t support = false;
-    bool call_successful =
-        getAdapter()->call_nocheck<UrApiKind::urDeviceGetInfo>(
-            MDevice, UR_DEVICE_INFO_BINDLESS_IMAGES_2D_USM_SUPPORT_EXP,
-            sizeof(ur_bool_t), &support, nullptr) == UR_RESULT_SUCCESS;
-    return call_successful && support;
-  }
-  case aspect::ext_oneapi_external_memory_import: {
-    ur_bool_t support = false;
-    bool call_successful =
-        getAdapter()->call_nocheck<UrApiKind::urDeviceGetInfo>(
-            MDevice, UR_DEVICE_INFO_EXTERNAL_MEMORY_IMPORT_SUPPORT_EXP,
-            sizeof(ur_bool_t), &support, nullptr) == UR_RESULT_SUCCESS;
-    return call_successful && support;
-  }
-  case aspect::ext_oneapi_external_semaphore_import: {
-    ur_bool_t support = false;
-    bool call_successful =
-        getAdapter()->call_nocheck<UrApiKind::urDeviceGetInfo>(
-            MDevice, UR_DEVICE_INFO_EXTERNAL_SEMAPHORE_IMPORT_SUPPORT_EXP,
-            sizeof(ur_bool_t), &support, nullptr) == UR_RESULT_SUCCESS;
-    return call_successful && support;
-  }
-  case aspect::ext_oneapi_mipmap: {
-    ur_bool_t support = false;
-    bool call_successful =
-        getAdapter()->call_nocheck<UrApiKind::urDeviceGetInfo>(
-            MDevice, UR_DEVICE_INFO_MIPMAP_SUPPORT_EXP, sizeof(ur_bool_t),
-            &support, nullptr) == UR_RESULT_SUCCESS;
-    return call_successful && support;
-  }
-  case aspect::ext_oneapi_mipmap_anisotropy: {
-    ur_bool_t support = false;
-    bool call_successful =
-        getAdapter()->call_nocheck<UrApiKind::urDeviceGetInfo>(
-            MDevice, UR_DEVICE_INFO_MIPMAP_ANISOTROPY_SUPPORT_EXP,
-            sizeof(ur_bool_t), &support, nullptr) == UR_RESULT_SUCCESS;
-    return call_successful && support;
-  }
-  case aspect::ext_oneapi_mipmap_level_reference: {
-    ur_bool_t support = false;
-    bool call_successful =
-        getAdapter()->call_nocheck<UrApiKind::urDeviceGetInfo>(
-            MDevice, UR_DEVICE_INFO_MIPMAP_LEVEL_REFERENCE_SUPPORT_EXP,
-            sizeof(ur_bool_t), &support, nullptr) == UR_RESULT_SUCCESS;
-    return call_successful && support;
-  }
-  case aspect::ext_oneapi_bindless_sampled_image_fetch_1d_usm: {
-    ur_bool_t support = false;
-    bool call_successful =
-        getAdapter()->call_nocheck<UrApiKind::urDeviceGetInfo>(
-            MDevice, UR_DEVICE_INFO_BINDLESS_SAMPLED_IMAGE_FETCH_1D_USM_EXP,
-            sizeof(ur_bool_t), &support, nullptr) == UR_RESULT_SUCCESS;
-    return call_successful && support;
-  }
-  case aspect::ext_oneapi_bindless_sampled_image_fetch_1d: {
-    ur_bool_t support = false;
-    bool call_successful =
-        getAdapter()->call_nocheck<UrApiKind::urDeviceGetInfo>(
-            MDevice, UR_DEVICE_INFO_BINDLESS_SAMPLED_IMAGE_FETCH_1D_EXP,
-            sizeof(ur_bool_t), &support, nullptr) == UR_RESULT_SUCCESS;
-    return call_successful && support;
-  }
-  case aspect::ext_oneapi_bindless_sampled_image_fetch_2d_usm: {
-    ur_bool_t support = false;
-    bool call_successful =
-        getAdapter()->call_nocheck<UrApiKind::urDeviceGetInfo>(
-            MDevice, UR_DEVICE_INFO_BINDLESS_SAMPLED_IMAGE_FETCH_2D_USM_EXP,
-            sizeof(ur_bool_t), &support, nullptr) == UR_RESULT_SUCCESS;
-    return call_successful && support;
-  }
-  case aspect::ext_oneapi_bindless_sampled_image_fetch_2d: {
-    ur_bool_t support = false;
-    bool call_successful =
-        getAdapter()->call_nocheck<UrApiKind::urDeviceGetInfo>(
-            MDevice, UR_DEVICE_INFO_BINDLESS_SAMPLED_IMAGE_FETCH_2D_EXP,
-            sizeof(ur_bool_t), &support, nullptr) == UR_RESULT_SUCCESS;
-    return call_successful && support;
-  }
-  case aspect::ext_oneapi_bindless_sampled_image_fetch_3d: {
-    ur_bool_t support = false;
-    bool call_successful =
-        getAdapter()->call_nocheck<UrApiKind::urDeviceGetInfo>(
-            MDevice, UR_DEVICE_INFO_BINDLESS_SAMPLED_IMAGE_FETCH_3D_EXP,
-            sizeof(ur_bool_t), &support, nullptr) == UR_RESULT_SUCCESS;
-    return call_successful && support;
-  }
-  case aspect::ext_oneapi_bindless_images_gather: {
-    ur_bool_t support = false;
-    bool call_successful =
-        getAdapter()->call_nocheck<UrApiKind::urDeviceGetInfo>(
-            MDevice, UR_DEVICE_INFO_BINDLESS_IMAGES_GATHER_EXP,
-            sizeof(ur_bool_t), &support, nullptr) == UR_RESULT_SUCCESS;
-    return call_successful && support;
-  }
-  case aspect::ext_oneapi_cubemap: {
-    ur_bool_t support = false;
-    bool call_successful =
-        getAdapter()->call_nocheck<UrApiKind::urDeviceGetInfo>(
-            MDevice, UR_DEVICE_INFO_CUBEMAP_SUPPORT_EXP, sizeof(ur_bool_t),
-            &support, nullptr) == UR_RESULT_SUCCESS;
-    return call_successful && support;
-  }
-  case aspect::ext_oneapi_cubemap_seamless_filtering: {
-    ur_bool_t support = false;
-    bool call_successful =
-        getAdapter()->call_nocheck<UrApiKind::urDeviceGetInfo>(
-            MDevice, UR_DEVICE_INFO_CUBEMAP_SEAMLESS_FILTERING_SUPPORT_EXP,
-            sizeof(ur_bool_t), &support, nullptr) == UR_RESULT_SUCCESS;
-    return call_successful && support;
-  }
-  case aspect::ext_oneapi_image_array: {
-    ur_bool_t support = false;
-    bool call_successful =
-        getAdapter()->call_nocheck<UrApiKind::urDeviceGetInfo>(
-            MDevice, UR_DEVICE_INFO_IMAGE_ARRAY_SUPPORT_EXP, sizeof(ur_bool_t),
-            &support, nullptr) == UR_RESULT_SUCCESS;
-    return call_successful && support;
-=======
   Adapter.call<UrApiKind::urDeviceGetNativeHandle>(getHandleRef(), &Handle);
   if (getBackend() == backend::opencl) {
     __SYCL_OCL_CALL(clRetainDevice, ur::cast<cl_device_id>(Handle));
->>>>>>> ec26b925
   }
   return Handle;
 }
