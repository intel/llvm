--- conflicted
+++ resolved
@@ -76,21 +76,14 @@
 }
 
 device_impl::~device_impl() {
-<<<<<<< HEAD
   try {
+    // TODO catch an exception and put it to list of asynchronous exceptions
     const PluginPtr &Plugin = getPlugin();
-    sycl::detail::pi::PiResult Err =
-        Plugin->call_nocheck<PiApiKind::piDeviceRelease>(MDevice);
+    ur_result_t Err = Plugin->call_nocheck(urDeviceRelease, MDevice);
     __SYCL_CHECK_OCL_CODE_NO_EXC(Err);
   } catch (std::exception &e) {
     __SYCL_REPORT_EXCEPTION_TO_STREAM("exception in ~device_impl", e);
   }
-=======
-  // TODO catch an exception and put it to list of asynchronous exceptions
-  const PluginPtr &Plugin = getPlugin();
-  ur_result_t Err = Plugin->call_nocheck(urDeviceRelease, MDevice);
-  __SYCL_CHECK_OCL_CODE_NO_EXC(Err);
->>>>>>> e664798e
 }
 
 bool device_impl::is_affinity_supported(
