--- conflicted
+++ resolved
@@ -786,20 +786,18 @@
                           BE == sycl::backend::opencl;
     return (is_cpu() || is_gpu()) && isCompatibleBE;
   }
-<<<<<<< HEAD
-  case aspect::ext_oneapi_async_memory_alloc: {
-    ur_bool_t support = false;
-    bool call_successful =
-        getAdapter()->call_nocheck<UrApiKind::urDeviceGetInfo>(
-            MDevice, UR_DEVICE_INFO_ASYNC_USM_ALLOCATIONS_EXP,
-            sizeof(ur_bool_t), &support, nullptr) == UR_RESULT_SUCCESS;
-    return call_successful && support;
-=======
   case aspect::ext_intel_spill_memory_size: {
     backend BE = getBackend();
     bool isCompatibleBE = BE == sycl::backend::ext_oneapi_level_zero;
     return is_gpu() && isCompatibleBE;
->>>>>>> a412c125
+  }
+  case aspect::ext_oneapi_async_memory_alloc: {
+    ur_bool_t support = false;
+    bool call_successful =
+        getAdapter()->call_nocheck<UrApiKind::urDeviceGetInfo>(
+            MDevice, UR_DEVICE_INFO_ASYNC_USM_ALLOCATIONS_EXP,
+            sizeof(ur_bool_t), &support, nullptr) == UR_RESULT_SUCCESS;
+    return call_successful && support;
   }
   }
 
