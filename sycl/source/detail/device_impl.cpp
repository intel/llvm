--- conflicted
+++ resolved
@@ -636,7 +636,6 @@
       return PI_FALSE;
     }
 
-<<<<<<< HEAD
     pi_bool SupportsCommandBufferUpdate = false;
     CallSuccessful =
         getPlugin()->call_nocheck<PiApiKind::piDeviceGetInfo>(
@@ -646,11 +645,6 @@
     if (!CallSuccessful) {
       return PI_FALSE;
     }
-=======
-    std::string_view ExtensionsString(Result.get());
-    const bool Support =
-        ExtensionsString.find("ur_exp_command_buffer") != std::string::npos;
->>>>>>> 80b68467
 
     return SupportsCommandBuffers && !SupportsCommandBufferUpdate;
   }
