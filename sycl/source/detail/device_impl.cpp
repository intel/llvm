//==----------------- device_impl.cpp - SYCL device ------------------------==//
//
// Part of the LLVM Project, under the Apache License v2.0 with LLVM Exceptions.
// See https://llvm.org/LICENSE.txt for license information.
// SPDX-License-Identifier: Apache-2.0 WITH LLVM-exception
//
//===----------------------------------------------------------------------===//

#include <detail/device_impl.hpp>
#include <detail/device_info.hpp>
#include <detail/platform_impl.hpp>
#include <sycl/device.hpp>

#include <algorithm>

namespace sycl {
inline namespace _V1 {
namespace detail {

device_impl::device_impl()
    : MIsHostDevice(true), MPlatform(platform_impl::getHostPlatformImpl()),
      // assert is natively supported by host
      MIsAssertFailSupported(true) {}

device_impl::device_impl(pi_native_handle InteropDeviceHandle,
                         const PluginPtr &Plugin)
    : device_impl(InteropDeviceHandle, nullptr, nullptr, Plugin) {}

device_impl::device_impl(sycl::detail::pi::PiDevice Device,
                         PlatformImplPtr Platform)
    : device_impl(reinterpret_cast<pi_native_handle>(nullptr), Device, Platform,
                  Platform->getPlugin()) {}

device_impl::device_impl(sycl::detail::pi::PiDevice Device,
                         const PluginPtr &Plugin)
    : device_impl(reinterpret_cast<pi_native_handle>(nullptr), Device, nullptr,
                  Plugin) {}

device_impl::device_impl(pi_native_handle InteropDeviceHandle,
                         sycl::detail::pi::PiDevice Device,
                         PlatformImplPtr Platform, const PluginPtr &Plugin)
    : MDevice(Device), MIsHostDevice(false),
      MDeviceHostBaseTime(std::make_pair(0, 0)) {

  bool InteroperabilityConstructor = false;
  if (Device == nullptr) {
    assert(InteropDeviceHandle);
    // Get PI device from the raw device handle.
    // NOTE: this is for OpenCL interop only (and should go away).
    // With SYCL-2020 BE generalization "make" functions are used instead.
    Plugin->call<PiApiKind::piextDeviceCreateWithNativeHandle>(
        InteropDeviceHandle, nullptr, &MDevice);
    InteroperabilityConstructor = true;
  }

  // TODO catch an exception and put it to list of asynchronous exceptions
  Plugin->call<PiApiKind::piDeviceGetInfo>(
      MDevice, PI_DEVICE_INFO_TYPE, sizeof(sycl::detail::pi::PiDeviceType),
      &MType, nullptr);

  // No need to set MRootDevice when MAlwaysRootDevice is true
  if ((Platform == nullptr) || !Platform->MAlwaysRootDevice) {
    // TODO catch an exception and put it to list of asynchronous exceptions
    Plugin->call<PiApiKind::piDeviceGetInfo>(
        MDevice, PI_DEVICE_INFO_PARENT_DEVICE,
        sizeof(sycl::detail::pi::PiDevice), &MRootDevice, nullptr);
  }

  if (!InteroperabilityConstructor) {
    // TODO catch an exception and put it to list of asynchronous exceptions
    // Interoperability Constructor already calls DeviceRetain in
    // piextDeviceFromNative.
    Plugin->call<PiApiKind::piDeviceRetain>(MDevice);
  }

  // set MPlatform
  if (!Platform) {
    Platform = platform_impl::getPlatformFromPiDevice(MDevice, Plugin);
  }
  MPlatform = Platform;

  MIsAssertFailSupported =
      has_extension(PI_DEVICE_INFO_EXTENSION_DEVICELIB_ASSERT);
}

device_impl::~device_impl() {
  if (!MIsHostDevice) {
    // TODO catch an exception and put it to list of asynchronous exceptions
    const PluginPtr &Plugin = getPlugin();
    sycl::detail::pi::PiResult Err =
        Plugin->call_nocheck<PiApiKind::piDeviceRelease>(MDevice);
    __SYCL_CHECK_OCL_CODE_NO_EXC(Err);
  }
}

bool device_impl::is_affinity_supported(
    info::partition_affinity_domain AffinityDomain) const {
  auto SupportedDomains = get_info<info::device::partition_affinity_domains>();
  return std::find(SupportedDomains.begin(), SupportedDomains.end(),
                   AffinityDomain) != SupportedDomains.end();
}

cl_device_id device_impl::get() const {
  if (MIsHostDevice) {
    throw invalid_object_error(
        "This instance of device doesn't support OpenCL interoperability.",
        PI_ERROR_INVALID_DEVICE);
  }
  // TODO catch an exception and put it to list of asynchronous exceptions
  getPlugin()->call<PiApiKind::piDeviceRetain>(MDevice);
  return pi::cast<cl_device_id>(getNative());
}

platform device_impl::get_platform() const {
  return createSyclObjFromImpl<platform>(MPlatform);
}

template <typename Param>
typename Param::return_type device_impl::get_info() const {
  if (is_host()) {
    return get_device_info_host<Param>();
  }
  return get_device_info<Param>(
      MPlatform->getOrMakeDeviceImpl(MDevice, MPlatform));
}
// Explicitly instantiate all device info traits
#define __SYCL_PARAM_TRAITS_SPEC(DescType, Desc, ReturnT, PiCode)              \
  template ReturnT device_impl::get_info<info::device::Desc>() const;

#define __SYCL_PARAM_TRAITS_SPEC_SPECIALIZED(DescType, Desc, ReturnT, PiCode)  \
  template ReturnT device_impl::get_info<info::device::Desc>() const;

#include <sycl/info/device_traits.def>
#undef __SYCL_PARAM_TRAITS_SPEC_SPECIALIZED
#undef __SYCL_PARAM_TRAITS_SPEC

#define __SYCL_PARAM_TRAITS_SPEC(Namespace, DescType, Desc, ReturnT, PiCode)   \
  template __SYCL_EXPORT ReturnT                                               \
  device_impl::get_info<Namespace::info::DescType::Desc>() const;

#include <sycl/info/ext_codeplay_device_traits.def>
#include <sycl/info/ext_intel_device_traits.def>
#include <sycl/info/ext_oneapi_device_traits.def>
#undef __SYCL_PARAM_TRAITS_SPEC

bool device_impl::has_extension(const std::string &ExtensionName) const {
  if (MIsHostDevice)
    // TODO: implement extension management for host device;
    return false;
  std::string AllExtensionNames =
      get_device_info_string(PiInfoCode<info::device::extensions>::value);
  return (AllExtensionNames.find(ExtensionName) != std::string::npos);
}

bool device_impl::is_partition_supported(info::partition_property Prop) const {
  auto SupportedProperties = get_info<info::device::partition_properties>();
  return std::find(SupportedProperties.begin(), SupportedProperties.end(),
                   Prop) != SupportedProperties.end();
}

std::vector<device>
device_impl::create_sub_devices(const cl_device_partition_property *Properties,
                                size_t SubDevicesCount) const {

  std::vector<sycl::detail::pi::PiDevice> SubDevices(SubDevicesCount);
  pi_uint32 ReturnedSubDevices = 0;
  const PluginPtr &Plugin = getPlugin();
  Plugin->call<sycl::errc::invalid, PiApiKind::piDevicePartition>(
      MDevice, Properties, SubDevicesCount, SubDevices.data(),
      &ReturnedSubDevices);
  if (ReturnedSubDevices != SubDevicesCount) {
    throw sycl::exception(
        errc::invalid,
        "Could not partition to the specified number of sub-devices");
  }
  // TODO: Need to describe the subdevice model. Some sub_device management
  // may be necessary. What happens if create_sub_devices is called multiple
  // times with the same arguments?
  //
  std::vector<device> res;
  std::for_each(SubDevices.begin(), SubDevices.end(),
                [&res, this](const sycl::detail::pi::PiDevice &a_pi_device) {
                  device sycl_device = detail::createSyclObjFromImpl<device>(
                      MPlatform->getOrMakeDeviceImpl(a_pi_device, MPlatform));
                  res.push_back(sycl_device);
                });
  return res;
}

std::vector<device> device_impl::create_sub_devices(size_t ComputeUnits) const {
  assert(!MIsHostDevice && "Partitioning is not supported on host.");

  if (!is_partition_supported(info::partition_property::partition_equally)) {
    throw sycl::feature_not_supported(
        "Device does not support "
        "sycl::info::partition_property::partition_equally.",
        PI_ERROR_INVALID_OPERATION);
  }
  // If count exceeds the total number of compute units in the device, an
  // exception with the errc::invalid error code must be thrown.
  auto MaxComputeUnits = get_info<info::device::max_compute_units>();
  if (ComputeUnits > MaxComputeUnits)
    throw sycl::exception(errc::invalid,
                          "Total counts exceed max compute units");

  size_t SubDevicesCount = MaxComputeUnits / ComputeUnits;
  const pi_device_partition_property Properties[3] = {
      PI_DEVICE_PARTITION_EQUALLY, (pi_device_partition_property)ComputeUnits,
      0};
  return create_sub_devices(Properties, SubDevicesCount);
}

std::vector<device>
device_impl::create_sub_devices(const std::vector<size_t> &Counts) const {
  assert(!MIsHostDevice && "Partitioning is not supported on host.");

  if (!is_partition_supported(info::partition_property::partition_by_counts)) {
    throw sycl::feature_not_supported(
        "Device does not support "
        "sycl::info::partition_property::partition_by_counts.",
        PI_ERROR_INVALID_OPERATION);
  }
  static const pi_device_partition_property P[] = {
      PI_DEVICE_PARTITION_BY_COUNTS, PI_DEVICE_PARTITION_BY_COUNTS_LIST_END, 0};
  std::vector<pi_device_partition_property> Properties(P, P + 3);

  // Fill the properties vector with counts and validate it
  auto It = Properties.begin() + 1;
  size_t TotalCounts = 0;
  size_t NonZeroCounts = 0;
  for (auto Count : Counts) {
    TotalCounts += Count;
    NonZeroCounts += (Count != 0) ? 1 : 0;
    It = Properties.insert(It, Count);
  }

  // If the number of non-zero values in counts exceeds the device’s maximum
  // number of sub devices (as returned by info::device::
  // partition_max_sub_devices) an exception with the errc::invalid
  // error code must be thrown.
  if (NonZeroCounts > get_info<info::device::partition_max_sub_devices>())
    throw sycl::exception(errc::invalid,
                          "Total non-zero counts exceed max sub-devices");

  // If the total of all the values in the counts vector exceeds the total
  // number of compute units in the device (as returned by
  // info::device::max_compute_units), an exception with the errc::invalid
  // error code must be thrown.
  if (TotalCounts > get_info<info::device::max_compute_units>())
    throw sycl::exception(errc::invalid,
                          "Total counts exceed max compute units");

  return create_sub_devices(Properties.data(), Counts.size());
}

std::vector<device> device_impl::create_sub_devices(
    info::partition_affinity_domain AffinityDomain) const {
  assert(!MIsHostDevice && "Partitioning is not supported on host.");

  if (!is_partition_supported(
          info::partition_property::partition_by_affinity_domain)) {
    throw sycl::feature_not_supported(
        "Device does not support "
        "sycl::info::partition_property::partition_by_affinity_domain.",
        PI_ERROR_INVALID_OPERATION);
  }
  if (!is_affinity_supported(AffinityDomain)) {
    throw sycl::feature_not_supported(
        "Device does not support " + affinityDomainToString(AffinityDomain) +
            ".",
        PI_ERROR_INVALID_VALUE);
  }
  const pi_device_partition_property Properties[3] = {
      PI_DEVICE_PARTITION_BY_AFFINITY_DOMAIN,
      (pi_device_partition_property)AffinityDomain, 0};

  pi_uint32 SubDevicesCount = 0;
  const PluginPtr &Plugin = getPlugin();
  Plugin->call<sycl::errc::invalid, PiApiKind::piDevicePartition>(
      MDevice, Properties, 0, nullptr, &SubDevicesCount);

  return create_sub_devices(Properties, SubDevicesCount);
}

std::vector<device> device_impl::create_sub_devices() const {
  assert(!MIsHostDevice && "Partitioning is not supported on host.");

  if (!is_partition_supported(
          info::partition_property::ext_intel_partition_by_cslice)) {
    throw sycl::feature_not_supported(
        "Device does not support "
        "sycl::info::partition_property::ext_intel_partition_by_cslice.",
        PI_ERROR_INVALID_OPERATION);
  }

  const pi_device_partition_property Properties[2] = {
      PI_EXT_INTEL_DEVICE_PARTITION_BY_CSLICE, 0};

  pi_uint32 SubDevicesCount = 0;
  const PluginPtr &Plugin = getPlugin();
  Plugin->call<sycl::errc::invalid, PiApiKind::piDevicePartition>(
      MDevice, Properties, 0, nullptr, &SubDevicesCount);

  return create_sub_devices(Properties, SubDevicesCount);
}

pi_native_handle device_impl::getNative() const {
  auto Plugin = getPlugin();
  if (getBackend() == backend::opencl)
    Plugin->call<PiApiKind::piDeviceRetain>(getHandleRef());
  pi_native_handle Handle;
  Plugin->call<PiApiKind::piextDeviceGetNativeHandle>(getHandleRef(), &Handle);
  return Handle;
}

bool device_impl::has(aspect Aspect) const {
  size_t return_size = 0;

  switch (Aspect) {
  case aspect::host:
    return is_host();
  case aspect::cpu:
    return is_cpu();
  case aspect::gpu:
    return is_gpu();
  case aspect::accelerator:
    return is_accelerator();
  case aspect::custom:
    return false;
  // TODO: Implement this for FPGA and ESIMD emulators.
  case aspect::emulated:
    return false;
  case aspect::host_debuggable:
    return false;
  case aspect::fp16:
    return has_extension("cl_khr_fp16");
  case aspect::fp64:
    return has_extension("cl_khr_fp64");
  case aspect::ext_oneapi_bfloat16_math_functions:
    return get_info<info::device::ext_oneapi_bfloat16_math_functions>();
  case aspect::int64_base_atomics:
    return has_extension("cl_khr_int64_base_atomics");
  case aspect::int64_extended_atomics:
    return has_extension("cl_khr_int64_extended_atomics");
  case aspect::atomic64:
    return get_info<info::device::atomic64>();
  case aspect::image:
    return get_info<info::device::image_support>();
  case aspect::online_compiler:
    return get_info<info::device::is_compiler_available>();
  case aspect::online_linker:
    return get_info<info::device::is_linker_available>();
  case aspect::queue_profiling:
    return get_info<info::device::queue_profiling>();
  case aspect::usm_device_allocations:
    return get_info<info::device::usm_device_allocations>();
  case aspect::usm_host_allocations:
    return get_info<info::device::usm_host_allocations>();
  case aspect::ext_intel_mem_channel:
    return get_info<info::device::ext_intel_mem_channel>();
  case aspect::usm_atomic_host_allocations:
    return is_host() ||
           (get_device_info_impl<pi_usm_capabilities,
                                 info::device::usm_host_allocations>::
                get(MPlatform->getDeviceImpl(MDevice)) &
            PI_USM_CONCURRENT_ATOMIC_ACCESS);
  case aspect::usm_shared_allocations:
    return get_info<info::device::usm_shared_allocations>();
  case aspect::usm_atomic_shared_allocations:
    return is_host() ||
           (get_device_info_impl<pi_usm_capabilities,
                                 info::device::usm_shared_allocations>::
                get(MPlatform->getDeviceImpl(MDevice)) &
            PI_USM_CONCURRENT_ATOMIC_ACCESS);
  case aspect::usm_restricted_shared_allocations:
    return get_info<info::device::usm_restricted_shared_allocations>();
  case aspect::usm_system_allocations:
    return get_info<info::device::usm_system_allocations>();
  case aspect::ext_intel_device_id:
    return getPlugin()->call_nocheck<detail::PiApiKind::piDeviceGetInfo>(
               MDevice, PI_DEVICE_INFO_DEVICE_ID, 0, nullptr, &return_size) ==
           PI_SUCCESS;
  case aspect::ext_intel_pci_address:
    return getPlugin()->call_nocheck<detail::PiApiKind::piDeviceGetInfo>(
               MDevice, PI_DEVICE_INFO_PCI_ADDRESS, 0, nullptr, &return_size) ==
           PI_SUCCESS;
  case aspect::ext_intel_gpu_eu_count:
    return getPlugin()->call_nocheck<detail::PiApiKind::piDeviceGetInfo>(
               MDevice, PI_DEVICE_INFO_GPU_EU_COUNT, 0, nullptr,
               &return_size) == PI_SUCCESS;
  case aspect::ext_intel_gpu_eu_simd_width:
    return getPlugin()->call_nocheck<detail::PiApiKind::piDeviceGetInfo>(
               MDevice, PI_DEVICE_INFO_GPU_EU_SIMD_WIDTH, 0, nullptr,
               &return_size) == PI_SUCCESS;
  case aspect::ext_intel_gpu_slices:
    return getPlugin()->call_nocheck<detail::PiApiKind::piDeviceGetInfo>(
               MDevice, PI_DEVICE_INFO_GPU_SLICES, 0, nullptr, &return_size) ==
           PI_SUCCESS;
  case aspect::ext_intel_gpu_subslices_per_slice:
    return getPlugin()->call_nocheck<detail::PiApiKind::piDeviceGetInfo>(
               MDevice, PI_DEVICE_INFO_GPU_SUBSLICES_PER_SLICE, 0, nullptr,
               &return_size) == PI_SUCCESS;
  case aspect::ext_intel_gpu_eu_count_per_subslice:
    return getPlugin()->call_nocheck<detail::PiApiKind::piDeviceGetInfo>(
               MDevice, PI_DEVICE_INFO_GPU_EU_COUNT_PER_SUBSLICE, 0, nullptr,
               &return_size) == PI_SUCCESS;
  case aspect::ext_intel_gpu_hw_threads_per_eu:
    return getPlugin()->call_nocheck<detail::PiApiKind::piDeviceGetInfo>(
               MDevice, PI_DEVICE_INFO_GPU_HW_THREADS_PER_EU, 0, nullptr,
               &return_size) == PI_SUCCESS;
  case aspect::ext_intel_free_memory:
    return getPlugin()->call_nocheck<detail::PiApiKind::piDeviceGetInfo>(
               MDevice, PI_EXT_INTEL_DEVICE_INFO_FREE_MEMORY, 0, nullptr,
               &return_size) == PI_SUCCESS;
  case aspect::ext_intel_memory_clock_rate:
    return getPlugin()->call_nocheck<detail::PiApiKind::piDeviceGetInfo>(
               MDevice, PI_EXT_INTEL_DEVICE_INFO_MEMORY_CLOCK_RATE, 0, nullptr,
               &return_size) == PI_SUCCESS;
  case aspect::ext_intel_memory_bus_width:
    return getPlugin()->call_nocheck<detail::PiApiKind::piDeviceGetInfo>(
               MDevice, PI_EXT_INTEL_DEVICE_INFO_MEMORY_BUS_WIDTH, 0, nullptr,
               &return_size) == PI_SUCCESS;
  case aspect::ext_intel_device_info_uuid: {
    auto Result = getPlugin()->call_nocheck<detail::PiApiKind::piDeviceGetInfo>(
        MDevice, PI_DEVICE_INFO_UUID, 0, nullptr, &return_size);
    if (Result != PI_SUCCESS) {
      return false;
    }

    assert(return_size <= 16);
    unsigned char UUID[16];

    return getPlugin()->call_nocheck<detail::PiApiKind::piDeviceGetInfo>(
               MDevice, PI_DEVICE_INFO_UUID, 16 * sizeof(unsigned char), UUID,
               nullptr) == PI_SUCCESS;
  }
  case aspect::ext_intel_max_mem_bandwidth:
    // currently not supported
    return false;
  case aspect::ext_oneapi_srgb:
    return get_info<info::device::ext_oneapi_srgb>();
  case aspect::ext_oneapi_native_assert:
    return isAssertFailSupported();
  case aspect::ext_oneapi_cuda_async_barrier: {
    int async_barrier_supported;
    bool call_successful =
        getPlugin()->call_nocheck<detail::PiApiKind::piDeviceGetInfo>(
            MDevice, PI_EXT_ONEAPI_DEVICE_INFO_CUDA_ASYNC_BARRIER, sizeof(int),
            &async_barrier_supported, nullptr) == PI_SUCCESS;
    return call_successful && async_barrier_supported;
  }
  case aspect::ext_intel_legacy_image: {
    pi_bool legacy_image_support = PI_FALSE;
    bool call_successful =
        getPlugin()->call_nocheck<detail::PiApiKind::piDeviceGetInfo>(
            MDevice, PI_DEVICE_INFO_IMAGE_SUPPORT, sizeof(pi_bool),
            &legacy_image_support, nullptr) == PI_SUCCESS;
    return call_successful && legacy_image_support;
  }
  case aspect::ext_oneapi_bindless_images: {
    pi_bool support = PI_FALSE;
    bool call_successful =
        getPlugin()->call_nocheck<detail::PiApiKind::piDeviceGetInfo>(
            MDevice, PI_EXT_ONEAPI_DEVICE_INFO_BINDLESS_IMAGES_SUPPORT,
            sizeof(pi_bool), &support, nullptr) == PI_SUCCESS;
    return call_successful && support;
  }
  case aspect::ext_oneapi_bindless_images_shared_usm: {
    pi_bool support = PI_FALSE;
    bool call_successful =
        getPlugin()->call_nocheck<detail::PiApiKind::piDeviceGetInfo>(
            MDevice,
            PI_EXT_ONEAPI_DEVICE_INFO_BINDLESS_IMAGES_SHARED_USM_SUPPORT,
            sizeof(pi_bool), &support, nullptr) == PI_SUCCESS;
    return call_successful && support;
  }
  case aspect::ext_oneapi_bindless_images_1d_usm: {
    pi_bool support = PI_FALSE;
    bool call_successful =
        getPlugin()->call_nocheck<detail::PiApiKind::piDeviceGetInfo>(
            MDevice, PI_EXT_ONEAPI_DEVICE_INFO_BINDLESS_IMAGES_1D_USM_SUPPORT,
            sizeof(pi_bool), &support, nullptr) == PI_SUCCESS;
    return call_successful && support;
  }
  case aspect::ext_oneapi_bindless_images_2d_usm: {
    pi_bool support = PI_FALSE;
    bool call_successful =
        getPlugin()->call_nocheck<detail::PiApiKind::piDeviceGetInfo>(
            MDevice, PI_EXT_ONEAPI_DEVICE_INFO_BINDLESS_IMAGES_2D_USM_SUPPORT,
            sizeof(pi_bool), &support, nullptr) == PI_SUCCESS;
    return call_successful && support;
  }
  case aspect::ext_oneapi_interop_memory_import: {
    pi_bool support = PI_FALSE;
    bool call_successful =
        getPlugin()->call_nocheck<detail::PiApiKind::piDeviceGetInfo>(
            MDevice, PI_EXT_ONEAPI_DEVICE_INFO_INTEROP_MEMORY_IMPORT_SUPPORT,
            sizeof(pi_bool), &support, nullptr) == PI_SUCCESS;
    return call_successful && support;
  }
  case aspect::ext_oneapi_interop_memory_export: {
    pi_bool support = PI_FALSE;
    bool call_successful =
        getPlugin()->call_nocheck<detail::PiApiKind::piDeviceGetInfo>(
            MDevice, PI_EXT_ONEAPI_DEVICE_INFO_INTEROP_MEMORY_EXPORT_SUPPORT,
            sizeof(pi_bool), &support, nullptr) == PI_SUCCESS;
    return call_successful && support;
  }
  case aspect::ext_oneapi_interop_semaphore_import: {
    pi_bool support = PI_FALSE;
    bool call_successful =
        getPlugin()->call_nocheck<detail::PiApiKind::piDeviceGetInfo>(
            MDevice, PI_EXT_ONEAPI_DEVICE_INFO_INTEROP_SEMAPHORE_IMPORT_SUPPORT,
            sizeof(pi_bool), &support, nullptr) == PI_SUCCESS;
    return call_successful && support;
  }
  case aspect::ext_oneapi_interop_semaphore_export: {
    pi_bool support = PI_FALSE;
    bool call_successful =
        getPlugin()->call_nocheck<detail::PiApiKind::piDeviceGetInfo>(
            MDevice, PI_EXT_ONEAPI_DEVICE_INFO_INTEROP_SEMAPHORE_EXPORT_SUPPORT,
            sizeof(pi_bool), &support, nullptr) == PI_SUCCESS;
    return call_successful && support;
  }
  case aspect::ext_oneapi_mipmap: {
    pi_bool support = PI_FALSE;
    bool call_successful =
        getPlugin()->call_nocheck<detail::PiApiKind::piDeviceGetInfo>(
            MDevice, PI_EXT_ONEAPI_DEVICE_INFO_MIPMAP_SUPPORT, sizeof(pi_bool),
            &support, nullptr) == PI_SUCCESS;
    return call_successful && support;
  }
  case aspect::ext_oneapi_mipmap_anisotropy: {
    pi_bool support = PI_FALSE;
    bool call_successful =
        getPlugin()->call_nocheck<detail::PiApiKind::piDeviceGetInfo>(
            MDevice, PI_EXT_ONEAPI_DEVICE_INFO_MIPMAP_ANISOTROPY_SUPPORT,
            sizeof(pi_bool), &support, nullptr) == PI_SUCCESS;
    return call_successful && support;
  }
  case aspect::ext_oneapi_mipmap_level_reference: {
    pi_bool support = PI_FALSE;
    bool call_successful =
        getPlugin()->call_nocheck<detail::PiApiKind::piDeviceGetInfo>(
            MDevice, PI_EXT_ONEAPI_DEVICE_INFO_MIPMAP_LEVEL_REFERENCE_SUPPORT,
            sizeof(pi_bool), &support, nullptr) == PI_SUCCESS;
    return call_successful && support;
  }
  case aspect::ext_intel_esimd: {
    pi_bool support = PI_FALSE;
    bool call_successful =
        getPlugin()->call_nocheck<detail::PiApiKind::piDeviceGetInfo>(
            MDevice, PI_EXT_INTEL_DEVICE_INFO_ESIMD_SUPPORT, sizeof(pi_bool),
            &support, nullptr) == PI_SUCCESS;
    return call_successful && support;
  }
  case aspect::ext_oneapi_ballot_group:
  case aspect::ext_oneapi_fixed_size_group:
  case aspect::ext_oneapi_opportunistic_group: {
    return (this->getBackend() == backend::ext_oneapi_level_zero) ||
           (this->getBackend() == backend::opencl) ||
           (this->getBackend() == backend::ext_oneapi_cuda);
  }
  case aspect::ext_oneapi_tangle_group: {
    // TODO: tangle_group is not currently supported for CUDA devices. Add when
    //       implemented.
    return (this->getBackend() == backend::ext_oneapi_level_zero) ||
           (this->getBackend() == backend::opencl);
  }
  case aspect::ext_intel_matrix: {
    using arch = sycl::ext::oneapi::experimental::architecture;
    const std::vector<arch> supported_archs = {
        arch::intel_cpu_spr, arch::intel_gpu_pvc, arch::intel_gpu_dg2_g10,
        arch::intel_gpu_dg2_g11, arch::intel_gpu_dg2_g12};
    try {
      return std::any_of(
          supported_archs.begin(), supported_archs.end(),
          [=](const arch a) { return this->extOneapiArchitectureIs(a); });
    } catch (const sycl::exception &) {
      // If we're here it means the device does not support architecture
      // querying
      return false;
    }
  }
  case aspect::ext_oneapi_is_composite: {
    auto components = get_info<
        sycl::ext::oneapi::experimental::info::device::component_devices>();
    // Any device with ext_oneapi_is_composite aspect will have at least two
    // constituent component devices.
    return components.size() >= 2;
  }
  case aspect::ext_oneapi_is_component: {
    if (getBackend() != backend::ext_oneapi_level_zero)
      return false;

    typename sycl_to_pi<device>::type Result;
    getPlugin()->call<PiApiKind::piDeviceGetInfo>(
        getHandleRef(),
        PiInfoCode<
            ext::oneapi::experimental::info::device::composite_device>::value,
        sizeof(Result), &Result, nullptr);

    return Result != nullptr;
  }
<<<<<<< HEAD
  case aspect::ext_intel_fpga_task_sequence: {
    return is_accelerator();
=======
  case aspect::ext_oneapi_graph: {
    size_t ResultSize = 0;
    bool CallSuccessful = getPlugin()->call_nocheck<PiApiKind::piDeviceGetInfo>(
                              MDevice, PI_DEVICE_INFO_EXTENSIONS, 0, nullptr,
                              &ResultSize) == PI_SUCCESS;
    if (!CallSuccessful || ResultSize == 0) {
      return PI_FALSE;
    }

    std::unique_ptr<char[]> Result(new char[ResultSize]);
    CallSuccessful = getPlugin()->call_nocheck<PiApiKind::piDeviceGetInfo>(
                         MDevice, PI_DEVICE_INFO_EXTENSIONS, ResultSize,
                         Result.get(), nullptr) == PI_SUCCESS;

    if (!CallSuccessful) {
      return PI_FALSE;
    }

    std::string_view ExtensionsString(Result.get());
    std::cout << ExtensionsString;
    const bool Support =
        ExtensionsString.find("ur_exp_command_buffer") != std::string::npos;

    return Support;
>>>>>>> 80d23d03
  }
  }
  throw runtime_error("This device aspect has not been implemented yet.",
                      PI_ERROR_INVALID_DEVICE);
}

std::shared_ptr<device_impl> device_impl::getHostDeviceImpl() {
  static std::shared_ptr<device_impl> HostImpl =
      std::make_shared<device_impl>();

  return HostImpl;
}

bool device_impl::isAssertFailSupported() const {
  return MIsAssertFailSupported;
}

std::string device_impl::getDeviceName() const {
  std::call_once(MDeviceNameFlag,
                 [this]() { MDeviceName = get_info<info::device::name>(); });

  return MDeviceName;
}

ext::oneapi::experimental::architecture device_impl::getDeviceArch() const {
  std::call_once(MDeviceArchFlag, [this]() {
    MDeviceArch =
        get_info<ext::oneapi::experimental::info::device::architecture>();
  });

  return MDeviceArch;
}

// On the first call this function queries for device timestamp
// along with host synchronized timestamp and stores it in member variable
// MDeviceHostBaseTime. Subsequent calls to this function would just retrieve
// the host timestamp, compute difference against the host timestamp in
// MDeviceHostBaseTime and calculate the device timestamp based on the
// difference.
//
// The MDeviceHostBaseTime is refreshed with new device and host timestamp
// after a certain interval (determined by TimeTillRefresh) to account for
// clock drift between host and device.
//
uint64_t device_impl::getCurrentDeviceTime() {
  using namespace std::chrono;
  uint64_t HostTime =
      duration_cast<nanoseconds>(steady_clock::now().time_since_epoch())
          .count();
  if (MIsHostDevice) {
    return HostTime;
  }

  // To account for potential clock drift between host clock and device clock.
  // The value set is arbitrary: 200 seconds
  constexpr uint64_t TimeTillRefresh = 200e9;
  assert(HostTime >= MDeviceHostBaseTime.second);
  uint64_t Diff = HostTime - MDeviceHostBaseTime.second;

  // If getCurrentDeviceTime is called for the first time or we have to refresh.
  if (!MDeviceHostBaseTime.second || Diff > TimeTillRefresh) {
    const auto &Plugin = getPlugin();
    auto Result =
        Plugin->call_nocheck<detail::PiApiKind::piGetDeviceAndHostTimer>(
            MDevice, &MDeviceHostBaseTime.first, &MDeviceHostBaseTime.second);
    // We have to remember base host timestamp right after PI call and it is
    // going to be used for calculation of the device timestamp at the next
    // getCurrentDeviceTime() call. We need to do it here because getPlugin()
    // and piGetDeviceAndHostTimer calls may take significant amount of time,
    // for example on the first call to getPlugin plugins may need to be
    // initialized. If we use timestamp from the beginning of the function then
    // the difference between host timestamps of the current
    // getCurrentDeviceTime and the next getCurrentDeviceTime will be incorrect
    // because it will include execution time of the code before we get device
    // timestamp from piGetDeviceAndHostTimer.
    HostTime =
        duration_cast<nanoseconds>(steady_clock::now().time_since_epoch())
            .count();
    if (Result == PI_ERROR_INVALID_OPERATION) {
      char *p = nullptr;
      Plugin->call_nocheck<detail::PiApiKind::piPluginGetLastError>(&p);
      std::string errorMsg(p ? p : "");
      throw sycl::feature_not_supported(
          "Device and/or backend does not support querying timestamp: " +
              errorMsg,
          Result);
    } else {
      Plugin->checkPiResult(Result);
    }
    // Until next sync we will compute device time based on the host time
    // returned in HostTime, so make this our base host time.
    MDeviceHostBaseTime.second = HostTime;
    Diff = 0;
  }
  return MDeviceHostBaseTime.first + Diff;
}

bool device_impl::isGetDeviceAndHostTimerSupported() {
  const auto &Plugin = getPlugin();
  uint64_t DeviceTime = 0, HostTime = 0;
  auto Result =
      Plugin->call_nocheck<detail::PiApiKind::piGetDeviceAndHostTimer>(
          MDevice, &DeviceTime, &HostTime);
  return Result != PI_ERROR_INVALID_OPERATION;
}

bool device_impl::extOneapiCanCompile(
    ext::oneapi::experimental::source_language Language) {
  try {
    return is_source_kernel_bundle_supported(getBackend(), Language);
  } catch (sycl::exception &) {
    return false;
  }
}

} // namespace detail
} // namespace _V1
} // namespace sycl<|MERGE_RESOLUTION|>--- conflicted
+++ resolved
@@ -602,10 +602,6 @@
 
     return Result != nullptr;
   }
-<<<<<<< HEAD
-  case aspect::ext_intel_fpga_task_sequence: {
-    return is_accelerator();
-=======
   case aspect::ext_oneapi_graph: {
     size_t ResultSize = 0;
     bool CallSuccessful = getPlugin()->call_nocheck<PiApiKind::piDeviceGetInfo>(
@@ -630,7 +626,9 @@
         ExtensionsString.find("ur_exp_command_buffer") != std::string::npos;
 
     return Support;
->>>>>>> 80d23d03
+  }
+  case aspect::ext_intel_fpga_task_sequence: {
+    return is_accelerator();
   }
   }
   throw runtime_error("This device aspect has not been implemented yet.",
