--- conflicted
+++ resolved
@@ -1534,25 +1534,10 @@
   std::shared_ptr<sycl::detail::kernel_impl> SyclKernelImpl = nullptr;
   const sycl::detail::KernelArgMask *EliminatedArgMask = nullptr;
 
-<<<<<<< HEAD
   if (auto SyclKernelImpl = KernelBundleImplPtr
                                 ? KernelBundleImplPtr->tryGetKernel(
                                       ExecCG.MKernelName, KernelBundleImplPtr)
                                 : std::shared_ptr<kernel_impl>{nullptr}) {
-=======
-  // Use kernel_bundle if available unless it is interop.
-  // Interop bundles can't be used in the first branch, because the kernels
-  // in interop kernel bundles (if any) do not have kernel_id
-  // and can therefore not be looked up, but since they are self-contained
-  // they can simply be launched directly.
-  if (KernelBundleImplPtr && !KernelBundleImplPtr->isInterop()) {
-    const auto &KernelName = ExecCG.MKernelName;
-    kernel_id KernelID =
-        sycl::detail::ProgramManager::getInstance().getSYCLKernelID(KernelName);
-    kernel SyclKernel =
-        KernelBundleImplPtr->get_kernel(KernelID, KernelBundleImplPtr);
-    SyclKernelImpl = sycl::detail::getSyclObjImpl(SyclKernel);
->>>>>>> 73692519
     UrKernel = SyclKernelImpl->getHandleRef();
     EliminatedArgMask = SyclKernelImpl->getKernelArgMask();
   } else if (Kernel != nullptr) {
