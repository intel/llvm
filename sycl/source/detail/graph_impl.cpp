--- conflicted
+++ resolved
@@ -57,13 +57,8 @@
 /// @return True if a dependency was added in this node or any of its
 /// successors.
 bool checkForRequirement(sycl::detail::AccessorImplHost *Req,
-<<<<<<< HEAD
-                           const std::shared_ptr<node_impl> &CurrentNode,
-                           std::set<std::shared_ptr<node_impl>> &Deps) {
-=======
                          const std::shared_ptr<node_impl> &CurrentNode,
                          std::set<std::shared_ptr<node_impl>> &Deps) {
->>>>>>> 72341ee3
   bool SuccessorAddedDep = false;
   for (auto &Successor : CurrentNode->MSuccessors) {
     SuccessorAddedDep |= checkForRequirement(Req, Successor, Deps);
@@ -243,24 +238,12 @@
     }
   } else {
     // Verify that the sync point has actually been set for this node.
-<<<<<<< HEAD
-    if (auto SyncPoint = MPiSyncPoints.find(CurrentNode);
-        SyncPoint != MPiSyncPoints.end()) {
-      // Check if the dependency has already been added.
-      if (std::find(Deps.begin(), Deps.end(), SyncPoint->second) ==
-          Deps.end()) {
-        Deps.push_back(SyncPoint->second);
-      }
-    } else {
-      assert(false && "No sync point has been set for node dependency.");
-=======
     auto SyncPoint = MPiSyncPoints.find(CurrentNode);
     assert(SyncPoint != MPiSyncPoints.end() &&
            "No sync point has been set for node dependency.");
     // Check if the dependency has already been added.
     if (std::find(Deps.begin(), Deps.end(), SyncPoint->second) == Deps.end()) {
       Deps.push_back(SyncPoint->second);
->>>>>>> 72341ee3
     }
   }
 }
@@ -291,7 +274,6 @@
     sycl::context Ctx, std::shared_ptr<sycl::detail::device_impl> DeviceImpl,
     sycl::detail::pi::PiExtCommandBuffer CommandBuffer,
     std::shared_ptr<node_impl> Node) {
-<<<<<<< HEAD
 
   // Queue which will be used for allocation operations for accessors.
   auto AllocaQueue = std::make_shared<sycl::detail::queue_impl>(
@@ -305,11 +287,11 @@
 
   sycl::detail::EventImplPtr Event =
       sycl::detail::Scheduler::getInstance().addCG(
-          std::move(Node->getCGCopy()), AllocaQueue, CommandBuffer, Deps);
+          Node->getCGCopy(), AllocaQueue, CommandBuffer, Deps);
 
   return Event->getSyncPoint();
 }
-void exec_graph_impl::createURCommandBuffers(sycl::device Device) {
+void exec_graph_impl::createCommandBuffers(sycl::device Device) {
   // TODO we only have a single command-buffer per graph here, but
   // this will need to be multiple command-buffers for non-trivial graphs
   sycl::detail::pi::PiExtCommandBuffer OutCommandBuffer;
@@ -373,89 +355,6 @@
     Event->wait(Event);
   }
 
-=======
-
-  // Queue which will be used for allocation operations for accessors.
-  auto AllocaQueue = std::make_shared<sycl::detail::queue_impl>(
-      DeviceImpl, sycl::detail::getSyclObjImpl(Ctx), sycl::async_handler{},
-      sycl::property_list{});
-
-  std::vector<sycl::detail::pi::PiExtSyncPoint> Deps;
-  for (auto &N : Node->MPredecessors) {
-    findRealDeps(Deps, N.lock());
-  }
-
-  sycl::detail::EventImplPtr Event =
-      sycl::detail::Scheduler::getInstance().addCG(
-          Node->getCGCopy(), AllocaQueue, CommandBuffer, Deps);
-
-  return Event->getSyncPoint();
-}
-void exec_graph_impl::createCommandBuffers(sycl::device Device) {
-  // TODO we only have a single command-buffer per graph here, but
-  // this will need to be multiple command-buffers for non-trivial graphs
-  sycl::detail::pi::PiExtCommandBuffer OutCommandBuffer;
-  sycl::detail::pi::PiExtCommandBufferDesc Desc{};
-  auto ContextImpl = sycl::detail::getSyclObjImpl(MContext);
-  const sycl::detail::PluginPtr &Plugin = ContextImpl->getPlugin();
-  auto DeviceImpl = sycl::detail::getSyclObjImpl(Device);
-  pi_result Res =
-      Plugin->call_nocheck<sycl::detail::PiApiKind::piextCommandBufferCreate>(
-          ContextImpl->getHandleRef(), DeviceImpl->getHandleRef(), &Desc,
-          &OutCommandBuffer);
-  if (Res != pi_result::PI_SUCCESS) {
-    throw sycl::exception(errc::invalid, "Failed to create PI command-buffer");
-  }
-
-  MPiCommandBuffers[Device] = OutCommandBuffer;
-
-  // TODO extract kernel bundle logic from enqueueImpKernel
-  for (auto Node : MSchedule) {
-    sycl::detail::CG::CGTYPE type = Node->MCGType;
-    // If the node is a kernel with no special requirements we can enqueue it
-    // directly.
-    if (type == sycl::detail::CG::Kernel &&
-        Node->MCommandGroup->getRequirements().size() +
-                static_cast<sycl::detail::CGExecKernel *>(
-                    Node->MCommandGroup.get())
-                    ->MStreams.size() ==
-            0) {
-      MPiSyncPoints[Node] =
-          enqueueNodeDirect(MContext, DeviceImpl, OutCommandBuffer, Node);
-    } else {
-      MPiSyncPoints[Node] =
-          enqueueNode(MContext, DeviceImpl, OutCommandBuffer, Node);
-    }
-
-    // Append Node requirements to overall graph requirements
-    MRequirements.insert(MRequirements.end(),
-                         Node->MCommandGroup->getRequirements().begin(),
-                         Node->MCommandGroup->getRequirements().end());
-  }
-
-  Res =
-      Plugin->call_nocheck<sycl::detail::PiApiKind::piextCommandBufferFinalize>(
-          OutCommandBuffer);
-  if (Res != pi_result::PI_SUCCESS) {
-    throw sycl::exception(errc::invalid,
-                          "Failed to finalize PI command-buffer");
-  }
-}
-
-exec_graph_impl::~exec_graph_impl() {
-  // clear all recording queue if not done before (no call to end_recording)
-  MGraphImpl->clearQueues();
-
-  const sycl::detail::PluginPtr &Plugin =
-      sycl::detail::getSyclObjImpl(MContext)->getPlugin();
-  MSchedule.clear();
-  // We need to wait on all command buffer executions before we can release
-  // them.
-  for (auto &Event : MExecutionEvents) {
-    Event->wait(Event);
-  }
-
->>>>>>> 72341ee3
   for (auto Iter : MPiCommandBuffers) {
     if (auto CmdBuf = Iter.second; CmdBuf) {
       pi_result Res = Plugin->call_nocheck<
@@ -542,8 +441,8 @@
       } else {
 
         sycl::detail::EventImplPtr EventImpl =
-            sycl::detail::Scheduler::getInstance().addCG(
-                std::move(NodeImpl->getCGCopy()), Queue);
+            sycl::detail::Scheduler::getInstance().addCG(NodeImpl->getCGCopy(),
+                                                         Queue);
 
         ScheduledEvents.push_back(EventImpl);
       }
@@ -683,11 +582,7 @@
   impl->schedule();
 
   auto Context = impl->getContext();
-<<<<<<< HEAD
-  for (auto Device : impl->getContext().get_devices()) {
-=======
   for (auto Device : Context.get_devices()) {
->>>>>>> 72341ee3
     bool CmdBufSupport =
         Device.get_info<
             ext::oneapi::experimental::info::device::graph_support>() ==
@@ -700,11 +595,7 @@
 #endif
 
     if (CmdBufSupport) {
-<<<<<<< HEAD
-      impl->createURCommandBuffers(Device);
-=======
       impl->createCommandBuffers(Device);
->>>>>>> 72341ee3
     }
   }
 }
