//==--------- graph_impl.cpp - SYCL graph extension -----------------------==//
//
// Part of the LLVM Project, under the Apache License v2.0 with LLVM Exceptions.
// See https://llvm.org/LICENSE.txt for license information.
// SPDX-License-Identifier: Apache-2.0 WITH LLVM-exception
//
//===----------------------------------------------------------------------===//

#include <detail/graph_impl.hpp>
#include <detail/handler_impl.hpp>
#include <detail/kernel_arg_mask.hpp>
#include <detail/program_manager/program_manager.hpp>
#include <detail/queue_impl.hpp>
#include <detail/scheduler/commands.hpp>
#include <detail/sycl_mem_obj_t.hpp>
#include <sycl/feature_test.hpp>
#include <sycl/queue.hpp>

namespace sycl {
inline namespace _V1 {

namespace ext {
namespace oneapi {
namespace experimental {
namespace detail {

namespace {
/// Visits a node on the graph and it's successors recursively in a depth-first
/// approach.
/// @param[in] Node The current node being visited.
/// @param[in,out] VisitedNodes A set of unique nodes which have already been
/// visited.
/// @param[in] NodeStack Stack of nodes which are currently being visited on the
/// current path through the graph.
/// @param[in] NodeFunc The function object to be run on each node. A return
/// value of true indicates the search should be ended immediately and the
/// function will return.
/// @return True if the search should end immediately, false if not.
bool visitNodeDepthFirst(
    std::shared_ptr<node_impl> Node,
    std::set<std::shared_ptr<node_impl>> &VisitedNodes,
    std::deque<std::shared_ptr<node_impl>> &NodeStack,
    std::function<bool(std::shared_ptr<node_impl> &,
                       std::deque<std::shared_ptr<node_impl>> &)>
        NodeFunc) {
  auto EarlyReturn = NodeFunc(Node, NodeStack);
  if (EarlyReturn) {
    return true;
  }
  NodeStack.push_back(Node);
  Node->MVisited = true;
  VisitedNodes.emplace(Node);
  for (auto &Successor : Node->MSuccessors) {
    if (visitNodeDepthFirst(Successor.lock(), VisitedNodes, NodeStack,
                            NodeFunc)) {
      return true;
    }
  }
  NodeStack.pop_back();
  return false;
}

/// Recursively add nodes to execution stack.
/// @param NodeImpl Node to schedule.
/// @param Schedule Execution ordering to add node to.
/// @param PartitionBounded If set to true, the topological sort is stopped at
/// partition borders. Hence, nodes belonging to a partition different from the
/// NodeImpl partition are not processed.
void sortTopological(std::shared_ptr<node_impl> NodeImpl,
                     std::list<std::shared_ptr<node_impl>> &Schedule,
                     bool PartitionBounded = false) {
  for (auto &Succ : NodeImpl->MSuccessors) {
    auto NextNode = Succ.lock();
    if (PartitionBounded &&
        (NextNode->MPartitionNum != NodeImpl->MPartitionNum)) {
      continue;
    }
    // Check if we've already scheduled this node
    if (std::find(Schedule.begin(), Schedule.end(), NextNode) ==
        Schedule.end()) {
      sortTopological(NextNode, Schedule, PartitionBounded);
    }
  }

  Schedule.push_front(NodeImpl);
}

/// Propagates the partition number `PartitionNum` to predecessors.
/// Propagation stops when a host task is encountered or when no predecessors
/// remain or when we encounter a node that has already been processed and has a
/// partition number lower that the one propagated here. Indeed,
/// partition numbers reflect the execution order. Hence, the partition number
/// of a node can be decreased but not increased. Moreover, as predecessors of a
/// node are either in the same partition or a partition with a smaller number,
/// we do not need to continue propagating the partition number if we encounter
/// a node with a smaller partition number.
/// @param Node Node to assign to the partition.
/// @param PartitionNum Number to propagate.
void propagatePartitionUp(std::shared_ptr<node_impl> Node, int PartitionNum) {
  if (((Node->MPartitionNum != -1) && (Node->MPartitionNum <= PartitionNum)) ||
      (Node->MCGType == sycl::detail::CG::CGTYPE::CodeplayHostTask)) {
    return;
  }
  Node->MPartitionNum = PartitionNum;
  for (auto &Predecessor : Node->MPredecessors) {
    propagatePartitionUp(Predecessor.lock(), PartitionNum);
  }
}

/// Propagates the partition number `PartitionNum` to successors.
/// Propagation stops when an host task is encountered or when no successors
/// remain.
/// @param Node Node to assign to the partition.
/// @param PartitionNum Number to propagate.
/// @param HostTaskList List of host tasks that have already been processed and
/// are encountered as successors to the node Node.
void propagatePartitionDown(
    std::shared_ptr<node_impl> Node, int PartitionNum,
    std::list<std::shared_ptr<node_impl>> &HostTaskList) {
  if (Node->MCGType == sycl::detail::CG::CGTYPE::CodeplayHostTask) {
    if (Node->MPartitionNum != -1) {
      HostTaskList.push_front(Node);
    }
    return;
  }
  Node->MPartitionNum = PartitionNum;
  for (auto &Successor : Node->MSuccessors) {
    propagatePartitionDown(Successor.lock(), PartitionNum, HostTaskList);
  }
}

/// Tests if the node is a root of its partition (i.e. no predecessors that
/// belong to the same partition)
/// @param Node node to test
/// @return True is `Node` is a root of its partition
bool isPartitionRoot(std::shared_ptr<node_impl> Node) {
  for (auto &Predecessor : Node->MPredecessors) {
    if (Predecessor.lock()->MPartitionNum == Node->MPartitionNum) {
      return false;
    }
  }
  return true;
}

/// Takes a vector of weak_ptrs to node_impls and returns a vector of node
/// objects created from those impls, in the same order.
std::vector<node> createNodesFromImpls(
    const std::vector<std::weak_ptr<detail::node_impl>> &Impls) {
  std::vector<node> Nodes{};
  Nodes.reserve(Impls.size());

  for (std::weak_ptr<detail::node_impl> Impl : Impls) {
    Nodes.push_back(sycl::detail::createSyclObjFromImpl<node>(Impl.lock()));
  }

  return Nodes;
}

/// Takes a vector of shared_ptrs to node_impls and returns a vector of node
/// objects created from those impls, in the same order.
std::vector<node> createNodesFromImpls(
    const std::vector<std::shared_ptr<detail::node_impl>> &Impls) {
  std::vector<node> Nodes{};
  Nodes.reserve(Impls.size());

  for (std::shared_ptr<detail::node_impl> Impl : Impls) {
    Nodes.push_back(sycl::detail::createSyclObjFromImpl<node>(Impl));
  }

  return Nodes;
}

} // anonymous namespace

void partition::schedule() {
  if (MSchedule.empty()) {
    for (auto &Node : MRoots) {
      sortTopological(Node.lock(), MSchedule, true);
    }
  }
}

void exec_graph_impl::makePartitions() {
  int CurrentPartition = -1;
  std::list<std::shared_ptr<node_impl>> HostTaskList;
  // find all the host-tasks in the graph
  for (auto &Node : MNodeStorage) {
    if (Node->MCGType == sycl::detail::CG::CodeplayHostTask) {
      HostTaskList.push_back(Node);
    }
  }

  // Annotate nodes
  // The first step in graph partitioning is to annotate all nodes of the graph
  // with a temporary partition or group number. This step allows us to group
  // the graph nodes into sets of nodes with kind of meta-dependencies that must
  // be enforced by the runtime. For example, Group 2 depends on Groups 0 and 1,
  // which means that we should not try to run Group 2 before Groups 0 and 1
  // have finished executing. Since host-tasks are currently the only tasks that
  // require runtime dependency handling, groups of nodes are created from
  // host-task nodes. We therefore loop over all the host-task nodes, and for
  // each node:
  //  - Its predecessors are assigned to group number `n-1`
  //  - The node itself constitutes a group, group number `n`
  //  - Its successors are assigned to group number `n+1`
  // Since running multiple partitions slows down the whole graph execution, we
  // then try to reduce the number of partitions by merging them when possible.
  // Typically, the grouping algorithm can create two successive partitions
  // of target nodes in the following case:
  // A host-task `A` is added to the graph. Later, another host task `B` is
  // added to the graph. Consequently, the node `A` is stored before the node
  // `B` in the node storage vector. Now, if `A` is placed as a successor of `B`
  // (using make_edge function to make node `A` dependent on node `B`.) In this
  // case, the host-task node `A` must be reprocessed after the node `B` and the
  // group that includes the predecessor of `B` can be merged with the group of
  // the predecessors of the node `A`.
  while (HostTaskList.size() > 0) {
    auto Node = HostTaskList.front();
    HostTaskList.pop_front();
    CurrentPartition++;
    for (auto &Predecessor : Node->MPredecessors) {
      propagatePartitionUp(Predecessor.lock(), CurrentPartition);
    }
    CurrentPartition++;
    Node->MPartitionNum = CurrentPartition;
    CurrentPartition++;
    auto TmpSize = HostTaskList.size();
    for (auto &Successor : Node->MSuccessors) {
      propagatePartitionDown(Successor.lock(), CurrentPartition, HostTaskList);
    }
    if (HostTaskList.size() > TmpSize) {
      // At least one HostTask has been re-numbered so group merge opportunities
      for (const auto &HT : HostTaskList) {
        auto HTPartitionNum = HT->MPartitionNum;
        if (HTPartitionNum != -1) {
          // can merge predecessors of node `Node` with predecessors of node
          // `HT` (HTPartitionNum-1) since HT must be reprocessed
          for (const auto &NodeImpl : MNodeStorage) {
            if (NodeImpl->MPartitionNum == Node->MPartitionNum - 1) {
              NodeImpl->MPartitionNum = HTPartitionNum - 1;
            }
          }
        } else {
          break;
        }
      }
    }
  }

  // Create partitions
  int PartitionFinalNum = 0;
  for (int i = -1; i <= CurrentPartition; i++) {
    const std::shared_ptr<partition> &Partition = std::make_shared<partition>();
    for (auto &Node : MNodeStorage) {
      if (Node->MPartitionNum == i) {
        MPartitionNodes[Node] = PartitionFinalNum;
        if (isPartitionRoot(Node)) {
          Partition->MRoots.insert(Node);
        }
      }
    }
    if (Partition->MRoots.size() > 0) {
      Partition->schedule();
      Partition->MIsInOrderGraph = Partition->checkIfGraphIsSinglePath();
      MPartitions.push_back(Partition);
      PartitionFinalNum++;
    }
  }

  // Add an empty partition if there is no partition, i.e. empty graph
  if (MPartitions.size() == 0) {
    MPartitions.push_back(std::make_shared<partition>());
  }

  // Make global schedule list
  for (const auto &Partition : MPartitions) {
    MSchedule.insert(MSchedule.end(), Partition->MSchedule.begin(),
                     Partition->MSchedule.end());
  }

  // Compute partition dependencies
  for (const auto &Partition : MPartitions) {
    for (auto const &Root : Partition->MRoots) {
      auto RootNode = Root.lock();
      for (const auto &Dep : RootNode->MPredecessors) {
        auto NodeDep = Dep.lock();
        Partition->MPredecessors.push_back(
            MPartitions[MPartitionNodes[NodeDep]]);
      }
    }
  }

  // Reset node groups (if node have to be re-processed - e.g. subgraph)
  for (auto &Node : MNodeStorage) {
    Node->MPartitionNum = -1;
  }
}

graph_impl::~graph_impl() {
  try {
    clearQueues();
    for (auto &MemObj : MMemObjs) {
      MemObj->markNoLongerBeingUsedInGraph();
    }
  } catch (std::exception &e) {
    __SYCL_REPORT_EXCEPTION_TO_STREAM("exception in ~graph_impl", e);
  }
}

std::shared_ptr<node_impl> graph_impl::addNodesToExits(
    const std::shared_ptr<graph_impl> &Impl,
    const std::list<std::shared_ptr<node_impl>> &NodeList) {
  // Find all input and output nodes from the node list
  std::vector<std::shared_ptr<node_impl>> Inputs;
  std::vector<std::shared_ptr<node_impl>> Outputs;
  for (auto &NodeImpl : NodeList) {
    if (NodeImpl->MPredecessors.size() == 0) {
      Inputs.push_back(NodeImpl);
    }
    if (NodeImpl->MSuccessors.size() == 0) {
      Outputs.push_back(NodeImpl);
    }
  }

  // Find all exit nodes in the current graph and register the Inputs as
  // successors
  for (auto &NodeImpl : MNodeStorage) {
    if (NodeImpl->MSuccessors.size() == 0) {
      for (auto &Input : Inputs) {
        NodeImpl->registerSuccessor(Input, NodeImpl);
      }
    }
  }

  // Add all the new nodes to the node storage
  for (auto &Node : NodeList) {
    MNodeStorage.push_back(Node);
    addEventForNode(Impl, std::make_shared<sycl::detail::event_impl>(), Node);
  }

  return this->add(Impl, Outputs);
}

void graph_impl::addRoot(const std::shared_ptr<node_impl> &Root) {
  MRoots.insert(Root);
}

void graph_impl::removeRoot(const std::shared_ptr<node_impl> &Root) {
  MRoots.erase(Root);
}

std::shared_ptr<node_impl>
graph_impl::add(const std::shared_ptr<graph_impl> &Impl,
                const std::vector<std::shared_ptr<node_impl>> &Dep) {
  // Copy deps so we can modify them
  auto Deps = Dep;

  const std::shared_ptr<node_impl> &NodeImpl = std::make_shared<node_impl>();

  MNodeStorage.push_back(NodeImpl);

  addDepsToNode(NodeImpl, Deps);
  // Add an event associated with this explicit node for mixed usage
  addEventForNode(Impl, std::make_shared<sycl::detail::event_impl>(), NodeImpl);
  return NodeImpl;
}

std::shared_ptr<node_impl>
graph_impl::add(const std::shared_ptr<graph_impl> &Impl,
                std::function<void(handler &)> CGF,
                const std::vector<sycl::detail::ArgDesc> &Args,
                const std::vector<std::shared_ptr<node_impl>> &Dep) {
  (void)Args;
  sycl::handler Handler{Impl};
  CGF(Handler);

  if (Handler.MCGType == sycl::detail::CG::Barrier) {
    throw sycl::exception(
        make_error_code(errc::invalid),
        "The sycl_ext_oneapi_enqueue_barrier feature is not available with "
        "SYCL Graph Explicit API. Please use empty nodes instead.");
  }

  Handler.finalize();

  node_type NodeType =
      Handler.MImpl->MUserFacingNodeType !=
              ext::oneapi::experimental::node_type::empty
          ? Handler.MImpl->MUserFacingNodeType
          : ext::oneapi::experimental::detail::getNodeTypeFromCG(
                Handler.MCGType);

  auto NodeImpl = this->add(NodeType, std::move(Handler.MGraphNodeCG), Dep);
  NodeImpl->MNDRangeUsed = Handler.MImpl->MNDRangeUsed;
  // Add an event associated with this explicit node for mixed usage
  addEventForNode(Impl, std::make_shared<sycl::detail::event_impl>(), NodeImpl);

  // Retrieve any dynamic parameters which have been registered in the CGF and
  // register the actual nodes with them.
  auto &DynamicParams = Handler.MImpl->MDynamicParameters;

  if (NodeType != node_type::kernel && DynamicParams.size() > 0) {
    throw sycl::exception(sycl::make_error_code(errc::invalid),
                          "dynamic_parameters cannot be registered with graph "
                          "nodes which do not represent kernel executions");
  }

  for (auto &[DynamicParam, ArgIndex] : DynamicParams) {
    DynamicParam->registerNode(NodeImpl, ArgIndex);
  }

  return NodeImpl;
}

std::shared_ptr<node_impl>
graph_impl::add(const std::shared_ptr<graph_impl> &Impl,
                const std::vector<sycl::detail::EventImplPtr> Events) {

  std::vector<std::shared_ptr<node_impl>> Deps;

  // Add any nodes specified by event dependencies into the dependency list
  for (const auto &Dep : Events) {
    if (auto NodeImpl = MEventsMap.find(Dep); NodeImpl != MEventsMap.end()) {
      Deps.push_back(NodeImpl->second);
    } else {
      throw sycl::exception(sycl::make_error_code(errc::invalid),
                            "Event dependency from handler::depends_on does "
                            "not correspond to a node within the graph");
    }
  }

  return this->add(Impl, Deps);
}

std::shared_ptr<node_impl>
graph_impl::add(node_type NodeType,
                std::unique_ptr<sycl::detail::CG> CommandGroup,
                const std::vector<std::shared_ptr<node_impl>> &Dep) {
  // Copy deps so we can modify them
  auto Deps = Dep;

  // A unique set of dependencies obtained by checking requirements and events
  std::set<std::shared_ptr<node_impl>> UniqueDeps;
  const auto &Requirements = CommandGroup->getRequirements();
  if (!MAllowBuffers && Requirements.size()) {
    throw sycl::exception(make_error_code(errc::invalid),
                          "Cannot use buffers in a graph without passing the "
                          "assume_buffer_outlives_graph property on "
                          "Graph construction.");
  }

  for (auto &Req : Requirements) {
    // Track and mark the memory objects being used by the graph.
    auto MemObj = static_cast<sycl::detail::SYCLMemObjT *>(Req->MSYCLMemObj);
    bool WasInserted = MMemObjs.insert(MemObj).second;
    if (WasInserted) {
      MemObj->markBeingUsedInGraph();
    }
    // Look through the graph for nodes which share this requirement
    for (auto &Node : MNodeStorage) {
      if (Node->hasRequirementDependency(Req)) {
        bool ShouldAddDep = true;
        // If any of this node's successors have this requirement then we skip
        // adding the current node as a dependency.
        for (auto &Succ : Node->MSuccessors) {
          if (Succ.lock()->hasRequirementDependency(Req)) {
            ShouldAddDep = false;
            break;
          }
        }
        if (ShouldAddDep) {
          UniqueDeps.insert(Node);
        }
      }
    }
  }

  // Add any nodes specified by event dependencies into the dependency list
  for (auto &Dep : CommandGroup->getEvents()) {
    if (auto NodeImpl = MEventsMap.find(Dep); NodeImpl != MEventsMap.end()) {
      UniqueDeps.insert(NodeImpl->second);
    } else {
      throw sycl::exception(sycl::make_error_code(errc::invalid),
                            "Event dependency from handler::depends_on does "
                            "not correspond to a node within the graph");
    }
  }
  // Add any deps determined from requirements and events into the dependency
  // list
  Deps.insert(Deps.end(), UniqueDeps.begin(), UniqueDeps.end());

  const std::shared_ptr<node_impl> &NodeImpl =
      std::make_shared<node_impl>(NodeType, std::move(CommandGroup));
  MNodeStorage.push_back(NodeImpl);

  addDepsToNode(NodeImpl, Deps);

  return NodeImpl;
}

bool graph_impl::clearQueues() {
  bool AnyQueuesCleared = false;
  for (auto &Queue : MRecordingQueues) {
    if (auto ValidQueue = Queue.lock(); ValidQueue) {
      ValidQueue->setCommandGraph(nullptr);
      AnyQueuesCleared = true;
    }
  }
  MRecordingQueues.clear();

  return AnyQueuesCleared;
}

void graph_impl::searchDepthFirst(
    std::function<bool(std::shared_ptr<node_impl> &,
                       std::deque<std::shared_ptr<node_impl>> &)>
        NodeFunc) {
  // Track nodes visited during the search which can be used by NodeFunc in
  // depth first search queries. Currently unusued but is an
  // integral part of depth first searches.
  std::set<std::shared_ptr<node_impl>> VisitedNodes;

  for (auto &Root : MRoots) {
    std::deque<std::shared_ptr<node_impl>> NodeStack;
    if (visitNodeDepthFirst(Root.lock(), VisitedNodes, NodeStack, NodeFunc)) {
      break;
    }
  }

  // Reset the visited status of all nodes encountered in the search.
  for (auto &Node : VisitedNodes) {
    Node->MVisited = false;
  }
}

bool graph_impl::checkForCycles() {
  // Using a depth-first search and checking if we vist a node more than once in
  // the current path to identify if there are cycles.
  bool CycleFound = false;
  auto CheckFunc = [&](std::shared_ptr<node_impl> &Node,
                       std::deque<std::shared_ptr<node_impl>> &NodeStack) {
    // If the current node has previously been found in the current path through
    // the graph then we have a cycle and we end the search early.
    if (std::find(NodeStack.begin(), NodeStack.end(), Node) !=
        NodeStack.end()) {
      CycleFound = true;
      return true;
    }
    return false;
  };
  searchDepthFirst(CheckFunc);
  return CycleFound;
}

void graph_impl::makeEdge(std::shared_ptr<node_impl> Src,
                          std::shared_ptr<node_impl> Dest) {
  throwIfGraphRecordingQueue("make_edge()");
  if (Src == Dest) {
    throw sycl::exception(
        make_error_code(sycl::errc::invalid),
        "make_edge() cannot be called when Src and Dest are the same.");
  }

  bool SrcFound = false;
  bool DestFound = false;
  for (const auto &Node : MNodeStorage) {

    SrcFound |= Node == Src;
    DestFound |= Node == Dest;

    if (SrcFound && DestFound) {
      break;
    }
  }

  if (!SrcFound) {
    throw sycl::exception(make_error_code(sycl::errc::invalid),
                          "Src must be a node inside the graph.");
  }
  if (!DestFound) {
    throw sycl::exception(make_error_code(sycl::errc::invalid),
                          "Dest must be a node inside the graph.");
  }

  // We need to add the edges first before checking for cycles
  Src->registerSuccessor(Dest, Src);

  // We can skip cycle checks if either Dest has no successors (cycle not
  // possible) or cycle checks have been disabled with the no_cycle_check
  // property;
  if (Dest->MSuccessors.empty() || !MSkipCycleChecks) {
    bool CycleFound = checkForCycles();

    if (CycleFound) {
      // Remove the added successor and predecessor
      Src->MSuccessors.pop_back();
      Dest->MPredecessors.pop_back();

      throw sycl::exception(make_error_code(sycl::errc::invalid),
                            "Command graphs cannot contain cycles.");
    }
  }
  removeRoot(Dest); // remove receiver from root node list
}

std::vector<sycl::detail::EventImplPtr> graph_impl::getExitNodesEvents(
    std::weak_ptr<sycl::detail::queue_impl> RecordedQueue) {
  std::vector<sycl::detail::EventImplPtr> Events;

  auto RecordedQueueSP = RecordedQueue.lock();
  for (auto &Node : MNodeStorage) {
    if (Node->MSuccessors.empty()) {
      auto EventForNode = getEventForNode(Node);
      if (EventForNode->getSubmittedQueue() == RecordedQueueSP) {
        Events.push_back(getEventForNode(Node));
      }
    }
  }

  return Events;
}

// Check if nodes are empty and if so loop back through predecessors until we
// find the real dependency.
void exec_graph_impl::findRealDeps(
    std::vector<ur_exp_command_buffer_sync_point_t> &Deps,
    std::shared_ptr<node_impl> CurrentNode, int ReferencePartitionNum) {
  if (CurrentNode->isEmpty()) {
    for (auto &N : CurrentNode->MPredecessors) {
      auto NodeImpl = N.lock();
      findRealDeps(Deps, NodeImpl, ReferencePartitionNum);
    }
  } else {
    // Verify if CurrentNode belong the the same partition
    if (MPartitionNodes[CurrentNode] == ReferencePartitionNum) {
      // Verify that the sync point has actually been set for this node.
      auto SyncPoint = MUrSyncPoints.find(CurrentNode);
      assert(SyncPoint != MUrSyncPoints.end() &&
             "No sync point has been set for node dependency.");
      // Check if the dependency has already been added.
      if (std::find(Deps.begin(), Deps.end(), SyncPoint->second) ==
          Deps.end()) {
        Deps.push_back(SyncPoint->second);
      }
    }
  }
}

ur_exp_command_buffer_sync_point_t
exec_graph_impl::enqueueNodeDirect(sycl::context Ctx,
                                   sycl::detail::DeviceImplPtr DeviceImpl,
                                   ur_exp_command_buffer_handle_t CommandBuffer,
                                   std::shared_ptr<node_impl> Node) {
  std::vector<ur_exp_command_buffer_sync_point_t> Deps;
  for (auto &N : Node->MPredecessors) {
    findRealDeps(Deps, N.lock(), MPartitionNodes[Node]);
  }
  ur_exp_command_buffer_sync_point_t NewSyncPoint;
  ur_exp_command_buffer_command_handle_t NewCommand = 0;
  ur_result_t Res = sycl::detail::enqueueImpCommandBufferKernel(
      Ctx, DeviceImpl, CommandBuffer,
      *static_cast<sycl::detail::CGExecKernel *>((Node->MCommandGroup.get())),
      Deps, &NewSyncPoint, &NewCommand, nullptr);

  MCommandMap[Node] = NewCommand;

  if (Res != UR_RESULT_SUCCESS) {
    throw sycl::exception(errc::invalid,
                          "Failed to add kernel to UR command-buffer");
  }

  return NewSyncPoint;
}

ur_exp_command_buffer_sync_point_t exec_graph_impl::enqueueNode(
    sycl::context Ctx, std::shared_ptr<sycl::detail::device_impl> DeviceImpl,
    ur_exp_command_buffer_handle_t CommandBuffer,
    std::shared_ptr<node_impl> Node) {

  // Queue which will be used for allocation operations for accessors.
  auto AllocaQueue = std::make_shared<sycl::detail::queue_impl>(
      DeviceImpl, sycl::detail::getSyclObjImpl(Ctx), sycl::async_handler{},
      sycl::property_list{});

  std::vector<ur_exp_command_buffer_sync_point_t> Deps;
  for (auto &N : Node->MPredecessors) {
    findRealDeps(Deps, N.lock(), MPartitionNodes[Node]);
  }

  sycl::detail::EventImplPtr Event =
      sycl::detail::Scheduler::getInstance().addCG(
          Node->getCGCopy(), AllocaQueue, /*EventNeeded=*/true, CommandBuffer,
          Deps);

  MCommandMap[Node] = Event->getCommandBufferCommand();
  return Event->getSyncPoint();
}
void exec_graph_impl::createCommandBuffers(
    sycl::device Device, std::shared_ptr<partition> &Partition) {
  ur_exp_command_buffer_handle_t OutCommandBuffer;
  ur_exp_command_buffer_desc_t Desc{
      UR_STRUCTURE_TYPE_EXP_COMMAND_BUFFER_DESC, nullptr, MIsUpdatable,
      Partition->MIsInOrderGraph && !MEnableProfiling, MEnableProfiling};
  auto ContextImpl = sycl::detail::getSyclObjImpl(MContext);
  const sycl::detail::PluginPtr &Plugin = ContextImpl->getPlugin();
  auto DeviceImpl = sycl::detail::getSyclObjImpl(Device);
  ur_result_t Res = Plugin->call_nocheck(
      urCommandBufferCreateExp, ContextImpl->getHandleRef(),
      DeviceImpl->getHandleRef(), &Desc, &OutCommandBuffer);
  if (Res != UR_RESULT_SUCCESS) {
    throw sycl::exception(errc::invalid, "Failed to create UR command-buffer");
  }

  Partition->MUrCommandBuffers[Device] = OutCommandBuffer;

  for (const auto &Node : Partition->MSchedule) {
    // Empty nodes are not processed as other nodes, but only their
    // dependencies are propagated in findRealDeps
    if (Node->isEmpty())
      continue;

    sycl::detail::CG::CGTYPE type = Node->MCGType;
    // If the node is a kernel with no special requirements we can enqueue it
    // directly.
    if (type == sycl::detail::CG::Kernel &&
        Node->MCommandGroup->getRequirements().size() +
                static_cast<sycl::detail::CGExecKernel *>(
                    Node->MCommandGroup.get())
                    ->MStreams.size() ==
            0) {
      MUrSyncPoints[Node] =
          enqueueNodeDirect(MContext, DeviceImpl, OutCommandBuffer, Node);
    } else {
      MUrSyncPoints[Node] =
          enqueueNode(MContext, DeviceImpl, OutCommandBuffer, Node);
    }

    // Append Node requirements to overall graph requirements
    MRequirements.insert(MRequirements.end(),
                         Node->MCommandGroup->getRequirements().begin(),
                         Node->MCommandGroup->getRequirements().end());
    // Also store the actual accessor to make sure they are kept alive when
    // commands are submitted
    MAccessors.insert(MAccessors.end(),
                      Node->MCommandGroup->getAccStorage().begin(),
                      Node->MCommandGroup->getAccStorage().end());
  }

  Res = Plugin->call_nocheck(urCommandBufferFinalizeExp, OutCommandBuffer);
  if (Res != UR_RESULT_SUCCESS) {
    throw sycl::exception(errc::invalid,
                          "Failed to finalize UR command-buffer");
  }
}

exec_graph_impl::exec_graph_impl(sycl::context Context,
                                 const std::shared_ptr<graph_impl> &GraphImpl,
                                 const property_list &PropList)
    : MSchedule(), MGraphImpl(GraphImpl), MUrSyncPoints(),
      MDevice(GraphImpl->getDevice()), MContext(Context), MRequirements(),
      MExecutionEvents(),
      MIsUpdatable(PropList.has_property<property::graph::updatable>()),
      MEnableProfiling(
          PropList.has_property<property::graph::enable_profiling>()) {

  // If the graph has been marked as updatable then check if the backend
  // actually supports that. Devices supporting aspect::ext_oneapi_graph must
  // have support for graph update.
  if (MIsUpdatable) {
    bool SupportsUpdate = MGraphImpl->getDevice().has(aspect::ext_oneapi_graph);
    if (!SupportsUpdate) {
      throw sycl::exception(sycl::make_error_code(errc::feature_not_supported),
                            "Device does not support Command Graph update");
    }
  }
  // Copy nodes from GraphImpl and merge any subgraph nodes into this graph.
  duplicateNodes();
}

exec_graph_impl::~exec_graph_impl() {
  try {
    const sycl::detail::PluginPtr &Plugin =
        sycl::detail::getSyclObjImpl(MContext)->getPlugin();
    MSchedule.clear();
    // We need to wait on all command buffer executions before we can release
    // them.
    for (auto &Event : MExecutionEvents) {
      Event->wait(Event);
    }

    for (const auto &Partition : MPartitions) {
      Partition->MSchedule.clear();
      for (const auto &Iter : Partition->MUrCommandBuffers) {
        if (auto CmdBuf = Iter.second; CmdBuf) {
          ur_result_t Res =
            Plugin->call_nocheck(urCommandBufferReleaseExp, CmdBuf);
          (void)Res;
          assert(Res == UR_RESULT_SUCCESS);
        }
      }
    }

    for (auto &Iter : MCommandMap) {
      if (auto Command = Iter.second; Command) {
        ur_result_t Res =
            Plugin->call_nocheck(urCommandBufferReleaseCommandExp, Command);
        (void)Res;
        assert(Res == UR_RESULT_SUCCESS);
      }
    }
  } catch (std::exception &e) {
    __SYCL_REPORT_EXCEPTION_TO_STREAM("exception in ~exec_graph_impl", e);
  }
}

sycl::event
exec_graph_impl::enqueue(const std::shared_ptr<sycl::detail::queue_impl> &Queue,
                         sycl::detail::CG::StorageInitHelper CGData) {
  WriteLock Lock(MMutex);

  // Map of the partitions to their execution events
  std::unordered_map<std::shared_ptr<partition>, sycl::detail::EventImplPtr>
      PartitionsExecutionEvents;

  auto CreateNewEvent([&]() {
    auto NewEvent = std::make_shared<sycl::detail::event_impl>(Queue);
    NewEvent->setContextImpl(Queue->getContextImplPtr());
    NewEvent->setStateIncomplete();
    return NewEvent;
  });

  sycl::detail::EventImplPtr NewEvent;
  std::vector<sycl::detail::EventImplPtr> BackupCGDataMEvents;
  if (MPartitions.size() > 1) {
    BackupCGDataMEvents = CGData.MEvents;
  }
  for (uint32_t currentPartitionsNum = 0;
       currentPartitionsNum < MPartitions.size(); currentPartitionsNum++) {
    auto CurrentPartition = MPartitions[currentPartitionsNum];
    // restore initial MEvents to add only needed additional depenencies
    if (currentPartitionsNum > 0) {
      CGData.MEvents = BackupCGDataMEvents;
    }

    for (auto const &DepPartition : CurrentPartition->MPredecessors) {
      CGData.MEvents.push_back(PartitionsExecutionEvents[DepPartition]);
    }

    auto CommandBuffer =
        CurrentPartition->MUrCommandBuffers[Queue->get_device()];

    if (CommandBuffer) {
      // if previous submissions are incompleted, we automatically
      // add completion events of previous submissions as dependencies.
      // With Level-Zero backend we cannot resubmit a command-buffer until the
      // previous one has already completed.
      // Indeed, since a command-list does not accept a list a dependencies at
      // submission, we circumvent this lack by adding a barrier that waits on a
      // specific event and then define the conditions to signal this event in
      // another command-list. Consequently, if a second submission is
      // performed, the signal conditions of this single event are redefined by
      // this second submission. Thus, this can lead to an undefined behaviour
      // and potential hangs. We have therefore to expliclty wait in the host
      // for previous submission to complete before resubmitting the
      // command-buffer for level-zero backend.
      // TODO : add a check to release this constraint and allow multiple
      // concurrent submissions if the exec_graph has been updated since the
      // last submission.
      for (std::vector<sycl::detail::EventImplPtr>::iterator It =
               MExecutionEvents.begin();
           It != MExecutionEvents.end();) {
        auto Event = *It;
        if (!Event->isCompleted()) {
          if (Queue->get_device().get_backend() ==
              sycl::backend::ext_oneapi_level_zero) {
            Event->wait(Event);
          } else {
            auto &AttachedEventsList = Event->getPostCompleteEvents();
            CGData.MEvents.reserve(AttachedEventsList.size() + 1);
            CGData.MEvents.push_back(Event);
            // Add events of the previous execution of all graph partitions.
            for (auto &AttachedEvent : AttachedEventsList) {
              CGData.MEvents.push_back(AttachedEvent);
            }
          }
          ++It;
        } else {
          // Remove completed events
          It = MExecutionEvents.erase(It);
        }
      }

      NewEvent = CreateNewEvent();
      ur_event_handle_t *OutEvent = &NewEvent->getHandleRef();
      // Merge requirements from the nodes into requirements (if any) from the
      // handler.
      CGData.MRequirements.insert(CGData.MRequirements.end(),
                                  MRequirements.begin(), MRequirements.end());
      CGData.MAccStorage.insert(CGData.MAccStorage.end(), MAccessors.begin(),
                                MAccessors.end());

      // If we have no requirements or dependent events for the command buffer,
      // enqueue it directly
      if (CGData.MRequirements.empty() && CGData.MEvents.empty()) {
        if (NewEvent != nullptr)
          NewEvent->setHostEnqueueTime();
        ur_result_t Res = Queue->getPlugin()->call_nocheck(
            urCommandBufferEnqueueExp, CommandBuffer, Queue->getHandleRef(), 0,
            nullptr, OutEvent);
        if (Res == UR_RESULT_ERROR_INVALID_QUEUE_PROPERTIES) {
          throw sycl::exception(
              make_error_code(errc::invalid),
              "Graphs cannot be submitted to a queue which uses "
              "immediate command lists. Use "
              "sycl::ext::intel::property::queue::no_immediate_"
              "command_list to disable them.");
        } else if (Res != UR_RESULT_SUCCESS) {
          throw sycl::exception(
              errc::event,
              "Failed to enqueue event for command buffer submission");
        }
      } else {
        std::unique_ptr<sycl::detail::CG> CommandGroup =
            std::make_unique<sycl::detail::CGExecCommandBuffer>(
                CommandBuffer, nullptr, std::move(CGData));

        NewEvent = sycl::detail::Scheduler::getInstance().addCG(
            std::move(CommandGroup), Queue, /*EventNeeded=*/true);
      }
      NewEvent->setEventFromSubmittedExecCommandBuffer(true);
    } else if ((CurrentPartition->MSchedule.size() > 0) &&
               (CurrentPartition->MSchedule.front()->MCGType ==
                sycl::detail::CG::CGTYPE::CodeplayHostTask)) {
      auto NodeImpl = CurrentPartition->MSchedule.front();
      // Schedule host task
      NodeImpl->MCommandGroup->getEvents().insert(
          NodeImpl->MCommandGroup->getEvents().end(), CGData.MEvents.begin(),
          CGData.MEvents.end());
      // HostTask CG stores the Queue on which the task was submitted.
      // In case of graph, this queue may differ from the actual execution
      // queue. We therefore overload this Queue before submitting the task.
      static_cast<sycl::detail::CGHostTask &>(*NodeImpl->MCommandGroup.get())
          .MQueue = Queue;

      NewEvent = sycl::detail::Scheduler::getInstance().addCG(
          NodeImpl->getCGCopy(), Queue, /*EventNeeded=*/true);
    } else {
      std::vector<std::shared_ptr<sycl::detail::event_impl>> ScheduledEvents;
      for (auto &NodeImpl : CurrentPartition->MSchedule) {
        std::vector<ur_event_handle_t> RawEvents;

        // If the node has no requirements for accessors etc. then we skip the
        // scheduler and enqueue directly.
        if (NodeImpl->MCGType == sycl::detail::CG::Kernel &&
            NodeImpl->MCommandGroup->getRequirements().size() +
                    static_cast<sycl::detail::CGExecKernel *>(
                        NodeImpl->MCommandGroup.get())
                        ->MStreams.size() ==
                0) {
          sycl::detail::CGExecKernel *CG =
              static_cast<sycl::detail::CGExecKernel *>(
                  NodeImpl->MCommandGroup.get());
          auto OutEvent = CreateNewEvent();
          ur_result_t Res = sycl::detail::enqueueImpKernel(
              Queue, CG->MNDRDesc, CG->MArgs, CG->MKernelBundle,
              CG->MSyclKernel, CG->MKernelName, RawEvents, OutEvent,
              // TODO: Pass accessor mem allocations
              nullptr,
              // TODO: Extract from handler
<<<<<<< HEAD
              UR_KERNEL_CACHE_CONFIG_DEFAULT, CG->MKernelIsCooperative);
          if (Res != UR_RESULT_SUCCESS) {
=======
              PI_EXT_KERNEL_EXEC_INFO_CACHE_DEFAULT, CG->MKernelIsCooperative,
              CG->MKernelUsesClusterLaunch);
          if (Res != pi_result::PI_SUCCESS) {
>>>>>>> 19e471fd
            throw sycl::exception(
                sycl::make_error_code(sycl::errc::kernel),
                "Error during emulated graph command group submission.");
          }
          ScheduledEvents.push_back(NewEvent);
        } else if (!NodeImpl->isEmpty()) {
          // Empty nodes are node processed as other nodes, but only their
          // dependencies are propagated in findRealDeps
          sycl::detail::EventImplPtr EventImpl =
              sycl::detail::Scheduler::getInstance().addCG(
                  NodeImpl->getCGCopy(), Queue, /*EventNeeded=*/true);

          ScheduledEvents.push_back(EventImpl);
        }
      }
      // Create an event which has all kernel events as dependencies
      NewEvent = std::make_shared<sycl::detail::event_impl>(Queue);
      NewEvent->setStateIncomplete();
      NewEvent->getPreparedDepsEvents() = ScheduledEvents;
    }
    PartitionsExecutionEvents[CurrentPartition] = NewEvent;
  }

  // Keep track of this execution event so we can make sure it's completed in
  // the destructor.
  MExecutionEvents.push_back(NewEvent);
  // Attach events of previous partitions to ensure that when the returned event
  // is complete all execution associated with the graph have been completed.
  for (auto const &Elem : PartitionsExecutionEvents) {
    if (Elem.second != NewEvent) {
      NewEvent->attachEventToComplete(Elem.second);
    }
  }
  NewEvent->setProfilingEnabled(MEnableProfiling);
  sycl::event QueueEvent =
      sycl::detail::createSyclObjFromImpl<sycl::event>(NewEvent);
  return QueueEvent;
}

void exec_graph_impl::duplicateNodes() {
  // Map of original modifiable nodes (keys) to new duplicated nodes (values)
  std::map<std::shared_ptr<node_impl>, std::shared_ptr<node_impl>> NodesMap;

  const std::vector<std::shared_ptr<node_impl>> &ModifiableNodes =
      MGraphImpl->MNodeStorage;
  std::deque<std::shared_ptr<node_impl>> NewNodes;

  for (size_t i = 0; i < ModifiableNodes.size(); i++) {
    auto OriginalNode = ModifiableNodes[i];
    std::shared_ptr<node_impl> NodeCopy =
        std::make_shared<node_impl>(*OriginalNode);

    // Associate the ID of the original node with the node copy for later quick
    // access
    MIDCache.insert(std::make_pair(OriginalNode->MID, NodeCopy));

    // Clear edges between nodes so that we can replace with new ones
    NodeCopy->MSuccessors.clear();
    NodeCopy->MPredecessors.clear();
    // Push the new node to the front of the stack
    NewNodes.push_back(NodeCopy);
    // Associate the new node with the old one for updating edges
    NodesMap.insert({OriginalNode, NodeCopy});
  }

  // Now that all nodes have been copied rebuild edges on new nodes. This must
  // be done as a separate step since successors may be out of order.
  for (size_t i = 0; i < ModifiableNodes.size(); i++) {
    auto OriginalNode = ModifiableNodes[i];
    auto NodeCopy = NewNodes[i];
    // Look through all the original node successors, find their copies and
    // register those as successors with the current copied node
    for (auto &NextNode : OriginalNode->MSuccessors) {
      auto Successor = NodesMap.at(NextNode.lock());
      NodeCopy->registerSuccessor(Successor, NodeCopy);
    }
  }

  // Subgraph nodes need special handling, we extract all subgraph nodes and
  // merge them into the main node list

  for (auto NewNodeIt = NewNodes.rbegin(); NewNodeIt != NewNodes.rend();
       ++NewNodeIt) {
    auto NewNode = *NewNodeIt;
    if (NewNode->MNodeType != node_type::subgraph) {
      continue;
    }
    const std::vector<std::shared_ptr<node_impl>> &SubgraphNodes =
        NewNode->MSubGraphImpl->MNodeStorage;
    std::deque<std::shared_ptr<node_impl>> NewSubgraphNodes{};

    // Map of original subgraph nodes (keys) to new duplicated nodes (values)
    std::map<std::shared_ptr<node_impl>, std::shared_ptr<node_impl>>
        SubgraphNodesMap;

    // Copy subgraph nodes
    for (size_t i = 0; i < SubgraphNodes.size(); i++) {
      auto SubgraphNode = SubgraphNodes[i];
      auto NodeCopy = std::make_shared<node_impl>(*SubgraphNode);
      // Associate the ID of the original subgraph node with all extracted node
      // copies for future quick access.
      MIDCache.insert(std::make_pair(SubgraphNode->MID, NodeCopy));

      NewSubgraphNodes.push_back(NodeCopy);
      SubgraphNodesMap.insert({SubgraphNode, NodeCopy});
      NodeCopy->MSuccessors.clear();
      NodeCopy->MPredecessors.clear();
    }

    // Rebuild edges for new subgraph nodes
    for (size_t i = 0; i < SubgraphNodes.size(); i++) {
      auto SubgraphNode = SubgraphNodes[i];
      auto NodeCopy = NewSubgraphNodes[i];

      for (auto &NextNode : SubgraphNode->MSuccessors) {
        auto Successor = SubgraphNodesMap.at(NextNode.lock());
        NodeCopy->registerSuccessor(Successor, NodeCopy);
      }
    }

    // Collect input and output nodes for the subgraph
    std::vector<std::shared_ptr<node_impl>> Inputs;
    std::vector<std::shared_ptr<node_impl>> Outputs;
    for (auto &NodeImpl : NewSubgraphNodes) {
      if (NodeImpl->MPredecessors.size() == 0) {
        Inputs.push_back(NodeImpl);
      }
      if (NodeImpl->MSuccessors.size() == 0) {
        Outputs.push_back(NodeImpl);
      }
    }

    // Update the predecessors and successors of the nodes which reference the
    // original subgraph node

    // Predecessors
    for (auto &PredNodeWeak : NewNode->MPredecessors) {
      auto PredNode = PredNodeWeak.lock();
      auto &Successors = PredNode->MSuccessors;

      // Remove the subgraph node from this nodes successors
      Successors.erase(std::remove_if(Successors.begin(), Successors.end(),
                                      [NewNode](auto WeakNode) {
                                        return WeakNode.lock() == NewNode;
                                      }),
                       Successors.end());

      // Add all input nodes from the subgraph as successors for this node
      // instead
      for (auto &Input : Inputs) {
        PredNode->registerSuccessor(Input, PredNode);
      }
    }

    // Successors
    for (auto &SuccNodeWeak : NewNode->MSuccessors) {
      auto SuccNode = SuccNodeWeak.lock();
      auto &Predecessors = SuccNode->MPredecessors;

      // Remove the subgraph node from this nodes successors
      Predecessors.erase(std::remove_if(Predecessors.begin(),
                                        Predecessors.end(),
                                        [NewNode](auto WeakNode) {
                                          return WeakNode.lock() == NewNode;
                                        }),
                         Predecessors.end());

      // Add all Output nodes from the subgraph as predecessors for this node
      // instead
      for (auto &Output : Outputs) {
        Output->registerSuccessor(SuccNode, Output);
      }
    }

    // Remove single subgraph node and add all new individual subgraph nodes
    // to the node storage in its place
    auto OldPositionIt =
        NewNodes.erase(std::find(NewNodes.begin(), NewNodes.end(), NewNode));
    // Also set the iterator to the newly added nodes so we can continue
    // iterating over all remaining nodes
    auto InsertIt = NewNodes.insert(OldPositionIt, NewSubgraphNodes.begin(),
                                    NewSubgraphNodes.end());
    // Since the new reverse_iterator will be at i - 1 we need to advance it
    // when constructing
    NewNodeIt = std::make_reverse_iterator(std::next(InsertIt));
  }

  // Store all the new nodes locally
  MNodeStorage.insert(MNodeStorage.begin(), NewNodes.begin(), NewNodes.end());
}

void exec_graph_impl::update(std::shared_ptr<graph_impl> GraphImpl) {

  if (MDevice != GraphImpl->getDevice()) {
    throw sycl::exception(
        sycl::make_error_code(errc::invalid),
        "Cannot update using a graph created with a different device.");
  }
  if (MContext != GraphImpl->getContext()) {
    throw sycl::exception(
        sycl::make_error_code(errc::invalid),
        "Cannot update using a graph created with a different context.");
  }

  if (MNodeStorage.size() != GraphImpl->MNodeStorage.size()) {
    throw sycl::exception(sycl::make_error_code(errc::invalid),
                          "Cannot update using a graph with a different "
                          "topology. Mismatch found in the number of nodes.");
  }

  for (uint32_t i = 0; i < MNodeStorage.size(); ++i) {
    if (MNodeStorage[i]->MSuccessors.size() !=
            GraphImpl->MNodeStorage[i]->MSuccessors.size() ||
        MNodeStorage[i]->MPredecessors.size() !=
            GraphImpl->MNodeStorage[i]->MPredecessors.size()) {
      throw sycl::exception(
          sycl::make_error_code(errc::invalid),
          "Cannot update using a graph with a different topology. Mismatch "
          "found in the number of edges.");
    }
    if (MNodeStorage[i]->MCGType != GraphImpl->MNodeStorage[i]->MCGType) {
      throw sycl::exception(
          sycl::make_error_code(errc::invalid),
          "Cannot update using a graph with mismatched node types. Each pair "
          "of nodes being updated must have the same type");
    }

    if (MNodeStorage[i]->MCGType == sycl::detail::CG::Kernel) {
      sycl::detail::CGExecKernel *TargetCGExec =
          static_cast<sycl::detail::CGExecKernel *>(
              MNodeStorage[i]->MCommandGroup.get());
      const std::string &TargetKernelName = TargetCGExec->getKernelName();

      sycl::detail::CGExecKernel *SourceCGExec =
          static_cast<sycl::detail::CGExecKernel *>(
              GraphImpl->MNodeStorage[i]->MCommandGroup.get());
      const std::string &SourceKernelName = SourceCGExec->getKernelName();

      if (TargetKernelName.compare(SourceKernelName) != 0) {
        std::stringstream ErrorStream(
            "Cannot update using a graph with mismatched kernel "
            "types. Source node type ");
        ErrorStream << SourceKernelName;
        ErrorStream << ", target node type ";
        ErrorStream << TargetKernelName;
        throw sycl::exception(sycl::make_error_code(errc::invalid),
                              ErrorStream.str());
      }
    }
  }

  for (uint32_t i = 0; i < MNodeStorage.size(); ++i) {
    MIDCache.insert(
        std::make_pair(GraphImpl->MNodeStorage[i]->MID, MNodeStorage[i]));
  }

  update(GraphImpl->MNodeStorage);
}

void exec_graph_impl::update(std::shared_ptr<node_impl> Node) {
  this->update(std::vector<std::shared_ptr<node_impl>>{Node});
}

void exec_graph_impl::update(
    const std::vector<std::shared_ptr<node_impl>> Nodes) {

  if (!MIsUpdatable) {
    throw sycl::exception(sycl::make_error_code(errc::invalid),
                          "update() cannot be called on a executable graph "
                          "which was not created with property::updatable");
  }

  // If there are any accessor requirements, we have to update through the
  // scheduler to ensure that any allocations have taken place before trying to
  // update.
  bool NeedScheduledUpdate = false;
  std::vector<sycl::detail::AccessorImplHost *> UpdateRequirements;
  // At worst we may have as many requirements as there are for the entire graph
  // for updating.
  UpdateRequirements.reserve(MRequirements.size());
  for (auto &Node : Nodes) {
    // Check if node(s) derived from this modifiable node exists in this graph
    if (MIDCache.count(Node->getID()) == 0) {
      throw sycl::exception(
          sycl::make_error_code(errc::invalid),
          "Node passed to update() is not part of the graph.");
    }

    if (!(Node->isEmpty() || Node->MCGType == sycl::detail::CG::Kernel ||
          Node->MCGType == sycl::detail::CG::Barrier)) {
      throw sycl::exception(errc::invalid,
                            "Unsupported node type for update. Only kernel, "
                            "barrier and empty nodes are supported.");
    }

    if (const auto &CG = Node->MCommandGroup;
        CG && CG->getRequirements().size() != 0) {
      NeedScheduledUpdate = true;

      UpdateRequirements.insert(UpdateRequirements.end(),
                                Node->MCommandGroup->getRequirements().begin(),
                                Node->MCommandGroup->getRequirements().end());
    }
  }

  // Clean up any execution events which have finished so we don't pass them to
  // the scheduler.
  for (auto It = MExecutionEvents.begin(); It != MExecutionEvents.end();) {
    if ((*It)->isCompleted()) {
      It = MExecutionEvents.erase(It);
      continue;
    }
    ++It;
  }

  // If we have previous execution events do the update through the scheduler to
  // ensure it is ordered correctly.
  NeedScheduledUpdate |= MExecutionEvents.size() > 0;

  if (NeedScheduledUpdate) {
    auto AllocaQueue = std::make_shared<sycl::detail::queue_impl>(
        sycl::detail::getSyclObjImpl(MGraphImpl->getDevice()),
        sycl::detail::getSyclObjImpl(MGraphImpl->getContext()),
        sycl::async_handler{}, sycl::property_list{});
    // Don't need to care about the return event here because it is synchronous
    sycl::detail::Scheduler::getInstance().addCommandGraphUpdate(
        this, Nodes, AllocaQueue, UpdateRequirements, MExecutionEvents);
  } else {
    for (auto &Node : Nodes) {
      updateImpl(Node);
    }
  }

  // Rebuild cached requirements for this graph with updated nodes
  MRequirements.clear();
  for (auto &Node : MNodeStorage) {
    if (!Node->MCommandGroup)
      continue;
    MRequirements.insert(MRequirements.end(),
                         Node->MCommandGroup->getRequirements().begin(),
                         Node->MCommandGroup->getRequirements().end());
  }
}

void exec_graph_impl::updateImpl(std::shared_ptr<node_impl> Node) {
  // Kernel node update is the only command type supported in UR for update.
  // Updating any other types of nodes, e.g. empty & barrier nodes is a no-op.
  if (Node->MCGType != sycl::detail::CG::Kernel) {
    return;
  }
  auto ContextImpl = sycl::detail::getSyclObjImpl(MContext);
  const sycl::detail::PluginPtr &Plugin = ContextImpl->getPlugin();
  auto DeviceImpl = sycl::detail::getSyclObjImpl(MGraphImpl->getDevice());

  // Gather arg information from Node
  auto &ExecCG =
      *(static_cast<sycl::detail::CGExecKernel *>(Node->MCommandGroup.get()));
  // Copy args because we may modify them
  std::vector<sycl::detail::ArgDesc> NodeArgs = ExecCG.getArguments();
  // Copy NDR desc since we need to modify it
  auto NDRDesc = ExecCG.MNDRDesc;

  ur_program_handle_t UrProgram = nullptr;
  ur_kernel_handle_t UrKernel = nullptr;
  auto Kernel = ExecCG.MSyclKernel;
  auto KernelBundleImplPtr = ExecCG.MKernelBundle;
  std::shared_ptr<sycl::detail::kernel_impl> SyclKernelImpl = nullptr;
  const sycl::detail::KernelArgMask *EliminatedArgMask = nullptr;

  // Use kernel_bundle if available unless it is interop.
  // Interop bundles can't be used in the first branch, because the kernels
  // in interop kernel bundles (if any) do not have kernel_id
  // and can therefore not be looked up, but since they are self-contained
  // they can simply be launched directly.
  if (KernelBundleImplPtr && !KernelBundleImplPtr->isInterop()) {
    auto KernelName = ExecCG.MKernelName;
    kernel_id KernelID =
        sycl::detail::ProgramManager::getInstance().getSYCLKernelID(KernelName);
    kernel SyclKernel =
        KernelBundleImplPtr->get_kernel(KernelID, KernelBundleImplPtr);
    SyclKernelImpl = sycl::detail::getSyclObjImpl(SyclKernel);
    UrKernel = SyclKernelImpl->getHandleRef();
    EliminatedArgMask = SyclKernelImpl->getKernelArgMask();
  } else if (Kernel != nullptr) {
    UrKernel = Kernel->getHandleRef();
    EliminatedArgMask = Kernel->getKernelArgMask();
  } else {
    std::tie(UrKernel, std::ignore, EliminatedArgMask, UrProgram) =
        sycl::detail::ProgramManager::getInstance().getOrCreateKernel(
            ContextImpl, DeviceImpl, ExecCG.MKernelName);
  }

  // Remove eliminated args
  std::vector<sycl::detail::ArgDesc> MaskedArgs;
  MaskedArgs.reserve(NodeArgs.size());

  sycl::detail::applyFuncOnFilteredArgs(
      EliminatedArgMask, NodeArgs,
      [&MaskedArgs](sycl::detail::ArgDesc &Arg, int NextTrueIndex) {
        MaskedArgs.emplace_back(Arg.MType, Arg.MPtr, Arg.MSize, NextTrueIndex);
      });

  // Reverse kernel dims
  sycl::detail::ReverseRangeDimensionsForKernel(NDRDesc);

  size_t RequiredWGSize[3] = {0, 0, 0};
  size_t *LocalSize = nullptr;

  if (NDRDesc.LocalSize[0] != 0)
    LocalSize = &NDRDesc.LocalSize[0];
  else {
    Plugin->call(urKernelGetGroupInfo, UrKernel, DeviceImpl->getHandleRef(),
                 UR_KERNEL_GROUP_INFO_COMPILE_WORK_GROUP_SIZE,
                 sizeof(RequiredWGSize), RequiredWGSize,
                 /* param_value_size_ret = */ nullptr);

    const bool EnforcedLocalSize =
        (RequiredWGSize[0] != 0 || RequiredWGSize[1] != 0 ||
         RequiredWGSize[2] != 0);
    if (EnforcedLocalSize)
      LocalSize = RequiredWGSize;
  }
  // Create update descriptor

  // Storage for individual arg descriptors
  std::vector<ur_exp_command_buffer_update_memobj_arg_desc_t> MemobjDescs;
  std::vector<ur_exp_command_buffer_update_pointer_arg_desc_t> PtrDescs;
  std::vector<ur_exp_command_buffer_update_value_arg_desc_t> ValueDescs;
  MemobjDescs.reserve(MaskedArgs.size());
  PtrDescs.reserve(MaskedArgs.size());
  ValueDescs.reserve(MaskedArgs.size());

  ur_exp_command_buffer_update_kernel_launch_desc_t UpdateDesc;

  // Collect arg descriptors and fill kernel launch descriptor
  using sycl::detail::kernel_param_kind_t;
  for (size_t i = 0; i < MaskedArgs.size(); i++) {
    auto &NodeArg = MaskedArgs[i];
    switch (NodeArg.MType) {
    case kernel_param_kind_t::kind_pointer: {
      PtrDescs.push_back(
          {UR_STRUCTURE_TYPE_EXP_COMMAND_BUFFER_UPDATE_POINTER_ARG_DESC,
           nullptr, static_cast<uint32_t>(NodeArg.MIndex), nullptr,
           NodeArg.MPtr});
    } break;
    case kernel_param_kind_t::kind_std_layout: {
      ValueDescs.push_back(
          {UR_STRUCTURE_TYPE_EXP_COMMAND_BUFFER_UPDATE_VALUE_ARG_DESC, nullptr,
           static_cast<uint32_t>(NodeArg.MIndex),
           static_cast<uint32_t>(NodeArg.MSize), nullptr, NodeArg.MPtr});
    } break;
    case kernel_param_kind_t::kind_accessor: {
      sycl::detail::Requirement *Req =
          static_cast<sycl::detail::Requirement *>(NodeArg.MPtr);

      ur_kernel_arg_mem_obj_properties_t MemObjProps;
      MemObjProps.stype = UR_STRUCTURE_TYPE_KERNEL_ARG_MEM_OBJ_PROPERTIES;
      MemObjProps.pNext = nullptr;
      switch (Req->MAccessMode) {
      case access::mode::read: {
        MemObjProps.memoryAccess = UR_MEM_FLAG_READ_ONLY;
        break;
      }
      case access::mode::write:
      case access::mode::discard_write: {
        MemObjProps.memoryAccess = UR_MEM_FLAG_WRITE_ONLY;
        break;
      }
      default: {
        MemObjProps.memoryAccess = UR_MEM_FLAG_READ_WRITE;
        break;
      }
      }
      MemobjDescs.push_back(
          {UR_STRUCTURE_TYPE_EXP_COMMAND_BUFFER_UPDATE_MEMOBJ_ARG_DESC, nullptr,
           static_cast<uint32_t>(NodeArg.MIndex), &MemObjProps,
           static_cast<ur_mem_handle_t>(Req->MData)});

    } break;

    default:
      break;
    }
  }

  UpdateDesc.numNewMemObjArgs = MemobjDescs.size();
  UpdateDesc.pNewMemObjArgList = MemobjDescs.data();
  UpdateDesc.numNewPointerArgs = PtrDescs.size();
  UpdateDesc.pNewPointerArgList = PtrDescs.data();
  UpdateDesc.numNewValueArgs = ValueDescs.size();
  UpdateDesc.pNewValueArgList = ValueDescs.data();

  UpdateDesc.pNewGlobalWorkOffset = &NDRDesc.GlobalOffset[0];
  UpdateDesc.pNewGlobalWorkSize = &NDRDesc.GlobalSize[0];
  UpdateDesc.pNewLocalWorkSize = LocalSize;
  UpdateDesc.newWorkDim = NDRDesc.Dims;

  // Query the ID cache to find the equivalent exec node for the node passed to
  // this function.
  // TODO: Handle subgraphs or any other cases where multiple nodes may be
  // associated with a single key, once those node types are supported for
  // update.
  auto ExecNode = MIDCache.find(Node->MID);
  assert(ExecNode != MIDCache.end() && "Node ID was not found in ID cache");

  // Update ExecNode with new values from Node, in case we ever need to
  // rebuild the command buffers
  ExecNode->second->updateFromOtherNode(Node);

  ur_exp_command_buffer_command_handle_t Command =
      MCommandMap[ExecNode->second];
  ur_result_t Res = Plugin->call_nocheck(urCommandBufferUpdateKernelLaunchExp,
                                         Command, &UpdateDesc);

  if (UrProgram) {
    // We retained these objects by calling getOrCreateKernel()
    Plugin->call(urKernelRelease, UrKernel);
    Plugin->call(urProgramRelease, UrProgram);
  }

  if (Res != UR_RESULT_SUCCESS) {
    throw sycl::exception(errc::invalid, "Error updating command_graph");
  }
}

modifiable_command_graph::modifiable_command_graph(
    const sycl::context &SyclContext, const sycl::device &SyclDevice,
    const sycl::property_list &PropList)
    : impl(std::make_shared<detail::graph_impl>(SyclContext, SyclDevice,
                                                PropList)) {}

modifiable_command_graph::modifiable_command_graph(
    const sycl::queue &SyclQueue, const sycl::property_list &PropList)
    : impl(std::make_shared<detail::graph_impl>(
          SyclQueue.get_context(), SyclQueue.get_device(), PropList)) {}

node modifiable_command_graph::addImpl(const std::vector<node> &Deps) {
  impl->throwIfGraphRecordingQueue("Explicit API \"Add()\" function");
  std::vector<std::shared_ptr<detail::node_impl>> DepImpls;
  for (auto &D : Deps) {
    DepImpls.push_back(sycl::detail::getSyclObjImpl(D));
  }

  graph_impl::WriteLock Lock(impl->MMutex);
  std::shared_ptr<detail::node_impl> NodeImpl = impl->add(impl, DepImpls);
  return sycl::detail::createSyclObjFromImpl<node>(NodeImpl);
}

node modifiable_command_graph::addImpl(std::function<void(handler &)> CGF,
                                       const std::vector<node> &Deps) {
  impl->throwIfGraphRecordingQueue("Explicit API \"Add()\" function");
  std::vector<std::shared_ptr<detail::node_impl>> DepImpls;
  for (auto &D : Deps) {
    DepImpls.push_back(sycl::detail::getSyclObjImpl(D));
  }

  graph_impl::WriteLock Lock(impl->MMutex);
  std::shared_ptr<detail::node_impl> NodeImpl =
      impl->add(impl, CGF, {}, DepImpls);
  return sycl::detail::createSyclObjFromImpl<node>(NodeImpl);
}

void modifiable_command_graph::addGraphLeafDependencies(node Node) {
  // Find all exit nodes in the current graph and add them to the dependency
  // vector
  std::shared_ptr<detail::node_impl> DstImpl =
      sycl::detail::getSyclObjImpl(Node);
  graph_impl::WriteLock Lock(impl->MMutex);
  for (auto &NodeImpl : impl->MNodeStorage) {
    if ((NodeImpl->MSuccessors.size() == 0) && (NodeImpl != DstImpl)) {
      impl->makeEdge(NodeImpl, DstImpl);
    }
  }
}

void modifiable_command_graph::make_edge(node &Src, node &Dest) {
  std::shared_ptr<detail::node_impl> SenderImpl =
      sycl::detail::getSyclObjImpl(Src);
  std::shared_ptr<detail::node_impl> ReceiverImpl =
      sycl::detail::getSyclObjImpl(Dest);

  graph_impl::WriteLock Lock(impl->MMutex);
  impl->makeEdge(SenderImpl, ReceiverImpl);
}

command_graph<graph_state::executable>
modifiable_command_graph::finalize(const sycl::property_list &PropList) const {
  // Graph is read and written in this scope so we lock
  // this graph with full priviledges.
  graph_impl::WriteLock Lock(impl->MMutex);
  return command_graph<graph_state::executable>{
      this->impl, this->impl->getContext(), PropList};
}

void modifiable_command_graph::begin_recording(
    queue &RecordingQueue, const sycl::property_list &PropList) {
  std::ignore = PropList;

  auto QueueImpl = sycl::detail::getSyclObjImpl(RecordingQueue);
  assert(QueueImpl);
  if (QueueImpl->get_context() != impl->getContext()) {
    throw sycl::exception(sycl::make_error_code(errc::invalid),
                          "begin_recording called for a queue whose context "
                          "differs from the graph context.");
  }
  if (QueueImpl->get_device() != impl->getDevice()) {
    throw sycl::exception(sycl::make_error_code(errc::invalid),
                          "begin_recording called for a queue whose device "
                          "differs from the graph device.");
  }

  if (QueueImpl->is_in_fusion_mode()) {
    throw sycl::exception(sycl::make_error_code(errc::invalid),
                          "SYCL queue in kernel in fusion mode "
                          "can NOT be recorded.");
  }

  if (QueueImpl->get_context() != impl->getContext()) {
    throw sycl::exception(sycl::make_error_code(errc::invalid),
                          "begin_recording called for a queue whose context "
                          "differs from the graph context.");
  }
  if (QueueImpl->get_device() != impl->getDevice()) {
    throw sycl::exception(sycl::make_error_code(errc::invalid),
                          "begin_recording called for a queue whose device "
                          "differs from the graph device.");
  }

  if (QueueImpl->getCommandGraph() == nullptr) {
    QueueImpl->setCommandGraph(impl);
    graph_impl::WriteLock Lock(impl->MMutex);
    impl->addQueue(QueueImpl);
  }
  if (QueueImpl->getCommandGraph() != impl) {
    throw sycl::exception(sycl::make_error_code(errc::invalid),
                          "begin_recording called for a queue which is already "
                          "recording to a different graph.");
  }
}

void modifiable_command_graph::begin_recording(
    const std::vector<queue> &RecordingQueues,
    const sycl::property_list &PropList) {
  for (queue Queue : RecordingQueues) {
    this->begin_recording(Queue, PropList);
  }
}

void modifiable_command_graph::end_recording() {
  graph_impl::WriteLock Lock(impl->MMutex);
  impl->clearQueues();
}

void modifiable_command_graph::end_recording(queue &RecordingQueue) {
  auto QueueImpl = sycl::detail::getSyclObjImpl(RecordingQueue);
  if (QueueImpl && QueueImpl->getCommandGraph() == impl) {
    QueueImpl->setCommandGraph(nullptr);
    graph_impl::WriteLock Lock(impl->MMutex);
    impl->removeQueue(QueueImpl);
  }
  if (QueueImpl->getCommandGraph() != nullptr) {
    throw sycl::exception(sycl::make_error_code(errc::invalid),
                          "end_recording called for a queue which is recording "
                          "to a different graph.");
  }
}

void modifiable_command_graph::end_recording(
    const std::vector<queue> &RecordingQueues) {
  for (queue Queue : RecordingQueues) {
    this->end_recording(Queue);
  }
}

void modifiable_command_graph::print_graph(std::string path,
                                           bool verbose) const {
  graph_impl::ReadLock Lock(impl->MMutex);
  if (path.substr(path.find_last_of(".") + 1) == "dot") {
    impl->printGraphAsDot(path, verbose);
  } else {
    throw sycl::exception(
        sycl::make_error_code(errc::invalid),
        "DOT graph is the only format supported at the moment.");
  }
}

std::vector<node> modifiable_command_graph::get_nodes() const {
  return createNodesFromImpls(impl->MNodeStorage);
}
std::vector<node> modifiable_command_graph::get_root_nodes() const {
  auto &Roots = impl->MRoots;
  std::vector<std::weak_ptr<node_impl>> Impls{};

  std::copy(Roots.begin(), Roots.end(), std::back_inserter(Impls));
  return createNodesFromImpls(Impls);
}

executable_command_graph::executable_command_graph(
    const std::shared_ptr<detail::graph_impl> &Graph, const sycl::context &Ctx,
    const property_list &PropList)
    : impl(std::make_shared<detail::exec_graph_impl>(Ctx, Graph, PropList)) {
  finalizeImpl(); // Create backend representation for executable graph
}

void executable_command_graph::finalizeImpl() {
  impl->makePartitions();

  auto Device = impl->getGraphImpl()->getDevice();
  for (auto Partition : impl->getPartitions()) {
    if (!Partition->isHostTask()) {
      impl->createCommandBuffers(Device, Partition);
    }
  }
}

void executable_command_graph::update(
    const command_graph<graph_state::modifiable> &Graph) {
  impl->update(sycl::detail::getSyclObjImpl(Graph));
}

void executable_command_graph::update(const node &Node) {
  impl->update(sycl::detail::getSyclObjImpl(Node));
}

void executable_command_graph::update(const std::vector<node> &Nodes) {
  std::vector<std::shared_ptr<node_impl>> NodeImpls{};
  NodeImpls.reserve(Nodes.size());
  for (auto &Node : Nodes) {
    NodeImpls.push_back(sycl::detail::getSyclObjImpl(Node));
  }

  impl->update(NodeImpls);
}

dynamic_parameter_base::dynamic_parameter_base(
    command_graph<graph_state::modifiable> Graph, size_t ParamSize,
    const void *Data)
    : impl(std::make_shared<dynamic_parameter_impl>(
          sycl::detail::getSyclObjImpl(Graph), ParamSize, Data)) {}

void dynamic_parameter_base::updateValue(const void *NewValue, size_t Size) {
  impl->updateValue(NewValue, Size);
}

void dynamic_parameter_base::updateAccessor(
    const sycl::detail::AccessorBaseHost *Acc) {
  impl->updateAccessor(Acc);
}

} // namespace detail

node_type node::get_type() const { return impl->MNodeType; }

std::vector<node> node::get_predecessors() const {
  return detail::createNodesFromImpls(impl->MPredecessors);
}

std::vector<node> node::get_successors() const {
  return detail::createNodesFromImpls(impl->MSuccessors);
}

node node::get_node_from_event(event nodeEvent) {
  auto EventImpl = sycl::detail::getSyclObjImpl(nodeEvent);
  auto GraphImpl = EventImpl->getCommandGraph();

  return sycl::detail::createSyclObjFromImpl<node>(
      GraphImpl->getNodeForEvent(EventImpl));
}

template <> __SYCL_EXPORT void node::update_nd_range<1>(nd_range<1> NDRange) {
  impl->updateNDRange(NDRange);
}
template <> __SYCL_EXPORT void node::update_nd_range<2>(nd_range<2> NDRange) {
  impl->updateNDRange(NDRange);
}
template <> __SYCL_EXPORT void node::update_nd_range<3>(nd_range<3> NDRange) {
  impl->updateNDRange(NDRange);
}
template <> __SYCL_EXPORT void node::update_range<1>(range<1> Range) {
  impl->updateRange(Range);
}
template <> __SYCL_EXPORT void node::update_range<2>(range<2> Range) {
  impl->updateRange(Range);
}
template <> __SYCL_EXPORT void node::update_range<3>(range<3> Range) {
  impl->updateRange(Range);
}
} // namespace experimental
} // namespace oneapi
} // namespace ext
} // namespace _V1
} // namespace sycl<|MERGE_RESOLUTION|>--- conflicted
+++ resolved
@@ -967,14 +967,9 @@
               // TODO: Pass accessor mem allocations
               nullptr,
               // TODO: Extract from handler
-<<<<<<< HEAD
-              UR_KERNEL_CACHE_CONFIG_DEFAULT, CG->MKernelIsCooperative);
+              UR_KERNEL_CACHE_CONFIG_DEFAULT, CG->MKernelIsCooperative,
+              CG->MKernelUsesClusterLaunch);
           if (Res != UR_RESULT_SUCCESS) {
-=======
-              PI_EXT_KERNEL_EXEC_INFO_CACHE_DEFAULT, CG->MKernelIsCooperative,
-              CG->MKernelUsesClusterLaunch);
-          if (Res != pi_result::PI_SUCCESS) {
->>>>>>> 19e471fd
             throw sycl::exception(
                 sycl::make_error_code(sycl::errc::kernel),
                 "Error during emulated graph command group submission.");
