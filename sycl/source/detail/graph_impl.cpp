--- conflicted
+++ resolved
@@ -706,12 +706,10 @@
   sycl::detail::pi::PiExtCommandBuffer OutCommandBuffer;
   sycl::detail::pi::PiExtCommandBufferDesc Desc{
       pi_ext_structure_type::PI_EXT_STRUCTURE_TYPE_COMMAND_BUFFER_DESC, nullptr,
-<<<<<<< HEAD
       pi_bool(Partition->MIsInOrderGraph && !MEnableProfiling),
-      pi_bool(MEnableProfiling)};
-=======
-      MIsUpdatable};
->>>>>>> c959b531
+      pi_bool(MEnableProfiling),
+      pi_bool(MIsUpdatable)};
+      
   auto ContextImpl = sycl::detail::getSyclObjImpl(MContext);
   const sycl::detail::PluginPtr &Plugin = ContextImpl->getPlugin();
   auto DeviceImpl = sycl::detail::getSyclObjImpl(Device);
