//==--------- graph_impl.cpp - SYCL graph extension -----------------------==//
//
// Part of the LLVM Project, under the Apache License v2.0 with LLVM Exceptions.
// See https://llvm.org/LICENSE.txt for license information.
// SPDX-License-Identifier: Apache-2.0 WITH LLVM-exception
//
//===----------------------------------------------------------------------===//

#include <detail/graph_impl.hpp>
#include <detail/handler_impl.hpp>
#include <detail/kernel_arg_mask.hpp>
#include <detail/program_manager/program_manager.hpp>
#include <detail/queue_impl.hpp>
#include <detail/scheduler/commands.hpp>
#include <detail/sycl_mem_obj_t.hpp>
#include <sycl/feature_test.hpp>
#include <sycl/queue.hpp>

namespace sycl {
inline namespace _V1 {

namespace ext {
namespace oneapi {
namespace experimental {
namespace detail {

namespace {
/// Visits a node on the graph and it's successors recursively in a depth-first
/// approach.
/// @param[in] Node The current node being visited.
/// @param[in,out] VisitedNodes A set of unique nodes which have already been
/// visited.
/// @param[in] NodeStack Stack of nodes which are currently being visited on the
/// current path through the graph.
/// @param[in] NodeFunc The function object to be run on each node. A return
/// value of true indicates the search should be ended immediately and the
/// function will return.
/// @return True if the search should end immediately, false if not.
bool visitNodeDepthFirst(
    std::shared_ptr<node_impl> Node,
    std::set<std::shared_ptr<node_impl>> &VisitedNodes,
    std::deque<std::shared_ptr<node_impl>> &NodeStack,
    std::function<bool(std::shared_ptr<node_impl> &,
                       std::deque<std::shared_ptr<node_impl>> &)>
        NodeFunc) {
  auto EarlyReturn = NodeFunc(Node, NodeStack);
  if (EarlyReturn) {
    return true;
  }
  NodeStack.push_back(Node);
  Node->MVisited = true;
  VisitedNodes.emplace(Node);
  for (auto &Successor : Node->MSuccessors) {
    if (visitNodeDepthFirst(Successor.lock(), VisitedNodes, NodeStack,
                            NodeFunc)) {
      return true;
    }
  }
  NodeStack.pop_back();
  return false;
}

/// Recursively add nodes to execution stack.
/// @param NodeImpl Node to schedule.
/// @param Schedule Execution ordering to add node to.
/// @param PartitionBounded If set to true, the topological sort is stopped at
/// partition borders. Hence, nodes belonging to a partition different from the
/// NodeImpl partition are not processed.
void sortTopological(std::shared_ptr<node_impl> NodeImpl,
                     std::list<std::shared_ptr<node_impl>> &Schedule,
                     bool PartitionBounded = false) {
  for (auto &Succ : NodeImpl->MSuccessors) {
    auto NextNode = Succ.lock();
    if (PartitionBounded &&
        (NextNode->MPartitionNum != NodeImpl->MPartitionNum)) {
      continue;
    }
    // Check if we've already scheduled this node
    if (std::find(Schedule.begin(), Schedule.end(), NextNode) ==
        Schedule.end()) {
      sortTopological(NextNode, Schedule, PartitionBounded);
    }
  }

  Schedule.push_front(NodeImpl);
}

/// Propagates the partition number `PartitionNum` to predecessors.
/// Propagation stops when a host task is encountered or when no predecessors
/// remain or when we encounter a node that has already been processed and has a
/// partition number lower that the one propagated here. Indeed,
/// partition numbers reflect the execution order. Hence, the partition number
/// of a node can be decreased but not increased. Moreover, as predecessors of a
/// node are either in the same partition or a partition with a smaller number,
/// we do not need to continue propagating the partition number if we encounter
/// a node with a smaller partition number.
/// @param Node Node to assign to the partition.
/// @param PartitionNum Number to propagate.
void propagatePartitionUp(std::shared_ptr<node_impl> Node, int PartitionNum) {
  if (((Node->MPartitionNum != -1) && (Node->MPartitionNum <= PartitionNum)) ||
      (Node->MCGType == sycl::detail::CG::CGTYPE::CodeplayHostTask)) {
    return;
  }
  Node->MPartitionNum = PartitionNum;
  for (auto &Predecessor : Node->MPredecessors) {
    propagatePartitionUp(Predecessor.lock(), PartitionNum);
  }
}

/// Propagates the partition number `PartitionNum` to successors.
/// Propagation stops when an host task is encountered or when no successors
/// remain.
/// @param Node Node to assign to the partition.
/// @param PartitionNum Number to propagate.
/// @param HostTaskList List of host tasks that have already been processed and
/// are encountered as successors to the node Node.
void propagatePartitionDown(
    std::shared_ptr<node_impl> Node, int PartitionNum,
    std::list<std::shared_ptr<node_impl>> &HostTaskList) {
  if (Node->MCGType == sycl::detail::CG::CGTYPE::CodeplayHostTask) {
    if (Node->MPartitionNum != -1) {
      HostTaskList.push_front(Node);
    }
    return;
  }
  Node->MPartitionNum = PartitionNum;
  for (auto &Successor : Node->MSuccessors) {
    propagatePartitionDown(Successor.lock(), PartitionNum, HostTaskList);
  }
}

/// Tests if the node is a root of its partition (i.e. no predecessors that
/// belong to the same partition)
/// @param Node node to test
/// @return True is `Node` is a root of its partition
bool isPartitionRoot(std::shared_ptr<node_impl> Node) {
  for (auto &Predecessor : Node->MPredecessors) {
    if (Predecessor.lock()->MPartitionNum == Node->MPartitionNum) {
      return false;
    }
  }
  return true;
}

/// Takes a vector of weak_ptrs to node_impls and returns a vector of node
/// objects created from those impls, in the same order.
std::vector<node> createNodesFromImpls(
    const std::vector<std::weak_ptr<detail::node_impl>> &Impls) {
  std::vector<node> Nodes{};
  Nodes.reserve(Impls.size());

  for (std::weak_ptr<detail::node_impl> Impl : Impls) {
    Nodes.push_back(sycl::detail::createSyclObjFromImpl<node>(Impl.lock()));
  }

  return Nodes;
}

/// Takes a vector of shared_ptrs to node_impls and returns a vector of node
/// objects created from those impls, in the same order.
std::vector<node> createNodesFromImpls(
    const std::vector<std::shared_ptr<detail::node_impl>> &Impls) {
  std::vector<node> Nodes{};
  Nodes.reserve(Impls.size());

  for (std::shared_ptr<detail::node_impl> Impl : Impls) {
    Nodes.push_back(sycl::detail::createSyclObjFromImpl<node>(Impl));
  }

  return Nodes;
}

} // anonymous namespace

void partition::schedule() {
  if (MSchedule.empty()) {
    for (auto &Node : MRoots) {
      sortTopological(Node.lock(), MSchedule, true);
    }
  }
}

void exec_graph_impl::makePartitions() {
  int CurrentPartition = -1;
  std::list<std::shared_ptr<node_impl>> HostTaskList;
  // find all the host-tasks in the graph
  for (auto &Node : MNodeStorage) {
    if (Node->MCGType == sycl::detail::CG::CodeplayHostTask) {
      HostTaskList.push_back(Node);
    }
  }

  // Annotate nodes
  // The first step in graph partitioning is to annotate all nodes of the graph
  // with a temporary partition or group number. This step allows us to group
  // the graph nodes into sets of nodes with kind of meta-dependencies that must
  // be enforced by the runtime. For example, Group 2 depends on Groups 0 and 1,
  // which means that we should not try to run Group 2 before Groups 0 and 1
  // have finished executing. Since host-tasks are currently the only tasks that
  // require runtime dependency handling, groups of nodes are created from
  // host-task nodes. We therefore loop over all the host-task nodes, and for
  // each node:
  //  - Its predecessors are assigned to group number `n-1`
  //  - The node itself constitutes a group, group number `n`
  //  - Its successors are assigned to group number `n+1`
  // Since running multiple partitions slows down the whole graph execution, we
  // then try to reduce the number of partitions by merging them when possible.
  // Typically, the grouping algorithm can create two successive partitions
  // of target nodes in the following case:
  // A host-task `A` is added to the graph. Later, another host task `B` is
  // added to the graph. Consequently, the node `A` is stored before the node
  // `B` in the node storage vector. Now, if `A` is placed as a successor of `B`
  // (using make_edge function to make node `A` dependent on node `B`.) In this
  // case, the host-task node `A` must be reprocessed after the node `B` and the
  // group that includes the predecessor of `B` can be merged with the group of
  // the predecessors of the node `A`.
  while (HostTaskList.size() > 0) {
    auto Node = HostTaskList.front();
    HostTaskList.pop_front();
    CurrentPartition++;
    for (auto &Predecessor : Node->MPredecessors) {
      propagatePartitionUp(Predecessor.lock(), CurrentPartition);
    }
    CurrentPartition++;
    Node->MPartitionNum = CurrentPartition;
    CurrentPartition++;
    auto TmpSize = HostTaskList.size();
    for (auto &Successor : Node->MSuccessors) {
      propagatePartitionDown(Successor.lock(), CurrentPartition, HostTaskList);
    }
    if (HostTaskList.size() > TmpSize) {
      // At least one HostTask has been re-numbered so group merge opportunities
      for (const auto &HT : HostTaskList) {
        auto HTPartitionNum = HT->MPartitionNum;
        if (HTPartitionNum != -1) {
          // can merge predecessors of node `Node` with predecessors of node
          // `HT` (HTPartitionNum-1) since HT must be reprocessed
          for (const auto &NodeImpl : MNodeStorage) {
            if (NodeImpl->MPartitionNum == Node->MPartitionNum - 1) {
              NodeImpl->MPartitionNum = HTPartitionNum - 1;
            }
          }
        } else {
          break;
        }
      }
    }
  }

  // Create partitions
  int PartitionFinalNum = 0;
  for (int i = -1; i <= CurrentPartition; i++) {
    const std::shared_ptr<partition> &Partition = std::make_shared<partition>();
    for (auto &Node : MNodeStorage) {
      if (Node->MPartitionNum == i) {
        MPartitionNodes[Node] = PartitionFinalNum;
        if (isPartitionRoot(Node)) {
          Partition->MRoots.insert(Node);
        }
      }
    }
    if (Partition->MRoots.size() > 0) {
      Partition->schedule();
      Partition->MIsInOrderGraph = Partition->checkIfGraphIsSinglePath();
      MPartitions.push_back(Partition);
      PartitionFinalNum++;
    }
  }

  // Add an empty partition if there is no partition, i.e. empty graph
  if (MPartitions.size() == 0) {
    MPartitions.push_back(std::make_shared<partition>());
  }

  // Make global schedule list
  for (const auto &Partition : MPartitions) {
    MSchedule.insert(MSchedule.end(), Partition->MSchedule.begin(),
                     Partition->MSchedule.end());
  }

  // Compute partition dependencies
  for (const auto &Partition : MPartitions) {
    for (auto const &Root : Partition->MRoots) {
      auto RootNode = Root.lock();
      for (const auto &Dep : RootNode->MPredecessors) {
        auto NodeDep = Dep.lock();
        Partition->MPredecessors.push_back(
            MPartitions[MPartitionNodes[NodeDep]]);
      }
    }
  }

  // Reset node groups (if node have to be re-processed - e.g. subgraph)
  for (auto &Node : MNodeStorage) {
    Node->MPartitionNum = -1;
  }
}

graph_impl::~graph_impl() {
  try {
    clearQueues();
    for (auto &MemObj : MMemObjs) {
      MemObj->markNoLongerBeingUsedInGraph();
    }
  } catch (std::exception &e) {
    __SYCL_REPORT_EXCEPTION_TO_STREAM("exception in ~graph_impl", e);
  }
}

std::shared_ptr<node_impl> graph_impl::addNodesToExits(
    const std::shared_ptr<graph_impl> &Impl,
    const std::list<std::shared_ptr<node_impl>> &NodeList) {
  // Find all input and output nodes from the node list
  std::vector<std::shared_ptr<node_impl>> Inputs;
  std::vector<std::shared_ptr<node_impl>> Outputs;
  for (auto &NodeImpl : NodeList) {
    if (NodeImpl->MPredecessors.size() == 0) {
      Inputs.push_back(NodeImpl);
    }
    if (NodeImpl->MSuccessors.size() == 0) {
      Outputs.push_back(NodeImpl);
    }
  }

  // Find all exit nodes in the current graph and register the Inputs as
  // successors
  for (auto &NodeImpl : MNodeStorage) {
    if (NodeImpl->MSuccessors.size() == 0) {
      for (auto &Input : Inputs) {
        NodeImpl->registerSuccessor(Input, NodeImpl);
      }
    }
  }

  // Add all the new nodes to the node storage
  for (auto &Node : NodeList) {
    MNodeStorage.push_back(Node);
    addEventForNode(Impl, std::make_shared<sycl::detail::event_impl>(), Node);
  }

  return this->add(Impl, Outputs);
}

void graph_impl::addRoot(const std::shared_ptr<node_impl> &Root) {
  MRoots.insert(Root);
}

void graph_impl::removeRoot(const std::shared_ptr<node_impl> &Root) {
  MRoots.erase(Root);
}

std::shared_ptr<node_impl>
graph_impl::add(const std::shared_ptr<graph_impl> &Impl,
                const std::vector<std::shared_ptr<node_impl>> &Dep) {
  // Copy deps so we can modify them
  auto Deps = Dep;

  const std::shared_ptr<node_impl> &NodeImpl = std::make_shared<node_impl>();

  MNodeStorage.push_back(NodeImpl);

  addDepsToNode(NodeImpl, Deps);
  // Add an event associated with this explicit node for mixed usage
  addEventForNode(Impl, std::make_shared<sycl::detail::event_impl>(), NodeImpl);
  return NodeImpl;
}

std::shared_ptr<node_impl>
graph_impl::add(const std::shared_ptr<graph_impl> &Impl,
                std::function<void(handler &)> CGF,
                const std::vector<sycl::detail::ArgDesc> &Args,
                const std::vector<std::shared_ptr<node_impl>> &Dep) {
  (void)Args;
  sycl::handler Handler{Impl};
  CGF(Handler);

  if (Handler.MCGType == sycl::detail::CG::Barrier) {
    throw sycl::exception(
        make_error_code(errc::invalid),
        "The sycl_ext_oneapi_enqueue_barrier feature is not available with "
        "SYCL Graph Explicit API. Please use empty nodes instead.");
  }

  Handler.finalize();

  node_type NodeType =
      Handler.MImpl->MUserFacingNodeType !=
              ext::oneapi::experimental::node_type::empty
          ? Handler.MImpl->MUserFacingNodeType
          : ext::oneapi::experimental::detail::getNodeTypeFromCG(
                Handler.MCGType);

  auto NodeImpl = this->add(NodeType, std::move(Handler.MGraphNodeCG), Dep);
  NodeImpl->MNDRangeUsed = Handler.MImpl->MNDRangeUsed;
  // Add an event associated with this explicit node for mixed usage
  addEventForNode(Impl, std::make_shared<sycl::detail::event_impl>(), NodeImpl);

  // Retrieve any dynamic parameters which have been registered in the CGF and
  // register the actual nodes with them.
  auto &DynamicParams = Handler.MImpl->MDynamicParameters;

  if (NodeType != node_type::kernel && DynamicParams.size() > 0) {
    throw sycl::exception(sycl::make_error_code(errc::invalid),
                          "dynamic_parameters cannot be registered with graph "
                          "nodes which do not represent kernel executions");
  }

  for (auto &[DynamicParam, ArgIndex] : DynamicParams) {
    DynamicParam->registerNode(NodeImpl, ArgIndex);
  }

  return NodeImpl;
}

std::shared_ptr<node_impl>
graph_impl::add(const std::shared_ptr<graph_impl> &Impl,
                const std::vector<sycl::detail::EventImplPtr> Events) {

  std::vector<std::shared_ptr<node_impl>> Deps;

  // Add any nodes specified by event dependencies into the dependency list
  for (const auto &Dep : Events) {
    if (auto NodeImpl = MEventsMap.find(Dep); NodeImpl != MEventsMap.end()) {
      Deps.push_back(NodeImpl->second);
    } else {
      throw sycl::exception(sycl::make_error_code(errc::invalid),
                            "Event dependency from handler::depends_on does "
                            "not correspond to a node within the graph");
    }
  }

  return this->add(Impl, Deps);
}

std::shared_ptr<node_impl>
graph_impl::add(node_type NodeType,
                std::unique_ptr<sycl::detail::CG> CommandGroup,
                const std::vector<std::shared_ptr<node_impl>> &Dep) {
  // Copy deps so we can modify them
  auto Deps = Dep;

  // A unique set of dependencies obtained by checking requirements and events
  std::set<std::shared_ptr<node_impl>> UniqueDeps;
  const auto &Requirements = CommandGroup->getRequirements();
  if (!MAllowBuffers && Requirements.size()) {
    throw sycl::exception(make_error_code(errc::invalid),
                          "Cannot use buffers in a graph without passing the "
                          "assume_buffer_outlives_graph property on "
                          "Graph construction.");
  }

  for (auto &Req : Requirements) {
    // Track and mark the memory objects being used by the graph.
    auto MemObj = static_cast<sycl::detail::SYCLMemObjT *>(Req->MSYCLMemObj);
    bool WasInserted = MMemObjs.insert(MemObj).second;
    if (WasInserted) {
      MemObj->markBeingUsedInGraph();
    }
    // Look through the graph for nodes which share this requirement
    for (auto &Node : MNodeStorage) {
      if (Node->hasRequirementDependency(Req)) {
        bool ShouldAddDep = true;
        // If any of this node's successors have this requirement then we skip
        // adding the current node as a dependency.
        for (auto &Succ : Node->MSuccessors) {
          if (Succ.lock()->hasRequirementDependency(Req)) {
            ShouldAddDep = false;
            break;
          }
        }
        if (ShouldAddDep) {
          UniqueDeps.insert(Node);
        }
      }
    }
  }

  // Add any nodes specified by event dependencies into the dependency list
  for (auto &Dep : CommandGroup->getEvents()) {
    if (auto NodeImpl = MEventsMap.find(Dep); NodeImpl != MEventsMap.end()) {
      UniqueDeps.insert(NodeImpl->second);
    } else {
      throw sycl::exception(sycl::make_error_code(errc::invalid),
                            "Event dependency from handler::depends_on does "
                            "not correspond to a node within the graph");
    }
  }
  // Add any deps determined from requirements and events into the dependency
  // list
  Deps.insert(Deps.end(), UniqueDeps.begin(), UniqueDeps.end());

  const std::shared_ptr<node_impl> &NodeImpl =
      std::make_shared<node_impl>(NodeType, std::move(CommandGroup));
  MNodeStorage.push_back(NodeImpl);

  addDepsToNode(NodeImpl, Deps);

  return NodeImpl;
}

bool graph_impl::clearQueues() {
  bool AnyQueuesCleared = false;
  for (auto &Queue : MRecordingQueues) {
    if (auto ValidQueue = Queue.lock(); ValidQueue) {
      ValidQueue->setCommandGraph(nullptr);
      AnyQueuesCleared = true;
    }
  }
  MRecordingQueues.clear();

  return AnyQueuesCleared;
}

void graph_impl::searchDepthFirst(
    std::function<bool(std::shared_ptr<node_impl> &,
                       std::deque<std::shared_ptr<node_impl>> &)>
        NodeFunc) {
  // Track nodes visited during the search which can be used by NodeFunc in
  // depth first search queries. Currently unusued but is an
  // integral part of depth first searches.
  std::set<std::shared_ptr<node_impl>> VisitedNodes;

  for (auto &Root : MRoots) {
    std::deque<std::shared_ptr<node_impl>> NodeStack;
    if (visitNodeDepthFirst(Root.lock(), VisitedNodes, NodeStack, NodeFunc)) {
      break;
    }
  }

  // Reset the visited status of all nodes encountered in the search.
  for (auto &Node : VisitedNodes) {
    Node->MVisited = false;
  }
}

bool graph_impl::checkForCycles() {
  // Using a depth-first search and checking if we vist a node more than once in
  // the current path to identify if there are cycles.
  bool CycleFound = false;
  auto CheckFunc = [&](std::shared_ptr<node_impl> &Node,
                       std::deque<std::shared_ptr<node_impl>> &NodeStack) {
    // If the current node has previously been found in the current path through
    // the graph then we have a cycle and we end the search early.
    if (std::find(NodeStack.begin(), NodeStack.end(), Node) !=
        NodeStack.end()) {
      CycleFound = true;
      return true;
    }
    return false;
  };
  searchDepthFirst(CheckFunc);
  return CycleFound;
}

void graph_impl::makeEdge(std::shared_ptr<node_impl> Src,
                          std::shared_ptr<node_impl> Dest) {
  throwIfGraphRecordingQueue("make_edge()");
  if (Src == Dest) {
    throw sycl::exception(
        make_error_code(sycl::errc::invalid),
        "make_edge() cannot be called when Src and Dest are the same.");
  }

  bool SrcFound = false;
  bool DestFound = false;
  for (const auto &Node : MNodeStorage) {

    SrcFound |= Node == Src;
    DestFound |= Node == Dest;

    if (SrcFound && DestFound) {
      break;
    }
  }

  if (!SrcFound) {
    throw sycl::exception(make_error_code(sycl::errc::invalid),
                          "Src must be a node inside the graph.");
  }
  if (!DestFound) {
    throw sycl::exception(make_error_code(sycl::errc::invalid),
                          "Dest must be a node inside the graph.");
  }

  // We need to add the edges first before checking for cycles
  Src->registerSuccessor(Dest, Src);

  // We can skip cycle checks if either Dest has no successors (cycle not
  // possible) or cycle checks have been disabled with the no_cycle_check
  // property;
  if (Dest->MSuccessors.empty() || !MSkipCycleChecks) {
    bool CycleFound = checkForCycles();

    if (CycleFound) {
      // Remove the added successor and predecessor
      Src->MSuccessors.pop_back();
      Dest->MPredecessors.pop_back();

      throw sycl::exception(make_error_code(sycl::errc::invalid),
                            "Command graphs cannot contain cycles.");
    }
  }
  removeRoot(Dest); // remove receiver from root node list
}

std::vector<sycl::detail::EventImplPtr> graph_impl::getExitNodesEvents(
    std::weak_ptr<sycl::detail::queue_impl> RecordedQueue) {
  std::vector<sycl::detail::EventImplPtr> Events;

  auto RecordedQueueSP = RecordedQueue.lock();
  for (auto &Node : MNodeStorage) {
    if (Node->MSuccessors.empty()) {
      auto EventForNode = getEventForNode(Node);
      if (EventForNode->getSubmittedQueue() == RecordedQueueSP) {
        Events.push_back(getEventForNode(Node));
      }
    }
  }

  return Events;
}

// Check if nodes are empty and if so loop back through predecessors until we
// find the real dependency.
void exec_graph_impl::findRealDeps(
    std::vector<ur_exp_command_buffer_sync_point_t> &Deps,
    std::shared_ptr<node_impl> CurrentNode, int ReferencePartitionNum) {
  if (CurrentNode->isEmpty()) {
    for (auto &N : CurrentNode->MPredecessors) {
      auto NodeImpl = N.lock();
      findRealDeps(Deps, NodeImpl, ReferencePartitionNum);
    }
  } else {
    // Verify if CurrentNode belong the the same partition
    if (MPartitionNodes[CurrentNode] == ReferencePartitionNum) {
      // Verify that the sync point has actually been set for this node.
      auto SyncPoint = MUrSyncPoints.find(CurrentNode);
      assert(SyncPoint != MUrSyncPoints.end() &&
             "No sync point has been set for node dependency.");
      // Check if the dependency has already been added.
      if (std::find(Deps.begin(), Deps.end(), SyncPoint->second) ==
          Deps.end()) {
        Deps.push_back(SyncPoint->second);
      }
    }
  }
}

ur_exp_command_buffer_sync_point_t
exec_graph_impl::enqueueNodeDirect(sycl::context Ctx,
                                   sycl::detail::DeviceImplPtr DeviceImpl,
                                   ur_exp_command_buffer_handle_t CommandBuffer,
                                   std::shared_ptr<node_impl> Node) {
  std::vector<ur_exp_command_buffer_sync_point_t> Deps;
  for (auto &N : Node->MPredecessors) {
    findRealDeps(Deps, N.lock(), MPartitionNodes[Node]);
  }
  ur_exp_command_buffer_sync_point_t NewSyncPoint;
  ur_exp_command_buffer_command_handle_t NewCommand = 0;
  ur_result_t Res = sycl::detail::enqueueImpCommandBufferKernel(
      Ctx, DeviceImpl, CommandBuffer,
      *static_cast<sycl::detail::CGExecKernel *>((Node->MCommandGroup.get())),
      Deps, &NewSyncPoint, &NewCommand, nullptr);

  MCommandMap[Node] = NewCommand;

  if (Res != UR_RESULT_SUCCESS) {
    throw sycl::exception(errc::invalid,
                          "Failed to add kernel to UR command-buffer");
  }

  return NewSyncPoint;
}

ur_exp_command_buffer_sync_point_t exec_graph_impl::enqueueNode(
    sycl::context Ctx, std::shared_ptr<sycl::detail::device_impl> DeviceImpl,
    ur_exp_command_buffer_handle_t CommandBuffer,
    std::shared_ptr<node_impl> Node) {

  // Queue which will be used for allocation operations for accessors.
  auto AllocaQueue = std::make_shared<sycl::detail::queue_impl>(
      DeviceImpl, sycl::detail::getSyclObjImpl(Ctx), sycl::async_handler{},
      sycl::property_list{});

  std::vector<ur_exp_command_buffer_sync_point_t> Deps;
  for (auto &N : Node->MPredecessors) {
    findRealDeps(Deps, N.lock(), MPartitionNodes[Node]);
  }

  sycl::detail::EventImplPtr Event =
      sycl::detail::Scheduler::getInstance().addCG(
          Node->getCGCopy(), AllocaQueue, /*EventNeeded=*/true, CommandBuffer,
          Deps);

  MCommandMap[Node] = Event->getCommandBufferCommand();
  return Event->getSyncPoint();
}
void exec_graph_impl::createCommandBuffers(
    sycl::device Device, std::shared_ptr<partition> &Partition) {
  ur_exp_command_buffer_handle_t OutCommandBuffer;
  ur_exp_command_buffer_desc_t Desc{
      UR_STRUCTURE_TYPE_EXP_COMMAND_BUFFER_DESC, nullptr, MIsUpdatable,
      Partition->MIsInOrderGraph && !MEnableProfiling, MEnableProfiling};
  auto ContextImpl = sycl::detail::getSyclObjImpl(MContext);
  const sycl::detail::PluginPtr &Plugin = ContextImpl->getPlugin();
  auto DeviceImpl = sycl::detail::getSyclObjImpl(Device);
  ur_result_t Res = Plugin->call_nocheck(
      urCommandBufferCreateExp, ContextImpl->getHandleRef(),
      DeviceImpl->getHandleRef(), &Desc, &OutCommandBuffer);
  if (Res != UR_RESULT_SUCCESS) {
    throw sycl::exception(errc::invalid, "Failed to create UR command-buffer");
  }

  Partition->MUrCommandBuffers[Device] = OutCommandBuffer;

  for (const auto &Node : Partition->MSchedule) {
    // Empty nodes are not processed as other nodes, but only their
    // dependencies are propagated in findRealDeps
    if (Node->isEmpty())
      continue;

    sycl::detail::CG::CGTYPE type = Node->MCGType;
    // If the node is a kernel with no special requirements we can enqueue it
    // directly.
    if (type == sycl::detail::CG::Kernel &&
        Node->MCommandGroup->getRequirements().size() +
                static_cast<sycl::detail::CGExecKernel *>(
                    Node->MCommandGroup.get())
                    ->MStreams.size() ==
            0) {
      MUrSyncPoints[Node] =
          enqueueNodeDirect(MContext, DeviceImpl, OutCommandBuffer, Node);
    } else {
      MUrSyncPoints[Node] =
          enqueueNode(MContext, DeviceImpl, OutCommandBuffer, Node);
    }

    // Append Node requirements to overall graph requirements
    MRequirements.insert(MRequirements.end(),
                         Node->MCommandGroup->getRequirements().begin(),
                         Node->MCommandGroup->getRequirements().end());
    // Also store the actual accessor to make sure they are kept alive when
    // commands are submitted
    MAccessors.insert(MAccessors.end(),
                      Node->MCommandGroup->getAccStorage().begin(),
                      Node->MCommandGroup->getAccStorage().end());
  }

  Res = Plugin->call_nocheck(urCommandBufferFinalizeExp, OutCommandBuffer);
  if (Res != UR_RESULT_SUCCESS) {
    throw sycl::exception(errc::invalid,
                          "Failed to finalize UR command-buffer");
  }
}

exec_graph_impl::exec_graph_impl(sycl::context Context,
                                 const std::shared_ptr<graph_impl> &GraphImpl,
                                 const property_list &PropList)
    : MSchedule(), MGraphImpl(GraphImpl), MUrSyncPoints(),
      MDevice(GraphImpl->getDevice()), MContext(Context), MRequirements(),
      MExecutionEvents(),
      MIsUpdatable(PropList.has_property<property::graph::updatable>()),
      MEnableProfiling(
          PropList.has_property<property::graph::enable_profiling>()) {

  // If the graph has been marked as updatable then check if the backend
  // actually supports that. Devices supporting aspect::ext_oneapi_graph must
  // have support for graph update.
  if (MIsUpdatable) {
    bool SupportsUpdate = MGraphImpl->getDevice().has(aspect::ext_oneapi_graph);
    if (!SupportsUpdate) {
      throw sycl::exception(sycl::make_error_code(errc::feature_not_supported),
                            "Device does not support Command Graph update");
    }
  }
  // Copy nodes from GraphImpl and merge any subgraph nodes into this graph.
  duplicateNodes();
}

exec_graph_impl::~exec_graph_impl() {
  try {
    const sycl::detail::PluginPtr &Plugin =
        sycl::detail::getSyclObjImpl(MContext)->getPlugin();
    MSchedule.clear();
    // We need to wait on all command buffer executions before we can release
    // them.
    for (auto &Event : MExecutionEvents) {
      Event->wait(Event);
    }

<<<<<<< HEAD
  for (const auto &Partition : MPartitions) {
    Partition->MSchedule.clear();
    for (const auto &Iter : Partition->MUrCommandBuffers) {
      if (auto CmdBuf = Iter.second; CmdBuf) {
        ur_result_t Res =
            Plugin->call_nocheck(urCommandBufferReleaseExp, CmdBuf);
=======
    for (const auto &Partition : MPartitions) {
      Partition->MSchedule.clear();
      for (const auto &Iter : Partition->MPiCommandBuffers) {
        if (auto CmdBuf = Iter.second; CmdBuf) {
          pi_result Res = Plugin->call_nocheck<
              sycl::detail::PiApiKind::piextCommandBufferRelease>(CmdBuf);
          (void)Res;
          assert(Res == pi_result::PI_SUCCESS);
        }
      }
    }

    for (auto &Iter : MCommandMap) {
      if (auto Command = Iter.second; Command) {
        pi_result Res = Plugin->call_nocheck<
            sycl::detail::PiApiKind::piextCommandBufferReleaseCommand>(Command);
>>>>>>> 4ae7cad6
        (void)Res;
        assert(Res == UR_RESULT_SUCCESS);
      }
    }
<<<<<<< HEAD
  }

  for (auto &Iter : MCommandMap) {
    if (auto Command = Iter.second; Command) {
      ur_result_t Res =
          Plugin->call_nocheck(urCommandBufferReleaseCommandExp, Command);
      (void)Res;
      assert(Res == UR_RESULT_SUCCESS);
    }
=======
  } catch (std::exception &e) {
    __SYCL_REPORT_EXCEPTION_TO_STREAM("exception in ~exec_graph_impl", e);
>>>>>>> 4ae7cad6
  }
}

sycl::event
exec_graph_impl::enqueue(const std::shared_ptr<sycl::detail::queue_impl> &Queue,
                         sycl::detail::CG::StorageInitHelper CGData) {
  WriteLock Lock(MMutex);

  // Map of the partitions to their execution events
  std::unordered_map<std::shared_ptr<partition>, sycl::detail::EventImplPtr>
      PartitionsExecutionEvents;

  auto CreateNewEvent([&]() {
    auto NewEvent = std::make_shared<sycl::detail::event_impl>(Queue);
    NewEvent->setContextImpl(Queue->getContextImplPtr());
    NewEvent->setStateIncomplete();
    return NewEvent;
  });

  sycl::detail::EventImplPtr NewEvent;
  std::vector<sycl::detail::EventImplPtr> BackupCGDataMEvents;
  if (MPartitions.size() > 1) {
    BackupCGDataMEvents = CGData.MEvents;
  }
  for (uint32_t currentPartitionsNum = 0;
       currentPartitionsNum < MPartitions.size(); currentPartitionsNum++) {
    auto CurrentPartition = MPartitions[currentPartitionsNum];
    // restore initial MEvents to add only needed additional depenencies
    if (currentPartitionsNum > 0) {
      CGData.MEvents = BackupCGDataMEvents;
    }

    for (auto const &DepPartition : CurrentPartition->MPredecessors) {
      CGData.MEvents.push_back(PartitionsExecutionEvents[DepPartition]);
    }

    auto CommandBuffer =
        CurrentPartition->MUrCommandBuffers[Queue->get_device()];

    if (CommandBuffer) {
      // if previous submissions are incompleted, we automatically
      // add completion events of previous submissions as dependencies.
      // With Level-Zero backend we cannot resubmit a command-buffer until the
      // previous one has already completed.
      // Indeed, since a command-list does not accept a list a dependencies at
      // submission, we circumvent this lack by adding a barrier that waits on a
      // specific event and then define the conditions to signal this event in
      // another command-list. Consequently, if a second submission is
      // performed, the signal conditions of this single event are redefined by
      // this second submission. Thus, this can lead to an undefined behaviour
      // and potential hangs. We have therefore to expliclty wait in the host
      // for previous submission to complete before resubmitting the
      // command-buffer for level-zero backend.
      // TODO : add a check to release this constraint and allow multiple
      // concurrent submissions if the exec_graph has been updated since the
      // last submission.
      for (std::vector<sycl::detail::EventImplPtr>::iterator It =
               MExecutionEvents.begin();
           It != MExecutionEvents.end();) {
        auto Event = *It;
        if (!Event->isCompleted()) {
          if (Queue->get_device().get_backend() ==
              sycl::backend::ext_oneapi_level_zero) {
            Event->wait(Event);
          } else {
            auto &AttachedEventsList = Event->getPostCompleteEvents();
            CGData.MEvents.reserve(AttachedEventsList.size() + 1);
            CGData.MEvents.push_back(Event);
            // Add events of the previous execution of all graph partitions.
            for (auto &AttachedEvent : AttachedEventsList) {
              CGData.MEvents.push_back(AttachedEvent);
            }
          }
          ++It;
        } else {
          // Remove completed events
          It = MExecutionEvents.erase(It);
        }
      }

      NewEvent = CreateNewEvent();
      ur_event_handle_t *OutEvent = &NewEvent->getHandleRef();
      // Merge requirements from the nodes into requirements (if any) from the
      // handler.
      CGData.MRequirements.insert(CGData.MRequirements.end(),
                                  MRequirements.begin(), MRequirements.end());
      CGData.MAccStorage.insert(CGData.MAccStorage.end(), MAccessors.begin(),
                                MAccessors.end());

      // If we have no requirements or dependent events for the command buffer,
      // enqueue it directly
      if (CGData.MRequirements.empty() && CGData.MEvents.empty()) {
        if (NewEvent != nullptr)
          NewEvent->setHostEnqueueTime();
        ur_result_t Res = Queue->getPlugin()->call_nocheck(
            urCommandBufferEnqueueExp, CommandBuffer, Queue->getHandleRef(), 0,
            nullptr, OutEvent);
        if (Res == UR_RESULT_ERROR_INVALID_QUEUE_PROPERTIES) {
          throw sycl::exception(
              make_error_code(errc::invalid),
              "Graphs cannot be submitted to a queue which uses "
              "immediate command lists. Use "
              "sycl::ext::intel::property::queue::no_immediate_"
              "command_list to disable them.");
        } else if (Res != UR_RESULT_SUCCESS) {
          throw sycl::exception(
              errc::event,
              "Failed to enqueue event for command buffer submission");
        }
      } else {
        std::unique_ptr<sycl::detail::CG> CommandGroup =
            std::make_unique<sycl::detail::CGExecCommandBuffer>(
                CommandBuffer, nullptr, std::move(CGData));

        NewEvent = sycl::detail::Scheduler::getInstance().addCG(
            std::move(CommandGroup), Queue, /*EventNeeded=*/true);
      }
      NewEvent->setEventFromSubmittedExecCommandBuffer(true);
    } else if ((CurrentPartition->MSchedule.size() > 0) &&
               (CurrentPartition->MSchedule.front()->MCGType ==
                sycl::detail::CG::CGTYPE::CodeplayHostTask)) {
      auto NodeImpl = CurrentPartition->MSchedule.front();
      // Schedule host task
      NodeImpl->MCommandGroup->getEvents().insert(
          NodeImpl->MCommandGroup->getEvents().end(), CGData.MEvents.begin(),
          CGData.MEvents.end());
      // HostTask CG stores the Queue on which the task was submitted.
      // In case of graph, this queue may differ from the actual execution
      // queue. We therefore overload this Queue before submitting the task.
      static_cast<sycl::detail::CGHostTask &>(*NodeImpl->MCommandGroup.get())
          .MQueue = Queue;

      NewEvent = sycl::detail::Scheduler::getInstance().addCG(
          NodeImpl->getCGCopy(), Queue, /*EventNeeded=*/true);
    } else {
      std::vector<std::shared_ptr<sycl::detail::event_impl>> ScheduledEvents;
      for (auto &NodeImpl : CurrentPartition->MSchedule) {
        std::vector<ur_event_handle_t> RawEvents;

        // If the node has no requirements for accessors etc. then we skip the
        // scheduler and enqueue directly.
        if (NodeImpl->MCGType == sycl::detail::CG::Kernel &&
            NodeImpl->MCommandGroup->getRequirements().size() +
                    static_cast<sycl::detail::CGExecKernel *>(
                        NodeImpl->MCommandGroup.get())
                        ->MStreams.size() ==
                0) {
          sycl::detail::CGExecKernel *CG =
              static_cast<sycl::detail::CGExecKernel *>(
                  NodeImpl->MCommandGroup.get());
          auto OutEvent = CreateNewEvent();
          ur_result_t Res = sycl::detail::enqueueImpKernel(
              Queue, CG->MNDRDesc, CG->MArgs, CG->MKernelBundle,
              CG->MSyclKernel, CG->MKernelName, RawEvents, OutEvent,
              // TODO: Pass accessor mem allocations
              nullptr,
              // TODO: Extract from handler
              UR_KERNEL_CACHE_CONFIG_DEFAULT, CG->MKernelIsCooperative);
          if (Res != UR_RESULT_SUCCESS) {
            throw sycl::exception(
                sycl::make_error_code(sycl::errc::kernel),
                "Error during emulated graph command group submission.");
          }
          ScheduledEvents.push_back(NewEvent);
        } else if (!NodeImpl->isEmpty()) {
          // Empty nodes are node processed as other nodes, but only their
          // dependencies are propagated in findRealDeps
          sycl::detail::EventImplPtr EventImpl =
              sycl::detail::Scheduler::getInstance().addCG(
                  NodeImpl->getCGCopy(), Queue, /*EventNeeded=*/true);

          ScheduledEvents.push_back(EventImpl);
        }
      }
      // Create an event which has all kernel events as dependencies
      NewEvent = std::make_shared<sycl::detail::event_impl>(Queue);
      NewEvent->setStateIncomplete();
      NewEvent->getPreparedDepsEvents() = ScheduledEvents;
    }
    PartitionsExecutionEvents[CurrentPartition] = NewEvent;
  }

  // Keep track of this execution event so we can make sure it's completed in
  // the destructor.
  MExecutionEvents.push_back(NewEvent);
  // Attach events of previous partitions to ensure that when the returned event
  // is complete all execution associated with the graph have been completed.
  for (auto const &Elem : PartitionsExecutionEvents) {
    if (Elem.second != NewEvent) {
      NewEvent->attachEventToComplete(Elem.second);
    }
  }
  NewEvent->setProfilingEnabled(MEnableProfiling);
  sycl::event QueueEvent =
      sycl::detail::createSyclObjFromImpl<sycl::event>(NewEvent);
  return QueueEvent;
}

void exec_graph_impl::duplicateNodes() {
  // Map of original modifiable nodes (keys) to new duplicated nodes (values)
  std::map<std::shared_ptr<node_impl>, std::shared_ptr<node_impl>> NodesMap;

  const std::vector<std::shared_ptr<node_impl>> &ModifiableNodes =
      MGraphImpl->MNodeStorage;
  std::deque<std::shared_ptr<node_impl>> NewNodes;

  for (size_t i = 0; i < ModifiableNodes.size(); i++) {
    auto OriginalNode = ModifiableNodes[i];
    std::shared_ptr<node_impl> NodeCopy =
        std::make_shared<node_impl>(*OriginalNode);

    // Associate the ID of the original node with the node copy for later quick
    // access
    MIDCache.insert(std::make_pair(OriginalNode->MID, NodeCopy));

    // Clear edges between nodes so that we can replace with new ones
    NodeCopy->MSuccessors.clear();
    NodeCopy->MPredecessors.clear();
    // Push the new node to the front of the stack
    NewNodes.push_back(NodeCopy);
    // Associate the new node with the old one for updating edges
    NodesMap.insert({OriginalNode, NodeCopy});
  }

  // Now that all nodes have been copied rebuild edges on new nodes. This must
  // be done as a separate step since successors may be out of order.
  for (size_t i = 0; i < ModifiableNodes.size(); i++) {
    auto OriginalNode = ModifiableNodes[i];
    auto NodeCopy = NewNodes[i];
    // Look through all the original node successors, find their copies and
    // register those as successors with the current copied node
    for (auto &NextNode : OriginalNode->MSuccessors) {
      auto Successor = NodesMap.at(NextNode.lock());
      NodeCopy->registerSuccessor(Successor, NodeCopy);
    }
  }

  // Subgraph nodes need special handling, we extract all subgraph nodes and
  // merge them into the main node list

  for (auto NewNodeIt = NewNodes.rbegin(); NewNodeIt != NewNodes.rend();
       ++NewNodeIt) {
    auto NewNode = *NewNodeIt;
    if (NewNode->MNodeType != node_type::subgraph) {
      continue;
    }
    const std::vector<std::shared_ptr<node_impl>> &SubgraphNodes =
        NewNode->MSubGraphImpl->MNodeStorage;
    std::deque<std::shared_ptr<node_impl>> NewSubgraphNodes{};

    // Map of original subgraph nodes (keys) to new duplicated nodes (values)
    std::map<std::shared_ptr<node_impl>, std::shared_ptr<node_impl>>
        SubgraphNodesMap;

    // Copy subgraph nodes
    for (size_t i = 0; i < SubgraphNodes.size(); i++) {
      auto SubgraphNode = SubgraphNodes[i];
      auto NodeCopy = std::make_shared<node_impl>(*SubgraphNode);
      // Associate the ID of the original subgraph node with all extracted node
      // copies for future quick access.
      MIDCache.insert(std::make_pair(SubgraphNode->MID, NodeCopy));

      NewSubgraphNodes.push_back(NodeCopy);
      SubgraphNodesMap.insert({SubgraphNode, NodeCopy});
      NodeCopy->MSuccessors.clear();
      NodeCopy->MPredecessors.clear();
    }

    // Rebuild edges for new subgraph nodes
    for (size_t i = 0; i < SubgraphNodes.size(); i++) {
      auto SubgraphNode = SubgraphNodes[i];
      auto NodeCopy = NewSubgraphNodes[i];

      for (auto &NextNode : SubgraphNode->MSuccessors) {
        auto Successor = SubgraphNodesMap.at(NextNode.lock());
        NodeCopy->registerSuccessor(Successor, NodeCopy);
      }
    }

    // Collect input and output nodes for the subgraph
    std::vector<std::shared_ptr<node_impl>> Inputs;
    std::vector<std::shared_ptr<node_impl>> Outputs;
    for (auto &NodeImpl : NewSubgraphNodes) {
      if (NodeImpl->MPredecessors.size() == 0) {
        Inputs.push_back(NodeImpl);
      }
      if (NodeImpl->MSuccessors.size() == 0) {
        Outputs.push_back(NodeImpl);
      }
    }

    // Update the predecessors and successors of the nodes which reference the
    // original subgraph node

    // Predecessors
    for (auto &PredNodeWeak : NewNode->MPredecessors) {
      auto PredNode = PredNodeWeak.lock();
      auto &Successors = PredNode->MSuccessors;

      // Remove the subgraph node from this nodes successors
      Successors.erase(std::remove_if(Successors.begin(), Successors.end(),
                                      [NewNode](auto WeakNode) {
                                        return WeakNode.lock() == NewNode;
                                      }),
                       Successors.end());

      // Add all input nodes from the subgraph as successors for this node
      // instead
      for (auto &Input : Inputs) {
        PredNode->registerSuccessor(Input, PredNode);
      }
    }

    // Successors
    for (auto &SuccNodeWeak : NewNode->MSuccessors) {
      auto SuccNode = SuccNodeWeak.lock();
      auto &Predecessors = SuccNode->MPredecessors;

      // Remove the subgraph node from this nodes successors
      Predecessors.erase(std::remove_if(Predecessors.begin(),
                                        Predecessors.end(),
                                        [NewNode](auto WeakNode) {
                                          return WeakNode.lock() == NewNode;
                                        }),
                         Predecessors.end());

      // Add all Output nodes from the subgraph as predecessors for this node
      // instead
      for (auto &Output : Outputs) {
        Output->registerSuccessor(SuccNode, Output);
      }
    }

    // Remove single subgraph node and add all new individual subgraph nodes
    // to the node storage in its place
    auto OldPositionIt =
        NewNodes.erase(std::find(NewNodes.begin(), NewNodes.end(), NewNode));
    // Also set the iterator to the newly added nodes so we can continue
    // iterating over all remaining nodes
    auto InsertIt = NewNodes.insert(OldPositionIt, NewSubgraphNodes.begin(),
                                    NewSubgraphNodes.end());
    // Since the new reverse_iterator will be at i - 1 we need to advance it
    // when constructing
    NewNodeIt = std::make_reverse_iterator(std::next(InsertIt));
  }

  // Store all the new nodes locally
  MNodeStorage.insert(MNodeStorage.begin(), NewNodes.begin(), NewNodes.end());
}

void exec_graph_impl::update(std::shared_ptr<graph_impl> GraphImpl) {

  if (MDevice != GraphImpl->getDevice()) {
    throw sycl::exception(
        sycl::make_error_code(errc::invalid),
        "Cannot update using a graph created with a different device.");
  }
  if (MContext != GraphImpl->getContext()) {
    throw sycl::exception(
        sycl::make_error_code(errc::invalid),
        "Cannot update using a graph created with a different context.");
  }

  if (MNodeStorage.size() != GraphImpl->MNodeStorage.size()) {
    throw sycl::exception(sycl::make_error_code(errc::invalid),
                          "Cannot update using a graph with a different "
                          "topology. Mismatch found in the number of nodes.");
  } else {
    for (uint32_t i = 0; i < MNodeStorage.size(); ++i) {
      if (MNodeStorage[i]->MSuccessors.size() !=
              GraphImpl->MNodeStorage[i]->MSuccessors.size() ||
          MNodeStorage[i]->MPredecessors.size() !=
              GraphImpl->MNodeStorage[i]->MPredecessors.size()) {
        throw sycl::exception(
            sycl::make_error_code(errc::invalid),
            "Cannot update using a graph with a different topology. Mismatch "
            "found in the number of edges.");
      }

      if (MNodeStorage[i]->MCGType != GraphImpl->MNodeStorage[i]->MCGType) {
        throw sycl::exception(
            sycl::make_error_code(errc::invalid),
            "Cannot update using a graph with mismatched node types. Each pair "
            "of nodes being updated must have the same type");
      }
    }
  }

  for (uint32_t i = 0; i < MNodeStorage.size(); ++i) {
    MIDCache.insert(
        std::make_pair(GraphImpl->MNodeStorage[i]->MID, MNodeStorage[i]));
  }

  update(GraphImpl->MNodeStorage);
}

void exec_graph_impl::update(std::shared_ptr<node_impl> Node) {
  this->update(std::vector<std::shared_ptr<node_impl>>{Node});
}

void exec_graph_impl::update(
    const std::vector<std::shared_ptr<node_impl>> Nodes) {

  if (!MIsUpdatable) {
    throw sycl::exception(sycl::make_error_code(errc::invalid),
                          "update() cannot be called on a executable graph "
                          "which was not created with property::updatable");
  }

  // If there are any accessor requirements, we have to update through the
  // scheduler to ensure that any allocations have taken place before trying to
  // update.
  bool NeedScheduledUpdate = false;
  std::vector<sycl::detail::AccessorImplHost *> UpdateRequirements;
  // At worst we may have as many requirements as there are for the entire graph
  // for updating.
  UpdateRequirements.reserve(MRequirements.size());
  for (auto &Node : Nodes) {
    // Check if node(s) derived from this modifiable node exists in this graph
    if (MIDCache.count(Node->getID()) == 0) {
      throw sycl::exception(
          sycl::make_error_code(errc::invalid),
          "Node passed to update() is not part of the graph.");
    }

    if (!(Node->isEmpty() || Node->MCGType == sycl::detail::CG::Kernel ||
          Node->MCGType == sycl::detail::CG::Barrier)) {
      throw sycl::exception(errc::invalid,
                            "Unsupported node type for update. Only kernel, "
                            "barrier and empty nodes are supported.");
    }

    if (const auto &CG = Node->MCommandGroup;
        CG && CG->getRequirements().size() != 0) {
      NeedScheduledUpdate = true;

      UpdateRequirements.insert(UpdateRequirements.end(),
                                Node->MCommandGroup->getRequirements().begin(),
                                Node->MCommandGroup->getRequirements().end());
    }
  }

  // Clean up any execution events which have finished so we don't pass them to
  // the scheduler.
  for (auto It = MExecutionEvents.begin(); It != MExecutionEvents.end();) {
    if ((*It)->isCompleted()) {
      It = MExecutionEvents.erase(It);
      continue;
    }
    ++It;
  }

  // If we have previous execution events do the update through the scheduler to
  // ensure it is ordered correctly.
  NeedScheduledUpdate |= MExecutionEvents.size() > 0;

  if (NeedScheduledUpdate) {
    auto AllocaQueue = std::make_shared<sycl::detail::queue_impl>(
        sycl::detail::getSyclObjImpl(MGraphImpl->getDevice()),
        sycl::detail::getSyclObjImpl(MGraphImpl->getContext()),
        sycl::async_handler{}, sycl::property_list{});
    // Don't need to care about the return event here because it is synchronous
    sycl::detail::Scheduler::getInstance().addCommandGraphUpdate(
        this, Nodes, AllocaQueue, UpdateRequirements, MExecutionEvents);
  } else {
    for (auto &Node : Nodes) {
      updateImpl(Node);
    }
  }

  // Rebuild cached requirements for this graph with updated nodes
  MRequirements.clear();
  for (auto &Node : MNodeStorage) {
    if (!Node->MCommandGroup)
      continue;
    MRequirements.insert(MRequirements.end(),
                         Node->MCommandGroup->getRequirements().begin(),
                         Node->MCommandGroup->getRequirements().end());
  }
}

void exec_graph_impl::updateImpl(std::shared_ptr<node_impl> Node) {
  // Kernel node update is the only command type supported in UR for update.
  // Updating any other types of nodes, e.g. empty & barrier nodes is a no-op.
  if (Node->MCGType != sycl::detail::CG::Kernel) {
    return;
  }
  auto ContextImpl = sycl::detail::getSyclObjImpl(MContext);
  const sycl::detail::PluginPtr &Plugin = ContextImpl->getPlugin();
  auto DeviceImpl = sycl::detail::getSyclObjImpl(MGraphImpl->getDevice());

  // Gather arg information from Node
  auto &ExecCG =
      *(static_cast<sycl::detail::CGExecKernel *>(Node->MCommandGroup.get()));
  // Copy args because we may modify them
  std::vector<sycl::detail::ArgDesc> NodeArgs = ExecCG.getArguments();
  // Copy NDR desc since we need to modify it
  auto NDRDesc = ExecCG.MNDRDesc;

  ur_program_handle_t UrProgram = nullptr;
  ur_kernel_handle_t UrKernel = nullptr;
  auto Kernel = ExecCG.MSyclKernel;
  auto KernelBundleImplPtr = ExecCG.MKernelBundle;
  std::shared_ptr<sycl::detail::kernel_impl> SyclKernelImpl = nullptr;
  const sycl::detail::KernelArgMask *EliminatedArgMask = nullptr;

  // Use kernel_bundle if available unless it is interop.
  // Interop bundles can't be used in the first branch, because the kernels
  // in interop kernel bundles (if any) do not have kernel_id
  // and can therefore not be looked up, but since they are self-contained
  // they can simply be launched directly.
  if (KernelBundleImplPtr && !KernelBundleImplPtr->isInterop()) {
    auto KernelName = ExecCG.MKernelName;
    kernel_id KernelID =
        sycl::detail::ProgramManager::getInstance().getSYCLKernelID(KernelName);
    kernel SyclKernel =
        KernelBundleImplPtr->get_kernel(KernelID, KernelBundleImplPtr);
    SyclKernelImpl = sycl::detail::getSyclObjImpl(SyclKernel);
    UrKernel = SyclKernelImpl->getHandleRef();
    EliminatedArgMask = SyclKernelImpl->getKernelArgMask();
  } else if (Kernel != nullptr) {
    UrKernel = Kernel->getHandleRef();
    EliminatedArgMask = Kernel->getKernelArgMask();
  } else {
    std::tie(UrKernel, std::ignore, EliminatedArgMask, UrProgram) =
        sycl::detail::ProgramManager::getInstance().getOrCreateKernel(
            ContextImpl, DeviceImpl, ExecCG.MKernelName);
  }

  // Remove eliminated args
  std::vector<sycl::detail::ArgDesc> MaskedArgs;
  MaskedArgs.reserve(NodeArgs.size());

  sycl::detail::applyFuncOnFilteredArgs(
      EliminatedArgMask, NodeArgs,
      [&MaskedArgs](sycl::detail::ArgDesc &Arg, int NextTrueIndex) {
        MaskedArgs.emplace_back(Arg.MType, Arg.MPtr, Arg.MSize, NextTrueIndex);
      });

  // Reverse kernel dims
  sycl::detail::ReverseRangeDimensionsForKernel(NDRDesc);

  size_t RequiredWGSize[3] = {0, 0, 0};
  size_t *LocalSize = nullptr;

  if (NDRDesc.LocalSize[0] != 0)
    LocalSize = &NDRDesc.LocalSize[0];
  else {
    Plugin->call(urKernelGetGroupInfo, UrKernel, DeviceImpl->getHandleRef(),
                 UR_KERNEL_GROUP_INFO_COMPILE_WORK_GROUP_SIZE,
                 sizeof(RequiredWGSize), RequiredWGSize,
                 /* param_value_size_ret = */ nullptr);

    const bool EnforcedLocalSize =
        (RequiredWGSize[0] != 0 || RequiredWGSize[1] != 0 ||
         RequiredWGSize[2] != 0);
    if (EnforcedLocalSize)
      LocalSize = RequiredWGSize;
  }
  // Create update descriptor

  // Storage for individual arg descriptors
  std::vector<ur_exp_command_buffer_update_memobj_arg_desc_t> MemobjDescs;
  std::vector<ur_exp_command_buffer_update_pointer_arg_desc_t> PtrDescs;
  std::vector<ur_exp_command_buffer_update_value_arg_desc_t> ValueDescs;
  MemobjDescs.reserve(MaskedArgs.size());
  PtrDescs.reserve(MaskedArgs.size());
  ValueDescs.reserve(MaskedArgs.size());

  ur_exp_command_buffer_update_kernel_launch_desc_t UpdateDesc;

  // Collect arg descriptors and fill kernel launch descriptor
  using sycl::detail::kernel_param_kind_t;
  for (size_t i = 0; i < MaskedArgs.size(); i++) {
    auto &NodeArg = MaskedArgs[i];
    switch (NodeArg.MType) {
    case kernel_param_kind_t::kind_pointer: {
      PtrDescs.push_back(
          {UR_STRUCTURE_TYPE_EXP_COMMAND_BUFFER_UPDATE_POINTER_ARG_DESC,
           nullptr, static_cast<uint32_t>(NodeArg.MIndex), nullptr,
           NodeArg.MPtr});
    } break;
    case kernel_param_kind_t::kind_std_layout: {
      ValueDescs.push_back(
          {UR_STRUCTURE_TYPE_EXP_COMMAND_BUFFER_UPDATE_VALUE_ARG_DESC, nullptr,
           static_cast<uint32_t>(NodeArg.MIndex),
           static_cast<uint32_t>(NodeArg.MSize), nullptr, NodeArg.MPtr});
    } break;
    case kernel_param_kind_t::kind_accessor: {
      sycl::detail::Requirement *Req =
          static_cast<sycl::detail::Requirement *>(NodeArg.MPtr);

      ur_kernel_arg_mem_obj_properties_t MemObjProps;
      MemObjProps.stype = UR_STRUCTURE_TYPE_KERNEL_ARG_MEM_OBJ_PROPERTIES;
      MemObjProps.pNext = nullptr;
      switch (Req->MAccessMode) {
      case access::mode::read: {
        MemObjProps.memoryAccess = UR_MEM_FLAG_READ_ONLY;
        break;
      }
      case access::mode::write:
      case access::mode::discard_write: {
        MemObjProps.memoryAccess = UR_MEM_FLAG_WRITE_ONLY;
        break;
      }
      default: {
        MemObjProps.memoryAccess = UR_MEM_FLAG_READ_WRITE;
        break;
      }
      }
      MemobjDescs.push_back(
          {UR_STRUCTURE_TYPE_EXP_COMMAND_BUFFER_UPDATE_MEMOBJ_ARG_DESC, nullptr,
           static_cast<uint32_t>(NodeArg.MIndex), &MemObjProps,
           static_cast<ur_mem_handle_t>(Req->MData)});

    } break;

    default:
      break;
    }
  }

  UpdateDesc.numNewMemObjArgs = MemobjDescs.size();
  UpdateDesc.pNewMemObjArgList = MemobjDescs.data();
  UpdateDesc.numNewPointerArgs = PtrDescs.size();
  UpdateDesc.pNewPointerArgList = PtrDescs.data();
  UpdateDesc.numNewValueArgs = ValueDescs.size();
  UpdateDesc.pNewValueArgList = ValueDescs.data();

  UpdateDesc.pNewGlobalWorkOffset = &NDRDesc.GlobalOffset[0];
  UpdateDesc.pNewGlobalWorkSize = &NDRDesc.GlobalSize[0];
  UpdateDesc.pNewLocalWorkSize = LocalSize;
  UpdateDesc.newWorkDim = NDRDesc.Dims;

  // Query the ID cache to find the equivalent exec node for the node passed to
  // this function.
  // TODO: Handle subgraphs or any other cases where multiple nodes may be
  // associated with a single key, once those node types are supported for
  // update.
  auto ExecNode = MIDCache.find(Node->MID);
  assert(ExecNode != MIDCache.end() && "Node ID was not found in ID cache");

  // Update ExecNode with new values from Node, in case we ever need to
  // rebuild the command buffers
  ExecNode->second->updateFromOtherNode(Node);

  ur_exp_command_buffer_command_handle_t Command =
      MCommandMap[ExecNode->second];
  ur_result_t Res = Plugin->call_nocheck(urCommandBufferUpdateKernelLaunchExp,
                                         Command, &UpdateDesc);

  if (UrProgram) {
    // We retained these objects by calling getOrCreateKernel()
    Plugin->call(urKernelRelease, UrKernel);
    Plugin->call(urProgramRelease, UrProgram);
  }

  if (Res != UR_RESULT_SUCCESS) {
    throw sycl::exception(errc::invalid, "Error updating command_graph");
  }
}

modifiable_command_graph::modifiable_command_graph(
    const sycl::context &SyclContext, const sycl::device &SyclDevice,
    const sycl::property_list &PropList)
    : impl(std::make_shared<detail::graph_impl>(SyclContext, SyclDevice,
                                                PropList)) {}

modifiable_command_graph::modifiable_command_graph(
    const sycl::queue &SyclQueue, const sycl::property_list &PropList)
    : impl(std::make_shared<detail::graph_impl>(
          SyclQueue.get_context(), SyclQueue.get_device(), PropList)) {}

node modifiable_command_graph::addImpl(const std::vector<node> &Deps) {
  impl->throwIfGraphRecordingQueue("Explicit API \"Add()\" function");
  std::vector<std::shared_ptr<detail::node_impl>> DepImpls;
  for (auto &D : Deps) {
    DepImpls.push_back(sycl::detail::getSyclObjImpl(D));
  }

  graph_impl::WriteLock Lock(impl->MMutex);
  std::shared_ptr<detail::node_impl> NodeImpl = impl->add(impl, DepImpls);
  return sycl::detail::createSyclObjFromImpl<node>(NodeImpl);
}

node modifiable_command_graph::addImpl(std::function<void(handler &)> CGF,
                                       const std::vector<node> &Deps) {
  impl->throwIfGraphRecordingQueue("Explicit API \"Add()\" function");
  std::vector<std::shared_ptr<detail::node_impl>> DepImpls;
  for (auto &D : Deps) {
    DepImpls.push_back(sycl::detail::getSyclObjImpl(D));
  }

  graph_impl::WriteLock Lock(impl->MMutex);
  std::shared_ptr<detail::node_impl> NodeImpl =
      impl->add(impl, CGF, {}, DepImpls);
  return sycl::detail::createSyclObjFromImpl<node>(NodeImpl);
}

void modifiable_command_graph::addGraphLeafDependencies(node Node) {
  // Find all exit nodes in the current graph and add them to the dependency
  // vector
  std::shared_ptr<detail::node_impl> DstImpl =
      sycl::detail::getSyclObjImpl(Node);
  graph_impl::WriteLock Lock(impl->MMutex);
  for (auto &NodeImpl : impl->MNodeStorage) {
    if ((NodeImpl->MSuccessors.size() == 0) && (NodeImpl != DstImpl)) {
      impl->makeEdge(NodeImpl, DstImpl);
    }
  }
}

void modifiable_command_graph::make_edge(node &Src, node &Dest) {
  std::shared_ptr<detail::node_impl> SenderImpl =
      sycl::detail::getSyclObjImpl(Src);
  std::shared_ptr<detail::node_impl> ReceiverImpl =
      sycl::detail::getSyclObjImpl(Dest);

  graph_impl::WriteLock Lock(impl->MMutex);
  impl->makeEdge(SenderImpl, ReceiverImpl);
}

command_graph<graph_state::executable>
modifiable_command_graph::finalize(const sycl::property_list &PropList) const {
  // Graph is read and written in this scope so we lock
  // this graph with full priviledges.
  graph_impl::WriteLock Lock(impl->MMutex);
  return command_graph<graph_state::executable>{
      this->impl, this->impl->getContext(), PropList};
}

void modifiable_command_graph::begin_recording(
    queue &RecordingQueue, const sycl::property_list &PropList) {
  std::ignore = PropList;

  auto QueueImpl = sycl::detail::getSyclObjImpl(RecordingQueue);
  assert(QueueImpl);
  if (QueueImpl->get_context() != impl->getContext()) {
    throw sycl::exception(sycl::make_error_code(errc::invalid),
                          "begin_recording called for a queue whose context "
                          "differs from the graph context.");
  }
  if (QueueImpl->get_device() != impl->getDevice()) {
    throw sycl::exception(sycl::make_error_code(errc::invalid),
                          "begin_recording called for a queue whose device "
                          "differs from the graph device.");
  }

  if (QueueImpl->is_in_fusion_mode()) {
    throw sycl::exception(sycl::make_error_code(errc::invalid),
                          "SYCL queue in kernel in fusion mode "
                          "can NOT be recorded.");
  }

  if (QueueImpl->get_context() != impl->getContext()) {
    throw sycl::exception(sycl::make_error_code(errc::invalid),
                          "begin_recording called for a queue whose context "
                          "differs from the graph context.");
  }
  if (QueueImpl->get_device() != impl->getDevice()) {
    throw sycl::exception(sycl::make_error_code(errc::invalid),
                          "begin_recording called for a queue whose device "
                          "differs from the graph device.");
  }

  if (QueueImpl->getCommandGraph() == nullptr) {
    QueueImpl->setCommandGraph(impl);
    graph_impl::WriteLock Lock(impl->MMutex);
    impl->addQueue(QueueImpl);
  }
  if (QueueImpl->getCommandGraph() != impl) {
    throw sycl::exception(sycl::make_error_code(errc::invalid),
                          "begin_recording called for a queue which is already "
                          "recording to a different graph.");
  }
}

void modifiable_command_graph::begin_recording(
    const std::vector<queue> &RecordingQueues,
    const sycl::property_list &PropList) {
  for (queue Queue : RecordingQueues) {
    this->begin_recording(Queue, PropList);
  }
}

void modifiable_command_graph::end_recording() {
  graph_impl::WriteLock Lock(impl->MMutex);
  impl->clearQueues();
}

void modifiable_command_graph::end_recording(queue &RecordingQueue) {
  auto QueueImpl = sycl::detail::getSyclObjImpl(RecordingQueue);
  if (QueueImpl && QueueImpl->getCommandGraph() == impl) {
    QueueImpl->setCommandGraph(nullptr);
    graph_impl::WriteLock Lock(impl->MMutex);
    impl->removeQueue(QueueImpl);
  }
  if (QueueImpl->getCommandGraph() != nullptr) {
    throw sycl::exception(sycl::make_error_code(errc::invalid),
                          "end_recording called for a queue which is recording "
                          "to a different graph.");
  }
}

void modifiable_command_graph::end_recording(
    const std::vector<queue> &RecordingQueues) {
  for (queue Queue : RecordingQueues) {
    this->end_recording(Queue);
  }
}

void modifiable_command_graph::print_graph(std::string path,
                                           bool verbose) const {
  graph_impl::ReadLock Lock(impl->MMutex);
  if (path.substr(path.find_last_of(".") + 1) == "dot") {
    impl->printGraphAsDot(path, verbose);
  } else {
    throw sycl::exception(
        sycl::make_error_code(errc::invalid),
        "DOT graph is the only format supported at the moment.");
  }
}

std::vector<node> modifiable_command_graph::get_nodes() const {
  return createNodesFromImpls(impl->MNodeStorage);
}
std::vector<node> modifiable_command_graph::get_root_nodes() const {
  auto &Roots = impl->MRoots;
  std::vector<std::weak_ptr<node_impl>> Impls{};

  std::copy(Roots.begin(), Roots.end(), std::back_inserter(Impls));
  return createNodesFromImpls(Impls);
}

executable_command_graph::executable_command_graph(
    const std::shared_ptr<detail::graph_impl> &Graph, const sycl::context &Ctx,
    const property_list &PropList)
    : impl(std::make_shared<detail::exec_graph_impl>(Ctx, Graph, PropList)) {
  finalizeImpl(); // Create backend representation for executable graph
}

void executable_command_graph::finalizeImpl() {
  impl->makePartitions();

  auto Device = impl->getGraphImpl()->getDevice();
  for (auto Partition : impl->getPartitions()) {
    if (!Partition->isHostTask()) {
      impl->createCommandBuffers(Device, Partition);
    }
  }
}

void executable_command_graph::update(
    const command_graph<graph_state::modifiable> &Graph) {
  impl->update(sycl::detail::getSyclObjImpl(Graph));
}

void executable_command_graph::update(const node &Node) {
  impl->update(sycl::detail::getSyclObjImpl(Node));
}

void executable_command_graph::update(const std::vector<node> &Nodes) {
  std::vector<std::shared_ptr<node_impl>> NodeImpls{};
  NodeImpls.reserve(Nodes.size());
  for (auto &Node : Nodes) {
    NodeImpls.push_back(sycl::detail::getSyclObjImpl(Node));
  }

  impl->update(NodeImpls);
}

dynamic_parameter_base::dynamic_parameter_base(
    command_graph<graph_state::modifiable> Graph, size_t ParamSize,
    const void *Data)
    : impl(std::make_shared<dynamic_parameter_impl>(
          sycl::detail::getSyclObjImpl(Graph), ParamSize, Data)) {}

void dynamic_parameter_base::updateValue(const void *NewValue, size_t Size) {
  impl->updateValue(NewValue, Size);
}

void dynamic_parameter_base::updateAccessor(
    const sycl::detail::AccessorBaseHost *Acc) {
  impl->updateAccessor(Acc);
}

} // namespace detail

node_type node::get_type() const { return impl->MNodeType; }

std::vector<node> node::get_predecessors() const {
  return detail::createNodesFromImpls(impl->MPredecessors);
}

std::vector<node> node::get_successors() const {
  return detail::createNodesFromImpls(impl->MSuccessors);
}

node node::get_node_from_event(event nodeEvent) {
  auto EventImpl = sycl::detail::getSyclObjImpl(nodeEvent);
  auto GraphImpl = EventImpl->getCommandGraph();

  return sycl::detail::createSyclObjFromImpl<node>(
      GraphImpl->getNodeForEvent(EventImpl));
}

template <> __SYCL_EXPORT void node::update_nd_range<1>(nd_range<1> NDRange) {
  impl->updateNDRange(NDRange);
}
template <> __SYCL_EXPORT void node::update_nd_range<2>(nd_range<2> NDRange) {
  impl->updateNDRange(NDRange);
}
template <> __SYCL_EXPORT void node::update_nd_range<3>(nd_range<3> NDRange) {
  impl->updateNDRange(NDRange);
}
template <> __SYCL_EXPORT void node::update_range<1>(range<1> Range) {
  impl->updateRange(Range);
}
template <> __SYCL_EXPORT void node::update_range<2>(range<2> Range) {
  impl->updateRange(Range);
}
template <> __SYCL_EXPORT void node::update_range<3>(range<3> Range) {
  impl->updateRange(Range);
}
} // namespace experimental
} // namespace oneapi
} // namespace ext
} // namespace _V1
} // namespace sycl<|MERGE_RESOLUTION|>--- conflicted
+++ resolved
@@ -788,49 +788,27 @@
       Event->wait(Event);
     }
 
-<<<<<<< HEAD
-  for (const auto &Partition : MPartitions) {
-    Partition->MSchedule.clear();
-    for (const auto &Iter : Partition->MUrCommandBuffers) {
-      if (auto CmdBuf = Iter.second; CmdBuf) {
-        ur_result_t Res =
-            Plugin->call_nocheck(urCommandBufferReleaseExp, CmdBuf);
-=======
     for (const auto &Partition : MPartitions) {
       Partition->MSchedule.clear();
       for (const auto &Iter : Partition->MPiCommandBuffers) {
         if (auto CmdBuf = Iter.second; CmdBuf) {
-          pi_result Res = Plugin->call_nocheck<
-              sycl::detail::PiApiKind::piextCommandBufferRelease>(CmdBuf);
+          ur_result_t Res =
+            Plugin->call_nocheck(urCommandBufferReleaseExp, CmdBuf);
           (void)Res;
-          assert(Res == pi_result::PI_SUCCESS);
+          assert(Res == UR_RESULT_SUCCESS);
         }
       }
     }
 
     for (auto &Iter : MCommandMap) {
       if (auto Command = Iter.second; Command) {
-        pi_result Res = Plugin->call_nocheck<
-            sycl::detail::PiApiKind::piextCommandBufferReleaseCommand>(Command);
->>>>>>> 4ae7cad6
+        ur_result_t Res = Plugin->call_nocheck(urCommandBufferReleaseExp, Command);
         (void)Res;
         assert(Res == UR_RESULT_SUCCESS);
       }
     }
-<<<<<<< HEAD
-  }
-
-  for (auto &Iter : MCommandMap) {
-    if (auto Command = Iter.second; Command) {
-      ur_result_t Res =
-          Plugin->call_nocheck(urCommandBufferReleaseCommandExp, Command);
-      (void)Res;
-      assert(Res == UR_RESULT_SUCCESS);
-    }
-=======
   } catch (std::exception &e) {
     __SYCL_REPORT_EXCEPTION_TO_STREAM("exception in ~exec_graph_impl", e);
->>>>>>> 4ae7cad6
   }
 }
 
