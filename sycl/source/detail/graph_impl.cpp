--- conflicted
+++ resolved
@@ -861,38 +861,6 @@
           .MQueue = Queue;
 
       NewEvent = sycl::detail::Scheduler::getInstance().addCG(
-<<<<<<< HEAD
-          std::move(CommandGroup), Queue);
-    }
-  } else {
-    std::vector<std::shared_ptr<sycl::detail::event_impl>> ScheduledEvents;
-    for (auto &NodeImpl : MSchedule) {
-      std::vector<sycl::detail::pi::PiEvent> RawEvents;
-
-      // If the node has no requirements for accessors etc. then we skip the
-      // scheduler and enqueue directly.
-      if (NodeImpl->MCGType == sycl::detail::CG::Kernel &&
-          NodeImpl->MCommandGroup->getRequirements().size() +
-                  static_cast<sycl::detail::CGExecKernel *>(
-                      NodeImpl->MCommandGroup.get())
-                      ->MStreams.size() ==
-              0) {
-        sycl::detail::CGExecKernel *CG =
-            static_cast<sycl::detail::CGExecKernel *>(
-                NodeImpl->MCommandGroup.get());
-        auto OutEvent = CreateNewEvent();
-        pi_int32 Res = sycl::detail::enqueueImpKernel(
-            Queue, CG->MNDRDesc, CG->MArgs, CG->MKernelBundle, CG->MSyclKernel,
-            CG->MKernelName, CG->MKenelNameStringHash, RawEvents, OutEvent,
-            // TODO: Pass accessor mem allocations
-            nullptr,
-            // TODO: Extract from handler
-            PI_EXT_KERNEL_EXEC_INFO_CACHE_DEFAULT);
-        if (Res != pi_result::PI_SUCCESS) {
-          throw sycl::exception(
-              sycl::make_error_code(sycl::errc::kernel),
-              "Error during emulated graph command group submission.");
-=======
           NodeImpl->getCGCopy(), Queue);
     } else {
       std::vector<std::shared_ptr<sycl::detail::event_impl>> ScheduledEvents;
@@ -932,7 +900,6 @@
                   NodeImpl->getCGCopy(), Queue);
 
           ScheduledEvents.push_back(EventImpl);
->>>>>>> bbf4d5dc
         }
       }
       // Create an event which has all kernel events as dependencies
