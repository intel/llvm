//==--------- graph_impl.cpp - SYCL graph extension -----------------------==//
//
// Part of the LLVM Project, under the Apache License v2.0 with LLVM Exceptions.
// See https://llvm.org/LICENSE.txt for license information.
// SPDX-License-Identifier: Apache-2.0 WITH LLVM-exception
//
//===----------------------------------------------------------------------===//

#include <detail/graph_impl.hpp>
#include <detail/handler_impl.hpp>
#include <detail/kernel_arg_mask.hpp>
#include <detail/program_manager/program_manager.hpp>
#include <detail/queue_impl.hpp>
#include <detail/scheduler/commands.hpp>
#include <detail/sycl_mem_obj_t.hpp>
#include <sycl/feature_test.hpp>
#include <sycl/queue.hpp>

namespace sycl {
inline namespace _V1 {

namespace ext {
namespace oneapi {
namespace experimental {
namespace detail {

namespace {
/// Visits a node on the graph and it's successors recursively in a depth-first
/// approach.
/// @param[in] Node The current node being visited.
/// @param[in,out] VisitedNodes A set of unique nodes which have already been
/// visited.
/// @param[in] NodeStack Stack of nodes which are currently being visited on the
/// current path through the graph.
/// @param[in] NodeFunc The function object to be run on each node. A return
/// value of true indicates the search should be ended immediately and the
/// function will return.
/// @return True if the search should end immediately, false if not.
bool visitNodeDepthFirst(
    std::shared_ptr<node_impl> Node,
    std::set<std::shared_ptr<node_impl>> &VisitedNodes,
    std::deque<std::shared_ptr<node_impl>> &NodeStack,
    std::function<bool(std::shared_ptr<node_impl> &,
                       std::deque<std::shared_ptr<node_impl>> &)>
        NodeFunc) {
  auto EarlyReturn = NodeFunc(Node, NodeStack);
  if (EarlyReturn) {
    return true;
  }
  NodeStack.push_back(Node);
  Node->MVisited = true;
  VisitedNodes.emplace(Node);
  for (auto &Successor : Node->MSuccessors) {
    if (visitNodeDepthFirst(Successor.lock(), VisitedNodes, NodeStack,
                            NodeFunc)) {
      return true;
    }
  }
  NodeStack.pop_back();
  return false;
}

/// Recursively add nodes to execution stack.
/// @param NodeImpl Node to schedule.
/// @param Schedule Execution ordering to add node to.
/// @param PartitionBounded If set to true, the topological sort is stopped at
/// partition borders. Hence, nodes belonging to a partition different from the
/// NodeImpl partition are not processed.
void sortTopological(std::shared_ptr<node_impl> NodeImpl,
                     std::list<std::shared_ptr<node_impl>> &Schedule,
                     bool PartitionBounded = false) {
  for (auto &Succ : NodeImpl->MSuccessors) {
    auto NextNode = Succ.lock();
    if (PartitionBounded &&
        (NextNode->MPartitionNum != NodeImpl->MPartitionNum)) {
      continue;
    }
    // Check if we've already scheduled this node
    if (std::find(Schedule.begin(), Schedule.end(), NextNode) ==
        Schedule.end()) {
      sortTopological(NextNode, Schedule, PartitionBounded);
    }
  }

  Schedule.push_front(NodeImpl);
}

/// Propagates the partition number `PartitionNum` to predecessors.
/// Propagation stops when a host task is encountered or when no predecessors
/// remain or when we encounter a node that has already been processed and has a
/// partition number lower that the one propagated here. Indeed,
/// partition numbers reflect the execution order. Hence, the partition number
/// of a node can be decreased but not increased. Moreover, as predecessors of a
/// node are either in the same partition or a partition with a smaller number,
/// we do not need to continue propagating the partition number if we encounter
/// a node with a smaller partition number.
/// @param Node Node to assign to the partition.
/// @param PartitionNum Number to propagate.
void propagatePartitionUp(std::shared_ptr<node_impl> Node, int PartitionNum) {
  if (((Node->MPartitionNum != -1) && (Node->MPartitionNum <= PartitionNum)) ||
      (Node->MCGType == sycl::detail::CGType::CodeplayHostTask)) {
    return;
  }
  Node->MPartitionNum = PartitionNum;
  for (auto &Predecessor : Node->MPredecessors) {
    propagatePartitionUp(Predecessor.lock(), PartitionNum);
  }
}

/// Propagates the partition number `PartitionNum` to successors.
/// Propagation stops when an host task is encountered or when no successors
/// remain.
/// @param Node Node to assign to the partition.
/// @param PartitionNum Number to propagate.
/// @param HostTaskList List of host tasks that have already been processed and
/// are encountered as successors to the node Node.
void propagatePartitionDown(
    std::shared_ptr<node_impl> Node, int PartitionNum,
    std::list<std::shared_ptr<node_impl>> &HostTaskList) {
  if (Node->MCGType == sycl::detail::CGType::CodeplayHostTask) {
    if (Node->MPartitionNum != -1) {
      HostTaskList.push_front(Node);
    }
    return;
  }
  Node->MPartitionNum = PartitionNum;
  for (auto &Successor : Node->MSuccessors) {
    propagatePartitionDown(Successor.lock(), PartitionNum, HostTaskList);
  }
}

/// Tests if the node is a root of its partition (i.e. no predecessors that
/// belong to the same partition)
/// @param Node node to test
/// @return True is `Node` is a root of its partition
bool isPartitionRoot(std::shared_ptr<node_impl> Node) {
  for (auto &Predecessor : Node->MPredecessors) {
    if (Predecessor.lock()->MPartitionNum == Node->MPartitionNum) {
      return false;
    }
  }
  return true;
}

/// Takes a vector of weak_ptrs to node_impls and returns a vector of node
/// objects created from those impls, in the same order.
std::vector<node> createNodesFromImpls(
    const std::vector<std::weak_ptr<detail::node_impl>> &Impls) {
  std::vector<node> Nodes{};
  Nodes.reserve(Impls.size());

  for (std::weak_ptr<detail::node_impl> Impl : Impls) {
    Nodes.push_back(sycl::detail::createSyclObjFromImpl<node>(Impl.lock()));
  }

  return Nodes;
}

/// Takes a vector of shared_ptrs to node_impls and returns a vector of node
/// objects created from those impls, in the same order.
std::vector<node> createNodesFromImpls(
    const std::vector<std::shared_ptr<detail::node_impl>> &Impls) {
  std::vector<node> Nodes{};
  Nodes.reserve(Impls.size());

  for (std::shared_ptr<detail::node_impl> Impl : Impls) {
    Nodes.push_back(sycl::detail::createSyclObjFromImpl<node>(Impl));
  }

  return Nodes;
}

} // anonymous namespace

void partition::schedule() {
  if (MSchedule.empty()) {
    for (auto &Node : MRoots) {
      sortTopological(Node.lock(), MSchedule, true);
    }
  }
}

void exec_graph_impl::makePartitions() {
  int CurrentPartition = -1;
  std::list<std::shared_ptr<node_impl>> HostTaskList;
  // find all the host-tasks in the graph
  for (auto &Node : MNodeStorage) {
    if (Node->MCGType == sycl::detail::CGType::CodeplayHostTask) {
      HostTaskList.push_back(Node);
    }
  }

  // Annotate nodes
  // The first step in graph partitioning is to annotate all nodes of the graph
  // with a temporary partition or group number. This step allows us to group
  // the graph nodes into sets of nodes with kind of meta-dependencies that must
  // be enforced by the runtime. For example, Group 2 depends on Groups 0 and 1,
  // which means that we should not try to run Group 2 before Groups 0 and 1
  // have finished executing. Since host-tasks are currently the only tasks that
  // require runtime dependency handling, groups of nodes are created from
  // host-task nodes. We therefore loop over all the host-task nodes, and for
  // each node:
  //  - Its predecessors are assigned to group number `n-1`
  //  - The node itself constitutes a group, group number `n`
  //  - Its successors are assigned to group number `n+1`
  // Since running multiple partitions slows down the whole graph execution, we
  // then try to reduce the number of partitions by merging them when possible.
  // Typically, the grouping algorithm can create two successive partitions
  // of target nodes in the following case:
  // A host-task `A` is added to the graph. Later, another host task `B` is
  // added to the graph. Consequently, the node `A` is stored before the node
  // `B` in the node storage vector. Now, if `A` is placed as a successor of `B`
  // (using make_edge function to make node `A` dependent on node `B`.) In this
  // case, the host-task node `A` must be reprocessed after the node `B` and the
  // group that includes the predecessor of `B` can be merged with the group of
  // the predecessors of the node `A`.
  while (HostTaskList.size() > 0) {
    auto Node = HostTaskList.front();
    HostTaskList.pop_front();
    CurrentPartition++;
    for (auto &Predecessor : Node->MPredecessors) {
      propagatePartitionUp(Predecessor.lock(), CurrentPartition);
    }
    CurrentPartition++;
    Node->MPartitionNum = CurrentPartition;
    CurrentPartition++;
    auto TmpSize = HostTaskList.size();
    for (auto &Successor : Node->MSuccessors) {
      propagatePartitionDown(Successor.lock(), CurrentPartition, HostTaskList);
    }
    if (HostTaskList.size() > TmpSize) {
      // At least one HostTask has been re-numbered so group merge opportunities
      for (const auto &HT : HostTaskList) {
        auto HTPartitionNum = HT->MPartitionNum;
        if (HTPartitionNum != -1) {
          // can merge predecessors of node `Node` with predecessors of node
          // `HT` (HTPartitionNum-1) since HT must be reprocessed
          for (const auto &NodeImpl : MNodeStorage) {
            if (NodeImpl->MPartitionNum == Node->MPartitionNum - 1) {
              NodeImpl->MPartitionNum = HTPartitionNum - 1;
            }
          }
        } else {
          break;
        }
      }
    }
  }

  // Create partitions
  int PartitionFinalNum = 0;
  for (int i = -1; i <= CurrentPartition; i++) {
    const std::shared_ptr<partition> &Partition = std::make_shared<partition>();
    for (auto &Node : MNodeStorage) {
      if (Node->MPartitionNum == i) {
        MPartitionNodes[Node] = PartitionFinalNum;
        if (isPartitionRoot(Node)) {
          Partition->MRoots.insert(Node);
        }
      }
    }
    if (Partition->MRoots.size() > 0) {
      Partition->schedule();
      Partition->MIsInOrderGraph = Partition->checkIfGraphIsSinglePath();
      MPartitions.push_back(Partition);
      PartitionFinalNum++;
    }
  }

  // Add an empty partition if there is no partition, i.e. empty graph
  if (MPartitions.size() == 0) {
    MPartitions.push_back(std::make_shared<partition>());
  }

  // Make global schedule list
  for (const auto &Partition : MPartitions) {
    MSchedule.insert(MSchedule.end(), Partition->MSchedule.begin(),
                     Partition->MSchedule.end());
  }

  // Compute partition dependencies
  for (const auto &Partition : MPartitions) {
    for (auto const &Root : Partition->MRoots) {
      auto RootNode = Root.lock();
      for (const auto &Dep : RootNode->MPredecessors) {
        auto NodeDep = Dep.lock();
        Partition->MPredecessors.push_back(
            MPartitions[MPartitionNodes[NodeDep]]);
      }
    }
  }

  // Reset node groups (if node have to be re-processed - e.g. subgraph)
  for (auto &Node : MNodeStorage) {
    Node->MPartitionNum = -1;
  }
}

graph_impl::~graph_impl() {
  try {
    clearQueues();
    for (auto &MemObj : MMemObjs) {
      MemObj->markNoLongerBeingUsedInGraph();
    }
  } catch (std::exception &e) {
    __SYCL_REPORT_EXCEPTION_TO_STREAM("exception in ~graph_impl", e);
  }
}

std::shared_ptr<node_impl> graph_impl::addNodesToExits(
    const std::shared_ptr<graph_impl> &Impl,
    const std::list<std::shared_ptr<node_impl>> &NodeList) {
  // Find all input and output nodes from the node list
  std::vector<std::shared_ptr<node_impl>> Inputs;
  std::vector<std::shared_ptr<node_impl>> Outputs;
  for (auto &NodeImpl : NodeList) {
    if (NodeImpl->MPredecessors.size() == 0) {
      Inputs.push_back(NodeImpl);
    }
    if (NodeImpl->MSuccessors.size() == 0) {
      Outputs.push_back(NodeImpl);
    }
  }

  // Find all exit nodes in the current graph and register the Inputs as
  // successors
  for (auto &NodeImpl : MNodeStorage) {
    if (NodeImpl->MSuccessors.size() == 0) {
      for (auto &Input : Inputs) {
        NodeImpl->registerSuccessor(Input, NodeImpl);
      }
    }
  }

  // Add all the new nodes to the node storage
  for (auto &Node : NodeList) {
    MNodeStorage.push_back(Node);
    addEventForNode(Impl, std::make_shared<sycl::detail::event_impl>(), Node);
  }

  return this->add(Impl, Outputs);
}

void graph_impl::addRoot(const std::shared_ptr<node_impl> &Root) {
  MRoots.insert(Root);
}

void graph_impl::removeRoot(const std::shared_ptr<node_impl> &Root) {
  MRoots.erase(Root);
}

std::shared_ptr<node_impl>
graph_impl::add(const std::shared_ptr<graph_impl> &Impl,
                const std::vector<std::shared_ptr<node_impl>> &Dep) {
  // Copy deps so we can modify them
  auto Deps = Dep;

  const std::shared_ptr<node_impl> &NodeImpl = std::make_shared<node_impl>();

  MNodeStorage.push_back(NodeImpl);

  addDepsToNode(NodeImpl, Deps);
  // Add an event associated with this explicit node for mixed usage
  addEventForNode(Impl, std::make_shared<sycl::detail::event_impl>(), NodeImpl);
  return NodeImpl;
}

std::shared_ptr<node_impl>
graph_impl::add(const std::shared_ptr<graph_impl> &Impl,
                std::function<void(handler &)> CGF,
                const std::vector<sycl::detail::ArgDesc> &Args,
                const std::vector<std::shared_ptr<node_impl>> &Dep) {
  (void)Args;
  sycl::handler Handler{Impl};
  CGF(Handler);

  if (Handler.getType() == sycl::detail::CGType::Barrier) {
    throw sycl::exception(
        make_error_code(errc::invalid),
        "The sycl_ext_oneapi_enqueue_barrier feature is not available with "
        "SYCL Graph Explicit API. Please use empty nodes instead.");
  }

  Handler.finalize();

  node_type NodeType =
      Handler.impl->MUserFacingNodeType !=
              ext::oneapi::experimental::node_type::empty
          ? Handler.impl->MUserFacingNodeType
          : ext::oneapi::experimental::detail::getNodeTypeFromCG(
                Handler.getType());

  auto NodeImpl =
      this->add(NodeType, std::move(Handler.impl->MGraphNodeCG), Dep);
  NodeImpl->MNDRangeUsed = Handler.impl->MNDRangeUsed;
  // Add an event associated with this explicit node for mixed usage
  addEventForNode(Impl, std::make_shared<sycl::detail::event_impl>(), NodeImpl);

  // Retrieve any dynamic parameters which have been registered in the CGF and
  // register the actual nodes with them.
  auto &DynamicParams = Handler.impl->MDynamicParameters;

  if (NodeType != node_type::kernel && DynamicParams.size() > 0) {
    throw sycl::exception(sycl::make_error_code(errc::invalid),
                          "dynamic_parameters cannot be registered with graph "
                          "nodes which do not represent kernel executions");
  }

  for (auto &[DynamicParam, ArgIndex] : DynamicParams) {
    DynamicParam->registerNode(NodeImpl, ArgIndex);
  }

  return NodeImpl;
}

std::shared_ptr<node_impl>
graph_impl::add(const std::shared_ptr<graph_impl> &Impl,
                const std::vector<sycl::detail::EventImplPtr> Events) {

  std::vector<std::shared_ptr<node_impl>> Deps;

  // Add any nodes specified by event dependencies into the dependency list
  for (const auto &Dep : Events) {
    if (auto NodeImpl = MEventsMap.find(Dep); NodeImpl != MEventsMap.end()) {
      Deps.push_back(NodeImpl->second);
    } else {
      throw sycl::exception(sycl::make_error_code(errc::invalid),
                            "Event dependency from handler::depends_on does "
                            "not correspond to a node within the graph");
    }
  }

  return this->add(Impl, Deps);
}

std::shared_ptr<node_impl>
graph_impl::add(node_type NodeType,
                std::unique_ptr<sycl::detail::CG> CommandGroup,
                const std::vector<std::shared_ptr<node_impl>> &Dep) {
  // Copy deps so we can modify them
  auto Deps = Dep;

  // A unique set of dependencies obtained by checking requirements and events
  std::set<std::shared_ptr<node_impl>> UniqueDeps;
  const auto &Requirements = CommandGroup->getRequirements();
  if (!MAllowBuffers && Requirements.size()) {
    throw sycl::exception(make_error_code(errc::invalid),
                          "Cannot use buffers in a graph without passing the "
                          "assume_buffer_outlives_graph property on "
                          "Graph construction.");
  }

  for (auto &Req : Requirements) {
    // Track and mark the memory objects being used by the graph.
    auto MemObj = static_cast<sycl::detail::SYCLMemObjT *>(Req->MSYCLMemObj);
    bool WasInserted = MMemObjs.insert(MemObj).second;
    if (WasInserted) {
      MemObj->markBeingUsedInGraph();
    }
    // Look through the graph for nodes which share this requirement
    for (auto &Node : MNodeStorage) {
      if (Node->hasRequirementDependency(Req)) {
        bool ShouldAddDep = true;
        // If any of this node's successors have this requirement then we skip
        // adding the current node as a dependency.
        for (auto &Succ : Node->MSuccessors) {
          if (Succ.lock()->hasRequirementDependency(Req)) {
            ShouldAddDep = false;
            break;
          }
        }
        if (ShouldAddDep) {
          UniqueDeps.insert(Node);
        }
      }
    }
  }

  // Add any nodes specified by event dependencies into the dependency list
  for (auto &Dep : CommandGroup->getEvents()) {
    if (auto NodeImpl = MEventsMap.find(Dep); NodeImpl != MEventsMap.end()) {
      UniqueDeps.insert(NodeImpl->second);
    } else {
      throw sycl::exception(sycl::make_error_code(errc::invalid),
                            "Event dependency from handler::depends_on does "
                            "not correspond to a node within the graph");
    }
  }
  // Add any deps determined from requirements and events into the dependency
  // list
  Deps.insert(Deps.end(), UniqueDeps.begin(), UniqueDeps.end());

  const std::shared_ptr<node_impl> &NodeImpl =
      std::make_shared<node_impl>(NodeType, std::move(CommandGroup));
  MNodeStorage.push_back(NodeImpl);

  addDepsToNode(NodeImpl, Deps);

  return NodeImpl;
}

bool graph_impl::clearQueues() {
  bool AnyQueuesCleared = false;
  for (auto &Queue : MRecordingQueues) {
    if (auto ValidQueue = Queue.lock(); ValidQueue) {
      ValidQueue->setCommandGraph(nullptr);
      AnyQueuesCleared = true;
    }
  }
  MRecordingQueues.clear();

  return AnyQueuesCleared;
}

void graph_impl::searchDepthFirst(
    std::function<bool(std::shared_ptr<node_impl> &,
                       std::deque<std::shared_ptr<node_impl>> &)>
        NodeFunc) {
  // Track nodes visited during the search which can be used by NodeFunc in
  // depth first search queries. Currently unusued but is an
  // integral part of depth first searches.
  std::set<std::shared_ptr<node_impl>> VisitedNodes;

  for (auto &Root : MRoots) {
    std::deque<std::shared_ptr<node_impl>> NodeStack;
    if (visitNodeDepthFirst(Root.lock(), VisitedNodes, NodeStack, NodeFunc)) {
      break;
    }
  }

  // Reset the visited status of all nodes encountered in the search.
  for (auto &Node : VisitedNodes) {
    Node->MVisited = false;
  }
}

bool graph_impl::checkForCycles() {
  // Using a depth-first search and checking if we vist a node more than once in
  // the current path to identify if there are cycles.
  bool CycleFound = false;
  auto CheckFunc = [&](std::shared_ptr<node_impl> &Node,
                       std::deque<std::shared_ptr<node_impl>> &NodeStack) {
    // If the current node has previously been found in the current path through
    // the graph then we have a cycle and we end the search early.
    if (std::find(NodeStack.begin(), NodeStack.end(), Node) !=
        NodeStack.end()) {
      CycleFound = true;
      return true;
    }
    return false;
  };
  searchDepthFirst(CheckFunc);
  return CycleFound;
}

void graph_impl::makeEdge(std::shared_ptr<node_impl> Src,
                          std::shared_ptr<node_impl> Dest) {
  throwIfGraphRecordingQueue("make_edge()");
  if (Src == Dest) {
    throw sycl::exception(
        make_error_code(sycl::errc::invalid),
        "make_edge() cannot be called when Src and Dest are the same.");
  }

  bool SrcFound = false;
  bool DestFound = false;
  for (const auto &Node : MNodeStorage) {

    SrcFound |= Node == Src;
    DestFound |= Node == Dest;

    if (SrcFound && DestFound) {
      break;
    }
  }

  if (!SrcFound) {
    throw sycl::exception(make_error_code(sycl::errc::invalid),
                          "Src must be a node inside the graph.");
  }
  if (!DestFound) {
    throw sycl::exception(make_error_code(sycl::errc::invalid),
                          "Dest must be a node inside the graph.");
  }

  // We need to add the edges first before checking for cycles
  Src->registerSuccessor(Dest, Src);

  // We can skip cycle checks if either Dest has no successors (cycle not
  // possible) or cycle checks have been disabled with the no_cycle_check
  // property;
  if (Dest->MSuccessors.empty() || !MSkipCycleChecks) {
    bool CycleFound = checkForCycles();

    if (CycleFound) {
      // Remove the added successor and predecessor
      Src->MSuccessors.pop_back();
      Dest->MPredecessors.pop_back();

      throw sycl::exception(make_error_code(sycl::errc::invalid),
                            "Command graphs cannot contain cycles.");
    }
  }
  removeRoot(Dest); // remove receiver from root node list
}

std::vector<sycl::detail::EventImplPtr> graph_impl::getExitNodesEvents(
    std::weak_ptr<sycl::detail::queue_impl> RecordedQueue) {
  std::vector<sycl::detail::EventImplPtr> Events;

  auto RecordedQueueSP = RecordedQueue.lock();
  for (auto &Node : MNodeStorage) {
    if (Node->MSuccessors.empty()) {
      auto EventForNode = getEventForNode(Node);
      if (EventForNode->getSubmittedQueue() == RecordedQueueSP) {
        Events.push_back(getEventForNode(Node));
      }
    }
  }

  return Events;
}

// Check if nodes are empty and if so loop back through predecessors until we
// find the real dependency.
void exec_graph_impl::findRealDeps(
    std::vector<ur_exp_command_buffer_sync_point_t> &Deps,
    std::shared_ptr<node_impl> CurrentNode, int ReferencePartitionNum) {
  if (CurrentNode->isEmpty()) {
    for (auto &N : CurrentNode->MPredecessors) {
      auto NodeImpl = N.lock();
      findRealDeps(Deps, NodeImpl, ReferencePartitionNum);
    }
  } else {
    // Verify if CurrentNode belong the the same partition
    if (MPartitionNodes[CurrentNode] == ReferencePartitionNum) {
      // Verify that the sync point has actually been set for this node.
      auto SyncPoint = MSyncPoints.find(CurrentNode);
      assert(SyncPoint != MSyncPoints.end() &&
             "No sync point has been set for node dependency.");
      // Check if the dependency has already been added.
      if (std::find(Deps.begin(), Deps.end(), SyncPoint->second) ==
          Deps.end()) {
        Deps.push_back(SyncPoint->second);
      }
    }
  }
}

ur_exp_command_buffer_sync_point_t
exec_graph_impl::enqueueNodeDirect(sycl::context Ctx,
                                   sycl::detail::DeviceImplPtr DeviceImpl,
                                   ur_exp_command_buffer_handle_t CommandBuffer,
                                   std::shared_ptr<node_impl> Node) {
  std::vector<ur_exp_command_buffer_sync_point_t> Deps;
  for (auto &N : Node->MPredecessors) {
    findRealDeps(Deps, N.lock(), MPartitionNodes[Node]);
  }
  ur_exp_command_buffer_sync_point_t NewSyncPoint;
  ur_exp_command_buffer_command_handle_t NewCommand = 0;
  ur_result_t Res = sycl::detail::enqueueImpCommandBufferKernel(
      Ctx, DeviceImpl, CommandBuffer,
      *static_cast<sycl::detail::CGExecKernel *>((Node->MCommandGroup.get())),
      Deps, &NewSyncPoint, &NewCommand, nullptr);

  MCommandMap[Node] = NewCommand;

  if (Res != UR_RESULT_SUCCESS) {
    throw sycl::exception(errc::invalid,
                          "Failed to add kernel to UR command-buffer");
  }

  return NewSyncPoint;
}

ur_exp_command_buffer_sync_point_t exec_graph_impl::enqueueNode(
    sycl::context Ctx, std::shared_ptr<sycl::detail::device_impl> DeviceImpl,
    ur_exp_command_buffer_handle_t CommandBuffer,
    std::shared_ptr<node_impl> Node) {

  // Queue which will be used for allocation operations for accessors.
  auto AllocaQueue = std::make_shared<sycl::detail::queue_impl>(
      DeviceImpl, sycl::detail::getSyclObjImpl(Ctx), sycl::async_handler{},
      sycl::property_list{});

  std::vector<ur_exp_command_buffer_sync_point_t> Deps;
  for (auto &N : Node->MPredecessors) {
    findRealDeps(Deps, N.lock(), MPartitionNodes[Node]);
  }

  sycl::detail::EventImplPtr Event =
      sycl::detail::Scheduler::getInstance().addCG(
          Node->getCGCopy(), AllocaQueue, /*EventNeeded=*/true, CommandBuffer,
          Deps);

  MCommandMap[Node] = Event->getCommandBufferCommand();
  return Event->getSyncPoint();
}
void exec_graph_impl::createCommandBuffers(
    sycl::device Device, std::shared_ptr<partition> &Partition) {
  ur_exp_command_buffer_handle_t OutCommandBuffer;
  ur_exp_command_buffer_desc_t Desc{
      UR_STRUCTURE_TYPE_EXP_COMMAND_BUFFER_DESC, nullptr, MIsUpdatable,
      Partition->MIsInOrderGraph && !MEnableProfiling, MEnableProfiling};
  auto ContextImpl = sycl::detail::getSyclObjImpl(MContext);
  const sycl::detail::PluginPtr &Plugin = ContextImpl->getPlugin();
  auto DeviceImpl = sycl::detail::getSyclObjImpl(Device);
  ur_result_t Res = Plugin->call_nocheck(
      urCommandBufferCreateExp, ContextImpl->getHandleRef(),
      DeviceImpl->getHandleRef(), &Desc, &OutCommandBuffer);
  if (Res != UR_RESULT_SUCCESS) {
    throw sycl::exception(errc::invalid, "Failed to create UR command-buffer");
  }

  Partition->MCommandBuffers[Device] = OutCommandBuffer;

  for (const auto &Node : Partition->MSchedule) {
    // Empty nodes are not processed as other nodes, but only their
    // dependencies are propagated in findRealDeps
    if (Node->isEmpty())
      continue;

    sycl::detail::CGType type = Node->MCGType;
    // If the node is a kernel with no special requirements we can enqueue it
    // directly.
    if (type == sycl::detail::CGType::Kernel &&
        Node->MCommandGroup->getRequirements().size() +
                static_cast<sycl::detail::CGExecKernel *>(
                    Node->MCommandGroup.get())
                    ->MStreams.size() ==
            0) {
      MSyncPoints[Node] =
          enqueueNodeDirect(MContext, DeviceImpl, OutCommandBuffer, Node);
    } else {
      MSyncPoints[Node] =
          enqueueNode(MContext, DeviceImpl, OutCommandBuffer, Node);
    }

    // Append Node requirements to overall graph requirements
    MRequirements.insert(MRequirements.end(),
                         Node->MCommandGroup->getRequirements().begin(),
                         Node->MCommandGroup->getRequirements().end());
    // Also store the actual accessor to make sure they are kept alive when
    // commands are submitted
    MAccessors.insert(MAccessors.end(),
                      Node->MCommandGroup->getAccStorage().begin(),
                      Node->MCommandGroup->getAccStorage().end());
  }

  Res = Plugin->call_nocheck(urCommandBufferFinalizeExp, OutCommandBuffer);
  if (Res != UR_RESULT_SUCCESS) {
    throw sycl::exception(errc::invalid,
                          "Failed to finalize UR command-buffer");
  }
}

exec_graph_impl::exec_graph_impl(sycl::context Context,
                                 const std::shared_ptr<graph_impl> &GraphImpl,
                                 const property_list &PropList)
    : MSchedule(), MGraphImpl(GraphImpl), MSyncPoints(),
      MDevice(GraphImpl->getDevice()), MContext(Context), MRequirements(),
      MExecutionEvents(),
      MIsUpdatable(PropList.has_property<property::graph::updatable>()),
      MEnableProfiling(
          PropList.has_property<property::graph::enable_profiling>()) {

  // If the graph has been marked as updatable then check if the backend
  // actually supports that. Devices supporting aspect::ext_oneapi_graph must
  // have support for graph update.
  if (MIsUpdatable) {
    bool SupportsUpdate = MGraphImpl->getDevice().has(aspect::ext_oneapi_graph);
    if (!SupportsUpdate) {
      throw sycl::exception(sycl::make_error_code(errc::feature_not_supported),
                            "Device does not support Command Graph update");
    }
  }
  // Copy nodes from GraphImpl and merge any subgraph nodes into this graph.
  duplicateNodes();
}

exec_graph_impl::~exec_graph_impl() {
  try {
    const sycl::detail::PluginPtr &Plugin =
        sycl::detail::getSyclObjImpl(MContext)->getPlugin();
    MSchedule.clear();
    // We need to wait on all command buffer executions before we can release
    // them.
    for (auto &Event : MExecutionEvents) {
      Event->wait(Event);
    }

    for (const auto &Partition : MPartitions) {
      Partition->MSchedule.clear();
      for (const auto &Iter : Partition->MCommandBuffers) {
        if (auto CmdBuf = Iter.second; CmdBuf) {
          ur_result_t Res =
              Plugin->call_nocheck(urCommandBufferReleaseExp, CmdBuf);
          (void)Res;
          assert(Res == UR_RESULT_SUCCESS);
        }
      }
    }

    for (auto &Iter : MCommandMap) {
      if (auto Command = Iter.second; Command) {
        ur_result_t Res =
            Plugin->call_nocheck(urCommandBufferReleaseCommandExp, Command);
        (void)Res;
        assert(Res == UR_RESULT_SUCCESS);
      }
    }
  } catch (std::exception &e) {
    __SYCL_REPORT_EXCEPTION_TO_STREAM("exception in ~exec_graph_impl", e);
  }
}

sycl::event
exec_graph_impl::enqueue(const std::shared_ptr<sycl::detail::queue_impl> &Queue,
                         sycl::detail::CG::StorageInitHelper CGData) {
  WriteLock Lock(MMutex);

  // Map of the partitions to their execution events
  std::unordered_map<std::shared_ptr<partition>, sycl::detail::EventImplPtr>
      PartitionsExecutionEvents;

  auto CreateNewEvent([&]() {
    auto NewEvent = std::make_shared<sycl::detail::event_impl>(Queue);
    NewEvent->setContextImpl(Queue->getContextImplPtr());
    NewEvent->setStateIncomplete();
    return NewEvent;
  });

  sycl::detail::EventImplPtr NewEvent;
  std::vector<sycl::detail::EventImplPtr> BackupCGDataMEvents;
  if (MPartitions.size() > 1) {
    BackupCGDataMEvents = CGData.MEvents;
  }
  for (uint32_t currentPartitionsNum = 0;
       currentPartitionsNum < MPartitions.size(); currentPartitionsNum++) {
    auto CurrentPartition = MPartitions[currentPartitionsNum];
    // restore initial MEvents to add only needed additional depenencies
    if (currentPartitionsNum > 0) {
      CGData.MEvents = BackupCGDataMEvents;
    }

    for (auto const &DepPartition : CurrentPartition->MPredecessors) {
      CGData.MEvents.push_back(PartitionsExecutionEvents[DepPartition]);
    }

    auto CommandBuffer = CurrentPartition->MCommandBuffers[Queue->get_device()];

    if (CommandBuffer) {
      // if previous submissions are incompleted, we automatically
      // add completion events of previous submissions as dependencies.
      // With Level-Zero backend we cannot resubmit a command-buffer until the
      // previous one has already completed.
      // Indeed, since a command-list does not accept a list a dependencies at
      // submission, we circumvent this lack by adding a barrier that waits on a
      // specific event and then define the conditions to signal this event in
      // another command-list. Consequently, if a second submission is
      // performed, the signal conditions of this single event are redefined by
      // this second submission. Thus, this can lead to an undefined behaviour
      // and potential hangs. We have therefore to expliclty wait in the host
      // for previous submission to complete before resubmitting the
      // command-buffer for level-zero backend.
      // TODO : add a check to release this constraint and allow multiple
      // concurrent submissions if the exec_graph has been updated since the
      // last submission.
      for (std::vector<sycl::detail::EventImplPtr>::iterator It =
               MExecutionEvents.begin();
           It != MExecutionEvents.end();) {
        auto Event = *It;
        if (!Event->isCompleted()) {
          if (Queue->get_device().get_backend() ==
              sycl::backend::ext_oneapi_level_zero) {
            Event->wait(Event);
          } else {
            auto &AttachedEventsList = Event->getPostCompleteEvents();
            CGData.MEvents.reserve(AttachedEventsList.size() + 1);
            CGData.MEvents.push_back(Event);
            // Add events of the previous execution of all graph partitions.
            for (auto &AttachedEvent : AttachedEventsList) {
              CGData.MEvents.push_back(AttachedEvent);
            }
          }
          ++It;
        } else {
          // Remove completed events
          It = MExecutionEvents.erase(It);
        }
      }

      NewEvent = CreateNewEvent();
      ur_event_handle_t *OutEvent = &NewEvent->getHandleRef();
      // Merge requirements from the nodes into requirements (if any) from the
      // handler.
      CGData.MRequirements.insert(CGData.MRequirements.end(),
                                  MRequirements.begin(), MRequirements.end());
      CGData.MAccStorage.insert(CGData.MAccStorage.end(), MAccessors.begin(),
                                MAccessors.end());

      // If we have no requirements or dependent events for the command buffer,
      // enqueue it directly
      if (CGData.MRequirements.empty() && CGData.MEvents.empty()) {
        if (NewEvent != nullptr) {
          NewEvent->setSubmissionTime();
          NewEvent->setHostEnqueueTime();
<<<<<<< HEAD
        ur_result_t Res = Queue->getPlugin()->call_nocheck(
            urCommandBufferEnqueueExp, CommandBuffer, Queue->getHandleRef(), 0,
            nullptr, OutEvent);
        if (Res == UR_RESULT_ERROR_INVALID_QUEUE_PROPERTIES) {
=======
        }
        pi_result Res =
            Queue->getPlugin()
                ->call_nocheck<
                    sycl::detail::PiApiKind::piextEnqueueCommandBuffer>(
                    CommandBuffer, Queue->getHandleRef(), 0, nullptr, OutEvent);
        if (Res == pi_result::PI_ERROR_INVALID_QUEUE_PROPERTIES) {
>>>>>>> dbeb50c4
          throw sycl::exception(
              make_error_code(errc::invalid),
              "Graphs cannot be submitted to a queue which uses "
              "immediate command lists. Use "
              "sycl::ext::intel::property::queue::no_immediate_"
              "command_list to disable them.");
        } else if (Res != UR_RESULT_SUCCESS) {
          throw sycl::exception(
              errc::event,
              "Failed to enqueue event for command buffer submission");
        }
      } else {
        std::unique_ptr<sycl::detail::CG> CommandGroup =
            std::make_unique<sycl::detail::CGExecCommandBuffer>(
                CommandBuffer, nullptr, std::move(CGData));

        NewEvent = sycl::detail::Scheduler::getInstance().addCG(
            std::move(CommandGroup), Queue, /*EventNeeded=*/true);
      }
      NewEvent->setEventFromSubmittedExecCommandBuffer(true);
    } else if ((CurrentPartition->MSchedule.size() > 0) &&
               (CurrentPartition->MSchedule.front()->MCGType ==
                sycl::detail::CGType::CodeplayHostTask)) {
      auto NodeImpl = CurrentPartition->MSchedule.front();
      // Schedule host task
      NodeImpl->MCommandGroup->getEvents().insert(
          NodeImpl->MCommandGroup->getEvents().end(), CGData.MEvents.begin(),
          CGData.MEvents.end());
      // HostTask CG stores the Queue on which the task was submitted.
      // In case of graph, this queue may differ from the actual execution
      // queue. We therefore overload this Queue before submitting the task.
      static_cast<sycl::detail::CGHostTask &>(*NodeImpl->MCommandGroup.get())
          .MQueue = Queue;

      NewEvent = sycl::detail::Scheduler::getInstance().addCG(
          NodeImpl->getCGCopy(), Queue, /*EventNeeded=*/true);
    } else {
      std::vector<std::shared_ptr<sycl::detail::event_impl>> ScheduledEvents;
      for (auto &NodeImpl : CurrentPartition->MSchedule) {
        std::vector<ur_event_handle_t> RawEvents;

        // If the node has no requirements for accessors etc. then we skip the
        // scheduler and enqueue directly.
        if (NodeImpl->MCGType == sycl::detail::CGType::Kernel &&
            NodeImpl->MCommandGroup->getRequirements().size() +
                    static_cast<sycl::detail::CGExecKernel *>(
                        NodeImpl->MCommandGroup.get())
                        ->MStreams.size() ==
                0) {
          sycl::detail::CGExecKernel *CG =
              static_cast<sycl::detail::CGExecKernel *>(
                  NodeImpl->MCommandGroup.get());
          auto OutEvent = CreateNewEvent();
          sycl::detail::enqueueImpKernel(
              Queue, CG->MNDRDesc, CG->MArgs, CG->MKernelBundle,
              CG->MSyclKernel, CG->MKernelName, RawEvents, OutEvent,
              // TODO: Pass accessor mem allocations
              nullptr,
              // TODO: Extract from handler
              UR_KERNEL_CACHE_CONFIG_DEFAULT, CG->MKernelIsCooperative,
              CG->MKernelUsesClusterLaunch);
          ScheduledEvents.push_back(NewEvent);
        } else if (!NodeImpl->isEmpty()) {
          // Empty nodes are node processed as other nodes, but only their
          // dependencies are propagated in findRealDeps
          sycl::detail::EventImplPtr EventImpl =
              sycl::detail::Scheduler::getInstance().addCG(
                  NodeImpl->getCGCopy(), Queue, /*EventNeeded=*/true);

          ScheduledEvents.push_back(EventImpl);
        }
      }
      // Create an event which has all kernel events as dependencies
      NewEvent = std::make_shared<sycl::detail::event_impl>(Queue);
      NewEvent->setStateIncomplete();
      NewEvent->getPreparedDepsEvents() = ScheduledEvents;
    }
    PartitionsExecutionEvents[CurrentPartition] = NewEvent;
  }

  // Keep track of this execution event so we can make sure it's completed in
  // the destructor.
  MExecutionEvents.push_back(NewEvent);
  // Attach events of previous partitions to ensure that when the returned event
  // is complete all execution associated with the graph have been completed.
  for (auto const &Elem : PartitionsExecutionEvents) {
    if (Elem.second != NewEvent) {
      NewEvent->attachEventToComplete(Elem.second);
    }
  }
  NewEvent->setProfilingEnabled(MEnableProfiling);
  sycl::event QueueEvent =
      sycl::detail::createSyclObjFromImpl<sycl::event>(NewEvent);
  return QueueEvent;
}

void exec_graph_impl::duplicateNodes() {
  // Map of original modifiable nodes (keys) to new duplicated nodes (values)
  std::map<std::shared_ptr<node_impl>, std::shared_ptr<node_impl>> NodesMap;

  const std::vector<std::shared_ptr<node_impl>> &ModifiableNodes =
      MGraphImpl->MNodeStorage;
  std::deque<std::shared_ptr<node_impl>> NewNodes;

  for (size_t i = 0; i < ModifiableNodes.size(); i++) {
    auto OriginalNode = ModifiableNodes[i];
    std::shared_ptr<node_impl> NodeCopy =
        std::make_shared<node_impl>(*OriginalNode);

    // Associate the ID of the original node with the node copy for later quick
    // access
    MIDCache.insert(std::make_pair(OriginalNode->MID, NodeCopy));

    // Clear edges between nodes so that we can replace with new ones
    NodeCopy->MSuccessors.clear();
    NodeCopy->MPredecessors.clear();
    // Push the new node to the front of the stack
    NewNodes.push_back(NodeCopy);
    // Associate the new node with the old one for updating edges
    NodesMap.insert({OriginalNode, NodeCopy});
  }

  // Now that all nodes have been copied rebuild edges on new nodes. This must
  // be done as a separate step since successors may be out of order.
  for (size_t i = 0; i < ModifiableNodes.size(); i++) {
    auto OriginalNode = ModifiableNodes[i];
    auto NodeCopy = NewNodes[i];
    // Look through all the original node successors, find their copies and
    // register those as successors with the current copied node
    for (auto &NextNode : OriginalNode->MSuccessors) {
      auto Successor = NodesMap.at(NextNode.lock());
      NodeCopy->registerSuccessor(Successor, NodeCopy);
    }
  }

  // Subgraph nodes need special handling, we extract all subgraph nodes and
  // merge them into the main node list

  for (auto NewNodeIt = NewNodes.rbegin(); NewNodeIt != NewNodes.rend();
       ++NewNodeIt) {
    auto NewNode = *NewNodeIt;
    if (NewNode->MNodeType != node_type::subgraph) {
      continue;
    }
    const std::vector<std::shared_ptr<node_impl>> &SubgraphNodes =
        NewNode->MSubGraphImpl->MNodeStorage;
    std::deque<std::shared_ptr<node_impl>> NewSubgraphNodes{};

    // Map of original subgraph nodes (keys) to new duplicated nodes (values)
    std::map<std::shared_ptr<node_impl>, std::shared_ptr<node_impl>>
        SubgraphNodesMap;

    // Copy subgraph nodes
    for (size_t i = 0; i < SubgraphNodes.size(); i++) {
      auto SubgraphNode = SubgraphNodes[i];
      auto NodeCopy = std::make_shared<node_impl>(*SubgraphNode);
      // Associate the ID of the original subgraph node with all extracted node
      // copies for future quick access.
      MIDCache.insert(std::make_pair(SubgraphNode->MID, NodeCopy));

      NewSubgraphNodes.push_back(NodeCopy);
      SubgraphNodesMap.insert({SubgraphNode, NodeCopy});
      NodeCopy->MSuccessors.clear();
      NodeCopy->MPredecessors.clear();
    }

    // Rebuild edges for new subgraph nodes
    for (size_t i = 0; i < SubgraphNodes.size(); i++) {
      auto SubgraphNode = SubgraphNodes[i];
      auto NodeCopy = NewSubgraphNodes[i];

      for (auto &NextNode : SubgraphNode->MSuccessors) {
        auto Successor = SubgraphNodesMap.at(NextNode.lock());
        NodeCopy->registerSuccessor(Successor, NodeCopy);
      }
    }

    // Collect input and output nodes for the subgraph
    std::vector<std::shared_ptr<node_impl>> Inputs;
    std::vector<std::shared_ptr<node_impl>> Outputs;
    for (auto &NodeImpl : NewSubgraphNodes) {
      if (NodeImpl->MPredecessors.size() == 0) {
        Inputs.push_back(NodeImpl);
      }
      if (NodeImpl->MSuccessors.size() == 0) {
        Outputs.push_back(NodeImpl);
      }
    }

    // Update the predecessors and successors of the nodes which reference the
    // original subgraph node

    // Predecessors
    for (auto &PredNodeWeak : NewNode->MPredecessors) {
      auto PredNode = PredNodeWeak.lock();
      auto &Successors = PredNode->MSuccessors;

      // Remove the subgraph node from this nodes successors
      Successors.erase(std::remove_if(Successors.begin(), Successors.end(),
                                      [NewNode](auto WeakNode) {
                                        return WeakNode.lock() == NewNode;
                                      }),
                       Successors.end());

      // Add all input nodes from the subgraph as successors for this node
      // instead
      for (auto &Input : Inputs) {
        PredNode->registerSuccessor(Input, PredNode);
      }
    }

    // Successors
    for (auto &SuccNodeWeak : NewNode->MSuccessors) {
      auto SuccNode = SuccNodeWeak.lock();
      auto &Predecessors = SuccNode->MPredecessors;

      // Remove the subgraph node from this nodes successors
      Predecessors.erase(std::remove_if(Predecessors.begin(),
                                        Predecessors.end(),
                                        [NewNode](auto WeakNode) {
                                          return WeakNode.lock() == NewNode;
                                        }),
                         Predecessors.end());

      // Add all Output nodes from the subgraph as predecessors for this node
      // instead
      for (auto &Output : Outputs) {
        Output->registerSuccessor(SuccNode, Output);
      }
    }

    // Remove single subgraph node and add all new individual subgraph nodes
    // to the node storage in its place
    auto OldPositionIt =
        NewNodes.erase(std::find(NewNodes.begin(), NewNodes.end(), NewNode));
    // Also set the iterator to the newly added nodes so we can continue
    // iterating over all remaining nodes
    auto InsertIt = NewNodes.insert(OldPositionIt, NewSubgraphNodes.begin(),
                                    NewSubgraphNodes.end());
    // Since the new reverse_iterator will be at i - 1 we need to advance it
    // when constructing
    NewNodeIt = std::make_reverse_iterator(std::next(InsertIt));
  }

  // Store all the new nodes locally
  MNodeStorage.insert(MNodeStorage.begin(), NewNodes.begin(), NewNodes.end());
}

void exec_graph_impl::update(std::shared_ptr<graph_impl> GraphImpl) {

  if (MDevice != GraphImpl->getDevice()) {
    throw sycl::exception(
        sycl::make_error_code(errc::invalid),
        "Cannot update using a graph created with a different device.");
  }
  if (MContext != GraphImpl->getContext()) {
    throw sycl::exception(
        sycl::make_error_code(errc::invalid),
        "Cannot update using a graph created with a different context.");
  }

  if (MNodeStorage.size() != GraphImpl->MNodeStorage.size()) {
    throw sycl::exception(sycl::make_error_code(errc::invalid),
                          "Cannot update using a graph with a different "
                          "topology. Mismatch found in the number of nodes.");
  }

  for (uint32_t i = 0; i < MNodeStorage.size(); ++i) {
    if (MNodeStorage[i]->MSuccessors.size() !=
            GraphImpl->MNodeStorage[i]->MSuccessors.size() ||
        MNodeStorage[i]->MPredecessors.size() !=
            GraphImpl->MNodeStorage[i]->MPredecessors.size()) {
      throw sycl::exception(
          sycl::make_error_code(errc::invalid),
          "Cannot update using a graph with a different topology. Mismatch "
          "found in the number of edges.");
    }
    if (MNodeStorage[i]->MCGType != GraphImpl->MNodeStorage[i]->MCGType) {
      throw sycl::exception(
          sycl::make_error_code(errc::invalid),
          "Cannot update using a graph with mismatched node types. Each pair "
          "of nodes being updated must have the same type");
    }

    if (MNodeStorage[i]->MCGType == sycl::detail::CGType::Kernel) {
      sycl::detail::CGExecKernel *TargetCGExec =
          static_cast<sycl::detail::CGExecKernel *>(
              MNodeStorage[i]->MCommandGroup.get());
      const std::string &TargetKernelName = TargetCGExec->getKernelName();

      sycl::detail::CGExecKernel *SourceCGExec =
          static_cast<sycl::detail::CGExecKernel *>(
              GraphImpl->MNodeStorage[i]->MCommandGroup.get());
      const std::string &SourceKernelName = SourceCGExec->getKernelName();

      if (TargetKernelName.compare(SourceKernelName) != 0) {
        std::stringstream ErrorStream(
            "Cannot update using a graph with mismatched kernel "
            "types. Source node type ");
        ErrorStream << SourceKernelName;
        ErrorStream << ", target node type ";
        ErrorStream << TargetKernelName;
        throw sycl::exception(sycl::make_error_code(errc::invalid),
                              ErrorStream.str());
      }
    }
  }

  for (uint32_t i = 0; i < MNodeStorage.size(); ++i) {
    MIDCache.insert(
        std::make_pair(GraphImpl->MNodeStorage[i]->MID, MNodeStorage[i]));
  }

  update(GraphImpl->MNodeStorage);
}

void exec_graph_impl::update(std::shared_ptr<node_impl> Node) {
  this->update(std::vector<std::shared_ptr<node_impl>>{Node});
}

void exec_graph_impl::update(
    const std::vector<std::shared_ptr<node_impl>> Nodes) {

  if (!MIsUpdatable) {
    throw sycl::exception(sycl::make_error_code(errc::invalid),
                          "update() cannot be called on a executable graph "
                          "which was not created with property::updatable");
  }

  // If there are any accessor requirements, we have to update through the
  // scheduler to ensure that any allocations have taken place before trying to
  // update.
  bool NeedScheduledUpdate = false;
  std::vector<sycl::detail::AccessorImplHost *> UpdateRequirements;
  // At worst we may have as many requirements as there are for the entire graph
  // for updating.
  UpdateRequirements.reserve(MRequirements.size());
  for (auto &Node : Nodes) {
    // Check if node(s) derived from this modifiable node exists in this graph
    if (MIDCache.count(Node->getID()) == 0) {
      throw sycl::exception(
          sycl::make_error_code(errc::invalid),
          "Node passed to update() is not part of the graph.");
    }

    if (!(Node->isEmpty() || Node->MCGType == sycl::detail::CGType::Kernel ||
          Node->MCGType == sycl::detail::CGType::Barrier)) {
      throw sycl::exception(errc::invalid,
                            "Unsupported node type for update. Only kernel, "
                            "barrier and empty nodes are supported.");
    }

    if (const auto &CG = Node->MCommandGroup;
        CG && CG->getRequirements().size() != 0) {
      NeedScheduledUpdate = true;

      UpdateRequirements.insert(UpdateRequirements.end(),
                                Node->MCommandGroup->getRequirements().begin(),
                                Node->MCommandGroup->getRequirements().end());
    }
  }

  // Clean up any execution events which have finished so we don't pass them to
  // the scheduler.
  for (auto It = MExecutionEvents.begin(); It != MExecutionEvents.end();) {
    if ((*It)->isCompleted()) {
      It = MExecutionEvents.erase(It);
      continue;
    }
    ++It;
  }

  // If we have previous execution events do the update through the scheduler to
  // ensure it is ordered correctly.
  NeedScheduledUpdate |= MExecutionEvents.size() > 0;

  if (NeedScheduledUpdate) {
    auto AllocaQueue = std::make_shared<sycl::detail::queue_impl>(
        sycl::detail::getSyclObjImpl(MGraphImpl->getDevice()),
        sycl::detail::getSyclObjImpl(MGraphImpl->getContext()),
        sycl::async_handler{}, sycl::property_list{});
    // Don't need to care about the return event here because it is synchronous
    sycl::detail::Scheduler::getInstance().addCommandGraphUpdate(
        this, Nodes, AllocaQueue, UpdateRequirements, MExecutionEvents);
  } else {
    for (auto &Node : Nodes) {
      updateImpl(Node);
    }
  }

  // Rebuild cached requirements for this graph with updated nodes
  MRequirements.clear();
  for (auto &Node : MNodeStorage) {
    if (!Node->MCommandGroup)
      continue;
    MRequirements.insert(MRequirements.end(),
                         Node->MCommandGroup->getRequirements().begin(),
                         Node->MCommandGroup->getRequirements().end());
  }
}

void exec_graph_impl::updateImpl(std::shared_ptr<node_impl> Node) {
  // Kernel node update is the only command type supported in UR for update.
  // Updating any other types of nodes, e.g. empty & barrier nodes is a no-op.
  if (Node->MCGType != sycl::detail::CGType::Kernel) {
    return;
  }
  auto ContextImpl = sycl::detail::getSyclObjImpl(MContext);
  const sycl::detail::PluginPtr &Plugin = ContextImpl->getPlugin();
  auto DeviceImpl = sycl::detail::getSyclObjImpl(MGraphImpl->getDevice());

  // Gather arg information from Node
  auto &ExecCG =
      *(static_cast<sycl::detail::CGExecKernel *>(Node->MCommandGroup.get()));
  // Copy args because we may modify them
  std::vector<sycl::detail::ArgDesc> NodeArgs = ExecCG.getArguments();
  // Copy NDR desc since we need to modify it
  auto NDRDesc = ExecCG.MNDRDesc;

  ur_program_handle_t UrProgram = nullptr;
  ur_kernel_handle_t UrKernel = nullptr;
  auto Kernel = ExecCG.MSyclKernel;
  auto KernelBundleImplPtr = ExecCG.MKernelBundle;
  std::shared_ptr<sycl::detail::kernel_impl> SyclKernelImpl = nullptr;
  const sycl::detail::KernelArgMask *EliminatedArgMask = nullptr;

  // Use kernel_bundle if available unless it is interop.
  // Interop bundles can't be used in the first branch, because the kernels
  // in interop kernel bundles (if any) do not have kernel_id
  // and can therefore not be looked up, but since they are self-contained
  // they can simply be launched directly.
  if (KernelBundleImplPtr && !KernelBundleImplPtr->isInterop()) {
    auto KernelName = ExecCG.MKernelName;
    kernel_id KernelID =
        sycl::detail::ProgramManager::getInstance().getSYCLKernelID(KernelName);
    kernel SyclKernel =
        KernelBundleImplPtr->get_kernel(KernelID, KernelBundleImplPtr);
    SyclKernelImpl = sycl::detail::getSyclObjImpl(SyclKernel);
    UrKernel = SyclKernelImpl->getHandleRef();
    EliminatedArgMask = SyclKernelImpl->getKernelArgMask();
  } else if (Kernel != nullptr) {
    UrKernel = Kernel->getHandleRef();
    EliminatedArgMask = Kernel->getKernelArgMask();
  } else {
    std::tie(UrKernel, std::ignore, EliminatedArgMask, UrProgram) =
        sycl::detail::ProgramManager::getInstance().getOrCreateKernel(
            ContextImpl, DeviceImpl, ExecCG.MKernelName);
  }

  // Remove eliminated args
  std::vector<sycl::detail::ArgDesc> MaskedArgs;
  MaskedArgs.reserve(NodeArgs.size());

  sycl::detail::applyFuncOnFilteredArgs(
      EliminatedArgMask, NodeArgs,
      [&MaskedArgs](sycl::detail::ArgDesc &Arg, int NextTrueIndex) {
        MaskedArgs.emplace_back(Arg.MType, Arg.MPtr, Arg.MSize, NextTrueIndex);
      });

  // Reverse kernel dims
  sycl::detail::ReverseRangeDimensionsForKernel(NDRDesc);

  size_t RequiredWGSize[3] = {0, 0, 0};
  size_t *LocalSize = nullptr;

  if (NDRDesc.LocalSize[0] != 0)
    LocalSize = &NDRDesc.LocalSize[0];
  else {
    Plugin->call(urKernelGetGroupInfo, UrKernel, DeviceImpl->getHandleRef(),
                 UR_KERNEL_GROUP_INFO_COMPILE_WORK_GROUP_SIZE,
                 sizeof(RequiredWGSize), RequiredWGSize,
                 /* param_value_size_ret = */ nullptr);

    const bool EnforcedLocalSize =
        (RequiredWGSize[0] != 0 || RequiredWGSize[1] != 0 ||
         RequiredWGSize[2] != 0);
    if (EnforcedLocalSize)
      LocalSize = RequiredWGSize;
  }
  // Create update descriptor

  // Storage for individual arg descriptors
  std::vector<ur_exp_command_buffer_update_memobj_arg_desc_t> MemobjDescs;
  std::vector<ur_exp_command_buffer_update_pointer_arg_desc_t> PtrDescs;
  std::vector<ur_exp_command_buffer_update_value_arg_desc_t> ValueDescs;
  MemobjDescs.reserve(MaskedArgs.size());
  PtrDescs.reserve(MaskedArgs.size());
  ValueDescs.reserve(MaskedArgs.size());

  ur_exp_command_buffer_update_kernel_launch_desc_t UpdateDesc;

  // Collect arg descriptors and fill kernel launch descriptor
  using sycl::detail::kernel_param_kind_t;
  for (size_t i = 0; i < MaskedArgs.size(); i++) {
    auto &NodeArg = MaskedArgs[i];
    switch (NodeArg.MType) {
    case kernel_param_kind_t::kind_pointer: {
      PtrDescs.push_back(
          {UR_STRUCTURE_TYPE_EXP_COMMAND_BUFFER_UPDATE_POINTER_ARG_DESC,
           nullptr, static_cast<uint32_t>(NodeArg.MIndex), nullptr,
           NodeArg.MPtr});
    } break;
    case kernel_param_kind_t::kind_std_layout: {
      ValueDescs.push_back(
          {UR_STRUCTURE_TYPE_EXP_COMMAND_BUFFER_UPDATE_VALUE_ARG_DESC, nullptr,
           static_cast<uint32_t>(NodeArg.MIndex),
           static_cast<uint32_t>(NodeArg.MSize), nullptr, NodeArg.MPtr});
    } break;
    case kernel_param_kind_t::kind_accessor: {
      sycl::detail::Requirement *Req =
          static_cast<sycl::detail::Requirement *>(NodeArg.MPtr);

      ur_kernel_arg_mem_obj_properties_t MemObjProps;
      MemObjProps.stype = UR_STRUCTURE_TYPE_KERNEL_ARG_MEM_OBJ_PROPERTIES;
      MemObjProps.pNext = nullptr;
      switch (Req->MAccessMode) {
      case access::mode::read: {
        MemObjProps.memoryAccess = UR_MEM_FLAG_READ_ONLY;
        break;
      }
      case access::mode::write:
      case access::mode::discard_write: {
        MemObjProps.memoryAccess = UR_MEM_FLAG_WRITE_ONLY;
        break;
      }
      default: {
        MemObjProps.memoryAccess = UR_MEM_FLAG_READ_WRITE;
        break;
      }
      }
      MemobjDescs.push_back(
          {UR_STRUCTURE_TYPE_EXP_COMMAND_BUFFER_UPDATE_MEMOBJ_ARG_DESC, nullptr,
           static_cast<uint32_t>(NodeArg.MIndex), &MemObjProps,
           static_cast<ur_mem_handle_t>(Req->MData)});

    } break;

    default:
      break;
    }
  }

  UpdateDesc.numNewMemObjArgs = MemobjDescs.size();
  UpdateDesc.pNewMemObjArgList = MemobjDescs.data();
  UpdateDesc.numNewPointerArgs = PtrDescs.size();
  UpdateDesc.pNewPointerArgList = PtrDescs.data();
  UpdateDesc.numNewValueArgs = ValueDescs.size();
  UpdateDesc.pNewValueArgList = ValueDescs.data();

  UpdateDesc.pNewGlobalWorkOffset = &NDRDesc.GlobalOffset[0];
  UpdateDesc.pNewGlobalWorkSize = &NDRDesc.GlobalSize[0];
  UpdateDesc.pNewLocalWorkSize = LocalSize;
  UpdateDesc.newWorkDim = NDRDesc.Dims;

  // Query the ID cache to find the equivalent exec node for the node passed to
  // this function.
  // TODO: Handle subgraphs or any other cases where multiple nodes may be
  // associated with a single key, once those node types are supported for
  // update.
  auto ExecNode = MIDCache.find(Node->MID);
  assert(ExecNode != MIDCache.end() && "Node ID was not found in ID cache");

  // Update ExecNode with new values from Node, in case we ever need to
  // rebuild the command buffers
  ExecNode->second->updateFromOtherNode(Node);

  ur_exp_command_buffer_command_handle_t Command =
      MCommandMap[ExecNode->second];
  ur_result_t Res = Plugin->call_nocheck(urCommandBufferUpdateKernelLaunchExp,
                                         Command, &UpdateDesc);

  if (UrProgram) {
    // We retained these objects by calling getOrCreateKernel()
    Plugin->call(urKernelRelease, UrKernel);
    Plugin->call(urProgramRelease, UrProgram);
  }

  if (Res != UR_RESULT_SUCCESS) {
    throw sycl::exception(errc::invalid, "Error updating command_graph");
  }
}

modifiable_command_graph::modifiable_command_graph(
    const sycl::context &SyclContext, const sycl::device &SyclDevice,
    const sycl::property_list &PropList)
    : impl(std::make_shared<detail::graph_impl>(SyclContext, SyclDevice,
                                                PropList)) {}

modifiable_command_graph::modifiable_command_graph(
    const sycl::queue &SyclQueue, const sycl::property_list &PropList)
    : impl(std::make_shared<detail::graph_impl>(
          SyclQueue.get_context(), SyclQueue.get_device(), PropList)) {}

node modifiable_command_graph::addImpl(const std::vector<node> &Deps) {
  impl->throwIfGraphRecordingQueue("Explicit API \"Add()\" function");
  std::vector<std::shared_ptr<detail::node_impl>> DepImpls;
  for (auto &D : Deps) {
    DepImpls.push_back(sycl::detail::getSyclObjImpl(D));
  }

  graph_impl::WriteLock Lock(impl->MMutex);
  std::shared_ptr<detail::node_impl> NodeImpl = impl->add(impl, DepImpls);
  return sycl::detail::createSyclObjFromImpl<node>(NodeImpl);
}

node modifiable_command_graph::addImpl(std::function<void(handler &)> CGF,
                                       const std::vector<node> &Deps) {
  impl->throwIfGraphRecordingQueue("Explicit API \"Add()\" function");
  std::vector<std::shared_ptr<detail::node_impl>> DepImpls;
  for (auto &D : Deps) {
    DepImpls.push_back(sycl::detail::getSyclObjImpl(D));
  }

  graph_impl::WriteLock Lock(impl->MMutex);
  std::shared_ptr<detail::node_impl> NodeImpl =
      impl->add(impl, CGF, {}, DepImpls);
  return sycl::detail::createSyclObjFromImpl<node>(NodeImpl);
}

void modifiable_command_graph::addGraphLeafDependencies(node Node) {
  // Find all exit nodes in the current graph and add them to the dependency
  // vector
  std::shared_ptr<detail::node_impl> DstImpl =
      sycl::detail::getSyclObjImpl(Node);
  graph_impl::WriteLock Lock(impl->MMutex);
  for (auto &NodeImpl : impl->MNodeStorage) {
    if ((NodeImpl->MSuccessors.size() == 0) && (NodeImpl != DstImpl)) {
      impl->makeEdge(NodeImpl, DstImpl);
    }
  }
}

void modifiable_command_graph::make_edge(node &Src, node &Dest) {
  std::shared_ptr<detail::node_impl> SenderImpl =
      sycl::detail::getSyclObjImpl(Src);
  std::shared_ptr<detail::node_impl> ReceiverImpl =
      sycl::detail::getSyclObjImpl(Dest);

  graph_impl::WriteLock Lock(impl->MMutex);
  impl->makeEdge(SenderImpl, ReceiverImpl);
}

command_graph<graph_state::executable>
modifiable_command_graph::finalize(const sycl::property_list &PropList) const {
  // Graph is read and written in this scope so we lock
  // this graph with full priviledges.
  graph_impl::WriteLock Lock(impl->MMutex);
  return command_graph<graph_state::executable>{
      this->impl, this->impl->getContext(), PropList};
}

void modifiable_command_graph::begin_recording(
    queue &RecordingQueue, const sycl::property_list &PropList) {
  std::ignore = PropList;

  auto QueueImpl = sycl::detail::getSyclObjImpl(RecordingQueue);
  assert(QueueImpl);
  if (QueueImpl->get_context() != impl->getContext()) {
    throw sycl::exception(sycl::make_error_code(errc::invalid),
                          "begin_recording called for a queue whose context "
                          "differs from the graph context.");
  }
  if (QueueImpl->get_device() != impl->getDevice()) {
    throw sycl::exception(sycl::make_error_code(errc::invalid),
                          "begin_recording called for a queue whose device "
                          "differs from the graph device.");
  }

  if (QueueImpl->is_in_fusion_mode()) {
    throw sycl::exception(sycl::make_error_code(errc::invalid),
                          "SYCL queue in kernel in fusion mode "
                          "can NOT be recorded.");
  }

  if (QueueImpl->get_context() != impl->getContext()) {
    throw sycl::exception(sycl::make_error_code(errc::invalid),
                          "begin_recording called for a queue whose context "
                          "differs from the graph context.");
  }
  if (QueueImpl->get_device() != impl->getDevice()) {
    throw sycl::exception(sycl::make_error_code(errc::invalid),
                          "begin_recording called for a queue whose device "
                          "differs from the graph device.");
  }

  if (QueueImpl->getCommandGraph() == nullptr) {
    QueueImpl->setCommandGraph(impl);
    graph_impl::WriteLock Lock(impl->MMutex);
    impl->addQueue(QueueImpl);
  }
  if (QueueImpl->getCommandGraph() != impl) {
    throw sycl::exception(sycl::make_error_code(errc::invalid),
                          "begin_recording called for a queue which is already "
                          "recording to a different graph.");
  }
}

void modifiable_command_graph::begin_recording(
    const std::vector<queue> &RecordingQueues,
    const sycl::property_list &PropList) {
  for (queue Queue : RecordingQueues) {
    this->begin_recording(Queue, PropList);
  }
}

void modifiable_command_graph::end_recording() {
  graph_impl::WriteLock Lock(impl->MMutex);
  impl->clearQueues();
}

void modifiable_command_graph::end_recording(queue &RecordingQueue) {
  auto QueueImpl = sycl::detail::getSyclObjImpl(RecordingQueue);
  if (QueueImpl && QueueImpl->getCommandGraph() == impl) {
    QueueImpl->setCommandGraph(nullptr);
    graph_impl::WriteLock Lock(impl->MMutex);
    impl->removeQueue(QueueImpl);
  }
  if (QueueImpl->getCommandGraph() != nullptr) {
    throw sycl::exception(sycl::make_error_code(errc::invalid),
                          "end_recording called for a queue which is recording "
                          "to a different graph.");
  }
}

void modifiable_command_graph::end_recording(
    const std::vector<queue> &RecordingQueues) {
  for (queue Queue : RecordingQueues) {
    this->end_recording(Queue);
  }
}

void modifiable_command_graph::print_graph(std::string path,
                                           bool verbose) const {
  graph_impl::ReadLock Lock(impl->MMutex);
  if (path.substr(path.find_last_of(".") + 1) == "dot") {
    impl->printGraphAsDot(path, verbose);
  } else {
    throw sycl::exception(
        sycl::make_error_code(errc::invalid),
        "DOT graph is the only format supported at the moment.");
  }
}

std::vector<node> modifiable_command_graph::get_nodes() const {
  return createNodesFromImpls(impl->MNodeStorage);
}
std::vector<node> modifiable_command_graph::get_root_nodes() const {
  auto &Roots = impl->MRoots;
  std::vector<std::weak_ptr<node_impl>> Impls{};

  std::copy(Roots.begin(), Roots.end(), std::back_inserter(Impls));
  return createNodesFromImpls(Impls);
}

executable_command_graph::executable_command_graph(
    const std::shared_ptr<detail::graph_impl> &Graph, const sycl::context &Ctx,
    const property_list &PropList)
    : impl(std::make_shared<detail::exec_graph_impl>(Ctx, Graph, PropList)) {
  finalizeImpl(); // Create backend representation for executable graph
}

void executable_command_graph::finalizeImpl() {
  impl->makePartitions();

  auto Device = impl->getGraphImpl()->getDevice();
  for (auto Partition : impl->getPartitions()) {
    if (!Partition->isHostTask()) {
      impl->createCommandBuffers(Device, Partition);
    }
  }
}

void executable_command_graph::update(
    const command_graph<graph_state::modifiable> &Graph) {
  impl->update(sycl::detail::getSyclObjImpl(Graph));
}

void executable_command_graph::update(const node &Node) {
  impl->update(sycl::detail::getSyclObjImpl(Node));
}

void executable_command_graph::update(const std::vector<node> &Nodes) {
  std::vector<std::shared_ptr<node_impl>> NodeImpls{};
  NodeImpls.reserve(Nodes.size());
  for (auto &Node : Nodes) {
    NodeImpls.push_back(sycl::detail::getSyclObjImpl(Node));
  }

  impl->update(NodeImpls);
}

dynamic_parameter_base::dynamic_parameter_base(
    command_graph<graph_state::modifiable> Graph, size_t ParamSize,
    const void *Data)
    : impl(std::make_shared<dynamic_parameter_impl>(
          sycl::detail::getSyclObjImpl(Graph), ParamSize, Data)) {}

void dynamic_parameter_base::updateValue(const void *NewValue, size_t Size) {
  impl->updateValue(NewValue, Size);
}

void dynamic_parameter_base::updateAccessor(
    const sycl::detail::AccessorBaseHost *Acc) {
  impl->updateAccessor(Acc);
}

} // namespace detail

node_type node::get_type() const { return impl->MNodeType; }

std::vector<node> node::get_predecessors() const {
  return detail::createNodesFromImpls(impl->MPredecessors);
}

std::vector<node> node::get_successors() const {
  return detail::createNodesFromImpls(impl->MSuccessors);
}

node node::get_node_from_event(event nodeEvent) {
  auto EventImpl = sycl::detail::getSyclObjImpl(nodeEvent);
  auto GraphImpl = EventImpl->getCommandGraph();

  return sycl::detail::createSyclObjFromImpl<node>(
      GraphImpl->getNodeForEvent(EventImpl));
}

template <> __SYCL_EXPORT void node::update_nd_range<1>(nd_range<1> NDRange) {
  impl->updateNDRange(NDRange);
}
template <> __SYCL_EXPORT void node::update_nd_range<2>(nd_range<2> NDRange) {
  impl->updateNDRange(NDRange);
}
template <> __SYCL_EXPORT void node::update_nd_range<3>(nd_range<3> NDRange) {
  impl->updateNDRange(NDRange);
}
template <> __SYCL_EXPORT void node::update_range<1>(range<1> Range) {
  impl->updateRange(Range);
}
template <> __SYCL_EXPORT void node::update_range<2>(range<2> Range) {
  impl->updateRange(Range);
}
template <> __SYCL_EXPORT void node::update_range<3>(range<3> Range) {
  impl->updateRange(Range);
}
} // namespace experimental
} // namespace oneapi
} // namespace ext
} // namespace _V1
} // namespace sycl<|MERGE_RESOLUTION|>--- conflicted
+++ resolved
@@ -905,20 +905,11 @@
         if (NewEvent != nullptr) {
           NewEvent->setSubmissionTime();
           NewEvent->setHostEnqueueTime();
-<<<<<<< HEAD
+        }
         ur_result_t Res = Queue->getPlugin()->call_nocheck(
             urCommandBufferEnqueueExp, CommandBuffer, Queue->getHandleRef(), 0,
             nullptr, OutEvent);
         if (Res == UR_RESULT_ERROR_INVALID_QUEUE_PROPERTIES) {
-=======
-        }
-        pi_result Res =
-            Queue->getPlugin()
-                ->call_nocheck<
-                    sycl::detail::PiApiKind::piextEnqueueCommandBuffer>(
-                    CommandBuffer, Queue->getHandleRef(), 0, nullptr, OutEvent);
-        if (Res == pi_result::PI_ERROR_INVALID_QUEUE_PROPERTIES) {
->>>>>>> dbeb50c4
           throw sycl::exception(
               make_error_code(errc::invalid),
               "Graphs cannot be submitted to a queue which uses "
