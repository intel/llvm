//==---------------- context_impl.hpp - SYCL context ------------*- C++-*---==//
//
// Part of the LLVM Project, under the Apache License v2.0 with LLVM Exceptions.
// See https://llvm.org/LICENSE.txt for license information.
// SPDX-License-Identifier: Apache-2.0 WITH LLVM-exception
//
//===----------------------------------------------------------------------===//

#pragma once
#include <detail/device_impl.hpp>
#include <detail/kernel_program_cache.hpp>
#include <detail/platform_impl.hpp>
#include <detail/program_manager/program_manager.hpp>
#include <sycl/detail/common.hpp>
#include <sycl/detail/os_util.hpp>
#include <sycl/detail/pi.hpp>
#include <sycl/exception_list.hpp>
#include <sycl/info/info_desc.hpp>
#include <sycl/property_list.hpp>
#include <sycl/stl.hpp>

#include <map>
#include <memory>
#include <set>

namespace sycl {
__SYCL_INLINE_VER_NAMESPACE(_V1) {
// Forward declaration
class device;
namespace detail {
using PlatformImplPtr = std::shared_ptr<detail::platform_impl>;
class context_impl {
public:
  /// Constructs a context_impl using a single SYCL devices.
  ///
  /// The constructed context_impl will use the AsyncHandler parameter to
  /// handle exceptions.
  /// PropList carries the properties of the constructed context_impl.
  ///
  /// \param Device is an instance of SYCL device.
  /// \param AsyncHandler is an instance of async_handler.
  /// \param PropList is an instance of property_list.
  context_impl(const device &Device, async_handler AsyncHandler,
               const property_list &PropList);

  /// Constructs a context_impl using a list of SYCL devices.
  ///
  /// Newly created instance will save each SYCL device in the list. This
  /// requres that all devices in the list are associated with the same
  /// SYCL platform.
  /// The constructed context_impl will use the AsyncHandler parameter to
  /// handle exceptions.
  /// PropList carries the properties of the constructed context_impl.
  ///
  /// \param DeviceList is a list of SYCL device instances.
  /// \param AsyncHandler is an instance of async_handler.
  /// \param PropList is an instance of property_list.
  context_impl(const std::vector<sycl::device> DeviceList,
               async_handler AsyncHandler, const property_list &PropList);

  /// Construct a context_impl using plug-in interoperability handle.
  ///
  /// The constructed context_impl will use the AsyncHandler parameter to
  /// handle exceptions.
  ///
  /// \param PiContext is an instance of a valid plug-in context handle.
  /// \param AsyncHandler is an instance of async_handler.
  /// \param Plugin is the reference to the underlying Plugin that this
  /// context is associated with.
  context_impl(RT::PiContext PiContext, async_handler AsyncHandler,
               const plugin &Plugin);

  ~context_impl();

  /// Checks if this context_impl has a property of type propertyT.
  ///
  /// \return true if this context_impl has a property of type propertyT.
  template <typename propertyT> bool has_property() const noexcept {
    return MPropList.has_property<propertyT>();
  }

  /// Gets the specified property of this context_impl.
  ///
  /// Throws invalid_object_error if this context_impl does not have a property
  /// of type propertyT.
  ///
  /// \return a copy of the property of type propertyT.
  template <typename propertyT> propertyT get_property() const {
    return MPropList.get_property<propertyT>();
  }

  /// Gets OpenCL interoperability context handle.
  ///
  /// \return an instance of OpenCL cl_context.
  cl_context get() const;

  /// Checks if this context is a host context.
  ///
  /// \return true if this context is a host context.
  bool is_host() const;

  /// Gets asynchronous exception handler.
  ///
  /// \return an instance of SYCL async_handler.
  const async_handler &get_async_handler() const;

  /// \return the Plugin associated with the platform of this context.
  const plugin &getPlugin() const { return MPlatform->getPlugin(); }

  /// \return the PlatformImpl associated with this context.
  PlatformImplPtr getPlatformImpl() const { return MPlatform; }

  /// Queries this context for information.
  ///
  /// The return type depends on information being queried.
  template <typename Param> typename Param::return_type get_info() const;

  /// Gets the underlying context object (if any) without reference count
  /// modification.
  ///
  /// Caller must ensure the returned object lives on stack only. It can also
  /// be safely passed to the underlying native runtime API. Warning. Returned
  /// reference will be invalid if context_impl was destroyed.
  ///
  /// \return an instance of raw plug-in context handle.
  RT::PiContext &getHandleRef();

  /// Gets the underlying context object (if any) without reference count
  /// modification.
  ///
  /// Caller must ensure the returned object lives on stack only. It can also
  /// be safely passed to the underlying native runtime API. Warning. Returned
  /// reference will be invalid if context_impl was destroyed.
  ///
  /// \return an instance of raw plug-in context handle.
  const RT::PiContext &getHandleRef() const;

  /// Unlike `get_info<info::context::devices>', this function returns a
  /// reference.
  const std::vector<device> &getDevices() const { return MDevices; }

  using CachedLibProgramsT =
      std::map<std::pair<DeviceLibExt, RT::PiDevice>, RT::PiProgram>;

  /// In contrast to user programs, which are compiled from user code, library
  /// programs come from the SYCL runtime. They are identified by the
  /// corresponding extension:
  ///
  ///  cl_intel_devicelib_assert -> #<pi_program with assert functions>
  ///  cl_intel_devicelib_complex -> #<pi_program with complex functions>
  ///  etc.
  ///
  /// See `doc/design/DeviceLibExtensions.rst' for
  /// more details.
  ///
  /// \returns an instance of sycl::detail::Locked which wraps a map with device
  /// library programs and the corresponding lock for synchronized access.
  Locked<CachedLibProgramsT> acquireCachedLibPrograms() {
    return {MCachedLibPrograms, MCachedLibProgramsMutex};
  }

  KernelProgramCache &getKernelProgramCache() const;

  /// Returns true if and only if context contains the given device.
  bool hasDevice(std::shared_ptr<detail::device_impl> Device) const;

  /// Returns true if and only if the device can be used within this context.
  /// For OpenCL this is currently equivalent to hasDevice, for other backends
  /// it returns true if the device is either a member of the context or a
  /// descendant of a member.
  bool isDeviceValid(DeviceImplPtr Device) {
    // OpenCL does not support using descendants of context members within that
    // context yet.
    // TODO remove once this limitation is lifted
    if (!is_host() && getPlugin().getBackend() == backend::opencl)
      return hasDevice(Device);

    while (!hasDevice(Device)) {
      if (Device->isRootDevice())
        return false;
      Device = detail::getSyclObjImpl(
          Device->get_info<info::device::parent_device>());
    }

    return true;
  }

  /// Given a PiDevice, returns the matching shared_ptr<device_impl>
  /// within this context. May return nullptr if no match discovered.
  DeviceImplPtr findMatchingDeviceImpl(RT::PiDevice &DevicePI) const;

  /// Gets the native handle of the SYCL context.
  ///
  /// \return a native handle.
  pi_native_handle getNative() const;

  // Returns true if buffer_location property is supported by devices
  bool isBufferLocationSupported() const;

  /// Adds an associated device global to the tracked associates.
  void addAssociatedDeviceGlobal(const void *DeviceGlobalPtr);

  /// Adds a device global initializer.
  void addDeviceGlobalInitializer(RT::PiProgram Program,
                                  const std::vector<device> &Devs,
                                  const RTDeviceBinaryImage *BinImage);

  /// Initializes device globals for a program on the associated queue.
  std::vector<RT::PiEvent>
  initializeDeviceGlobals(pi::PiProgram NativePrg,
                          const std::shared_ptr<queue_impl> &QueueImpl);

  enum PropertySupport { NotSupported = 0, Supported = 1, NotChecked = 2 };

private:
  async_handler MAsyncHandler;
  std::vector<device> MDevices;
  RT::PiContext MContext;
  PlatformImplPtr MPlatform;
  property_list MPropList;
  bool MHostContext;
  CachedLibProgramsT MCachedLibPrograms;
  std::mutex MCachedLibProgramsMutex;
  mutable KernelProgramCache MKernelProgramCache;
  mutable PropertySupport MSupportBufferLocationByDevices;

<<<<<<< HEAD
  friend pi_memory_connection
  getMemoryConnection(const std::shared_ptr<device_impl> &Dev1,
                      const std::shared_ptr<context_impl> &Ctx1,
                      const std::shared_ptr<device_impl> &Dev2,
                      const std::shared_ptr<context_impl> &Ctx2);
=======
  std::set<const void *> MAssociatedDeviceGlobals;
  std::mutex MAssociatedDeviceGlobalsMutex;

  struct DeviceGlobalInitializer {
    DeviceGlobalInitializer() = default;
    DeviceGlobalInitializer(const RTDeviceBinaryImage *BinImage)
        : MBinImage(BinImage) {
      // If there are no device globals, they are trivially fully initialized.
      // Note: Lock is not needed during construction.
      MDeviceGlobalsFullyInitialized = BinImage->getDeviceGlobals().size() == 0;
    }

    /// Clears all events of the initializer. This will not acquire the lock.
    void ClearEvents(const plugin &Plugin);

    /// The binary image of the program.
    const RTDeviceBinaryImage *MBinImage = nullptr;

    /// Mutex for protecting initialization of device globals for the image.
    std::mutex MDeviceGlobalInitMutex;

    /// Flag signalling whether or not the device globals have been initialized.
    /// This is effectively the same as checking that MDeviceGlobalInitEvents
    /// is empty, however it does not require MDeviceGlobalInitMutex to be held
    /// when checked as it will only be true when initialization is guaranteed
    /// to be done.
    /// MDeviceGlobalInitMutex must be held when determining if initialization
    /// has been begun or when setting the value.
    bool MDeviceGlobalsFullyInitialized = false;

    /// A vector of events associated with the initialization of device globals.
    /// MDeviceGlobalInitMutex must be held when accessing this.
    std::vector<RT::PiEvent> MDeviceGlobalInitEvents;
  };

  std::map<std::pair<RT::PiProgram, RT::PiDevice>, DeviceGlobalInitializer>
      MDeviceGlobalInitializers;
  std::mutex MDeviceGlobalInitializersMutex;
>>>>>>> d442654d
};

} // namespace detail
} // __SYCL_INLINE_VER_NAMESPACE(_V1)
} // namespace sycl<|MERGE_RESOLUTION|>--- conflicted
+++ resolved
@@ -224,13 +224,11 @@
   mutable KernelProgramCache MKernelProgramCache;
   mutable PropertySupport MSupportBufferLocationByDevices;
 
-<<<<<<< HEAD
   friend pi_memory_connection
   getMemoryConnection(const std::shared_ptr<device_impl> &Dev1,
                       const std::shared_ptr<context_impl> &Ctx1,
                       const std::shared_ptr<device_impl> &Dev2,
                       const std::shared_ptr<context_impl> &Ctx2);
-=======
   std::set<const void *> MAssociatedDeviceGlobals;
   std::mutex MAssociatedDeviceGlobalsMutex;
 
@@ -269,7 +267,6 @@
   std::map<std::pair<RT::PiProgram, RT::PiDevice>, DeviceGlobalInitializer>
       MDeviceGlobalInitializers;
   std::mutex MDeviceGlobalInitializersMutex;
->>>>>>> d442654d
 };
 
 } // namespace detail
