//==---------------- context_impl.hpp - SYCL context ------------*- C++-*---==//
//
// Part of the LLVM Project, under the Apache License v2.0 with LLVM Exceptions.
// See https://llvm.org/LICENSE.txt for license information.
// SPDX-License-Identifier: Apache-2.0 WITH LLVM-exception
//
//===----------------------------------------------------------------------===//

#pragma once
#include <detail/device_impl.hpp>
#include <detail/kernel_program_cache.hpp>
#include <detail/memory_pool_impl.hpp>
#include <detail/platform_impl.hpp>
#include <detail/program_manager/program_manager.hpp>
#include <sycl/detail/common.hpp>
#include <sycl/detail/os_util.hpp>
#include <sycl/detail/ur.hpp>
#include <sycl/exception_list.hpp>
#include <sycl/info/info_desc.hpp>
#include <sycl/property_list.hpp>

#include <map>
#include <memory>
#include <optional>
#include <set>

namespace sycl {
inline namespace _V1 {
// Forward declaration
class device;
namespace detail {
class context_impl : public std::enable_shared_from_this<context_impl> {
  struct private_tag {
    explicit private_tag() = default;
  };

public:
  /// Constructs a context_impl using a list of SYCL devices.
  ///
  /// Newly created instance will save each SYCL device in the list. This
  /// requres that all devices in the list are associated with the same
  /// SYCL platform.
  /// The constructed context_impl will use the AsyncHandler parameter to
  /// handle exceptions.
  /// PropList carries the properties of the constructed context_impl.
  ///
  /// \param DeviceList is a list of SYCL device instances.
  /// \param AsyncHandler is an instance of async_handler.
  /// \param PropList is an instance of property_list.
  context_impl(const std::vector<sycl::device> DeviceList,
               async_handler AsyncHandler, const property_list &PropList,
               private_tag);

  /// Construct a context_impl using plug-in interoperability handle.
  ///
  /// The constructed context_impl will use the AsyncHandler parameter to
  /// handle exceptions.
  ///
  /// \param UrContext is an instance of a valid plug-in context handle.
  /// \param AsyncHandler is an instance of async_handler.
  /// \param Adapter is the reference to the underlying Adapter that this
  /// \param OwnedByRuntime is the flag if ownership is kept by user or
  /// transferred to runtime
  context_impl(ur_context_handle_t UrContext, async_handler AsyncHandler,
               adapter_impl &Adapter,
               const std::vector<sycl::device> &DeviceList, bool OwnedByRuntime,
               private_tag);

  context_impl(ur_context_handle_t UrContext, async_handler AsyncHandler,
               adapter_impl &Adapter, private_tag tag)
      : context_impl(UrContext, AsyncHandler, Adapter,
                     std::vector<sycl::device>{},
                     /*OwnedByRuntime*/ true, tag) {}

  // Single variadic method works because all the ctors are expected to be
  // "public" except the `private_tag` part restricting the creation to
  // `std::shared_ptr` allocations.
  template <typename... Ts>
  static std::shared_ptr<context_impl> create(Ts &&...args) {
    return std::make_shared<context_impl>(std::forward<Ts>(args)...,
                                          private_tag{});
  }

  ~context_impl();

  /// Gets OpenCL interoperability context handle.
  ///
  /// \return an instance of OpenCL cl_context.
  cl_context get() const;

  /// Gets asynchronous exception handler.
  ///
  /// \return an instance of SYCL async_handler.
  const async_handler &get_async_handler() const;

  /// \return the Adapter associated with the platform of this context.
<<<<<<< HEAD
  adapter_impl &getAdapter() const { return *MPlatform->getAdapter(); }
=======
  const AdapterPtr &getAdapter() const { return &MPlatform->getAdapter(); }
>>>>>>> 34bf7260

  /// \return the PlatformImpl associated with this context.
  platform_impl &getPlatformImpl() const { return *MPlatform; }

  /// Queries this context for information.
  ///
  /// The return type depends on information being queried.
  template <typename Param> typename Param::return_type get_info() const;

  /// Queries SYCL queue for SYCL backend-specific information.
  ///
  /// The return type depends on information being queried.
  template <typename Param>
  typename Param::return_type get_backend_info() const;

  /// Gets the underlying context object (if any) without reference count
  /// modification.
  ///
  /// Caller must ensure the returned object lives on stack only. It can also
  /// be safely passed to the underlying native runtime API. Warning. Returned
  /// reference will be invalid if context_impl was destroyed.
  ///
  /// \return an instance of raw UR context handle.
  ur_context_handle_t &getHandleRef();

  /// Gets the underlying context object (if any) without reference count
  /// modification.
  ///
  /// Caller must ensure the returned object lives on stack only. It can also
  /// be safely passed to the underlying native runtime API. Warning. Returned
  /// reference will be invalid if context_impl was destroyed.
  ///
  /// \return an instance of raw UR context handle.
  const ur_context_handle_t &getHandleRef() const;

  /// Unlike `get_info<info::context::devices>', this function returns a
  /// reference.
  const std::vector<device> &getDevices() const { return MDevices; }

  using CachedLibProgramsT =
      std::map<std::pair<DeviceLibExt, ur_device_handle_t>,
               ur_program_handle_t>;

  /// In contrast to user programs, which are compiled from user code, library
  /// programs come from the SYCL runtime. They are identified by the
  /// corresponding extension:
  ///
  ///  cl_intel_devicelib_assert -> #<ur program with assert functions>
  ///  cl_intel_devicelib_complex -> #<ur program with complex functions>
  ///  etc.
  ///
  /// See `doc/design/DeviceLibExtensions.rst' for
  /// more details.
  ///
  /// \returns an instance of sycl::detail::Locked which wraps a map with device
  /// library programs and the corresponding lock for synchronized access.
  Locked<CachedLibProgramsT> acquireCachedLibPrograms() {
    return {MCachedLibPrograms, MCachedLibProgramsMutex};
  }

  KernelProgramCache &getKernelProgramCache() const;

  /// Returns true if and only if context contains the given device.
  bool hasDevice(const detail::device_impl &Device) const;

  /// Returns true if and only if the device can be used within this context.
  /// For OpenCL this is currently equivalent to hasDevice, for other backends
  /// it returns true if the device is either a member of the context or a
  /// descendant of a member.
  bool isDeviceValid(detail::device_impl &Device) {
    detail::device_impl *CurrDevice = &Device;
    while (!hasDevice(*CurrDevice)) {
      if (CurrDevice->isRootDevice()) {
        if (CurrDevice->has(aspect::ext_oneapi_is_component)) {
          // Component devices should be implicitly usable in context created
          // for a composite device they belong to.
          auto CompositeDevice = CurrDevice->get_info<
              ext::oneapi::experimental::info::device::composite_device>();
          return hasDevice(*detail::getSyclObjImpl(CompositeDevice));
        }

        return false;
      } else if (CurrDevice->getBackend() == backend::opencl) {
        // OpenCL does not support using descendants of context members within
        // that context yet. We make the exception in case it supports
        // component/composite devices.
        // TODO remove once this limitation is lifted
        return false;
      }
      CurrDevice = detail::getSyclObjImpl(
                       CurrDevice->get_info<info::device::parent_device>())
                       .get();
    }

    return true;
  }

  // Returns the backend of this context
  backend getBackend() const {
    assert(MPlatform && "MPlatform must be not null");
    return MPlatform->getBackend();
  }

  /// Given a UR device, returns the matching shared_ptr<device_impl>
  /// within this context. May return nullptr if no match discovered.
  device_impl *findMatchingDeviceImpl(ur_device_handle_t &DeviceUR) const;

  /// Gets the native handle of the SYCL context.
  ///
  /// \return a native handle.
  ur_native_handle_t getNative() const;

  // Returns true if buffer_location property is supported by devices
  bool isBufferLocationSupported() const;

  /// Adds an associated device global to the tracked associates.
  void addAssociatedDeviceGlobal(const void *DeviceGlobalPtr);

  /// Removes an associated device global from the tracked associates.
  void removeAssociatedDeviceGlobal(const void *DeviceGlobalPtr);

  /// Adds a device global initializer.
  void addDeviceGlobalInitializer(ur_program_handle_t Program,
                                  const std::vector<device> &Devs,
                                  const RTDeviceBinaryImage *BinImage);

  /// Initializes device globals for a program on the associated queue.
  std::vector<ur_event_handle_t>
  initializeDeviceGlobals(ur_program_handle_t NativePrg, queue_impl &QueueImpl,
                          detail::kernel_bundle_impl *KernelBundleImplPtr);

  void memcpyToHostOnlyDeviceGlobal(device_impl &DeviceImpl,
                                    const void *DeviceGlobalPtr,
                                    const void *Src, size_t DeviceGlobalTSize,
                                    bool IsDeviceImageScoped, size_t NumBytes,
                                    size_t Offset);

  void memcpyFromHostOnlyDeviceGlobal(device_impl &DeviceImpl, void *Dest,
                                      const void *DeviceGlobalPtr,
                                      bool IsDeviceImageScoped, size_t NumBytes,
                                      size_t Offset);

  /// Gets a program associated with a device global from the cache.
  std::optional<ur_program_handle_t>
  getProgramForDeviceGlobal(const device &Device,
                            DeviceGlobalMapEntry *DeviceGlobalEntry);
  /// Gets a program associated with a HostPipe Entry from the cache.
  std::optional<ur_program_handle_t>
  getProgramForHostPipe(const device &Device, HostPipeMapEntry *HostPipeEntry);

  /// Gets a program associated with Dev / Images pairs.
  std::optional<ur_program_handle_t>
  getProgramForDevImgs(const device &Device,
                       const std::set<std::uintptr_t> &ImgIdentifiers,
                       const std::string &ObjectTypeName);

  bool isOwnedByRuntime() { return MOwnedByRuntime; };

  enum PropertySupport { NotSupported = 0, Supported = 1, NotChecked = 2 };

  const property_list &getPropList() const { return MPropList; }

  std::shared_ptr<sycl::ext::oneapi::experimental::detail::memory_pool_impl>
  get_default_memory_pool(const context &Context, const device &Device,
                          const usm::alloc &Kind);

private:
  bool MOwnedByRuntime;
  async_handler MAsyncHandler;
  std::vector<device> MDevices;
  ur_context_handle_t MContext;
  // TODO: Make it a reference instead, but that needs a bit more refactoring:
  std::shared_ptr<platform_impl> MPlatform;
  property_list MPropList;
  CachedLibProgramsT MCachedLibPrograms;
  std::mutex MCachedLibProgramsMutex;
  mutable KernelProgramCache MKernelProgramCache;
  mutable PropertySupport MSupportBufferLocationByDevices;

  // Device pools.
  // Weak_ptr preventing circular dependency between memory_pool_impl and
  // context_impl.
  std::vector<std::pair<
      device,
      std::weak_ptr<sycl::ext::oneapi::experimental::detail::memory_pool_impl>>>
      MMemPoolImplPtrs;

  std::set<const void *> MAssociatedDeviceGlobals;
  std::mutex MAssociatedDeviceGlobalsMutex;

  struct DeviceGlobalInitializer {
    DeviceGlobalInitializer() = default;
    DeviceGlobalInitializer(const RTDeviceBinaryImage *BinImage)
        : MBinImage(BinImage) {
      // If there are no device globals, they are trivially fully initialized.
      // Note: Lock is not needed during construction.
      MDeviceGlobalsFullyInitialized = BinImage->getDeviceGlobals().size() == 0;
    }

    /// Clears all events of the initializer. This will not acquire the lock.
    void ClearEvents(const AdapterPtr &Adapter);

    /// The binary image of the program.
    const RTDeviceBinaryImage *MBinImage = nullptr;

    /// Mutex for protecting initialization of device globals for the image.
    std::mutex MDeviceGlobalInitMutex;

    /// Flag signalling whether or not the device globals have been initialized.
    /// This is effectively the same as checking that MDeviceGlobalInitEvents
    /// is empty, however it does not require MDeviceGlobalInitMutex to be held
    /// when checked as it will only be true when initialization is guaranteed
    /// to be done.
    /// MDeviceGlobalInitMutex must be held when determining if initialization
    /// has been begun or when setting the value.
    bool MDeviceGlobalsFullyInitialized = false;

    /// A vector of events associated with the initialization of device globals.
    /// MDeviceGlobalInitMutex must be held when accessing this.
    std::vector<ur_event_handle_t> MDeviceGlobalInitEvents;
  };

  using HandleDevicePair = std::pair<ur_program_handle_t, ur_device_handle_t>;

  struct HandleDevicePairHash {
    std::size_t operator()(const HandleDevicePair &Key) const {
      return std::hash<ur_program_handle_t>{}(Key.first) ^
             std::hash<ur_device_handle_t>{}(Key.second);
    }
  };

  std::unordered_map<HandleDevicePair, DeviceGlobalInitializer,
                     HandleDevicePairHash>
      MDeviceGlobalInitializers;
  std::mutex MDeviceGlobalInitializersMutex;
  // The number of device globals that have not been initialized yet.
  std::atomic<size_t> MDeviceGlobalNotInitializedCnt = 0;

  // For device_global variables that are not used in any kernel code we still
  // allow copy operations on them. MDeviceGlobalUnregisteredData stores the
  // associated writes.
  // The key to this map is a combination of a the pointer to the device_global
  // and optionally a device if the device_global has device image scope.
  std::map<std::pair<const void *, std::optional<ur_device_handle_t>>,
           std::unique_ptr<std::byte[]>>
      MDeviceGlobalUnregisteredData;
  std::mutex MDeviceGlobalUnregisteredDataMutex;

  void verifyProps(const property_list &Props) const;
};

template <typename T, typename Capabilities>
void GetCapabilitiesIntersectionSet(const std::vector<sycl::device> &Devices,
                                    std::vector<T> &CapabilityList) {
  for (const sycl::device &Device : Devices) {
    std::vector<T> NewCapabilityList;
    std::vector<T> DeviceCapabilities = Device.get_info<Capabilities>();
    std::set_intersection(
        CapabilityList.begin(), CapabilityList.end(),
        DeviceCapabilities.begin(), DeviceCapabilities.end(),
        std::inserter(NewCapabilityList, NewCapabilityList.begin()));
    CapabilityList = NewCapabilityList;
  }
  CapabilityList.shrink_to_fit();
}

} // namespace detail

// We're under sycl/source and these won't be exported but it's way more
// convenient to be able to reference them without extra `detail::`.
inline auto get_ur_handles(sycl::detail::context_impl &Ctx) {
  ur_context_handle_t urCtx = Ctx.getHandleRef();
  return std::tuple{urCtx, &Ctx.getAdapter()};
}
inline auto get_ur_handles(const sycl::context &syclContext) {
  return get_ur_handles(*sycl::detail::getSyclObjImpl(syclContext));
}
inline auto get_ur_handles(const sycl::device &syclDevice,
                           const sycl::context &syclContext) {
  auto [urCtx, Adapter] = get_ur_handles(syclContext);
  ur_device_handle_t urDevice =
      sycl::detail::getSyclObjImpl(syclDevice)->getHandleRef();
  return std::tuple{urDevice, urCtx, Adapter};
}
inline auto get_ur_handles(const sycl::device &syclDevice) {
  auto &implDevice = *sycl::detail::getSyclObjImpl(syclDevice);
  ur_device_handle_t urDevice = implDevice.getHandleRef();
  return std::tuple{urDevice, &implDevice.getAdapter()};
}

} // namespace _V1
} // namespace sycl<|MERGE_RESOLUTION|>--- conflicted
+++ resolved
@@ -94,11 +94,7 @@
   const async_handler &get_async_handler() const;
 
   /// \return the Adapter associated with the platform of this context.
-<<<<<<< HEAD
   adapter_impl &getAdapter() const { return *MPlatform->getAdapter(); }
-=======
-  const AdapterPtr &getAdapter() const { return &MPlatform->getAdapter(); }
->>>>>>> 34bf7260
 
   /// \return the PlatformImpl associated with this context.
   platform_impl &getPlatformImpl() const { return *MPlatform; }
