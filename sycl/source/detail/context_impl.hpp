//==---------------- context_impl.hpp - SYCL context ------------*- C++-*---==//
//
// Part of the LLVM Project, under the Apache License v2.0 with LLVM Exceptions.
// See https://llvm.org/LICENSE.txt for license information.
// SPDX-License-Identifier: Apache-2.0 WITH LLVM-exception
//
//===----------------------------------------------------------------------===//

#pragma once
#include <detail/device_impl.hpp>
#include <detail/kernel_program_cache.hpp>
#include <detail/platform_impl.hpp>
#include <detail/program_manager/program_manager.hpp>
#include <sycl/detail/common.hpp>
#include <sycl/detail/os_util.hpp>
#include <sycl/detail/pi.hpp>
#include <sycl/exception_list.hpp>
#include <sycl/info/info_desc.hpp>
#include <sycl/property_list.hpp>

#include <map>
#include <memory>
#include <optional>
#include <set>

namespace sycl {
inline namespace _V1 {
// Forward declaration
class device;
namespace detail {
using PlatformImplPtr = std::shared_ptr<detail::platform_impl>;
class context_impl {
public:
  /// Constructs a context_impl using a single SYCL devices.
  ///
  /// The constructed context_impl will use the AsyncHandler parameter to
  /// handle exceptions.
  /// PropList carries the properties of the constructed context_impl.
  ///
  /// \param Device is an instance of SYCL device.
  /// \param AsyncHandler is an instance of async_handler.
  /// \param PropList is an instance of property_list.
  context_impl(const device &Device, async_handler AsyncHandler,
               const property_list &PropList);

  /// Constructs a context_impl using a list of SYCL devices.
  ///
  /// Newly created instance will save each SYCL device in the list. This
  /// requres that all devices in the list are associated with the same
  /// SYCL platform.
  /// The constructed context_impl will use the AsyncHandler parameter to
  /// handle exceptions.
  /// PropList carries the properties of the constructed context_impl.
  ///
  /// \param DeviceList is a list of SYCL device instances.
  /// \param AsyncHandler is an instance of async_handler.
  /// \param PropList is an instance of property_list.
  context_impl(const std::vector<sycl::device> DeviceList,
               async_handler AsyncHandler, const property_list &PropList);

  /// Construct a context_impl using plug-in interoperability handle.
  ///
  /// The constructed context_impl will use the AsyncHandler parameter to
  /// handle exceptions.
  ///
  /// \param PiContext is an instance of a valid plug-in context handle.
  /// \param AsyncHandler is an instance of async_handler.
  /// \param Plugin is the reference to the underlying Plugin that this
  /// \param OwnedByRuntime is the flag if ownership is kept by user or
  /// transferred to runtime
  context_impl(sycl::detail::pi::PiContext PiContext,
               async_handler AsyncHandler, const PluginPtr &Plugin,
               const std::vector<sycl::device> &DeviceList = {},
               bool OwnedByRuntime = true);

  ~context_impl();

  /// Checks if this context_impl has a property of type propertyT.
  ///
  /// \return true if this context_impl has a property of type propertyT.
  template <typename propertyT> bool has_property() const noexcept {
    return MPropList.has_property<propertyT>();
  }

  /// Gets the specified property of this context_impl.
  ///
  /// Throws invalid_object_error if this context_impl does not have a property
  /// of type propertyT.
  ///
  /// \return a copy of the property of type propertyT.
  template <typename propertyT> propertyT get_property() const {
    return MPropList.get_property<propertyT>();
  }

  /// Gets OpenCL interoperability context handle.
  ///
  /// \return an instance of OpenCL cl_context.
  cl_context get() const;

  /// Gets asynchronous exception handler.
  ///
  /// \return an instance of SYCL async_handler.
  const async_handler &get_async_handler() const;

  /// \return the Plugin associated with the platform of this context.
  const PluginPtr &getPlugin() const { return MPlatform->getPlugin(); }

  /// \return the PlatformImpl associated with this context.
  PlatformImplPtr getPlatformImpl() const { return MPlatform; }

  /// Queries this context for information.
  ///
  /// The return type depends on information being queried.
  template <typename Param> typename Param::return_type get_info() const;

  /// Queries SYCL queue for SYCL backend-specific information.
  ///
  /// The return type depends on information being queried.
  template <typename Param>
  typename Param::return_type get_backend_info() const;

  /// Gets the underlying context object (if any) without reference count
  /// modification.
  ///
  /// Caller must ensure the returned object lives on stack only. It can also
  /// be safely passed to the underlying native runtime API. Warning. Returned
  /// reference will be invalid if context_impl was destroyed.
  ///
  /// \return an instance of raw plug-in context handle.
  sycl::detail::pi::PiContext &getHandleRef();

  /// Gets the underlying context object (if any) without reference count
  /// modification.
  ///
  /// Caller must ensure the returned object lives on stack only. It can also
  /// be safely passed to the underlying native runtime API. Warning. Returned
  /// reference will be invalid if context_impl was destroyed.
  ///
  /// \return an instance of raw plug-in context handle.
  const sycl::detail::pi::PiContext &getHandleRef() const;

  /// Unlike `get_info<info::context::devices>', this function returns a
  /// reference.
  const std::vector<device> &getDevices() const { return MDevices; }

  using CachedLibProgramsT =
      std::map<std::pair<DeviceLibExt, sycl::detail::pi::PiDevice>,
               sycl::detail::pi::PiProgram>;

  /// In contrast to user programs, which are compiled from user code, library
  /// programs come from the SYCL runtime. They are identified by the
  /// corresponding extension:
  ///
  ///  cl_intel_devicelib_assert -> #<pi_program with assert functions>
  ///  cl_intel_devicelib_complex -> #<pi_program with complex functions>
  ///  etc.
  ///
  /// See `doc/design/DeviceLibExtensions.rst' for
  /// more details.
  ///
  /// \returns an instance of sycl::detail::Locked which wraps a map with device
  /// library programs and the corresponding lock for synchronized access.
  Locked<CachedLibProgramsT> acquireCachedLibPrograms() {
    return {MCachedLibPrograms, MCachedLibProgramsMutex};
  }

  KernelProgramCache &getKernelProgramCache() const;

  /// Returns true if and only if context contains the given device.
  bool hasDevice(std::shared_ptr<detail::device_impl> Device) const;

  /// Returns true if and only if the device can be used within this context.
  /// For OpenCL this is currently equivalent to hasDevice, for other backends
  /// it returns true if the device is either a member of the context or a
  /// descendant of a member.
  bool isDeviceValid(DeviceImplPtr Device) {
<<<<<<< HEAD
    // OpenCL does not support using descendants of context members within that
    // context yet.
    // TODO remove once this limitation is lifted
    if (Device->getBackend() == backend::opencl)
      return hasDevice(Device);

=======
>>>>>>> b6d5a101
    while (!hasDevice(Device)) {
      if (Device->isRootDevice()) {
        if (Device->has(aspect::ext_oneapi_is_component)) {
          // Component devices should be implicitly usable in context created
          // for a composite device they belong to.
          auto CompositeDevice = Device->get_info<
              ext::oneapi::experimental::info::device::composite_device>();
          return hasDevice(detail::getSyclObjImpl(CompositeDevice));
        }

        return false;
      } else if (!is_host() && Device->getBackend() == backend::opencl) {
        // OpenCL does not support using descendants of context members within
        // that context yet. We make the exception in case it supports
        // component/composite devices.
        // TODO remove once this limitation is lifted
        return false;
      }
      Device = detail::getSyclObjImpl(
          Device->get_info<info::device::parent_device>());
    }

    return true;
  }

  // Returns the backend of this context
  backend getBackend() const {
    assert(MPlatform && "MPlatform must be not null");
    return MPlatform->getBackend();
  }

  /// Given a PiDevice, returns the matching shared_ptr<device_impl>
  /// within this context. May return nullptr if no match discovered.
  DeviceImplPtr
  findMatchingDeviceImpl(sycl::detail::pi::PiDevice &DevicePI) const;

  /// Gets the native handle of the SYCL context.
  ///
  /// \return a native handle.
  pi_native_handle getNative() const;

  // Returns true if buffer_location property is supported by devices
  bool isBufferLocationSupported() const;

  /// Adds an associated device global to the tracked associates.
  void addAssociatedDeviceGlobal(const void *DeviceGlobalPtr);

  /// Adds a device global initializer.
  void addDeviceGlobalInitializer(sycl::detail::pi::PiProgram Program,
                                  const std::vector<device> &Devs,
                                  const RTDeviceBinaryImage *BinImage);

  /// Initializes device globals for a program on the associated queue.
  std::vector<sycl::detail::pi::PiEvent>
  initializeDeviceGlobals(pi::PiProgram NativePrg,
                          const std::shared_ptr<queue_impl> &QueueImpl);

  void memcpyToHostOnlyDeviceGlobal(
      const std::shared_ptr<device_impl> &DeviceImpl,
      const void *DeviceGlobalPtr, const void *Src, size_t DeviceGlobalTSize,
      bool IsDeviceImageScoped, size_t NumBytes, size_t Offset);

  void
  memcpyFromHostOnlyDeviceGlobal(const std::shared_ptr<device_impl> &DeviceImpl,
                                 void *Dest, const void *DeviceGlobalPtr,
                                 bool IsDeviceImageScoped, size_t NumBytes,
                                 size_t Offset);

  /// Gets a program associated with a device global from the cache.
  std::optional<sycl::detail::pi::PiProgram>
  getProgramForDeviceGlobal(const device &Device,
                            DeviceGlobalMapEntry *DeviceGlobalEntry);
  /// Gets a program associated with a HostPipe Entry from the cache.
  std::optional<sycl::detail::pi::PiProgram>
  getProgramForHostPipe(const device &Device, HostPipeMapEntry *HostPipeEntry);

  /// Gets a program associated with Dev / Images pairs.
  std::optional<sycl::detail::pi::PiProgram>
  getProgramForDevImgs(const device &Device,
                       const std::set<std::uintptr_t> &ImgIdentifiers,
                       const std::string &ObjectTypeName);

  bool isOwnedByRuntime() { return MOwnedByRuntime; };

  enum PropertySupport { NotSupported = 0, Supported = 1, NotChecked = 2 };

private:
  bool MOwnedByRuntime;
  async_handler MAsyncHandler;
  std::vector<device> MDevices;
  sycl::detail::pi::PiContext MContext;
  PlatformImplPtr MPlatform;
  property_list MPropList;
  CachedLibProgramsT MCachedLibPrograms;
  std::mutex MCachedLibProgramsMutex;
  mutable KernelProgramCache MKernelProgramCache;
  mutable PropertySupport MSupportBufferLocationByDevices;

  std::set<const void *> MAssociatedDeviceGlobals;
  std::mutex MAssociatedDeviceGlobalsMutex;

  struct DeviceGlobalInitializer {
    DeviceGlobalInitializer() = default;
    DeviceGlobalInitializer(const RTDeviceBinaryImage *BinImage)
        : MBinImage(BinImage) {
      // If there are no device globals, they are trivially fully initialized.
      // Note: Lock is not needed during construction.
      MDeviceGlobalsFullyInitialized = BinImage->getDeviceGlobals().size() == 0;
    }

    /// Clears all events of the initializer. This will not acquire the lock.
    void ClearEvents(const PluginPtr &Plugin);

    /// The binary image of the program.
    const RTDeviceBinaryImage *MBinImage = nullptr;

    /// Mutex for protecting initialization of device globals for the image.
    std::mutex MDeviceGlobalInitMutex;

    /// Flag signalling whether or not the device globals have been initialized.
    /// This is effectively the same as checking that MDeviceGlobalInitEvents
    /// is empty, however it does not require MDeviceGlobalInitMutex to be held
    /// when checked as it will only be true when initialization is guaranteed
    /// to be done.
    /// MDeviceGlobalInitMutex must be held when determining if initialization
    /// has been begun or when setting the value.
    bool MDeviceGlobalsFullyInitialized = false;

    /// A vector of events associated with the initialization of device globals.
    /// MDeviceGlobalInitMutex must be held when accessing this.
    std::vector<sycl::detail::pi::PiEvent> MDeviceGlobalInitEvents;
  };

  std::map<std::pair<sycl::detail::pi::PiProgram, sycl::detail::pi::PiDevice>,
           DeviceGlobalInitializer>
      MDeviceGlobalInitializers;
  std::mutex MDeviceGlobalInitializersMutex;

  // For device_global variables that are not used in any kernel code we still
  // allow copy operations on them. MDeviceGlobalUnregisteredData stores the
  // associated writes.
  // The key to this map is a combination of a the pointer to the device_global
  // and optionally a device if the device_global has device image scope.
  std::map<std::pair<const void *, std::optional<sycl::detail::pi::PiDevice>>,
           std::unique_ptr<std::byte[]>>
      MDeviceGlobalUnregisteredData;
  std::mutex MDeviceGlobalUnregisteredDataMutex;
};

template <typename T, typename Capabilities>
void GetCapabilitiesIntersectionSet(const std::vector<sycl::device> &Devices,
                                    std::vector<T> &CapabilityList) {
  for (const sycl::device &Device : Devices) {
    std::vector<T> NewCapabilityList;
    std::vector<T> DeviceCapabilities = Device.get_info<Capabilities>();
    std::set_intersection(
        CapabilityList.begin(), CapabilityList.end(),
        DeviceCapabilities.begin(), DeviceCapabilities.end(),
        std::inserter(NewCapabilityList, NewCapabilityList.begin()));
    CapabilityList = NewCapabilityList;
  }
  CapabilityList.shrink_to_fit();
}

} // namespace detail
} // namespace _V1
} // namespace sycl<|MERGE_RESOLUTION|>--- conflicted
+++ resolved
@@ -174,15 +174,6 @@
   /// it returns true if the device is either a member of the context or a
   /// descendant of a member.
   bool isDeviceValid(DeviceImplPtr Device) {
-<<<<<<< HEAD
-    // OpenCL does not support using descendants of context members within that
-    // context yet.
-    // TODO remove once this limitation is lifted
-    if (Device->getBackend() == backend::opencl)
-      return hasDevice(Device);
-
-=======
->>>>>>> b6d5a101
     while (!hasDevice(Device)) {
       if (Device->isRootDevice()) {
         if (Device->has(aspect::ext_oneapi_is_component)) {
@@ -194,7 +185,7 @@
         }
 
         return false;
-      } else if (!is_host() && Device->getBackend() == backend::opencl) {
+      } else if (Device->getBackend() == backend::opencl) {
         // OpenCL does not support using descendants of context members within
         // that context yet. We make the exception in case it supports
         // component/composite devices.
