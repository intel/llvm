--- conflicted
+++ resolved
@@ -174,13 +174,8 @@
   PlatformImplPtr MPlatform;
   property_list MPropList;
   bool MHostContext;
-<<<<<<< HEAD
-  std::map<DeviceLibExt, RT::PiProgram> MCachedLibPrograms;
-=======
-  bool MUseCUDAPrimaryContext;
   std::map<std::pair<DeviceLibExt, RT::PiDevice>, RT::PiProgram>
       MCachedLibPrograms;
->>>>>>> 2f64227a
   mutable KernelProgramCache MKernelProgramCache;
 };
 
