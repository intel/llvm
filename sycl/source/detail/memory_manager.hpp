//==-------------- memory_manager.hpp - SYCL standard header file ----------==//
//
// Part of the LLVM Project, under the Apache License v2.0 with LLVM Exceptions.
// See https://llvm.org/LICENSE.txt for license information.
// SPDX-License-Identifier: Apache-2.0 WITH LLVM-exception
//
//===----------------------------------------------------------------------===//

#pragma once

#include <detail/sycl_mem_obj_i.hpp>
#include <sycl/access/access.hpp>
#include <sycl/detail/export.hpp>
#include <sycl/id.hpp>
#include <sycl/property_list.hpp>
#include <sycl/range.hpp>

#include <memory>
#include <vector>

namespace sycl {
__SYCL_INLINE_VER_NAMESPACE(_V1) {
namespace detail {

class queue_impl;
class event_impl;
class context_impl;

using QueueImplPtr = std::shared_ptr<detail::queue_impl>;
using EventImplPtr = std::shared_ptr<detail::event_impl>;
using ContextImplPtr = std::shared_ptr<detail::context_impl>;

// The class contains methods that work with memory. All operations with
// device memory should go through MemoryManager.

class __SYCL_EXPORT MemoryManager {
public:
  // The following method releases memory allocation of memory object.
  // Depending on the context it releases memory on host or on device.
  static void release(ContextImplPtr TargetContext, SYCLMemObjI *MemObj,
                      void *MemAllocation, std::vector<EventImplPtr> DepEvents,
                      RT::PiEvent &OutEvent);

  // The following method allocates memory allocation of memory object.
  // Depending on the context it allocates memory on host or on device.
  static void *allocate(ContextImplPtr TargetContext, SYCLMemObjI *MemObj,
                        bool InitFromUserData, void *HostPtr,
                        std::vector<EventImplPtr> DepEvents,
                        RT::PiEvent &OutEvent);

  // The following method creates OpenCL sub buffer for specified
  // offset, range, and memory object.
  static void *allocateMemSubBuffer(ContextImplPtr TargetContext,
                                    void *ParentMemObj, size_t ElemSize,
                                    size_t Offset, range<3> Range,
                                    std::vector<EventImplPtr> DepEvents,
                                    RT::PiEvent &OutEvent);

  // Allocates buffer in specified context taking into account situations such
  // as host ptr or cl_mem provided by user. TargetContext should be device
  // one(not host).
  static void *allocateMemBuffer(ContextImplPtr TargetContext,
                                 SYCLMemObjI *MemObj, void *UserPtr,
                                 bool HostPtrReadOnly, size_t Size,
                                 const EventImplPtr &InteropEvent,
                                 const ContextImplPtr &InteropContext,
                                 const sycl::property_list &PropsList,
                                 RT::PiEvent &OutEventToWait);

  // Allocates images in specified context taking into account situations such
  // as host ptr or cl_mem provided by user. TargetContext should be device
  // one(not host).
  static void *allocateMemImage(
      ContextImplPtr TargetContext, SYCLMemObjI *MemObj, void *UserPtr,
      bool HostPtrReadOnly, size_t Size, const RT::PiMemImageDesc &Desc,
      const RT::PiMemImageFormat &Format, const EventImplPtr &InteropEvent,
      const ContextImplPtr &InteropContext,
      const sycl::property_list &PropsList, RT::PiEvent &OutEventToWait);

  // Releases memory object(buffer or image). TargetContext should be device
  // one(not host).
  static void releaseMemObj(ContextImplPtr TargetContext, SYCLMemObjI *MemObj,
                            void *MemAllocation, void *UserPtr);

  static void *allocateHostMemory(SYCLMemObjI *MemObj, void *UserPtr,
                                  bool HostPtrReadOnly, size_t Size,
                                  const sycl::property_list &PropsList);

  static void *allocateInteropMemObject(ContextImplPtr TargetContext,
                                        void *UserPtr,
                                        const EventImplPtr &InteropEvent,
                                        const ContextImplPtr &InteropContext,
                                        const sycl::property_list &PropsList,
                                        RT::PiEvent &OutEventToWait);

  static void *allocateImageObject(ContextImplPtr TargetContext, void *UserPtr,
                                   bool HostPtrReadOnly,
                                   const RT::PiMemImageDesc &Desc,
                                   const RT::PiMemImageFormat &Format,
                                   const sycl::property_list &PropsList);

  static void *allocateBufferObject(ContextImplPtr TargetContext, void *UserPtr,
                                    bool HostPtrReadOnly, const size_t Size,
                                    const sycl::property_list &PropsList);

  // Copies memory between: host and device, host and host,
  // device and device if memory objects bound to the one context.
  static void copy(SYCLMemObjI *SYCLMemObj, void *SrcMem, QueueImplPtr SrcQueue,
                   unsigned int DimSrc, sycl::range<3> SrcSize,
                   sycl::range<3> SrcAccessRange, sycl::id<3> SrcOffset,
                   unsigned int SrcElemSize, void *DstMem,
                   QueueImplPtr TgtQueue, unsigned int DimDst,
                   sycl::range<3> DstSize, sycl::range<3> DstAccessRange,
                   sycl::id<3> DstOffset, unsigned int DstElemSize,
                   std::vector<RT::PiEvent> DepEvents, RT::PiEvent &OutEvent);

  static void fill(SYCLMemObjI *SYCLMemObj, void *Mem, QueueImplPtr Queue,
                   size_t PatternSize, const char *Pattern, unsigned int Dim,
                   sycl::range<3> Size, sycl::range<3> AccessRange,
                   sycl::id<3> AccessOffset, unsigned int ElementSize,
                   std::vector<RT::PiEvent> DepEvents, RT::PiEvent &OutEvent);

  static void *map(SYCLMemObjI *SYCLMemObj, void *Mem, QueueImplPtr Queue,
                   access::mode AccessMode, unsigned int Dim,
                   sycl::range<3> Size, sycl::range<3> AccessRange,
                   sycl::id<3> AccessOffset, unsigned int ElementSize,
                   std::vector<RT::PiEvent> DepEvents, RT::PiEvent &OutEvent);

  static void unmap(SYCLMemObjI *SYCLMemObj, void *Mem, QueueImplPtr Queue,
                    void *MappedPtr, std::vector<RT::PiEvent> DepEvents,
                    RT::PiEvent &OutEvent);

  static void copy_usm(const void *SrcMem, QueueImplPtr Queue, size_t Len,
                       void *DstMem, std::vector<RT::PiEvent> DepEvents,
                       RT::PiEvent *OutEvent);

  static void fill_usm(void *DstMem, QueueImplPtr Queue, size_t Len,
                       int Pattern, std::vector<RT::PiEvent> DepEvents,
                       RT::PiEvent *OutEvent);

  static void prefetch_usm(void *Ptr, QueueImplPtr Queue, size_t Len,
                           std::vector<RT::PiEvent> DepEvents,
                           RT::PiEvent *OutEvent);

  static void advise_usm(const void *Ptr, QueueImplPtr Queue, size_t Len,
                         pi_mem_advice Advice,
                         std::vector<RT::PiEvent> DepEvents,
                         RT::PiEvent *OutEvent);

  static void copy_2d_usm(const void *SrcMem, size_t SrcPitch,
                          QueueImplPtr Queue, void *DstMem, size_t DstPitch,
                          size_t Width, size_t Height,
                          std::vector<RT::PiEvent> DepEvents,
                          RT::PiEvent *OutEvent);

  static void fill_2d_usm(void *DstMem, QueueImplPtr Queue, size_t Pitch,
                          size_t Width, size_t Height,
                          const std::vector<char> &Pattern,
                          std::vector<RT::PiEvent> DepEvents,
                          RT::PiEvent *OutEvent);

  static void memset_2d_usm(void *DstMem, QueueImplPtr Queue, size_t Pitch,
                            size_t Width, size_t Height, char Value,
                            std::vector<RT::PiEvent> DepEvents,
                            RT::PiEvent *OutEvent);

<<<<<<< HEAD
  static void copy_to_device_global(
      const void *DeviceGlobalPtr, bool IsDeviceImageScoped, QueueImplPtr Queue,
      size_t NumBytes, size_t Offset, const void *SrcMem, OSModuleHandle M,
      const std::vector<RT::PiEvent> &DepEvents, RT::PiEvent *OutEvent);

  static void copy_from_device_global(
      const void *DeviceGlobalPtr, bool IsDeviceImageScoped, QueueImplPtr Queue,
      size_t NumBytes, size_t Offset, void *DstMem, OSModuleHandle M,
      const std::vector<RT::PiEvent> &DepEvents, RT::PiEvent *OutEvent);

  // Command buffer extension methods
  static void ext_oneapi_copy_cmd_buffer(
      sycl::detail::ContextImplPtr Context,
      RT::PiExtCommandBuffer CommandBuffer, SYCLMemObjI *SYCLMemObj,
      void *SrcMem, unsigned int DimSrc, sycl::range<3> SrcSize,
      sycl::range<3> SrcAccessRange, sycl::id<3> SrcOffset,
      unsigned int SrcElemSize, void *DstMem, unsigned int DimDst,
      sycl::range<3> DstSize, sycl::range<3> DstAccessRange,
      sycl::id<3> DstOffset, unsigned int DstElemSize,
      std::vector<RT::PiExtSyncPoint> Deps, RT::PiExtSyncPoint *OutSyncPoint);

  static void ext_oneapi_copy_usm_cmd_buffer(
      ContextImplPtr Context, const void *SrcMem,
      RT::PiExtCommandBuffer CommandBuffer, size_t Len, void *DstMem,
      std::vector<RT::PiExtSyncPoint> Deps, RT::PiExtSyncPoint *OutSyncPoint);
=======
  static void copy_to_device_global(const void *DeviceGlobalPtr,
                                    bool IsDeviceImageScoped,
                                    QueueImplPtr Queue, size_t NumBytes,
                                    size_t Offset, const void *SrcMem,
                                    const std::vector<RT::PiEvent> &DepEvents,
                                    RT::PiEvent *OutEvent);

  static void copy_from_device_global(const void *DeviceGlobalPtr,
                                      bool IsDeviceImageScoped,
                                      QueueImplPtr Queue, size_t NumBytes,
                                      size_t Offset, void *DstMem,
                                      const std::vector<RT::PiEvent> &DepEvents,
                                      RT::PiEvent *OutEvent);
>>>>>>> ed57d4a6
};
} // namespace detail
} // __SYCL_INLINE_VER_NAMESPACE(_V1)
} // namespace sycl<|MERGE_RESOLUTION|>--- conflicted
+++ resolved
@@ -164,17 +164,20 @@
                             std::vector<RT::PiEvent> DepEvents,
                             RT::PiEvent *OutEvent);
 
-<<<<<<< HEAD
-  static void copy_to_device_global(
-      const void *DeviceGlobalPtr, bool IsDeviceImageScoped, QueueImplPtr Queue,
-      size_t NumBytes, size_t Offset, const void *SrcMem, OSModuleHandle M,
-      const std::vector<RT::PiEvent> &DepEvents, RT::PiEvent *OutEvent);
+  static void copy_to_device_global(const void *DeviceGlobalPtr,
+                                    bool IsDeviceImageScoped,
+                                    QueueImplPtr Queue, size_t NumBytes,
+                                    size_t Offset, const void *SrcMem,
+                                    const std::vector<RT::PiEvent> &DepEvents,
+                                    RT::PiEvent *OutEvent);
 
-  static void copy_from_device_global(
-      const void *DeviceGlobalPtr, bool IsDeviceImageScoped, QueueImplPtr Queue,
-      size_t NumBytes, size_t Offset, void *DstMem, OSModuleHandle M,
-      const std::vector<RT::PiEvent> &DepEvents, RT::PiEvent *OutEvent);
-
+  static void copy_from_device_global(const void *DeviceGlobalPtr,
+                                      bool IsDeviceImageScoped,
+                                      QueueImplPtr Queue, size_t NumBytes,
+                                      size_t Offset, void *DstMem,
+                                      const std::vector<RT::PiEvent> &DepEvents,
+                                      RT::PiEvent *OutEvent);
+                                      
   // Command buffer extension methods
   static void ext_oneapi_copy_cmd_buffer(
       sycl::detail::ContextImplPtr Context,
@@ -190,21 +193,6 @@
       ContextImplPtr Context, const void *SrcMem,
       RT::PiExtCommandBuffer CommandBuffer, size_t Len, void *DstMem,
       std::vector<RT::PiExtSyncPoint> Deps, RT::PiExtSyncPoint *OutSyncPoint);
-=======
-  static void copy_to_device_global(const void *DeviceGlobalPtr,
-                                    bool IsDeviceImageScoped,
-                                    QueueImplPtr Queue, size_t NumBytes,
-                                    size_t Offset, const void *SrcMem,
-                                    const std::vector<RT::PiEvent> &DepEvents,
-                                    RT::PiEvent *OutEvent);
-
-  static void copy_from_device_global(const void *DeviceGlobalPtr,
-                                      bool IsDeviceImageScoped,
-                                      QueueImplPtr Queue, size_t NumBytes,
-                                      size_t Offset, void *DstMem,
-                                      const std::vector<RT::PiEvent> &DepEvents,
-                                      RT::PiEvent *OutEvent);
->>>>>>> ed57d4a6
 };
 } // namespace detail
 } // __SYCL_INLINE_VER_NAMESPACE(_V1)
