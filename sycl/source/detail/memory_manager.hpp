--- conflicted
+++ resolved
@@ -87,7 +87,6 @@
   static void *allocateHostMemory(SYCLMemObjI *MemObj, void *UserPtr,
                                   bool HostPtrReadOnly, size_t Size,
                                   const sycl::property_list &PropsList);
-<<<<<<< HEAD
 
   static void *allocateInteropMemObject(ContextImplPtr TargetContext,
                                         void *UserPtr,
@@ -95,14 +94,6 @@
                                         const ContextImplPtr &InteropContext,
                                         const sycl::property_list &PropsList,
                                         ur_event_handle_t &OutEventToWait);
-=======
-  static void *
-  allocateInteropMemObject(ContextImplPtr TargetContext, void *UserPtr,
-                           const EventImplPtr &InteropEvent,
-                           const ContextImplPtr &InteropContext,
-                           const sycl::property_list &PropsList,
-                           sycl::detail::pi::PiEvent &OutEventToWait);
->>>>>>> 4ae7cad6
 
   static void *allocateImageObject(ContextImplPtr TargetContext, void *UserPtr,
                                    bool HostPtrReadOnly,
@@ -127,20 +118,6 @@
                    ur_event_handle_t &OutEvent,
                    const detail::EventImplPtr &OutEventImpl);
 
-<<<<<<< HEAD
-  // TODO: This function will remain until ABI-breaking change
-  static void copy(SYCLMemObjI *SYCLMemObj, void *SrcMem, QueueImplPtr SrcQueue,
-                   unsigned int DimSrc, sycl::range<3> SrcSize,
-                   sycl::range<3> SrcAccessRange, sycl::id<3> SrcOffset,
-                   unsigned int SrcElemSize, void *DstMem,
-                   QueueImplPtr TgtQueue, unsigned int DimDst,
-                   sycl::range<3> DstSize, sycl::range<3> DstAccessRange,
-                   sycl::id<3> DstOffset, unsigned int DstElemSize,
-                   std::vector<ur_event_handle_t> DepEvents,
-                   ur_event_handle_t &OutEvent);
-
-=======
->>>>>>> 4ae7cad6
   static void fill(SYCLMemObjI *SYCLMemObj, void *Mem, QueueImplPtr Queue,
                    size_t PatternSize, const char *Pattern, unsigned int Dim,
                    sycl::range<3> Size, sycl::range<3> AccessRange,
@@ -149,17 +126,6 @@
                    ur_event_handle_t &OutEvent,
                    const detail::EventImplPtr &OutEventImpl);
 
-<<<<<<< HEAD
-  // TODO: This function will remain until ABI-breaking change
-  static void fill(SYCLMemObjI *SYCLMemObj, void *Mem, QueueImplPtr Queue,
-                   size_t PatternSize, const char *Pattern, unsigned int Dim,
-                   sycl::range<3> Size, sycl::range<3> AccessRange,
-                   sycl::id<3> AccessOffset, unsigned int ElementSize,
-                   std::vector<ur_event_handle_t> DepEvents,
-                   ur_event_handle_t &OutEvent);
-
-=======
->>>>>>> 4ae7cad6
   static void *map(SYCLMemObjI *SYCLMemObj, void *Mem, QueueImplPtr Queue,
                    access::mode AccessMode, unsigned int Dim,
                    sycl::range<3> Size, sycl::range<3> AccessRange,
@@ -176,55 +142,22 @@
                        ur_event_handle_t *OutEvent,
                        const detail::EventImplPtr &OutEventImpl);
 
-<<<<<<< HEAD
-  // TODO: This function will remain until ABI-breaking change
-  static void copy_usm(const void *SrcMem, QueueImplPtr Queue, size_t Len,
-                       void *DstMem, std::vector<ur_event_handle_t> DepEvents,
-                       ur_event_handle_t *OutEvent);
-
-=======
->>>>>>> 4ae7cad6
   static void fill_usm(void *DstMem, QueueImplPtr Queue, size_t Len,
                        int Pattern, std::vector<ur_event_handle_t> DepEvents,
                        ur_event_handle_t *OutEvent,
                        const detail::EventImplPtr &OutEventImpl);
 
-<<<<<<< HEAD
-  // TODO: This function will remain until ABI-breaking change
-  static void fill_usm(void *DstMem, QueueImplPtr Queue, size_t Len,
-                       int Pattern, std::vector<ur_event_handle_t> DepEvents,
-                       ur_event_handle_t *OutEvent);
-
-=======
->>>>>>> 4ae7cad6
   static void prefetch_usm(void *Ptr, QueueImplPtr Queue, size_t Len,
                            std::vector<ur_event_handle_t> DepEvents,
                            ur_event_handle_t *OutEvent,
                            const detail::EventImplPtr &OutEventImpl);
 
-<<<<<<< HEAD
-  // TODO: This function will remain until ABI-breaking change
-  static void prefetch_usm(void *Ptr, QueueImplPtr Queue, size_t Len,
-                           std::vector<ur_event_handle_t> DepEvents,
-                           ur_event_handle_t *OutEvent);
-
-=======
->>>>>>> 4ae7cad6
   static void advise_usm(const void *Ptr, QueueImplPtr Queue, size_t Len,
                          ur_usm_advice_flags_t Advice,
                          std::vector<ur_event_handle_t> DepEvents,
                          ur_event_handle_t *OutEvent,
                          const detail::EventImplPtr &OutEventImpl);
 
-<<<<<<< HEAD
-  // TODO: This function will remain until ABI-breaking change
-  static void advise_usm(const void *Ptr, QueueImplPtr Queue, size_t Len,
-                         ur_usm_advice_flags_t Advice,
-                         std::vector<ur_event_handle_t> DepEvents,
-                         ur_event_handle_t *OutEvent);
-
-=======
->>>>>>> 4ae7cad6
   static void copy_2d_usm(const void *SrcMem, size_t SrcPitch,
                           QueueImplPtr Queue, void *DstMem, size_t DstPitch,
                           size_t Width, size_t Height,
@@ -232,16 +165,6 @@
                           ur_event_handle_t *OutEvent,
                           const detail::EventImplPtr &OutEventImpl);
 
-<<<<<<< HEAD
-  // TODO: This function will remain until ABI-breaking change
-  static void copy_2d_usm(const void *SrcMem, size_t SrcPitch,
-                          QueueImplPtr Queue, void *DstMem, size_t DstPitch,
-                          size_t Width, size_t Height,
-                          std::vector<ur_event_handle_t> DepEvents,
-                          ur_event_handle_t *OutEvent);
-
-=======
->>>>>>> 4ae7cad6
   static void fill_2d_usm(void *DstMem, QueueImplPtr Queue, size_t Pitch,
                           size_t Width, size_t Height,
                           const std::vector<char> &Pattern,
@@ -249,70 +172,26 @@
                           ur_event_handle_t *OutEvent,
                           const detail::EventImplPtr &OutEventImpl);
 
-<<<<<<< HEAD
-  // TODO: This function will remain until ABI-breaking change
-  static void fill_2d_usm(void *DstMem, QueueImplPtr Queue, size_t Pitch,
-                          size_t Width, size_t Height,
-                          const std::vector<char> &Pattern,
-                          std::vector<ur_event_handle_t> DepEvents,
-                          ur_event_handle_t *OutEvent);
-
-=======
->>>>>>> 4ae7cad6
   static void memset_2d_usm(void *DstMem, QueueImplPtr Queue, size_t Pitch,
                             size_t Width, size_t Height, char Value,
                             std::vector<ur_event_handle_t> DepEvents,
                             ur_event_handle_t *OutEvent,
                             const detail::EventImplPtr &OutEventImpl);
 
-<<<<<<< HEAD
-  // TODO: This function will remain until ABI-breaking change
-  static void memset_2d_usm(void *DstMem, QueueImplPtr Queue, size_t Pitch,
-                            size_t Width, size_t Height, char Value,
-                            std::vector<ur_event_handle_t> DepEvents,
-                            ur_event_handle_t *OutEvent);
-
-  static void copy_to_device_global(
-      const void *DeviceGlobalPtr, bool IsDeviceImageScoped, QueueImplPtr Queue,
-      size_t NumBytes, size_t Offset, const void *SrcMem,
-      const std::vector<ur_event_handle_t> &DepEvents,
-      ur_event_handle_t *OutEvent, const detail::EventImplPtr &OutEventImpl);
-
-  // TODO: This function will remain until ABI-breaking change
   static void
   copy_to_device_global(const void *DeviceGlobalPtr, bool IsDeviceImageScoped,
                         QueueImplPtr Queue, size_t NumBytes, size_t Offset,
                         const void *SrcMem,
                         const std::vector<ur_event_handle_t> &DepEvents,
-                        ur_event_handle_t *OutEvent);
-
-=======
-  static void
-  copy_to_device_global(const void *DeviceGlobalPtr, bool IsDeviceImageScoped,
-                        QueueImplPtr Queue, size_t NumBytes, size_t Offset,
-                        const void *SrcMem,
-                        const std::vector<sycl::detail::pi::PiEvent> &DepEvents,
-                        sycl::detail::pi::PiEvent *OutEvent,
+                        ur_event_handle_t *OutEvent,
                         const detail::EventImplPtr &OutEventImpl);
 
->>>>>>> 4ae7cad6
   static void copy_from_device_global(
       const void *DeviceGlobalPtr, bool IsDeviceImageScoped, QueueImplPtr Queue,
       size_t NumBytes, size_t Offset, void *DstMem,
       const std::vector<ur_event_handle_t> &DepEvents,
       ur_event_handle_t *OutEvent, const detail::EventImplPtr &OutEventImpl);
 
-<<<<<<< HEAD
-  // TODO: This function will remain until ABI-breaking change
-  static void
-  copy_from_device_global(const void *DeviceGlobalPtr, bool IsDeviceImageScoped,
-                          QueueImplPtr Queue, size_t NumBytes, size_t Offset,
-                          void *DstMem,
-                          const std::vector<ur_event_handle_t> &DepEvents,
-                          ur_event_handle_t *OutEvent);
-
-=======
->>>>>>> 4ae7cad6
   // Command buffer extension methods
   static void ext_oneapi_copyD2D_cmd_buffer(
       sycl::detail::ContextImplPtr Context,
