--- conflicted
+++ resolved
@@ -140,14 +140,10 @@
                        void *DstMem, std::vector<ur_event_handle_t> DepEvents,
                        ur_event_handle_t *OutEvent);
 
-<<<<<<< HEAD
   static void context_copy_usm(const void *SrcMem, ContextImplPtr Context,
                                size_t Len, void *DstMem);
 
-  static void fill_usm(void *DstMem, QueueImplPtr Queue, size_t Len,
-=======
   static void fill_usm(void *DstMem, queue_impl &Queue, size_t Len,
->>>>>>> 73ff3193
                        const std::vector<unsigned char> &Pattern,
                        std::vector<ur_event_handle_t> DepEvents,
                        ur_event_handle_t *OutEvent);
