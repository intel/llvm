//==- jit_device_binaries.hpp - Runtime construction of UR device binaries -==//
//
// Part of the LLVM Project, under the Apache License v2.0 with LLVM Exceptions.
// See https://llvm.org/LICENSE.txt for license information.
// SPDX-License-Identifier: Apache-2.0 WITH LLVM-exception
//
//===----------------------------------------------------------------------===//

#pragma once

#include <detail/compiler.hpp>
#include <sycl/detail/pi.hpp>

#include <cstring>
#include <memory>
<<<<<<< HEAD
#include <sycl/detail/ur.hpp>
=======
>>>>>>> 847f4ddb

namespace sycl {
inline namespace _V1 {
namespace detail {

<<<<<<< HEAD
/// Representation of _ur_offload_entry for creation of JIT device binaries at
/// runtime.
/// Owns the necessary data and provides raw pointers for the UR struct.
=======
/// Representation of _sycl_offload_entry_struct for creation of JIT device
/// binaries at runtime. Owns the necessary data and provides raw pointers for
/// the PI struct.
>>>>>>> 847f4ddb
class OffloadEntryContainer {
public:
  OffloadEntryContainer(const std::string &Name, void *Addr, size_t Size,
                        int32_t Flags, int32_t Reserved);

  OffloadEntryContainer(OffloadEntryContainer &&) = default;
  OffloadEntryContainer &operator=(OffloadEntryContainer &&) = default;
  ~OffloadEntryContainer() = default;
  // Copying of the container is not allowed.
  OffloadEntryContainer(const OffloadEntryContainer &) = delete;
  OffloadEntryContainer &operator=(const OffloadEntryContainer &) = delete;

<<<<<<< HEAD
  _ur_offload_entry_struct getPIOffloadEntry();
=======
  _sycl_offload_entry_struct getPIOffloadEntry();
>>>>>>> 847f4ddb

private:
  std::unique_ptr<char[]> KernelName;

  void *Address;
  size_t EntrySize;
  int32_t EntryFlags;
  int32_t EntryReserved;
};

<<<<<<< HEAD
/// Representation of _ur_device_binary_property_struct for creation of JIT
=======
/// Representation of _sycl_device_binary_property_struct for creation of JIT
>>>>>>> 847f4ddb
/// device binaries at runtime.
/// Owns the necessary data and provides raw pointers for the UR struct.
class PropertyContainer {

public:
  PropertyContainer(const std::string &Name, void *Data, size_t Size,
                    uint32_t Type);
  // Set a UR_PROPERTY_TYPE_UINT32 property
  PropertyContainer(const std::string &Name, uint32_t Data);

  PropertyContainer(PropertyContainer &&) = default;
  PropertyContainer &operator=(PropertyContainer &&) = default;
  ~PropertyContainer() = default;
  // Copying of the container is not allowed.
  PropertyContainer(const PropertyContainer &) = delete;
  PropertyContainer &operator=(const PropertyContainer &) = delete;

<<<<<<< HEAD
  _ur_device_binary_property_struct getPIProperty();
=======
  _sycl_device_binary_property_struct getPIProperty();
>>>>>>> 847f4ddb

private:
  std::unique_ptr<char[]> PropName;
  std::unique_ptr<unsigned char[]> Value;
  size_t ValueSize;
  uint32_t PropType;
};

<<<<<<< HEAD
/// Representation of _ur_device_binary_property_set_struct for creation of JIT
/// device binaries at runtime.
/// Owns the necessary data and provides raw pointers for the UR struct.
=======
/// Representation of _sycl_device_binary_property_set_struct for creation of
/// JIT device binaries at runtime. Owns the necessary data and provides raw
/// pointers for the PI struct.
>>>>>>> 847f4ddb
class PropertySetContainer {
public:
  PropertySetContainer(const std::string &Name);

  PropertySetContainer(PropertySetContainer &&) = default;
  PropertySetContainer &operator=(PropertySetContainer &&) = default;
  ~PropertySetContainer() = default;
  // Copying of the container is not allowed, as it would invalidate UR structs.
  PropertySetContainer(const PropertySetContainer &) = delete;
  PropertySetContainer &operator=(const PropertySetContainer &) = delete;

  void addProperty(PropertyContainer &&Prop);

<<<<<<< HEAD
  _ur_device_binary_property_set_struct getPIPropertySet();
=======
  _sycl_device_binary_property_set_struct getPIPropertySet();
>>>>>>> 847f4ddb

private:
  std::unique_ptr<char[]> SetName;
  bool Fused = true;
  std::vector<PropertyContainer> Properties;
<<<<<<< HEAD
  std::vector<_ur_device_binary_property_struct> PIProperties;
};

/// Representation of ur_device_binary_struct for creation of JIT device
=======
  std::vector<_sycl_device_binary_property_struct> PIProperties;
};

/// Representation of sycl_device_binary_struct for creation of JIT device
>>>>>>> 847f4ddb
/// binaries at runtime.
/// Owns the necessary data and provides raw pointers for the UR struct.
class DeviceBinaryContainer {
public:
  DeviceBinaryContainer() = default;
  DeviceBinaryContainer(DeviceBinaryContainer &&) = default;
  DeviceBinaryContainer &operator=(DeviceBinaryContainer &&) = default;
  ~DeviceBinaryContainer() = default;
  // Copying of the container is not allowed, as it would invalidate UR structs.
  DeviceBinaryContainer(const DeviceBinaryContainer &) = delete;
  DeviceBinaryContainer &operator=(const DeviceBinaryContainer &) = delete;

  void addOffloadEntry(OffloadEntryContainer &&Cont);

  void addProperty(PropertySetContainer &&Cont);

<<<<<<< HEAD
  ur_device_binary_struct getPIDeviceBinary(const unsigned char *BinaryStart,
                                            size_t BinarySize,
                                            const char *TargetSpec,
                                            ur_device_binary_type Format);
=======
  sycl_device_binary_struct getPIDeviceBinary(const unsigned char *BinaryStart,
                                              size_t BinarySize,
                                              const char *TargetSpec,
                                              sycl_device_binary_type Format);
>>>>>>> 847f4ddb

private:
  bool Fused = true;
  std::vector<OffloadEntryContainer> OffloadEntries;
<<<<<<< HEAD
  std::vector<_ur_offload_entry_struct> PIOffloadEntries;
  std::vector<PropertySetContainer> PropertySets;
  std::vector<_ur_device_binary_property_set_struct> PIPropertySets;
};

/// Representation of ur_device_binaries_struct for creation of JIT device
=======
  std::vector<_sycl_offload_entry_struct> PIOffloadEntries;
  std::vector<PropertySetContainer> PropertySets;
  std::vector<_sycl_device_binary_property_set_struct> PIPropertySets;
};

/// Representation of sycl_device_binaries_struct for creation of JIT device
>>>>>>> 847f4ddb
/// binaries at runtime.
/// Owns the necessary data and provides raw pointers for the UR struct.
class DeviceBinariesCollection {

public:
  DeviceBinariesCollection() = default;
  DeviceBinariesCollection(DeviceBinariesCollection &&) = default;
  DeviceBinariesCollection &operator=(DeviceBinariesCollection &&) = default;
  ~DeviceBinariesCollection() = default;
  // Copying of the container is not allowed.
  DeviceBinariesCollection(const DeviceBinariesCollection &) = delete;
  DeviceBinariesCollection &
  operator=(const DeviceBinariesCollection &) = delete;

  void addDeviceBinary(DeviceBinaryContainer &&Cont,
                       const unsigned char *BinaryStart, size_t BinarySize,
<<<<<<< HEAD
                       const char *TargetSpec, ur_device_binary_type Format);
  ur_device_binaries getPIDeviceStruct();

private:
  bool Fused = true;
  std::unique_ptr<ur_device_binaries_struct> PIStruct;

  std::vector<DeviceBinaryContainer> Binaries;
  std::vector<ur_device_binary_struct> PIBinaries;
=======
                       const char *TargetSpec, sycl_device_binary_type Format);
  sycl_device_binaries getPIDeviceStruct();

private:
  bool Fused = true;
  std::unique_ptr<sycl_device_binaries_struct> PIStruct;

  std::vector<DeviceBinaryContainer> Binaries;
  std::vector<sycl_device_binary_struct> PIBinaries;
>>>>>>> 847f4ddb
};

} // namespace detail
} // namespace _V1
} // namespace sycl<|MERGE_RESOLUTION|>--- conflicted
+++ resolved
@@ -9,28 +9,18 @@
 #pragma once
 
 #include <detail/compiler.hpp>
-#include <sycl/detail/pi.hpp>
+#include <sycl/detail/ur.hpp>
 
 #include <cstring>
 #include <memory>
-<<<<<<< HEAD
-#include <sycl/detail/ur.hpp>
-=======
->>>>>>> 847f4ddb
 
 namespace sycl {
 inline namespace _V1 {
 namespace detail {
 
-<<<<<<< HEAD
-/// Representation of _ur_offload_entry for creation of JIT device binaries at
-/// runtime.
-/// Owns the necessary data and provides raw pointers for the UR struct.
-=======
 /// Representation of _sycl_offload_entry_struct for creation of JIT device
 /// binaries at runtime. Owns the necessary data and provides raw pointers for
-/// the PI struct.
->>>>>>> 847f4ddb
+/// the UR struct.
 class OffloadEntryContainer {
 public:
   OffloadEntryContainer(const std::string &Name, void *Addr, size_t Size,
@@ -43,11 +33,7 @@
   OffloadEntryContainer(const OffloadEntryContainer &) = delete;
   OffloadEntryContainer &operator=(const OffloadEntryContainer &) = delete;
 
-<<<<<<< HEAD
-  _ur_offload_entry_struct getPIOffloadEntry();
-=======
   _sycl_offload_entry_struct getPIOffloadEntry();
->>>>>>> 847f4ddb
 
 private:
   std::unique_ptr<char[]> KernelName;
@@ -58,11 +44,7 @@
   int32_t EntryReserved;
 };
 
-<<<<<<< HEAD
-/// Representation of _ur_device_binary_property_struct for creation of JIT
-=======
 /// Representation of _sycl_device_binary_property_struct for creation of JIT
->>>>>>> 847f4ddb
 /// device binaries at runtime.
 /// Owns the necessary data and provides raw pointers for the UR struct.
 class PropertyContainer {
@@ -80,11 +62,7 @@
   PropertyContainer(const PropertyContainer &) = delete;
   PropertyContainer &operator=(const PropertyContainer &) = delete;
 
-<<<<<<< HEAD
-  _ur_device_binary_property_struct getPIProperty();
-=======
   _sycl_device_binary_property_struct getPIProperty();
->>>>>>> 847f4ddb
 
 private:
   std::unique_ptr<char[]> PropName;
@@ -93,15 +71,9 @@
   uint32_t PropType;
 };
 
-<<<<<<< HEAD
-/// Representation of _ur_device_binary_property_set_struct for creation of JIT
-/// device binaries at runtime.
-/// Owns the necessary data and provides raw pointers for the UR struct.
-=======
 /// Representation of _sycl_device_binary_property_set_struct for creation of
 /// JIT device binaries at runtime. Owns the necessary data and provides raw
-/// pointers for the PI struct.
->>>>>>> 847f4ddb
+/// pointers for the UR struct.
 class PropertySetContainer {
 public:
   PropertySetContainer(const std::string &Name);
@@ -115,27 +87,16 @@
 
   void addProperty(PropertyContainer &&Prop);
 
-<<<<<<< HEAD
-  _ur_device_binary_property_set_struct getPIPropertySet();
-=======
   _sycl_device_binary_property_set_struct getPIPropertySet();
->>>>>>> 847f4ddb
 
 private:
   std::unique_ptr<char[]> SetName;
   bool Fused = true;
   std::vector<PropertyContainer> Properties;
-<<<<<<< HEAD
-  std::vector<_ur_device_binary_property_struct> PIProperties;
-};
-
-/// Representation of ur_device_binary_struct for creation of JIT device
-=======
   std::vector<_sycl_device_binary_property_struct> PIProperties;
 };
 
 /// Representation of sycl_device_binary_struct for creation of JIT device
->>>>>>> 847f4ddb
 /// binaries at runtime.
 /// Owns the necessary data and provides raw pointers for the UR struct.
 class DeviceBinaryContainer {
@@ -152,36 +113,20 @@
 
   void addProperty(PropertySetContainer &&Cont);
 
-<<<<<<< HEAD
-  ur_device_binary_struct getPIDeviceBinary(const unsigned char *BinaryStart,
-                                            size_t BinarySize,
-                                            const char *TargetSpec,
-                                            ur_device_binary_type Format);
-=======
   sycl_device_binary_struct getPIDeviceBinary(const unsigned char *BinaryStart,
                                               size_t BinarySize,
                                               const char *TargetSpec,
                                               sycl_device_binary_type Format);
->>>>>>> 847f4ddb
 
 private:
   bool Fused = true;
   std::vector<OffloadEntryContainer> OffloadEntries;
-<<<<<<< HEAD
-  std::vector<_ur_offload_entry_struct> PIOffloadEntries;
-  std::vector<PropertySetContainer> PropertySets;
-  std::vector<_ur_device_binary_property_set_struct> PIPropertySets;
-};
-
-/// Representation of ur_device_binaries_struct for creation of JIT device
-=======
   std::vector<_sycl_offload_entry_struct> PIOffloadEntries;
   std::vector<PropertySetContainer> PropertySets;
   std::vector<_sycl_device_binary_property_set_struct> PIPropertySets;
 };
 
 /// Representation of sycl_device_binaries_struct for creation of JIT device
->>>>>>> 847f4ddb
 /// binaries at runtime.
 /// Owns the necessary data and provides raw pointers for the UR struct.
 class DeviceBinariesCollection {
@@ -198,17 +143,6 @@
 
   void addDeviceBinary(DeviceBinaryContainer &&Cont,
                        const unsigned char *BinaryStart, size_t BinarySize,
-<<<<<<< HEAD
-                       const char *TargetSpec, ur_device_binary_type Format);
-  ur_device_binaries getPIDeviceStruct();
-
-private:
-  bool Fused = true;
-  std::unique_ptr<ur_device_binaries_struct> PIStruct;
-
-  std::vector<DeviceBinaryContainer> Binaries;
-  std::vector<ur_device_binary_struct> PIBinaries;
-=======
                        const char *TargetSpec, sycl_device_binary_type Format);
   sycl_device_binaries getPIDeviceStruct();
 
@@ -218,7 +152,6 @@
 
   std::vector<DeviceBinaryContainer> Binaries;
   std::vector<sycl_device_binary_struct> PIBinaries;
->>>>>>> 847f4ddb
 };
 
 } // namespace detail
