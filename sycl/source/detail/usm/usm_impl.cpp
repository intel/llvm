--- conflicted
+++ resolved
@@ -122,11 +122,109 @@
   return RetVal;
 }
 
-<<<<<<< HEAD
-void *alignedAlloc(size_t Alignment, size_t Size, const context_impl *CtxImpl,
-                   const device_impl *DevImpl, alloc Kind,
-                   const property_list &PropList) {
-=======
+void *alignedAllocInternal(size_t Alignment, size_t Size,
+                           const context_impl *CtxImpl,
+                           const device_impl *DevImpl, alloc Kind,
+                           const property_list &PropList) {
+  void *RetVal = nullptr;
+  if (Size == 0)
+    return nullptr;
+
+  if (CtxImpl->is_host()) {
+    if (Kind == alloc::unknown) {
+      RetVal = nullptr;
+    } else {
+      if (!Alignment) {
+        // worst case default
+        Alignment = 128;
+      }
+
+      aligned_allocator<char> Alloc(Alignment);
+      try {
+        RetVal = Alloc.allocate(Size);
+      } catch (const std::bad_alloc &) {
+        // Conform with Specification behavior
+        RetVal = nullptr;
+      }
+    }
+  } else {
+    pi_context C = CtxImpl->getHandleRef();
+    const detail::plugin &Plugin = CtxImpl->getPlugin();
+    pi_result Error;
+    pi_device Id;
+
+    switch (Kind) {
+    case alloc::device: {
+      Id = DevImpl->getHandleRef();
+
+      std::array<pi_usm_mem_properties, 3> Props;
+      auto PropsIter = Props.begin();
+
+      // Buffer location is only supported on FPGA devices
+      if (PropList.has_property<sycl::ext::intel::experimental::property::usm::
+                                    buffer_location>() &&
+          DevImpl->has_extension("cl_intel_mem_alloc_buffer_location")) {
+        *PropsIter++ = PI_MEM_USM_ALLOC_BUFFER_LOCATION;
+        *PropsIter++ = PropList
+                           .get_property<sycl::ext::intel::experimental::
+                                             property::usm::buffer_location>()
+                           .get_buffer_location();
+      }
+
+      assert(PropsIter >= Props.begin() && PropsIter < Props.end());
+      *PropsIter++ = 0; // null-terminate property list
+
+      Error = Plugin.call_nocheck<PiApiKind::piextUSMDeviceAlloc>(
+          &RetVal, C, Id, Props.data(), Size, Alignment);
+
+      break;
+    }
+    case alloc::shared: {
+      Id = DevImpl->getHandleRef();
+
+      std::array<pi_usm_mem_properties, 5> Props;
+      auto PropsIter = Props.begin();
+
+      if (PropList.has_property<
+              sycl::ext::oneapi::property::usm::device_read_only>()) {
+        *PropsIter++ = PI_MEM_ALLOC_FLAGS;
+        *PropsIter++ = PI_MEM_ALLOC_DEVICE_READ_ONLY;
+      }
+
+      if (PropList.has_property<sycl::ext::intel::experimental::property::usm::
+                                    buffer_location>() &&
+          DevImpl->has_extension("cl_intel_mem_alloc_buffer_location")) {
+        *PropsIter++ = PI_MEM_USM_ALLOC_BUFFER_LOCATION;
+        *PropsIter++ = PropList
+                           .get_property<sycl::ext::intel::experimental::
+                                             property::usm::buffer_location>()
+                           .get_buffer_location();
+      }
+
+      assert(PropsIter >= Props.begin() && PropsIter < Props.end());
+      *PropsIter++ = 0; // null-terminate property list
+
+      Error = Plugin.call_nocheck<PiApiKind::piextUSMSharedAlloc>(
+          &RetVal, C, Id, Props.data(), Size, Alignment);
+
+      break;
+    }
+    case alloc::host:
+    case alloc::unknown: {
+      RetVal = nullptr;
+      Error = PI_ERROR_INVALID_VALUE;
+      break;
+    }
+    }
+
+    // Error is for debugging purposes.
+    // The spec wants a nullptr returned, not an exception.
+    if (Error != PI_SUCCESS)
+      return nullptr;
+  }
+  return RetVal;
+}
+
 void *alignedAlloc(size_t Alignment, size_t Size, const context &Ctxt,
                    const device &Dev, alloc Kind, const property_list &PropList,
                    const detail::code_location &CodeLoc) {
@@ -149,117 +247,23 @@
   PrepareNotify.scopedNotify(
       (uint16_t)xpti::trace_point_type_t::mem_alloc_begin);
 #endif
->>>>>>> 29badd81
-  void *RetVal = nullptr;
-  if (Size == 0)
-    return nullptr;
-
+  return alignedAllocInternal(Alignment, Size, getSyclObjImpl(Ctxt).get(),
+                              getSyclObjImpl(Dev).get(), Kind, PropList);
+}
+
+void freeInternal(void *Ptr, const context_impl *CtxImpl) {
+  if (Ptr == nullptr)
+    return;
   if (CtxImpl->is_host()) {
-    if (Kind == alloc::unknown) {
-      RetVal = nullptr;
-    } else {
-      if (!Alignment) {
-        // worst case default
-        Alignment = 128;
-      }
-
-      aligned_allocator<char> Alloc(Alignment);
-      try {
-        RetVal = Alloc.allocate(Size);
-      } catch (const std::bad_alloc &) {
-        // Conform with Specification behavior
-        RetVal = nullptr;
-      }
-    }
+    // need to use alignedFree here for Windows
+    detail::OSUtil::alignedFree(Ptr);
   } else {
     pi_context C = CtxImpl->getHandleRef();
     const detail::plugin &Plugin = CtxImpl->getPlugin();
-    pi_result Error;
-    pi_device Id;
-
-    switch (Kind) {
-    case alloc::device: {
-      Id = DevImpl->getHandleRef();
-
-      std::array<pi_usm_mem_properties, 3> Props;
-      auto PropsIter = Props.begin();
-
-      // Buffer location is only supported on FPGA devices
-      if (PropList.has_property<sycl::ext::intel::experimental::property::usm::
-                                    buffer_location>() &&
-          DevImpl->has_extension("cl_intel_mem_alloc_buffer_location")) {
-        *PropsIter++ = PI_MEM_USM_ALLOC_BUFFER_LOCATION;
-        *PropsIter++ = PropList
-                           .get_property<sycl::ext::intel::experimental::
-                                             property::usm::buffer_location>()
-                           .get_buffer_location();
-      }
-
-      assert(PropsIter >= Props.begin() && PropsIter < Props.end());
-      *PropsIter++ = 0; // null-terminate property list
-
-      Error = Plugin.call_nocheck<PiApiKind::piextUSMDeviceAlloc>(
-          &RetVal, C, Id, Props.data(), Size, Alignment);
-
-      break;
-    }
-    case alloc::shared: {
-      Id = DevImpl->getHandleRef();
-
-      std::array<pi_usm_mem_properties, 5> Props;
-      auto PropsIter = Props.begin();
-
-      if (PropList.has_property<
-              sycl::ext::oneapi::property::usm::device_read_only>()) {
-        *PropsIter++ = PI_MEM_ALLOC_FLAGS;
-        *PropsIter++ = PI_MEM_ALLOC_DEVICE_READ_ONLY;
-      }
-
-      if (PropList.has_property<sycl::ext::intel::experimental::property::usm::
-                                    buffer_location>() &&
-          DevImpl->has_extension("cl_intel_mem_alloc_buffer_location")) {
-        *PropsIter++ = PI_MEM_USM_ALLOC_BUFFER_LOCATION;
-        *PropsIter++ = PropList
-                           .get_property<sycl::ext::intel::experimental::
-                                             property::usm::buffer_location>()
-                           .get_buffer_location();
-      }
-
-      assert(PropsIter >= Props.begin() && PropsIter < Props.end());
-      *PropsIter++ = 0; // null-terminate property list
-
-      Error = Plugin.call_nocheck<PiApiKind::piextUSMSharedAlloc>(
-          &RetVal, C, Id, Props.data(), Size, Alignment);
-
-      break;
-    }
-    case alloc::host:
-    case alloc::unknown: {
-      RetVal = nullptr;
-      Error = PI_ERROR_INVALID_VALUE;
-      break;
-    }
-    }
-
-    // Error is for debugging purposes.
-    // The spec wants a nullptr returned, not an exception.
-    if (Error != PI_SUCCESS)
-      return nullptr;
+    Plugin.call<PiApiKind::piextUSMFree>(C, Ptr);
   }
-  return RetVal;
-}
-
-<<<<<<< HEAD
-void *alignedAlloc(size_t Alignment, size_t Size, const context &Ctxt,
-                   const device &Dev, alloc Kind, const property_list &PropList,
-                   const detail::code_location &CL) {
-  XPTI_CREATE_TRACEPOINT(CL);
-  return alignedAlloc(Alignment, Size, getSyclObjImpl(Ctxt).get(),
-                      getSyclObjImpl(Dev).get(), Kind, PropList);
-}
-
-void free(void *Ptr, const context_impl *CtxImpl) {
-=======
+}
+
 void free(void *Ptr, const context &Ctxt,
           const detail::code_location &CodeLoc) {
 #ifdef XPTI_ENABLE_INSTRUMENTATION
@@ -277,49 +281,11 @@
   PrepareNotify.scopedNotify(
       (uint16_t)xpti::trace_point_type_t::mem_release_begin);
 #endif
->>>>>>> 29badd81
-  if (Ptr == nullptr)
-    return;
-  if (CtxImpl->is_host()) {
-    // need to use alignedFree here for Windows
-    detail::OSUtil::alignedFree(Ptr);
-  } else {
-    pi_context C = CtxImpl->getHandleRef();
-    const detail::plugin &Plugin = CtxImpl->getPlugin();
-    Plugin.call<PiApiKind::piextUSMFree>(C, Ptr);
-  }
-}
-
-<<<<<<< HEAD
-void free(void *Ptr, const context &Ctxt, const detail::code_location &CL) {
-  XPTI_CREATE_TRACEPOINT(CL);
-  free(Ptr, detail::getSyclObjImpl(Ctxt).get());
-}
-
-// For ABI compatibility
-// TODO remove once ABI breakages are allowed.
-__SYCL_EXPORT void *alignedAllocHost(size_t Alignment, size_t Size,
-                                     const context &Ctxt, alloc Kind) {
-  return alignedAllocHost(Alignment, Size, Ctxt, Kind, property_list{},
-                          detail::code_location{});
-}
-
-__SYCL_EXPORT void free(void *Ptr, const context &Ctxt) {
-  detail::usm::free(Ptr, Ctxt, detail::code_location{});
-}
-
-__SYCL_EXPORT void *alignedAlloc(size_t Alignment, size_t Size,
-                                 const context &Ctxt, const device &Dev,
-                                 alloc Kind, const property_list &PropList) {
-  return alignedAlloc(Alignment, Size, Ctxt, Dev, Kind, PropList,
-                      detail::code_location{});
-}
-
-} // namespace detail::usm
-=======
+  freeInternal(Ptr, detail::getSyclObjImpl(Ctxt).get());
+}
+
 } // namespace usm
 } // namespace detail
->>>>>>> 29badd81
 
 void *malloc_device(size_t Size, const device &Dev,
                     const context &Ctxt _CODELOCPARAMDEF(&CodeLoc)) {
