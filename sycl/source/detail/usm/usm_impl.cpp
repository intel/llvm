--- conflicted
+++ resolved
@@ -174,21 +174,16 @@
     }
     case alloc::shared: {
       Id = detail::getSyclObjImpl(Dev)->getHandleRef();
-<<<<<<< HEAD
-      Error = Plugin.call_nocheck<PiApiKind::piextUSMSharedAlloc>(
-          OutPtr, C, Id, nullptr, Size, Alignment);
-=======
       if (PropList.has_property<
               cl::sycl::ext::oneapi::property::usm::device_read_only>()) {
         pi_usm_mem_properties Props[3] = {PI_MEM_ALLOC_FLAGS,
                                           PI_MEM_ALLOC_DEVICE_READ_ONLY, 0};
         Error = Plugin.call_nocheck<PiApiKind::piextUSMSharedAlloc>(
-            &RetVal, C, Id, Props, Size, Alignment);
+            OutPtr, C, Id, Props, Size, Alignment);
       } else {
         Error = Plugin.call_nocheck<PiApiKind::piextUSMSharedAlloc>(
-            &RetVal, C, Id, nullptr, Size, Alignment);
+            OutPtr, C, Id, nullptr, Size, Alignment);
       }
->>>>>>> 644c6144
       break;
     }
     case alloc::host:
