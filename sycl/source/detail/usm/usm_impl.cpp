--- conflicted
+++ resolved
@@ -559,17 +559,11 @@
   // UR_RESULT_ERROR_INVALID_VALUE means USM doesn't know about this ptr
   if (Err == UR_RESULT_ERROR_INVALID_VALUE)
     return alloc::unknown;
-<<<<<<< HEAD
-  // otherwise UR_RESULT_SUCCESS is expected
+  // otherwise PI_SUCCESS is expected
   if (Err != UR_RESULT_SUCCESS) {
-    Plugin->reportUrError(Err, "get_pointer_type()");
-=======
-  // otherwise PI_SUCCESS is expected
-  if (Err != PI_SUCCESS) {
-    throw detail::set_pi_error(
+    throw detail::set_ur_error(
         exception(make_error_code(errc::runtime), "get_pointer_type() failed"),
         Err);
->>>>>>> 46528f91
   }
 
   alloc ResultAlloc;
@@ -598,13 +592,8 @@
 device get_pointer_device(const void *Ptr, const context &Ctxt) {
   // Check if ptr is a valid USM pointer
   if (get_pointer_type(Ptr, Ctxt) == alloc::unknown)
-<<<<<<< HEAD
-    throw runtime_error("Ptr not a valid USM allocation!",
-                        UR_RESULT_ERROR_INVALID_VALUE);
-=======
     throw exception(make_error_code(errc::invalid),
                     "Ptr not a valid USM allocation!");
->>>>>>> 46528f91
 
   std::shared_ptr<detail::context_impl> CtxImpl = detail::getSyclObjImpl(Ctxt);
 
@@ -612,13 +601,8 @@
   if (get_pointer_type(Ptr, Ctxt) == alloc::host) {
     auto Devs = CtxImpl->getDevices();
     if (Devs.size() == 0)
-<<<<<<< HEAD
-      throw runtime_error("No devices in passed context!",
-                          UR_RESULT_ERROR_INVALID_VALUE);
-=======
       throw exception(make_error_code(errc::invalid),
                       "No devices in passed context!");
->>>>>>> 46528f91
 
     // Just return the first device in the context
     return Devs[0];
@@ -639,13 +623,8 @@
       PltImpl->getDeviceImpl(DeviceId);
   if (DevImpl)
     return detail::createSyclObjFromImpl<device>(DevImpl);
-<<<<<<< HEAD
-  throw runtime_error("Cannot find device associated with USM allocation!",
-                      UR_RESULT_ERROR_INVALID_OPERATION);
-=======
   throw exception(make_error_code(errc::runtime),
                   "Cannot find device associated with USM allocation!");
->>>>>>> 46528f91
 }
 
 // Device copy enhancement APIs, prepare_for and release_from USM.
