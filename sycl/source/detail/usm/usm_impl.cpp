//==---------------- usm_impl.cpp - USM API Utils  -------------*- C++ -*---==//
//
// Part of the LLVM Project, under the Apache License v2.0 with LLVM Exceptions.
// See https://llvm.org/LICENSE.txt for license information.
// SPDX-License-Identifier: Apache-2.0 WITH LLVM-exception
//
// ===--------------------------------------------------------------------=== //

#include <detail/queue_impl.hpp>
#include <detail/usm/usm_impl.hpp>
#include <sycl/context.hpp>
#include <sycl/detail/aligned_allocator.hpp>
#include <sycl/detail/os_util.hpp>
#include <sycl/detail/pi.hpp>
#include <sycl/device.hpp>
#include <sycl/ext/intel/experimental/usm_properties.hpp>
#include <sycl/ext/oneapi/memcpy2d.hpp>
#include <sycl/usm.hpp>

#include <array>
#include <cassert>
#include <cstdlib>
#include <memory>

#ifdef XPTI_ENABLE_INSTRUMENTATION
// Include the headers necessary for emitting
// traces using the trace framework
#include "xpti/xpti_trace_framework.hpp"
#include <detail/xpti_registry.hpp>
#endif

namespace sycl {
inline namespace _V1 {

using alloc = sycl::usm::alloc;

namespace detail {
#ifdef XPTI_ENABLE_INSTRUMENTATION
extern xpti::trace_event_data_t *GSYCLGraphEvent;
#endif
namespace usm {

void *alignedAllocHost(size_t Alignment, size_t Size, const context &Ctxt,
                       alloc Kind, const property_list &PropList,
                       const detail::code_location &CodeLoc) {
#ifdef XPTI_ENABLE_INSTRUMENTATION
  // Stash the code location information and propagate
  detail::tls_code_loc_t CL(CodeLoc);
  XPTIScope PrepareNotify((void *)alignedAllocHost,
                          (uint16_t)xpti::trace_point_type_t::node_create,
                          SYCL_MEM_ALLOC_STREAM_NAME, "malloc_host");
  PrepareNotify.addMetadata([&](auto TEvent) {
    xpti::addMetadata(TEvent, "sycl_device_name", std::string("Host"));
    xpti::addMetadata(TEvent, "sycl_device", 0);
    xpti::addMetadata(TEvent, "memory_size", Size);
  });
  // Notify XPTI about the memset submission
  PrepareNotify.notify();
  // Emit a begin/end scope for this call
  PrepareNotify.scopedNotify(
      (uint16_t)xpti::trace_point_type_t::mem_alloc_begin);
#endif
  const auto &devices = Ctxt.get_devices();
  if (!std::any_of(devices.begin(), devices.end(), [&](const auto &device) {
        return device.has(sycl::aspect::usm_host_allocations);
      })) {
    throw sycl::exception(
        sycl::errc::feature_not_supported,
        "No device in this context supports USM host allocations!");
  }
  void *RetVal = nullptr;
  if (Size == 0)
    return nullptr;

  std::shared_ptr<context_impl> CtxImpl = detail::getSyclObjImpl(Ctxt);
  if (CtxImpl->is_host()) {
    if (!Alignment) {
      // worst case default
      Alignment = 128;
    }

    aligned_allocator<char> Alloc(Alignment);
    try {
      RetVal = Alloc.allocate(Size);
    } catch (const std::bad_alloc &) {
      // Conform with Specification behavior
      RetVal = nullptr;
    }
  } else {
    ur_context_handle_t C = CtxImpl->getHandleRef();
    const PluginPtr &Plugin = CtxImpl->getPlugin();
    ur_result_t Error = UR_RESULT_ERROR_INVALID_VALUE;
    ;

    switch (Kind) {
    case alloc::host: {
      ur_usm_desc_t UsmDesc{};
      UsmDesc.align = Alignment;

      ur_usm_alloc_location_desc_t UsmLocationDesc{};
      UsmLocationDesc.stype = UR_STRUCTURE_TYPE_USM_ALLOC_LOCATION_DESC;

      if (PropList.has_property<sycl::ext::intel::experimental::property::usm::
                                    buffer_location>() &&
          Ctxt.get_platform().has_extension(
              "cl_intel_mem_alloc_buffer_location")) {
        UsmLocationDesc.location = static_cast<uint32_t>(
            PropList
                .get_property<sycl::ext::intel::experimental::property::usm::
                                  buffer_location>()
                .get_buffer_location());
        UsmDesc.pNext = &UsmLocationDesc;
      }

      Error = Plugin->call_nocheck(urUSMHostAlloc, C, &UsmDesc,
                                   /* pool= */ nullptr, Size, &RetVal);

      break;
    }
    case alloc::device:
    case alloc::shared:
    case alloc::unknown: {
      RetVal = nullptr;
      Error = UR_RESULT_ERROR_INVALID_VALUE;
      break;
    }
    }

    // Error is for debugging purposes.
    // The spec wants a nullptr returned, not an exception.
    if (Error != UR_RESULT_SUCCESS)
      return nullptr;
  }
#ifdef XPTI_ENABLE_INSTRUMENTATION
  xpti::addMetadata(PrepareNotify.traceEvent(), "memory_ptr",
                    reinterpret_cast<size_t>(RetVal));
#endif
  return RetVal;
}

void *alignedAllocInternal(size_t Alignment, size_t Size,
                           const context_impl *CtxImpl,
                           const device_impl *DevImpl, alloc Kind,
                           const property_list &PropList) {
  if (Kind == alloc::device &&
      !DevImpl->has(sycl::aspect::usm_device_allocations)) {
    throw sycl::exception(sycl::errc::feature_not_supported,
                          "Device does not support USM device allocations!");
  }
  if (Kind == alloc::shared &&
      !DevImpl->has(sycl::aspect::usm_shared_allocations)) {
    throw sycl::exception(sycl::errc::feature_not_supported,
                          "Device does not support shared USM allocations!");
  }
  void *RetVal = nullptr;
  if (Size == 0)
    return nullptr;

  if (CtxImpl->is_host()) {
    if (Kind == alloc::unknown) {
      RetVal = nullptr;
    } else {
      if (!Alignment) {
        // worst case default
        Alignment = 128;
      }

      aligned_allocator<char> Alloc(Alignment);
      try {
        RetVal = Alloc.allocate(Size);
      } catch (const std::bad_alloc &) {
        // Conform with Specification behavior
        RetVal = nullptr;
      }
    }
  } else {
    ur_context_handle_t C = CtxImpl->getHandleRef();
    const PluginPtr &Plugin = CtxImpl->getPlugin();
    ur_result_t Error = UR_RESULT_ERROR_INVALID_VALUE;
    ur_device_handle_t Dev;

    switch (Kind) {
    case alloc::device: {
      Dev = DevImpl->getHandleRef();

      ur_usm_desc_t UsmDesc{};
      UsmDesc.align = Alignment;

      ur_usm_alloc_location_desc_t UsmLocationDesc{};
      UsmLocationDesc.stype = UR_STRUCTURE_TYPE_USM_ALLOC_LOCATION_DESC;

      // Buffer location is only supported on FPGA devices
      if (PropList.has_property<sycl::ext::intel::experimental::property::usm::
                                    buffer_location>() &&
          DevImpl->has_extension("cl_intel_mem_alloc_buffer_location")) {
        UsmLocationDesc.location = static_cast<uint32_t>(
            PropList
                .get_property<sycl::ext::intel::experimental::property::usm::
                                  buffer_location>()
                .get_buffer_location());
        UsmDesc.pNext = &UsmLocationDesc;
      }

      Error = Plugin->call_nocheck(urUSMDeviceAlloc, C, Dev, &UsmDesc,
                                   /*pool=*/nullptr, Size, &RetVal);

      break;
    }
    case alloc::shared: {
      Dev = DevImpl->getHandleRef();

      ur_usm_desc_t UsmDesc{};
      UsmDesc.align = Alignment;

      ur_usm_alloc_location_desc_t UsmLocationDesc{};
      UsmLocationDesc.stype = UR_STRUCTURE_TYPE_USM_ALLOC_LOCATION_DESC;

      ur_usm_device_desc_t UsmDeviceDesc{};
      UsmDeviceDesc.stype = UR_STRUCTURE_TYPE_USM_DEVICE_DESC;
      UsmDeviceDesc.flags = 0;

      UsmDesc.pNext = &UsmDeviceDesc;

      if (PropList.has_property<
              sycl::ext::oneapi::property::usm::device_read_only>()) {
        UsmDeviceDesc.flags &= UR_USM_DEVICE_MEM_FLAG_DEVICE_READ_ONLY;
      }

      if (PropList.has_property<sycl::ext::intel::experimental::property::usm::
                                    buffer_location>() &&
          DevImpl->has_extension("cl_intel_mem_alloc_buffer_location")) {
        UsmLocationDesc.location = static_cast<uint32_t>(
            PropList
                .get_property<sycl::ext::intel::experimental::property::usm::
                                  buffer_location>()
                .get_buffer_location());
        UsmDeviceDesc.pNext = &UsmLocationDesc;
      }

      Error = Plugin->call_nocheck(urUSMSharedAlloc, C, Dev, &UsmDesc,
                                   /*pool=*/nullptr, Size, &RetVal);

      break;
    }
    case alloc::host:
    case alloc::unknown: {
      RetVal = nullptr;
      Error = UR_RESULT_ERROR_INVALID_VALUE;
      break;
    }
    }

    // Error is for debugging purposes.
    // The spec wants a nullptr returned, not an exception.
    if (Error != UR_RESULT_SUCCESS)
      return nullptr;
  }
  return RetVal;
}

void *alignedAlloc(size_t Alignment, size_t Size, const context &Ctxt,
                   const device &Dev, alloc Kind, const property_list &PropList,
                   const detail::code_location &CodeLoc) {
#ifdef XPTI_ENABLE_INSTRUMENTATION
  // Stash the code location information and propagate
  detail::tls_code_loc_t CL(CodeLoc);
  XPTIScope PrepareNotify((void *)alignedAlloc,
                          (uint16_t)xpti::trace_point_type_t::node_create,
                          SYCL_MEM_ALLOC_STREAM_NAME, "usm::alignedAlloc");
  PrepareNotify.addMetadata([&](auto TEvent) {
    xpti::addMetadata(TEvent, "sycl_device_name",
                      Dev.get_info<info::device::name>());
    // Need to determine how to get the device handle reference
    // xpti::addMetadata(TEvent, "sycl_device", Dev.getHandleRef()));
    xpti::addMetadata(TEvent, "memory_size", Size);
  });
  // Notify XPTI about the memset submission
  PrepareNotify.notify();
  // Emit a begin/end scope for this call
  PrepareNotify.scopedNotify(
      (uint16_t)xpti::trace_point_type_t::mem_alloc_begin);
#endif
  void *RetVal =
      alignedAllocInternal(Alignment, Size, getSyclObjImpl(Ctxt).get(),
                           getSyclObjImpl(Dev).get(), Kind, PropList);
#ifdef XPTI_ENABLE_INSTRUMENTATION
  xpti::addMetadata(PrepareNotify.traceEvent(), "memory_ptr",
                    reinterpret_cast<size_t>(RetVal));
#endif
  return RetVal;
}

void freeInternal(void *Ptr, const context_impl *CtxImpl) {
  if (Ptr == nullptr)
    return;
  if (CtxImpl->is_host()) {
    // need to use alignedFree here for Windows
    detail::OSUtil::alignedFree(Ptr);
  } else {
    ur_context_handle_t C = CtxImpl->getHandleRef();
    const PluginPtr &Plugin = CtxImpl->getPlugin();
    Plugin->call(urUSMFree, C, Ptr);
  }
}

void free(void *Ptr, const context &Ctxt,
          const detail::code_location &CodeLoc) {
#ifdef XPTI_ENABLE_INSTRUMENTATION
  // Stash the code location information and propagate
  detail::tls_code_loc_t CL(CodeLoc);
  XPTIScope PrepareNotify((void *)free,
                          (uint16_t)xpti::trace_point_type_t::node_create,
                          SYCL_MEM_ALLOC_STREAM_NAME, "usm::free");
  PrepareNotify.addMetadata([&](auto TEvent) {
    xpti::addMetadata(TEvent, "memory_ptr", reinterpret_cast<size_t>(Ptr));
  });
  // Notify XPTI about the memset submission
  PrepareNotify.notify();
  // Emit a begin/end scope for this call
  PrepareNotify.scopedNotify(
      (uint16_t)xpti::trace_point_type_t::mem_release_begin);
#endif
  freeInternal(Ptr, detail::getSyclObjImpl(Ctxt).get());
}

} // namespace usm
} // namespace detail

void *malloc_device(size_t Size, const device &Dev, const context &Ctxt,
                    const detail::code_location &CodeLoc) {
  return detail::usm::alignedAlloc(0, Size, Ctxt, Dev, alloc::device,
                                   property_list{}, CodeLoc);
}

void *malloc_device(size_t Size, const device &Dev, const context &Ctxt,
                    const property_list &PropList,
                    const detail::code_location &CodeLoc) {
  return detail::usm::alignedAlloc(0, Size, Ctxt, Dev, alloc::device, PropList,
                                   CodeLoc);
}

void *malloc_device(size_t Size, const queue &Q,
                    const detail::code_location &CodeLoc) {
  return detail::usm::alignedAlloc(0, Size, Q.get_context(), Q.get_device(),
                                   alloc::device, property_list{}, CodeLoc);
}

void *malloc_device(size_t Size, const queue &Q, const property_list &PropList,
                    const detail::code_location &CodeLoc) {
  return detail::usm::alignedAlloc(0, Size, Q.get_context(), Q.get_device(),
                                   alloc::device, PropList, CodeLoc);
}

void *aligned_alloc_device(size_t Alignment, size_t Size, const device &Dev,
                           const context &Ctxt,
                           const detail::code_location &CodeLoc) {
  return detail::usm::alignedAlloc(Alignment, Size, Ctxt, Dev, alloc::device,
                                   property_list{}, CodeLoc);
}

void *aligned_alloc_device(size_t Alignment, size_t Size, const device &Dev,
                           const context &Ctxt, const property_list &PropList,
                           const detail::code_location &CodeLoc) {
  return detail::usm::alignedAlloc(Alignment, Size, Ctxt, Dev, alloc::device,
                                   PropList, CodeLoc);
}

void *aligned_alloc_device(size_t Alignment, size_t Size, const queue &Q,
                           const detail::code_location &CodeLoc) {
  return detail::usm::alignedAlloc(Alignment, Size, Q.get_context(),
                                   Q.get_device(), alloc::device,
                                   property_list{}, CodeLoc);
}

void *aligned_alloc_device(size_t Alignment, size_t Size, const queue &Q,
                           const property_list &PropList,
                           const detail::code_location &CodeLoc) {
  return detail::usm::alignedAlloc(Alignment, Size, Q.get_context(),
                                   Q.get_device(), alloc::device, PropList,
                                   CodeLoc);
}

void free(void *ptr, const context &Ctxt,
          const detail::code_location &CodeLoc) {
  return detail::usm::free(ptr, Ctxt, CodeLoc);
}

void free(void *ptr, const queue &Q, const detail::code_location &CodeLoc) {
  return detail::usm::free(ptr, Q.get_context(), CodeLoc);
}

void *malloc_host(size_t Size, const context &Ctxt,
                  const detail::code_location &CodeLoc) {
  return detail::usm::alignedAllocHost(0, Size, Ctxt, alloc::host,
                                       property_list{}, CodeLoc);
}

void *malloc_host(size_t Size, const context &Ctxt,
                  const property_list &PropList,
                  const detail::code_location &CodeLoc) {
  return detail::usm::alignedAllocHost(0, Size, Ctxt, alloc::host, PropList,
                                       CodeLoc);
}

void *malloc_host(size_t Size, const queue &Q,
                  const detail::code_location &CodeLoc) {
  return detail::usm::alignedAllocHost(0, Size, Q.get_context(), alloc::host,
                                       property_list{}, CodeLoc);
}

void *malloc_host(size_t Size, const queue &Q, const property_list &PropList,
                  const detail::code_location &CodeLoc) {
  return detail::usm::alignedAllocHost(0, Size, Q.get_context(), alloc::host,
                                       PropList, CodeLoc);
}

void *malloc_shared(size_t Size, const device &Dev, const context &Ctxt,
                    const detail::code_location &CodeLoc) {
  return detail::usm::alignedAlloc(0, Size, Ctxt, Dev, alloc::shared,
                                   property_list{}, CodeLoc);
}

void *malloc_shared(size_t Size, const device &Dev, const context &Ctxt,
                    const property_list &PropList,
                    const detail::code_location &CodeLoc) {
  return detail::usm::alignedAlloc(0, Size, Ctxt, Dev, alloc::shared, PropList,
                                   CodeLoc);
}

void *malloc_shared(size_t Size, const queue &Q,
                    const detail::code_location &CodeLoc) {
  return detail::usm::alignedAlloc(0, Size, Q.get_context(), Q.get_device(),
                                   alloc::shared, property_list{}, CodeLoc);
}

void *malloc_shared(size_t Size, const queue &Q, const property_list &PropList,
                    const detail::code_location &CodeLoc) {
  return detail::usm::alignedAlloc(0, Size, Q.get_context(), Q.get_device(),
                                   alloc::shared, PropList, CodeLoc);
}

void *aligned_alloc_host(size_t Alignment, size_t Size, const context &Ctxt,
                         const detail::code_location &CodeLoc) {
  return detail::usm::alignedAllocHost(Alignment, Size, Ctxt, alloc::host,
                                       property_list{}, CodeLoc);
}

void *aligned_alloc_host(size_t Alignment, size_t Size, const context &Ctxt,
                         const property_list &PropList,
                         const detail::code_location &CodeLoc) {
  return detail::usm::alignedAllocHost(Alignment, Size, Ctxt, alloc::host,
                                       PropList, CodeLoc);
}

void *aligned_alloc_host(size_t Alignment, size_t Size, const queue &Q,
                         const detail::code_location &CodeLoc) {
  return detail::usm::alignedAllocHost(Alignment, Size, Q.get_context(),
                                       alloc::host, property_list{}, CodeLoc);
}

void *aligned_alloc_host(size_t Alignment, size_t Size, const queue &Q,
                         const property_list &PropList,
                         const detail::code_location &CodeLoc) {
  return detail::usm::alignedAllocHost(Alignment, Size, Q.get_context(),
                                       alloc::host, PropList, CodeLoc);
}

void *aligned_alloc_shared(size_t Alignment, size_t Size, const device &Dev,
                           const context &Ctxt,
                           const detail::code_location &CodeLoc) {
  return detail::usm::alignedAlloc(Alignment, Size, Ctxt, Dev, alloc::shared,
                                   property_list{}, CodeLoc);
}

void *aligned_alloc_shared(size_t Alignment, size_t Size, const device &Dev,
                           const context &Ctxt, const property_list &PropList,
                           const detail::code_location &CodeLoc) {
  return detail::usm::alignedAlloc(Alignment, Size, Ctxt, Dev, alloc::shared,
                                   PropList, CodeLoc);
}

void *aligned_alloc_shared(size_t Alignment, size_t Size, const queue &Q,
                           const detail::code_location &CodeLoc) {
  return detail::usm::alignedAlloc(Alignment, Size, Q.get_context(),
                                   Q.get_device(), alloc::shared,
                                   property_list{}, CodeLoc);
}

void *aligned_alloc_shared(size_t Alignment, size_t Size, const queue &Q,
                           const property_list &PropList,
                           const detail::code_location &CodeLoc) {
  return detail::usm::alignedAlloc(Alignment, Size, Q.get_context(),
                                   Q.get_device(), alloc::shared, PropList,
                                   CodeLoc);
}

// single form

void *malloc(size_t Size, const device &Dev, const context &Ctxt, alloc Kind,
             const property_list &PropList,
             const detail::code_location &CodeLoc) {
  if (Kind == alloc::host)
    return detail::usm::alignedAllocHost(0, Size, Ctxt, Kind, PropList,
                                         CodeLoc);
  return detail::usm::alignedAlloc(0, Size, Ctxt, Dev, Kind, PropList, CodeLoc);
}

void *malloc(size_t Size, const device &Dev, const context &Ctxt, alloc Kind,
             const detail::code_location &CodeLoc) {
  if (Kind == alloc::host)
    return detail::usm::alignedAllocHost(0, Size, Ctxt, Kind, property_list{},
                                         CodeLoc);
  return detail::usm::alignedAlloc(0, Size, Ctxt, Dev, Kind, property_list{},
                                   CodeLoc);
}

void *malloc(size_t Size, const queue &Q, alloc Kind,
             const detail::code_location &CodeLoc) {
  if (Kind == alloc::host)
    return detail::usm::alignedAllocHost(0, Size, Q.get_context(), Kind,
                                         property_list{}, CodeLoc);
  return detail::usm::alignedAlloc(0, Size, Q.get_context(), Q.get_device(),
                                   Kind, property_list{}, CodeLoc);
}

void *malloc(size_t Size, const queue &Q, alloc Kind,
             const property_list &PropList,
             const detail::code_location &CodeLoc) {
  if (Kind == alloc::host)
    return detail::usm::alignedAllocHost(0, Size, Q.get_context(), Kind,
                                         PropList, CodeLoc);
  return detail::usm::alignedAlloc(0, Size, Q.get_context(), Q.get_device(),
                                   Kind, PropList, CodeLoc);
}

void *aligned_alloc(size_t Alignment, size_t Size, const device &Dev,
                    const context &Ctxt, alloc Kind,
                    const detail::code_location &CodeLoc) {
  if (Kind == alloc::host)
    return detail::usm::alignedAllocHost(Alignment, Size, Ctxt, Kind,
                                         property_list{}, CodeLoc);

  return detail::usm::alignedAlloc(Alignment, Size, Ctxt, Dev, Kind,
                                   property_list{}, CodeLoc);
}

void *aligned_alloc(size_t Alignment, size_t Size, const device &Dev,
                    const context &Ctxt, alloc Kind,
                    const property_list &PropList,
                    const detail::code_location &CodeLoc) {
  if (Kind == alloc::host)
    return detail::usm::alignedAllocHost(Alignment, Size, Ctxt, Kind, PropList,
                                         CodeLoc);
  return detail::usm::alignedAlloc(Alignment, Size, Ctxt, Dev, Kind, PropList,
                                   CodeLoc);
}

void *aligned_alloc(size_t Alignment, size_t Size, const queue &Q, alloc Kind,
                    const detail::code_location &CodeLoc) {
  if (Kind == alloc::host)
    return detail::usm::alignedAllocHost(Alignment, Size, Q.get_context(), Kind,
                                         property_list{}, CodeLoc);
  return detail::usm::alignedAlloc(Alignment, Size, Q.get_context(),
                                   Q.get_device(), Kind, property_list{},
                                   CodeLoc);
}

void *aligned_alloc(size_t Alignment, size_t Size, const queue &Q, alloc Kind,
                    const property_list &PropList,
                    const detail::code_location &CodeLoc) {
  if (Kind == alloc::host)
    return detail::usm::alignedAllocHost(Alignment, Size, Q.get_context(), Kind,
                                         PropList, CodeLoc);
  return detail::usm::alignedAlloc(Alignment, Size, Q.get_context(),
                                   Q.get_device(), Kind, PropList, CodeLoc);
}

// Pointer queries
/// Query the allocation type from a USM pointer
/// Returns alloc::host for all pointers in a host context.
///
/// \param Ptr is the USM pointer to query
/// \param Ctxt is the sycl context the ptr was allocated in
alloc get_pointer_type(const void *Ptr, const context &Ctxt) {
  if (!Ptr)
    return alloc::unknown;

  std::shared_ptr<detail::context_impl> CtxImpl = detail::getSyclObjImpl(Ctxt);

  // Everything on a host device is just system malloc so call it host
  if (CtxImpl->is_host())
    return alloc::host;

  ur_context_handle_t URCtx = CtxImpl->getHandleRef();
  ur_usm_type_t AllocTy;

  // query type using UR function
  const detail::PluginPtr &Plugin = CtxImpl->getPlugin();
  ur_result_t Err = Plugin->call_nocheck(
      urUSMGetMemAllocInfo, URCtx, Ptr, UR_USM_ALLOC_INFO_TYPE,
      sizeof(ur_usm_type_t), &AllocTy, nullptr);

  // UR_RESULT_ERROR_INVALID_VALUE means USM doesn't know about this ptr
  if (Err == UR_RESULT_ERROR_INVALID_VALUE)
    return alloc::unknown;
  // otherwise UR_RESULT_SUCCESS is expected
  if (Err != UR_RESULT_SUCCESS) {
    Plugin->reportUrError(Err, "get_pointer_type()");
  }

  alloc ResultAlloc;
  switch (AllocTy) {
  case UR_USM_TYPE_HOST:
    ResultAlloc = alloc::host;
    break;
  case UR_USM_TYPE_DEVICE:
    ResultAlloc = alloc::device;
    break;
  case UR_USM_TYPE_SHARED:
    ResultAlloc = alloc::shared;
    break;
  default:
    ResultAlloc = alloc::unknown;
    break;
  }

  return ResultAlloc;
}

/// Queries the device against which the pointer was allocated
///
/// \param Ptr is the USM pointer to query
/// \param Ctxt is the sycl context the ptr was allocated in
device get_pointer_device(const void *Ptr, const context &Ctxt) {
  // Check if ptr is a valid USM pointer
  if (get_pointer_type(Ptr, Ctxt) == alloc::unknown)
    throw runtime_error("Ptr not a valid USM allocation!",
                        UR_RESULT_ERROR_INVALID_VALUE);

  std::shared_ptr<detail::context_impl> CtxImpl = detail::getSyclObjImpl(Ctxt);

  // Just return the host device in the host context
  if (CtxImpl->is_host())
    return Ctxt.get_devices()[0];

  // Check if ptr is a host allocation
  if (get_pointer_type(Ptr, Ctxt) == alloc::host) {
    auto Devs = CtxImpl->getDevices();
    if (Devs.size() == 0)
      throw runtime_error("No devices in passed context!",
                          UR_RESULT_ERROR_INVALID_VALUE);

    // Just return the first device in the context
    return Devs[0];
  }

  ur_context_handle_t URCtx = CtxImpl->getHandleRef();
  ur_device_handle_t DeviceId;

  // query device using UR function
  const detail::PluginPtr &Plugin = CtxImpl->getPlugin();
  Plugin->call(urUSMGetMemAllocInfo, URCtx, Ptr, UR_USM_ALLOC_INFO_DEVICE,
               sizeof(ur_device_handle_t), &DeviceId, nullptr);

  // The device is not necessarily a member of the context, it could be a
  // member's descendant instead. Fetch the corresponding device from the cache.
  std::shared_ptr<detail::platform_impl> PltImpl = CtxImpl->getPlatformImpl();
  std::shared_ptr<detail::device_impl> DevImpl =
      PltImpl->getDeviceImpl(DeviceId);
  if (DevImpl)
    return detail::createSyclObjFromImpl<device>(DevImpl);
  throw runtime_error("Cannot find device associated with USM allocation!",
                      UR_RESULT_ERROR_INVALID_OPERATION);
}

// Device copy enhancement APIs, prepare_for and release_from USM.

static void prepare_for_usm_device_copy(const void *Ptr, size_t Size,
                                        const context &Ctxt) {
  std::shared_ptr<detail::context_impl> CtxImpl = detail::getSyclObjImpl(Ctxt);
  ur_context_handle_t URCtx = CtxImpl->getHandleRef();
<<<<<<< HEAD
  // Call the PI function
=======
  // Call the UR function
>>>>>>> cab52ab7
  const detail::PluginPtr &Plugin = CtxImpl->getPlugin();
  Plugin->call(urUSMImportExp, URCtx, const_cast<void *>(Ptr), Size);
}

static void release_from_usm_device_copy(const void *Ptr, const context &Ctxt) {
  std::shared_ptr<detail::context_impl> CtxImpl = detail::getSyclObjImpl(Ctxt);
  ur_context_handle_t URCtx = CtxImpl->getHandleRef();
<<<<<<< HEAD
  // Call the PI function
=======
  // Call the UR function
>>>>>>> cab52ab7
  const detail::PluginPtr &Plugin = CtxImpl->getPlugin();
  Plugin->call(urUSMReleaseExp, URCtx, const_cast<void *>(Ptr));
}

namespace ext::oneapi::experimental {
void prepare_for_device_copy(const void *Ptr, size_t Size,
                             const context &Ctxt) {
  prepare_for_usm_device_copy(Ptr, Size, Ctxt);
}

void prepare_for_device_copy(const void *Ptr, size_t Size, const queue &Queue) {
  prepare_for_usm_device_copy(Ptr, Size, Queue.get_context());
}

void release_from_device_copy(const void *Ptr, const context &Ctxt) {
  release_from_usm_device_copy(Ptr, Ctxt);
}

void release_from_device_copy(const void *Ptr, const queue &Queue) {
  release_from_usm_device_copy(Ptr, Queue.get_context());
}
} // namespace ext::oneapi::experimental

} // namespace _V1
} // namespace sycl<|MERGE_RESOLUTION|>--- conflicted
+++ resolved
@@ -679,11 +679,7 @@
                                         const context &Ctxt) {
   std::shared_ptr<detail::context_impl> CtxImpl = detail::getSyclObjImpl(Ctxt);
   ur_context_handle_t URCtx = CtxImpl->getHandleRef();
-<<<<<<< HEAD
-  // Call the PI function
-=======
   // Call the UR function
->>>>>>> cab52ab7
   const detail::PluginPtr &Plugin = CtxImpl->getPlugin();
   Plugin->call(urUSMImportExp, URCtx, const_cast<void *>(Ptr), Size);
 }
@@ -691,11 +687,7 @@
 static void release_from_usm_device_copy(const void *Ptr, const context &Ctxt) {
   std::shared_ptr<detail::context_impl> CtxImpl = detail::getSyclObjImpl(Ctxt);
   ur_context_handle_t URCtx = CtxImpl->getHandleRef();
-<<<<<<< HEAD
-  // Call the PI function
-=======
   // Call the UR function
->>>>>>> cab52ab7
   const detail::PluginPtr &Plugin = CtxImpl->getPlugin();
   Plugin->call(urUSMReleaseExp, URCtx, const_cast<void *>(Ptr));
 }
