--- conflicted
+++ resolved
@@ -650,11 +650,7 @@
 } // namespace ext::oneapi::experimental
 
 __SYCL_EXPORT void verifyUSMAllocatorProperties(const property_list &PropList) {
-<<<<<<< HEAD
-  auto NoAllowedPropertiesCheck = [](int PropertyKind) { return false; };
-=======
   auto NoAllowedPropertiesCheck = [](int) { return false; };
->>>>>>> 2a7a4a11
   detail::PropertyValidator::checkPropsAndThrow(
       PropList, NoAllowedPropertiesCheck, NoAllowedPropertiesCheck);
 }
