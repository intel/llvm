//==---------------- usm_impl.cpp - USM API Utils  -------------*- C++ -*---==//
//
// Part of the LLVM Project, under the Apache License v2.0 with LLVM Exceptions.
// See https://llvm.org/LICENSE.txt for license information.
// SPDX-License-Identifier: Apache-2.0 WITH LLVM-exception
//
// ===--------------------------------------------------------------------=== //

#include <detail/queue_impl.hpp>
#include <detail/usm/usm_impl.hpp>
#include <sycl/context.hpp>
#include <sycl/detail/aligned_allocator.hpp>
#include <sycl/detail/os_util.hpp>
#include <sycl/detail/pi.hpp>
#include <sycl/device.hpp>
#include <sycl/ext/intel/experimental/usm_properties.hpp>
#include <sycl/ext/oneapi/memcpy2d.hpp>
#include <sycl/usm.hpp>

#include <array>
#include <cassert>
#include <cstdlib>
#include <memory>

#ifdef XPTI_ENABLE_INSTRUMENTATION
// Include the headers necessary for emitting
// traces using the trace framework
#include "xpti/xpti_trace_framework.hpp"
#include <detail/xpti_registry.hpp>
#endif

namespace sycl {
inline namespace _V1 {

using alloc = sycl::usm::alloc;

namespace detail {
#ifdef XPTI_ENABLE_INSTRUMENTATION
extern xpti::trace_event_data_t *GSYCLGraphEvent;
#endif
namespace usm {

void *alignedAllocHost(size_t Alignment, size_t Size, const context &Ctxt,
                       alloc Kind, const property_list &PropList,
                       const detail::code_location &CodeLoc) {
#ifdef XPTI_ENABLE_INSTRUMENTATION
  // Stash the code location information and propagate
  detail::tls_code_loc_t CL(CodeLoc);
  XPTIScope PrepareNotify((void *)alignedAllocHost,
                          (uint16_t)xpti::trace_point_type_t::node_create,
                          SYCL_MEM_ALLOC_STREAM_NAME, "malloc_host");
  PrepareNotify.addMetadata([&](auto TEvent) {
    xpti::addMetadata(TEvent, "sycl_device_name", std::string("Host"));
    xpti::addMetadata(TEvent, "sycl_device", 0);
    xpti::addMetadata(TEvent, "memory_size", Size);
  });
  // Notify XPTI about the memset submission
  PrepareNotify.notify();
  // Emit a begin/end scope for this call
  PrepareNotify.scopedNotify(
      (uint16_t)xpti::trace_point_type_t::mem_alloc_begin);
#endif
  const auto &devices = Ctxt.get_devices();
  if (!std::any_of(devices.begin(), devices.end(), [&](const auto &device) {
        return device.has(sycl::aspect::usm_host_allocations);
      })) {
    throw sycl::exception(
        sycl::errc::feature_not_supported,
        "No device in this context supports USM host allocations!");
  }
  void *RetVal = nullptr;
  if (Size == 0)
    return nullptr;

  std::shared_ptr<context_impl> CtxImpl = detail::getSyclObjImpl(Ctxt);
  pi_context C = CtxImpl->getHandleRef();
  const PluginPtr &Plugin = CtxImpl->getPlugin();
  pi_result Error = PI_ERROR_INVALID_VALUE;

  switch (Kind) {
  case alloc::host: {
    std::array<pi_usm_mem_properties, 3> Props;
    auto PropsIter = Props.begin();

    if (PropList.has_property<
            sycl::ext::intel::experimental::property::usm::buffer_location>() &&
        Ctxt.get_platform().has_extension(
            "cl_intel_mem_alloc_buffer_location")) {
      *PropsIter++ = PI_MEM_USM_ALLOC_BUFFER_LOCATION;
      *PropsIter++ = PropList
                         .get_property<sycl::ext::intel::experimental::
                                           property::usm::buffer_location>()
                         .get_buffer_location();
    }

<<<<<<< HEAD
    aligned_allocator<char> Alloc(Alignment);
    try {
      RetVal = Alloc.allocate(Size);
    } catch (const std::bad_alloc &) {
      // Conform with Specification behavior
      RetVal = nullptr;
    }
  } else {
    ur_context_handle_t C = CtxImpl->getHandleRef();
    const PluginPtr &Plugin = CtxImpl->getPlugin();
    ur_result_t Error = UR_RESULT_ERROR_INVALID_VALUE;
    ;

    switch (Kind) {
    case alloc::host: {
      ur_usm_desc_t UsmDesc{};
      UsmDesc.align = Alignment;

      ur_usm_alloc_location_desc_t UsmLocationDesc{};
      UsmLocationDesc.stype = UR_STRUCTURE_TYPE_USM_ALLOC_LOCATION_DESC;

      if (PropList.has_property<sycl::ext::intel::experimental::property::usm::
                                    buffer_location>() &&
          Ctxt.get_platform().has_extension(
              "cl_intel_mem_alloc_buffer_location")) {
        UsmLocationDesc.location = static_cast<uint32_t>(
            PropList
                .get_property<sycl::ext::intel::experimental::property::usm::
                                  buffer_location>()
                .get_buffer_location());
        UsmDesc.pNext = &UsmLocationDesc;
      }

      Error = Plugin->call_nocheck(urUSMHostAlloc, C, &UsmDesc,
                                   /* pool= */ nullptr, Size, &RetVal);

      break;
    }
    case alloc::device:
    case alloc::shared:
    case alloc::unknown: {
      RetVal = nullptr;
      Error = UR_RESULT_ERROR_INVALID_VALUE;
      break;
    }
    }

    // Error is for debugging purposes.
    // The spec wants a nullptr returned, not an exception.
    if (Error != UR_RESULT_SUCCESS)
      return nullptr;
=======
    assert(PropsIter >= Props.begin() && PropsIter < Props.end());
    *PropsIter++ = 0; // null-terminate property list

    Error = Plugin->call_nocheck<PiApiKind::piextUSMHostAlloc>(
        &RetVal, C, Props.data(), Size, Alignment);

    break;
  }
  case alloc::device:
  case alloc::shared:
  case alloc::unknown: {
    RetVal = nullptr;
    Error = PI_ERROR_INVALID_VALUE;
    break;
>>>>>>> 4ae7cad6
  }
  }

  // Error is for debugging purposes.
  // The spec wants a nullptr returned, not an exception.
  if (Error != PI_SUCCESS)
    return nullptr;
#ifdef XPTI_ENABLE_INSTRUMENTATION
  xpti::addMetadata(PrepareNotify.traceEvent(), "memory_ptr",
                    reinterpret_cast<size_t>(RetVal));
#endif
  return RetVal;
}

void *alignedAllocInternal(size_t Alignment, size_t Size,
                           const context_impl *CtxImpl,
                           const device_impl *DevImpl, alloc Kind,
                           const property_list &PropList) {
  if (Kind == alloc::device &&
      !DevImpl->has(sycl::aspect::usm_device_allocations)) {
    throw sycl::exception(sycl::errc::feature_not_supported,
                          "Device does not support USM device allocations!");
  }
  if (Kind == alloc::shared &&
      !DevImpl->has(sycl::aspect::usm_shared_allocations)) {
    throw sycl::exception(sycl::errc::feature_not_supported,
                          "Device does not support shared USM allocations!");
  }
  void *RetVal = nullptr;
  if (Size == 0)
    return nullptr;

<<<<<<< HEAD
  if (CtxImpl->is_host()) {
    if (Kind == alloc::unknown) {
      RetVal = nullptr;
    } else {
      if (!Alignment) {
        // worst case default
        Alignment = 128;
      }

      aligned_allocator<char> Alloc(Alignment);
      try {
        RetVal = Alloc.allocate(Size);
      } catch (const std::bad_alloc &) {
        // Conform with Specification behavior
        RetVal = nullptr;
      }
    }
  } else {
    ur_context_handle_t C = CtxImpl->getHandleRef();
    const PluginPtr &Plugin = CtxImpl->getPlugin();
    ur_result_t Error = UR_RESULT_ERROR_INVALID_VALUE;
    ur_device_handle_t Dev;

    switch (Kind) {
    case alloc::device: {
      Dev = DevImpl->getHandleRef();

      ur_usm_desc_t UsmDesc{};
      UsmDesc.align = Alignment;

      ur_usm_alloc_location_desc_t UsmLocationDesc{};
      UsmLocationDesc.stype = UR_STRUCTURE_TYPE_USM_ALLOC_LOCATION_DESC;

      // Buffer location is only supported on FPGA devices
      if (PropList.has_property<sycl::ext::intel::experimental::property::usm::
                                    buffer_location>() &&
          DevImpl->has_extension("cl_intel_mem_alloc_buffer_location")) {
        UsmLocationDesc.location = static_cast<uint32_t>(
            PropList
                .get_property<sycl::ext::intel::experimental::property::usm::
                                  buffer_location>()
                .get_buffer_location());
        UsmDesc.pNext = &UsmLocationDesc;
      }

      Error = Plugin->call_nocheck(urUSMDeviceAlloc, C, Dev, &UsmDesc,
                                   /*pool=*/nullptr, Size, &RetVal);

      break;
    }
    case alloc::shared: {
      Dev = DevImpl->getHandleRef();

      ur_usm_desc_t UsmDesc{};
      UsmDesc.align = Alignment;

      ur_usm_alloc_location_desc_t UsmLocationDesc{};
      UsmLocationDesc.stype = UR_STRUCTURE_TYPE_USM_ALLOC_LOCATION_DESC;

      ur_usm_device_desc_t UsmDeviceDesc{};
      UsmDeviceDesc.stype = UR_STRUCTURE_TYPE_USM_DEVICE_DESC;
      UsmDeviceDesc.flags = 0;

      UsmDesc.pNext = &UsmDeviceDesc;

      if (PropList.has_property<
              sycl::ext::oneapi::property::usm::device_read_only>()) {
        UsmDeviceDesc.flags &= UR_USM_DEVICE_MEM_FLAG_DEVICE_READ_ONLY;
      }

      if (PropList.has_property<sycl::ext::intel::experimental::property::usm::
                                    buffer_location>() &&
          DevImpl->has_extension("cl_intel_mem_alloc_buffer_location")) {
        UsmLocationDesc.location = static_cast<uint32_t>(
            PropList
                .get_property<sycl::ext::intel::experimental::property::usm::
                                  buffer_location>()
                .get_buffer_location());
        UsmDeviceDesc.pNext = &UsmLocationDesc;
      }

      Error = Plugin->call_nocheck(urUSMSharedAlloc, C, Dev, &UsmDesc,
                                   /*pool=*/nullptr, Size, &RetVal);

      break;
    }
    case alloc::host:
    case alloc::unknown: {
      RetVal = nullptr;
      Error = UR_RESULT_ERROR_INVALID_VALUE;
      break;
=======
  pi_context C = CtxImpl->getHandleRef();
  const PluginPtr &Plugin = CtxImpl->getPlugin();
  pi_result Error = PI_ERROR_INVALID_VALUE;
  pi_device Id;

  switch (Kind) {
  case alloc::device: {
    Id = DevImpl->getHandleRef();

    std::array<pi_usm_mem_properties, 3> Props;
    auto PropsIter = Props.begin();

    // Buffer location is only supported on FPGA devices
    if (PropList.has_property<
            sycl::ext::intel::experimental::property::usm::buffer_location>() &&
        DevImpl->has_extension("cl_intel_mem_alloc_buffer_location")) {
      *PropsIter++ = PI_MEM_USM_ALLOC_BUFFER_LOCATION;
      *PropsIter++ = PropList
                         .get_property<sycl::ext::intel::experimental::
                                           property::usm::buffer_location>()
                         .get_buffer_location();
    }

    assert(PropsIter >= Props.begin() && PropsIter < Props.end());
    *PropsIter++ = 0; // null-terminate property list

    Error = Plugin->call_nocheck<PiApiKind::piextUSMDeviceAlloc>(
        &RetVal, C, Id, Props.data(), Size, Alignment);

    break;
  }
  case alloc::shared: {
    Id = DevImpl->getHandleRef();

    std::array<pi_usm_mem_properties, 5> Props;
    auto PropsIter = Props.begin();

    if (PropList.has_property<
            sycl::ext::oneapi::property::usm::device_read_only>()) {
      *PropsIter++ = PI_MEM_ALLOC_FLAGS;
      *PropsIter++ = PI_MEM_ALLOC_DEVICE_READ_ONLY;
>>>>>>> 4ae7cad6
    }

    if (PropList.has_property<
            sycl::ext::intel::experimental::property::usm::buffer_location>() &&
        DevImpl->has_extension("cl_intel_mem_alloc_buffer_location")) {
      *PropsIter++ = PI_MEM_USM_ALLOC_BUFFER_LOCATION;
      *PropsIter++ = PropList
                         .get_property<sycl::ext::intel::experimental::
                                           property::usm::buffer_location>()
                         .get_buffer_location();
    }

<<<<<<< HEAD
    // Error is for debugging purposes.
    // The spec wants a nullptr returned, not an exception.
    if (Error != UR_RESULT_SUCCESS)
      return nullptr;
=======
    assert(PropsIter >= Props.begin() && PropsIter < Props.end());
    *PropsIter++ = 0; // null-terminate property list

    Error = Plugin->call_nocheck<PiApiKind::piextUSMSharedAlloc>(
        &RetVal, C, Id, Props.data(), Size, Alignment);

    break;
>>>>>>> 4ae7cad6
  }
  case alloc::host:
  case alloc::unknown: {
    RetVal = nullptr;
    Error = PI_ERROR_INVALID_VALUE;
    break;
  }
  }

  // Error is for debugging purposes.
  // The spec wants a nullptr returned, not an exception.
  if (Error != PI_SUCCESS)
    return nullptr;
  return RetVal;
}

void *alignedAlloc(size_t Alignment, size_t Size, const context &Ctxt,
                   const device &Dev, alloc Kind, const property_list &PropList,
                   const detail::code_location &CodeLoc) {
#ifdef XPTI_ENABLE_INSTRUMENTATION
  // Stash the code location information and propagate
  detail::tls_code_loc_t CL(CodeLoc);
  XPTIScope PrepareNotify((void *)alignedAlloc,
                          (uint16_t)xpti::trace_point_type_t::node_create,
                          SYCL_MEM_ALLOC_STREAM_NAME, "usm::alignedAlloc");
  PrepareNotify.addMetadata([&](auto TEvent) {
    xpti::addMetadata(TEvent, "sycl_device_name",
                      Dev.get_info<info::device::name>());
    // Need to determine how to get the device handle reference
    // xpti::addMetadata(TEvent, "sycl_device", Dev.getHandleRef()));
    xpti::addMetadata(TEvent, "memory_size", Size);
  });
  // Notify XPTI about the memset submission
  PrepareNotify.notify();
  // Emit a begin/end scope for this call
  PrepareNotify.scopedNotify(
      (uint16_t)xpti::trace_point_type_t::mem_alloc_begin);
#endif
  void *RetVal =
      alignedAllocInternal(Alignment, Size, getSyclObjImpl(Ctxt).get(),
                           getSyclObjImpl(Dev).get(), Kind, PropList);
#ifdef XPTI_ENABLE_INSTRUMENTATION
  xpti::addMetadata(PrepareNotify.traceEvent(), "memory_ptr",
                    reinterpret_cast<size_t>(RetVal));
#endif
  return RetVal;
}

void freeInternal(void *Ptr, const context_impl *CtxImpl) {
  if (Ptr == nullptr)
    return;
<<<<<<< HEAD
  if (CtxImpl->is_host()) {
    // need to use alignedFree here for Windows
    detail::OSUtil::alignedFree(Ptr);
  } else {
    ur_context_handle_t C = CtxImpl->getHandleRef();
    const PluginPtr &Plugin = CtxImpl->getPlugin();
    Plugin->call(urUSMFree, C, Ptr);
  }
=======
  pi_context C = CtxImpl->getHandleRef();
  const PluginPtr &Plugin = CtxImpl->getPlugin();
  Plugin->call<PiApiKind::piextUSMFree>(C, Ptr);
>>>>>>> 4ae7cad6
}

void free(void *Ptr, const context &Ctxt,
          const detail::code_location &CodeLoc) {
#ifdef XPTI_ENABLE_INSTRUMENTATION
  // Stash the code location information and propagate
  detail::tls_code_loc_t CL(CodeLoc);
  XPTIScope PrepareNotify((void *)free,
                          (uint16_t)xpti::trace_point_type_t::node_create,
                          SYCL_MEM_ALLOC_STREAM_NAME, "usm::free");
  PrepareNotify.addMetadata([&](auto TEvent) {
    xpti::addMetadata(TEvent, "memory_ptr", reinterpret_cast<size_t>(Ptr));
  });
  // Notify XPTI about the memset submission
  PrepareNotify.notify();
  // Emit a begin/end scope for this call
  PrepareNotify.scopedNotify(
      (uint16_t)xpti::trace_point_type_t::mem_release_begin);
#endif
  freeInternal(Ptr, detail::getSyclObjImpl(Ctxt).get());
}

} // namespace usm
} // namespace detail

void *malloc_device(size_t Size, const device &Dev, const context &Ctxt,
                    const detail::code_location &CodeLoc) {
  return detail::usm::alignedAlloc(0, Size, Ctxt, Dev, alloc::device,
                                   property_list{}, CodeLoc);
}

void *malloc_device(size_t Size, const device &Dev, const context &Ctxt,
                    const property_list &PropList,
                    const detail::code_location &CodeLoc) {
  return detail::usm::alignedAlloc(0, Size, Ctxt, Dev, alloc::device, PropList,
                                   CodeLoc);
}

void *malloc_device(size_t Size, const queue &Q,
                    const detail::code_location &CodeLoc) {
  return detail::usm::alignedAlloc(0, Size, Q.get_context(), Q.get_device(),
                                   alloc::device, property_list{}, CodeLoc);
}

void *malloc_device(size_t Size, const queue &Q, const property_list &PropList,
                    const detail::code_location &CodeLoc) {
  return detail::usm::alignedAlloc(0, Size, Q.get_context(), Q.get_device(),
                                   alloc::device, PropList, CodeLoc);
}

void *aligned_alloc_device(size_t Alignment, size_t Size, const device &Dev,
                           const context &Ctxt,
                           const detail::code_location &CodeLoc) {
  return detail::usm::alignedAlloc(Alignment, Size, Ctxt, Dev, alloc::device,
                                   property_list{}, CodeLoc);
}

void *aligned_alloc_device(size_t Alignment, size_t Size, const device &Dev,
                           const context &Ctxt, const property_list &PropList,
                           const detail::code_location &CodeLoc) {
  return detail::usm::alignedAlloc(Alignment, Size, Ctxt, Dev, alloc::device,
                                   PropList, CodeLoc);
}

void *aligned_alloc_device(size_t Alignment, size_t Size, const queue &Q,
                           const detail::code_location &CodeLoc) {
  return detail::usm::alignedAlloc(Alignment, Size, Q.get_context(),
                                   Q.get_device(), alloc::device,
                                   property_list{}, CodeLoc);
}

void *aligned_alloc_device(size_t Alignment, size_t Size, const queue &Q,
                           const property_list &PropList,
                           const detail::code_location &CodeLoc) {
  return detail::usm::alignedAlloc(Alignment, Size, Q.get_context(),
                                   Q.get_device(), alloc::device, PropList,
                                   CodeLoc);
}

void free(void *ptr, const context &Ctxt,
          const detail::code_location &CodeLoc) {
  return detail::usm::free(ptr, Ctxt, CodeLoc);
}

void free(void *ptr, const queue &Q, const detail::code_location &CodeLoc) {
  return detail::usm::free(ptr, Q.get_context(), CodeLoc);
}

void *malloc_host(size_t Size, const context &Ctxt,
                  const detail::code_location &CodeLoc) {
  return detail::usm::alignedAllocHost(0, Size, Ctxt, alloc::host,
                                       property_list{}, CodeLoc);
}

void *malloc_host(size_t Size, const context &Ctxt,
                  const property_list &PropList,
                  const detail::code_location &CodeLoc) {
  return detail::usm::alignedAllocHost(0, Size, Ctxt, alloc::host, PropList,
                                       CodeLoc);
}

void *malloc_host(size_t Size, const queue &Q,
                  const detail::code_location &CodeLoc) {
  return detail::usm::alignedAllocHost(0, Size, Q.get_context(), alloc::host,
                                       property_list{}, CodeLoc);
}

void *malloc_host(size_t Size, const queue &Q, const property_list &PropList,
                  const detail::code_location &CodeLoc) {
  return detail::usm::alignedAllocHost(0, Size, Q.get_context(), alloc::host,
                                       PropList, CodeLoc);
}

void *malloc_shared(size_t Size, const device &Dev, const context &Ctxt,
                    const detail::code_location &CodeLoc) {
  return detail::usm::alignedAlloc(0, Size, Ctxt, Dev, alloc::shared,
                                   property_list{}, CodeLoc);
}

void *malloc_shared(size_t Size, const device &Dev, const context &Ctxt,
                    const property_list &PropList,
                    const detail::code_location &CodeLoc) {
  return detail::usm::alignedAlloc(0, Size, Ctxt, Dev, alloc::shared, PropList,
                                   CodeLoc);
}

void *malloc_shared(size_t Size, const queue &Q,
                    const detail::code_location &CodeLoc) {
  return detail::usm::alignedAlloc(0, Size, Q.get_context(), Q.get_device(),
                                   alloc::shared, property_list{}, CodeLoc);
}

void *malloc_shared(size_t Size, const queue &Q, const property_list &PropList,
                    const detail::code_location &CodeLoc) {
  return detail::usm::alignedAlloc(0, Size, Q.get_context(), Q.get_device(),
                                   alloc::shared, PropList, CodeLoc);
}

void *aligned_alloc_host(size_t Alignment, size_t Size, const context &Ctxt,
                         const detail::code_location &CodeLoc) {
  return detail::usm::alignedAllocHost(Alignment, Size, Ctxt, alloc::host,
                                       property_list{}, CodeLoc);
}

void *aligned_alloc_host(size_t Alignment, size_t Size, const context &Ctxt,
                         const property_list &PropList,
                         const detail::code_location &CodeLoc) {
  return detail::usm::alignedAllocHost(Alignment, Size, Ctxt, alloc::host,
                                       PropList, CodeLoc);
}

void *aligned_alloc_host(size_t Alignment, size_t Size, const queue &Q,
                         const detail::code_location &CodeLoc) {
  return detail::usm::alignedAllocHost(Alignment, Size, Q.get_context(),
                                       alloc::host, property_list{}, CodeLoc);
}

void *aligned_alloc_host(size_t Alignment, size_t Size, const queue &Q,
                         const property_list &PropList,
                         const detail::code_location &CodeLoc) {
  return detail::usm::alignedAllocHost(Alignment, Size, Q.get_context(),
                                       alloc::host, PropList, CodeLoc);
}

void *aligned_alloc_shared(size_t Alignment, size_t Size, const device &Dev,
                           const context &Ctxt,
                           const detail::code_location &CodeLoc) {
  return detail::usm::alignedAlloc(Alignment, Size, Ctxt, Dev, alloc::shared,
                                   property_list{}, CodeLoc);
}

void *aligned_alloc_shared(size_t Alignment, size_t Size, const device &Dev,
                           const context &Ctxt, const property_list &PropList,
                           const detail::code_location &CodeLoc) {
  return detail::usm::alignedAlloc(Alignment, Size, Ctxt, Dev, alloc::shared,
                                   PropList, CodeLoc);
}

void *aligned_alloc_shared(size_t Alignment, size_t Size, const queue &Q,
                           const detail::code_location &CodeLoc) {
  return detail::usm::alignedAlloc(Alignment, Size, Q.get_context(),
                                   Q.get_device(), alloc::shared,
                                   property_list{}, CodeLoc);
}

void *aligned_alloc_shared(size_t Alignment, size_t Size, const queue &Q,
                           const property_list &PropList,
                           const detail::code_location &CodeLoc) {
  return detail::usm::alignedAlloc(Alignment, Size, Q.get_context(),
                                   Q.get_device(), alloc::shared, PropList,
                                   CodeLoc);
}

// single form

void *malloc(size_t Size, const device &Dev, const context &Ctxt, alloc Kind,
             const property_list &PropList,
             const detail::code_location &CodeLoc) {
  if (Kind == alloc::host)
    return detail::usm::alignedAllocHost(0, Size, Ctxt, Kind, PropList,
                                         CodeLoc);
  return detail::usm::alignedAlloc(0, Size, Ctxt, Dev, Kind, PropList, CodeLoc);
}

void *malloc(size_t Size, const device &Dev, const context &Ctxt, alloc Kind,
             const detail::code_location &CodeLoc) {
  if (Kind == alloc::host)
    return detail::usm::alignedAllocHost(0, Size, Ctxt, Kind, property_list{},
                                         CodeLoc);
  return detail::usm::alignedAlloc(0, Size, Ctxt, Dev, Kind, property_list{},
                                   CodeLoc);
}

void *malloc(size_t Size, const queue &Q, alloc Kind,
             const detail::code_location &CodeLoc) {
  if (Kind == alloc::host)
    return detail::usm::alignedAllocHost(0, Size, Q.get_context(), Kind,
                                         property_list{}, CodeLoc);
  return detail::usm::alignedAlloc(0, Size, Q.get_context(), Q.get_device(),
                                   Kind, property_list{}, CodeLoc);
}

void *malloc(size_t Size, const queue &Q, alloc Kind,
             const property_list &PropList,
             const detail::code_location &CodeLoc) {
  if (Kind == alloc::host)
    return detail::usm::alignedAllocHost(0, Size, Q.get_context(), Kind,
                                         PropList, CodeLoc);
  return detail::usm::alignedAlloc(0, Size, Q.get_context(), Q.get_device(),
                                   Kind, PropList, CodeLoc);
}

void *aligned_alloc(size_t Alignment, size_t Size, const device &Dev,
                    const context &Ctxt, alloc Kind,
                    const detail::code_location &CodeLoc) {
  if (Kind == alloc::host)
    return detail::usm::alignedAllocHost(Alignment, Size, Ctxt, Kind,
                                         property_list{}, CodeLoc);

  return detail::usm::alignedAlloc(Alignment, Size, Ctxt, Dev, Kind,
                                   property_list{}, CodeLoc);
}

void *aligned_alloc(size_t Alignment, size_t Size, const device &Dev,
                    const context &Ctxt, alloc Kind,
                    const property_list &PropList,
                    const detail::code_location &CodeLoc) {
  if (Kind == alloc::host)
    return detail::usm::alignedAllocHost(Alignment, Size, Ctxt, Kind, PropList,
                                         CodeLoc);
  return detail::usm::alignedAlloc(Alignment, Size, Ctxt, Dev, Kind, PropList,
                                   CodeLoc);
}

void *aligned_alloc(size_t Alignment, size_t Size, const queue &Q, alloc Kind,
                    const detail::code_location &CodeLoc) {
  if (Kind == alloc::host)
    return detail::usm::alignedAllocHost(Alignment, Size, Q.get_context(), Kind,
                                         property_list{}, CodeLoc);
  return detail::usm::alignedAlloc(Alignment, Size, Q.get_context(),
                                   Q.get_device(), Kind, property_list{},
                                   CodeLoc);
}

void *aligned_alloc(size_t Alignment, size_t Size, const queue &Q, alloc Kind,
                    const property_list &PropList,
                    const detail::code_location &CodeLoc) {
  if (Kind == alloc::host)
    return detail::usm::alignedAllocHost(Alignment, Size, Q.get_context(), Kind,
                                         PropList, CodeLoc);
  return detail::usm::alignedAlloc(Alignment, Size, Q.get_context(),
                                   Q.get_device(), Kind, PropList, CodeLoc);
}

// Pointer queries
/// Query the allocation type from a USM pointer
/// Returns alloc::host for all pointers in a host context.
///
/// \param Ptr is the USM pointer to query
/// \param Ctxt is the sycl context the ptr was allocated in
alloc get_pointer_type(const void *Ptr, const context &Ctxt) {
  if (!Ptr)
    return alloc::unknown;

  std::shared_ptr<detail::context_impl> CtxImpl = detail::getSyclObjImpl(Ctxt);

<<<<<<< HEAD
  // Everything on a host device is just system malloc so call it host
  if (CtxImpl->is_host())
    return alloc::host;

  ur_context_handle_t URCtx = CtxImpl->getHandleRef();
  ur_usm_type_t AllocTy;
=======
  pi_context PICtx = CtxImpl->getHandleRef();
  pi_usm_type AllocTy;
>>>>>>> 4ae7cad6

  // query type using UR function
  const detail::PluginPtr &Plugin = CtxImpl->getPlugin();
  ur_result_t Err = Plugin->call_nocheck(
      urUSMGetMemAllocInfo, URCtx, Ptr, UR_USM_ALLOC_INFO_TYPE,
      sizeof(ur_usm_type_t), &AllocTy, nullptr);

  // UR_RESULT_ERROR_INVALID_VALUE means USM doesn't know about this ptr
  if (Err == UR_RESULT_ERROR_INVALID_VALUE)
    return alloc::unknown;
  // otherwise UR_RESULT_SUCCESS is expected
  if (Err != UR_RESULT_SUCCESS) {
    Plugin->reportUrError(Err, "get_pointer_type()");
  }

  alloc ResultAlloc;
  switch (AllocTy) {
  case UR_USM_TYPE_HOST:
    ResultAlloc = alloc::host;
    break;
  case UR_USM_TYPE_DEVICE:
    ResultAlloc = alloc::device;
    break;
  case UR_USM_TYPE_SHARED:
    ResultAlloc = alloc::shared;
    break;
  default:
    ResultAlloc = alloc::unknown;
    break;
  }

  return ResultAlloc;
}

/// Queries the device against which the pointer was allocated
///
/// \param Ptr is the USM pointer to query
/// \param Ctxt is the sycl context the ptr was allocated in
device get_pointer_device(const void *Ptr, const context &Ctxt) {
  // Check if ptr is a valid USM pointer
  if (get_pointer_type(Ptr, Ctxt) == alloc::unknown)
    throw runtime_error("Ptr not a valid USM allocation!",
                        UR_RESULT_ERROR_INVALID_VALUE);

  std::shared_ptr<detail::context_impl> CtxImpl = detail::getSyclObjImpl(Ctxt);

  // Check if ptr is a host allocation
  if (get_pointer_type(Ptr, Ctxt) == alloc::host) {
    auto Devs = CtxImpl->getDevices();
    if (Devs.size() == 0)
      throw runtime_error("No devices in passed context!",
                          UR_RESULT_ERROR_INVALID_VALUE);

    // Just return the first device in the context
    return Devs[0];
  }

  ur_context_handle_t URCtx = CtxImpl->getHandleRef();
  ur_device_handle_t DeviceId;

  // query device using UR function
  const detail::PluginPtr &Plugin = CtxImpl->getPlugin();
  Plugin->call(urUSMGetMemAllocInfo, URCtx, Ptr, UR_USM_ALLOC_INFO_DEVICE,
               sizeof(ur_device_handle_t), &DeviceId, nullptr);

  // The device is not necessarily a member of the context, it could be a
  // member's descendant instead. Fetch the corresponding device from the cache.
  std::shared_ptr<detail::platform_impl> PltImpl = CtxImpl->getPlatformImpl();
  std::shared_ptr<detail::device_impl> DevImpl =
      PltImpl->getDeviceImpl(DeviceId);
  if (DevImpl)
    return detail::createSyclObjFromImpl<device>(DevImpl);
  throw runtime_error("Cannot find device associated with USM allocation!",
                      UR_RESULT_ERROR_INVALID_OPERATION);
}

// Device copy enhancement APIs, prepare_for and release_from USM.

static void prepare_for_usm_device_copy(const void *Ptr, size_t Size,
                                        const context &Ctxt) {
  std::shared_ptr<detail::context_impl> CtxImpl = detail::getSyclObjImpl(Ctxt);
  ur_context_handle_t URCtx = CtxImpl->getHandleRef();
  // Call the UR function
  const detail::PluginPtr &Plugin = CtxImpl->getPlugin();
  Plugin->call(urUSMImportExp, URCtx, const_cast<void *>(Ptr), Size);
}

static void release_from_usm_device_copy(const void *Ptr, const context &Ctxt) {
  std::shared_ptr<detail::context_impl> CtxImpl = detail::getSyclObjImpl(Ctxt);
  ur_context_handle_t URCtx = CtxImpl->getHandleRef();
  // Call the UR function
  const detail::PluginPtr &Plugin = CtxImpl->getPlugin();
  Plugin->call(urUSMReleaseExp, URCtx, const_cast<void *>(Ptr));
}

namespace ext::oneapi::experimental {
void prepare_for_device_copy(const void *Ptr, size_t Size,
                             const context &Ctxt) {
  prepare_for_usm_device_copy(Ptr, Size, Ctxt);
}

void prepare_for_device_copy(const void *Ptr, size_t Size, const queue &Queue) {
  prepare_for_usm_device_copy(Ptr, Size, Queue.get_context());
}

void release_from_device_copy(const void *Ptr, const context &Ctxt) {
  release_from_usm_device_copy(Ptr, Ctxt);
}

void release_from_device_copy(const void *Ptr, const queue &Queue) {
  release_from_usm_device_copy(Ptr, Queue.get_context());
}
} // namespace ext::oneapi::experimental

} // namespace _V1
} // namespace sycl<|MERGE_RESOLUTION|>--- conflicted
+++ resolved
@@ -73,84 +73,32 @@
     return nullptr;
 
   std::shared_ptr<context_impl> CtxImpl = detail::getSyclObjImpl(Ctxt);
-  pi_context C = CtxImpl->getHandleRef();
+  ur_context_handle_t C = CtxImpl->getHandleRef();
   const PluginPtr &Plugin = CtxImpl->getPlugin();
-  pi_result Error = PI_ERROR_INVALID_VALUE;
+  ur_result_t Error = UR_RESULT_ERROR_INVALID_VALUE;
 
   switch (Kind) {
   case alloc::host: {
-    std::array<pi_usm_mem_properties, 3> Props;
-    auto PropsIter = Props.begin();
-
-    if (PropList.has_property<
-            sycl::ext::intel::experimental::property::usm::buffer_location>() &&
+    ur_usm_desc_t UsmDesc{};
+    UsmDesc.align = Alignment;
+
+    ur_usm_alloc_location_desc_t UsmLocationDesc{};
+    UsmLocationDesc.stype = UR_STRUCTURE_TYPE_USM_ALLOC_LOCATION_DESC;
+
+    if (PropList.has_property<sycl::ext::intel::experimental::property::usm::
+                                  buffer_location>() &&
         Ctxt.get_platform().has_extension(
             "cl_intel_mem_alloc_buffer_location")) {
-      *PropsIter++ = PI_MEM_USM_ALLOC_BUFFER_LOCATION;
-      *PropsIter++ = PropList
-                         .get_property<sycl::ext::intel::experimental::
-                                           property::usm::buffer_location>()
-                         .get_buffer_location();
+      UsmLocationDesc.location = static_cast<uint32_t>(
+          PropList
+              .get_property<sycl::ext::intel::experimental::property::usm::
+                                buffer_location>()
+              .get_buffer_location());
+      UsmDesc.pNext = &UsmLocationDesc;
     }
 
-<<<<<<< HEAD
-    aligned_allocator<char> Alloc(Alignment);
-    try {
-      RetVal = Alloc.allocate(Size);
-    } catch (const std::bad_alloc &) {
-      // Conform with Specification behavior
-      RetVal = nullptr;
-    }
-  } else {
-    ur_context_handle_t C = CtxImpl->getHandleRef();
-    const PluginPtr &Plugin = CtxImpl->getPlugin();
-    ur_result_t Error = UR_RESULT_ERROR_INVALID_VALUE;
-    ;
-
-    switch (Kind) {
-    case alloc::host: {
-      ur_usm_desc_t UsmDesc{};
-      UsmDesc.align = Alignment;
-
-      ur_usm_alloc_location_desc_t UsmLocationDesc{};
-      UsmLocationDesc.stype = UR_STRUCTURE_TYPE_USM_ALLOC_LOCATION_DESC;
-
-      if (PropList.has_property<sycl::ext::intel::experimental::property::usm::
-                                    buffer_location>() &&
-          Ctxt.get_platform().has_extension(
-              "cl_intel_mem_alloc_buffer_location")) {
-        UsmLocationDesc.location = static_cast<uint32_t>(
-            PropList
-                .get_property<sycl::ext::intel::experimental::property::usm::
-                                  buffer_location>()
-                .get_buffer_location());
-        UsmDesc.pNext = &UsmLocationDesc;
-      }
-
-      Error = Plugin->call_nocheck(urUSMHostAlloc, C, &UsmDesc,
-                                   /* pool= */ nullptr, Size, &RetVal);
-
-      break;
-    }
-    case alloc::device:
-    case alloc::shared:
-    case alloc::unknown: {
-      RetVal = nullptr;
-      Error = UR_RESULT_ERROR_INVALID_VALUE;
-      break;
-    }
-    }
-
-    // Error is for debugging purposes.
-    // The spec wants a nullptr returned, not an exception.
-    if (Error != UR_RESULT_SUCCESS)
-      return nullptr;
-=======
-    assert(PropsIter >= Props.begin() && PropsIter < Props.end());
-    *PropsIter++ = 0; // null-terminate property list
-
-    Error = Plugin->call_nocheck<PiApiKind::piextUSMHostAlloc>(
-        &RetVal, C, Props.data(), Size, Alignment);
+    Error = Plugin->call_nocheck(urUSMHostAlloc, C, &UsmDesc,
+                                 /* pool= */ nullptr, Size, &RetVal);
 
     break;
   }
@@ -158,15 +106,14 @@
   case alloc::shared:
   case alloc::unknown: {
     RetVal = nullptr;
-    Error = PI_ERROR_INVALID_VALUE;
-    break;
->>>>>>> 4ae7cad6
+    Error = UR_RESULT_ERROR_INVALID_VALUE;
+    break;
   }
   }
 
   // Error is for debugging purposes.
   // The spec wants a nullptr returned, not an exception.
-  if (Error != PI_SUCCESS)
+  if (Error != UR_RESULT_SUCCESS)
     return nullptr;
 #ifdef XPTI_ENABLE_INSTRUMENTATION
   xpti::addMetadata(PrepareNotify.traceEvent(), "memory_ptr",
@@ -193,179 +140,85 @@
   if (Size == 0)
     return nullptr;
 
-<<<<<<< HEAD
-  if (CtxImpl->is_host()) {
-    if (Kind == alloc::unknown) {
-      RetVal = nullptr;
-    } else {
-      if (!Alignment) {
-        // worst case default
-        Alignment = 128;
-      }
-
-      aligned_allocator<char> Alloc(Alignment);
-      try {
-        RetVal = Alloc.allocate(Size);
-      } catch (const std::bad_alloc &) {
-        // Conform with Specification behavior
-        RetVal = nullptr;
-      }
-    }
-  } else {
-    ur_context_handle_t C = CtxImpl->getHandleRef();
-    const PluginPtr &Plugin = CtxImpl->getPlugin();
-    ur_result_t Error = UR_RESULT_ERROR_INVALID_VALUE;
-    ur_device_handle_t Dev;
-
-    switch (Kind) {
-    case alloc::device: {
-      Dev = DevImpl->getHandleRef();
-
-      ur_usm_desc_t UsmDesc{};
-      UsmDesc.align = Alignment;
-
-      ur_usm_alloc_location_desc_t UsmLocationDesc{};
-      UsmLocationDesc.stype = UR_STRUCTURE_TYPE_USM_ALLOC_LOCATION_DESC;
-
-      // Buffer location is only supported on FPGA devices
-      if (PropList.has_property<sycl::ext::intel::experimental::property::usm::
-                                    buffer_location>() &&
-          DevImpl->has_extension("cl_intel_mem_alloc_buffer_location")) {
-        UsmLocationDesc.location = static_cast<uint32_t>(
-            PropList
-                .get_property<sycl::ext::intel::experimental::property::usm::
-                                  buffer_location>()
-                .get_buffer_location());
-        UsmDesc.pNext = &UsmLocationDesc;
-      }
-
-      Error = Plugin->call_nocheck(urUSMDeviceAlloc, C, Dev, &UsmDesc,
-                                   /*pool=*/nullptr, Size, &RetVal);
-
-      break;
-    }
-    case alloc::shared: {
-      Dev = DevImpl->getHandleRef();
-
-      ur_usm_desc_t UsmDesc{};
-      UsmDesc.align = Alignment;
-
-      ur_usm_alloc_location_desc_t UsmLocationDesc{};
-      UsmLocationDesc.stype = UR_STRUCTURE_TYPE_USM_ALLOC_LOCATION_DESC;
-
-      ur_usm_device_desc_t UsmDeviceDesc{};
-      UsmDeviceDesc.stype = UR_STRUCTURE_TYPE_USM_DEVICE_DESC;
-      UsmDeviceDesc.flags = 0;
-
-      UsmDesc.pNext = &UsmDeviceDesc;
-
-      if (PropList.has_property<
-              sycl::ext::oneapi::property::usm::device_read_only>()) {
-        UsmDeviceDesc.flags &= UR_USM_DEVICE_MEM_FLAG_DEVICE_READ_ONLY;
-      }
-
-      if (PropList.has_property<sycl::ext::intel::experimental::property::usm::
-                                    buffer_location>() &&
-          DevImpl->has_extension("cl_intel_mem_alloc_buffer_location")) {
-        UsmLocationDesc.location = static_cast<uint32_t>(
-            PropList
-                .get_property<sycl::ext::intel::experimental::property::usm::
-                                  buffer_location>()
-                .get_buffer_location());
-        UsmDeviceDesc.pNext = &UsmLocationDesc;
-      }
-
-      Error = Plugin->call_nocheck(urUSMSharedAlloc, C, Dev, &UsmDesc,
-                                   /*pool=*/nullptr, Size, &RetVal);
-
-      break;
-    }
-    case alloc::host:
-    case alloc::unknown: {
-      RetVal = nullptr;
-      Error = UR_RESULT_ERROR_INVALID_VALUE;
-      break;
-=======
-  pi_context C = CtxImpl->getHandleRef();
+  ur_context_handle_t C = CtxImpl->getHandleRef();
   const PluginPtr &Plugin = CtxImpl->getPlugin();
-  pi_result Error = PI_ERROR_INVALID_VALUE;
-  pi_device Id;
+  ur_result_t Error = UR_RESULT_ERROR_INVALID_VALUE;
+  ur_device_handle_t Dev;
 
   switch (Kind) {
   case alloc::device: {
-    Id = DevImpl->getHandleRef();
-
-    std::array<pi_usm_mem_properties, 3> Props;
-    auto PropsIter = Props.begin();
+    Dev = DevImpl->getHandleRef();
+
+    ur_usm_desc_t UsmDesc{};
+    UsmDesc.align = Alignment;
+
+    ur_usm_alloc_location_desc_t UsmLocationDesc{};
+    UsmLocationDesc.stype = UR_STRUCTURE_TYPE_USM_ALLOC_LOCATION_DESC;
 
     // Buffer location is only supported on FPGA devices
-    if (PropList.has_property<
-            sycl::ext::intel::experimental::property::usm::buffer_location>() &&
+    if (PropList.has_property<sycl::ext::intel::experimental::property::usm::
+                                  buffer_location>() &&
         DevImpl->has_extension("cl_intel_mem_alloc_buffer_location")) {
-      *PropsIter++ = PI_MEM_USM_ALLOC_BUFFER_LOCATION;
-      *PropsIter++ = PropList
-                         .get_property<sycl::ext::intel::experimental::
-                                           property::usm::buffer_location>()
-                         .get_buffer_location();
+      UsmLocationDesc.location = static_cast<uint32_t>(
+          PropList
+              .get_property<sycl::ext::intel::experimental::property::usm::
+                                buffer_location>()
+              .get_buffer_location());
+      UsmDesc.pNext = &UsmLocationDesc;
     }
 
-    assert(PropsIter >= Props.begin() && PropsIter < Props.end());
-    *PropsIter++ = 0; // null-terminate property list
-
-    Error = Plugin->call_nocheck<PiApiKind::piextUSMDeviceAlloc>(
-        &RetVal, C, Id, Props.data(), Size, Alignment);
+    Error = Plugin->call_nocheck(urUSMDeviceAlloc, C, Dev, &UsmDesc,
+                                 /*pool=*/nullptr, Size, &RetVal);
 
     break;
   }
   case alloc::shared: {
-    Id = DevImpl->getHandleRef();
-
-    std::array<pi_usm_mem_properties, 5> Props;
-    auto PropsIter = Props.begin();
+    Dev = DevImpl->getHandleRef();
+
+    ur_usm_desc_t UsmDesc{};
+    UsmDesc.align = Alignment;
+
+    ur_usm_alloc_location_desc_t UsmLocationDesc{};
+    UsmLocationDesc.stype = UR_STRUCTURE_TYPE_USM_ALLOC_LOCATION_DESC;
+
+    ur_usm_device_desc_t UsmDeviceDesc{};
+    UsmDeviceDesc.stype = UR_STRUCTURE_TYPE_USM_DEVICE_DESC;
+    UsmDeviceDesc.flags = 0;
+
+    UsmDesc.pNext = &UsmDeviceDesc;
 
     if (PropList.has_property<
             sycl::ext::oneapi::property::usm::device_read_only>()) {
-      *PropsIter++ = PI_MEM_ALLOC_FLAGS;
-      *PropsIter++ = PI_MEM_ALLOC_DEVICE_READ_ONLY;
->>>>>>> 4ae7cad6
+      UsmDeviceDesc.flags &= UR_USM_DEVICE_MEM_FLAG_DEVICE_READ_ONLY;
     }
 
-    if (PropList.has_property<
-            sycl::ext::intel::experimental::property::usm::buffer_location>() &&
+    if (PropList.has_property<sycl::ext::intel::experimental::property::usm::
+                                  buffer_location>() &&
         DevImpl->has_extension("cl_intel_mem_alloc_buffer_location")) {
-      *PropsIter++ = PI_MEM_USM_ALLOC_BUFFER_LOCATION;
-      *PropsIter++ = PropList
-                         .get_property<sycl::ext::intel::experimental::
-                                           property::usm::buffer_location>()
-                         .get_buffer_location();
+      UsmLocationDesc.location = static_cast<uint32_t>(
+          PropList
+              .get_property<sycl::ext::intel::experimental::property::usm::
+                                buffer_location>()
+              .get_buffer_location());
+      UsmDeviceDesc.pNext = &UsmLocationDesc;
     }
 
-<<<<<<< HEAD
-    // Error is for debugging purposes.
-    // The spec wants a nullptr returned, not an exception.
-    if (Error != UR_RESULT_SUCCESS)
-      return nullptr;
-=======
-    assert(PropsIter >= Props.begin() && PropsIter < Props.end());
-    *PropsIter++ = 0; // null-terminate property list
-
-    Error = Plugin->call_nocheck<PiApiKind::piextUSMSharedAlloc>(
-        &RetVal, C, Id, Props.data(), Size, Alignment);
-
-    break;
->>>>>>> 4ae7cad6
+    Error = Plugin->call_nocheck(urUSMSharedAlloc, C, Dev, &UsmDesc,
+                                 /*pool=*/nullptr, Size, &RetVal);
+
+    break;
   }
   case alloc::host:
   case alloc::unknown: {
     RetVal = nullptr;
-    Error = PI_ERROR_INVALID_VALUE;
+    Error = UR_RESULT_ERROR_INVALID_VALUE;
     break;
   }
   }
 
   // Error is for debugging purposes.
   // The spec wants a nullptr returned, not an exception.
-  if (Error != PI_SUCCESS)
+  if (Error != UR_RESULT_SUCCESS)
     return nullptr;
   return RetVal;
 }
@@ -405,20 +258,9 @@
 void freeInternal(void *Ptr, const context_impl *CtxImpl) {
   if (Ptr == nullptr)
     return;
-<<<<<<< HEAD
-  if (CtxImpl->is_host()) {
-    // need to use alignedFree here for Windows
-    detail::OSUtil::alignedFree(Ptr);
-  } else {
-    ur_context_handle_t C = CtxImpl->getHandleRef();
-    const PluginPtr &Plugin = CtxImpl->getPlugin();
-    Plugin->call(urUSMFree, C, Ptr);
-  }
-=======
-  pi_context C = CtxImpl->getHandleRef();
+  ur_context_handle_t C = CtxImpl->getHandleRef();
   const PluginPtr &Plugin = CtxImpl->getPlugin();
-  Plugin->call<PiApiKind::piextUSMFree>(C, Ptr);
->>>>>>> 4ae7cad6
+  Plugin->call(urUSMFree, C, Ptr);
 }
 
 void free(void *Ptr, const context &Ctxt,
@@ -705,17 +547,8 @@
 
   std::shared_ptr<detail::context_impl> CtxImpl = detail::getSyclObjImpl(Ctxt);
 
-<<<<<<< HEAD
-  // Everything on a host device is just system malloc so call it host
-  if (CtxImpl->is_host())
-    return alloc::host;
-
   ur_context_handle_t URCtx = CtxImpl->getHandleRef();
   ur_usm_type_t AllocTy;
-=======
-  pi_context PICtx = CtxImpl->getHandleRef();
-  pi_usm_type AllocTy;
->>>>>>> 4ae7cad6
 
   // query type using UR function
   const detail::PluginPtr &Plugin = CtxImpl->getPlugin();
