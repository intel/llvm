//==----- program_impl.hpp --- SYCL program implementation -----------------==//
//
// Part of the LLVM Project, under the Apache License v2.0 with LLVM Exceptions.
// See https://llvm.org/LICENSE.txt for license information.
// SPDX-License-Identifier: Apache-2.0 WITH LLVM-exception
//
//===----------------------------------------------------------------------===//
#pragma once

#include <CL/sycl/context.hpp>
#include <CL/sycl/detail/common_info.hpp>
#include <CL/sycl/detail/kernel_desc.hpp>
#include <CL/sycl/detail/spec_constant_impl.hpp>
#include <CL/sycl/device.hpp>
#include <CL/sycl/program.hpp>
#include <CL/sycl/stl.hpp>
#include <detail/kernel_impl.hpp>
#include <detail/program_manager/program_manager.hpp>

#include <algorithm>
#include <cassert>
#include <fstream>
#include <memory>
#include <mutex>

__SYCL_INLINE_NAMESPACE(cl) {
namespace sycl {

// Forward declarations
class kernel;

namespace detail {

using ContextImplPtr = std::shared_ptr<detail::context_impl>;

class program_impl {
public:
  program_impl() = delete;

  /// Constructs an instance of program.
  ///
  /// The program will be created in the program_state::none state and
  /// associated with the provided context and the devices that are associated
  /// with the context.
  ///
  /// \param Context is a pointer to SYCL context impl.
  explicit program_impl(ContextImplPtr Context);

  /// Constructs an instance of SYCL program for the provided DeviceList.
  ///
  /// The program will be created in the program_state::none state and
  /// associated with the provided context and the devices in the provided
  /// DeviceList.
  ///
  /// \param Context is a pointer to SYCL context impl.
  /// \param DeviceList is a list of SYCL devices.
  program_impl(ContextImplPtr Context, vector_class<device> DeviceList);

  /// Constructs an instance of SYCL program by linking together each SYCL
  /// program instance in ProgramList.
  ///
  /// Each program in ProgramList must be in the program_state::compiled
  /// state and must be associated with the same SYCL context. Otherwise an
  /// invalid_object_error SYCL exception will be thrown. A
  /// feature_not_supported exception will be thrown if any device that the
  /// program is to be linked for returns false for the device information
  /// query info::device::is_linker_available. Kernels caching for linked
  /// programs won't be allowed due to only compiled state of each and every
  /// program in the list and thus unknown state of caching resolution.
  ///
  /// \param ProgramList is a list of program_impl instances.
  /// \param LinkOptions is a string containing valid OpenCL link options.
  program_impl(vector_class<shared_ptr_class<program_impl>> ProgramList,
               string_class LinkOptions = "");

  /// Constructs a program instance from an interop raw BE program handle.
  /// TODO: BE generalization will change that to something better.
  ///
  /// The state of the constructed program can be either
  /// program_state::compiled or program_state::linked, depending on the state
  /// of the InteropProgram. Otherwise an invalid_object_error SYCL exception is
  /// thrown.
  ///
  /// The instance of the program will be retained on construction.
  ///
  /// \param Context is a pointer to SYCL context impl.
  /// \param InteropProgram is an instance of plugin interface interoperability
  /// program.
  program_impl(ContextImplPtr Context, pi_native_handle InteropProgram);

  /// Constructs a program instance from plugin interface interoperability
  /// kernel.
  ///
  /// \param Context is a pointer to SYCL context impl.
  /// \param Kernel is a raw PI kernel handle.
  program_impl(ContextImplPtr Context, RT::PiKernel Kernel);

  ~program_impl();

  /// Returns a valid cl_program instance.
  ///
  /// The instance of cl_program will be retained before returning.
  /// If the program is created for a SYCL host device, an
  /// invalid_object_error exception is thrown.
  ///
  /// \return a valid OpenCL cl_program instance.
  cl_program get() const;

  /// \return a reference to a raw PI program handle. PI program is not
  /// retained before return.
  RT::PiProgram &getHandleRef() { return MProgram; }
  /// \return a constant reference to a raw PI program handle. PI program is
  /// not retained before return.
  const RT::PiProgram &getHandleRef() const { return MProgram; }

  /// \return true if this SYCL program is a host program.
  bool is_host() const { return MContext->is_host(); }

  /// Compiles the SYCL kernel function into the encapsulated raw program.
  ///
  /// The kernel function is defined by its name. This member function
  /// sets the state of this SYCL program to program_state::compiled.
  /// If this program was not in the program_state::none state,
  /// an invalid_object_error exception is thrown. If the compilation fails,
  /// a compile_program_error SYCL exception is thrown. If any device that the
  /// program is being compiled for returns false for the device information
  /// query info::device::is_compiler_available, a feature_not_supported
  /// exception is thrown.
  ///
  /// \param KernelName is a string containing SYCL kernel name.
  /// \param CompileOptions is a string of valid OpenCL compile options.
  /// \param Module is an OS handle to user code module.
  void compile_with_kernel_name(string_class KernelName,
                                string_class CompileOptions,
                                OSModuleHandle Module);

  /// Compiles the OpenCL C kernel function defined by source string.
  ///
  /// This member function sets the state of this SYCL program to
  /// program_state::compiled.
  /// If the program was not in the program_state::none state,
  /// an invalid_object_error SYCL exception is thrown. If the compilation
  /// fails, a compile_program_error SYCL exception is thrown. If any device
  /// that the program is being compiled for returns false for the device
  /// information query info::device::is_compiler_available, a
  /// feature_not_supported SYCL exception is thrown.
  ///
  /// \param KernelSource is a string containing OpenCL C kernel source code.
  /// \param CompileOptions is a string containing OpenCL compile options.
  void compile_with_source(string_class KernelSource,
                           string_class CompileOptions = "");

  /// Builds the SYCL kernel function into encapsulated raw program.
  ///
  /// The SYCL kernel function is defined by the kernel name.
  /// This member function sets the state of this SYCL program to
  /// program_state::linked. If the program was not in the program_state::none
  /// state, an invalid_object_error SYCL exception is thrown. If the
  /// compilation fails, a compile_program_error SYCL exception is thrown. If
  /// any device that the program is being built for returns false for the
  /// device information queries info::device::is_compiler_available or
  /// info::device::is_linker_available, a feature_not_supported SYCL
  /// exception is thrown.
  ///
  /// \param KernelName is a string containing SYCL kernel name.
  /// \param BuildOptions is a string containing OpenCL compile options.
  /// \param M is an OS handle to user code module.
  void build_with_kernel_name(string_class KernelName,
                              string_class BuildOptions, OSModuleHandle M);

  /// Builds the OpenCL C kernel function defined by source code.
  ///
  /// This member function sets the state of this SYCL program to
  /// program_state::linked. If this program was not in program_state::none,
  /// an invalid_object_error SYCL exception is thrown. If the compilation
  /// fails, a compile_program_error SYCL exception is thrown. If any device
  /// that the program is being built for returns false for the device
  /// information queries info::device::is_compiler_available or
  /// info::device::is_linker_available, a feature_not_supported SYCL
  /// exception is thrown.
  ///
  /// \param KernelSource is a string containing OpenCL C kernel source code.
  /// \param BuildOptions is a string containing OpenCL build options.
  void build_with_source(string_class KernelSource,
                         string_class BuildOptions = "");

  /// Links encapsulated raw program.
  ///
  /// This member function sets the state of this SYCL program to
  /// program_state::linked. If the program was not in the
  /// program_state::compiled state, an invalid_object_error SYCL exception is
  /// thrown. If linking fails, a compile_program_error is thrown. If any
  /// device that the program is to be linked for returns false for the device
  /// information query info::device::is_linker_available, a
  /// feature_not_supported exception is thrown.
  ///
  /// \param LinkOptions is a string containing OpenCL link options.
  void link(string_class LinkOptions = "");

  /// Checks if kernel is available for this program.
  ///
  /// The SYCL kernel is defined by kernel name. If the program state is
  /// program_state::none an invalid_object_error SYCL exception is thrown.
  ///
  /// \return true if the SYCL kernel is available.
  bool has_kernel(string_class KernelName, bool IsCreatedFromSource) const;

  /// Returns a SYCL kernel for the SYCL kernel function defined by kernel
  /// name.
  ///
  /// If program is in the program_state::none state or if the SYCL kernel
  /// function is not available, an invalid_object_error exception is thrown.
  ///
  /// \return a valid instance of SYCL kernel.
  kernel get_kernel(string_class KernelName,
                    shared_ptr_class<program_impl> PtrToSelf,
                    bool IsCreatedFromSource) const;

  /// Queries this SYCL program for information.
  ///
  /// The return type depends on the information being queried.
  template <info::program param>
  typename info::param_traits<info::program, param>::return_type
  get_info() const;

  /// Returns built program binaries.
  ///
  /// If this program is not in the program_state::compiled or
  /// program_state::linked states, an invalid_object_error SYCL exception
  /// is thrown.
  ///
  /// \return a vector of vectors representing the compiled binaries for each
  /// associated SYCL device.
  vector_class<vector_class<char>> get_binaries() const;

  /// \return the SYCL context that this program was constructed with.
  context get_context() const {
    if (is_host())
      return context();
    return createSyclObjFromImpl<context>(MContext);
  }

  /// \return the Plugin associated with the context of this program.
  const plugin &getPlugin() const {
    assert(!is_host() && "Plugin is not available for Host.");
    return MContext->getPlugin();
  }

  /// \return a vector of devices that are associated with this program.
  vector_class<device> get_devices() const { return MDevices; }

  /// Returns compile options that were provided when the encapsulated program
  /// was explicitly compiled.
  ///
  /// If the program was built instead of explicitly compiled, if the program
  /// has not yet been compiled, or if the program has been compiled for only
  /// the host device, then an empty string is return, unless the underlying
  /// cl_program was explicitly compiled, in which case the compile options
  /// used in the explicit compile are returned.
  ///
  /// \return a string of valid OpenCL compile options.
  string_class get_compile_options() const { return MCompileOptions; }

  /// Returns compile options that were provided to the most recent invocation
  /// of link member function.
  ///
  /// If the program has not been explicitly linked using the aforementioned
  /// function, constructed with an explicitly linking constructor, or if the
  /// program has been linked for only the host device, then an empty string
  /// is returned. If the program was constructed from cl_program, then an
  /// empty string is returned unless the cl_program was explicitly linked,
  /// in which case the link options used in that explicit link are returned.
  /// If the program object was constructed using a constructor form that
  /// links a vector of programs, then the link options passed to this
  /// constructor are returned.
  ///
  /// \return a string of valid OpenCL compile options.
  string_class get_link_options() const { return MLinkOptions; }

  /// Returns the compile, link, or build options, from whichever of those
  /// operations was performed most recently on the encapsulated cl_program.
  ///
  /// If no compile, link, or build operations have been performed on this
  /// program, or if the program includes the host device in its device list,
  /// then an empty string is returned.
  ///
  /// \return a string of valid OpenCL build options.
  string_class get_build_options() const { return MBuildOptions; }

  /// \return the current state of this SYCL program.
  program_state get_state() const { return MState; }

  void set_spec_constant_impl(const char *Name, const void *ValAddr,
                              size_t ValSize);

  /// Takes current values of specialization constants and "injects" them into
  /// the underlying native program program via specialization constant
  /// managemment PI APIs. The native program passed as non-null argument
  /// overrides the MProgram native program field.
  /// \param Img device binary image corresponding to this program, used to
  ///        resolve spec constant name to SPIRV integer ID
  /// \param NativePrg if not null, used as the flush target, otherwise MProgram
  ///        is used
  void flush_spec_constants(const RTDeviceBinaryImage &Img,
                            RT::PiProgram NativePrg = nullptr) const;

  /// Returns the OS module handle this program belongs to. A program belongs to
  /// an OS module if it was built from device image(s) belonging to that
  /// module.
  /// TODO Some programs can be linked from images belonging to different
  ///      modules. May need a special fake handle for the resulting program.
  OSModuleHandle getOSModuleHandle() const { return MProgramModuleHandle; }

  void stableSerializeSpecConstRegistry(SerializedObj &Dst) const {
    detail::stableSerializeSpecConstRegistry(SpecConstRegistry, Dst);
  }

  /// Tells whether a specialization constant has been set for this program.
  bool hasSetSpecConstants() const { return !SpecConstRegistry.empty(); }

<<<<<<< HEAD
  /// \return true if caching is allowed for this program.
  bool is_cacheable() const { return MProgramAndKernelCachingAllowed; }
=======
  /// Returns the native plugin handle.
  pi_native_handle getNative() const;
>>>>>>> be4e6417

private:
  // Deligating Constructor used in Implementation.
  program_impl(ContextImplPtr Context, pi_native_handle InteropProgram,
               RT::PiProgram Program);
  /// Checks feature support for specific devices.
  ///
  /// If there's at least one device that does not support this feature,
  /// a feature_not_supported exception is thrown.
  ///
  /// \param Devices is a vector of SYCL devices.
  template <info::device param>
  void check_device_feature_support(const vector_class<device> &Devices) {
    for (const auto &Device : Devices) {
      if (!Device.get_info<param>()) {
        throw feature_not_supported(
            "Online compilation is not supported by this device",
            PI_COMPILER_NOT_AVAILABLE);
      }
    }
  }

  /// Creates a plugin interface kernel using its name.
  ///
  /// \param Module is an OS handle to user code module.
  /// \param KernelName is a name of kernel to be created.
  /// \param JITCompilationIsRequired If JITCompilationIsRequired is true
  ///        add a check that kernel is compiled, otherwise don't add the check.
  void
  create_pi_program_with_kernel_name(OSModuleHandle Module,
                                     const string_class &KernelName,
                                     bool JITCompilationIsRequired = false);

  /// Creates an OpenCL program from OpenCL C source code.
  ///
  /// \param Source is a string containing OpenCL C source code.
  void create_cl_program_with_source(const string_class &Source);

  /// Compiles underlying plugin interface program.
  ///
  /// \param Options is a string containing OpenCL compile options.
  void compile(const string_class &Options);

  /// Builds underlying plugin interface program.
  ///
  /// \param Options is a string containing OpenCL build options.
  void build(const string_class &Options);

  /// \return a vector of devices managed by the plugin.
  vector_class<RT::PiDevice> get_pi_devices() const;

  /// \param Options is a string containing OpenCL C build options.
  /// \return true if caching is allowed for this program and build options.
  static bool is_cacheable_with_options(const string_class &Options) {
    return Options.empty();
  }

  /// \param KernelName is a string containing OpenCL kernel name.
  /// \return true if underlying OpenCL program has kernel with specific name.
  bool has_cl_kernel(const string_class &KernelName) const;

  /// \param KernelName is a string containing PI kernel name.
  /// \return an instance of PI kernel with specific name. If kernel is
  /// unavailable, an invalid_object_error exception is thrown.
  RT::PiKernel get_pi_kernel(const string_class &KernelName) const;

  /// \return a vector of sorted in ascending order SYCL devices.
  vector_class<device>
  sort_devices_by_cl_device_id(vector_class<device> Devices);

  /// Throws an invalid_object_exception if state of this program is in the
  /// specified state.
  ///
  /// \param State is a program state to match against.
  void throw_if_state_is(program_state State) const;

  /// Throws an invalid_object_exception if state of this program is not in
  /// the specified state.
  ///
  /// \param State is a program state to match against.
  void throw_if_state_is_not(program_state State) const;

  RT::PiProgram MProgram = nullptr;
  program_state MState = program_state::none;
  std::mutex MMutex;
  ContextImplPtr MContext;
  bool MLinkable = false;
  vector_class<device> MDevices;
  string_class MCompileOptions;
  string_class MLinkOptions;
  string_class MBuildOptions;
  OSModuleHandle MProgramModuleHandle = OSUtil::ExeModuleHandle;

  // Keeps specialization constant map for this program. Spec constant name
  // resolution to actual SPIRV integer ID happens at build time, where the
  // device binary image is available. Access is guarded by this context's
  // program cache lock.
  SpecConstRegistryT SpecConstRegistry;

  /// Only allow kernel caching for programs constructed with context only (or
  /// device list and context) and built with build_with_kernel_type with
  /// default build options
  bool MProgramAndKernelCachingAllowed = false;
};

template <>
cl_uint program_impl::get_info<info::program::reference_count>() const;

template <> context program_impl::get_info<info::program::context>() const;

template <>
vector_class<device> program_impl::get_info<info::program::devices>() const;

} // namespace detail
} // namespace sycl
} // __SYCL_INLINE_NAMESPACE(cl)<|MERGE_RESOLUTION|>--- conflicted
+++ resolved
@@ -318,13 +318,11 @@
   /// Tells whether a specialization constant has been set for this program.
   bool hasSetSpecConstants() const { return !SpecConstRegistry.empty(); }
 
-<<<<<<< HEAD
   /// \return true if caching is allowed for this program.
   bool is_cacheable() const { return MProgramAndKernelCachingAllowed; }
-=======
+
   /// Returns the native plugin handle.
   pi_native_handle getNative() const;
->>>>>>> be4e6417
 
 private:
   // Deligating Constructor used in Implementation.
