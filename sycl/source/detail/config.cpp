--- conflicted
+++ resolved
@@ -12,12 +12,9 @@
 #include <detail/config.hpp>
 
 #include <cstdio>
-<<<<<<< HEAD
 #include <cstring>
 #include <fstream>
 #include <limits>
-=======
->>>>>>> 8c499966
 __SYCL_INLINE_NAMESPACE(cl) {
 namespace sycl {
 namespace detail {
