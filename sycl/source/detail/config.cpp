--- conflicted
+++ resolved
@@ -175,12 +175,8 @@
        {"opencl", backend::opencl},
        {"level_zero", backend::level_zero},
        {"cuda", backend::cuda},
-<<<<<<< HEAD
-       {"rocm", backend::rocm},
+       {"hip", backend::hip},
        {"esimd_cpu", backend::esimd_cpu},
-=======
-       {"hip", backend::hip},
->>>>>>> d32a4442
        {"*", backend::all}}};
   return SyclBeMap;
 }
