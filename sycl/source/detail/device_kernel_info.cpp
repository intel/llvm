//==---------------------- device_kernel_info.cpp ----------------------==//
//
// Part of the LLVM Project, under the Apache License v2.0 with LLVM Exceptions.
// See https://llvm.org/LICENSE.txt for license information.
// SPDX-License-Identifier: Apache-2.0 WITH LLVM-exception
//
//===----------------------------------------------------------------------===//
#include <detail/device_kernel_info.hpp>
#include <detail/program_manager/program_manager.hpp>

namespace sycl {
inline namespace _V1 {
namespace detail {

DeviceKernelInfo::DeviceKernelInfo(const CompileTimeKernelInfoTy &Info)
    : CompileTimeKernelInfoTy(Info)
#ifndef __INTEL_PREVIEW_BREAKING_CHANGES
      ,
      Name(Info.Name.data())
#endif
{
  init(Name.data());
}

void DeviceKernelInfo::init(KernelNameStrRefT KernelName) {
  auto &PM = detail::ProgramManager::getInstance();
  MImplicitLocalArgPos = PM.kernelImplicitLocalArgPos(KernelName);
#ifndef __INTEL_PREVIEW_BREAKING_CHANGES
  MInitialized.store(true);
#endif
}

#ifndef __INTEL_PREVIEW_BREAKING_CHANGES
void DeviceKernelInfo::initIfEmpty(const CompileTimeKernelInfoTy &Info) {
  if (MInitialized.load())
    return;

  CompileTimeKernelInfoTy::operator=(Info);
  Name = Info.Name.data();
  init(Name.data());
}
#endif

template <typename OtherTy>
inline constexpr bool operator==(const CompileTimeKernelInfoTy &LHS,
                                 const OtherTy &RHS) {
  // TODO replace with std::tie(...) == std::tie(...) once there is
  // implicit conversion from detail to std string_view.
  return std::string_view{LHS.Name} == std::string_view{RHS.Name} &&
         LHS.NumParams == RHS.NumParams && LHS.IsESIMD == RHS.IsESIMD &&
         std::string_view{LHS.FileName} == std::string_view{RHS.FileName} &&
         std::string_view{LHS.FunctionName} ==
             std::string_view{RHS.FunctionName} &&
         LHS.LineNumber == RHS.LineNumber &&
         LHS.ColumnNumber == RHS.ColumnNumber &&
         LHS.KernelSize == RHS.KernelSize &&
         // TODO This check fails with test_handler CTS due to what appears to
         // be a test bug. Disable it for now as a workaround.
         // See https://github.com/intel/llvm/issues/20134 for more info.
         // LHS.ParamDescGetter == RHS.ParamDescGetter &&
         LHS.HasSpecialCaptures == RHS.HasSpecialCaptures;
}

void DeviceKernelInfo::setCompileTimeInfoIfNeeded(
    const CompileTimeKernelInfoTy &Info) {
  if (!isCompileTimeInfoSet())
    CompileTimeKernelInfoTy::operator=(Info);
#ifdef __INTEL_PREVIEW_BREAKING_CHANGES
  // In case of 6.3 compatibility mode the KernelSize is not passed to the
  // runtime. So, it will always be 0 and this assert fails.
  assert(isCompileTimeInfoSet());
#endif
  assert(Info == *this);
}

<<<<<<< HEAD
FastKernelSubcacheT &DeviceKernelInfo::getKernelSubcache() {
  return MFastKernelSubcache;
}
const std::optional<int> &DeviceKernelInfo::getImplicitLocalArgPos() {
  return MImplicitLocalArgPos;
}

bool DeviceKernelInfo::isCompileTimeInfoSet() const { return KernelSize != 0; }

=======
>>>>>>> 1d4da47e
} // namespace detail
} // namespace _V1
} // namespace sycl<|MERGE_RESOLUTION|>--- conflicted
+++ resolved
@@ -73,18 +73,6 @@
   assert(Info == *this);
 }
 
-<<<<<<< HEAD
-FastKernelSubcacheT &DeviceKernelInfo::getKernelSubcache() {
-  return MFastKernelSubcache;
-}
-const std::optional<int> &DeviceKernelInfo::getImplicitLocalArgPos() {
-  return MImplicitLocalArgPos;
-}
-
-bool DeviceKernelInfo::isCompileTimeInfoSet() const { return KernelSize != 0; }
-
-=======
->>>>>>> 1d4da47e
 } // namespace detail
 } // namespace _V1
 } // namespace sycl