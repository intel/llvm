--- conflicted
+++ resolved
@@ -24,11 +24,7 @@
 
 void DeviceKernelInfo::init(KernelNameStrRefT KernelName) {
   auto &PM = detail::ProgramManager::getInstance();
-<<<<<<< HEAD
-  MUsesAssert = PM.kernelUsesAssert(KernelName);
   MUsesMalloc = PM.kernelUsesMalloc(KernelName);
-=======
->>>>>>> 63705e91
   MImplicitLocalArgPos = PM.kernelImplicitLocalArgPos(KernelName);
 #ifndef __INTEL_PREVIEW_BREAKING_CHANGES
   MInitialized.store(true);
@@ -77,38 +73,6 @@
 #endif
   assert(Info == *this);
 }
-
-<<<<<<< HEAD
-FastKernelSubcacheT &DeviceKernelInfo::getKernelSubcache() {
-  assertInitialized();
-  return MFastKernelSubcache;
-}
-
-bool DeviceKernelInfo::usesAssert() {
-  assertInitialized();
-  return MUsesAssert;
-}
-
-bool DeviceKernelInfo::usesMalloc() {
-  assertInitialized();
-  return MUsesMalloc;
-}
-
-const std::optional<int> &DeviceKernelInfo::getImplicitLocalArgPos() {
-  assertInitialized();
-  return MImplicitLocalArgPos;
-}
-
-bool DeviceKernelInfo::isCompileTimeInfoSet() const { return KernelSize != 0; }
-
-void DeviceKernelInfo::assertInitialized() {
-#ifndef __INTEL_PREVIEW_BREAKING_CHANGES
-  assert(MInitialized.load() && "Data needs to be initialized before use");
-#endif
-}
-
-=======
->>>>>>> 63705e91
 } // namespace detail
 } // namespace _V1
 } // namespace sycl