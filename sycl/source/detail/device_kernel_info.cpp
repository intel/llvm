--- conflicted
+++ resolved
@@ -13,53 +13,9 @@
 namespace detail {
 
 DeviceKernelInfo::DeviceKernelInfo(const CompileTimeKernelInfoTy &Info)
-<<<<<<< HEAD
-    : CompileTimeKernelInfoTy(Info)
-#ifndef __INTEL_PREVIEW_BREAKING_CHANGES
-      ,
-      Name(Info.Name.data())
-#endif
-{
-#ifndef __INTEL_PREVIEW_BREAKING_CHANGES
-  // Non-legacy implementation either fills out the data during image
-  // registration after this constructor is called, or uses default values
-  // if this instance of DeviceKernelInfo corresponds to an interop kernel.
-  MInitialized.store(true);
-#endif
+    : CompileTimeKernelInfoTy(Info) {
 }
 
-#ifndef __INTEL_PREVIEW_BREAKING_CHANGES
-void DeviceKernelInfo::initIfEmpty(const CompileTimeKernelInfoTy &Info) {
-  if (MInitialized.load())
-    return;
-
-  // If this function is called, then this is a default initialized
-  // device kernel info created from older headers and stored in global handler.
-  // In that case, fetch the proper instance from program manager and copy its
-  // values.
-  auto &PM = detail::ProgramManager::getInstance();
-  DeviceKernelInfo &PMDeviceKernelInfo =
-      PM.getDeviceKernelInfo(KernelNameStrRefT(Info.Name));
-
-  PMDeviceKernelInfo.CompileTimeKernelInfoTy::operator=(Info);
-  PMDeviceKernelInfo.Name = Info.Name.data();
-
-  MUsesAssert = PMDeviceKernelInfo.MUsesAssert;
-  MImplicitLocalArgPos = PMDeviceKernelInfo.MImplicitLocalArgPos;
-}
-#endif
-
-=======
-    : CompileTimeKernelInfoTy(Info) {
-  init(Name.data());
-}
-
-void DeviceKernelInfo::init(std::string_view KernelName) {
-  auto &PM = detail::ProgramManager::getInstance();
-  MImplicitLocalArgPos = PM.kernelImplicitLocalArgPos(KernelName);
-}
-
->>>>>>> 4561a40c
 template <typename OtherTy>
 inline constexpr bool operator==(const CompileTimeKernelInfoTy &LHS,
                                  const OtherTy &RHS) {
@@ -88,37 +44,10 @@
   assert(Info == *this);
 }
 
-<<<<<<< HEAD
-FastKernelSubcacheT &DeviceKernelInfo::getKernelSubcache() {
-  assertInitialized();
-  return MFastKernelSubcache;
-}
-bool DeviceKernelInfo::usesAssert() const {
-  assertInitialized();
-  return MUsesAssert;
-}
-const std::optional<int> &DeviceKernelInfo::getImplicitLocalArgPos() const {
-  assertInitialized();
-  return MImplicitLocalArgPos;
-}
-
-void DeviceKernelInfo::setUsesAssert() { MUsesAssert = true; }
-
 void DeviceKernelInfo::setImplicitLocalArgPos(int Pos) {
   assert(!MImplicitLocalArgPos.has_value() || MImplicitLocalArgPos == Pos);
   MImplicitLocalArgPos = Pos;
 }
-
-bool DeviceKernelInfo::isCompileTimeInfoSet() const { return KernelSize != 0; }
-
-void DeviceKernelInfo::assertInitialized() const {
-#ifndef __INTEL_PREVIEW_BREAKING_CHANGES
-  assert(MInitialized.load() && "Data needs to be initialized before use");
-#endif
-}
-
-=======
->>>>>>> 4561a40c
 } // namespace detail
 } // namespace _V1
 } // namespace sycl