--- conflicted
+++ resolved
@@ -738,16 +738,10 @@
                                         CGExec->MFunctionName.c_str(),
                                         CGExec->MLine, CGExec->MColumn);
     std::tie(CmdTraceEvent, InstanceID) = emitKernelInstrumentationData(
-<<<<<<< HEAD
-        StreamID, CGExec->MSyclKernel, CodeLoc, CGExec->MIsTopCodeLoc,
-        CGExec->MKernelName.data(), CGExec->MDeviceKernelInfo, nullptr,
-        CGExec->MNDRDesc, CGExec->MKernelBundle.get(), CGExec->MArgs);
-=======
         sycl::detail::GSYCLStreamID, CGExec->MSyclKernel, CodeLoc,
         CGExec->MIsTopCodeLoc, CGExec->MKernelName.data(),
-        CGExec->MKernelNameBasedCachePtr, nullptr, CGExec->MNDRDesc,
+        CGExec->MDeviceKernelInfo, nullptr, CGExec->MNDRDesc,
         CGExec->MKernelBundle.get(), CGExec->MArgs);
->>>>>>> bfc783f1
     if (CmdTraceEvent)
       sycl::detail::emitInstrumentationGeneral(sycl::detail::GSYCLStreamID,
                                                InstanceID, CmdTraceEvent,
