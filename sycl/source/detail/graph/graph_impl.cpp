--- conflicted
+++ resolved
@@ -369,11 +369,7 @@
                             "Event dependency from handler::depends_on does "
                             "not correspond to a node within the graph");
     } else {
-<<<<<<< HEAD
-      UniqueDeps.insert(NodeImpl->second.get());
-=======
-      UniqueDeps.insert(NodeImpl->second->shared_from_this());
->>>>>>> cb42a566
+      UniqueDeps.insert(NodeImpl->second);
     }
   }
 
