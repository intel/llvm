--- conflicted
+++ resolved
@@ -909,22 +909,12 @@
 
     for (const auto &Partition : MPartitions) {
       Partition->MSchedule.clear();
-<<<<<<< HEAD
       if (Partition->MCommandBuffer) {
         ur_result_t Res = Adapter->call_nocheck<
             sycl::detail::UrApiKind::urCommandBufferReleaseExp>(
             Partition->MCommandBuffer);
         (void)Res;
         assert(Res == UR_RESULT_SUCCESS);
-=======
-      for (const auto &Iter : Partition->MCommandBuffers) {
-        if (auto CmdBuf = Iter.second; CmdBuf) {
-          ur_result_t Res = Adapter.call_nocheck<
-              sycl::detail::UrApiKind::urCommandBufferReleaseExp>(CmdBuf);
-          (void)Res;
-          assert(Res == UR_RESULT_SUCCESS);
-        }
->>>>>>> 25ec52bd
       }
     }
   } catch (std::exception &e) {
@@ -1035,16 +1025,9 @@
   }
 
   if (!EventNeeded) {
-<<<<<<< HEAD
-    Queue.getAdapter()
-        ->call<sycl::detail::UrApiKind::urEnqueueCommandBufferExp>(
+    Queue.getAdapter().call<sycl::detail::UrApiKind::urEnqueueCommandBufferExp>(
             Queue.getHandleRef(), Partition->MCommandBuffer,
             UrEnqueueWaitListSize, UrEnqueueWaitList, nullptr);
-=======
-    Queue.getAdapter().call<sycl::detail::UrApiKind::urEnqueueCommandBufferExp>(
-        Queue.getHandleRef(), CommandBuffer, UrEnqueueWaitListSize,
-        UrEnqueueWaitList, nullptr);
->>>>>>> 25ec52bd
     return nullptr;
   } else {
     auto NewEvent = sycl::detail::event_impl::create_device_event(Queue);
@@ -1052,16 +1035,9 @@
     NewEvent->setStateIncomplete();
     NewEvent->setSubmissionTime();
     ur_event_handle_t UrEvent = nullptr;
-<<<<<<< HEAD
-    Queue.getAdapter()
-        ->call<sycl::detail::UrApiKind::urEnqueueCommandBufferExp>(
+    Queue.getAdapter().call<sycl::detail::UrApiKind::urEnqueueCommandBufferExp>(
             Queue.getHandleRef(), Partition->MCommandBuffer,
             UrEventHandles.size(), UrEnqueueWaitList, &UrEvent);
-=======
-    Queue.getAdapter().call<sycl::detail::UrApiKind::urEnqueueCommandBufferExp>(
-        Queue.getHandleRef(), CommandBuffer, UrEventHandles.size(),
-        UrEnqueueWaitList, &UrEvent);
->>>>>>> 25ec52bd
     NewEvent->setHandle(UrEvent);
     NewEvent->setEventFromSubmittedExecCommandBuffer(true);
     return NewEvent;
