//==--------- graph_impl.cpp - SYCL graph extension ------------------------==//
//
// Part of the LLVM Project, under the Apache License v2.0 with LLVM Exceptions.
// See https://llvm.org/LICENSE.txt for license information.
// SPDX-License-Identifier: Apache-2.0 WITH LLVM-exception
//
//===----------------------------------------------------------------------===//

#define __SYCL_GRAPH_IMPL_CPP

#include "graph_impl.hpp"
#include "dynamic_impl.hpp" // for dynamic classes
#include "node_impl.hpp"    // for node_impl
#include <detail/cg.hpp> // for CG, CGExecKernel, CGHostTask, ArgDesc, NDRDescT
#include <detail/event_impl.hpp>                      // for event_impl
#include <detail/handler_impl.hpp>                    // for handler_impl
#include <detail/kernel_arg_mask.hpp>                 // for KernelArgMask
#include <detail/kernel_impl.hpp>                     // for kernel_impl
#include <detail/program_manager/program_manager.hpp> // ProgramManager
#include <detail/queue_impl.hpp>                      // for queue_impl
#include <detail/sycl_mem_obj_t.hpp>                  // for SYCLMemObjT
#include <stack>                                      // for stack
#include <sycl/detail/common.hpp>      // for tls_code_loc_t etc..
#include <sycl/detail/kernel_desc.hpp> // for kernel_param_kind_t
#include <sycl/detail/string_view.hpp> // for string_view
#include <sycl/ext/oneapi/experimental/detail/properties/graph_properties.hpp> // for checking graph properties
#include <sycl/ext/oneapi/experimental/graph/command_graph.hpp> // for command_graph
#include <sycl/ext/oneapi/experimental/graph/common.hpp> // for graph_state
#include <sycl/ext/oneapi/experimental/graph/executable_graph.hpp> // for executable_command_graph
#include <sycl/ext/oneapi/experimental/graph/modifiable_graph.hpp> // for modifiable_command_graph
#include <sycl/feature_test.hpp> // for testing
#include <sycl/queue.hpp>        // for queue

namespace sycl {
inline namespace _V1 {
namespace ext {
namespace oneapi {
namespace experimental {
namespace detail {

namespace {
/// Return a string representation of a given node_type
inline const char *nodeTypeToString(node_type NodeType) {
  switch (NodeType) {
  case node_type::empty:
    return "empty";
  case node_type::subgraph:
    return "subgraph";
  case node_type::kernel:
    return "kernel";
  case node_type::memcpy:
    return "memcpy";
  case node_type::memset:
    return "memset";
  case node_type::memfill:
    return "memfill";
  case node_type::prefetch:
    return "prefetch";
  case node_type::memadvise:
    return "memadvise";
  case node_type::ext_oneapi_barrier:
    return "ext_oneapi_barrier";
  case node_type::host_task:
    return "host_task";
  case node_type::native_command:
    return "native_command";
  case node_type::async_malloc:
    return "async_malloc";
  case node_type::async_free:
    return "async_free";
  }
  assert(false && "Unhandled node type");
  return {};
}

/// Topologically sorts the graph in order to schedule nodes for execution.
/// This implementation is based on Kahn's algorithm which uses a Breadth-first
/// search approach.
/// For performance reasons, this function uses the MTotalVisitedEdges
/// member variable of the node_impl class. It's the caller responsibility to
/// make sure that MTotalVisitedEdges is set to 0 for all nodes in the graph
/// before calling this function.
/// @param[in] Roots List of root nodes.
/// @param[out] SortedNodes The graph nodes sorted in topological order.
/// @param[in] PartitionBounded If set to true, the topological sort is stopped
/// at partition borders. Hence, nodes belonging to a partition different from
/// the NodeImpl partition are not processed.
void sortTopological(std::set<std::weak_ptr<node_impl>,
                              std::owner_less<std::weak_ptr<node_impl>>> &Roots,
                     std::list<std::shared_ptr<node_impl>> &SortedNodes,
                     bool PartitionBounded) {
  std::stack<std::weak_ptr<node_impl>> Source;

  for (auto &Node : Roots) {
    Source.push(Node);
  }

  while (!Source.empty()) {
    auto Node = Source.top().lock();
    Source.pop();
    SortedNodes.push_back(Node);

    for (node_impl &Succ : Node->successors()) {

      if (PartitionBounded && (Succ.MPartitionNum != Node->MPartitionNum)) {
        continue;
      }

      auto &TotalVisitedEdges = Succ.MTotalVisitedEdges;
      ++TotalVisitedEdges;
      if (TotalVisitedEdges == Succ.MPredecessors.size()) {
        Source.push(Succ.weak_from_this());
      }
    }
  }
}

/// Propagates the partition number `PartitionNum` to predecessors.
/// Propagation stops when a host task is encountered or when no predecessors
/// remain or when we encounter a node that has already been processed and has a
/// partition number lower that the one propagated here. Indeed,
/// partition numbers reflect the execution order. Hence, the partition number
/// of a node can be decreased but not increased. Moreover, as predecessors of a
/// node are either in the same partition or a partition with a smaller number,
/// we do not need to continue propagating the partition number if we encounter
/// a node with a smaller partition number.
/// @param Node Node to assign to the partition.
/// @param PartitionNum Number to propagate.
void propagatePartitionUp(node_impl &Node, int PartitionNum) {
  if (((Node.MPartitionNum != -1) && (Node.MPartitionNum <= PartitionNum)) ||
      (Node.MCGType == sycl::detail::CGType::CodeplayHostTask)) {
    return;
  }
  Node.MPartitionNum = PartitionNum;
  for (node_impl &Predecessor : Node.predecessors()) {
    propagatePartitionUp(Predecessor, PartitionNum);
  }
}

/// Propagates the partition number `PartitionNum` to successors.
/// Propagation stops when an host task is encountered or when no successors
/// remain.
/// @param Node Node to assign to the partition.
/// @param PartitionNum Number to propagate.
/// @param HostTaskList List of host tasks that have already been processed and
/// are encountered as successors to the node Node.
void propagatePartitionDown(
    node_impl &Node, int PartitionNum,
    std::list<std::shared_ptr<node_impl>> &HostTaskList) {
  if (Node.MCGType == sycl::detail::CGType::CodeplayHostTask) {
    if (Node.MPartitionNum != -1) {
      HostTaskList.push_front(Node.shared_from_this());
    }
    return;
  }
  Node.MPartitionNum = PartitionNum;
  for (node_impl &Successor : Node.successors()) {
    propagatePartitionDown(Successor, PartitionNum, HostTaskList);
  }
}

/// Tests if the node is a root of its partition (i.e. no predecessors that
/// belong to the same partition)
/// @param Node node to test
/// @return True is `Node` is a root of its partition
bool isPartitionRoot(std::shared_ptr<node_impl> Node) {
  for (node_impl &Predecessor : Node->predecessors()) {
    if (Predecessor.MPartitionNum == Node->MPartitionNum) {
      return false;
    }
  }
  return true;
}
} // anonymous namespace

void partition::schedule() {
  if (MSchedule.empty()) {
    // There is no need to reset MTotalVisitedEdges before calling
    // sortTopological because this function is only called once per partition.
    sortTopological(MRoots, MSchedule, true);
  }
}

void exec_graph_impl::makePartitions() {
  int CurrentPartition = -1;
  std::list<std::shared_ptr<node_impl>> HostTaskList;
  // find all the host-tasks in the graph
  for (auto &Node : MNodeStorage) {
    if (Node->MCGType == sycl::detail::CGType::CodeplayHostTask) {
      HostTaskList.push_back(Node);
    }
  }

  MContainsHostTask = HostTaskList.size() > 0;
  // Annotate nodes
  // The first step in graph partitioning is to annotate all nodes of the graph
  // with a temporary partition or group number. This step allows us to group
  // the graph nodes into sets of nodes with kind of meta-dependencies that must
  // be enforced by the runtime. For example, Group 2 depends on Groups 0 and 1,
  // which means that we should not try to run Group 2 before Groups 0 and 1
  // have finished executing. Since host-tasks are currently the only tasks that
  // require runtime dependency handling, groups of nodes are created from
  // host-task nodes. We therefore loop over all the host-task nodes, and for
  // each node:
  //  - Its predecessors are assigned to group number `n-1`
  //  - The node itself constitutes a group, group number `n`
  //  - Its successors are assigned to group number `n+1`
  // Since running multiple partitions slows down the whole graph execution, we
  // then try to reduce the number of partitions by merging them when possible.
  // Typically, the grouping algorithm can create two successive partitions
  // of target nodes in the following case:
  // A host-task `A` is added to the graph. Later, another host task `B` is
  // added to the graph. Consequently, the node `A` is stored before the node
  // `B` in the node storage vector. Now, if `A` is placed as a successor of `B`
  // (using make_edge function to make node `A` dependent on node `B`.) In this
  // case, the host-task node `A` must be reprocessed after the node `B` and the
  // group that includes the predecessor of `B` can be merged with the group of
  // the predecessors of the node `A`.
  while (HostTaskList.size() > 0) {
    auto Node = HostTaskList.front();
    HostTaskList.pop_front();
    CurrentPartition++;
    for (node_impl &Predecessor : Node->predecessors()) {
      propagatePartitionUp(Predecessor, CurrentPartition);
    }
    CurrentPartition++;
    Node->MPartitionNum = CurrentPartition;
    CurrentPartition++;
    auto TmpSize = HostTaskList.size();
    for (node_impl &Successor : Node->successors()) {
      propagatePartitionDown(Successor, CurrentPartition, HostTaskList);
    }
    if (HostTaskList.size() > TmpSize) {
      // At least one HostTask has been re-numbered so group merge opportunities
      for (const auto &HT : HostTaskList) {
        auto HTPartitionNum = HT->MPartitionNum;
        if (HTPartitionNum != -1) {
          // can merge predecessors of node `Node` with predecessors of node
          // `HT` (HTPartitionNum-1) since HT must be reprocessed
          for (const auto &NodeImpl : MNodeStorage) {
            if (NodeImpl->MPartitionNum == Node->MPartitionNum - 1) {
              NodeImpl->MPartitionNum = HTPartitionNum - 1;
            }
          }
        } else {
          break;
        }
      }
    }
  }

  // Create partitions
  int PartitionFinalNum = 0;
  for (int i = -1; i <= CurrentPartition; i++) {
    const std::shared_ptr<partition> &Partition = std::make_shared<partition>();
    for (auto &Node : MNodeStorage) {
      if (Node->MPartitionNum == i) {
        MPartitionNodes[Node.get()] = PartitionFinalNum;
        if (isPartitionRoot(Node)) {
          Partition->MRoots.insert(Node);
          if (Node->MCGType == CGType::CodeplayHostTask) {
            Partition->MIsHostTask = true;
          }
        }
      }
    }
    if (Partition->MRoots.size() > 0) {
      Partition->schedule();
      Partition->MIsInOrderGraph = Partition->checkIfGraphIsSinglePath();
      MPartitions.push_back(Partition);
      MRootPartitions.push_back(Partition);
      PartitionFinalNum++;
    }
  }

  // Add an empty partition if there is no partition, i.e. empty graph
  if (MPartitions.empty()) {
    MPartitions.push_back(std::make_shared<partition>());
    MRootPartitions.push_back(MPartitions[0]);
  }

  // Make global schedule list
  for (const auto &Partition : MPartitions) {
    MSchedule.insert(MSchedule.end(), Partition->MSchedule.begin(),
                     Partition->MSchedule.end());
  }

  // Compute partition dependencies
  for (const auto &Partition : MPartitions) {
    for (auto const &Root : Partition->MRoots) {
      auto RootNode = Root.lock();
      for (node_impl &NodeDep : RootNode->predecessors()) {
<<<<<<< HEAD
        auto &Predecessor = MPartitions[MPartitionNodes[&NodeDep]];
=======
        auto &Predecessor =
            MPartitions[MPartitionNodes[NodeDep.shared_from_this()]];
>>>>>>> bb3498a0
        Partition->MPredecessors.push_back(Predecessor.get());
        Predecessor->MSuccessors.push_back(Partition.get());
      }
    }
  }

  // Reset node groups (if node have to be re-processed - e.g. subgraph)
  for (auto &Node : MNodeStorage) {
    Node->MPartitionNum = -1;
  }
}

graph_impl::graph_impl(const sycl::context &SyclContext,
                       const sycl::device &SyclDevice,
                       const sycl::property_list &PropList)
    : MContext(SyclContext), MDevice(SyclDevice), MRecordingQueues(),
      MEventsMap(), MInorderQueueMap(),
      MGraphMemPool(*this, SyclContext, SyclDevice),
      MID(NextAvailableID.fetch_add(1, std::memory_order_relaxed)) {
  checkGraphPropertiesAndThrow(PropList);
  if (PropList.has_property<property::graph::no_cycle_check>()) {
    MSkipCycleChecks = true;
  }
  if (PropList.has_property<property::graph::assume_buffer_outlives_graph>()) {
    MAllowBuffers = true;
  }

  if (!SyclDevice.has(aspect::ext_oneapi_limited_graph) &&
      !SyclDevice.has(aspect::ext_oneapi_graph)) {
    std::stringstream Stream;
    Stream << SyclDevice.get_backend();
    std::string BackendString = Stream.str();
    throw sycl::exception(
        sycl::make_error_code(errc::invalid),
        BackendString + " backend is not supported by SYCL Graph extension.");
  }
}

graph_impl::~graph_impl() {
  try {
    clearQueues();
    for (auto &MemObj : MMemObjs) {
      MemObj->markNoLongerBeingUsedInGraph();
    }
  } catch (std::exception &e) {
    __SYCL_REPORT_EXCEPTION_TO_STREAM("exception in ~graph_impl", e);
  }
}

void graph_impl::addRoot(const std::shared_ptr<node_impl> &Root) {
  MRoots.insert(Root);
}

void graph_impl::removeRoot(const std::shared_ptr<node_impl> &Root) {
  MRoots.erase(Root);
}

std::set<std::shared_ptr<node_impl>> graph_impl::getCGEdges(
    const std::shared_ptr<sycl::detail::CG> &CommandGroup) const {
  const auto &Requirements = CommandGroup->getRequirements();
  if (!MAllowBuffers && Requirements.size()) {
    throw sycl::exception(make_error_code(errc::invalid),
                          "Cannot use buffers in a graph without passing the "
                          "assume_buffer_outlives_graph property on "
                          "Graph construction.");
  }

  if (CommandGroup->getType() == sycl::detail::CGType::Kernel) {
    auto CGKernel =
        static_cast<sycl::detail::CGExecKernel *>(CommandGroup.get());
    if (CGKernel->hasStreams()) {
      throw sycl::exception(
          make_error_code(errc::invalid),
          "Using sycl streams in a graph node is unsupported.");
    }
  }

  // Add any nodes specified by event dependencies into the dependency list
  std::set<std::shared_ptr<node_impl>> UniqueDeps;
  for (auto &Dep : CommandGroup->getEvents()) {
    if (auto NodeImpl = MEventsMap.find(Dep); NodeImpl == MEventsMap.end()) {
      throw sycl::exception(sycl::make_error_code(errc::invalid),
                            "Event dependency from handler::depends_on does "
                            "not correspond to a node within the graph");
    } else {
      UniqueDeps.insert(NodeImpl->second);
    }
  }

  // A unique set of dependencies obtained by checking requirements and events
  for (auto &Req : Requirements) {
    // Look through the graph for nodes which share this requirement
    for (auto &Node : MNodeStorage) {
      if (Node->hasRequirementDependency(Req)) {
        bool ShouldAddDep = true;
        // If any of this node's successors have this requirement then we skip
        // adding the current node as a dependency.
        for (node_impl &Succ : Node->successors()) {
          if (Succ.hasRequirementDependency(Req)) {
            ShouldAddDep = false;
            break;
          }
        }
        if (ShouldAddDep) {
          UniqueDeps.insert(Node);
        }
      }
    }
  }

  return UniqueDeps;
}

void graph_impl::markCGMemObjs(
    const std::shared_ptr<sycl::detail::CG> &CommandGroup) {
  const auto &Requirements = CommandGroup->getRequirements();
  for (auto &Req : Requirements) {
    auto MemObj = static_cast<sycl::detail::SYCLMemObjT *>(Req->MSYCLMemObj);
    bool WasInserted = MMemObjs.insert(MemObj).second;
    if (WasInserted) {
      MemObj->markBeingUsedInGraph();
    }
  }
}

std::shared_ptr<node_impl> graph_impl::add(nodes_range Deps) {
  const std::shared_ptr<node_impl> &NodeImpl = std::make_shared<node_impl>();

  MNodeStorage.push_back(NodeImpl);

  addDepsToNode(NodeImpl, Deps);
  // Add an event associated with this explicit node for mixed usage
  addEventForNode(sycl::detail::event_impl::create_completed_host_event(),
                  NodeImpl);
  return NodeImpl;
}

std::shared_ptr<node_impl>
graph_impl::add(std::function<void(handler &)> CGF,
                const std::vector<sycl::detail::ArgDesc> &Args,
                std::vector<std::shared_ptr<node_impl>> &Deps) {
  (void)Args;
#ifdef __INTEL_PREVIEW_BREAKING_CHANGES
  detail::handler_impl HandlerImpl{*this};
  sycl::handler Handler{HandlerImpl};
#else
  sycl::handler Handler{shared_from_this()};
#endif

  // Pass the node deps to the handler so they are available when processing the
  // CGF, need for async_malloc nodes.
  Handler.impl->MNodeDeps = Deps;

#if XPTI_ENABLE_INSTRUMENTATION
  // Save code location if one was set in TLS.
  // Ideally it would be nice to capture user's call code location
  // by adding a parameter to the graph.add function, but this will
  // break the API. At least capture code location from TLS, user
  // can set it before calling graph.add
  if (xptiTraceEnabled()) {
    sycl::detail::tls_code_loc_t Tls;
    Handler.saveCodeLoc(Tls.query(), Tls.isToplevel());
  }
#endif

  CGF(Handler);

  if (Handler.getType() == sycl::detail::CGType::Barrier) {
    throw sycl::exception(
        make_error_code(errc::invalid),
        "The sycl_ext_oneapi_enqueue_barrier feature is not available with "
        "SYCL Graph Explicit API. Please use empty nodes instead.");
  }

  Handler.finalize();

  // In explicit mode the handler processing of the CGF does not need a write
  // lock as it does not modify the graph, we extract information from it here
  // and modify the graph.
  graph_impl::WriteLock Lock(MMutex);
  node_type NodeType =
      Handler.impl->MUserFacingNodeType !=
              ext::oneapi::experimental::node_type::empty
          ? Handler.impl->MUserFacingNodeType
          : ext::oneapi::experimental::detail::getNodeTypeFromCG(
                Handler.getType());

  auto NodeImpl =
      this->add(NodeType, std::move(Handler.impl->MGraphNodeCG), Deps);

  // Add an event associated with this explicit node for mixed usage
  addEventForNode(sycl::detail::event_impl::create_completed_host_event(),
                  NodeImpl);

  // Retrieve any dynamic parameters which have been registered in the CGF and
  // register the actual nodes with them.
  auto &DynamicParams = Handler.impl->MDynamicParameters;

  if (NodeType != node_type::kernel && DynamicParams.size() > 0) {
    throw sycl::exception(sycl::make_error_code(errc::invalid),
                          "dynamic_parameters cannot be registered with graph "
                          "nodes which do not represent kernel executions");
  }

  for (auto &[DynamicParam, ArgIndex] : DynamicParams) {
    DynamicParam->registerNode(NodeImpl, ArgIndex);
  }

  return NodeImpl;
}

std::shared_ptr<node_impl>
graph_impl::add(node_type NodeType,
                std::shared_ptr<sycl::detail::CG> CommandGroup,
                nodes_range Deps) {

  // A unique set of dependencies obtained by checking requirements and events
  std::set<std::shared_ptr<node_impl>> UniqueDeps = getCGEdges(CommandGroup);

  // Track and mark the memory objects being used by the graph.
  markCGMemObjs(CommandGroup);

  const std::shared_ptr<node_impl> &NodeImpl =
      std::make_shared<node_impl>(NodeType, std::move(CommandGroup));
  MNodeStorage.push_back(NodeImpl);

  // Add any deps determined from requirements and events into the dependency
  // list
  addDepsToNode(NodeImpl, Deps);
  addDepsToNode(NodeImpl, UniqueDeps);

  if (NodeType == node_type::async_free) {
    auto AsyncFreeCG =
        static_cast<CGAsyncFree *>(NodeImpl->MCommandGroup.get());
    // If this is an async free node mark that it is now available for reuse,
    // and pass the async free node for tracking.
    MGraphMemPool.markAllocationAsAvailable(AsyncFreeCG->getPtr(), NodeImpl);
  }

  return NodeImpl;
}

std::shared_ptr<node_impl>
graph_impl::add(std::shared_ptr<dynamic_command_group_impl> &DynCGImpl,
                nodes_range Deps) {
  // Set of Dependent nodes based on CG event and accessor dependencies.
  std::set<std::shared_ptr<node_impl>> DynCGDeps =
      getCGEdges(DynCGImpl->MCommandGroups[0]);
  for (unsigned i = 1; i < DynCGImpl->getNumCGs(); i++) {
    auto &CG = DynCGImpl->MCommandGroups[i];
    auto CGEdges = getCGEdges(CG);
    if (CGEdges != DynCGDeps) {
      throw sycl::exception(make_error_code(sycl::errc::invalid),
                            "Command-groups in dynamic command-group don't have"
                            "equivalent dependencies to other graph nodes.");
    }
  }

  // Track and mark the memory objects being used by the graph.
  for (auto &CG : DynCGImpl->MCommandGroups) {
    markCGMemObjs(CG);
  }

  // Get active dynamic command-group CG and use to create a node object
  const auto &ActiveKernel = DynCGImpl->getActiveCG();
  node_type NodeType =
      ext::oneapi::experimental::detail::getNodeTypeFromCG(DynCGImpl->MCGType);
  std::shared_ptr<detail::node_impl> NodeImpl =
      add(NodeType, ActiveKernel, Deps);

  // Add an event associated with this explicit node for mixed usage
  addEventForNode(sycl::detail::event_impl::create_completed_host_event(),
                  NodeImpl);

  // Track the dynamic command-group used inside the node object
  DynCGImpl->MNodes.push_back(NodeImpl);

  return NodeImpl;
}

void graph_impl::addQueue(sycl::detail::queue_impl &RecordingQueue) {
  MRecordingQueues.insert(RecordingQueue.weak_from_this());
}

void graph_impl::removeQueue(sycl::detail::queue_impl &RecordingQueue) {
  MRecordingQueues.erase(RecordingQueue.weak_from_this());
}

bool graph_impl::clearQueues() {
  bool AnyQueuesCleared = false;
  for (auto &Queue : MRecordingQueues) {
    if (auto ValidQueue = Queue.lock(); ValidQueue) {
      ValidQueue->setCommandGraph(nullptr);
      AnyQueuesCleared = true;
    }
  }
  MRecordingQueues.clear();

  return AnyQueuesCleared;
}

bool graph_impl::checkForCycles() {
  std::list<std::shared_ptr<node_impl>> SortedNodes;
  sortTopological(MRoots, SortedNodes, false);

  // If after a topological sort, not all the nodes in the graph are sorted,
  // then there must be at least one cycle in the graph. This is guaranteed
  // by Kahn's algorithm, which sortTopological() implements.
  bool CycleFound = SortedNodes.size() != MNodeStorage.size();

  // Reset the MTotalVisitedEdges variable to prepare for the next cycle check.
  for (auto &Node : MNodeStorage) {
    Node->MTotalVisitedEdges = 0;
  }

  return CycleFound;
}

node_impl *graph_impl::getLastInorderNode(sycl::detail::queue_impl *Queue) {
  if (!Queue) {
    assert(0 ==
           MInorderQueueMap.count(std::weak_ptr<sycl::detail::queue_impl>{}));
    return {};
  }
  if (0 == MInorderQueueMap.count(Queue->weak_from_this())) {
    return {};
  }
  return MInorderQueueMap[Queue->weak_from_this()];
}

void graph_impl::setLastInorderNode(sycl::detail::queue_impl &Queue,
                                    node_impl &Node) {
  MInorderQueueMap[Queue.weak_from_this()] = &Node;
}

void graph_impl::makeEdge(std::shared_ptr<node_impl> Src,
                          std::shared_ptr<node_impl> Dest) {
  throwIfGraphRecordingQueue("make_edge()");
  if (Src == Dest) {
    throw sycl::exception(
        make_error_code(sycl::errc::invalid),
        "make_edge() cannot be called when Src and Dest are the same.");
  }

  bool SrcFound = false;
  bool DestFound = false;
  for (const auto &Node : MNodeStorage) {

    SrcFound |= Node == Src;
    DestFound |= Node == Dest;

    if (SrcFound && DestFound) {
      break;
    }
  }

  if (!SrcFound) {
    throw sycl::exception(make_error_code(sycl::errc::invalid),
                          "Src must be a node inside the graph.");
  }
  if (!DestFound) {
    throw sycl::exception(make_error_code(sycl::errc::invalid),
                          "Dest must be a node inside the graph.");
  }

  bool DestWasGraphRoot = Dest->MPredecessors.size() == 0;

  // We need to add the edges first before checking for cycles
  Src->registerSuccessor(Dest);

  bool DestLostRootStatus = DestWasGraphRoot && Dest->MPredecessors.size() == 1;
  if (DestLostRootStatus) {
    // Dest is no longer a Root node, so we need to remove it from MRoots.
    MRoots.erase(Dest);
  }

  // We can skip cycle checks if either Dest has no successors (cycle not
  // possible) or cycle checks have been disabled with the no_cycle_check
  // property;
  if (Dest->MSuccessors.empty() || !MSkipCycleChecks) {
    bool CycleFound = checkForCycles();

    if (CycleFound) {
      // Remove the added successor and predecessor.
      Src->MSuccessors.pop_back();
      Dest->MPredecessors.pop_back();
      if (DestLostRootStatus) {
        // Add Dest back into MRoots.
        MRoots.insert(Dest);
      }

      throw sycl::exception(make_error_code(sycl::errc::invalid),
                            "Command graphs cannot contain cycles.");
    }
  }
  removeRoot(Dest); // remove receiver from root node list
}

std::vector<sycl::detail::EventImplPtr> graph_impl::getExitNodesEvents(
    std::weak_ptr<sycl::detail::queue_impl> RecordedQueue) {
  std::vector<sycl::detail::EventImplPtr> Events;

  auto RecordedQueueSP = RecordedQueue.lock();
  for (auto &Node : MNodeStorage) {
    if (Node->MSuccessors.empty()) {
      auto EventForNode = getEventForNode(Node);
      if (EventForNode->getSubmittedQueue() == RecordedQueueSP) {
        Events.push_back(getEventForNode(Node));
      }
    }
  }

  return Events;
}

void graph_impl::beginRecording(sycl::detail::queue_impl &Queue) {
  graph_impl::WriteLock Lock(MMutex);
  if (!Queue.hasCommandGraph()) {
    Queue.setCommandGraph(shared_from_this());
    addQueue(Queue);
  }
}

// Check if nodes do not require enqueueing and if so loop back through
// predecessors until we find the real dependency.
void exec_graph_impl::findRealDeps(
    std::vector<ur_exp_command_buffer_sync_point_t> &Deps,
    node_impl &CurrentNode, int ReferencePartitionNum) {
  if (!CurrentNode.requiresEnqueue()) {
    for (node_impl &NodeImpl : CurrentNode.predecessors()) {
      findRealDeps(Deps, NodeImpl, ReferencePartitionNum);
    }
  } else {
    auto CurrentNodePtr = CurrentNode.shared_from_this();
    // Verify if CurrentNode belong the the same partition
<<<<<<< HEAD
    if (MPartitionNodes[&CurrentNode] == ReferencePartitionNum) {
      // Verify that the sync point has actually been set for this node.
      auto SyncPoint = MSyncPoints.find(&CurrentNode);
=======
    if (MPartitionNodes[CurrentNodePtr] == ReferencePartitionNum) {
      // Verify that the sync point has actually been set for this node.
      auto SyncPoint = MSyncPoints.find(CurrentNodePtr);
>>>>>>> bb3498a0
      assert(SyncPoint != MSyncPoints.end() &&
             "No sync point has been set for node dependency.");
      // Check if the dependency has already been added.
      if (std::find(Deps.begin(), Deps.end(), SyncPoint->second) ==
          Deps.end()) {
        Deps.push_back(SyncPoint->second);
      }
    }
  }
}

ur_exp_command_buffer_sync_point_t
exec_graph_impl::enqueueNodeDirect(const sycl::context &Ctx,
                                   sycl::detail::device_impl &DeviceImpl,
                                   ur_exp_command_buffer_handle_t CommandBuffer,
                                   std::shared_ptr<node_impl> Node) {
  std::vector<ur_exp_command_buffer_sync_point_t> Deps;
  for (node_impl &N : Node->predecessors()) {
<<<<<<< HEAD
    findRealDeps(Deps, N, MPartitionNodes[Node.get()]);
=======
    findRealDeps(Deps, N, MPartitionNodes[Node]);
>>>>>>> bb3498a0
  }
  ur_exp_command_buffer_sync_point_t NewSyncPoint;
  ur_exp_command_buffer_command_handle_t NewCommand = 0;

#ifdef XPTI_ENABLE_INSTRUMENTATION
  const bool xptiEnabled = xptiTraceEnabled();
  int32_t StreamID = xpti::invalid_id<>;
  xpti_td *CmdTraceEvent = nullptr;
  uint64_t InstanceID = 0;
  if (xptiEnabled) {
    StreamID = xptiRegisterStream(sycl::detail::SYCL_STREAM_NAME);
    sycl::detail::CGExecKernel *CGExec =
        static_cast<sycl::detail::CGExecKernel *>(Node->MCommandGroup.get());
    sycl::detail::code_location CodeLoc(CGExec->MFileName.c_str(),
                                        CGExec->MFunctionName.c_str(),
                                        CGExec->MLine, CGExec->MColumn);
    std::tie(CmdTraceEvent, InstanceID) = emitKernelInstrumentationData(
        StreamID, CGExec->MSyclKernel, CodeLoc, CGExec->MIsTopCodeLoc,
        CGExec->MKernelName.data(), CGExec->MKernelNameBasedCachePtr, nullptr,
        CGExec->MNDRDesc, CGExec->MKernelBundle.get(), CGExec->MArgs);
    if (CmdTraceEvent)
      sycl::detail::emitInstrumentationGeneral(
          StreamID, InstanceID, CmdTraceEvent, xpti::trace_task_begin, nullptr);
  }
#endif

  ur_result_t Res = sycl::detail::enqueueImpCommandBufferKernel(
      Ctx, DeviceImpl, CommandBuffer,
      *static_cast<sycl::detail::CGExecKernel *>((Node->MCommandGroup.get())),
      Deps, &NewSyncPoint, MIsUpdatable ? &NewCommand : nullptr, nullptr);

  if (MIsUpdatable) {
    MCommandMap[Node.get()] = NewCommand;
  }

  if (Res != UR_RESULT_SUCCESS) {
    throw sycl::exception(errc::invalid,
                          "Failed to add kernel to UR command-buffer");
  }

#ifdef XPTI_ENABLE_INSTRUMENTATION
  if (xptiEnabled && CmdTraceEvent)
    sycl::detail::emitInstrumentationGeneral(
        StreamID, InstanceID, CmdTraceEvent, xpti::trace_task_end, nullptr);
#endif

  return NewSyncPoint;
}

ur_exp_command_buffer_sync_point_t
exec_graph_impl::enqueueNode(ur_exp_command_buffer_handle_t CommandBuffer,
                             std::shared_ptr<node_impl> Node) {

  std::vector<ur_exp_command_buffer_sync_point_t> Deps;
  for (node_impl &N : Node->predecessors()) {
<<<<<<< HEAD
    findRealDeps(Deps, N, MPartitionNodes[Node.get()]);
=======
    findRealDeps(Deps, N, MPartitionNodes[Node]);
>>>>>>> bb3498a0
  }

  sycl::detail::EventImplPtr Event =
      sycl::detail::Scheduler::getInstance().addCG(
          Node->getCGCopy(), *MQueueImpl,
          /*EventNeeded=*/true, CommandBuffer, Deps);

  if (MIsUpdatable) {
    MCommandMap[Node.get()] = Event->getCommandBufferCommand();
  }

  return Event->getSyncPoint();
}

void exec_graph_impl::buildRequirements() {

  for (auto &Node : MNodeStorage) {
    if (!Node->MCommandGroup)
      continue;

    MRequirements.insert(MRequirements.end(),
                         Node->MCommandGroup->getRequirements().begin(),
                         Node->MCommandGroup->getRequirements().end());

    std::shared_ptr<partition> &Partition =
        MPartitions[MPartitionNodes[Node.get()]];

    Partition->MRequirements.insert(
        Partition->MRequirements.end(),
        Node->MCommandGroup->getRequirements().begin(),
        Node->MCommandGroup->getRequirements().end());

    Partition->MAccessors.insert(Partition->MAccessors.end(),
                                 Node->MCommandGroup->getAccStorage().begin(),
                                 Node->MCommandGroup->getAccStorage().end());
  }
}

void exec_graph_impl::createCommandBuffers(
    sycl::device Device, std::shared_ptr<partition> &Partition) {
  ur_exp_command_buffer_handle_t OutCommandBuffer;
  ur_exp_command_buffer_desc_t Desc{
      UR_STRUCTURE_TYPE_EXP_COMMAND_BUFFER_DESC, nullptr, MIsUpdatable,
      Partition->MIsInOrderGraph && !MEnableProfiling, MEnableProfiling};
  context_impl &ContextImpl = *sycl::detail::getSyclObjImpl(MContext);
  const sycl::detail::AdapterPtr &Adapter = ContextImpl.getAdapter();
  sycl::detail::device_impl &DeviceImpl = *sycl::detail::getSyclObjImpl(Device);
  ur_result_t Res =
      Adapter->call_nocheck<sycl::detail::UrApiKind::urCommandBufferCreateExp>(
          ContextImpl.getHandleRef(), DeviceImpl.getHandleRef(), &Desc,
          &OutCommandBuffer);
  if (Res != UR_RESULT_SUCCESS) {
    throw sycl::exception(errc::invalid, "Failed to create UR command-buffer");
  }

  Partition->MCommandBuffers[Device] = OutCommandBuffer;

  for (const auto &Node : Partition->MSchedule) {
    // Some nodes are not scheduled like other nodes, and only their
    // dependencies are propagated in findRealDeps
    if (!Node->requiresEnqueue())
      continue;

    sycl::detail::CGType type = Node->MCGType;
    // If the node is a kernel with no special requirements we can enqueue it
    // directly.
    if (type == sycl::detail::CGType::Kernel &&
        Node->MCommandGroup->getRequirements().size() +
                static_cast<sycl::detail::CGExecKernel *>(
                    Node->MCommandGroup.get())
                    ->MStreams.size() ==
            0) {
      MSyncPoints[Node.get()] =
          enqueueNodeDirect(MContext, DeviceImpl, OutCommandBuffer, Node);
    } else {
      MSyncPoints[Node.get()] = enqueueNode(OutCommandBuffer, Node);
    }
  }

  Res = Adapter
            ->call_nocheck<sycl::detail::UrApiKind::urCommandBufferFinalizeExp>(
                OutCommandBuffer);
  if (Res != UR_RESULT_SUCCESS) {
    throw sycl::exception(errc::invalid,
                          "Failed to finalize UR command-buffer");
  }
}

exec_graph_impl::exec_graph_impl(sycl::context Context,
                                 const std::shared_ptr<graph_impl> &GraphImpl,
                                 const property_list &PropList)
    : MSchedule(), MGraphImpl(GraphImpl), MSyncPoints(),
      MQueueImpl(sycl::detail::queue_impl::create(
          *sycl::detail::getSyclObjImpl(GraphImpl->getDevice()),
          *sycl::detail::getSyclObjImpl(Context), sycl::async_handler{},
          sycl::property_list{})),
      MDevice(GraphImpl->getDevice()), MContext(Context), MRequirements(),
      MSchedulerDependencies(),
      MIsUpdatable(PropList.has_property<property::graph::updatable>()),
      MEnableProfiling(
          PropList.has_property<property::graph::enable_profiling>()),
      MID(NextAvailableID.fetch_add(1, std::memory_order_relaxed)) {
  checkGraphPropertiesAndThrow(PropList);
  // If the graph has been marked as updatable then check if the backend
  // actually supports that. Devices supporting aspect::ext_oneapi_graph must
  // have support for graph update.
  if (MIsUpdatable) {
    bool SupportsUpdate = MGraphImpl->getDevice().has(aspect::ext_oneapi_graph);
    if (!SupportsUpdate) {
      throw sycl::exception(sycl::make_error_code(errc::feature_not_supported),
                            "Device does not support Command Graph update");
    }
  }
  // Copy nodes from GraphImpl and merge any subgraph nodes into this graph.
  duplicateNodes();
}

exec_graph_impl::~exec_graph_impl() {
  try {
    MGraphImpl->markExecGraphDestroyed();

    const sycl::detail::AdapterPtr &Adapter =
        sycl::detail::getSyclObjImpl(MContext)->getAdapter();
    MSchedule.clear();

    // Clean up any graph-owned allocations that were allocated
    MGraphImpl->getMemPool().deallocateAndUnmapAll();

    for (const auto &Partition : MPartitions) {
      Partition->MSchedule.clear();
      for (const auto &Iter : Partition->MCommandBuffers) {
        if (auto CmdBuf = Iter.second; CmdBuf) {
          ur_result_t Res = Adapter->call_nocheck<
              sycl::detail::UrApiKind::urCommandBufferReleaseExp>(CmdBuf);
          (void)Res;
          assert(Res == UR_RESULT_SUCCESS);
        }
      }
    }
  } catch (std::exception &e) {
    __SYCL_REPORT_EXCEPTION_TO_STREAM("exception in ~exec_graph_impl", e);
  }
}

// Clean up any execution events which have finished so we don't pass them
// to the scheduler.
static void cleanupExecutionEvents(std::vector<EventImplPtr> &ExecutionEvents) {

  auto Predicate = [](EventImplPtr &EventPtr) {
    return EventPtr->isCompleted();
  };

  ExecutionEvents.erase(
      std::remove_if(ExecutionEvents.begin(), ExecutionEvents.end(), Predicate),
      ExecutionEvents.end());
}

EventImplPtr exec_graph_impl::enqueueHostTaskPartition(
    std::shared_ptr<partition> &Partition, sycl::detail::queue_impl &Queue,
    sycl::detail::CG::StorageInitHelper CGData, bool EventNeeded) {

  auto NodeImpl = Partition->MSchedule.front();
  auto NodeCommandGroup =
      static_cast<sycl::detail::CGHostTask *>(NodeImpl->MCommandGroup.get());

  CGData.MRequirements.insert(CGData.MRequirements.end(),
                              NodeCommandGroup->getRequirements().begin(),
                              NodeCommandGroup->getRequirements().end());
  CGData.MAccStorage.insert(CGData.MAccStorage.end(),
                            NodeCommandGroup->getAccStorage().begin(),
                            NodeCommandGroup->getAccStorage().end());

  assert(std::all_of(
      NodeCommandGroup->MArgs.begin(), NodeCommandGroup->MArgs.end(),
      [](ArgDesc Arg) {
        return Arg.MType != sycl::detail::kernel_param_kind_t::kind_std_layout;
      }));

  // Create a copy of this node command-group which contains the right
  // dependencies for the current execution.
  std::unique_ptr<sycl::detail::CG> CommandGroup =
      std::make_unique<sycl::detail::CGHostTask>(sycl::detail::CGHostTask(
          NodeCommandGroup->MHostTask, &Queue, NodeCommandGroup->MContext.get(),
          NodeCommandGroup->MArgs, std::move(CGData),
          NodeCommandGroup->getType()));

  EventImplPtr SchedulerEvent = sycl::detail::Scheduler::getInstance().addCG(
      std::move(CommandGroup), Queue, EventNeeded);

  if (EventNeeded) {
    return SchedulerEvent;
  }
  return nullptr;
}

EventImplPtr exec_graph_impl::enqueuePartitionWithScheduler(
    std::shared_ptr<partition> &Partition, sycl::detail::queue_impl &Queue,
    sycl::detail::CG::StorageInitHelper CGData, bool EventNeeded) {

  if (!Partition->MRequirements.empty()) {
    CGData.MRequirements.insert(CGData.MRequirements.end(),
                                Partition->MRequirements.begin(),
                                Partition->MRequirements.end());
    CGData.MAccStorage.insert(CGData.MAccStorage.end(),
                              Partition->MAccessors.begin(),
                              Partition->MAccessors.end());
  }

  auto CommandBuffer = Partition->MCommandBuffers[Queue.get_device()];

  std::unique_ptr<sycl::detail::CG> CommandGroup =
      std::make_unique<sycl::detail::CGExecCommandBuffer>(
          CommandBuffer, nullptr, std::move(CGData));

  EventImplPtr SchedulerEvent = sycl::detail::Scheduler::getInstance().addCG(
      std::move(CommandGroup), Queue, EventNeeded);

  if (EventNeeded) {
    SchedulerEvent->setEventFromSubmittedExecCommandBuffer(true);
    return SchedulerEvent;
  }

  return nullptr;
}

EventImplPtr exec_graph_impl::enqueuePartitionDirectly(
    std::shared_ptr<partition> &Partition, sycl::detail::queue_impl &Queue,
    std::vector<detail::EventImplPtr> &WaitEvents, bool EventNeeded) {

  // Create a list containing all the UR event handles in WaitEvents. WaitEvents
  // is assumed to be safe for scheduler bypass and any host-task events that it
  // contains can be ignored.
  std::vector<ur_event_handle_t> UrEventHandles{};
  UrEventHandles.reserve(WaitEvents.size());
  for (auto &SyclWaitEvent : WaitEvents) {
    if (auto URHandle = SyclWaitEvent->getHandle()) {
      UrEventHandles.push_back(URHandle);
    }
  }

  auto CommandBuffer = Partition->MCommandBuffers[Queue.get_device()];
  const size_t UrEnqueueWaitListSize = UrEventHandles.size();
  const ur_event_handle_t *UrEnqueueWaitList =
      UrEnqueueWaitListSize == 0 ? nullptr : UrEventHandles.data();

  if (!EventNeeded) {
    Queue.getAdapter().call<sycl::detail::UrApiKind::urEnqueueCommandBufferExp>(
        Queue.getHandleRef(), CommandBuffer, UrEnqueueWaitListSize,
        UrEnqueueWaitList, nullptr);
    return nullptr;
  } else {
    auto NewEvent = sycl::detail::event_impl::create_device_event(Queue);
    NewEvent->setContextImpl(Queue.getContextImpl());
    NewEvent->setStateIncomplete();
    NewEvent->setSubmissionTime();
    ur_event_handle_t UrEvent = nullptr;
    Queue.getAdapter().call<sycl::detail::UrApiKind::urEnqueueCommandBufferExp>(
        Queue.getHandleRef(), CommandBuffer, UrEventHandles.size(),
        UrEnqueueWaitList, &UrEvent);
    NewEvent->setHandle(UrEvent);
    NewEvent->setEventFromSubmittedExecCommandBuffer(true);
    return NewEvent;
  }
}

EventImplPtr
exec_graph_impl::enqueuePartitions(sycl::detail::queue_impl &Queue,
                                   sycl::detail::CG::StorageInitHelper &CGData,
                                   bool IsCGDataSafeForSchedulerBypass,
                                   bool EventNeeded) {

  // If EventNeeded is true, this vector is used to keep track of dependencies
  // for the returned event. This is used when the graph has multiple end nodes
  // which cannot be tracked with a single scheduler event.
  std::vector<EventImplPtr> PostCompleteDependencies;
  // TODO After refactoring the event class to use enable_shared_from_this, the
  // events used in PostCompleteDependencies can become raw pointers as long as
  // Event->attachEventToComplete() extends the lifetime of the pointer with
  // shared_from_this.

  // This variable represents the returned event. It will always be nullptr if
  // EventNeeded is false.
  EventImplPtr SignalEvent;

  // CGData.MEvents gets cleared after every partition enqueue. If we need the
  // original events, a backup needs to be created now. This is only needed when
  // the graph contains more than one root partition.
  std::vector<detail::EventImplPtr> BackupCGDataEvents;
  if (MRootPartitions.size() > 1) {
    BackupCGDataEvents = CGData.MEvents;
  }

  for (auto &Partition : MPartitions) {

    if (Partition->MPredecessors.empty() && CGData.MEvents.empty()) {
      // If this is a root partition and CGData has been cleared already, we
      // need to restore it so that the partition execution waits for the
      // dependencies of this graph execution.
      CGData.MEvents = BackupCGDataEvents;
    } else {
      // Partitions can have multiple dependencies from previously executed
      // partitions. To enforce this ordering, we need to add these dependencies
      // to CGData.
      for (auto &Predecessor : Partition->MPredecessors) {
        CGData.MEvents.push_back(Predecessor->MEvent);
      }
    }

    // We always need to request an event to use as dependency between
    // partitions executions and between graph executions because the
    // scheduler doesn't seem to guarantee the execution order of host-tasks
    // without adding explicit event dependencies even when the queue is
    // in-order.
    constexpr bool RequestEvent = true;

    EventImplPtr EnqueueEvent;
    if (Partition->MIsHostTask) {
      // The event returned by a host-task is always needed to synchronize with
      // other partitions or to be used by the sycl queue as a dependency for
      // further commands.
      EnqueueEvent =
          enqueueHostTaskPartition(Partition, Queue, CGData, RequestEvent);
    } else {
      // The scheduler can only be skipped if the partition is a root and is not
      // a host-task. This is because all host-tasks need to go through the
      // scheduler and, since only the scheduler can wait on host-task events,
      // any subsequent partitions that depend on a host-task partition also
      // need to use the scheduler.
      bool SkipScheduler = Partition->MPredecessors.empty() &&
                           IsCGDataSafeForSchedulerBypass &&
                           Partition->MRequirements.empty();
      if (SkipScheduler) {
        EnqueueEvent = enqueuePartitionDirectly(Partition, Queue,
                                                CGData.MEvents, RequestEvent);
      } else {
        EnqueueEvent = enqueuePartitionWithScheduler(Partition, Queue, CGData,
                                                     RequestEvent);
      }
    }

    if (!Partition->MSuccessors.empty()) {
      // Need to keep track of the EnqueueEvent for this partition so that
      // it can be added as a dependency to CGData when successors are executed.
      Partition->MEvent = std::move(EnqueueEvent);
    } else {
      // Unified runtime guarantees the execution order of command-buffers.
      // However, since host-tasks have been scheduled, we always need to add a
      // dependency for the next graph execution. If we don't the next graph
      // execution could end up with the same host-task node executing in
      // parallel.
      MSchedulerDependencies.push_back(EnqueueEvent);
      if (EventNeeded) {
        const bool IsLastPartition = (Partition == MPartitions.back());
        if (IsLastPartition) {
          // If we are in the last partition move the event to SignalEvent,
          // so that it can be returned to the user.
          SignalEvent = std::move(EnqueueEvent);
        } else {
          // If it's not the last partition, keep track of the event as a post
          // complete dependency.
          PostCompleteDependencies.push_back(std::move(EnqueueEvent));
        }
      }
    }

    // Clear the event list so that unnecessary dependencies are not added on
    // future partition executions.
    CGData.MEvents.clear();
  }

  if (EventNeeded) {
    for (auto &EventFromOtherPartitions : PostCompleteDependencies) {
      SignalEvent->attachEventToComplete(EventFromOtherPartitions);
    }
  }

  return SignalEvent;
}

EventImplPtr
exec_graph_impl::enqueue(sycl::detail::queue_impl &Queue,
                         sycl::detail::CG::StorageInitHelper CGData,
                         bool EventNeeded) {
  WriteLock Lock(MMutex);

  cleanupExecutionEvents(MSchedulerDependencies);
  CGData.MEvents.insert(CGData.MEvents.end(), MSchedulerDependencies.begin(),
                        MSchedulerDependencies.end());

  bool IsCGDataSafeForSchedulerBypass =
      detail::Scheduler::areEventsSafeForSchedulerBypass(
          CGData.MEvents, Queue.getContextImpl()) &&
      CGData.MRequirements.empty();

  // This variable represents the returned event. It will always be nullptr if
  // EventNeeded is false.
  EventImplPtr SignalEvent;

  if (!MContainsHostTask) {
    bool SkipScheduler =
        IsCGDataSafeForSchedulerBypass && MPartitions[0]->MRequirements.empty();
    if (SkipScheduler) {
      SignalEvent = enqueuePartitionDirectly(MPartitions[0], Queue,
                                             CGData.MEvents, EventNeeded);
    } else {
      bool RequestSchedulerEvent = EventNeeded || MIsUpdatable;
      auto SchedulerEvent = enqueuePartitionWithScheduler(
          MPartitions[0], Queue, std::move(CGData), RequestSchedulerEvent);

      // If the graph is updatable, and we are going through the scheduler, we
      // need to track the execution event to make sure that any future updates
      // happen after the graph execution.
      // There is no need to track the execution event when updates are not
      // allowed because Unified Runtime already guarantees the execution order
      // of command-buffers.
      if (MIsUpdatable) {
        MSchedulerDependencies.push_back(
            EventNeeded ? SchedulerEvent : std::move(SchedulerEvent));
      }

      if (EventNeeded) {
        SignalEvent = std::move(SchedulerEvent);
      }
    }
  } else {
    SignalEvent = enqueuePartitions(
        Queue, CGData, IsCGDataSafeForSchedulerBypass, EventNeeded);
  }

  if (EventNeeded) {
    SignalEvent->setProfilingEnabled(MEnableProfiling);
  }

  return SignalEvent;
}

void exec_graph_impl::duplicateNodes() {
  // Map of original modifiable nodes (keys) to new duplicated nodes (values)
  std::map<std::shared_ptr<node_impl>, std::shared_ptr<node_impl>> NodesMap;

  const std::vector<std::shared_ptr<node_impl>> &ModifiableNodes =
      MGraphImpl->MNodeStorage;
  std::deque<std::shared_ptr<node_impl>> NewNodes;

  for (size_t i = 0; i < ModifiableNodes.size(); i++) {
    auto OriginalNode = ModifiableNodes[i];
    std::shared_ptr<node_impl> NodeCopy =
        std::make_shared<node_impl>(*OriginalNode);

    // Associate the ID of the original node with the node copy for later quick
    // access
    MIDCache.insert(std::make_pair(OriginalNode->MID, NodeCopy));

    // Clear edges between nodes so that we can replace with new ones
    NodeCopy->MSuccessors.clear();
    NodeCopy->MPredecessors.clear();
    // Push the new node to the front of the stack
    NewNodes.push_back(NodeCopy);
    // Associate the new node with the old one for updating edges
    NodesMap.insert({OriginalNode, NodeCopy});
  }

  // Now that all nodes have been copied rebuild edges on new nodes. This must
  // be done as a separate step since successors may be out of order.
  for (size_t i = 0; i < ModifiableNodes.size(); i++) {
    auto OriginalNode = ModifiableNodes[i];
    auto NodeCopy = NewNodes[i];
    // Look through all the original node successors, find their copies and
    // register those as successors with the current copied node
    for (node_impl &NextNode : OriginalNode->successors()) {
      auto Successor = NodesMap.at(NextNode.shared_from_this());
      NodeCopy->registerSuccessor(Successor);
    }
  }

  // Subgraph nodes need special handling, we extract all subgraph nodes and
  // merge them into the main node list

  for (auto NewNodeIt = NewNodes.rbegin(); NewNodeIt != NewNodes.rend();
       ++NewNodeIt) {
    auto NewNode = *NewNodeIt;
    if (NewNode->MNodeType != node_type::subgraph) {
      continue;
    }
    const std::vector<std::shared_ptr<node_impl>> &SubgraphNodes =
        NewNode->MSubGraphImpl->MNodeStorage;
    std::deque<std::shared_ptr<node_impl>> NewSubgraphNodes{};

    // Map of original subgraph nodes (keys) to new duplicated nodes (values)
    std::map<std::shared_ptr<node_impl>, std::shared_ptr<node_impl>>
        SubgraphNodesMap;

    // Copy subgraph nodes
    for (size_t i = 0; i < SubgraphNodes.size(); i++) {
      auto SubgraphNode = SubgraphNodes[i];
      auto NodeCopy = std::make_shared<node_impl>(*SubgraphNode);
      // Associate the ID of the original subgraph node with all extracted node
      // copies for future quick access.
      MIDCache.insert(std::make_pair(SubgraphNode->MID, NodeCopy));

      NewSubgraphNodes.push_back(NodeCopy);
      SubgraphNodesMap.insert({SubgraphNode, NodeCopy});
      NodeCopy->MSuccessors.clear();
      NodeCopy->MPredecessors.clear();
    }

    // Rebuild edges for new subgraph nodes
    for (size_t i = 0; i < SubgraphNodes.size(); i++) {
      auto SubgraphNode = SubgraphNodes[i];
      auto NodeCopy = NewSubgraphNodes[i];

      for (node_impl &NextNode : SubgraphNode->successors()) {
        auto Successor = SubgraphNodesMap.at(NextNode.shared_from_this());
        NodeCopy->registerSuccessor(Successor);
      }
    }

    // Collect input and output nodes for the subgraph
    std::vector<std::shared_ptr<node_impl>> Inputs;
    std::vector<std::shared_ptr<node_impl>> Outputs;
    for (auto &NodeImpl : NewSubgraphNodes) {
      if (NodeImpl->MPredecessors.size() == 0) {
        Inputs.push_back(NodeImpl);
      }
      if (NodeImpl->MSuccessors.size() == 0) {
        Outputs.push_back(NodeImpl);
      }
    }

    // Update the predecessors and successors of the nodes which reference the
    // original subgraph node

    // Predecessors
    for (node_impl &PredNode : NewNode->predecessors()) {
      auto &Successors = PredNode.MSuccessors;

      // Remove the subgraph node from this nodes successors
      Successors.erase(std::remove_if(Successors.begin(), Successors.end(),
                                      [NewNode](auto WeakNode) {
                                        return WeakNode.lock() == NewNode;
                                      }),
                       Successors.end());

      // Add all input nodes from the subgraph as successors for this node
      // instead
      for (auto &Input : Inputs) {
        PredNode.registerSuccessor(Input);
      }
    }

    // Successors
    for (node_impl &SuccNode : NewNode->successors()) {
      auto &Predecessors = SuccNode.MPredecessors;

      // Remove the subgraph node from this nodes successors
      Predecessors.erase(std::remove_if(Predecessors.begin(),
                                        Predecessors.end(),
                                        [NewNode](auto WeakNode) {
                                          return WeakNode.lock() == NewNode;
                                        }),
                         Predecessors.end());

      // Add all Output nodes from the subgraph as predecessors for this node
      // instead
      for (auto &Output : Outputs) {
        Output->registerSuccessor(SuccNode.shared_from_this());
      }
    }

    // Remove single subgraph node and add all new individual subgraph nodes
    // to the node storage in its place
    auto OldPositionIt =
        NewNodes.erase(std::find(NewNodes.begin(), NewNodes.end(), NewNode));
    // Also set the iterator to the newly added nodes so we can continue
    // iterating over all remaining nodes
    auto InsertIt = NewNodes.insert(OldPositionIt, NewSubgraphNodes.begin(),
                                    NewSubgraphNodes.end());
    // Since the new reverse_iterator will be at i - 1 we need to advance it
    // when constructing
    NewNodeIt = std::make_reverse_iterator(std::next(InsertIt));
  }

  // Store all the new nodes locally
  MNodeStorage.insert(MNodeStorage.begin(), NewNodes.begin(), NewNodes.end());
}

void exec_graph_impl::update(std::shared_ptr<graph_impl> GraphImpl) {

  if (MDevice != GraphImpl->getDevice()) {
    throw sycl::exception(
        sycl::make_error_code(errc::invalid),
        "Cannot update using a graph created with a different device.");
  }
  if (MContext != GraphImpl->getContext()) {
    throw sycl::exception(
        sycl::make_error_code(errc::invalid),
        "Cannot update using a graph created with a different context.");
  }

  if (MNodeStorage.size() != GraphImpl->MNodeStorage.size()) {
    throw sycl::exception(sycl::make_error_code(errc::invalid),
                          "Cannot update using a graph with a different "
                          "topology. Mismatch found in the number of nodes.");
  }

  for (uint32_t i = 0; i < MNodeStorage.size(); ++i) {
    if (MNodeStorage[i]->MSuccessors.size() !=
            GraphImpl->MNodeStorage[i]->MSuccessors.size() ||
        MNodeStorage[i]->MPredecessors.size() !=
            GraphImpl->MNodeStorage[i]->MPredecessors.size()) {
      throw sycl::exception(
          sycl::make_error_code(errc::invalid),
          "Cannot update using a graph with a different topology. Mismatch "
          "found in the number of edges.");
    }
    if (MNodeStorage[i]->MCGType != GraphImpl->MNodeStorage[i]->MCGType) {
      throw sycl::exception(
          sycl::make_error_code(errc::invalid),
          "Cannot update using a graph with mismatched node types. Each pair "
          "of nodes being updated must have the same type");
    }

    if (MNodeStorage[i]->MCGType == sycl::detail::CGType::Kernel) {
      sycl::detail::CGExecKernel *TargetCGExec =
          static_cast<sycl::detail::CGExecKernel *>(
              MNodeStorage[i]->MCommandGroup.get());
      KernelNameStrRefT TargetKernelName = TargetCGExec->getKernelName();

      sycl::detail::CGExecKernel *SourceCGExec =
          static_cast<sycl::detail::CGExecKernel *>(
              GraphImpl->MNodeStorage[i]->MCommandGroup.get());
      KernelNameStrRefT SourceKernelName = SourceCGExec->getKernelName();

      if (TargetKernelName.compare(SourceKernelName) != 0) {
        std::stringstream ErrorStream(
            "Cannot update using a graph with mismatched kernel "
            "types. Source node type ");
        ErrorStream << SourceKernelName;
        ErrorStream << ", target node type ";
        ErrorStream << TargetKernelName;
        throw sycl::exception(sycl::make_error_code(errc::invalid),
                              ErrorStream.str());
      }
    }
  }

  for (uint32_t i = 0; i < MNodeStorage.size(); ++i) {
    MIDCache.insert(
        std::make_pair(GraphImpl->MNodeStorage[i]->MID, MNodeStorage[i]));
  }

  update(GraphImpl->MNodeStorage);
}

void exec_graph_impl::update(std::shared_ptr<node_impl> Node) {
  this->update(std::vector<std::shared_ptr<node_impl>>{Node});
}

void exec_graph_impl::update(
    const std::vector<std::shared_ptr<node_impl>> &Nodes) {
  if (!MIsUpdatable) {
    throw sycl::exception(sycl::make_error_code(errc::invalid),
                          "update() cannot be called on a executable graph "
                          "which was not created with property::updatable");
  }

  // If the graph contains host tasks we need special handling here because
  // their state lives in the graph object itself, so we must do the update
  // immediately here. Whereas all other command state lives in the backend so
  // it can be scheduled along with other commands.
  if (MContainsHostTask) {
    updateHostTasksImpl(Nodes);
  }

  // If there are any accessor requirements, we have to update through the
  // scheduler to ensure that any allocations have taken place before trying
  // to update.
  std::vector<sycl::detail::AccessorImplHost *> UpdateRequirements;
  bool NeedScheduledUpdate = needsScheduledUpdate(Nodes, UpdateRequirements);
  if (NeedScheduledUpdate) {
    cleanupExecutionEvents(MSchedulerDependencies);

    // Track the event for the update command since execution may be blocked by
    // other scheduler commands
    auto UpdateEvent =
        sycl::detail::Scheduler::getInstance().addCommandGraphUpdate(
            this, Nodes, MQueueImpl.get(), std::move(UpdateRequirements),
            MSchedulerDependencies);

    MSchedulerDependencies.push_back(UpdateEvent);

    if (MContainsHostTask) {
      // If the graph has HostTasks, the update has to be blocking. This is
      // needed because HostTask nodes (and all the nodes that depend on
      // HostTasks), are scheduled using a separate thread. This wait call
      // acts as a synchronization point for that thread.
      UpdateEvent->wait(UpdateEvent);
    }
  } else {
    // For each partition in the executable graph, call UR update on the
    // command-buffer with the nodes to update.
    auto PartitionedNodes = getURUpdatableNodes(Nodes);
    for (auto &[PartitionIndex, NodeImpl] : PartitionedNodes) {
      auto &Partition = MPartitions[PartitionIndex];
      auto CommandBuffer = Partition->MCommandBuffers[MDevice];
      updateURImpl(CommandBuffer, NodeImpl);
    }
  }

  // Rebuild cached requirements and accessor storage for this graph with
  // updated nodes
  MRequirements.clear();
  for (auto &Partition : MPartitions) {
    Partition->MRequirements.clear();
    Partition->MAccessors.clear();
  }
  buildRequirements();
}

bool exec_graph_impl::needsScheduledUpdate(
    const std::vector<std::shared_ptr<node_impl>> &Nodes,
    std::vector<sycl::detail::AccessorImplHost *> &UpdateRequirements) {
  // If there are any accessor requirements, we have to update through the
  // scheduler to ensure that any allocations have taken place before trying to
  // update.
  bool NeedScheduledUpdate = false;
  // At worst we may have as many requirements as there are for the entire graph
  // for updating.
  UpdateRequirements.reserve(MRequirements.size());
  for (auto &Node : Nodes) {
    // Check if node(s) derived from this modifiable node exists in this graph
    if (MIDCache.count(Node->getID()) == 0) {
      throw sycl::exception(
          sycl::make_error_code(errc::invalid),
          "Node passed to update() is not part of the graph.");
    }

    if (!Node->isUpdatable()) {
      std::string ErrorString = "node_type::";
      ErrorString += nodeTypeToString(Node->MNodeType);
      ErrorString +=
          " nodes are not supported for update. Only kernel, host_task, "
          "barrier and empty nodes are supported.";
      throw sycl::exception(errc::invalid, ErrorString);
    }

    if (const auto &CG = Node->MCommandGroup;
        CG && CG->getRequirements().size() != 0) {
      NeedScheduledUpdate = true;

      UpdateRequirements.insert(UpdateRequirements.end(),
                                Node->MCommandGroup->getRequirements().begin(),
                                Node->MCommandGroup->getRequirements().end());
    }
  }

  // If we have previous execution events do the update through the scheduler to
  // ensure it is ordered correctly.
  NeedScheduledUpdate |= MSchedulerDependencies.size() > 0;

  return NeedScheduledUpdate;
}

void exec_graph_impl::populateURKernelUpdateStructs(
    const std::shared_ptr<node_impl> &Node, FastKernelCacheValPtr &BundleObjs,
    std::vector<ur_exp_command_buffer_update_memobj_arg_desc_t> &MemobjDescs,
    std::vector<ur_kernel_arg_mem_obj_properties_t> &MemobjProps,
    std::vector<ur_exp_command_buffer_update_pointer_arg_desc_t> &PtrDescs,
    std::vector<ur_exp_command_buffer_update_value_arg_desc_t> &ValueDescs,
    sycl::detail::NDRDescT &NDRDesc,
    ur_exp_command_buffer_update_kernel_launch_desc_t &UpdateDesc) const {
  sycl::detail::context_impl &ContextImpl =
      *sycl::detail::getSyclObjImpl(MContext);
  const sycl::detail::AdapterPtr &Adapter = ContextImpl.getAdapter();
  sycl::detail::device_impl &DeviceImpl =
      *sycl::detail::getSyclObjImpl(MGraphImpl->getDevice());

  // Gather arg information from Node
  auto &ExecCG =
      *(static_cast<sycl::detail::CGExecKernel *>(Node->MCommandGroup.get()));
  // Copy args because we may modify them
  std::vector<sycl::detail::ArgDesc> NodeArgs = ExecCG.getArguments();
  // Copy NDR desc since we need to modify it
  NDRDesc = ExecCG.MNDRDesc;

  ur_kernel_handle_t UrKernel = nullptr;
  auto Kernel = ExecCG.MSyclKernel;
  auto KernelBundleImplPtr = ExecCG.MKernelBundle;
  const sycl::detail::KernelArgMask *EliminatedArgMask = nullptr;

  if (Kernel != nullptr) {
    UrKernel = Kernel->getHandleRef();
    EliminatedArgMask = Kernel->getKernelArgMask();
  } else if (auto SyclKernelImpl =
                 KernelBundleImplPtr
                     ? KernelBundleImplPtr->tryGetKernel(ExecCG.MKernelName)
                     : std::shared_ptr<kernel_impl>{nullptr}) {
    UrKernel = SyclKernelImpl->getHandleRef();
    EliminatedArgMask = SyclKernelImpl->getKernelArgMask();
  } else {
    BundleObjs = sycl::detail::ProgramManager::getInstance().getOrCreateKernel(
        ContextImpl, DeviceImpl, ExecCG.MKernelName,
        ExecCG.MKernelNameBasedCachePtr);
    UrKernel = BundleObjs->MKernelHandle;
    EliminatedArgMask = BundleObjs->MKernelArgMask;
  }

  // Remove eliminated args
  std::vector<sycl::detail::ArgDesc> MaskedArgs;
  MaskedArgs.reserve(NodeArgs.size());

  sycl::detail::applyFuncOnFilteredArgs(
      EliminatedArgMask, NodeArgs,
      [&MaskedArgs](sycl::detail::ArgDesc &Arg, int NextTrueIndex) {
        MaskedArgs.emplace_back(Arg.MType, Arg.MPtr, Arg.MSize, NextTrueIndex);
      });

  // Reverse kernel dims
  sycl::detail::ReverseRangeDimensionsForKernel(NDRDesc);

  size_t RequiredWGSize[3] = {0, 0, 0};
  size_t *LocalSize = nullptr;

  if (NDRDesc.LocalSize[0] != 0)
    LocalSize = &NDRDesc.LocalSize[0];
  else {
    Adapter->call<sycl::detail::UrApiKind::urKernelGetGroupInfo>(
        UrKernel, DeviceImpl.getHandleRef(),
        UR_KERNEL_GROUP_INFO_COMPILE_WORK_GROUP_SIZE, sizeof(RequiredWGSize),
        RequiredWGSize,
        /* param_value_size_ret = */ nullptr);

    const bool EnforcedLocalSize =
        (RequiredWGSize[0] != 0 || RequiredWGSize[1] != 0 ||
         RequiredWGSize[2] != 0);
    if (EnforcedLocalSize)
      LocalSize = RequiredWGSize;
  }

  // Storage for individual arg descriptors
  MemobjDescs.reserve(MaskedArgs.size());
  PtrDescs.reserve(MaskedArgs.size());
  ValueDescs.reserve(MaskedArgs.size());
  MemobjProps.resize(MaskedArgs.size()); // resize since we access by reference

  UpdateDesc.stype =
      UR_STRUCTURE_TYPE_EXP_COMMAND_BUFFER_UPDATE_KERNEL_LAUNCH_DESC;
  UpdateDesc.pNext = nullptr;

  // Collect arg descriptors and fill kernel launch descriptor
  using sycl::detail::kernel_param_kind_t;
  for (size_t i = 0; i < MaskedArgs.size(); i++) {
    auto &NodeArg = MaskedArgs[i];
    switch (NodeArg.MType) {
    case kernel_param_kind_t::kind_pointer: {
      PtrDescs.push_back(
          {UR_STRUCTURE_TYPE_EXP_COMMAND_BUFFER_UPDATE_POINTER_ARG_DESC,
           nullptr, static_cast<uint32_t>(NodeArg.MIndex), nullptr,
           NodeArg.MPtr});
    } break;
    case kernel_param_kind_t::kind_std_layout: {
      ValueDescs.push_back(
          {UR_STRUCTURE_TYPE_EXP_COMMAND_BUFFER_UPDATE_VALUE_ARG_DESC, nullptr,
           static_cast<uint32_t>(NodeArg.MIndex),
           static_cast<uint32_t>(NodeArg.MSize), nullptr, NodeArg.MPtr});
    } break;
    case kernel_param_kind_t::kind_accessor: {
      sycl::detail::Requirement *Req =
          static_cast<sycl::detail::Requirement *>(NodeArg.MPtr);

      ur_kernel_arg_mem_obj_properties_t &MemObjProp = MemobjProps[i];
      MemObjProp.stype = UR_STRUCTURE_TYPE_KERNEL_ARG_MEM_OBJ_PROPERTIES;
      MemObjProp.pNext = nullptr;
      switch (Req->MAccessMode) {
      case access::mode::read: {
        MemObjProp.memoryAccess = UR_MEM_FLAG_READ_ONLY;
        break;
      }
      case access::mode::write:
      case access::mode::discard_write: {
        MemObjProp.memoryAccess = UR_MEM_FLAG_WRITE_ONLY;
        break;
      }
      default: {
        MemObjProp.memoryAccess = UR_MEM_FLAG_READ_WRITE;
        break;
      }
      }
      MemobjDescs.push_back(
          {UR_STRUCTURE_TYPE_EXP_COMMAND_BUFFER_UPDATE_MEMOBJ_ARG_DESC, nullptr,
           static_cast<uint32_t>(NodeArg.MIndex), &MemObjProp,
           static_cast<ur_mem_handle_t>(Req->MData)});

    } break;

    default:
      break;
    }
  }

  UpdateDesc.hNewKernel = UrKernel;
  UpdateDesc.numNewMemObjArgs = MemobjDescs.size();
  UpdateDesc.pNewMemObjArgList = MemobjDescs.data();
  UpdateDesc.numNewPointerArgs = PtrDescs.size();
  UpdateDesc.pNewPointerArgList = PtrDescs.data();
  UpdateDesc.numNewValueArgs = ValueDescs.size();
  UpdateDesc.pNewValueArgList = ValueDescs.data();

  UpdateDesc.pNewGlobalWorkOffset = &NDRDesc.GlobalOffset[0];
  UpdateDesc.pNewGlobalWorkSize = &NDRDesc.GlobalSize[0];
  UpdateDesc.pNewLocalWorkSize = LocalSize;
  UpdateDesc.newWorkDim = NDRDesc.Dims;

  // Query the ID cache to find the equivalent exec node for the node passed to
  // this function.
  // TODO: Handle subgraphs or any other cases where multiple nodes may be
  // associated with a single key, once those node types are supported for
  // update.
  auto ExecNode = MIDCache.find(Node->MID);
  assert(ExecNode != MIDCache.end() && "Node ID was not found in ID cache");

  auto Command = MCommandMap.find(ExecNode->second.get());
  assert(Command != MCommandMap.end());
  UpdateDesc.hCommand = Command->second;

  // Update ExecNode with new values from Node, in case we ever need to
  // rebuild the command buffers
  ExecNode->second->updateFromOtherNode(Node);
}

std::map<int, std::vector<std::shared_ptr<node_impl>>>
exec_graph_impl::getURUpdatableNodes(
    const std::vector<std::shared_ptr<node_impl>> &Nodes) const {
  // Iterate over the list of nodes, and for every node that can
  // be updated through UR, add it to the list of nodes for
  // that can be updated for the UR command-buffer partition.
  std::map<int, std::vector<std::shared_ptr<node_impl>>> PartitionedNodes;

  // Initialize vector for each partition
  for (size_t i = 0; i < MPartitions.size(); i++) {
    PartitionedNodes[i] = {};
  }

  for (auto &Node : Nodes) {
    // Kernel node update is the only command type supported in UR for update.
    if (Node->MCGType != sycl::detail::CGType::Kernel) {
      continue;
    }

    auto ExecNode = MIDCache.find(Node->MID);
    assert(ExecNode != MIDCache.end() && "Node ID was not found in ID cache");
    auto PartitionIndex = MPartitionNodes.find(ExecNode->second.get());
    assert(PartitionIndex != MPartitionNodes.end());
    PartitionedNodes[PartitionIndex->second].push_back(Node);
  }

  return PartitionedNodes;
}

void exec_graph_impl::updateHostTasksImpl(
    const std::vector<std::shared_ptr<node_impl>> &Nodes) const {
  for (auto &Node : Nodes) {
    if (Node->MNodeType != node_type::host_task) {
      continue;
    }
    // Query the ID cache to find the equivalent exec node for the node passed
    // to this function.
    auto ExecNode = MIDCache.find(Node->MID);
    assert(ExecNode != MIDCache.end() && "Node ID was not found in ID cache");

    ExecNode->second->updateFromOtherNode(Node);
  }
}

void exec_graph_impl::updateURImpl(
    ur_exp_command_buffer_handle_t CommandBuffer,
    const std::vector<std::shared_ptr<node_impl>> &Nodes) const {
  const size_t NumUpdatableNodes = Nodes.size();
  if (NumUpdatableNodes == 0) {
    return;
  }

  // The urCommandBufferUpdateKernelLaunchExp API takes structs which contain
  // members that are pointers to other structs. The lifetime of all the
  // pointers (including nested pointers) needs to be valid at the time of the
  // urCommandBufferUpdateKernelLaunchExp call. Define the objects here which
  // will be populated and used in the urCommandBufferUpdateKernelLaunchExp
  // call.
  std::vector<std::vector<ur_exp_command_buffer_update_memobj_arg_desc_t>>
      MemobjDescsList(NumUpdatableNodes);
  std::vector<std::vector<ur_kernel_arg_mem_obj_properties_t>> MemobjPropsList(
      NumUpdatableNodes);
  std::vector<std::vector<ur_exp_command_buffer_update_pointer_arg_desc_t>>
      PtrDescsList(NumUpdatableNodes);
  std::vector<std::vector<ur_exp_command_buffer_update_value_arg_desc_t>>
      ValueDescsList(NumUpdatableNodes);
  std::vector<sycl::detail::NDRDescT> NDRDescList(NumUpdatableNodes);
  std::vector<ur_exp_command_buffer_update_kernel_launch_desc_t> UpdateDescList(
      NumUpdatableNodes);
  std::vector<FastKernelCacheValPtr> KernelBundleObjList(NumUpdatableNodes);

  size_t StructListIndex = 0;
  for (auto &Node : Nodes) {
    // This should be the case when getURUpdatableNodes() is used to
    // create the list of nodes.
    assert(Node->MCGType == sycl::detail::CGType::Kernel);

    auto &MemobjDescs = MemobjDescsList[StructListIndex];
    auto &MemobjProps = MemobjPropsList[StructListIndex];
    auto &KernelBundleObjs = KernelBundleObjList[StructListIndex];
    auto &PtrDescs = PtrDescsList[StructListIndex];
    auto &ValueDescs = ValueDescsList[StructListIndex];
    auto &NDRDesc = NDRDescList[StructListIndex];
    auto &UpdateDesc = UpdateDescList[StructListIndex];
    populateURKernelUpdateStructs(Node, KernelBundleObjs, MemobjDescs,
                                  MemobjProps, PtrDescs, ValueDescs, NDRDesc,
                                  UpdateDesc);
    StructListIndex++;
  }

  context_impl &ContextImpl = *sycl::detail::getSyclObjImpl(MContext);
  const sycl::detail::AdapterPtr &Adapter = ContextImpl.getAdapter();
  Adapter->call<sycl::detail::UrApiKind::urCommandBufferUpdateKernelLaunchExp>(
      CommandBuffer, UpdateDescList.size(), UpdateDescList.data());
}

modifiable_command_graph::modifiable_command_graph(
    const sycl::context &SyclContext, const sycl::device &SyclDevice,
    const sycl::property_list &PropList)
    : impl(std::make_shared<detail::graph_impl>(SyclContext, SyclDevice,
                                                PropList)) {}

modifiable_command_graph::modifiable_command_graph(
    const sycl::queue &SyclQueue, const sycl::property_list &PropList)
    : impl(std::make_shared<detail::graph_impl>(
          SyclQueue.get_context(), SyclQueue.get_device(), PropList)) {}

node modifiable_command_graph::addImpl(dynamic_command_group &DynCGF,
                                       const std::vector<node> &Deps) {
  impl->throwIfGraphRecordingQueue("Explicit API \"Add()\" function");
  auto DynCGFImpl = sycl::detail::getSyclObjImpl(DynCGF);

  if (DynCGFImpl->MGraph != impl) {
    throw sycl::exception(make_error_code(sycl::errc::invalid),
                          "Graph does not match the graph associated with "
                          "dynamic command-group.");
  }

  std::vector<std::shared_ptr<detail::node_impl>> DepImpls;
  for (auto &D : Deps) {
    DepImpls.push_back(sycl::detail::getSyclObjImpl(D));
  }

  graph_impl::WriteLock Lock(impl->MMutex);
  std::shared_ptr<detail::node_impl> NodeImpl = impl->add(DynCGFImpl, DepImpls);
  return sycl::detail::createSyclObjFromImpl<node>(std::move(NodeImpl));
}

node modifiable_command_graph::addImpl(const std::vector<node> &Deps) {
  impl->throwIfGraphRecordingQueue("Explicit API \"Add()\" function");
  std::vector<std::shared_ptr<detail::node_impl>> DepImpls;
  for (auto &D : Deps) {
    DepImpls.push_back(sycl::detail::getSyclObjImpl(D));
  }

  graph_impl::WriteLock Lock(impl->MMutex);
  std::shared_ptr<detail::node_impl> NodeImpl = impl->add(DepImpls);
  return sycl::detail::createSyclObjFromImpl<node>(std::move(NodeImpl));
}

node modifiable_command_graph::addImpl(std::function<void(handler &)> CGF,
                                       const std::vector<node> &Deps) {
  impl->throwIfGraphRecordingQueue("Explicit API \"Add()\" function");
  std::vector<std::shared_ptr<detail::node_impl>> DepImpls;
  for (auto &D : Deps) {
    DepImpls.push_back(sycl::detail::getSyclObjImpl(D));
  }

  std::shared_ptr<detail::node_impl> NodeImpl = impl->add(CGF, {}, DepImpls);
  return sycl::detail::createSyclObjFromImpl<node>(std::move(NodeImpl));
}

void modifiable_command_graph::addGraphLeafDependencies(node Node) {
  // Find all exit nodes in the current graph and add them to the dependency
  // vector
  std::shared_ptr<detail::node_impl> DstImpl =
      sycl::detail::getSyclObjImpl(Node);
  graph_impl::WriteLock Lock(impl->MMutex);
  for (auto &NodeImpl : impl->MNodeStorage) {
    if ((NodeImpl->MSuccessors.size() == 0) && (NodeImpl != DstImpl)) {
      impl->makeEdge(NodeImpl, DstImpl);
    }
  }
}

void modifiable_command_graph::make_edge(node &Src, node &Dest) {
  std::shared_ptr<detail::node_impl> SenderImpl =
      sycl::detail::getSyclObjImpl(Src);
  std::shared_ptr<detail::node_impl> ReceiverImpl =
      sycl::detail::getSyclObjImpl(Dest);

  graph_impl::WriteLock Lock(impl->MMutex);
  impl->makeEdge(SenderImpl, ReceiverImpl);
}

command_graph<graph_state::executable>
modifiable_command_graph::finalize(const sycl::property_list &PropList) const {
  // Graph is read and written in this scope so we lock
  // this graph with full priviledges.
  graph_impl::WriteLock Lock(impl->MMutex);
  // If the graph uses graph-owned allocations and an executable graph already
  // exists we must throw an error.
  if (impl->getMemPool().hasAllocations() && impl->getExecGraphCount() > 0) {
    throw sycl::exception(sycl::make_error_code(errc::invalid),
                          "Graphs containing allocations can only have a "
                          "single executable graph alive at any one time.");
  }

  return command_graph<graph_state::executable>{
      this->impl, this->impl->getContext(), PropList};
}

void modifiable_command_graph::begin_recording(
    queue &RecordingQueue, const sycl::property_list &PropList) {
  // No properties is handled here originally, just check that properties are
  // related to graph at all.
  checkGraphPropertiesAndThrow(PropList);

  queue_impl &QueueImpl = *sycl::detail::getSyclObjImpl(RecordingQueue);

  if (QueueImpl.hasCommandGraph()) {
    throw sycl::exception(sycl::make_error_code(errc::invalid),
                          "begin_recording cannot be called for a queue which "
                          "is already in the recording state.");
  }

  if (QueueImpl.get_context() != impl->getContext()) {
    throw sycl::exception(sycl::make_error_code(errc::invalid),
                          "begin_recording called for a queue whose context "
                          "differs from the graph context.");
  }
  if (QueueImpl.get_device() != impl->getDevice()) {
    throw sycl::exception(sycl::make_error_code(errc::invalid),
                          "begin_recording called for a queue whose device "
                          "differs from the graph device.");
  }

  impl->beginRecording(QueueImpl);
}

void modifiable_command_graph::begin_recording(
    const std::vector<queue> &RecordingQueues,
    const sycl::property_list &PropList) {
  for (queue Queue : RecordingQueues) {
    this->begin_recording(Queue, PropList);
  }
}

void modifiable_command_graph::end_recording() {
  graph_impl::WriteLock Lock(impl->MMutex);
  impl->clearQueues();
}

void modifiable_command_graph::end_recording(queue &RecordingQueue) {
  queue_impl &QueueImpl = *sycl::detail::getSyclObjImpl(RecordingQueue);
  if (QueueImpl.getCommandGraph() == impl) {
    QueueImpl.setCommandGraph(nullptr);
    graph_impl::WriteLock Lock(impl->MMutex);
    impl->removeQueue(QueueImpl);
  }
  if (QueueImpl.hasCommandGraph())
    throw sycl::exception(sycl::make_error_code(errc::invalid),
                          "end_recording called for a queue which is recording "
                          "to a different graph.");
}

void modifiable_command_graph::end_recording(
    const std::vector<queue> &RecordingQueues) {
  for (queue Queue : RecordingQueues) {
    this->end_recording(Queue);
  }
}

void modifiable_command_graph::print_graph(sycl::detail::string_view pathstr,
                                           bool verbose) const {
  std::string path{std::string_view(pathstr)};
  graph_impl::ReadLock Lock(impl->MMutex);
  if (path.substr(path.find_last_of(".") + 1) == "dot") {
    impl->printGraphAsDot(std::move(path), verbose);
  } else {
    throw sycl::exception(
        sycl::make_error_code(errc::invalid),
        "DOT graph is the only format supported at the moment.");
  }
}

std::vector<node> modifiable_command_graph::get_nodes() const {
  graph_impl::ReadLock Lock(impl->MMutex);
  return createNodesFromImpls(impl->MNodeStorage);
}
std::vector<node> modifiable_command_graph::get_root_nodes() const {
  graph_impl::ReadLock Lock(impl->MMutex);
  auto &Roots = impl->MRoots;
  std::vector<std::weak_ptr<node_impl>> Impls{};

  std::copy(Roots.begin(), Roots.end(), std::back_inserter(Impls));
  return createNodesFromImpls(Impls);
}

void modifiable_command_graph::checkNodePropertiesAndThrow(
    const property_list &Properties) {
  auto CheckDataLessProperties = [](int PropertyKind) {
#define __SYCL_DATA_LESS_PROP(NS_QUALIFIER, PROP_NAME, ENUM_VAL)               \
  case NS_QUALIFIER::PROP_NAME::getKind():                                     \
    return true;
#define __SYCL_MANUALLY_DEFINED_PROP(NS_QUALIFIER, PROP_NAME)
    switch (PropertyKind) {
#include <sycl/ext/oneapi/experimental/detail/properties/node_properties.def>
    default:
      return false;
    }
  };
  auto CheckPropertiesWithData = [](int PropertyKind) {
#define __SYCL_DATA_LESS_PROP(NS_QUALIFIER, PROP_NAME, ENUM_VAL)
#define __SYCL_MANUALLY_DEFINED_PROP(NS_QUALIFIER, PROP_NAME)                  \
  case NS_QUALIFIER::PROP_NAME::getKind():                                     \
    return true;
    switch (PropertyKind) {
#include <sycl/ext/oneapi/experimental/detail/properties/node_properties.def>
    default:
      return false;
    }
  };
  sycl::detail::PropertyValidator::checkPropsAndThrow(
      Properties, CheckDataLessProperties, CheckPropertiesWithData);
}

executable_command_graph::executable_command_graph(
    const std::shared_ptr<detail::graph_impl> &Graph, const sycl::context &Ctx,
    const property_list &PropList)
    : impl(std::make_shared<detail::exec_graph_impl>(Ctx, Graph, PropList)) {
  finalizeImpl(); // Create backend representation for executable graph
  // Mark that we have created an executable graph from the modifiable graph.
  Graph->markExecGraphCreated();
}

void executable_command_graph::finalizeImpl() {
  impl->makePartitions();

  // Handle any work required for graph-owned memory allocations
  impl->finalizeMemoryAllocations();

  auto Device = impl->getGraphImpl()->getDevice();
  for (auto Partition : impl->getPartitions()) {
    if (!Partition->MIsHostTask) {
      impl->createCommandBuffers(Device, Partition);
    }
  }
  impl->buildRequirements();
}

void executable_command_graph::update(
    const command_graph<graph_state::modifiable> &Graph) {
  impl->update(sycl::detail::getSyclObjImpl(Graph));
}

void executable_command_graph::update(const node &Node) {
  impl->update(sycl::detail::getSyclObjImpl(Node));
}

void executable_command_graph::update(const std::vector<node> &Nodes) {
  std::vector<std::shared_ptr<node_impl>> NodeImpls{};
  NodeImpls.reserve(Nodes.size());
  for (auto &Node : Nodes) {
    NodeImpls.push_back(sycl::detail::getSyclObjImpl(Node));
  }

  impl->update(NodeImpls);
}

size_t executable_command_graph::get_required_mem_size() const {
  // Since each graph has a unique mem pool, return the current memory usage for
  // now. This call my change if we move to being able to share memory between
  // unique graphs.
  return impl->getGraphImpl()->getMemPool().getMemUseCurrent();
}
} // namespace detail
} // namespace experimental
} // namespace oneapi
} // namespace ext
} // namespace _V1
} // namespace sycl<|MERGE_RESOLUTION|>--- conflicted
+++ resolved
@@ -290,12 +290,7 @@
     for (auto const &Root : Partition->MRoots) {
       auto RootNode = Root.lock();
       for (node_impl &NodeDep : RootNode->predecessors()) {
-<<<<<<< HEAD
         auto &Predecessor = MPartitions[MPartitionNodes[&NodeDep]];
-=======
-        auto &Predecessor =
-            MPartitions[MPartitionNodes[NodeDep.shared_from_this()]];
->>>>>>> bb3498a0
         Partition->MPredecessors.push_back(Predecessor.get());
         Predecessor->MSuccessors.push_back(Partition.get());
       }
@@ -731,15 +726,9 @@
   } else {
     auto CurrentNodePtr = CurrentNode.shared_from_this();
     // Verify if CurrentNode belong the the same partition
-<<<<<<< HEAD
     if (MPartitionNodes[&CurrentNode] == ReferencePartitionNum) {
       // Verify that the sync point has actually been set for this node.
       auto SyncPoint = MSyncPoints.find(&CurrentNode);
-=======
-    if (MPartitionNodes[CurrentNodePtr] == ReferencePartitionNum) {
-      // Verify that the sync point has actually been set for this node.
-      auto SyncPoint = MSyncPoints.find(CurrentNodePtr);
->>>>>>> bb3498a0
       assert(SyncPoint != MSyncPoints.end() &&
              "No sync point has been set for node dependency.");
       // Check if the dependency has already been added.
@@ -758,11 +747,7 @@
                                    std::shared_ptr<node_impl> Node) {
   std::vector<ur_exp_command_buffer_sync_point_t> Deps;
   for (node_impl &N : Node->predecessors()) {
-<<<<<<< HEAD
     findRealDeps(Deps, N, MPartitionNodes[Node.get()]);
-=======
-    findRealDeps(Deps, N, MPartitionNodes[Node]);
->>>>>>> bb3498a0
   }
   ur_exp_command_buffer_sync_point_t NewSyncPoint;
   ur_exp_command_buffer_command_handle_t NewCommand = 0;
@@ -818,11 +803,7 @@
 
   std::vector<ur_exp_command_buffer_sync_point_t> Deps;
   for (node_impl &N : Node->predecessors()) {
-<<<<<<< HEAD
     findRealDeps(Deps, N, MPartitionNodes[Node.get()]);
-=======
-    findRealDeps(Deps, N, MPartitionNodes[Node]);
->>>>>>> bb3498a0
   }
 
   sycl::detail::EventImplPtr Event =
