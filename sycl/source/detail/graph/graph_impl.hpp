--- conflicted
+++ resolved
@@ -195,11 +195,7 @@
                        node_impl &NodeImpl) {
     if (!(EventImpl->hasCommandGraph()))
       EventImpl->setCommandGraph(shared_from_this());
-<<<<<<< HEAD
-    MEventsMap[EventImpl] = NodeImpl.shared_from_this();
-=======
     MEventsMap[EventImpl] = &NodeImpl;
->>>>>>> cb42a566
   }
 
   /// Find the sycl event associated with a node.
