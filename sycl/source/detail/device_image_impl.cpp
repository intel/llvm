--- conflicted
+++ resolved
@@ -55,13 +55,7 @@
 
   return std::make_shared<kernel_impl>(
       UrKernel, *detail::getSyclObjImpl(Context), shared_from_this(),
-<<<<<<< HEAD
-      OwnerBundle.shared_from_this(), ArgMask, UrProgram,
-      /*CacheMutex=*/nullptr);
-=======
-      OwnerBundle,
-      /*ArgMask=*/nullptr, UrProgram, /*CacheMutex=*/nullptr);
->>>>>>> c310aed4
+      OwnerBundle, ArgMask, UrProgram, /*CacheMutex=*/nullptr);
 }
 
 } // namespace detail
