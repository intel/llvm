--- conflicted
+++ resolved
@@ -33,15 +33,9 @@
       auto [UrKernel, CacheMutex, ArgMask] =
           PM.getOrCreateKernel(Context, AdjustedName,
                                /*PropList=*/{}, UrProgram);
-<<<<<<< HEAD
       return std::make_shared<kernel_impl>(UrKernel, *getSyclObjImpl(Context),
-                                           Self, OwnerBundle, ArgMask,
-                                           UrProgram, CacheMutex);
-=======
-      return std::make_shared<kernel_impl>(
-          UrKernel, *getSyclObjImpl(Context), shared_from_this(),
-          OwnerBundle.shared_from_this(), ArgMask, UrProgram, CacheMutex);
->>>>>>> 70546199
+                                           shared_from_this(), OwnerBundle,
+                                           ArgMask, UrProgram, CacheMutex);
     }
     return nullptr;
   }
@@ -54,12 +48,8 @@
   // Kernel created by urKernelCreate is implicitly retained.
 
   return std::make_shared<kernel_impl>(
-<<<<<<< HEAD
-      UrKernel, *detail::getSyclObjImpl(Context), Self, OwnerBundle,
-=======
       UrKernel, *detail::getSyclObjImpl(Context), shared_from_this(),
-      OwnerBundle.shared_from_this(),
->>>>>>> 70546199
+      OwnerBundle,
       /*ArgMask=*/nullptr, UrProgram, /*CacheMutex=*/nullptr);
 }
 
