//==----------------- device_image_impl.cpp - SYCL device_image_impl -------==//
//
// Part of the LLVM Project, under the Apache License v2.0 with LLVM Exceptions.
// See https://llvm.org/LICENSE.txt for license information.
// SPDX-License-Identifier: Apache-2.0 WITH LLVM-exception
//
//===----------------------------------------------------------------------===//

#include <detail/device_image_impl.hpp>
#include <detail/kernel_arg_mask.hpp>
#include <detail/kernel_bundle_impl.hpp>

namespace sycl {
inline namespace _V1 {
namespace detail {

std::shared_ptr<kernel_impl> device_image_impl::tryGetExtensionKernel(
    std::string_view Name, const context &Context,
    const kernel_bundle_impl &OwnerBundle) {
  if (!(getOriginMask() & ImageOriginKernelCompiler) &&
      !((getOriginMask() & ImageOriginSYCLBIN) && hasKernelName(Name)))
    return nullptr;

  std::string_view AdjustedName = getAdjustedKernelNameStrView(Name);
  if (MRTCBinInfo && MRTCBinInfo->MLanguage == syclex::source_language::sycl) {
    auto &PM = ProgramManager::getInstance();
    for (const std::string &Prefix : MRTCBinInfo->MPrefixes) {
      auto KID = PM.tryGetSYCLKernelID(Prefix + std::string(AdjustedName));

      if (!KID || !has_kernel(*KID))
        continue;

      auto UrProgram = get_ur_program();
      auto [UrKernel, CacheMutex, ArgMask] =
          PM.getOrCreateKernel(Context, KernelNameStrT(AdjustedName),
                               /*PropList=*/{}, UrProgram);
      return std::make_shared<kernel_impl>(
          std::move(UrKernel), *getSyclObjImpl(Context), shared_from_this(),
          OwnerBundle, ArgMask, UrProgram, CacheMutex);
    }
    return nullptr;
  }

  ur_program_handle_t UrProgram = get_ur_program();
  detail::adapter_impl &Adapter = getSyclObjImpl(Context)->getAdapter();
<<<<<<< HEAD
  ur_kernel_handle_t UrKernel = nullptr;
  Adapter.call<UrApiKind::urKernelCreate>(UrProgram, AdjustedName.data(),
=======
  Managed<ur_kernel_handle_t> UrKernel{Adapter};
  Adapter.call<UrApiKind::urKernelCreate>(UrProgram, AdjustedName.c_str(),
>>>>>>> a50acd02
                                          &UrKernel);

  const KernelArgMask *ArgMask = nullptr;
  if (auto ArgMaskIt = MEliminatedKernelArgMasks.find(AdjustedName);
      ArgMaskIt != MEliminatedKernelArgMasks.end())
    ArgMask = &ArgMaskIt->second;

  return std::make_shared<kernel_impl>(
      std::move(UrKernel), *detail::getSyclObjImpl(Context), shared_from_this(),
      OwnerBundle, ArgMask, UrProgram, /*CacheMutex=*/nullptr);
}

} // namespace detail
} // namespace _V1
} // namespace sycl<|MERGE_RESOLUTION|>--- conflicted
+++ resolved
@@ -43,13 +43,8 @@
 
   ur_program_handle_t UrProgram = get_ur_program();
   detail::adapter_impl &Adapter = getSyclObjImpl(Context)->getAdapter();
-<<<<<<< HEAD
-  ur_kernel_handle_t UrKernel = nullptr;
+  Managed<ur_kernel_handle_t> UrKernel{Adapter};
   Adapter.call<UrApiKind::urKernelCreate>(UrProgram, AdjustedName.data(),
-=======
-  Managed<ur_kernel_handle_t> UrKernel{Adapter};
-  Adapter.call<UrApiKind::urKernelCreate>(UrProgram, AdjustedName.c_str(),
->>>>>>> a50acd02
                                           &UrKernel);
 
   const KernelArgMask *ArgMask = nullptr;
