--- conflicted
+++ resolved
@@ -318,7 +318,6 @@
                               const detail::code_location &Loc,
                               bool IsTopCodeLoc,
                               const SubmissionInfo &SubmitInfo) {
-<<<<<<< HEAD
 #ifdef __INTEL_PREVIEW_BREAKING_CHANGES
   detail::handler_impl HandlerImplVal(PrimaryQueue.get(), SecondaryQueue.get(),
                                       CallerNeedsEvent);
@@ -329,15 +328,9 @@
                   CallerNeedsEvent);
   auto &HandlerImpl = detail::getSyclObjImpl(Handler);
 #endif
-  Handler.saveCodeLoc(Loc, IsTopCodeLoc);
-=======
-  handler Handler(Self, PrimaryQueue.get(), SecondaryQueue.get(),
-                  CallerNeedsEvent);
-  auto &HandlerImpl = detail::getSyclObjImpl(Handler);
   if (xptiTraceEnabled()) {
     Handler.saveCodeLoc(Loc, IsTopCodeLoc);
   }
->>>>>>> 38bed82f
 
   {
     NestedCallsTracker tracker;
