//==------------------ queue_impl.cpp - SYCL queue -------------------------==//
//
// Part of the LLVM Project, under the Apache License v2.0 with LLVM Exceptions.
// See https://llvm.org/LICENSE.txt for license information.
// SPDX-License-Identifier: Apache-2.0 WITH LLVM-exception
//
//===----------------------------------------------------------------------===//

#include <detail/event_impl.hpp>
#include <detail/memory_manager.hpp>
#include <detail/queue_impl.hpp>
#include <sycl/context.hpp>
#include <sycl/detail/common.hpp>
#include <sycl/detail/pi.hpp>
#include <sycl/device.hpp>

#include <cstring>
#include <utility>

#ifdef XPTI_ENABLE_INSTRUMENTATION
#include "xpti/xpti_trace_framework.hpp"
#include <detail/xpti_registry.hpp>
#include <sstream>
#endif

namespace sycl {
inline namespace _V1 {
namespace detail {
std::atomic<unsigned long long> queue_impl::MNextAvailableQueueID = 0;

static std::vector<sycl::detail::pi::PiEvent>
getPIEvents(const std::vector<sycl::event> &DepEvents) {
  std::vector<sycl::detail::pi::PiEvent> RetPiEvents;
  for (const sycl::event &Event : DepEvents) {
    const EventImplPtr &EventImpl = detail::getSyclObjImpl(Event);
    if (EventImpl->getHandleRef() != nullptr)
      RetPiEvents.push_back(EventImpl->getHandleRef());
  }
  return RetPiEvents;
}

template <>
uint32_t queue_impl::get_info<info::queue::reference_count>() const {
  sycl::detail::pi::PiResult result = PI_SUCCESS;
  if (!is_host())
    getPlugin()->call<PiApiKind::piQueueGetInfo>(
        MQueues[0], PI_QUEUE_INFO_REFERENCE_COUNT, sizeof(result), &result,
        nullptr);
  return result;
}

template <> context queue_impl::get_info<info::queue::context>() const {
  return get_context();
}

template <> device queue_impl::get_info<info::queue::device>() const {
  return get_device();
}

static event prepareSYCLEventAssociatedWithQueue(
    const std::shared_ptr<detail::queue_impl> &QueueImpl) {
  auto EventImpl = std::make_shared<detail::event_impl>(QueueImpl);
  EventImpl->setContextImpl(detail::getSyclObjImpl(QueueImpl->get_context()));
  EventImpl->setStateIncomplete();
  return detail::createSyclObjFromImpl<event>(EventImpl);
}

static event createDiscardedEvent() {
  EventImplPtr EventImpl =
      std::make_shared<event_impl>(event_impl::HES_Discarded);
  return createSyclObjFromImpl<event>(EventImpl);
}

const std::vector<event> &
queue_impl::getExtendDependencyList(const std::vector<event> &DepEvents,
                                    std::vector<event> &MutableVec,
                                    std::unique_lock<std::mutex> &QueueLock) {
  if (!isInOrder())
    return DepEvents;

  QueueLock.lock();
  EventImplPtr ExtraEvent =
      MGraph.expired() ? MLastEventPtr : MGraphLastEventPtr;
  std::optional<event> ExternalEvent = popExternalEvent();

  if (!ExternalEvent && !ExtraEvent)
    return DepEvents;

  MutableVec = DepEvents;
  if (ExternalEvent)
    MutableVec.push_back(*ExternalEvent);
  if (ExtraEvent)
    MutableVec.push_back(detail::createSyclObjFromImpl<event>(ExtraEvent));
  return MutableVec;
}

event queue_impl::memset(const std::shared_ptr<detail::queue_impl> &Self,
                         void *Ptr, int Value, size_t Count,
                         const std::vector<event> &DepEvents) {
#if XPTI_ENABLE_INSTRUMENTATION
  // We need a code pointer value and we use the object ptr; if code location
  // information is available, we will have function name and source file
  // information
  XPTIScope PrepareNotify((void *)this,
                          (uint16_t)xpti::trace_point_type_t::node_create,
                          SYCL_STREAM_NAME, "memory_transfer_node");
  PrepareNotify.addMetadata([&](auto TEvent) {
    xpti::addMetadata(TEvent, "sycl_device",
                      reinterpret_cast<size_t>(
                          MDevice->is_host() ? 0 : MDevice->getHandleRef()));
    xpti::addMetadata(TEvent, "memory_ptr", reinterpret_cast<size_t>(Ptr));
    xpti::addMetadata(TEvent, "value_set", Value);
    xpti::addMetadata(TEvent, "memory_size", Count);
    xpti::addMetadata(TEvent, "queue_id", MQueueID);
  });
  // Notify XPTI about the memset submission
  PrepareNotify.notify();
  // Emit a begin/end scope for this call
  PrepareNotify.scopedNotify((uint16_t)xpti::trace_point_type_t::task_begin);
#endif

  return submitMemOpHelper(
      Self, DepEvents, [&](handler &CGH) { CGH.memset(Ptr, Value, Count); },
      [](const auto &...Args) { MemoryManager::fill_usm(Args...); }, Ptr, Self,
      Count, Value);
}

void report(const code_location &CodeLoc) {
  std::cout << "Exception caught at ";
  if (CodeLoc.fileName())
    std::cout << "File: " << CodeLoc.fileName();
  if (CodeLoc.functionName())
    std::cout << " | Function: " << CodeLoc.functionName();
  if (CodeLoc.lineNumber())
    std::cout << " | Line: " << CodeLoc.lineNumber();
  if (CodeLoc.columnNumber())
    std::cout << " | Column: " << CodeLoc.columnNumber();
  std::cout << '\n';
}

event queue_impl::memcpy(const std::shared_ptr<detail::queue_impl> &Self,
                         void *Dest, const void *Src, size_t Count,
                         const std::vector<event> &DepEvents,
                         const code_location &CodeLoc) {
#if XPTI_ENABLE_INSTRUMENTATION
  // We need a code pointer value and we duse the object ptr; If code location
  // is available, we use the source file information along with the object
  // pointer.
  XPTIScope PrepareNotify((void *)this,
                          (uint16_t)xpti::trace_point_type_t::node_create,
                          SYCL_STREAM_NAME, "memory_transfer_node");
  PrepareNotify.addMetadata([&](auto TEvent) {
    xpti::addMetadata(TEvent, "sycl_device",
                      reinterpret_cast<size_t>(
                          MDevice->is_host() ? 0 : MDevice->getHandleRef()));
    xpti::addMetadata(TEvent, "src_memory_ptr", reinterpret_cast<size_t>(Src));
    xpti::addMetadata(TEvent, "dest_memory_ptr",
                      reinterpret_cast<size_t>(Dest));
    xpti::addMetadata(TEvent, "memory_size", Count);
    xpti::addMetadata(TEvent, "queue_id", MQueueID);
  });
  // Notify XPTI about the memset submission
  PrepareNotify.notify();
  // Emit a begin/end scope for this call
  PrepareNotify.scopedNotify((uint16_t)xpti::trace_point_type_t::task_begin);
#endif

  if ((!Src || !Dest) && Count != 0) {
    report(CodeLoc);
    throw runtime_error("NULL pointer argument in memory copy operation.",
                        PI_ERROR_INVALID_VALUE);
  }
  return submitMemOpHelper(
      Self, DepEvents, [&](handler &CGH) { CGH.memcpy(Dest, Src, Count); },
      [](const auto &...Args) { MemoryManager::copy_usm(Args...); }, Src, Self,
      Count, Dest);
}

event queue_impl::mem_advise(const std::shared_ptr<detail::queue_impl> &Self,
                             const void *Ptr, size_t Length,
                             pi_mem_advice Advice,
                             const std::vector<event> &DepEvents) {
  return submitMemOpHelper(
      Self, DepEvents,
      [&](handler &CGH) { CGH.mem_advise(Ptr, Length, Advice); },
      [](const auto &...Args) { MemoryManager::advise_usm(Args...); }, Ptr,
      Self, Length, Advice);
}

event queue_impl::memcpyToDeviceGlobal(
    const std::shared_ptr<detail::queue_impl> &Self, void *DeviceGlobalPtr,
    const void *Src, bool IsDeviceImageScope, size_t NumBytes, size_t Offset,
    const std::vector<event> &DepEvents) {
  return submitMemOpHelper(
      Self, DepEvents,
      [&](handler &CGH) {
        CGH.memcpyToDeviceGlobal(DeviceGlobalPtr, Src, IsDeviceImageScope,
                                 NumBytes, Offset);
      },
      [](const auto &...Args) {
        MemoryManager::copy_to_device_global(Args...);
      },
      DeviceGlobalPtr, IsDeviceImageScope, Self, NumBytes, Offset, Src);
}

event queue_impl::memcpyFromDeviceGlobal(
    const std::shared_ptr<detail::queue_impl> &Self, void *Dest,
    const void *DeviceGlobalPtr, bool IsDeviceImageScope, size_t NumBytes,
    size_t Offset, const std::vector<event> &DepEvents) {
  return submitMemOpHelper(
      Self, DepEvents,
      [&](handler &CGH) {
        CGH.memcpyFromDeviceGlobal(Dest, DeviceGlobalPtr, IsDeviceImageScope,
                                   NumBytes, Offset);
      },
      [](const auto &...Args) {
        MemoryManager::copy_from_device_global(Args...);
      },
      DeviceGlobalPtr, IsDeviceImageScope, Self, NumBytes, Offset, Dest);
}

event queue_impl::getLastEvent() {
  std::lock_guard<std::mutex> Lock{MMutex};
  if (MDiscardEvents)
    return createDiscardedEvent();
  if (!MGraph.expired() && MGraphLastEventPtr)
    return detail::createSyclObjFromImpl<event>(MGraphLastEventPtr);
  if (!MLastEventPtr)
    MLastEventPtr = std::make_shared<event_impl>(std::nullopt);
  return detail::createSyclObjFromImpl<event>(MLastEventPtr);
}

void queue_impl::addEvent(const event &Event) {
  EventImplPtr EImpl = getSyclObjImpl(Event);
  assert(EImpl && "Event implementation is missing");
  auto *Cmd = static_cast<Command *>(EImpl->getCommand());
  if (!Cmd) {
    // if there is no command on the event, we cannot track it with MEventsWeak
    // as that will leave it with no owner. Track in MEventsShared only if we're
    // unable to call piQueueFinish during wait.
    if (is_host() || MEmulateOOO)
      addSharedEvent(Event);
  }
  // As long as the queue supports piQueueFinish we only need to store events
  // for unenqueued commands and host tasks.
  else if (is_host() || MEmulateOOO || EImpl->getHandleRef() == nullptr) {
    std::weak_ptr<event_impl> EventWeakPtr{EImpl};
    std::lock_guard<std::mutex> Lock{MMutex};
    MEventsWeak.push_back(std::move(EventWeakPtr));
  }
}

/// addSharedEvent - queue_impl tracks events with weak pointers
/// but some events have no other owner. In this case,
/// addSharedEvent will have the queue track the events via a shared pointer.
void queue_impl::addSharedEvent(const event &Event) {
  assert(is_host() || MEmulateOOO);
  std::lock_guard<std::mutex> Lock(MMutex);
  // Events stored in MEventsShared are not released anywhere else aside from
  // calls to queue::wait/wait_and_throw, which a user application might not
  // make, and ~queue_impl(). If the number of events grows large enough,
  // there's a good chance that most of them are already completed and ownership
  // of them can be released.
  const size_t EventThreshold = 128;
  if (MEventsShared.size() >= EventThreshold) {
    // Generally, the vector is ordered so that the oldest events are in the
    // front and the newer events are in the end.  So, search to find the first
    // event that isn't yet complete.  All the events prior to that can be
    // erased. This could leave some few events further on that have completed
    // not yet erased, but that is OK.  This cleanup doesn't have to be perfect.
    // This also keeps the algorithm linear rather than quadratic because it
    // doesn't continually recheck things towards the back of the list that
    // really haven't had time to complete.
    MEventsShared.erase(
        MEventsShared.begin(),
        std::find_if(
            MEventsShared.begin(), MEventsShared.end(), [](const event &E) {
              return E.get_info<info::event::command_execution_status>() !=
                     info::event_command_status::complete;
            }));
  }
  MEventsShared.push_back(Event);
}

static bool
areEventsSafeForSchedulerBypass(const std::vector<sycl::event> &DepEvents,
                                ContextImplPtr Context) {
  auto CheckEvent = [&Context](const sycl::event &Event) {
    const EventImplPtr &SyclEventImplPtr = detail::getSyclObjImpl(Event);
    // Events that don't have an initialized context are throwaway events that
    // don't represent actual dependencies. Calling getContextImpl() would set
    // their context, which we wish to avoid as it is expensive.
    if (!SyclEventImplPtr->isContextInitialized() &&
        !SyclEventImplPtr->is_host()) {
      return true;
    }
    if (SyclEventImplPtr->is_host()) {
      return SyclEventImplPtr->isCompleted();
    }
    // Cross-context dependencies can't be passed to the backend directly.
    if (SyclEventImplPtr->getContextImpl() != Context)
      return false;

    // A nullptr here means that the commmand does not produce a PI event or it
    // hasn't been enqueued yet.
    return SyclEventImplPtr->getHandleRef() != nullptr;
  };

  return std::all_of(
      DepEvents.begin(), DepEvents.end(),
      [&CheckEvent](const sycl::event &Event) { return CheckEvent(Event); });
}

template <typename HandlerFuncT>
event queue_impl::submitWithHandler(const std::shared_ptr<queue_impl> &Self,
                                    const std::vector<event> &DepEvents,
                                    HandlerFuncT HandlerFunc) {
  return submit(
      [&](handler &CGH) {
        CGH.depends_on(DepEvents);
        HandlerFunc(CGH);
      },
      Self, {});
}

template <typename HandlerFuncT, typename MemOpFuncT, typename... MemOpArgTs>
event queue_impl::submitMemOpHelper(const std::shared_ptr<queue_impl> &Self,
                                    const std::vector<event> &DepEvents,
                                    HandlerFuncT HandlerFunc,
                                    MemOpFuncT MemOpFunc,
                                    MemOpArgTs... MemOpArgs) {
  // We need to submit command and update the last event under same lock if we
  // have in-order queue.
  {
    std::unique_lock<std::mutex> Lock(MMutex, std::defer_lock);

    std::vector<event> MutableDepEvents;
    const std::vector<event> &ExpandedDepEvents =
        getExtendDependencyList(DepEvents, MutableDepEvents, Lock);

<<<<<<< HEAD
    // If we have a command graph set we need to capture the op through the
    // handler rather than by-passing the scheduler.
    if (!MGraph.lock() &&
        areEventsSafeForSchedulerBypass(ExpandedDepEvents, MContext)) {
      if (MHasDiscardEventsSupport) {
=======
    if (areEventsSafeForSchedulerBypass(ExpandedDepEvents, MContext)) {
      if (MSupportsDiscardingPiEvents) {
>>>>>>> 1f37b5ed
        MemOpFunc(MemOpArgs..., getPIEvents(ExpandedDepEvents),
                  /*PiEvent*/ nullptr, /*EventImplPtr*/ nullptr);
        return createDiscardedEvent();
      }

      event ResEvent = prepareSYCLEventAssociatedWithQueue(Self);
      auto EventImpl = detail::getSyclObjImpl(ResEvent);
      MemOpFunc(MemOpArgs..., getPIEvents(ExpandedDepEvents),
                &EventImpl->getHandleRef(), EventImpl);

      if (MContext->is_host())
        return MDiscardEvents ? createDiscardedEvent() : event();

      if (isInOrder()) {
        auto &EventToStoreIn =
            MGraph.lock() ? MGraphLastEventPtr : MLastEventPtr;
        EventToStoreIn = EventImpl;
      }
      // Track only if we won't be able to handle it with piQueueFinish.
      if (MEmulateOOO)
        addSharedEvent(ResEvent);
      return discard_or_return(ResEvent);
    }
  }
  return submitWithHandler(Self, DepEvents, HandlerFunc);
}

void *queue_impl::instrumentationProlog(const detail::code_location &CodeLoc,
                                        std::string &Name, int32_t StreamID,
                                        uint64_t &IId) {
  void *TraceEvent = nullptr;
  (void)CodeLoc;
  (void)Name;
  (void)StreamID;
  (void)IId;
#ifdef XPTI_ENABLE_INSTRUMENTATION
  constexpr uint16_t NotificationTraceType = xpti::trace_wait_begin;
  if (!xptiCheckTraceEnabled(StreamID, NotificationTraceType))
    return TraceEvent;

  xpti::payload_t Payload;
  bool HasSourceInfo = false;
  // We try to create a unique string for the wait() call by combining it with
  // the queue address
  xpti::utils::StringHelper NG;
  Name = NG.nameWithAddress<queue_impl *>("queue.wait", this);

  if (CodeLoc.fileName()) {
    // We have source code location information
    Payload =
        xpti::payload_t(Name.c_str(), CodeLoc.fileName(), CodeLoc.lineNumber(),
                        CodeLoc.columnNumber(), (void *)this);
    HasSourceInfo = true;
  } else {
    // We have no location information, so we'll use the address of the queue
    Payload = xpti::payload_t(Name.c_str(), (void *)this);
  }
  // wait() calls could be at different user-code locations; We create a new
  // event based on the code location info and if this has been seen before, a
  // previously created event will be returned.
  uint64_t QWaitInstanceNo = 0;
  xpti::trace_event_data_t *WaitEvent =
      xptiMakeEvent(Name.c_str(), &Payload, xpti::trace_graph_event,
                    xpti_at::active, &QWaitInstanceNo);
  IId = QWaitInstanceNo;
  if (WaitEvent) {
    device D = get_device();
    std::string DevStr;
    if (getSyclObjImpl(D)->is_host())
      DevStr = "HOST";
    else if (D.is_cpu())
      DevStr = "CPU";
    else if (D.is_gpu())
      DevStr = "GPU";
    else if (D.is_accelerator())
      DevStr = "ACCELERATOR";
    else
      DevStr = "UNKNOWN";
    xpti::addMetadata(WaitEvent, "sycl_device_type", DevStr);
    if (HasSourceInfo) {
      xpti::addMetadata(WaitEvent, "sym_function_name", CodeLoc.functionName());
      xpti::addMetadata(WaitEvent, "sym_source_file_name", CodeLoc.fileName());
      xpti::addMetadata(WaitEvent, "sym_line_no",
                        static_cast<int32_t>((CodeLoc.lineNumber())));
      xpti::addMetadata(WaitEvent, "sym_column_no",
                        static_cast<int32_t>((CodeLoc.columnNumber())));
    }
    xptiNotifySubscribers(StreamID, xpti::trace_wait_begin, nullptr, WaitEvent,
                          QWaitInstanceNo,
                          static_cast<const void *>(Name.c_str()));
    TraceEvent = (void *)WaitEvent;
  }
#endif
  return TraceEvent;
}

void queue_impl::instrumentationEpilog(void *TelemetryEvent, std::string &Name,
                                       int32_t StreamID, uint64_t IId) {
  (void)TelemetryEvent;
  (void)Name;
  (void)StreamID;
  (void)IId;
#ifdef XPTI_ENABLE_INSTRUMENTATION
  constexpr uint16_t NotificationTraceType = xpti::trace_wait_end;
  if (!(xptiCheckTraceEnabled(StreamID, NotificationTraceType) &&
        TelemetryEvent))
    return;
  // Close the wait() scope
  xpti::trace_event_data_t *TraceEvent =
      (xpti::trace_event_data_t *)TelemetryEvent;
  xptiNotifySubscribers(StreamID, NotificationTraceType, nullptr, TraceEvent,
                        IId, static_cast<const void *>(Name.c_str()));
#endif
}

void queue_impl::wait(const detail::code_location &CodeLoc) {
  (void)CodeLoc;
#ifdef XPTI_ENABLE_INSTRUMENTATION
  void *TelemetryEvent = nullptr;
  uint64_t IId;
  std::string Name;
  int32_t StreamID = xptiRegisterStream(SYCL_STREAM_NAME);
  TelemetryEvent = instrumentationProlog(CodeLoc, Name, StreamID, IId);
#endif

  if (MGraph.lock()) {
    throw sycl::exception(make_error_code(errc::invalid),
                          "wait cannot be called for a queue which is "
                          "recording to a command graph.");
  }

  std::vector<std::weak_ptr<event_impl>> WeakEvents;
  std::vector<event> SharedEvents;
  {
    std::lock_guard<std::mutex> Lock(MMutex);
    WeakEvents.swap(MEventsWeak);
    SharedEvents.swap(MEventsShared);
  }
  // If the queue is either a host one or does not support OOO (and we use
  // multiple in-order queues as a result of that), wait for each event
  // directly. Otherwise, only wait for unenqueued or host task events, starting
  // from the latest submitted task in order to minimize total amount of calls,
  // then handle the rest with piQueueFinish.
  const bool SupportsPiFinish = !is_host() && !MEmulateOOO;
  for (auto EventImplWeakPtrIt = WeakEvents.rbegin();
       EventImplWeakPtrIt != WeakEvents.rend(); ++EventImplWeakPtrIt) {
    if (std::shared_ptr<event_impl> EventImplSharedPtr =
            EventImplWeakPtrIt->lock()) {
      // A nullptr PI event indicates that piQueueFinish will not cover it,
      // either because it's a host task event or an unenqueued one.
      if (!SupportsPiFinish || nullptr == EventImplSharedPtr->getHandleRef()) {
        EventImplSharedPtr->wait(EventImplSharedPtr);
      }
    }
  }
  if (SupportsPiFinish) {
    const PluginPtr &Plugin = getPlugin();
    Plugin->call<detail::PiApiKind::piQueueFinish>(getHandleRef());
    assert(SharedEvents.empty() && "Queues that support calling piQueueFinish "
                                   "shouldn't have shared events");
  } else {
    for (event &Event : SharedEvents)
      Event.wait();
  }

  std::vector<EventImplPtr> StreamsServiceEvents;
  {
    std::lock_guard<std::mutex> Lock(MMutex);
    StreamsServiceEvents.swap(MStreamsServiceEvents);
  }
  for (const EventImplPtr &Event : StreamsServiceEvents)
    Event->wait(Event);

#ifdef XPTI_ENABLE_INSTRUMENTATION
  instrumentationEpilog(TelemetryEvent, Name, StreamID, IId);
#endif
}

pi_native_handle queue_impl::getNative(int32_t &NativeHandleDesc) const {
  const PluginPtr &Plugin = getPlugin();
  if (getContextImplPtr()->getBackend() == backend::opencl)
    Plugin->call<PiApiKind::piQueueRetain>(MQueues[0]);
  pi_native_handle Handle{};
  Plugin->call<PiApiKind::piextQueueGetNativeHandle>(MQueues[0], &Handle,
                                                     &NativeHandleDesc);
  return Handle;
}

void queue_impl::cleanup_fusion_cmd() {
  // Clean up only if a scheduler instance exits.
  if (detail::Scheduler::isInstanceAlive())
    detail::Scheduler::getInstance().cleanUpCmdFusion(this);
}

bool queue_impl::ext_oneapi_empty() const {
  // If we have in-order queue where events are not discarded then just check
  // the status of the last event.
  if (isInOrder() && !MDiscardEvents) {
    std::lock_guard<std::mutex> Lock(MMutex);
    return !MLastEventPtr ||
           MLastEventPtr->get_info<info::event::command_execution_status>() ==
               info::event_command_status::complete;
  }

  // Check the status of the backend queue if this is not a host queue.
  if (!is_host()) {
    pi_bool IsReady = false;
    getPlugin()->call<PiApiKind::piQueueGetInfo>(
        MQueues[0], PI_EXT_ONEAPI_QUEUE_INFO_EMPTY, sizeof(pi_bool), &IsReady,
        nullptr);
    if (!IsReady)
      return false;
  }

  // We may have events like host tasks which are not submitted to the backend
  // queue so we need to get their status separately.
  std::lock_guard<std::mutex> Lock(MMutex);
  for (event Event : MEventsShared)
    if (Event.get_info<info::event::command_execution_status>() !=
        info::event_command_status::complete)
      return false;

  for (auto EventImplWeakPtrIt = MEventsWeak.begin();
       EventImplWeakPtrIt != MEventsWeak.end(); ++EventImplWeakPtrIt)
    if (std::shared_ptr<event_impl> EventImplSharedPtr =
            EventImplWeakPtrIt->lock())
      if (EventImplSharedPtr->is_host() &&
          EventImplSharedPtr
                  ->get_info<info::event::command_execution_status>() !=
              info::event_command_status::complete)
        return false;

  // If we didn't exit early above then it means that all events in the queue
  // are completed.
  return true;
}

event queue_impl::discard_or_return(const event &Event) {
  if (!(MDiscardEvents))
    return Event;
  return createDiscardedEvent();
}

} // namespace detail
} // namespace _V1
} // namespace sycl<|MERGE_RESOLUTION|>--- conflicted
+++ resolved
@@ -338,16 +338,11 @@
     const std::vector<event> &ExpandedDepEvents =
         getExtendDependencyList(DepEvents, MutableDepEvents, Lock);
 
-<<<<<<< HEAD
     // If we have a command graph set we need to capture the op through the
     // handler rather than by-passing the scheduler.
     if (!MGraph.lock() &&
         areEventsSafeForSchedulerBypass(ExpandedDepEvents, MContext)) {
-      if (MHasDiscardEventsSupport) {
-=======
-    if (areEventsSafeForSchedulerBypass(ExpandedDepEvents, MContext)) {
       if (MSupportsDiscardingPiEvents) {
->>>>>>> 1f37b5ed
         MemOpFunc(MemOpArgs..., getPIEvents(ExpandedDepEvents),
                   /*PiEvent*/ nullptr, /*EventImplPtr*/ nullptr);
         return createDiscardedEvent();
