//==------------------ queue_impl.cpp - SYCL queue -------------------------==//
//
// Part of the LLVM Project, under the Apache License v2.0 with LLVM Exceptions.
// See https://llvm.org/LICENSE.txt for license information.
// SPDX-License-Identifier: Apache-2.0 WITH LLVM-exception
//
//===----------------------------------------------------------------------===//

#include <detail/event_impl.hpp>
#include <detail/memory_manager.hpp>
#include <detail/queue_impl.hpp>
#include <sycl/context.hpp>
#include <sycl/detail/common.hpp>
#include <sycl/detail/ur.hpp>
#include <sycl/device.hpp>

#include <cstring>
#include <utility>

#ifdef XPTI_ENABLE_INSTRUMENTATION
#include <detail/xpti_registry.hpp>
#include <sstream>
#endif

namespace sycl {
inline namespace _V1 {
namespace detail {
// Treat 0 as reserved for host task traces
std::atomic<unsigned long long> queue_impl::MNextAvailableQueueID = 1;

thread_local bool NestedCallsDetector = false;
class NestedCallsTracker {
public:
  NestedCallsTracker() {
    if (NestedCallsDetectorRef)
      throw sycl::exception(
          make_error_code(errc::invalid),
          "Calls to sycl::queue::submit cannot be nested. Command group "
          "function objects should use the sycl::handler API instead.");
    NestedCallsDetectorRef = true;
  }

  ~NestedCallsTracker() { NestedCallsDetectorRef = false; }

private:
  // Cache the TLS location to decrease amount of TLS accesses.
  bool &NestedCallsDetectorRef = NestedCallsDetector;
};

static std::vector<ur_event_handle_t>
getUrEvents(const std::vector<sycl::event> &DepEvents) {
  std::vector<ur_event_handle_t> RetUrEvents;
  for (const sycl::event &Event : DepEvents) {
    event_impl &EventImpl = *detail::getSyclObjImpl(Event);
    auto Handle = EventImpl.getHandle();
    if (Handle != nullptr)
      RetUrEvents.push_back(Handle);
  }
  return RetUrEvents;
}

template <>
uint32_t queue_impl::get_info<info::queue::reference_count>() const {
  ur_result_t result = UR_RESULT_SUCCESS;
  getAdapter().call<UrApiKind::urQueueGetInfo>(
      MQueue, UR_QUEUE_INFO_REFERENCE_COUNT, sizeof(result), &result, nullptr);
  return result;
}

template <> context queue_impl::get_info<info::queue::context>() const {
  return get_context();
}

template <> device queue_impl::get_info<info::queue::device>() const {
  return get_device();
}

#ifndef __INTEL_PREVIEW_BREAKING_CHANGES
template <>
typename info::platform::version::return_type
queue_impl::get_backend_info<info::platform::version>() const {
  if (getContextImpl().getBackend() != backend::opencl) {
    throw sycl::exception(errc::backend_mismatch,
                          "the info::platform::version info descriptor can "
                          "only be queried with an OpenCL backend");
  }
  return get_device().get_platform().get_info<info::platform::version>();
}
#endif

#ifndef __INTEL_PREVIEW_BREAKING_CHANGES
template <>
typename info::device::version::return_type
queue_impl::get_backend_info<info::device::version>() const {
  if (getContextImpl().getBackend() != backend::opencl) {
    throw sycl::exception(errc::backend_mismatch,
                          "the info::device::version info descriptor can only "
                          "be queried with an OpenCL backend");
  }
  return get_device().get_info<info::device::version>();
}
#endif

#ifndef __INTEL_PREVIEW_BREAKING_CHANGES
template <>
typename info::device::backend_version::return_type
queue_impl::get_backend_info<info::device::backend_version>() const {
  if (getContextImpl().getBackend() != backend::ext_oneapi_level_zero) {
    throw sycl::exception(errc::backend_mismatch,
                          "the info::device::backend_version info descriptor "
                          "can only be queried with a Level Zero backend");
  }
  return "";
  // Currently The Level Zero backend does not define the value of this
  // information descriptor and implementations are encouraged to return the
  // empty string as per specification.
}
#endif

static event
prepareSYCLEventAssociatedWithQueue(detail::queue_impl &QueueImpl) {
  auto EventImpl = detail::event_impl::create_device_event(QueueImpl);
  EventImpl->setContextImpl(QueueImpl.getContextImpl());
  EventImpl->setStateIncomplete();
  return detail::createSyclObjFromImpl<event>(EventImpl);
}

const std::vector<event> &
queue_impl::getExtendDependencyList(const std::vector<event> &DepEvents,
                                    std::vector<event> &MutableVec,
                                    std::unique_lock<std::mutex> &QueueLock) {
  if (!isInOrder())
    return DepEvents;

  QueueLock.lock();
  EventImplPtr ExtraEvent = MGraph.expired() ? MDefaultGraphDeps.LastEventPtr
                                             : MExtGraphDeps.LastEventPtr;
  std::optional<event> ExternalEvent = popExternalEvent();

  if (!ExternalEvent && !ExtraEvent)
    return DepEvents;

  MutableVec = DepEvents;
  if (ExternalEvent)
    MutableVec.push_back(*ExternalEvent);
  if (ExtraEvent)
    MutableVec.push_back(detail::createSyclObjFromImpl<event>(ExtraEvent));
  return MutableVec;
}

event queue_impl::memset(void *Ptr, int Value, size_t Count,
                         const std::vector<event> &DepEvents,
                         bool CallerNeedsEvent) {
#if XPTI_ENABLE_INSTRUMENTATION
  // We need a code pointer value and we use the object ptr; if code location
  // information is available, we will have function name and source file
  // information
  const char *UserData = "memory_transfer_node::memset", *FuncName = nullptr;
  // We have to get the stashed code location when not available
  detail::tls_code_loc_t Tls;
  auto CodeLocation = Tls.query();
  if (!CodeLocation.functionName())
    // If the code location is not available, we use the user data
    FuncName = UserData;
  else
    FuncName = CodeLocation.functionName();
  xpti::framework::tracepoint_scope_t TP(
      CodeLocation.fileName(), FuncName, CodeLocation.lineNumber(),
      CodeLocation.columnNumber(), (void *)this);
  TP.stream(detail::getActiveXPTIStreamID())
      .traceType(xpti::trace_point_type_t::node_create)
      .parentEvent(detail::GSYCLGraphEvent);

  // This information is necessary for memset, so we will not guard it by debug
  // stream check.
  TP.addMetadata([&](auto TEvent) {
    xpti::addMetadata(TEvent, "sycl_device",
                      reinterpret_cast<size_t>(MDevice.getHandleRef()));
    xpti::addMetadata(TEvent, "memory_ptr", reinterpret_cast<size_t>(Ptr));
    xpti::addMetadata(TEvent, "value_set", Value);
    xpti::addMetadata(TEvent, "memory_size", Count);
    xpti::addMetadata(TEvent, "queue_id", MQueueID);
  });

  // Before we notifiy the subscribers, we broadcast the 'queue_id', which was a
  // metadata entry to TLS for use by callback handlers
  xpti::framework::stash_tuple(XPTI_QUEUE_INSTANCE_ID_KEY, MQueueID);
  // Notify XPTI about the memset submission, which will create a memory object
  // node
  TP.notify(UserData);
  // Emit a begin/end scope for this call
  TP.scopedNotify((uint16_t)xpti::trace_point_type_t::task_begin, UserData);
#endif
  const std::vector<unsigned char> Pattern{static_cast<unsigned char>(Value)};
  return submitMemOpHelper(
      DepEvents, CallerNeedsEvent,
      [&](handler &CGH) { CGH.memset(Ptr, Value, Count); },
      MemoryManager::fill_usm, Ptr, *this, Count, Pattern);
}

void report(const code_location &CodeLoc) {
  std::cout << "Exception caught at ";
  if (CodeLoc.fileName())
    std::cout << "File: " << CodeLoc.fileName();
  if (CodeLoc.functionName())
    std::cout << " | Function: " << CodeLoc.functionName();
  if (CodeLoc.lineNumber())
    std::cout << " | Line: " << CodeLoc.lineNumber();
  if (CodeLoc.columnNumber())
    std::cout << " | Column: " << CodeLoc.columnNumber();
  std::cout << '\n';
}

event queue_impl::memcpy(void *Dest, const void *Src, size_t Count,
                         const std::vector<event> &DepEvents,
                         bool CallerNeedsEvent, const code_location &CodeLoc) {
#if XPTI_ENABLE_INSTRUMENTATION
  // We need a code pointer value and we duse the object ptr; If code location
  // is available, we use the source file information along with the object
  // pointer.
  xpti::framework::tracepoint_scope_t TP(
      CodeLoc.fileName(), CodeLoc.functionName(), CodeLoc.lineNumber(),
      CodeLoc.columnNumber(), (void *)this);
  TP.stream(detail::getActiveXPTIStreamID())
      .traceType(xpti::trace_point_type_t::node_create)
      .parentEvent(GSYCLGraphEvent);
  const char *UserData = "memory_transfer_node::memcpy";
  // We will include this metadata information as it is required for memcpy.
  TP.addMetadata([&](auto TEvent) {
    xpti::addMetadata(TEvent, "sycl_device",
                      reinterpret_cast<size_t>(MDevice.getHandleRef()));
    xpti::addMetadata(TEvent, "src_memory_ptr", reinterpret_cast<size_t>(Src));
    xpti::addMetadata(TEvent, "dest_memory_ptr",
                      reinterpret_cast<size_t>(Dest));
    xpti::addMetadata(TEvent, "memory_size", Count);
    xpti::addMetadata(TEvent, "queue_id", MQueueID);
  });
  // Before we notify the subscribers, we stash the 'queue_id', which was a
  // metadata entry to TLS for use by callback handlers
  xpti::framework::stash_tuple(XPTI_QUEUE_INSTANCE_ID_KEY, MQueueID);
  // Notify XPTI about the memcpy submission
  TP.notify(UserData);
  // Emit a begin/end scope for this call
  TP.scopedNotify((uint16_t)xpti::trace_point_type_t::task_begin, UserData);
#endif

  if ((!Src || !Dest) && Count != 0) {
    report(CodeLoc);
    throw exception(make_error_code(errc::invalid),
                    "NULL pointer argument in memory copy operation.");
  }
  return submitMemOpHelper(
      DepEvents, CallerNeedsEvent,
      [&](handler &CGH) { CGH.memcpy(Dest, Src, Count); },
      MemoryManager::copy_usm, Src, *this, Count, Dest);
}

event queue_impl::mem_advise(const void *Ptr, size_t Length,
                             ur_usm_advice_flags_t Advice,
                             const std::vector<event> &DepEvents,
                             bool CallerNeedsEvent) {
  return submitMemOpHelper(
      DepEvents, CallerNeedsEvent,
      [&](handler &CGH) { CGH.mem_advise(Ptr, Length, Advice); },
      MemoryManager::advise_usm, Ptr, *this, Length, Advice);
}

event queue_impl::memcpyToDeviceGlobal(void *DeviceGlobalPtr, const void *Src,
                                       bool IsDeviceImageScope, size_t NumBytes,
                                       size_t Offset,
                                       const std::vector<event> &DepEvents,
                                       bool CallerNeedsEvent) {
  return submitMemOpHelper(
      DepEvents, CallerNeedsEvent,
      [&](handler &CGH) {
        CGH.memcpyToDeviceGlobal(DeviceGlobalPtr, Src, IsDeviceImageScope,
                                 NumBytes, Offset);
      },
      MemoryManager::copy_to_device_global, DeviceGlobalPtr, IsDeviceImageScope,
      *this, NumBytes, Offset, Src);
}

event queue_impl::memcpyFromDeviceGlobal(void *Dest,
                                         const void *DeviceGlobalPtr,
                                         bool IsDeviceImageScope,
                                         size_t NumBytes, size_t Offset,
                                         const std::vector<event> &DepEvents,
                                         bool CallerNeedsEvent) {
  return submitMemOpHelper(
      DepEvents, CallerNeedsEvent,
      [&](handler &CGH) {
        CGH.memcpyFromDeviceGlobal(Dest, DeviceGlobalPtr, IsDeviceImageScope,
                                   NumBytes, Offset);
      },
      MemoryManager::copy_from_device_global, DeviceGlobalPtr,
      IsDeviceImageScope, *this, NumBytes, Offset, Dest);
}

sycl::detail::optional<event> queue_impl::getLastEvent() {
  // The external event is required to finish last if set, so it is considered
  // the last event if present.
  if (std::optional<event> ExternalEvent = MInOrderExternalEvent.read())
    return ExternalEvent;

  std::lock_guard<std::mutex> Lock{MMutex};
  if (MEmpty)
    return std::nullopt;
  auto &LastEvent = MGraph.expired() ? MDefaultGraphDeps.LastEventPtr
                                     : MExtGraphDeps.LastEventPtr;
  // If the event comes from a graph, we must return it.
  if (LastEvent)
    return detail::createSyclObjFromImpl<event>(LastEvent);
  // We insert a marker to represent an event at end.
  return detail::createSyclObjFromImpl<event>(insertMarkerEvent());
}

void queue_impl::addEvent(const detail::EventImplPtr &EventImpl) {
  if (!EventImpl)
    return;
  Command *Cmd = EventImpl->getCommand();
  if (Cmd != nullptr && EventImpl->getHandle() == nullptr) {
    std::weak_ptr<event_impl> EventWeakPtr{EventImpl};
    std::lock_guard<std::mutex> Lock{MMutex};
    MEventsWeak.push_back(std::move(EventWeakPtr));
  }
}

detail::EventImplPtr
queue_impl::submit_impl(const detail::type_erased_cgfo_ty &CGF,
                        bool CallerNeedsEvent, const detail::code_location &Loc,
                        bool IsTopCodeLoc,
                        const v1::SubmissionInfo &SubmitInfo) {
#ifdef __INTEL_PREVIEW_BREAKING_CHANGES
  detail::handler_impl HandlerImplVal(*this, CallerNeedsEvent);
  handler Handler(HandlerImplVal);
#else
  handler Handler(shared_from_this(), CallerNeedsEvent);
#endif

#ifdef XPTI_ENABLE_INSTRUMENTATION
  if (xptiTraceEnabled()) {
    Handler.saveCodeLoc(Loc, IsTopCodeLoc);
  }
#endif

  {
    NestedCallsTracker tracker;
    CGF(Handler);
  }

  // We might swap handlers as part of the CGH(Handler) call in the reduction
  // case, so need to retrieve the handler_impl reference after that.
  detail::handler_impl &HandlerImpl = *detail::getSyclObjImpl(Handler);

  // Scheduler will later omit events, that are not required to execute tasks.
  // Host and interop tasks, however, are not submitted to low-level runtimes
  // and require separate dependency management.
  const CGType Type = HandlerImpl.MCGType;
  std::vector<StreamImplPtr> Streams;
  if (Type == CGType::Kernel)
    Streams = std::move(Handler.MStreamStorage);

  HandlerImpl.MEventMode = SubmitInfo.EventMode();

  auto isHostTask = Type == CGType::CodeplayHostTask ||
                    (Type == CGType::ExecCommandBuffer &&
                     HandlerImpl.MExecGraph->containsHostTask());

  auto noLastEventPath = !isHostTask &&
                         MNoLastEventMode.load(std::memory_order_acquire) &&
                         !Streams.size();

  if (noLastEventPath) {
    std::unique_lock<std::mutex> Lock(MMutex);

    // Check if we are still in no last event mode. There could
    // have been a concurrent submit.
    if (MNoLastEventMode.load(std::memory_order_relaxed)) {
      return finalizeHandlerInOrderNoEventsUnlocked(Handler);
    }
  }

  detail::EventImplPtr EventImpl;
  if (!isInOrder()) {
    EventImpl = finalizeHandlerOutOfOrder(Handler);
    addEvent(EventImpl);
  } else {
    if (isHostTask) {
      std::unique_lock<std::mutex> Lock(MMutex);
      EventImpl = finalizeHandlerInOrderHostTaskUnlocked(Handler);
    } else {
      std::unique_lock<std::mutex> Lock(MMutex);

      if (trySwitchingToNoEventsMode()) {
        EventImpl = finalizeHandlerInOrderNoEventsUnlocked(Handler);
      } else {
        EventImpl = finalizeHandlerInOrderWithDepsUnlocked(Handler);
      }
    }
  }

  for (auto &Stream : Streams) {
    // We don't want stream flushing to be blocking operation that is why submit
    // a host task to print stream buffer. It will fire up as soon as the kernel
    // finishes execution.
    auto L = [&](handler &ServiceCGH) {
      Stream->generateFlushCommand(ServiceCGH);
    };
    detail::type_erased_cgfo_ty CGF{L};
    detail::EventImplPtr FlushEvent =
        submit_impl(CGF, /*CallerNeedsEvent*/ true, Loc, IsTopCodeLoc, {});
    if (EventImpl)
      EventImpl->attachEventToCompleteWeak(FlushEvent);
    if (!isInOrder()) {
      // For in-order queue, the dependencies will be tracked by LastEvent
      registerStreamServiceEvent(FlushEvent);
    }
  }

  return EventImpl;
}

EventImplPtr queue_impl::submit_kernel_scheduler_bypass(
    KernelData &KData, std::vector<detail::EventImplPtr> &DepEvents,
    bool EventNeeded, detail::kernel_impl *KernelImplPtr,
    detail::kernel_bundle_impl *KernelBundleImpPtr,
    const detail::code_location &CodeLoc, bool IsTopCodeLoc) {
  std::vector<ur_event_handle_t> RawEvents;

  // TODO checking the size of the events vector and avoiding the call is
  // more efficient here at this point
  if (DepEvents.size() > 0) {
    RawEvents = detail::Command::getUrEvents(DepEvents, this, false);
  }

  bool DiscardEvent = !EventNeeded && supportsDiscardingPiEvents();
  if (DiscardEvent) {
    // Kernel only uses assert if it's non interop one
    bool KernelUsesAssert =
        !(KernelImplPtr && KernelImplPtr->isInterop()) && KData.usesAssert();
    DiscardEvent = !KernelUsesAssert;
  }

  std::shared_ptr<detail::event_impl> ResultEvent =
      DiscardEvent ? nullptr : detail::event_impl::create_device_event(*this);

  auto EnqueueKernel = [&]() {
#ifdef XPTI_ENABLE_INSTRUMENTATION
    xpti_td *CmdTraceEvent = nullptr;
    uint64_t InstanceID = 0;
    auto StreamID = detail::getActiveXPTIStreamID();
    // Only enable instrumentation if there are subscribes to the SYCL
    // stream
    const bool xptiEnabled = xptiCheckTraceEnabled(StreamID);
    if (xptiEnabled) {
      std::tie(CmdTraceEvent, InstanceID) = emitKernelInstrumentationData(
          StreamID, KernelImplPtr, CodeLoc, IsTopCodeLoc,
          *KData.getDeviceKernelInfoPtr(), this, KData.getNDRDesc(),
          KernelBundleImpPtr, KData.getArgs());
      detail::emitInstrumentationGeneral(StreamID, InstanceID, CmdTraceEvent,
                                         xpti::trace_task_begin, nullptr);
    }
#endif
    const detail::RTDeviceBinaryImage *BinImage = nullptr;
    if (detail::SYCLConfig<detail::SYCL_JIT_AMDGCN_PTX_KERNELS>::get()) {
      BinImage = detail::retrieveKernelBinary(*this, KData.getKernelName());
      assert(BinImage && "Failed to obtain a binary image.");
    }
    enqueueImpKernel(*this, KData.getNDRDesc(), KData.getArgs(),
                     KernelBundleImpPtr, KernelImplPtr,
                     *KData.getDeviceKernelInfoPtr(), RawEvents,
                     ResultEvent.get(), nullptr, KData.getKernelCacheConfig(),
                     KData.isCooperative(), KData.usesClusterLaunch(),
                     KData.getKernelWorkGroupMemorySize(), BinImage,
                     KData.getKernelFuncPtr());
#ifdef XPTI_ENABLE_INSTRUMENTATION
    if (xptiEnabled) {
      // Emit signal only when event is created
      if (!DiscardEvent) {
        detail::emitInstrumentationGeneral(
            StreamID, InstanceID, CmdTraceEvent, xpti::trace_signal,
            static_cast<const void *>(ResultEvent->getHandle()));
      }
      detail::emitInstrumentationGeneral(StreamID, InstanceID, CmdTraceEvent,
                                         xpti::trace_task_end, nullptr);
    }
#endif
  };

  if (DiscardEvent) {
    EnqueueKernel();
  } else {
    ResultEvent->setWorkerQueue(weak_from_this());
    ResultEvent->setStateIncomplete();
    ResultEvent->setSubmissionTime();

    EnqueueKernel();
    ResultEvent->setEnqueued();
    // connect returned event with dependent events
    if (!isInOrder()) {
      // DepEvents is not used anymore, so can move.
      ResultEvent->getPreparedDepsEvents() = std::move(DepEvents);
      // ResultEvent is local for current thread, no need to lock.
      ResultEvent->cleanDepEventsThroughOneLevelUnlocked();
    }
  }

  return ResultEvent;
}

EventImplPtr queue_impl::submit_command_to_graph(
    ext::oneapi::experimental::detail::graph_impl &GraphImpl,
    std::unique_ptr<detail::CG> CommandGroup, sycl::detail::CGType CGType,
    sycl::ext::oneapi::experimental::node_type UserFacingNodeType) {
  auto EventImpl = detail::event_impl::create_completed_host_event();
  EventImpl->setSubmittedQueue(weak_from_this());
  ext::oneapi::experimental::detail::node_impl *NodeImpl = nullptr;

  // GraphImpl is read and written in this scope so we lock this graph
  // with full priviledges.
  ext::oneapi::experimental::detail::graph_impl::WriteLock Lock(
      GraphImpl.MMutex);

  ext::oneapi::experimental::node_type NodeType =
      UserFacingNodeType != ext::oneapi::experimental::node_type::empty
          ? UserFacingNodeType
          : ext::oneapi::experimental::detail::getNodeTypeFromCG(CGType);

  // Create a new node in the graph representing this command-group
  if (isInOrder()) {
    // In-order queues create implicit linear dependencies between nodes.
    // Find the last node added to the graph from this queue, so our new
    // node can set it as a predecessor.
    std::vector<ext::oneapi::experimental::detail::node_impl *> Deps;
    if (ext::oneapi::experimental::detail::node_impl *DependentNode =
            GraphImpl.getLastInorderNode(this)) {
      Deps.push_back(DependentNode);
    }
    NodeImpl = &GraphImpl.add(NodeType, std::move(CommandGroup), Deps);

    // If we are recording an in-order queue remember the new node, so it
    // can be used as a dependency for any more nodes recorded from this
    // queue.
    GraphImpl.setLastInorderNode(*this, *NodeImpl);
  } else {
    ext::oneapi::experimental::detail::node_impl *LastBarrierRecordedFromQueue =
        GraphImpl.getBarrierDep(weak_from_this());
    std::vector<ext::oneapi::experimental::detail::node_impl *> Deps;

    if (LastBarrierRecordedFromQueue) {
      Deps.push_back(LastBarrierRecordedFromQueue);
    }
    NodeImpl = &GraphImpl.add(NodeType, std::move(CommandGroup), Deps);

    if (NodeImpl->MCGType == sycl::detail::CGType::Barrier) {
      GraphImpl.setBarrierDep(weak_from_this(), *NodeImpl);
    }
  }

  // Associate an event with this new node and return the event.
  GraphImpl.addEventForNode(EventImpl, *NodeImpl);

  return EventImpl;
}

EventImplPtr queue_impl::submit_kernel_direct_impl(
    const NDRDescT &NDRDesc, detail::HostKernelRefBase &HostKernel,
    detail::DeviceKernelInfo *DeviceKernelInfo, bool CallerNeedsEvent,
    const detail::code_location &CodeLoc, bool IsTopCodeLoc) {

  KernelData KData;

  KData.setDeviceKernelInfoPtr(DeviceKernelInfo);
  KData.setKernelFunc(HostKernel.getPtr());
  KData.setNDRDesc(NDRDesc);

  auto SubmitKernelFunc = [&](detail::CG::StorageInitHelper &CGData,
                              bool SchedulerBypass) -> EventImplPtr {
    if (SchedulerBypass) {
      return submit_kernel_scheduler_bypass(KData, CGData.MEvents,
                                            CallerNeedsEvent, nullptr, nullptr,
                                            CodeLoc, IsTopCodeLoc);
    }
    std::unique_ptr<detail::CG> CommandGroup;
    std::vector<std::shared_ptr<detail::stream_impl>> StreamStorage;
    std::vector<std::shared_ptr<const void>> AuxiliaryResources;

    std::shared_ptr<detail::HostKernelBase> HostKernelPtr =
        HostKernel.takeOrCopyOwnership();

    KData.extractArgsAndReqsFromLambda();

    CommandGroup.reset(new detail::CGExecKernel(
        KData.getNDRDesc(), std::move(HostKernelPtr),
        nullptr, // Kernel
        nullptr, // KernelBundle
        std::move(CGData), std::move(KData).getArgs(),
        *KData.getDeviceKernelInfoPtr(), std::move(StreamStorage),
        std::move(AuxiliaryResources), detail::CGType::Kernel,
        KData.getKernelCacheConfig(), KData.isCooperative(),
        KData.usesClusterLaunch(), KData.getKernelWorkGroupMemorySize(),
        CodeLoc));
    CommandGroup->MIsTopCodeLoc = IsTopCodeLoc;

    if (auto GraphImpl = getCommandGraph(); GraphImpl) {
      return submit_command_to_graph(*GraphImpl, std::move(CommandGroup),
                                     detail::CGType::Kernel);
    }

    return detail::Scheduler::getInstance().addCG(std::move(CommandGroup),
                                                  *this, true);
  };

  return submit_direct(CallerNeedsEvent, SubmitKernelFunc);
}

template <typename SubmitCommandFuncType>
detail::EventImplPtr
queue_impl::submit_direct(bool CallerNeedsEvent,
                          SubmitCommandFuncType &SubmitCommandFunc) {
  detail::CG::StorageInitHelper CGData;
  std::unique_lock<std::mutex> Lock(MMutex);

  // Set the No Last Event Mode to false, since the no-handler path
  // does not support it yet.
  MNoLastEventMode.store(false, std::memory_order_relaxed);

  // Used by queue_empty() and getLastEvent()
  MEmpty.store(false, std::memory_order_release);

  // Sync with an external event
  std::optional<event> ExternalEvent = popExternalEvent();
  if (ExternalEvent) {
    CGData.MEvents.push_back(getSyclObjImpl(*ExternalEvent));
  }

  // Sync with the last event for in order queue
  EventImplPtr &LastEvent = MDefaultGraphDeps.LastEventPtr;
  if (isInOrder() && LastEvent) {
    CGData.MEvents.push_back(LastEvent);
  }

  // Barrier and un-enqueued commands synchronization for out or order queue
  if (!isInOrder()) {
    MMissedCleanupRequests.unset(
        [&](MissedCleanupRequestsType &MissedCleanupRequests) {
          for (auto &UpdatedGraph : MissedCleanupRequests)
            doUnenqueuedCommandCleanup(UpdatedGraph);
          MissedCleanupRequests.clear();
        });

    if (MDefaultGraphDeps.LastBarrier &&
        !MDefaultGraphDeps.LastBarrier->isEnqueued()) {
      CGData.MEvents.push_back(MDefaultGraphDeps.LastBarrier);
    }
  }

  bool SchedulerBypass =
      (CGData.MEvents.size() > 0
           ? detail::Scheduler::areEventsSafeForSchedulerBypass(
                 CGData.MEvents, getContextImpl())
           : true) &&
      !hasCommandGraph();

<<<<<<< HEAD
=======
  if (isInOrder()) {
    if (SchedulerBypass) {
      MNoLastEventMode.store(true, std::memory_order_relaxed);
    } else {
      MNoLastEventMode.store(false, std::memory_order_relaxed);
    }
  }

>>>>>>> c0345dfa
  EventImplPtr EventImpl = SubmitCommandFunc(CGData, SchedulerBypass);

  // Sync with the last event for in order queue. For scheduler-bypass flow,
  // the ordering is done at the layers below the SYCL runtime,
  // but for the scheduler-based flow, it needs to be done here, as the
  // scheduler handles host task submissions.
  if (isInOrder()) {
    LastEvent = SchedulerBypass ? nullptr : EventImpl;
  }

  // Barrier and un-enqueued commands synchronization for out or order queue
  if (!isInOrder() && !EventImpl->isEnqueued()) {
    MDefaultGraphDeps.UnenqueuedCmdEvents.push_back(EventImpl);
  }

  return CallerNeedsEvent ? EventImpl : nullptr;
}

template <typename HandlerFuncT>
event queue_impl::submitWithHandler(const std::vector<event> &DepEvents,
                                    bool CallerNeedsEvent,
                                    HandlerFuncT HandlerFunc) {
  v1::SubmissionInfo SI{};
  auto L = [&](handler &CGH) {
    CGH.depends_on(DepEvents);
    HandlerFunc(CGH);
  };
  detail::type_erased_cgfo_ty CGF{L};

  if (!CallerNeedsEvent && supportsDiscardingPiEvents()) {
    submit_without_event(CGF, SI,
                         /*CodeLoc*/ {}, /*IsTopCodeLoc*/ true);
    return createSyclObjFromImpl<event>(event_impl::create_discarded_event());
  }
  return submit_with_event(CGF, SI,
                           /*CodeLoc*/ {}, /*IsTopCodeLoc*/ true);
}

template <typename HandlerFuncT, typename MemOpFuncT, typename... MemOpArgTs>
event queue_impl::submitMemOpHelper(const std::vector<event> &DepEvents,
                                    bool CallerNeedsEvent,
                                    HandlerFuncT HandlerFunc,
                                    MemOpFuncT MemOpFunc,
                                    MemOpArgTs &&...MemOpArgs) {
  // We need to submit command and update the last event under same lock if we
  // have in-order queue.
  {
    std::unique_lock<std::mutex> Lock(MMutex, std::defer_lock);

    std::vector<event> MutableDepEvents;
    const std::vector<event> &ExpandedDepEvents =
        getExtendDependencyList(DepEvents, MutableDepEvents, Lock);

    MEmpty = false;

    // If we have a command graph set we need to capture the op through the
    // handler rather than by-passing the scheduler.
    if (MGraph.expired() && Scheduler::areEventsSafeForSchedulerBypass(
                                ExpandedDepEvents, *MContext)) {
      auto isNoEventsMode = trySwitchingToNoEventsMode();
      if (!CallerNeedsEvent && isNoEventsMode) {
        NestedCallsTracker tracker;
        MemOpFunc(std::forward<MemOpArgTs>(MemOpArgs)...,
                  getUrEvents(ExpandedDepEvents),
                  /*PiEvent*/ nullptr);

        return createSyclObjFromImpl<event>(
            event_impl::create_discarded_event());
      }

      event ResEvent = prepareSYCLEventAssociatedWithQueue(*this);
      const auto &EventImpl = detail::getSyclObjImpl(ResEvent);
      {
        NestedCallsTracker tracker;
        ur_event_handle_t UREvent = nullptr;
        EventImpl->setSubmissionTime();
        MemOpFunc(std::forward<MemOpArgTs>(MemOpArgs)...,
                  getUrEvents(ExpandedDepEvents), &UREvent);
        EventImpl->setHandle(UREvent);
        EventImpl->setEnqueued();
        // connect returned event with dependent events
        if (!isInOrder()) {
          std::vector<EventImplPtr> &ExpandedDepEventImplPtrs =
              EventImpl->getPreparedDepsEvents();
          ExpandedDepEventImplPtrs.reserve(ExpandedDepEvents.size());
          for (const event &DepEvent : ExpandedDepEvents)
            ExpandedDepEventImplPtrs.push_back(
                detail::getSyclObjImpl(DepEvent));

          // EventImpl is local for current thread, no need to lock.
          EventImpl->cleanDepEventsThroughOneLevelUnlocked();
        }
      }

      if (isInOrder() && !isNoEventsMode) {
        auto &EventToStoreIn = MGraph.expired() ? MDefaultGraphDeps.LastEventPtr
                                                : MExtGraphDeps.LastEventPtr;
        EventToStoreIn = EventImpl;
      }

      return ResEvent;
    }
  }
  return submitWithHandler(DepEvents, CallerNeedsEvent, HandlerFunc);
}

#ifdef XPTI_ENABLE_INSTRUMENTATION
void *queue_impl::instrumentationProlog(const detail::code_location &CodeLoc,
                                        std::string &Name,
                                        xpti::stream_id_t StreamID,
                                        uint64_t &IId) {
  void *TraceEvent = nullptr;
  constexpr uint16_t NotificationTraceType = xpti::trace_wait_begin;
  if (!xptiCheckTraceEnabled(StreamID, NotificationTraceType))
    return TraceEvent;

  xpti_tracepoint_t *Event;
  // We try to create a unique string for the wait() call by combining it with
  // the queue address
  xpti::utils::StringHelper NG;
  Name = NG.nameWithAddress<queue_impl *>("queue.wait", this);

  bool HasSourceInfo = CodeLoc.fileName() != nullptr;
  // wait() calls could be at different user-code locations; We create a new
  // event based on the code location info and if this has been seen before, a
  // previously created event will be returned.
  if (HasSourceInfo) {
    Event = xptiCreateTracepoint(CodeLoc.functionName(), CodeLoc.fileName(),
                                 CodeLoc.lineNumber(), CodeLoc.columnNumber(),
                                 (void *)this);
  } else {
    Event = xptiCreateTracepoint(Name.c_str(), nullptr, 0, 0, (void *)this);
  }

  IId = xptiGetUniqueId();
  auto WaitEvent = Event->event_ref();
  // We will allow the device type to be set
  xpti::addMetadata(WaitEvent, "sycl_device_type", queueDeviceToString(this));
  // We limit the amount of metadata that is added to the regular stream.
  // Only "sycl.debug" stream will have the full information. This improves the
  // performance when this data is not required by the tool or the collector.
  if (isDebugStream(StreamID)) {
    if (HasSourceInfo) {
      xpti::addMetadata(WaitEvent, "sym_function_name", CodeLoc.functionName());
      xpti::addMetadata(WaitEvent, "sym_source_file_name", CodeLoc.fileName());
      xpti::addMetadata(WaitEvent, "sym_line_no",
                        static_cast<xpti::object_id_t>((CodeLoc.lineNumber())));
      xpti::addMetadata(
          WaitEvent, "sym_column_no",
          static_cast<xpti::object_id_t>((CodeLoc.columnNumber())));
    }
  }
  xptiNotifySubscribers(StreamID, xpti::trace_wait_begin, nullptr, WaitEvent,
                        IId, static_cast<const void *>(Name.c_str()));
  TraceEvent = (void *)WaitEvent;

  return TraceEvent;
}

void queue_impl::instrumentationEpilog(void *TelemetryEvent, std::string &Name,
                                       xpti::stream_id_t StreamID,
                                       uint64_t IId) {
  constexpr uint16_t NotificationTraceType = xpti::trace_wait_end;
  if (!(xptiCheckTraceEnabled(StreamID, NotificationTraceType) &&
        TelemetryEvent))
    return;
  // Close the wait() scope
  xpti::trace_event_data_t *TraceEvent =
      (xpti::trace_event_data_t *)TelemetryEvent;
  xptiNotifySubscribers(StreamID, NotificationTraceType, nullptr, TraceEvent,
                        IId, static_cast<const void *>(Name.c_str()));
}

#endif // XPTI_ENABLE_INSTRUMENTATION

void queue_impl::wait(const detail::code_location &CodeLoc) {
  (void)CodeLoc;
#ifdef XPTI_ENABLE_INSTRUMENTATION
  void *TelemetryEvent = nullptr;
  uint64_t IId;
  std::string Name;
  auto StreamID = detail::getActiveXPTIStreamID();
  TelemetryEvent = instrumentationProlog(CodeLoc, Name, StreamID, IId);
#endif

  if (!MGraph.expired()) {
    throw sycl::exception(make_error_code(errc::invalid),
                          "wait cannot be called for a queue which is "
                          "recording to a command graph.");
  }

  // If there is an external event set, we know we are using an in-order queue
  // and the event is required to finish after the last event in the queue. As
  // such, we can just wait for it and finish.
  std::optional<event> ExternalEvent = popExternalEvent();
  if (ExternalEvent) {
    ExternalEvent->wait();

    // Additionally, we can clean up the event lists that we would have
    // otherwise cleared.
    if (!MEventsWeak.empty()) {
      std::lock_guard<std::mutex> Lock(MMutex);
      MEventsWeak.clear();
    }
    if (!MStreamsServiceEvents.empty()) {
      std::lock_guard<std::mutex> Lock(MStreamsServiceEventsMutex);
      MStreamsServiceEvents.clear();
    }
  }

  if (isInOrder() && !MNoLastEventMode.load(std::memory_order_relaxed)) {
    // if MLastEvent is not null, we need to wait for it
    EventImplPtr LastEvent;
    {
      std::lock_guard<std::mutex> Lock(MMutex);
      LastEvent = MDefaultGraphDeps.LastEventPtr;
    }
    if (LastEvent) {
      LastEvent->wait();
    }
  } else if (!isInOrder()) {
    std::vector<std::weak_ptr<event_impl>> WeakEvents;
    {
      std::lock_guard<std::mutex> Lock(MMutex);
      WeakEvents.swap(MEventsWeak);
      MMissedCleanupRequests.unset(
          [&](MissedCleanupRequestsType &MissedCleanupRequests) {
            for (auto &UpdatedGraph : MissedCleanupRequests)
              doUnenqueuedCommandCleanup(UpdatedGraph);
            MissedCleanupRequests.clear();
          });
    }

    // Wait for unenqueued or host task events, starting
    // from the latest submitted task in order to minimize total amount of
    // calls, then handle the rest with urQueueFinish.
    for (auto EventImplWeakPtrIt = WeakEvents.rbegin();
         EventImplWeakPtrIt != WeakEvents.rend(); ++EventImplWeakPtrIt) {
      if (std::shared_ptr<event_impl> EventImplSharedPtr =
              EventImplWeakPtrIt->lock()) {
        // A nullptr UR event indicates that urQueueFinish will not cover it,
        // either because it's a host task event or an unenqueued one.
        if (nullptr == EventImplSharedPtr->getHandle()) {
          EventImplSharedPtr->wait();
        }
      }
    }
  }

  getAdapter().call<UrApiKind::urQueueFinish>(getHandleRef());

  if (!isInOrder()) {
    std::vector<EventImplPtr> StreamsServiceEvents;
    {
      std::lock_guard<std::mutex> Lock(MStreamsServiceEventsMutex);
      StreamsServiceEvents.swap(MStreamsServiceEvents);
    }
    for (const EventImplPtr &Event : StreamsServiceEvents)
      Event->wait();
  }

#ifdef XPTI_ENABLE_INSTRUMENTATION
  // There is an early return in instrumentationEpilog() if no subscribers are
  // subscribing to queue.wait().
  instrumentationEpilog(TelemetryEvent, Name, StreamID, IId);
#endif
}

void queue_impl::constructorNotification() {
#if XPTI_ENABLE_INSTRUMENTATION
  // If there are no subscribers to queue_create, return immediately.
  constexpr uint16_t NotificationTraceType =
      static_cast<uint16_t>(xpti::trace_point_type_t::queue_create);
  if (!anyTraceEnabled(NotificationTraceType))
    return;
  // We do not have CodeLoc for the queue constructor, so we will have to create
  // a queue name with the queue ID to create an event; this step can be avoided
  // by using CodeLoc.
  xpti::utils::StringHelper SH;
  std::string AddrStr = SH.addressAsString<size_t>(MQueueID);
  std::string QueueName = SH.nameWithAddressString("queue", AddrStr);

  xpti_tracepoint_t *Event =
      xptiCreateTracepoint(QueueName.c_str(), nullptr, 0, 0, (void *)this);
  MInstanceID = xptiGetUniqueId();
  xpti_td *TEvent = Event->event_ref();
  // Cache the trace event, stream id and instance IDs for the destructor.
  MTraceEvent = (void *)TEvent;
  // We will allow the queue metadata to be set as this is performed
  // infrequently.
  xpti::addMetadata(TEvent, "sycl_context",
                    reinterpret_cast<size_t>(MContext->getHandleRef()));
  xpti::addMetadata(TEvent, "sycl_device_name",
                    MDevice.get_info<info::device::name>());
  xpti::addMetadata(TEvent, "sycl_device",
                    reinterpret_cast<size_t>(MDevice.getHandleRef()));
  xpti::addMetadata(TEvent, "is_inorder", MIsInorder);
  xpti::addMetadata(TEvent, "queue_id", MQueueID);
  xpti::addMetadata(TEvent, "queue_handle",
                    reinterpret_cast<size_t>(getHandleRef()));
  // Also publish to TLS before notification.
  xpti::framework::stash_tuple(XPTI_QUEUE_INSTANCE_ID_KEY, MQueueID);
  xptiNotifySubscribers(detail::getActiveXPTIStreamID(),
                        (uint16_t)xpti::trace_point_type_t::queue_create,
                        nullptr, TEvent, MInstanceID,
                        static_cast<const void *>("queue_create"));
#endif
}

void queue_impl::destructorNotification() {
#if XPTI_ENABLE_INSTRUMENTATION
  constexpr uint16_t NotificationTraceType =
      static_cast<uint16_t>(xpti::trace_point_type_t::queue_destroy);
  if (anyTraceEnabled(NotificationTraceType)) {
    // Use the cached trace event, stream id and instance IDs for the
    // destructor
    xptiNotifySubscribers(detail::getActiveXPTIStreamID(),
                          NotificationTraceType, nullptr,
                          (xpti::trace_event_data_t *)MTraceEvent, MInstanceID,
                          static_cast<const void *>("queue_destroy"));
    xptiReleaseEvent((xpti::trace_event_data_t *)MTraceEvent);
  }
#endif
}

ur_native_handle_t queue_impl::getNative(int32_t &NativeHandleDesc) const {
  ur_native_handle_t Handle{};
  ur_queue_native_desc_t UrNativeDesc{UR_STRUCTURE_TYPE_QUEUE_NATIVE_DESC,
                                      nullptr, nullptr};
  UrNativeDesc.pNativeData = &NativeHandleDesc;

  getAdapter().call<UrApiKind::urQueueGetNativeHandle>(MQueue, &UrNativeDesc,
                                                       &Handle);
  if (getContextImpl().getBackend() == backend::opencl)
    __SYCL_OCL_CALL(clRetainCommandQueue, ur::cast<cl_command_queue>(Handle));

  return Handle;
}

bool queue_impl::queue_empty() const {
  // If we have in-order queue with non-empty last event, just check its status.
  if (isInOrder()) {
    if (MEmpty.load(std::memory_order_acquire))
      return true;

    std::lock_guard<std::mutex> Lock(MMutex);

    if (MDefaultGraphDeps.LastEventPtr &&
        !MDefaultGraphDeps.LastEventPtr->isDiscarded())
      return MDefaultGraphDeps.LastEventPtr
                 ->get_info<info::event::command_execution_status>() ==
             info::event_command_status::complete;
  }

  // Check the status of the backend queue if this is not a host queue.
  ur_bool_t IsReady = false;
  getAdapter().call<UrApiKind::urQueueGetInfo>(
      MQueue, UR_QUEUE_INFO_EMPTY, sizeof(IsReady), &IsReady, nullptr);
  if (!IsReady)
    return false;

  // If got here, it means that LastEventPtr is nullptr (so no possible Host
  // Tasks) and there is nothing executing on the device.
  if (isInOrder())
    return true;

  // We may have events like host tasks which are not submitted to the backend
  // queue so we need to get their status separately.
  std::lock_guard<std::mutex> Lock(MMutex);
  for (auto EventImplWeakPtrIt = MEventsWeak.begin();
       EventImplWeakPtrIt != MEventsWeak.end(); ++EventImplWeakPtrIt)
    if (std::shared_ptr<event_impl> EventImplSharedPtr =
            EventImplWeakPtrIt->lock())
      if (EventImplSharedPtr->isHost() &&
          EventImplSharedPtr
                  ->get_info<info::event::command_execution_status>() !=
              info::event_command_status::complete)
        return false;

  // If we didn't exit early above then it means that all events in the queue
  // are completed.
  return true;
}

void queue_impl::revisitUnenqueuedCommandsState(
    const EventImplPtr &CompletedHostTask) {
  if (MIsInorder)
    return;
  std::unique_lock<std::mutex> Lock{MMutex, std::try_to_lock};
  if (Lock.owns_lock())
    doUnenqueuedCommandCleanup(CompletedHostTask->getCommandGraph());
  else {
    MMissedCleanupRequests.set(
        [&](MissedCleanupRequestsType &MissedCleanupRequests) {
          MissedCleanupRequests.push_back(CompletedHostTask->getCommandGraph());
        });
  }
}

void queue_impl::doUnenqueuedCommandCleanup(
    const std::shared_ptr<ext::oneapi::experimental::detail::graph_impl>
        &Graph) {
  auto tryToCleanup = [](DependencyTrackingItems &Deps) {
    if (Deps.LastBarrier && Deps.LastBarrier->isEnqueued()) {
      Deps.LastBarrier = nullptr;
      Deps.UnenqueuedCmdEvents.clear();
    } else {
      if (Deps.UnenqueuedCmdEvents.empty())
        return;
      Deps.UnenqueuedCmdEvents.erase(
          std::remove_if(
              Deps.UnenqueuedCmdEvents.begin(), Deps.UnenqueuedCmdEvents.end(),
              [](const EventImplPtr &CommandEvent) {
                return (CommandEvent->isHost() ? CommandEvent->isCompleted()
                                               : CommandEvent->isEnqueued());
              }),
          Deps.UnenqueuedCmdEvents.end());
    }
  };
  // Barrier enqueue could be significantly postponed due to host task
  // dependency if any. No guarantee that it will happen while same graph deps
  // are still recording.
  if (Graph && Graph == getCommandGraph())
    tryToCleanup(MExtGraphDeps);
  else
    tryToCleanup(MDefaultGraphDeps);
}

void queue_impl::verifyProps(const property_list &Props) const {
  auto CheckDataLessProperties = [](int PropertyKind) {
#define __SYCL_DATA_LESS_PROP_DEPRECATED_ALIAS(NS_QUALIFIER, PROP_NAME,        \
                                               ENUM_VAL, WARNING)              \
  case NS_QUALIFIER::PROP_NAME::getKind():                                     \
    return true;
#define __SYCL_DATA_LESS_PROP(NS_QUALIFIER, PROP_NAME, ENUM_VAL)               \
  case NS_QUALIFIER::PROP_NAME::getKind():                                     \
    return true;
    switch (PropertyKind) {
#include <sycl/properties/queue_properties.def>
    default:
      return false;
    }
  };
  auto CheckPropertiesWithData = [](int PropertyKind) {
#define __SYCL_MANUALLY_DEFINED_PROP(NS_QUALIFIER, PROP_NAME)                  \
  case NS_QUALIFIER::PROP_NAME::getKind():                                     \
    return true;
    switch (PropertyKind) {
#include <sycl/properties/queue_properties.def>
    default:
      return false;
    }
  };
  detail::PropertyValidator::checkPropsAndThrow(Props, CheckDataLessProperties,
                                                CheckPropertiesWithData);
}

} // namespace detail
} // namespace _V1
} // namespace sycl<|MERGE_RESOLUTION|>--- conflicted
+++ resolved
@@ -662,8 +662,6 @@
            : true) &&
       !hasCommandGraph();
 
-<<<<<<< HEAD
-=======
   if (isInOrder()) {
     if (SchedulerBypass) {
       MNoLastEventMode.store(true, std::memory_order_relaxed);
@@ -672,7 +670,6 @@
     }
   }
 
->>>>>>> c0345dfa
   EventImplPtr EventImpl = SubmitCommandFunc(CGData, SchedulerBypass);
 
   // Sync with the last event for in order queue. For scheduler-bypass flow,
