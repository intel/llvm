--- conflicted
+++ resolved
@@ -382,27 +382,7 @@
 
   HandlerImpl->MEventMode = SubmitInfo.EventMode();
 
-<<<<<<< HEAD
-  if (SubmitInfo.PostProcessorFunc()) {
-    auto &PostProcess = *SubmitInfo.PostProcessorFunc();
-
-    bool IsKernel = Type == CGType::Kernel;
-    bool KernelUsesAssert = false;
-
-    if (IsKernel)
-      // Kernel only uses assert if it's non interop one
-      KernelUsesAssert =
-          (!Handler.MKernel || Handler.MKernel->hasSYCLMetadata()) &&
-          ProgramManager::getInstance().kernelUsesAssert(
-              Handler.MKernelName.c_str());
-    finalizeHandler(Handler, Event);
-
-    PostProcess(IsKernel, KernelUsesAssert, Event);
-  } else
-    finalizeHandler(Handler, Event);
-=======
   auto Event = finalizeHandler(Handler, SubmitInfo.PostProcessorFunc());
->>>>>>> 1687b789
 
   addEvent(Event);
 
