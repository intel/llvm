--- conflicted
+++ resolved
@@ -329,14 +329,7 @@
   // Scheduler will later omit events, that are not required to execute tasks.
   // Host and interop tasks, however, are not submitted to low-level runtimes
   // and require separate dependency management.
-<<<<<<< HEAD
-  const CGType Type = HandlerImpl->MCGType;
-=======
   const CGType Type = HandlerImpl.MCGType;
-  std::vector<StreamImplPtr> Streams;
-  if (Type == CGType::Kernel)
-    Streams = std::move(Handler.MStreamStorage);
->>>>>>> 25ec52bd
 
   HandlerImpl.MEventMode = SubmitInfo.EventMode();
 
