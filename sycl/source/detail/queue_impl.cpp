--- conflicted
+++ resolved
@@ -322,41 +322,6 @@
   MEventsShared.push_back(Event);
 }
 
-<<<<<<< HEAD
-static bool
-areEventsSafeForSchedulerBypass(const std::vector<sycl::event> &DepEvents,
-                                ContextImplPtr Context) {
-  auto CheckEvent = [&Context](const sycl::event &Event) {
-    const EventImplPtr &SyclEventImplPtr = detail::getSyclObjImpl(Event);
-    // Events that don't have an initialized context are throwaway events that
-    // don't represent actual dependencies. Calling getContextImpl() would set
-    // their context, which we wish to avoid as it is expensive.
-    // NOP events also don't represent actual dependencies.
-    if ((!SyclEventImplPtr->isContextInitialized() &&
-         !SyclEventImplPtr->is_host()) ||
-        SyclEventImplPtr->isNOP()) {
-      return true;
-    }
-    if (SyclEventImplPtr->is_host()) {
-      return SyclEventImplPtr->isCompleted();
-    }
-    // Cross-context dependencies can't be passed to the backend directly.
-    if (SyclEventImplPtr->getContextImpl() != Context)
-      return false;
-
-    // A nullptr here means that the commmand does not produce a PI event or it
-    // hasn't been enqueued yet.
-    return SyclEventImplPtr->getHandleRef() != nullptr;
-  };
-
-  return std::all_of(DepEvents.begin(), DepEvents.end(),
-                     [&Context, &CheckEvent](const sycl::event &Event) {
-                       return CheckEvent(Event);
-                     });
-}
-
-=======
->>>>>>> 0e004f97
 template <typename HandlerFuncT>
 event queue_impl::submitWithHandler(const std::shared_ptr<queue_impl> &Self,
                                     const std::vector<event> &DepEvents,
