--- conflicted
+++ resolved
@@ -340,19 +340,12 @@
                     (Type == CGType::ExecCommandBuffer &&
                      HandlerImpl.MExecGraph->containsHostTask());
 
-<<<<<<< HEAD
-  auto noLastEventPath = !isHostTask && !isGraphSubmission &&
-                         MNoLastEventMode.load(std::memory_order_relaxed) &&
-#ifndef __INTEL_PREVIEW_BREAKING_CHANGES
-                         SubmitInfo.PostProcessorFunc() &&
-#endif
-                         !Streams.size();
-=======
-  auto requiresPostProcess = SubmitInfo.PostProcessorFunc() || Streams.size();
   auto noLastEventPath = !isHostTask &&
                          MNoLastEventMode.load(std::memory_order_acquire) &&
-                         !requiresPostProcess;
->>>>>>> 2249c009
+#ifndef __INTEL_PREVIEW_BREAKING_CHANGES
+                         !SubmitInfo.PostProcessorFunc() &&
+#endif
+                         !Streams.size();
 
   if (noLastEventPath) {
     std::unique_lock<std::mutex> Lock(MMutex);
