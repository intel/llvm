//==------------------ queue_impl.cpp - SYCL queue -------------------------==//
//
// Part of the LLVM Project, under the Apache License v2.0 with LLVM Exceptions.
// See https://llvm.org/LICENSE.txt for license information.
// SPDX-License-Identifier: Apache-2.0 WITH LLVM-exception
//
//===----------------------------------------------------------------------===//

#include <detail/event_impl.hpp>
#include <detail/memory_manager.hpp>
#include <detail/queue_impl.hpp>
#include <sycl/context.hpp>
#include <sycl/detail/common.hpp>
#include <sycl/detail/pi.hpp>
#include <sycl/device.hpp>

#include <cstring>
#include <utility>

#ifdef XPTI_ENABLE_INSTRUMENTATION
#include "xpti/xpti_trace_framework.hpp"
#include <detail/xpti_registry.hpp>
#include <sstream>
#endif

namespace sycl {
inline namespace _V1 {
namespace detail {
// Treat 0 as reserved for host task traces
std::atomic<unsigned long long> queue_impl::MNextAvailableQueueID = 1;

thread_local bool NestedCallsDetector = false;
class NestedCallsTracker {
public:
  NestedCallsTracker() {
    if (NestedCallsDetector)
      throw sycl::exception(
          make_error_code(errc::invalid),
          "Calls to sycl::queue::submit cannot be nested. Command group "
          "function objects should use the sycl::handler API instead.");
    NestedCallsDetector = true;
  }

  ~NestedCallsTracker() { NestedCallsDetector = false; }
};

static std::vector<sycl::detail::pi::PiEvent>
getPIEvents(const std::vector<sycl::event> &DepEvents) {
  std::vector<sycl::detail::pi::PiEvent> RetPiEvents;
  for (const sycl::event &Event : DepEvents) {
    const EventImplPtr &EventImpl = detail::getSyclObjImpl(Event);
    if (EventImpl->getHandleRef() != nullptr)
      RetPiEvents.push_back(EventImpl->getHandleRef());
  }
  return RetPiEvents;
}

template <>
uint32_t queue_impl::get_info<info::queue::reference_count>() const {
  sycl::detail::pi::PiResult result = PI_SUCCESS;
  getPlugin()->call<PiApiKind::piQueueGetInfo>(
      MQueues[0], PI_QUEUE_INFO_REFERENCE_COUNT, sizeof(result), &result,
      nullptr);
  return result;
}

template <> context queue_impl::get_info<info::queue::context>() const {
  return get_context();
}

template <> device queue_impl::get_info<info::queue::device>() const {
  return get_device();
}

template <>
typename info::platform::version::return_type
queue_impl::get_backend_info<info::platform::version>() const {
  if (getContextImplPtr()->getBackend() != backend::opencl) {
    throw sycl::exception(errc::backend_mismatch,
                          "the info::platform::version info descriptor can "
                          "only be queried with an OpenCL backend");
  }
  return get_device().get_platform().get_info<info::platform::version>();
}

template <>
typename info::device::version::return_type
queue_impl::get_backend_info<info::device::version>() const {
  if (getContextImplPtr()->getBackend() != backend::opencl) {
    throw sycl::exception(errc::backend_mismatch,
                          "the info::device::version info descriptor can only "
                          "be queried with an OpenCL backend");
  }
  return get_device().get_info<info::device::version>();
}

template <>
typename info::device::backend_version::return_type
queue_impl::get_backend_info<info::device::backend_version>() const {
  if (getContextImplPtr()->getBackend() != backend::ext_oneapi_level_zero) {
    throw sycl::exception(errc::backend_mismatch,
                          "the info::device::backend_version info descriptor "
                          "can only be queried with a Level Zero backend");
  }
  return "";
  // Currently The Level Zero backend does not define the value of this
  // information descriptor and implementations are encouraged to return the
  // empty string as per specification.
}

static event prepareSYCLEventAssociatedWithQueue(
    const std::shared_ptr<detail::queue_impl> &QueueImpl) {
  auto EventImpl = std::make_shared<detail::event_impl>(QueueImpl);
  EventImpl->setContextImpl(detail::getSyclObjImpl(QueueImpl->get_context()));
  EventImpl->setStateIncomplete();
  return detail::createSyclObjFromImpl<event>(EventImpl);
}

static event createDiscardedEvent() {
  EventImplPtr EventImpl =
      std::make_shared<event_impl>(event_impl::HES_Discarded);
  return createSyclObjFromImpl<event>(EventImpl);
}

const std::vector<event> &
queue_impl::getExtendDependencyList(const std::vector<event> &DepEvents,
                                    std::vector<event> &MutableVec,
                                    std::unique_lock<std::mutex> &QueueLock) {
  if (!isInOrder())
    return DepEvents;

  QueueLock.lock();
  EventImplPtr ExtraEvent = MGraph.expired() ? MDefaultGraphDeps.LastEventPtr
                                             : MExtGraphDeps.LastEventPtr;
  std::optional<event> ExternalEvent = popExternalEvent();

  if (!ExternalEvent && !ExtraEvent)
    return DepEvents;

  MutableVec = DepEvents;
  if (ExternalEvent)
    MutableVec.push_back(*ExternalEvent);
  if (ExtraEvent)
    MutableVec.push_back(detail::createSyclObjFromImpl<event>(ExtraEvent));
  return MutableVec;
}

event queue_impl::memset(const std::shared_ptr<detail::queue_impl> &Self,
                         void *Ptr, int Value, size_t Count,
                         const std::vector<event> &DepEvents,
                         bool CallerNeedsEvent) {
#if XPTI_ENABLE_INSTRUMENTATION
  // We need a code pointer value and we use the object ptr; if code location
  // information is available, we will have function name and source file
  // information
  XPTIScope PrepareNotify((void *)this,
                          (uint16_t)xpti::trace_point_type_t::node_create,
                          SYCL_STREAM_NAME, "memory_transfer_node");
  PrepareNotify.addMetadata([&](auto TEvent) {
    xpti::addMetadata(TEvent, "sycl_device",
                      reinterpret_cast<size_t>(MDevice->getHandleRef()));
    xpti::addMetadata(TEvent, "memory_ptr", reinterpret_cast<size_t>(Ptr));
    xpti::addMetadata(TEvent, "value_set", Value);
    xpti::addMetadata(TEvent, "memory_size", Count);
    xpti::addMetadata(TEvent, "queue_id", MQueueID);
  });
  // Before we notifiy the subscribers, we broadcast the 'queue_id', which was a
  // metadata entry to TLS for use by callback handlers
  xpti::framework::stash_tuple(XPTI_QUEUE_INSTANCE_ID_KEY, MQueueID);
  // Notify XPTI about the memset submission
  PrepareNotify.notify();
  // Emit a begin/end scope for this call
  PrepareNotify.scopedNotify((uint16_t)xpti::trace_point_type_t::task_begin);
#endif

  return submitMemOpHelper(
      Self, DepEvents, CallerNeedsEvent,
      [&](handler &CGH) { CGH.memset(Ptr, Value, Count); },
      [](const auto &...Args) { MemoryManager::fill_usm(Args...); }, Ptr, Self,
      Count, Value);
}

void report(const code_location &CodeLoc) {
  std::cout << "Exception caught at ";
  if (CodeLoc.fileName())
    std::cout << "File: " << CodeLoc.fileName();
  if (CodeLoc.functionName())
    std::cout << " | Function: " << CodeLoc.functionName();
  if (CodeLoc.lineNumber())
    std::cout << " | Line: " << CodeLoc.lineNumber();
  if (CodeLoc.columnNumber())
    std::cout << " | Column: " << CodeLoc.columnNumber();
  std::cout << '\n';
}

event queue_impl::memcpy(const std::shared_ptr<detail::queue_impl> &Self,
                         void *Dest, const void *Src, size_t Count,
                         const std::vector<event> &DepEvents,
                         bool CallerNeedsEvent, const code_location &CodeLoc) {
#if XPTI_ENABLE_INSTRUMENTATION
  // We need a code pointer value and we duse the object ptr; If code location
  // is available, we use the source file information along with the object
  // pointer.
  XPTIScope PrepareNotify((void *)this,
                          (uint16_t)xpti::trace_point_type_t::node_create,
                          SYCL_STREAM_NAME, "memory_transfer_node");
  PrepareNotify.addMetadata([&](auto TEvent) {
    xpti::addMetadata(TEvent, "sycl_device",
                      reinterpret_cast<size_t>(MDevice->getHandleRef()));
    xpti::addMetadata(TEvent, "src_memory_ptr", reinterpret_cast<size_t>(Src));
    xpti::addMetadata(TEvent, "dest_memory_ptr",
                      reinterpret_cast<size_t>(Dest));
    xpti::addMetadata(TEvent, "memory_size", Count);
    xpti::addMetadata(TEvent, "queue_id", MQueueID);
  });
  xpti::framework::stash_tuple(XPTI_QUEUE_INSTANCE_ID_KEY, MQueueID);
  // Notify XPTI about the memset submission
  PrepareNotify.notify();
  // Emit a begin/end scope for this call
  PrepareNotify.scopedNotify((uint16_t)xpti::trace_point_type_t::task_begin);
#endif

  if ((!Src || !Dest) && Count != 0) {
    report(CodeLoc);
    throw runtime_error("NULL pointer argument in memory copy operation.",
                        PI_ERROR_INVALID_VALUE);
  }
  return submitMemOpHelper(
      Self, DepEvents, CallerNeedsEvent,
      [&](handler &CGH) { CGH.memcpy(Dest, Src, Count); },
      [](const auto &...Args) { MemoryManager::copy_usm(Args...); }, Src, Self,
      Count, Dest);
}

event queue_impl::mem_advise(const std::shared_ptr<detail::queue_impl> &Self,
                             const void *Ptr, size_t Length,
                             pi_mem_advice Advice,
                             const std::vector<event> &DepEvents,
                             bool CallerNeedsEvent) {
  return submitMemOpHelper(
      Self, DepEvents, CallerNeedsEvent,
      [&](handler &CGH) { CGH.mem_advise(Ptr, Length, Advice); },
      [](const auto &...Args) { MemoryManager::advise_usm(Args...); }, Ptr,
      Self, Length, Advice);
}

event queue_impl::memcpyToDeviceGlobal(
    const std::shared_ptr<detail::queue_impl> &Self, void *DeviceGlobalPtr,
    const void *Src, bool IsDeviceImageScope, size_t NumBytes, size_t Offset,
    const std::vector<event> &DepEvents, bool CallerNeedsEvent) {
  return submitMemOpHelper(
      Self, DepEvents, CallerNeedsEvent,
      [&](handler &CGH) {
        CGH.memcpyToDeviceGlobal(DeviceGlobalPtr, Src, IsDeviceImageScope,
                                 NumBytes, Offset);
      },
      [](const auto &...Args) {
        MemoryManager::copy_to_device_global(Args...);
      },
      DeviceGlobalPtr, IsDeviceImageScope, Self, NumBytes, Offset, Src);
}

event queue_impl::memcpyFromDeviceGlobal(
    const std::shared_ptr<detail::queue_impl> &Self, void *Dest,
    const void *DeviceGlobalPtr, bool IsDeviceImageScope, size_t NumBytes,
    size_t Offset, const std::vector<event> &DepEvents, bool CallerNeedsEvent) {
  return submitMemOpHelper(
      Self, DepEvents, CallerNeedsEvent,
      [&](handler &CGH) {
        CGH.memcpyFromDeviceGlobal(Dest, DeviceGlobalPtr, IsDeviceImageScope,
                                   NumBytes, Offset);
      },
      [](const auto &...Args) {
        MemoryManager::copy_from_device_global(Args...);
      },
      DeviceGlobalPtr, IsDeviceImageScope, Self, NumBytes, Offset, Dest);
}

event queue_impl::getLastEvent() {
  {
    // The external event is required to finish last if set, so it is considered
    // the last event if present.
    std::lock_guard<std::mutex> Lock(MInOrderExternalEventMtx);
    if (MInOrderExternalEvent)
      return *MInOrderExternalEvent;
  }

  std::lock_guard<std::mutex> Lock{MMutex};
  if (MDiscardEvents)
    return createDiscardedEvent();
  if (!MGraph.expired() && MExtGraphDeps.LastEventPtr)
    return detail::createSyclObjFromImpl<event>(MExtGraphDeps.LastEventPtr);
  if (!MDefaultGraphDeps.LastEventPtr)
    MDefaultGraphDeps.LastEventPtr = std::make_shared<event_impl>(std::nullopt);
  return detail::createSyclObjFromImpl<event>(MDefaultGraphDeps.LastEventPtr);
}

void queue_impl::addEvent(const event &Event) {
  EventImplPtr EImpl = getSyclObjImpl(Event);
  assert(EImpl && "Event implementation is missing");
  auto *Cmd = static_cast<Command *>(EImpl->getCommand());
  if (!Cmd) {
    // if there is no command on the event, we cannot track it with MEventsWeak
    // as that will leave it with no owner. Track in MEventsShared only if we're
    // unable to call piQueueFinish during wait.
    if (MEmulateOOO)
      addSharedEvent(Event);
  }
  // As long as the queue supports piQueueFinish we only need to store events
  // for unenqueued commands and host tasks.
  else if (MEmulateOOO || EImpl->getHandleRef() == nullptr) {
    std::weak_ptr<event_impl> EventWeakPtr{EImpl};
    std::lock_guard<std::mutex> Lock{MMutex};
    MEventsWeak.push_back(std::move(EventWeakPtr));
  }
}

/// addSharedEvent - queue_impl tracks events with weak pointers
/// but some events have no other owner. In this case,
/// addSharedEvent will have the queue track the events via a shared pointer.
void queue_impl::addSharedEvent(const event &Event) {
  assert(MEmulateOOO);
  std::lock_guard<std::mutex> Lock(MMutex);
  // Events stored in MEventsShared are not released anywhere else aside from
  // calls to queue::wait/wait_and_throw, which a user application might not
  // make, and ~queue_impl(). If the number of events grows large enough,
  // there's a good chance that most of them are already completed and ownership
  // of them can be released.
  const size_t EventThreshold = 128;
  if (MEventsShared.size() >= EventThreshold) {
    // Generally, the vector is ordered so that the oldest events are in the
    // front and the newer events are in the end.  So, search to find the first
    // event that isn't yet complete.  All the events prior to that can be
    // erased. This could leave some few events further on that have completed
    // not yet erased, but that is OK.  This cleanup doesn't have to be perfect.
    // This also keeps the algorithm linear rather than quadratic because it
    // doesn't continually recheck things towards the back of the list that
    // really haven't had time to complete.
    MEventsShared.erase(
        MEventsShared.begin(),
        std::find_if(
            MEventsShared.begin(), MEventsShared.end(), [](const event &E) {
              return E.get_info<info::event::command_execution_status>() !=
                     info::event_command_status::complete;
            }));
  }
  MEventsShared.push_back(Event);
}

event queue_impl::submit_impl(const std::function<void(handler &)> &CGF,
                              const std::shared_ptr<queue_impl> &Self,
                              const std::shared_ptr<queue_impl> &PrimaryQueue,
                              const std::shared_ptr<queue_impl> &SecondaryQueue,
                              bool CallerNeedsEvent,
                              const detail::code_location &Loc,
                              const SubmitPostProcessF *PostProcess) {
<<<<<<< HEAD
  handler Handler(Self, PrimaryQueue, SecondaryQueue);
=======
  handler Handler(Self, PrimaryQueue, SecondaryQueue, false, CallerNeedsEvent);
>>>>>>> 67a54627
  Handler.saveCodeLoc(Loc);

  {
    NestedCallsTracker tracker;
    CGF(Handler);
  }

  // Scheduler will later omit events, that are not required to execute tasks.
  // Host and interop tasks, however, are not submitted to low-level runtimes
  // and require separate dependency management.
  const CG::CGTYPE Type = Handler.getType();
  event Event = detail::createSyclObjFromImpl<event>(
      std::make_shared<detail::event_impl>());
  std::vector<StreamImplPtr> Streams;
  if (Type == CG::Kernel)
    Streams = std::move(Handler.MStreamStorage);

  if (PostProcess) {
    bool IsKernel = Type == CG::Kernel;
    bool KernelUsesAssert = false;

    if (IsKernel)
      // Kernel only uses assert if it's non interop one
      KernelUsesAssert = !(Handler.MKernel && Handler.MKernel->isInterop()) &&
                         ProgramManager::getInstance().kernelUsesAssert(
                             Handler.MKernelName.c_str());
    finalizeHandler(Handler, Event);

    (*PostProcess)(IsKernel, KernelUsesAssert, Event);
  } else
    finalizeHandler(Handler, Event);

  addEvent(Event);

  auto EventImpl = detail::getSyclObjImpl(Event);
  for (auto &Stream : Streams) {
    // We don't want stream flushing to be blocking operation that is why submit
    // a host task to print stream buffer. It will fire up as soon as the kernel
    // finishes execution.
    event FlushEvent = submit_impl(
        [&](handler &ServiceCGH) { Stream->generateFlushCommand(ServiceCGH); },
        Self, PrimaryQueue, SecondaryQueue, /*CallerNeedsEvent*/ true, Loc, {});
    EventImpl->attachEventToComplete(detail::getSyclObjImpl(FlushEvent));
    registerStreamServiceEvent(detail::getSyclObjImpl(FlushEvent));
  }

  return Event;
}

template <typename HandlerFuncT>
event queue_impl::submitWithHandler(const std::shared_ptr<queue_impl> &Self,
                                    const std::vector<event> &DepEvents,
                                    HandlerFuncT HandlerFunc) {
  return submit(
      [&](handler &CGH) {
        CGH.depends_on(DepEvents);
        HandlerFunc(CGH);
      },
      Self, {});
}

template <typename HandlerFuncT, typename MemOpFuncT, typename... MemOpArgTs>
event queue_impl::submitMemOpHelper(const std::shared_ptr<queue_impl> &Self,
                                    const std::vector<event> &DepEvents,
                                    bool CallerNeedsEvent,
                                    HandlerFuncT HandlerFunc,
                                    MemOpFuncT MemOpFunc,
                                    MemOpArgTs... MemOpArgs) {
  // We need to submit command and update the last event under same lock if we
  // have in-order queue.
  {
    std::unique_lock<std::mutex> Lock(MMutex, std::defer_lock);

    std::vector<event> MutableDepEvents;
    const std::vector<event> &ExpandedDepEvents =
        getExtendDependencyList(DepEvents, MutableDepEvents, Lock);

    // If we have a command graph set we need to capture the op through the
    // handler rather than by-passing the scheduler.
    if (MGraph.expired() && Scheduler::areEventsSafeForSchedulerBypass(
                                ExpandedDepEvents, MContext)) {
      if ((MDiscardEvents || !CallerNeedsEvent) &&
          supportsDiscardingPiEvents()) {
        NestedCallsTracker tracker;
        MemOpFunc(MemOpArgs..., getPIEvents(ExpandedDepEvents),
                  /*PiEvent*/ nullptr, /*EventImplPtr*/ nullptr);
        return createDiscardedEvent();
      }

      event ResEvent = prepareSYCLEventAssociatedWithQueue(Self);
      auto EventImpl = detail::getSyclObjImpl(ResEvent);
      {
        NestedCallsTracker tracker;
        MemOpFunc(MemOpArgs..., getPIEvents(ExpandedDepEvents),
                  &EventImpl->getHandleRef(), EventImpl);
      }

      if (isInOrder()) {
        auto &EventToStoreIn = MGraph.expired() ? MDefaultGraphDeps.LastEventPtr
                                                : MExtGraphDeps.LastEventPtr;
        EventToStoreIn = EventImpl;
      }
      // Track only if we won't be able to handle it with piQueueFinish.
      if (MEmulateOOO)
        addSharedEvent(ResEvent);
      return discard_or_return(ResEvent);
    }
  }
  return submitWithHandler(Self, DepEvents, HandlerFunc);
}

void *queue_impl::instrumentationProlog(const detail::code_location &CodeLoc,
                                        std::string &Name, int32_t StreamID,
                                        uint64_t &IId) {
  void *TraceEvent = nullptr;
  (void)CodeLoc;
  (void)Name;
  (void)StreamID;
  (void)IId;
#ifdef XPTI_ENABLE_INSTRUMENTATION
  constexpr uint16_t NotificationTraceType = xpti::trace_wait_begin;
  if (!xptiCheckTraceEnabled(StreamID, NotificationTraceType))
    return TraceEvent;

  xpti::payload_t Payload;
  bool HasSourceInfo = false;
  // We try to create a unique string for the wait() call by combining it with
  // the queue address
  xpti::utils::StringHelper NG;
  Name = NG.nameWithAddress<queue_impl *>("queue.wait", this);

  if (CodeLoc.fileName()) {
    // We have source code location information
    Payload =
        xpti::payload_t(Name.c_str(), CodeLoc.fileName(), CodeLoc.lineNumber(),
                        CodeLoc.columnNumber(), (void *)this);
    HasSourceInfo = true;
  } else {
    // We have no location information, so we'll use the address of the queue
    Payload = xpti::payload_t(Name.c_str(), (void *)this);
  }
  // wait() calls could be at different user-code locations; We create a new
  // event based on the code location info and if this has been seen before, a
  // previously created event will be returned.
  uint64_t QWaitInstanceNo = 0;
  xpti::trace_event_data_t *WaitEvent =
      xptiMakeEvent(Name.c_str(), &Payload, xpti::trace_graph_event,
                    xpti_at::active, &QWaitInstanceNo);
  IId = QWaitInstanceNo;
  if (WaitEvent) {
    xpti::addMetadata(WaitEvent, "sycl_device_type", queueDeviceToString(this));
    if (HasSourceInfo) {
      xpti::addMetadata(WaitEvent, "sym_function_name", CodeLoc.functionName());
      xpti::addMetadata(WaitEvent, "sym_source_file_name", CodeLoc.fileName());
      xpti::addMetadata(WaitEvent, "sym_line_no",
                        static_cast<int32_t>((CodeLoc.lineNumber())));
      xpti::addMetadata(WaitEvent, "sym_column_no",
                        static_cast<int32_t>((CodeLoc.columnNumber())));
    }
    xptiNotifySubscribers(StreamID, xpti::trace_wait_begin, nullptr, WaitEvent,
                          QWaitInstanceNo,
                          static_cast<const void *>(Name.c_str()));
    TraceEvent = (void *)WaitEvent;
  }
#endif
  return TraceEvent;
}

void queue_impl::instrumentationEpilog(void *TelemetryEvent, std::string &Name,
                                       int32_t StreamID, uint64_t IId) {
  (void)TelemetryEvent;
  (void)Name;
  (void)StreamID;
  (void)IId;
#ifdef XPTI_ENABLE_INSTRUMENTATION
  constexpr uint16_t NotificationTraceType = xpti::trace_wait_end;
  if (!(xptiCheckTraceEnabled(StreamID, NotificationTraceType) &&
        TelemetryEvent))
    return;
  // Close the wait() scope
  xpti::trace_event_data_t *TraceEvent =
      (xpti::trace_event_data_t *)TelemetryEvent;
  xptiNotifySubscribers(StreamID, NotificationTraceType, nullptr, TraceEvent,
                        IId, static_cast<const void *>(Name.c_str()));
#endif
}

void queue_impl::wait(const detail::code_location &CodeLoc) {
  (void)CodeLoc;
#ifdef XPTI_ENABLE_INSTRUMENTATION
  void *TelemetryEvent = nullptr;
  uint64_t IId;
  std::string Name;
  int32_t StreamID = xptiRegisterStream(SYCL_STREAM_NAME);
  TelemetryEvent = instrumentationProlog(CodeLoc, Name, StreamID, IId);
#endif

  if (MGraph.lock()) {
    throw sycl::exception(make_error_code(errc::invalid),
                          "wait cannot be called for a queue which is "
                          "recording to a command graph.");
  }

  // If there is an external event set, we know we are using an in-order queue
  // and the event is required to finish after the last event in the queue. As
  // such, we can just wait for it and finish.
  std::optional<event> ExternalEvent = popExternalEvent();
  if (ExternalEvent) {
    ExternalEvent->wait();

    // Additionally, we can clean up the event lists that we would have
    // otherwise cleared.
    if (!MEventsWeak.empty() || !MEventsShared.empty()) {
      std::lock_guard<std::mutex> Lock(MMutex);
      MEventsWeak.clear();
      MEventsShared.clear();
    }
    if (!MStreamsServiceEvents.empty()) {
      std::lock_guard<std::mutex> Lock(MStreamsServiceEventsMutex);
      MStreamsServiceEvents.clear();
    }
  }

  std::vector<std::weak_ptr<event_impl>> WeakEvents;
  std::vector<event> SharedEvents;
  {
    std::lock_guard<std::mutex> Lock(MMutex);
    WeakEvents.swap(MEventsWeak);
    SharedEvents.swap(MEventsShared);

    {
      std::lock_guard<std::mutex> RequestLock(MMissedCleanupRequestsMtx);
      for (auto &UpdatedGraph : MMissedCleanupRequests)
        doUnenqueuedCommandCleanup(UpdatedGraph);
      MMissedCleanupRequests.clear();
    }
  }
  // If the queue is either a host one or does not support OOO (and we use
  // multiple in-order queues as a result of that), wait for each event
  // directly. Otherwise, only wait for unenqueued or host task events, starting
  // from the latest submitted task in order to minimize total amount of calls,
  // then handle the rest with piQueueFinish.
  const bool SupportsPiFinish = !MEmulateOOO;
  for (auto EventImplWeakPtrIt = WeakEvents.rbegin();
       EventImplWeakPtrIt != WeakEvents.rend(); ++EventImplWeakPtrIt) {
    if (std::shared_ptr<event_impl> EventImplSharedPtr =
            EventImplWeakPtrIt->lock()) {
      // A nullptr PI event indicates that piQueueFinish will not cover it,
      // either because it's a host task event or an unenqueued one.
      if (!SupportsPiFinish || nullptr == EventImplSharedPtr->getHandleRef()) {
        EventImplSharedPtr->wait(EventImplSharedPtr);
      }
    }
  }
  if (SupportsPiFinish) {
    const PluginPtr &Plugin = getPlugin();
    Plugin->call<detail::PiApiKind::piQueueFinish>(getHandleRef());
    assert(SharedEvents.empty() && "Queues that support calling piQueueFinish "
                                   "shouldn't have shared events");
  } else {
    for (event &Event : SharedEvents)
      Event.wait();
  }

  std::vector<EventImplPtr> StreamsServiceEvents;
  {
    std::lock_guard<std::mutex> Lock(MStreamsServiceEventsMutex);
    StreamsServiceEvents.swap(MStreamsServiceEvents);
  }
  for (const EventImplPtr &Event : StreamsServiceEvents)
    Event->wait(Event);

#ifdef XPTI_ENABLE_INSTRUMENTATION
  instrumentationEpilog(TelemetryEvent, Name, StreamID, IId);
#endif
}

pi_native_handle queue_impl::getNative(int32_t &NativeHandleDesc) const {
  const PluginPtr &Plugin = getPlugin();
  if (getContextImplPtr()->getBackend() == backend::opencl)
    Plugin->call<PiApiKind::piQueueRetain>(MQueues[0]);
  pi_native_handle Handle{};
  Plugin->call<PiApiKind::piextQueueGetNativeHandle>(MQueues[0], &Handle,
                                                     &NativeHandleDesc);
  return Handle;
}

void queue_impl::cleanup_fusion_cmd() {
  // Clean up only if a scheduler instance exits.
  if (detail::Scheduler::isInstanceAlive())
    detail::Scheduler::getInstance().cleanUpCmdFusion(this);
}

bool queue_impl::ext_oneapi_empty() const {
  // If we have in-order queue where events are not discarded then just check
  // the status of the last event.
  if (isInOrder() && !MDiscardEvents) {
    std::lock_guard<std::mutex> Lock(MMutex);
    // If there is no last event we know that no work has been submitted, so it
    // must be trivially empty.
    if (!MDefaultGraphDeps.LastEventPtr)
      return true;
    // Otherwise, check if the last event is finished.
    // Note that we fall back to the backend query if the event was discarded,
    // which may happend despite the queue not being a discard event queue.
    if (!MDefaultGraphDeps.LastEventPtr->isDiscarded())
      return MDefaultGraphDeps.LastEventPtr
                 ->get_info<info::event::command_execution_status>() ==
             info::event_command_status::complete;
  }

  // Check the status of the backend queue.
  pi_bool IsReady = false;
  getPlugin()->call<PiApiKind::piQueueGetInfo>(
      MQueues[0], PI_EXT_ONEAPI_QUEUE_INFO_EMPTY, sizeof(pi_bool), &IsReady,
      nullptr);
  if (!IsReady)
    return false;

  // We may have events like host tasks which are not submitted to the backend
  // queue so we need to get their status separately.
  std::lock_guard<std::mutex> Lock(MMutex);
  for (event Event : MEventsShared)
    if (Event.get_info<info::event::command_execution_status>() !=
        info::event_command_status::complete)
      return false;

  for (auto EventImplWeakPtrIt = MEventsWeak.begin();
       EventImplWeakPtrIt != MEventsWeak.end(); ++EventImplWeakPtrIt)
    if (std::shared_ptr<event_impl> EventImplSharedPtr =
            EventImplWeakPtrIt->lock())
      if (EventImplSharedPtr->isHost() &&
          EventImplSharedPtr
                  ->get_info<info::event::command_execution_status>() !=
              info::event_command_status::complete)
        return false;

  // If we didn't exit early above then it means that all events in the queue
  // are completed.
  return true;
}

event queue_impl::discard_or_return(const event &Event) {
  if (!(MDiscardEvents))
    return Event;
  return createDiscardedEvent();
}

void queue_impl::revisitUnenqueuedCommandsState(
    const EventImplPtr &CompletedHostTask) {
  if (MIsInorder)
    return;
  std::unique_lock<std::mutex> Lock{MMutex, std::try_to_lock};
  if (Lock.owns_lock())
    doUnenqueuedCommandCleanup(CompletedHostTask->getCommandGraph());
  else {
    std::lock_guard<std::mutex> RequestLock(MMissedCleanupRequestsMtx);
    MMissedCleanupRequests.push_back(CompletedHostTask->getCommandGraph());
  }
}

void queue_impl::doUnenqueuedCommandCleanup(
    const std::shared_ptr<ext::oneapi::experimental::detail::graph_impl>
        &Graph) {
  auto tryToCleanup = [](DependencyTrackingItems &Deps) {
    if (Deps.LastBarrier && Deps.LastBarrier->isEnqueued()) {
      Deps.LastBarrier = nullptr;
      Deps.UnenqueuedCmdEvents.clear();
    } else {
      if (Deps.UnenqueuedCmdEvents.empty())
        return;
      Deps.UnenqueuedCmdEvents.erase(
          std::remove_if(
              Deps.UnenqueuedCmdEvents.begin(), Deps.UnenqueuedCmdEvents.end(),
              [](const EventImplPtr &CommandEvent) {
                return (CommandEvent->isHost() ? CommandEvent->isCompleted()
                                               : CommandEvent->isEnqueued());
              }),
          Deps.UnenqueuedCmdEvents.end());
    }
  };
  // Barrier enqueue could be significantly postponed due to host task
  // dependency if any. No guarantee that it will happen while same graph deps
  // are still recording.
  if (Graph && Graph == getCommandGraph())
    tryToCleanup(MExtGraphDeps);
  else
    tryToCleanup(MDefaultGraphDeps);
}

} // namespace detail
} // namespace _V1
} // namespace sycl<|MERGE_RESOLUTION|>--- conflicted
+++ resolved
@@ -354,11 +354,7 @@
                               bool CallerNeedsEvent,
                               const detail::code_location &Loc,
                               const SubmitPostProcessF *PostProcess) {
-<<<<<<< HEAD
-  handler Handler(Self, PrimaryQueue, SecondaryQueue);
-=======
-  handler Handler(Self, PrimaryQueue, SecondaryQueue, false, CallerNeedsEvent);
->>>>>>> 67a54627
+  handler Handler(Self, PrimaryQueue, SecondaryQueue, CallerNeedsEvent);
   Handler.saveCodeLoc(Loc);
 
   {
