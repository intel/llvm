//==------------------ queue_impl.cpp - SYCL queue -------------------------==//
//
// Part of the LLVM Project, under the Apache License v2.0 with LLVM Exceptions.
// See https://llvm.org/LICENSE.txt for license information.
// SPDX-License-Identifier: Apache-2.0 WITH LLVM-exception
//
//===----------------------------------------------------------------------===//

#include <detail/event_impl.hpp>
#include <detail/memory_manager.hpp>
#include <detail/queue_impl.hpp>
#include <sycl/context.hpp>
#include <sycl/detail/common.hpp>
#include <sycl/detail/pi.hpp>
#include <sycl/device.hpp>

#include <cstring>
#include <utility>

#ifdef XPTI_ENABLE_INSTRUMENTATION
#include "xpti/xpti_trace_framework.hpp"
#include <detail/xpti_registry.hpp>
#include <sstream>
#endif

namespace sycl {
inline namespace _V1 {
namespace detail {
std::atomic<unsigned long long> queue_impl::MNextAvailableQueueID = 0;

static std::vector<sycl::detail::pi::PiEvent>
getPIEvents(const std::vector<sycl::event> &DepEvents) {
  std::vector<sycl::detail::pi::PiEvent> RetPiEvents;
  for (const sycl::event &Event : DepEvents) {
    const EventImplPtr &EventImpl = detail::getSyclObjImpl(Event);
    if (EventImpl->getHandleRef() != nullptr)
      RetPiEvents.push_back(EventImpl->getHandleRef());
  }
  return RetPiEvents;
}

template <>
uint32_t queue_impl::get_info<info::queue::reference_count>() const {
  sycl::detail::pi::PiResult result = PI_SUCCESS;
  if (!is_host())
    getPlugin()->call<PiApiKind::piQueueGetInfo>(
        MQueues[0], PI_QUEUE_INFO_REFERENCE_COUNT, sizeof(result), &result,
        nullptr);
  return result;
}

template <> context queue_impl::get_info<info::queue::context>() const {
  return get_context();
}

template <> device queue_impl::get_info<info::queue::device>() const {
  return get_device();
}

static event prepareSYCLEventAssociatedWithQueue(
    const std::shared_ptr<detail::queue_impl> &QueueImpl) {
  auto EventImpl = std::make_shared<detail::event_impl>(QueueImpl);
  EventImpl->setContextImpl(detail::getSyclObjImpl(QueueImpl->get_context()));
  EventImpl->setStateIncomplete();
  return detail::createSyclObjFromImpl<event>(EventImpl);
}

static event createDiscardedEvent() {
  EventImplPtr EventImpl =
      std::make_shared<event_impl>(event_impl::HES_Discarded);
  return createSyclObjFromImpl<event>(EventImpl);
}

const std::vector<event> &
queue_impl::getExtendDependencyList(const std::vector<event> &DepEvents,
                                    std::vector<event> &MutableVec,
                                    std::unique_lock<std::mutex> &QueueLock) {
  if (!isInOrder())
    return DepEvents;

  QueueLock.lock();
  EventImplPtr ExtraEvent = MGraph.expired() ? MDefaultGraphDeps.LastEventPtr
                                             : MExtGraphDeps.LastEventPtr;
  std::optional<event> ExternalEvent = popExternalEvent();

  if (!ExternalEvent && !ExtraEvent)
    return DepEvents;

  MutableVec = DepEvents;
  if (ExternalEvent)
    MutableVec.push_back(*ExternalEvent);
  if (ExtraEvent)
    MutableVec.push_back(detail::createSyclObjFromImpl<event>(ExtraEvent));
  return MutableVec;
}

event queue_impl::memset(const std::shared_ptr<detail::queue_impl> &Self,
                         void *Ptr, int Value, size_t Count,
                         const std::vector<event> &DepEvents) {
#if XPTI_ENABLE_INSTRUMENTATION
  // We need a code pointer value and we use the object ptr; if code location
  // information is available, we will have function name and source file
  // information
  XPTIScope PrepareNotify((void *)this,
                          (uint16_t)xpti::trace_point_type_t::node_create,
                          SYCL_STREAM_NAME, "memory_transfer_node");
  PrepareNotify.addMetadata([&](auto TEvent) {
    xpti::addMetadata(TEvent, "sycl_device",
                      reinterpret_cast<size_t>(
                          MDevice->is_host() ? 0 : MDevice->getHandleRef()));
    xpti::addMetadata(TEvent, "memory_ptr", reinterpret_cast<size_t>(Ptr));
    xpti::addMetadata(TEvent, "value_set", Value);
    xpti::addMetadata(TEvent, "memory_size", Count);
    xpti::addMetadata(TEvent, "queue_id", MQueueID);
  });
  // Before we notifiy the subscribers, we broadcast the 'queue_id', which was a
  // metadata entry to TLS for use by callback handlers
  xpti::framework::stash_tuple(XPTI_QUEUE_INSTANCE_ID_KEY, MQueueID);
  // Notify XPTI about the memset submission
  PrepareNotify.notify();
  // Emit a begin/end scope for this call
  PrepareNotify.scopedNotify((uint16_t)xpti::trace_point_type_t::task_begin);
#endif

  return submitMemOpHelper(
      Self, DepEvents, [&](handler &CGH) { CGH.memset(Ptr, Value, Count); },
      [](const auto &...Args) { MemoryManager::fill_usm(Args...); }, Ptr, Self,
      Count, Value);
}

void report(const code_location &CodeLoc) {
  std::cout << "Exception caught at ";
  if (CodeLoc.fileName())
    std::cout << "File: " << CodeLoc.fileName();
  if (CodeLoc.functionName())
    std::cout << " | Function: " << CodeLoc.functionName();
  if (CodeLoc.lineNumber())
    std::cout << " | Line: " << CodeLoc.lineNumber();
  if (CodeLoc.columnNumber())
    std::cout << " | Column: " << CodeLoc.columnNumber();
  std::cout << '\n';
}

event queue_impl::memcpy(const std::shared_ptr<detail::queue_impl> &Self,
                         void *Dest, const void *Src, size_t Count,
                         const std::vector<event> &DepEvents,
                         const code_location &CodeLoc) {
#if XPTI_ENABLE_INSTRUMENTATION
  // We need a code pointer value and we duse the object ptr; If code location
  // is available, we use the source file information along with the object
  // pointer.
  XPTIScope PrepareNotify((void *)this,
                          (uint16_t)xpti::trace_point_type_t::node_create,
                          SYCL_STREAM_NAME, "memory_transfer_node");
  PrepareNotify.addMetadata([&](auto TEvent) {
    xpti::addMetadata(TEvent, "sycl_device",
                      reinterpret_cast<size_t>(
                          MDevice->is_host() ? 0 : MDevice->getHandleRef()));
    xpti::addMetadata(TEvent, "src_memory_ptr", reinterpret_cast<size_t>(Src));
    xpti::addMetadata(TEvent, "dest_memory_ptr",
                      reinterpret_cast<size_t>(Dest));
    xpti::addMetadata(TEvent, "memory_size", Count);
    xpti::addMetadata(TEvent, "queue_id", MQueueID);
  });
  xpti::framework::stash_tuple(XPTI_QUEUE_INSTANCE_ID_KEY, MQueueID);
  // Notify XPTI about the memset submission
  PrepareNotify.notify();
  // Emit a begin/end scope for this call
  PrepareNotify.scopedNotify((uint16_t)xpti::trace_point_type_t::task_begin);
#endif

  if ((!Src || !Dest) && Count != 0) {
    report(CodeLoc);
    throw runtime_error("NULL pointer argument in memory copy operation.",
                        PI_ERROR_INVALID_VALUE);
  }
  return submitMemOpHelper(
      Self, DepEvents, [&](handler &CGH) { CGH.memcpy(Dest, Src, Count); },
      [](const auto &...Args) { MemoryManager::copy_usm(Args...); }, Src, Self,
      Count, Dest);
}

event queue_impl::mem_advise(const std::shared_ptr<detail::queue_impl> &Self,
                             const void *Ptr, size_t Length,
                             pi_mem_advice Advice,
                             const std::vector<event> &DepEvents) {
  return submitMemOpHelper(
      Self, DepEvents,
      [&](handler &CGH) { CGH.mem_advise(Ptr, Length, Advice); },
      [](const auto &...Args) { MemoryManager::advise_usm(Args...); }, Ptr,
      Self, Length, Advice);
}

event queue_impl::memcpyToDeviceGlobal(
    const std::shared_ptr<detail::queue_impl> &Self, void *DeviceGlobalPtr,
    const void *Src, bool IsDeviceImageScope, size_t NumBytes, size_t Offset,
    const std::vector<event> &DepEvents) {
  return submitMemOpHelper(
      Self, DepEvents,
      [&](handler &CGH) {
        CGH.memcpyToDeviceGlobal(DeviceGlobalPtr, Src, IsDeviceImageScope,
                                 NumBytes, Offset);
      },
      [](const auto &...Args) {
        MemoryManager::copy_to_device_global(Args...);
      },
      DeviceGlobalPtr, IsDeviceImageScope, Self, NumBytes, Offset, Src);
}

event queue_impl::memcpyFromDeviceGlobal(
    const std::shared_ptr<detail::queue_impl> &Self, void *Dest,
    const void *DeviceGlobalPtr, bool IsDeviceImageScope, size_t NumBytes,
    size_t Offset, const std::vector<event> &DepEvents) {
  return submitMemOpHelper(
      Self, DepEvents,
      [&](handler &CGH) {
        CGH.memcpyFromDeviceGlobal(Dest, DeviceGlobalPtr, IsDeviceImageScope,
                                   NumBytes, Offset);
      },
      [](const auto &...Args) {
        MemoryManager::copy_from_device_global(Args...);
      },
      DeviceGlobalPtr, IsDeviceImageScope, Self, NumBytes, Offset, Dest);
}

event queue_impl::getLastEvent() {
  std::lock_guard<std::mutex> Lock{MMutex};
  if (MDiscardEvents)
    return createDiscardedEvent();
  if (!MGraph.expired() && MExtGraphDeps.LastEventPtr)
    return detail::createSyclObjFromImpl<event>(MExtGraphDeps.LastEventPtr);
  if (!MDefaultGraphDeps.LastEventPtr)
    MDefaultGraphDeps.LastEventPtr = std::make_shared<event_impl>(std::nullopt);
  return detail::createSyclObjFromImpl<event>(MDefaultGraphDeps.LastEventPtr);
}

void queue_impl::addEvent(const event &Event) {
  EventImplPtr EImpl = getSyclObjImpl(Event);
  assert(EImpl && "Event implementation is missing");
  auto *Cmd = static_cast<Command *>(EImpl->getCommand());
  if (!Cmd) {
    // if there is no command on the event, we cannot track it with MEventsWeak
    // as that will leave it with no owner. Track in MEventsShared only if we're
    // unable to call piQueueFinish during wait.
    if (is_host() || MEmulateOOO)
      addSharedEvent(Event);
  }
  // As long as the queue supports piQueueFinish we only need to store events
  // for unenqueued commands and host tasks.
  else if (is_host() || MEmulateOOO || EImpl->getHandleRef() == nullptr) {
    std::weak_ptr<event_impl> EventWeakPtr{EImpl};
    std::lock_guard<std::mutex> Lock{MMutex};
    MEventsWeak.push_back(std::move(EventWeakPtr));
  }
}

/// addSharedEvent - queue_impl tracks events with weak pointers
/// but some events have no other owner. In this case,
/// addSharedEvent will have the queue track the events via a shared pointer.
void queue_impl::addSharedEvent(const event &Event) {
  assert(is_host() || MEmulateOOO);
  std::lock_guard<std::mutex> Lock(MMutex);
  // Events stored in MEventsShared are not released anywhere else aside from
  // calls to queue::wait/wait_and_throw, which a user application might not
  // make, and ~queue_impl(). If the number of events grows large enough,
  // there's a good chance that most of them are already completed and ownership
  // of them can be released.
  const size_t EventThreshold = 128;
  if (MEventsShared.size() >= EventThreshold) {
    // Generally, the vector is ordered so that the oldest events are in the
    // front and the newer events are in the end.  So, search to find the first
    // event that isn't yet complete.  All the events prior to that can be
    // erased. This could leave some few events further on that have completed
    // not yet erased, but that is OK.  This cleanup doesn't have to be perfect.
    // This also keeps the algorithm linear rather than quadratic because it
    // doesn't continually recheck things towards the back of the list that
    // really haven't had time to complete.
    MEventsShared.erase(
        MEventsShared.begin(),
        std::find_if(
            MEventsShared.begin(), MEventsShared.end(), [](const event &E) {
              return E.get_info<info::event::command_execution_status>() !=
                     info::event_command_status::complete;
            }));
  }
  MEventsShared.push_back(Event);
}

static bool
areEventsSafeForSchedulerBypass(const std::vector<sycl::event> &DepEvents,
                                ContextImplPtr Context) {
  auto CheckEvent = [&Context](const sycl::event &Event) {
    const EventImplPtr &SyclEventImplPtr = detail::getSyclObjImpl(Event);
    // Events that don't have an initialized context are throwaway events that
    // don't represent actual dependencies. Calling getContextImpl() would set
    // their context, which we wish to avoid as it is expensive.
    // NOP events also don't represent actual dependencies.
    if ((!SyclEventImplPtr->isContextInitialized() &&
         !SyclEventImplPtr->is_host()) ||
        SyclEventImplPtr->isNOP()) {
      return true;
    }
    if (SyclEventImplPtr->is_host()) {
      return SyclEventImplPtr->isCompleted();
    }
    // Cross-context dependencies can't be passed to the backend directly.
    if (SyclEventImplPtr->getContextImpl() != Context)
      return false;

    // A nullptr here means that the commmand does not produce a PI event or it
    // hasn't been enqueued yet.
    return SyclEventImplPtr->getHandleRef() != nullptr;
  };

  return std::all_of(DepEvents.begin(), DepEvents.end(),
                     [&Context, &CheckEvent](const sycl::event &Event) {
                       return CheckEvent(Event);
                     });
}

template <typename HandlerFuncT>
event queue_impl::submitWithHandler(const std::shared_ptr<queue_impl> &Self,
                                    const std::vector<event> &DepEvents,
                                    HandlerFuncT HandlerFunc) {
  return submit(
      [&](handler &CGH) {
        CGH.depends_on(DepEvents);
        HandlerFunc(CGH);
      },
      Self, {});
}

template <typename HandlerFuncT, typename MemOpFuncT, typename... MemOpArgTs>
event queue_impl::submitMemOpHelper(const std::shared_ptr<queue_impl> &Self,
                                    const std::vector<event> &DepEvents,
                                    HandlerFuncT HandlerFunc,
                                    MemOpFuncT MemOpFunc,
                                    MemOpArgTs... MemOpArgs) {
  // We need to submit command and update the last event under same lock if we
  // have in-order queue.
  {
    std::unique_lock<std::mutex> Lock(MMutex, std::defer_lock);

    std::vector<event> MutableDepEvents;
    const std::vector<event> &ExpandedDepEvents =
        getExtendDependencyList(DepEvents, MutableDepEvents, Lock);

    // If we have a command graph set we need to capture the op through the
    // handler rather than by-passing the scheduler.
    if (MGraph.expired() &&
        areEventsSafeForSchedulerBypass(ExpandedDepEvents, MContext)) {
      if (MSupportsDiscardingPiEvents) {
        MemOpFunc(MemOpArgs..., getPIEvents(ExpandedDepEvents),
                  /*PiEvent*/ nullptr, /*EventImplPtr*/ nullptr);
        return createDiscardedEvent();
      }

      event ResEvent = prepareSYCLEventAssociatedWithQueue(Self);
      auto EventImpl = detail::getSyclObjImpl(ResEvent);
      MemOpFunc(MemOpArgs..., getPIEvents(ExpandedDepEvents),
                &EventImpl->getHandleRef(), EventImpl);

      if (MContext->is_host())
        return MDiscardEvents ? createDiscardedEvent() : event();

      if (isInOrder()) {
<<<<<<< HEAD
        auto &EventToStoreIn = MGraph.lock() ? MExtGraphDeps.LastEventPtr
                                             : MDefaultGraphDeps.LastEventPtr;
=======
        auto &EventToStoreIn =
            MGraph.expired() ? MLastEventPtr : MGraphLastEventPtr;
>>>>>>> 710fd87d
        EventToStoreIn = EventImpl;
      }
      // Track only if we won't be able to handle it with piQueueFinish.
      if (MEmulateOOO)
        addSharedEvent(ResEvent);
      return discard_or_return(ResEvent);
    }
  }
  return submitWithHandler(Self, DepEvents, HandlerFunc);
}

void *queue_impl::instrumentationProlog(const detail::code_location &CodeLoc,
                                        std::string &Name, int32_t StreamID,
                                        uint64_t &IId) {
  void *TraceEvent = nullptr;
  (void)CodeLoc;
  (void)Name;
  (void)StreamID;
  (void)IId;
#ifdef XPTI_ENABLE_INSTRUMENTATION
  constexpr uint16_t NotificationTraceType = xpti::trace_wait_begin;
  if (!xptiCheckTraceEnabled(StreamID, NotificationTraceType))
    return TraceEvent;

  xpti::payload_t Payload;
  bool HasSourceInfo = false;
  // We try to create a unique string for the wait() call by combining it with
  // the queue address
  xpti::utils::StringHelper NG;
  Name = NG.nameWithAddress<queue_impl *>("queue.wait", this);

  if (CodeLoc.fileName()) {
    // We have source code location information
    Payload =
        xpti::payload_t(Name.c_str(), CodeLoc.fileName(), CodeLoc.lineNumber(),
                        CodeLoc.columnNumber(), (void *)this);
    HasSourceInfo = true;
  } else {
    // We have no location information, so we'll use the address of the queue
    Payload = xpti::payload_t(Name.c_str(), (void *)this);
  }
  // wait() calls could be at different user-code locations; We create a new
  // event based on the code location info and if this has been seen before, a
  // previously created event will be returned.
  uint64_t QWaitInstanceNo = 0;
  xpti::trace_event_data_t *WaitEvent =
      xptiMakeEvent(Name.c_str(), &Payload, xpti::trace_graph_event,
                    xpti_at::active, &QWaitInstanceNo);
  IId = QWaitInstanceNo;
  if (WaitEvent) {
    device D = get_device();
    std::string DevStr;
    if (getSyclObjImpl(D)->is_host())
      DevStr = "HOST";
    else if (D.is_cpu())
      DevStr = "CPU";
    else if (D.is_gpu())
      DevStr = "GPU";
    else if (D.is_accelerator())
      DevStr = "ACCELERATOR";
    else
      DevStr = "UNKNOWN";
    xpti::addMetadata(WaitEvent, "sycl_device_type", DevStr);
    if (HasSourceInfo) {
      xpti::addMetadata(WaitEvent, "sym_function_name", CodeLoc.functionName());
      xpti::addMetadata(WaitEvent, "sym_source_file_name", CodeLoc.fileName());
      xpti::addMetadata(WaitEvent, "sym_line_no",
                        static_cast<int32_t>((CodeLoc.lineNumber())));
      xpti::addMetadata(WaitEvent, "sym_column_no",
                        static_cast<int32_t>((CodeLoc.columnNumber())));
    }
    xptiNotifySubscribers(StreamID, xpti::trace_wait_begin, nullptr, WaitEvent,
                          QWaitInstanceNo,
                          static_cast<const void *>(Name.c_str()));
    TraceEvent = (void *)WaitEvent;
  }
#endif
  return TraceEvent;
}

void queue_impl::instrumentationEpilog(void *TelemetryEvent, std::string &Name,
                                       int32_t StreamID, uint64_t IId) {
  (void)TelemetryEvent;
  (void)Name;
  (void)StreamID;
  (void)IId;
#ifdef XPTI_ENABLE_INSTRUMENTATION
  constexpr uint16_t NotificationTraceType = xpti::trace_wait_end;
  if (!(xptiCheckTraceEnabled(StreamID, NotificationTraceType) &&
        TelemetryEvent))
    return;
  // Close the wait() scope
  xpti::trace_event_data_t *TraceEvent =
      (xpti::trace_event_data_t *)TelemetryEvent;
  xptiNotifySubscribers(StreamID, NotificationTraceType, nullptr, TraceEvent,
                        IId, static_cast<const void *>(Name.c_str()));
#endif
}

void queue_impl::wait(const detail::code_location &CodeLoc) {
  (void)CodeLoc;
#ifdef XPTI_ENABLE_INSTRUMENTATION
  void *TelemetryEvent = nullptr;
  uint64_t IId;
  std::string Name;
  int32_t StreamID = xptiRegisterStream(SYCL_STREAM_NAME);
  TelemetryEvent = instrumentationProlog(CodeLoc, Name, StreamID, IId);
#endif

  if (MGraph.lock()) {
    throw sycl::exception(make_error_code(errc::invalid),
                          "wait cannot be called for a queue which is "
                          "recording to a command graph.");
  }

  std::vector<std::weak_ptr<event_impl>> WeakEvents;
  std::vector<event> SharedEvents;
  {
    std::lock_guard<std::mutex> Lock(MMutex);
    WeakEvents.swap(MEventsWeak);
    SharedEvents.swap(MEventsShared);
  }
  // If the queue is either a host one or does not support OOO (and we use
  // multiple in-order queues as a result of that), wait for each event
  // directly. Otherwise, only wait for unenqueued or host task events, starting
  // from the latest submitted task in order to minimize total amount of calls,
  // then handle the rest with piQueueFinish.
  const bool SupportsPiFinish = !is_host() && !MEmulateOOO;
  for (auto EventImplWeakPtrIt = WeakEvents.rbegin();
       EventImplWeakPtrIt != WeakEvents.rend(); ++EventImplWeakPtrIt) {
    if (std::shared_ptr<event_impl> EventImplSharedPtr =
            EventImplWeakPtrIt->lock()) {
      // A nullptr PI event indicates that piQueueFinish will not cover it,
      // either because it's a host task event or an unenqueued one.
      if (!SupportsPiFinish || nullptr == EventImplSharedPtr->getHandleRef()) {
        EventImplSharedPtr->wait(EventImplSharedPtr);
      }
    }
  }
  if (SupportsPiFinish) {
    const PluginPtr &Plugin = getPlugin();
    Plugin->call<detail::PiApiKind::piQueueFinish>(getHandleRef());
    assert(SharedEvents.empty() && "Queues that support calling piQueueFinish "
                                   "shouldn't have shared events");
  } else {
    for (event &Event : SharedEvents)
      Event.wait();
  }

  std::vector<EventImplPtr> StreamsServiceEvents;
  {
    std::lock_guard<std::mutex> Lock(MStreamsServiceEventsMutex);
    StreamsServiceEvents.swap(MStreamsServiceEvents);
  }
  for (const EventImplPtr &Event : StreamsServiceEvents)
    Event->wait(Event);

  // If there is an external event set, we need to wait on it.
  std::optional<event> ExternalEvent = popExternalEvent();
  if (ExternalEvent)
    ExternalEvent->wait();

#ifdef XPTI_ENABLE_INSTRUMENTATION
  instrumentationEpilog(TelemetryEvent, Name, StreamID, IId);
#endif
}

pi_native_handle queue_impl::getNative(int32_t &NativeHandleDesc) const {
  const PluginPtr &Plugin = getPlugin();
  if (getContextImplPtr()->getBackend() == backend::opencl)
    Plugin->call<PiApiKind::piQueueRetain>(MQueues[0]);
  pi_native_handle Handle{};
  Plugin->call<PiApiKind::piextQueueGetNativeHandle>(MQueues[0], &Handle,
                                                     &NativeHandleDesc);
  return Handle;
}

void queue_impl::cleanup_fusion_cmd() {
  // Clean up only if a scheduler instance exits.
  if (detail::Scheduler::isInstanceAlive())
    detail::Scheduler::getInstance().cleanUpCmdFusion(this);
}

bool queue_impl::ext_oneapi_empty() const {
  // If we have in-order queue where events are not discarded then just check
  // the status of the last event.
  if (isInOrder() && !MDiscardEvents) {
    std::lock_guard<std::mutex> Lock(MMutex);
    return !MDefaultGraphDeps.LastEventPtr ||
           MDefaultGraphDeps.LastEventPtr
                   ->get_info<info::event::command_execution_status>() ==
               info::event_command_status::complete;
  }

  // Check the status of the backend queue if this is not a host queue.
  if (!is_host()) {
    pi_bool IsReady = false;
    getPlugin()->call<PiApiKind::piQueueGetInfo>(
        MQueues[0], PI_EXT_ONEAPI_QUEUE_INFO_EMPTY, sizeof(pi_bool), &IsReady,
        nullptr);
    if (!IsReady)
      return false;
  }

  // We may have events like host tasks which are not submitted to the backend
  // queue so we need to get their status separately.
  std::lock_guard<std::mutex> Lock(MMutex);
  for (event Event : MEventsShared)
    if (Event.get_info<info::event::command_execution_status>() !=
        info::event_command_status::complete)
      return false;

  for (auto EventImplWeakPtrIt = MEventsWeak.begin();
       EventImplWeakPtrIt != MEventsWeak.end(); ++EventImplWeakPtrIt)
    if (std::shared_ptr<event_impl> EventImplSharedPtr =
            EventImplWeakPtrIt->lock())
      if (EventImplSharedPtr->is_host() &&
          EventImplSharedPtr
                  ->get_info<info::event::command_execution_status>() !=
              info::event_command_status::complete)
        return false;

  // If we didn't exit early above then it means that all events in the queue
  // are completed.
  return true;
}

event queue_impl::discard_or_return(const event &Event) {
  if (!(MDiscardEvents))
    return Event;
  return createDiscardedEvent();
}

void queue_impl::tryToResetEnqueuedBarrierDep(
    const EventImplPtr &EnqueuedBarrierEvent) {
  if (MIsInorder)
    return;
  auto tryToCleanup = [&EnqueuedBarrierEvent](DependencyTrackingItems &Deps) {
    if (Deps.LastBarrier == EnqueuedBarrierEvent) {
      Deps.LastBarrier = nullptr;
      Deps.NotEnqueuedCmdEvents.clear();
    }
  };
  std::lock_guard<std::mutex> Lock{MMutex};
  // Barrier enqueue could be significantly postponed due to host task
  // dependency if any. No guarantee that it will happen while same graph deps
  // are still recording.
  if (auto Graph = EnqueuedBarrierEvent->getCommandGraph()) {
    if (Graph == getCommandGraph())
      tryToCleanup(MExtGraphDeps);
  } else
    tryToCleanup(MDefaultGraphDeps);
}

void queue_impl::revisitNotEnqueuedCommandsState(
    const EventImplPtr &CompletedHostTask) {
  if (MIsInorder)
    return;
  auto tryToCleanup = [&CompletedHostTask](DependencyTrackingItems &Deps) {
    if (Deps.NotEnqueuedCmdEvents.empty())
      return;
    Deps.NotEnqueuedCmdEvents.erase(
        std::remove_if(Deps.NotEnqueuedCmdEvents.begin(),
                       Deps.NotEnqueuedCmdEvents.end(),
                       [&CompletedHostTask](const EventImplPtr &CommandEvent) {
                         return (CommandEvent == CompletedHostTask) ||
                                (CommandEvent->is_host()
                                     ? CommandEvent->isCompleted()
                                     : CommandEvent->getHandleRef() != nullptr);
                       }),
        Deps.NotEnqueuedCmdEvents.end());
  };
  std::lock_guard<std::mutex> Lock{MMutex};
  if (auto Graph = CompletedHostTask->getCommandGraph()) {
    if (Graph == getCommandGraph())
      return tryToCleanup(MExtGraphDeps);
  } else
    tryToCleanup(MDefaultGraphDeps);
}

} // namespace detail
} // namespace _V1
} // namespace sycl<|MERGE_RESOLUTION|>--- conflicted
+++ resolved
@@ -364,13 +364,8 @@
         return MDiscardEvents ? createDiscardedEvent() : event();
 
       if (isInOrder()) {
-<<<<<<< HEAD
-        auto &EventToStoreIn = MGraph.lock() ? MExtGraphDeps.LastEventPtr
-                                             : MDefaultGraphDeps.LastEventPtr;
-=======
-        auto &EventToStoreIn =
-            MGraph.expired() ? MLastEventPtr : MGraphLastEventPtr;
->>>>>>> 710fd87d
+        auto &EventToStoreIn = MGraph.expired() ? MDefaultGraphDeps.LastEventPtr
+                                                : MExtGraphDeps.LastEventPtr;
         EventToStoreIn = EventImpl;
       }
       // Track only if we won't be able to handle it with piQueueFinish.
