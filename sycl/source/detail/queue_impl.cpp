--- conflicted
+++ resolved
@@ -63,14 +63,7 @@
 
   event ResEvent = prepareUSMEvent(Self, NativeEvent);
   // Track only if we won't be able to handle it with piQueueFinish.
-<<<<<<< HEAD
   if (!MSupportOOO)
-=======
-  // FIXME these events are stored for level zero until as a workaround, remove
-  // once piEventRelease no longer calls wait on the event in the plugin.
-  if (!MSupportOOO ||
-      getPlugin().getBackend() == backend::ext_oneapi_level_zero)
->>>>>>> e9f2d640
     addSharedEvent(ResEvent);
   return ResEvent;
 }
@@ -87,14 +80,7 @@
 
   event ResEvent = prepareUSMEvent(Self, NativeEvent);
   // Track only if we won't be able to handle it with piQueueFinish.
-<<<<<<< HEAD
   if (!MSupportOOO)
-=======
-  // FIXME these events are stored for level zero until as a workaround, remove
-  // once piEventRelease no longer calls wait on the event in the plugin.
-  if (!MSupportOOO ||
-      getPlugin().getBackend() == backend::ext_oneapi_level_zero)
->>>>>>> e9f2d640
     addSharedEvent(ResEvent);
   return ResEvent;
 }
@@ -112,14 +98,7 @@
 
   event ResEvent = prepareUSMEvent(Self, NativeEvent);
   // Track only if we won't be able to handle it with piQueueFinish.
-<<<<<<< HEAD
   if (!MSupportOOO)
-=======
-  // FIXME these events are stored for level zero until as a workaround, remove
-  // once piEventRelease no longer calls wait on the event in the plugin.
-  if (!MSupportOOO ||
-      getPlugin().getBackend() == backend::ext_oneapi_level_zero)
->>>>>>> e9f2d640
     addSharedEvent(ResEvent);
   return ResEvent;
 }
@@ -131,15 +110,7 @@
     // if there is no command on the event, we cannot track it with MEventsWeak
     // as that will leave it with no owner. Track in MEventsShared only if we're
     // unable to call piQueueFinish during wait.
-<<<<<<< HEAD
     if (is_host() || !MSupportOOO)
-=======
-    // FIXME these events are stored for level zero until as a workaround,
-    // remove once piEventRelease no longer calls wait on the event in the
-    // plugin.
-    if (is_host() || !MSupportOOO ||
-        getPlugin().getBackend() == backend::ext_oneapi_level_zero)
->>>>>>> e9f2d640
       addSharedEvent(Event);
   } else {
     std::weak_ptr<event_impl> EventWeakPtr{Eimpl};
@@ -152,14 +123,7 @@
 /// but some events have no other owner. In this case,
 /// addSharedEvent will have the queue track the events via a shared pointer.
 void queue_impl::addSharedEvent(const event &Event) {
-<<<<<<< HEAD
   assert(is_host() || !MSupportOOO);
-=======
-  // FIXME The assertion should be corrected once the Level Zero workaround is
-  // removed.
-  assert(is_host() || !MSupportOOO ||
-         getPlugin().getBackend() == backend::ext_oneapi_level_zero);
->>>>>>> e9f2d640
   std::lock_guard<std::mutex> Lock(MMutex);
   // Events stored in MEventsShared are not released anywhere else aside from
   // calls to queue::wait/wait_and_throw, which a user application might not
@@ -292,7 +256,6 @@
   // directly. Otherwise, only wait for unenqueued or host task events, starting
   // from the latest submitted task in order to minimize total amount of calls,
   // then handle the rest with piQueueFinish.
-<<<<<<< HEAD
   bool SupportsPiFinish = !is_host() && MSupportOOO;
   for (auto EventImplWeakPtrIt = WeakEvents.rbegin();
        EventImplWeakPtrIt != WeakEvents.rend(); ++EventImplWeakPtrIt) {
@@ -308,12 +271,6 @@
   if (SupportsPiFinish) {
     const detail::plugin &Plugin = getPlugin();
     Plugin.call<detail::PiApiKind::piQueueFinish>(getHandleRef());
-=======
-  // TODO the new workflow has worse performance with Level Zero, keep the old
-  // behavior until this is addressed
-  if (!is_host() &&
-      getPlugin().getBackend() == backend::ext_oneapi_level_zero) {
->>>>>>> e9f2d640
     for (std::weak_ptr<event_impl> &EventImplWeakPtr : WeakEvents)
       if (std::shared_ptr<event_impl> EventImplSharedPtr =
               EventImplWeakPtr.lock())
@@ -323,43 +280,6 @@
   } else {
     for (event &Event : SharedEvents)
       Event.wait();
-<<<<<<< HEAD
-=======
-  } else {
-    bool SupportsPiFinish = !is_host() && MSupportOOO;
-    for (auto EventImplWeakPtrIt = WeakEvents.rbegin();
-         EventImplWeakPtrIt != WeakEvents.rend(); ++EventImplWeakPtrIt) {
-      if (std::shared_ptr<event_impl> EventImplSharedPtr =
-              EventImplWeakPtrIt->lock()) {
-        // A nullptr PI event indicates that piQueueFinish will not cover it,
-        // either because it's a host task event or an unenqueued one.
-        if (!SupportsPiFinish ||
-            nullptr == EventImplSharedPtr->getHandleRef()) {
-          EventImplSharedPtr->wait(EventImplSharedPtr);
-        }
-      }
-    }
-    if (SupportsPiFinish) {
-      const detail::plugin &Plugin = getPlugin();
-      Plugin.call<detail::PiApiKind::piQueueFinish>(getHandleRef());
-      for (std::weak_ptr<event_impl> &EventImplWeakPtr : WeakEvents)
-        if (std::shared_ptr<event_impl> EventImplSharedPtr =
-                EventImplWeakPtr.lock())
-          EventImplSharedPtr->cleanupCommand(EventImplSharedPtr);
-      // FIXME these events are stored for level zero until as a workaround,
-      // remove once piEventRelease no longer calls wait on the event in the
-      // plugin.
-      if (Plugin.getBackend() == backend::ext_oneapi_level_zero) {
-        SharedEvents.clear();
-      }
-      assert(SharedEvents.empty() &&
-             "Queues that support calling piQueueFinish "
-             "shouldn't have shared events");
-    } else {
-      for (event &Event : SharedEvents)
-        Event.wait();
-    }
->>>>>>> e9f2d640
   }
 #ifdef XPTI_ENABLE_INSTRUMENTATION
   instrumentationEpilog(TelemetryEvent, Name, StreamID, IId);
