--- conflicted
+++ resolved
@@ -155,40 +155,21 @@
   // We need to submit command and update the last event under same lock if we
   // have in-order queue.
   {
-<<<<<<< HEAD
     std::unique_lock<std::mutex> guard(MMutex, std::defer_lock);
     EventImplPtr ExtraEventToWait = nullptr;
-=======
-    // We need to submit command and update the last event under same lock if we
-    // have in-order queue.
-    auto ScopeLock = isInOrder() ? std::unique_lock<std::mutex>(MLastEventMtx)
-                                 : std::unique_lock<std::mutex>();
-    // If the last submitted command in the in-order queue is host_task then
-    // wait for it before submitting usm command.
-    if (isInOrder() && MLastCGType == CG::CGTYPE::CodeplayHostTask)
-      MLastEvent.wait();
 
     std::vector<event> MutableDepEvents;
     const std::vector<event> &ExpandedDepEvents =
         getExtendDependencyList(DepEvents, MutableDepEvents);
 
-    auto EventImpl = detail::getSyclObjImpl(ResEvent);
-    MemoryManager::fill_usm(Ptr, Self, Count, Value,
-                            getOrWaitEvents(ExpandedDepEvents, MContext),
-                            &EventImpl->getHandleRef(), EventImpl);
-
-    if (MContext->is_host())
-      return MDiscardEvents ? createDiscardedEvent() : event();
-
->>>>>>> 8e7995df
     if (isInOrder()) {
       guard.lock();
       ExtraEventToWait = MGraph.expired() ? MLastEventPtr : MGraphLastEventPtr;
     }
-    if (canBypassScheduler(DepEvents, ExtraEventToWait, MContext)) {
+    if (canBypassScheduler(ExpandedDepEvents, ExtraEventToWait, MContext)) {
       if (MHasDiscardEventsSupport) {
         MemoryManager::fill_usm(Ptr, Self, Count, Value,
-                                getPIEvents(DepEvents, ExtraEventToWait),
+                                getPIEvents(ExpandedDepEvents, ExtraEventToWait),
                                 nullptr);
         return createDiscardedEvent();
       }
@@ -196,7 +177,7 @@
       event ResEvent = prepareSYCLEventAssociatedWithQueue(Self);
       auto EventImpl = detail::getSyclObjImpl(ResEvent);
       MemoryManager::fill_usm(Ptr, Self, Count, Value,
-                              getPIEvents(DepEvents, ExtraEventToWait),
+                              getPIEvents(ExpandedDepEvents, ExtraEventToWait),
                               &EventImpl->getHandleRef(), EventImpl);
       if (MContext->is_host())
         return MDiscardEvents ? createDiscardedEvent() : event();
@@ -276,40 +257,21 @@
   }
 
   {
-<<<<<<< HEAD
     std::unique_lock<std::mutex> guard(MMutex, std::defer_lock);
     EventImplPtr ExtraEventToWait = nullptr;
-=======
-    // We need to submit command and update the last event under same lock if we
-    // have in-order queue.
-    auto ScopeLock = isInOrder() ? std::unique_lock<std::mutex>(MLastEventMtx)
-                                 : std::unique_lock<std::mutex>();
-    // If the last submitted command in the in-order queue is host_task then
-    // wait for it before submitting usm command.
-    if (isInOrder() && MLastCGType == CG::CGTYPE::CodeplayHostTask)
-      MLastEvent.wait();
 
     std::vector<event> MutableDepEvents;
     const std::vector<event> &ExpandedDepEvents =
         getExtendDependencyList(DepEvents, MutableDepEvents);
 
-    auto EventImpl = detail::getSyclObjImpl(ResEvent);
-    MemoryManager::copy_usm(Src, Self, Count, Dest,
-                            getOrWaitEvents(ExpandedDepEvents, MContext),
-                            &EventImpl->getHandleRef(), EventImpl);
-
-    if (MContext->is_host())
-      return MDiscardEvents ? createDiscardedEvent() : event();
-
->>>>>>> 8e7995df
     if (isInOrder()) {
       guard.lock();
       ExtraEventToWait = MGraph.expired() ? MLastEventPtr : MGraphLastEventPtr;
     }
-    if (canBypassScheduler(DepEvents, ExtraEventToWait, MContext)) {
+    if (canBypassScheduler(ExpandedDepEvents, ExtraEventToWait, MContext)) {
       if (MHasDiscardEventsSupport) {
         MemoryManager::copy_usm(Src, Self, Count, Dest,
-                                getPIEvents(DepEvents, ExtraEventToWait),
+                                getPIEvents(ExpandedDepEvents, ExtraEventToWait),
                                 nullptr);
         return createDiscardedEvent();
       }
@@ -317,7 +279,7 @@
       event ResEvent = prepareSYCLEventAssociatedWithQueue(Self);
       auto EventImpl = detail::getSyclObjImpl(ResEvent);
       MemoryManager::copy_usm(Src, Self, Count, Dest,
-                              getPIEvents(DepEvents, ExtraEventToWait),
+                              getPIEvents(ExpandedDepEvents, ExtraEventToWait),
                               &EventImpl->getHandleRef(), EventImpl);
       if (MContext->is_host())
         return MDiscardEvents ? createDiscardedEvent() : event();
@@ -346,44 +308,29 @@
                              pi_mem_advice Advice,
                              const std::vector<event> &DepEvents) {
   {
-<<<<<<< HEAD
     std::unique_lock<std::mutex> guard(MMutex, std::defer_lock);
     EventImplPtr ExtraEventToWait = nullptr;
+
+    std::vector<event> MutableDepEvents;
+    const std::vector<event> &ExpandedDepEvents =
+        getExtendDependencyList(DepEvents, MutableDepEvents);
+
     if (isInOrder()) {
       guard.lock();
       ExtraEventToWait = MGraph.expired() ? MLastEventPtr : MGraphLastEventPtr;
     }
-    if (canBypassScheduler(DepEvents, ExtraEventToWait, MContext)) {
+    if (canBypassScheduler(ExpandedDepEvents, ExtraEventToWait, MContext)) {
       if (MHasDiscardEventsSupport) {
         MemoryManager::advise_usm(Ptr, Self, Length, Advice,
-                                  getPIEvents(DepEvents, ExtraEventToWait),
+                                  getPIEvents(ExpandedDepEvents, ExtraEventToWait),
                                   nullptr);
         return createDiscardedEvent();
       }
-=======
-    // We need to submit command and update the last event under same lock if we
-    // have in-order queue.
-    auto ScopeLock = isInOrder() ? std::unique_lock<std::mutex>(MLastEventMtx)
-                                 : std::unique_lock<std::mutex>();
-    // If the last submitted command in the in-order queue is host_task then
-    // wait for it before submitting usm command.
-    if (isInOrder() && MLastCGType == CG::CGTYPE::CodeplayHostTask)
-      MLastEvent.wait();
-
-    std::vector<event> MutableDepEvents;
-    const std::vector<event> &ExpandedDepEvents =
-        getExtendDependencyList(DepEvents, MutableDepEvents);
-
-    auto EventImpl = detail::getSyclObjImpl(ResEvent);
-    MemoryManager::advise_usm(Ptr, Self, Length, Advice,
-                              getOrWaitEvents(ExpandedDepEvents, MContext),
-                              &EventImpl->getHandleRef(), EventImpl);
->>>>>>> 8e7995df
 
       event ResEvent = prepareSYCLEventAssociatedWithQueue(Self);
       auto EventImpl = detail::getSyclObjImpl(ResEvent);
       MemoryManager::advise_usm(Ptr, Self, Length, Advice,
-                                getPIEvents(DepEvents, ExtraEventToWait),
+                                getPIEvents(ExpandedDepEvents, ExtraEventToWait),
                                 &EventImpl->getHandleRef(), EventImpl);
       if (MContext->is_host()) {
         return MDiscardEvents ? createDiscardedEvent() : event();
@@ -414,42 +361,22 @@
     const void *Src, bool IsDeviceImageScope, size_t NumBytes, size_t Offset,
     const std::vector<event> &DepEvents) {
   {
-<<<<<<< HEAD
     std::unique_lock<std::mutex> guard(MMutex, std::defer_lock);
     EventImplPtr ExtraEventToWait = nullptr;
-=======
-    // We need to submit command and update the last event under same lock if we
-    // have in-order queue.
-    auto ScopeLock = isInOrder() ? std::unique_lock<std::mutex>(MLastEventMtx)
-                                 : std::unique_lock<std::mutex>();
-    // If the last submitted command in the in-order queue is host_task then
-    // wait for it before submitting usm command.
-    if (isInOrder() && MLastCGType == CG::CGTYPE::CodeplayHostTask)
-      MLastEvent.wait();
 
     std::vector<event> MutableDepEvents;
     const std::vector<event> &ExpandedDepEvents =
         getExtendDependencyList(DepEvents, MutableDepEvents);
 
-    auto EventImpl = detail::getSyclObjImpl(ResEvent);
-    MemoryManager::copy_to_device_global(
-        DeviceGlobalPtr, IsDeviceImageScope, Self, NumBytes, Offset, Src,
-        getOrWaitEvents(ExpandedDepEvents, MContext),
-        &EventImpl->getHandleRef(), EventImpl);
-
-    if (MContext->is_host())
-      return MDiscardEvents ? createDiscardedEvent() : event();
-
->>>>>>> 8e7995df
     if (isInOrder()) {
       guard.lock();
       ExtraEventToWait = MGraph.expired() ? MLastEventPtr : MGraphLastEventPtr;
     }
-    if (canBypassScheduler(DepEvents, ExtraEventToWait, MContext)) {
+    if (canBypassScheduler(ExpandedDepEvents, ExtraEventToWait, MContext)) {
       if (MHasDiscardEventsSupport) {
         MemoryManager::copy_to_device_global(
             DeviceGlobalPtr, IsDeviceImageScope, Self, NumBytes, Offset, Src,
-            getPIEvents(DepEvents, ExtraEventToWait), nullptr);
+            getPIEvents(ExpandedDepEvents, ExtraEventToWait), nullptr);
         return createDiscardedEvent();
       }
 
@@ -457,7 +384,7 @@
       auto EventImpl = detail::getSyclObjImpl(ResEvent);
       MemoryManager::copy_to_device_global(
           DeviceGlobalPtr, IsDeviceImageScope, Self, NumBytes, Offset, Src,
-          getPIEvents(DepEvents, ExtraEventToWait), &EventImpl->getHandleRef(),
+          getPIEvents(ExpandedDepEvents, ExtraEventToWait), &EventImpl->getHandleRef(),
           EventImpl);
       if (MContext->is_host())
         return MDiscardEvents ? createDiscardedEvent() : event();
@@ -487,42 +414,22 @@
     const void *DeviceGlobalPtr, bool IsDeviceImageScope, size_t NumBytes,
     size_t Offset, const std::vector<event> &DepEvents) {
   {
-<<<<<<< HEAD
     std::unique_lock<std::mutex> guard(MMutex, std::defer_lock);
     EventImplPtr ExtraEventToWait = nullptr;
-=======
-    // We need to submit command and update the last event under same lock if we
-    // have in-order queue.
-    auto ScopeLock = isInOrder() ? std::unique_lock<std::mutex>(MLastEventMtx)
-                                 : std::unique_lock<std::mutex>();
-    // If the last submitted command in the in-order queue is host_task then
-    // wait for it before submitting usm command.
-    if (isInOrder() && MLastCGType == CG::CGTYPE::CodeplayHostTask)
-      MLastEvent.wait();
 
     std::vector<event> MutableDepEvents;
     const std::vector<event> &ExpandedDepEvents =
         getExtendDependencyList(DepEvents, MutableDepEvents);
 
-    auto EventImpl = detail::getSyclObjImpl(ResEvent);
-    MemoryManager::copy_from_device_global(
-        DeviceGlobalPtr, IsDeviceImageScope, Self, NumBytes, Offset, Dest,
-        getOrWaitEvents(ExpandedDepEvents, MContext),
-        &EventImpl->getHandleRef(), EventImpl);
-
-    if (MContext->is_host())
-      return MDiscardEvents ? createDiscardedEvent() : event();
-
->>>>>>> 8e7995df
     if (isInOrder()) {
       guard.lock();
       ExtraEventToWait = MGraph.expired() ? MLastEventPtr : MGraphLastEventPtr;
     }
-    if (canBypassScheduler(DepEvents, ExtraEventToWait, MContext)) {
+    if (canBypassScheduler(ExpandedDepEvents, ExtraEventToWait, MContext)) {
       if (MHasDiscardEventsSupport) {
         MemoryManager::copy_from_device_global(
             DeviceGlobalPtr, IsDeviceImageScope, Self, NumBytes, Offset, Dest,
-            getPIEvents(DepEvents, ExtraEventToWait), nullptr);
+            getPIEvents(ExpandedDepEvents, ExtraEventToWait), nullptr);
         return createDiscardedEvent();
       }
 
@@ -530,7 +437,7 @@
       auto EventImpl = detail::getSyclObjImpl(ResEvent);
       MemoryManager::copy_from_device_global(
           DeviceGlobalPtr, IsDeviceImageScope, Self, NumBytes, Offset, Dest,
-          getPIEvents(DepEvents, ExtraEventToWait), &EventImpl->getHandleRef(),
+          getPIEvents(ExpandedDepEvents, ExtraEventToWait), &EventImpl->getHandleRef(),
           EventImpl);
       if (MContext->is_host())
         return MDiscardEvents ? createDiscardedEvent() : event();
