//==------------------ queue_impl.cpp - SYCL queue -------------------------==//
//
// Part of the LLVM Project, under the Apache License v2.0 with LLVM Exceptions.
// See https://llvm.org/LICENSE.txt for license information.
// SPDX-License-Identifier: Apache-2.0 WITH LLVM-exception
//
//===----------------------------------------------------------------------===//

#include <detail/event_impl.hpp>
#include <detail/memory_manager.hpp>
#include <detail/queue_impl.hpp>
#include <sycl/context.hpp>
#include <sycl/detail/common.hpp>
#include <sycl/detail/ur.hpp>
#include <sycl/device.hpp>

#include <cstring>
#include <utility>

#ifdef XPTI_ENABLE_INSTRUMENTATION
#include <detail/xpti_registry.hpp>
#include <sstream>
#endif

namespace sycl {
inline namespace _V1 {
namespace detail {
// Treat 0 as reserved for host task traces
std::atomic<unsigned long long> queue_impl::MNextAvailableQueueID = 1;

thread_local bool NestedCallsDetector = false;
class NestedCallsTracker {
public:
  NestedCallsTracker() {
    if (NestedCallsDetectorRef)
      throw sycl::exception(
          make_error_code(errc::invalid),
          "Calls to sycl::queue::submit cannot be nested. Command group "
          "function objects should use the sycl::handler API instead.");
    NestedCallsDetectorRef = true;
  }

  ~NestedCallsTracker() { NestedCallsDetectorRef = false; }

private:
  // Cache the TLS location to decrease amount of TLS accesses.
  bool &NestedCallsDetectorRef = NestedCallsDetector;
};

static std::vector<ur_event_handle_t>
getUrEvents(const std::vector<sycl::event> &DepEvents) {
  std::vector<ur_event_handle_t> RetUrEvents;
  for (const sycl::event &Event : DepEvents) {
    event_impl &EventImpl = *detail::getSyclObjImpl(Event);
    auto Handle = EventImpl.getHandle();
    if (Handle != nullptr)
      RetUrEvents.push_back(Handle);
  }
  return RetUrEvents;
}

template <>
uint32_t queue_impl::get_info<info::queue::reference_count>() const {
  ur_result_t result = UR_RESULT_SUCCESS;
  getAdapter().call<UrApiKind::urQueueGetInfo>(
      MQueue, UR_QUEUE_INFO_REFERENCE_COUNT, sizeof(result), &result, nullptr);
  return result;
}

template <> context queue_impl::get_info<info::queue::context>() const {
  return get_context();
}

template <> device queue_impl::get_info<info::queue::device>() const {
  return get_device();
}

#ifndef __INTEL_PREVIEW_BREAKING_CHANGES
template <>
typename info::platform::version::return_type
queue_impl::get_backend_info<info::platform::version>() const {
  if (getContextImpl().getBackend() != backend::opencl) {
    throw sycl::exception(errc::backend_mismatch,
                          "the info::platform::version info descriptor can "
                          "only be queried with an OpenCL backend");
  }
  return get_device().get_platform().get_info<info::platform::version>();
}
#endif

#ifndef __INTEL_PREVIEW_BREAKING_CHANGES
template <>
typename info::device::version::return_type
queue_impl::get_backend_info<info::device::version>() const {
  if (getContextImpl().getBackend() != backend::opencl) {
    throw sycl::exception(errc::backend_mismatch,
                          "the info::device::version info descriptor can only "
                          "be queried with an OpenCL backend");
  }
  return get_device().get_info<info::device::version>();
}
#endif

#ifndef __INTEL_PREVIEW_BREAKING_CHANGES
template <>
typename info::device::backend_version::return_type
queue_impl::get_backend_info<info::device::backend_version>() const {
  if (getContextImpl().getBackend() != backend::ext_oneapi_level_zero) {
    throw sycl::exception(errc::backend_mismatch,
                          "the info::device::backend_version info descriptor "
                          "can only be queried with a Level Zero backend");
  }
  return "";
  // Currently The Level Zero backend does not define the value of this
  // information descriptor and implementations are encouraged to return the
  // empty string as per specification.
}
#endif

static event
prepareSYCLEventAssociatedWithQueue(detail::queue_impl &QueueImpl) {
  auto EventImpl = detail::event_impl::create_device_event(QueueImpl);
  EventImpl->setContextImpl(QueueImpl.getContextImpl());
  EventImpl->setStateIncomplete();
  return detail::createSyclObjFromImpl<event>(EventImpl);
}

const std::vector<event> &
queue_impl::getExtendDependencyList(const std::vector<event> &DepEvents,
                                    std::vector<event> &MutableVec,
                                    std::unique_lock<std::mutex> &QueueLock) {
  if (!isInOrder())
    return DepEvents;

  QueueLock.lock();
  EventImplPtr ExtraEvent = MGraph.expired() ? MDefaultGraphDeps.LastEventPtr
                                             : MExtGraphDeps.LastEventPtr;
  std::optional<event> ExternalEvent = popExternalEvent();

  if (!ExternalEvent && !ExtraEvent)
    return DepEvents;

  MutableVec = DepEvents;
  if (ExternalEvent)
    MutableVec.push_back(*ExternalEvent);
  if (ExtraEvent)
    MutableVec.push_back(detail::createSyclObjFromImpl<event>(ExtraEvent));
  return MutableVec;
}

event queue_impl::memset(void *Ptr, int Value, size_t Count,
                         const std::vector<event> &DepEvents,
                         bool CallerNeedsEvent) {
#if XPTI_ENABLE_INSTRUMENTATION
  // We need a code pointer value and we use the object ptr; if code location
  // information is available, we will have function name and source file
  // information
  const char *UserData = "memory_transfer_node::memset", *FuncName = nullptr;
  // We have to get the stashed code location when not available
  detail::tls_code_loc_t Tls;
  auto CodeLocation = Tls.query();
  if (!CodeLocation.functionName())
    // If the code location is not available, we use the user data
    FuncName = UserData;
  else
    FuncName = CodeLocation.functionName();
  xpti::framework::tracepoint_scope_t TP(
      CodeLocation.fileName(), FuncName, CodeLocation.lineNumber(),
      CodeLocation.columnNumber(), (void *)this);
  TP.stream(detail::getActiveXPTIStreamID())
      .traceType(xpti::trace_point_type_t::node_create)
      .parentEvent(detail::GSYCLGraphEvent);

  // This information is necessary for memset, so we will not guard it by debug
  // stream check.
  TP.addMetadata([&](auto TEvent) {
    xpti::addMetadata(TEvent, "sycl_device",
                      reinterpret_cast<size_t>(MDevice.getHandleRef()));
    xpti::addMetadata(TEvent, "memory_ptr", reinterpret_cast<size_t>(Ptr));
    xpti::addMetadata(TEvent, "value_set", Value);
    xpti::addMetadata(TEvent, "memory_size", Count);
    xpti::addMetadata(TEvent, "queue_id", MQueueID);
  });

  // Before we notifiy the subscribers, we broadcast the 'queue_id', which was a
  // metadata entry to TLS for use by callback handlers
  xpti::framework::stash_tuple(XPTI_QUEUE_INSTANCE_ID_KEY, MQueueID);
  // Notify XPTI about the memset submission, which will create a memory object
  // node
  TP.notify(UserData);
  // Emit a begin/end scope for this call
  TP.scopedNotify((uint16_t)xpti::trace_point_type_t::task_begin, UserData);
#endif
  const std::vector<unsigned char> Pattern{static_cast<unsigned char>(Value)};
  return submitMemOpHelper(
      DepEvents, CallerNeedsEvent,
      [&](handler &CGH) { CGH.memset(Ptr, Value, Count); },
      MemoryManager::fill_usm, Ptr, *this, Count, Pattern);
}

void report(const code_location &CodeLoc) {
  std::cout << "Exception caught at ";
  if (CodeLoc.fileName())
    std::cout << "File: " << CodeLoc.fileName();
  if (CodeLoc.functionName())
    std::cout << " | Function: " << CodeLoc.functionName();
  if (CodeLoc.lineNumber())
    std::cout << " | Line: " << CodeLoc.lineNumber();
  if (CodeLoc.columnNumber())
    std::cout << " | Column: " << CodeLoc.columnNumber();
  std::cout << '\n';
}

event queue_impl::memcpy(void *Dest, const void *Src, size_t Count,
                         const std::vector<event> &DepEvents,
                         bool CallerNeedsEvent, const code_location &CodeLoc) {
#if XPTI_ENABLE_INSTRUMENTATION
  // We need a code pointer value and we duse the object ptr; If code location
  // is available, we use the source file information along with the object
  // pointer.
  xpti::framework::tracepoint_scope_t TP(
      CodeLoc.fileName(), CodeLoc.functionName(), CodeLoc.lineNumber(),
      CodeLoc.columnNumber(), (void *)this);
  TP.stream(detail::getActiveXPTIStreamID())
      .traceType(xpti::trace_point_type_t::node_create)
      .parentEvent(GSYCLGraphEvent);
  const char *UserData = "memory_transfer_node::memcpy";
  // We will include this metadata information as it is required for memcpy.
  TP.addMetadata([&](auto TEvent) {
    xpti::addMetadata(TEvent, "sycl_device",
                      reinterpret_cast<size_t>(MDevice.getHandleRef()));
    xpti::addMetadata(TEvent, "src_memory_ptr", reinterpret_cast<size_t>(Src));
    xpti::addMetadata(TEvent, "dest_memory_ptr",
                      reinterpret_cast<size_t>(Dest));
    xpti::addMetadata(TEvent, "memory_size", Count);
    xpti::addMetadata(TEvent, "queue_id", MQueueID);
  });
  // Before we notify the subscribers, we stash the 'queue_id', which was a
  // metadata entry to TLS for use by callback handlers
  xpti::framework::stash_tuple(XPTI_QUEUE_INSTANCE_ID_KEY, MQueueID);
  // Notify XPTI about the memcpy submission
  TP.notify(UserData);
  // Emit a begin/end scope for this call
  TP.scopedNotify((uint16_t)xpti::trace_point_type_t::task_begin, UserData);
#endif

  if ((!Src || !Dest) && Count != 0) {
    report(CodeLoc);
    throw exception(make_error_code(errc::invalid),
                    "NULL pointer argument in memory copy operation.");
  }
  return submitMemOpHelper(
      DepEvents, CallerNeedsEvent,
      [&](handler &CGH) { CGH.memcpy(Dest, Src, Count); },
      MemoryManager::copy_usm, Src, *this, Count, Dest);
}

event queue_impl::mem_advise(const void *Ptr, size_t Length,
                             ur_usm_advice_flags_t Advice,
                             const std::vector<event> &DepEvents,
                             bool CallerNeedsEvent) {
  return submitMemOpHelper(
      DepEvents, CallerNeedsEvent,
      [&](handler &CGH) { CGH.mem_advise(Ptr, Length, Advice); },
      MemoryManager::advise_usm, Ptr, *this, Length, Advice);
}

event queue_impl::memcpyToDeviceGlobal(void *DeviceGlobalPtr, const void *Src,
                                       bool IsDeviceImageScope, size_t NumBytes,
                                       size_t Offset,
                                       const std::vector<event> &DepEvents,
                                       bool CallerNeedsEvent) {
  return submitMemOpHelper(
      DepEvents, CallerNeedsEvent,
      [&](handler &CGH) {
        CGH.memcpyToDeviceGlobal(DeviceGlobalPtr, Src, IsDeviceImageScope,
                                 NumBytes, Offset);
      },
      MemoryManager::copy_to_device_global, DeviceGlobalPtr, IsDeviceImageScope,
      *this, NumBytes, Offset, Src);
}

event queue_impl::memcpyFromDeviceGlobal(void *Dest,
                                         const void *DeviceGlobalPtr,
                                         bool IsDeviceImageScope,
                                         size_t NumBytes, size_t Offset,
                                         const std::vector<event> &DepEvents,
                                         bool CallerNeedsEvent) {
  return submitMemOpHelper(
      DepEvents, CallerNeedsEvent,
      [&](handler &CGH) {
        CGH.memcpyFromDeviceGlobal(Dest, DeviceGlobalPtr, IsDeviceImageScope,
                                   NumBytes, Offset);
      },
      MemoryManager::copy_from_device_global, DeviceGlobalPtr,
      IsDeviceImageScope, *this, NumBytes, Offset, Dest);
}

sycl::detail::optional<event> queue_impl::getLastEvent() {
  // The external event is required to finish last if set, so it is considered
  // the last event if present.
  if (std::optional<event> ExternalEvent = MInOrderExternalEvent.read())
    return ExternalEvent;

  std::lock_guard<std::mutex> Lock{MMutex};
  if (MEmpty)
    return std::nullopt;
  auto &LastEvent = MGraph.expired() ? MDefaultGraphDeps.LastEventPtr
                                     : MExtGraphDeps.LastEventPtr;
  // If the event comes from a graph, we must return it.
  if (LastEvent)
    return detail::createSyclObjFromImpl<event>(LastEvent);
  // We insert a marker to represent an event at end.
  return detail::createSyclObjFromImpl<event>(insertMarkerEvent());
}

void queue_impl::addEvent(const detail::EventImplPtr &EventImpl) {
  if (!EventImpl)
    return;
  Command *Cmd = EventImpl->getCommand();
  if (Cmd != nullptr && EventImpl->getHandle() == nullptr) {
    std::weak_ptr<event_impl> EventWeakPtr{EventImpl};
    std::lock_guard<std::mutex> Lock{MMutex};
    MEventsWeak.push_back(std::move(EventWeakPtr));
  }
}

detail::EventImplPtr
queue_impl::submit_impl(const detail::type_erased_cgfo_ty &CGF,
                        bool CallerNeedsEvent, const detail::code_location &Loc,
                        bool IsTopCodeLoc,
                        const v1::SubmissionInfo &SubmitInfo) {
#ifdef __INTEL_PREVIEW_BREAKING_CHANGES
  detail::handler_impl HandlerImplVal(*this, CallerNeedsEvent);
  handler Handler(HandlerImplVal);
#else
  handler Handler(shared_from_this(), CallerNeedsEvent);
#endif

#ifdef XPTI_ENABLE_INSTRUMENTATION
  if (xptiTraceEnabled()) {
    Handler.saveCodeLoc(Loc, IsTopCodeLoc);
  }
#endif

  {
    NestedCallsTracker tracker;
    CGF(Handler);
  }

  // We might swap handlers as part of the CGH(Handler) call in the reduction
  // case, so need to retrieve the handler_impl reference after that.
  detail::handler_impl &HandlerImpl = *detail::getSyclObjImpl(Handler);

  // Scheduler will later omit events, that are not required to execute tasks.
  // Host and interop tasks, however, are not submitted to low-level runtimes
  // and require separate dependency management.
  const CGType Type = HandlerImpl.MCGType;
  std::vector<StreamImplPtr> Streams;
  if (Type == CGType::Kernel)
    Streams = std::move(Handler.MStreamStorage);

  HandlerImpl.MEventMode = SubmitInfo.EventMode();

  auto isHostTask = Type == CGType::CodeplayHostTask ||
                    (Type == CGType::ExecCommandBuffer &&
                     HandlerImpl.MExecGraph->containsHostTask());

  auto noLastEventPath = !isHostTask &&
                         MNoLastEventMode.load(std::memory_order_acquire) &&
                         !Streams.size();

  if (noLastEventPath) {
    std::unique_lock<std::mutex> Lock(MMutex);

    // Check if we are still in no last event mode. There could
    // have been a concurrent submit.
    if (MNoLastEventMode.load(std::memory_order_relaxed)) {
      return finalizeHandlerInOrderNoEventsUnlocked(Handler);
    }
  }

  detail::EventImplPtr EventImpl;
  if (!isInOrder()) {
    EventImpl = finalizeHandlerOutOfOrder(Handler);
    addEvent(EventImpl);
  } else {
    if (isHostTask) {
      std::unique_lock<std::mutex> Lock(MMutex);
      EventImpl = finalizeHandlerInOrderHostTaskUnlocked(Handler);
    } else {
      std::unique_lock<std::mutex> Lock(MMutex);

      if (trySwitchingToNoEventsMode()) {
        EventImpl = finalizeHandlerInOrderNoEventsUnlocked(Handler);
      } else {
        EventImpl = finalizeHandlerInOrderWithDepsUnlocked(Handler);
      }
    }
  }

  for (auto &Stream : Streams) {
    // We don't want stream flushing to be blocking operation that is why submit
    // a host task to print stream buffer. It will fire up as soon as the kernel
    // finishes execution.
    auto L = [&](handler &ServiceCGH) {
      Stream->generateFlushCommand(ServiceCGH);
    };
    detail::type_erased_cgfo_ty CGF{L};
    detail::EventImplPtr FlushEvent =
        submit_impl(CGF, /*CallerNeedsEvent*/ true, Loc, IsTopCodeLoc, {});
    if (EventImpl)
      EventImpl->attachEventToCompleteWeak(FlushEvent);
    if (!isInOrder()) {
      // For in-order queue, the dependencies will be tracked by LastEvent
      registerStreamServiceEvent(FlushEvent);
    }
  }

  return EventImpl;
}

<<<<<<< HEAD
EventImplPtr queue_impl::submit_kernel_scheduler_bypass(
    KernelData &KData, std::vector<detail::EventImplPtr> &DepEvents,
    bool EventNeeded, detail::kernel_impl *KernelImplPtr,
    detail::kernel_bundle_impl *KernelBundleImpPtr,
    const detail::code_location &CodeLoc, bool IsTopCodeLoc) {
  std::vector<ur_event_handle_t> RawEvents;

  // TODO checking the size of the events vector and avoiding the call is
  // more efficient here at this point
  if (DepEvents.size() > 0) {
    RawEvents = detail::Command::getUrEvents(DepEvents, this, false);
  }

  bool DiscardEvent = !EventNeeded && supportsDiscardingPiEvents();
  if (DiscardEvent) {
    // Kernel only uses assert if it's non interop one
    bool KernelUsesAssert =
        !(KernelImplPtr && KernelImplPtr->isInterop()) && KData.usesAssert();
    DiscardEvent = !KernelUsesAssert;
  }

  std::shared_ptr<detail::event_impl> ResultEvent =
      DiscardEvent ? nullptr : detail::event_impl::create_device_event(*this);

  auto EnqueueKernel = [&]() {
#ifdef XPTI_ENABLE_INSTRUMENTATION
    xpti_td *CmdTraceEvent = nullptr;
    uint64_t InstanceID = 0;
    auto StreamID = detail::getActiveXPTIStreamID();
    // Only enable instrumentation if there are subscribes to the SYCL
    // stream
    const bool xptiEnabled = xptiCheckTraceEnabled(StreamID);
    if (xptiEnabled) {
      std::tie(CmdTraceEvent, InstanceID) = emitKernelInstrumentationData(
          StreamID, KernelImplPtr, CodeLoc, IsTopCodeLoc,
          *KData.getDeviceKernelInfoPtr(), this, KData.getNDRDesc(),
          KernelBundleImpPtr, KData.getArgs());
      detail::emitInstrumentationGeneral(StreamID, InstanceID, CmdTraceEvent,
                                         xpti::trace_task_begin, nullptr);
    }
#endif
    const detail::RTDeviceBinaryImage *BinImage = nullptr;
    if (detail::SYCLConfig<detail::SYCL_JIT_AMDGCN_PTX_KERNELS>::get()) {
      BinImage = detail::retrieveKernelBinary(*this, KData.getKernelName());
      assert(BinImage && "Failed to obtain a binary image.");
    }
    enqueueImpKernel(*this, KData.getNDRDesc(), KData.getArgs(),
                     KernelBundleImpPtr, KernelImplPtr,
                     *KData.getDeviceKernelInfoPtr(), RawEvents,
                     ResultEvent.get(), nullptr, KData.getKernelCacheConfig(),
                     KData.isCooperative(), KData.usesClusterLaunch(),
                     KData.getKernelWorkGroupMemorySize(), BinImage,
                     KData.getKernelFuncPtr());
#ifdef XPTI_ENABLE_INSTRUMENTATION
    if (xptiEnabled) {
      // Emit signal only when event is created
      if (!DiscardEvent) {
        detail::emitInstrumentationGeneral(
            StreamID, InstanceID, CmdTraceEvent, xpti::trace_signal,
            static_cast<const void *>(ResultEvent->getHandle()));
      }
      detail::emitInstrumentationGeneral(StreamID, InstanceID, CmdTraceEvent,
                                         xpti::trace_task_end, nullptr);
    }
#endif
  };

  if (DiscardEvent) {
    EnqueueKernel();
  } else {
    ResultEvent->setWorkerQueue(weak_from_this());
    ResultEvent->setStateIncomplete();
    ResultEvent->setSubmissionTime();

    EnqueueKernel();
    ResultEvent->setEnqueued();
    // connect returned event with dependent events
    if (!isInOrder()) {
      // MEvents is not used anymore, so can move.
      ResultEvent->getPreparedDepsEvents() = std::move(DepEvents);
      // ResultEvent is local for current thread, no need to lock.
      ResultEvent->cleanDepEventsThroughOneLevelUnlocked();
    }
  }

  return ResultEvent;
}

EventImplPtr queue_impl::submit_kernel_direct_impl(
    const NDRDescT &NDRDesc,
    std::shared_ptr<detail::HostKernelBase> &HostKernel,
=======
detail::EventImplPtr queue_impl::submit_kernel_direct_impl(
    const NDRDescT &NDRDesc, detail::HostKernelRefBase &HostKernel,
>>>>>>> 91653adb
    detail::DeviceKernelInfo *DeviceKernelInfo, bool CallerNeedsEvent,
    const detail::code_location &CodeLoc, bool IsTopCodeLoc) {

  KernelData KData;

  std::shared_ptr<detail::HostKernelBase> HostKernelPtr =
      HostKernel.takeOrCopyOwnership();

  KData.setDeviceKernelInfoPtr(DeviceKernelInfo);
  KData.setKernelFunc(HostKernelPtr->getPtr());
  KData.setNDRDesc(NDRDesc);

  auto SubmitKernelFunc = [&](detail::CG::StorageInitHelper &CGData,
                              bool SchedulerBypass) -> EventImplPtr {
    if (SchedulerBypass) {
      return submit_kernel_scheduler_bypass(KData, CGData.MEvents,
                                            CallerNeedsEvent, nullptr, nullptr,
                                            CodeLoc, IsTopCodeLoc);
    }
    std::unique_ptr<detail::CG> CommandGroup;
    std::vector<std::shared_ptr<detail::stream_impl>> StreamStorage;
    std::vector<std::shared_ptr<const void>> AuxiliaryResources;

    KData.extractArgsAndReqsFromLambda();

    CommandGroup.reset(new detail::CGExecKernel(
        KData.getNDRDesc(), std::move(HostKernelPtr),
        nullptr, // Kernel
        nullptr, // KernelBundle
        std::move(CGData), std::move(KData).getArgs(),
        *KData.getDeviceKernelInfoPtr(), std::move(StreamStorage),
        std::move(AuxiliaryResources), detail::CGType::Kernel,
        KData.getKernelCacheConfig(), KData.isCooperative(),
        KData.usesClusterLaunch(), KData.getKernelWorkGroupMemorySize(),
        CodeLoc));
    CommandGroup->MIsTopCodeLoc = IsTopCodeLoc;

    return detail::Scheduler::getInstance().addCG(std::move(CommandGroup),
                                                  *this, true);
  };

  return submit_direct(CallerNeedsEvent, SubmitKernelFunc);
}

template <typename SubmitCommandFuncType>
detail::EventImplPtr
queue_impl::submit_direct(bool CallerNeedsEvent,
                          SubmitCommandFuncType &SubmitCommandFunc) {
  detail::CG::StorageInitHelper CGData;
  std::unique_lock<std::mutex> Lock(MMutex);

  // Graphs are not supported yet for the no-handler path
  assert(!hasCommandGraph());

  // Set the No Last Event Mode to false, since the no-handler path
  // does not support it yet.
  MNoLastEventMode.store(false, std::memory_order_relaxed);

  // Used by queue_empty() and getLastEvent()
  MEmpty.store(false, std::memory_order_release);

  // Sync with an external event
  std::optional<event> ExternalEvent = popExternalEvent();
  if (ExternalEvent) {
    CGData.MEvents.push_back(getSyclObjImpl(*ExternalEvent));
  }

  // Sync with the last event for in order queue
  EventImplPtr &LastEvent = MDefaultGraphDeps.LastEventPtr;
  if (isInOrder() && LastEvent) {
    CGData.MEvents.push_back(LastEvent);
  }

  // Barrier and un-enqueued commands synchronization for out or order queue
  if (!isInOrder()) {
    MMissedCleanupRequests.unset(
        [&](MissedCleanupRequestsType &MissedCleanupRequests) {
          for (auto &UpdatedGraph : MissedCleanupRequests)
            doUnenqueuedCommandCleanup(UpdatedGraph);
          MissedCleanupRequests.clear();
        });

    if (MDefaultGraphDeps.LastBarrier &&
        !MDefaultGraphDeps.LastBarrier->isEnqueued()) {
      CGData.MEvents.push_back(MDefaultGraphDeps.LastBarrier);
    }
  }

  bool SchedulerBypass =
      CGData.MEvents.size() > 0
          ? detail::Scheduler::areEventsSafeForSchedulerBypass(CGData.MEvents,
                                                               getContextImpl())
          : true;

  EventImplPtr EventImpl = SubmitCommandFunc(CGData, SchedulerBypass);

  // Sync with the last event for in order queue. For scheduler-bypass flow,
  // the ordering is done at the layers below the SYCL runtime,
  // but for the scheduler-based flow, it needs to be done here, as the
  // scheduler handles host task submissions.
  if (isInOrder()) {
    LastEvent = SchedulerBypass ? nullptr : EventImpl;
  }

  // Barrier and un-enqueued commands synchronization for out or order queue
  if (!isInOrder() && !EventImpl->isEnqueued()) {
    MDefaultGraphDeps.UnenqueuedCmdEvents.push_back(EventImpl);
  }

  return CallerNeedsEvent ? EventImpl : nullptr;
}

template <typename HandlerFuncT>
event queue_impl::submitWithHandler(const std::vector<event> &DepEvents,
                                    bool CallerNeedsEvent,
                                    HandlerFuncT HandlerFunc) {
  v1::SubmissionInfo SI{};
  auto L = [&](handler &CGH) {
    CGH.depends_on(DepEvents);
    HandlerFunc(CGH);
  };
  detail::type_erased_cgfo_ty CGF{L};

  if (!CallerNeedsEvent && supportsDiscardingPiEvents()) {
    submit_without_event(CGF, SI,
                         /*CodeLoc*/ {}, /*IsTopCodeLoc*/ true);
    return createSyclObjFromImpl<event>(event_impl::create_discarded_event());
  }
  return submit_with_event(CGF, SI,
                           /*CodeLoc*/ {}, /*IsTopCodeLoc*/ true);
}

template <typename HandlerFuncT, typename MemOpFuncT, typename... MemOpArgTs>
event queue_impl::submitMemOpHelper(const std::vector<event> &DepEvents,
                                    bool CallerNeedsEvent,
                                    HandlerFuncT HandlerFunc,
                                    MemOpFuncT MemOpFunc,
                                    MemOpArgTs &&...MemOpArgs) {
  // We need to submit command and update the last event under same lock if we
  // have in-order queue.
  {
    std::unique_lock<std::mutex> Lock(MMutex, std::defer_lock);

    std::vector<event> MutableDepEvents;
    const std::vector<event> &ExpandedDepEvents =
        getExtendDependencyList(DepEvents, MutableDepEvents, Lock);

    MEmpty = false;

    // If we have a command graph set we need to capture the op through the
    // handler rather than by-passing the scheduler.
    if (MGraph.expired() && Scheduler::areEventsSafeForSchedulerBypass(
                                ExpandedDepEvents, *MContext)) {
      auto isNoEventsMode = trySwitchingToNoEventsMode();
      if (!CallerNeedsEvent && isNoEventsMode) {
        NestedCallsTracker tracker;
        MemOpFunc(std::forward<MemOpArgTs>(MemOpArgs)...,
                  getUrEvents(ExpandedDepEvents),
                  /*PiEvent*/ nullptr);

        return createSyclObjFromImpl<event>(
            event_impl::create_discarded_event());
      }

      event ResEvent = prepareSYCLEventAssociatedWithQueue(*this);
      const auto &EventImpl = detail::getSyclObjImpl(ResEvent);
      {
        NestedCallsTracker tracker;
        ur_event_handle_t UREvent = nullptr;
        EventImpl->setSubmissionTime();
        MemOpFunc(std::forward<MemOpArgTs>(MemOpArgs)...,
                  getUrEvents(ExpandedDepEvents), &UREvent);
        EventImpl->setHandle(UREvent);
        EventImpl->setEnqueued();
        // connect returned event with dependent events
        if (!isInOrder()) {
          std::vector<EventImplPtr> &ExpandedDepEventImplPtrs =
              EventImpl->getPreparedDepsEvents();
          ExpandedDepEventImplPtrs.reserve(ExpandedDepEvents.size());
          for (const event &DepEvent : ExpandedDepEvents)
            ExpandedDepEventImplPtrs.push_back(
                detail::getSyclObjImpl(DepEvent));

          // EventImpl is local for current thread, no need to lock.
          EventImpl->cleanDepEventsThroughOneLevelUnlocked();
        }
      }

      if (isInOrder() && !isNoEventsMode) {
        auto &EventToStoreIn = MGraph.expired() ? MDefaultGraphDeps.LastEventPtr
                                                : MExtGraphDeps.LastEventPtr;
        EventToStoreIn = EventImpl;
      }

      return ResEvent;
    }
  }
  return submitWithHandler(DepEvents, CallerNeedsEvent, HandlerFunc);
}

#ifdef XPTI_ENABLE_INSTRUMENTATION
void *queue_impl::instrumentationProlog(const detail::code_location &CodeLoc,
                                        std::string &Name,
                                        xpti::stream_id_t StreamID,
                                        uint64_t &IId) {
  void *TraceEvent = nullptr;
  constexpr uint16_t NotificationTraceType = xpti::trace_wait_begin;
  if (!xptiCheckTraceEnabled(StreamID, NotificationTraceType))
    return TraceEvent;

  xpti_tracepoint_t *Event;
  // We try to create a unique string for the wait() call by combining it with
  // the queue address
  xpti::utils::StringHelper NG;
  Name = NG.nameWithAddress<queue_impl *>("queue.wait", this);

  bool HasSourceInfo = CodeLoc.fileName() != nullptr;
  // wait() calls could be at different user-code locations; We create a new
  // event based on the code location info and if this has been seen before, a
  // previously created event will be returned.
  if (HasSourceInfo) {
    Event = xptiCreateTracepoint(CodeLoc.functionName(), CodeLoc.fileName(),
                                 CodeLoc.lineNumber(), CodeLoc.columnNumber(),
                                 (void *)this);
  } else {
    Event = xptiCreateTracepoint(Name.c_str(), nullptr, 0, 0, (void *)this);
  }

  IId = xptiGetUniqueId();
  auto WaitEvent = Event->event_ref();
  // We will allow the device type to be set
  xpti::addMetadata(WaitEvent, "sycl_device_type", queueDeviceToString(this));
  // We limit the amount of metadata that is added to the regular stream.
  // Only "sycl.debug" stream will have the full information. This improves the
  // performance when this data is not required by the tool or the collector.
  if (isDebugStream(StreamID)) {
    if (HasSourceInfo) {
      xpti::addMetadata(WaitEvent, "sym_function_name", CodeLoc.functionName());
      xpti::addMetadata(WaitEvent, "sym_source_file_name", CodeLoc.fileName());
      xpti::addMetadata(WaitEvent, "sym_line_no",
                        static_cast<xpti::object_id_t>((CodeLoc.lineNumber())));
      xpti::addMetadata(
          WaitEvent, "sym_column_no",
          static_cast<xpti::object_id_t>((CodeLoc.columnNumber())));
    }
  }
  xptiNotifySubscribers(StreamID, xpti::trace_wait_begin, nullptr, WaitEvent,
                        IId, static_cast<const void *>(Name.c_str()));
  TraceEvent = (void *)WaitEvent;

  return TraceEvent;
}

void queue_impl::instrumentationEpilog(void *TelemetryEvent, std::string &Name,
                                       xpti::stream_id_t StreamID,
                                       uint64_t IId) {
  constexpr uint16_t NotificationTraceType = xpti::trace_wait_end;
  if (!(xptiCheckTraceEnabled(StreamID, NotificationTraceType) &&
        TelemetryEvent))
    return;
  // Close the wait() scope
  xpti::trace_event_data_t *TraceEvent =
      (xpti::trace_event_data_t *)TelemetryEvent;
  xptiNotifySubscribers(StreamID, NotificationTraceType, nullptr, TraceEvent,
                        IId, static_cast<const void *>(Name.c_str()));
}

#endif // XPTI_ENABLE_INSTRUMENTATION

void queue_impl::wait(const detail::code_location &CodeLoc) {
  (void)CodeLoc;
#ifdef XPTI_ENABLE_INSTRUMENTATION
  void *TelemetryEvent = nullptr;
  uint64_t IId;
  std::string Name;
  auto StreamID = detail::getActiveXPTIStreamID();
  TelemetryEvent = instrumentationProlog(CodeLoc, Name, StreamID, IId);
#endif

  if (!MGraph.expired()) {
    throw sycl::exception(make_error_code(errc::invalid),
                          "wait cannot be called for a queue which is "
                          "recording to a command graph.");
  }

  // If there is an external event set, we know we are using an in-order queue
  // and the event is required to finish after the last event in the queue. As
  // such, we can just wait for it and finish.
  std::optional<event> ExternalEvent = popExternalEvent();
  if (ExternalEvent) {
    ExternalEvent->wait();

    // Additionally, we can clean up the event lists that we would have
    // otherwise cleared.
    if (!MEventsWeak.empty()) {
      std::lock_guard<std::mutex> Lock(MMutex);
      MEventsWeak.clear();
    }
    if (!MStreamsServiceEvents.empty()) {
      std::lock_guard<std::mutex> Lock(MStreamsServiceEventsMutex);
      MStreamsServiceEvents.clear();
    }
  }

  if (isInOrder() && !MNoLastEventMode.load(std::memory_order_relaxed)) {
    // if MLastEvent is not null, we need to wait for it
    EventImplPtr LastEvent;
    {
      std::lock_guard<std::mutex> Lock(MMutex);
      LastEvent = MDefaultGraphDeps.LastEventPtr;
    }
    if (LastEvent) {
      LastEvent->wait();
    }
  } else if (!isInOrder()) {
    std::vector<std::weak_ptr<event_impl>> WeakEvents;
    {
      std::lock_guard<std::mutex> Lock(MMutex);
      WeakEvents.swap(MEventsWeak);
      MMissedCleanupRequests.unset(
          [&](MissedCleanupRequestsType &MissedCleanupRequests) {
            for (auto &UpdatedGraph : MissedCleanupRequests)
              doUnenqueuedCommandCleanup(UpdatedGraph);
            MissedCleanupRequests.clear();
          });
    }

    // Wait for unenqueued or host task events, starting
    // from the latest submitted task in order to minimize total amount of
    // calls, then handle the rest with urQueueFinish.
    for (auto EventImplWeakPtrIt = WeakEvents.rbegin();
         EventImplWeakPtrIt != WeakEvents.rend(); ++EventImplWeakPtrIt) {
      if (std::shared_ptr<event_impl> EventImplSharedPtr =
              EventImplWeakPtrIt->lock()) {
        // A nullptr UR event indicates that urQueueFinish will not cover it,
        // either because it's a host task event or an unenqueued one.
        if (nullptr == EventImplSharedPtr->getHandle()) {
          EventImplSharedPtr->wait();
        }
      }
    }
  }

  getAdapter().call<UrApiKind::urQueueFinish>(getHandleRef());

  if (!isInOrder()) {
    std::vector<EventImplPtr> StreamsServiceEvents;
    {
      std::lock_guard<std::mutex> Lock(MStreamsServiceEventsMutex);
      StreamsServiceEvents.swap(MStreamsServiceEvents);
    }
    for (const EventImplPtr &Event : StreamsServiceEvents)
      Event->wait();
  }

#ifdef XPTI_ENABLE_INSTRUMENTATION
  // There is an early return in instrumentationEpilog() if no subscribers are
  // subscribing to queue.wait().
  instrumentationEpilog(TelemetryEvent, Name, StreamID, IId);
#endif
}

void queue_impl::constructorNotification() {
#if XPTI_ENABLE_INSTRUMENTATION
  // If there are no subscribers to queue_create, return immediately.
  constexpr uint16_t NotificationTraceType =
      static_cast<uint16_t>(xpti::trace_point_type_t::queue_create);
  if (!anyTraceEnabled(NotificationTraceType))
    return;
  // We do not have CodeLoc for the queue constructor, so we will have to create
  // a queue name with the queue ID to create an event; this step can be avoided
  // by using CodeLoc.
  xpti::utils::StringHelper SH;
  std::string AddrStr = SH.addressAsString<size_t>(MQueueID);
  std::string QueueName = SH.nameWithAddressString("queue", AddrStr);

  xpti_tracepoint_t *Event =
      xptiCreateTracepoint(QueueName.c_str(), nullptr, 0, 0, (void *)this);
  MInstanceID = xptiGetUniqueId();
  xpti_td *TEvent = Event->event_ref();
  // Cache the trace event, stream id and instance IDs for the destructor.
  MTraceEvent = (void *)TEvent;
  // We will allow the queue metadata to be set as this is performed
  // infrequently.
  xpti::addMetadata(TEvent, "sycl_context",
                    reinterpret_cast<size_t>(MContext->getHandleRef()));
  xpti::addMetadata(TEvent, "sycl_device_name",
                    MDevice.get_info<info::device::name>());
  xpti::addMetadata(TEvent, "sycl_device",
                    reinterpret_cast<size_t>(MDevice.getHandleRef()));
  xpti::addMetadata(TEvent, "is_inorder", MIsInorder);
  xpti::addMetadata(TEvent, "queue_id", MQueueID);
  xpti::addMetadata(TEvent, "queue_handle",
                    reinterpret_cast<size_t>(getHandleRef()));
  // Also publish to TLS before notification.
  xpti::framework::stash_tuple(XPTI_QUEUE_INSTANCE_ID_KEY, MQueueID);
  xptiNotifySubscribers(detail::getActiveXPTIStreamID(),
                        (uint16_t)xpti::trace_point_type_t::queue_create,
                        nullptr, TEvent, MInstanceID,
                        static_cast<const void *>("queue_create"));
#endif
}

void queue_impl::destructorNotification() {
#if XPTI_ENABLE_INSTRUMENTATION
  constexpr uint16_t NotificationTraceType =
      static_cast<uint16_t>(xpti::trace_point_type_t::queue_destroy);
  if (anyTraceEnabled(NotificationTraceType)) {
    // Use the cached trace event, stream id and instance IDs for the
    // destructor
    xptiNotifySubscribers(detail::getActiveXPTIStreamID(),
                          NotificationTraceType, nullptr,
                          (xpti::trace_event_data_t *)MTraceEvent, MInstanceID,
                          static_cast<const void *>("queue_destroy"));
    xptiReleaseEvent((xpti::trace_event_data_t *)MTraceEvent);
  }
#endif
}

ur_native_handle_t queue_impl::getNative(int32_t &NativeHandleDesc) const {
  ur_native_handle_t Handle{};
  ur_queue_native_desc_t UrNativeDesc{UR_STRUCTURE_TYPE_QUEUE_NATIVE_DESC,
                                      nullptr, nullptr};
  UrNativeDesc.pNativeData = &NativeHandleDesc;

  getAdapter().call<UrApiKind::urQueueGetNativeHandle>(MQueue, &UrNativeDesc,
                                                       &Handle);
  if (getContextImpl().getBackend() == backend::opencl)
    __SYCL_OCL_CALL(clRetainCommandQueue, ur::cast<cl_command_queue>(Handle));

  return Handle;
}

bool queue_impl::queue_empty() const {
  // If we have in-order queue with non-empty last event, just check its status.
  if (isInOrder()) {
    if (MEmpty.load(std::memory_order_acquire))
      return true;

    std::lock_guard<std::mutex> Lock(MMutex);

    if (MDefaultGraphDeps.LastEventPtr &&
        !MDefaultGraphDeps.LastEventPtr->isDiscarded())
      return MDefaultGraphDeps.LastEventPtr
                 ->get_info<info::event::command_execution_status>() ==
             info::event_command_status::complete;
  }

  // Check the status of the backend queue if this is not a host queue.
  ur_bool_t IsReady = false;
  getAdapter().call<UrApiKind::urQueueGetInfo>(
      MQueue, UR_QUEUE_INFO_EMPTY, sizeof(IsReady), &IsReady, nullptr);
  if (!IsReady)
    return false;

  // If got here, it means that LastEventPtr is nullptr (so no possible Host
  // Tasks) and there is nothing executing on the device.
  if (isInOrder())
    return true;

  // We may have events like host tasks which are not submitted to the backend
  // queue so we need to get their status separately.
  std::lock_guard<std::mutex> Lock(MMutex);
  for (auto EventImplWeakPtrIt = MEventsWeak.begin();
       EventImplWeakPtrIt != MEventsWeak.end(); ++EventImplWeakPtrIt)
    if (std::shared_ptr<event_impl> EventImplSharedPtr =
            EventImplWeakPtrIt->lock())
      if (EventImplSharedPtr->isHost() &&
          EventImplSharedPtr
                  ->get_info<info::event::command_execution_status>() !=
              info::event_command_status::complete)
        return false;

  // If we didn't exit early above then it means that all events in the queue
  // are completed.
  return true;
}

void queue_impl::revisitUnenqueuedCommandsState(
    const EventImplPtr &CompletedHostTask) {
  if (MIsInorder)
    return;
  std::unique_lock<std::mutex> Lock{MMutex, std::try_to_lock};
  if (Lock.owns_lock())
    doUnenqueuedCommandCleanup(CompletedHostTask->getCommandGraph());
  else {
    MMissedCleanupRequests.set(
        [&](MissedCleanupRequestsType &MissedCleanupRequests) {
          MissedCleanupRequests.push_back(CompletedHostTask->getCommandGraph());
        });
  }
}

void queue_impl::doUnenqueuedCommandCleanup(
    const std::shared_ptr<ext::oneapi::experimental::detail::graph_impl>
        &Graph) {
  auto tryToCleanup = [](DependencyTrackingItems &Deps) {
    if (Deps.LastBarrier && Deps.LastBarrier->isEnqueued()) {
      Deps.LastBarrier = nullptr;
      Deps.UnenqueuedCmdEvents.clear();
    } else {
      if (Deps.UnenqueuedCmdEvents.empty())
        return;
      Deps.UnenqueuedCmdEvents.erase(
          std::remove_if(
              Deps.UnenqueuedCmdEvents.begin(), Deps.UnenqueuedCmdEvents.end(),
              [](const EventImplPtr &CommandEvent) {
                return (CommandEvent->isHost() ? CommandEvent->isCompleted()
                                               : CommandEvent->isEnqueued());
              }),
          Deps.UnenqueuedCmdEvents.end());
    }
  };
  // Barrier enqueue could be significantly postponed due to host task
  // dependency if any. No guarantee that it will happen while same graph deps
  // are still recording.
  if (Graph && Graph == getCommandGraph())
    tryToCleanup(MExtGraphDeps);
  else
    tryToCleanup(MDefaultGraphDeps);
}

void queue_impl::verifyProps(const property_list &Props) const {
  auto CheckDataLessProperties = [](int PropertyKind) {
#define __SYCL_DATA_LESS_PROP_DEPRECATED_ALIAS(NS_QUALIFIER, PROP_NAME,        \
                                               ENUM_VAL, WARNING)              \
  case NS_QUALIFIER::PROP_NAME::getKind():                                     \
    return true;
#define __SYCL_DATA_LESS_PROP(NS_QUALIFIER, PROP_NAME, ENUM_VAL)               \
  case NS_QUALIFIER::PROP_NAME::getKind():                                     \
    return true;
    switch (PropertyKind) {
#include <sycl/properties/queue_properties.def>
    default:
      return false;
    }
  };
  auto CheckPropertiesWithData = [](int PropertyKind) {
#define __SYCL_MANUALLY_DEFINED_PROP(NS_QUALIFIER, PROP_NAME)                  \
  case NS_QUALIFIER::PROP_NAME::getKind():                                     \
    return true;
    switch (PropertyKind) {
#include <sycl/properties/queue_properties.def>
    default:
      return false;
    }
  };
  detail::PropertyValidator::checkPropsAndThrow(Props, CheckDataLessProperties,
                                                CheckPropertiesWithData);
}

} // namespace detail
} // namespace _V1
} // namespace sycl<|MERGE_RESOLUTION|>--- conflicted
+++ resolved
@@ -420,7 +420,6 @@
   return EventImpl;
 }
 
-<<<<<<< HEAD
 EventImplPtr queue_impl::submit_kernel_scheduler_bypass(
     KernelData &KData, std::vector<detail::EventImplPtr> &DepEvents,
     bool EventNeeded, detail::kernel_impl *KernelImplPtr,
@@ -511,11 +510,7 @@
 
 EventImplPtr queue_impl::submit_kernel_direct_impl(
     const NDRDescT &NDRDesc,
-    std::shared_ptr<detail::HostKernelBase> &HostKernel,
-=======
-detail::EventImplPtr queue_impl::submit_kernel_direct_impl(
-    const NDRDescT &NDRDesc, detail::HostKernelRefBase &HostKernel,
->>>>>>> 91653adb
+    detail::HostKernelRefBase &HostKernel,
     detail::DeviceKernelInfo *DeviceKernelInfo, bool CallerNeedsEvent,
     const detail::code_location &CodeLoc, bool IsTopCodeLoc) {
 
