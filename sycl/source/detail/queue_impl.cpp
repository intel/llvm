//==------------------ queue_impl.cpp - SYCL queue -------------------------==//
//
// Part of the LLVM Project, under the Apache License v2.0 with LLVM Exceptions.
// See https://llvm.org/LICENSE.txt for license information.
// SPDX-License-Identifier: Apache-2.0 WITH LLVM-exception
//
//===----------------------------------------------------------------------===//

#include <detail/event_impl.hpp>
#include <detail/memory_manager.hpp>
#include <detail/queue_impl.hpp>
#include <sycl/context.hpp>
#include <sycl/detail/common.hpp>
#include <sycl/detail/ur.hpp>
#include <sycl/device.hpp>

#include <cstring>
#include <utility>

#ifdef XPTI_ENABLE_INSTRUMENTATION
#include "xpti/xpti_trace_framework.hpp"
#include <detail/xpti_registry.hpp>
#include <sstream>
#endif

namespace sycl {
inline namespace _V1 {
namespace detail {
// Treat 0 as reserved for host task traces
std::atomic<unsigned long long> queue_impl::MNextAvailableQueueID = 1;

thread_local bool NestedCallsDetector = false;
class NestedCallsTracker {
public:
  NestedCallsTracker() {
    if (NestedCallsDetector)
      throw sycl::exception(
          make_error_code(errc::invalid),
          "Calls to sycl::queue::submit cannot be nested. Command group "
          "function objects should use the sycl::handler API instead.");
    NestedCallsDetector = true;
  }

  ~NestedCallsTracker() { NestedCallsDetector = false; }
};

static std::vector<ur_event_handle_t>
getUrEvents(const std::vector<sycl::event> &DepEvents) {
  std::vector<ur_event_handle_t> RetUrEvents;
  for (const sycl::event &Event : DepEvents) {
    const EventImplPtr &EventImpl = detail::getSyclObjImpl(Event);
    auto Handle = EventImpl->getHandle();
    if (Handle != nullptr)
      RetUrEvents.push_back(Handle);
  }
  return RetUrEvents;
}

template <>
uint32_t queue_impl::get_info<info::queue::reference_count>() const {
  ur_result_t result = UR_RESULT_SUCCESS;
  getAdapter()->call<UrApiKind::urQueueGetInfo>(
      MQueue, UR_QUEUE_INFO_REFERENCE_COUNT, sizeof(result), &result, nullptr);
  return result;
}

template <> context queue_impl::get_info<info::queue::context>() const {
  return get_context();
}

template <> device queue_impl::get_info<info::queue::device>() const {
  return get_device();
}

#ifndef __INTEL_PREVIEW_BREAKING_CHANGES
template <>
typename info::platform::version::return_type
queue_impl::get_backend_info<info::platform::version>() const {
  if (getContextImplPtr()->getBackend() != backend::opencl) {
    throw sycl::exception(errc::backend_mismatch,
                          "the info::platform::version info descriptor can "
                          "only be queried with an OpenCL backend");
  }
  return get_device().get_platform().get_info<info::platform::version>();
}
#endif

#ifndef __INTEL_PREVIEW_BREAKING_CHANGES
template <>
typename info::device::version::return_type
queue_impl::get_backend_info<info::device::version>() const {
  if (getContextImplPtr()->getBackend() != backend::opencl) {
    throw sycl::exception(errc::backend_mismatch,
                          "the info::device::version info descriptor can only "
                          "be queried with an OpenCL backend");
  }
  return get_device().get_info<info::device::version>();
}
#endif

#ifndef __INTEL_PREVIEW_BREAKING_CHANGES
template <>
typename info::device::backend_version::return_type
queue_impl::get_backend_info<info::device::backend_version>() const {
  if (getContextImplPtr()->getBackend() != backend::ext_oneapi_level_zero) {
    throw sycl::exception(errc::backend_mismatch,
                          "the info::device::backend_version info descriptor "
                          "can only be queried with a Level Zero backend");
  }
  return "";
  // Currently The Level Zero backend does not define the value of this
  // information descriptor and implementations are encouraged to return the
  // empty string as per specification.
}
#endif

static event prepareSYCLEventAssociatedWithQueue(
    const std::shared_ptr<detail::queue_impl> &QueueImpl) {
  auto EventImpl = std::make_shared<detail::event_impl>(QueueImpl);
  EventImpl->setContextImpl(detail::getSyclObjImpl(QueueImpl->get_context()));
  EventImpl->setStateIncomplete();
  return detail::createSyclObjFromImpl<event>(EventImpl);
}

static event createDiscardedEvent() {
  EventImplPtr EventImpl =
      std::make_shared<event_impl>(event_impl::HES_Discarded);
  return createSyclObjFromImpl<event>(std::move(EventImpl));
}

const std::vector<event> &
queue_impl::getExtendDependencyList(const std::vector<event> &DepEvents,
                                    std::vector<event> &MutableVec,
                                    std::unique_lock<std::mutex> &QueueLock) {
  if (!isInOrder())
    return DepEvents;

  QueueLock.lock();
  EventImplPtr ExtraEvent = MGraph.expired() ? MDefaultGraphDeps.LastEventPtr
                                             : MExtGraphDeps.LastEventPtr;
  std::optional<event> ExternalEvent = popExternalEvent();

  if (!ExternalEvent && !ExtraEvent)
    return DepEvents;

  MutableVec = DepEvents;
  if (ExternalEvent)
    MutableVec.push_back(*ExternalEvent);
  if (ExtraEvent)
    MutableVec.push_back(detail::createSyclObjFromImpl<event>(ExtraEvent));
  return MutableVec;
}

event queue_impl::memset(const std::shared_ptr<detail::queue_impl> &Self,
                         void *Ptr, int Value, size_t Count,
                         const std::vector<event> &DepEvents,
                         bool CallerNeedsEvent) {
#if XPTI_ENABLE_INSTRUMENTATION
  // We need a code pointer value and we use the object ptr; if code location
  // information is available, we will have function name and source file
  // information
  XPTIScope PrepareNotify((void *)this,
                          (uint16_t)xpti::trace_point_type_t::node_create,
                          SYCL_STREAM_NAME, "memory_transfer_node::memset");
  PrepareNotify.addMetadata([&](auto TEvent) {
    xpti::addMetadata(TEvent, "sycl_device",
                      reinterpret_cast<size_t>(MDevice->getHandleRef()));
    xpti::addMetadata(TEvent, "memory_ptr", reinterpret_cast<size_t>(Ptr));
    xpti::addMetadata(TEvent, "value_set", Value);
    xpti::addMetadata(TEvent, "memory_size", Count);
    xpti::addMetadata(TEvent, "queue_id", MQueueID);
  });
  // Before we notifiy the subscribers, we broadcast the 'queue_id', which was a
  // metadata entry to TLS for use by callback handlers
  xpti::framework::stash_tuple(XPTI_QUEUE_INSTANCE_ID_KEY, MQueueID);
  // Notify XPTI about the memset submission
  PrepareNotify.notify();
  // Emit a begin/end scope for this call
  PrepareNotify.scopedNotify((uint16_t)xpti::trace_point_type_t::task_begin);
#endif
  const std::vector<unsigned char> Pattern{static_cast<unsigned char>(Value)};
  return submitMemOpHelper(
      Self, DepEvents, CallerNeedsEvent,
      [&](handler &CGH) { CGH.memset(Ptr, Value, Count); },
      [](const auto &...Args) { MemoryManager::fill_usm(Args...); }, Ptr, Self,
      Count, Pattern);
}

void report(const code_location &CodeLoc) {
  std::cout << "Exception caught at ";
  if (CodeLoc.fileName())
    std::cout << "File: " << CodeLoc.fileName();
  if (CodeLoc.functionName())
    std::cout << " | Function: " << CodeLoc.functionName();
  if (CodeLoc.lineNumber())
    std::cout << " | Line: " << CodeLoc.lineNumber();
  if (CodeLoc.columnNumber())
    std::cout << " | Column: " << CodeLoc.columnNumber();
  std::cout << '\n';
}

event queue_impl::memcpy(const std::shared_ptr<detail::queue_impl> &Self,
                         void *Dest, const void *Src, size_t Count,
                         const std::vector<event> &DepEvents,
                         bool CallerNeedsEvent, const code_location &CodeLoc) {
#if XPTI_ENABLE_INSTRUMENTATION
  // We need a code pointer value and we duse the object ptr; If code location
  // is available, we use the source file information along with the object
  // pointer.
  XPTIScope PrepareNotify((void *)this,
                          (uint16_t)xpti::trace_point_type_t::node_create,
                          SYCL_STREAM_NAME, "memory_transfer_node::memcpy");
  PrepareNotify.addMetadata([&](auto TEvent) {
    xpti::addMetadata(TEvent, "sycl_device",
                      reinterpret_cast<size_t>(MDevice->getHandleRef()));
    xpti::addMetadata(TEvent, "src_memory_ptr", reinterpret_cast<size_t>(Src));
    xpti::addMetadata(TEvent, "dest_memory_ptr",
                      reinterpret_cast<size_t>(Dest));
    xpti::addMetadata(TEvent, "memory_size", Count);
    xpti::addMetadata(TEvent, "queue_id", MQueueID);
  });
  xpti::framework::stash_tuple(XPTI_QUEUE_INSTANCE_ID_KEY, MQueueID);
  // Notify XPTI about the memcpy submission
  PrepareNotify.notify();
  // Emit a begin/end scope for this call
  PrepareNotify.scopedNotify((uint16_t)xpti::trace_point_type_t::task_begin);
#endif

  if ((!Src || !Dest) && Count != 0) {
    report(CodeLoc);
    throw exception(make_error_code(errc::invalid),
                    "NULL pointer argument in memory copy operation.");
  }
  return submitMemOpHelper(
      Self, DepEvents, CallerNeedsEvent,
      [&](handler &CGH) { CGH.memcpy(Dest, Src, Count); },
      [](const auto &...Args) { MemoryManager::copy_usm(Args...); }, Src, Self,
      Count, Dest);
}

event queue_impl::mem_advise(const std::shared_ptr<detail::queue_impl> &Self,
                             const void *Ptr, size_t Length,
                             ur_usm_advice_flags_t Advice,
                             const std::vector<event> &DepEvents,
                             bool CallerNeedsEvent) {
  return submitMemOpHelper(
      Self, DepEvents, CallerNeedsEvent,
      [&](handler &CGH) { CGH.mem_advise(Ptr, Length, Advice); },
      [](const auto &...Args) { MemoryManager::advise_usm(Args...); }, Ptr,
      Self, Length, Advice);
}

event queue_impl::memcpyToDeviceGlobal(
    const std::shared_ptr<detail::queue_impl> &Self, void *DeviceGlobalPtr,
    const void *Src, bool IsDeviceImageScope, size_t NumBytes, size_t Offset,
    const std::vector<event> &DepEvents, bool CallerNeedsEvent) {
  return submitMemOpHelper(
      Self, DepEvents, CallerNeedsEvent,
      [&](handler &CGH) {
        CGH.memcpyToDeviceGlobal(DeviceGlobalPtr, Src, IsDeviceImageScope,
                                 NumBytes, Offset);
      },
      [](const auto &...Args) {
        MemoryManager::copy_to_device_global(Args...);
      },
      DeviceGlobalPtr, IsDeviceImageScope, Self, NumBytes, Offset, Src);
}

event queue_impl::memcpyFromDeviceGlobal(
    const std::shared_ptr<detail::queue_impl> &Self, void *Dest,
    const void *DeviceGlobalPtr, bool IsDeviceImageScope, size_t NumBytes,
    size_t Offset, const std::vector<event> &DepEvents, bool CallerNeedsEvent) {
  return submitMemOpHelper(
      Self, DepEvents, CallerNeedsEvent,
      [&](handler &CGH) {
        CGH.memcpyFromDeviceGlobal(Dest, DeviceGlobalPtr, IsDeviceImageScope,
                                   NumBytes, Offset);
      },
      [](const auto &...Args) {
        MemoryManager::copy_from_device_global(Args...);
      },
      DeviceGlobalPtr, IsDeviceImageScope, Self, NumBytes, Offset, Dest);
}

sycl::detail::optional<event> queue_impl::getLastEvent() {
  // The external event is required to finish last if set, so it is considered
  // the last event if present.
  if (std::optional<event> ExternalEvent = MInOrderExternalEvent.read())
    return ExternalEvent;

  std::lock_guard<std::mutex> Lock{MMutex};
  if (MGraph.expired() && !MDefaultGraphDeps.LastEventPtr)
    return std::nullopt;
  if (MDiscardEvents)
    return createDiscardedEvent();
  if (!MGraph.expired() && MExtGraphDeps.LastEventPtr)
    return detail::createSyclObjFromImpl<event>(MExtGraphDeps.LastEventPtr);
  return detail::createSyclObjFromImpl<event>(MDefaultGraphDeps.LastEventPtr);
}

void queue_impl::addEvent(const event &Event) {
  const EventImplPtr &EImpl = getSyclObjImpl(Event);
  assert(EImpl && "Event implementation is missing");
  auto *Cmd = static_cast<Command *>(EImpl->getCommand());
  if (Cmd != nullptr && EImpl->getHandle() == nullptr &&
      !EImpl->isDiscarded()) {
    std::weak_ptr<event_impl> EventWeakPtr{EImpl};
    std::lock_guard<std::mutex> Lock{MMutex};
    MEventsWeak.push_back(std::move(EventWeakPtr));
  }
}

event queue_impl::submit_impl(const detail::type_erased_cgfo_ty &CGF,
                              const std::shared_ptr<queue_impl> &Self,
                              queue_impl *SecondaryQueue, bool CallerNeedsEvent,
                              const detail::code_location &Loc,
                              bool IsTopCodeLoc,
                              const SubmissionInfo &SubmitInfo) {
  handler Handler(Self, SecondaryQueue, CallerNeedsEvent);
  auto &HandlerImpl = detail::getSyclObjImpl(Handler);
#ifdef XPTI_ENABLE_INSTRUMENTATION
  if (xptiTraceEnabled()) {
    Handler.saveCodeLoc(Loc, IsTopCodeLoc);
  }
#endif

  {
    NestedCallsTracker tracker;
    CGF(Handler);
  }

  // Scheduler will later omit events, that are not required to execute tasks.
  // Host and interop tasks, however, are not submitted to low-level runtimes
  // and require separate dependency management.
  const CGType Type = HandlerImpl->MCGType;
  std::vector<StreamImplPtr> Streams;
  if (Type == CGType::Kernel)
    Streams = std::move(Handler.MStreamStorage);

  HandlerImpl->MEventMode = SubmitInfo.EventMode();

  auto Event = finalizeHandler(Handler, SubmitInfo.PostProcessorFunc());

  addEvent(Event);

  const auto &EventImpl = detail::getSyclObjImpl(Event);
  for (auto &Stream : Streams) {
    // We don't want stream flushing to be blocking operation that is why submit
    // a host task to print stream buffer. It will fire up as soon as the kernel
    // finishes execution.
    auto L = [&](handler &ServiceCGH) {
      Stream->generateFlushCommand(ServiceCGH);
    };
    detail::type_erased_cgfo_ty CGF{L};
    event FlushEvent =
        submit_impl(CGF, Self, SecondaryQueue, /*CallerNeedsEvent*/ true, Loc,
                    IsTopCodeLoc, {});
    EventImpl->attachEventToCompleteWeak(detail::getSyclObjImpl(FlushEvent));
    registerStreamServiceEvent(detail::getSyclObjImpl(FlushEvent));
  }

  return Event;
}

#ifndef __INTEL_PREVIEW_BREAKING_CHANGES
event queue_impl::submit_impl(const detail::type_erased_cgfo_ty &CGF,
                              const std::shared_ptr<queue_impl> &Self,
                              const std::shared_ptr<queue_impl> &PrimaryQueue,
                              const std::shared_ptr<queue_impl> &SecondaryQueue,
                              bool CallerNeedsEvent,
                              const detail::code_location &Loc,
                              bool IsTopCodeLoc,
                              const SubmissionInfo &SubmitInfo) {
<<<<<<< HEAD
#ifdef __INTEL_PREVIEW_BREAKING_CHANGES
  detail::handler_impl HandlerImplVal(PrimaryQueue.get(), CallerNeedsEvent);
  detail::handler_impl *HandlerImpl = &HandlerImplVal;
  handler Handler(HandlerImpl, Self);
#else
  handler Handler(Self, PrimaryQueue.get(), SecondaryQueue.get(),
                  CallerNeedsEvent);
  auto &HandlerImpl = detail::getSyclObjImpl(Handler);
#endif
=======
  handler Handler(Self, CallerNeedsEvent);
  auto &HandlerImpl = detail::getSyclObjImpl(Handler);

#if XPTI_ENABLE_INSTRUMENTATION
>>>>>>> 59eb54aa
  if (xptiTraceEnabled()) {
    Handler.saveCodeLoc(Loc, IsTopCodeLoc);
  }
#endif

  {
    NestedCallsTracker tracker;
    CGF(Handler);
  }

  // Scheduler will later omit events, that are not required to execute tasks.
  // Host and interop tasks, however, are not submitted to low-level runtimes
  // and require separate dependency management.
  const CGType Type = HandlerImpl->MCGType;
  std::vector<StreamImplPtr> Streams;
  if (Type == CGType::Kernel)
    Streams = std::move(Handler.MStreamStorage);

  HandlerImpl->MEventMode = SubmitInfo.EventMode();

  auto Event = finalizeHandler(Handler, SubmitInfo.PostProcessorFunc());

  addEvent(Event);

  const auto &EventImpl = detail::getSyclObjImpl(Event);
  for (auto &Stream : Streams) {
    // We don't want stream flushing to be blocking operation that is why submit
    // a host task to print stream buffer. It will fire up as soon as the kernel
    // finishes execution.
    auto L = [&](handler &ServiceCGH) {
      Stream->generateFlushCommand(ServiceCGH);
    };
    detail::type_erased_cgfo_ty CGF{L};
    event FlushEvent =
        submit_impl(CGF, Self, PrimaryQueue, SecondaryQueue,
                    /*CallerNeedsEvent*/ true, Loc, IsTopCodeLoc, {});
    EventImpl->attachEventToCompleteWeak(detail::getSyclObjImpl(FlushEvent));
    registerStreamServiceEvent(detail::getSyclObjImpl(FlushEvent));
  }

  return Event;
}
#endif

template <typename HandlerFuncT>
event queue_impl::submitWithHandler(const std::shared_ptr<queue_impl> &Self,
                                    const std::vector<event> &DepEvents,
                                    bool CallerNeedsEvent,
                                    HandlerFuncT HandlerFunc) {
  SubmissionInfo SI{};
  auto L = [&](handler &CGH) {
    CGH.depends_on(DepEvents);
    HandlerFunc(CGH);
  };
  detail::type_erased_cgfo_ty CGF{L};

  if (!CallerNeedsEvent && supportsDiscardingPiEvents()) {
    submit_without_event(CGF, Self, SI,
                         /*CodeLoc*/ {}, /*IsTopCodeLoc*/ true);
    return createDiscardedEvent();
  }
  return submit_with_event(CGF, Self, SI,
                           /*CodeLoc*/ {}, /*IsTopCodeLoc*/ true);
}

template <typename HandlerFuncT, typename MemOpFuncT, typename... MemOpArgTs>
event queue_impl::submitMemOpHelper(const std::shared_ptr<queue_impl> &Self,
                                    const std::vector<event> &DepEvents,
                                    bool CallerNeedsEvent,
                                    HandlerFuncT HandlerFunc,
                                    MemOpFuncT MemOpFunc,
                                    MemOpArgTs... MemOpArgs) {
  // We need to submit command and update the last event under same lock if we
  // have in-order queue.
  {
    std::unique_lock<std::mutex> Lock(MMutex, std::defer_lock);

    std::vector<event> MutableDepEvents;
    const std::vector<event> &ExpandedDepEvents =
        getExtendDependencyList(DepEvents, MutableDepEvents, Lock);

    // If we have a command graph set we need to capture the op through the
    // handler rather than by-passing the scheduler.
    if (MGraph.expired() && Scheduler::areEventsSafeForSchedulerBypass(
                                ExpandedDepEvents, MContext)) {
      if ((MDiscardEvents || !CallerNeedsEvent) &&
          supportsDiscardingPiEvents()) {
        NestedCallsTracker tracker;
        MemOpFunc(MemOpArgs..., getUrEvents(ExpandedDepEvents),
                  /*PiEvent*/ nullptr, /*EventImplPtr*/ nullptr);

        event DiscardedEvent = createDiscardedEvent();
        if (isInOrder()) {
          // Store the discarded event for proper in-order dependency tracking.
          auto &EventToStoreIn = MGraph.expired()
                                     ? MDefaultGraphDeps.LastEventPtr
                                     : MExtGraphDeps.LastEventPtr;
          EventToStoreIn = detail::getSyclObjImpl(DiscardedEvent);
        }
        return DiscardedEvent;
      }

      event ResEvent = prepareSYCLEventAssociatedWithQueue(Self);
      const auto &EventImpl = detail::getSyclObjImpl(ResEvent);
      {
        NestedCallsTracker tracker;
        ur_event_handle_t UREvent = nullptr;
        MemOpFunc(MemOpArgs..., getUrEvents(ExpandedDepEvents), &UREvent,
                  EventImpl);
        EventImpl->setHandle(UREvent);
        EventImpl->setEnqueued();
        // connect returned event with dependent events
        if (!isInOrder()) {
          std::vector<EventImplPtr> &ExpandedDepEventImplPtrs =
              EventImpl->getPreparedDepsEvents();
          ExpandedDepEventImplPtrs.reserve(ExpandedDepEvents.size());
          for (const event &DepEvent : ExpandedDepEvents)
            ExpandedDepEventImplPtrs.push_back(
                detail::getSyclObjImpl(DepEvent));

          // EventImpl is local for current thread, no need to lock.
          EventImpl->cleanDepEventsThroughOneLevelUnlocked();
        }
      }

      if (isInOrder()) {
        auto &EventToStoreIn = MGraph.expired() ? MDefaultGraphDeps.LastEventPtr
                                                : MExtGraphDeps.LastEventPtr;
        EventToStoreIn = EventImpl;
      }

      return discard_or_return(ResEvent);
    }
  }
  return submitWithHandler(Self, DepEvents, CallerNeedsEvent, HandlerFunc);
}

void *queue_impl::instrumentationProlog(const detail::code_location &CodeLoc,
                                        std::string &Name, int32_t StreamID,
                                        uint64_t &IId) {
  void *TraceEvent = nullptr;
  (void)CodeLoc;
  (void)Name;
  (void)StreamID;
  (void)IId;
#ifdef XPTI_ENABLE_INSTRUMENTATION
  constexpr uint16_t NotificationTraceType = xpti::trace_wait_begin;
  if (!xptiCheckTraceEnabled(StreamID, NotificationTraceType))
    return TraceEvent;

  xpti::payload_t Payload;
  bool HasSourceInfo = false;
  // We try to create a unique string for the wait() call by combining it with
  // the queue address
  xpti::utils::StringHelper NG;
  Name = NG.nameWithAddress<queue_impl *>("queue.wait", this);

  if (CodeLoc.fileName()) {
    // We have source code location information
    Payload =
        xpti::payload_t(Name.c_str(), CodeLoc.fileName(), CodeLoc.lineNumber(),
                        CodeLoc.columnNumber(), (void *)this);
    HasSourceInfo = true;
  } else {
    // We have no location information, so we'll use the address of the queue
    Payload = xpti::payload_t(Name.c_str(), (void *)this);
  }
  // wait() calls could be at different user-code locations; We create a new
  // event based on the code location info and if this has been seen before, a
  // previously created event will be returned.
  uint64_t QWaitInstanceNo = 0;
  xpti::trace_event_data_t *WaitEvent =
      xptiMakeEvent(Name.c_str(), &Payload, xpti::trace_graph_event,
                    xpti_at::active, &QWaitInstanceNo);
  IId = QWaitInstanceNo;
  if (WaitEvent) {
    xpti::addMetadata(WaitEvent, "sycl_device_type", queueDeviceToString(this));
    if (HasSourceInfo) {
      xpti::addMetadata(WaitEvent, "sym_function_name", CodeLoc.functionName());
      xpti::addMetadata(WaitEvent, "sym_source_file_name", CodeLoc.fileName());
      xpti::addMetadata(WaitEvent, "sym_line_no",
                        static_cast<int32_t>((CodeLoc.lineNumber())));
      xpti::addMetadata(WaitEvent, "sym_column_no",
                        static_cast<int32_t>((CodeLoc.columnNumber())));
    }
    xptiNotifySubscribers(StreamID, xpti::trace_wait_begin, nullptr, WaitEvent,
                          QWaitInstanceNo,
                          static_cast<const void *>(Name.c_str()));
    TraceEvent = (void *)WaitEvent;
  }
#endif
  return TraceEvent;
}

void queue_impl::instrumentationEpilog(void *TelemetryEvent, std::string &Name,
                                       int32_t StreamID, uint64_t IId) {
  (void)TelemetryEvent;
  (void)Name;
  (void)StreamID;
  (void)IId;
#ifdef XPTI_ENABLE_INSTRUMENTATION
  constexpr uint16_t NotificationTraceType = xpti::trace_wait_end;
  if (!(xptiCheckTraceEnabled(StreamID, NotificationTraceType) &&
        TelemetryEvent))
    return;
  // Close the wait() scope
  xpti::trace_event_data_t *TraceEvent =
      (xpti::trace_event_data_t *)TelemetryEvent;
  xptiNotifySubscribers(StreamID, NotificationTraceType, nullptr, TraceEvent,
                        IId, static_cast<const void *>(Name.c_str()));
#endif
}

void queue_impl::wait(const detail::code_location &CodeLoc) {
  (void)CodeLoc;
#ifdef XPTI_ENABLE_INSTRUMENTATION
  void *TelemetryEvent = nullptr;
  uint64_t IId;
  std::string Name;
  int32_t StreamID = xptiRegisterStream(SYCL_STREAM_NAME);
  TelemetryEvent = instrumentationProlog(CodeLoc, Name, StreamID, IId);
#endif

  if (MGraph.lock()) {
    throw sycl::exception(make_error_code(errc::invalid),
                          "wait cannot be called for a queue which is "
                          "recording to a command graph.");
  }

  // If there is an external event set, we know we are using an in-order queue
  // and the event is required to finish after the last event in the queue. As
  // such, we can just wait for it and finish.
  std::optional<event> ExternalEvent = popExternalEvent();
  if (ExternalEvent) {
    ExternalEvent->wait();

    // Additionally, we can clean up the event lists that we would have
    // otherwise cleared.
    if (!MEventsWeak.empty()) {
      std::lock_guard<std::mutex> Lock(MMutex);
      MEventsWeak.clear();
    }
    if (!MStreamsServiceEvents.empty()) {
      std::lock_guard<std::mutex> Lock(MStreamsServiceEventsMutex);
      MStreamsServiceEvents.clear();
    }
  }

  std::vector<std::weak_ptr<event_impl>> WeakEvents;
  {
    std::lock_guard<std::mutex> Lock(MMutex);
    WeakEvents.swap(MEventsWeak);

    MMissedCleanupRequests.unset(
        [&](MissedCleanupRequestsType &MissedCleanupRequests) {
          for (auto &UpdatedGraph : MissedCleanupRequests)
            doUnenqueuedCommandCleanup(UpdatedGraph);
          MissedCleanupRequests.clear();
        });
  }
  // If the queue is either a host one or does not support OOO (and we use
  // multiple in-order queues as a result of that), wait for each event
  // directly. Otherwise, only wait for unenqueued or host task events, starting
  // from the latest submitted task in order to minimize total amount of calls,
  // then handle the rest with urQueueFinish.
  for (auto EventImplWeakPtrIt = WeakEvents.rbegin();
       EventImplWeakPtrIt != WeakEvents.rend(); ++EventImplWeakPtrIt) {
    if (std::shared_ptr<event_impl> EventImplSharedPtr =
            EventImplWeakPtrIt->lock()) {
      // A nullptr UR event indicates that urQueueFinish will not cover it,
      // either because it's a host task event or an unenqueued one.
      if (nullptr == EventImplSharedPtr->getHandle()) {
        EventImplSharedPtr->wait(EventImplSharedPtr);
      }
    }
  }
  const AdapterPtr &Adapter = getAdapter();
  Adapter->call<UrApiKind::urQueueFinish>(getHandleRef());

  std::vector<EventImplPtr> StreamsServiceEvents;
  {
    std::lock_guard<std::mutex> Lock(MStreamsServiceEventsMutex);
    StreamsServiceEvents.swap(MStreamsServiceEvents);
  }
  for (const EventImplPtr &Event : StreamsServiceEvents)
    Event->wait(Event);

#ifdef XPTI_ENABLE_INSTRUMENTATION
  instrumentationEpilog(TelemetryEvent, Name, StreamID, IId);
#endif
}

void queue_impl::constructorNotification() {
#if XPTI_ENABLE_INSTRUMENTATION
  if (xptiTraceEnabled()) {
    MStreamID = xptiRegisterStream(SYCL_STREAM_NAME);
    constexpr uint16_t NotificationTraceType =
        static_cast<uint16_t>(xpti::trace_point_type_t::queue_create);
    if (xptiCheckTraceEnabled(MStreamID, NotificationTraceType)) {
      xpti::utils::StringHelper SH;
      std::string AddrStr = SH.addressAsString<size_t>(MQueueID);
      std::string QueueName = SH.nameWithAddressString("queue", AddrStr);
      // Create a payload for the queue create event as we do not get code
      // location for the queue create event
      xpti::payload_t QPayload(QueueName.c_str());
      MInstanceID = xptiGetUniqueId();
      uint64_t RetInstanceNo;
      xpti_td *TEvent =
          xptiMakeEvent("queue_create", &QPayload,
                        (uint16_t)xpti::trace_event_type_t::algorithm,
                        xpti_at::active, &RetInstanceNo);
      // Cache the trace event, stream id and instance IDs for the destructor
      MTraceEvent = (void *)TEvent;

      xpti::addMetadata(TEvent, "sycl_context",
                        reinterpret_cast<size_t>(MContext->getHandleRef()));
      if (MDevice) {
        xpti::addMetadata(TEvent, "sycl_device_name", MDevice->getDeviceName());
        xpti::addMetadata(TEvent, "sycl_device",
                          reinterpret_cast<size_t>(MDevice->getHandleRef()));
      }
      xpti::addMetadata(TEvent, "is_inorder", MIsInorder);
      xpti::addMetadata(TEvent, "queue_id", MQueueID);
      xpti::addMetadata(TEvent, "queue_handle",
                        reinterpret_cast<size_t>(getHandleRef()));
      // Also publish to TLS before notification
      xpti::framework::stash_tuple(XPTI_QUEUE_INSTANCE_ID_KEY, MQueueID);
      xptiNotifySubscribers(
          MStreamID, (uint16_t)xpti::trace_point_type_t::queue_create, nullptr,
          TEvent, MInstanceID, static_cast<const void *>("queue_create"));
    }
  }
#endif
}

void queue_impl::destructorNotification() {
#if XPTI_ENABLE_INSTRUMENTATION
  constexpr uint16_t NotificationTraceType =
      static_cast<uint16_t>(xpti::trace_point_type_t::queue_destroy);
  if (xptiCheckTraceEnabled(MStreamID, NotificationTraceType)) {
    // Use the cached trace event, stream id and instance IDs for the
    // destructor
    xptiNotifySubscribers(MStreamID, NotificationTraceType, nullptr,
                          (xpti::trace_event_data_t *)MTraceEvent, MInstanceID,
                          static_cast<const void *>("queue_destroy"));
    xptiReleaseEvent((xpti::trace_event_data_t *)MTraceEvent);
  }
#endif
}

ur_native_handle_t queue_impl::getNative(int32_t &NativeHandleDesc) const {
  const AdapterPtr &Adapter = getAdapter();
  ur_native_handle_t Handle{};
  ur_queue_native_desc_t UrNativeDesc{UR_STRUCTURE_TYPE_QUEUE_NATIVE_DESC,
                                      nullptr, nullptr};
  UrNativeDesc.pNativeData = &NativeHandleDesc;

  Adapter->call<UrApiKind::urQueueGetNativeHandle>(MQueue, &UrNativeDesc,
                                                   &Handle);
  if (getContextImplPtr()->getBackend() == backend::opencl)
    __SYCL_OCL_CALL(clRetainCommandQueue, ur::cast<cl_command_queue>(Handle));

  return Handle;
}

bool queue_impl::ext_oneapi_empty() const {
  // If we have in-order queue where events are not discarded then just check
  // the status of the last event.
  if (isInOrder() && !MDiscardEvents) {
    std::lock_guard<std::mutex> Lock(MMutex);
    // If there is no last event we know that no work has been submitted, so it
    // must be trivially empty.
    if (!MDefaultGraphDeps.LastEventPtr)
      return true;
    // Otherwise, check if the last event is finished.
    // Note that we fall back to the backend query if the event was discarded,
    // which may happend despite the queue not being a discard event queue.
    if (!MDefaultGraphDeps.LastEventPtr->isDiscarded())
      return MDefaultGraphDeps.LastEventPtr
                 ->get_info<info::event::command_execution_status>() ==
             info::event_command_status::complete;
  }

  // Check the status of the backend queue if this is not a host queue.
  ur_bool_t IsReady = false;
  getAdapter()->call<UrApiKind::urQueueGetInfo>(
      MQueue, UR_QUEUE_INFO_EMPTY, sizeof(IsReady), &IsReady, nullptr);
  if (!IsReady)
    return false;

  // We may have events like host tasks which are not submitted to the backend
  // queue so we need to get their status separately.
  std::lock_guard<std::mutex> Lock(MMutex);
  for (auto EventImplWeakPtrIt = MEventsWeak.begin();
       EventImplWeakPtrIt != MEventsWeak.end(); ++EventImplWeakPtrIt)
    if (std::shared_ptr<event_impl> EventImplSharedPtr =
            EventImplWeakPtrIt->lock())
      if (EventImplSharedPtr->isHost() &&
          EventImplSharedPtr
                  ->get_info<info::event::command_execution_status>() !=
              info::event_command_status::complete)
        return false;

  // If we didn't exit early above then it means that all events in the queue
  // are completed.
  return true;
}

event queue_impl::discard_or_return(const event &Event) {
  if (!(MDiscardEvents))
    return Event;
  return createDiscardedEvent();
}

void queue_impl::revisitUnenqueuedCommandsState(
    const EventImplPtr &CompletedHostTask) {
  if (MIsInorder)
    return;
  std::unique_lock<std::mutex> Lock{MMutex, std::try_to_lock};
  if (Lock.owns_lock())
    doUnenqueuedCommandCleanup(CompletedHostTask->getCommandGraph());
  else {
    MMissedCleanupRequests.set(
        [&](MissedCleanupRequestsType &MissedCleanupRequests) {
          MissedCleanupRequests.push_back(CompletedHostTask->getCommandGraph());
        });
  }
}

void queue_impl::doUnenqueuedCommandCleanup(
    const std::shared_ptr<ext::oneapi::experimental::detail::graph_impl>
        &Graph) {
  auto tryToCleanup = [](DependencyTrackingItems &Deps) {
    if (Deps.LastBarrier && Deps.LastBarrier->isEnqueued()) {
      Deps.LastBarrier = nullptr;
      Deps.UnenqueuedCmdEvents.clear();
    } else {
      if (Deps.UnenqueuedCmdEvents.empty())
        return;
      Deps.UnenqueuedCmdEvents.erase(
          std::remove_if(
              Deps.UnenqueuedCmdEvents.begin(), Deps.UnenqueuedCmdEvents.end(),
              [](const EventImplPtr &CommandEvent) {
                return (CommandEvent->isHost() ? CommandEvent->isCompleted()
                                               : CommandEvent->isEnqueued());
              }),
          Deps.UnenqueuedCmdEvents.end());
    }
  };
  // Barrier enqueue could be significantly postponed due to host task
  // dependency if any. No guarantee that it will happen while same graph deps
  // are still recording.
  if (Graph && Graph == getCommandGraph())
    tryToCleanup(MExtGraphDeps);
  else
    tryToCleanup(MDefaultGraphDeps);
}

void queue_impl::verifyProps(const property_list &Props) const {
  auto CheckDataLessProperties = [](int PropertyKind) {
#define __SYCL_DATA_LESS_PROP(NS_QUALIFIER, PROP_NAME, ENUM_VAL)               \
  case NS_QUALIFIER::PROP_NAME::getKind():                                     \
    return true;
#define __SYCL_MANUALLY_DEFINED_PROP(NS_QUALIFIER, PROP_NAME)
    switch (PropertyKind) {
#include <sycl/properties/queue_properties.def>
    default:
      return false;
    }
  };
  auto CheckPropertiesWithData = [](int PropertyKind) {
#define __SYCL_DATA_LESS_PROP(NS_QUALIFIER, PROP_NAME, ENUM_VAL)
#define __SYCL_MANUALLY_DEFINED_PROP(NS_QUALIFIER, PROP_NAME)                  \
  case NS_QUALIFIER::PROP_NAME::getKind():                                     \
    return true;
    switch (PropertyKind) {
#include <sycl/properties/queue_properties.def>
    default:
      return false;
    }
  };
  detail::PropertyValidator::checkPropsAndThrow(Props, CheckDataLessProperties,
                                                CheckPropertiesWithData);
}

} // namespace detail
} // namespace _V1
} // namespace sycl<|MERGE_RESOLUTION|>--- conflicted
+++ resolved
@@ -371,22 +371,16 @@
                               const detail::code_location &Loc,
                               bool IsTopCodeLoc,
                               const SubmissionInfo &SubmitInfo) {
-<<<<<<< HEAD
 #ifdef __INTEL_PREVIEW_BREAKING_CHANGES
   detail::handler_impl HandlerImplVal(PrimaryQueue.get(), CallerNeedsEvent);
   detail::handler_impl *HandlerImpl = &HandlerImplVal;
   handler Handler(HandlerImpl, Self);
 #else
-  handler Handler(Self, PrimaryQueue.get(), SecondaryQueue.get(),
-                  CallerNeedsEvent);
-  auto &HandlerImpl = detail::getSyclObjImpl(Handler);
-#endif
-=======
   handler Handler(Self, CallerNeedsEvent);
   auto &HandlerImpl = detail::getSyclObjImpl(Handler);
+#endif
 
 #if XPTI_ENABLE_INSTRUMENTATION
->>>>>>> 59eb54aa
   if (xptiTraceEnabled()) {
     Handler.saveCodeLoc(Loc, IsTopCodeLoc);
   }
