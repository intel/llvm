--- conflicted
+++ resolved
@@ -403,19 +403,6 @@
   return EventImpl;
 }
 
-<<<<<<< HEAD
-#ifndef __INTEL_PREVIEW_BREAKING_CHANGES
-detail::EventImplPtr
-queue_impl::submit_impl(const detail::type_erased_cgfo_ty &CGF,
-                        const std::shared_ptr<queue_impl> & /*PrimaryQueue*/,
-                        const std::shared_ptr<queue_impl> &SecondaryQueue,
-                        bool CallerNeedsEvent, const detail::code_location &Loc,
-                        bool IsTopCodeLoc, const SubmissionInfo &SubmitInfo) {
-  return submit_impl(CGF, SecondaryQueue.get(), CallerNeedsEvent, Loc,
-                     IsTopCodeLoc, SubmitInfo);
-}
-#endif
-
 #ifdef __INTEL_PREVIEW_BREAKING_CHANGES
 
 std::vector<ArgDesc> queue_impl::extractArgsAndReqsFromLambda(
@@ -530,8 +517,6 @@
 
 #endif //__INTEL_PREVIEW_BREAKING_CHANGES
 
-=======
->>>>>>> b0765523
 template <typename HandlerFuncT>
 event queue_impl::submitWithHandler(const std::vector<event> &DepEvents,
                                     bool CallerNeedsEvent,
