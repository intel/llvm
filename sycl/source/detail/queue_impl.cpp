--- conflicted
+++ resolved
@@ -1139,7 +1139,15 @@
                                                 CheckPropertiesWithData);
 }
 
-<<<<<<< HEAD
+EventImplPtr queue_impl::insertHelperBarrier() {
+  auto ResEvent = detail::event_impl::create_device_event(*this);
+  ur_event_handle_t UREvent = nullptr;
+  getAdapter().call<UrApiKind::urEnqueueEventsWaitWithBarrier>(
+      getHandleRef(), 0, nullptr, &UREvent);
+  ResEvent->setHandle(UREvent);
+  return ResEvent;
+}
+
 void queue_impl::waitForRuntimeLevelCmdsAndClear() {
   if (isInOrder() && !MNoLastEventMode.load(std::memory_order_relaxed)) {
     // if MLastEvent is not null and has no associated handle, we need to wait
@@ -1179,15 +1187,6 @@
       }
     }
   }
-=======
-EventImplPtr queue_impl::insertHelperBarrier() {
-  auto ResEvent = detail::event_impl::create_device_event(*this);
-  ur_event_handle_t UREvent = nullptr;
-  getAdapter().call<UrApiKind::urEnqueueEventsWaitWithBarrier>(
-      getHandleRef(), 0, nullptr, &UREvent);
-  ResEvent->setHandle(UREvent);
-  return ResEvent;
->>>>>>> 0cdfaeeb
 }
 
 } // namespace detail
