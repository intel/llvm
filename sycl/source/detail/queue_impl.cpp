//==------------------ queue_impl.cpp - SYCL queue -------------------------==//
//
// Part of the LLVM Project, under the Apache License v2.0 with LLVM Exceptions.
// See https://llvm.org/LICENSE.txt for license information.
// SPDX-License-Identifier: Apache-2.0 WITH LLVM-exception
//
//===----------------------------------------------------------------------===//

#include <CL/sycl/context.hpp>
#include <CL/sycl/detail/clusm.hpp>
#include <CL/sycl/detail/memory_manager.hpp>
#include <CL/sycl/detail/pi.hpp>
#include <CL/sycl/device.hpp>
#include <detail/queue_impl.hpp>

#include <cstring>

#ifdef XPTI_ENABLE_INSTRUMENTATION
#include "xpti_trace_framework.hpp"
#include <sstream>
#endif

__SYCL_INLINE_NAMESPACE(cl) {
namespace sycl {
namespace detail {
template <> cl_uint queue_impl::get_info<info::queue::reference_count>() const {
  RT::PiResult result = PI_SUCCESS;
  if (!is_host())
    getPlugin().call<PiApiKind::piQueueGetInfo>(
        MCommandQueue, PI_QUEUE_INFO_REFERENCE_COUNT, sizeof(result), &result,
        nullptr);
  return result;
}

template <> context queue_impl::get_info<info::queue::context>() const {
  return get_context();
}

template <> device queue_impl::get_info<info::queue::device>() const {
  return get_device();
}

event queue_impl::memset(shared_ptr_class<detail::queue_impl> Impl, void *Ptr,
                         int Value, size_t Count) {
  context Context = get_context();
  RT::PiEvent Event = nullptr;
  MemoryManager::fill_usm(Ptr, Impl, Count, Value, /*DepEvents*/ {}, Event);

  if (Context.is_host())
    return event();

  event ResEvent{pi::cast<cl_event>(Event), Context};
  addEvent(ResEvent);
  return ResEvent;
}

event queue_impl::memcpy(shared_ptr_class<detail::queue_impl> Impl, void *Dest,
                         const void *Src, size_t Count) {
  context Context = get_context();
  RT::PiEvent Event = nullptr;
  MemoryManager::copy_usm(Src, Impl, Count, Dest, /*DepEvents*/ {}, Event);

  if (Context.is_host())
    return event();

  event ResEvent{pi::cast<cl_event>(Event), Context};
  addEvent(ResEvent);
  return ResEvent;
}

event queue_impl::mem_advise(const void *Ptr, size_t Length,
                             pi_mem_advice Advice) {
  context Context = get_context();
  if (Context.is_host()) {
    return event();
  }

  // non-Host device
  RT::PiEvent Event = nullptr;
  const detail::plugin &Plugin = getPlugin();
  Plugin.call<PiApiKind::piextUSMEnqueueMemAdvise>(getHandleRef(), Ptr, Length,
                                                   Advice, &Event);

  event ResEvent{pi::cast<cl_event>(Event), Context};
  addEvent(ResEvent);
  return ResEvent;
}

void queue_impl::addEvent(event Event) {
  std::lock_guard<mutex_class> Guard(MMutex);
  MEvents.push_back(std::move(Event));
}

void *queue_impl::instrumentationProlog(const detail::code_location &CodeLoc,
                                        string_class &Name, int32_t StreamID,
                                        uint64_t &IId) {
  void *TraceEvent = nullptr;
#ifdef XPTI_ENABLE_INSTRUMENTATION
  xpti::trace_event_data_t *WaitEvent = nullptr;
  if (!xptiTraceEnabled())
    return TraceEvent;

  xpti::payload_t Payload;
  bool HasSourceInfo = false;
  // We try to create a unique string for the wait() call by combining it with
  // the queue address
  xpti::utils::StringHelper NG;
  Name = NG.nameWithAddress<queue_impl *>("queue.wait", this);

  if (!CodeLoc.fileName()) {
    // We have source code location information
    Payload =
        xpti::payload_t(Name.c_str(), CodeLoc.fileName(), CodeLoc.lineNumber(),
                        CodeLoc.columnNumber(), (void *)this);
    HasSourceInfo = true;
  } else {
    // We have no location information, so we'll use the address of the queue
    Payload = xpti::payload_t(Name.c_str(), (void *)this);
  }
  // wait() calls could be at different user-code locations; We create a new
  // event based on the code location info and if this has been seen before, a
  // previously created event will be returned.
  uint64_t QWaitInstanceNo = 0;
  WaitEvent = xptiMakeEvent(Name.c_str(), &Payload, xpti::trace_graph_event,
                            xpti_at::active, &QWaitInstanceNo);
  IId = QWaitInstanceNo;
  if (WaitEvent) {
    device D = get_device();
    std::string DevStr;
    if (D.is_host())
      DevStr = "HOST";
    else if (D.is_cpu())
      DevStr = "CPU";
    else if (D.is_gpu())
      DevStr = "GPU";
    else if (D.is_accelerator())
      DevStr = "ACCELERATOR";
    else
      DevStr = "UNKNOWN";
    xptiAddMetadata(WaitEvent, "sycl_device", DevStr.c_str());
    if (HasSourceInfo) {
      xptiAddMetadata(WaitEvent, "sym_function_name", CodeLoc.functionName());
      xptiAddMetadata(WaitEvent, "sym_source_file_name", CodeLoc.fileName());
      xptiAddMetadata(WaitEvent, "sym_line_no",
                      std::to_string(CodeLoc.lineNumber()).c_str());
    }
    xptiNotifySubscribers(StreamID, xpti::trace_wait_begin, nullptr, WaitEvent,
                          QWaitInstanceNo,
                          static_cast<const void *>(Name.c_str()));
    TraceEvent = (void *)WaitEvent;
  }
#endif
  return TraceEvent;
}

void queue_impl::instrumentationEpilog(void *TelemetryEvent, string_class &Name,
                                       int32_t StreamID, uint64_t IId) {
#ifdef XPTI_ENABLE_INSTRUMENTATION
  if (!(xptiTraceEnabled() && TelemetryEvent))
    return;
  // Close the wait() scope
  xpti::trace_event_data_t *TraceEvent =
      (xpti::trace_event_data_t *)TelemetryEvent;
  xptiNotifySubscribers(StreamID, xpti::trace_wait_end, nullptr, TraceEvent,
                        IId, static_cast<const void *>(Name.c_str()));
#endif
}

void queue_impl::wait(const detail::code_location &CodeLoc) {
#ifdef XPTI_ENABLE_INSTRUMENTATION
  void *TelemetryEvent = nullptr;
  uint64_t IId;
  std::string Name;
  int32_t StreamID = xptiRegisterStream(SYCL_STREAM_NAME);
  TelemetryEvent = instrumentationProlog(CodeLoc, Name, StreamID, IId);
#endif

  std::lock_guard<mutex_class> Guard(MMutex);
  for (auto &Event : MEvents)
    Event.wait();
  MEvents.clear();

#ifdef XPTI_ENABLE_INSTRUMENTATION
  instrumentationEpilog(TelemetryEvent, Name, StreamID, IId);
#endif
}

<<<<<<< HEAD
void queue_impl::initHostTaskAndEventCallbackThreadPool() {
  if (MHostTaskThreadPool)
    return;

  int Size = 1;

  if (const char *val = std::getenv("SYCL_QUEUE_THREAD_POOL_SIZE"))
    try {
      Size = std::stoi(val);
    } catch (const std::exception &e) {
      throw invalid_parameter_error(
          "Invalid value for SYCL_QUEUE_THREAD_POOL_SIZE environment variable",
          PI_INVALID_VALUE);
    }

  if (Size < 1)
    throw invalid_parameter_error(
        "Invalid value for SYCL_QUEUE_THREAD_POOL_SIZE environment variable",
        PI_INVALID_VALUE);

  MHostTaskThreadPool.reset(new ThreadPool(Size));
  MHostTaskThreadPool->start();
=======
pi_native_handle queue_impl::getNative() const {
  auto Plugin = getPlugin();
  pi_native_handle Handle;
  Plugin.call<PiApiKind::piextQueueGetNativeHandle>(MCommandQueue, &Handle);
  return Handle;
>>>>>>> 3b8dd546
}

} // namespace detail
} // namespace sycl
} // __SYCL_INLINE_NAMESPACE(cl)<|MERGE_RESOLUTION|>--- conflicted
+++ resolved
@@ -185,7 +185,6 @@
 #endif
 }
 
-<<<<<<< HEAD
 void queue_impl::initHostTaskAndEventCallbackThreadPool() {
   if (MHostTaskThreadPool)
     return;
@@ -208,13 +207,13 @@
 
   MHostTaskThreadPool.reset(new ThreadPool(Size));
   MHostTaskThreadPool->start();
-=======
+}
+
 pi_native_handle queue_impl::getNative() const {
   auto Plugin = getPlugin();
   pi_native_handle Handle;
   Plugin.call<PiApiKind::piextQueueGetNativeHandle>(MCommandQueue, &Handle);
   return Handle;
->>>>>>> 3b8dd546
 }
 
 } // namespace detail
