//==------------------ queue_impl.cpp - SYCL queue -------------------------==//
//
// Part of the LLVM Project, under the Apache License v2.0 with LLVM Exceptions.
// See https://llvm.org/LICENSE.txt for license information.
// SPDX-License-Identifier: Apache-2.0 WITH LLVM-exception
//
//===----------------------------------------------------------------------===//

#include <detail/event_impl.hpp>
#include <detail/memory_manager.hpp>
#include <detail/queue_impl.hpp>
#include <sycl/context.hpp>
#include <sycl/detail/common.hpp>
#include <sycl/detail/ur.hpp>
#include <sycl/device.hpp>

#include <cstring>
#include <utility>

#ifdef XPTI_ENABLE_INSTRUMENTATION
#include "xpti/xpti_trace_framework.hpp"
#include <detail/xpti_registry.hpp>
#include <sstream>
#endif

namespace sycl {
inline namespace _V1 {
namespace detail {
// Treat 0 as reserved for host task traces
std::atomic<unsigned long long> queue_impl::MNextAvailableQueueID = 1;

thread_local bool NestedCallsDetector = false;
class NestedCallsTracker {
public:
  NestedCallsTracker() {
    if (NestedCallsDetector)
      throw sycl::exception(
          make_error_code(errc::invalid),
          "Calls to sycl::queue::submit cannot be nested. Command group "
          "function objects should use the sycl::handler API instead.");
    NestedCallsDetector = true;
  }

  ~NestedCallsTracker() { NestedCallsDetector = false; }
};

static std::vector<ur_event_handle_t>
getUrEvents(const std::vector<sycl::event> &DepEvents) {
  std::vector<ur_event_handle_t> RetUrEvents;
  for (const sycl::event &Event : DepEvents) {
    const EventImplPtr &EventImpl = detail::getSyclObjImpl(Event);
    auto Handle = EventImpl->getHandle();
    if (Handle != nullptr)
      RetUrEvents.push_back(Handle);
  }
  return RetUrEvents;
}

template <>
uint32_t queue_impl::get_info<info::queue::reference_count>() const {
  ur_result_t result = UR_RESULT_SUCCESS;
  getAdapter()->call<UrApiKind::urQueueGetInfo>(
      MQueue, UR_QUEUE_INFO_REFERENCE_COUNT, sizeof(result), &result, nullptr);
  return result;
}

template <> context queue_impl::get_info<info::queue::context>() const {
  return get_context();
}

template <> device queue_impl::get_info<info::queue::device>() const {
  return get_device();
}

#ifndef __INTEL_PREVIEW_BREAKING_CHANGES
template <>
typename info::platform::version::return_type
queue_impl::get_backend_info<info::platform::version>() const {
  if (getContextImplPtr()->getBackend() != backend::opencl) {
    throw sycl::exception(errc::backend_mismatch,
                          "the info::platform::version info descriptor can "
                          "only be queried with an OpenCL backend");
  }
  return get_device().get_platform().get_info<info::platform::version>();
}
#endif

#ifndef __INTEL_PREVIEW_BREAKING_CHANGES
template <>
typename info::device::version::return_type
queue_impl::get_backend_info<info::device::version>() const {
  if (getContextImplPtr()->getBackend() != backend::opencl) {
    throw sycl::exception(errc::backend_mismatch,
                          "the info::device::version info descriptor can only "
                          "be queried with an OpenCL backend");
  }
  return get_device().get_info<info::device::version>();
}
#endif

#ifndef __INTEL_PREVIEW_BREAKING_CHANGES
template <>
typename info::device::backend_version::return_type
queue_impl::get_backend_info<info::device::backend_version>() const {
  if (getContextImplPtr()->getBackend() != backend::ext_oneapi_level_zero) {
    throw sycl::exception(errc::backend_mismatch,
                          "the info::device::backend_version info descriptor "
                          "can only be queried with a Level Zero backend");
  }
  return "";
  // Currently The Level Zero backend does not define the value of this
  // information descriptor and implementations are encouraged to return the
  // empty string as per specification.
}
#endif

static event prepareSYCLEventAssociatedWithQueue(
    const std::shared_ptr<detail::queue_impl> &QueueImpl) {
  auto EventImpl = std::make_shared<detail::event_impl>(QueueImpl);
  EventImpl->setContextImpl(detail::getSyclObjImpl(QueueImpl->get_context()));
  EventImpl->setStateIncomplete();
  return detail::createSyclObjFromImpl<event>(EventImpl);
}

static event createDiscardedEvent() {
  EventImplPtr EventImpl =
      std::make_shared<event_impl>(event_impl::HES_Discarded);
  return createSyclObjFromImpl<event>(std::move(EventImpl));
}

const std::vector<event> &
queue_impl::getExtendDependencyList(const std::vector<event> &DepEvents,
                                    std::vector<event> &MutableVec,
                                    std::unique_lock<std::mutex> &QueueLock) {
  if (!isInOrder())
    return DepEvents;

  QueueLock.lock();
  EventImplPtr ExtraEvent = MGraph.expired() ? MDefaultGraphDeps.LastEventPtr
                                             : MExtGraphDeps.LastEventPtr;
  std::optional<event> ExternalEvent = popExternalEvent();

  if (!ExternalEvent && !ExtraEvent)
    return DepEvents;

  MutableVec = DepEvents;
  if (ExternalEvent)
    MutableVec.push_back(*ExternalEvent);
  if (ExtraEvent)
    MutableVec.push_back(detail::createSyclObjFromImpl<event>(ExtraEvent));
  return MutableVec;
}

event queue_impl::memset(void *Ptr, int Value, size_t Count,
                         const std::vector<event> &DepEvents,
                         bool CallerNeedsEvent) {
#if XPTI_ENABLE_INSTRUMENTATION
  // We need a code pointer value and we use the object ptr; if code location
  // information is available, we will have function name and source file
  // information
  XPTIScope PrepareNotify((void *)this,
                          (uint16_t)xpti::trace_point_type_t::node_create,
                          SYCL_STREAM_NAME, "memory_transfer_node::memset");
  PrepareNotify.addMetadata([&](auto TEvent) {
    xpti::addMetadata(TEvent, "sycl_device",
                      reinterpret_cast<size_t>(MDevice.getHandleRef()));
    xpti::addMetadata(TEvent, "memory_ptr", reinterpret_cast<size_t>(Ptr));
    xpti::addMetadata(TEvent, "value_set", Value);
    xpti::addMetadata(TEvent, "memory_size", Count);
    xpti::addMetadata(TEvent, "queue_id", MQueueID);
  });
  // Before we notifiy the subscribers, we broadcast the 'queue_id', which was a
  // metadata entry to TLS for use by callback handlers
  xpti::framework::stash_tuple(XPTI_QUEUE_INSTANCE_ID_KEY, MQueueID);
  // Notify XPTI about the memset submission
  PrepareNotify.notify();
  // Emit a begin/end scope for this call
  PrepareNotify.scopedNotify((uint16_t)xpti::trace_point_type_t::task_begin);
#endif
  const std::vector<unsigned char> Pattern{static_cast<unsigned char>(Value)};
  return submitMemOpHelper(
      DepEvents, CallerNeedsEvent,
      [&](handler &CGH) { CGH.memset(Ptr, Value, Count); },
      MemoryManager::fill_usm, Ptr, *this, Count, Pattern);
}

void report(const code_location &CodeLoc) {
  std::cout << "Exception caught at ";
  if (CodeLoc.fileName())
    std::cout << "File: " << CodeLoc.fileName();
  if (CodeLoc.functionName())
    std::cout << " | Function: " << CodeLoc.functionName();
  if (CodeLoc.lineNumber())
    std::cout << " | Line: " << CodeLoc.lineNumber();
  if (CodeLoc.columnNumber())
    std::cout << " | Column: " << CodeLoc.columnNumber();
  std::cout << '\n';
}

event queue_impl::memcpy(void *Dest, const void *Src, size_t Count,
                         const std::vector<event> &DepEvents,
                         bool CallerNeedsEvent, const code_location &CodeLoc) {
#if XPTI_ENABLE_INSTRUMENTATION
  // We need a code pointer value and we duse the object ptr; If code location
  // is available, we use the source file information along with the object
  // pointer.
  XPTIScope PrepareNotify((void *)this,
                          (uint16_t)xpti::trace_point_type_t::node_create,
                          SYCL_STREAM_NAME, "memory_transfer_node::memcpy");
  PrepareNotify.addMetadata([&](auto TEvent) {
    xpti::addMetadata(TEvent, "sycl_device",
                      reinterpret_cast<size_t>(MDevice.getHandleRef()));
    xpti::addMetadata(TEvent, "src_memory_ptr", reinterpret_cast<size_t>(Src));
    xpti::addMetadata(TEvent, "dest_memory_ptr",
                      reinterpret_cast<size_t>(Dest));
    xpti::addMetadata(TEvent, "memory_size", Count);
    xpti::addMetadata(TEvent, "queue_id", MQueueID);
  });
  xpti::framework::stash_tuple(XPTI_QUEUE_INSTANCE_ID_KEY, MQueueID);
  // Notify XPTI about the memcpy submission
  PrepareNotify.notify();
  // Emit a begin/end scope for this call
  PrepareNotify.scopedNotify((uint16_t)xpti::trace_point_type_t::task_begin);
#endif

  if ((!Src || !Dest) && Count != 0) {
    report(CodeLoc);
    throw exception(make_error_code(errc::invalid),
                    "NULL pointer argument in memory copy operation.");
  }
  return submitMemOpHelper(
      DepEvents, CallerNeedsEvent,
      [&](handler &CGH) { CGH.memcpy(Dest, Src, Count); },
      MemoryManager::copy_usm, Src, *this, Count, Dest);
}

event queue_impl::mem_advise(const void *Ptr, size_t Length,
                             ur_usm_advice_flags_t Advice,
                             const std::vector<event> &DepEvents,
                             bool CallerNeedsEvent) {
  return submitMemOpHelper(
      DepEvents, CallerNeedsEvent,
      [&](handler &CGH) { CGH.mem_advise(Ptr, Length, Advice); },
      MemoryManager::advise_usm, Ptr, *this, Length, Advice);
}

event queue_impl::memcpyToDeviceGlobal(void *DeviceGlobalPtr, const void *Src,
                                       bool IsDeviceImageScope, size_t NumBytes,
                                       size_t Offset,
                                       const std::vector<event> &DepEvents,
                                       bool CallerNeedsEvent) {
  return submitMemOpHelper(
      DepEvents, CallerNeedsEvent,
      [&](handler &CGH) {
        CGH.memcpyToDeviceGlobal(DeviceGlobalPtr, Src, IsDeviceImageScope,
                                 NumBytes, Offset);
      },
      MemoryManager::copy_to_device_global, DeviceGlobalPtr, IsDeviceImageScope,
      *this, NumBytes, Offset, Src);
}

event queue_impl::memcpyFromDeviceGlobal(void *Dest,
                                         const void *DeviceGlobalPtr,
                                         bool IsDeviceImageScope,
                                         size_t NumBytes, size_t Offset,
                                         const std::vector<event> &DepEvents,
                                         bool CallerNeedsEvent) {
  return submitMemOpHelper(
      DepEvents, CallerNeedsEvent,
      [&](handler &CGH) {
        CGH.memcpyFromDeviceGlobal(Dest, DeviceGlobalPtr, IsDeviceImageScope,
                                   NumBytes, Offset);
      },
      MemoryManager::copy_from_device_global, DeviceGlobalPtr,
      IsDeviceImageScope, *this, NumBytes, Offset, Dest);
}

sycl::detail::optional<event> queue_impl::getLastEvent() {
  // The external event is required to finish last if set, so it is considered
  // the last event if present.
  if (std::optional<event> ExternalEvent = MInOrderExternalEvent.read())
    return ExternalEvent;

  std::lock_guard<std::mutex> Lock{MMutex};
  if (MEmpty)
    return std::nullopt;
  auto &LastEvent = MGraph.expired() ? MDefaultGraphDeps.LastEventPtr
                                     : MExtGraphDeps.LastEventPtr;
  // If the event comes from a graph, we must return it.
  if (LastEvent)
    return detail::createSyclObjFromImpl<event>(LastEvent);
  // We insert a marker to represent an event at end.
  return detail::createSyclObjFromImpl<event>(insertMarkerEvent());
}

void queue_impl::addEvent(const detail::EventImplPtr &EventImpl) {
  if (!EventImpl)
    return;
  auto *Cmd = static_cast<Command *>(EventImpl->getCommand());
  if (Cmd != nullptr && EventImpl->getHandle() == nullptr) {
    std::weak_ptr<event_impl> EventWeakPtr{EventImpl};
    std::lock_guard<std::mutex> Lock{MMutex};
    MEventsWeak.push_back(std::move(EventWeakPtr));
  }
}

<<<<<<< HEAD
event queue_impl::submit_impl(const detail::type_erased_cgfo_ty &CGF,
                              const std::shared_ptr<queue_impl> &Self,
#ifndef __INTEL_PREVIEW_BREAKING_CHANGES
                              queue_impl *SecondaryQueue,
#endif
                              bool CallerNeedsEvent,
                              const detail::code_location &Loc,
                              bool IsTopCodeLoc,
                              const SubmissionInfo &SubmitInfo) {
#ifndef __INTEL_PREVIEW_BREAKING_CHANGES
  handler Handler(Self, SecondaryQueue, CallerNeedsEvent);
#else
  handler Handler(Self, CallerNeedsEvent);
#endif
=======
detail::EventImplPtr
queue_impl::submit_impl(const detail::type_erased_cgfo_ty &CGF,
                        queue_impl *SecondaryQueue, bool CallerNeedsEvent,
                        const detail::code_location &Loc, bool IsTopCodeLoc,
                        const v1::SubmissionInfo &SubmitInfo) {
#ifdef __INTEL_PREVIEW_BREAKING_CHANGES
  detail::handler_impl HandlerImplVal(SecondaryQueue, CallerNeedsEvent);
  detail::handler_impl *HandlerImpl = &HandlerImplVal;
  // Inlining `Self` results in a crash when SYCL RT is built using MSVC with
  // optimizations enabled. No crash if built using OneAPI.
  auto Self = shared_from_this();
  handler Handler(HandlerImpl, Self);
#else
  handler Handler(shared_from_this(), SecondaryQueue, CallerNeedsEvent);
>>>>>>> f5e3bd72
  auto &HandlerImpl = detail::getSyclObjImpl(Handler);
#endif

#ifdef XPTI_ENABLE_INSTRUMENTATION
  if (xptiTraceEnabled()) {
    Handler.saveCodeLoc(Loc, IsTopCodeLoc);
  }
#endif

  {
    NestedCallsTracker tracker;
    CGF(Handler);
  }

  // Scheduler will later omit events, that are not required to execute tasks.
  // Host and interop tasks, however, are not submitted to low-level runtimes
  // and require separate dependency management.
  const CGType Type = HandlerImpl->MCGType;
  std::vector<StreamImplPtr> Streams;
  if (Type == CGType::Kernel)
    Streams = std::move(Handler.MStreamStorage);

  HandlerImpl->MEventMode = SubmitInfo.EventMode();

  auto isHostTask = Type == CGType::CodeplayHostTask;

  // TODO: this shouldn't be needed but without this
  // the legacy adapter doesn't synchronize the operations properly
  // when non-immediate command lists are used.
  auto isGraphSubmission = Type == CGType::ExecCommandBuffer;

<<<<<<< HEAD
  const auto &EventImpl = detail::getSyclObjImpl(Event);
  for (auto &Stream : Streams) {
    // We don't want stream flushing to be blocking operation that is why submit
    // a host task to print stream buffer. It will fire up as soon as the kernel
    // finishes execution.
    auto L = [&](handler &ServiceCGH) {
      Stream->generateFlushCommand(ServiceCGH);
    };
    detail::type_erased_cgfo_ty CGF{L};
#ifndef __INTEL_PREVIEW_BREAKING_CHANGES
    event FlushEvent =
        submit_impl(CGF, Self, SecondaryQueue, /*CallerNeedsEvent*/ true, Loc,
                    IsTopCodeLoc, {});
#else
    event FlushEvent = submit_impl(CGF, Self, /*CallerNeedsEvent*/ true, Loc,
                                   IsTopCodeLoc, {});
#endif
    EventImpl->attachEventToCompleteWeak(detail::getSyclObjImpl(FlushEvent));
    registerStreamServiceEvent(detail::getSyclObjImpl(FlushEvent));
  }

  return Event;
}

#ifndef __INTEL_PREVIEW_BREAKING_CHANGES
event queue_impl::submit_impl(const detail::type_erased_cgfo_ty &CGF,
                              const std::shared_ptr<queue_impl> &Self,
                              const std::shared_ptr<queue_impl> &PrimaryQueue,
                              const std::shared_ptr<queue_impl> &SecondaryQueue,
                              bool CallerNeedsEvent,
                              const detail::code_location &Loc,
                              bool IsTopCodeLoc,
                              const SubmissionInfo &SubmitInfo) {
  handler Handler(Self, CallerNeedsEvent);
  auto &HandlerImpl = detail::getSyclObjImpl(Handler);
=======
  auto requiresPostProcess = SubmitInfo.PostProcessorFunc() || Streams.size();
  auto noLastEventPath = !isHostTask && !isGraphSubmission &&
                         MNoEventMode.load(std::memory_order_relaxed) &&
                         !requiresPostProcess;
>>>>>>> f5e3bd72

  if (noLastEventPath) {
    std::unique_lock<std::mutex> Lock(MMutex);

    // Check if we are still in no event mode. There could
    // have been a concurrent submit.
    if (MNoEventMode.load(std::memory_order_relaxed)) {
      return finalizeHandlerInOrderNoEventsUnlocked(Handler);
    }
  }

  detail::EventImplPtr EventImpl;
  if (!isInOrder()) {
    EventImpl = finalizeHandlerOutOfOrder(Handler);
    addEvent(EventImpl);
  } else {
    if (isHostTask) {
      std::unique_lock<std::mutex> Lock(MMutex);
      EventImpl = finalizeHandlerInOrderHostTaskUnlocked(Handler);
    } else {
      std::unique_lock<std::mutex> Lock(MMutex);

      if (!isGraphSubmission && trySwitchingToNoEventsMode()) {
        EventImpl = finalizeHandlerInOrderNoEventsUnlocked(Handler);
      } else {
        EventImpl = finalizeHandlerInOrderWithDepsUnlocked(Handler);
      }
    }
  }

  if (SubmitInfo.PostProcessorFunc()) {
    // All the submission functions using post processing are event based
    // functions
    assert(EventImpl);
    event Event = createSyclObjFromImpl<event>(EventImpl);
    handlerPostProcess(Handler, SubmitInfo.PostProcessorFunc(), Event);
  }

  for (auto &Stream : Streams) {
    // We don't want stream flushing to be blocking operation that is why submit
    // a host task to print stream buffer. It will fire up as soon as the kernel
    // finishes execution.
    auto L = [&](handler &ServiceCGH) {
      Stream->generateFlushCommand(ServiceCGH);
    };
    detail::type_erased_cgfo_ty CGF{L};
    detail::EventImplPtr FlushEvent = submit_impl(
        CGF, SecondaryQueue, /*CallerNeedsEvent*/ true, Loc, IsTopCodeLoc, {});
    if (EventImpl)
      EventImpl->attachEventToCompleteWeak(FlushEvent);
    registerStreamServiceEvent(FlushEvent);
  }

  return EventImpl;
}

#ifndef __INTEL_PREVIEW_BREAKING_CHANGES
detail::EventImplPtr
queue_impl::submit_impl(const detail::type_erased_cgfo_ty &CGF,
                        const std::shared_ptr<queue_impl> & /*PrimaryQueue*/,
                        const std::shared_ptr<queue_impl> &SecondaryQueue,
                        bool CallerNeedsEvent, const detail::code_location &Loc,
                        bool IsTopCodeLoc, const SubmissionInfo &SubmitInfo) {
  return submit_impl(CGF, SecondaryQueue.get(), CallerNeedsEvent, Loc,
                     IsTopCodeLoc, SubmitInfo);
}
#endif

template <typename HandlerFuncT>
event queue_impl::submitWithHandler(const std::vector<event> &DepEvents,
                                    bool CallerNeedsEvent,
                                    HandlerFuncT HandlerFunc) {
  v1::SubmissionInfo SI{};
  auto L = [&](handler &CGH) {
    CGH.depends_on(DepEvents);
    HandlerFunc(CGH);
  };
  detail::type_erased_cgfo_ty CGF{L};

  if (!CallerNeedsEvent && supportsDiscardingPiEvents()) {
    submit_without_event(CGF, SI,
                         /*CodeLoc*/ {}, /*IsTopCodeLoc*/ true);
    return createDiscardedEvent();
  }
  return submit_with_event(CGF, SI,
                           /*CodeLoc*/ {}, /*IsTopCodeLoc*/ true);
}

template <typename HandlerFuncT, typename MemOpFuncT, typename... MemOpArgTs>
event queue_impl::submitMemOpHelper(const std::vector<event> &DepEvents,
                                    bool CallerNeedsEvent,
                                    HandlerFuncT HandlerFunc,
                                    MemOpFuncT MemOpFunc,
                                    MemOpArgTs &&...MemOpArgs) {
  // We need to submit command and update the last event under same lock if we
  // have in-order queue.
  {
    std::unique_lock<std::mutex> Lock(MMutex, std::defer_lock);

    std::vector<event> MutableDepEvents;
    const std::vector<event> &ExpandedDepEvents =
        getExtendDependencyList(DepEvents, MutableDepEvents, Lock);

    MEmpty = false;

    // If we have a command graph set we need to capture the op through the
    // handler rather than by-passing the scheduler.
    if (MGraph.expired() && Scheduler::areEventsSafeForSchedulerBypass(
                                ExpandedDepEvents, MContext)) {
      auto isNoEventsMode = trySwitchingToNoEventsMode();
      if (!CallerNeedsEvent && isNoEventsMode) {
        NestedCallsTracker tracker;
        MemOpFunc(std::forward<MemOpArgTs>(MemOpArgs)...,
                  getUrEvents(ExpandedDepEvents),
                  /*PiEvent*/ nullptr);

        return createDiscardedEvent();
      }

      event ResEvent = prepareSYCLEventAssociatedWithQueue(shared_from_this());
      const auto &EventImpl = detail::getSyclObjImpl(ResEvent);
      {
        NestedCallsTracker tracker;
        ur_event_handle_t UREvent = nullptr;
        EventImpl->setSubmissionTime();
        MemOpFunc(std::forward<MemOpArgTs>(MemOpArgs)...,
                  getUrEvents(ExpandedDepEvents), &UREvent);
        EventImpl->setHandle(UREvent);
        EventImpl->setEnqueued();
        // connect returned event with dependent events
        if (!isInOrder()) {
          std::vector<EventImplPtr> &ExpandedDepEventImplPtrs =
              EventImpl->getPreparedDepsEvents();
          ExpandedDepEventImplPtrs.reserve(ExpandedDepEvents.size());
          for (const event &DepEvent : ExpandedDepEvents)
            ExpandedDepEventImplPtrs.push_back(
                detail::getSyclObjImpl(DepEvent));

          // EventImpl is local for current thread, no need to lock.
          EventImpl->cleanDepEventsThroughOneLevelUnlocked();
        }
      }

      if (isInOrder() && !isNoEventsMode) {
        auto &EventToStoreIn = MGraph.expired() ? MDefaultGraphDeps.LastEventPtr
                                                : MExtGraphDeps.LastEventPtr;
        EventToStoreIn = EventImpl;
      }

      return ResEvent;
    }
  }
  return submitWithHandler(DepEvents, CallerNeedsEvent, HandlerFunc);
}

void *queue_impl::instrumentationProlog(const detail::code_location &CodeLoc,
                                        std::string &Name, int32_t StreamID,
                                        uint64_t &IId) {
  void *TraceEvent = nullptr;
  (void)CodeLoc;
  (void)Name;
  (void)StreamID;
  (void)IId;
#ifdef XPTI_ENABLE_INSTRUMENTATION
  constexpr uint16_t NotificationTraceType = xpti::trace_wait_begin;
  if (!xptiCheckTraceEnabled(StreamID, NotificationTraceType))
    return TraceEvent;

  xpti::payload_t Payload;
  bool HasSourceInfo = false;
  // We try to create a unique string for the wait() call by combining it with
  // the queue address
  xpti::utils::StringHelper NG;
  Name = NG.nameWithAddress<queue_impl *>("queue.wait", this);

  if (CodeLoc.fileName()) {
    // We have source code location information
    Payload =
        xpti::payload_t(Name.c_str(), CodeLoc.fileName(), CodeLoc.lineNumber(),
                        CodeLoc.columnNumber(), (void *)this);
    HasSourceInfo = true;
  } else {
    // We have no location information, so we'll use the address of the queue
    Payload = xpti::payload_t(Name.c_str(), (void *)this);
  }
  // wait() calls could be at different user-code locations; We create a new
  // event based on the code location info and if this has been seen before, a
  // previously created event will be returned.
  uint64_t QWaitInstanceNo = 0;
  xpti::trace_event_data_t *WaitEvent =
      xptiMakeEvent(Name.c_str(), &Payload, xpti::trace_graph_event,
                    xpti_at::active, &QWaitInstanceNo);
  IId = QWaitInstanceNo;
  if (WaitEvent) {
    xpti::addMetadata(WaitEvent, "sycl_device_type", queueDeviceToString(this));
    if (HasSourceInfo) {
      xpti::addMetadata(WaitEvent, "sym_function_name", CodeLoc.functionName());
      xpti::addMetadata(WaitEvent, "sym_source_file_name", CodeLoc.fileName());
      xpti::addMetadata(WaitEvent, "sym_line_no",
                        static_cast<int32_t>((CodeLoc.lineNumber())));
      xpti::addMetadata(WaitEvent, "sym_column_no",
                        static_cast<int32_t>((CodeLoc.columnNumber())));
    }
    xptiNotifySubscribers(StreamID, xpti::trace_wait_begin, nullptr, WaitEvent,
                          QWaitInstanceNo,
                          static_cast<const void *>(Name.c_str()));
    TraceEvent = (void *)WaitEvent;
  }
#endif
  return TraceEvent;
}

void queue_impl::instrumentationEpilog(void *TelemetryEvent, std::string &Name,
                                       int32_t StreamID, uint64_t IId) {
  (void)TelemetryEvent;
  (void)Name;
  (void)StreamID;
  (void)IId;
#ifdef XPTI_ENABLE_INSTRUMENTATION
  constexpr uint16_t NotificationTraceType = xpti::trace_wait_end;
  if (!(xptiCheckTraceEnabled(StreamID, NotificationTraceType) &&
        TelemetryEvent))
    return;
  // Close the wait() scope
  xpti::trace_event_data_t *TraceEvent =
      (xpti::trace_event_data_t *)TelemetryEvent;
  xptiNotifySubscribers(StreamID, NotificationTraceType, nullptr, TraceEvent,
                        IId, static_cast<const void *>(Name.c_str()));
#endif
}

void queue_impl::wait(const detail::code_location &CodeLoc) {
  (void)CodeLoc;
#ifdef XPTI_ENABLE_INSTRUMENTATION
  const bool xptiEnabled = xptiTraceEnabled();
  void *TelemetryEvent = nullptr;
  uint64_t IId;
  std::string Name;
  int32_t StreamID = xpti::invalid_id;
  if (xptiEnabled) {
    StreamID = xptiRegisterStream(SYCL_STREAM_NAME);
    TelemetryEvent = instrumentationProlog(CodeLoc, Name, StreamID, IId);
  }
#endif

  if (!MGraph.expired()) {
    throw sycl::exception(make_error_code(errc::invalid),
                          "wait cannot be called for a queue which is "
                          "recording to a command graph.");
  }

  // If there is an external event set, we know we are using an in-order queue
  // and the event is required to finish after the last event in the queue. As
  // such, we can just wait for it and finish.
  std::optional<event> ExternalEvent = popExternalEvent();
  if (ExternalEvent) {
    ExternalEvent->wait();

    // Additionally, we can clean up the event lists that we would have
    // otherwise cleared.
    if (!MEventsWeak.empty()) {
      std::lock_guard<std::mutex> Lock(MMutex);
      MEventsWeak.clear();
    }
    if (!MStreamsServiceEvents.empty()) {
      std::lock_guard<std::mutex> Lock(MStreamsServiceEventsMutex);
      MStreamsServiceEvents.clear();
    }
  }

  std::vector<std::weak_ptr<event_impl>> WeakEvents;
  EventImplPtr LastEvent;
  {
    std::lock_guard<std::mutex> Lock(MMutex);
    WeakEvents.swap(MEventsWeak);
    LastEvent = MDefaultGraphDeps.LastEventPtr;

    MMissedCleanupRequests.unset(
        [&](MissedCleanupRequestsType &MissedCleanupRequests) {
          for (auto &UpdatedGraph : MissedCleanupRequests)
            doUnenqueuedCommandCleanup(UpdatedGraph);
          MissedCleanupRequests.clear();
        });
  }
  // If the queue is either a host one or does not support OOO (and we use
  // multiple in-order queues as a result of that), wait for each event
  // directly. Otherwise, only wait for unenqueued or host task events, starting
  // from the latest submitted task in order to minimize total amount of calls,
  // then handle the rest with urQueueFinish.
  for (auto EventImplWeakPtrIt = WeakEvents.rbegin();
       EventImplWeakPtrIt != WeakEvents.rend(); ++EventImplWeakPtrIt) {
    if (std::shared_ptr<event_impl> EventImplSharedPtr =
            EventImplWeakPtrIt->lock()) {
      // A nullptr UR event indicates that urQueueFinish will not cover it,
      // either because it's a host task event or an unenqueued one.
      if (nullptr == EventImplSharedPtr->getHandle()) {
        EventImplSharedPtr->wait(EventImplSharedPtr);
      }
    }
  }

  if (LastEvent) {
    LastEvent->wait(LastEvent);
  }

  const AdapterPtr &Adapter = getAdapter();
  Adapter->call<UrApiKind::urQueueFinish>(getHandleRef());

  std::vector<EventImplPtr> StreamsServiceEvents;
  {
    std::lock_guard<std::mutex> Lock(MStreamsServiceEventsMutex);
    StreamsServiceEvents.swap(MStreamsServiceEvents);
  }
  for (const EventImplPtr &Event : StreamsServiceEvents)
    Event->wait(Event);

#ifdef XPTI_ENABLE_INSTRUMENTATION
  if (xptiEnabled) {
    instrumentationEpilog(TelemetryEvent, Name, StreamID, IId);
  }
#endif
}

void queue_impl::constructorNotification() {
#if XPTI_ENABLE_INSTRUMENTATION
  if (xptiTraceEnabled()) {
    MStreamID = xptiRegisterStream(SYCL_STREAM_NAME);
    constexpr uint16_t NotificationTraceType =
        static_cast<uint16_t>(xpti::trace_point_type_t::queue_create);
    if (xptiCheckTraceEnabled(MStreamID, NotificationTraceType)) {
      xpti::utils::StringHelper SH;
      std::string AddrStr = SH.addressAsString<size_t>(MQueueID);
      std::string QueueName = SH.nameWithAddressString("queue", AddrStr);
      // Create a payload for the queue create event as we do not get code
      // location for the queue create event
      xpti::payload_t QPayload(QueueName.c_str());
      MInstanceID = xptiGetUniqueId();
      uint64_t RetInstanceNo;
      xpti_td *TEvent =
          xptiMakeEvent("queue_create", &QPayload,
                        (uint16_t)xpti::trace_event_type_t::algorithm,
                        xpti_at::active, &RetInstanceNo);
      // Cache the trace event, stream id and instance IDs for the destructor
      MTraceEvent = (void *)TEvent;

      xpti::addMetadata(TEvent, "sycl_context",
                        reinterpret_cast<size_t>(MContext->getHandleRef()));
      xpti::addMetadata(TEvent, "sycl_device_name",
                        MDevice.get_info<info::device::name>());
      xpti::addMetadata(TEvent, "sycl_device",
                        reinterpret_cast<size_t>(MDevice.getHandleRef()));
      xpti::addMetadata(TEvent, "is_inorder", MIsInorder);
      xpti::addMetadata(TEvent, "queue_id", MQueueID);
      xpti::addMetadata(TEvent, "queue_handle",
                        reinterpret_cast<size_t>(getHandleRef()));
      // Also publish to TLS before notification
      xpti::framework::stash_tuple(XPTI_QUEUE_INSTANCE_ID_KEY, MQueueID);
      xptiNotifySubscribers(
          MStreamID, (uint16_t)xpti::trace_point_type_t::queue_create, nullptr,
          TEvent, MInstanceID, static_cast<const void *>("queue_create"));
    }
  }
#endif
}

void queue_impl::destructorNotification() {
#if XPTI_ENABLE_INSTRUMENTATION
  constexpr uint16_t NotificationTraceType =
      static_cast<uint16_t>(xpti::trace_point_type_t::queue_destroy);
  if (xptiCheckTraceEnabled(MStreamID, NotificationTraceType)) {
    // Use the cached trace event, stream id and instance IDs for the
    // destructor
    xptiNotifySubscribers(MStreamID, NotificationTraceType, nullptr,
                          (xpti::trace_event_data_t *)MTraceEvent, MInstanceID,
                          static_cast<const void *>("queue_destroy"));
    xptiReleaseEvent((xpti::trace_event_data_t *)MTraceEvent);
  }
#endif
}

ur_native_handle_t queue_impl::getNative(int32_t &NativeHandleDesc) const {
  const AdapterPtr &Adapter = getAdapter();
  ur_native_handle_t Handle{};
  ur_queue_native_desc_t UrNativeDesc{UR_STRUCTURE_TYPE_QUEUE_NATIVE_DESC,
                                      nullptr, nullptr};
  UrNativeDesc.pNativeData = &NativeHandleDesc;

  Adapter->call<UrApiKind::urQueueGetNativeHandle>(MQueue, &UrNativeDesc,
                                                   &Handle);
  if (getContextImplPtr()->getBackend() == backend::opencl)
    __SYCL_OCL_CALL(clRetainCommandQueue, ur::cast<cl_command_queue>(Handle));

  return Handle;
}

bool queue_impl::queue_empty() const {
  // If we have in-order queue with non-empty last event, just check its status.
  if (isInOrder()) {
    std::lock_guard<std::mutex> Lock(MMutex);
    if (MEmpty)
      return true;

    if (MDefaultGraphDeps.LastEventPtr &&
        !MDefaultGraphDeps.LastEventPtr->isDiscarded())
      return MDefaultGraphDeps.LastEventPtr
                 ->get_info<info::event::command_execution_status>() ==
             info::event_command_status::complete;
  }

  // Check the status of the backend queue if this is not a host queue.
  ur_bool_t IsReady = false;
  getAdapter()->call<UrApiKind::urQueueGetInfo>(
      MQueue, UR_QUEUE_INFO_EMPTY, sizeof(IsReady), &IsReady, nullptr);
  if (!IsReady)
    return false;

  // If got here, it means that LastEventPtr is nullptr (so no possible Host
  // Tasks) and there is nothing executing on the device.
  if (isInOrder())
    return true;

  // We may have events like host tasks which are not submitted to the backend
  // queue so we need to get their status separately.
  std::lock_guard<std::mutex> Lock(MMutex);
  for (auto EventImplWeakPtrIt = MEventsWeak.begin();
       EventImplWeakPtrIt != MEventsWeak.end(); ++EventImplWeakPtrIt)
    if (std::shared_ptr<event_impl> EventImplSharedPtr =
            EventImplWeakPtrIt->lock())
      if (EventImplSharedPtr->isHost() &&
          EventImplSharedPtr
                  ->get_info<info::event::command_execution_status>() !=
              info::event_command_status::complete)
        return false;

  // If we didn't exit early above then it means that all events in the queue
  // are completed.
  return true;
}

void queue_impl::revisitUnenqueuedCommandsState(
    const EventImplPtr &CompletedHostTask) {
  if (MIsInorder)
    return;
  std::unique_lock<std::mutex> Lock{MMutex, std::try_to_lock};
  if (Lock.owns_lock())
    doUnenqueuedCommandCleanup(CompletedHostTask->getCommandGraph());
  else {
    MMissedCleanupRequests.set(
        [&](MissedCleanupRequestsType &MissedCleanupRequests) {
          MissedCleanupRequests.push_back(CompletedHostTask->getCommandGraph());
        });
  }
}

void queue_impl::doUnenqueuedCommandCleanup(
    const std::shared_ptr<ext::oneapi::experimental::detail::graph_impl>
        &Graph) {
  auto tryToCleanup = [](DependencyTrackingItems &Deps) {
    if (Deps.LastBarrier && Deps.LastBarrier->isEnqueued()) {
      Deps.LastBarrier = nullptr;
      Deps.UnenqueuedCmdEvents.clear();
    } else {
      if (Deps.UnenqueuedCmdEvents.empty())
        return;
      Deps.UnenqueuedCmdEvents.erase(
          std::remove_if(
              Deps.UnenqueuedCmdEvents.begin(), Deps.UnenqueuedCmdEvents.end(),
              [](const EventImplPtr &CommandEvent) {
                return (CommandEvent->isHost() ? CommandEvent->isCompleted()
                                               : CommandEvent->isEnqueued());
              }),
          Deps.UnenqueuedCmdEvents.end());
    }
  };
  // Barrier enqueue could be significantly postponed due to host task
  // dependency if any. No guarantee that it will happen while same graph deps
  // are still recording.
  if (Graph && Graph == getCommandGraph())
    tryToCleanup(MExtGraphDeps);
  else
    tryToCleanup(MDefaultGraphDeps);
}

void queue_impl::verifyProps(const property_list &Props) const {
  auto CheckDataLessProperties = [](int PropertyKind) {
#define __SYCL_DATA_LESS_PROP_DEPRECATED_ALIAS(NS_QUALIFIER, PROP_NAME,        \
                                               ENUM_VAL, WARNING)              \
  case NS_QUALIFIER::PROP_NAME::getKind():                                     \
    return true;
#define __SYCL_DATA_LESS_PROP(NS_QUALIFIER, PROP_NAME, ENUM_VAL)               \
  case NS_QUALIFIER::PROP_NAME::getKind():                                     \
    return true;
    switch (PropertyKind) {
#include <sycl/properties/queue_properties.def>
    default:
      return false;
    }
  };
  auto CheckPropertiesWithData = [](int PropertyKind) {
#define __SYCL_MANUALLY_DEFINED_PROP(NS_QUALIFIER, PROP_NAME)                  \
  case NS_QUALIFIER::PROP_NAME::getKind():                                     \
    return true;
    switch (PropertyKind) {
#include <sycl/properties/queue_properties.def>
    default:
      return false;
    }
  };
  detail::PropertyValidator::checkPropsAndThrow(Props, CheckDataLessProperties,
                                                CheckPropertiesWithData);
}

} // namespace detail
} // namespace _V1
} // namespace sycl<|MERGE_RESOLUTION|>--- conflicted
+++ resolved
@@ -304,37 +304,19 @@
   }
 }
 
-<<<<<<< HEAD
-event queue_impl::submit_impl(const detail::type_erased_cgfo_ty &CGF,
-                              const std::shared_ptr<queue_impl> &Self,
-#ifndef __INTEL_PREVIEW_BREAKING_CHANGES
-                              queue_impl *SecondaryQueue,
-#endif
-                              bool CallerNeedsEvent,
-                              const detail::code_location &Loc,
-                              bool IsTopCodeLoc,
-                              const SubmissionInfo &SubmitInfo) {
-#ifndef __INTEL_PREVIEW_BREAKING_CHANGES
-  handler Handler(Self, SecondaryQueue, CallerNeedsEvent);
-#else
-  handler Handler(Self, CallerNeedsEvent);
-#endif
-=======
 detail::EventImplPtr
-queue_impl::submit_impl(const detail::type_erased_cgfo_ty &CGF,
-                        queue_impl *SecondaryQueue, bool CallerNeedsEvent,
+queue_impl::submit_impl(const detail::type_erased_cgfo_ty &CGF, bool CallerNeedsEvent,
                         const detail::code_location &Loc, bool IsTopCodeLoc,
                         const v1::SubmissionInfo &SubmitInfo) {
 #ifdef __INTEL_PREVIEW_BREAKING_CHANGES
-  detail::handler_impl HandlerImplVal(SecondaryQueue, CallerNeedsEvent);
+  detail::handler_impl HandlerImplVal(CallerNeedsEvent);
   detail::handler_impl *HandlerImpl = &HandlerImplVal;
   // Inlining `Self` results in a crash when SYCL RT is built using MSVC with
   // optimizations enabled. No crash if built using OneAPI.
   auto Self = shared_from_this();
   handler Handler(HandlerImpl, Self);
 #else
-  handler Handler(shared_from_this(), SecondaryQueue, CallerNeedsEvent);
->>>>>>> f5e3bd72
+  handler Handler(shared_from_this(), CallerNeedsEvent);
   auto &HandlerImpl = detail::getSyclObjImpl(Handler);
 #endif
 
@@ -366,48 +348,10 @@
   // when non-immediate command lists are used.
   auto isGraphSubmission = Type == CGType::ExecCommandBuffer;
 
-<<<<<<< HEAD
-  const auto &EventImpl = detail::getSyclObjImpl(Event);
-  for (auto &Stream : Streams) {
-    // We don't want stream flushing to be blocking operation that is why submit
-    // a host task to print stream buffer. It will fire up as soon as the kernel
-    // finishes execution.
-    auto L = [&](handler &ServiceCGH) {
-      Stream->generateFlushCommand(ServiceCGH);
-    };
-    detail::type_erased_cgfo_ty CGF{L};
-#ifndef __INTEL_PREVIEW_BREAKING_CHANGES
-    event FlushEvent =
-        submit_impl(CGF, Self, SecondaryQueue, /*CallerNeedsEvent*/ true, Loc,
-                    IsTopCodeLoc, {});
-#else
-    event FlushEvent = submit_impl(CGF, Self, /*CallerNeedsEvent*/ true, Loc,
-                                   IsTopCodeLoc, {});
-#endif
-    EventImpl->attachEventToCompleteWeak(detail::getSyclObjImpl(FlushEvent));
-    registerStreamServiceEvent(detail::getSyclObjImpl(FlushEvent));
-  }
-
-  return Event;
-}
-
-#ifndef __INTEL_PREVIEW_BREAKING_CHANGES
-event queue_impl::submit_impl(const detail::type_erased_cgfo_ty &CGF,
-                              const std::shared_ptr<queue_impl> &Self,
-                              const std::shared_ptr<queue_impl> &PrimaryQueue,
-                              const std::shared_ptr<queue_impl> &SecondaryQueue,
-                              bool CallerNeedsEvent,
-                              const detail::code_location &Loc,
-                              bool IsTopCodeLoc,
-                              const SubmissionInfo &SubmitInfo) {
-  handler Handler(Self, CallerNeedsEvent);
-  auto &HandlerImpl = detail::getSyclObjImpl(Handler);
-=======
   auto requiresPostProcess = SubmitInfo.PostProcessorFunc() || Streams.size();
   auto noLastEventPath = !isHostTask && !isGraphSubmission &&
                          MNoEventMode.load(std::memory_order_relaxed) &&
                          !requiresPostProcess;
->>>>>>> f5e3bd72
 
   if (noLastEventPath) {
     std::unique_lock<std::mutex> Lock(MMutex);
@@ -454,8 +398,8 @@
       Stream->generateFlushCommand(ServiceCGH);
     };
     detail::type_erased_cgfo_ty CGF{L};
-    detail::EventImplPtr FlushEvent = submit_impl(
-        CGF, SecondaryQueue, /*CallerNeedsEvent*/ true, Loc, IsTopCodeLoc, {});
+    detail::EventImplPtr FlushEvent =
+        submit_impl(CGF, /*CallerNeedsEvent*/ true, Loc, IsTopCodeLoc, {});
     if (EventImpl)
       EventImpl->attachEventToCompleteWeak(FlushEvent);
     registerStreamServiceEvent(FlushEvent);
@@ -463,18 +407,6 @@
 
   return EventImpl;
 }
-
-#ifndef __INTEL_PREVIEW_BREAKING_CHANGES
-detail::EventImplPtr
-queue_impl::submit_impl(const detail::type_erased_cgfo_ty &CGF,
-                        const std::shared_ptr<queue_impl> & /*PrimaryQueue*/,
-                        const std::shared_ptr<queue_impl> &SecondaryQueue,
-                        bool CallerNeedsEvent, const detail::code_location &Loc,
-                        bool IsTopCodeLoc, const SubmissionInfo &SubmitInfo) {
-  return submit_impl(CGF, SecondaryQueue.get(), CallerNeedsEvent, Loc,
-                     IsTopCodeLoc, SubmitInfo);
-}
-#endif
 
 template <typename HandlerFuncT>
 event queue_impl::submitWithHandler(const std::vector<event> &DepEvents,
