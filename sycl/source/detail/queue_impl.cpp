//==------------------ queue_impl.cpp - SYCL queue -------------------------==//
//
// Part of the LLVM Project, under the Apache License v2.0 with LLVM Exceptions.
// See https://llvm.org/LICENSE.txt for license information.
// SPDX-License-Identifier: Apache-2.0 WITH LLVM-exception
//
//===----------------------------------------------------------------------===//

#include <detail/event_impl.hpp>
#include <detail/memory_manager.hpp>
#include <detail/queue_impl.hpp>
#include <sycl/context.hpp>
#include <sycl/detail/common.hpp>
#include <sycl/detail/ur.hpp>
#include <sycl/device.hpp>

#include <cstring>
#include <utility>

#ifdef XPTI_ENABLE_INSTRUMENTATION
#include "xpti/xpti_trace_framework.hpp"
#include <detail/xpti_registry.hpp>
#include <sstream>
#endif

namespace sycl {
inline namespace _V1 {
namespace detail {
// Treat 0 as reserved for host task traces
std::atomic<unsigned long long> queue_impl::MNextAvailableQueueID = 1;

thread_local bool NestedCallsDetector = false;
class NestedCallsTracker {
public:
  NestedCallsTracker() {
    if (NestedCallsDetectorRef)
      throw sycl::exception(
          make_error_code(errc::invalid),
          "Calls to sycl::queue::submit cannot be nested. Command group "
          "function objects should use the sycl::handler API instead.");
    NestedCallsDetectorRef = true;
  }

  ~NestedCallsTracker() { NestedCallsDetectorRef = false; }

private:
  // Cache the TLS location to decrease amount of TLS accesses.
  bool &NestedCallsDetectorRef = NestedCallsDetector;
};

static std::vector<ur_event_handle_t>
getUrEvents(const std::vector<sycl::event> &DepEvents) {
  std::vector<ur_event_handle_t> RetUrEvents;
  for (const sycl::event &Event : DepEvents) {
    const EventImplPtr &EventImpl = detail::getSyclObjImpl(Event);
    auto Handle = EventImpl->getHandle();
    if (Handle != nullptr)
      RetUrEvents.push_back(Handle);
  }
  return RetUrEvents;
}

template <>
uint32_t queue_impl::get_info<info::queue::reference_count>() const {
  ur_result_t result = UR_RESULT_SUCCESS;
  getAdapter().call<UrApiKind::urQueueGetInfo>(
      MQueue, UR_QUEUE_INFO_REFERENCE_COUNT, sizeof(result), &result, nullptr);
  return result;
}

template <> context queue_impl::get_info<info::queue::context>() const {
  return get_context();
}

template <> device queue_impl::get_info<info::queue::device>() const {
  return get_device();
}

#ifndef __INTEL_PREVIEW_BREAKING_CHANGES
template <>
typename info::platform::version::return_type
queue_impl::get_backend_info<info::platform::version>() const {
  if (getContextImpl().getBackend() != backend::opencl) {
    throw sycl::exception(errc::backend_mismatch,
                          "the info::platform::version info descriptor can "
                          "only be queried with an OpenCL backend");
  }
  return get_device().get_platform().get_info<info::platform::version>();
}
#endif

#ifndef __INTEL_PREVIEW_BREAKING_CHANGES
template <>
typename info::device::version::return_type
queue_impl::get_backend_info<info::device::version>() const {
  if (getContextImpl().getBackend() != backend::opencl) {
    throw sycl::exception(errc::backend_mismatch,
                          "the info::device::version info descriptor can only "
                          "be queried with an OpenCL backend");
  }
  return get_device().get_info<info::device::version>();
}
#endif

#ifndef __INTEL_PREVIEW_BREAKING_CHANGES
template <>
typename info::device::backend_version::return_type
queue_impl::get_backend_info<info::device::backend_version>() const {
  if (getContextImpl().getBackend() != backend::ext_oneapi_level_zero) {
    throw sycl::exception(errc::backend_mismatch,
                          "the info::device::backend_version info descriptor "
                          "can only be queried with a Level Zero backend");
  }
  return "";
  // Currently The Level Zero backend does not define the value of this
  // information descriptor and implementations are encouraged to return the
  // empty string as per specification.
}
#endif

static event
prepareSYCLEventAssociatedWithQueue(detail::queue_impl &QueueImpl) {
  auto EventImpl = detail::event_impl::create_device_event(QueueImpl);
  EventImpl->setContextImpl(QueueImpl.getContextImpl());
  EventImpl->setStateIncomplete();
  return detail::createSyclObjFromImpl<event>(EventImpl);
}

const std::vector<event> &
queue_impl::getExtendDependencyList(const std::vector<event> &DepEvents,
                                    std::vector<event> &MutableVec,
                                    std::unique_lock<std::mutex> &QueueLock) {
  if (!isInOrder())
    return DepEvents;

  QueueLock.lock();
  EventImplPtr ExtraEvent = MGraph.expired() ? MDefaultGraphDeps.LastEventPtr
                                             : MExtGraphDeps.LastEventPtr;
  std::optional<event> ExternalEvent = popExternalEvent();

  if (!ExternalEvent && !ExtraEvent)
    return DepEvents;

  MutableVec = DepEvents;
  if (ExternalEvent)
    MutableVec.push_back(*ExternalEvent);
  if (ExtraEvent)
    MutableVec.push_back(detail::createSyclObjFromImpl<event>(ExtraEvent));
  return MutableVec;
}

event queue_impl::memset(void *Ptr, int Value, size_t Count,
                         const std::vector<event> &DepEvents,
                         bool CallerNeedsEvent) {
#if XPTI_ENABLE_INSTRUMENTATION
  // We need a code pointer value and we use the object ptr; if code location
  // information is available, we will have function name and source file
  // information
  XPTIScope PrepareNotify((void *)this,
                          (uint16_t)xpti::trace_point_type_t::node_create,
                          SYCL_STREAM_NAME, "memory_transfer_node::memset");
  PrepareNotify.addMetadata([&](auto TEvent) {
    xpti::addMetadata(TEvent, "sycl_device",
                      reinterpret_cast<size_t>(MDevice.getHandleRef()));
    xpti::addMetadata(TEvent, "memory_ptr", reinterpret_cast<size_t>(Ptr));
    xpti::addMetadata(TEvent, "value_set", Value);
    xpti::addMetadata(TEvent, "memory_size", Count);
    xpti::addMetadata(TEvent, "queue_id", MQueueID);
  });
  // Before we notifiy the subscribers, we broadcast the 'queue_id', which was a
  // metadata entry to TLS for use by callback handlers
  xpti::framework::stash_tuple(XPTI_QUEUE_INSTANCE_ID_KEY, MQueueID);
  // Notify XPTI about the memset submission
  PrepareNotify.notify();
  // Emit a begin/end scope for this call
  PrepareNotify.scopedNotify((uint16_t)xpti::trace_point_type_t::task_begin);
#endif
  const std::vector<unsigned char> Pattern{static_cast<unsigned char>(Value)};
  return submitMemOpHelper(
      DepEvents, CallerNeedsEvent,
      [&](handler &CGH) { CGH.memset(Ptr, Value, Count); },
      MemoryManager::fill_usm, Ptr, *this, Count, Pattern);
}

void report(const code_location &CodeLoc) {
  std::cout << "Exception caught at ";
  if (CodeLoc.fileName())
    std::cout << "File: " << CodeLoc.fileName();
  if (CodeLoc.functionName())
    std::cout << " | Function: " << CodeLoc.functionName();
  if (CodeLoc.lineNumber())
    std::cout << " | Line: " << CodeLoc.lineNumber();
  if (CodeLoc.columnNumber())
    std::cout << " | Column: " << CodeLoc.columnNumber();
  std::cout << '\n';
}

event queue_impl::memcpy(void *Dest, const void *Src, size_t Count,
                         const std::vector<event> &DepEvents,
                         bool CallerNeedsEvent, const code_location &CodeLoc) {
#if XPTI_ENABLE_INSTRUMENTATION
  // We need a code pointer value and we duse the object ptr; If code location
  // is available, we use the source file information along with the object
  // pointer.
  XPTIScope PrepareNotify((void *)this,
                          (uint16_t)xpti::trace_point_type_t::node_create,
                          SYCL_STREAM_NAME, "memory_transfer_node::memcpy");
  PrepareNotify.addMetadata([&](auto TEvent) {
    xpti::addMetadata(TEvent, "sycl_device",
                      reinterpret_cast<size_t>(MDevice.getHandleRef()));
    xpti::addMetadata(TEvent, "src_memory_ptr", reinterpret_cast<size_t>(Src));
    xpti::addMetadata(TEvent, "dest_memory_ptr",
                      reinterpret_cast<size_t>(Dest));
    xpti::addMetadata(TEvent, "memory_size", Count);
    xpti::addMetadata(TEvent, "queue_id", MQueueID);
  });
  xpti::framework::stash_tuple(XPTI_QUEUE_INSTANCE_ID_KEY, MQueueID);
  // Notify XPTI about the memcpy submission
  PrepareNotify.notify();
  // Emit a begin/end scope for this call
  PrepareNotify.scopedNotify((uint16_t)xpti::trace_point_type_t::task_begin);
#endif

  if ((!Src || !Dest) && Count != 0) {
    report(CodeLoc);
    throw exception(make_error_code(errc::invalid),
                    "NULL pointer argument in memory copy operation.");
  }
  return submitMemOpHelper(
      DepEvents, CallerNeedsEvent,
      [&](handler &CGH) { CGH.memcpy(Dest, Src, Count); },
      MemoryManager::copy_usm, Src, *this, Count, Dest);
}

event queue_impl::mem_advise(const void *Ptr, size_t Length,
                             ur_usm_advice_flags_t Advice,
                             const std::vector<event> &DepEvents,
                             bool CallerNeedsEvent) {
  return submitMemOpHelper(
      DepEvents, CallerNeedsEvent,
      [&](handler &CGH) { CGH.mem_advise(Ptr, Length, Advice); },
      MemoryManager::advise_usm, Ptr, *this, Length, Advice);
}

event queue_impl::memcpyToDeviceGlobal(void *DeviceGlobalPtr, const void *Src,
                                       bool IsDeviceImageScope, size_t NumBytes,
                                       size_t Offset,
                                       const std::vector<event> &DepEvents,
                                       bool CallerNeedsEvent) {
  return submitMemOpHelper(
      DepEvents, CallerNeedsEvent,
      [&](handler &CGH) {
        CGH.memcpyToDeviceGlobal(DeviceGlobalPtr, Src, IsDeviceImageScope,
                                 NumBytes, Offset);
      },
      MemoryManager::copy_to_device_global, DeviceGlobalPtr, IsDeviceImageScope,
      *this, NumBytes, Offset, Src);
}

event queue_impl::memcpyFromDeviceGlobal(void *Dest,
                                         const void *DeviceGlobalPtr,
                                         bool IsDeviceImageScope,
                                         size_t NumBytes, size_t Offset,
                                         const std::vector<event> &DepEvents,
                                         bool CallerNeedsEvent) {
  return submitMemOpHelper(
      DepEvents, CallerNeedsEvent,
      [&](handler &CGH) {
        CGH.memcpyFromDeviceGlobal(Dest, DeviceGlobalPtr, IsDeviceImageScope,
                                   NumBytes, Offset);
      },
      MemoryManager::copy_from_device_global, DeviceGlobalPtr,
      IsDeviceImageScope, *this, NumBytes, Offset, Dest);
}

sycl::detail::optional<event> queue_impl::getLastEvent() {
  // The external event is required to finish last if set, so it is considered
  // the last event if present.
  if (std::optional<event> ExternalEvent = MInOrderExternalEvent.read())
    return ExternalEvent;

  std::lock_guard<std::mutex> Lock{MMutex};
  if (MEmpty)
    return std::nullopt;
  auto &LastEvent = MGraph.expired() ? MDefaultGraphDeps.LastEventPtr
                                     : MExtGraphDeps.LastEventPtr;
  // If the event comes from a graph, we must return it.
  if (LastEvent)
    return detail::createSyclObjFromImpl<event>(LastEvent);
  // We insert a marker to represent an event at end.
  return detail::createSyclObjFromImpl<event>(insertMarkerEvent());
}

void queue_impl::addEvent(const detail::EventImplPtr &EventImpl) {
  if (!EventImpl)
    return;
  auto *Cmd = static_cast<Command *>(EventImpl->getCommand());
  if (Cmd != nullptr && EventImpl->getHandle() == nullptr) {
    std::weak_ptr<event_impl> EventWeakPtr{EventImpl};
    std::lock_guard<std::mutex> Lock{MMutex};
    MEventsWeak.push_back(std::move(EventWeakPtr));
  }
}

detail::EventImplPtr
queue_impl::submit_impl(const detail::type_erased_cgfo_ty &CGF,
                        queue_impl *SecondaryQueue, bool CallerNeedsEvent,
                        const detail::code_location &Loc, bool IsTopCodeLoc,
                        const v1::SubmissionInfo &SubmitInfo) {
#ifdef __INTEL_PREVIEW_BREAKING_CHANGES
  detail::handler_impl HandlerImplVal(*this, SecondaryQueue, CallerNeedsEvent);
  handler Handler(HandlerImplVal);
#else
  handler Handler(shared_from_this(), SecondaryQueue, CallerNeedsEvent);
#endif
  auto &HandlerImpl = detail::getSyclObjImpl(Handler);

#ifdef XPTI_ENABLE_INSTRUMENTATION
  if (xptiTraceEnabled()) {
    Handler.saveCodeLoc(Loc, IsTopCodeLoc);
  }
#endif

  {
    NestedCallsTracker tracker;
    CGF(Handler);
  }

  // Scheduler will later omit events, that are not required to execute tasks.
  // Host and interop tasks, however, are not submitted to low-level runtimes
  // and require separate dependency management.
  const CGType Type = HandlerImpl->MCGType;
  std::vector<StreamImplPtr> Streams;
  if (Type == CGType::Kernel)
    Streams = std::move(Handler.MStreamStorage);

  HandlerImpl->MEventMode = SubmitInfo.EventMode();

  auto isHostTask = Type == CGType::CodeplayHostTask ||
                    (Type == CGType::ExecCommandBuffer &&
                     HandlerImpl->MExecGraph->containsHostTask());

  auto requiresPostProcess = SubmitInfo.PostProcessorFunc() || Streams.size();
  auto noLastEventPath = !isHostTask &&
                         MNoLastEventMode.load(std::memory_order_acquire) &&
                         !requiresPostProcess;

  if (noLastEventPath) {
    std::unique_lock<std::mutex> Lock(MMutex);

    // Check if we are still in no last event mode. There could
    // have been a concurrent submit.
    if (MNoLastEventMode.load(std::memory_order_relaxed)) {
      return finalizeHandlerInOrderNoEventsUnlocked(Handler);
    }
  }

  detail::EventImplPtr EventImpl;
  if (!isInOrder()) {
    EventImpl = finalizeHandlerOutOfOrder(Handler);
    addEvent(EventImpl);
  } else {
    if (isHostTask) {
      std::unique_lock<std::mutex> Lock(MMutex);
      EventImpl = finalizeHandlerInOrderHostTaskUnlocked(Handler);
    } else {
      std::unique_lock<std::mutex> Lock(MMutex);

      if (trySwitchingToNoEventsMode()) {
        EventImpl = finalizeHandlerInOrderNoEventsUnlocked(Handler);
      } else {
        EventImpl = finalizeHandlerInOrderWithDepsUnlocked(Handler);
      }
    }
  }

  if (SubmitInfo.PostProcessorFunc()) {
    // All the submission functions using post processing are event based
    // functions
    assert(EventImpl);
    event Event = createSyclObjFromImpl<event>(EventImpl);
    handlerPostProcess(Handler, SubmitInfo.PostProcessorFunc(), Event);
  }

  for (auto &Stream : Streams) {
    // We don't want stream flushing to be blocking operation that is why submit
    // a host task to print stream buffer. It will fire up as soon as the kernel
    // finishes execution.
    auto L = [&](handler &ServiceCGH) {
      Stream->generateFlushCommand(ServiceCGH);
    };
    detail::type_erased_cgfo_ty CGF{L};
    detail::EventImplPtr FlushEvent = submit_impl(
        CGF, SecondaryQueue, /*CallerNeedsEvent*/ true, Loc, IsTopCodeLoc, {});
    if (EventImpl)
      EventImpl->attachEventToCompleteWeak(FlushEvent);
    if (!isInOrder()) {
      // For in-order queue, the dependencies will be tracked by LastEvent
      registerStreamServiceEvent(FlushEvent);
    }
  }

  return EventImpl;
}

#ifndef __INTEL_PREVIEW_BREAKING_CHANGES
detail::EventImplPtr
queue_impl::submit_impl(const detail::type_erased_cgfo_ty &CGF,
                        const std::shared_ptr<queue_impl> & /*PrimaryQueue*/,
                        const std::shared_ptr<queue_impl> &SecondaryQueue,
                        bool CallerNeedsEvent, const detail::code_location &Loc,
                        bool IsTopCodeLoc, const SubmissionInfo &SubmitInfo) {
  return submit_impl(CGF, SecondaryQueue.get(), CallerNeedsEvent, Loc,
                     IsTopCodeLoc, SubmitInfo);
}
#endif

template <typename HandlerFuncT>
event queue_impl::submitWithHandler(const std::vector<event> &DepEvents,
                                    bool CallerNeedsEvent,
                                    HandlerFuncT HandlerFunc) {
  v1::SubmissionInfo SI{};
  auto L = [&](handler &CGH) {
    CGH.depends_on(DepEvents);
    HandlerFunc(CGH);
  };
  detail::type_erased_cgfo_ty CGF{L};

  if (!CallerNeedsEvent && supportsDiscardingPiEvents()) {
    submit_without_event(CGF, SI,
                         /*CodeLoc*/ {}, /*IsTopCodeLoc*/ true);
    return createSyclObjFromImpl<event>(event_impl::create_discarded_event());
  }
  return submit_with_event(CGF, SI,
                           /*CodeLoc*/ {}, /*IsTopCodeLoc*/ true);
}

template <typename HandlerFuncT, typename MemOpFuncT, typename... MemOpArgTs>
event queue_impl::submitMemOpHelper(const std::vector<event> &DepEvents,
                                    bool CallerNeedsEvent,
                                    HandlerFuncT HandlerFunc,
                                    MemOpFuncT MemOpFunc,
                                    MemOpArgTs &&...MemOpArgs) {
  // We need to submit command and update the last event under same lock if we
  // have in-order queue.
  {
    std::unique_lock<std::mutex> Lock(MMutex, std::defer_lock);

    std::vector<event> MutableDepEvents;
    const std::vector<event> &ExpandedDepEvents =
        getExtendDependencyList(DepEvents, MutableDepEvents, Lock);

    MEmpty = false;

    // If we have a command graph set we need to capture the op through the
    // handler rather than by-passing the scheduler.
    if (MGraph.expired() && Scheduler::areEventsSafeForSchedulerBypass(
                                ExpandedDepEvents, *MContext)) {
      auto isNoEventsMode = trySwitchingToNoEventsMode();
      if (!CallerNeedsEvent && isNoEventsMode) {
        NestedCallsTracker tracker;
        MemOpFunc(std::forward<MemOpArgTs>(MemOpArgs)...,
                  getUrEvents(ExpandedDepEvents),
                  /*PiEvent*/ nullptr);

        return createSyclObjFromImpl<event>(
            event_impl::create_discarded_event());
      }

      event ResEvent = prepareSYCLEventAssociatedWithQueue(*this);
      const auto &EventImpl = detail::getSyclObjImpl(ResEvent);
      {
        NestedCallsTracker tracker;
        ur_event_handle_t UREvent = nullptr;
        EventImpl->setSubmissionTime();
        MemOpFunc(std::forward<MemOpArgTs>(MemOpArgs)...,
                  getUrEvents(ExpandedDepEvents), &UREvent);
        EventImpl->setHandle(UREvent);
        EventImpl->setEnqueued();
        // connect returned event with dependent events
        if (!isInOrder()) {
          std::vector<EventImplPtr> &ExpandedDepEventImplPtrs =
              EventImpl->getPreparedDepsEvents();
          ExpandedDepEventImplPtrs.reserve(ExpandedDepEvents.size());
          for (const event &DepEvent : ExpandedDepEvents)
            ExpandedDepEventImplPtrs.push_back(
                detail::getSyclObjImpl(DepEvent));

          // EventImpl is local for current thread, no need to lock.
          EventImpl->cleanDepEventsThroughOneLevelUnlocked();
        }
      }

      if (isInOrder() && !isNoEventsMode) {
        auto &EventToStoreIn = MGraph.expired() ? MDefaultGraphDeps.LastEventPtr
                                                : MExtGraphDeps.LastEventPtr;
        EventToStoreIn = EventImpl;
      }

      return ResEvent;
    }
  }
  return submitWithHandler(DepEvents, CallerNeedsEvent, HandlerFunc);
}

void *queue_impl::instrumentationProlog(const detail::code_location &CodeLoc,
                                        std::string &Name, int32_t StreamID,
                                        uint64_t &IId) {
  void *TraceEvent = nullptr;
  (void)CodeLoc;
  (void)Name;
  (void)StreamID;
  (void)IId;
#ifdef XPTI_ENABLE_INSTRUMENTATION
  constexpr uint16_t NotificationTraceType = xpti::trace_wait_begin;
  if (!xptiCheckTraceEnabled(StreamID, NotificationTraceType))
    return TraceEvent;

  xpti::payload_t Payload;
  bool HasSourceInfo = false;
  // We try to create a unique string for the wait() call by combining it with
  // the queue address
  xpti::utils::StringHelper NG;
  Name = NG.nameWithAddress<queue_impl *>("queue.wait", this);

  if (CodeLoc.fileName()) {
    // We have source code location information
    Payload =
        xpti::payload_t(Name.c_str(), CodeLoc.fileName(), CodeLoc.lineNumber(),
                        CodeLoc.columnNumber(), (void *)this);
    HasSourceInfo = true;
  } else {
    // We have no location information, so we'll use the address of the queue
    Payload = xpti::payload_t(Name.c_str(), (void *)this);
  }
  // wait() calls could be at different user-code locations; We create a new
  // event based on the code location info and if this has been seen before, a
  // previously created event will be returned.
  uint64_t QWaitInstanceNo = 0;
  xpti::trace_event_data_t *WaitEvent =
      xptiMakeEvent(Name.c_str(), &Payload, xpti::trace_graph_event,
                    xpti_at::active, &QWaitInstanceNo);
  IId = QWaitInstanceNo;
  if (WaitEvent) {
    xpti::addMetadata(WaitEvent, "sycl_device_type", queueDeviceToString(this));
    if (HasSourceInfo) {
      xpti::addMetadata(WaitEvent, "sym_function_name", CodeLoc.functionName());
      xpti::addMetadata(WaitEvent, "sym_source_file_name", CodeLoc.fileName());
      xpti::addMetadata(WaitEvent, "sym_line_no",
                        static_cast<int32_t>((CodeLoc.lineNumber())));
      xpti::addMetadata(WaitEvent, "sym_column_no",
                        static_cast<int32_t>((CodeLoc.columnNumber())));
    }
    xptiNotifySubscribers(StreamID, xpti::trace_wait_begin, nullptr, WaitEvent,
                          QWaitInstanceNo,
                          static_cast<const void *>(Name.c_str()));
    TraceEvent = (void *)WaitEvent;
  }
#endif
  return TraceEvent;
}

void queue_impl::instrumentationEpilog(void *TelemetryEvent, std::string &Name,
                                       int32_t StreamID, uint64_t IId) {
  (void)TelemetryEvent;
  (void)Name;
  (void)StreamID;
  (void)IId;
#ifdef XPTI_ENABLE_INSTRUMENTATION
  constexpr uint16_t NotificationTraceType = xpti::trace_wait_end;
  if (!(xptiCheckTraceEnabled(StreamID, NotificationTraceType) &&
        TelemetryEvent))
    return;
  // Close the wait() scope
  xpti::trace_event_data_t *TraceEvent =
      (xpti::trace_event_data_t *)TelemetryEvent;
  xptiNotifySubscribers(StreamID, NotificationTraceType, nullptr, TraceEvent,
                        IId, static_cast<const void *>(Name.c_str()));
#endif
}

void queue_impl::wait(const detail::code_location &CodeLoc) {
  (void)CodeLoc;
#ifdef XPTI_ENABLE_INSTRUMENTATION
  const bool xptiEnabled = xptiTraceEnabled();
  void *TelemetryEvent = nullptr;
  uint64_t IId;
  std::string Name;
  int32_t StreamID = xpti::invalid_id<>;
  if (xptiEnabled) {
    StreamID = xptiRegisterStream(SYCL_STREAM_NAME);
    TelemetryEvent = instrumentationProlog(CodeLoc, Name, StreamID, IId);
  }
#endif

  if (!MGraph.expired()) {
    throw sycl::exception(make_error_code(errc::invalid),
                          "wait cannot be called for a queue which is "
                          "recording to a command graph.");
  }

  // If there is an external event set, we know we are using an in-order queue
  // and the event is required to finish after the last event in the queue. As
  // such, we can just wait for it and finish.
  std::optional<event> ExternalEvent = popExternalEvent();
  if (ExternalEvent) {
    ExternalEvent->wait();

    // Additionally, we can clean up the event lists that we would have
    // otherwise cleared.
    if (!MEventsWeak.empty()) {
      std::lock_guard<std::mutex> Lock(MMutex);
      MEventsWeak.clear();
    }
    if (!MStreamsServiceEvents.empty()) {
      std::lock_guard<std::mutex> Lock(MStreamsServiceEventsMutex);
      MStreamsServiceEvents.clear();
    }
  }

  if (isInOrder() && !MNoLastEventMode.load(std::memory_order_relaxed)) {
    // if MLastEvent is not null, we need to wait for it
    EventImplPtr LastEvent;
    {
      std::lock_guard<std::mutex> Lock(MMutex);
      LastEvent = MDefaultGraphDeps.LastEventPtr;
    }
    if (LastEvent) {
      LastEvent->wait(LastEvent);
    }
  } else if (!isInOrder()) {
    std::vector<std::weak_ptr<event_impl>> WeakEvents;
    {
      std::lock_guard<std::mutex> Lock(MMutex);
      WeakEvents.swap(MEventsWeak);
      MMissedCleanupRequests.unset(
          [&](MissedCleanupRequestsType &MissedCleanupRequests) {
            for (auto &UpdatedGraph : MissedCleanupRequests)
              doUnenqueuedCommandCleanup(UpdatedGraph);
            MissedCleanupRequests.clear();
          });
    }

    // Wait for unenqueued or host task events, starting
    // from the latest submitted task in order to minimize total amount of
    // calls, then handle the rest with urQueueFinish.
    for (auto EventImplWeakPtrIt = WeakEvents.rbegin();
         EventImplWeakPtrIt != WeakEvents.rend(); ++EventImplWeakPtrIt) {
      if (std::shared_ptr<event_impl> EventImplSharedPtr =
              EventImplWeakPtrIt->lock()) {
        // A nullptr UR event indicates that urQueueFinish will not cover it,
        // either because it's a host task event or an unenqueued one.
        if (nullptr == EventImplSharedPtr->getHandle()) {
          EventImplSharedPtr->wait(EventImplSharedPtr);
        }
      }
    }
  }

<<<<<<< HEAD
  if (LastEvent) {
    LastEvent->wait(LastEvent);
  }

  const Adapter &adapter = getAdapter();
  adapter.call<UrApiKind::urQueueFinish>(getHandleRef());
=======
  const AdapterPtr &Adapter = getAdapter();
  Adapter->call<UrApiKind::urQueueFinish>(getHandleRef());
>>>>>>> 0df8a456

  if (!isInOrder()) {
    std::vector<EventImplPtr> StreamsServiceEvents;
    {
      std::lock_guard<std::mutex> Lock(MStreamsServiceEventsMutex);
      StreamsServiceEvents.swap(MStreamsServiceEvents);
    }
    for (const EventImplPtr &Event : StreamsServiceEvents)
      Event->wait(Event);
  }

#ifdef XPTI_ENABLE_INSTRUMENTATION
  if (xptiEnabled) {
    instrumentationEpilog(TelemetryEvent, Name, StreamID, IId);
  }
#endif
}

void queue_impl::constructorNotification() {
#if XPTI_ENABLE_INSTRUMENTATION
  if (xptiTraceEnabled()) {
    MStreamID = xptiRegisterStream(SYCL_STREAM_NAME);
    constexpr uint16_t NotificationTraceType =
        static_cast<uint16_t>(xpti::trace_point_type_t::queue_create);
    if (xptiCheckTraceEnabled(MStreamID, NotificationTraceType)) {
      xpti::utils::StringHelper SH;
      std::string AddrStr = SH.addressAsString<size_t>(MQueueID);
      std::string QueueName = SH.nameWithAddressString("queue", AddrStr);
      // Create a payload for the queue create event as we do not get code
      // location for the queue create event
      xpti::payload_t QPayload(QueueName.c_str());
      MInstanceID = xptiGetUniqueId();
      uint64_t RetInstanceNo;
      xpti_td *TEvent =
          xptiMakeEvent("queue_create", &QPayload,
                        (uint16_t)xpti::trace_event_type_t::algorithm,
                        xpti_at::active, &RetInstanceNo);
      // Cache the trace event, stream id and instance IDs for the destructor
      MTraceEvent = (void *)TEvent;

      xpti::addMetadata(TEvent, "sycl_context",
                        reinterpret_cast<size_t>(MContext->getHandleRef()));
      xpti::addMetadata(TEvent, "sycl_device_name",
                        MDevice.get_info<info::device::name>());
      xpti::addMetadata(TEvent, "sycl_device",
                        reinterpret_cast<size_t>(MDevice.getHandleRef()));
      xpti::addMetadata(TEvent, "is_inorder", MIsInorder);
      xpti::addMetadata(TEvent, "queue_id", MQueueID);
      xpti::addMetadata(TEvent, "queue_handle",
                        reinterpret_cast<size_t>(getHandleRef()));
      // Also publish to TLS before notification
      xpti::framework::stash_tuple(XPTI_QUEUE_INSTANCE_ID_KEY, MQueueID);
      xptiNotifySubscribers(
          MStreamID, (uint16_t)xpti::trace_point_type_t::queue_create, nullptr,
          TEvent, MInstanceID, static_cast<const void *>("queue_create"));
    }
  }
#endif
}

void queue_impl::destructorNotification() {
#if XPTI_ENABLE_INSTRUMENTATION
  constexpr uint16_t NotificationTraceType =
      static_cast<uint16_t>(xpti::trace_point_type_t::queue_destroy);
  if (xptiCheckTraceEnabled(MStreamID, NotificationTraceType)) {
    // Use the cached trace event, stream id and instance IDs for the
    // destructor
    xptiNotifySubscribers(MStreamID, NotificationTraceType, nullptr,
                          (xpti::trace_event_data_t *)MTraceEvent, MInstanceID,
                          static_cast<const void *>("queue_destroy"));
    xptiReleaseEvent((xpti::trace_event_data_t *)MTraceEvent);
  }
#endif
}

ur_native_handle_t queue_impl::getNative(int32_t &NativeHandleDesc) const {
  const Adapter &adapter = getAdapter();
  ur_native_handle_t Handle{};
  ur_queue_native_desc_t UrNativeDesc{UR_STRUCTURE_TYPE_QUEUE_NATIVE_DESC,
                                      nullptr, nullptr};
  UrNativeDesc.pNativeData = &NativeHandleDesc;

  adapter.call<UrApiKind::urQueueGetNativeHandle>(MQueue, &UrNativeDesc,
                                                  &Handle);
  if (getContextImpl().getBackend() == backend::opencl)
    __SYCL_OCL_CALL(clRetainCommandQueue, ur::cast<cl_command_queue>(Handle));

  return Handle;
}

bool queue_impl::queue_empty() const {
  // If we have in-order queue with non-empty last event, just check its status.
  if (isInOrder()) {
    if (MEmpty.load(std::memory_order_acquire))
      return true;

    std::lock_guard<std::mutex> Lock(MMutex);

    if (MDefaultGraphDeps.LastEventPtr &&
        !MDefaultGraphDeps.LastEventPtr->isDiscarded())
      return MDefaultGraphDeps.LastEventPtr
                 ->get_info<info::event::command_execution_status>() ==
             info::event_command_status::complete;
  }

  // Check the status of the backend queue if this is not a host queue.
  ur_bool_t IsReady = false;
  getAdapter().call<UrApiKind::urQueueGetInfo>(
      MQueue, UR_QUEUE_INFO_EMPTY, sizeof(IsReady), &IsReady, nullptr);
  if (!IsReady)
    return false;

  // If got here, it means that LastEventPtr is nullptr (so no possible Host
  // Tasks) and there is nothing executing on the device.
  if (isInOrder())
    return true;

  // We may have events like host tasks which are not submitted to the backend
  // queue so we need to get their status separately.
  std::lock_guard<std::mutex> Lock(MMutex);
  for (auto EventImplWeakPtrIt = MEventsWeak.begin();
       EventImplWeakPtrIt != MEventsWeak.end(); ++EventImplWeakPtrIt)
    if (std::shared_ptr<event_impl> EventImplSharedPtr =
            EventImplWeakPtrIt->lock())
      if (EventImplSharedPtr->isHost() &&
          EventImplSharedPtr
                  ->get_info<info::event::command_execution_status>() !=
              info::event_command_status::complete)
        return false;

  // If we didn't exit early above then it means that all events in the queue
  // are completed.
  return true;
}

void queue_impl::revisitUnenqueuedCommandsState(
    const EventImplPtr &CompletedHostTask) {
  if (MIsInorder)
    return;
  std::unique_lock<std::mutex> Lock{MMutex, std::try_to_lock};
  if (Lock.owns_lock())
    doUnenqueuedCommandCleanup(CompletedHostTask->getCommandGraph());
  else {
    MMissedCleanupRequests.set(
        [&](MissedCleanupRequestsType &MissedCleanupRequests) {
          MissedCleanupRequests.push_back(CompletedHostTask->getCommandGraph());
        });
  }
}

void queue_impl::doUnenqueuedCommandCleanup(
    const std::shared_ptr<ext::oneapi::experimental::detail::graph_impl>
        &Graph) {
  auto tryToCleanup = [](DependencyTrackingItems &Deps) {
    if (Deps.LastBarrier && Deps.LastBarrier->isEnqueued()) {
      Deps.LastBarrier = nullptr;
      Deps.UnenqueuedCmdEvents.clear();
    } else {
      if (Deps.UnenqueuedCmdEvents.empty())
        return;
      Deps.UnenqueuedCmdEvents.erase(
          std::remove_if(
              Deps.UnenqueuedCmdEvents.begin(), Deps.UnenqueuedCmdEvents.end(),
              [](const EventImplPtr &CommandEvent) {
                return (CommandEvent->isHost() ? CommandEvent->isCompleted()
                                               : CommandEvent->isEnqueued());
              }),
          Deps.UnenqueuedCmdEvents.end());
    }
  };
  // Barrier enqueue could be significantly postponed due to host task
  // dependency if any. No guarantee that it will happen while same graph deps
  // are still recording.
  if (Graph && Graph == getCommandGraph())
    tryToCleanup(MExtGraphDeps);
  else
    tryToCleanup(MDefaultGraphDeps);
}

void queue_impl::verifyProps(const property_list &Props) const {
  auto CheckDataLessProperties = [](int PropertyKind) {
#define __SYCL_DATA_LESS_PROP_DEPRECATED_ALIAS(NS_QUALIFIER, PROP_NAME,        \
                                               ENUM_VAL, WARNING)              \
  case NS_QUALIFIER::PROP_NAME::getKind():                                     \
    return true;
#define __SYCL_DATA_LESS_PROP(NS_QUALIFIER, PROP_NAME, ENUM_VAL)               \
  case NS_QUALIFIER::PROP_NAME::getKind():                                     \
    return true;
    switch (PropertyKind) {
#include <sycl/properties/queue_properties.def>
    default:
      return false;
    }
  };
  auto CheckPropertiesWithData = [](int PropertyKind) {
#define __SYCL_MANUALLY_DEFINED_PROP(NS_QUALIFIER, PROP_NAME)                  \
  case NS_QUALIFIER::PROP_NAME::getKind():                                     \
    return true;
    switch (PropertyKind) {
#include <sycl/properties/queue_properties.def>
    default:
      return false;
    }
  };
  detail::PropertyValidator::checkPropsAndThrow(Props, CheckDataLessProperties,
                                                CheckPropertiesWithData);
}

} // namespace detail
} // namespace _V1
} // namespace sycl<|MERGE_RESOLUTION|>--- conflicted
+++ resolved
@@ -657,17 +657,8 @@
     }
   }
 
-<<<<<<< HEAD
-  if (LastEvent) {
-    LastEvent->wait(LastEvent);
-  }
-
   const Adapter &adapter = getAdapter();
   adapter.call<UrApiKind::urQueueFinish>(getHandleRef());
-=======
-  const AdapterPtr &Adapter = getAdapter();
-  Adapter->call<UrApiKind::urQueueFinish>(getHandleRef());
->>>>>>> 0df8a456
 
   if (!isInOrder()) {
     std::vector<EventImplPtr> StreamsServiceEvents;
