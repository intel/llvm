--- conflicted
+++ resolved
@@ -141,24 +141,15 @@
   // Emit a begin/end scope for this call
   PrepareNotify.scopedNotify((uint16_t)xpti::trace_point_type_t::task_begin);
 #endif
-<<<<<<< HEAD
-  // We need to submit command and update the last event under same lock if we
-  // have in-order queue.
-=======
+
   if (MGraph.lock()) {
     throw sycl::exception(make_error_code(errc::invalid),
                           "The memset feature is not yet available "
                           "for use with the SYCL Graph extension.");
   }
 
-  if (MHasDiscardEventsSupport) {
-    MemoryManager::fill_usm(Ptr, Self, Count, Value,
-                            getOrWaitEvents(DepEvents, MContext), nullptr);
-    return createDiscardedEvent();
-  }
-
-  event ResEvent = prepareSYCLEventAssociatedWithQueue(Self);
->>>>>>> 197c33a2
+  // We need to submit command and update the last event under same lock if we
+  // have in-order queue.
   {
     std::unique_lock<std::mutex> guard(MMutex, std::defer_lock);
     EventImplPtr ExtraEventToWait = nullptr;
