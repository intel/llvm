--- conflicted
+++ resolved
@@ -542,8 +542,7 @@
   KData.validateAndSetKernelLaunchProperties(Props, hasCommandGraph(),
                                              getDeviceImpl());
 
-<<<<<<< HEAD
-  auto SubmitKernelFunc = [&](detail::CG::StorageInitHelper &CGData)
+  auto SubmitKernelFunc = [&](detail::CG::StorageInitHelper &&CGData)
       -> std::pair<EventImplPtr, bool> {
     bool SchedulerBypass =
         (CGData.MEvents.size() > 0
@@ -551,10 +550,6 @@
                    CGData.MEvents, getContextImpl())
              : true) &&
         !hasCommandGraph();
-=======
-  auto SubmitKernelFunc = [&](detail::CG::StorageInitHelper &&CGData,
-                              bool SchedulerBypass) -> EventImplPtr {
->>>>>>> 81c5f4c9
     if (SchedulerBypass) {
       // No need to copy/move the kernel function, so we set
       // the function pointer to the original function
@@ -613,7 +608,7 @@
     [[maybe_unused]] const detail::code_location &CodeLoc, bool IsTopCodeLoc) {
   bool EventNeeded = CallerNeedsEvent || ExecGraph->containsHostTask() ||
                      !supportsDiscardingPiEvents();
-  auto SubmitGraphFunc = [&](detail::CG::StorageInitHelper CGData)
+  auto SubmitGraphFunc = [&](detail::CG::StorageInitHelper &&CGData)
       -> std::pair<EventImplPtr, bool> {
     if (auto ParentGraph = getCommandGraph(); ParentGraph) {
       std::unique_ptr<detail::CG> CommandGroup;
@@ -701,19 +696,11 @@
   // Used by queue_empty() and getLastEvent()
   MEmpty.store(false, std::memory_order_release);
 
-  auto [EventImpl, SchedulerBypass] = SubmitCommandFunc(CGData);
+  auto [EventImpl, SchedulerBypass] = SubmitCommandFunc(std::move(CGData));
 
   // Synchronize with the "no last event mode", used by the handler-based
   // kernel submit path
-<<<<<<< HEAD
   MNoLastEventMode.store(inOrder && SchedulerBypass, std::memory_order_relaxed);
-=======
-  MNoLastEventMode.store(isInOrder() && SchedulerBypass,
-                         std::memory_order_relaxed);
-
-  EventImplPtr EventImpl =
-      SubmitCommandFunc(std::move(CGData), SchedulerBypass);
->>>>>>> 81c5f4c9
 
   // Sync with the last event for in order queue. For scheduler-bypass flow,
   // the ordering is done at the layers below the SYCL runtime,
