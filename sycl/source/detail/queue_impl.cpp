//==------------------ queue_impl.cpp - SYCL queue -------------------------==//
//
// Part of the LLVM Project, under the Apache License v2.0 with LLVM Exceptions.
// See https://llvm.org/LICENSE.txt for license information.
// SPDX-License-Identifier: Apache-2.0 WITH LLVM-exception
//
//===----------------------------------------------------------------------===//

#include <CL/sycl/context.hpp>
#include <CL/sycl/detail/memory_manager.hpp>
#include <CL/sycl/detail/pi.hpp>
#include <CL/sycl/device.hpp>
#include <detail/event_impl.hpp>
#include <detail/queue_impl.hpp>

#include <cstring>
#include <utility>

#ifdef XPTI_ENABLE_INSTRUMENTATION
#include "xpti_trace_framework.hpp"
#include <detail/xpti_registry.hpp>
#include <sstream>
#endif

__SYCL_INLINE_NAMESPACE(cl) {
namespace sycl {
namespace detail {
template <> cl_uint queue_impl::get_info<info::queue::reference_count>() const {
  RT::PiResult result = PI_SUCCESS;
  if (!is_host())
    getPlugin().call<PiApiKind::piQueueGetInfo>(
        MQueues[0], PI_QUEUE_INFO_REFERENCE_COUNT, sizeof(result), &result,
        nullptr);
  return result;
}

template <> context queue_impl::get_info<info::queue::context>() const {
  return get_context();
}

template <> device queue_impl::get_info<info::queue::device>() const {
  return get_device();
}

static event
prepareUSMEvent(const std::shared_ptr<detail::queue_impl> &QueueImpl,
                RT::PiEvent NativeEvent) {
  auto EventImpl = std::make_shared<detail::event_impl>(QueueImpl);
  EventImpl->getHandleRef() = NativeEvent;
  EventImpl->setContextImpl(detail::getSyclObjImpl(QueueImpl->get_context()));
  return detail::createSyclObjFromImpl<event>(EventImpl);
}

event queue_impl::memset(const std::shared_ptr<detail::queue_impl> &Self,
                         void *Ptr, int Value, size_t Count,
                         const std::vector<event> &DepEvents) {
  implicitly_do_submit();
  RT::PiEvent NativeEvent{};
  MemoryManager::fill_usm(Ptr, Self, Count, Value,
                          getOrWaitEvents(DepEvents, MContext), NativeEvent);

  if (MContext->is_host())
    return event();

  event ResEvent = prepareUSMEvent(Self, NativeEvent);
  // Track only if we won't be able to handle it with piQueueFinish.
  // FIXME these events are stored for level zero until as a workaround, remove
  // once piEventRelease no longer calls wait on the event in the plugin.
  if (!MSupportOOO || getPlugin().getBackend() == backend::level_zero)
    addSharedEvent(ResEvent);
  return ResEvent;
}

event queue_impl::memcpy(const std::shared_ptr<detail::queue_impl> &Self,
                         void *Dest, const void *Src, size_t Count,
                         const std::vector<event> &DepEvents) {
  implicitly_do_submit();
  RT::PiEvent NativeEvent{};
  MemoryManager::copy_usm(Src, Self, Count, Dest,
                          getOrWaitEvents(DepEvents, MContext), NativeEvent);

  if (MContext->is_host())
    return event();

  event ResEvent = prepareUSMEvent(Self, NativeEvent);
  // Track only if we won't be able to handle it with piQueueFinish.
  // FIXME these events are stored for level zero until as a workaround, remove
  // once piEventRelease no longer calls wait on the event in the plugin.
  if (!MSupportOOO || getPlugin().getBackend() == backend::level_zero)
    addSharedEvent(ResEvent);
  return ResEvent;
}

event queue_impl::mem_advise(const std::shared_ptr<detail::queue_impl> &Self,
                             const void *Ptr, size_t Length,
                             pi_mem_advice Advice,
<<<<<<< HEAD
                             const vector_class<event> &DepEvents) {
  implicitly_do_submit();
=======
                             const std::vector<event> &DepEvents) {
>>>>>>> e32e5c5a
  RT::PiEvent NativeEvent{};
  MemoryManager::advise_usm(Ptr, Self, Length, Advice,
                            getOrWaitEvents(DepEvents, MContext), NativeEvent);

  if (MContext->is_host())
    return event();

  event ResEvent = prepareUSMEvent(Self, NativeEvent);
  // Track only if we won't be able to handle it with piQueueFinish.
  // FIXME these events are stored for level zero until as a workaround, remove
  // once piEventRelease no longer calls wait on the event in the plugin.
  if (!MSupportOOO || getPlugin().getBackend() == backend::level_zero)
    addSharedEvent(ResEvent);
  return ResEvent;
}

void queue_impl::addEvent(const event &Event) {
  EventImplPtr Eimpl = getSyclObjImpl(Event);
  Command *Cmd = (Command *)(Eimpl->getCommand());
  if (!Cmd) {
    // if there is no command on the event, we cannot track it with MEventsWeak
    // as that will leave it with no owner. Track in MEventsShared only if we're
    // unable to call piQueueFinish during wait.
    // FIXME these events are stored for level zero until as a workaround,
    // remove once piEventRelease no longer calls wait on the event in the
    // plugin.
    if (is_host() || !MSupportOOO ||
        getPlugin().getBackend() == backend::level_zero)
      addSharedEvent(Event);
  } else {
    std::weak_ptr<event_impl> EventWeakPtr{Eimpl};
    std::lock_guard<std::mutex> Lock{MMutex};
    MEventsWeak.push_back(std::move(EventWeakPtr));
  }
}

/// addSharedEvent - queue_impl tracks events with weak pointers
/// but some events have no other owner. In this case,
/// addSharedEvent will have the queue track the events via a shared pointer.
void queue_impl::addSharedEvent(const event &Event) {
  // FIXME The assertion should be corrected once the Level Zero workaround is
  // removed.
  assert(is_host() || !MSupportOOO ||
         getPlugin().getBackend() == backend::level_zero);
  std::lock_guard<std::mutex> Lock(MMutex);
  // Events stored in MEventsShared are not released anywhere else aside from
  // calls to queue::wait/wait_and_throw, which a user application might not
  // make, and ~queue_impl(). If the number of events grows large enough,
  // there's a good chance that most of them are already completed and ownership
  // of them can be released.
  const size_t EventThreshold = 128;
  if (MEventsShared.size() >= EventThreshold) {
    // Generally, the vector is ordered so that the oldest events are in the
    // front and the newer events are in the end.  So, search to find the first
    // event that isn't yet complete.  All the events prior to that can be
    // erased. This could leave some few events further on that have completed
    // not yet erased, but that is OK.  This cleanup doesn't have to be perfect.
    // This also keeps the algorithm linear rather than quadratic because it
    // doesn't continually recheck things towards the back of the list that
    // really haven't had time to complete.
    MEventsShared.erase(
        MEventsShared.begin(),
        std::find_if(
            MEventsShared.begin(), MEventsShared.end(), [](const event &E) {
              return E.get_info<info::event::command_execution_status>() !=
                     info::event_command_status::complete;
            }));
  }
  MEventsShared.push_back(Event);
}

void *queue_impl::instrumentationProlog(const detail::code_location &CodeLoc,
                                        std::string &Name, int32_t StreamID,
                                        uint64_t &IId) {
  void *TraceEvent = nullptr;
  (void)CodeLoc;
  (void)Name;
  (void)StreamID;
  (void)IId;
#ifdef XPTI_ENABLE_INSTRUMENTATION
  xpti::trace_event_data_t *WaitEvent = nullptr;
  if (!xptiTraceEnabled())
    return TraceEvent;

  xpti::payload_t Payload;
  bool HasSourceInfo = false;
  // We try to create a unique string for the wait() call by combining it with
  // the queue address
  xpti::utils::StringHelper NG;
  Name = NG.nameWithAddress<queue_impl *>("queue.wait", this);

  if (!CodeLoc.fileName()) {
    // We have source code location information
    Payload =
        xpti::payload_t(Name.c_str(), CodeLoc.fileName(), CodeLoc.lineNumber(),
                        CodeLoc.columnNumber(), (void *)this);
    HasSourceInfo = true;
  } else {
    // We have no location information, so we'll use the address of the queue
    Payload = xpti::payload_t(Name.c_str(), (void *)this);
  }
  // wait() calls could be at different user-code locations; We create a new
  // event based on the code location info and if this has been seen before, a
  // previously created event will be returned.
  uint64_t QWaitInstanceNo = 0;
  WaitEvent = xptiMakeEvent(Name.c_str(), &Payload, xpti::trace_graph_event,
                            xpti_at::active, &QWaitInstanceNo);
  IId = QWaitInstanceNo;
  if (WaitEvent) {
    device D = get_device();
    std::string DevStr;
    if (D.is_host())
      DevStr = "HOST";
    else if (D.is_cpu())
      DevStr = "CPU";
    else if (D.is_gpu())
      DevStr = "GPU";
    else if (D.is_accelerator())
      DevStr = "ACCELERATOR";
    else
      DevStr = "UNKNOWN";
    xptiAddMetadata(WaitEvent, "sycl_device", DevStr.c_str());
    if (HasSourceInfo) {
      xptiAddMetadata(WaitEvent, "sym_function_name", CodeLoc.functionName());
      xptiAddMetadata(WaitEvent, "sym_source_file_name", CodeLoc.fileName());
      xptiAddMetadata(WaitEvent, "sym_line_no",
                      std::to_string(CodeLoc.lineNumber()).c_str());
    }
    xptiNotifySubscribers(StreamID, xpti::trace_wait_begin, nullptr, WaitEvent,
                          QWaitInstanceNo,
                          static_cast<const void *>(Name.c_str()));
    TraceEvent = (void *)WaitEvent;
  }
#endif
  return TraceEvent;
}

void queue_impl::instrumentationEpilog(void *TelemetryEvent, std::string &Name,
                                       int32_t StreamID, uint64_t IId) {
  (void)TelemetryEvent;
  (void)Name;
  (void)StreamID;
  (void)IId;
#ifdef XPTI_ENABLE_INSTRUMENTATION
  if (!(xptiTraceEnabled() && TelemetryEvent))
    return;
  // Close the wait() scope
  xpti::trace_event_data_t *TraceEvent =
      (xpti::trace_event_data_t *)TelemetryEvent;
  xptiNotifySubscribers(StreamID, xpti::trace_wait_end, nullptr, TraceEvent,
                        IId, static_cast<const void *>(Name.c_str()));
#endif
}

void queue_impl::wait(const detail::code_location &CodeLoc) {
  (void)CodeLoc;
#ifdef XPTI_ENABLE_INSTRUMENTATION
  void *TelemetryEvent = nullptr;
  uint64_t IId;
  std::string Name;
  int32_t StreamID = xptiRegisterStream(SYCL_STREAM_NAME);
  TelemetryEvent = instrumentationProlog(CodeLoc, Name, StreamID, IId);
#endif

  implicitly_do_submit();

  std::vector<std::weak_ptr<event_impl>> WeakEvents;
  std::vector<event> SharedEvents;
  {
    std::lock_guard<std::mutex> Lock(MMutex);
    WeakEvents.swap(MEventsWeak);
    SharedEvents.swap(MEventsShared);
  }
  // If the queue is either a host one or does not support OOO (and we use
  // multiple in-order queues as a result of that), wait for each event
  // directly. Otherwise, only wait for unenqueued or host task events, starting
  // from the latest submitted task in order to minimize total amount of calls,
  // then handle the rest with piQueueFinish.
  // TODO the new workflow has worse performance with Level Zero, keep the old
  // behavior until this is addressed
  if (!is_host() && getPlugin().getBackend() == backend::level_zero) {
    for (std::weak_ptr<event_impl> &EventImplWeakPtr : WeakEvents)
      if (std::shared_ptr<event_impl> EventImplSharedPtr =
              EventImplWeakPtr.lock())
        EventImplSharedPtr->wait(EventImplSharedPtr);
    for (event &Event : SharedEvents)
      Event.wait();
  } else {
    bool SupportsPiFinish = !is_host() && MSupportOOO;
    for (auto EventImplWeakPtrIt = WeakEvents.rbegin();
         EventImplWeakPtrIt != WeakEvents.rend(); ++EventImplWeakPtrIt) {
      if (std::shared_ptr<event_impl> EventImplSharedPtr =
              EventImplWeakPtrIt->lock()) {
        // A nullptr PI event indicates that piQueueFinish will not cover it,
        // either because it's a host task event or an unenqueued one.
        if (!SupportsPiFinish ||
            nullptr == EventImplSharedPtr->getHandleRef()) {
          EventImplSharedPtr->wait(EventImplSharedPtr);
        }
      }
    }
    if (SupportsPiFinish) {
      const detail::plugin &Plugin = getPlugin();
      Plugin.call<detail::PiApiKind::piQueueFinish>(getHandleRef());
      for (std::weak_ptr<event_impl> &EventImplWeakPtr : WeakEvents)
        if (std::shared_ptr<event_impl> EventImplSharedPtr =
                EventImplWeakPtr.lock())
          EventImplSharedPtr->cleanupCommand(EventImplSharedPtr);
      // FIXME these events are stored for level zero until as a workaround,
      // remove once piEventRelease no longer calls wait on the event in the
      // plugin.
      if (Plugin.getBackend() == backend::level_zero) {
        SharedEvents.clear();
      }
      assert(SharedEvents.empty() &&
             "Queues that support calling piQueueFinish "
             "shouldn't have shared events");
    } else {
      for (event &Event : SharedEvents)
        Event.wait();
    }
  }
#ifdef XPTI_ENABLE_INSTRUMENTATION
  instrumentationEpilog(TelemetryEvent, Name, StreamID, IId);
#endif
}

void queue_impl::initHostTaskAndEventCallbackThreadPool() {
  if (MHostTaskThreadPool)
    return;

  int Size = 1;

  if (const char *Val = std::getenv("SYCL_QUEUE_THREAD_POOL_SIZE"))
    try {
      Size = std::stoi(Val);
    } catch (...) {
      throw invalid_parameter_error(
          "Invalid value for SYCL_QUEUE_THREAD_POOL_SIZE environment variable",
          PI_INVALID_VALUE);
    }

  if (Size < 1)
    throw invalid_parameter_error(
        "Invalid value for SYCL_QUEUE_THREAD_POOL_SIZE environment variable",
        PI_INVALID_VALUE);

  MHostTaskThreadPool.reset(new ThreadPool(Size));
  MHostTaskThreadPool->start();
}

pi_native_handle queue_impl::getNative() const {
  const detail::plugin &Plugin = getPlugin();
  if (Plugin.getBackend() == backend::opencl)
    Plugin.call<PiApiKind::piQueueRetain>(MQueues[0]);
  pi_native_handle Handle{};
  Plugin.call<PiApiKind::piextQueueGetNativeHandle>(MQueues[0], &Handle);
  return Handle;
}

} // namespace detail
} // namespace sycl
} // __SYCL_INLINE_NAMESPACE(cl)<|MERGE_RESOLUTION|>--- conflicted
+++ resolved
@@ -94,12 +94,8 @@
 event queue_impl::mem_advise(const std::shared_ptr<detail::queue_impl> &Self,
                              const void *Ptr, size_t Length,
                              pi_mem_advice Advice,
-<<<<<<< HEAD
-                             const vector_class<event> &DepEvents) {
+                             const std::vector<event> &DepEvents) {
   implicitly_do_submit();
-=======
-                             const std::vector<event> &DepEvents) {
->>>>>>> e32e5c5a
   RT::PiEvent NativeEvent{};
   MemoryManager::advise_usm(Ptr, Self, Length, Advice,
                             getOrWaitEvents(DepEvents, MContext), NativeEvent);
