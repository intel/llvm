--- conflicted
+++ resolved
@@ -50,14 +50,9 @@
   return detail::createSyclObjFromImpl<event>(EventImpl);
 }
 
-<<<<<<< HEAD
 event queue_impl::memset(const std::shared_ptr<detail::queue_impl> &Self,
-                         void *Ptr, int Value, size_t Count) {
-=======
-event queue_impl::memset(const shared_ptr_class<detail::queue_impl> &Self,
                          void *Ptr, int Value, size_t Count,
-                         const vector_class<event> &DepEvents) {
->>>>>>> b21b3c34
+                         const std::vector<event> &DepEvents) {
   RT::PiEvent NativeEvent{};
   MemoryManager::fill_usm(Ptr, Self, Count, Value,
                           getOrWaitEvents(DepEvents, MContext), NativeEvent);
@@ -70,14 +65,9 @@
   return ResEvent;
 }
 
-<<<<<<< HEAD
 event queue_impl::memcpy(const std::shared_ptr<detail::queue_impl> &Self,
-                         void *Dest, const void *Src, size_t Count) {
-=======
-event queue_impl::memcpy(const shared_ptr_class<detail::queue_impl> &Self,
                          void *Dest, const void *Src, size_t Count,
-                         const vector_class<event> &DepEvents) {
->>>>>>> b21b3c34
+                         const std::vector<event> &DepEvents) {
   RT::PiEvent NativeEvent{};
   MemoryManager::copy_usm(Src, Self, Count, Dest,
                           getOrWaitEvents(DepEvents, MContext), NativeEvent);
