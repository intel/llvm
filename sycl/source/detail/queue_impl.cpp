--- conflicted
+++ resolved
@@ -308,22 +308,10 @@
                         bool IsTopCodeLoc,
                         const v1::SubmissionInfo &SubmitInfo) {
 #ifdef __INTEL_PREVIEW_BREAKING_CHANGES
-<<<<<<< HEAD
-  detail::handler_impl HandlerImplVal(CallerNeedsEvent);
-  detail::handler_impl *HandlerImpl = &HandlerImplVal;
-  // Inlining `Self` results in a crash when SYCL RT is built using MSVC with
-  // optimizations enabled. No crash if built using OneAPI.
-  auto Self = shared_from_this();
-  handler Handler(HandlerImpl, Self);
+  detail::handler_impl HandlerImplVal(*this, CallerNeedsEvent);
+  handler Handler(HandlerImplVal);
 #else
   handler Handler(shared_from_this(), CallerNeedsEvent);
-  auto &HandlerImpl = detail::getSyclObjImpl(Handler);
-=======
-  detail::handler_impl HandlerImplVal(*this, SecondaryQueue, CallerNeedsEvent);
-  handler Handler(HandlerImplVal);
-#else
-  handler Handler(shared_from_this(), SecondaryQueue, CallerNeedsEvent);
->>>>>>> 74dbc1ee
 #endif
   detail::handler_impl &HandlerImpl = *detail::getSyclObjImpl(Handler);
 
