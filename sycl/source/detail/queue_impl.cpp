--- conflicted
+++ resolved
@@ -703,10 +703,6 @@
     const EventImplPtr &CompletedHostTask) {
   if (MIsInorder)
     return;
-<<<<<<< HEAD
-
-=======
->>>>>>> b6d5a101
   std::unique_lock<std::mutex> Lock{MMutex, std::try_to_lock};
   if (Lock.owns_lock())
     doUnenqueuedCommandCleanup(CompletedHostTask->getCommandGraph());
