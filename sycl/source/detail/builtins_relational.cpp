--- conflicted
+++ resolved
@@ -17,11 +17,7 @@
 namespace s = __sycl_ns;
 namespace d = s::detail;
 
-<<<<<<< HEAD
 __SYCL_OPEN_NS_BUILTINS() {
-=======
-__SYCL_INLINE_NAMESPACE(cl) {
-namespace sycl {
 namespace detail {
 
 // The declaration of this struct is in the CL/sycl/half_type.hpp
@@ -35,8 +31,6 @@
   static constexpr RetType get(s::cl_half value) { return value.Data.Buf; }
 };
 } // namespace detail
-} // namespace sycl
->>>>>>> f7108862
 namespace __host_std {
 namespace {
 
