--- conflicted
+++ resolved
@@ -108,14 +108,8 @@
 };
 
 template <typename T>
-<<<<<<< HEAD
-typename std::enable_if_t<d::is_sgenfloat<T>::value, T> inline __bitselect(
-    T a, T b, T c) {
-  d::builtins_helper<T> helper;
-=======
-typename sycl::detail::enable_if_t<d::is_sgenfloat<T>::value,
+typename std::enable_if_t<d::is_sgenfloat<T>::value,
                                    T> inline __bitselect(T a, T b, T c) {
->>>>>>> d2252e62
   databitset<T> ba;
   ba.f = a;
   databitset<T> bb;
