--- conflicted
+++ resolved
@@ -17,24 +17,7 @@
 namespace s = __sycl_ns;
 namespace d = s::detail;
 
-<<<<<<< HEAD
 __SYCL_OPEN_NS_BUILTINS() {
-namespace detail {
-
-// The declaration of this struct is in the CL/sycl/half_type.hpp
-template <typename T> struct builtins_helper {
-  using RetType = T;
-  static constexpr RetType get(T value) { return value; }
-};
-
-template <> struct builtins_helper<s::cl_half> {
-  using RetType = uint16_t;
-  static constexpr RetType get(s::cl_half value) { return value.Data.Buf; }
-};
-} // namespace detail
-=======
-__SYCL_INLINE_NAMESPACE(cl) {
->>>>>>> d2252e62
 namespace __host_std {
 namespace {
 
