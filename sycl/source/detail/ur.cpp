--- conflicted
+++ resolved
@@ -90,17 +90,13 @@
   return (TraceLevelMask & Level) == Level;
 }
 
-<<<<<<< HEAD
-static void initializeAdapters(std::vector<std::unique_ptr<Adapter>> &Adapters,
-=======
 static void initializeAdapters(std::vector<Adapter *> &Adapters,
->>>>>>> ea4d0849
                                ur_loader_config_handle_t LoaderConfig);
 
 bool XPTIInitDone = false;
 
 // Initializes all available Adapters.
-std::vector<Adapter*> initializeUr(ur_loader_config_handle_t LoaderConfig) {
+std::vector<Adapter*>& initializeUr(ur_loader_config_handle_t LoaderConfig) {
   // This uses static variable initialization to work around a gcc bug with
   // std::call_once and exceptions.
   // https://gcc.gnu.org/bugzilla/show_bug.cgi?id=66146
@@ -118,14 +114,10 @@
   static bool Initialized = initializeHelper();
   std::ignore = Initialized;
 
-  return GlobalHandler::instance().getAdapterPtrs();
-}
-
-<<<<<<< HEAD
-static void initializeAdapters(std::vector<std::unique_ptr<Adapter>> &Adapters,
-=======
+  return GlobalHandler::instance().getAdapters();
+}
+
 static void initializeAdapters(std::vector<Adapter *> &Adapters,
->>>>>>> ea4d0849
                                ur_loader_config_handle_t LoaderConfig) {
 #define CHECK_UR_SUCCESS(Call)                                                 \
   {                                                                            \
@@ -246,11 +238,7 @@
                                     sizeof(adapterBackend), &adapterBackend,
                                     nullptr));
     auto syclBackend = UrToSyclBackend(adapterBackend);
-<<<<<<< HEAD
-    Adapters.emplace_back(std::make_unique<Adapter>(UrAdapter, syclBackend));
-=======
     Adapters.emplace_back(new Adapter(UrAdapter, syclBackend));
->>>>>>> ea4d0849
 
     const char *env_value = std::getenv("UR_LOG_CALLBACK");
     if (env_value == nullptr || std::string(env_value) != "disabled") {
@@ -296,7 +284,6 @@
 }
 
 // Get the adapter serving given backend.
-<<<<<<< HEAD
 template <backend BE> Adapter& getAdapter() {
   static Adapter* adapterPtr = nullptr;
   if (adapterPtr)
@@ -307,34 +294,15 @@
     if (P->hasBackend(BE)) {
       adapterPtr = P;
       return *adapterPtr;
-=======
-template <backend BE> AdapterPtr &getAdapter() {
-  static AdapterPtr adapterPtr = nullptr;
-  if (adapterPtr)
-    return adapterPtr;
-
-  std::vector<AdapterPtr> Adapters = ur::initializeUr();
-  for (auto &P : Adapters)
-    if (P->hasBackend(BE)) {
-      adapterPtr = P;
-      return adapterPtr;
->>>>>>> ea4d0849
     }
 
   throw exception(errc::runtime, "ur::getAdapter couldn't find adapter");
 }
 
-<<<<<<< HEAD
 template Adapter &getAdapter<backend::opencl>();
 template Adapter &getAdapter<backend::ext_oneapi_level_zero>();
 template Adapter &getAdapter<backend::ext_oneapi_cuda>();
 template Adapter &getAdapter<backend::ext_oneapi_hip>();
-=======
-template AdapterPtr &getAdapter<backend::opencl>();
-template AdapterPtr &getAdapter<backend::ext_oneapi_level_zero>();
-template AdapterPtr &getAdapter<backend::ext_oneapi_cuda>();
-template AdapterPtr &getAdapter<backend::ext_oneapi_hip>();
->>>>>>> ea4d0849
 
 // Reads an integer value from ELF data.
 template <typename ResT>
