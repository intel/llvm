//==--------- global_handler.hpp --- Global objects handler ----------------==//
//
// Part of the LLVM Project, under the Apache License v2.0 with LLVM Exceptions.
// See https://llvm.org/LICENSE.txt for license information.
// SPDX-License-Identifier: Apache-2.0 WITH LLVM-exception
//
//===----------------------------------------------------------------------===//

#pragma once

#include <detail/xpti_registry.hpp>
#include <sycl/detail/spinlock.hpp>
#include <sycl/detail/util.hpp>

#include <memory>
#include <unordered_map>

namespace sycl {
__SYCL_INLINE_VER_NAMESPACE(_V1) {
namespace detail {
class platform_impl;
class context_impl;
class Scheduler;
class ProgramManager;
class Sync;
class plugin;
class device_filter_list;
class ods_target_list;
class XPTIRegistry;
class ThreadPool;

using PlatformImplPtr = std::shared_ptr<platform_impl>;
using ContextImplPtr = std::shared_ptr<context_impl>;

/// Wrapper class for global data structures with non-trivial destructors.
///
/// As user code can call SYCL Runtime functions from destructor of global
/// objects, it is not safe for the runtime library to have global objects with
/// non-trivial destructors. Such destructors can be called any time after
/// exiting main, which may result in user application crashes. Instead,
/// complex global objects must be wrapped into GlobalHandler. Its instance
/// is stored on heap, and deallocated when the runtime library is being
/// unloaded.
///
/// There's no need to store trivial globals here, as no code for their
/// construction or destruction is generated anyway.
class GlobalHandler {
public:
  /// \return a reference to a GlobalHandler singleton instance. Memory for
  /// storing objects is allocated on first call. The reference is valid as long
  /// as runtime library is loaded (i.e. untill `DllMain` or
  /// `__attribute__((destructor))` is called).
  static GlobalHandler &instance();

  GlobalHandler(const GlobalHandler &) = delete;
  GlobalHandler(GlobalHandler &&) = delete;

  void registerSchedulerUsage(bool ModifyCounter = true);
  Scheduler &getScheduler();
  ProgramManager &getProgramManager();
  Sync &getSync();
  std::vector<PlatformImplPtr> &getPlatformCache();

  std::unordered_map<PlatformImplPtr, ContextImplPtr> &
  getPlatformToDefaultContextCache();

  std::mutex &getPlatformToDefaultContextCacheMutex();
  std::mutex &getPlatformMapMutex();
  std::mutex &getFilterMutex();
  std::vector<plugin> &getPlugins();
  device_filter_list &getDeviceFilterList(const std::string &InitValue);
  ods_target_list &getOneapiDeviceSelectorTargets(const std::string &InitValue);
  XPTIRegistry &getXPTIRegistry();
  ThreadPool &getHostTaskThreadPool();

  static void registerDefaultContextReleaseHandler();

  void unloadPlugins();
  void releaseDefaultContexts();
  void drainThreadPool();
<<<<<<< HEAD
  void InitXPTIStuff();
  void
  TraceEventXPTI(const char *Message);
=======
  void prepareSchedulerToRelease();
>>>>>>> 3d8a136c

  // For testing purposes only
  void attachScheduler(Scheduler *Scheduler);

private:
#ifdef XPTI_ENABLE_INSTRUMENTATION
  xpti_td *GSYCLCallEvent = nullptr;
#endif

  friend void shutdown();
  friend class ObjectUsageCounter;
  static GlobalHandler *&getInstancePtr();
  static SpinLock MSyclGlobalHandlerProtector;

  // Constructor and destructor are declared out-of-line to allow incomplete
  // types as template arguments to unique_ptr.
  GlobalHandler();
  ~GlobalHandler();

  template <typename T> struct InstWithLock {
    std::unique_ptr<T> Inst;
    SpinLock Lock;
  };

  template <typename T, typename... Types>
  T &getOrCreate(InstWithLock<T> &IWL, Types... Args);

  InstWithLock<Scheduler> MScheduler;
  InstWithLock<ProgramManager> MProgramManager;
  InstWithLock<Sync> MSync;
  InstWithLock<std::vector<PlatformImplPtr>> MPlatformCache;
  InstWithLock<std::unordered_map<PlatformImplPtr, ContextImplPtr>>
      MPlatformToDefaultContextCache;
  InstWithLock<std::mutex> MPlatformToDefaultContextCacheMutex;
  InstWithLock<std::mutex> MPlatformMapMutex;
  InstWithLock<std::mutex> MFilterMutex;
  InstWithLock<std::vector<plugin>> MPlugins;
  InstWithLock<device_filter_list> MDeviceFilterList;
  InstWithLock<ods_target_list> MOneapiDeviceSelectorTargets;
  InstWithLock<XPTIRegistry> MXPTIRegistry;
  // Thread pool for host task and event callbacks execution
  InstWithLock<ThreadPool> MHostTaskThreadPool;
};
} // namespace detail
} // __SYCL_INLINE_VER_NAMESPACE(_V1)
} // namespace sycl<|MERGE_RESOLUTION|>--- conflicted
+++ resolved
@@ -78,13 +78,11 @@
   void unloadPlugins();
   void releaseDefaultContexts();
   void drainThreadPool();
-<<<<<<< HEAD
+  void prepareSchedulerToRelease();
+
   void InitXPTIStuff();
   void
   TraceEventXPTI(const char *Message);
-=======
-  void prepareSchedulerToRelease();
->>>>>>> 3d8a136c
 
   // For testing purposes only
   void attachScheduler(Scheduler *Scheduler);
