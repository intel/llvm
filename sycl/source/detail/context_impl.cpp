//==---------------- context_impl.cpp - SYCL context -----------*- C++ -*---==//
//
// Part of the LLVM Project, under the Apache License v2.0 with LLVM Exceptions.
// See https://llvm.org/LICENSE.txt for license information.
// SPDX-License-Identifier: Apache-2.0 WITH LLVM-exception
//
// ===--------------------------------------------------------------------=== //

#include <CL/sycl/detail/common.hpp>
#include <CL/sycl/detail/cuda_definitions.hpp>
#include <CL/sycl/detail/pi.hpp>
#include <CL/sycl/device.hpp>
#include <CL/sycl/exception.hpp>
#include <CL/sycl/exception_list.hpp>
#include <CL/sycl/info/info_desc.hpp>
#include <CL/sycl/platform.hpp>
#include <CL/sycl/properties/context_properties.hpp>
#include <CL/sycl/property_list.hpp>
#include <CL/sycl/stl.hpp>
#include <detail/context_impl.hpp>
#include <detail/context_info.hpp>
#include <detail/platform_impl.hpp>

__SYCL_INLINE_NAMESPACE(cl) {
namespace sycl {
namespace detail {

context_impl::context_impl(const device &Device, async_handler AsyncHandler,
                           const property_list &PropList)
    : MAsyncHandler(AsyncHandler), MDevices(1, Device), MContext(nullptr),
      MPlatform(), MPropList(PropList), MHostContext(Device.is_host()),
      SupportBufferLocationByDevices(NotChecked) {
  MKernelProgramCache.setContextPtr(this);
}

context_impl::context_impl(const std::vector<cl::sycl::device> Devices,
                           async_handler AsyncHandler,
                           const property_list &PropList)
    : MAsyncHandler(AsyncHandler), MDevices(Devices), MContext(nullptr),
      MPlatform(), MPropList(PropList), MHostContext(false),
      SupportBufferLocationByDevices(NotChecked) {
  MPlatform = detail::getSyclObjImpl(MDevices[0].get_platform());
  std::vector<RT::PiDevice> DeviceIds;
  for (const auto &D : MDevices) {
    DeviceIds.push_back(getSyclObjImpl(D)->getHandleRef());
  }

  const auto Backend = getPlugin().getBackend();
  if (Backend == backend::ext_oneapi_cuda) {
    const bool UseCUDAPrimaryContext = MPropList.has_property<
        ext::oneapi::cuda::property::context::use_primary_context>();
    const pi_context_properties Props[] = {
        static_cast<pi_context_properties>(
            __SYCL_PI_CONTEXT_PROPERTIES_CUDA_PRIMARY),
        static_cast<pi_context_properties>(UseCUDAPrimaryContext), 0};

    getPlugin().call<PiApiKind::piContextCreate>(
        Props, DeviceIds.size(), DeviceIds.data(), nullptr, nullptr, &MContext);
  } else {
    getPlugin().call<PiApiKind::piContextCreate>(nullptr, DeviceIds.size(),
                                                 DeviceIds.data(), nullptr,
                                                 nullptr, &MContext);
  }

  MKernelProgramCache.setContextPtr(this);
}

context_impl::context_impl(RT::PiContext PiContext, async_handler AsyncHandler,
                           const plugin &Plugin)
    : MAsyncHandler(AsyncHandler), MDevices(), MContext(PiContext), MPlatform(),
      MHostContext(false), SupportBufferLocationByDevices(NotChecked) {

  std::vector<RT::PiDevice> DeviceIds;
  size_t DevicesNum = 0;
  // TODO catch an exception and put it to list of asynchronous exceptions
  Plugin.call<PiApiKind::piContextGetInfo>(
      MContext, PI_CONTEXT_INFO_NUM_DEVICES, sizeof(DevicesNum), &DevicesNum,
      nullptr);
  DeviceIds.resize(DevicesNum);
  // TODO catch an exception and put it to list of asynchronous exceptions
  Plugin.call<PiApiKind::piContextGetInfo>(MContext, PI_CONTEXT_INFO_DEVICES,
                                           sizeof(RT::PiDevice) * DevicesNum,
                                           &DeviceIds[0], nullptr);

  if (!DeviceIds.empty()) {
    std::shared_ptr<detail::platform_impl> Platform =
        platform_impl::getPlatformFromPiDevice(DeviceIds[0], Plugin);
    for (RT::PiDevice Dev : DeviceIds) {
      MDevices.emplace_back(createSyclObjFromImpl<device>(
          Platform->getOrMakeDeviceImpl(Dev, Platform)));
    }
    MPlatform = Platform;
  }
  // TODO catch an exception and put it to list of asynchronous exceptions
  // getPlugin() will be the same as the Plugin passed. This should be taken
  // care of when creating device object.
  //
  // TODO: Move this backend-specific retain of the context to SYCL-2020 style
  //       make_context<backend::opencl> interop, when that is created.
  if (getPlugin().getBackend() == cl::sycl::backend::opencl) {
    getPlugin().call<PiApiKind::piContextRetain>(MContext);
  }
  MKernelProgramCache.setContextPtr(this);
}

cl_context context_impl::get() const {
  if (MHostContext) {
    throw invalid_object_error(
        "This instance of context doesn't support OpenCL interoperability.",
        PI_INVALID_CONTEXT);
  }
  // TODO catch an exception and put it to list of asynchronous exceptions
  getPlugin().call<PiApiKind::piContextRetain>(MContext);
  return pi::cast<cl_context>(MContext);
}

bool context_impl::is_host() const { return MHostContext; }

context_impl::~context_impl() {
  for (auto LibProg : MCachedLibPrograms) {
    assert(LibProg.second && "Null program must not be kept in the cache");
    getPlugin().call<PiApiKind::piProgramRelease>(LibProg.second);
  }
  if (!MHostContext) {
    // TODO catch an exception and put it to list of asynchronous exceptions
    getPlugin().call<PiApiKind::piContextRelease>(MContext);
  }
}

const async_handler &context_impl::get_async_handler() const {
  return MAsyncHandler;
}

template <>
cl_uint context_impl::get_info<info::context::reference_count>() const {
  if (is_host())
    return 0;
  return get_context_info<info::context::reference_count>::get(
      this->getHandleRef(), this->getPlugin());
}
template <> platform context_impl::get_info<info::context::platform>() const {
  if (is_host())
    return platform();
  return createSyclObjFromImpl<platform>(MPlatform);
}
template <>
std::vector<cl::sycl::device>
context_impl::get_info<info::context::devices>() const {
  return MDevices;
}
template <>
std::vector<cl::sycl::memory_order>
context_impl::get_info<info::context::atomic_memory_order_capabilities>()
    const {
  if (is_host())
    return {cl::sycl::memory_order::relaxed, cl::sycl::memory_order::acquire,
            cl::sycl::memory_order::release, cl::sycl::memory_order::acq_rel,
            cl::sycl::memory_order::seq_cst};

  pi_memory_order_capabilities Result;
  getPlugin().call<PiApiKind::piContextGetInfo>(
      MContext,
      pi::cast<pi_context_info>(
          info::context::atomic_memory_order_capabilities),
      sizeof(Result), &Result, nullptr);
  return readMemoryOrderBitfield(Result);
}
template <>
std::vector<cl::sycl::memory_scope>
context_impl::get_info<info::context::atomic_memory_scope_capabilities>()
    const {
  if (is_host())
    return {cl::sycl::memory_scope::work_item,
            cl::sycl::memory_scope::sub_group,
            cl::sycl::memory_scope::work_group, cl::sycl::memory_scope::device,
            cl::sycl::memory_scope::system};

  pi_memory_scope_capabilities Result;
  getPlugin().call<PiApiKind::piContextGetInfo>(
      MContext,
      pi::cast<pi_context_info>(
          info::context::atomic_memory_scope_capabilities),
      sizeof(Result), &Result, nullptr);
  return readMemoryScopeBitfield(Result);
}

RT::PiContext &context_impl::getHandleRef() { return MContext; }
const RT::PiContext &context_impl::getHandleRef() const { return MContext; }

KernelProgramCache &context_impl::getKernelProgramCache() const {
  return MKernelProgramCache;
}

bool context_impl::hasDevice(
    std::shared_ptr<detail::device_impl> Device) const {
  for (auto D : MDevices)
    if (getSyclObjImpl(D) == Device)
      return true;
  return false;
}

pi_native_handle context_impl::getNative() const {
  auto Plugin = getPlugin();
  if (Plugin.getBackend() == backend::opencl)
    Plugin.call<PiApiKind::piContextRetain>(getHandleRef());
  pi_native_handle Handle;
  Plugin.call<PiApiKind::piextContextGetNativeHandle>(getHandleRef(), &Handle);
  return Handle;
}

bool context_impl::isBufferLocationSupported() const {
  if (SupportBufferLocationByDevices != NotChecked)
    return SupportBufferLocationByDevices == Supported ? true : false;
<<<<<<< HEAD
  // Check that devices within context has support of buffer location
=======
  // Check that devices within context have support of buffer location
>>>>>>> 82394cba
  size_t return_size = 0;
  pi_device_info device_info;
  SupportBufferLocationByDevices = Supported;
  auto Plugin = getPlugin();
  for (auto &Device : MDevices) {
    const RT::PiDevice PiDevice = getSyclObjImpl(Device)->getHandleRef();
    if (Plugin.call_nocheck<detail::PiApiKind::piDeviceGetInfo>(
            PiDevice, (pi_device_info)PI_MEM_PROPERTIES_ALLOC_BUFFER_LOCATION,
            sizeof(pi_device_info), &device_info, &return_size) != PI_SUCCESS) {
      SupportBufferLocationByDevices = NotSupported;
      break;
    }
  }
  return SupportBufferLocationByDevices == 0 ? false : true;
}

} // namespace detail
} // namespace sycl
} // __SYCL_INLINE_NAMESPACE(cl)<|MERGE_RESOLUTION|>--- conflicted
+++ resolved
@@ -211,11 +211,7 @@
 bool context_impl::isBufferLocationSupported() const {
   if (SupportBufferLocationByDevices != NotChecked)
     return SupportBufferLocationByDevices == Supported ? true : false;
-<<<<<<< HEAD
-  // Check that devices within context has support of buffer location
-=======
   // Check that devices within context have support of buffer location
->>>>>>> 82394cba
   size_t return_size = 0;
   pi_device_info device_info;
   SupportBufferLocationByDevices = Supported;
