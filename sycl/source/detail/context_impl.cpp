--- conflicted
+++ resolved
@@ -189,13 +189,6 @@
       sycl::memory_scope::work_item, sycl::memory_scope::sub_group,
       sycl::memory_scope::work_group, sycl::memory_scope::device,
       sycl::memory_scope::system};
-<<<<<<< HEAD
-  if (is_host())
-    return CapabilityList;
-
-  GetCapabilitiesIntersectionSet<
-      sycl::memory_scope, info::device::atomic_memory_scope_capabilities>(
-=======
   if (is_host())
     return CapabilityList;
 
@@ -233,7 +226,6 @@
 
   GetCapabilitiesIntersectionSet<sycl::memory_scope,
                                  info::device::atomic_fence_scope_capabilities>(
->>>>>>> cb91c232
       MDevices, CapabilityList);
 
   return CapabilityList;
