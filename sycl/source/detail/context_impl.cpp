//==---------------- context_impl.cpp - SYCL context -----------*- C++ -*---==//
//
// Part of the LLVM Project, under the Apache License v2.0 with LLVM Exceptions.
// See https://llvm.org/LICENSE.txt for license information.
// SPDX-License-Identifier: Apache-2.0 WITH LLVM-exception
//
// ===--------------------------------------------------------------------=== //

#include <detail/context_impl.hpp>
#include <detail/context_info.hpp>
#include <detail/event_info.hpp>
#include <detail/platform_impl.hpp>
#include <detail/queue_impl.hpp>
#include <sycl/detail/common.hpp>
#include <sycl/detail/ur.hpp>
#include <sycl/device.hpp>
#include <sycl/exception.hpp>
#include <sycl/exception_list.hpp>
#include <sycl/info/info_desc.hpp>
#include <sycl/platform.hpp>
#include <sycl/property_list.hpp>

#include <algorithm>
#include <set>

namespace sycl {
inline namespace _V1 {
namespace detail {

context_impl::context_impl(const device &Device, async_handler AsyncHandler,
                           const property_list &PropList)
    : MOwnedByRuntime(true), MAsyncHandler(AsyncHandler), MDevices(1, Device),
      MContext(nullptr),
      MPlatform(detail::getSyclObjImpl(Device.get_platform())),
      MPropList(PropList), MSupportBufferLocationByDevices(NotChecked) {
  verifyProps(PropList);
  MKernelProgramCache.setContextPtr(this);
}

context_impl::context_impl(const std::vector<sycl::device> Devices,
                           async_handler AsyncHandler,
                           const property_list &PropList)
    : MOwnedByRuntime(true), MAsyncHandler(AsyncHandler), MDevices(Devices),
      MContext(nullptr), MPlatform(), MPropList(PropList),
      MSupportBufferLocationByDevices(NotChecked) {
  verifyProps(PropList);
  MPlatform = detail::getSyclObjImpl(MDevices[0].get_platform());
  std::vector<ur_device_handle_t> DeviceIds;
  for (const auto &D : MDevices) {
    if (D.has(aspect::ext_oneapi_is_composite)) {
      // Component devices are considered to be descendent devices from a
      // composite device and therefore context created for a composite
      // device should also work for a component device.
      // In order to achieve that, we implicitly add all component devices to
      // the list if a composite device was passed by user to us.
      std::vector<device> ComponentDevices = D.get_info<
          ext::oneapi::experimental::info::device::component_devices>();
      for (const auto &CD : ComponentDevices)
        DeviceIds.push_back(getSyclObjImpl(CD)->getHandleRef());
    }

    DeviceIds.push_back(getSyclObjImpl(D)->getHandleRef());
  }

  getAdapter()->call<UrApiKind::urContextCreate>(
      DeviceIds.size(), DeviceIds.data(), nullptr, &MContext);

  MKernelProgramCache.setContextPtr(this);
}

context_impl::context_impl(ur_context_handle_t UrContext,
                           async_handler AsyncHandler,
                           const AdapterPtr &Adapter,
                           const std::vector<sycl::device> &DeviceList,
                           bool OwnedByRuntime)
    : MOwnedByRuntime(OwnedByRuntime), MAsyncHandler(AsyncHandler),
      MDevices(DeviceList), MContext(UrContext), MPlatform(),
      MSupportBufferLocationByDevices(NotChecked) {
  if (!MDevices.empty()) {
    MPlatform = detail::getSyclObjImpl(MDevices[0].get_platform());
  } else {
    std::vector<ur_device_handle_t> DeviceIds;
    uint32_t DevicesNum = 0;
    // TODO catch an exception and put it to list of asynchronous exceptions
    Adapter->call<UrApiKind::urContextGetInfo>(
        MContext, UR_CONTEXT_INFO_NUM_DEVICES, sizeof(DevicesNum), &DevicesNum,
        nullptr);
    DeviceIds.resize(DevicesNum);
    // TODO catch an exception and put it to list of asynchronous exceptions
    Adapter->call<UrApiKind::urContextGetInfo>(
        MContext, UR_CONTEXT_INFO_DEVICES,
        sizeof(ur_device_handle_t) * DevicesNum, &DeviceIds[0], nullptr);

    if (DeviceIds.empty())
      throw exception(
          make_error_code(errc::invalid),
          "No devices in the provided device list and native context.");

    std::shared_ptr<detail::platform_impl> Platform =
        platform_impl::getPlatformFromUrDevice(DeviceIds[0], Adapter);
    for (ur_device_handle_t Dev : DeviceIds) {
      MDevices.emplace_back(createSyclObjFromImpl<device>(
          Platform->getOrMakeDeviceImpl(Dev, Platform)));
    }
    MPlatform = Platform;
  }
  // TODO catch an exception and put it to list of asynchronous exceptions
  // getAdapter() will be the same as the Adapter passed. This should be taken
  // care of when creating device object.
  //
  // TODO: Move this backend-specific retain of the context to SYCL-2020 style
  //       make_context<backend::opencl> interop, when that is created.
  if (getBackend() == sycl::backend::opencl) {
    getAdapter()->call<UrApiKind::urContextRetain>(MContext);
  }
  MKernelProgramCache.setContextPtr(this);
}

cl_context context_impl::get() const {
  // TODO catch an exception and put it to list of asynchronous exceptions
  getAdapter()->call<UrApiKind::urContextRetain>(MContext);
  ur_native_handle_t nativeHandle = 0;
  getAdapter()->call<UrApiKind::urContextGetNativeHandle>(MContext,
                                                          &nativeHandle);
  return ur::cast<cl_context>(nativeHandle);
}

context_impl::~context_impl() {
  try {
    // Free all events associated with the initialization of device globals.
    for (auto &DeviceGlobalInitializer : MDeviceGlobalInitializers)
      DeviceGlobalInitializer.second.ClearEvents(getAdapter());
    // Free all device_global USM allocations associated with this context.
    for (const void *DeviceGlobal : MAssociatedDeviceGlobals) {
      DeviceGlobalMapEntry *DGEntry =
          detail::ProgramManager::getInstance().getDeviceGlobalEntry(
              DeviceGlobal);
      DGEntry->removeAssociatedResources(this);
    }
    for (auto LibProg : MCachedLibPrograms) {
      assert(LibProg.second && "Null program must not be kept in the cache");
      getAdapter()->call<UrApiKind::urProgramRelease>(LibProg.second);
    }
    // TODO catch an exception and put it to list of asynchronous exceptions
    getAdapter()->call_nocheck<UrApiKind::urContextRelease>(MContext);
  } catch (std::exception &e) {
    __SYCL_REPORT_EXCEPTION_TO_STREAM("exception in ~context_impl", e);
  }
}

const async_handler &context_impl::get_async_handler() const {
  return MAsyncHandler;
}

template <>
uint32_t context_impl::get_info<info::context::reference_count>() const {
  return get_context_info<info::context::reference_count>(this->getHandleRef(),
                                                          this->getAdapter());
}
template <> platform context_impl::get_info<info::context::platform>() const {
  return createSyclObjFromImpl<platform>(MPlatform);
}
template <>
std::vector<sycl::device>
context_impl::get_info<info::context::devices>() const {
  return MDevices;
}
template <>
std::vector<sycl::memory_order>
context_impl::get_info<info::context::atomic_memory_order_capabilities>()
    const {
  std::vector<sycl::memory_order> CapabilityList{
      sycl::memory_order::relaxed, sycl::memory_order::acquire,
      sycl::memory_order::release, sycl::memory_order::acq_rel,
      sycl::memory_order::seq_cst};

  GetCapabilitiesIntersectionSet<
      sycl::memory_order, info::device::atomic_memory_order_capabilities>(
      MDevices, CapabilityList);

  return CapabilityList;
}
template <>
std::vector<sycl::memory_scope>
context_impl::get_info<info::context::atomic_memory_scope_capabilities>()
    const {
  std::vector<sycl::memory_scope> CapabilityList{
      sycl::memory_scope::work_item, sycl::memory_scope::sub_group,
      sycl::memory_scope::work_group, sycl::memory_scope::device,
      sycl::memory_scope::system};

  GetCapabilitiesIntersectionSet<
      sycl::memory_scope, info::device::atomic_memory_scope_capabilities>(
      MDevices, CapabilityList);

  return CapabilityList;
}
template <>
std::vector<sycl::memory_order>
context_impl::get_info<info::context::atomic_fence_order_capabilities>() const {
  std::vector<sycl::memory_order> CapabilityList{
      sycl::memory_order::relaxed, sycl::memory_order::acquire,
      sycl::memory_order::release, sycl::memory_order::acq_rel,
      sycl::memory_order::seq_cst};

  GetCapabilitiesIntersectionSet<sycl::memory_order,
                                 info::device::atomic_fence_order_capabilities>(
      MDevices, CapabilityList);

  return CapabilityList;
}
template <>
std::vector<sycl::memory_scope>
context_impl::get_info<info::context::atomic_fence_scope_capabilities>() const {
  std::vector<sycl::memory_scope> CapabilityList{
      sycl::memory_scope::work_item, sycl::memory_scope::sub_group,
      sycl::memory_scope::work_group, sycl::memory_scope::device,
      sycl::memory_scope::system};

  GetCapabilitiesIntersectionSet<sycl::memory_scope,
                                 info::device::atomic_fence_scope_capabilities>(
      MDevices, CapabilityList);

  return CapabilityList;
}

template <>
typename info::platform::version::return_type
context_impl::get_backend_info<info::platform::version>() const {
  if (getBackend() != backend::opencl) {
    throw sycl::exception(errc::backend_mismatch,
                          "the info::platform::version info descriptor can "
                          "only be queried with an OpenCL backend");
  }
  return MDevices[0].get_platform().get_info<info::platform::version>();
}

device select_device(DSelectorInvocableType DeviceSelectorInvocable,
                     std::vector<device> &Devices);

template <>
typename info::device::version::return_type
context_impl::get_backend_info<info::device::version>() const {
  if (getBackend() != backend::opencl) {
    throw sycl::exception(errc::backend_mismatch,
                          "the info::device::version info descriptor can only "
                          "be queried with an OpenCL backend");
  }
  auto Devices = get_info<info::context::devices>();
  if (Devices.empty()) {
    return "No available device";
  }
  // Use default selector to pick a device.
  return select_device(default_selector_v, Devices)
      .get_info<info::device::version>();
}

template <>
typename info::device::backend_version::return_type
context_impl::get_backend_info<info::device::backend_version>() const {
  if (getBackend() != backend::ext_oneapi_level_zero) {
    throw sycl::exception(errc::backend_mismatch,
                          "the info::device::backend_version info descriptor "
                          "can only be queried with a Level Zero backend");
  }
  return "";
  // Currently The Level Zero backend does not define the value of this
  // information descriptor and implementations are encouraged to return the
  // empty string as per specification.
}

ur_context_handle_t &context_impl::getHandleRef() { return MContext; }
const ur_context_handle_t &context_impl::getHandleRef() const {
  return MContext;
}

KernelProgramCache &context_impl::getKernelProgramCache() const {
  return MKernelProgramCache;
}

bool context_impl::hasDevice(
    std::shared_ptr<detail::device_impl> Device) const {
  for (auto D : MDevices)
    if (getSyclObjImpl(D) == Device)
      return true;
  return false;
}

DeviceImplPtr
context_impl::findMatchingDeviceImpl(ur_device_handle_t &DeviceUR) const {
  for (device D : MDevices)
    if (getSyclObjImpl(D)->getHandleRef() == DeviceUR)
      return getSyclObjImpl(D);

  return nullptr;
}

ur_native_handle_t context_impl::getNative() const {
  const auto &Adapter = getAdapter();
  if (getBackend() == backend::opencl)
    Adapter->call<UrApiKind::urContextRetain>(getHandleRef());
  ur_native_handle_t Handle;
  Adapter->call<UrApiKind::urContextGetNativeHandle>(getHandleRef(), &Handle);
  return Handle;
}

bool context_impl::isBufferLocationSupported() const {
  if (MSupportBufferLocationByDevices != NotChecked)
    return MSupportBufferLocationByDevices == Supported ? true : false;
  // Check that devices within context have support of buffer location
  MSupportBufferLocationByDevices = Supported;
  for (auto &Device : MDevices) {
    if (!Device.has_extension("cl_intel_mem_alloc_buffer_location")) {
      MSupportBufferLocationByDevices = NotSupported;
      break;
    }
  }
  return MSupportBufferLocationByDevices == Supported ? true : false;
}

void context_impl::addAssociatedDeviceGlobal(const void *DeviceGlobalPtr) {
  std::lock_guard<std::mutex> Lock{MAssociatedDeviceGlobalsMutex};
  MAssociatedDeviceGlobals.insert(DeviceGlobalPtr);
}

void context_impl::addDeviceGlobalInitializer(
    ur_program_handle_t Program, const std::vector<device> &Devs,
    const RTDeviceBinaryImage *BinImage) {
  std::lock_guard<std::mutex> Lock(MDeviceGlobalInitializersMutex);
  for (const device &Dev : Devs) {
    auto Key = std::make_pair(Program, getSyclObjImpl(Dev)->getHandleRef());
    MDeviceGlobalInitializers.emplace(Key, BinImage);
  }
}

std::vector<ur_event_handle_t> context_impl::initializeDeviceGlobals(
    ur_program_handle_t NativePrg,
    const std::shared_ptr<queue_impl> &QueueImpl) {
  const AdapterPtr &Adapter = getAdapter();
  const DeviceImplPtr &DeviceImpl = QueueImpl->getDeviceImplPtr();
  std::lock_guard<std::mutex> NativeProgramLock(MDeviceGlobalInitializersMutex);
  auto ImgIt = MDeviceGlobalInitializers.find(
      std::make_pair(NativePrg, DeviceImpl->getHandleRef()));
  if (ImgIt == MDeviceGlobalInitializers.end() ||
      ImgIt->second.MDeviceGlobalsFullyInitialized)
    return {};

  DeviceGlobalInitializer &InitRef = ImgIt->second;
  {
    std::lock_guard<std::mutex> InitLock(InitRef.MDeviceGlobalInitMutex);
    std::vector<ur_event_handle_t> &InitEventsRef =
        InitRef.MDeviceGlobalInitEvents;
    if (!InitEventsRef.empty()) {
      // Initialization has begun but we do not know if the events are done.
      auto NewEnd = std::remove_if(
          InitEventsRef.begin(), InitEventsRef.end(),
          [&Adapter](const ur_event_handle_t &Event) {
            return get_event_info<info::event::command_execution_status>(
                       Event, Adapter) == info::event_command_status::complete;
            return false;
          });
      // Release the removed events.
      for (auto EventIt = NewEnd; EventIt != InitEventsRef.end(); ++EventIt)
        Adapter->call<UrApiKind::urEventRelease>(*EventIt);
      // Remove them from the collection.
      InitEventsRef.erase(NewEnd, InitEventsRef.end());
      // If there are no more events, we can mark it as fully initialized.
      if (InitEventsRef.empty())
        InitRef.MDeviceGlobalsFullyInitialized = true;
      return InitEventsRef;
    } else if (InitRef.MDeviceGlobalsFullyInitialized) {
      // MDeviceGlobalsFullyInitialized could have been set while we were
      // waiting on the lock and since there were no init events we are done.
      return {};
    }

    // There were no events and it was not set as fully initialized, so this is
    // responsible for intializing the device globals.
    auto DeviceGlobals = InitRef.MBinImage->getDeviceGlobals();
    std::vector<std::string> DeviceGlobalIds;
    DeviceGlobalIds.reserve(DeviceGlobals.size());
    for (const sycl_device_binary_property &DeviceGlobal : DeviceGlobals)
      DeviceGlobalIds.push_back(DeviceGlobal->Name);
    std::vector<DeviceGlobalMapEntry *> DeviceGlobalEntries =
        detail::ProgramManager::getInstance().getDeviceGlobalEntries(
            DeviceGlobalIds,
            /*ExcludeDeviceImageScopeDecorated=*/true);

    // If there were no device globals without device_image_scope the device
    // globals are trivially fully initialized and we can end early.
    if (DeviceGlobalEntries.empty()) {
      InitRef.MDeviceGlobalsFullyInitialized = true;
      return {};
    }

    // We may have reserved too much for DeviceGlobalEntries, but now that we
    // know number of device globals to initialize, we can use that for the
    // list.
    InitEventsRef.reserve(DeviceGlobalEntries.size());

    // Device global map entry pointers will not die before the end of the
    // program and the pointers will stay the same, so we do not need
    // m_DeviceGlobalsMutex here.
    for (DeviceGlobalMapEntry *DeviceGlobalEntry : DeviceGlobalEntries) {
      // Get or allocate the USM memory associated with the device global.
      DeviceGlobalUSMMem &DeviceGlobalUSM =
          DeviceGlobalEntry->getOrAllocateDeviceGlobalUSM(QueueImpl);

      // If the device global still has a initialization event it should be
      // added to the initialization events list. Since initialization events
      // are cleaned up separately from cleaning up the device global USM memory
      // this must retain the event.
      {
        if (OwnedUrEvent ZIEvent = DeviceGlobalUSM.getInitEvent(Adapter))
          InitEventsRef.push_back(ZIEvent.TransferOwnership());
      }
      // Write the pointer to the device global and store the event in the
      // initialize events list.
      ur_event_handle_t InitEvent;
      void *const &USMPtr = DeviceGlobalUSM.getPtr();
      Adapter->call<UrApiKind::urEnqueueDeviceGlobalVariableWrite>(
          QueueImpl->getHandleRef(), NativePrg,
          DeviceGlobalEntry->MUniqueId.c_str(), false, sizeof(void *), 0,
          &USMPtr, 0, nullptr, &InitEvent);

      InitEventsRef.push_back(InitEvent);
    }
    return InitEventsRef;
  }
}

void context_impl::DeviceGlobalInitializer::ClearEvents(
    const AdapterPtr &Adapter) {
  for (const ur_event_handle_t &Event : MDeviceGlobalInitEvents)
    Adapter->call<UrApiKind::urEventRelease>(Event);
  MDeviceGlobalInitEvents.clear();
}

void context_impl::memcpyToHostOnlyDeviceGlobal(
    const std::shared_ptr<device_impl> &DeviceImpl, const void *DeviceGlobalPtr,
    const void *Src, size_t DeviceGlobalTSize, bool IsDeviceImageScoped,
    size_t NumBytes, size_t Offset) {
  std::optional<ur_device_handle_t> KeyDevice = std::nullopt;
  if (IsDeviceImageScoped)
    KeyDevice = DeviceImpl->getHandleRef();
  auto Key = std::make_pair(DeviceGlobalPtr, KeyDevice);

  std::lock_guard<std::mutex> InitLock(MDeviceGlobalUnregisteredDataMutex);

  auto UnregisteredDataIt = MDeviceGlobalUnregisteredData.find(Key);
  if (UnregisteredDataIt == MDeviceGlobalUnregisteredData.end()) {
    std::unique_ptr<std::byte[]> NewData =
        std::make_unique<std::byte[]>(DeviceGlobalTSize);
    UnregisteredDataIt =
        MDeviceGlobalUnregisteredData.insert({Key, std::move(NewData)}).first;
  }
  std::byte *ValuePtr = UnregisteredDataIt->second.get();
  std::memcpy(ValuePtr + Offset, Src, NumBytes);
}

void context_impl::memcpyFromHostOnlyDeviceGlobal(
    const std::shared_ptr<device_impl> &DeviceImpl, void *Dest,
    const void *DeviceGlobalPtr, bool IsDeviceImageScoped, size_t NumBytes,
    size_t Offset) {

  std::optional<ur_device_handle_t> KeyDevice = std::nullopt;
  if (IsDeviceImageScoped)
    KeyDevice = DeviceImpl->getHandleRef();
  auto Key = std::make_pair(DeviceGlobalPtr, KeyDevice);

  std::lock_guard<std::mutex> InitLock(MDeviceGlobalUnregisteredDataMutex);

  auto UnregisteredDataIt = MDeviceGlobalUnregisteredData.find(Key);
  if (UnregisteredDataIt == MDeviceGlobalUnregisteredData.end()) {
    // If there is no entry we do not need to add it as it would just be
    // zero-initialized.
    char *FillableDest = reinterpret_cast<char *>(Dest);
    std::fill(FillableDest, FillableDest + NumBytes, 0);
    return;
  }
  std::byte *ValuePtr = UnregisteredDataIt->second.get();
  std::memcpy(Dest, ValuePtr + Offset, NumBytes);
}

std::optional<ur_program_handle_t> context_impl::getProgramForDevImgs(
    const device &Device, const std::set<std::uintptr_t> &ImgIdentifiers,
    const std::string &ObjectTypeName) {

  KernelProgramCache::ProgramBuildResultPtr BuildRes = nullptr;
  {
    auto LockedCache = MKernelProgramCache.acquireCachedPrograms();
    auto &KeyMap = LockedCache.get().KeyMap;
    auto &Cache = LockedCache.get().Cache;
    ur_device_handle_t &DevHandle = getSyclObjImpl(Device)->getHandleRef();
    for (std::uintptr_t ImageIDs : ImgIdentifiers) {
<<<<<<< HEAD
      auto OuterKey = std::make_pair(ImageIDs, std::set{DevHandle});
=======
      auto OuterKey =
          std::make_pair(ImageIDs, std::set<ur_device_handle_t>{DevHandle});
>>>>>>> e95b34bb
      size_t NProgs = KeyMap.count(OuterKey);
      if (NProgs == 0)
        continue;
      // If the cache has multiple programs for the identifiers or if we have
      // already found a program in the cache with the device_global or host
      // pipe we cannot proceed.
      if (NProgs > 1 || (BuildRes && NProgs == 1))
        throw sycl::exception(make_error_code(errc::invalid),
                              "More than one image exists with the " +
                                  ObjectTypeName + ".");

      auto KeyMappingsIt = KeyMap.find(OuterKey);
      assert(KeyMappingsIt != KeyMap.end());
      auto CachedProgIt = Cache.find(KeyMappingsIt->second);
      assert(CachedProgIt != Cache.end());
      BuildRes = CachedProgIt->second;
    }
  }
  if (!BuildRes)
    return std::nullopt;
  using BuildState = KernelProgramCache::BuildState;
  BuildState NewState = BuildRes->waitUntilTransition();
  if (NewState == BuildState::BS_Failed)
    throw detail::set_ur_error(
        exception(make_error_code(errc::build), BuildRes->Error.Msg),
        BuildRes->Error.Code);

  assert(NewState == BuildState::BS_Done);
  return BuildRes->Val;
}

std::optional<ur_program_handle_t> context_impl::getProgramForDeviceGlobal(
    const device &Device, DeviceGlobalMapEntry *DeviceGlobalEntry) {
  return getProgramForDevImgs(Device, DeviceGlobalEntry->MImageIdentifiers,
                              "device_global");
}
/// Gets a program associated with a HostPipe Entry from the cache.
std::optional<ur_program_handle_t>
context_impl::getProgramForHostPipe(const device &Device,
                                    HostPipeMapEntry *HostPipeEntry) {
  // One HostPipe entry belongs to one Img
  std::set<std::uintptr_t> ImgIdentifiers;
  ImgIdentifiers.insert(HostPipeEntry->getDevBinImage()->getImageID());
  return getProgramForDevImgs(Device, ImgIdentifiers, "host_pipe");
}

void context_impl::verifyProps(const property_list &Props) const {
  auto NoAllowedPropertiesCheck = [](int) { return false; };
  detail::PropertyValidator::checkPropsAndThrow(Props, NoAllowedPropertiesCheck,
                                                NoAllowedPropertiesCheck);
}

} // namespace detail
} // namespace _V1
} // namespace sycl<|MERGE_RESOLUTION|>--- conflicted
+++ resolved
@@ -493,12 +493,8 @@
     auto &Cache = LockedCache.get().Cache;
     ur_device_handle_t &DevHandle = getSyclObjImpl(Device)->getHandleRef();
     for (std::uintptr_t ImageIDs : ImgIdentifiers) {
-<<<<<<< HEAD
-      auto OuterKey = std::make_pair(ImageIDs, std::set{DevHandle});
-=======
       auto OuterKey =
           std::make_pair(ImageIDs, std::set<ur_device_handle_t>{DevHandle});
->>>>>>> e95b34bb
       size_t NProgs = KeyMap.count(OuterKey);
       if (NProgs == 0)
         continue;
