--- conflicted
+++ resolved
@@ -49,7 +49,7 @@
 #ifdef XPTI_ENABLE_INSTRUMENTATION
   GlobalHandler::instance().getXPTIRegistry().initializeFrameworkOnce();
   constexpr uint16_t NotificationTraceType =
-      xpti::trace_offload_alloc_construct;
+      xpti::trace_offload_alloc_memory_object_construct;
   if (!xptiCheckTraceEnabled(GBufferStreamID, NotificationTraceType))
     return;
 
@@ -62,16 +62,9 @@
                                         {Range[0], Range[1], Range[2]}};
 
   xpti::trace_event_data_t *TraceEvent = createTraceEvent(
-<<<<<<< HEAD
       UserObj, "buffer", IId, CodeLoc, xpti::trace_offload_memory_object_event);
-  xptiNotifySubscribers(GBufferStreamID,
-                        xpti::trace_offload_alloc_memory_object_construct,
-                        nullptr, TraceEvent, IId, &BufConstr);
-=======
-      UserObj, "buffer", IId, CodeLoc, xpti::trace_offload_buffer_event);
   xptiNotifySubscribers(GBufferStreamID, NotificationTraceType, nullptr,
                         TraceEvent, IId, &BufConstr);
->>>>>>> fc7caa65
 #endif
 }
 
@@ -81,7 +74,7 @@
   (void)MemObj;
 #ifdef XPTI_ENABLE_INSTRUMENTATION
   constexpr uint16_t NotificationTraceType =
-      xpti::trace_offload_alloc_associate;
+      xpti::trace_offload_alloc_memory_object_associate;
   if (!xptiCheckTraceEnabled(GBufferStreamID, NotificationTraceType))
     return;
   uint64_t IId = xptiGetUniqueId();
@@ -89,14 +82,8 @@
                                             (uintptr_t)MemObj};
 
   // Add association between user level and PI level memory object
-<<<<<<< HEAD
-  xptiNotifySubscribers(GBufferStreamID,
-                        xpti::trace_offload_alloc_memory_object_associate,
-                        nullptr, nullptr, IId, &BufAssoc);
-=======
   xptiNotifySubscribers(GBufferStreamID, NotificationTraceType, nullptr,
                         nullptr, IId, &BufAssoc);
->>>>>>> fc7caa65
 #endif
 }
 
@@ -105,7 +92,8 @@
   (void)UserObj;
   (void)MemObj;
 #ifdef XPTI_ENABLE_INSTRUMENTATION
-  constexpr uint16_t NotificationTraceType = xpti::trace_offload_alloc_release;
+  constexpr uint16_t NotificationTraceType =
+      xpti::trace_offload_alloc_memory_object_release;
   if (!xptiCheckTraceEnabled(GBufferStreamID, NotificationTraceType))
     return;
   uint64_t IId = xptiGetUniqueId();
@@ -113,34 +101,23 @@
                                               (uintptr_t)MemObj};
 
   // Release PI level memory object
-<<<<<<< HEAD
-  xptiNotifySubscribers(GBufferStreamID,
-                        xpti::trace_offload_alloc_memory_object_release,
-                        nullptr, nullptr, IId, &BufRelease);
-=======
   xptiNotifySubscribers(GBufferStreamID, NotificationTraceType, nullptr,
                         nullptr, IId, &BufRelease);
->>>>>>> fc7caa65
 #endif
 }
 
 void XPTIRegistry::bufferDestructorNotification(const void *UserObj) {
   (void)UserObj;
 #ifdef XPTI_ENABLE_INSTRUMENTATION
-  constexpr uint16_t NotificationTraceType = xpti::trace_offload_alloc_destruct;
+  constexpr uint16_t NotificationTraceType =
+      xpti::trace_offload_alloc_memory_object_destruct;
   if (!xptiCheckTraceEnabled(GBufferStreamID, NotificationTraceType))
     return;
   uint64_t IId = xptiGetUniqueId();
   xpti::offload_buffer_data_t BufDestr{(uintptr_t)UserObj};
   // Destruction of user level memory object
-<<<<<<< HEAD
-  xptiNotifySubscribers(GBufferStreamID,
-                        xpti::trace_offload_alloc_memory_object_destruct,
-                        nullptr, nullptr, IId, &BufDestr);
-=======
   xptiNotifySubscribers(GBufferStreamID, NotificationTraceType, nullptr,
                         nullptr, IId, &BufDestr);
->>>>>>> fc7caa65
 #endif
 }
 
@@ -184,7 +161,9 @@
   (void)SamplerFilteringMode;
 #ifdef XPTI_ENABLE_INSTRUMENTATION
   GlobalHandler::instance().getXPTIRegistry().initializeFrameworkOnce();
-  if (!xptiTraceEnabled())
+  constexpr uint16_t NotificationTraceType =
+      xpti::trace_offload_alloc_memory_object_construct;
+  if (!xptiCheckTraceEnabled(GImageStreamID, NotificationTraceType))
     return;
 
   uint64_t IId;
@@ -200,23 +179,23 @@
   xpti::trace_event_data_t *TraceEvent =
       createTraceEvent(UserObj, "sampled_image", IId, CodeLoc,
                        xpti::trace_offload_memory_object_event);
-  xptiNotifySubscribers(GImageStreamID,
-                        xpti::trace_offload_alloc_memory_object_construct,
-                        nullptr, TraceEvent, IId, &ImgConstr);
+  xptiNotifySubscribers(GImageStreamID, NotificationTraceType, nullptr,
+                        TraceEvent, IId, &ImgConstr);
 #endif
 }
 
 void XPTIRegistry::sampledImageDestructorNotification(const void *UserObj) {
   (void)UserObj;
 #ifdef XPTI_ENABLE_INSTRUMENTATION
-  if (!xptiTraceEnabled())
+  constexpr uint16_t NotificationTraceType =
+      xpti::trace_offload_alloc_memory_object_destruct;
+  if (!xptiCheckTraceEnabled(GImageStreamID, NotificationTraceType))
     return;
   uint64_t IId = xptiGetUniqueId();
   xpti::offload_image_data_t ImgDestr{(uintptr_t)UserObj};
   // Destruction of user level memory object
-  xptiNotifySubscribers(GImageStreamID,
-                        xpti::trace_offload_alloc_memory_object_destruct,
-                        nullptr, nullptr, IId, &ImgDestr);
+  xptiNotifySubscribers(GImageStreamID, NotificationTraceType, nullptr, nullptr,
+                        IId, &ImgDestr);
 #endif
 }
 
@@ -231,7 +210,9 @@
   (void)ImageFormat;
 #ifdef XPTI_ENABLE_INSTRUMENTATION
   GlobalHandler::instance().getXPTIRegistry().initializeFrameworkOnce();
-  if (!xptiTraceEnabled())
+  constexpr uint16_t NotificationTraceType =
+      xpti::trace_offload_alloc_memory_object_construct;
+  if (!xptiCheckTraceEnabled(GImageStreamID, NotificationTraceType))
     return;
 
   uint64_t IId;
@@ -248,23 +229,23 @@
   xpti::trace_event_data_t *TraceEvent =
       createTraceEvent(UserObj, "unsampled_image", IId, CodeLoc,
                        xpti::trace_offload_memory_object_event);
-  xptiNotifySubscribers(GImageStreamID,
-                        xpti::trace_offload_alloc_memory_object_construct,
-                        nullptr, TraceEvent, IId, &ImgConstr);
+  xptiNotifySubscribers(GImageStreamID, NotificationTraceType, nullptr,
+                        TraceEvent, IId, &ImgConstr);
 #endif
 }
 
 void XPTIRegistry::unsampledImageDestructorNotification(const void *UserObj) {
   (void)UserObj;
 #ifdef XPTI_ENABLE_INSTRUMENTATION
-  if (!xptiTraceEnabled())
+  constexpr uint16_t NotificationTraceType =
+      xpti::trace_offload_alloc_memory_object_destruct;
+  if (!xptiCheckTraceEnabled(GImageStreamID, NotificationTraceType))
     return;
   uint64_t IId = xptiGetUniqueId();
   xpti::offload_image_data_t ImgDestr{(uintptr_t)UserObj};
   // Destruction of user level memory object
-  xptiNotifySubscribers(GImageStreamID,
-                        xpti::trace_offload_alloc_memory_object_destruct,
-                        nullptr, nullptr, IId, &ImgDestr);
+  xptiNotifySubscribers(GImageStreamID, NotificationTraceType, nullptr, nullptr,
+                        IId, &ImgDestr);
 #endif
 }
 
@@ -280,7 +261,8 @@
   (void)Type;
   (void)ElemSize;
 #ifdef XPTI_ENABLE_INSTRUMENTATION
-  if (!xptiTraceEnabled())
+  constexpr uint16_t NotificationTraceType = xpti::trace_offload_alloc_accessor;
+  if (!xptiCheckTraceEnabled(GImageStreamID, NotificationTraceType))
     return;
 
   uint64_t IId;
@@ -294,8 +276,8 @@
   xpti::trace_event_data_t *TraceEvent =
       createTraceEvent(UserObj, "unsampled_image_accessor", IId, CodeLoc,
                        xpti::trace_offload_accessor_event);
-  xptiNotifySubscribers(GImageStreamID, xpti::trace_offload_alloc_accessor,
-                        nullptr, TraceEvent, IId, &AccessorConstr);
+  xptiNotifySubscribers(GImageStreamID, NotificationTraceType, nullptr,
+                        TraceEvent, IId, &AccessorConstr);
 #endif
 }
 
@@ -309,7 +291,8 @@
   (void)Type;
   (void)ElemSize;
 #ifdef XPTI_ENABLE_INSTRUMENTATION
-  if (!xptiTraceEnabled())
+  constexpr uint16_t NotificationTraceType = xpti::trace_offload_alloc_accessor;
+  if (!xptiCheckTraceEnabled(GImageStreamID, NotificationTraceType))
     return;
 
   uint64_t IId;
@@ -321,8 +304,8 @@
   xpti::trace_event_data_t *TraceEvent =
       createTraceEvent(UserObj, "host_unsampled_image_accessor", IId, CodeLoc,
                        xpti::trace_offload_accessor_event);
-  xptiNotifySubscribers(GImageStreamID, xpti::trace_offload_alloc_accessor,
-                        nullptr, TraceEvent, IId, &AccessorConstr);
+  xptiNotifySubscribers(GImageStreamID, NotificationTraceType, nullptr,
+                        TraceEvent, IId, &AccessorConstr);
 #endif
 }
 
@@ -336,7 +319,8 @@
   (void)Type;
   (void)ElemSize;
 #ifdef XPTI_ENABLE_INSTRUMENTATION
-  if (!xptiTraceEnabled())
+  constexpr uint16_t NotificationTraceType = xpti::trace_offload_alloc_accessor;
+  if (!xptiCheckTraceEnabled(GImageStreamID, NotificationTraceType))
     return;
 
   uint64_t IId;
@@ -347,8 +331,8 @@
   xpti::trace_event_data_t *TraceEvent =
       createTraceEvent(UserObj, "sampled_image_accessor", IId, CodeLoc,
                        xpti::trace_offload_accessor_event);
-  xptiNotifySubscribers(GImageStreamID, xpti::trace_offload_alloc_accessor,
-                        nullptr, TraceEvent, IId, &AccessorConstr);
+  xptiNotifySubscribers(GImageStreamID, NotificationTraceType, nullptr,
+                        TraceEvent, IId, &AccessorConstr);
 #endif
 }
 
@@ -361,7 +345,8 @@
   (void)Type;
   (void)ElemSize;
 #ifdef XPTI_ENABLE_INSTRUMENTATION
-  if (!xptiTraceEnabled())
+  constexpr uint16_t NotificationTraceType = xpti::trace_offload_alloc_accessor;
+  if (!xptiCheckTraceEnabled(GImageStreamID, NotificationTraceType))
     return;
 
   uint64_t IId;
@@ -372,8 +357,8 @@
   xpti::trace_event_data_t *TraceEvent =
       createTraceEvent(UserObj, "host_sampled_image_accessor", IId, CodeLoc,
                        xpti::trace_offload_accessor_event);
-  xptiNotifySubscribers(GImageStreamID, xpti::trace_offload_alloc_accessor,
-                        nullptr, TraceEvent, IId, &AccessorConstr);
+  xptiNotifySubscribers(GImageStreamID, NotificationTraceType, nullptr,
+                        TraceEvent, IId, &AccessorConstr);
 #endif
 }
 
