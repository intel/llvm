//==---------- xpti_registry.cpp ----- XPTI Stream Registry ----------------==//
//
// Part of the LLVM Project, under the Apache License v2.0 with LLVM Exceptions.
// See https://llvm.org/LICENSE.txt for license information.
// SPDX-License-Identifier: Apache-2.0 WITH LLVM-exception
//
//===----------------------------------------------------------------------===//

#include <detail/global_handler.hpp>
#include <detail/xpti_registry.hpp>

#ifdef XPTI_ENABLE_INSTRUMENTATION
#include "xpti/xpti_trace_framework.hpp"
#include <sstream>
#endif
__SYCL_INLINE_NAMESPACE(cl) {
namespace sycl {
namespace detail {
<<<<<<< HEAD
xpti::trace_event_data_t *XPTIRegistry::createTraceEvent(
    const void *Obj, const void *FuncPtr, uint64_t &IId,
    const detail::code_location &CodeLoc, uint16_t TraceEventType) {
  xpti::utils::StringHelper NG;
  auto Name = NG.nameWithAddress<void *>(CodeLoc.functionName(),
                                         const_cast<void *>(FuncPtr));
=======
#ifdef XPTI_ENABLE_INSTRUMENTATION
xpti::trace_event_data_t *
XPTIRegistry::createTraceEvent(void *Obj, const char *ObjName, uint64_t &IId,
                               const detail::code_location &CodeLoc,
                               uint16_t TraceEventType) {
  std::string Name;
  if (CodeLoc.fileName()) {
    Name = std::string(CodeLoc.fileName()) + ":" +
           std::to_string(CodeLoc.lineNumber()) + ":" +
           std::to_string(CodeLoc.columnNumber());
  } else {
    xpti::utils::StringHelper NG;
    Name = NG.nameWithAddress<void *>(ObjName, Obj);
  }
>>>>>>> 3742b935
  xpti::payload_t Payload(
      Name.c_str(), (CodeLoc.fileName() ? CodeLoc.fileName() : ""),
      CodeLoc.lineNumber(), CodeLoc.columnNumber(), const_cast<void *>(Obj));

  // Calls could be at different user-code locations; We create a new event
  // based on the code location info and if this has been seen before, a
  // previously created event will be returned.
  return xptiMakeEvent(Name.c_str(), &Payload, TraceEventType, xpti_at::active,
                       &IId);
}
#endif // XPTI_ENABLE_INSTRUMENTATION

void XPTIRegistry::bufferConstructorNotification(
    const void *UserObj, const detail::code_location &CodeLoc) {
  (void)UserObj;
  (void)CodeLoc;
#ifdef XPTI_ENABLE_INSTRUMENTATION
  GlobalHandler::instance().getXPTIRegistry().initializeFrameworkOnce();
  if (!xptiTraceEnabled())
    return;

  uint64_t IId;
  xpti::offload_buffer_data_t BufConstr{(uintptr_t)UserObj};

  xpti::trace_event_data_t *TraceEvent = createTraceEvent(
      UserObj, UserObj, IId, CodeLoc, xpti::trace_offload_buffer_event);
  xptiNotifySubscribers(GBufferStreamID, xpti::trace_offload_alloc_construct,
                        nullptr, TraceEvent, IId, &BufConstr);
#endif
}

void XPTIRegistry::bufferAssociateNotification(const void *UserObj,
                                               const void *MemObj) {
  (void)UserObj;
  (void)MemObj;
#ifdef XPTI_ENABLE_INSTRUMENTATION
  if (!xptiTraceEnabled())
    return;
  uint64_t IId = xptiGetUniqueId();
  xpti::offload_buffer_association_data_t BufAssoc{(uintptr_t)UserObj,
                                                   (uintptr_t)MemObj};

  // Add association between user level and PI level memory object
  xptiNotifySubscribers(GBufferStreamID, xpti::trace_offload_alloc_associate,
                        nullptr, nullptr, IId, &BufAssoc);
#endif
}

void XPTIRegistry::bufferReleaseNotification(const void *UserObj,
                                             const void *MemObj) {
  (void)UserObj;
  (void)MemObj;
#ifdef XPTI_ENABLE_INSTRUMENTATION
  if (!xptiTraceEnabled())
    return;
  uint64_t IId = xptiGetUniqueId();
  xpti::offload_buffer_association_data_t BufRelease{(uintptr_t)UserObj,
                                                     (uintptr_t)MemObj};

  // Release PI level memory object
  xptiNotifySubscribers(GBufferStreamID, xpti::trace_offload_alloc_release,
                        nullptr, nullptr, IId, &BufRelease);
#endif
}

void XPTIRegistry::bufferDestructorNotification(const void *UserObj) {
  (void)UserObj;
#ifdef XPTI_ENABLE_INSTRUMENTATION
  if (!xptiTraceEnabled())
    return;
  uint64_t IId = xptiGetUniqueId();
  xpti::offload_buffer_data_t BufDestr{(uintptr_t)UserObj};
  // Destruction of user level memory object
  xptiNotifySubscribers(GBufferStreamID, xpti::trace_offload_alloc_destruct,
                        nullptr, nullptr, IId, &BufDestr);
#endif
}

void XPTIRegistry::bufferAccessorNotification(
    const void *UserObj, const void *AccessorObj, uint32_t Target,
    uint32_t Mode, const detail::code_location &CodeLoc) {
  (void)UserObj;
  (void)AccessorObj;
  (void)CodeLoc;
  (void)Target;
  (void)Mode;
#ifdef XPTI_ENABLE_INSTRUMENTATION
  if (!xptiTraceEnabled())
    return;

  uint64_t IId;
  xpti::offload_accessor_data_t AccessorConstr{
      (uintptr_t)UserObj, (uintptr_t)AccessorObj, Target, Mode};

  xpti::trace_event_data_t *TraceEvent = createTraceEvent(
      UserObj, UserObj, IId, CodeLoc, xpti::trace_offload_accessor_event);
  xptiNotifySubscribers(GBufferStreamID, xpti::trace_offload_alloc_accessor,
                        nullptr, TraceEvent, IId, &AccessorConstr);
#endif
}

void XPTIRegistry::kernelAccessorNotification(
    const void *Obj, const void *KernelObj,
    const detail::code_location CodeLoc) {
  (void)CodeLoc;
  (void)KernelObj;
  (void)Obj;
#ifdef XPTI_ENABLE_INSTRUMENTATION
  if (!xptiTraceEnabled())
    return;

  uint64_t IId;

  auto TraceEvent = createTraceEvent(Obj, KernelObj, IId, CodeLoc,
                                     xpti::trace_offload_kernel_event);

  if (TraceEvent) {
    xpti::offload_kernel_data_t Data{(uintptr_t)Obj};
    xptiNotifySubscribers(GBufferStreamID, xpti::trace_offload_alloc_kernel,
                          nullptr, TraceEvent, IId, (const void *)&Data);
  }
#endif
}
} // namespace detail
} // namespace sycl
} // __SYCL_INLINE_NAMESPACE(cl)<|MERGE_RESOLUTION|>--- conflicted
+++ resolved
@@ -16,29 +16,13 @@
 __SYCL_INLINE_NAMESPACE(cl) {
 namespace sycl {
 namespace detail {
-<<<<<<< HEAD
+#ifdef XPTI_ENABLE_INSTRUMENTATION
 xpti::trace_event_data_t *XPTIRegistry::createTraceEvent(
     const void *Obj, const void *FuncPtr, uint64_t &IId,
     const detail::code_location &CodeLoc, uint16_t TraceEventType) {
   xpti::utils::StringHelper NG;
   auto Name = NG.nameWithAddress<void *>(CodeLoc.functionName(),
                                          const_cast<void *>(FuncPtr));
-=======
-#ifdef XPTI_ENABLE_INSTRUMENTATION
-xpti::trace_event_data_t *
-XPTIRegistry::createTraceEvent(void *Obj, const char *ObjName, uint64_t &IId,
-                               const detail::code_location &CodeLoc,
-                               uint16_t TraceEventType) {
-  std::string Name;
-  if (CodeLoc.fileName()) {
-    Name = std::string(CodeLoc.fileName()) + ":" +
-           std::to_string(CodeLoc.lineNumber()) + ":" +
-           std::to_string(CodeLoc.columnNumber());
-  } else {
-    xpti::utils::StringHelper NG;
-    Name = NG.nameWithAddress<void *>(ObjName, Obj);
-  }
->>>>>>> 3742b935
   xpti::payload_t Payload(
       Name.c_str(), (CodeLoc.fileName() ? CodeLoc.fileName() : ""),
       CodeLoc.lineNumber(), CodeLoc.columnNumber(), const_cast<void *>(Obj));
