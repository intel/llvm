//==----------- bindless_images.hpp --- SYCL bindless images ---------------==//
//
// Part of the LLVM Project, under the Apache License v2.0 with LLVM Exceptions.
// See https://llvm.org/LICENSE.txt for license information.
// SPDX-License-Identifier: Apache-2.0 WITH LLVM-exception
//
//===----------------------------------------------------------------------===//

#include <sycl/detail/common.hpp>
#include <sycl/detail/pi.hpp>
#include <sycl/ext/oneapi/bindless_images.hpp>
#include <sycl/sampler.hpp>

#include <detail/context_impl.hpp>
#include <detail/image_impl.hpp>
#include <detail/plugin_printers.hpp>
#include <detail/queue_impl.hpp>

#include <memory>

namespace sycl {
inline namespace _V1 {
namespace ext::oneapi::experimental {

void populate_pi_structs(const image_descriptor &desc, pi_image_desc &piDesc,
                         pi_image_format &piFormat, size_t pitch = 0) {
  piDesc = {};
  piDesc.image_width = desc.width;
  piDesc.image_height = desc.height;
  piDesc.image_depth = desc.depth;

  if (desc.array_size > 1) {
    // Image array or cubemap
    piDesc.image_type = desc.type == image_type::cubemap
                            ? PI_MEM_TYPE_IMAGE_CUBEMAP
                        : desc.height > 0 ? PI_MEM_TYPE_IMAGE2D_ARRAY
                                          : PI_MEM_TYPE_IMAGE1D_ARRAY;
  } else {
    piDesc.image_type =
        desc.depth > 0
            ? PI_MEM_TYPE_IMAGE3D
            : (desc.height > 0 ? PI_MEM_TYPE_IMAGE2D : PI_MEM_TYPE_IMAGE1D);
  }

  piDesc.image_row_pitch = pitch;
  piDesc.image_array_size = desc.array_size;
  piDesc.image_slice_pitch = 0;
  piDesc.num_mip_levels = desc.num_levels;
  piDesc.num_samples = 0;
  piDesc.buffer = nullptr;

  piFormat = {};
  piFormat.image_channel_data_type =
      sycl::detail::convertChannelType(desc.channel_type);
  piFormat.image_channel_order = sycl::detail::convertChannelOrder(
      sycl::ext::oneapi::experimental::detail::get_image_default_channel_order(
          desc.num_channels));
}

detail::image_mem_impl::image_mem_impl(const image_descriptor &desc,
                                       const device &syclDevice,
                                       const context &syclContext)
    : descriptor(desc), syclDevice(syclDevice), syclContext(syclContext) {
  handle = alloc_image_mem(desc, syclDevice, syclContext);
}

detail::image_mem_impl::~image_mem_impl() {
  free_image_mem(this->get_handle(), this->get_descriptor().type,
                 this->get_device(), this->get_context());
}

__SYCL_EXPORT
image_mem::image_mem(const image_descriptor &desc,
                     const sycl::device &syclDevice,
                     const sycl::context &syclContext) {
  impl =
      std::make_shared<detail::image_mem_impl>(desc, syclDevice, syclContext);
}

__SYCL_EXPORT
image_mem::image_mem(const image_descriptor &desc, const sycl::queue &syclQueue)
    : image_mem(desc, syclQueue.get_device(), syclQueue.get_context()) {}

__SYCL_EXPORT sycl::range<3> image_mem::get_range() const {
  auto desc = impl->get_descriptor();
  return {desc.width, desc.height, desc.depth};
}

__SYCL_EXPORT sycl::image_channel_type image_mem::get_channel_type() const {
  return impl->get_descriptor().channel_type;
}

__SYCL_EXPORT_DEPRECATED("get_channel_order() is deprecated. "
                         "Instead use get_channel_num().")
sycl::image_channel_order image_mem::get_channel_order() const {
  return sycl::ext::oneapi::experimental::detail::
      get_image_default_channel_order(impl->get_descriptor().num_channels);
}

__SYCL_EXPORT unsigned int image_mem::get_num_channels() const {
  return impl->get_descriptor().num_channels;
}

__SYCL_EXPORT image_type image_mem::get_type() const {
  return impl->get_descriptor().type;
}

__SYCL_EXPORT image_mem_handle
image_mem::get_mip_level_mem_handle(const unsigned int level) const {
  return ext::oneapi::experimental::get_mip_level_mem_handle(
      impl->get_handle(), level, impl->get_device(), impl->get_context());
}

__SYCL_EXPORT void destroy_image_handle(unsampled_image_handle &imageHandle,
                                        const sycl::device &syclDevice,
                                        const sycl::context &syclContext) {
  std::shared_ptr<sycl::detail::context_impl> CtxImpl =
      sycl::detail::getSyclObjImpl(syclContext);
  pi_context C = CtxImpl->getHandleRef();
  std::shared_ptr<sycl::detail::device_impl> DevImpl =
      sycl::detail::getSyclObjImpl(syclDevice);
  pi_device Device = DevImpl->getHandleRef();
  const sycl::detail::PluginPtr &Plugin = CtxImpl->getPlugin();
  pi_image_handle piImageHandle = imageHandle.raw_handle;

  Plugin->call<sycl::errc::runtime,
               sycl::detail::PiApiKind::piextMemUnsampledImageHandleDestroy>(
      C, Device, piImageHandle);
}

__SYCL_EXPORT void destroy_image_handle(unsampled_image_handle &imageHandle,
                                        const sycl::queue &syclQueue) {
  destroy_image_handle(imageHandle, syclQueue.get_device(),
                       syclQueue.get_context());
}

__SYCL_EXPORT void destroy_image_handle(sampled_image_handle &imageHandle,
                                        const sycl::device &syclDevice,
                                        const sycl::context &syclContext) {
  std::shared_ptr<sycl::detail::context_impl> CtxImpl =
      sycl::detail::getSyclObjImpl(syclContext);
  pi_context C = CtxImpl->getHandleRef();
  std::shared_ptr<sycl::detail::device_impl> DevImpl =
      sycl::detail::getSyclObjImpl(syclDevice);
  pi_device Device = DevImpl->getHandleRef();
  const sycl::detail::PluginPtr &Plugin = CtxImpl->getPlugin();
  pi_image_handle piImageHandle = imageHandle.raw_handle;

  Plugin->call<sycl::errc::runtime,
               sycl::detail::PiApiKind::piextMemSampledImageHandleDestroy>(
      C, Device, piImageHandle);
}

__SYCL_EXPORT void destroy_image_handle(sampled_image_handle &imageHandle,
                                        const sycl::queue &syclQueue) {
  destroy_image_handle(imageHandle, syclQueue.get_device(),
                       syclQueue.get_context());
}

__SYCL_EXPORT image_mem_handle
alloc_image_mem(const image_descriptor &desc, const sycl::device &syclDevice,
                const sycl::context &syclContext) {
  desc.verify();

  std::shared_ptr<sycl::detail::context_impl> CtxImpl =
      sycl::detail::getSyclObjImpl(syclContext);
  pi_context C = CtxImpl->getHandleRef();
  std::shared_ptr<sycl::detail::device_impl> DevImpl =
      sycl::detail::getSyclObjImpl(syclDevice);
  pi_device Device = DevImpl->getHandleRef();
  const sycl::detail::PluginPtr &Plugin = CtxImpl->getPlugin();

  pi_image_desc piDesc;
  pi_image_format piFormat;
  populate_pi_structs(desc, piDesc, piFormat);

  image_mem_handle retHandle;

  // Call impl.
  Plugin->call<sycl::errc::memory_allocation,
               sycl::detail::PiApiKind::piextMemImageAllocate>(
      C, Device, &piFormat, &piDesc, &retHandle.raw_handle);

  return retHandle;
}

__SYCL_EXPORT image_mem_handle alloc_image_mem(const image_descriptor &desc,
                                               const sycl::queue &syclQueue) {
  return alloc_image_mem(desc, syclQueue.get_device(), syclQueue.get_context());
}

__SYCL_EXPORT image_mem_handle get_mip_level_mem_handle(
    const image_mem_handle mipMem, unsigned int level,
    const sycl::device &syclDevice, const sycl::context &syclContext) {

  std::shared_ptr<sycl::detail::context_impl> CtxImpl =
      sycl::detail::getSyclObjImpl(syclContext);
  pi_context C = CtxImpl->getHandleRef();
  std::shared_ptr<sycl::detail::device_impl> DevImpl =
      sycl::detail::getSyclObjImpl(syclDevice);
  pi_device Device = DevImpl->getHandleRef();
  const sycl::detail::PluginPtr &Plugin = CtxImpl->getPlugin();

  // Call impl.
  image_mem_handle individual_image;
  Plugin->call<sycl::errc::runtime,
               sycl::detail::PiApiKind::piextMemMipmapGetLevel>(
      C, Device, mipMem.raw_handle, level, &individual_image.raw_handle);

  return individual_image;
}

__SYCL_EXPORT image_mem_handle
get_mip_level_mem_handle(const image_mem_handle mipMem, unsigned int level,
                         const sycl::queue &syclQueue) {
  return get_mip_level_mem_handle(mipMem, level, syclQueue.get_device(),
                                  syclQueue.get_context());
}

__SYCL_EXPORT void free_image_mem(image_mem_handle memHandle,
                                  image_type imageType,
                                  const sycl::device &syclDevice,
                                  const sycl::context &syclContext) {
  std::shared_ptr<sycl::detail::context_impl> CtxImpl =
      sycl::detail::getSyclObjImpl(syclContext);
  pi_context C = CtxImpl->getHandleRef();
  std::shared_ptr<sycl::detail::device_impl> DevImpl =
      sycl::detail::getSyclObjImpl(syclDevice);
  pi_device Device = DevImpl->getHandleRef();
  const sycl::detail::PluginPtr &Plugin = CtxImpl->getPlugin();

  if (memHandle.raw_handle != nullptr) {
    if (imageType == image_type::mipmap) {
      Plugin->call<sycl::errc::memory_allocation,
                   sycl::detail::PiApiKind::piextMemMipmapFree>(
          C, Device, memHandle.raw_handle);
    } else if (imageType == image_type::standard ||
               imageType == image_type::array ||
               imageType == image_type::cubemap) {
      Plugin->call<sycl::errc::memory_allocation,
                   sycl::detail::PiApiKind::piextMemImageFree>(
          C, Device, memHandle.raw_handle);
    } else {
      throw sycl::exception(sycl::make_error_code(sycl::errc::invalid),
                            "Invalid image type to free");
    }
  }
}

__SYCL_EXPORT void free_image_mem(image_mem_handle memHandle,
                                  image_type imageType,
                                  const sycl::queue &syclQueue) {
  free_image_mem(memHandle, imageType, syclQueue.get_device(),
                 syclQueue.get_context());
}

__SYCL_EXPORT unsampled_image_handle
create_image(image_mem &imgMem, const image_descriptor &desc,
             const sycl::device &syclDevice, const sycl::context &syclContext) {
  return create_image(imgMem.get_handle(), desc, syclDevice, syclContext);
}

__SYCL_EXPORT unsampled_image_handle
create_image(image_mem &imgMem, const image_descriptor &desc,
             const sycl::queue &syclQueue) {
  return create_image(imgMem.get_handle(), desc, syclQueue.get_device(),
                      syclQueue.get_context());
}

__SYCL_EXPORT unsampled_image_handle
create_image(image_mem_handle memHandle, const image_descriptor &desc,
             const sycl::device &syclDevice, const sycl::context &syclContext) {
  desc.verify();

  std::shared_ptr<sycl::detail::context_impl> CtxImpl =
      sycl::detail::getSyclObjImpl(syclContext);
  pi_context C = CtxImpl->getHandleRef();
  std::shared_ptr<sycl::detail::device_impl> DevImpl =
      sycl::detail::getSyclObjImpl(syclDevice);
  pi_device Device = DevImpl->getHandleRef();
  const sycl::detail::PluginPtr &Plugin = CtxImpl->getPlugin();

  pi_image_desc piDesc;
  pi_image_format piFormat;
  populate_pi_structs(desc, piDesc, piFormat);

  // Call impl.
  pi_image_handle piImageHandle;
  Plugin->call<sycl::errc::runtime,
               sycl::detail::PiApiKind::piextMemUnsampledImageCreate>(
      C, Device, memHandle.raw_handle, &piFormat, &piDesc, &piImageHandle);

  return unsampled_image_handle{piImageHandle};
}

__SYCL_EXPORT unsampled_image_handle
create_image(image_mem_handle memHandle, const image_descriptor &desc,
             const sycl::queue &syclQueue) {
  return create_image(memHandle, desc, syclQueue.get_device(),
                      syclQueue.get_context());
}

__SYCL_EXPORT sampled_image_handle
create_image(image_mem_handle memHandle, const bindless_image_sampler &sampler,
             const image_descriptor &desc, const sycl::device &syclDevice,
             const sycl::context &syclContext) {
  return create_image(memHandle.raw_handle, 0 /*pitch*/, sampler, desc,
                      syclDevice, syclContext);
}

__SYCL_EXPORT sampled_image_handle
create_image(image_mem_handle memHandle, const bindless_image_sampler &sampler,
             const image_descriptor &desc, const sycl::queue &syclQueue) {
  return create_image(memHandle, sampler, desc, syclQueue.get_device(),
                      syclQueue.get_context());
}

__SYCL_EXPORT sampled_image_handle
create_image(image_mem &imgMem, const bindless_image_sampler &sampler,
             const image_descriptor &desc, const sycl::device &syclDevice,
             const sycl::context &syclContext) {
  return create_image(imgMem.get_handle().raw_handle, 0 /*pitch*/, sampler,
                      desc, syclDevice, syclContext);
}

__SYCL_EXPORT sampled_image_handle
create_image(image_mem &imgMem, const bindless_image_sampler &sampler,
             const image_descriptor &desc, const sycl::queue &syclQueue) {
  return create_image(imgMem.get_handle().raw_handle, 0 /*pitch*/, sampler,
                      desc, syclQueue.get_device(), syclQueue.get_context());
}

__SYCL_EXPORT sampled_image_handle
create_image(void *devPtr, size_t pitch, const bindless_image_sampler &sampler,
             const image_descriptor &desc, const sycl::device &syclDevice,
             const sycl::context &syclContext) {
  desc.verify();

  std::shared_ptr<sycl::detail::context_impl> CtxImpl =
      sycl::detail::getSyclObjImpl(syclContext);
  pi_context C = CtxImpl->getHandleRef();
  std::shared_ptr<sycl::detail::device_impl> DevImpl =
      sycl::detail::getSyclObjImpl(syclDevice);
  pi_device Device = DevImpl->getHandleRef();
  const sycl::detail::PluginPtr &Plugin = CtxImpl->getPlugin();

  const pi_sampler_properties sProps[] = {
      PI_SAMPLER_PROPERTIES_NORMALIZED_COORDS,
      static_cast<pi_sampler_properties>(sampler.coordinate),
      PI_SAMPLER_PROPERTIES_ADDRESSING_MODE,
      static_cast<pi_sampler_properties>(sampler.addressing[0]),
      PI_SAMPLER_PROPERTIES_ADDRESSING_MODE,
      static_cast<pi_sampler_properties>(sampler.addressing[1]),
      PI_SAMPLER_PROPERTIES_ADDRESSING_MODE,
      static_cast<pi_sampler_properties>(sampler.addressing[2]),
      PI_SAMPLER_PROPERTIES_FILTER_MODE,
      static_cast<pi_sampler_properties>(sampler.filtering),
      PI_SAMPLER_PROPERTIES_MIP_FILTER_MODE,
      static_cast<pi_sampler_properties>(sampler.mipmap_filtering),
      PI_SAMPLER_PROPERTIES_CUBEMAP_FILTER_MODE,
      static_cast<pi_sampler_properties>(sampler.cubemap_filtering),
      0};

  pi_sampler piSampler = {};
  Plugin->call<sycl::errc::runtime,
               sycl::detail::PiApiKind::piextBindlessImageSamplerCreate>(
      C, sProps, sampler.min_mipmap_level_clamp, sampler.max_mipmap_level_clamp,
      sampler.max_anisotropy, &piSampler);

  pi_image_desc piDesc;
  pi_image_format piFormat;
  populate_pi_structs(desc, piDesc, piFormat, pitch);

  // Call impl.
  pi_image_handle piImageHandle;
  Plugin->call<sycl::errc::runtime,
               sycl::detail::PiApiKind::piextMemSampledImageCreate>(
      C, Device, devPtr, &piFormat, &piDesc, piSampler, &piImageHandle);

  return sampled_image_handle{piImageHandle};
}

__SYCL_EXPORT sampled_image_handle
create_image(void *devPtr, size_t pitch, const bindless_image_sampler &sampler,
             const image_descriptor &desc, const sycl::queue &syclQueue) {
  return create_image(devPtr, pitch, sampler, desc, syclQueue.get_device(),
                      syclQueue.get_context());
}

template <>
__SYCL_EXPORT external_mem import_external_memory<resource_fd>(
    external_mem_descriptor<resource_fd> externalMemDesc,
    const sycl::device &syclDevice, const sycl::context &syclContext) {
  std::shared_ptr<sycl::detail::context_impl> CtxImpl =
      sycl::detail::getSyclObjImpl(syclContext);
  pi_context C = CtxImpl->getHandleRef();
  std::shared_ptr<sycl::detail::device_impl> DevImpl =
      sycl::detail::getSyclObjImpl(syclDevice);
  pi_device Device = DevImpl->getHandleRef();
  const sycl::detail::PluginPtr &Plugin = CtxImpl->getPlugin();

  pi_external_mem piExternalMem;
  pi_external_mem_descriptor piExternalMemDescriptor;

  piExternalMemDescriptor.memorySizeBytes = externalMemDesc.size_in_bytes;
  piExternalMemDescriptor.handle.file_descriptor =
      externalMemDesc.external_resource.file_descriptor;
  // For `resource_fd` external memory type, the handle type is always
  // `opaque_fd`. No need for a switch statement like we have for win32
  // resources.
  piExternalMemDescriptor.handleType = pi_external_mem_handle_type::opaque_fd;

  Plugin->call<sycl::errc::invalid,
               sycl::detail::PiApiKind::piextImportExternalMemory>(
      C, Device, &piExternalMemDescriptor, &piExternalMem);

  return external_mem{piExternalMem};
}

template <>
__SYCL_EXPORT external_mem import_external_memory<resource_fd>(
    external_mem_descriptor<resource_fd> externalMemDesc,
    const sycl::queue &syclQueue) {
  return import_external_memory<resource_fd>(
      externalMemDesc, syclQueue.get_device(), syclQueue.get_context());
}

template <>
__SYCL_EXPORT external_mem import_external_memory<resource_win32_handle>(
    external_mem_descriptor<resource_win32_handle> externalMem,
    const sycl::device &syclDevice, const sycl::context &syclContext) {
  std::shared_ptr<sycl::detail::context_impl> CtxImpl =
      sycl::detail::getSyclObjImpl(syclContext);
  pi_context C = CtxImpl->getHandleRef();
  std::shared_ptr<sycl::detail::device_impl> DevImpl =
      sycl::detail::getSyclObjImpl(syclDevice);
  pi_device Device = DevImpl->getHandleRef();
  const sycl::detail::PluginPtr &Plugin = CtxImpl->getPlugin();

  pi_external_mem piExternalMem;
  pi_external_mem_descriptor piExternalMemDescriptor;

  piExternalMemDescriptor.memorySizeBytes = externalMem.size_in_bytes;
  piExternalMemDescriptor.handle.win32_handle =
      externalMem.external_resource.handle;

  // Select appropriate memory handle type.
  switch (externalMem.handle_type) {
  case external_mem_handle_type::win32_nt_handle:
    piExternalMemDescriptor.handleType =
        pi_external_mem_handle_type::win32_nt_handle;
    break;
  case external_mem_handle_type::win32_nt_dx12_resource:
    piExternalMemDescriptor.handleType =
        pi_external_mem_handle_type::win32_nt_dx12_resource;
    break;
  default:
    throw sycl::exception(sycl::make_error_code(sycl::errc::invalid),
                          "Invalid memory handle type");
  }

  Plugin->call<sycl::errc::invalid,
               sycl::detail::PiApiKind::piextImportExternalMemory>(
      C, Device, &piExternalMemDescriptor, &piExternalMem);

  return external_mem{piExternalMem};
}

template <>
<<<<<<< HEAD
__SYCL_EXPORT_DEPRECATED(
    "import_external_memory templated by external_mem_fd is deprecated."
    "Template with resource_fd instead.")
external_mem import_external_memory<external_mem_fd>(
    external_mem_descriptor<external_mem_fd> externalMem,
    const sycl::device &syclDevice, const sycl::context &syclContext) {

  external_mem_descriptor<resource_fd> extMem;
  extMem.external_resource.file_descriptor =
      externalMem.external_resource.file_descriptor;
  extMem.size_in_bytes = externalMem.size_in_bytes;
  return import_external_memory<resource_fd>(extMem, syclDevice, syclContext);
}

template <>
__SYCL_EXPORT_DEPRECATED(
    "import_external_memory templated by external_mem_fd is deprecated."
    "Template with resource_fd instead.")
external_mem import_external_memory<external_mem_fd>(
    external_mem_descriptor<external_mem_fd> externalMem,
    const sycl::queue &syclQueue) {
  return import_external_memory<external_mem_fd>(
      externalMem, syclQueue.get_device(), syclQueue.get_context());
}

template <>
__SYCL_EXPORT external_mem import_external_memory<resource_win32_handle>(
=======
__SYCL_EXPORT interop_mem_handle import_external_memory<resource_win32_handle>(
>>>>>>> 7d7ab2f2
    external_mem_descriptor<resource_win32_handle> externalMem,
    const sycl::queue &syclQueue) {
  return import_external_memory<resource_win32_handle>(
      externalMem, syclQueue.get_device(), syclQueue.get_context());
}

__SYCL_EXPORT
image_mem_handle map_external_image_memory(external_mem extMem,
                                           const image_descriptor &desc,
                                           const sycl::device &syclDevice,
                                           const sycl::context &syclContext) {
  desc.verify();

  std::shared_ptr<sycl::detail::context_impl> CtxImpl =
      sycl::detail::getSyclObjImpl(syclContext);
  pi_context C = CtxImpl->getHandleRef();
  std::shared_ptr<sycl::detail::device_impl> DevImpl =
      sycl::detail::getSyclObjImpl(syclDevice);
  pi_device Device = DevImpl->getHandleRef();
  const sycl::detail::PluginPtr &Plugin = CtxImpl->getPlugin();

  pi_image_desc piDesc;
  pi_image_format piFormat;
  populate_pi_structs(desc, piDesc, piFormat);

  pi_external_mem piExternalMem{extMem.raw_handle};

  image_mem_handle retHandle;
  Plugin->call<sycl::errc::invalid,
               sycl::detail::PiApiKind::piextMemMapExternalArray>(
      C, Device, &piFormat, &piDesc, piExternalMem, &retHandle.raw_handle);

  return image_mem_handle{retHandle};
}

__SYCL_EXPORT
image_mem_handle map_external_image_memory(external_mem extMem,
                                           const image_descriptor &desc,
                                           const sycl::queue &syclQueue) {
  return map_external_image_memory(extMem, desc, syclQueue.get_device(),
                                   syclQueue.get_context());
}

<<<<<<< HEAD
__SYCL_EXPORT_DEPRECATED("map_external_memory_array is deprecated."
                         "use map_external_image_memory")
image_mem_handle map_external_memory_array(external_mem memHandle,
                                           const image_descriptor &desc,
                                           const sycl::device &syclDevice,
                                           const sycl::context &syclContext) {
  return map_external_image_memory(memHandle, desc, syclDevice, syclContext);
}

__SYCL_EXPORT_DEPRECATED("map_external_memory_array is deprecated."
                         "use map_external_image_memory")
image_mem_handle map_external_memory_array(external_mem memHandle,
                                           const image_descriptor &desc,
                                           const sycl::queue &syclQueue) {
  return map_external_memory_array(memHandle, desc, syclQueue.get_device(),
                                   syclQueue.get_context());
}

__SYCL_EXPORT void release_external_memory(external_mem extMem,
=======
__SYCL_EXPORT void release_external_memory(interop_mem_handle interopMem,
>>>>>>> 7d7ab2f2
                                           const sycl::device &syclDevice,
                                           const sycl::context &syclContext) {
  std::shared_ptr<sycl::detail::context_impl> CtxImpl =
      sycl::detail::getSyclObjImpl(syclContext);
  pi_context C = CtxImpl->getHandleRef();
  std::shared_ptr<sycl::detail::device_impl> DevImpl =
      sycl::detail::getSyclObjImpl(syclDevice);
  pi_device Device = DevImpl->getHandleRef();
  const sycl::detail::PluginPtr &Plugin = CtxImpl->getPlugin();

  Plugin->call<sycl::errc::invalid,
               sycl::detail::PiApiKind::piextMemReleaseExternalMemory>(
      C, Device, (pi_external_mem)extMem.raw_handle);
}

__SYCL_EXPORT void release_external_memory(external_mem extMem,
                                           const sycl::queue &syclQueue) {
  release_external_memory(extMem, syclQueue.get_device(),
                          syclQueue.get_context());
}

template <>
__SYCL_EXPORT external_semaphore import_external_semaphore(
    external_semaphore_descriptor<resource_fd> externalSemaphoreDesc,
    const sycl::device &syclDevice, const sycl::context &syclContext) {
  std::shared_ptr<sycl::detail::context_impl> CtxImpl =
      sycl::detail::getSyclObjImpl(syclContext);
  const sycl::detail::PluginPtr &Plugin = CtxImpl->getPlugin();
  pi_context C = CtxImpl->getHandleRef();
  std::shared_ptr<sycl::detail::device_impl> DevImpl =
      sycl::detail::getSyclObjImpl(syclDevice);
  pi_device Device = DevImpl->getHandleRef();

  pi_external_semaphore piExternalSemaphore;
  pi_external_semaphore_descriptor piExternalSemDesc;

  // For this specialization of `import_external_semaphore` the handleType is
  // always `opaque_fd`.
  piExternalSemDesc.handleType = pi_external_semaphore_handle_type::opaque_fd;
  piExternalSemDesc.handle.file_descriptor =
      externalSemaphoreDesc.external_resource.file_descriptor;

  Plugin->call<sycl::errc::invalid,
               sycl::detail::PiApiKind::piextImportExternalSemaphore>(
      C, Device, &piExternalSemDesc, &piExternalSemaphore);

  return external_semaphore{piExternalSemaphore,
                            external_semaphore_handle_type::opaque_fd};
}

template <>
__SYCL_EXPORT external_semaphore import_external_semaphore(
    external_semaphore_descriptor<resource_fd> externalSemaphoreDesc,
    const sycl::queue &syclQueue) {
  return import_external_semaphore(
      externalSemaphoreDesc, syclQueue.get_device(), syclQueue.get_context());
}

template <>
__SYCL_EXPORT external_semaphore import_external_semaphore(
    external_semaphore_descriptor<resource_win32_handle> externalSemaphoreDesc,
    const sycl::device &syclDevice, const sycl::context &syclContext) {
  std::shared_ptr<sycl::detail::context_impl> CtxImpl =
      sycl::detail::getSyclObjImpl(syclContext);
  const sycl::detail::PluginPtr &Plugin = CtxImpl->getPlugin();
  pi_context C = CtxImpl->getHandleRef();
  std::shared_ptr<sycl::detail::device_impl> DevImpl =
      sycl::detail::getSyclObjImpl(syclDevice);
  pi_device Device = DevImpl->getHandleRef();

  pi_external_semaphore piExternalSemaphore;
  pi_external_semaphore_descriptor piExternalSemDesc;

  // Select appropriate semaphore handle type.
  switch (externalSemaphoreDesc.handle_type) {
  case external_semaphore_handle_type::win32_nt_handle:
    piExternalSemDesc.handleType =
        pi_external_semaphore_handle_type::win32_nt_handle;
    break;
  case external_semaphore_handle_type::win32_nt_dx12_fence:
    piExternalSemDesc.handleType =
        pi_external_semaphore_handle_type::win32_nt_dx12_fence;
    break;
  default:
    throw sycl::exception(sycl::make_error_code(sycl::errc::invalid),
                          "Invalid semaphore handle type");
  }

  piExternalSemDesc.handle.win32_handle =
      externalSemaphoreDesc.external_resource.handle;

  Plugin->call<sycl::errc::invalid,
               sycl::detail::PiApiKind::piextImportExternalSemaphore>(
      C, Device, &piExternalSemDesc, &piExternalSemaphore);

  return external_semaphore{piExternalSemaphore,
                            externalSemaphoreDesc.handle_type};
}

template <>
__SYCL_EXPORT external_semaphore import_external_semaphore(
    external_semaphore_descriptor<resource_win32_handle> externalSemaphoreDesc,
    const sycl::queue &syclQueue) {
  return import_external_semaphore(
      externalSemaphoreDesc, syclQueue.get_device(), syclQueue.get_context());
}

<<<<<<< HEAD
template <>
__SYCL_EXPORT_DEPRECATED("import_external_semaphore templated by "
                         "external_semaphore_fd is deprecated."
                         "Template with resource_fd instead.")
external_semaphore import_external_semaphore(
    external_semaphore_descriptor<external_semaphore_fd> externalSemaphoreDesc,
    const sycl::device &syclDevice, const sycl::context &syclContext) {
  external_semaphore_descriptor<resource_fd> extSem;
  extSem.external_resource.file_descriptor =
      externalSemaphoreDesc.external_resource.file_descriptor;
  return import_external_semaphore<resource_fd>(extSem, syclDevice,
                                                syclContext);
}

template <>
__SYCL_EXPORT_DEPRECATED("import_external_semaphore templated by "
                         "external_semaphore_fd is deprecated."
                         "Template with resource_fd instead.")
external_semaphore import_external_semaphore(
    external_semaphore_descriptor<external_semaphore_fd> externalSemaphoreDesc,
    const sycl::queue &syclQueue) {
  return import_external_semaphore(
      externalSemaphoreDesc, syclQueue.get_device(), syclQueue.get_context());
}

__SYCL_EXPORT void
destroy_external_semaphore(external_semaphore externalSemaphore,
=======
__SYCL_EXPORT void
release_external_semaphore(interop_semaphore_handle semaphoreHandle,
>>>>>>> 7d7ab2f2
                           const sycl::device &syclDevice,
                           const sycl::context &syclContext) {
  std::shared_ptr<sycl::detail::context_impl> CtxImpl =
      sycl::detail::getSyclObjImpl(syclContext);
  const sycl::detail::PluginPtr &Plugin = CtxImpl->getPlugin();
  pi_context C = CtxImpl->getHandleRef();
  std::shared_ptr<sycl::detail::device_impl> DevImpl =
      sycl::detail::getSyclObjImpl(syclDevice);
  pi_device Device = DevImpl->getHandleRef();

  Plugin->call<sycl::errc::invalid,
<<<<<<< HEAD
               sycl::detail::PiApiKind::piextDestroyExternalSemaphore>(
      C, Device, (pi_external_semaphore)externalSemaphore.raw_handle);
}

__SYCL_EXPORT void
destroy_external_semaphore(external_semaphore externalSemaphore,
                           const sycl::queue &syclQueue) {
  destroy_external_semaphore(externalSemaphore, syclQueue.get_device(),
=======
               sycl::detail::PiApiKind::piextReleaseExternalSemaphore>(
      C, Device, (pi_interop_semaphore_handle)semaphoreHandle.raw_handle);
}

__SYCL_EXPORT void
release_external_semaphore(interop_semaphore_handle semaphoreHandle,
                           const sycl::queue &syclQueue) {
  release_external_semaphore(semaphoreHandle, syclQueue.get_device(),
>>>>>>> 7d7ab2f2
                             syclQueue.get_context());
}

__SYCL_EXPORT sycl::range<3> get_image_range(const image_mem_handle memHandle,
                                             const sycl::device &syclDevice,
                                             const sycl::context &syclContext) {
  std::ignore = syclDevice;
  std::shared_ptr<sycl::detail::context_impl> CtxImpl =
      sycl::detail::getSyclObjImpl(syclContext);
  const sycl::detail::PluginPtr &Plugin = CtxImpl->getPlugin();

  size_t Width, Height, Depth;

  Plugin->call<sycl::errc::invalid,
               sycl::detail::PiApiKind::piextMemImageGetInfo>(
      CtxImpl->getHandleRef(), memHandle.raw_handle, PI_IMAGE_INFO_WIDTH,
      &Width, nullptr);

  Plugin->call<sycl::errc::invalid,
               sycl::detail::PiApiKind::piextMemImageGetInfo>(
      CtxImpl->getHandleRef(), memHandle.raw_handle, PI_IMAGE_INFO_HEIGHT,
      &Height, nullptr);

  Plugin->call<sycl::errc::invalid,
               sycl::detail::PiApiKind::piextMemImageGetInfo>(
      CtxImpl->getHandleRef(), memHandle.raw_handle, PI_IMAGE_INFO_DEPTH,
      &Depth, nullptr);

  return {Width, Height, Depth};
}

__SYCL_EXPORT sycl::range<3> get_image_range(const image_mem_handle memHandle,
                                             const sycl::queue &syclQueue) {
  return get_image_range(memHandle, syclQueue.get_device(),
                         syclQueue.get_context());
}

__SYCL_EXPORT sycl::image_channel_type
get_image_channel_type(const image_mem_handle memHandle,
                       const sycl::device &syclDevice,
                       const sycl::context &syclContext) {
  std::ignore = syclDevice;
  std::shared_ptr<sycl::detail::context_impl> CtxImpl =
      sycl::detail::getSyclObjImpl(syclContext);
  const sycl::detail::PluginPtr &Plugin = CtxImpl->getPlugin();

  pi_image_format PIFormat;

  Plugin->call<sycl::errc::invalid,
               sycl::detail::PiApiKind::piextMemImageGetInfo>(
      CtxImpl->getHandleRef(), memHandle.raw_handle, PI_IMAGE_INFO_FORMAT,
      &PIFormat, nullptr);

  image_channel_type ChannelType =
      sycl::detail::convertChannelType(PIFormat.image_channel_data_type);

  return ChannelType;
}

__SYCL_EXPORT sycl::image_channel_type
get_image_channel_type(const image_mem_handle memHandle,
                       const sycl::queue &syclQueue) {
  return get_image_channel_type(memHandle, syclQueue.get_device(),
                                syclQueue.get_context());
}

__SYCL_EXPORT void *pitched_alloc_device(size_t *resultPitch,
                                         size_t widthInBytes, size_t height,
                                         unsigned int elementSizeBytes,
                                         const sycl::device &syclDevice,
                                         const sycl::context &syclContext) {
  void *RetVal = nullptr;
  if (widthInBytes == 0 || height == 0 || elementSizeBytes == 0) {
    throw sycl::exception(sycl::make_error_code(sycl::errc::memory_allocation),
                          "Cannot allocate pitched memory with zero size!");
  }

  std::shared_ptr<sycl::detail::context_impl> CtxImpl =
      sycl::detail::getSyclObjImpl(syclContext);

  pi_context PiContext = CtxImpl->getHandleRef();
  const sycl::detail::PluginPtr &Plugin = CtxImpl->getPlugin();
  pi_device PiDevice;

  PiDevice = sycl::detail::getSyclObjImpl(syclDevice)->getHandleRef();

  Plugin->call<sycl::errc::memory_allocation,
               sycl::detail::PiApiKind::piextUSMPitchedAlloc>(
      &RetVal, resultPitch, PiContext, PiDevice, nullptr, widthInBytes, height,
      elementSizeBytes);

  return RetVal;
}

__SYCL_EXPORT void *pitched_alloc_device(size_t *resultPitch,
                                         size_t widthInBytes, size_t height,
                                         unsigned int elementSizeBytes,
                                         const sycl::queue &syclQueue) {
  return pitched_alloc_device(resultPitch, widthInBytes, height,
                              elementSizeBytes, syclQueue.get_device(),
                              syclQueue.get_context());
}

__SYCL_EXPORT void *pitched_alloc_device(size_t *resultPitch,
                                         const image_descriptor &desc,
                                         const sycl::queue &syclQueue) {
  return pitched_alloc_device(resultPitch, desc, syclQueue.get_device(),
                              syclQueue.get_context());
}

__SYCL_EXPORT void *pitched_alloc_device(size_t *resultPitch,
                                         const image_descriptor &desc,
                                         const sycl::device &syclDevice,
                                         const sycl::context &syclContext) {
  unsigned int elementSizeBytes =
      sycl::detail::getImageElementSize(desc.num_channels, desc.channel_type);

  size_t widthInBytes = desc.width * elementSizeBytes;
  size_t height = desc.height;

  return pitched_alloc_device(resultPitch, widthInBytes, height,
                              elementSizeBytes, syclDevice, syclContext);
}

__SYCL_EXPORT unsigned int
get_image_num_channels(const image_mem_handle memHandle,
                       const sycl::device &syclDevice,
                       const sycl::context &syclContext) {
  std::ignore = syclDevice;

  std::shared_ptr<sycl::detail::context_impl> CtxImpl =
      sycl::detail::getSyclObjImpl(syclContext);
  const sycl::detail::PluginPtr &Plugin = CtxImpl->getPlugin();
  pi_image_format PIFormat;

  Plugin->call<sycl::errc::runtime,
               sycl::detail::PiApiKind::piextMemImageGetInfo>(
      CtxImpl->getHandleRef(), memHandle.raw_handle, PI_IMAGE_INFO_FORMAT,
      &PIFormat, nullptr);

  image_channel_order Order =
      sycl::detail::convertChannelOrder(PIFormat.image_channel_order);

  return static_cast<unsigned int>(sycl::detail::getImageNumberChannels(Order));
}

__SYCL_EXPORT unsigned int
get_image_num_channels(const image_mem_handle memHandle,
                       const sycl::queue &syclQueue) {
  return get_image_num_channels(memHandle, syclQueue.get_device(),
                                syclQueue.get_context());
}

} // namespace ext::oneapi::experimental
} // namespace _V1
} // namespace sycl<|MERGE_RESOLUTION|>--- conflicted
+++ resolved
@@ -467,37 +467,7 @@
 }
 
 template <>
-<<<<<<< HEAD
-__SYCL_EXPORT_DEPRECATED(
-    "import_external_memory templated by external_mem_fd is deprecated."
-    "Template with resource_fd instead.")
-external_mem import_external_memory<external_mem_fd>(
-    external_mem_descriptor<external_mem_fd> externalMem,
-    const sycl::device &syclDevice, const sycl::context &syclContext) {
-
-  external_mem_descriptor<resource_fd> extMem;
-  extMem.external_resource.file_descriptor =
-      externalMem.external_resource.file_descriptor;
-  extMem.size_in_bytes = externalMem.size_in_bytes;
-  return import_external_memory<resource_fd>(extMem, syclDevice, syclContext);
-}
-
-template <>
-__SYCL_EXPORT_DEPRECATED(
-    "import_external_memory templated by external_mem_fd is deprecated."
-    "Template with resource_fd instead.")
-external_mem import_external_memory<external_mem_fd>(
-    external_mem_descriptor<external_mem_fd> externalMem,
-    const sycl::queue &syclQueue) {
-  return import_external_memory<external_mem_fd>(
-      externalMem, syclQueue.get_device(), syclQueue.get_context());
-}
-
-template <>
 __SYCL_EXPORT external_mem import_external_memory<resource_win32_handle>(
-=======
-__SYCL_EXPORT interop_mem_handle import_external_memory<resource_win32_handle>(
->>>>>>> 7d7ab2f2
     external_mem_descriptor<resource_win32_handle> externalMem,
     const sycl::queue &syclQueue) {
   return import_external_memory<resource_win32_handle>(
@@ -541,29 +511,7 @@
                                    syclQueue.get_context());
 }
 
-<<<<<<< HEAD
-__SYCL_EXPORT_DEPRECATED("map_external_memory_array is deprecated."
-                         "use map_external_image_memory")
-image_mem_handle map_external_memory_array(external_mem memHandle,
-                                           const image_descriptor &desc,
-                                           const sycl::device &syclDevice,
-                                           const sycl::context &syclContext) {
-  return map_external_image_memory(memHandle, desc, syclDevice, syclContext);
-}
-
-__SYCL_EXPORT_DEPRECATED("map_external_memory_array is deprecated."
-                         "use map_external_image_memory")
-image_mem_handle map_external_memory_array(external_mem memHandle,
-                                           const image_descriptor &desc,
-                                           const sycl::queue &syclQueue) {
-  return map_external_memory_array(memHandle, desc, syclQueue.get_device(),
-                                   syclQueue.get_context());
-}
-
 __SYCL_EXPORT void release_external_memory(external_mem extMem,
-=======
-__SYCL_EXPORT void release_external_memory(interop_mem_handle interopMem,
->>>>>>> 7d7ab2f2
                                            const sycl::device &syclDevice,
                                            const sycl::context &syclContext) {
   std::shared_ptr<sycl::detail::context_impl> CtxImpl =
@@ -671,38 +619,8 @@
       externalSemaphoreDesc, syclQueue.get_device(), syclQueue.get_context());
 }
 
-<<<<<<< HEAD
-template <>
-__SYCL_EXPORT_DEPRECATED("import_external_semaphore templated by "
-                         "external_semaphore_fd is deprecated."
-                         "Template with resource_fd instead.")
-external_semaphore import_external_semaphore(
-    external_semaphore_descriptor<external_semaphore_fd> externalSemaphoreDesc,
-    const sycl::device &syclDevice, const sycl::context &syclContext) {
-  external_semaphore_descriptor<resource_fd> extSem;
-  extSem.external_resource.file_descriptor =
-      externalSemaphoreDesc.external_resource.file_descriptor;
-  return import_external_semaphore<resource_fd>(extSem, syclDevice,
-                                                syclContext);
-}
-
-template <>
-__SYCL_EXPORT_DEPRECATED("import_external_semaphore templated by "
-                         "external_semaphore_fd is deprecated."
-                         "Template with resource_fd instead.")
-external_semaphore import_external_semaphore(
-    external_semaphore_descriptor<external_semaphore_fd> externalSemaphoreDesc,
-    const sycl::queue &syclQueue) {
-  return import_external_semaphore(
-      externalSemaphoreDesc, syclQueue.get_device(), syclQueue.get_context());
-}
-
 __SYCL_EXPORT void
-destroy_external_semaphore(external_semaphore externalSemaphore,
-=======
-__SYCL_EXPORT void
-release_external_semaphore(interop_semaphore_handle semaphoreHandle,
->>>>>>> 7d7ab2f2
+release_external_semaphore(external_semaphore externalSemaphore,
                            const sycl::device &syclDevice,
                            const sycl::context &syclContext) {
   std::shared_ptr<sycl::detail::context_impl> CtxImpl =
@@ -714,25 +632,14 @@
   pi_device Device = DevImpl->getHandleRef();
 
   Plugin->call<sycl::errc::invalid,
-<<<<<<< HEAD
-               sycl::detail::PiApiKind::piextDestroyExternalSemaphore>(
+               sycl::detail::PiApiKind::piextReleaseExternalSemaphore>(
       C, Device, (pi_external_semaphore)externalSemaphore.raw_handle);
 }
 
 __SYCL_EXPORT void
-destroy_external_semaphore(external_semaphore externalSemaphore,
+release_external_semaphore(external_semaphore externalSemaphore,
                            const sycl::queue &syclQueue) {
-  destroy_external_semaphore(externalSemaphore, syclQueue.get_device(),
-=======
-               sycl::detail::PiApiKind::piextReleaseExternalSemaphore>(
-      C, Device, (pi_interop_semaphore_handle)semaphoreHandle.raw_handle);
-}
-
-__SYCL_EXPORT void
-release_external_semaphore(interop_semaphore_handle semaphoreHandle,
-                           const sycl::queue &syclQueue) {
-  release_external_semaphore(semaphoreHandle, syclQueue.get_device(),
->>>>>>> 7d7ab2f2
+  release_external_semaphore(externalSemaphore, syclQueue.get_device(),
                              syclQueue.get_context());
 }
 
