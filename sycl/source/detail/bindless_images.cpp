//==----------- bindless_images.hpp --- SYCL bindless images ---------------==//
//
// Part of the LLVM Project, under the Apache License v2.0 with LLVM Exceptions.
// See https://llvm.org/LICENSE.txt for license information.
// SPDX-License-Identifier: Apache-2.0 WITH LLVM-exception
//
//===----------------------------------------------------------------------===//

#include <sycl/detail/common.hpp>
#include <sycl/detail/ur.hpp>
#include <sycl/ext/oneapi/bindless_images.hpp>
#include <sycl/sampler.hpp>

#include <detail/context_impl.hpp>
#include <detail/image_impl.hpp>
#include <detail/queue_impl.hpp>

#include <memory>

namespace sycl {
inline namespace _V1 {
namespace ext::oneapi::experimental {

void populate_ur_structs(const image_descriptor &desc, ur_image_desc_t &urDesc,
                         ur_image_format_t &urFormat, size_t pitch = 0) {
  urDesc = {};
  urDesc.stype = UR_STRUCTURE_TYPE_IMAGE_DESC;
  urDesc.width = desc.width;
  urDesc.height = desc.height;
  urDesc.depth = desc.depth;

  if (desc.array_size > 1) {
    // Image array or cubemap
    urDesc.type = desc.type == image_type::cubemap
                      ? UR_MEM_TYPE_IMAGE_CUBEMAP_EXP
                  : desc.height > 0 ? UR_MEM_TYPE_IMAGE2D_ARRAY
                                    : UR_MEM_TYPE_IMAGE1D_ARRAY;
  } else {
    urDesc.type = desc.depth > 0 ? UR_MEM_TYPE_IMAGE3D
                                 : (desc.height > 0 ? UR_MEM_TYPE_IMAGE2D
                                                    : UR_MEM_TYPE_IMAGE1D);
  }

  urDesc.rowPitch = pitch;
  urDesc.arraySize = desc.array_size;
  urDesc.slicePitch = 0;
  urDesc.numMipLevel = desc.num_levels;
  urDesc.numSamples = 0;

  urFormat = {};
  urFormat.channelType = sycl::detail::convertChannelType(desc.channel_type);
  urFormat.channelOrder = sycl::detail::convertChannelOrder(
      sycl::ext::oneapi::experimental::detail::get_image_default_channel_order(
          desc.num_channels));
}

detail::image_mem_impl::image_mem_impl(const image_descriptor &desc,
                                       const device &syclDevice,
                                       const context &syclContext)
    : descriptor(desc), syclDevice(syclDevice), syclContext(syclContext) {
  handle = alloc_image_mem(desc, syclDevice, syclContext);
}

detail::image_mem_impl::~image_mem_impl() {
  free_image_mem(this->get_handle(), this->get_descriptor().type,
                 this->get_device(), this->get_context());
}

__SYCL_EXPORT
image_mem::image_mem(const image_descriptor &desc,
                     const sycl::device &syclDevice,
                     const sycl::context &syclContext) {
  impl =
      std::make_shared<detail::image_mem_impl>(desc, syclDevice, syclContext);
}

__SYCL_EXPORT
image_mem::image_mem(const image_descriptor &desc, const sycl::queue &syclQueue)
    : image_mem(desc, syclQueue.get_device(), syclQueue.get_context()) {}

__SYCL_EXPORT sycl::range<3> image_mem::get_range() const {
  auto desc = impl->get_descriptor();
  return {desc.width, desc.height, desc.depth};
}

__SYCL_EXPORT sycl::image_channel_type image_mem::get_channel_type() const {
  return impl->get_descriptor().channel_type;
}

__SYCL_EXPORT_DEPRECATED("get_channel_order() is deprecated. "
                         "Instead use get_channel_num().")
sycl::image_channel_order image_mem::get_channel_order() const {
  return sycl::ext::oneapi::experimental::detail::
      get_image_default_channel_order(impl->get_descriptor().num_channels);
}

__SYCL_EXPORT unsigned int image_mem::get_num_channels() const {
  return impl->get_descriptor().num_channels;
}

__SYCL_EXPORT image_type image_mem::get_type() const {
  return impl->get_descriptor().type;
}

__SYCL_EXPORT image_mem_handle
image_mem::get_mip_level_mem_handle(const unsigned int level) const {
  return ext::oneapi::experimental::get_mip_level_mem_handle(
      impl->get_handle(), level, impl->get_device(), impl->get_context());
}

__SYCL_EXPORT void destroy_image_handle(unsampled_image_handle &imageHandle,
                                        const sycl::device &syclDevice,
                                        const sycl::context &syclContext) {
  std::shared_ptr<sycl::detail::context_impl> CtxImpl =
      sycl::detail::getSyclObjImpl(syclContext);
  ur_context_handle_t C = CtxImpl->getHandleRef();
  std::shared_ptr<sycl::detail::device_impl> DevImpl =
      sycl::detail::getSyclObjImpl(syclDevice);
  ur_device_handle_t Device = DevImpl->getHandleRef();
  const sycl::detail::PluginPtr &Plugin = CtxImpl->getPlugin();

  Plugin->call<sycl::errc::runtime>(
      urBindlessImagesUnsampledImageHandleDestroyExp, C, Device,
      imageHandle.raw_handle);
}

__SYCL_EXPORT void destroy_image_handle(unsampled_image_handle &imageHandle,
                                        const sycl::queue &syclQueue) {
  destroy_image_handle(imageHandle, syclQueue.get_device(),
                       syclQueue.get_context());
}

__SYCL_EXPORT void destroy_image_handle(sampled_image_handle &imageHandle,
                                        const sycl::device &syclDevice,
                                        const sycl::context &syclContext) {
  std::shared_ptr<sycl::detail::context_impl> CtxImpl =
      sycl::detail::getSyclObjImpl(syclContext);
  ur_context_handle_t C = CtxImpl->getHandleRef();
  std::shared_ptr<sycl::detail::device_impl> DevImpl =
      sycl::detail::getSyclObjImpl(syclDevice);
  ur_device_handle_t Device = DevImpl->getHandleRef();
  const sycl::detail::PluginPtr &Plugin = CtxImpl->getPlugin();

  Plugin->call<sycl::errc::runtime>(
      urBindlessImagesSampledImageHandleDestroyExp, C, Device,
      imageHandle.raw_handle);
}

__SYCL_EXPORT void destroy_image_handle(sampled_image_handle &imageHandle,
                                        const sycl::queue &syclQueue) {
  destroy_image_handle(imageHandle, syclQueue.get_device(),
                       syclQueue.get_context());
}

__SYCL_EXPORT image_mem_handle
alloc_image_mem(const image_descriptor &desc, const sycl::device &syclDevice,
                const sycl::context &syclContext) {
  desc.verify();

  std::shared_ptr<sycl::detail::context_impl> CtxImpl =
      sycl::detail::getSyclObjImpl(syclContext);
  ur_context_handle_t C = CtxImpl->getHandleRef();
  std::shared_ptr<sycl::detail::device_impl> DevImpl =
      sycl::detail::getSyclObjImpl(syclDevice);
  ur_device_handle_t Device = DevImpl->getHandleRef();
  const sycl::detail::PluginPtr &Plugin = CtxImpl->getPlugin();

  ur_image_desc_t urDesc;
  ur_image_format_t urFormat;
  populate_ur_structs(desc, urDesc, urFormat);

  image_mem_handle retHandle;

  // Call impl.
  Plugin->call<sycl::errc::memory_allocation>(
      urBindlessImagesImageAllocateExp, C, Device, &urFormat, &urDesc,
      reinterpret_cast<ur_exp_image_mem_native_handle_t *>(&retHandle.raw_handle));

  return retHandle;
}

__SYCL_EXPORT image_mem_handle alloc_image_mem(const image_descriptor &desc,
                                               const sycl::queue &syclQueue) {
  return alloc_image_mem(desc, syclQueue.get_device(), syclQueue.get_context());
}

<<<<<<< HEAD
__SYCL_EXPORT_DEPRECATED("Distinct mipmap allocs are deprecated. "
                         "Instead use alloc_image_mem().")
image_mem_handle alloc_mipmap_mem(const image_descriptor &desc,
                                  const sycl::device &syclDevice,
                                  const sycl::context &syclContext) {
  desc.verify();

  std::shared_ptr<sycl::detail::context_impl> CtxImpl =
      sycl::detail::getSyclObjImpl(syclContext);
  ur_context_handle_t C = CtxImpl->getHandleRef();
  std::shared_ptr<sycl::detail::device_impl> DevImpl =
      sycl::detail::getSyclObjImpl(syclDevice);
  ur_device_handle_t Device = DevImpl->getHandleRef();
  const sycl::detail::PluginPtr &Plugin = CtxImpl->getPlugin();

  ur_image_desc_t urDesc;
  ur_image_format_t urFormat;
  populate_ur_structs(desc, urDesc, urFormat);

  // Call impl.
  image_mem_handle retHandle;
  Plugin->call<sycl::errc::memory_allocation>(urBindlessImagesImageAllocateExp,
                                              C, Device, &urFormat, &urDesc,
                                              &retHandle.raw_handle);

  return retHandle;
}

__SYCL_EXPORT_DEPRECATED("Distinct mipmap allocs are deprecated. "
                         "Instead use alloc_image_mem().")
image_mem_handle alloc_mipmap_mem(const image_descriptor &desc,
                                  const sycl::queue &syclQueue) {
  return alloc_mipmap_mem(desc, syclQueue.get_device(),
                          syclQueue.get_context());
}

=======
>>>>>>> ac98c330
__SYCL_EXPORT image_mem_handle get_mip_level_mem_handle(
    const image_mem_handle mipMem, unsigned int level,
    const sycl::device &syclDevice, const sycl::context &syclContext) {

  std::shared_ptr<sycl::detail::context_impl> CtxImpl =
      sycl::detail::getSyclObjImpl(syclContext);
  ur_context_handle_t C = CtxImpl->getHandleRef();
  std::shared_ptr<sycl::detail::device_impl> DevImpl =
      sycl::detail::getSyclObjImpl(syclDevice);
  ur_device_handle_t Device = DevImpl->getHandleRef();
  const sycl::detail::PluginPtr &Plugin = CtxImpl->getPlugin();

  // Call impl.
  image_mem_handle individual_image;
  Plugin->call<sycl::errc::runtime>(urBindlessImagesMipmapGetLevelExp, C,
                                    Device, mipMem.raw_handle, level,
                                    &individual_image.raw_handle);

  return individual_image;
}

__SYCL_EXPORT image_mem_handle
get_mip_level_mem_handle(const image_mem_handle mipMem, unsigned int level,
                         const sycl::queue &syclQueue) {
  return get_mip_level_mem_handle(mipMem, level, syclQueue.get_device(),
                                  syclQueue.get_context());
}

__SYCL_EXPORT void free_image_mem(image_mem_handle memHandle,
                                  image_type imageType,
                                  const sycl::device &syclDevice,
                                  const sycl::context &syclContext) {
  std::shared_ptr<sycl::detail::context_impl> CtxImpl =
      sycl::detail::getSyclObjImpl(syclContext);
  ur_context_handle_t C = CtxImpl->getHandleRef();
  std::shared_ptr<sycl::detail::device_impl> DevImpl =
      sycl::detail::getSyclObjImpl(syclDevice);
  ur_device_handle_t Device = DevImpl->getHandleRef();
  const sycl::detail::PluginPtr &Plugin = CtxImpl->getPlugin();

  if (memHandle.raw_handle != 0) {
    if (imageType == image_type::mipmap) {
      Plugin->call<sycl::errc::memory_allocation>(
          urBindlessImagesMipmapFreeExp, C, Device, memHandle.raw_handle);
    } else if (imageType == image_type::standard ||
               imageType == image_type::array ||
               imageType == image_type::cubemap) {
      Plugin->call<sycl::errc::memory_allocation>(
          urBindlessImagesImageFreeExp, C, Device, memHandle.raw_handle);
    } else {
      throw sycl::exception(sycl::make_error_code(sycl::errc::invalid),
                            "Invalid image type to free");
    }
  }
}

__SYCL_EXPORT void free_image_mem(image_mem_handle memHandle,
                                  image_type imageType,
                                  const sycl::queue &syclQueue) {
  free_image_mem(memHandle, imageType, syclQueue.get_device(),
                 syclQueue.get_context());
}

<<<<<<< HEAD
__SYCL_EXPORT_DEPRECATED("Distinct image frees are deprecated. "
                         "Instead use overload that accepts image_type.")
void free_image_mem(image_mem_handle memHandle, const sycl::device &syclDevice,
                    const sycl::context &syclContext) {
  return free_image_mem(memHandle, image_type::standard, syclDevice,
                        syclContext);
}

__SYCL_EXPORT_DEPRECATED("Distinct image frees are deprecated. "
                         "Instead use overload that accepts image_type.")
void free_image_mem(image_mem_handle memHandle, const sycl::queue &syclQueue) {
  free_image_mem(memHandle, syclQueue.get_device(), syclQueue.get_context());
}

__SYCL_EXPORT_DEPRECATED(
    "Distinct mipmap frees are deprecated. "
    "Instead use free_image_mem() that accepts image_type.")
void free_mipmap_mem(image_mem_handle memoryHandle,
                     const sycl::device &syclDevice,
                     const sycl::context &syclContext) {
  std::shared_ptr<sycl::detail::context_impl> CtxImpl =
      sycl::detail::getSyclObjImpl(syclContext);
  ur_context_handle_t C = CtxImpl->getHandleRef();
  std::shared_ptr<sycl::detail::device_impl> DevImpl =
      sycl::detail::getSyclObjImpl(syclDevice);
  ur_device_handle_t Device = DevImpl->getHandleRef();
  const sycl::detail::PluginPtr &Plugin = CtxImpl->getPlugin();

  Plugin->call<sycl::errc::memory_allocation>(urBindlessImagesMipmapFreeExp, C,
                                              Device, memoryHandle.raw_handle);
}

__SYCL_EXPORT_DEPRECATED(
    "Distinct mipmap frees are deprecated. "
    "Instead use free_image_mem() that accepts image_type.")
void free_mipmap_mem(image_mem_handle memoryHandle,
                     const sycl::queue &syclQueue) {
  free_mipmap_mem(memoryHandle, syclQueue.get_device(),
                  syclQueue.get_context());
}

=======
>>>>>>> ac98c330
__SYCL_EXPORT unsampled_image_handle
create_image(image_mem &imgMem, const image_descriptor &desc,
             const sycl::device &syclDevice, const sycl::context &syclContext) {
  return create_image(imgMem.get_handle(), desc, syclDevice, syclContext);
}

__SYCL_EXPORT unsampled_image_handle
create_image(image_mem &imgMem, const image_descriptor &desc,
             const sycl::queue &syclQueue) {
  return create_image(imgMem.get_handle(), desc, syclQueue.get_device(),
                      syclQueue.get_context());
}

__SYCL_EXPORT unsampled_image_handle
create_image(image_mem_handle memHandle, const image_descriptor &desc,
             const sycl::device &syclDevice, const sycl::context &syclContext) {
  desc.verify();

  std::shared_ptr<sycl::detail::context_impl> CtxImpl =
      sycl::detail::getSyclObjImpl(syclContext);
  ur_context_handle_t C = CtxImpl->getHandleRef();
  std::shared_ptr<sycl::detail::device_impl> DevImpl =
      sycl::detail::getSyclObjImpl(syclDevice);
  ur_device_handle_t Device = DevImpl->getHandleRef();
  const sycl::detail::PluginPtr &Plugin = CtxImpl->getPlugin();

  ur_image_desc_t urDesc;
  ur_image_format_t urFormat;
  populate_ur_structs(desc, urDesc, urFormat);

  // Call impl.
  ur_exp_image_mem_native_handle_t urImageHandle;
  Plugin->call<sycl::errc::runtime>(urBindlessImagesUnsampledImageCreateExp, C,
                                    Device, memHandle.raw_handle, &urFormat,
                                    &urDesc, &urImageHandle);

  return unsampled_image_handle{urImageHandle};
}

__SYCL_EXPORT unsampled_image_handle
create_image(image_mem_handle memHandle, const image_descriptor &desc,
             const sycl::queue &syclQueue) {
  return create_image(memHandle, desc, syclQueue.get_device(),
                      syclQueue.get_context());
}

__SYCL_EXPORT sampled_image_handle
create_image(image_mem_handle memHandle, const bindless_image_sampler &sampler,
             const image_descriptor &desc, const sycl::device &syclDevice,
             const sycl::context &syclContext) {
  return create_image(reinterpret_cast<void*>(memHandle.raw_handle),
                      0 /*pitch*/, sampler, desc, syclDevice, syclContext);
}

__SYCL_EXPORT sampled_image_handle
create_image(image_mem_handle memHandle, const bindless_image_sampler &sampler,
             const image_descriptor &desc, const sycl::queue &syclQueue) {
  return create_image(memHandle, sampler, desc, syclQueue.get_device(),
                      syclQueue.get_context());
}

__SYCL_EXPORT sampled_image_handle
create_image(image_mem &imgMem, const bindless_image_sampler &sampler,
             const image_descriptor &desc, const sycl::device &syclDevice,
             const sycl::context &syclContext) {
  return create_image(reinterpret_cast<void*>(imgMem.get_handle().raw_handle),
                      0 /*pitch*/, sampler, desc, syclDevice, syclContext);
}

__SYCL_EXPORT sampled_image_handle
create_image(image_mem &imgMem, const bindless_image_sampler &sampler,
             const image_descriptor &desc, const sycl::queue &syclQueue) {
  return create_image(reinterpret_cast<void*>(imgMem.get_handle().raw_handle),
                      0 /*pitch*/, sampler, desc, syclQueue.get_device(),
                      syclQueue.get_context());
}

inline ur_sampler_addressing_mode_t
translate_addressing_mode(sycl::addressing_mode Mode) {
  switch (Mode) {
  case sycl::addressing_mode::mirrored_repeat:
    return UR_SAMPLER_ADDRESSING_MODE_MIRRORED_REPEAT;
  case sycl::addressing_mode::repeat:
    return UR_SAMPLER_ADDRESSING_MODE_REPEAT;
  case sycl::addressing_mode::clamp_to_edge:
    return UR_SAMPLER_ADDRESSING_MODE_CLAMP_TO_EDGE;
  case sycl::addressing_mode::clamp:
    return UR_SAMPLER_ADDRESSING_MODE_CLAMP;
  case sycl::addressing_mode::none:
  default:
    return UR_SAMPLER_ADDRESSING_MODE_NONE;
  }
}

inline ur_sampler_filter_mode_t
translate_filter_mode(sycl::filtering_mode Mode) {
  switch (Mode) {
  case sycl::filtering_mode::linear:
    return UR_SAMPLER_FILTER_MODE_LINEAR;
  case sycl::filtering_mode::nearest:
    return UR_SAMPLER_FILTER_MODE_NEAREST;
  }
  return UR_SAMPLER_FILTER_MODE_FORCE_UINT32;
}

inline ur_exp_sampler_cubemap_filter_mode_t
translate_cubemap_filter_mode(cubemap_filtering_mode Mode) {
  switch (Mode) {
  case cubemap_filtering_mode::disjointed:
    return UR_EXP_SAMPLER_CUBEMAP_FILTER_MODE_DISJOINTED;
  case cubemap_filtering_mode::seamless:
    return UR_EXP_SAMPLER_CUBEMAP_FILTER_MODE_SEAMLESS;
  }
  return UR_EXP_SAMPLER_CUBEMAP_FILTER_MODE_FORCE_UINT32;
}

__SYCL_EXPORT sampled_image_handle
create_image(void *devPtr, size_t pitch, const bindless_image_sampler &sampler,
             const image_descriptor &desc, const sycl::device &syclDevice,
             const sycl::context &syclContext) {
  desc.verify();

  std::shared_ptr<sycl::detail::context_impl> CtxImpl =
      sycl::detail::getSyclObjImpl(syclContext);
  ur_context_handle_t C = CtxImpl->getHandleRef();
  std::shared_ptr<sycl::detail::device_impl> DevImpl =
      sycl::detail::getSyclObjImpl(syclDevice);
  ur_device_handle_t Device = DevImpl->getHandleRef();
  const sycl::detail::PluginPtr &Plugin = CtxImpl->getPlugin();

  ur_sampler_desc_t UrSamplerProps{
      UR_STRUCTURE_TYPE_SAMPLER_DESC, nullptr,
      sampler.coordinate == coordinate_normalization_mode::normalized,
      translate_addressing_mode(sampler.addressing[0]),
      translate_filter_mode(sampler.filtering)};

  ur_exp_sampler_mip_properties_t UrMipProps{
      UR_STRUCTURE_TYPE_EXP_SAMPLER_MIP_PROPERTIES,
      nullptr,
      sampler.min_mipmap_level_clamp,
      sampler.max_mipmap_level_clamp,
      sampler.max_anisotropy,
      translate_filter_mode(sampler.mipmap_filtering)};
  UrSamplerProps.pNext = &UrMipProps;

  ur_exp_sampler_addr_modes_t UrAddrModes{
      UR_STRUCTURE_TYPE_EXP_SAMPLER_ADDR_MODES,
      nullptr,
      {translate_addressing_mode(sampler.addressing[0]),
       translate_addressing_mode(sampler.addressing[1]),
       translate_addressing_mode(sampler.addressing[2])}};
  UrMipProps.pNext = &UrAddrModes;

  ur_exp_sampler_cubemap_properties_t UrCubemapProps{
      UR_STRUCTURE_TYPE_EXP_SAMPLER_CUBEMAP_PROPERTIES, nullptr,
      translate_cubemap_filter_mode(sampler.cubemap_filtering)};
  UrAddrModes.pNext = &UrCubemapProps;

  ur_sampler_handle_t urSampler = nullptr;
  Plugin->call<sycl::errc::runtime>(urSamplerCreate, C, &UrSamplerProps,
                                    &urSampler);

  ur_image_desc_t urDesc;
  ur_image_format_t urFormat;
  populate_ur_structs(desc, urDesc, urFormat, pitch);

  // Call impl.
  ur_exp_image_mem_native_handle_t urImageHandle;
  Plugin->call<sycl::errc::runtime>(
      urBindlessImagesSampledImageCreateExp, C, Device,
      reinterpret_cast<ur_exp_image_mem_native_handle_t>(devPtr), &urFormat, &urDesc,
      urSampler, &urImageHandle);

  return sampled_image_handle{urImageHandle};
}

__SYCL_EXPORT sampled_image_handle
create_image(void *devPtr, size_t pitch, const bindless_image_sampler &sampler,
             const image_descriptor &desc, const sycl::queue &syclQueue) {
  return create_image(devPtr, pitch, sampler, desc, syclQueue.get_device(),
                      syclQueue.get_context());
}

template <>
__SYCL_EXPORT interop_mem_handle import_external_memory<resource_fd>(
    external_mem_descriptor<resource_fd> externalMem,
    const sycl::device &syclDevice, const sycl::context &syclContext) {
  std::shared_ptr<sycl::detail::context_impl> CtxImpl =
      sycl::detail::getSyclObjImpl(syclContext);
  ur_context_handle_t C = CtxImpl->getHandleRef();
  std::shared_ptr<sycl::detail::device_impl> DevImpl =
      sycl::detail::getSyclObjImpl(syclDevice);
  ur_device_handle_t Device = DevImpl->getHandleRef();
  const sycl::detail::PluginPtr &Plugin = CtxImpl->getPlugin();

  ur_exp_interop_mem_handle_t urInteropMem = nullptr;
  ur_exp_file_descriptor_t urFileDescriptor = {};
  urFileDescriptor.stype = UR_STRUCTURE_TYPE_EXP_FILE_DESCRIPTOR;
  urFileDescriptor.fd = externalMem.external_resource.file_descriptor;
  ur_exp_interop_mem_desc_t urExternalMemDescriptor = {};
  urExternalMemDescriptor.stype = UR_STRUCTURE_TYPE_EXP_INTEROP_MEM_DESC;
  urExternalMemDescriptor.pNext = &urFileDescriptor;

  // For `resource_fd` external memory type, the handle type is always
  // `OPAQUE_FD`. No need for a switch statement like we have for win32
  // resources.
  Plugin->call<sycl::errc::invalid>(urBindlessImagesImportExternalMemoryExp, C,
                                    Device, externalMem.size_in_bytes,
                                    UR_EXP_EXTERNAL_MEM_TYPE_OPAQUE_FD,
                                    &urExternalMemDescriptor, &urInteropMem);

  return interop_mem_handle{urInteropMem};
}

template <>
__SYCL_EXPORT interop_mem_handle import_external_memory<resource_fd>(
    external_mem_descriptor<resource_fd> externalMem,
    const sycl::queue &syclQueue) {
  return import_external_memory<resource_fd>(
      externalMem, syclQueue.get_device(), syclQueue.get_context());
}

template <>
__SYCL_EXPORT interop_mem_handle import_external_memory<resource_win32_handle>(
    external_mem_descriptor<resource_win32_handle> externalMem,
    const sycl::device &syclDevice, const sycl::context &syclContext) {
  std::shared_ptr<sycl::detail::context_impl> CtxImpl =
      sycl::detail::getSyclObjImpl(syclContext);
  ur_context_handle_t C = CtxImpl->getHandleRef();
  std::shared_ptr<sycl::detail::device_impl> DevImpl =
      sycl::detail::getSyclObjImpl(syclDevice);
  ur_device_handle_t Device = DevImpl->getHandleRef();
  const sycl::detail::PluginPtr &Plugin = CtxImpl->getPlugin();

  ur_exp_interop_mem_handle_t urInteropMem = nullptr;
  ur_exp_win32_handle_t urWin32Handle = {};
  urWin32Handle.stype = UR_STRUCTURE_TYPE_EXP_WIN32_HANDLE;
  urWin32Handle.handle = externalMem.external_resource.handle;
  ur_exp_interop_mem_desc_t urExternalMemDescriptor{};
  urExternalMemDescriptor.stype = UR_STRUCTURE_TYPE_EXP_INTEROP_MEM_DESC;
  urExternalMemDescriptor.pNext = &urWin32Handle;

  // Select appropriate memory handle type.
  ur_exp_external_mem_type_t urHandleType;
  switch (externalMem.handle_type) {
  case external_mem_handle_type::win32_nt_handle:
    urHandleType = UR_EXP_EXTERNAL_MEM_TYPE_WIN32_NT;
    break;
  case external_mem_handle_type::win32_nt_dx12_resource:
    urHandleType = UR_EXP_EXTERNAL_MEM_TYPE_WIN32_NT_DX12_RESOURCE;
    break;
  default:
    throw sycl::exception(sycl::make_error_code(sycl::errc::invalid),
                          "Invalid memory handle type");
  }

  Plugin->call<sycl::errc::invalid>(urBindlessImagesImportExternalMemoryExp, C,
                                    Device, externalMem.size_in_bytes,
                                    urHandleType, &urExternalMemDescriptor,
                                    &urInteropMem);

  return interop_mem_handle{urInteropMem};
}

template <>
__SYCL_EXPORT interop_mem_handle import_external_memory<resource_win32_handle>(
    external_mem_descriptor<resource_win32_handle> externalMem,
    const sycl::queue &syclQueue) {
  return import_external_memory<resource_win32_handle>(
      externalMem, syclQueue.get_device(), syclQueue.get_context());
}

__SYCL_EXPORT
image_mem_handle map_external_image_memory(interop_mem_handle memHandle,
                                           const image_descriptor &desc,
                                           const sycl::device &syclDevice,
                                           const sycl::context &syclContext) {
  desc.verify();

  std::shared_ptr<sycl::detail::context_impl> CtxImpl =
      sycl::detail::getSyclObjImpl(syclContext);
  ur_context_handle_t C = CtxImpl->getHandleRef();
  std::shared_ptr<sycl::detail::device_impl> DevImpl =
      sycl::detail::getSyclObjImpl(syclDevice);
  ur_device_handle_t Device = DevImpl->getHandleRef();
  const sycl::detail::PluginPtr &Plugin = CtxImpl->getPlugin();

  ur_image_desc_t urDesc;
  ur_image_format_t urFormat;
  populate_ur_structs(desc, urDesc, urFormat);

  ur_exp_interop_mem_handle_t urInteropMem{memHandle.raw_handle};

  image_mem_handle retHandle;
  Plugin->call<sycl::errc::invalid>(urBindlessImagesMapExternalArrayExp, C,
                                    Device, &urFormat, &urDesc, urInteropMem,
                                    &retHandle.raw_handle);

  return image_mem_handle{retHandle};
}

__SYCL_EXPORT
image_mem_handle map_external_image_memory(interop_mem_handle memHandle,
                                           const image_descriptor &desc,
                                           const sycl::queue &syclQueue) {
  return map_external_image_memory(memHandle, desc, syclQueue.get_device(),
                                   syclQueue.get_context());
}

__SYCL_EXPORT void release_external_memory(interop_mem_handle interopMem,
                                           const sycl::device &syclDevice,
                                           const sycl::context &syclContext) {
  std::shared_ptr<sycl::detail::context_impl> CtxImpl =
      sycl::detail::getSyclObjImpl(syclContext);
  ur_context_handle_t C = CtxImpl->getHandleRef();
  std::shared_ptr<sycl::detail::device_impl> DevImpl =
      sycl::detail::getSyclObjImpl(syclDevice);
  ur_device_handle_t Device = DevImpl->getHandleRef();
  const sycl::detail::PluginPtr &Plugin = CtxImpl->getPlugin();

  Plugin->call<sycl::errc::invalid>(urBindlessImagesReleaseInteropExp, C,
                                    Device, interopMem.raw_handle);
}

__SYCL_EXPORT void release_external_memory(interop_mem_handle interopMem,
                                           const sycl::queue &syclQueue) {
  release_external_memory(interopMem, syclQueue.get_device(),
                          syclQueue.get_context());
}

template <>
__SYCL_EXPORT interop_semaphore_handle import_external_semaphore(
    external_semaphore_descriptor<resource_fd> externalSemaphoreDesc,
    const sycl::device &syclDevice, const sycl::context &syclContext) {
  std::shared_ptr<sycl::detail::context_impl> CtxImpl =
      sycl::detail::getSyclObjImpl(syclContext);
  const sycl::detail::PluginPtr &Plugin = CtxImpl->getPlugin();
  ur_context_handle_t C = CtxImpl->getHandleRef();
  std::shared_ptr<sycl::detail::device_impl> DevImpl =
      sycl::detail::getSyclObjImpl(syclDevice);
  ur_device_handle_t Device = DevImpl->getHandleRef();

  ur_exp_interop_semaphore_handle_t urInteropSemaphore;
  ur_exp_file_descriptor_t urFileDescriptor = {};
  urFileDescriptor.stype = UR_STRUCTURE_TYPE_EXP_FILE_DESCRIPTOR;
  urFileDescriptor.fd = externalSemaphoreDesc.external_resource.file_descriptor;
  ur_exp_interop_semaphore_desc_t urInteropSemDesc = {};
  urInteropSemDesc.stype = UR_STRUCTURE_TYPE_EXP_INTEROP_SEMAPHORE_DESC;
  urInteropSemDesc.pNext = &urFileDescriptor;

  // For this specialization of `import_external_semaphore` the handleType is
  // always `OPAQUE_FD`.
  Plugin->call<sycl::errc::invalid>(urBindlessImagesImportExternalSemaphoreExp,
                                    C, Device,
                                    UR_EXP_EXTERNAL_SEMAPHORE_TYPE_OPAQUE_FD,
                                    &urInteropSemDesc, &urInteropSemaphore);

  return interop_semaphore_handle{urInteropSemaphore,
                                  external_semaphore_handle_type::opaque_fd};
}

template <>
__SYCL_EXPORT interop_semaphore_handle import_external_semaphore(
    external_semaphore_descriptor<resource_fd> externalSemaphoreDesc,
    const sycl::queue &syclQueue) {
  return import_external_semaphore(
      externalSemaphoreDesc, syclQueue.get_device(), syclQueue.get_context());
}

template <>
__SYCL_EXPORT interop_semaphore_handle import_external_semaphore(
    external_semaphore_descriptor<resource_win32_handle> externalSemaphoreDesc,
    const sycl::device &syclDevice, const sycl::context &syclContext) {
  std::shared_ptr<sycl::detail::context_impl> CtxImpl =
      sycl::detail::getSyclObjImpl(syclContext);
  const sycl::detail::PluginPtr &Plugin = CtxImpl->getPlugin();
  ur_context_handle_t C = CtxImpl->getHandleRef();
  std::shared_ptr<sycl::detail::device_impl> DevImpl =
      sycl::detail::getSyclObjImpl(syclDevice);
  ur_device_handle_t Device = DevImpl->getHandleRef();

  ur_exp_interop_semaphore_handle_t urInteropSemaphore;
  ur_exp_win32_handle_t urWin32Handle = {};
  urWin32Handle.stype = UR_STRUCTURE_TYPE_EXP_WIN32_HANDLE;
  urWin32Handle.handle = externalSemaphoreDesc.external_resource.handle;
  ur_exp_interop_semaphore_desc_t urInteropSemDesc = {};
  urInteropSemDesc.stype = UR_STRUCTURE_TYPE_EXP_INTEROP_SEMAPHORE_DESC;
  urInteropSemDesc.pNext = &urWin32Handle;

  // Select appropriate semaphore handle type.
  ur_exp_external_semaphore_type_t urHandleType;
  switch (externalSemaphoreDesc.handle_type) {
  case external_semaphore_handle_type::win32_nt_handle:
    urHandleType = UR_EXP_EXTERNAL_SEMAPHORE_TYPE_WIN32_NT;
    break;
  case external_semaphore_handle_type::win32_nt_dx12_fence:
    urHandleType = UR_EXP_EXTERNAL_SEMAPHORE_TYPE_WIN32_NT_DX12_FENCE;
    break;
  default:
    throw sycl::exception(sycl::make_error_code(sycl::errc::invalid),
                          "Invalid semaphore handle type");
  }

  Plugin->call<sycl::errc::invalid>(urBindlessImagesImportExternalSemaphoreExp,
                                    C, Device, urHandleType, &urInteropSemDesc,
                                    &urInteropSemaphore);

  return interop_semaphore_handle{urInteropSemaphore,
                                  externalSemaphoreDesc.handle_type};
}

template <>
__SYCL_EXPORT interop_semaphore_handle import_external_semaphore(
    external_semaphore_descriptor<resource_win32_handle> externalSemaphoreDesc,
    const sycl::queue &syclQueue) {
  return import_external_semaphore(
      externalSemaphoreDesc, syclQueue.get_device(), syclQueue.get_context());
}

__SYCL_EXPORT void
destroy_external_semaphore(interop_semaphore_handle semaphoreHandle,
                           const sycl::device &syclDevice,
                           const sycl::context &syclContext) {
  std::shared_ptr<sycl::detail::context_impl> CtxImpl =
      sycl::detail::getSyclObjImpl(syclContext);
  const sycl::detail::PluginPtr &Plugin = CtxImpl->getPlugin();
  ur_context_handle_t C = CtxImpl->getHandleRef();
  std::shared_ptr<sycl::detail::device_impl> DevImpl =
      sycl::detail::getSyclObjImpl(syclDevice);
  ur_device_handle_t Device = DevImpl->getHandleRef();

  Plugin->call<sycl::errc::invalid>(urBindlessImagesDestroyExternalSemaphoreExp,
                                    C, Device, semaphoreHandle.raw_handle);
}

__SYCL_EXPORT void
destroy_external_semaphore(interop_semaphore_handle semaphoreHandle,
                           const sycl::queue &syclQueue) {
  destroy_external_semaphore(semaphoreHandle, syclQueue.get_device(),
                             syclQueue.get_context());
}

__SYCL_EXPORT sycl::range<3> get_image_range(const image_mem_handle memHandle,
                                             const sycl::device &syclDevice,
                                             const sycl::context &syclContext) {
  std::ignore = syclDevice;
  std::shared_ptr<sycl::detail::context_impl> CtxImpl =
      sycl::detail::getSyclObjImpl(syclContext);
  const sycl::detail::PluginPtr &Plugin = CtxImpl->getPlugin();

  size_t Width = 0, Height = 0, Depth = 0;

  Plugin->call<sycl::errc::invalid>(urBindlessImagesImageGetInfoExp,
                                    CtxImpl->getHandleRef(),
                                    memHandle.raw_handle, UR_IMAGE_INFO_WIDTH,
                                    &Width, nullptr);

  Plugin->call<sycl::errc::invalid>(urBindlessImagesImageGetInfoExp,
                                    CtxImpl->getHandleRef(),
                                    memHandle.raw_handle, UR_IMAGE_INFO_HEIGHT,
                                    &Height, nullptr);

  Plugin->call<sycl::errc::invalid>(urBindlessImagesImageGetInfoExp,
                                    CtxImpl->getHandleRef(),
                                    memHandle.raw_handle, UR_IMAGE_INFO_DEPTH,
                                    &Depth, nullptr);

  return {Width, Height, Depth};
}

__SYCL_EXPORT sycl::range<3> get_image_range(const image_mem_handle memHandle,
                                             const sycl::queue &syclQueue) {
  return get_image_range(memHandle, syclQueue.get_device(),
                         syclQueue.get_context());
}

__SYCL_EXPORT sycl::image_channel_type
get_image_channel_type(const image_mem_handle memHandle,
                       const sycl::device &syclDevice,
                       const sycl::context &syclContext) {
  std::ignore = syclDevice;
  std::shared_ptr<sycl::detail::context_impl> CtxImpl =
      sycl::detail::getSyclObjImpl(syclContext);
  const sycl::detail::PluginPtr &Plugin = CtxImpl->getPlugin();

  ur_image_format_t URFormat;

  Plugin->call<sycl::errc::invalid>(urBindlessImagesImageGetInfoExp, CtxImpl->getHandleRef(),
                                    memHandle.raw_handle, UR_IMAGE_INFO_FORMAT,
                                    &URFormat, nullptr);

  image_channel_type ChannelType =
      sycl::detail::convertChannelType(URFormat.channelType);

  return ChannelType;
}

__SYCL_EXPORT sycl::image_channel_type
get_image_channel_type(const image_mem_handle memHandle,
                       const sycl::queue &syclQueue) {
  return get_image_channel_type(memHandle, syclQueue.get_device(),
                                syclQueue.get_context());
}

__SYCL_EXPORT void *pitched_alloc_device(size_t *resultPitch,
                                         size_t widthInBytes, size_t height,
                                         unsigned int elementSizeBytes,
                                         const sycl::device &syclDevice,
                                         const sycl::context &syclContext) {
  void *RetVal = nullptr;
  if (widthInBytes == 0 || height == 0 || elementSizeBytes == 0) {
    throw sycl::exception(sycl::make_error_code(sycl::errc::memory_allocation),
                          "Cannot allocate pitched memory with zero size!");
  }

  std::shared_ptr<sycl::detail::context_impl> CtxImpl =
      sycl::detail::getSyclObjImpl(syclContext);

  ur_context_handle_t UrContext = CtxImpl->getHandleRef();
  const sycl::detail::PluginPtr &Plugin = CtxImpl->getPlugin();
  ur_device_handle_t UrDevice =
      sycl::detail::getSyclObjImpl(syclDevice)->getHandleRef();

  Plugin->call<sycl::errc::memory_allocation>(
      urUSMPitchedAllocExp, UrContext, UrDevice, nullptr, nullptr, widthInBytes,
      height, elementSizeBytes, &RetVal, resultPitch);

  return RetVal;
}

__SYCL_EXPORT void *pitched_alloc_device(size_t *resultPitch,
                                         size_t widthInBytes, size_t height,
                                         unsigned int elementSizeBytes,
                                         const sycl::queue &syclQueue) {
  return pitched_alloc_device(resultPitch, widthInBytes, height,
                              elementSizeBytes, syclQueue.get_device(),
                              syclQueue.get_context());
}

__SYCL_EXPORT void *pitched_alloc_device(size_t *resultPitch,
                                         const image_descriptor &desc,
                                         const sycl::queue &syclQueue) {
  return pitched_alloc_device(resultPitch, desc, syclQueue.get_device(),
                              syclQueue.get_context());
}

__SYCL_EXPORT void *pitched_alloc_device(size_t *resultPitch,
                                         const image_descriptor &desc,
                                         const sycl::device &syclDevice,
                                         const sycl::context &syclContext) {
  unsigned int elementSizeBytes =
      sycl::detail::getImageElementSize(desc.num_channels, desc.channel_type);

  size_t widthInBytes = desc.width * elementSizeBytes;
  size_t height = desc.height;

  return pitched_alloc_device(resultPitch, widthInBytes, height,
                              elementSizeBytes, syclDevice, syclContext);
}

__SYCL_EXPORT unsigned int
get_image_num_channels(const image_mem_handle memHandle,
                       const sycl::device &syclDevice,
                       const sycl::context &syclContext) {
  std::ignore = syclDevice;

  std::shared_ptr<sycl::detail::context_impl> CtxImpl =
      sycl::detail::getSyclObjImpl(syclContext);
  const sycl::detail::PluginPtr &Plugin = CtxImpl->getPlugin();
  ur_image_format_t URFormat = {};

  Plugin->call<sycl::errc::runtime>(urBindlessImagesImageGetInfoExp, CtxImpl->getHandleRef(),
                                    memHandle.raw_handle, UR_IMAGE_INFO_FORMAT,
                                    &URFormat, nullptr);

  image_channel_order Order =
      sycl::detail::convertChannelOrder(URFormat.channelOrder);

  return static_cast<unsigned int>(sycl::detail::getImageNumberChannels(Order));
}

__SYCL_EXPORT unsigned int
get_image_num_channels(const image_mem_handle memHandle,
                       const sycl::queue &syclQueue) {
  return get_image_num_channels(memHandle, syclQueue.get_device(),
                                syclQueue.get_context());
}

} // namespace ext::oneapi::experimental
} // namespace _V1
} // namespace sycl<|MERGE_RESOLUTION|>--- conflicted
+++ resolved
@@ -184,45 +184,6 @@
   return alloc_image_mem(desc, syclQueue.get_device(), syclQueue.get_context());
 }
 
-<<<<<<< HEAD
-__SYCL_EXPORT_DEPRECATED("Distinct mipmap allocs are deprecated. "
-                         "Instead use alloc_image_mem().")
-image_mem_handle alloc_mipmap_mem(const image_descriptor &desc,
-                                  const sycl::device &syclDevice,
-                                  const sycl::context &syclContext) {
-  desc.verify();
-
-  std::shared_ptr<sycl::detail::context_impl> CtxImpl =
-      sycl::detail::getSyclObjImpl(syclContext);
-  ur_context_handle_t C = CtxImpl->getHandleRef();
-  std::shared_ptr<sycl::detail::device_impl> DevImpl =
-      sycl::detail::getSyclObjImpl(syclDevice);
-  ur_device_handle_t Device = DevImpl->getHandleRef();
-  const sycl::detail::PluginPtr &Plugin = CtxImpl->getPlugin();
-
-  ur_image_desc_t urDesc;
-  ur_image_format_t urFormat;
-  populate_ur_structs(desc, urDesc, urFormat);
-
-  // Call impl.
-  image_mem_handle retHandle;
-  Plugin->call<sycl::errc::memory_allocation>(urBindlessImagesImageAllocateExp,
-                                              C, Device, &urFormat, &urDesc,
-                                              &retHandle.raw_handle);
-
-  return retHandle;
-}
-
-__SYCL_EXPORT_DEPRECATED("Distinct mipmap allocs are deprecated. "
-                         "Instead use alloc_image_mem().")
-image_mem_handle alloc_mipmap_mem(const image_descriptor &desc,
-                                  const sycl::queue &syclQueue) {
-  return alloc_mipmap_mem(desc, syclQueue.get_device(),
-                          syclQueue.get_context());
-}
-
-=======
->>>>>>> ac98c330
 __SYCL_EXPORT image_mem_handle get_mip_level_mem_handle(
     const image_mem_handle mipMem, unsigned int level,
     const sycl::device &syclDevice, const sycl::context &syclContext) {
@@ -286,50 +247,6 @@
                  syclQueue.get_context());
 }
 
-<<<<<<< HEAD
-__SYCL_EXPORT_DEPRECATED("Distinct image frees are deprecated. "
-                         "Instead use overload that accepts image_type.")
-void free_image_mem(image_mem_handle memHandle, const sycl::device &syclDevice,
-                    const sycl::context &syclContext) {
-  return free_image_mem(memHandle, image_type::standard, syclDevice,
-                        syclContext);
-}
-
-__SYCL_EXPORT_DEPRECATED("Distinct image frees are deprecated. "
-                         "Instead use overload that accepts image_type.")
-void free_image_mem(image_mem_handle memHandle, const sycl::queue &syclQueue) {
-  free_image_mem(memHandle, syclQueue.get_device(), syclQueue.get_context());
-}
-
-__SYCL_EXPORT_DEPRECATED(
-    "Distinct mipmap frees are deprecated. "
-    "Instead use free_image_mem() that accepts image_type.")
-void free_mipmap_mem(image_mem_handle memoryHandle,
-                     const sycl::device &syclDevice,
-                     const sycl::context &syclContext) {
-  std::shared_ptr<sycl::detail::context_impl> CtxImpl =
-      sycl::detail::getSyclObjImpl(syclContext);
-  ur_context_handle_t C = CtxImpl->getHandleRef();
-  std::shared_ptr<sycl::detail::device_impl> DevImpl =
-      sycl::detail::getSyclObjImpl(syclDevice);
-  ur_device_handle_t Device = DevImpl->getHandleRef();
-  const sycl::detail::PluginPtr &Plugin = CtxImpl->getPlugin();
-
-  Plugin->call<sycl::errc::memory_allocation>(urBindlessImagesMipmapFreeExp, C,
-                                              Device, memoryHandle.raw_handle);
-}
-
-__SYCL_EXPORT_DEPRECATED(
-    "Distinct mipmap frees are deprecated. "
-    "Instead use free_image_mem() that accepts image_type.")
-void free_mipmap_mem(image_mem_handle memoryHandle,
-                     const sycl::queue &syclQueue) {
-  free_mipmap_mem(memoryHandle, syclQueue.get_device(),
-                  syclQueue.get_context());
-}
-
-=======
->>>>>>> ac98c330
 __SYCL_EXPORT unsampled_image_handle
 create_image(image_mem &imgMem, const image_descriptor &desc,
              const sycl::device &syclDevice, const sycl::context &syclContext) {
