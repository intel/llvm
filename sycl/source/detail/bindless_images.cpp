//==----------- bindless_images.hpp --- SYCL bindless images ---------------==//
//
// Part of the LLVM Project, under the Apache License v2.0 with LLVM Exceptions.
// See https://llvm.org/LICENSE.txt for license information.
// SPDX-License-Identifier: Apache-2.0 WITH LLVM-exception
//
//===----------------------------------------------------------------------===//

#include <sycl/detail/common.hpp>
#include <sycl/detail/ur.hpp>
#include <sycl/ext/oneapi/bindless_images.hpp>
#include <sycl/sampler.hpp>

#include <detail/context_impl.hpp>
#include <detail/image_impl.hpp>
#include <detail/queue_impl.hpp>

#include <memory>

namespace sycl {
inline namespace _V1 {
namespace ext::oneapi::experimental {

void populate_ur_structs(const image_descriptor &desc, ur_image_desc_t &urDesc,
                         ur_image_format_t &urFormat, size_t pitch = 0) {
  urDesc = {};
  urDesc.stype = UR_STRUCTURE_TYPE_IMAGE_DESC;
  urDesc.width = desc.width;
  urDesc.height = desc.height;
  urDesc.depth = desc.depth;

  if (desc.array_size > 1) {
    // Image array or cubemap
    urDesc.type = desc.type == image_type::cubemap
                      ? UR_MEM_TYPE_IMAGE_CUBEMAP_EXP
                  : desc.height > 0 ? UR_MEM_TYPE_IMAGE2D_ARRAY
                                    : UR_MEM_TYPE_IMAGE1D_ARRAY;
  } else {
    urDesc.type = desc.depth > 0 ? UR_MEM_TYPE_IMAGE3D
                                 : (desc.height > 0 ? UR_MEM_TYPE_IMAGE2D
                                                    : UR_MEM_TYPE_IMAGE1D);
  }

  urDesc.rowPitch = pitch;
  urDesc.arraySize = desc.array_size;
  urDesc.slicePitch = 0;
  urDesc.numMipLevel = desc.num_levels;
  urDesc.numSamples = 0;

  urFormat = {};
  urFormat.channelType = sycl::detail::convertChannelType(desc.channel_type);
  urFormat.channelOrder = sycl::detail::convertChannelOrder(
      sycl::ext::oneapi::experimental::detail::get_image_default_channel_order(
          desc.num_channels));
}

detail::image_mem_impl::image_mem_impl(const image_descriptor &desc,
                                       const device &syclDevice,
                                       const context &syclContext)
    : descriptor(desc), syclDevice(syclDevice), syclContext(syclContext) {
  handle = alloc_image_mem(desc, syclDevice, syclContext);
}

detail::image_mem_impl::~image_mem_impl() {
  free_image_mem(this->get_handle(), this->get_descriptor().type,
                 this->get_device(), this->get_context());
}

__SYCL_EXPORT
image_mem::image_mem(const image_descriptor &desc,
                     const sycl::device &syclDevice,
                     const sycl::context &syclContext) {
  impl =
      std::make_shared<detail::image_mem_impl>(desc, syclDevice, syclContext);
}

__SYCL_EXPORT
image_mem::image_mem(const image_descriptor &desc, const sycl::queue &syclQueue)
    : image_mem(desc, syclQueue.get_device(), syclQueue.get_context()) {}

__SYCL_EXPORT sycl::range<3> image_mem::get_range() const {
  auto desc = impl->get_descriptor();
  return {desc.width, desc.height, desc.depth};
}

__SYCL_EXPORT sycl::image_channel_type image_mem::get_channel_type() const {
  return impl->get_descriptor().channel_type;
}

__SYCL_EXPORT_DEPRECATED("get_channel_order() is deprecated. "
                         "Instead use get_channel_num().")
sycl::image_channel_order image_mem::get_channel_order() const {
  return sycl::ext::oneapi::experimental::detail::
      get_image_default_channel_order(impl->get_descriptor().num_channels);
}

__SYCL_EXPORT unsigned int image_mem::get_num_channels() const {
  return impl->get_descriptor().num_channels;
}

__SYCL_EXPORT image_type image_mem::get_type() const {
  return impl->get_descriptor().type;
}

__SYCL_EXPORT image_mem_handle
image_mem::get_mip_level_mem_handle(const unsigned int level) const {
  return ext::oneapi::experimental::get_mip_level_mem_handle(
      impl->get_handle(), level, impl->get_device(), impl->get_context());
}

__SYCL_EXPORT void destroy_image_handle(unsampled_image_handle &imageHandle,
                                        const sycl::device &syclDevice,
                                        const sycl::context &syclContext) {
  std::shared_ptr<sycl::detail::context_impl> CtxImpl =
      sycl::detail::getSyclObjImpl(syclContext);
  ur_context_handle_t C = CtxImpl->getHandleRef();
  std::shared_ptr<sycl::detail::device_impl> DevImpl =
      sycl::detail::getSyclObjImpl(syclDevice);
  ur_device_handle_t Device = DevImpl->getHandleRef();
  const sycl::detail::PluginPtr &Plugin = CtxImpl->getPlugin();

  Plugin->call<sycl::errc::runtime>(
      urBindlessImagesUnsampledImageHandleDestroyExp, C, Device,
      imageHandle.raw_handle);
}

__SYCL_EXPORT void destroy_image_handle(unsampled_image_handle &imageHandle,
                                        const sycl::queue &syclQueue) {
  destroy_image_handle(imageHandle, syclQueue.get_device(),
                       syclQueue.get_context());
}

__SYCL_EXPORT void destroy_image_handle(sampled_image_handle &imageHandle,
                                        const sycl::device &syclDevice,
                                        const sycl::context &syclContext) {
  std::shared_ptr<sycl::detail::context_impl> CtxImpl =
      sycl::detail::getSyclObjImpl(syclContext);
  ur_context_handle_t C = CtxImpl->getHandleRef();
  std::shared_ptr<sycl::detail::device_impl> DevImpl =
      sycl::detail::getSyclObjImpl(syclDevice);
  ur_device_handle_t Device = DevImpl->getHandleRef();
  const sycl::detail::PluginPtr &Plugin = CtxImpl->getPlugin();

  Plugin->call<sycl::errc::runtime>(
      urBindlessImagesSampledImageHandleDestroyExp, C, Device,
      imageHandle.raw_handle);
}

__SYCL_EXPORT void destroy_image_handle(sampled_image_handle &imageHandle,
                                        const sycl::queue &syclQueue) {
  destroy_image_handle(imageHandle, syclQueue.get_device(),
                       syclQueue.get_context());
}

__SYCL_EXPORT image_mem_handle
alloc_image_mem(const image_descriptor &desc, const sycl::device &syclDevice,
                const sycl::context &syclContext) {
  desc.verify();

  std::shared_ptr<sycl::detail::context_impl> CtxImpl =
      sycl::detail::getSyclObjImpl(syclContext);
  ur_context_handle_t C = CtxImpl->getHandleRef();
  std::shared_ptr<sycl::detail::device_impl> DevImpl =
      sycl::detail::getSyclObjImpl(syclDevice);
  ur_device_handle_t Device = DevImpl->getHandleRef();
  const sycl::detail::PluginPtr &Plugin = CtxImpl->getPlugin();

  ur_image_desc_t urDesc;
  ur_image_format_t urFormat;
  populate_ur_structs(desc, urDesc, urFormat);

  image_mem_handle retHandle;

  // Call impl.
  Plugin->call<sycl::errc::memory_allocation>(
      urBindlessImagesImageAllocateExp, C, Device, &urFormat, &urDesc,
      reinterpret_cast<ur_exp_image_mem_native_handle_t *>(&retHandle.raw_handle));

  return retHandle;
}

__SYCL_EXPORT image_mem_handle alloc_image_mem(const image_descriptor &desc,
                                               const sycl::queue &syclQueue) {
  return alloc_image_mem(desc, syclQueue.get_device(), syclQueue.get_context());
}

__SYCL_EXPORT image_mem_handle get_mip_level_mem_handle(
    const image_mem_handle mipMem, unsigned int level,
    const sycl::device &syclDevice, const sycl::context &syclContext) {

  std::shared_ptr<sycl::detail::context_impl> CtxImpl =
      sycl::detail::getSyclObjImpl(syclContext);
  ur_context_handle_t C = CtxImpl->getHandleRef();
  std::shared_ptr<sycl::detail::device_impl> DevImpl =
      sycl::detail::getSyclObjImpl(syclDevice);
  ur_device_handle_t Device = DevImpl->getHandleRef();
  const sycl::detail::PluginPtr &Plugin = CtxImpl->getPlugin();

  // Call impl.
  image_mem_handle individual_image;
  Plugin->call<sycl::errc::runtime>(urBindlessImagesMipmapGetLevelExp, C,
                                    Device, mipMem.raw_handle, level,
                                    &individual_image.raw_handle);

  return individual_image;
}

__SYCL_EXPORT image_mem_handle
get_mip_level_mem_handle(const image_mem_handle mipMem, unsigned int level,
                         const sycl::queue &syclQueue) {
  return get_mip_level_mem_handle(mipMem, level, syclQueue.get_device(),
                                  syclQueue.get_context());
}

__SYCL_EXPORT void free_image_mem(image_mem_handle memHandle,
                                  image_type imageType,
                                  const sycl::device &syclDevice,
                                  const sycl::context &syclContext) {
  std::shared_ptr<sycl::detail::context_impl> CtxImpl =
      sycl::detail::getSyclObjImpl(syclContext);
  ur_context_handle_t C = CtxImpl->getHandleRef();
  std::shared_ptr<sycl::detail::device_impl> DevImpl =
      sycl::detail::getSyclObjImpl(syclDevice);
  ur_device_handle_t Device = DevImpl->getHandleRef();
  const sycl::detail::PluginPtr &Plugin = CtxImpl->getPlugin();

  if (memHandle.raw_handle != 0) {
    if (imageType == image_type::mipmap) {
      Plugin->call<sycl::errc::memory_allocation>(
          urBindlessImagesMipmapFreeExp, C, Device, memHandle.raw_handle);
    } else if (imageType == image_type::standard ||
               imageType == image_type::array ||
               imageType == image_type::cubemap) {
      Plugin->call<sycl::errc::memory_allocation>(
          urBindlessImagesImageFreeExp, C, Device, memHandle.raw_handle);
    } else {
      throw sycl::exception(sycl::make_error_code(sycl::errc::invalid),
                            "Invalid image type to free");
    }
  }
}

__SYCL_EXPORT void free_image_mem(image_mem_handle memHandle,
                                  image_type imageType,
                                  const sycl::queue &syclQueue) {
  free_image_mem(memHandle, imageType, syclQueue.get_device(),
                 syclQueue.get_context());
}

__SYCL_EXPORT unsampled_image_handle
create_image(image_mem &imgMem, const image_descriptor &desc,
             const sycl::device &syclDevice, const sycl::context &syclContext) {
  return create_image(imgMem.get_handle(), desc, syclDevice, syclContext);
}

__SYCL_EXPORT unsampled_image_handle
create_image(image_mem &imgMem, const image_descriptor &desc,
             const sycl::queue &syclQueue) {
  return create_image(imgMem.get_handle(), desc, syclQueue.get_device(),
                      syclQueue.get_context());
}

__SYCL_EXPORT unsampled_image_handle
create_image(image_mem_handle memHandle, const image_descriptor &desc,
             const sycl::device &syclDevice, const sycl::context &syclContext) {
  desc.verify();

  std::shared_ptr<sycl::detail::context_impl> CtxImpl =
      sycl::detail::getSyclObjImpl(syclContext);
  ur_context_handle_t C = CtxImpl->getHandleRef();
  std::shared_ptr<sycl::detail::device_impl> DevImpl =
      sycl::detail::getSyclObjImpl(syclDevice);
  ur_device_handle_t Device = DevImpl->getHandleRef();
  const sycl::detail::PluginPtr &Plugin = CtxImpl->getPlugin();

  ur_image_desc_t urDesc;
  ur_image_format_t urFormat;
  populate_ur_structs(desc, urDesc, urFormat);

  // Call impl.
  ur_exp_image_mem_native_handle_t urImageHandle;
  Plugin->call<sycl::errc::runtime>(urBindlessImagesUnsampledImageCreateExp, C,
                                    Device, memHandle.raw_handle, &urFormat,
                                    &urDesc, &urImageHandle);

  return unsampled_image_handle{urImageHandle};
}

__SYCL_EXPORT unsampled_image_handle
create_image(image_mem_handle memHandle, const image_descriptor &desc,
             const sycl::queue &syclQueue) {
  return create_image(memHandle, desc, syclQueue.get_device(),
                      syclQueue.get_context());
}

__SYCL_EXPORT sampled_image_handle
create_image(image_mem_handle memHandle, const bindless_image_sampler &sampler,
             const image_descriptor &desc, const sycl::device &syclDevice,
             const sycl::context &syclContext) {
  return create_image(reinterpret_cast<void*>(memHandle.raw_handle),
                      0 /*pitch*/, sampler, desc, syclDevice, syclContext);
}

__SYCL_EXPORT sampled_image_handle
create_image(image_mem_handle memHandle, const bindless_image_sampler &sampler,
             const image_descriptor &desc, const sycl::queue &syclQueue) {
  return create_image(memHandle, sampler, desc, syclQueue.get_device(),
                      syclQueue.get_context());
}

__SYCL_EXPORT sampled_image_handle
create_image(image_mem &imgMem, const bindless_image_sampler &sampler,
             const image_descriptor &desc, const sycl::device &syclDevice,
             const sycl::context &syclContext) {
  return create_image(reinterpret_cast<void*>(imgMem.get_handle().raw_handle),
                      0 /*pitch*/, sampler, desc, syclDevice, syclContext);
}

__SYCL_EXPORT sampled_image_handle
create_image(image_mem &imgMem, const bindless_image_sampler &sampler,
             const image_descriptor &desc, const sycl::queue &syclQueue) {
  return create_image(reinterpret_cast<void*>(imgMem.get_handle().raw_handle),
                      0 /*pitch*/, sampler, desc, syclQueue.get_device(),
                      syclQueue.get_context());
}

inline ur_sampler_addressing_mode_t
translate_addressing_mode(sycl::addressing_mode Mode) {
  switch (Mode) {
  case sycl::addressing_mode::mirrored_repeat:
    return UR_SAMPLER_ADDRESSING_MODE_MIRRORED_REPEAT;
  case sycl::addressing_mode::repeat:
    return UR_SAMPLER_ADDRESSING_MODE_REPEAT;
  case sycl::addressing_mode::clamp_to_edge:
    return UR_SAMPLER_ADDRESSING_MODE_CLAMP_TO_EDGE;
  case sycl::addressing_mode::clamp:
    return UR_SAMPLER_ADDRESSING_MODE_CLAMP;
  case sycl::addressing_mode::none:
  default:
    return UR_SAMPLER_ADDRESSING_MODE_NONE;
  }
}

inline ur_sampler_filter_mode_t
translate_filter_mode(sycl::filtering_mode Mode) {
  switch (Mode) {
  case sycl::filtering_mode::linear:
    return UR_SAMPLER_FILTER_MODE_LINEAR;
  case sycl::filtering_mode::nearest:
    return UR_SAMPLER_FILTER_MODE_NEAREST;
  }
  return UR_SAMPLER_FILTER_MODE_FORCE_UINT32;
}

inline ur_exp_sampler_cubemap_filter_mode_t
translate_cubemap_filter_mode(cubemap_filtering_mode Mode) {
  switch (Mode) {
  case cubemap_filtering_mode::disjointed:
    return UR_EXP_SAMPLER_CUBEMAP_FILTER_MODE_DISJOINTED;
  case cubemap_filtering_mode::seamless:
    return UR_EXP_SAMPLER_CUBEMAP_FILTER_MODE_SEAMLESS;
  }
  return UR_EXP_SAMPLER_CUBEMAP_FILTER_MODE_FORCE_UINT32;
}

__SYCL_EXPORT sampled_image_handle
create_image(void *devPtr, size_t pitch, const bindless_image_sampler &sampler,
             const image_descriptor &desc, const sycl::device &syclDevice,
             const sycl::context &syclContext) {
  desc.verify();

  std::shared_ptr<sycl::detail::context_impl> CtxImpl =
      sycl::detail::getSyclObjImpl(syclContext);
  ur_context_handle_t C = CtxImpl->getHandleRef();
  std::shared_ptr<sycl::detail::device_impl> DevImpl =
      sycl::detail::getSyclObjImpl(syclDevice);
  ur_device_handle_t Device = DevImpl->getHandleRef();
  const sycl::detail::PluginPtr &Plugin = CtxImpl->getPlugin();

  ur_sampler_desc_t UrSamplerProps{
      UR_STRUCTURE_TYPE_SAMPLER_DESC, nullptr,
      sampler.coordinate == coordinate_normalization_mode::normalized,
      translate_addressing_mode(sampler.addressing[0]),
      translate_filter_mode(sampler.filtering)};

  ur_exp_sampler_mip_properties_t UrMipProps{
      UR_STRUCTURE_TYPE_EXP_SAMPLER_MIP_PROPERTIES,
      nullptr,
      sampler.min_mipmap_level_clamp,
      sampler.max_mipmap_level_clamp,
      sampler.max_anisotropy,
      translate_filter_mode(sampler.mipmap_filtering)};
  UrSamplerProps.pNext = &UrMipProps;

  ur_exp_sampler_addr_modes_t UrAddrModes{
      UR_STRUCTURE_TYPE_EXP_SAMPLER_ADDR_MODES,
      nullptr,
      {translate_addressing_mode(sampler.addressing[0]),
       translate_addressing_mode(sampler.addressing[1]),
       translate_addressing_mode(sampler.addressing[2])}};
  UrMipProps.pNext = &UrAddrModes;

  ur_exp_sampler_cubemap_properties_t UrCubemapProps{
      UR_STRUCTURE_TYPE_EXP_SAMPLER_CUBEMAP_PROPERTIES, nullptr,
      translate_cubemap_filter_mode(sampler.cubemap_filtering)};
  UrAddrModes.pNext = &UrCubemapProps;

  ur_sampler_handle_t urSampler = nullptr;
  Plugin->call<sycl::errc::runtime>(urSamplerCreate, C, &UrSamplerProps,
                                    &urSampler);

  ur_image_desc_t urDesc;
  ur_image_format_t urFormat;
  populate_ur_structs(desc, urDesc, urFormat, pitch);

  // Call impl.
  ur_exp_image_mem_native_handle_t urImageHandle;
  Plugin->call<sycl::errc::runtime>(
      urBindlessImagesSampledImageCreateExp, C, Device,
      reinterpret_cast<ur_exp_image_mem_native_handle_t>(devPtr), &urFormat, &urDesc,
      urSampler, &urImageHandle);

  return sampled_image_handle{urImageHandle};
}

__SYCL_EXPORT sampled_image_handle
create_image(void *devPtr, size_t pitch, const bindless_image_sampler &sampler,
             const image_descriptor &desc, const sycl::queue &syclQueue) {
  return create_image(devPtr, pitch, sampler, desc, syclQueue.get_device(),
                      syclQueue.get_context());
}

template <>
__SYCL_EXPORT interop_mem_handle import_external_memory<resource_fd>(
    external_mem_descriptor<resource_fd> externalMem,
    const sycl::device &syclDevice, const sycl::context &syclContext) {
  std::shared_ptr<sycl::detail::context_impl> CtxImpl =
      sycl::detail::getSyclObjImpl(syclContext);
  ur_context_handle_t C = CtxImpl->getHandleRef();
  std::shared_ptr<sycl::detail::device_impl> DevImpl =
      sycl::detail::getSyclObjImpl(syclDevice);
  ur_device_handle_t Device = DevImpl->getHandleRef();
  const sycl::detail::PluginPtr &Plugin = CtxImpl->getPlugin();

  ur_exp_interop_mem_handle_t urInteropMem = nullptr;
  ur_exp_file_descriptor_t urFileDescriptor = {};
  urFileDescriptor.stype = UR_STRUCTURE_TYPE_EXP_FILE_DESCRIPTOR;
  urFileDescriptor.fd = externalMem.external_resource.file_descriptor;
  ur_exp_interop_mem_desc_t urExternalMemDescriptor = {};
  urExternalMemDescriptor.stype = UR_STRUCTURE_TYPE_EXP_INTEROP_MEM_DESC;
  urExternalMemDescriptor.pNext = &urFileDescriptor;

  // For `resource_fd` external memory type, the handle type is always
  // `OPAQUE_FD`. No need for a switch statement like we have for win32
  // resources.
  Plugin->call<sycl::errc::invalid>(urBindlessImagesImportExternalMemoryExp, C,
                                    Device, externalMem.size_in_bytes,
                                    UR_EXP_EXTERNAL_MEM_TYPE_OPAQUE_FD,
                                    &urExternalMemDescriptor, &urInteropMem);

  return interop_mem_handle{urInteropMem};
}

template <>
__SYCL_EXPORT interop_mem_handle import_external_memory<resource_fd>(
    external_mem_descriptor<resource_fd> externalMem,
    const sycl::queue &syclQueue) {
  return import_external_memory<resource_fd>(
      externalMem, syclQueue.get_device(), syclQueue.get_context());
}

template <>
__SYCL_EXPORT interop_mem_handle import_external_memory<resource_win32_handle>(
    external_mem_descriptor<resource_win32_handle> externalMem,
    const sycl::device &syclDevice, const sycl::context &syclContext) {
  std::shared_ptr<sycl::detail::context_impl> CtxImpl =
      sycl::detail::getSyclObjImpl(syclContext);
  ur_context_handle_t C = CtxImpl->getHandleRef();
  std::shared_ptr<sycl::detail::device_impl> DevImpl =
      sycl::detail::getSyclObjImpl(syclDevice);
  ur_device_handle_t Device = DevImpl->getHandleRef();
  const sycl::detail::PluginPtr &Plugin = CtxImpl->getPlugin();

  ur_exp_interop_mem_handle_t urInteropMem = nullptr;
  ur_exp_win32_handle_t urWin32Handle = {};
  urWin32Handle.stype = UR_STRUCTURE_TYPE_EXP_WIN32_HANDLE;
  urWin32Handle.handle = externalMem.external_resource.handle;
  ur_exp_interop_mem_desc_t urExternalMemDescriptor{};
  urExternalMemDescriptor.stype = UR_STRUCTURE_TYPE_EXP_INTEROP_MEM_DESC;
  urExternalMemDescriptor.pNext = &urWin32Handle;

  // Select appropriate memory handle type.
  ur_exp_external_mem_type_t urHandleType;
  switch (externalMem.handle_type) {
  case external_mem_handle_type::win32_nt_handle:
    urHandleType = UR_EXP_EXTERNAL_MEM_TYPE_WIN32_NT;
    break;
  case external_mem_handle_type::win32_nt_dx12_resource:
    urHandleType = UR_EXP_EXTERNAL_MEM_TYPE_WIN32_NT_DX12_RESOURCE;
    break;
  default:
    throw sycl::exception(sycl::make_error_code(sycl::errc::invalid),
                          "Invalid memory handle type");
  }

  Plugin->call<sycl::errc::invalid>(urBindlessImagesImportExternalMemoryExp, C,
                                    Device, externalMem.size_in_bytes,
                                    urHandleType, &urExternalMemDescriptor,
                                    &urInteropMem);

  return interop_mem_handle{urInteropMem};
}

template <>
__SYCL_EXPORT interop_mem_handle import_external_memory<resource_win32_handle>(
    external_mem_descriptor<resource_win32_handle> externalMem,
    const sycl::queue &syclQueue) {
  return import_external_memory<resource_win32_handle>(
      externalMem, syclQueue.get_device(), syclQueue.get_context());
}

__SYCL_EXPORT
image_mem_handle map_external_image_memory(interop_mem_handle memHandle,
                                           const image_descriptor &desc,
                                           const sycl::device &syclDevice,
                                           const sycl::context &syclContext) {
  desc.verify();

  std::shared_ptr<sycl::detail::context_impl> CtxImpl =
      sycl::detail::getSyclObjImpl(syclContext);
  ur_context_handle_t C = CtxImpl->getHandleRef();
  std::shared_ptr<sycl::detail::device_impl> DevImpl =
      sycl::detail::getSyclObjImpl(syclDevice);
  ur_device_handle_t Device = DevImpl->getHandleRef();
  const sycl::detail::PluginPtr &Plugin = CtxImpl->getPlugin();

  ur_image_desc_t urDesc;
  ur_image_format_t urFormat;
  populate_ur_structs(desc, urDesc, urFormat);

  ur_exp_interop_mem_handle_t urInteropMem{memHandle.raw_handle};

  image_mem_handle retHandle;
  Plugin->call<sycl::errc::invalid>(urBindlessImagesMapExternalArrayExp, C,
                                    Device, &urFormat, &urDesc, urInteropMem,
                                    &retHandle.raw_handle);

  return image_mem_handle{retHandle};
}

__SYCL_EXPORT
image_mem_handle map_external_image_memory(interop_mem_handle memHandle,
                                           const image_descriptor &desc,
                                           const sycl::queue &syclQueue) {
  return map_external_image_memory(memHandle, desc, syclQueue.get_device(),
                                   syclQueue.get_context());
}

__SYCL_EXPORT void release_external_memory(interop_mem_handle interopMem,
                                           const sycl::device &syclDevice,
                                           const sycl::context &syclContext) {
  std::shared_ptr<sycl::detail::context_impl> CtxImpl =
      sycl::detail::getSyclObjImpl(syclContext);
  ur_context_handle_t C = CtxImpl->getHandleRef();
  std::shared_ptr<sycl::detail::device_impl> DevImpl =
      sycl::detail::getSyclObjImpl(syclDevice);
  ur_device_handle_t Device = DevImpl->getHandleRef();
  const sycl::detail::PluginPtr &Plugin = CtxImpl->getPlugin();

  Plugin->call<sycl::errc::invalid>(urBindlessImagesReleaseInteropExp, C,
                                    Device, interopMem.raw_handle);
}

__SYCL_EXPORT void release_external_memory(interop_mem_handle interopMem,
                                           const sycl::queue &syclQueue) {
  release_external_memory(interopMem, syclQueue.get_device(),
                          syclQueue.get_context());
}

template <>
__SYCL_EXPORT interop_semaphore_handle import_external_semaphore(
    external_semaphore_descriptor<resource_fd> externalSemaphoreDesc,
    const sycl::device &syclDevice, const sycl::context &syclContext) {
  std::shared_ptr<sycl::detail::context_impl> CtxImpl =
      sycl::detail::getSyclObjImpl(syclContext);
  const sycl::detail::PluginPtr &Plugin = CtxImpl->getPlugin();
  ur_context_handle_t C = CtxImpl->getHandleRef();
  std::shared_ptr<sycl::detail::device_impl> DevImpl =
      sycl::detail::getSyclObjImpl(syclDevice);
  ur_device_handle_t Device = DevImpl->getHandleRef();

  ur_exp_interop_semaphore_handle_t urInteropSemaphore;
  ur_exp_file_descriptor_t urFileDescriptor = {};
  urFileDescriptor.stype = UR_STRUCTURE_TYPE_EXP_FILE_DESCRIPTOR;
  urFileDescriptor.fd = externalSemaphoreDesc.external_resource.file_descriptor;
  ur_exp_interop_semaphore_desc_t urInteropSemDesc = {};
  urInteropSemDesc.stype = UR_STRUCTURE_TYPE_EXP_INTEROP_SEMAPHORE_DESC;
  urInteropSemDesc.pNext = &urFileDescriptor;

  // For this specialization of `import_external_semaphore` the handleType is
  // always `OPAQUE_FD`.
  Plugin->call<sycl::errc::invalid>(urBindlessImagesImportExternalSemaphoreExp,
                                    C, Device,
                                    UR_EXP_EXTERNAL_SEMAPHORE_TYPE_OPAQUE_FD,
                                    &urInteropSemDesc, &urInteropSemaphore);

  return interop_semaphore_handle{urInteropSemaphore,
                                  external_semaphore_handle_type::opaque_fd};
}

template <>
__SYCL_EXPORT interop_semaphore_handle import_external_semaphore(
    external_semaphore_descriptor<resource_fd> externalSemaphoreDesc,
    const sycl::queue &syclQueue) {
  return import_external_semaphore(
      externalSemaphoreDesc, syclQueue.get_device(), syclQueue.get_context());
}

template <>
__SYCL_EXPORT interop_semaphore_handle import_external_semaphore(
    external_semaphore_descriptor<resource_win32_handle> externalSemaphoreDesc,
    const sycl::device &syclDevice, const sycl::context &syclContext) {
  std::shared_ptr<sycl::detail::context_impl> CtxImpl =
      sycl::detail::getSyclObjImpl(syclContext);
  const sycl::detail::PluginPtr &Plugin = CtxImpl->getPlugin();
  ur_context_handle_t C = CtxImpl->getHandleRef();
  std::shared_ptr<sycl::detail::device_impl> DevImpl =
      sycl::detail::getSyclObjImpl(syclDevice);
  ur_device_handle_t Device = DevImpl->getHandleRef();

  ur_exp_interop_semaphore_handle_t urInteropSemaphore;
  ur_exp_win32_handle_t urWin32Handle = {};
  urWin32Handle.stype = UR_STRUCTURE_TYPE_EXP_WIN32_HANDLE;
  urWin32Handle.handle = externalSemaphoreDesc.external_resource.handle;
  ur_exp_interop_semaphore_desc_t urInteropSemDesc = {};
  urInteropSemDesc.stype = UR_STRUCTURE_TYPE_EXP_INTEROP_SEMAPHORE_DESC;
  urInteropSemDesc.pNext = &urWin32Handle;

  // Select appropriate semaphore handle type.
  ur_exp_external_semaphore_type_t urHandleType;
  switch (externalSemaphoreDesc.handle_type) {
  case external_semaphore_handle_type::win32_nt_handle:
    urHandleType = UR_EXP_EXTERNAL_SEMAPHORE_TYPE_WIN32_NT;
    break;
  case external_semaphore_handle_type::win32_nt_dx12_fence:
    urHandleType = UR_EXP_EXTERNAL_SEMAPHORE_TYPE_WIN32_NT_DX12_FENCE;
    break;
  default:
    throw sycl::exception(sycl::make_error_code(sycl::errc::invalid),
                          "Invalid semaphore handle type");
  }

  Plugin->call<sycl::errc::invalid>(urBindlessImagesImportExternalSemaphoreExp,
                                    C, Device, urHandleType, &urInteropSemDesc,
                                    &urInteropSemaphore);

  return interop_semaphore_handle{urInteropSemaphore,
                                  externalSemaphoreDesc.handle_type};
}

template <>
__SYCL_EXPORT interop_semaphore_handle import_external_semaphore(
    external_semaphore_descriptor<resource_win32_handle> externalSemaphoreDesc,
    const sycl::queue &syclQueue) {
  return import_external_semaphore(
      externalSemaphoreDesc, syclQueue.get_device(), syclQueue.get_context());
}

__SYCL_EXPORT void
release_external_semaphore(interop_semaphore_handle semaphoreHandle,
                           const sycl::device &syclDevice,
                           const sycl::context &syclContext) {
  std::shared_ptr<sycl::detail::context_impl> CtxImpl =
      sycl::detail::getSyclObjImpl(syclContext);
  const sycl::detail::PluginPtr &Plugin = CtxImpl->getPlugin();
  ur_context_handle_t C = CtxImpl->getHandleRef();
  std::shared_ptr<sycl::detail::device_impl> DevImpl =
      sycl::detail::getSyclObjImpl(syclDevice);
  ur_device_handle_t Device = DevImpl->getHandleRef();

<<<<<<< HEAD
  Plugin->call<sycl::errc::invalid>(urBindlessImagesDestroyExternalSemaphoreExp,
                                    C, Device, semaphoreHandle.raw_handle);
=======
  Plugin->call<sycl::errc::invalid,
               sycl::detail::PiApiKind::piextReleaseExternalSemaphore>(
      C, Device, (pi_interop_semaphore_handle)semaphoreHandle.raw_handle);
>>>>>>> 7d7ab2f2
}

__SYCL_EXPORT void
release_external_semaphore(interop_semaphore_handle semaphoreHandle,
                           const sycl::queue &syclQueue) {
  release_external_semaphore(semaphoreHandle, syclQueue.get_device(),
                             syclQueue.get_context());
}

__SYCL_EXPORT sycl::range<3> get_image_range(const image_mem_handle memHandle,
                                             const sycl::device &syclDevice,
                                             const sycl::context &syclContext) {
  std::ignore = syclDevice;
  std::shared_ptr<sycl::detail::context_impl> CtxImpl =
      sycl::detail::getSyclObjImpl(syclContext);
  const sycl::detail::PluginPtr &Plugin = CtxImpl->getPlugin();

  size_t Width = 0, Height = 0, Depth = 0;

  Plugin->call<sycl::errc::invalid>(urBindlessImagesImageGetInfoExp,
                                    CtxImpl->getHandleRef(),
                                    memHandle.raw_handle, UR_IMAGE_INFO_WIDTH,
                                    &Width, nullptr);

  Plugin->call<sycl::errc::invalid>(urBindlessImagesImageGetInfoExp,
                                    CtxImpl->getHandleRef(),
                                    memHandle.raw_handle, UR_IMAGE_INFO_HEIGHT,
                                    &Height, nullptr);

  Plugin->call<sycl::errc::invalid>(urBindlessImagesImageGetInfoExp,
                                    CtxImpl->getHandleRef(),
                                    memHandle.raw_handle, UR_IMAGE_INFO_DEPTH,
                                    &Depth, nullptr);

  return {Width, Height, Depth};
}

__SYCL_EXPORT sycl::range<3> get_image_range(const image_mem_handle memHandle,
                                             const sycl::queue &syclQueue) {
  return get_image_range(memHandle, syclQueue.get_device(),
                         syclQueue.get_context());
}

__SYCL_EXPORT sycl::image_channel_type
get_image_channel_type(const image_mem_handle memHandle,
                       const sycl::device &syclDevice,
                       const sycl::context &syclContext) {
  std::ignore = syclDevice;
  std::shared_ptr<sycl::detail::context_impl> CtxImpl =
      sycl::detail::getSyclObjImpl(syclContext);
  const sycl::detail::PluginPtr &Plugin = CtxImpl->getPlugin();

  ur_image_format_t URFormat;

  Plugin->call<sycl::errc::invalid>(urBindlessImagesImageGetInfoExp, CtxImpl->getHandleRef(),
                                    memHandle.raw_handle, UR_IMAGE_INFO_FORMAT,
                                    &URFormat, nullptr);

  image_channel_type ChannelType =
      sycl::detail::convertChannelType(URFormat.channelType);

  return ChannelType;
}

__SYCL_EXPORT sycl::image_channel_type
get_image_channel_type(const image_mem_handle memHandle,
                       const sycl::queue &syclQueue) {
  return get_image_channel_type(memHandle, syclQueue.get_device(),
                                syclQueue.get_context());
}

__SYCL_EXPORT void *pitched_alloc_device(size_t *resultPitch,
                                         size_t widthInBytes, size_t height,
                                         unsigned int elementSizeBytes,
                                         const sycl::device &syclDevice,
                                         const sycl::context &syclContext) {
  void *RetVal = nullptr;
  if (widthInBytes == 0 || height == 0 || elementSizeBytes == 0) {
    throw sycl::exception(sycl::make_error_code(sycl::errc::memory_allocation),
                          "Cannot allocate pitched memory with zero size!");
  }

  std::shared_ptr<sycl::detail::context_impl> CtxImpl =
      sycl::detail::getSyclObjImpl(syclContext);

  ur_context_handle_t UrContext = CtxImpl->getHandleRef();
  const sycl::detail::PluginPtr &Plugin = CtxImpl->getPlugin();
  ur_device_handle_t UrDevice =
      sycl::detail::getSyclObjImpl(syclDevice)->getHandleRef();

  Plugin->call<sycl::errc::memory_allocation>(
      urUSMPitchedAllocExp, UrContext, UrDevice, nullptr, nullptr, widthInBytes,
      height, elementSizeBytes, &RetVal, resultPitch);

  return RetVal;
}

__SYCL_EXPORT void *pitched_alloc_device(size_t *resultPitch,
                                         size_t widthInBytes, size_t height,
                                         unsigned int elementSizeBytes,
                                         const sycl::queue &syclQueue) {
  return pitched_alloc_device(resultPitch, widthInBytes, height,
                              elementSizeBytes, syclQueue.get_device(),
                              syclQueue.get_context());
}

__SYCL_EXPORT void *pitched_alloc_device(size_t *resultPitch,
                                         const image_descriptor &desc,
                                         const sycl::queue &syclQueue) {
  return pitched_alloc_device(resultPitch, desc, syclQueue.get_device(),
                              syclQueue.get_context());
}

__SYCL_EXPORT void *pitched_alloc_device(size_t *resultPitch,
                                         const image_descriptor &desc,
                                         const sycl::device &syclDevice,
                                         const sycl::context &syclContext) {
  unsigned int elementSizeBytes =
      sycl::detail::getImageElementSize(desc.num_channels, desc.channel_type);

  size_t widthInBytes = desc.width * elementSizeBytes;
  size_t height = desc.height;

  return pitched_alloc_device(resultPitch, widthInBytes, height,
                              elementSizeBytes, syclDevice, syclContext);
}

__SYCL_EXPORT unsigned int
get_image_num_channels(const image_mem_handle memHandle,
                       const sycl::device &syclDevice,
                       const sycl::context &syclContext) {
  std::ignore = syclDevice;

  std::shared_ptr<sycl::detail::context_impl> CtxImpl =
      sycl::detail::getSyclObjImpl(syclContext);
  const sycl::detail::PluginPtr &Plugin = CtxImpl->getPlugin();
  ur_image_format_t URFormat = {};

  Plugin->call<sycl::errc::runtime>(urBindlessImagesImageGetInfoExp, CtxImpl->getHandleRef(),
                                    memHandle.raw_handle, UR_IMAGE_INFO_FORMAT,
                                    &URFormat, nullptr);

  image_channel_order Order =
      sycl::detail::convertChannelOrder(URFormat.channelOrder);

  return static_cast<unsigned int>(sycl::detail::getImageNumberChannels(Order));
}

__SYCL_EXPORT unsigned int
get_image_num_channels(const image_mem_handle memHandle,
                       const sycl::queue &syclQueue) {
  return get_image_num_channels(memHandle, syclQueue.get_device(),
                                syclQueue.get_context());
}

} // namespace ext::oneapi::experimental
} // namespace _V1
} // namespace sycl<|MERGE_RESOLUTION|>--- conflicted
+++ resolved
@@ -678,14 +678,8 @@
       sycl::detail::getSyclObjImpl(syclDevice);
   ur_device_handle_t Device = DevImpl->getHandleRef();
 
-<<<<<<< HEAD
-  Plugin->call<sycl::errc::invalid>(urBindlessImagesDestroyExternalSemaphoreExp,
+  Plugin->call<sycl::errc::invalid>(urBindlessImagesReleaseExternalSemaphoreExp,
                                     C, Device, semaphoreHandle.raw_handle);
-=======
-  Plugin->call<sycl::errc::invalid,
-               sycl::detail::PiApiKind::piextReleaseExternalSemaphore>(
-      C, Device, (pi_interop_semaphore_handle)semaphoreHandle.raw_handle);
->>>>>>> 7d7ab2f2
 }
 
 __SYCL_EXPORT void
