//==-------------------- kernel_name_based_cache_t.hpp ---------------------==//
//
// Part of the LLVM Project, under the Apache License v2.0 with LLVM Exceptions.
// See https://llvm.org/LICENSE.txt for license information.
// SPDX-License-Identifier: Apache-2.0 WITH LLVM-exception
//
//===----------------------------------------------------------------------===//
#pragma once

#include <detail/kernel_arg_mask.hpp>
#include <sycl/detail/spinlock.hpp>
#include <sycl/detail/ur.hpp>

#include <mutex>
#include <optional>

#include <boost/unordered/unordered_flat_map.hpp>

namespace sycl {
inline namespace _V1 {
namespace detail {
using FastKernelCacheKeyT = std::pair<ur_device_handle_t, ur_context_handle_t>;
using FastKernelCacheValT =
    std::tuple<ur_kernel_handle_t, std::mutex *, const KernelArgMask *,
               ur_program_handle_t>;
using FastKernelSubcacheMapT =
    ::boost::unordered_flat_map<FastKernelCacheKeyT, FastKernelCacheValT>;

using FastKernelSubcacheMutexT = SpinLock;
using FastKernelSubcacheReadLockT = std::lock_guard<FastKernelSubcacheMutexT>;
using FastKernelSubcacheWriteLockT = std::lock_guard<FastKernelSubcacheMutexT>;

struct FastKernelSubcacheT {
  FastKernelSubcacheMapT Map;
  FastKernelSubcacheMutexT Mutex;
};

struct KernelNameBasedCacheT {
  FastKernelSubcacheT FastKernelSubcache;
<<<<<<< HEAD
  std::optional<std::optional<int>> ImplicitLocalArgPos;
=======
  std::optional<bool> UsesAssert;
>>>>>>> bfb646ea
};

} // namespace detail
} // namespace _V1
} // namespace sycl<|MERGE_RESOLUTION|>--- conflicted
+++ resolved
@@ -37,11 +37,8 @@
 
 struct KernelNameBasedCacheT {
   FastKernelSubcacheT FastKernelSubcache;
-<<<<<<< HEAD
+  std::optional<bool> UsesAssert;
   std::optional<std::optional<int>> ImplicitLocalArgPos;
-=======
-  std::optional<bool> UsesAssert;
->>>>>>> bfb646ea
 };
 
 } // namespace detail
