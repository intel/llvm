//==--- kernel_program_cache.hpp - Cache for kernel and program -*- C++-*---==//
//
// Part of the LLVM Project, under the Apache License v2.0 with LLVM Exceptions.
// See https://llvm.org/LICENSE.txt for license information.
// SPDX-License-Identifier: Apache-2.0 WITH LLVM-exception
//
//===----------------------------------------------------------------------===//

#pragma once

#include <detail/platform_impl.hpp>
#include <sycl/detail/common.hpp>
#include <sycl/detail/locked.hpp>
#include <sycl/detail/os_util.hpp>
#include <sycl/detail/pi.hpp>
#include <sycl/detail/util.hpp>

#include <atomic>
#include <condition_variable>
#include <map>
#include <mutex>
#include <type_traits>

// For testing purposes
class MockKernelProgramCache;

namespace sycl {
__SYCL_INLINE_VER_NAMESPACE(_V1) {
namespace detail {
class context_impl;
class KernelProgramCache {
public:
  /// Denotes build error data. The data is filled in from sycl::exception
  /// class instance.
  struct BuildError {
    std::string Msg;
    pi_int32 Code;

    bool isFilledIn() const { return !Msg.empty(); }
  };

  /// Denotes the state of a build.
  enum BuildState { BS_InProgress, BS_Done, BS_Failed };

  /// Denotes pointer to some entity with its general state and build error.
  /// The pointer is not null if and only if the entity is usable.
  /// State of the entity is provided by the user of cache instance.
  /// Currently there is only a single user - ProgramManager class.
  template <typename T> struct BuildResult {
    std::atomic<T *> Ptr;
    std::atomic<BuildState> State;
    BuildError Error;

    /// Condition variable to signal that build result is ready.
    /// A per-object (i.e. kernel or program) condition variable is employed
    /// instead of global one in order to eliminate the following deadlock.
    /// A thread T1 awaiting for build result BR1 to be ready may be awakened by
    /// another thread (due to use of global condition variable), which made
    /// build result BR2 ready. Meanwhile, a thread which made build result BR1
    /// ready notifies everyone via a global condition variable and T1 will skip
    /// this notification as it's not in condition_variable::wait()'s wait cycle
    /// now. Now T1 goes to sleep again and will wait until either a spurious
    /// wake-up or another thread will wake it up.
    std::condition_variable MBuildCV;
    /// A mutex to be employed along with MBuildCV.
    std::mutex MBuildResultMutex;

    BuildResult(T *P, BuildState S) : Ptr{P}, State{S}, Error{"", 0} {}
  };

  using PiProgramT = std::remove_pointer<RT::PiProgram>::type;
  using PiProgramPtrT = std::atomic<PiProgramT *>;
  using ProgramWithBuildStateT = BuildResult<PiProgramT>;
  using ProgramCacheKeyT = std::pair<std::pair<SerializedObj, std::uintptr_t>,
                                     std::pair<RT::PiDevice, std::string>>;
  using CommonProgramKeyT = std::pair<std::uintptr_t, RT::PiDevice>;

  struct ProgramCache {
    std::map<ProgramCacheKeyT, ProgramWithBuildStateT> Cache;
    std::multimap<CommonProgramKeyT, ProgramCacheKeyT> KeyMap;

<<<<<<< HEAD
    size_t size() { return Cache.size(); }
=======
    size_t size() const noexcept { return Cache.size(); }
>>>>>>> b07bd8db
  };

  using ContextPtr = context_impl *;

  using PiKernelT = std::remove_pointer<RT::PiKernel>::type;

  using PiKernelPtrT = std::atomic<PiKernelT *>;
  using KernelWithBuildStateT = BuildResult<PiKernelT>;
  using KernelByNameT = std::map<std::string, KernelWithBuildStateT>;
  using KernelCacheT = std::map<RT::PiProgram, KernelByNameT>;

  using KernelFastCacheKeyT =
      std::tuple<SerializedObj, OSModuleHandle, RT::PiDevice, std::string,
                 std::string>;
  using KernelFastCacheValT =
      std::tuple<RT::PiKernel, std::mutex *, RT::PiProgram>;
  using KernelFastCacheT = std::map<KernelFastCacheKeyT, KernelFastCacheValT>;

  ~KernelProgramCache();

  void setContextPtr(const ContextPtr &AContext) { MParentContext = AContext; }

  Locked<ProgramCache> acquireCachedPrograms() {
    return {MCachedPrograms, MProgramCacheMutex};
  }

  Locked<KernelCacheT> acquireKernelsPerProgramCache() {
    return {MKernelsPerProgramCache, MKernelsPerProgramCacheMutex};
  }

  std::pair<ProgramWithBuildStateT *, bool>
  getOrInsertProgram(const ProgramCacheKeyT &CacheKey) {
    auto LockedCache = acquireCachedPrograms();
    auto &ProgCache = LockedCache.get();
    auto Inserted = ProgCache.Cache.emplace(
        std::piecewise_construct, std::forward_as_tuple(CacheKey),
        std::forward_as_tuple(nullptr, BS_InProgress));
    if (Inserted.second) {
      // Save reference between the common key and the full key.
      CommonProgramKeyT CommonKey =
          std::make_pair(CacheKey.first.second, CacheKey.second.first);
      ProgCache.KeyMap.emplace(std::piecewise_construct,
                               std::forward_as_tuple(CommonKey),
                               std::forward_as_tuple(CacheKey));
    }
    return std::make_pair(&Inserted.first->second, Inserted.second);
  }

  std::pair<KernelWithBuildStateT *, bool>
  getOrInsertKernel(RT::PiProgram Program, const std::string &KernelName) {
    auto LockedCache = acquireKernelsPerProgramCache();
    auto &Cache = LockedCache.get()[Program];
    auto Inserted = Cache.emplace(
        std::piecewise_construct, std::forward_as_tuple(KernelName),
        std::forward_as_tuple(nullptr, BS_InProgress));
    return std::make_pair(&Inserted.first->second, Inserted.second);
  }

  template <typename T, class Predicate>
  void waitUntilBuilt(BuildResult<T> &BR, Predicate Pred) const {
    std::unique_lock<std::mutex> Lock(BR.MBuildResultMutex);

    BR.MBuildCV.wait(Lock, Pred);
  }

  template <typename ExceptionT, typename RetT>
  RetT *waitUntilBuilt(BuildResult<RetT> *BuildResult) {
    // Any thread which will find nullptr in cache will wait until the pointer
    // is not null anymore.
    waitUntilBuilt(*BuildResult, [BuildResult]() {
      int State = BuildResult->State.load();
      return State == BuildState::BS_Done || State == BuildState::BS_Failed;
    });

    if (BuildResult->Error.isFilledIn()) {
      const BuildError &Error = BuildResult->Error;
      throw ExceptionT(Error.Msg, Error.Code);
    }

    return BuildResult->Ptr.load();
  }

  template <typename T> void notifyAllBuild(BuildResult<T> &BR) const {
    BR.MBuildCV.notify_all();
  }

  template <typename KeyT>
  KernelFastCacheValT tryToGetKernelFast(KeyT &&CacheKey) {
    std::unique_lock<std::mutex> Lock(MKernelFastCacheMutex);
    auto It = MKernelFastCache.find(CacheKey);
    if (It != MKernelFastCache.end()) {
      return It->second;
    }
    return std::make_tuple(nullptr, nullptr, nullptr);
  }

  template <typename KeyT, typename ValT>
  void saveKernel(KeyT &&CacheKey, ValT &&CacheVal) {
    std::unique_lock<std::mutex> Lock(MKernelFastCacheMutex);
    // if no insertion took place, thus some other thread has already inserted
    // smth in the cache
    MKernelFastCache.emplace(CacheKey, CacheVal);
  }

  /// Clears cache state.
  ///
  /// This member function should only be used in unit tests.
  void reset() {
    MCachedPrograms = ProgramCache{};
    MKernelsPerProgramCache = KernelCacheT{};
    MKernelFastCache = KernelFastCacheT{};
  }

private:
  std::mutex MProgramCacheMutex;
  std::mutex MKernelsPerProgramCacheMutex;

  ProgramCache MCachedPrograms;
  KernelCacheT MKernelsPerProgramCache;
  ContextPtr MParentContext;

  std::mutex MKernelFastCacheMutex;
  KernelFastCacheT MKernelFastCache;
  friend class ::MockKernelProgramCache;
};
} // namespace detail
} // __SYCL_INLINE_VER_NAMESPACE(_V1)
} // namespace sycl<|MERGE_RESOLUTION|>--- conflicted
+++ resolved
@@ -79,11 +79,7 @@
     std::map<ProgramCacheKeyT, ProgramWithBuildStateT> Cache;
     std::multimap<CommonProgramKeyT, ProgramCacheKeyT> KeyMap;
 
-<<<<<<< HEAD
-    size_t size() { return Cache.size(); }
-=======
     size_t size() const noexcept { return Cache.size(); }
->>>>>>> b07bd8db
   };
 
   using ContextPtr = context_impl *;
