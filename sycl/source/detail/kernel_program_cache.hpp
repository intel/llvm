//==--- kernel_program_cache.hpp - Cache for kernel and program -*- C++-*---==//
//
// Part of the LLVM Project, under the Apache License v2.0 with LLVM Exceptions.
// See https://llvm.org/LICENSE.txt for license information.
// SPDX-License-Identifier: Apache-2.0 WITH LLVM-exception
//
//===----------------------------------------------------------------------===//

#pragma once

#include "sycl/exception.hpp"
#include <detail/kernel_arg_mask.hpp>
#include <detail/platform_impl.hpp>
#include <sycl/detail/common.hpp>
#include <sycl/detail/locked.hpp>
#include <sycl/detail/os_util.hpp>
#include <sycl/detail/ur.hpp>
#include <sycl/detail/util.hpp>

#include <atomic>
#include <condition_variable>
#include <mutex>
#include <type_traits>

#include <boost/unordered/unordered_flat_map.hpp>
#include <boost/unordered_map.hpp>

// For testing purposes
class MockKernelProgramCache;

namespace sycl {
inline namespace _V1 {
namespace detail {
class context_impl;
class KernelProgramCache {
public:
  /// Denotes build error data. The data is filled in from sycl::exception
  /// class instance.
  struct BuildError {
    std::string Msg;
    int32_t Code;

    bool isFilledIn() const { return !Msg.empty(); }
  };

  /// Denotes the state of a build.
  enum class BuildState { BS_Initial, BS_InProgress, BS_Done, BS_Failed };

  /// Denotes pointer to some entity with its general state and build error.
  /// The pointer is not null if and only if the entity is usable.
  /// State of the entity is provided by the user of cache instance.
  /// Currently there is only a single user - ProgramManager class.
  template <typename T> struct BuildResult {
    T Val;
    std::atomic<BuildState> State{BuildState::BS_Initial};
    BuildError Error{"", 0};

    /// Condition variable to signal that build result is ready.
    /// A per-object (i.e. kernel or program) condition variable is employed
    /// instead of global one in order to eliminate the following deadlock.
    /// A thread T1 awaiting for build result BR1 to be ready may be awakened by
    /// another thread (due to use of global condition variable), which made
    /// build result BR2 ready. Meanwhile, a thread which made build result BR1
    /// ready notifies everyone via a global condition variable and T1 will skip
    /// this notification as it's not in condition_variable::wait()'s wait cycle
    /// now. Now T1 goes to sleep again and will wait until either a spurious
    /// wake-up or another thread will wake it up.
    std::condition_variable MBuildCV;
    /// A mutex to be employed along with MBuildCV.
    std::mutex MBuildResultMutex;

    BuildState
    waitUntilTransition(BuildState From = BuildState::BS_InProgress) {
      BuildState To;
      std::unique_lock<std::mutex> Lock(MBuildResultMutex);
      MBuildCV.wait(Lock, [&] {
        To = State;
        return State != From;
      });
      return To;
    }

    void updateAndNotify(BuildState DesiredState) {
      {
        std::lock_guard<std::mutex> Lock(MBuildResultMutex);
        State.store(DesiredState);
      }
      MBuildCV.notify_all();
    }
  };

  struct ProgramBuildResult : public BuildResult<ur_program_handle_t> {
    PluginPtr Plugin;
    ProgramBuildResult(const PluginPtr &Plugin) : Plugin(Plugin) {
      Val = nullptr;
    }
    ProgramBuildResult(const PluginPtr &Plugin, BuildState InitialState)
        : Plugin(Plugin) {
      Val = nullptr;
      this->State.store(InitialState);
    }
    ~ProgramBuildResult() {
      try {
        if (Val) {
<<<<<<< HEAD
          ur_result_t Err =
              Plugin->call_nocheck<UrApiKind::urProgramRelease>(Val);
          __SYCL_CHECK_OCL_CODE_NO_EXC(Err);
=======
          ur_result_t Err = Plugin->call_nocheck(urProgramRelease, Val);
          __SYCL_CHECK_UR_CODE_NO_EXC(Err);
>>>>>>> 7f9e251d
        }
      } catch (std::exception &e) {
        __SYCL_REPORT_EXCEPTION_TO_STREAM("exception in ~ProgramBuildResult",
                                          e);
      }
    }
  };
  using ProgramBuildResultPtr = std::shared_ptr<ProgramBuildResult>;

  /* Drop LinkOptions and CompileOptions from CacheKey since they are only used
   * when debugging environment variables are set and we can just ignore them
   * since all kernels will have their build options overridden with the same
   * string*/
  using ProgramCacheKeyT =
      std::pair<std::pair<SerializedObj, std::uintptr_t>, ur_device_handle_t>;
  using CommonProgramKeyT = std::pair<std::uintptr_t, ur_device_handle_t>;

  struct ProgramCache {
    ::boost::unordered_map<ProgramCacheKeyT, ProgramBuildResultPtr> Cache;
    ::boost::unordered_multimap<CommonProgramKeyT, ProgramCacheKeyT> KeyMap;

    size_t size() const noexcept { return Cache.size(); }
  };

  using ContextPtr = context_impl *;

  using KernelArgMaskPairT =
      std::pair<ur_kernel_handle_t, const KernelArgMask *>;
  struct KernelBuildResult : public BuildResult<KernelArgMaskPairT> {
    PluginPtr Plugin;
    KernelBuildResult(const PluginPtr &Plugin) : Plugin(Plugin) {
      Val.first = nullptr;
    }
    ~KernelBuildResult() {
      try {
        if (Val.first) {
<<<<<<< HEAD
          ur_result_t Err =
              Plugin->call_nocheck<UrApiKind::urKernelRelease>(Val.first);
          __SYCL_CHECK_OCL_CODE_NO_EXC(Err);
=======
          ur_result_t Err = Plugin->call_nocheck(urKernelRelease, Val.first);
          __SYCL_CHECK_UR_CODE_NO_EXC(Err);
>>>>>>> 7f9e251d
        }
      } catch (std::exception &e) {
        __SYCL_REPORT_EXCEPTION_TO_STREAM("exception in ~KernelBuildResult", e);
      }
    }
  };
  using KernelBuildResultPtr = std::shared_ptr<KernelBuildResult>;

  using KernelByNameT =
      ::boost::unordered_map<std::string, KernelBuildResultPtr>;
  using KernelCacheT =
      ::boost::unordered_map<ur_program_handle_t, KernelByNameT>;

  using KernelFastCacheKeyT =
      std::tuple<SerializedObj, ur_device_handle_t, std::string, std::string>;
  using KernelFastCacheValT =
      std::tuple<ur_kernel_handle_t, std::mutex *, const KernelArgMask *,
                 ur_program_handle_t>;
  // This container is used as a fast path for retrieving cached kernels.
  // unordered_flat_map is used here to reduce lookup overhead.
  // The slow path is used only once for each newly created kernel, so the
  // higher overhead of insertion that comes with unordered_flat_map is more
  // of an issue there. For that reason, those use regular unordered maps.
  using KernelFastCacheT =
      ::boost::unordered_flat_map<KernelFastCacheKeyT, KernelFastCacheValT>;

  ~KernelProgramCache() = default;

  void setContextPtr(const ContextPtr &AContext) { MParentContext = AContext; }

  Locked<ProgramCache> acquireCachedPrograms() {
    return {MCachedPrograms, MProgramCacheMutex};
  }

  Locked<KernelCacheT> acquireKernelsPerProgramCache() {
    return {MKernelsPerProgramCache, MKernelsPerProgramCacheMutex};
  }

  std::pair<ProgramBuildResultPtr, bool>
  getOrInsertProgram(const ProgramCacheKeyT &CacheKey) {
    auto LockedCache = acquireCachedPrograms();
    auto &ProgCache = LockedCache.get();
    auto [It, DidInsert] = ProgCache.Cache.try_emplace(CacheKey, nullptr);
    if (DidInsert) {
      It->second = std::make_shared<ProgramBuildResult>(getPlugin());
      // Save reference between the common key and the full key.
      CommonProgramKeyT CommonKey =
          std::make_pair(CacheKey.first.second, CacheKey.second);
      ProgCache.KeyMap.emplace(CommonKey, CacheKey);
    }
    return std::make_pair(It->second, DidInsert);
  }

  // Used in situation where you have several cache keys corresponding to the
  // same program. An example would be a multi-device build, or use of virtual
  // functions in kernels.
  //
  // Returns whether or not an insertion took place.
  bool insertBuiltProgram(const ProgramCacheKeyT &CacheKey,
                          ur_program_handle_t Program) {
    auto LockedCache = acquireCachedPrograms();
    auto &ProgCache = LockedCache.get();
    auto [It, DidInsert] = ProgCache.Cache.try_emplace(CacheKey, nullptr);
    if (DidInsert) {
      It->second = std::make_shared<ProgramBuildResult>(getPlugin(),
                                                        BuildState::BS_Done);
      It->second->Val = Program;
      // Save reference between the common key and the full key.
      CommonProgramKeyT CommonKey =
          std::make_pair(CacheKey.first.second, CacheKey.second);
      ProgCache.KeyMap.emplace(CommonKey, CacheKey);
    }
    return DidInsert;
  }

  std::pair<KernelBuildResultPtr, bool>
  getOrInsertKernel(ur_program_handle_t Program,
                    const std::string &KernelName) {
    auto LockedCache = acquireKernelsPerProgramCache();
    auto &Cache = LockedCache.get()[Program];
    auto [It, DidInsert] = Cache.try_emplace(KernelName, nullptr);
    if (DidInsert)
      It->second = std::make_shared<KernelBuildResult>(getPlugin());
    return std::make_pair(It->second, DidInsert);
  }

  template <typename KeyT>
  KernelFastCacheValT tryToGetKernelFast(KeyT &&CacheKey) {
    std::unique_lock<std::mutex> Lock(MKernelFastCacheMutex);
    auto It = MKernelFastCache.find(CacheKey);
    if (It != MKernelFastCache.end()) {
      return It->second;
    }
    return std::make_tuple(nullptr, nullptr, nullptr, nullptr);
  }

  template <typename KeyT, typename ValT>
  void saveKernel(KeyT &&CacheKey, ValT &&CacheVal) {
    std::unique_lock<std::mutex> Lock(MKernelFastCacheMutex);
    // if no insertion took place, thus some other thread has already inserted
    // smth in the cache
    MKernelFastCache.emplace(CacheKey, CacheVal);
  }

  /// Clears cache state.
  ///
  /// This member function should only be used in unit tests.
  void reset() {
    std::lock_guard<std::mutex> L1(MProgramCacheMutex);
    std::lock_guard<std::mutex> L2(MKernelsPerProgramCacheMutex);
    std::lock_guard<std::mutex> L3(MKernelFastCacheMutex);
    MCachedPrograms = ProgramCache{};
    MKernelsPerProgramCache = KernelCacheT{};
    MKernelFastCache = KernelFastCacheT{};
  }

  /// Try to fetch entity (kernel or program) from cache. If there is no such
  /// entity try to build it. Throw any exception build process may throw.
  /// This method eliminates unwanted builds by employing atomic variable with
  /// build state and waiting until the entity is built in another thread.
  /// If the building thread has failed the awaiting thread will fail either.
  /// Exception thrown by build procedure are rethrown.
  ///
  /// \tparam RetT type of entity to get
  /// \tparam Errc error code of exception to throw on awaiting thread if the
  ///         building thread fails build step.
  /// \tparam KeyT key (in cache) to fetch built entity with
  /// \tparam AcquireFT type of function which will acquire the locked version
  /// of
  ///         the cache. Accept reference to KernelProgramCache.
  /// \tparam GetCacheFT type of function which will fetch proper cache from
  ///         locked version. Accepts reference to locked version of cache.
  /// \tparam BuildFT type of function which will build the entity if it is not
  /// in
  ///         cache. Accepts nothing. Return pointer to built entity.
  ///
  /// \return a pointer to cached build result, return value must not be
  /// nullptr.
  template <errc Errc, typename GetCachedBuildFT, typename BuildFT>
  auto getOrBuild(GetCachedBuildFT &&GetCachedBuild, BuildFT &&Build) {
    using BuildState = KernelProgramCache::BuildState;
    constexpr size_t MaxAttempts = 2;
    for (size_t AttemptCounter = 0;; ++AttemptCounter) {
      auto Res = GetCachedBuild();
      auto &BuildResult = Res.first;
      BuildState Expected = BuildState::BS_Initial;
      BuildState Desired = BuildState::BS_InProgress;
      if (!BuildResult->State.compare_exchange_strong(Expected, Desired)) {
        // no insertion took place, thus some other thread has already inserted
        // smth in the cache
        BuildState NewState = BuildResult->waitUntilTransition();

        // Build succeeded.
        if (NewState == BuildState::BS_Done)
          return BuildResult;

        // Build failed, or this is the last attempt.
        if (NewState == BuildState::BS_Failed ||
            AttemptCounter + 1 == MaxAttempts) {
          if (BuildResult->Error.isFilledIn())
            throw detail::set_ur_error(
                exception(make_error_code(Errc), BuildResult->Error.Msg),
                BuildResult->Error.Code);
          else
            throw exception();
        }

        // NewState == BuildState::BS_Initial
        // Build state was set back to the initial state,
        // which means to go back to the beginning of the
        // loop and try again.
        continue;
      }

      // only the building thread will run this
      try {
        BuildResult->Val = Build();

        BuildResult->updateAndNotify(BuildState::BS_Done);
        return BuildResult;
      } catch (const exception &Ex) {
        BuildResult->Error.Msg = Ex.what();
        BuildResult->Error.Code = detail::get_ur_error(Ex);
        if (Ex.code() == errc::memory_allocation ||
            BuildResult->Error.Code == UR_RESULT_ERROR_OUT_OF_RESOURCES ||
            BuildResult->Error.Code == UR_RESULT_ERROR_OUT_OF_HOST_MEMORY) {
          reset();
          BuildResult->updateAndNotify(BuildState::BS_Initial);
          continue;
        }

        BuildResult->updateAndNotify(BuildState::BS_Failed);
        std::rethrow_exception(std::current_exception());
      } catch (...) {
        BuildResult->updateAndNotify(BuildState::BS_Initial);
        std::rethrow_exception(std::current_exception());
      }
    }
  }

private:
  std::mutex MProgramCacheMutex;
  std::mutex MKernelsPerProgramCacheMutex;

  ProgramCache MCachedPrograms;
  KernelCacheT MKernelsPerProgramCache;
  ContextPtr MParentContext;

  std::mutex MKernelFastCacheMutex;
  KernelFastCacheT MKernelFastCache;
  friend class ::MockKernelProgramCache;

  const PluginPtr &getPlugin();
};
} // namespace detail
} // namespace _V1
} // namespace sycl<|MERGE_RESOLUTION|>--- conflicted
+++ resolved
@@ -102,14 +102,9 @@
     ~ProgramBuildResult() {
       try {
         if (Val) {
-<<<<<<< HEAD
           ur_result_t Err =
               Plugin->call_nocheck<UrApiKind::urProgramRelease>(Val);
-          __SYCL_CHECK_OCL_CODE_NO_EXC(Err);
-=======
-          ur_result_t Err = Plugin->call_nocheck(urProgramRelease, Val);
           __SYCL_CHECK_UR_CODE_NO_EXC(Err);
->>>>>>> 7f9e251d
         }
       } catch (std::exception &e) {
         __SYCL_REPORT_EXCEPTION_TO_STREAM("exception in ~ProgramBuildResult",
@@ -146,14 +141,9 @@
     ~KernelBuildResult() {
       try {
         if (Val.first) {
-<<<<<<< HEAD
           ur_result_t Err =
               Plugin->call_nocheck<UrApiKind::urKernelRelease>(Val.first);
-          __SYCL_CHECK_OCL_CODE_NO_EXC(Err);
-=======
-          ur_result_t Err = Plugin->call_nocheck(urKernelRelease, Val.first);
           __SYCL_CHECK_UR_CODE_NO_EXC(Err);
->>>>>>> 7f9e251d
         }
       } catch (std::exception &e) {
         __SYCL_REPORT_EXCEPTION_TO_STREAM("exception in ~KernelBuildResult", e);
