//==--- kernel_program_cache.hpp - Cache for kernel and program -*- C++-*---==//
//
// Part of the LLVM Project, under the Apache License v2.0 with LLVM Exceptions.
// See https://llvm.org/LICENSE.txt for license information.
// SPDX-License-Identifier: Apache-2.0 WITH LLVM-exception
//
//===----------------------------------------------------------------------===//

#pragma once

#include "sycl/exception.hpp"
#include <detail/kernel_arg_mask.hpp>
#include <detail/platform_impl.hpp>
#include <sycl/detail/common.hpp>
#include <sycl/detail/locked.hpp>
#include <sycl/detail/os_util.hpp>
#include <sycl/detail/ur.hpp>
#include <sycl/detail/util.hpp>

#include <atomic>
#include <condition_variable>
#include <mutex>
#include <type_traits>

#include <boost/unordered/unordered_flat_map.hpp>
#include <boost/unordered_map.hpp>

// For testing purposes
class MockKernelProgramCache;

namespace sycl {
inline namespace _V1 {
namespace detail {
class context_impl;
class KernelProgramCache {
public:
  /// Denotes build error data. The data is filled in from sycl::exception
  /// class instance.
  struct BuildError {
    std::string Msg;
    int32_t Code;

    bool isFilledIn() const { return !Msg.empty(); }
  };

  /// Denotes the state of a build.
  enum class BuildState { BS_Initial, BS_InProgress, BS_Done, BS_Failed };

  /// Denotes pointer to some entity with its general state and build error.
  /// The pointer is not null if and only if the entity is usable.
  /// State of the entity is provided by the user of cache instance.
  /// Currently there is only a single user - ProgramManager class.
  template <typename T> struct BuildResult {
    T Val;
    std::atomic<BuildState> State{BuildState::BS_Initial};
    BuildError Error{"", 0};

    /// Condition variable to signal that build result is ready.
    /// A per-object (i.e. kernel or program) condition variable is employed
    /// instead of global one in order to eliminate the following deadlock.
    /// A thread T1 awaiting for build result BR1 to be ready may be awakened by
    /// another thread (due to use of global condition variable), which made
    /// build result BR2 ready. Meanwhile, a thread which made build result BR1
    /// ready notifies everyone via a global condition variable and T1 will skip
    /// this notification as it's not in condition_variable::wait()'s wait cycle
    /// now. Now T1 goes to sleep again and will wait until either a spurious
    /// wake-up or another thread will wake it up.
    std::condition_variable MBuildCV;
    /// A mutex to be employed along with MBuildCV.
    std::mutex MBuildResultMutex;

    BuildState
    waitUntilTransition(BuildState From = BuildState::BS_InProgress) {
      BuildState To;
      std::unique_lock<std::mutex> Lock(MBuildResultMutex);
      MBuildCV.wait(Lock, [&] {
        To = State;
        return State != From;
      });
      return To;
    }

    void updateAndNotify(BuildState DesiredState) {
      {
        std::lock_guard<std::mutex> Lock(MBuildResultMutex);
        State.store(DesiredState);
      }
      MBuildCV.notify_all();
    }
  };

  struct ProgramBuildResult : public BuildResult<ur_program_handle_t> {
    PluginPtr Plugin;
    ProgramBuildResult(const PluginPtr &Plugin) : Plugin(Plugin) {
      Val = nullptr;
    }
    ProgramBuildResult(const PluginPtr &Plugin, BuildState InitialState)
        : Plugin(Plugin) {
      Val = nullptr;
      this->State.store(InitialState);
    }
    ~ProgramBuildResult() {
<<<<<<< HEAD
      try {
        if (Val) {
          sycl::detail::pi::PiResult Err =
              Plugin->call_nocheck<PiApiKind::piProgramRelease>(Val);
          __SYCL_CHECK_OCL_CODE_NO_EXC(Err);
        }
      } catch (std::exception &e) {
        __SYCL_REPORT_EXCEPTION_TO_STREAM("exception in ~ProgramBuildResult",
                                          e);
=======
      if (Val) {
        ur_result_t Err = Plugin->call_nocheck(urProgramRelease, Val);
        __SYCL_CHECK_OCL_CODE_NO_EXC(Err);
>>>>>>> e664798e
      }
    }
  };
  using ProgramBuildResultPtr = std::shared_ptr<ProgramBuildResult>;

  /* Drop LinkOptions and CompileOptions from CacheKey since they are only used
   * when debugging environment variables are set and we can just ignore them
   * since all kernels will have their build options overridden with the same
   * string*/
  using ProgramCacheKeyT =
      std::pair<std::pair<SerializedObj, std::uintptr_t>, ur_device_handle_t>;
  using CommonProgramKeyT = std::pair<std::uintptr_t, ur_device_handle_t>;

  struct ProgramCache {
    ::boost::unordered_map<ProgramCacheKeyT, ProgramBuildResultPtr> Cache;
    ::boost::unordered_multimap<CommonProgramKeyT, ProgramCacheKeyT> KeyMap;

    size_t size() const noexcept { return Cache.size(); }
  };

  using ContextPtr = context_impl *;

  using KernelArgMaskPairT =
      std::pair<ur_kernel_handle_t, const KernelArgMask *>;
  struct KernelBuildResult : public BuildResult<KernelArgMaskPairT> {
    PluginPtr Plugin;
    KernelBuildResult(const PluginPtr &Plugin) : Plugin(Plugin) {
      Val.first = nullptr;
    }
    ~KernelBuildResult() {
<<<<<<< HEAD
      try {
        if (Val.first) {
          sycl::detail::pi::PiResult Err =
              Plugin->call_nocheck<PiApiKind::piKernelRelease>(Val.first);
          __SYCL_CHECK_OCL_CODE_NO_EXC(Err);
        }
      } catch (std::exception &e) {
        __SYCL_REPORT_EXCEPTION_TO_STREAM("exception in ~KernelBuildResult", e);
=======
      if (Val.first) {
        ur_result_t Err = Plugin->call_nocheck(urKernelRelease, Val.first);
        __SYCL_CHECK_OCL_CODE_NO_EXC(Err);
>>>>>>> e664798e
      }
    }
  };
  using KernelBuildResultPtr = std::shared_ptr<KernelBuildResult>;

  using KernelByNameT =
      ::boost::unordered_map<std::string, KernelBuildResultPtr>;
  using KernelCacheT =
      ::boost::unordered_map<ur_program_handle_t, KernelByNameT>;

  using KernelFastCacheKeyT =
      std::tuple<SerializedObj, ur_device_handle_t, std::string, std::string>;
  using KernelFastCacheValT =
      std::tuple<ur_kernel_handle_t, std::mutex *, const KernelArgMask *,
                 ur_program_handle_t>;
  // This container is used as a fast path for retrieving cached kernels.
  // unordered_flat_map is used here to reduce lookup overhead.
  // The slow path is used only once for each newly created kernel, so the
  // higher overhead of insertion that comes with unordered_flat_map is more
  // of an issue there. For that reason, those use regular unordered maps.
  using KernelFastCacheT =
      ::boost::unordered_flat_map<KernelFastCacheKeyT, KernelFastCacheValT>;

  ~KernelProgramCache() = default;

  void setContextPtr(const ContextPtr &AContext) { MParentContext = AContext; }

  Locked<ProgramCache> acquireCachedPrograms() {
    return {MCachedPrograms, MProgramCacheMutex};
  }

  Locked<KernelCacheT> acquireKernelsPerProgramCache() {
    return {MKernelsPerProgramCache, MKernelsPerProgramCacheMutex};
  }

  std::pair<ProgramBuildResultPtr, bool>
  getOrInsertProgram(const ProgramCacheKeyT &CacheKey) {
    auto LockedCache = acquireCachedPrograms();
    auto &ProgCache = LockedCache.get();
    auto [It, DidInsert] = ProgCache.Cache.try_emplace(CacheKey, nullptr);
    if (DidInsert) {
      It->second = std::make_shared<ProgramBuildResult>(getPlugin());
      // Save reference between the common key and the full key.
      CommonProgramKeyT CommonKey =
          std::make_pair(CacheKey.first.second, CacheKey.second);
      ProgCache.KeyMap.emplace(CommonKey, CacheKey);
    }
    return std::make_pair(It->second, DidInsert);
  }

  // Used in situation where you have several cache keys corresponding to the
  // same program. An example would be a multi-device build, or use of virtual
  // functions in kernels.
  //
  // Returns whether or not an insertion took place.
  bool insertBuiltProgram(const ProgramCacheKeyT &CacheKey,
                          ur_program_handle_t Program) {
    auto LockedCache = acquireCachedPrograms();
    auto &ProgCache = LockedCache.get();
    auto [It, DidInsert] = ProgCache.Cache.try_emplace(CacheKey, nullptr);
    if (DidInsert) {
      It->second = std::make_shared<ProgramBuildResult>(getPlugin(),
                                                        BuildState::BS_Done);
      It->second->Val = Program;
      // Save reference between the common key and the full key.
      CommonProgramKeyT CommonKey =
          std::make_pair(CacheKey.first.second, CacheKey.second);
      ProgCache.KeyMap.emplace(CommonKey, CacheKey);
    }
    return DidInsert;
  }

  std::pair<KernelBuildResultPtr, bool>
  getOrInsertKernel(ur_program_handle_t Program,
                    const std::string &KernelName) {
    auto LockedCache = acquireKernelsPerProgramCache();
    auto &Cache = LockedCache.get()[Program];
    auto [It, DidInsert] = Cache.try_emplace(KernelName, nullptr);
    if (DidInsert)
      It->second = std::make_shared<KernelBuildResult>(getPlugin());
    return std::make_pair(It->second, DidInsert);
  }

  template <typename KeyT>
  KernelFastCacheValT tryToGetKernelFast(KeyT &&CacheKey) {
    std::unique_lock<std::mutex> Lock(MKernelFastCacheMutex);
    auto It = MKernelFastCache.find(CacheKey);
    if (It != MKernelFastCache.end()) {
      return It->second;
    }
    return std::make_tuple(nullptr, nullptr, nullptr, nullptr);
  }

  template <typename KeyT, typename ValT>
  void saveKernel(KeyT &&CacheKey, ValT &&CacheVal) {
    std::unique_lock<std::mutex> Lock(MKernelFastCacheMutex);
    // if no insertion took place, thus some other thread has already inserted
    // smth in the cache
    MKernelFastCache.emplace(CacheKey, CacheVal);
  }

  /// Clears cache state.
  ///
  /// This member function should only be used in unit tests.
  void reset() {
    std::lock_guard<std::mutex> L1(MProgramCacheMutex);
    std::lock_guard<std::mutex> L2(MKernelsPerProgramCacheMutex);
    std::lock_guard<std::mutex> L3(MKernelFastCacheMutex);
    MCachedPrograms = ProgramCache{};
    MKernelsPerProgramCache = KernelCacheT{};
    MKernelFastCache = KernelFastCacheT{};
  }

  /// Try to fetch entity (kernel or program) from cache. If there is no such
  /// entity try to build it. Throw any exception build process may throw.
  /// This method eliminates unwanted builds by employing atomic variable with
  /// build state and waiting until the entity is built in another thread.
  /// If the building thread has failed the awaiting thread will fail either.
  /// Exception thrown by build procedure are rethrown.
  ///
  /// \tparam RetT type of entity to get
  /// \tparam Errc error code of exception to throw on awaiting thread if the
  ///         building thread fails build step.
  /// \tparam KeyT key (in cache) to fetch built entity with
  /// \tparam AcquireFT type of function which will acquire the locked version
  /// of
  ///         the cache. Accept reference to KernelProgramCache.
  /// \tparam GetCacheFT type of function which will fetch proper cache from
  ///         locked version. Accepts reference to locked version of cache.
  /// \tparam BuildFT type of function which will build the entity if it is not
  /// in
  ///         cache. Accepts nothing. Return pointer to built entity.
  ///
  /// \return a pointer to cached build result, return value must not be
  /// nullptr.
  template <errc Errc, typename GetCachedBuildFT, typename BuildFT>
  auto getOrBuild(GetCachedBuildFT &&GetCachedBuild, BuildFT &&Build) {
    using BuildState = KernelProgramCache::BuildState;
    constexpr size_t MaxAttempts = 2;
    for (size_t AttemptCounter = 0;; ++AttemptCounter) {
      auto Res = GetCachedBuild();
      auto &BuildResult = Res.first;
      BuildState Expected = BuildState::BS_Initial;
      BuildState Desired = BuildState::BS_InProgress;
      if (!BuildResult->State.compare_exchange_strong(Expected, Desired)) {
        // no insertion took place, thus some other thread has already inserted
        // smth in the cache
        BuildState NewState = BuildResult->waitUntilTransition();

        // Build succeeded.
        if (NewState == BuildState::BS_Done)
          return BuildResult;

        // Build failed, or this is the last attempt.
        if (NewState == BuildState::BS_Failed ||
            AttemptCounter + 1 == MaxAttempts) {
          if (BuildResult->Error.isFilledIn())
            throw detail::set_ur_error(
                exception(make_error_code(Errc), BuildResult->Error.Msg),
                BuildResult->Error.Code);
          else
            throw exception();
        }

        // NewState == BuildState::BS_Initial
        // Build state was set back to the initial state,
        // which means to go back to the beginning of the
        // loop and try again.
        continue;
      }

      // only the building thread will run this
      try {
        BuildResult->Val = Build();

        BuildResult->updateAndNotify(BuildState::BS_Done);
        return BuildResult;
      } catch (const exception &Ex) {
        BuildResult->Error.Msg = Ex.what();
        BuildResult->Error.Code = detail::get_ur_error(Ex);
        if (Ex.code() == errc::memory_allocation ||
            BuildResult->Error.Code == UR_RESULT_ERROR_OUT_OF_RESOURCES ||
            BuildResult->Error.Code == UR_RESULT_ERROR_OUT_OF_HOST_MEMORY) {
          reset();
          BuildResult->updateAndNotify(BuildState::BS_Initial);
          continue;
        }

        BuildResult->updateAndNotify(BuildState::BS_Failed);
        std::rethrow_exception(std::current_exception());
      } catch (...) {
        BuildResult->updateAndNotify(BuildState::BS_Initial);
        std::rethrow_exception(std::current_exception());
      }
    }
  }

private:
  std::mutex MProgramCacheMutex;
  std::mutex MKernelsPerProgramCacheMutex;

  ProgramCache MCachedPrograms;
  KernelCacheT MKernelsPerProgramCache;
  ContextPtr MParentContext;

  std::mutex MKernelFastCacheMutex;
  KernelFastCacheT MKernelFastCache;
  friend class ::MockKernelProgramCache;

  const PluginPtr &getPlugin();
};
} // namespace detail
} // namespace _V1
} // namespace sycl<|MERGE_RESOLUTION|>--- conflicted
+++ resolved
@@ -100,21 +100,14 @@
       this->State.store(InitialState);
     }
     ~ProgramBuildResult() {
-<<<<<<< HEAD
       try {
         if (Val) {
-          sycl::detail::pi::PiResult Err =
-              Plugin->call_nocheck<PiApiKind::piProgramRelease>(Val);
+          ur_result_t Err = Plugin->call_nocheck(urProgramRelease, Val);
           __SYCL_CHECK_OCL_CODE_NO_EXC(Err);
         }
       } catch (std::exception &e) {
         __SYCL_REPORT_EXCEPTION_TO_STREAM("exception in ~ProgramBuildResult",
                                           e);
-=======
-      if (Val) {
-        ur_result_t Err = Plugin->call_nocheck(urProgramRelease, Val);
-        __SYCL_CHECK_OCL_CODE_NO_EXC(Err);
->>>>>>> e664798e
       }
     }
   };
@@ -145,20 +138,13 @@
       Val.first = nullptr;
     }
     ~KernelBuildResult() {
-<<<<<<< HEAD
       try {
         if (Val.first) {
-          sycl::detail::pi::PiResult Err =
-              Plugin->call_nocheck<PiApiKind::piKernelRelease>(Val.first);
+          ur_result_t Err = Plugin->call_nocheck(urKernelRelease, Val.first);
           __SYCL_CHECK_OCL_CODE_NO_EXC(Err);
         }
       } catch (std::exception &e) {
         __SYCL_REPORT_EXCEPTION_TO_STREAM("exception in ~KernelBuildResult", e);
-=======
-      if (Val.first) {
-        ur_result_t Err = Plugin->call_nocheck(urKernelRelease, Val.first);
-        __SYCL_CHECK_OCL_CODE_NO_EXC(Err);
->>>>>>> e664798e
       }
     }
   };
