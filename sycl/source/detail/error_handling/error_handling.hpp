//===-------- error_handling.hpp - SYCL error handling  ---------*- C++ -*-===//
//
// Part of the LLVM Project, under the Apache License v2.0 with LLVM Exceptions.
// See https://llvm.org/LICENSE.txt for license information.
// SPDX-License-Identifier: Apache-2.0 WITH LLVM-exception
//
//===----------------------------------------------------------------------===//

#pragma once

#include <detail/cg.hpp>
#include <detail/device_impl.hpp>
<<<<<<< HEAD
#include <sycl/detail/cg.hpp>
=======
#include <sycl/detail/pi.h>
>>>>>>> 7515da8e

namespace sycl {
inline namespace _V1 {
namespace detail {

namespace enqueue_kernel_launch {
/// Analyzes error code and arguments of urEnqueueKernelLaunch to emit
/// user-friendly exception describing the problem.
///
/// This function is expected to be called only for non-success error codes,
/// i.e. the first argument must not be equal to UR_RESULT_SUCCESS.
///
/// This function actually never returns and always throws an exception with
/// error description.
void handleErrorOrWarning(ur_result_t, const device_impl &, ur_kernel_handle_t,
                          const NDRDescT &);
} // namespace enqueue_kernel_launch

namespace kernel_get_group_info {
/// Analyzes error code of urKernelGetGroupInfo.
void handleErrorOrWarning(ur_result_t, ur_kernel_group_info_t,
                          const PluginPtr &);
} // namespace kernel_get_group_info

} // namespace detail
} // namespace _V1
} // namespace sycl<|MERGE_RESOLUTION|>--- conflicted
+++ resolved
@@ -10,11 +10,7 @@
 
 #include <detail/cg.hpp>
 #include <detail/device_impl.hpp>
-<<<<<<< HEAD
-#include <sycl/detail/cg.hpp>
-=======
-#include <sycl/detail/pi.h>
->>>>>>> 7515da8e
+#include <ur_api.h>
 
 namespace sycl {
 inline namespace _V1 {
