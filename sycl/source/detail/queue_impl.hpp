--- conflicted
+++ resolved
@@ -496,11 +496,7 @@
   ///
   /// \param PropList SYCL properties.
   /// \param Order specifies whether queue is in-order or out-of-order.
-<<<<<<< HEAD
-  /// \param Properties PI properties array created from SYCL properties.
-=======
   /// \param Properties UR properties array created from SYCL properties.
->>>>>>> cab52ab7
   static ur_queue_flags_t createUrQueueFlags(const property_list &PropList,
                                              QueueOrder Order) {
     ur_queue_flags_t CreationFlags = 0;
