//==------------------ queue_impl.hpp - SYCL queue -------------------------==//
//
// Part of the LLVM Project, under the Apache License v2.0 with LLVM Exceptions.
// See https://llvm.org/LICENSE.txt for license information.
// SPDX-License-Identifier: Apache-2.0 WITH LLVM-exception
//
//===----------------------------------------------------------------------===//

#pragma once

#include <detail/adapter_impl.hpp>
#include <detail/config.hpp>
#include <detail/context_impl.hpp>
#include <detail/device_impl.hpp>
#include <detail/event_impl.hpp>
#include <detail/global_handler.hpp>
#include <detail/graph/graph_impl.hpp>
#include <detail/handler_impl.hpp>
#include <detail/kernel_impl.hpp>
#include <detail/scheduler/scheduler.hpp>
#include <detail/stream_impl.hpp>
#include <detail/thread_pool.hpp>
#include <sycl/context.hpp>
#include <sycl/detail/ur.hpp>
#include <sycl/device.hpp>
#include <sycl/event.hpp>
#include <sycl/exception.hpp>
#include <sycl/exception_list.hpp>
#include <sycl/handler.hpp>
#include <sycl/properties/queue_properties.hpp>
#include <sycl/property_list.hpp>
#include <sycl/queue.hpp>

#include <memory>
#include <utility>

#ifdef XPTI_ENABLE_INSTRUMENTATION
#include "xpti/xpti_trace_framework.hpp"
#include <detail/xpti_registry.hpp>
#endif

namespace sycl {
inline namespace _V1 {

// forward declaration

namespace ext::oneapi::experimental::detail {
class node_impl;
} // namespace ext::oneapi::experimental::detail

namespace detail {

/// Sets max number of queues supported by FPGA RT.
static constexpr size_t MaxNumQueues = 256;

//// Possible CUDA context types supported by UR CUDA backend
/// TODO: Implement this as a property once there is an extension document
enum class CUDAContextT : char { primary, custom };

/// Default context type created for CUDA backend
constexpr CUDAContextT DefaultContextType = CUDAContextT::custom;

enum QueueOrder { Ordered, OOO };

// Implementation of the submission information storage.
struct SubmissionInfoImpl {
#ifndef __INTEL_PREVIEW_BREAKING_CHANGES
  std::shared_ptr<detail::queue_impl> MSecondaryQueue = nullptr;
#endif
  ext::oneapi::experimental::event_mode_enum MEventMode =
      ext::oneapi::experimental::event_mode_enum::none;
};

class queue_impl : public std::enable_shared_from_this<queue_impl> {
  // `protected` is for unittests only, should really be private!
protected:
  struct private_tag {
    explicit private_tag() = default;
  };

public:
  // \return a default context for the platform if it includes the device
  // passed and default contexts are enabled, a new context otherwise.
  static std::shared_ptr<context_impl> getDefaultOrNew(device_impl &Device) {
    if (SYCLConfig<SYCL_ENABLE_DEFAULT_CONTEXTS>::get()) {
      context_impl &CtxImpl =
          Device.getPlatformImpl().khr_get_default_context();
      if (CtxImpl.isDeviceValid(Device))
        return CtxImpl.shared_from_this();
    }

    return context_impl::create(
        std::vector<device>{createSyclObjFromImpl<device>(Device)},
        async_handler{}, property_list{});
  }
  /// Constructs a SYCL queue from a device using an async_handler and
  /// property_list provided.
  ///
  /// \param Device is a SYCL device that is used to dispatch tasks submitted
  /// to the queue.
  /// \param AsyncHandler is a SYCL asynchronous exception handler.
  /// \param PropList is a list of properties to use for queue construction.
  queue_impl(device_impl &Device, const async_handler &AsyncHandler,
             const property_list &PropList, private_tag tag)
      : queue_impl(Device, getDefaultOrNew(Device), AsyncHandler, PropList,
                   tag) {};

  /// Constructs a SYCL queue with an async_handler and property_list provided
  /// form a device and a context.
  ///
  /// \param Device is a SYCL device that is used to dispatch tasks submitted
  /// to the queue.
  /// \param Context is a SYCL context to associate with the queue being
  /// constructed.
  /// \param AsyncHandler is a SYCL asynchronous exception handler.
  /// \param PropList is a list of properties to use for queue construction.
  queue_impl(device_impl &Device, std::shared_ptr<context_impl> &&Context,
             const async_handler &AsyncHandler, const property_list &PropList,
             private_tag)
      : MDevice(Device), MContext(std::move(Context)),
        MAsyncHandler(AsyncHandler), MPropList(PropList),
        MIsInorder(has_property<property::queue::in_order>()),
        MIsProfilingEnabled(has_property<property::queue::enable_profiling>()),
        MQueueID{
            MNextAvailableQueueID.fetch_add(1, std::memory_order_relaxed)} {
    verifyProps(PropList);
    if (has_property<property::queue::enable_profiling>()) {
      if (!MDevice.has(aspect::queue_profiling)) {
        throw sycl::exception(make_error_code(errc::feature_not_supported),
                              "Cannot enable profiling, the associated device "
                              "does not have the queue_profiling aspect");
      }
    }
    if (has_property<ext::intel::property::queue::compute_index>()) {
      int Idx = get_property<ext::intel::property::queue::compute_index>()
                    .get_index();
      int NumIndices =
          Device
              .get_info<ext::intel::info::device::max_compute_queue_indices>();
      if (Idx < 0 || Idx >= NumIndices)
        throw sycl::exception(
            make_error_code(errc::invalid),
            "Queue compute index must be a non-negative number less than "
            "device's number of available compute queue indices.");
    }
    if (!MContext->isDeviceValid(Device)) {
      if (MContext->getBackend() == backend::opencl)
        throw sycl::exception(
            make_error_code(errc::invalid),
            "Queue cannot be constructed with the given context and device "
            "since the device is not a member of the context (descendants of "
            "devices from the context are not supported on OpenCL yet).");
      throw sycl::exception(
          make_error_code(errc::invalid),
          "Queue cannot be constructed with the given context and device "
          "since the device is neither a member of the context nor a "
          "descendant of its member.");
    }
    const QueueOrder QOrder =
        MIsInorder ? QueueOrder::Ordered : QueueOrder::OOO;
    MQueue = createQueue(QOrder);
    // This section is the second part of the instrumentation that uses the
    // tracepoint information and notifies

    // We enable XPTI tracing events using the TLS mechanism; if the code
    // location data is available, then the tracing data will be rich.
#if XPTI_ENABLE_INSTRUMENTATION
    // Emit a trace event for queue creation; we currently do not get code
    // location information, so all queueus will have the same UID with a
    // different instance ID until this gets added.
    constructorNotification();
#endif

    trySwitchingToNoEventsMode();
  }

  queue_impl(device_impl &Device, context_impl &Context,
             const async_handler &AsyncHandler, const property_list &PropList,
             private_tag Tag)
      : queue_impl(Device, Context.shared_from_this(), AsyncHandler, PropList,
                   Tag) {}

  sycl::detail::optional<event> getLastEvent();

  /// Constructs a SYCL queue from adapter interoperability handle.
  ///
  /// \param UrQueue is a raw UR queue handle.
  /// \param Context is a SYCL context to associate with the queue being
  /// constructed.
  /// \param AsyncHandler is a SYCL asynchronous exception handler.
  /// \param PropList is the queue properties.
  queue_impl(ur_queue_handle_t UrQueue, context_impl &Context,
             const async_handler &AsyncHandler, const property_list &PropList,
             private_tag)
      : MDevice([&]() -> device_impl & {
          ur_device_handle_t DeviceUr{};
          adapter_impl &Adapter = Context.getAdapter();
          // TODO catch an exception and put it to list of asynchronous
          // exceptions
          Adapter.call<UrApiKind::urQueueGetInfo>(UrQueue, UR_QUEUE_INFO_DEVICE,
                                                  sizeof(DeviceUr), &DeviceUr,
                                                  nullptr);
          device_impl *Device = Context.findMatchingDeviceImpl(DeviceUr);
          if (Device == nullptr) {
            throw sycl::exception(
                make_error_code(errc::invalid),
                "Device provided by native Queue not found in Context.");
          }
          return *Device;
        }()),
        MContext(Context.shared_from_this()), MAsyncHandler(AsyncHandler),
        MPropList(PropList), MQueue(UrQueue),
        MIsInorder(has_property<property::queue::in_order>()),
        MIsProfilingEnabled(has_property<property::queue::enable_profiling>()),
        MQueueID{
            MNextAvailableQueueID.fetch_add(1, std::memory_order_relaxed)} {
    verifyProps(PropList);
    if (has_property<ext::oneapi::property::queue::discard_events>() &&
        has_property<property::queue::enable_profiling>()) {
      throw sycl::exception(make_error_code(errc::invalid),
                            "Queue cannot be constructed with both of "
                            "discard_events and enable_profiling.");
    }

    // The following commented section provides a guideline on how to use the
    // TLS enabled mechanism to create a tracepoint and notify using XPTI. This
    // is the prolog section and the epilog section will initiate the
    // notification.
#if XPTI_ENABLE_INSTRUMENTATION
    // Emit a trace event for queue creation; we currently do not get code
    // location information, so all queueus will have the same UID with a
    // different instance ID until this gets added.
    constructorNotification();
#endif

    trySwitchingToNoEventsMode();
  }

  // Single variadic method works because all the ctors are expected to be
  // "public" except the `private_tag` part restricting the creation to
  // `std::shared_ptr` allocations.
  template <typename... Ts>
  static std::shared_ptr<queue_impl> create(Ts &&...args) {
    return std::make_shared<queue_impl>(std::forward<Ts>(args)...,
                                        private_tag{});
  }

  ~queue_impl() {
    try {
#if XPTI_ENABLE_INSTRUMENTATION
      // The trace event created in the constructor should be active through the
      // lifetime of the queue object as member variable. We will send a
      // notification and destroy the trace event for this queue.
      destructorNotification();
#endif
      auto status =
          getAdapter().call_nocheck<UrApiKind::urQueueRelease>(MQueue);
      // If loader is already closed, it'll return a not-initialized status
      // which the UR should convert to SUCCESS code. But that isn't always
      // working on Windows. This is a temporary workaround until that is fixed.
      // TODO: Remove this workaround when UR is fixed, and restore
      // ->call<>() instead of ->call_nocheck<>() above.
      if (status != UR_RESULT_SUCCESS &&
          status != UR_RESULT_ERROR_UNINITIALIZED) {
        __SYCL_CHECK_UR_CODE_NO_EXC(status, getAdapter().getBackend());
      }
    } catch (std::exception &e) {
      __SYCL_REPORT_EXCEPTION_TO_STREAM("exception in ~queue_impl", e);
    }
  }

  /// \return an OpenCL interoperability queue handle.

  cl_command_queue get() {
    ur_native_handle_t nativeHandle = 0;
    getAdapter().call<UrApiKind::urQueueGetNativeHandle>(MQueue, nullptr,
                                                         &nativeHandle);
    __SYCL_OCL_CALL(clRetainCommandQueue,
                    ur::cast<cl_command_queue>(nativeHandle));
    return ur::cast<cl_command_queue>(nativeHandle);
  }

  /// \return an associated SYCL context.
  context get_context() const {
    return createSyclObjFromImpl<context>(MContext);
  }

  adapter_impl &getAdapter() const { return MContext->getAdapter(); }

#ifndef __INTEL_PREVIEW_BREAKING_CHANGES
  const std::shared_ptr<context_impl> &getContextImplPtr() const {
    return MContext;
  }
#endif

  context_impl &getContextImpl() const { return *MContext; }

  std::weak_ptr<context_impl> getContextImplWeakPtr() const { return MContext; }

  device_impl &getDeviceImpl() const { return MDevice; }

  /// \return an associated SYCL device.
  device get_device() const { return createSyclObjFromImpl<device>(MDevice); }

  /// \return true if this queue allows for discarded events.
  bool supportsDiscardingPiEvents() const { return MIsInorder; }

  bool isInOrder() const { return MIsInorder; }

  /// Queries SYCL queue for information.
  ///
  /// The return type depends on information being queried.
  template <typename Param> typename Param::return_type get_info() const;

  /// Queries SYCL queue for SYCL backend-specific information.
  ///
  /// The return type depends on information being queried.
  template <typename Param>
  typename Param::return_type get_backend_info() const;

  /// Provides a hint to the backend to execute previously issued commands on
  /// this queue. Overrides normal batching behaviour. Note that this is merely
  /// a hint and not a guarantee.
  void flush() {
    if (MGraph.lock()) {
      throw sycl::exception(make_error_code(errc::invalid),
                            "flush cannot be called for a queue which is "
                            "recording to a command graph.");
    }
    getAdapter().call<UrApiKind::urQueueFlush>(MQueue);
  }

  /// Submits a command group function object to the queue, in order to be
  /// scheduled for execution on the device.
  ///
  /// \param CGF is a function object containing command group.
  /// \param Loc is the code location of the submit call (default argument)
  /// \param StoreAdditionalInfo makes additional info be stored in event_impl
  /// \return a SYCL event object, which corresponds to the queue the command
  /// group is being enqueued on.
  event submit(const detail::type_erased_cgfo_ty &CGF,
               const detail::code_location &Loc, bool IsTopCodeLoc) {
    return submit_with_event(CGF, {}, Loc, IsTopCodeLoc);
  }

  /// Submits a command group function object to the queue, in order to be
  /// scheduled for execution on the device.
  ///
  /// \param CGF is a function object containing command group.
  /// \param SubmitInfo is additional optional information for the submission.
  /// \param Loc is the code location of the submit call (default argument)
  /// \param StoreAdditionalInfo makes additional info be stored in event_impl
  /// \return a SYCL event object for the submitted command group.
  event submit_with_event(const detail::type_erased_cgfo_ty &CGF,
                          const v1::SubmissionInfo &SubmitInfo,
                          const detail::code_location &Loc, bool IsTopCodeLoc) {

    detail::EventImplPtr ResEvent = submit_impl(CGF, /*CallerNeedsEvent=*/true,
                                                Loc, IsTopCodeLoc, SubmitInfo);
    return createSyclObjFromImpl<event>(ResEvent);
  }

  event submit_kernel_direct_with_event(
      detail::nd_range_view RangeView, detail::HostKernelRefBase &HostKernel,
      detail::DeviceKernelInfo *DeviceKernelInfo,
      const detail::KernelPropertyHolderStructTy &Props,
      const detail::code_location &CodeLoc, bool IsTopCodeLoc) {
<<<<<<< HEAD
    detail::EventImplPtr EventImpl = submit_kernel_direct_impl(
        RangeView.toNDRDescT(), HostKernel, DeviceKernelInfo, true, CodeLoc,
        IsTopCodeLoc);
=======
    detail::EventImplPtr EventImpl =
        submit_kernel_direct_impl(NDRDescT{Range}, HostKernel, DeviceKernelInfo,
                                  true, Props, CodeLoc, IsTopCodeLoc);
>>>>>>> 92a006c5
    return createSyclObjFromImpl<event>(EventImpl);
  }

  void submit_kernel_direct_without_event(
      detail::nd_range_view RangeView, detail::HostKernelRefBase &HostKernel,
      detail::DeviceKernelInfo *DeviceKernelInfo,
      const detail::KernelPropertyHolderStructTy &Props,
      const detail::code_location &CodeLoc, bool IsTopCodeLoc) {
<<<<<<< HEAD
    submit_kernel_direct_impl(RangeView.toNDRDescT(), HostKernel,
                              DeviceKernelInfo, false, CodeLoc, IsTopCodeLoc);
=======
    submit_kernel_direct_impl(NDRDescT{Range}, HostKernel, DeviceKernelInfo,
                              false, Props, CodeLoc, IsTopCodeLoc);
>>>>>>> 92a006c5
  }

  void submit_without_event(const detail::type_erased_cgfo_ty &CGF,
                            const v1::SubmissionInfo &SubmitInfo,
                            const detail::code_location &Loc,
                            bool IsTopCodeLoc) {
    submit_impl(CGF, /*CallerNeedsEvent=*/false, Loc, IsTopCodeLoc, SubmitInfo);
  }

  /// Submits a kernel using the scheduler bypass fast path
  ///
  /// \param KData is an object storing data related to the kernel.
  /// \param DepEvents is a list of event dependencies.
  /// \param EventNeeded should be true, if the resulting event is needed.
  /// \param Kernel to be used, if kernel defined as a kernel object.
  /// \param KernelBundleImpPtr to be used, if kernel bundle defined.
  /// \param CodeLoc is the code location of the submit call.
  /// \param IsTopCodeLoc is used to determine if the object is in a local
  ///        scope or in the top level scope.
  ///
  /// \return a SYCL event representing submitted command or nullptr.
  EventImplPtr submit_kernel_scheduler_bypass(
      KernelData &KData, std::vector<detail::EventImplPtr> &DepEvents,
      bool EventNeeded, detail::kernel_impl *KernelImplPtr,
      detail::kernel_bundle_impl *KernelBundleImpPtr,
      const detail::code_location &CodeLoc, bool IsTopCodeLoc);

  /// Performs a blocking wait for the completion of all enqueued tasks in the
  /// queue.
  ///
  /// Synchronous errors will be reported through SYCL exceptions.
  /// @param Loc is the code location of the submit call (default argument)
  void wait(const detail::code_location &Loc = {});

  /// @param Loc is the code location of the submit call (default argument)
  void wait_and_throw(const detail::code_location &Loc = {}) {
    wait(Loc);
    throw_asynchronous();
  }

  /// Synchronous errors will be reported through SYCL exceptions.
  /// Asynchronous errors will be passed to the async_handler passed to the
  /// queue on construction. If no async_handler was provided then
  /// asynchronous exceptions will be passed to the async_handler associated
  /// with the context if present, or the default async_handler otherwise.
  void throw_asynchronous() { Scheduler::getInstance().flushAsyncExceptions(); }

  /// Creates UR properties array.
  ///
  /// \param PropList SYCL properties.
  /// \param Order specifies whether queue is in-order or out-of-order.
  /// \param Properties UR properties array created from SYCL properties.
  static ur_queue_flags_t createUrQueueFlags(const property_list &PropList,
                                             QueueOrder Order) {
    ur_queue_flags_t CreationFlags = 0;

    if (Order == QueueOrder::OOO) {
      CreationFlags = UR_QUEUE_FLAG_OUT_OF_ORDER_EXEC_MODE_ENABLE;
    }
    if (PropList.has_property<property::queue::enable_profiling>()) {
      CreationFlags |= UR_QUEUE_FLAG_PROFILING_ENABLE;
    }
    if (PropList.has_property<
            ext::oneapi::cuda::property::queue::use_default_stream>()) {
      CreationFlags |= UR_QUEUE_FLAG_USE_DEFAULT_STREAM;
    }
    // Track that priority settings are not ambiguous.
    bool PrioritySeen = false;
    if (PropList
            .has_property<ext::oneapi::property::queue::priority_normal>()) {
      // Normal is the default priority, don't pass anything.
      PrioritySeen = true;
    }
    if (PropList.has_property<ext::oneapi::property::queue::priority_low>()) {
      if (PrioritySeen) {
        throw sycl::exception(
            make_error_code(errc::invalid),
            "Queue cannot be constructed with different priorities.");
      }
      CreationFlags |= UR_QUEUE_FLAG_PRIORITY_LOW;
      PrioritySeen = true;
    }
    if (PropList.has_property<ext::oneapi::property::queue::priority_high>()) {
      if (PrioritySeen) {
        throw sycl::exception(
            make_error_code(errc::invalid),
            "Queue cannot be constructed with different priorities.");
      }
      CreationFlags |= UR_QUEUE_FLAG_PRIORITY_HIGH;
    }
    {
      // Track that submission modes do not conflict.
      bool no_imm_cmdlist = PropList.has_property<
          ext::intel::property::queue::no_immediate_command_list>();
      bool imm_cmdlist = PropList.has_property<
          ext::intel::property::queue::immediate_command_list>();
      if (no_imm_cmdlist && imm_cmdlist) {
        throw sycl::exception(
            make_error_code(errc::invalid),
            "Queue cannot be constructed with conflicting submission modes.");
      }
      if (no_imm_cmdlist)
        CreationFlags |= UR_QUEUE_FLAG_SUBMISSION_BATCHED;
      if (imm_cmdlist)
        CreationFlags |= UR_QUEUE_FLAG_SUBMISSION_IMMEDIATE;
    }
    return CreationFlags;
  }

  /// Creates UR queue.
  ///
  /// \param Order specifies whether the queue being constructed as in-order
  /// or out-of-order.
  ur_queue_handle_t createQueue(QueueOrder Order) {
    ur_queue_handle_t Queue{};
    ur_context_handle_t Context = MContext->getHandleRef();
    ur_device_handle_t Device = MDevice.getHandleRef();
    /*
        sycl::detail::pi::PiQueueProperties Properties[] = {
            PI_QUEUE_FLAGS, createPiQueueProperties(MPropList, Order), 0, 0, 0};
        */
    ur_queue_properties_t Properties = {UR_STRUCTURE_TYPE_QUEUE_PROPERTIES,
                                        nullptr, 0};
    Properties.flags = createUrQueueFlags(MPropList, Order);
    ur_queue_index_properties_t IndexProperties = {
        UR_STRUCTURE_TYPE_QUEUE_INDEX_PROPERTIES, nullptr, 0};
    if (has_property<ext::intel::property::queue::compute_index>()) {
      IndexProperties.computeIndex =
          get_property<ext::intel::property::queue::compute_index>()
              .get_index();
      Properties.pNext = &IndexProperties;
    }
    getAdapter().call<UrApiKind::urQueueCreate>(Context, Device, &Properties,
                                                &Queue);

    return Queue;
  }

  /// \return a raw UR queue handle. The returned handle is not retained. It
  /// is caller responsibility to make sure queue is still alive.
  ur_queue_handle_t &getHandleRef() { return MQueue; }

  /// \return true if the queue was constructed with property specified by
  /// PropertyT.
  template <typename propertyT> bool has_property() const noexcept {
    return MPropList.has_property<propertyT>();
  }

  /// \return a copy of the property of type PropertyT that the queue was
  /// constructed with. If the queue was not constructed with the PropertyT
  /// property, a SYCL exception with errc::invalid error code will be thrown.
  template <typename propertyT> propertyT get_property() const {
    return MPropList.get_property<propertyT>();
  }

  /// Fills the memory pointed by a USM pointer with the value specified.
  ///
  /// \param Ptr is a USM pointer to the memory to fill.
  /// \param Value is a value to be set. Value is cast as an unsigned char.
  /// \param Count is a number of bytes to fill.
  /// \param DepEvents is a vector of events that specifies the kernel
  /// dependencies.
  /// \param CallerNeedsEvent specifies if the caller expects a usable event.
  /// \return an event representing fill operation.
  event memset(void *Ptr, int Value, size_t Count,
               const std::vector<event> &DepEvents, bool CallerNeedsEvent);
  /// Copies data from one memory region to another, both pointed by
  /// USM pointers.
  ///
  /// \param Dest is a USM pointer to the destination memory.
  /// \param Src is a USM pointer to the source memory.
  /// \param Count is a number of bytes to copy.
  /// \param DepEvents is a vector of events that specifies the kernel
  /// dependencies.
  /// \param CallerNeedsEvent specifies if the caller expects a usable event.
  /// \return an event representing copy operation.
  event memcpy(void *Dest, const void *Src, size_t Count,
               const std::vector<event> &DepEvents, bool CallerNeedsEvent,
               const code_location &CodeLoc);
  /// Provides additional information to the underlying runtime about how
  /// different allocations are used.
  ///
  /// \param Ptr is a USM pointer to the allocation.
  /// \param Length is a number of bytes in the allocation.
  /// \param Advice is a device-defined advice for the specified allocation.
  /// \param DepEvents is a vector of events that specifies the kernel
  /// dependencies.
  /// \param CallerNeedsEvent specifies if the caller expects a usable event.
  /// \return an event representing advise operation.
  event mem_advise(const void *Ptr, size_t Length, ur_usm_advice_flags_t Advice,
                   const std::vector<event> &DepEvents, bool CallerNeedsEvent);

  static ThreadPool &getThreadPool() {
    return GlobalHandler::instance().getHostTaskThreadPool();
  }

  /// Gets the native handle of the SYCL queue.
  ///
  /// \return a native handle.
  ur_native_handle_t getNative(int32_t &NativeHandleDesc) const;

  void registerStreamServiceEvent(const EventImplPtr &Event) {
    std::lock_guard<std::mutex> Lock(MStreamsServiceEventsMutex);
    MStreamsServiceEvents.push_back(Event);
  }

  bool queue_empty() const;

  event memcpyToDeviceGlobal(void *DeviceGlobalPtr, const void *Src,
                             bool IsDeviceImageScope, size_t NumBytes,
                             size_t Offset, const std::vector<event> &DepEvents,
                             bool CallerNeedsEvent);
  event memcpyFromDeviceGlobal(void *Dest, const void *DeviceGlobalPtr,
                               bool IsDeviceImageScope, size_t NumBytes,
                               size_t Offset,
                               const std::vector<event> &DepEvents,
                               bool CallerNeedsEvent);

  void setCommandGraph(
      std::shared_ptr<ext::oneapi::experimental::detail::graph_impl> Graph) {
    std::lock_guard<std::mutex> Lock(MMutex);
    MGraph = Graph;
    MExtGraphDeps.reset();

    if (Graph) {
      MNoLastEventMode = false;
    } else {
      trySwitchingToNoEventsMode();
    }
  }

  std::shared_ptr<ext::oneapi::experimental::detail::graph_impl>
  getCommandGraph() const {
    return MGraph.lock();
  }

  bool hasCommandGraph() const { return !MGraph.expired(); }

  EventImplPtr submit_command_to_graph(
      ext::oneapi::experimental::detail::graph_impl &GraphImpl,
      std::unique_ptr<detail::CG> CommandGroup, sycl::detail::CGType CGType,
      sycl::ext::oneapi::experimental::node_type UserFacingNodeType =
          ext::oneapi::experimental::node_type::empty);

  unsigned long long getQueueID() { return MQueueID; }

  void *getTraceEvent() { return MTraceEvent; }

  void setExternalEvent(const event &Event) {
    MInOrderExternalEvent.set([&](std::optional<event> &InOrderExternalEvent) {
      InOrderExternalEvent = Event;
    });
  }

  std::optional<event> popExternalEvent() {
    std::optional<event> Result = std::nullopt;

    MInOrderExternalEvent.unset(
        [&](std::optional<event> &InOrderExternalEvent) {
          std::swap(Result, InOrderExternalEvent);
        });
    return Result;
  }

  const std::vector<event> &
  getExtendDependencyList(const std::vector<event> &DepEvents,
                          std::vector<event> &MutableVec,
                          std::unique_lock<std::mutex> &QueueLock);

  // Called on host task completion that could block some kernels from enqueue.
  // Approach that tracks almost all tasks to provide barrier sync for both ur
  // tasks and host tasks is applicable for out of order queues only. Not needed
  // for in order ones.
  void revisitUnenqueuedCommandsState(const EventImplPtr &CompletedHostTask);

  static context_impl *getContext(queue_impl *Queue) {
    return Queue ? &Queue->getContextImpl() : nullptr;
  }

  // Must be called under MMutex protection
  void doUnenqueuedCommandCleanup(
      const std::shared_ptr<ext::oneapi::experimental::detail::graph_impl>
          &Graph);

  const property_list &getPropList() const { return MPropList; }

  /// Inserts a marker event at the end of the queue. Waiting for this marker
  /// will wait for the completion of all work in the queue at the time of the
  /// insertion, but will not act as a barrier unless the queue is in-order.
  EventImplPtr insertMarkerEvent() {
    auto ResEvent = detail::event_impl::create_device_event(*this);
    ur_event_handle_t UREvent = nullptr;
    getAdapter().call<UrApiKind::urEnqueueEventsWait>(getHandleRef(), 0,
                                                      nullptr, &UREvent);
    ResEvent->setHandle(UREvent);
    ResEvent->setEnqueued();
    return ResEvent;
  }

#ifndef __INTEL_PREVIEW_BREAKING_CHANGES
  // CMPLRLLVM-66082
  // These methods are for accessing a member that should live in the
  // sycl::interop_handle class and will be moved on next ABI breaking window.
  ur_exp_command_buffer_handle_t getInteropGraph() const {
    return MInteropGraph;
  }

  void setInteropGraph(ur_exp_command_buffer_handle_t Graph) {
    MInteropGraph = Graph;
  }
#endif

  /// Returns the async_handler associated with the queue.
  const async_handler &getAsynchHandler() const noexcept {
    return MAsyncHandler;
  }

protected:
  template <typename HandlerType = handler>
  EventImplPtr insertHelperBarrier(const HandlerType &Handler) {
    queue_impl &Queue = Handler.impl->get_queue();
    auto ResEvent = detail::event_impl::create_device_event(Queue);
    ur_event_handle_t UREvent = nullptr;
    getAdapter().call<UrApiKind::urEnqueueEventsWaitWithBarrier>(
        Queue.getHandleRef(), 0, nullptr, &UREvent);
    ResEvent->setHandle(UREvent);
    return ResEvent;
  }

  template <typename HandlerType = handler>
  void synchronizeWithExternalEvent(HandlerType &Handler) {
    // If there is an external event set, add it as a dependency and clear it.
    // We do not need to hold the lock as MLastEventMtx will ensure the last
    // event reflects the corresponding external event dependence as well.
    std::optional<event> ExternalEvent = popExternalEvent();
    if (ExternalEvent)
      Handler.depends_on(*ExternalEvent);
  }

#ifdef __INTEL_PREVIEW_BREAKING_CHANGES
  inline const detail::EventImplPtr &
  parseEvent(const detail::EventImplPtr &Event) {
    assert(!Event || !Event->isDiscarded());
    return Event;
  }
#else
  inline detail::EventImplPtr parseEvent(const event &Event) {
    const detail::EventImplPtr &EventImpl = getSyclObjImpl(Event);
    return EventImpl->isDiscarded() ? nullptr : EventImpl;
  }
#endif

  bool trySwitchingToNoEventsMode() {
    if (MNoLastEventMode.load(std::memory_order_relaxed))
      return true;

    if (!MGraph.expired() || !isInOrder())
      return false;

    if (MDefaultGraphDeps.LastEventPtr != nullptr &&
        !Scheduler::areEventsSafeForSchedulerBypass(
            {*MDefaultGraphDeps.LastEventPtr}, *MContext))
      return false;

    MNoLastEventMode.store(true, std::memory_order_relaxed);
    MDefaultGraphDeps.LastEventPtr = nullptr;
    return true;
  }

  template <typename HandlerType = handler>
  detail::EventImplPtr
  finalizeHandlerInOrderNoEventsUnlocked(HandlerType &Handler) {
    assert(isInOrder());

    MEmpty.store(false, std::memory_order_release);

    synchronizeWithExternalEvent(Handler);

    auto Event = parseEvent(Handler.finalize());

    if (Event &&
        !Scheduler::areEventsSafeForSchedulerBypass({*Event}, *MContext)) {
      MDefaultGraphDeps.LastEventPtr = Event;
      MNoLastEventMode.store(false, std::memory_order_relaxed);
    }

    return Event;
  }

  template <typename HandlerType = handler>
  detail::EventImplPtr
  finalizeHandlerInOrderHostTaskUnlocked(HandlerType &Handler) {
    assert(isInOrder());
    assert(Handler.getType() == CGType::CodeplayHostTask ||
           (Handler.getType() == CGType::ExecCommandBuffer &&
            getSyclObjImpl(Handler)->MExecGraph->containsHostTask()));

    auto &EventToBuildDeps = MGraph.expired() ? MDefaultGraphDeps.LastEventPtr
                                              : MExtGraphDeps.LastEventPtr;

    if (EventToBuildDeps && Handler.getType() != CGType::AsyncAlloc) {
      // We are not in no-event mode, so we can use the last event.
      // depends_on after an async alloc is explicitly disallowed. Async alloc
      // handles in order queue dependencies preemptively, so we skip them.
      // Note: This could be improved by moving the handling of dependencies
      // to before calling the CGF.
      Handler.depends_on(EventToBuildDeps);
    } else if (MNoLastEventMode) {
      // There might be some operations submitted to the queue
      // but the LastEventPtr is not set. If we are to run a host_task,
      // we need to insert a barrier to ensure proper synchronization.
      Handler.depends_on(insertHelperBarrier(Handler));
    }

    MEmpty = false;
    MNoLastEventMode = false;

    synchronizeWithExternalEvent(Handler);

    EventToBuildDeps = parseEvent(Handler.finalize());
    assert(EventToBuildDeps);
    return EventToBuildDeps;
  }

  template <typename HandlerType = handler>
  detail::EventImplPtr
  finalizeHandlerInOrderWithDepsUnlocked(HandlerType &Handler) {
    // this is handled by finalizeHandlerInOrderHostTask
    assert(Handler.getType() != CGType::CodeplayHostTask);
    assert(!(Handler.getType() == CGType::ExecCommandBuffer &&
             getSyclObjImpl(Handler)->MExecGraph->containsHostTask()));

    auto &EventToBuildDeps = MGraph.expired() ? MDefaultGraphDeps.LastEventPtr
                                              : MExtGraphDeps.LastEventPtr;

    // depends_on after an async alloc is explicitly disallowed. Async alloc
    // handles in order queue dependencies preemptively, so we skip them.
    // Note: This could be improved by moving the handling of dependencies
    // to before calling the CGF.
    if (EventToBuildDeps && Handler.getType() != CGType::AsyncAlloc) {
      // If we have last event, this means we are no longer in no-event mode.
      assert(!MNoLastEventMode);
      Handler.depends_on(EventToBuildDeps);
    }

    MEmpty = false;

    synchronizeWithExternalEvent(Handler);

    EventToBuildDeps = parseEvent(Handler.finalize());
    if (EventToBuildDeps)
      MNoLastEventMode = false;

    // TODO: if the event is NOP we should be able to discard it.
    // However, NOP events are used to describe ordering for graph operations
    // Once https://github.com/intel/llvm/issues/18330 is fixed, we can
    // start relying on command buffer in-order property instead.

    return EventToBuildDeps;
  }

  template <typename HandlerType = handler>
  detail::EventImplPtr finalizeHandlerOutOfOrder(HandlerType &Handler) {
    const CGType Type = getSyclObjImpl(Handler)->MCGType;
    std::lock_guard<std::mutex> Lock{MMutex};

    MEmpty.store(false, std::memory_order_release);

    // The following code supports barrier synchronization if host task is
    // involved in the scenario. Native barriers cannot handle host task
    // dependency so in the case where some commands were not enqueued
    // (blocked), we track them to prevent barrier from being enqueued
    // earlier.
    MMissedCleanupRequests.unset(
        [&](MissedCleanupRequestsType &MissedCleanupRequests) {
          for (auto &UpdatedGraph : MissedCleanupRequests)
            doUnenqueuedCommandCleanup(UpdatedGraph);
          MissedCleanupRequests.clear();
        });
    auto &Deps = MGraph.expired() ? MDefaultGraphDeps : MExtGraphDeps;
    if (Type == CGType::Barrier && !Deps.UnenqueuedCmdEvents.empty()) {
      Handler.depends_on(Deps.UnenqueuedCmdEvents);
    }
    if (Deps.LastBarrier &&
        (Type == CGType::CodeplayHostTask || (!Deps.LastBarrier->isEnqueued())))
      Handler.depends_on(Deps.LastBarrier);

    EventImplPtr EventRetImpl = parseEvent(Handler.finalize());
    if (Type == CGType::CodeplayHostTask)
      Deps.UnenqueuedCmdEvents.push_back(EventRetImpl);
    else if (Type == CGType::Barrier || Type == CGType::BarrierWaitlist) {
      Deps.LastBarrier = EventRetImpl;
      Deps.UnenqueuedCmdEvents.clear();
    } else if (!EventRetImpl->isEnqueued()) {
      Deps.UnenqueuedCmdEvents.push_back(EventRetImpl);
    }

    return EventRetImpl;
  }

  /// Performs command group submission to the queue.
  ///
  /// \param CGF is a function object containing command group.
  /// \param SecondaryQueue is a pointer to the secondary queue.
  /// \param CallerNeedsEvent is a boolean indicating whether the event is
  ///        required by the user after the call.
  /// \param Loc is the code location of the submit call (default argument)
  /// \param SubmitInfo is additional optional information for the submission.
  /// \return a SYCL event representing submitted command group.
  detail::EventImplPtr submit_impl(const detail::type_erased_cgfo_ty &CGF,
                                   bool CallerNeedsEvent,
                                   const detail::code_location &Loc,
                                   bool IsTopCodeLoc,
                                   const v1::SubmissionInfo &SubmitInfo);

  /// Performs kernel submission to the queue.
  ///
  /// \param NDRDesc is an NDRange descriptor
  /// \param HostKernel stores the kernel lambda instance
  /// \param DeviceKernelInfo is a structure aggregating kernel related data
  /// \param CallerNeedsEvent is a boolean indicating whether the event is
  ///        required by the user after the call.
  /// \param CodeLoc is the code location of the submit call
  /// \param IsTopCodeLoc Used to determine if the object is in a local
  ///        scope or in the top level scope.
  ///
  /// \return a SYCL event representing submitted command group or nullptr.
  EventImplPtr submit_kernel_direct_impl(
      const NDRDescT &NDRDesc, detail::HostKernelRefBase &HostKernel,
      detail::DeviceKernelInfo *DeviceKernelInfo, bool CallerNeedsEvent,
      const detail::KernelPropertyHolderStructTy &Props,
      const detail::code_location &CodeLoc, bool IsTopCodeLoc);

  template <typename SubmitCommandFuncType>
  EventImplPtr submit_direct(bool CallerNeedsEvent,
                             SubmitCommandFuncType &SubmitCommandFunc);

  /// Helper function for submitting a memory operation with a handler.
  /// \param DepEvents is a vector of dependencies of the operation.
  /// \param HandlerFunc is a function that submits the operation with a
  ///        handler.
  template <typename HandlerFuncT>
  event submitWithHandler(const std::vector<event> &DepEvents,
                          bool CallerNeedsEvent, HandlerFuncT HandlerFunc);

  /// Performs submission of a memory operation directly if scheduler can be
  /// bypassed, or with a handler otherwise.
  ///
  /// \param DepEvents is a vector of dependencies of the operation.
  /// \param CallerNeedsEvent specifies if the caller needs an event from this
  ///        memory operation.
  /// \param HandlerFunc is a function that submits the operation with a
  ///        handler.
  /// \param MemMngrFunc is a function that forwards its arguments to the
  ///        appropriate memory manager function.
  /// \param MemMngrArgs are all the arguments that need to be passed to memory
  ///        manager except the last three: dependencies, UR event and
  ///        EventImplPtr are filled out by this helper.
  /// \return an event representing the submitted operation.
  template <typename HandlerFuncT, typename MemMngrFuncT,
            typename... MemMngrArgTs>
  event submitMemOpHelper(const std::vector<event> &DepEvents,
                          bool CallerNeedsEvent, HandlerFuncT HandlerFunc,
                          MemMngrFuncT MemMngrFunc,
                          MemMngrArgTs &&...MemOpArgs);

#ifdef XPTI_ENABLE_INSTRUMENTATION
  // When instrumentation is enabled emits trace event for wait begin and
  // returns the telemetry event generated for the wait
  void *instrumentationProlog(const detail::code_location &CodeLoc,
                              std::string &Name, xpti::stream_id_t StreamID,
                              uint64_t &iid);
  // Uses events generated by the Prolog and emits wait done event
  void instrumentationEpilog(void *TelementryEvent, std::string &Name,
                             xpti::stream_id_t StreamID, uint64_t IId);
#endif

  // We need to emit a queue_create notification when a queue object is created
  void constructorNotification();

  // We need to emit a queue_destroy notification when a queue object is
  // destroyed
  void destructorNotification();

  /// queue_impl.addEvent tracks events with weak pointers
  /// but some events have no other owners. addSharedEvent()
  /// follows events with a shared pointer.
  ///
  /// \param Event is the event to be stored
  void addSharedEvent(const event &Event);

  /// Stores an event that should be associated with the queue
  ///
  /// \param EventImpl is the event to be stored
  void addEvent(const detail::EventImplPtr &EventImpl);

  /// Protects all the fields that can be changed by class' methods.
  mutable std::mutex MMutex;

  device_impl &MDevice;
  const std::shared_ptr<context_impl> MContext;

  /// These events are tracked, but not owned, by the queue.
  std::vector<std::weak_ptr<event_impl>> MEventsWeak;

  const async_handler MAsyncHandler;
  const property_list MPropList;

  ur_queue_handle_t MQueue;

  // Access should be guarded with MMutex
  struct DependencyTrackingItems {
    // This event is employed for enhanced dependency tracking with in-order
    // queue
    EventImplPtr LastEventPtr;
    // The following two items are employed for proper out of order enqueue
    // ordering
    std::vector<EventImplPtr> UnenqueuedCmdEvents;
    EventImplPtr LastBarrier;

    void reset() {
      LastEventPtr = nullptr;
      UnenqueuedCmdEvents.clear();
      LastBarrier = nullptr;
    }
  } MDefaultGraphDeps, MExtGraphDeps;

  // Implement check-lock-check pattern to not lock empty MData as the locks
  // come with runtime overhead.
  template <typename DataType> class CheckLockCheck {
    DataType MData;
    std::atomic_bool MIsSet = false;
    mutable std::mutex MDataMtx;

  public:
    template <typename F> void set(F &&func) {
      std::lock_guard<std::mutex> Lock(MDataMtx);
      MIsSet.store(true, std::memory_order_release);
      std::forward<F>(func)(MData);
    }
    template <typename F> void unset(F &&func) {
      if (MIsSet.load(std::memory_order_acquire)) {
        std::lock_guard<std::mutex> Lock(MDataMtx);
        if (MIsSet.load(std::memory_order_acquire)) {
          std::forward<F>(func)(MData);
          MIsSet.store(false, std::memory_order_release);
        }
      }
    }
    DataType read() {
      if (!MIsSet.load(std::memory_order_acquire))
        return DataType{};
      std::lock_guard<std::mutex> Lock(MDataMtx);
      return MData;
    }
  };

  const bool MIsInorder;

  // Specifies whether this queue records last event. This can only
  // be true if the queue is in-order, the command graph is not
  // associated with the queue and there has never been any host
  // tasks submitted to the queue.
  std::atomic<bool> MNoLastEventMode = false;

  // Used exclusively in getLastEvent and queue_empty() implementations
  std::atomic<bool> MEmpty = true;

  std::vector<EventImplPtr> MStreamsServiceEvents;
  std::mutex MStreamsServiceEventsMutex;

  // All member variable defined here  are needed for the SYCL instrumentation
  // layer. Do not guard these variables below with XPTI_ENABLE_INSTRUMENTATION
  // to ensure we have the same object layout when the macro in the library and
  // SYCL app are not the same.
  void *MTraceEvent = nullptr;
  /// The instance ID of the trace event for queue object
  uint64_t MInstanceID = 0;

  // This event can be optionally provided by users for in-order queues to add
  // an additional dependency for the subsequent submission in to the queue.
  // Access to the event should be guarded with mutex.
  // NOTE: std::optional must not be exposed in the ABI.
  CheckLockCheck<std::optional<event>> MInOrderExternalEvent;

public:
  const bool MIsProfilingEnabled;

protected:
  // Command graph which is associated with this queue for the purposes of
  // recording commands to it.
  std::weak_ptr<ext::oneapi::experimental::detail::graph_impl> MGraph{};

#ifndef __INTEL_PREVIEW_BREAKING_CHANGES
  // CMPLRLLVM-66082
  // This member should be part of the sycl::interop_handle class, but it
  // is an API breaking change. So member lives here temporarily where it can
  // be accessed through the queue member of the interop_handle
  ur_exp_command_buffer_handle_t MInteropGraph{};
#endif

  unsigned long long MQueueID;
  static std::atomic<unsigned long long> MNextAvailableQueueID;

  using MissedCleanupRequestsType = std::deque<
      std::shared_ptr<ext::oneapi::experimental::detail::graph_impl>>;
  CheckLockCheck<MissedCleanupRequestsType> MMissedCleanupRequests;

  friend class sycl::ext::oneapi::experimental::detail::node_impl;

  void verifyProps(const property_list &Props) const;
};

} // namespace detail
} // namespace _V1
} // namespace sycl<|MERGE_RESOLUTION|>--- conflicted
+++ resolved
@@ -365,15 +365,9 @@
       detail::DeviceKernelInfo *DeviceKernelInfo,
       const detail::KernelPropertyHolderStructTy &Props,
       const detail::code_location &CodeLoc, bool IsTopCodeLoc) {
-<<<<<<< HEAD
     detail::EventImplPtr EventImpl = submit_kernel_direct_impl(
-        RangeView.toNDRDescT(), HostKernel, DeviceKernelInfo, true, CodeLoc,
-        IsTopCodeLoc);
-=======
-    detail::EventImplPtr EventImpl =
-        submit_kernel_direct_impl(NDRDescT{Range}, HostKernel, DeviceKernelInfo,
-                                  true, Props, CodeLoc, IsTopCodeLoc);
->>>>>>> 92a006c5
+        RangeView.toNDRDescT(), HostKernel, DeviceKernelInfo, true, Props,
+        CodeLoc, IsTopCodeLoc);
     return createSyclObjFromImpl<event>(EventImpl);
   }
 
@@ -382,13 +376,9 @@
       detail::DeviceKernelInfo *DeviceKernelInfo,
       const detail::KernelPropertyHolderStructTy &Props,
       const detail::code_location &CodeLoc, bool IsTopCodeLoc) {
-<<<<<<< HEAD
     submit_kernel_direct_impl(RangeView.toNDRDescT(), HostKernel,
-                              DeviceKernelInfo, false, CodeLoc, IsTopCodeLoc);
-=======
-    submit_kernel_direct_impl(NDRDescT{Range}, HostKernel, DeviceKernelInfo,
-                              false, Props, CodeLoc, IsTopCodeLoc);
->>>>>>> 92a006c5
+                              DeviceKernelInfo, false, Props, CodeLoc,
+                              IsTopCodeLoc);
   }
 
   void submit_without_event(const detail::type_erased_cgfo_ty &CGF,
