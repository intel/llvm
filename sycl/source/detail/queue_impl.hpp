--- conflicted
+++ resolved
@@ -322,20 +322,12 @@
         xptiReleaseEvent((xpti::trace_event_data_t *)MTraceEvent);
       }
 #endif
-<<<<<<< HEAD
-    throw_asynchronous();
-    cleanup_fusion_cmd();
-    getPlugin()->call<PiApiKind::piQueueRelease>(MQueues[0]);
-=======
       throw_asynchronous();
-      if (!MHostQueue) {
-        cleanup_fusion_cmd();
-        getPlugin()->call<PiApiKind::piQueueRelease>(MQueues[0]);
-      }
+      cleanup_fusion_cmd();
+      getPlugin()->call<PiApiKind::piQueueRelease>(MQueues[0]);
     } catch (std::exception &e) {
       __SYCL_REPORT_EXCEPTION_TO_STREAM("exception in ~queue_impl", e);
     }
->>>>>>> 3040061e
   }
 
   /// \return an OpenCL interoperability queue handle.
