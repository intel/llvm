//==------------------ queue_impl.hpp - SYCL queue -------------------------==//
//
// Part of the LLVM Project, under the Apache License v2.0 with LLVM Exceptions.
// See https://llvm.org/LICENSE.txt for license information.
// SPDX-License-Identifier: Apache-2.0 WITH LLVM-exception
//
//===----------------------------------------------------------------------===//

#pragma once

#include <detail/adapter.hpp>
#include <detail/config.hpp>
#include <detail/context_impl.hpp>
#include <detail/device_impl.hpp>
#include <detail/event_impl.hpp>
#include <detail/global_handler.hpp>
#include <detail/graph/graph_impl.hpp>
#include <detail/handler_impl.hpp>
#include <detail/kernel_impl.hpp>
#include <detail/scheduler/scheduler.hpp>
#include <detail/stream_impl.hpp>
#include <detail/thread_pool.hpp>
#include <sycl/context.hpp>
#include <sycl/detail/assert_happened.hpp>
#include <sycl/detail/ur.hpp>
#include <sycl/device.hpp>
#include <sycl/event.hpp>
#include <sycl/exception.hpp>
#include <sycl/exception_list.hpp>
#include <sycl/handler.hpp>
#include <sycl/properties/queue_properties.hpp>
#include <sycl/property_list.hpp>
#include <sycl/queue.hpp>

#include <memory>
#include <utility>

#ifdef XPTI_ENABLE_INSTRUMENTATION
#include "xpti/xpti_trace_framework.hpp"
#include <detail/xpti_registry.hpp>
#endif

namespace sycl {
inline namespace _V1 {

// forward declaration

namespace ext::oneapi::experimental::detail {
class node_impl;
} // namespace ext::oneapi::experimental::detail

namespace detail {

using ContextImplPtr = std::shared_ptr<detail::context_impl>;

/// Sets max number of queues supported by FPGA RT.
static constexpr size_t MaxNumQueues = 256;

//// Possible CUDA context types supported by UR CUDA backend
/// TODO: Implement this as a property once there is an extension document
enum class CUDAContextT : char { primary, custom };

/// Default context type created for CUDA backend
constexpr CUDAContextT DefaultContextType = CUDAContextT::custom;

enum QueueOrder { Ordered, OOO };

// Implementation of the submission information storage.
struct SubmissionInfoImpl {
  optional<detail::SubmitPostProcessF> MPostProcessorFunc = std::nullopt;
  std::shared_ptr<detail::queue_impl> MSecondaryQueue = nullptr;
  ext::oneapi::experimental::event_mode_enum MEventMode =
      ext::oneapi::experimental::event_mode_enum::none;
};

class queue_impl : public std::enable_shared_from_this<queue_impl> {
  // `protected` is for unittests only, should really be private!
protected:
  struct private_tag {
    explicit private_tag() = default;
  };

public:
  // \return a default context for the platform if it includes the device
  // passed and default contexts are enabled, a new context otherwise.
  static std::shared_ptr<context_impl> getDefaultOrNew(device_impl &Device) {
    if (SYCLConfig<SYCL_ENABLE_DEFAULT_CONTEXTS>::get()) {
      context_impl &CtxImpl =
          Device.getPlatformImpl().khr_get_default_context();
      if (CtxImpl.isDeviceValid(Device))
        return CtxImpl.shared_from_this();
    }

    return context_impl::create(
        std::vector<device>{createSyclObjFromImpl<device>(Device)},
        async_handler{}, property_list{});
  }
  /// Constructs a SYCL queue from a device using an async_handler and
  /// property_list provided.
  ///
  /// \param Device is a SYCL device that is used to dispatch tasks submitted
  /// to the queue.
  /// \param AsyncHandler is a SYCL asynchronous exception handler.
  /// \param PropList is a list of properties to use for queue construction.
  queue_impl(device_impl &Device, const async_handler &AsyncHandler,
             const property_list &PropList, private_tag tag)
      : queue_impl(Device, getDefaultOrNew(Device), AsyncHandler, PropList,
                   tag) {};

  /// Constructs a SYCL queue with an async_handler and property_list provided
  /// form a device and a context.
  ///
  /// \param Device is a SYCL device that is used to dispatch tasks submitted
  /// to the queue.
  /// \param Context is a SYCL context to associate with the queue being
  /// constructed.
  /// \param AsyncHandler is a SYCL asynchronous exception handler.
  /// \param PropList is a list of properties to use for queue construction.
  queue_impl(device_impl &Device, std::shared_ptr<context_impl> &&Context,
             const async_handler &AsyncHandler, const property_list &PropList,
             private_tag)
      : MDevice(Device), MContext(std::move(Context)),
        MAsyncHandler(AsyncHandler), MPropList(PropList),
        MIsInorder(has_property<property::queue::in_order>()),
        MIsProfilingEnabled(has_property<property::queue::enable_profiling>()),
        MQueueID{
            MNextAvailableQueueID.fetch_add(1, std::memory_order_relaxed)} {
    verifyProps(PropList);
    if (has_property<property::queue::enable_profiling>()) {
      if (!MDevice.has(aspect::queue_profiling)) {
        throw sycl::exception(make_error_code(errc::feature_not_supported),
                              "Cannot enable profiling, the associated device "
                              "does not have the queue_profiling aspect");
      }
    }
    if (has_property<ext::intel::property::queue::compute_index>()) {
      int Idx = get_property<ext::intel::property::queue::compute_index>()
                    .get_index();
      int NumIndices =
          createSyclObjFromImpl<device>(Device)
              .get_info<ext::intel::info::device::max_compute_queue_indices>();
      if (Idx < 0 || Idx >= NumIndices)
        throw sycl::exception(
            make_error_code(errc::invalid),
            "Queue compute index must be a non-negative number less than "
            "device's number of available compute queue indices.");
    }
    if (!MContext->isDeviceValid(Device)) {
      if (MContext->getBackend() == backend::opencl)
        throw sycl::exception(
            make_error_code(errc::invalid),
            "Queue cannot be constructed with the given context and device "
            "since the device is not a member of the context (descendants of "
            "devices from the context are not supported on OpenCL yet).");
      throw sycl::exception(
          make_error_code(errc::invalid),
          "Queue cannot be constructed with the given context and device "
          "since the device is neither a member of the context nor a "
          "descendant of its member.");
    }
    const QueueOrder QOrder =
        MIsInorder ? QueueOrder::Ordered : QueueOrder::OOO;
    MQueue = createQueue(QOrder);
    // This section is the second part of the instrumentation that uses the
    // tracepoint information and notifies

    // We enable XPTI tracing events using the TLS mechanism; if the code
    // location data is available, then the tracing data will be rich.
#if XPTI_ENABLE_INSTRUMENTATION
    // Emit a trace event for queue creation; we currently do not get code
    // location information, so all queueus will have the same UID with a
    // different instance ID until this gets added.
    constructorNotification();
#endif

    trySwitchingToNoEventsMode();
  }

  queue_impl(device_impl &Device, context_impl &Context,
             const async_handler &AsyncHandler, const property_list &PropList,
             private_tag Tag)
      : queue_impl(Device, Context.shared_from_this(), AsyncHandler, PropList,
                   Tag) {}

  sycl::detail::optional<event> getLastEvent();

  /// Constructs a SYCL queue from adapter interoperability handle.
  ///
  /// \param UrQueue is a raw UR queue handle.
  /// \param Context is a SYCL context to associate with the queue being
  /// constructed.
  /// \param AsyncHandler is a SYCL asynchronous exception handler.
  /// \param PropList is the queue properties.
  queue_impl(ur_queue_handle_t UrQueue, context_impl &Context,
             const async_handler &AsyncHandler, const property_list &PropList,
             private_tag)
      : MDevice([&]() -> device_impl & {
          ur_device_handle_t DeviceUr{};
<<<<<<< HEAD
          const Adapter& adapter = Context->getAdapter();
=======
          const AdapterPtr &Adapter = Context.getAdapter();
>>>>>>> ea4d0849
          // TODO catch an exception and put it to list of asynchronous
          // exceptions
          adapter.call<UrApiKind::urQueueGetInfo>(
              UrQueue, UR_QUEUE_INFO_DEVICE, sizeof(DeviceUr), &DeviceUr,
              nullptr);
          device_impl *Device = Context.findMatchingDeviceImpl(DeviceUr);
          if (Device == nullptr) {
            throw sycl::exception(
                make_error_code(errc::invalid),
                "Device provided by native Queue not found in Context.");
          }
          return *Device;
        }()),
        MContext(Context.shared_from_this()), MAsyncHandler(AsyncHandler),
        MPropList(PropList), MQueue(UrQueue),
        MIsInorder(has_property<property::queue::in_order>()),
        MIsProfilingEnabled(has_property<property::queue::enable_profiling>()),
        MQueueID{
            MNextAvailableQueueID.fetch_add(1, std::memory_order_relaxed)} {
    verifyProps(PropList);
    if (has_property<ext::oneapi::property::queue::discard_events>() &&
        has_property<property::queue::enable_profiling>()) {
      throw sycl::exception(make_error_code(errc::invalid),
                            "Queue cannot be constructed with both of "
                            "discard_events and enable_profiling.");
    }

    // The following commented section provides a guideline on how to use the
    // TLS enabled mechanism to create a tracepoint and notify using XPTI. This
    // is the prolog section and the epilog section will initiate the
    // notification.
#if XPTI_ENABLE_INSTRUMENTATION
    // Emit a trace event for queue creation; we currently do not get code
    // location information, so all queueus will have the same UID with a
    // different instance ID until this gets added.
    constructorNotification();
#endif

    trySwitchingToNoEventsMode();
  }

  // Single variadic method works because all the ctors are expected to be
  // "public" except the `private_tag` part restricting the creation to
  // `std::shared_ptr` allocations.
  template <typename... Ts>
  static std::shared_ptr<queue_impl> create(Ts &&...args) {
    return std::make_shared<queue_impl>(std::forward<Ts>(args)...,
                                        private_tag{});
  }

  ~queue_impl() {
    try {
#if XPTI_ENABLE_INSTRUMENTATION
      // The trace event created in the constructor should be active through the
      // lifetime of the queue object as member variable. We will send a
      // notification and destroy the trace event for this queue.
      destructorNotification();
#endif
      throw_asynchronous();
      auto status =
          getAdapter().call_nocheck<UrApiKind::urQueueRelease>(MQueue);
      // If loader is already closed, it'll return a not-initialized status
      // which the UR should convert to SUCCESS code. But that isn't always
      // working on Windows. This is a temporary workaround until that is fixed.
      // TODO: Remove this workaround when UR is fixed, and restore
      // ->call<>() instead of ->call_nocheck<>() above.
      if (status != UR_RESULT_SUCCESS &&
          status != UR_RESULT_ERROR_UNINITIALIZED) {
        __SYCL_CHECK_UR_CODE_NO_EXC(status, getAdapter().getBackend());
      }
    } catch (std::exception &e) {
      __SYCL_REPORT_EXCEPTION_TO_STREAM("exception in ~queue_impl", e);
    }
  }

  /// \return an OpenCL interoperability queue handle.

  cl_command_queue get() {
    ur_native_handle_t nativeHandle = 0;
    getAdapter().call<UrApiKind::urQueueGetNativeHandle>(MQueue, nullptr,
                                                          &nativeHandle);
    __SYCL_OCL_CALL(clRetainCommandQueue, ur::cast<cl_command_queue>(nativeHandle));
    return ur::cast<cl_command_queue>(nativeHandle);
  }

  /// \return an associated SYCL context.
  context get_context() const {
    return createSyclObjFromImpl<context>(MContext);
  }

  const Adapter& getAdapter() const { return MContext->getAdapter(); }

  const ContextImplPtr &getContextImplPtr() const { return MContext; }

  context_impl &getContextImpl() const { return *MContext; }

  device_impl &getDeviceImpl() const { return MDevice; }

  /// \return an associated SYCL device.
  device get_device() const { return createSyclObjFromImpl<device>(MDevice); }

  /// \return true if this queue allows for discarded events.
  bool supportsDiscardingPiEvents() const { return MIsInorder; }

  bool isInOrder() const { return MIsInorder; }

  /// Queries SYCL queue for information.
  ///
  /// The return type depends on information being queried.
  template <typename Param> typename Param::return_type get_info() const;

  /// Queries SYCL queue for SYCL backend-specific information.
  ///
  /// The return type depends on information being queried.
  template <typename Param>
  typename Param::return_type get_backend_info() const;

  /// Provides a hint to the backend to execute previously issued commands on
  /// this queue. Overrides normal batching behaviour. Note that this is merely
  /// a hint and not a guarantee.
  void flush() {
    if (MGraph.lock()) {
      throw sycl::exception(make_error_code(errc::invalid),
                            "flush cannot be called for a queue which is "
                            "recording to a command graph.");
    }
    getAdapter().call<UrApiKind::urQueueFlush>(MQueue);
  }

  /// Submits a command group function object to the queue, in order to be
  /// scheduled for execution on the device.
  ///
  /// On a kernel error, this command group function object is then scheduled
  /// for execution on a secondary queue.
  ///
  /// \param CGF is a function object containing command group.
  /// \param SecondQueue is a shared_ptr to the secondary queue.
  /// \param Loc is the code location of the submit call (default argument)
  /// \param StoreAdditionalInfo makes additional info be stored in event_impl
  /// \return a SYCL event object, which corresponds to the queue the command
  /// group is being enqueued on.
  event submit(const detail::type_erased_cgfo_ty &CGF,
               const std::shared_ptr<queue_impl> &SecondQueue,
               const detail::code_location &Loc, bool IsTopCodeLoc,
               const SubmitPostProcessF *PostProcess = nullptr) {
    event ResEvent;
    v1::SubmissionInfo SI{};
    SI.SecondaryQueue() = SecondQueue;
    if (PostProcess)
      SI.PostProcessorFunc() = *PostProcess;
    return submit_with_event(CGF, SI, Loc, IsTopCodeLoc);
  }

  /// Submits a command group function object to the queue, in order to be
  /// scheduled for execution on the device.
  ///
  /// \param CGF is a function object containing command group.
  /// \param SubmitInfo is additional optional information for the submission.
  /// \param Loc is the code location of the submit call (default argument)
  /// \param StoreAdditionalInfo makes additional info be stored in event_impl
  /// \return a SYCL event object for the submitted command group.
  event submit_with_event(const detail::type_erased_cgfo_ty &CGF,
                          const v1::SubmissionInfo &SubmitInfo,
                          const detail::code_location &Loc, bool IsTopCodeLoc) {

    detail::EventImplPtr ResEvent =
        submit_impl(CGF, SubmitInfo.SecondaryQueue().get(),
                    /*CallerNeedsEvent=*/true, Loc, IsTopCodeLoc, SubmitInfo);
    return createSyclObjFromImpl<event>(ResEvent);
  }

  void submit_without_event(const detail::type_erased_cgfo_ty &CGF,
                            const v1::SubmissionInfo &SubmitInfo,
                            const detail::code_location &Loc,
                            bool IsTopCodeLoc) {
    submit_impl(CGF, SubmitInfo.SecondaryQueue().get(),
                /*CallerNeedsEvent=*/false, Loc, IsTopCodeLoc, SubmitInfo);
  }

  /// Performs a blocking wait for the completion of all enqueued tasks in the
  /// queue.
  ///
  /// Synchronous errors will be reported through SYCL exceptions.
  /// @param Loc is the code location of the submit call (default argument)
  void wait(const detail::code_location &Loc = {});

  /// \return list of asynchronous exceptions occurred during execution.
  exception_list getExceptionList() const { return MExceptions; }

  /// @param Loc is the code location of the submit call (default argument)
  void wait_and_throw(const detail::code_location &Loc = {}) {
    wait(Loc);
    throw_asynchronous();
  }

  /// Performs a blocking wait for the completion of all enqueued tasks in the
  /// queue.
  ///
  /// Synchronous errors will be reported through SYCL exceptions.
  /// Asynchronous errors will be passed to the async_handler passed to the
  /// queue on construction. If no async_handler was provided then
  /// asynchronous exceptions will be lost.
  void throw_asynchronous() {
    if (!MAsyncHandler)
      return;

    exception_list Exceptions;
    {
      std::lock_guard<std::mutex> Lock(MMutex);
      std::swap(Exceptions, MExceptions);
    }
    // Unlock the mutex before calling user-provided handler to avoid
    // potential deadlock if the same queue is somehow referenced in the
    // handler.
    if (Exceptions.size())
      MAsyncHandler(std::move(Exceptions));
  }

  /// Creates UR properties array.
  ///
  /// \param PropList SYCL properties.
  /// \param Order specifies whether queue is in-order or out-of-order.
  /// \param Properties UR properties array created from SYCL properties.
  static ur_queue_flags_t createUrQueueFlags(const property_list &PropList,
                                             QueueOrder Order) {
    ur_queue_flags_t CreationFlags = 0;

    if (Order == QueueOrder::OOO) {
      CreationFlags = UR_QUEUE_FLAG_OUT_OF_ORDER_EXEC_MODE_ENABLE;
    }
    if (PropList.has_property<property::queue::enable_profiling>()) {
      CreationFlags |= UR_QUEUE_FLAG_PROFILING_ENABLE;
    }
    if (PropList.has_property<
            ext::oneapi::cuda::property::queue::use_default_stream>()) {
      CreationFlags |= UR_QUEUE_FLAG_USE_DEFAULT_STREAM;
    }
    // Track that priority settings are not ambiguous.
    bool PrioritySeen = false;
    if (PropList
            .has_property<ext::oneapi::property::queue::priority_normal>()) {
      // Normal is the default priority, don't pass anything.
      PrioritySeen = true;
    }
    if (PropList.has_property<ext::oneapi::property::queue::priority_low>()) {
      if (PrioritySeen) {
        throw sycl::exception(
            make_error_code(errc::invalid),
            "Queue cannot be constructed with different priorities.");
      }
      CreationFlags |= UR_QUEUE_FLAG_PRIORITY_LOW;
      PrioritySeen = true;
    }
    if (PropList.has_property<ext::oneapi::property::queue::priority_high>()) {
      if (PrioritySeen) {
        throw sycl::exception(
            make_error_code(errc::invalid),
            "Queue cannot be constructed with different priorities.");
      }
      CreationFlags |= UR_QUEUE_FLAG_PRIORITY_HIGH;
    }
    {
      // Track that submission modes do not conflict.
      bool no_imm_cmdlist = PropList.has_property<
          ext::intel::property::queue::no_immediate_command_list>();
      bool imm_cmdlist = PropList.has_property<
          ext::intel::property::queue::immediate_command_list>();
      if (no_imm_cmdlist && imm_cmdlist) {
        throw sycl::exception(
            make_error_code(errc::invalid),
            "Queue cannot be constructed with conflicting submission modes.");
      }
      if (no_imm_cmdlist)
        CreationFlags |= UR_QUEUE_FLAG_SUBMISSION_BATCHED;
      if (imm_cmdlist)
        CreationFlags |= UR_QUEUE_FLAG_SUBMISSION_IMMEDIATE;
    }
    return CreationFlags;
  }

  /// Creates UR queue.
  ///
  /// \param Order specifies whether the queue being constructed as in-order
  /// or out-of-order.
  ur_queue_handle_t createQueue(QueueOrder Order) {
    ur_queue_handle_t Queue{};
    ur_context_handle_t Context = MContext->getHandleRef();
    ur_device_handle_t Device = MDevice.getHandleRef();
    const Adapter& adapter = getAdapter();
    /*
        sycl::detail::pi::PiQueueProperties Properties[] = {
            PI_QUEUE_FLAGS, createPiQueueProperties(MPropList, Order), 0, 0, 0};
        */
    ur_queue_properties_t Properties = {UR_STRUCTURE_TYPE_QUEUE_PROPERTIES,
                                        nullptr, 0};
    Properties.flags = createUrQueueFlags(MPropList, Order);
    ur_queue_index_properties_t IndexProperties = {
        UR_STRUCTURE_TYPE_QUEUE_INDEX_PROPERTIES, nullptr, 0};
    if (has_property<ext::intel::property::queue::compute_index>()) {
      IndexProperties.computeIndex =
          get_property<ext::intel::property::queue::compute_index>()
              .get_index();
      Properties.pNext = &IndexProperties;
    }
    adapter.call<UrApiKind::urQueueCreate>(Context, Device, &Properties,
                                            &Queue);

    return Queue;
  }

  /// \return a raw UR queue handle. The returned handle is not retained. It
  /// is caller responsibility to make sure queue is still alive.
  ur_queue_handle_t &getHandleRef() { return MQueue; }

  /// \return true if the queue was constructed with property specified by
  /// PropertyT.
  template <typename propertyT> bool has_property() const noexcept {
    return MPropList.has_property<propertyT>();
  }

  /// \return a copy of the property of type PropertyT that the queue was
  /// constructed with. If the queue was not constructed with the PropertyT
  /// property, a SYCL exception with errc::invalid error code will be thrown.
  template <typename propertyT> propertyT get_property() const {
    return MPropList.get_property<propertyT>();
  }

  /// Fills the memory pointed by a USM pointer with the value specified.
  ///
  /// \param Ptr is a USM pointer to the memory to fill.
  /// \param Value is a value to be set. Value is cast as an unsigned char.
  /// \param Count is a number of bytes to fill.
  /// \param DepEvents is a vector of events that specifies the kernel
  /// dependencies.
  /// \param CallerNeedsEvent specifies if the caller expects a usable event.
  /// \return an event representing fill operation.
  event memset(void *Ptr, int Value, size_t Count,
               const std::vector<event> &DepEvents, bool CallerNeedsEvent);
  /// Copies data from one memory region to another, both pointed by
  /// USM pointers.
  ///
  /// \param Dest is a USM pointer to the destination memory.
  /// \param Src is a USM pointer to the source memory.
  /// \param Count is a number of bytes to copy.
  /// \param DepEvents is a vector of events that specifies the kernel
  /// dependencies.
  /// \param CallerNeedsEvent specifies if the caller expects a usable event.
  /// \return an event representing copy operation.
  event memcpy(void *Dest, const void *Src, size_t Count,
               const std::vector<event> &DepEvents, bool CallerNeedsEvent,
               const code_location &CodeLoc);
  /// Provides additional information to the underlying runtime about how
  /// different allocations are used.
  ///
  /// \param Ptr is a USM pointer to the allocation.
  /// \param Length is a number of bytes in the allocation.
  /// \param Advice is a device-defined advice for the specified allocation.
  /// \param DepEvents is a vector of events that specifies the kernel
  /// dependencies.
  /// \param CallerNeedsEvent specifies if the caller expects a usable event.
  /// \return an event representing advise operation.
  event mem_advise(const void *Ptr, size_t Length, ur_usm_advice_flags_t Advice,
                   const std::vector<event> &DepEvents, bool CallerNeedsEvent);

  /// Puts exception to the list of asynchronous ecxeptions.
  ///
  /// \param ExceptionPtr is a pointer to exception to be put.
  void reportAsyncException(const std::exception_ptr &ExceptionPtr) {
    std::lock_guard<std::mutex> Lock(MMutex);
    MExceptions.PushBack(ExceptionPtr);
  }

  static ThreadPool &getThreadPool() {
    return GlobalHandler::instance().getHostTaskThreadPool();
  }

  /// Gets the native handle of the SYCL queue.
  ///
  /// \return a native handle.
  ur_native_handle_t getNative(int32_t &NativeHandleDesc) const;

  void registerStreamServiceEvent(const EventImplPtr &Event) {
    std::lock_guard<std::mutex> Lock(MStreamsServiceEventsMutex);
    MStreamsServiceEvents.push_back(Event);
  }

  bool queue_empty() const;

  event memcpyToDeviceGlobal(void *DeviceGlobalPtr, const void *Src,
                             bool IsDeviceImageScope, size_t NumBytes,
                             size_t Offset, const std::vector<event> &DepEvents,
                             bool CallerNeedsEvent);
  event memcpyFromDeviceGlobal(void *Dest, const void *DeviceGlobalPtr,
                               bool IsDeviceImageScope, size_t NumBytes,
                               size_t Offset,
                               const std::vector<event> &DepEvents,
                               bool CallerNeedsEvent);

  void setCommandGraph(
      std::shared_ptr<ext::oneapi::experimental::detail::graph_impl> Graph) {
    std::lock_guard<std::mutex> Lock(MMutex);
    MGraph = Graph;
    MExtGraphDeps.reset();

    if (Graph) {
      MNoLastEventMode = false;
    } else {
      trySwitchingToNoEventsMode();
    }
  }

  std::shared_ptr<ext::oneapi::experimental::detail::graph_impl>
  getCommandGraph() const {
    return MGraph.lock();
  }

  bool hasCommandGraph() const { return !MGraph.expired(); }

  unsigned long long getQueueID() { return MQueueID; }

  void *getTraceEvent() { return MTraceEvent; }

  void setExternalEvent(const event &Event) {
    MInOrderExternalEvent.set([&](std::optional<event> &InOrderExternalEvent) {
      InOrderExternalEvent = Event;
    });
  }

  std::optional<event> popExternalEvent() {
    std::optional<event> Result = std::nullopt;

    MInOrderExternalEvent.unset(
        [&](std::optional<event> &InOrderExternalEvent) {
          std::swap(Result, InOrderExternalEvent);
        });
    return Result;
  }

  const std::vector<event> &
  getExtendDependencyList(const std::vector<event> &DepEvents,
                          std::vector<event> &MutableVec,
                          std::unique_lock<std::mutex> &QueueLock);

  // Called on host task completion that could block some kernels from enqueue.
  // Approach that tracks almost all tasks to provide barrier sync for both ur
  // tasks and host tasks is applicable for out of order queues only. Not needed
  // for in order ones.
  void revisitUnenqueuedCommandsState(const EventImplPtr &CompletedHostTask);

  static context_impl *getContext(queue_impl *Queue) {
    return Queue ? &Queue->getContextImpl() : nullptr;
  }

  // Must be called under MMutex protection
  void doUnenqueuedCommandCleanup(
      const std::shared_ptr<ext::oneapi::experimental::detail::graph_impl>
          &Graph);

  const property_list &getPropList() const { return MPropList; }

  /// Inserts a marker event at the end of the queue. Waiting for this marker
  /// will wait for the completion of all work in the queue at the time of the
  /// insertion, but will not act as a barrier unless the queue is in-order.
  EventImplPtr insertMarkerEvent() {
    auto ResEvent = detail::event_impl::create_device_event(*this);
    ur_event_handle_t UREvent = nullptr;
    getAdapter().call<UrApiKind::urEnqueueEventsWait>(getHandleRef(), 0,
                                                       nullptr, &UREvent);
    ResEvent->setHandle(UREvent);
    return ResEvent;
  }

#ifndef __INTEL_PREVIEW_BREAKING_CHANGES
  // CMPLRLLVM-66082
  // These methods are for accessing a member that should live in the
  // sycl::interop_handle class and will be moved on next ABI breaking window.
  ur_exp_command_buffer_handle_t getInteropGraph() const {
    return MInteropGraph;
  }

  void setInteropGraph(ur_exp_command_buffer_handle_t Graph) {
    MInteropGraph = Graph;
  }
#endif

protected:
  template <typename HandlerType = handler>
  EventImplPtr insertHelperBarrier(const HandlerType &Handler) {
    queue_impl &Queue = Handler.impl->get_queue();
    auto ResEvent = detail::event_impl::create_device_event(Queue);
    ur_event_handle_t UREvent = nullptr;
    getAdapter().call<UrApiKind::urEnqueueEventsWaitWithBarrier>(
        Queue.getHandleRef(), 0, nullptr, &UREvent);
    ResEvent->setHandle(UREvent);
    return ResEvent;
  }

  template <typename HandlerType = handler>
  void synchronizeWithExternalEvent(HandlerType &Handler) {
    // If there is an external event set, add it as a dependency and clear it.
    // We do not need to hold the lock as MLastEventMtx will ensure the last
    // event reflects the corresponding external event dependence as well.
    std::optional<event> ExternalEvent = popExternalEvent();
    if (ExternalEvent)
      Handler.depends_on(*ExternalEvent);
  }

#ifdef __INTEL_PREVIEW_BREAKING_CHANGES
  inline const detail::EventImplPtr &
  parseEvent(const detail::EventImplPtr &Event) {
    assert(!Event || !Event->isDiscarded());
    return Event;
  }
#else
  inline detail::EventImplPtr parseEvent(const event &Event) {
    const detail::EventImplPtr &EventImpl = getSyclObjImpl(Event);
    return EventImpl->isDiscarded() ? nullptr : EventImpl;
  }
#endif

  bool trySwitchingToNoEventsMode() {
    if (MNoLastEventMode.load(std::memory_order_relaxed))
      return true;

    if (!MGraph.expired() || !isInOrder())
      return false;

    if (MDefaultGraphDeps.LastEventPtr != nullptr &&
        !Scheduler::CheckEventReadiness(*MContext,
                                        MDefaultGraphDeps.LastEventPtr))
      return false;

    MNoLastEventMode.store(true, std::memory_order_relaxed);
    MDefaultGraphDeps.LastEventPtr = nullptr;
    return true;
  }

  template <typename HandlerType = handler>
  detail::EventImplPtr
  finalizeHandlerInOrderNoEventsUnlocked(HandlerType &Handler) {
    assert(isInOrder());

    MEmpty.store(false, std::memory_order_release);

    synchronizeWithExternalEvent(Handler);

    auto Event = parseEvent(Handler.finalize());

    if (Event && !Scheduler::CheckEventReadiness(*MContext, Event)) {
      MDefaultGraphDeps.LastEventPtr = Event;
      MNoLastEventMode.store(false, std::memory_order_relaxed);
    }

    return Event;
  }

  template <typename HandlerType = handler>
  detail::EventImplPtr
  finalizeHandlerInOrderHostTaskUnlocked(HandlerType &Handler) {
    assert(isInOrder());
    assert(Handler.getType() == CGType::CodeplayHostTask ||
           (Handler.getType() == CGType::ExecCommandBuffer &&
            getSyclObjImpl(Handler)->MExecGraph->containsHostTask()));

    auto &EventToBuildDeps = MGraph.expired() ? MDefaultGraphDeps.LastEventPtr
                                              : MExtGraphDeps.LastEventPtr;

    if (EventToBuildDeps && Handler.getType() != CGType::AsyncAlloc) {
      // We are not in no-event mode, so we can use the last event.
      // depends_on after an async alloc is explicitly disallowed. Async alloc
      // handles in order queue dependencies preemptively, so we skip them.
      // Note: This could be improved by moving the handling of dependencies
      // to before calling the CGF.
      Handler.depends_on(EventToBuildDeps);
    } else if (MNoLastEventMode) {
      // There might be some operations submitted to the queue
      // but the LastEventPtr is not set. If we are to run a host_task,
      // we need to insert a barrier to ensure proper synchronization.
      Handler.depends_on(insertHelperBarrier(Handler));
    }

    MEmpty = false;
    MNoLastEventMode = false;

    synchronizeWithExternalEvent(Handler);

    EventToBuildDeps = parseEvent(Handler.finalize());
    assert(EventToBuildDeps);
    return EventToBuildDeps;
  }

  template <typename HandlerType = handler>
  detail::EventImplPtr
  finalizeHandlerInOrderWithDepsUnlocked(HandlerType &Handler) {
    // this is handled by finalizeHandlerInOrderHostTask
    assert(Handler.getType() != CGType::CodeplayHostTask);
    assert(!(Handler.getType() == CGType::ExecCommandBuffer &&
             getSyclObjImpl(Handler)->MExecGraph->containsHostTask()));

    auto &EventToBuildDeps = MGraph.expired() ? MDefaultGraphDeps.LastEventPtr
                                              : MExtGraphDeps.LastEventPtr;

    // depends_on after an async alloc is explicitly disallowed. Async alloc
    // handles in order queue dependencies preemptively, so we skip them.
    // Note: This could be improved by moving the handling of dependencies
    // to before calling the CGF.
    if (EventToBuildDeps && Handler.getType() != CGType::AsyncAlloc) {
      // If we have last event, this means we are no longer in no-event mode.
      assert(!MNoLastEventMode);
      Handler.depends_on(EventToBuildDeps);
    }

    MEmpty = false;

    synchronizeWithExternalEvent(Handler);

    EventToBuildDeps = parseEvent(Handler.finalize());
    if (EventToBuildDeps)
      MNoLastEventMode = false;

    // TODO: if the event is NOP we should be able to discard it.
    // However, NOP events are used to describe ordering for graph operations
    // Once https://github.com/intel/llvm/issues/18330 is fixed, we can
    // start relying on command buffer in-order property instead.

    return EventToBuildDeps;
  }

  template <typename HandlerType = handler>
  detail::EventImplPtr finalizeHandlerOutOfOrder(HandlerType &Handler) {
    const CGType Type = getSyclObjImpl(Handler)->MCGType;
    std::lock_guard<std::mutex> Lock{MMutex};

    MEmpty.store(false, std::memory_order_release);

    // The following code supports barrier synchronization if host task is
    // involved in the scenario. Native barriers cannot handle host task
    // dependency so in the case where some commands were not enqueued
    // (blocked), we track them to prevent barrier from being enqueued
    // earlier.
    MMissedCleanupRequests.unset(
        [&](MissedCleanupRequestsType &MissedCleanupRequests) {
          for (auto &UpdatedGraph : MissedCleanupRequests)
            doUnenqueuedCommandCleanup(UpdatedGraph);
          MissedCleanupRequests.clear();
        });
    auto &Deps = MGraph.expired() ? MDefaultGraphDeps : MExtGraphDeps;
    if (Type == CGType::Barrier && !Deps.UnenqueuedCmdEvents.empty()) {
      Handler.depends_on(Deps.UnenqueuedCmdEvents);
    }
    if (Deps.LastBarrier &&
        (Type == CGType::CodeplayHostTask || (!Deps.LastBarrier->isEnqueued())))
      Handler.depends_on(Deps.LastBarrier);

    EventImplPtr EventRetImpl = parseEvent(Handler.finalize());
    if (Type == CGType::CodeplayHostTask)
      Deps.UnenqueuedCmdEvents.push_back(EventRetImpl);
    else if (Type == CGType::Barrier || Type == CGType::BarrierWaitlist) {
      Deps.LastBarrier = EventRetImpl;
      Deps.UnenqueuedCmdEvents.clear();
    } else if (!EventRetImpl->isEnqueued()) {
      Deps.UnenqueuedCmdEvents.push_back(EventRetImpl);
    }

    return EventRetImpl;
  }

  template <typename HandlerType = handler>
  void handlerPostProcess(HandlerType &Handler,
                          const optional<SubmitPostProcessF> &PostProcessorFunc,
                          event &Event) {
    bool IsKernel = Handler.getType() == CGType::Kernel;
    bool KernelUsesAssert = false;

    if (IsKernel)
      // Kernel only uses assert if it's non interop one
      KernelUsesAssert =
          (!Handler.MKernel || Handler.MKernel->hasSYCLMetadata()) &&
          ProgramManager::getInstance().kernelUsesAssert(
              Handler.MKernelName.data(),
              Handler.impl->MKernelNameBasedCachePtr);

    auto &PostProcess = *PostProcessorFunc;
    PostProcess(IsKernel, KernelUsesAssert, Event);
  }

#ifndef __INTEL_PREVIEW_BREAKING_CHANGES
  /// Performs command group submission to the queue.
  ///
  /// \param CGF is a function object containing command group.
  /// \param PrimaryQueue is a pointer to the primary queue. This may be the
  ///        same as this.
  /// \param SecondaryQueue is a pointer to the secondary queue. This may be the
  ///        same as this.
  /// \param CallerNeedsEvent is a boolean indicating whether the event is
  ///        required by the user after the call.
  /// \param Loc is the code location of the submit call (default argument)
  /// \param SubmitInfo is additional optional information for the submission.
  /// \return a SYCL event representing submitted command group.
  detail::EventImplPtr
  submit_impl(const detail::type_erased_cgfo_ty &CGF,
              const std::shared_ptr<queue_impl> &PrimaryQueue,
              const std::shared_ptr<queue_impl> &SecondaryQueue,
              bool CallerNeedsEvent, const detail::code_location &Loc,
              bool IsTopCodeLoc, const SubmissionInfo &SubmitInfo);
#endif

  /// Performs command group submission to the queue.
  ///
  /// \param CGF is a function object containing command group.
  /// \param SecondaryQueue is a pointer to the secondary queue.
  /// \param CallerNeedsEvent is a boolean indicating whether the event is
  ///        required by the user after the call.
  /// \param Loc is the code location of the submit call (default argument)
  /// \param SubmitInfo is additional optional information for the submission.
  /// \return a SYCL event representing submitted command group.
  detail::EventImplPtr submit_impl(const detail::type_erased_cgfo_ty &CGF,
                                   queue_impl *SecondaryQueue,
                                   bool CallerNeedsEvent,
                                   const detail::code_location &Loc,
                                   bool IsTopCodeLoc,
                                   const v1::SubmissionInfo &SubmitInfo);

  /// Helper function for submitting a memory operation with a handler.
  /// \param DepEvents is a vector of dependencies of the operation.
  /// \param HandlerFunc is a function that submits the operation with a
  ///        handler.
  template <typename HandlerFuncT>
  event submitWithHandler(const std::vector<event> &DepEvents,
                          bool CallerNeedsEvent, HandlerFuncT HandlerFunc);

  /// Performs submission of a memory operation directly if scheduler can be
  /// bypassed, or with a handler otherwise.
  ///
  /// \param DepEvents is a vector of dependencies of the operation.
  /// \param CallerNeedsEvent specifies if the caller needs an event from this
  ///        memory operation.
  /// \param HandlerFunc is a function that submits the operation with a
  ///        handler.
  /// \param MemMngrFunc is a function that forwards its arguments to the
  ///        appropriate memory manager function.
  /// \param MemMngrArgs are all the arguments that need to be passed to memory
  ///        manager except the last three: dependencies, UR event and
  ///        EventImplPtr are filled out by this helper.
  /// \return an event representing the submitted operation.
  template <typename HandlerFuncT, typename MemMngrFuncT,
            typename... MemMngrArgTs>
  event submitMemOpHelper(const std::vector<event> &DepEvents,
                          bool CallerNeedsEvent, HandlerFuncT HandlerFunc,
                          MemMngrFuncT MemMngrFunc,
                          MemMngrArgTs &&...MemOpArgs);

  // When instrumentation is enabled emits trace event for wait begin and
  // returns the telemetry event generated for the wait
  void *instrumentationProlog(const detail::code_location &CodeLoc,
                              std::string &Name, int32_t StreamID,
                              uint64_t &iid);
  // Uses events generated by the Prolog and emits wait done event
  void instrumentationEpilog(void *TelementryEvent, std::string &Name,
                             int32_t StreamID, uint64_t IId);

  // We need to emit a queue_create notification when a queue object is created
  void constructorNotification();

  // We need to emit a queue_destroy notification when a queue object is
  // destroyed
  void destructorNotification();

  /// queue_impl.addEvent tracks events with weak pointers
  /// but some events have no other owners. addSharedEvent()
  /// follows events with a shared pointer.
  ///
  /// \param Event is the event to be stored
  void addSharedEvent(const event &Event);

  /// Stores an event that should be associated with the queue
  ///
  /// \param EventImpl is the event to be stored
  void addEvent(const detail::EventImplPtr &EventImpl);

  /// Protects all the fields that can be changed by class' methods.
  mutable std::mutex MMutex;

  device_impl &MDevice;
  const std::shared_ptr<context_impl> MContext;

  /// These events are tracked, but not owned, by the queue.
  std::vector<std::weak_ptr<event_impl>> MEventsWeak;

  /// Events without data dependencies (such as USM) need an owner,
  /// additionally, USM operations are not added to the scheduler command graph,
  /// queue is the only owner on the runtime side.
  exception_list MExceptions;
  const async_handler MAsyncHandler;
  const property_list MPropList;

  ur_queue_handle_t MQueue;

  // Access should be guarded with MMutex
  struct DependencyTrackingItems {
    // This event is employed for enhanced dependency tracking with in-order
    // queue
    EventImplPtr LastEventPtr;
    // The following two items are employed for proper out of order enqueue
    // ordering
    std::vector<EventImplPtr> UnenqueuedCmdEvents;
    EventImplPtr LastBarrier;

    void reset() {
      LastEventPtr = nullptr;
      UnenqueuedCmdEvents.clear();
      LastBarrier = nullptr;
    }
  } MDefaultGraphDeps, MExtGraphDeps;

  // Implement check-lock-check pattern to not lock empty MData as the locks
  // come with runtime overhead.
  template <typename DataType> class CheckLockCheck {
    DataType MData;
    std::atomic_bool MIsSet = false;
    mutable std::mutex MDataMtx;

  public:
    template <typename F> void set(F &&func) {
      std::lock_guard<std::mutex> Lock(MDataMtx);
      MIsSet.store(true, std::memory_order_release);
      std::forward<F>(func)(MData);
    }
    template <typename F> void unset(F &&func) {
      if (MIsSet.load(std::memory_order_acquire)) {
        std::lock_guard<std::mutex> Lock(MDataMtx);
        if (MIsSet.load(std::memory_order_acquire)) {
          std::forward<F>(func)(MData);
          MIsSet.store(false, std::memory_order_release);
        }
      }
    }
    DataType read() {
      if (!MIsSet.load(std::memory_order_acquire))
        return DataType{};
      std::lock_guard<std::mutex> Lock(MDataMtx);
      return MData;
    }
  };

  const bool MIsInorder;

  // Specifies whether this queue records last event. This can only
  // be true if the queue is in-order, the command graph is not
  // associated with the queue and there has never been any host
  // tasks submitted to the queue.
  std::atomic<bool> MNoLastEventMode = false;

  // Used exclusively in getLastEvent and queue_empty() implementations
  std::atomic<bool> MEmpty = true;

  std::vector<EventImplPtr> MStreamsServiceEvents;
  std::mutex MStreamsServiceEventsMutex;

  // All member variable defined here  are needed for the SYCL instrumentation
  // layer. Do not guard these variables below with XPTI_ENABLE_INSTRUMENTATION
  // to ensure we have the same object layout when the macro in the library and
  // SYCL app are not the same.
  void *MTraceEvent = nullptr;
  /// The stream under which the traces are emitted from the queue object
  uint8_t MStreamID = 0;
  /// The instance ID of the trace event for queue object
  uint64_t MInstanceID = 0;

  // This event can be optionally provided by users for in-order queues to add
  // an additional dependency for the subsequent submission in to the queue.
  // Access to the event should be guarded with mutex.
  // NOTE: std::optional must not be exposed in the ABI.
  CheckLockCheck<std::optional<event>> MInOrderExternalEvent;

public:
  const bool MIsProfilingEnabled;

protected:
  // Command graph which is associated with this queue for the purposes of
  // recording commands to it.
  std::weak_ptr<ext::oneapi::experimental::detail::graph_impl> MGraph{};

#ifndef __INTEL_PREVIEW_BREAKING_CHANGES
  // CMPLRLLVM-66082
  // This member should be part of the sycl::interop_handle class, but it
  // is an API breaking change. So member lives here temporarily where it can
  // be accessed through the queue member of the interop_handle
  ur_exp_command_buffer_handle_t MInteropGraph{};
#endif

  unsigned long long MQueueID;
  static std::atomic<unsigned long long> MNextAvailableQueueID;

  using MissedCleanupRequestsType = std::deque<
      std::shared_ptr<ext::oneapi::experimental::detail::graph_impl>>;
  CheckLockCheck<MissedCleanupRequestsType> MMissedCleanupRequests;

  friend class sycl::ext::oneapi::experimental::detail::node_impl;

  void verifyProps(const property_list &Props) const;
};

} // namespace detail
} // namespace _V1
} // namespace sycl<|MERGE_RESOLUTION|>--- conflicted
+++ resolved
@@ -196,11 +196,7 @@
              private_tag)
       : MDevice([&]() -> device_impl & {
           ur_device_handle_t DeviceUr{};
-<<<<<<< HEAD
-          const Adapter& adapter = Context->getAdapter();
-=======
-          const AdapterPtr &Adapter = Context.getAdapter();
->>>>>>> ea4d0849
+          const Adapter& adapter = Context.getAdapter();
           // TODO catch an exception and put it to list of asynchronous
           // exceptions
           adapter.call<UrApiKind::urQueueGetInfo>(
