//==------------------ queue_impl.hpp - SYCL queue -------------------------==//
//
// Part of the LLVM Project, under the Apache License v2.0 with LLVM Exceptions.
// See https://llvm.org/LICENSE.txt for license information.
// SPDX-License-Identifier: Apache-2.0 WITH LLVM-exception
//
//===----------------------------------------------------------------------===//

#pragma once

#include <detail/adapter.hpp>
#include <detail/config.hpp>
#include <detail/context_impl.hpp>
#include <detail/device_impl.hpp>
#include <detail/device_info.hpp>
#include <detail/event_impl.hpp>
#include <detail/global_handler.hpp>
#include <detail/handler_impl.hpp>
#include <detail/kernel_impl.hpp>
#include <detail/scheduler/scheduler.hpp>
#include <detail/stream_impl.hpp>
#include <detail/thread_pool.hpp>
#include <sycl/context.hpp>
#include <sycl/detail/assert_happened.hpp>
#include <sycl/detail/ur.hpp>
#include <sycl/device.hpp>
#include <sycl/event.hpp>
#include <sycl/exception.hpp>
#include <sycl/exception_list.hpp>
#include <sycl/handler.hpp>
#include <sycl/properties/queue_properties.hpp>
#include <sycl/property_list.hpp>
#include <sycl/queue.hpp>

#include "detail/graph_impl.hpp"

#include <utility>

#ifdef XPTI_ENABLE_INSTRUMENTATION
#include "xpti/xpti_trace_framework.hpp"
#include <detail/xpti_registry.hpp>
#endif

namespace sycl {
inline namespace _V1 {

// forward declaration

namespace ext::oneapi::experimental::detail {
class graph_impl;
}

namespace detail {

using ContextImplPtr = std::shared_ptr<detail::context_impl>;
using DeviceImplPtr = std::shared_ptr<detail::device_impl>;

/// Sets max number of queues supported by FPGA RT.
static constexpr size_t MaxNumQueues = 256;

//// Possible CUDA context types supported by UR CUDA backend
/// TODO: Implement this as a property once there is an extension document
enum class CUDAContextT : char { primary, custom };

/// Default context type created for CUDA backend
constexpr CUDAContextT DefaultContextType = CUDAContextT::custom;

enum QueueOrder { Ordered, OOO };

// Implementation of the submission information storage.
struct SubmissionInfoImpl {
  optional<detail::SubmitPostProcessF> MPostProcessorFunc = std::nullopt;
  std::shared_ptr<detail::queue_impl> MSecondaryQueue = nullptr;
  ext::oneapi::experimental::event_mode_enum MEventMode =
      ext::oneapi::experimental::event_mode_enum::none;
};

class queue_impl {
public:
  // \return a default context for the platform if it includes the device
  // passed and default contexts are enabled, a new context otherwise.
  static ContextImplPtr getDefaultOrNew(const DeviceImplPtr &Device) {
    if (!SYCLConfig<SYCL_ENABLE_DEFAULT_CONTEXTS>::get())
      return detail::getSyclObjImpl(
          context{createSyclObjFromImpl<device>(Device), {}, {}});

    ContextImplPtr DefaultContext = detail::getSyclObjImpl(
        Device->get_platform().khr_get_default_context());
    if (DefaultContext->isDeviceValid(Device))
      return DefaultContext;
    return detail::getSyclObjImpl(
        context{createSyclObjFromImpl<device>(Device), {}, {}});
  }
  /// Constructs a SYCL queue from a device using an async_handler and
  /// property_list provided.
  ///
  /// \param Device is a SYCL device that is used to dispatch tasks submitted
  /// to the queue.
  /// \param AsyncHandler is a SYCL asynchronous exception handler.
  /// \param PropList is a list of properties to use for queue construction.
  queue_impl(const DeviceImplPtr &Device, const async_handler &AsyncHandler,
             const property_list &PropList)
      : queue_impl(Device, getDefaultOrNew(Device), AsyncHandler, PropList) {};

  /// Constructs a SYCL queue with an async_handler and property_list provided
  /// form a device and a context.
  ///
  /// \param Device is a SYCL device that is used to dispatch tasks submitted
  /// to the queue.
  /// \param Context is a SYCL context to associate with the queue being
  /// constructed.
  /// \param AsyncHandler is a SYCL asynchronous exception handler.
  /// \param PropList is a list of properties to use for queue construction.
  queue_impl(const DeviceImplPtr &Device, const ContextImplPtr &Context,
             const async_handler &AsyncHandler, const property_list &PropList)
      : MDevice(Device), MContext(Context), MAsyncHandler(AsyncHandler),
        MPropList(PropList),
        MIsInorder(has_property<property::queue::in_order>()),
        MDiscardEvents(
            has_property<ext::oneapi::property::queue::discard_events>()),
        MIsProfilingEnabled(has_property<property::queue::enable_profiling>()),
        MQueueID{
            MNextAvailableQueueID.fetch_add(1, std::memory_order_relaxed)} {
    verifyProps(PropList);
    if (has_property<property::queue::enable_profiling>()) {
      if (has_property<ext::oneapi::property::queue::discard_events>())
        throw sycl::exception(make_error_code(errc::invalid),
                              "Queue cannot be constructed with both of "
                              "discard_events and enable_profiling.");
      // fallback profiling support. See MFallbackProfiling
      if (MDevice->has(aspect::queue_profiling)) {
        // When urDeviceGetGlobalTimestamps is not supported, compute the
        // profiling time OpenCL version < 2.1 case
        if (!getDeviceImplPtr()->isGetDeviceAndHostTimerSupported())
          MFallbackProfiling = true;
      } else {
        throw sycl::exception(make_error_code(errc::feature_not_supported),
                              "Cannot enable profiling, the associated device "
                              "does not have the queue_profiling aspect");
      }
    }
    if (has_property<ext::intel::property::queue::compute_index>()) {
      int Idx = get_property<ext::intel::property::queue::compute_index>()
                    .get_index();
      int NumIndices =
          createSyclObjFromImpl<device>(Device)
              .get_info<ext::intel::info::device::max_compute_queue_indices>();
      if (Idx < 0 || Idx >= NumIndices)
        throw sycl::exception(
            make_error_code(errc::invalid),
            "Queue compute index must be a non-negative number less than "
            "device's number of available compute queue indices.");
    }
    if (!Context->isDeviceValid(Device)) {
      if (Context->getBackend() == backend::opencl)
        throw sycl::exception(
            make_error_code(errc::invalid),
            "Queue cannot be constructed with the given context and device "
            "since the device is not a member of the context (descendants of "
            "devices from the context are not supported on OpenCL yet).");
      throw sycl::exception(
          make_error_code(errc::invalid),
          "Queue cannot be constructed with the given context and device "
          "since the device is neither a member of the context nor a "
          "descendant of its member.");
    }
    const QueueOrder QOrder =
        MIsInorder ? QueueOrder::Ordered : QueueOrder::OOO;
    MQueues.push_back(createQueue(QOrder));
    // This section is the second part of the instrumentation that uses the
    // tracepoint information and notifies

    // We enable XPTI tracing events using the TLS mechanism; if the code
    // location data is available, then the tracing data will be rich.
#if XPTI_ENABLE_INSTRUMENTATION
    // Emit a trace event for queue creation; we currently do not get code
    // location information, so all queueus will have the same UID with a
    // different instance ID until this gets added.
    constructorNotification();
#endif
  }

  sycl::detail::optional<event> getLastEvent();

private:
  void queue_impl_interop(ur_queue_handle_t UrQueue) {
    if (has_property<ext::oneapi::property::queue::discard_events>() &&
        has_property<property::queue::enable_profiling>()) {
      throw sycl::exception(make_error_code(errc::invalid),
                            "Queue cannot be constructed with both of "
                            "discard_events and enable_profiling.");
    }

    MQueues.push_back(UrQueue);

    ur_device_handle_t DeviceUr{};
    const AdapterPtr &Adapter = getAdapter();
    // TODO catch an exception and put it to list of asynchronous exceptions
    Adapter->call<UrApiKind::urQueueGetInfo>(
        MQueues[0], UR_QUEUE_INFO_DEVICE, sizeof(DeviceUr), &DeviceUr, nullptr);
    MDevice = MContext->findMatchingDeviceImpl(DeviceUr);
    if (MDevice == nullptr) {
      throw sycl::exception(
          make_error_code(errc::invalid),
          "Device provided by native Queue not found in Context.");
    }
    // The following commented section provides a guideline on how to use the
    // TLS enabled mechanism to create a tracepoint and notify using XPTI. This
    // is the prolog section and the epilog section will initiate the
    // notification.
#if XPTI_ENABLE_INSTRUMENTATION
    // Emit a trace event for queue creation; we currently do not get code
    // location information, so all queueus will have the same UID with a
    // different instance ID until this gets added.
    constructorNotification();
#endif
  }

public:
  /// Constructs a SYCL queue from adapter interoperability handle.
  ///
  /// \param UrQueue is a raw UR queue handle.
  /// \param Context is a SYCL context to associate with the queue being
  /// constructed.
  /// \param AsyncHandler is a SYCL asynchronous exception handler.
  queue_impl(ur_queue_handle_t UrQueue, const ContextImplPtr &Context,
             const async_handler &AsyncHandler)
      : MContext(Context), MAsyncHandler(AsyncHandler),
        MIsInorder(has_property<property::queue::in_order>()),
        MDiscardEvents(
            has_property<ext::oneapi::property::queue::discard_events>()),
        MIsProfilingEnabled(has_property<property::queue::enable_profiling>()),
        MQueueID{
            MNextAvailableQueueID.fetch_add(1, std::memory_order_relaxed)} {
    queue_impl_interop(UrQueue);
  }

  /// Constructs a SYCL queue from adapter interoperability handle.
  ///
  /// \param UrQueue is a raw UR queue handle.
  /// \param Context is a SYCL context to associate with the queue being
  /// constructed.
  /// \param AsyncHandler is a SYCL asynchronous exception handler.
  /// \param PropList is the queue properties.
  queue_impl(ur_queue_handle_t UrQueue, const ContextImplPtr &Context,
             const async_handler &AsyncHandler, const property_list &PropList)
      : MContext(Context), MAsyncHandler(AsyncHandler), MPropList(PropList),
        MIsInorder(has_property<property::queue::in_order>()),
        MDiscardEvents(
            has_property<ext::oneapi::property::queue::discard_events>()),
        MIsProfilingEnabled(has_property<property::queue::enable_profiling>()),
        MQueueID{
            MNextAvailableQueueID.fetch_add(1, std::memory_order_relaxed)} {
    verifyProps(PropList);
    queue_impl_interop(UrQueue);
  }

  ~queue_impl() {
    try {
#if XPTI_ENABLE_INSTRUMENTATION
      // The trace event created in the constructor should be active through the
      // lifetime of the queue object as member variable. We will send a
      // notification and destroy the trace event for this queue.
      destructorNotification();
#endif
      throw_asynchronous();
      getAdapter()->call<UrApiKind::urQueueRelease>(MQueues[0]);
    } catch (std::exception &e) {
      __SYCL_REPORT_EXCEPTION_TO_STREAM("exception in ~queue_impl", e);
    }
  }

  /// \return an OpenCL interoperability queue handle.

  cl_command_queue get() {
    ur_native_handle_t nativeHandle = 0;
    getAdapter()->call<UrApiKind::urQueueGetNativeHandle>(MQueues[0], nullptr,
                                                          &nativeHandle);
    __SYCL_OCL_CALL(clRetainCommandQueue, ur::cast<cl_command_queue>(nativeHandle));
    return ur::cast<cl_command_queue>(nativeHandle);
  }

  /// \return an associated SYCL context.
  context get_context() const {
    return createSyclObjFromImpl<context>(MContext);
  }

  const AdapterPtr &getAdapter() const { return MContext->getAdapter(); }

  const ContextImplPtr &getContextImplPtr() const { return MContext; }

  const DeviceImplPtr &getDeviceImplPtr() const { return MDevice; }

  /// \return an associated SYCL device.
  device get_device() const { return createSyclObjFromImpl<device>(MDevice); }

  /// \return true if the discard event property was set at time of creation.
  bool hasDiscardEventsProperty() const { return MDiscardEvents; }

  /// \return true if this queue allows for discarded events.
  bool supportsDiscardingPiEvents() const { return MIsInorder; }

  bool isInOrder() const { return MIsInorder; }

  /// Queries SYCL queue for information.
  ///
  /// The return type depends on information being queried.
  template <typename Param> typename Param::return_type get_info() const;

  /// Queries SYCL queue for SYCL backend-specific information.
  ///
  /// The return type depends on information being queried.
  template <typename Param>
  typename Param::return_type get_backend_info() const;

  /// Provides a hint to the backend to execute previously issued commands on
  /// this queue. Overrides normal batching behaviour. Note that this is merely
  /// a hint and not a guarantee.
  void flush() {
    if (MGraph.lock()) {
      throw sycl::exception(make_error_code(errc::invalid),
                            "flush cannot be called for a queue which is "
                            "recording to a command graph.");
    }
    for (const auto &queue : MQueues) {
      getAdapter()->call<UrApiKind::urQueueFlush>(queue);
    }
  }

  /// Submits a command group function object to the queue, in order to be
  /// scheduled for execution on the device.
  ///
  /// On a kernel error, this command group function object is then scheduled
  /// for execution on a secondary queue.
  ///
  /// \param CGF is a function object containing command group.
  /// \param Self is a shared_ptr to this queue.
  /// \param SecondQueue is a shared_ptr to the secondary queue.
  /// \param Loc is the code location of the submit call (default argument)
  /// \param StoreAdditionalInfo makes additional info be stored in event_impl
  /// \return a SYCL event object, which corresponds to the queue the command
  /// group is being enqueued on.
  event submit(const detail::type_erased_cgfo_ty &CGF,
               const std::shared_ptr<queue_impl> &Self,
               const std::shared_ptr<queue_impl> &SecondQueue,
               const detail::code_location &Loc, bool IsTopCodeLoc,
               const SubmitPostProcessF *PostProcess = nullptr) {
    event ResEvent;
    SubmissionInfo SI{};
    SI.SecondaryQueue() = SecondQueue;
    if (PostProcess)
      SI.PostProcessorFunc() = *PostProcess;
    return submit_with_event(CGF, Self, SI, Loc, IsTopCodeLoc);
  }

  /// Submits a command group function object to the queue, in order to be
  /// scheduled for execution on the device.
  ///
  /// \param CGF is a function object containing command group.
  /// \param Self is a shared_ptr to this queue.
  /// \param SubmitInfo is additional optional information for the submission.
  /// \param Loc is the code location of the submit call (default argument)
  /// \param StoreAdditionalInfo makes additional info be stored in event_impl
  /// \return a SYCL event object for the submitted command group.
  event submit_with_event(const detail::type_erased_cgfo_ty &CGF,
                          const std::shared_ptr<queue_impl> &Self,
                          const SubmissionInfo &SubmitInfo,
                          const detail::code_location &Loc, bool IsTopCodeLoc) {
    if (SubmitInfo.SecondaryQueue()) {
      event ResEvent;
      const std::shared_ptr<queue_impl> &SecondQueue =
          SubmitInfo.SecondaryQueue();
      try {
        ResEvent = submit_impl(CGF, Self, Self, SecondQueue,
                               /*CallerNeedsEvent=*/true, Loc, IsTopCodeLoc,
                               SubmitInfo);
      } catch (...) {
        ResEvent = SecondQueue->submit_impl(CGF, SecondQueue, Self, SecondQueue,
                                            /*CallerNeedsEvent=*/true, Loc,
                                            IsTopCodeLoc, SubmitInfo);
      }
      return ResEvent;
    }
    event ResEvent =
        submit_impl(CGF, Self, Self, nullptr,
                    /*CallerNeedsEvent=*/true, Loc, IsTopCodeLoc, SubmitInfo);
    return discard_or_return(ResEvent);
  }

  void submit_without_event(const detail::type_erased_cgfo_ty &CGF,
                            const std::shared_ptr<queue_impl> &Self,
                            const SubmissionInfo &SubmitInfo,
                            const detail::code_location &Loc,
                            bool IsTopCodeLoc) {
    if (SubmitInfo.SecondaryQueue()) {
      const std::shared_ptr<queue_impl> SecondQueue =
          SubmitInfo.SecondaryQueue();
      try {
        submit_impl(CGF, Self, Self, SecondQueue,
                    /*CallerNeedsEvent=*/false, Loc, IsTopCodeLoc, SubmitInfo);
      } catch (...) {
        SecondQueue->submit_impl(CGF, SecondQueue, Self, SecondQueue,
                                 /*CallerNeedsEvent=*/false, Loc, IsTopCodeLoc,
                                 SubmitInfo);
      }
    } else {
      submit_impl(CGF, Self, Self, nullptr, /*CallerNeedsEvent=*/false, Loc,
                  IsTopCodeLoc, SubmitInfo);
    }
  }

  /// Performs a blocking wait for the completion of all enqueued tasks in the
  /// queue.
  ///
  /// Synchronous errors will be reported through SYCL exceptions.
  /// @param Loc is the code location of the submit call (default argument)
  void wait(const detail::code_location &Loc = {});

  /// \return list of asynchronous exceptions occurred during execution.
  exception_list getExceptionList() const { return MExceptions; }

  /// @param Loc is the code location of the submit call (default argument)
  void wait_and_throw(const detail::code_location &Loc = {}) {
    wait(Loc);
    throw_asynchronous();
  }

  /// Performs a blocking wait for the completion of all enqueued tasks in the
  /// queue.
  ///
  /// Synchronous errors will be reported through SYCL exceptions.
  /// Asynchronous errors will be passed to the async_handler passed to the
  /// queue on construction. If no async_handler was provided then
  /// asynchronous exceptions will be lost.
  void throw_asynchronous() {
    if (!MAsyncHandler)
      return;

    exception_list Exceptions;
    {
      std::lock_guard<std::mutex> Lock(MMutex);
      std::swap(Exceptions, MExceptions);
    }
    // Unlock the mutex before calling user-provided handler to avoid
    // potential deadlock if the same queue is somehow referenced in the
    // handler.
    if (Exceptions.size())
      MAsyncHandler(std::move(Exceptions));
  }

  /// Creates UR properties array.
  ///
  /// \param PropList SYCL properties.
  /// \param Order specifies whether queue is in-order or out-of-order.
  /// \param Properties UR properties array created from SYCL properties.
  static ur_queue_flags_t createUrQueueFlags(const property_list &PropList,
                                             QueueOrder Order) {
    ur_queue_flags_t CreationFlags = 0;

    if (Order == QueueOrder::OOO) {
      CreationFlags = UR_QUEUE_FLAG_OUT_OF_ORDER_EXEC_MODE_ENABLE;
    }
    if (PropList.has_property<property::queue::enable_profiling>()) {
      CreationFlags |= UR_QUEUE_FLAG_PROFILING_ENABLE;
    }
    if (PropList.has_property<
            ext::oneapi::cuda::property::queue::use_default_stream>()) {
      CreationFlags |= UR_QUEUE_FLAG_USE_DEFAULT_STREAM;
    }
    if (PropList.has_property<ext::oneapi::property::queue::discard_events>()) {
      // Pass this flag to the Level Zero adapter to be able to check it from
      // queue property.
      CreationFlags |= UR_QUEUE_FLAG_DISCARD_EVENTS;
    }
    // Track that priority settings are not ambiguous.
    bool PrioritySeen = false;
    if (PropList
            .has_property<ext::oneapi::property::queue::priority_normal>()) {
      // Normal is the default priority, don't pass anything.
      PrioritySeen = true;
    }
    if (PropList.has_property<ext::oneapi::property::queue::priority_low>()) {
      if (PrioritySeen) {
        throw sycl::exception(
            make_error_code(errc::invalid),
            "Queue cannot be constructed with different priorities.");
      }
      CreationFlags |= UR_QUEUE_FLAG_PRIORITY_LOW;
      PrioritySeen = true;
    }
    if (PropList.has_property<ext::oneapi::property::queue::priority_high>()) {
      if (PrioritySeen) {
        throw sycl::exception(
            make_error_code(errc::invalid),
            "Queue cannot be constructed with different priorities.");
      }
      CreationFlags |= UR_QUEUE_FLAG_PRIORITY_HIGH;
    }
    // Track that submission modes do not conflict.
    bool SubmissionSeen = false;
    if (PropList.has_property<
            ext::intel::property::queue::no_immediate_command_list>()) {
      SubmissionSeen = true;
      CreationFlags |= UR_QUEUE_FLAG_SUBMISSION_BATCHED;
    }
    if (PropList.has_property<
            ext::intel::property::queue::immediate_command_list>()) {
      if (SubmissionSeen) {
        throw sycl::exception(
            make_error_code(errc::invalid),
            "Queue cannot be constructed with different submission modes.");
      }
      SubmissionSeen = true;
      CreationFlags |= UR_QUEUE_FLAG_SUBMISSION_IMMEDIATE;
    }
    return CreationFlags;
  }

  /// Creates UR queue.
  ///
  /// \param Order specifies whether the queue being constructed as in-order
  /// or out-of-order.
  ur_queue_handle_t createQueue(QueueOrder Order) {
    ur_queue_handle_t Queue{};
    ur_context_handle_t Context = MContext->getHandleRef();
    ur_device_handle_t Device = MDevice->getHandleRef();
    const AdapterPtr &Adapter = getAdapter();
    /*
        sycl::detail::pi::PiQueueProperties Properties[] = {
            PI_QUEUE_FLAGS, createPiQueueProperties(MPropList, Order), 0, 0, 0};
        */
    ur_queue_properties_t Properties = {UR_STRUCTURE_TYPE_QUEUE_PROPERTIES,
                                        nullptr, 0};
    Properties.flags = createUrQueueFlags(MPropList, Order);
    ur_queue_index_properties_t IndexProperties = {
        UR_STRUCTURE_TYPE_QUEUE_INDEX_PROPERTIES, nullptr, 0};
    if (has_property<ext::intel::property::queue::compute_index>()) {
      IndexProperties.computeIndex =
          get_property<ext::intel::property::queue::compute_index>()
              .get_index();
      Properties.pNext = &IndexProperties;
    }
    ur_result_t Error = Adapter->call_nocheck<UrApiKind::urQueueCreate>(
        Context, Device, &Properties, &Queue);

    // If creating out-of-order queue failed and this property is not
    // supported (for example, on FPGA), it will return
    // UR_RESULT_ERROR_INVALID_QUEUE_PROPERTIES and will try to create in-order
    // queue.
    if (!MEmulateOOO && Error == UR_RESULT_ERROR_INVALID_QUEUE_PROPERTIES) {
      MEmulateOOO = true;
      Queue = createQueue(QueueOrder::Ordered);
    } else {
      Adapter->checkUrResult(Error);
    }

    return Queue;
  }

  /// \return a raw UR handle for a free queue. The returned handle is not
  /// retained. It is caller responsibility to make sure queue is still alive.
  ur_queue_handle_t &getExclusiveUrQueueHandleRef() {
    ur_queue_handle_t *PIQ = nullptr;
    bool ReuseQueue = false;
    {
      std::lock_guard<std::mutex> Lock(MMutex);

      // To achieve parallelism for FPGA with in order execution model with
      // possibility of two kernels to share data with each other we shall
      // create a queue for every kernel enqueued.
      if (MQueues.size() < MaxNumQueues) {
        MQueues.push_back({});
        PIQ = &MQueues.back();
      } else {
        // If the limit of OpenCL queues is going to be exceeded - take the
        // earliest used queue, wait until it finished and then reuse it.
        PIQ = &MQueues[MNextQueueIdx];
        MNextQueueIdx = (MNextQueueIdx + 1) % MaxNumQueues;
        ReuseQueue = true;
      }
    }

    if (!ReuseQueue)
      *PIQ = createQueue(QueueOrder::Ordered);
    else
      getAdapter()->call<UrApiKind::urQueueFinish>(*PIQ);

    return *PIQ;
  }

  /// \return a raw UR queue handle. The returned handle is not retained. It
  /// is caller responsibility to make sure queue is still alive.
  ur_queue_handle_t &getHandleRef() {
    if (!MEmulateOOO)
      return MQueues[0];

    return getExclusiveUrQueueHandleRef();
  }

  /// \return true if the queue was constructed with property specified by
  /// PropertyT.
  template <typename propertyT> bool has_property() const noexcept {
    return MPropList.has_property<propertyT>();
  }

  /// \return a copy of the property of type PropertyT that the queue was
  /// constructed with. If the queue was not constructed with the PropertyT
  /// property, a SYCL exception with errc::invalid error code will be thrown.
  template <typename propertyT> propertyT get_property() const {
    return MPropList.get_property<propertyT>();
  }

  /// Fills the memory pointed by a USM pointer with the value specified.
  ///
  /// \param Self is a shared_ptr to this queue.
  /// \param Ptr is a USM pointer to the memory to fill.
  /// \param Value is a value to be set. Value is cast as an unsigned char.
  /// \param Count is a number of bytes to fill.
  /// \param DepEvents is a vector of events that specifies the kernel
  /// dependencies.
  /// \param CallerNeedsEvent specifies if the caller expects a usable event.
  /// \return an event representing fill operation.
  event memset(const std::shared_ptr<queue_impl> &Self, void *Ptr, int Value,
               size_t Count, const std::vector<event> &DepEvents,
               bool CallerNeedsEvent);
  /// Copies data from one memory region to another, both pointed by
  /// USM pointers.
  ///
  /// \param Self is a shared_ptr to this queue.
  /// \param Dest is a USM pointer to the destination memory.
  /// \param Src is a USM pointer to the source memory.
  /// \param Count is a number of bytes to copy.
  /// \param DepEvents is a vector of events that specifies the kernel
  /// dependencies.
  /// \param CallerNeedsEvent specifies if the caller expects a usable event.
  /// \return an event representing copy operation.
  event memcpy(const std::shared_ptr<queue_impl> &Self, void *Dest,
               const void *Src, size_t Count,
               const std::vector<event> &DepEvents, bool CallerNeedsEvent,
               const code_location &CodeLoc);
  /// Provides additional information to the underlying runtime about how
  /// different allocations are used.
  ///
  /// \param Self is a shared_ptr to this queue.
  /// \param Ptr is a USM pointer to the allocation.
  /// \param Length is a number of bytes in the allocation.
  /// \param Advice is a device-defined advice for the specified allocation.
  /// \param DepEvents is a vector of events that specifies the kernel
  /// dependencies.
  /// \param CallerNeedsEvent specifies if the caller expects a usable event.
  /// \return an event representing advise operation.
  event mem_advise(const std::shared_ptr<queue_impl> &Self, const void *Ptr,
                   size_t Length, ur_usm_advice_flags_t Advice,
                   const std::vector<event> &DepEvents, bool CallerNeedsEvent);

  /// Puts exception to the list of asynchronous ecxeptions.
  ///
  /// \param ExceptionPtr is a pointer to exception to be put.
  void reportAsyncException(const std::exception_ptr &ExceptionPtr) {
    std::lock_guard<std::mutex> Lock(MMutex);
    MExceptions.PushBack(ExceptionPtr);
  }

  static ThreadPool &getThreadPool() {
    return GlobalHandler::instance().getHostTaskThreadPool();
  }

  /// Gets the native handle of the SYCL queue.
  ///
  /// \return a native handle.
  ur_native_handle_t getNative(int32_t &NativeHandleDesc) const;

  void registerStreamServiceEvent(const EventImplPtr &Event) {
    std::lock_guard<std::mutex> Lock(MStreamsServiceEventsMutex);
    MStreamsServiceEvents.push_back(Event);
  }

  bool ext_oneapi_empty() const;

  event memcpyToDeviceGlobal(const std::shared_ptr<queue_impl> &Self,
                             void *DeviceGlobalPtr, const void *Src,
                             bool IsDeviceImageScope, size_t NumBytes,
                             size_t Offset, const std::vector<event> &DepEvents,
                             bool CallerNeedsEvent);
  event memcpyFromDeviceGlobal(const std::shared_ptr<queue_impl> &Self,
                               void *Dest, const void *DeviceGlobalPtr,
                               bool IsDeviceImageScope, size_t NumBytes,
                               size_t Offset,
                               const std::vector<event> &DepEvents,
                               bool CallerNeedsEvent);

  bool isProfilingFallback() { return MFallbackProfiling; }

  void setCommandGraph(
      std::shared_ptr<ext::oneapi::experimental::detail::graph_impl> Graph) {
    std::lock_guard<std::mutex> Lock(MMutex);
    MGraph = Graph;
    MExtGraphDeps.reset();
  }

  std::shared_ptr<ext::oneapi::experimental::detail::graph_impl>
  getCommandGraph() const {
    return MGraph.lock();
  }

  bool hasCommandGraph() const { return !MGraph.expired(); }

  unsigned long long getQueueID() { return MQueueID; }

  void *getTraceEvent() { return MTraceEvent; }

  void setExternalEvent(const event &Event) {
    MInOrderExternalEvent.push(
        [&](std::optional<event> &InOrderExternalEvent) {
          InOrderExternalEvent = Event;
        });
  }

  std::optional<event> popExternalEvent() {
    std::optional<event> Result = std::nullopt;

    MInOrderExternalEvent.pop(
        [&](std::optional<event> &InOrderExternalEvent) {
          std::swap(Result, InOrderExternalEvent);
        });
    return Result;
  }

  const std::vector<event> &
  getExtendDependencyList(const std::vector<event> &DepEvents,
                          std::vector<event> &MutableVec,
                          std::unique_lock<std::mutex> &QueueLock);

  // Called on host task completion that could block some kernels from enqueue.
  // Approach that tracks almost all tasks to provide barrier sync for both ur
  // tasks and host tasks is applicable for out of order queues only. Not needed
  // for in order ones.
  void revisitUnenqueuedCommandsState(const EventImplPtr &CompletedHostTask);

  static ContextImplPtr getContext(const QueueImplPtr &Queue) {
    return Queue ? Queue->getContextImplPtr() : nullptr;
  }

  // Must be called under MMutex protection
  void doUnenqueuedCommandCleanup(
      const std::shared_ptr<ext::oneapi::experimental::detail::graph_impl>
          &Graph);

  const property_list &getPropList() const { return MPropList; }

  /// Inserts a marker event at the end of the queue. Waiting for this marker
  /// will wait for the completion of all work in the queue at the time of the
  /// insertion, but will not act as a barrier unless the queue is in-order.
  EventImplPtr insertMarkerEvent(const std::shared_ptr<queue_impl> &Self) {
    auto ResEvent = std::make_shared<detail::event_impl>(Self);
    ur_event_handle_t UREvent = nullptr;
    getAdapter()->call<UrApiKind::urEnqueueEventsWait>(getHandleRef(), 0,
                                                       nullptr, &UREvent);
    ResEvent->setHandle(UREvent);
    return ResEvent;
  }

#ifndef __INTEL_PREVIEW_BREAKING_CHANGES
  // CMPLRLLVM-66082
  // These methods are for accessing a member that should live in the
  // sycl::interop_handle class and will be moved on next ABI breaking window.
  ur_exp_command_buffer_handle_t getInteropGraph() const {
    return MInteropGraph;
  }

  void setInteropGraph(ur_exp_command_buffer_handle_t Graph) {
    MInteropGraph = Graph;
  }
#endif

protected:
  event discard_or_return(const event &Event);

  template <typename HandlerType = handler>
  EventImplPtr insertHelperBarrier(const HandlerType &Handler) {
    auto ResEvent = std::make_shared<detail::event_impl>(Handler.MQueue);
    ur_event_handle_t UREvent = nullptr;
    getAdapter()->call<UrApiKind::urEnqueueEventsWaitWithBarrier>(
        Handler.MQueue->getHandleRef(), 0, nullptr, &UREvent);
    ResEvent->setHandle(UREvent);
    return ResEvent;
  }

  template <typename HandlerType = handler>
  event finalizeHandlerInOrder(HandlerType &Handler) {
    // Accessing and changing of an event isn't atomic operation.
    // Hence, here is the lock for thread-safety.
    std::lock_guard<std::mutex> Lock{MMutex};

    auto &EventToBuildDeps = MGraph.expired() ? MDefaultGraphDeps.LastEventPtr
                                              : MExtGraphDeps.LastEventPtr;

    // This dependency is needed for the following purposes:
    //    - host tasks are handled by the runtime and cannot be implicitly
    //    synchronized by the backend.
    //    - to prevent the 2nd kernel enqueue when the 1st kernel is blocked
    //    by a host task. This dependency allows to build the enqueue order in
    //    the RT but will not be passed to the backend. See getPIEvents in
    //    Command.
    if (EventToBuildDeps) {
      // In the case where the last event was discarded and we are to run a
      // host_task, we insert a barrier into the queue and use the resulting
      // event as the dependency for the host_task.
      // Note that host_task events can never be discarded, so this will not
      // insert barriers between host_task enqueues.
      if (EventToBuildDeps->isDiscarded() &&
          Handler.getType() == CGType::CodeplayHostTask)
        EventToBuildDeps = insertHelperBarrier(Handler);

      // depends_on after an async alloc is explicitly disallowed. Async alloc
      // handles in order queue dependencies preemptively, so we skip them.
      // Note: This could be improved by moving the handling of dependencies
      // to before calling the CGF.
      if (!EventToBuildDeps->isDiscarded() &&
          !(Handler.getType() == CGType::AsyncAlloc))
        Handler.depends_on(EventToBuildDeps);
    }

    // If there is an external event set, add it as a dependency and clear it.
    // We do not need to hold the lock as MLastEventMtx will ensure the last
    // event reflects the corresponding external event dependence as well.
    std::optional<event> ExternalEvent = popExternalEvent();
    if (ExternalEvent)
      Handler.depends_on(*ExternalEvent);

    auto EventRet = Handler.finalize();
    EventToBuildDeps = getSyclObjImpl(EventRet);

    return EventRet;
  }

  template <typename HandlerType = handler>
  event finalizeHandlerOutOfOrder(HandlerType &Handler) {
    const CGType Type = getSyclObjImpl(Handler)->MCGType;
    std::lock_guard<std::mutex> Lock{MMutex};
    // The following code supports barrier synchronization if host task is
    // involved in the scenario. Native barriers cannot handle host task
    // dependency so in the case where some commands were not enqueued
    // (blocked), we track them to prevent barrier from being enqueued
    // earlier.
    MMissedCleanupRequests.pop(
        [&](MissedCleanupRequestsType &MissedCleanupRequests) {
          for (auto &UpdatedGraph : MissedCleanupRequests)
            doUnenqueuedCommandCleanup(UpdatedGraph);
          MissedCleanupRequests.clear();
        });
    auto &Deps = MGraph.expired() ? MDefaultGraphDeps : MExtGraphDeps;
    if (Type == CGType::Barrier && !Deps.UnenqueuedCmdEvents.empty()) {
      Handler.depends_on(Deps.UnenqueuedCmdEvents);
    }
    if (Deps.LastBarrier &&
        (Type == CGType::CodeplayHostTask || (!Deps.LastBarrier->isEnqueued())))
      Handler.depends_on(Deps.LastBarrier);

    auto EventRet = Handler.finalize();
<<<<<<< HEAD
=======
    const EventImplPtr &EventRetImpl = getSyclObjImpl(EventRet);
>>>>>>> f41f953e
    if (Type == CGType::CodeplayHostTask)
      Deps.UnenqueuedCmdEvents.push_back(getSyclObjImpl(EventRet));
    else if (Type == CGType::Barrier || Type == CGType::BarrierWaitlist) {
      Deps.LastBarrier = getSyclObjImpl(EventRet);
      Deps.UnenqueuedCmdEvents.clear();
    } else if (!getSyclObjImpl(EventRet)->isEnqueued()) {
      Deps.UnenqueuedCmdEvents.push_back(getSyclObjImpl(EventRet));
    }

    return EventRet;
  }

  template <typename HandlerType = handler>
  event finalizeHandlerPostProcess(
      HandlerType &Handler,
      const optional<SubmitPostProcessF> &PostProcessorFunc) {
    auto HandlerImpl = detail::getSyclObjImpl(Handler);
    const CGType Type = HandlerImpl->MCGType;

    bool IsKernel = Type == CGType::Kernel;
    bool KernelUsesAssert = false;

    if (IsKernel)
      // Kernel only uses assert if it's non interop one
      KernelUsesAssert = !(Handler.MKernel && Handler.MKernel->isInterop()) &&
                         ProgramManager::getInstance().kernelUsesAssert(
                             Handler.MKernelName.c_str());

    auto Event = MIsInorder ? finalizeHandlerInOrder(Handler)
                            : finalizeHandlerOutOfOrder(Handler);

    auto &PostProcess = *PostProcessorFunc;

    PostProcess(IsKernel, KernelUsesAssert, Event);

    return Event;
  }

  // template is needed for proper unit testing
  template <typename HandlerType = handler>
  event finalizeHandler(HandlerType &Handler,
                        const optional<SubmitPostProcessF> &PostProcessorFunc) {
    if (PostProcessorFunc) {
      return finalizeHandlerPostProcess(Handler, PostProcessorFunc);
    } else {
      return MIsInorder ? finalizeHandlerInOrder(Handler)
                        : finalizeHandlerOutOfOrder(Handler);
    }
  }

  /// Performs command group submission to the queue.
  ///
  /// \param CGF is a function object containing command group.
  /// \param Self is a pointer to this queue.
  /// \param PrimaryQueue is a pointer to the primary queue. This may be the
  ///        same as Self.
  /// \param SecondaryQueue is a pointer to the secondary queue. This may be the
  ///        same as Self.
  /// \param CallerNeedsEvent is a boolean indicating whether the event is
  ///        required by the user after the call.
  /// \param Loc is the code location of the submit call (default argument)
  /// \param SubmitInfo is additional optional information for the submission.
  /// \return a SYCL event representing submitted command group.
  event submit_impl(const detail::type_erased_cgfo_ty &CGF,
                    const std::shared_ptr<queue_impl> &Self,
                    const std::shared_ptr<queue_impl> &PrimaryQueue,
                    const std::shared_ptr<queue_impl> &SecondaryQueue,
                    bool CallerNeedsEvent, const detail::code_location &Loc,
                    bool IsTopCodeLoc, const SubmissionInfo &SubmitInfo);

  /// Helper function for submitting a memory operation with a handler.
  /// \param Self is a shared_ptr to this queue.
  /// \param DepEvents is a vector of dependencies of the operation.
  /// \param HandlerFunc is a function that submits the operation with a
  ///        handler.
  template <typename HandlerFuncT>
  event submitWithHandler(const std::shared_ptr<queue_impl> &Self,
                          const std::vector<event> &DepEvents,
                          bool CallerNeedsEvent, HandlerFuncT HandlerFunc);

  /// Performs submission of a memory operation directly if scheduler can be
  /// bypassed, or with a handler otherwise.
  ///
  /// \param Self is a shared_ptr to this queue.
  /// \param DepEvents is a vector of dependencies of the operation.
  /// \param CallerNeedsEvent specifies if the caller needs an event from this
  ///        memory operation.
  /// \param HandlerFunc is a function that submits the operation with a
  ///        handler.
  /// \param MemMngrFunc is a function that forwards its arguments to the
  ///        appropriate memory manager function.
  /// \param MemMngrArgs are all the arguments that need to be passed to memory
  ///        manager except the last three: dependencies, UR event and
  ///        EventImplPtr are filled out by this helper.
  /// \return an event representing the submitted operation.
  template <typename HandlerFuncT, typename MemMngrFuncT,
            typename... MemMngrArgTs>
  event submitMemOpHelper(const std::shared_ptr<queue_impl> &Self,
                          const std::vector<event> &DepEvents,
                          bool CallerNeedsEvent, HandlerFuncT HandlerFunc,
                          MemMngrFuncT MemMngrFunc, MemMngrArgTs... MemOpArgs);

  // When instrumentation is enabled emits trace event for wait begin and
  // returns the telemetry event generated for the wait
  void *instrumentationProlog(const detail::code_location &CodeLoc,
                              std::string &Name, int32_t StreamID,
                              uint64_t &iid);
  // Uses events generated by the Prolog and emits wait done event
  void instrumentationEpilog(void *TelementryEvent, std::string &Name,
                             int32_t StreamID, uint64_t IId);

  // We need to emit a queue_create notification when a queue object is created
  void constructorNotification();

  // We need to emit a queue_destroy notification when a queue object is
  // destroyed
  void destructorNotification();

  /// queue_impl.addEvent tracks events with weak pointers
  /// but some events have no other owners. addSharedEvent()
  /// follows events with a shared pointer.
  ///
  /// \param Event is the event to be stored
  void addSharedEvent(const event &Event);

  /// Stores an event that should be associated with the queue
  ///
  /// \param Event is the event to be stored
  void addEvent(const event &Event);

  /// Protects all the fields that can be changed by class' methods.
  mutable std::mutex MMutex;

  DeviceImplPtr MDevice;
  const ContextImplPtr MContext;

  /// These events are tracked, but not owned, by the queue.
  std::vector<std::weak_ptr<event_impl>> MEventsWeak;

  /// Events without data dependencies (such as USM) need an owner,
  /// additionally, USM operations are not added to the scheduler command graph,
  /// queue is the only owner on the runtime side.
  std::vector<event> MEventsShared;
  exception_list MExceptions;
  const async_handler MAsyncHandler;
  const property_list MPropList;

  /// List of queues created for FPGA device from a single SYCL queue.
  std::vector<ur_queue_handle_t> MQueues;
  /// Iterator through MQueues.
  size_t MNextQueueIdx = 0;

  /// Indicates that a native out-of-order queue could not be created and we
  /// need to emulate it with multiple native in-order queues.
  bool MEmulateOOO = false;

  // Access should be guarded with MMutex
  struct DependencyTrackingItems {
    // This event is employed for enhanced dependency tracking with in-order
    // queue
    EventImplPtr LastEventPtr;
    // The following two items are employed for proper out of order enqueue
    // ordering
    std::vector<EventImplPtr> UnenqueuedCmdEvents;
    EventImplPtr LastBarrier;

    void reset() {
      LastEventPtr = nullptr;
      UnenqueuedCmdEvents.clear();
      LastBarrier = nullptr;
    }
  } MDefaultGraphDeps, MExtGraphDeps;

  // implement check-lock-check pattern to not lock empty MData
  template <typename DataType> class CheckLockCheck {
    DataType MData;
    std::atomic_bool MDataPresent = false;
    mutable std::mutex MDataMtx;

  public:
    template <typename F> void push(F &&func) {
      std::lock_guard<std::mutex> Lock(MDataMtx);
      MDataPresent.store(true, std::memory_order_release);
      func(MData);
    }
    template <typename F> void pop(F &&func) {
      if (MDataPresent.load(std::memory_order_acquire)) {
        std::lock_guard<std::mutex> Lock(MDataMtx);
        if (MDataPresent.load(std::memory_order_acquire)) {
          func(MData);
          MDataPresent.store(false, std::memory_order_release);
        }
      }
    }
    template <typename F> DataType read(F &&func) {
      if (!MDataPresent.load(std::memory_order_acquire))
        return DataType{};
      std::lock_guard<std::mutex> Lock(MDataMtx);
      return func(MData);
    }
  };

  const bool MIsInorder;

  std::vector<EventImplPtr> MStreamsServiceEvents;
  std::mutex MStreamsServiceEventsMutex;

  // All member variable defined here  are needed for the SYCL instrumentation
  // layer. Do not guard these variables below with XPTI_ENABLE_INSTRUMENTATION
  // to ensure we have the same object layout when the macro in the library and
  // SYCL app are not the same.
  void *MTraceEvent = nullptr;
  /// The stream under which the traces are emitted from the queue object
  uint8_t MStreamID = 0;
  /// The instance ID of the trace event for queue object
  uint64_t MInstanceID = 0;

  // the fallback implementation of profiling info
  bool MFallbackProfiling = false;

  // This event can be optionally provided by users for in-order queues to add
  // an additional dependency for the subsequent submission in to the queue.
  // Access to the event should be guarded with MInOrderExternalEventMtx.
  // NOTE: std::optional must not be exposed in the ABI.
  CheckLockCheck<std::optional<event>> MInOrderExternalEvent;

public:
  // Queue constructed with the discard_events property
  const bool MDiscardEvents;
  const bool MIsProfilingEnabled;

protected:
  // Command graph which is associated with this queue for the purposes of
  // recording commands to it.
  std::weak_ptr<ext::oneapi::experimental::detail::graph_impl> MGraph{};

#ifndef __INTEL_PREVIEW_BREAKING_CHANGES
  // CMPLRLLVM-66082
  // This member should be part of the sycl::interop_handle class, but it
  // is an API breaking change. So member lives here temporarily where it can
  // be accessed through the queue member of the interop_handle
  ur_exp_command_buffer_handle_t MInteropGraph{};
#endif

  unsigned long long MQueueID;
  static std::atomic<unsigned long long> MNextAvailableQueueID;

  using MissedCleanupRequestsType = std::deque<
      std::shared_ptr<ext::oneapi::experimental::detail::graph_impl>>;
  CheckLockCheck<MissedCleanupRequestsType> MMissedCleanupRequests;

  friend class sycl::ext::oneapi::experimental::detail::node_impl;

  void verifyProps(const property_list &Props) const;
};

} // namespace detail
} // namespace _V1
} // namespace sycl<|MERGE_RESOLUTION|>--- conflicted
+++ resolved
@@ -858,17 +858,14 @@
       Handler.depends_on(Deps.LastBarrier);
 
     auto EventRet = Handler.finalize();
-<<<<<<< HEAD
-=======
     const EventImplPtr &EventRetImpl = getSyclObjImpl(EventRet);
->>>>>>> f41f953e
     if (Type == CGType::CodeplayHostTask)
-      Deps.UnenqueuedCmdEvents.push_back(getSyclObjImpl(EventRet));
+      Deps.UnenqueuedCmdEvents.push_back(EventRetImpl);
     else if (Type == CGType::Barrier || Type == CGType::BarrierWaitlist) {
-      Deps.LastBarrier = getSyclObjImpl(EventRet);
+      Deps.LastBarrier = EventRetImpl;
       Deps.UnenqueuedCmdEvents.clear();
-    } else if (!getSyclObjImpl(EventRet)->isEnqueued()) {
-      Deps.UnenqueuedCmdEvents.push_back(getSyclObjImpl(EventRet));
+    } else if (!EventRetImpl->isEnqueued()) {
+      Deps.UnenqueuedCmdEvents.push_back(EventRetImpl);
     }
 
     return EventRet;
