//==------------------ queue_impl.hpp - SYCL queue -------------------------==//
//
// Part of the LLVM Project, under the Apache License v2.0 with LLVM Exceptions.
// See https://llvm.org/LICENSE.txt for license information.
// SPDX-License-Identifier: Apache-2.0 WITH LLVM-exception
//
//===----------------------------------------------------------------------===//

#pragma once

#include <detail/adapter_impl.hpp>
#include <detail/config.hpp>
#include <detail/context_impl.hpp>
#include <detail/device_impl.hpp>
#include <detail/event_impl.hpp>
#include <detail/global_handler.hpp>
#include <detail/graph/graph_impl.hpp>
#include <detail/handler_impl.hpp>
#include <detail/kernel_impl.hpp>
#include <detail/scheduler/scheduler.hpp>
#include <detail/stream_impl.hpp>
#include <detail/thread_pool.hpp>
#include <sycl/context.hpp>
#include <sycl/detail/ur.hpp>
#include <sycl/device.hpp>
#include <sycl/event.hpp>
#include <sycl/exception.hpp>
#include <sycl/exception_list.hpp>
#include <sycl/handler.hpp>
#include <sycl/properties/queue_properties.hpp>
#include <sycl/property_list.hpp>
#include <sycl/queue.hpp>

#include <memory>
#include <utility>

#ifdef XPTI_ENABLE_INSTRUMENTATION
#include "xpti/xpti_trace_framework.hpp"
#include <detail/xpti_registry.hpp>
#endif

namespace sycl {
inline namespace _V1 {

// forward declaration

namespace ext::oneapi::experimental::detail {
class node_impl;
} // namespace ext::oneapi::experimental::detail

namespace detail {

/// Sets max number of queues supported by FPGA RT.
static constexpr size_t MaxNumQueues = 256;

//// Possible CUDA context types supported by UR CUDA backend
/// TODO: Implement this as a property once there is an extension document
enum class CUDAContextT : char { primary, custom };

/// Default context type created for CUDA backend
constexpr CUDAContextT DefaultContextType = CUDAContextT::custom;

enum QueueOrder { Ordered, OOO };

// Implementation of the submission information storage.
struct SubmissionInfoImpl {
#ifndef __INTEL_PREVIEW_BREAKING_CHANGES
  std::shared_ptr<detail::queue_impl> MSecondaryQueue = nullptr;
#endif
  ext::oneapi::experimental::event_mode_enum MEventMode =
      ext::oneapi::experimental::event_mode_enum::none;
};

class queue_impl : public std::enable_shared_from_this<queue_impl> {
  // `protected` is for unittests only, should really be private!
protected:
  struct private_tag {
    explicit private_tag() = default;
  };

public:
  // \return a default context for the platform if it includes the device
  // passed and default contexts are enabled, a new context otherwise.
  static std::shared_ptr<context_impl> getDefaultOrNew(device_impl &Device) {
    if (SYCLConfig<SYCL_ENABLE_DEFAULT_CONTEXTS>::get()) {
      context_impl &CtxImpl =
          Device.getPlatformImpl().khr_get_default_context();
      if (CtxImpl.isDeviceValid(Device))
        return CtxImpl.shared_from_this();
    }

    return context_impl::create(
        std::vector<device>{createSyclObjFromImpl<device>(Device)},
        async_handler{}, property_list{});
  }
  /// Constructs a SYCL queue from a device using an async_handler and
  /// property_list provided.
  ///
  /// \param Device is a SYCL device that is used to dispatch tasks submitted
  /// to the queue.
  /// \param AsyncHandler is a SYCL asynchronous exception handler.
  /// \param PropList is a list of properties to use for queue construction.
  queue_impl(device_impl &Device, const async_handler &AsyncHandler,
             const property_list &PropList, private_tag tag)
      : queue_impl(Device, getDefaultOrNew(Device), AsyncHandler, PropList,
                   tag) {};

  /// Constructs a SYCL queue with an async_handler and property_list provided
  /// form a device and a context.
  ///
  /// \param Device is a SYCL device that is used to dispatch tasks submitted
  /// to the queue.
  /// \param Context is a SYCL context to associate with the queue being
  /// constructed.
  /// \param AsyncHandler is a SYCL asynchronous exception handler.
  /// \param PropList is a list of properties to use for queue construction.
  queue_impl(device_impl &Device, std::shared_ptr<context_impl> &&Context,
             const async_handler &AsyncHandler, const property_list &PropList,
             private_tag)
      : MDevice(Device), MContext(std::move(Context)),
        MAsyncHandler(AsyncHandler), MPropList(PropList),
        MIsInorder(has_property<property::queue::in_order>()),
        MIsProfilingEnabled(has_property<property::queue::enable_profiling>()),
        MQueueID{
            MNextAvailableQueueID.fetch_add(1, std::memory_order_relaxed)} {
    verifyProps(PropList);
    if (has_property<property::queue::enable_profiling>()) {
      if (!MDevice.has(aspect::queue_profiling)) {
        throw sycl::exception(make_error_code(errc::feature_not_supported),
                              "Cannot enable profiling, the associated device "
                              "does not have the queue_profiling aspect");
      }
    }
    if (has_property<ext::intel::property::queue::compute_index>()) {
      int Idx = get_property<ext::intel::property::queue::compute_index>()
                    .get_index();
      int NumIndices =
          Device
              .get_info<ext::intel::info::device::max_compute_queue_indices>();
      if (Idx < 0 || Idx >= NumIndices)
        throw sycl::exception(
            make_error_code(errc::invalid),
            "Queue compute index must be a non-negative number less than "
            "device's number of available compute queue indices.");
    }
    if (!MContext->isDeviceValid(Device)) {
      if (MContext->getBackend() == backend::opencl)
        throw sycl::exception(
            make_error_code(errc::invalid),
            "Queue cannot be constructed with the given context and device "
            "since the device is not a member of the context (descendants of "
            "devices from the context are not supported on OpenCL yet).");
      throw sycl::exception(
          make_error_code(errc::invalid),
          "Queue cannot be constructed with the given context and device "
          "since the device is neither a member of the context nor a "
          "descendant of its member.");
    }
    const QueueOrder QOrder =
        MIsInorder ? QueueOrder::Ordered : QueueOrder::OOO;
    MQueue = createQueue(QOrder);
    // This section is the second part of the instrumentation that uses the
    // tracepoint information and notifies

    // We enable XPTI tracing events using the TLS mechanism; if the code
    // location data is available, then the tracing data will be rich.
#if XPTI_ENABLE_INSTRUMENTATION
    // Emit a trace event for queue creation; we currently do not get code
    // location information, so all queueus will have the same UID with a
    // different instance ID until this gets added.
    constructorNotification();
#endif

    trySwitchingToNoEventsMode();
  }

  queue_impl(device_impl &Device, context_impl &Context,
             const async_handler &AsyncHandler, const property_list &PropList,
             private_tag Tag)
      : queue_impl(Device, Context.shared_from_this(), AsyncHandler, PropList,
                   Tag) {}

  sycl::detail::optional<event> getLastEvent();

  /// Constructs a SYCL queue from adapter interoperability handle.
  ///
  /// \param UrQueue is a raw UR queue handle.
  /// \param Context is a SYCL context to associate with the queue being
  /// constructed.
  /// \param AsyncHandler is a SYCL asynchronous exception handler.
  /// \param PropList is the queue properties.
  queue_impl(ur_queue_handle_t UrQueue, context_impl &Context,
             const async_handler &AsyncHandler, const property_list &PropList,
             private_tag)
      : MDevice([&]() -> device_impl & {
          ur_device_handle_t DeviceUr{};
          adapter_impl &Adapter = Context.getAdapter();
          // TODO catch an exception and put it to list of asynchronous
          // exceptions
          Adapter.call<UrApiKind::urQueueGetInfo>(UrQueue, UR_QUEUE_INFO_DEVICE,
                                                  sizeof(DeviceUr), &DeviceUr,
                                                  nullptr);
          device_impl *Device = Context.findMatchingDeviceImpl(DeviceUr);
          if (Device == nullptr) {
            throw sycl::exception(
                make_error_code(errc::invalid),
                "Device provided by native Queue not found in Context.");
          }
          return *Device;
        }()),
        MContext(Context.shared_from_this()), MAsyncHandler(AsyncHandler),
        MPropList(PropList), MQueue(UrQueue),
        MIsInorder(has_property<property::queue::in_order>()),
        MIsProfilingEnabled(has_property<property::queue::enable_profiling>()),
        MQueueID{
            MNextAvailableQueueID.fetch_add(1, std::memory_order_relaxed)} {
    verifyProps(PropList);
    if (has_property<ext::oneapi::property::queue::discard_events>() &&
        has_property<property::queue::enable_profiling>()) {
      throw sycl::exception(make_error_code(errc::invalid),
                            "Queue cannot be constructed with both of "
                            "discard_events and enable_profiling.");
    }

    // The following commented section provides a guideline on how to use the
    // TLS enabled mechanism to create a tracepoint and notify using XPTI. This
    // is the prolog section and the epilog section will initiate the
    // notification.
#if XPTI_ENABLE_INSTRUMENTATION
    // Emit a trace event for queue creation; we currently do not get code
    // location information, so all queueus will have the same UID with a
    // different instance ID until this gets added.
    constructorNotification();
#endif

    trySwitchingToNoEventsMode();
  }

  // Single variadic method works because all the ctors are expected to be
  // "public" except the `private_tag` part restricting the creation to
  // `std::shared_ptr` allocations.
  template <typename... Ts>
  static std::shared_ptr<queue_impl> create(Ts &&...args) {
    return std::make_shared<queue_impl>(std::forward<Ts>(args)...,
                                        private_tag{});
  }

  ~queue_impl() {
    try {
#if XPTI_ENABLE_INSTRUMENTATION
      // The trace event created in the constructor should be active through the
      // lifetime of the queue object as member variable. We will send a
      // notification and destroy the trace event for this queue.
      destructorNotification();
#endif
      throw_asynchronous();
      auto status =
          getAdapter().call_nocheck<UrApiKind::urQueueRelease>(MQueue);
      // If loader is already closed, it'll return a not-initialized status
      // which the UR should convert to SUCCESS code. But that isn't always
      // working on Windows. This is a temporary workaround until that is fixed.
      // TODO: Remove this workaround when UR is fixed, and restore
      // ->call<>() instead of ->call_nocheck<>() above.
      if (status != UR_RESULT_SUCCESS &&
          status != UR_RESULT_ERROR_UNINITIALIZED) {
        __SYCL_CHECK_UR_CODE_NO_EXC(status, getAdapter().getBackend());
      }
    } catch (std::exception &e) {
      __SYCL_REPORT_EXCEPTION_TO_STREAM("exception in ~queue_impl", e);
    }
  }

  /// \return an OpenCL interoperability queue handle.

  cl_command_queue get() {
    ur_native_handle_t nativeHandle = 0;
    getAdapter().call<UrApiKind::urQueueGetNativeHandle>(MQueue, nullptr,
                                                         &nativeHandle);
    __SYCL_OCL_CALL(clRetainCommandQueue,
                    ur::cast<cl_command_queue>(nativeHandle));
    return ur::cast<cl_command_queue>(nativeHandle);
  }

  /// \return an associated SYCL context.
  context get_context() const {
    return createSyclObjFromImpl<context>(MContext);
  }

  adapter_impl &getAdapter() const { return MContext->getAdapter(); }

#ifndef __INTEL_PREVIEW_BREAKING_CHANGES
  const std::shared_ptr<context_impl> &getContextImplPtr() const {
    return MContext;
  }
#endif

  context_impl &getContextImpl() const { return *MContext; }

  device_impl &getDeviceImpl() const { return MDevice; }

  /// \return an associated SYCL device.
  device get_device() const { return createSyclObjFromImpl<device>(MDevice); }

  /// \return true if this queue allows for discarded events.
  bool supportsDiscardingPiEvents() const { return MIsInorder; }

  bool isInOrder() const { return MIsInorder; }

  /// Queries SYCL queue for information.
  ///
  /// The return type depends on information being queried.
  template <typename Param> typename Param::return_type get_info() const;

  /// Queries SYCL queue for SYCL backend-specific information.
  ///
  /// The return type depends on information being queried.
  template <typename Param>
  typename Param::return_type get_backend_info() const;

  /// Provides a hint to the backend to execute previously issued commands on
  /// this queue. Overrides normal batching behaviour. Note that this is merely
  /// a hint and not a guarantee.
  void flush() {
    if (MGraph.lock()) {
      throw sycl::exception(make_error_code(errc::invalid),
                            "flush cannot be called for a queue which is "
                            "recording to a command graph.");
    }
    getAdapter().call<UrApiKind::urQueueFlush>(MQueue);
  }

  /// Submits a command group function object to the queue, in order to be
  /// scheduled for execution on the device.
  ///
  /// \param CGF is a function object containing command group.
  /// \param Loc is the code location of the submit call (default argument)
  /// \param StoreAdditionalInfo makes additional info be stored in event_impl
  /// \return a SYCL event object, which corresponds to the queue the command
  /// group is being enqueued on.
  event submit(const detail::type_erased_cgfo_ty &CGF,
               const detail::code_location &Loc, bool IsTopCodeLoc) {
    return submit_with_event(CGF, {}, Loc, IsTopCodeLoc);
  }

  /// Submits a command group function object to the queue, in order to be
  /// scheduled for execution on the device.
  ///
  /// \param CGF is a function object containing command group.
  /// \param SubmitInfo is additional optional information for the submission.
  /// \param Loc is the code location of the submit call (default argument)
  /// \param StoreAdditionalInfo makes additional info be stored in event_impl
  /// \return a SYCL event object for the submitted command group.
  event submit_with_event(const detail::type_erased_cgfo_ty &CGF,
                          const v1::SubmissionInfo &SubmitInfo,
                          const detail::code_location &Loc, bool IsTopCodeLoc) {

    detail::EventImplPtr ResEvent = submit_impl(CGF, /*CallerNeedsEvent=*/true,
                                                Loc, IsTopCodeLoc, SubmitInfo);
    return createSyclObjFromImpl<event>(ResEvent);
  }

  void submit_without_event(const detail::type_erased_cgfo_ty &CGF,
                            const v1::SubmissionInfo &SubmitInfo,
                            const detail::code_location &Loc,
                            bool IsTopCodeLoc) {
    submit_impl(CGF, /*CallerNeedsEvent=*/false, Loc, IsTopCodeLoc, SubmitInfo);
  }

  /// Performs a blocking wait for the completion of all enqueued tasks in the
  /// queue.
  ///
  /// Synchronous errors will be reported through SYCL exceptions.
  /// @param Loc is the code location of the submit call (default argument)
  void wait(const detail::code_location &Loc = {});

  /// \return list of asynchronous exceptions occurred during execution.
  exception_list getExceptionList() const { return MExceptions; }

  /// @param Loc is the code location of the submit call (default argument)
  void wait_and_throw(const detail::code_location &Loc = {}) {
    wait(Loc);
    throw_asynchronous();
  }

  /// Performs a blocking wait for the completion of all enqueued tasks in the
  /// queue.
  ///
  /// Synchronous errors will be reported through SYCL exceptions.
  /// Asynchronous errors will be passed to the async_handler passed to the
  /// queue on construction. If no async_handler was provided then
  /// asynchronous exceptions will be lost.
  void throw_asynchronous() {
    if (!MAsyncHandler)
      return;

    exception_list Exceptions;
    {
      std::lock_guard<std::mutex> Lock(MMutex);
      std::swap(Exceptions, MExceptions);
    }
    // Unlock the mutex before calling user-provided handler to avoid
    // potential deadlock if the same queue is somehow referenced in the
    // handler.
    if (Exceptions.size())
      MAsyncHandler(std::move(Exceptions));
  }

  /// Creates UR properties array.
  ///
  /// \param PropList SYCL properties.
  /// \param Order specifies whether queue is in-order or out-of-order.
  /// \param Properties UR properties array created from SYCL properties.
  static ur_queue_flags_t createUrQueueFlags(const property_list &PropList,
                                             QueueOrder Order) {
    ur_queue_flags_t CreationFlags = 0;

    if (Order == QueueOrder::OOO) {
      CreationFlags = UR_QUEUE_FLAG_OUT_OF_ORDER_EXEC_MODE_ENABLE;
    }
    if (PropList.has_property<property::queue::enable_profiling>()) {
      CreationFlags |= UR_QUEUE_FLAG_PROFILING_ENABLE;
    }
    if (PropList.has_property<
            ext::oneapi::cuda::property::queue::use_default_stream>()) {
      CreationFlags |= UR_QUEUE_FLAG_USE_DEFAULT_STREAM;
    }
    // Track that priority settings are not ambiguous.
    bool PrioritySeen = false;
    if (PropList
            .has_property<ext::oneapi::property::queue::priority_normal>()) {
      // Normal is the default priority, don't pass anything.
      PrioritySeen = true;
    }
    if (PropList.has_property<ext::oneapi::property::queue::priority_low>()) {
      if (PrioritySeen) {
        throw sycl::exception(
            make_error_code(errc::invalid),
            "Queue cannot be constructed with different priorities.");
      }
      CreationFlags |= UR_QUEUE_FLAG_PRIORITY_LOW;
      PrioritySeen = true;
    }
    if (PropList.has_property<ext::oneapi::property::queue::priority_high>()) {
      if (PrioritySeen) {
        throw sycl::exception(
            make_error_code(errc::invalid),
            "Queue cannot be constructed with different priorities.");
      }
      CreationFlags |= UR_QUEUE_FLAG_PRIORITY_HIGH;
    }
    {
      // Track that submission modes do not conflict.
      bool no_imm_cmdlist = PropList.has_property<
          ext::intel::property::queue::no_immediate_command_list>();
      bool imm_cmdlist = PropList.has_property<
          ext::intel::property::queue::immediate_command_list>();
      if (no_imm_cmdlist && imm_cmdlist) {
        throw sycl::exception(
            make_error_code(errc::invalid),
            "Queue cannot be constructed with conflicting submission modes.");
      }
      if (no_imm_cmdlist)
        CreationFlags |= UR_QUEUE_FLAG_SUBMISSION_BATCHED;
      if (imm_cmdlist)
        CreationFlags |= UR_QUEUE_FLAG_SUBMISSION_IMMEDIATE;
    }
    return CreationFlags;
  }

  /// Creates UR queue.
  ///
  /// \param Order specifies whether the queue being constructed as in-order
  /// or out-of-order.
  ur_queue_handle_t createQueue(QueueOrder Order) {
    ur_queue_handle_t Queue{};
    ur_context_handle_t Context = MContext->getHandleRef();
    ur_device_handle_t Device = MDevice.getHandleRef();
    /*
        sycl::detail::pi::PiQueueProperties Properties[] = {
            PI_QUEUE_FLAGS, createPiQueueProperties(MPropList, Order), 0, 0, 0};
        */
    ur_queue_properties_t Properties = {UR_STRUCTURE_TYPE_QUEUE_PROPERTIES,
                                        nullptr, 0};
    Properties.flags = createUrQueueFlags(MPropList, Order);
    ur_queue_index_properties_t IndexProperties = {
        UR_STRUCTURE_TYPE_QUEUE_INDEX_PROPERTIES, nullptr, 0};
    if (has_property<ext::intel::property::queue::compute_index>()) {
      IndexProperties.computeIndex =
          get_property<ext::intel::property::queue::compute_index>()
              .get_index();
      Properties.pNext = &IndexProperties;
    }
    getAdapter().call<UrApiKind::urQueueCreate>(Context, Device, &Properties,
                                                &Queue);

    return Queue;
  }

  /// \return a raw UR queue handle. The returned handle is not retained. It
  /// is caller responsibility to make sure queue is still alive.
  ur_queue_handle_t &getHandleRef() { return MQueue; }

  /// \return true if the queue was constructed with property specified by
  /// PropertyT.
  template <typename propertyT> bool has_property() const noexcept {
    return MPropList.has_property<propertyT>();
  }

  /// \return a copy of the property of type PropertyT that the queue was
  /// constructed with. If the queue was not constructed with the PropertyT
  /// property, a SYCL exception with errc::invalid error code will be thrown.
  template <typename propertyT> propertyT get_property() const {
    return MPropList.get_property<propertyT>();
  }

  /// Fills the memory pointed by a USM pointer with the value specified.
  ///
  /// \param Ptr is a USM pointer to the memory to fill.
  /// \param Value is a value to be set. Value is cast as an unsigned char.
  /// \param Count is a number of bytes to fill.
  /// \param DepEvents is a vector of events that specifies the kernel
  /// dependencies.
  /// \param CallerNeedsEvent specifies if the caller expects a usable event.
  /// \return an event representing fill operation.
  event memset(void *Ptr, int Value, size_t Count,
               const std::vector<event> &DepEvents, bool CallerNeedsEvent);
  /// Copies data from one memory region to another, both pointed by
  /// USM pointers.
  ///
  /// \param Dest is a USM pointer to the destination memory.
  /// \param Src is a USM pointer to the source memory.
  /// \param Count is a number of bytes to copy.
  /// \param DepEvents is a vector of events that specifies the kernel
  /// dependencies.
  /// \param CallerNeedsEvent specifies if the caller expects a usable event.
  /// \return an event representing copy operation.
  event memcpy(void *Dest, const void *Src, size_t Count,
               const std::vector<event> &DepEvents, bool CallerNeedsEvent,
               const code_location &CodeLoc);
  /// Provides additional information to the underlying runtime about how
  /// different allocations are used.
  ///
  /// \param Ptr is a USM pointer to the allocation.
  /// \param Length is a number of bytes in the allocation.
  /// \param Advice is a device-defined advice for the specified allocation.
  /// \param DepEvents is a vector of events that specifies the kernel
  /// dependencies.
  /// \param CallerNeedsEvent specifies if the caller expects a usable event.
  /// \return an event representing advise operation.
  event mem_advise(const void *Ptr, size_t Length, ur_usm_advice_flags_t Advice,
                   const std::vector<event> &DepEvents, bool CallerNeedsEvent);

  /// Puts exception to the list of asynchronous ecxeptions.
  ///
  /// \param ExceptionPtr is a pointer to exception to be put.
  void reportAsyncException(const std::exception_ptr &ExceptionPtr) {
    std::lock_guard<std::mutex> Lock(MMutex);
    MExceptions.PushBack(ExceptionPtr);
  }

  static ThreadPool &getThreadPool() {
    return GlobalHandler::instance().getHostTaskThreadPool();
  }

  /// Gets the native handle of the SYCL queue.
  ///
  /// \return a native handle.
  ur_native_handle_t getNative(int32_t &NativeHandleDesc) const;

  void registerStreamServiceEvent(const EventImplPtr &Event) {
    std::lock_guard<std::mutex> Lock(MStreamsServiceEventsMutex);
    MStreamsServiceEvents.push_back(Event);
  }

  bool queue_empty() const;

  event memcpyToDeviceGlobal(void *DeviceGlobalPtr, const void *Src,
                             bool IsDeviceImageScope, size_t NumBytes,
                             size_t Offset, const std::vector<event> &DepEvents,
                             bool CallerNeedsEvent);
  event memcpyFromDeviceGlobal(void *Dest, const void *DeviceGlobalPtr,
                               bool IsDeviceImageScope, size_t NumBytes,
                               size_t Offset,
                               const std::vector<event> &DepEvents,
                               bool CallerNeedsEvent);

  void setCommandGraph(
      std::shared_ptr<ext::oneapi::experimental::detail::graph_impl> Graph) {
    std::lock_guard<std::mutex> Lock(MMutex);
    MGraph = Graph;
    MExtGraphDeps.reset();

    if (Graph) {
      MNoLastEventMode = false;
    } else {
      trySwitchingToNoEventsMode();
    }
  }

  std::shared_ptr<ext::oneapi::experimental::detail::graph_impl>
  getCommandGraph() const {
    return MGraph.lock();
  }

  bool hasCommandGraph() const { return !MGraph.expired(); }

  unsigned long long getQueueID() { return MQueueID; }

  void *getTraceEvent() { return MTraceEvent; }

  void setExternalEvent(const event &Event) {
    MInOrderExternalEvent.set([&](std::optional<event> &InOrderExternalEvent) {
      InOrderExternalEvent = Event;
    });
  }

  std::optional<event> popExternalEvent() {
    std::optional<event> Result = std::nullopt;

    MInOrderExternalEvent.unset(
        [&](std::optional<event> &InOrderExternalEvent) {
          std::swap(Result, InOrderExternalEvent);
        });
    return Result;
  }

  const std::vector<event> &
  getExtendDependencyList(const std::vector<event> &DepEvents,
                          std::vector<event> &MutableVec,
                          std::unique_lock<std::mutex> &QueueLock);

  // Called on host task completion that could block some kernels from enqueue.
  // Approach that tracks almost all tasks to provide barrier sync for both ur
  // tasks and host tasks is applicable for out of order queues only. Not needed
  // for in order ones.
  void revisitUnenqueuedCommandsState(const EventImplPtr &CompletedHostTask);

  static context_impl *getContext(queue_impl *Queue) {
    return Queue ? &Queue->getContextImpl() : nullptr;
  }

  // Must be called under MMutex protection
  void doUnenqueuedCommandCleanup(
      const std::shared_ptr<ext::oneapi::experimental::detail::graph_impl>
          &Graph);

  const property_list &getPropList() const { return MPropList; }

  /// Inserts a marker event at the end of the queue. Waiting for this marker
  /// will wait for the completion of all work in the queue at the time of the
  /// insertion, but will not act as a barrier unless the queue is in-order.
  EventImplPtr insertMarkerEvent() {
    auto ResEvent = detail::event_impl::create_device_event(*this);
    ur_event_handle_t UREvent = nullptr;
    getAdapter().call<UrApiKind::urEnqueueEventsWait>(getHandleRef(), 0,
                                                      nullptr, &UREvent);
    ResEvent->setHandle(UREvent);
    return ResEvent;
  }

#ifndef __INTEL_PREVIEW_BREAKING_CHANGES
  // CMPLRLLVM-66082
  // These methods are for accessing a member that should live in the
  // sycl::interop_handle class and will be moved on next ABI breaking window.
  ur_exp_command_buffer_handle_t getInteropGraph() const {
    return MInteropGraph;
  }

  void setInteropGraph(ur_exp_command_buffer_handle_t Graph) {
    MInteropGraph = Graph;
  }
#endif

protected:
  template <typename HandlerType = handler>
  EventImplPtr insertHelperBarrier(const HandlerType &Handler) {
    queue_impl &Queue = Handler.impl->get_queue();
    auto ResEvent = detail::event_impl::create_device_event(Queue);
    ur_event_handle_t UREvent = nullptr;
    getAdapter().call<UrApiKind::urEnqueueEventsWaitWithBarrier>(
        Queue.getHandleRef(), 0, nullptr, &UREvent);
    ResEvent->setHandle(UREvent);
    return ResEvent;
  }

  template <typename HandlerType = handler>
  void synchronizeWithExternalEvent(HandlerType &Handler) {
    // If there is an external event set, add it as a dependency and clear it.
    // We do not need to hold the lock as MLastEventMtx will ensure the last
    // event reflects the corresponding external event dependence as well.
    std::optional<event> ExternalEvent = popExternalEvent();
    if (ExternalEvent)
      Handler.depends_on(*ExternalEvent);
  }

#ifdef __INTEL_PREVIEW_BREAKING_CHANGES
  inline const detail::EventImplPtr &
  parseEvent(const detail::EventImplPtr &Event) {
    assert(!Event || !Event->isDiscarded());
    return Event;
  }
#else
  inline detail::EventImplPtr parseEvent(const event &Event) {
    const detail::EventImplPtr &EventImpl = getSyclObjImpl(Event);
    return EventImpl->isDiscarded() ? nullptr : EventImpl;
  }
#endif

  bool trySwitchingToNoEventsMode() {
    if (MNoLastEventMode.load(std::memory_order_relaxed))
      return true;

    if (!MGraph.expired() || !isInOrder())
      return false;

    if (MDefaultGraphDeps.LastEventPtr != nullptr &&
        !Scheduler::areEventsSafeForSchedulerBypass(
            {*MDefaultGraphDeps.LastEventPtr}, *MContext))
      return false;

    MNoLastEventMode.store(true, std::memory_order_relaxed);
    MDefaultGraphDeps.LastEventPtr = nullptr;
    return true;
  }

  template <typename HandlerType = handler>
  detail::EventImplPtr
  finalizeHandlerInOrderNoEventsUnlocked(HandlerType &Handler) {
    assert(isInOrder());

    MEmpty.store(false, std::memory_order_release);

    synchronizeWithExternalEvent(Handler);

    auto Event = parseEvent(Handler.finalize());

    if (Event &&
        !Scheduler::areEventsSafeForSchedulerBypass({*Event}, *MContext)) {
      MDefaultGraphDeps.LastEventPtr = Event;
      MNoLastEventMode.store(false, std::memory_order_relaxed);
    }

    return Event;
  }

  template <typename HandlerType = handler>
  detail::EventImplPtr
  finalizeHandlerInOrderHostTaskUnlocked(HandlerType &Handler) {
    assert(isInOrder());
    assert(Handler.getType() == CGType::CodeplayHostTask ||
           (Handler.getType() == CGType::ExecCommandBuffer &&
            getSyclObjImpl(Handler)->MExecGraph->containsHostTask()));

    auto &EventToBuildDeps = MGraph.expired() ? MDefaultGraphDeps.LastEventPtr
                                              : MExtGraphDeps.LastEventPtr;

    if (EventToBuildDeps && Handler.getType() != CGType::AsyncAlloc) {
      // We are not in no-event mode, so we can use the last event.
      // depends_on after an async alloc is explicitly disallowed. Async alloc
      // handles in order queue dependencies preemptively, so we skip them.
      // Note: This could be improved by moving the handling of dependencies
      // to before calling the CGF.
      Handler.depends_on(EventToBuildDeps);
    } else if (MNoLastEventMode) {
      // There might be some operations submitted to the queue
      // but the LastEventPtr is not set. If we are to run a host_task,
      // we need to insert a barrier to ensure proper synchronization.
      Handler.depends_on(insertHelperBarrier(Handler));
    }

    MEmpty = false;
    MNoLastEventMode = false;

    synchronizeWithExternalEvent(Handler);

    EventToBuildDeps = parseEvent(Handler.finalize());
    assert(EventToBuildDeps);
    return EventToBuildDeps;
  }

  template <typename HandlerType = handler>
  detail::EventImplPtr
  finalizeHandlerInOrderWithDepsUnlocked(HandlerType &Handler) {
    // this is handled by finalizeHandlerInOrderHostTask
    assert(Handler.getType() != CGType::CodeplayHostTask);
    assert(!(Handler.getType() == CGType::ExecCommandBuffer &&
             getSyclObjImpl(Handler)->MExecGraph->containsHostTask()));

    auto &EventToBuildDeps = MGraph.expired() ? MDefaultGraphDeps.LastEventPtr
                                              : MExtGraphDeps.LastEventPtr;

    // depends_on after an async alloc is explicitly disallowed. Async alloc
    // handles in order queue dependencies preemptively, so we skip them.
    // Note: This could be improved by moving the handling of dependencies
    // to before calling the CGF.
    if (EventToBuildDeps && Handler.getType() != CGType::AsyncAlloc) {
      // If we have last event, this means we are no longer in no-event mode.
      assert(!MNoLastEventMode);
      Handler.depends_on(EventToBuildDeps);
    }

    MEmpty = false;

    synchronizeWithExternalEvent(Handler);

    EventToBuildDeps = parseEvent(Handler.finalize());
    if (EventToBuildDeps)
      MNoLastEventMode = false;

    // TODO: if the event is NOP we should be able to discard it.
    // However, NOP events are used to describe ordering for graph operations
    // Once https://github.com/intel/llvm/issues/18330 is fixed, we can
    // start relying on command buffer in-order property instead.

    return EventToBuildDeps;
  }

  template <typename HandlerType = handler>
  detail::EventImplPtr finalizeHandlerOutOfOrder(HandlerType &Handler) {
    const CGType Type = getSyclObjImpl(Handler)->MCGType;
    std::lock_guard<std::mutex> Lock{MMutex};

    MEmpty.store(false, std::memory_order_release);

    // The following code supports barrier synchronization if host task is
    // involved in the scenario. Native barriers cannot handle host task
    // dependency so in the case where some commands were not enqueued
    // (blocked), we track them to prevent barrier from being enqueued
    // earlier.
    MMissedCleanupRequests.unset(
        [&](MissedCleanupRequestsType &MissedCleanupRequests) {
          for (auto &UpdatedGraph : MissedCleanupRequests)
            doUnenqueuedCommandCleanup(UpdatedGraph);
          MissedCleanupRequests.clear();
        });
    auto &Deps = MGraph.expired() ? MDefaultGraphDeps : MExtGraphDeps;
    if (Type == CGType::Barrier && !Deps.UnenqueuedCmdEvents.empty()) {
      Handler.depends_on(Deps.UnenqueuedCmdEvents);
    }
    if (Deps.LastBarrier &&
        (Type == CGType::CodeplayHostTask || (!Deps.LastBarrier->isEnqueued())))
      Handler.depends_on(Deps.LastBarrier);

    EventImplPtr EventRetImpl = parseEvent(Handler.finalize());
    if (Type == CGType::CodeplayHostTask)
      Deps.UnenqueuedCmdEvents.push_back(EventRetImpl);
    else if (Type == CGType::Barrier || Type == CGType::BarrierWaitlist) {
      Deps.LastBarrier = EventRetImpl;
      Deps.UnenqueuedCmdEvents.clear();
    } else if (!EventRetImpl->isEnqueued()) {
      Deps.UnenqueuedCmdEvents.push_back(EventRetImpl);
    }

    return EventRetImpl;
  }

<<<<<<< HEAD
=======
  template <typename HandlerType = handler>
  void handlerPostProcess(HandlerType &Handler,
                          const optional<SubmitPostProcessF> &PostProcessorFunc,
                          event &Event) {
    bool IsKernel = Handler.getType() == CGType::Kernel;
    bool KernelUsesAssert = false;

    if (IsKernel)
      // Kernel only uses assert if it's non interop one
      KernelUsesAssert =
          (!Handler.MKernel || Handler.MKernel->hasSYCLMetadata()) &&
          Handler.impl->MDeviceKernelInfoPtr->usesAssert();

    auto &PostProcess = *PostProcessorFunc;
    PostProcess(IsKernel, KernelUsesAssert, Event);
  }

>>>>>>> 57fb0b8a
  /// Performs command group submission to the queue.
  ///
  /// \param CGF is a function object containing command group.
  /// \param SecondaryQueue is a pointer to the secondary queue.
  /// \param CallerNeedsEvent is a boolean indicating whether the event is
  ///        required by the user after the call.
  /// \param Loc is the code location of the submit call (default argument)
  /// \param SubmitInfo is additional optional information for the submission.
  /// \return a SYCL event representing submitted command group.
  detail::EventImplPtr submit_impl(const detail::type_erased_cgfo_ty &CGF,
                                   bool CallerNeedsEvent,
                                   const detail::code_location &Loc,
                                   bool IsTopCodeLoc,
                                   const v1::SubmissionInfo &SubmitInfo);

  /// Helper function for submitting a memory operation with a handler.
  /// \param DepEvents is a vector of dependencies of the operation.
  /// \param HandlerFunc is a function that submits the operation with a
  ///        handler.
  template <typename HandlerFuncT>
  event submitWithHandler(const std::vector<event> &DepEvents,
                          bool CallerNeedsEvent, HandlerFuncT HandlerFunc);

  /// Performs submission of a memory operation directly if scheduler can be
  /// bypassed, or with a handler otherwise.
  ///
  /// \param DepEvents is a vector of dependencies of the operation.
  /// \param CallerNeedsEvent specifies if the caller needs an event from this
  ///        memory operation.
  /// \param HandlerFunc is a function that submits the operation with a
  ///        handler.
  /// \param MemMngrFunc is a function that forwards its arguments to the
  ///        appropriate memory manager function.
  /// \param MemMngrArgs are all the arguments that need to be passed to memory
  ///        manager except the last three: dependencies, UR event and
  ///        EventImplPtr are filled out by this helper.
  /// \return an event representing the submitted operation.
  template <typename HandlerFuncT, typename MemMngrFuncT,
            typename... MemMngrArgTs>
  event submitMemOpHelper(const std::vector<event> &DepEvents,
                          bool CallerNeedsEvent, HandlerFuncT HandlerFunc,
                          MemMngrFuncT MemMngrFunc,
                          MemMngrArgTs &&...MemOpArgs);

#ifdef XPTI_ENABLE_INSTRUMENTATION
  // When instrumentation is enabled emits trace event for wait begin and
  // returns the telemetry event generated for the wait
  void *instrumentationProlog(const detail::code_location &CodeLoc,
                              std::string &Name, xpti::stream_id_t StreamID,
                              uint64_t &iid);
  // Uses events generated by the Prolog and emits wait done event
  void instrumentationEpilog(void *TelementryEvent, std::string &Name,
                             xpti::stream_id_t StreamID, uint64_t IId);
#endif

  // We need to emit a queue_create notification when a queue object is created
  void constructorNotification();

  // We need to emit a queue_destroy notification when a queue object is
  // destroyed
  void destructorNotification();

  /// queue_impl.addEvent tracks events with weak pointers
  /// but some events have no other owners. addSharedEvent()
  /// follows events with a shared pointer.
  ///
  /// \param Event is the event to be stored
  void addSharedEvent(const event &Event);

  /// Stores an event that should be associated with the queue
  ///
  /// \param EventImpl is the event to be stored
  void addEvent(const detail::EventImplPtr &EventImpl);

  /// Protects all the fields that can be changed by class' methods.
  mutable std::mutex MMutex;

  device_impl &MDevice;
  const std::shared_ptr<context_impl> MContext;

  /// These events are tracked, but not owned, by the queue.
  std::vector<std::weak_ptr<event_impl>> MEventsWeak;

  /// Events without data dependencies (such as USM) need an owner,
  /// additionally, USM operations are not added to the scheduler command graph,
  /// queue is the only owner on the runtime side.
  exception_list MExceptions;
  const async_handler MAsyncHandler;
  const property_list MPropList;

  ur_queue_handle_t MQueue;

  // Access should be guarded with MMutex
  struct DependencyTrackingItems {
    // This event is employed for enhanced dependency tracking with in-order
    // queue
    EventImplPtr LastEventPtr;
    // The following two items are employed for proper out of order enqueue
    // ordering
    std::vector<EventImplPtr> UnenqueuedCmdEvents;
    EventImplPtr LastBarrier;

    void reset() {
      LastEventPtr = nullptr;
      UnenqueuedCmdEvents.clear();
      LastBarrier = nullptr;
    }
  } MDefaultGraphDeps, MExtGraphDeps;

  // Implement check-lock-check pattern to not lock empty MData as the locks
  // come with runtime overhead.
  template <typename DataType> class CheckLockCheck {
    DataType MData;
    std::atomic_bool MIsSet = false;
    mutable std::mutex MDataMtx;

  public:
    template <typename F> void set(F &&func) {
      std::lock_guard<std::mutex> Lock(MDataMtx);
      MIsSet.store(true, std::memory_order_release);
      std::forward<F>(func)(MData);
    }
    template <typename F> void unset(F &&func) {
      if (MIsSet.load(std::memory_order_acquire)) {
        std::lock_guard<std::mutex> Lock(MDataMtx);
        if (MIsSet.load(std::memory_order_acquire)) {
          std::forward<F>(func)(MData);
          MIsSet.store(false, std::memory_order_release);
        }
      }
    }
    DataType read() {
      if (!MIsSet.load(std::memory_order_acquire))
        return DataType{};
      std::lock_guard<std::mutex> Lock(MDataMtx);
      return MData;
    }
  };

  const bool MIsInorder;

  // Specifies whether this queue records last event. This can only
  // be true if the queue is in-order, the command graph is not
  // associated with the queue and there has never been any host
  // tasks submitted to the queue.
  std::atomic<bool> MNoLastEventMode = false;

  // Used exclusively in getLastEvent and queue_empty() implementations
  std::atomic<bool> MEmpty = true;

  std::vector<EventImplPtr> MStreamsServiceEvents;
  std::mutex MStreamsServiceEventsMutex;

  // All member variable defined here  are needed for the SYCL instrumentation
  // layer. Do not guard these variables below with XPTI_ENABLE_INSTRUMENTATION
  // to ensure we have the same object layout when the macro in the library and
  // SYCL app are not the same.
  void *MTraceEvent = nullptr;
  /// The instance ID of the trace event for queue object
  uint64_t MInstanceID = 0;

  // This event can be optionally provided by users for in-order queues to add
  // an additional dependency for the subsequent submission in to the queue.
  // Access to the event should be guarded with mutex.
  // NOTE: std::optional must not be exposed in the ABI.
  CheckLockCheck<std::optional<event>> MInOrderExternalEvent;

public:
  const bool MIsProfilingEnabled;

protected:
  // Command graph which is associated with this queue for the purposes of
  // recording commands to it.
  std::weak_ptr<ext::oneapi::experimental::detail::graph_impl> MGraph{};

#ifndef __INTEL_PREVIEW_BREAKING_CHANGES
  // CMPLRLLVM-66082
  // This member should be part of the sycl::interop_handle class, but it
  // is an API breaking change. So member lives here temporarily where it can
  // be accessed through the queue member of the interop_handle
  ur_exp_command_buffer_handle_t MInteropGraph{};
#endif

  unsigned long long MQueueID;
  static std::atomic<unsigned long long> MNextAvailableQueueID;

  using MissedCleanupRequestsType = std::deque<
      std::shared_ptr<ext::oneapi::experimental::detail::graph_impl>>;
  CheckLockCheck<MissedCleanupRequestsType> MMissedCleanupRequests;

  friend class sycl::ext::oneapi::experimental::detail::node_impl;

  void verifyProps(const property_list &Props) const;
};

} // namespace detail
} // namespace _V1
} // namespace sycl<|MERGE_RESOLUTION|>--- conflicted
+++ resolved
@@ -854,26 +854,6 @@
     return EventRetImpl;
   }
 
-<<<<<<< HEAD
-=======
-  template <typename HandlerType = handler>
-  void handlerPostProcess(HandlerType &Handler,
-                          const optional<SubmitPostProcessF> &PostProcessorFunc,
-                          event &Event) {
-    bool IsKernel = Handler.getType() == CGType::Kernel;
-    bool KernelUsesAssert = false;
-
-    if (IsKernel)
-      // Kernel only uses assert if it's non interop one
-      KernelUsesAssert =
-          (!Handler.MKernel || Handler.MKernel->hasSYCLMetadata()) &&
-          Handler.impl->MDeviceKernelInfoPtr->usesAssert();
-
-    auto &PostProcess = *PostProcessorFunc;
-    PostProcess(IsKernel, KernelUsesAssert, Event);
-  }
-
->>>>>>> 57fb0b8a
   /// Performs command group submission to the queue.
   ///
   /// \param CGF is a function object containing command group.
