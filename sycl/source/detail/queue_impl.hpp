--- conflicted
+++ resolved
@@ -871,12 +871,8 @@
     return EventRet;
   }
 
+#ifndef __INTEL_PREVIEW_BREAKING_CHANGES
   template <typename HandlerType = handler>
-<<<<<<< HEAD
-  event finalizeHandler(HandlerType &Handler) {
-    return MIsInorder ? finalizeHandlerInOrder(Handler)
-                      : finalizeHandlerOutOfOrder(Handler);
-=======
   void handlerPostProcess(HandlerType &Handler,
                           const optional<SubmitPostProcessF> &PostProcessorFunc,
                           event &Event) {
@@ -892,10 +888,8 @@
 
     auto &PostProcess = *PostProcessorFunc;
     PostProcess(IsKernel, KernelUsesAssert, Event);
->>>>>>> 80a1ff02
-  }
-
-#ifndef __INTEL_PREVIEW_BREAKING_CHANGES
+  }
+
   /// Performs command group submission to the queue.
   ///
   /// \param CGF is a function object containing command group.
