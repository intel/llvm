//==------------------ queue_impl.hpp - SYCL queue -------------------------==//
//
// Part of the LLVM Project, under the Apache License v2.0 with LLVM Exceptions.
// See https://llvm.org/LICENSE.txt for license information.
// SPDX-License-Identifier: Apache-2.0 WITH LLVM-exception
//
//===----------------------------------------------------------------------===//

#pragma once

#include <CL/sycl/context.hpp>
#include <CL/sycl/device.hpp>
#include <CL/sycl/event.hpp>
#include <CL/sycl/exception.hpp>
#include <CL/sycl/exception_list.hpp>
#include <CL/sycl/handler.hpp>
#include <CL/sycl/property_list.hpp>
#include <CL/sycl/stl.hpp>
#include <detail/context_impl.hpp>
#include <detail/device_impl.hpp>
#include <detail/event_impl.hpp>
#include <detail/plugin.hpp>
#include <detail/scheduler/scheduler.hpp>
#include <detail/thread_pool.hpp>

__SYCL_INLINE_NAMESPACE(cl) {
namespace sycl {
namespace detail {

using ContextImplPtr = std::shared_ptr<detail::context_impl>;
using DeviceImplPtr = shared_ptr_class<detail::device_impl>;

/// Sets max number of queues supported by FPGA RT.
const size_t MaxNumQueues = 256;

enum QueueOrder { Ordered, OOO };

class queue_impl {
public:
  /// Constructs a SYCL queue from a device using an async_handler and
  /// property_list provided.
  ///
  /// \param Device is a SYCL device that is used to dispatch tasks submitted
  /// to the queue.
  /// \param AsyncHandler is a SYCL asynchronous exception handler.
  /// \param Order specifies whether the queue being constructed as in-order
  /// or out-of-order.
  /// \param PropList is a list of properties to use for queue construction.
  queue_impl(DeviceImplPtr Device, async_handler AsyncHandler, QueueOrder Order,
             const property_list &PropList)
      : queue_impl(Device,
                   detail::getSyclObjImpl(context(
                       createSyclObjFromImpl<device>(Device), {}, true)),
                   AsyncHandler, Order, PropList){};

  /// Constructs a SYCL queue with an async_handler and property_list provided
  /// form a device and a context.
  ///
  /// \param Device is a SYCL device that is used to dispatch tasks submitted
  /// to the queue.
  /// \param Context is a SYCL context to associate with the queue being
  /// constructed.
  /// \param AsyncHandler is a SYCL asynchronous exception handler.
  /// \param Order specifies whether the queue being constructed as in-order
  /// or out-of-order.
  /// \param PropList is a list of properties to use for queue construction.
  queue_impl(DeviceImplPtr Device, ContextImplPtr Context,
             async_handler AsyncHandler, QueueOrder Order,
             const property_list &PropList)
      : MDevice(Device), MContext(Context), MAsyncHandler(AsyncHandler),
        MPropList(PropList), MHostQueue(MDevice->is_host()),
        MOpenCLInterop(!MHostQueue) {
    if (!MHostQueue) {
      MCommandQueue = createQueue(Order);
    }
    if (!Context->hasDevice(Device))
      throw cl::sycl::invalid_parameter_error(
          "Queue cannot be constructed with the given context and device "
          "as the context does not contain the given device.",
          PI_INVALID_DEVICE);
  }

  /// Constructs a SYCL queue from plugin interoperability handle.
  ///
  /// \param PiQueue is a raw PI queue handle.
  /// \param Context is a SYCL context to associate with the queue being
  /// constructed.
  /// \param AsyncHandler is a SYCL asynchronous exception handler.
  queue_impl(RT::PiQueue PiQueue, ContextImplPtr Context,
             const async_handler &AsyncHandler)
      : MContext(Context), MAsyncHandler(AsyncHandler), MHostQueue(false),
        MOpenCLInterop(true) {

    MCommandQueue = pi::cast<RT::PiQueue>(PiQueue);

    RT::PiDevice Device = nullptr;
    const detail::plugin &Plugin = getPlugin();
    // TODO catch an exception and put it to list of asynchronous exceptions
    Plugin.call<PiApiKind::piQueueGetInfo>(MCommandQueue, PI_QUEUE_INFO_DEVICE,
                                           sizeof(Device), &Device, nullptr);
    MDevice =
        DeviceImplPtr(new device_impl(Device, Context->getPlatformImpl()));

    // TODO catch an exception and put it to list of asynchronous exceptions
    Plugin.call<PiApiKind::piQueueRetain>(MCommandQueue);
  }

  ~queue_impl() {
    throw_asynchronous();
    if (MOpenCLInterop) {
      getPlugin().call<PiApiKind::piQueueRelease>(MCommandQueue);
    }
  }

  /// \return an OpenCL interoperability queue handle.
  cl_command_queue get() {
    if (MOpenCLInterop) {
      getPlugin().call<PiApiKind::piQueueRetain>(MCommandQueue);
      return pi::cast<cl_command_queue>(MCommandQueue);
    }
    throw invalid_object_error(
        "This instance of queue doesn't support OpenCL interoperability",
        PI_INVALID_QUEUE);
  }

  /// \return an associated SYCL context.
  context get_context() const {
    return createSyclObjFromImpl<context>(MContext);
  }

  const plugin &getPlugin() const { return MContext->getPlugin(); }

  ContextImplPtr getContextImplPtr() const { return MContext; }

  /// \return an associated SYCL device.
  device get_device() const { return createSyclObjFromImpl<device>(MDevice); }

  /// \return true if this queue is a SYCL host queue.
  bool is_host() const { return MHostQueue; }

  /// Queries SYCL queue for information.
  ///
  /// The return type depends on information being queried.
  template <info::queue param>
  typename info::param_traits<info::queue, param>::return_type get_info() const;

  /// Submits a command group function object to the queue, in order to be
  /// scheduled for execution on the device.
  ///
  /// On a kernel error, this command group function object is then scheduled
  /// for execution on a secondary queue.
  ///
  /// \param CGF is a function object containing command group.
  /// \param Self is a shared_ptr to this queue.
  /// \param SecondQueue is a shared_ptr to the secondary queue.
  /// \param Loc is the code location of the submit call (default argument)
  /// \return a SYCL event object, which corresponds to the queue the command
  /// group is being enqueued on.
  event submit(const function_class<void(handler &)> &CGF,
               shared_ptr_class<queue_impl> Self,
               shared_ptr_class<queue_impl> SecondQueue,
               const detail::code_location &Loc) {
    try {
      return submit_impl(CGF, Self, Loc);
    } catch (...) {
      {
        std::lock_guard<mutex_class> Guard(MMutex);
        MExceptions.PushBack(std::current_exception());
      }
      return SecondQueue->submit(CGF, SecondQueue, Loc);
    }
  }

  /// Submits a command group function object to the queue, in order to be
  /// scheduled for execution on the device.
  ///
  /// \param CGF is a function object containing command group.
  /// \param Self is a shared_ptr to this queue.
  /// \param Loc is the code location of the submit call (default argument)
  /// \return a SYCL event object for the submitted command group.
  event submit(const function_class<void(handler &)> &CGF,
               shared_ptr_class<queue_impl> Self,
               const detail::code_location &Loc) {
    return submit_impl(CGF, std::move(Self), Loc);
  }

  /// Performs a blocking wait for the completion of all enqueued tasks in the
  /// queue.
  ///
  /// Synchronous errors will be reported through SYCL exceptions.
  /// @param Loc is the code location of the submit call (default argument)
  void wait(const detail::code_location &Loc = {});

  /// \return list of asynchronous exceptions occurred during execution.
  exception_list getExceptionList() const { return MExceptions; }

  /// @param Loc is the code location of the submit call (default argument)
  void wait_and_throw(const detail::code_location &Loc = {}) {
    wait(Loc);
    throw_asynchronous();
  }

  /// Performs a blocking wait for the completion of all enqueued tasks in the
  /// queue.
  ///
  /// Synchronous errors will be reported through SYCL exceptions.
  /// Asynchronous errors will be passed to the async_handler passed to the
  /// queue on construction. If no async_handler was provided then
  /// asynchronous exceptions will be lost.
  void throw_asynchronous() {
    std::unique_lock<mutex_class> lock(MMutex);

    if (MAsyncHandler && MExceptions.size()) {
      exception_list Exceptions;

      std::swap(MExceptions, Exceptions);

      // Unlock the mutex before calling user-provided handler to avoid
      // potential deadlock if the same queue is somehow referenced in the
      // handler.
      lock.unlock();

      MAsyncHandler(std::move(Exceptions));
    }
  }

  /// Creates PI queue.
  ///
  /// \param Order specifies whether the queue being constructed as in-order
  /// or out-of-order.
  RT::PiQueue createQueue(QueueOrder Order) {
    RT::PiQueueProperties CreationFlags = 0;

    if (Order == QueueOrder::OOO) {
      CreationFlags = PI_QUEUE_OUT_OF_ORDER_EXEC_MODE_ENABLE;
    }
    if (MPropList.has_property<property::queue::enable_profiling>()) {
      CreationFlags |= PI_QUEUE_PROFILING_ENABLE;
    }
    RT::PiQueue Queue;
    RT::PiContext Context = MContext->getHandleRef();
    RT::PiDevice Device = MDevice->getHandleRef();
    const detail::plugin &Plugin = getPlugin();
    RT::PiResult Error = Plugin.call_nocheck<PiApiKind::piQueueCreate>(
        Context, Device, CreationFlags, &Queue);

    // If creating out-of-order queue failed and this property is not
    // supported (for example, on FPGA), it will return
    // CL_INVALID_QUEUE_PROPERTIES and will try to create in-order queue.
    if (MSupportOOO && Error == PI_INVALID_QUEUE_PROPERTIES) {
      MSupportOOO = false;
      Queue = createQueue(QueueOrder::Ordered);
    } else {
      Plugin.checkPiResult(Error);
    }

    return Queue;
  }

  /// \return a raw PI handle for a free queue. The returned handle is not
  /// retained. It is caller responsibility to make sure queue is still alive.
  RT::PiQueue &getExclusiveQueueHandleRef() {
    std::lock_guard<mutex_class> Guard(MMutex);

    // To achieve parallelism for FPGA with in order execution model with
    // possibility of two kernels to share data with each other we shall
    // create a queue for every kernel enqueued.
    if (MQueues.size() < MaxNumQueues) {
      MQueues.push_back(createQueue(QueueOrder::Ordered));
      return MQueues.back();
    }

    // If the limit of OpenCL queues is going to be exceeded - take the
    // earliest used queue, wait until it finished and then reuse it.
    MQueueNumber %= MaxNumQueues;
    size_t FreeQueueNum = MQueueNumber++;

    getPlugin().call<PiApiKind::piQueueFinish>(MQueues[FreeQueueNum]);
    return MQueues[FreeQueueNum];
  }

  /// \return a raw PI queue handle. The returned handle is not retained. It
  /// is caller responsibility to make sure queue is still alive.
  RT::PiQueue &getHandleRef() {
    if (MSupportOOO) {
      return MCommandQueue;
    }

    {
      // Reduce the scope since this mutex is also
      // locked inside of getExclusiveQueueHandleRef()
      std::lock_guard<mutex_class> Guard(MMutex);

      if (MQueues.empty()) {
        MQueues.push_back(MCommandQueue);
        return MCommandQueue;
      }
    }

    return getExclusiveQueueHandleRef();
  }

  /// \return true if the queue was constructed with property specified by
  /// PropertyT.
  template <typename propertyT> bool has_property() const {
    return MPropList.has_property<propertyT>();
  }

  /// \return a copy of the property of type PropertyT that the queue was
  /// constructed with. If the queue was not constructed with the PropertyT
  /// property, an invalid_object_error SYCL exception.
  template <typename propertyT> propertyT get_property() const {
    return MPropList.get_property<propertyT>();
  }

  /// Fills the memory pointed by a USM pointer with the value specified.
  ///
  /// \param Impl is a shared_ptr to this queue.
  /// \param Ptr is a USM pointer to the memory to fill.
  /// \param Value is a value to be set. Value is cast as an unsigned char.
  /// \param Count is a number of bytes to fill.
  /// \return an event representing fill operation.
  event memset(shared_ptr_class<queue_impl> Impl, void *Ptr, int Value,
               size_t Count);
  /// Copies data from one memory region to another, both pointed by
  /// USM pointers.
  ///
  /// \param Impl is a shared_ptr to this queue.
  /// \param Dest is a USM pointer to the destination memory.
  /// \param Src is a USM pointer to the source memory.
  /// \param Count is a number of bytes to copy.
  event memcpy(shared_ptr_class<queue_impl> Impl, void *Dest, const void *Src,
               size_t Count);
  /// Provides additional information to the underlying runtime about how
  /// different allocations are used.
  ///
  /// \param Ptr is a USM pointer to the allocation.
  /// \param Length is a number of bytes in the allocation.
  /// \param Advice is a device-defined advice for the specified allocation.
  event mem_advise(const void *Ptr, size_t Length, pi_mem_advice Advice);

  /// Puts exception to the list of asynchronous ecxeptions.
  ///
  /// \param ExceptionPtr is a pointer to exception to be put.
  void reportAsyncException(std::exception_ptr ExceptionPtr) {
    std::lock_guard<mutex_class> Guard(MMutex);
    MExceptions.PushBack(ExceptionPtr);
  }

<<<<<<< HEAD
  ThreadPool &getThreadPool() {
    if (!MHostTaskThreadPool)
      initHostTaskAndEventCallbackThreadPool();

    return *MHostTaskThreadPool;
  }
=======
  /// Gets the native handle of the SYCL queue.
  ///
  /// \return a native handle.
  pi_native_handle getNative() const;
>>>>>>> 3b8dd546

private:
  /// Performs command group submission to the queue.
  ///
  /// \param CGF is a function object containing command group.
  /// \param Self is a pointer to this queue.
  /// \param Loc is the code location of the submit call (default argument)
  /// \return a SYCL event representing submitted command group.
  event submit_impl(const function_class<void(handler &)> &CGF,
                    shared_ptr_class<queue_impl> Self,
                    const detail::code_location &Loc) {
    handler Handler(std::move(Self), MHostQueue);
    CGF(Handler);
    event Event = Handler.finalize(Loc);
    addEvent(Event);
    return Event;
  }

  // When instrumentation is enabled emits trace event for wait begin and
  // returns the telemetry event generated for the wait
  void *instrumentationProlog(const detail::code_location &CodeLoc,
                              string_class &Name, int32_t StreamID,
                              uint64_t &iid);
  // Uses events generated by the Prolog and emits wait done event
  void instrumentationEpilog(void *TelementryEvent, string_class &Name,
                             int32_t StreamID, uint64_t IId);

  /// Stores an event that should be associated with the queue
  ///
  /// \param Event is the event to be stored
  void addEvent(event Event);

  void initHostTaskAndEventCallbackThreadPool();

  /// Protects all the fields that can be changed by class' methods.
  mutex_class MMutex;

  DeviceImplPtr MDevice;
  const ContextImplPtr MContext;
  vector_class<event> MEvents;
  exception_list MExceptions;
  const async_handler MAsyncHandler;
  const property_list MPropList;

  RT::PiQueue MCommandQueue = nullptr;

  /// List of queues created for FPGA device from a single SYCL queue.
  vector_class<RT::PiQueue> MQueues;
  /// Iterator through MQueues.
  size_t MQueueNumber = 0;

  const bool MHostQueue = false;
  const bool MOpenCLInterop = false;
  // Assume OOO support by default.
  bool MSupportOOO = true;

  // Thread pool for host task and event callbacks execution.
  // The thread pool is instantiated upon the very first call to
  // getHostTaskAndEventCallbackThreadPool
  std::unique_ptr<ThreadPool> MHostTaskThreadPool;
};

} // namespace detail
} // namespace sycl
} // __SYCL_INLINE_NAMESPACE(cl)<|MERGE_RESOLUTION|>--- conflicted
+++ resolved
@@ -347,19 +347,17 @@
     MExceptions.PushBack(ExceptionPtr);
   }
 
-<<<<<<< HEAD
   ThreadPool &getThreadPool() {
     if (!MHostTaskThreadPool)
       initHostTaskAndEventCallbackThreadPool();
 
     return *MHostTaskThreadPool;
   }
-=======
+
   /// Gets the native handle of the SYCL queue.
   ///
   /// \return a native handle.
   pi_native_handle getNative() const;
->>>>>>> 3b8dd546
 
 private:
   /// Performs command group submission to the queue.
