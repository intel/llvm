//==------------------ queue_impl.hpp - SYCL queue -------------------------==//
//
// Part of the LLVM Project, under the Apache License v2.0 with LLVM Exceptions.
// See https://llvm.org/LICENSE.txt for license information.
// SPDX-License-Identifier: Apache-2.0 WITH LLVM-exception
//
//===----------------------------------------------------------------------===//

#pragma once

#include <CL/sycl/context.hpp>
#include <CL/sycl/device.hpp>
#include <CL/sycl/event.hpp>
#include <CL/sycl/exception.hpp>
#include <CL/sycl/exception_list.hpp>
#include <CL/sycl/handler.hpp>
#include <CL/sycl/property_list.hpp>
#include <CL/sycl/stl.hpp>
#include <detail/context_impl.hpp>
#include <detail/device_impl.hpp>
#include <detail/event_impl.hpp>
#include <detail/plugin.hpp>
#include <detail/scheduler/scheduler.hpp>
#include <detail/thread_pool.hpp>

__SYCL_INLINE_NAMESPACE(cl) {
namespace sycl {
namespace detail {

using ContextImplPtr = std::shared_ptr<detail::context_impl>;
using DeviceImplPtr = shared_ptr_class<detail::device_impl>;

/// Sets max number of queues supported by FPGA RT.
const size_t MaxNumQueues = 256;

enum QueueOrder { Ordered, OOO };

class queue_impl {
public:
  /// Constructs a SYCL queue from a device using an async_handler and
  /// property_list provided.
  ///
  /// \param Device is a SYCL device that is used to dispatch tasks submitted
  /// to the queue.
  /// \param AsyncHandler is a SYCL asynchronous exception handler.
  /// \param Order specifies whether the queue being constructed as in-order
  /// or out-of-order.
  /// \param PropList is a list of properties to use for queue construction.
  queue_impl(DeviceImplPtr Device, async_handler AsyncHandler, QueueOrder Order,
             const property_list &PropList)
      : queue_impl(Device,
                   detail::getSyclObjImpl(context(
                       createSyclObjFromImpl<device>(Device), {}, true)),
                   AsyncHandler, Order, PropList){};

  /// Constructs a SYCL queue with an async_handler and property_list provided
  /// form a device and a context.
  ///
  /// \param Device is a SYCL device that is used to dispatch tasks submitted
  /// to the queue.
  /// \param Context is a SYCL context to associate with the queue being
  /// constructed.
  /// \param AsyncHandler is a SYCL asynchronous exception handler.
  /// \param Order specifies whether the queue being constructed as in-order
  /// or out-of-order.
  /// \param PropList is a list of properties to use for queue construction.
  queue_impl(DeviceImplPtr Device, ContextImplPtr Context,
             async_handler AsyncHandler, QueueOrder Order,
             const property_list &PropList)
      : MDevice(Device), MContext(Context), MAsyncHandler(AsyncHandler),
        MPropList(PropList), MHostQueue(MDevice->is_host()),
        MOpenCLInterop(!MHostQueue) {
    if (!MHostQueue) {
      MCommandQueue = createQueue(Order);
    }
    if (!Context->hasDevice(Device))
      throw cl::sycl::invalid_parameter_error(
          "Queue cannot be constructed with the given context and device "
          "as the context does not contain the given device.",
          PI_INVALID_DEVICE);
  }

  /// Constructs a SYCL queue from plugin interoperability handle.
  ///
  /// \param PiQueue is a raw PI queue handle.
  /// \param Context is a SYCL context to associate with the queue being
  /// constructed.
  /// \param AsyncHandler is a SYCL asynchronous exception handler.
  queue_impl(RT::PiQueue PiQueue, ContextImplPtr Context,
             const async_handler &AsyncHandler)
      : MContext(Context), MAsyncHandler(AsyncHandler), MHostQueue(false),
        MOpenCLInterop(true) {

    MCommandQueue = pi::cast<RT::PiQueue>(PiQueue);

    RT::PiDevice Device = nullptr;
    const detail::plugin &Plugin = getPlugin();
    // TODO catch an exception and put it to list of asynchronous exceptions
    Plugin.call<PiApiKind::piQueueGetInfo>(MCommandQueue, PI_QUEUE_INFO_DEVICE,
                                           sizeof(Device), &Device, nullptr);
    MDevice =
        DeviceImplPtr(new device_impl(Device, Context->getPlatformImpl()));

    // TODO catch an exception and put it to list of asynchronous exceptions
    Plugin.call<PiApiKind::piQueueRetain>(MCommandQueue);
  }

  ~queue_impl() {
    throw_asynchronous();
    if (MOpenCLInterop) {
      getPlugin().call<PiApiKind::piQueueRelease>(MCommandQueue);
    }
  }

  /// \return an OpenCL interoperability queue handle.
  cl_command_queue get() {
    if (MOpenCLInterop) {
      getPlugin().call<PiApiKind::piQueueRetain>(MCommandQueue);
      return pi::cast<cl_command_queue>(MCommandQueue);
    }
    throw invalid_object_error(
        "This instance of queue doesn't support OpenCL interoperability",
        PI_INVALID_QUEUE);
  }

  /// \return an associated SYCL context.
  context get_context() const {
    return createSyclObjFromImpl<context>(MContext);
  }

  const plugin &getPlugin() const { return MContext->getPlugin(); }

  ContextImplPtr getContextImplPtr() const { return MContext; }

  /// \return an associated SYCL device.
  device get_device() const { return createSyclObjFromImpl<device>(MDevice); }

  /// \return true if this queue is a SYCL host queue.
  bool is_host() const { return MHostQueue; }

  /// Queries SYCL queue for information.
  ///
  /// The return type depends on information being queried.
  template <info::queue param>
  typename info::param_traits<info::queue, param>::return_type get_info() const;

  /// Submits a command group function object to the queue, in order to be
  /// scheduled for execution on the device.
  ///
  /// On a kernel error, this command group function object is then scheduled
  /// for execution on a secondary queue.
  ///
  /// \param CGF is a function object containing command group.
  /// \param Self is a shared_ptr to this queue.
  /// \param SecondQueue is a shared_ptr to the secondary queue.
  /// \param Loc is the code location of the submit call (default argument)
  /// \return a SYCL event object, which corresponds to the queue the command
  /// group is being enqueued on.
  event submit(const function_class<void(handler &)> &CGF,
               shared_ptr_class<queue_impl> Self,
               shared_ptr_class<queue_impl> SecondQueue,
               const detail::code_location &Loc) {
    try {
      return submit_impl(CGF, Self, Loc);
    } catch (...) {
      {
        std::lock_guard<mutex_class> Guard(MMutex);
        MExceptions.PushBack(std::current_exception());
      }
      return SecondQueue->submit(CGF, SecondQueue, Loc);
    }
  }

  /// Submits a command group function object to the queue, in order to be
  /// scheduled for execution on the device.
  ///
  /// \param CGF is a function object containing command group.
  /// \param Self is a shared_ptr to this queue.
  /// \param Loc is the code location of the submit call (default argument)
  /// \return a SYCL event object for the submitted command group.
  event submit(const function_class<void(handler &)> &CGF,
               shared_ptr_class<queue_impl> Self,
               const detail::code_location &Loc) {
    return submit_impl(CGF, std::move(Self), Loc);
  }

  /// Performs a blocking wait for the completion of all enqueued tasks in the
  /// queue.
  ///
  /// Synchronous errors will be reported through SYCL exceptions.
  /// @param Loc is the code location of the submit call (default argument)
  void wait(const detail::code_location &Loc = {});

  /// \return list of asynchronous exceptions occurred during execution.
  exception_list getExceptionList() const { return MExceptions; }

  /// @param Loc is the code location of the submit call (default argument)
  void wait_and_throw(const detail::code_location &Loc = {}) {
    wait(Loc);
    throw_asynchronous();
  }

  /// Performs a blocking wait for the completion of all enqueued tasks in the
  /// queue.
  ///
  /// Synchronous errors will be reported through SYCL exceptions.
  /// Asynchronous errors will be passed to the async_handler passed to the
  /// queue on construction. If no async_handler was provided then
  /// asynchronous exceptions will be lost.
  void throw_asynchronous() {
    std::unique_lock<mutex_class> lock(MMutex);

    if (MAsyncHandler && MExceptions.size()) {
      exception_list Exceptions;

      std::swap(MExceptions, Exceptions);

      // Unlock the mutex before calling user-provided handler to avoid
      // potential deadlock if the same queue is somehow referenced in the
      // handler.
      lock.unlock();

      MAsyncHandler(std::move(Exceptions));
    }
  }

  /// Creates PI queue.
  ///
  /// \param Order specifies whether the queue being constructed as in-order
  /// or out-of-order.
  RT::PiQueue createQueue(QueueOrder Order) {
    RT::PiQueueProperties CreationFlags = 0;

    if (Order == QueueOrder::OOO) {
      CreationFlags = PI_QUEUE_OUT_OF_ORDER_EXEC_MODE_ENABLE;
    }
    if (MPropList.has_property<property::queue::enable_profiling>()) {
      CreationFlags |= PI_QUEUE_PROFILING_ENABLE;
    }
    RT::PiQueue Queue;
    RT::PiContext Context = MContext->getHandleRef();
    RT::PiDevice Device = MDevice->getHandleRef();
    const detail::plugin &Plugin = getPlugin();
    RT::PiResult Error = Plugin.call_nocheck<PiApiKind::piQueueCreate>(
        Context, Device, CreationFlags, &Queue);

    // If creating out-of-order queue failed and this property is not
    // supported (for example, on FPGA), it will return
    // CL_INVALID_QUEUE_PROPERTIES and will try to create in-order queue.
    if (MSupportOOO && Error == PI_INVALID_QUEUE_PROPERTIES) {
      MSupportOOO = false;
      Queue = createQueue(QueueOrder::Ordered);
    } else {
      Plugin.checkPiResult(Error);
    }

    return Queue;
  }

  /// \return a raw PI handle for a free queue. The returned handle is not
  /// retained. It is caller responsibility to make sure queue is still alive.
  RT::PiQueue &getExclusiveQueueHandleRef() {
    std::lock_guard<mutex_class> Guard(MMutex);

    // To achieve parallelism for FPGA with in order execution model with
    // possibility of two kernels to share data with each other we shall
    // create a queue for every kernel enqueued.
    if (MQueues.size() < MaxNumQueues) {
      MQueues.push_back(createQueue(QueueOrder::Ordered));
      return MQueues.back();
    }

    // If the limit of OpenCL queues is going to be exceeded - take the
    // earliest used queue, wait until it finished and then reuse it.
    MQueueNumber %= MaxNumQueues;
    size_t FreeQueueNum = MQueueNumber++;

    getPlugin().call<PiApiKind::piQueueFinish>(MQueues[FreeQueueNum]);
    return MQueues[FreeQueueNum];
  }

  /// \return a raw PI queue handle. The returned handle is not retained. It
  /// is caller responsibility to make sure queue is still alive.
  RT::PiQueue &getHandleRef() {
    if (MSupportOOO) {
      return MCommandQueue;
    }

    {
      // Reduce the scope since this mutex is also
      // locked inside of getExclusiveQueueHandleRef()
      std::lock_guard<mutex_class> Guard(MMutex);

      if (MQueues.empty()) {
        MQueues.push_back(MCommandQueue);
        return MCommandQueue;
      }
    }

    return getExclusiveQueueHandleRef();
  }

  /// \return true if the queue was constructed with property specified by
  /// PropertyT.
  template <typename propertyT> bool has_property() const {
    return MPropList.has_property<propertyT>();
  }

  /// \return a copy of the property of type PropertyT that the queue was
  /// constructed with. If the queue was not constructed with the PropertyT
  /// property, an invalid_object_error SYCL exception.
  template <typename propertyT> propertyT get_property() const {
    return MPropList.get_property<propertyT>();
  }

  /// Fills the memory pointed by a USM pointer with the value specified.
  ///
  /// \param Impl is a shared_ptr to this queue.
  /// \param Ptr is a USM pointer to the memory to fill.
  /// \param Value is a value to be set. Value is cast as an unsigned char.
  /// \param Count is a number of bytes to fill.
  /// \return an event representing fill operation.
  event memset(shared_ptr_class<queue_impl> Impl, void *Ptr, int Value,
               size_t Count);
  /// Copies data from one memory region to another, both pointed by
  /// USM pointers.
  ///
  /// \param Impl is a shared_ptr to this queue.
  /// \param Dest is a USM pointer to the destination memory.
  /// \param Src is a USM pointer to the source memory.
  /// \param Count is a number of bytes to copy.
  event memcpy(shared_ptr_class<queue_impl> Impl, void *Dest, const void *Src,
               size_t Count);
  /// Provides additional information to the underlying runtime about how
  /// different allocations are used.
  ///
  /// \param Ptr is a USM pointer to the allocation.
  /// \param Length is a number of bytes in the allocation.
  /// \param Advice is a device-defined advice for the specified allocation.
  event mem_advise(const void *Ptr, size_t Length, pi_mem_advice Advice);

  /// Puts exception to the list of asynchronous ecxeptions.
  ///
  /// \param ExceptionPtr is a pointer to exception to be put.
  void reportAsyncException(std::exception_ptr ExceptionPtr) {
    std::lock_guard<mutex_class> Guard(MMutex);
    MExceptions.PushBack(ExceptionPtr);
  }

  ThreadPool &getThreadPool() {
    if (!MHostTaskThreadPool)
      initHostTaskAndEventCallbackThreadPool();

    return *MHostTaskThreadPool;
  }

  /// Gets the native handle of the SYCL queue.
  ///
  /// \return a native handle.
  pi_native_handle getNative() const;

  /// Stores an event that should be associated with the queue
  ///
  /// \param Event is the event to be stored
  void addEvent(event Event);

private:
  /// Performs command group submission to the queue.
  ///
  /// \param CGF is a function object containing command group.
  /// \param Self is a pointer to this queue.
  /// \param Loc is the code location of the submit call (default argument)
  /// \return a SYCL event representing submitted command group.
  event submit_impl(const function_class<void(handler &)> &CGF,
                    shared_ptr_class<queue_impl> Self,
                    const detail::code_location &Loc) {
    handler Handler(std::move(Self), MHostQueue);
    Handler.saveCodeLoc(Loc);
    CGF(Handler);
    event Event = Handler.finalize();
    addEvent(Event);
    return Event;
  }

  // When instrumentation is enabled emits trace event for wait begin and
  // returns the telemetry event generated for the wait
  void *instrumentationProlog(const detail::code_location &CodeLoc,
                              string_class &Name, int32_t StreamID,
                              uint64_t &iid);
  // Uses events generated by the Prolog and emits wait done event
  void instrumentationEpilog(void *TelementryEvent, string_class &Name,
                             int32_t StreamID, uint64_t IId);

<<<<<<< HEAD
  /// Stores an event that should be associated with the queue
  ///
  /// \param Event is the event to be stored
  void addEvent(event Event);

  void initHostTaskAndEventCallbackThreadPool();

=======
>>>>>>> bb73d926
  /// Stores a USM operation event that should be associated with the queue
  ///
  /// \param Event is the event to be stored
  void addUSMEvent(event Event);

  /// Protects all the fields that can be changed by class' methods.
  mutex_class MMutex;

  DeviceImplPtr MDevice;
  const ContextImplPtr MContext;
  vector_class<std::weak_ptr<event_impl>> MEvents;
  // USM operations are not added to the scheduler command graph,
  // queue is the only owner on the runtime side.
  vector_class<event> MUSMEvents;
  exception_list MExceptions;
  const async_handler MAsyncHandler;
  const property_list MPropList;

  RT::PiQueue MCommandQueue = nullptr;

  /// List of queues created for FPGA device from a single SYCL queue.
  vector_class<RT::PiQueue> MQueues;
  /// Iterator through MQueues.
  size_t MQueueNumber = 0;

  const bool MHostQueue = false;
  const bool MOpenCLInterop = false;
  // Assume OOO support by default.
  bool MSupportOOO = true;

  // Thread pool for host task and event callbacks execution.
  // The thread pool is instantiated upon the very first call to
  // getHostTaskAndEventCallbackThreadPool
  std::unique_ptr<ThreadPool> MHostTaskThreadPool;
};

} // namespace detail
} // namespace sycl
} // __SYCL_INLINE_NAMESPACE(cl)<|MERGE_RESOLUTION|>--- conflicted
+++ resolved
@@ -391,7 +391,6 @@
   void instrumentationEpilog(void *TelementryEvent, string_class &Name,
                              int32_t StreamID, uint64_t IId);
 
-<<<<<<< HEAD
   /// Stores an event that should be associated with the queue
   ///
   /// \param Event is the event to be stored
@@ -399,8 +398,6 @@
 
   void initHostTaskAndEventCallbackThreadPool();
 
-=======
->>>>>>> bb73d926
   /// Stores a USM operation event that should be associated with the queue
   ///
   /// \param Event is the event to be stored
