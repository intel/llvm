--- conflicted
+++ resolved
@@ -82,9 +82,8 @@
   /// \param AsyncHandler is a SYCL asynchronous exception handler.
   /// \param PropList is a list of properties to use for queue construction.
   queue_impl(const DeviceImplPtr &Device, const async_handler &AsyncHandler,
-             const property_list &PropList, bool Backend_L0_V3 = false)
-      : queue_impl(Device, getDefaultOrNew(Device), AsyncHandler, PropList,
-                   Backend_L0_V3){};
+             const property_list &PropList)
+      : queue_impl(Device, getDefaultOrNew(Device), AsyncHandler, PropList){};
 
   /// Constructs a SYCL queue with an async_handler and property_list provided
   /// form a device and a context.
@@ -96,11 +95,10 @@
   /// \param AsyncHandler is a SYCL asynchronous exception handler.
   /// \param PropList is a list of properties to use for queue construction.
   queue_impl(const DeviceImplPtr &Device, const ContextImplPtr &Context,
-             const async_handler &AsyncHandler, const property_list &PropList,
-             bool Backend_L0_V3 = false)
-      : MBackend_L0_V3(Backend_L0_V3), MDevice(Device), MContext(Context),
-        MAsyncHandler(AsyncHandler), MPropList(PropList),
-        MHostQueue(MDevice->is_host()), MAssertHappenedBuffer(range<1>{1}),
+             const async_handler &AsyncHandler, const property_list &PropList)
+      : MDevice(Device), MContext(Context), MAsyncHandler(AsyncHandler),
+        MPropList(PropList), MHostQueue(MDevice->is_host()),
+        MAssertHappenedBuffer(range<1>{1}),
         MIsInorder(has_property<property::queue::in_order>()),
         MDiscardEvents(
             has_property<ext::oneapi::property::queue::discard_events>()),
@@ -187,28 +185,8 @@
     }
   }
 
-<<<<<<< HEAD
-  /// Constructs a SYCL queue from plugin interoperability handle.
-  ///
-  /// \param PiQueue is a raw PI queue handle.
-  /// \param Context is a SYCL context to associate with the queue being
-  /// constructed.
-  /// \param AsyncHandler is a SYCL asynchronous exception handler.
-  /// \param PropList is the queue properties.
-  queue_impl(RT::PiQueue PiQueue, const ContextImplPtr &Context,
-             const async_handler &AsyncHandler, const property_list &PropList)
-      : MContext(Context), MAsyncHandler(AsyncHandler), MPropList(PropList),
-        MHostQueue(false), MAssertHappenedBuffer(range<1>{1}),
-        MIsInorder(has_property<property::queue::in_order>()),
-        MDiscardEvents(
-            has_property<ext::oneapi::property::queue::discard_events>()),
-        MIsProfilingEnabled(has_property<property::queue::enable_profiling>()),
-        MHasDiscardEventsSupport(MDiscardEvents &&
-                                 (MHostQueue ? true : MIsInorder)) {
-=======
 private:
   void queue_impl_interop(RT::PiQueue PiQueue) {
->>>>>>> 959fad2a
     // The following commented section provides a guideline on how to use the
     // TLS enabled mechanism to create a tracepoint and notify using XPTI. This
     // is the prolog section and the epilog section will initiate the
@@ -502,10 +480,6 @@
     RT::PiDevice Device = MDevice->getHandleRef();
     const detail::plugin &Plugin = getPlugin();
 
-<<<<<<< HEAD
-    assert(Plugin.getBackend() == MDevice->getPlugin().getBackend());
-=======
->>>>>>> 959fad2a
     RT::PiQueueProperties Properties[] = {
         PI_QUEUE_FLAGS, createPiQueueProperties(MPropList, Order), 0, 0, 0};
     if (has_property<ext::intel::property::queue::compute_index>()) {
@@ -514,11 +488,8 @@
       Properties[2] = PI_QUEUE_COMPUTE_INDEX;
       Properties[3] = static_cast<RT::PiQueueProperties>(Idx);
     }
-    RT::PiResult Error =
-        MBackend_L0_V3 ? Plugin.call_nocheck<PiApiKind::piextQueueCreate>(
-                             Context, Device, Properties, &Queue)
-                       : Plugin.call_nocheck<PiApiKind::piextQueueCreate2>(
-                             Context, Device, Properties, &Queue);
+    RT::PiResult Error = Plugin.call_nocheck<PiApiKind::piextQueueCreate>(
+        Context, Device, Properties, &Queue);
 
     // If creating out-of-order queue failed and this property is not
     // supported (for example, on FPGA), it will return
@@ -640,12 +611,6 @@
   ///
   /// \return a native handle.
   pi_native_handle getNative(int32_t &NativeHandleDesc) const;
-
-  // The getNative2 function is added as a temporary measure so that the
-  // existing getNative function can co-exist with it. At the next ABI
-  // redefinition getNative will be removed and getNative2 will be renamed as
-  // getNative.
-  pi_native_handle getNative2(int32_t &NativeHandleDesc) const;
 
   buffer<AssertHappened, 1> &getAssertHappenedBuffer() {
     return MAssertHappenedBuffer;
@@ -786,12 +751,6 @@
   /// Protects all the fields that can be changed by class' methods.
   mutable std::mutex MMutex;
 
-  // This flag indicates whether we are dealing with queues constructed by code
-  // that predates this release. This is a temporary fix to be able to
-  // distinguish between old and new binaries and build queues in different
-  // ways.
-  bool MBackend_L0_V3;
-
   DeviceImplPtr MDevice;
   const ContextImplPtr MContext;
 
