//==------------------ queue_impl.hpp - SYCL queue -------------------------==//
//
// Part of the LLVM Project, under the Apache License v2.0 with LLVM Exceptions.
// See https://llvm.org/LICENSE.txt for license information.
// SPDX-License-Identifier: Apache-2.0 WITH LLVM-exception
//
//===----------------------------------------------------------------------===//

#pragma once

#include <CL/sycl/context.hpp>
#include <CL/sycl/detail/assert_happened.hpp>
#include <CL/sycl/detail/cuda_definitions.hpp>
#include <CL/sycl/device.hpp>
#include <CL/sycl/event.hpp>
#include <CL/sycl/exception.hpp>
#include <CL/sycl/exception_list.hpp>
#include <CL/sycl/handler.hpp>
#include <CL/sycl/properties/context_properties.hpp>
#include <CL/sycl/properties/queue_properties.hpp>
#include <CL/sycl/property_list.hpp>
#include <CL/sycl/stl.hpp>
#include <detail/config.hpp>
#include <detail/context_impl.hpp>
#include <detail/device_impl.hpp>
#include <detail/event_impl.hpp>
#include <detail/plugin.hpp>
#include <detail/scheduler/scheduler.hpp>
#include <detail/thread_pool.hpp>

#include <utility>

__SYCL_INLINE_NAMESPACE(cl) {
namespace sycl {
namespace detail {

using ContextImplPtr = std::shared_ptr<detail::context_impl>;
using DeviceImplPtr = std::shared_ptr<detail::device_impl>;

/// Sets max number of queues supported by FPGA RT.
static constexpr size_t MaxNumQueues = 256;

//// Possible CUDA context types supported by PI CUDA backend
/// TODO: Implement this as a property once there is an extension document
enum class CUDAContextT : char { primary, custom };

/// Default context type created for CUDA backend
constexpr CUDAContextT DefaultContextType = CUDAContextT::custom;

enum QueueOrder { Ordered, OOO };

class queue_impl {
public:
  // \return a default context for the platform if it includes the device
  // passed and default contexts are enabled, a new context otherwise.
  static ContextImplPtr getDefaultOrNew(const DeviceImplPtr &Device) {
    if (!SYCLConfig<SYCL_ENABLE_DEFAULT_CONTEXTS>::get())
      return detail::getSyclObjImpl(
          context{createSyclObjFromImpl<device>(Device), {}, {}});

    ContextImplPtr DefaultContext = detail::getSyclObjImpl(
        Device->get_platform().ext_oneapi_get_default_context());

    if (DefaultContext->hasDevice(Device))
      return DefaultContext;

    return detail::getSyclObjImpl(
        context{createSyclObjFromImpl<device>(Device), {}, {}});
  }
  /// Constructs a SYCL queue from a device using an async_handler and
  /// property_list provided.
  ///
  /// \param Device is a SYCL device that is used to dispatch tasks submitted
  /// to the queue.
  /// \param AsyncHandler is a SYCL asynchronous exception handler.
  /// \param PropList is a list of properties to use for queue construction.
  queue_impl(const DeviceImplPtr &Device, const async_handler &AsyncHandler,
             const property_list &PropList)
      : queue_impl(Device, getDefaultOrNew(Device), AsyncHandler, PropList){};

  /// Constructs a SYCL queue with an async_handler and property_list provided
  /// form a device and a context.
  ///
  /// \param Device is a SYCL device that is used to dispatch tasks submitted
  /// to the queue.
  /// \param Context is a SYCL context to associate with the queue being
  /// constructed.
  /// \param AsyncHandler is a SYCL asynchronous exception handler.
  /// \param PropList is a list of properties to use for queue construction.
  queue_impl(const DeviceImplPtr &Device, const ContextImplPtr &Context,
             const async_handler &AsyncHandler, const property_list &PropList)
      : MDevice(Device), MContext(Context), MAsyncHandler(AsyncHandler),
        MPropList(PropList), MHostQueue(MDevice->is_host()),
        MAssertHappenedBuffer(range<1>{1}),
        MIsInorder(has_property<property::queue::in_order>()) {
    if (!Context->hasDevice(Device))
      throw cl::sycl::invalid_parameter_error(
          "Queue cannot be constructed with the given context and device "
          "as the context does not contain the given device.",
          PI_INVALID_DEVICE);
    if (!MHostQueue) {
      const QueueOrder QOrder =
          MPropList.has_property<property::queue::in_order>()
              ? QueueOrder::Ordered
              : QueueOrder::OOO;
      MQueues.push_back(createQueue(QOrder));
    }
  }

  /// Constructs a SYCL queue from plugin interoperability handle.
  ///
  /// \param PiQueue is a raw PI queue handle.
  /// \param Context is a SYCL context to associate with the queue being
  /// constructed.
  /// \param AsyncHandler is a SYCL asynchronous exception handler.
  queue_impl(RT::PiQueue PiQueue, const ContextImplPtr &Context,
             const async_handler &AsyncHandler)
      : MContext(Context), MAsyncHandler(AsyncHandler), MPropList(),
        MHostQueue(false), MAssertHappenedBuffer(range<1>{1}),
        MIsInorder(has_property<property::queue::in_order>()) {

    MQueues.push_back(pi::cast<RT::PiQueue>(PiQueue));

    RT::PiDevice Device{};
    const detail::plugin &Plugin = getPlugin();
    // TODO catch an exception and put it to list of asynchronous exceptions
    Plugin.call<PiApiKind::piQueueGetInfo>(MQueues[0], PI_QUEUE_INFO_DEVICE,
                                           sizeof(Device), &Device, nullptr);
    MDevice =
        DeviceImplPtr(new device_impl(Device, Context->getPlatformImpl()));

    // TODO catch an exception and put it to list of asynchronous exceptions
    getPlugin().call<PiApiKind::piQueueRetain>(MQueues[0]);
  }

  ~queue_impl() {
    throw_asynchronous();
    if (!MHostQueue) {
      getPlugin().call<PiApiKind::piQueueRelease>(MQueues[0]);
    }
  }

  /// \return an OpenCL interoperability queue handle.
  cl_command_queue get() {
    if (MHostQueue) {
      throw invalid_object_error(
          "This instance of queue doesn't support OpenCL interoperability",
          PI_INVALID_QUEUE);
    }
    getPlugin().call<PiApiKind::piQueueRetain>(MQueues[0]);
    return pi::cast<cl_command_queue>(MQueues[0]);
  }

  /// \return an associated SYCL context.
  context get_context() const {
    return createSyclObjFromImpl<context>(MContext);
  }

  const plugin &getPlugin() const { return MContext->getPlugin(); }

  const ContextImplPtr &getContextImplPtr() const { return MContext; }

  const DeviceImplPtr &getDeviceImplPtr() const { return MDevice; }

  /// \return an associated SYCL device.
  device get_device() const { return createSyclObjFromImpl<device>(MDevice); }

  /// \return true if this queue is a SYCL host queue.
  bool is_host() const { return MHostQueue; }

  /// Queries SYCL queue for information.
  ///
  /// The return type depends on information being queried.
  template <info::queue Param>
  typename info::param_traits<info::queue, Param>::return_type get_info() const;

  using SubmitPostProcessF = std::function<void(bool, bool, event &)>;

  /// Submits a command group function object to the queue, in order to be
  /// scheduled for execution on the device.
  ///
  /// On a kernel error, this command group function object is then scheduled
  /// for execution on a secondary queue.
  ///
  /// \param CGF is a function object containing command group.
  /// \param Self is a shared_ptr to this queue.
  /// \param SecondQueue is a shared_ptr to the secondary queue.
  /// \param Loc is the code location of the submit call (default argument)
  /// \param StoreAdditionalInfo makes additional info be stored in event_impl
  /// \return a SYCL event object, which corresponds to the queue the command
  /// group is being enqueued on.
  event submit(const std::function<void(handler &)> &CGF,
               const std::shared_ptr<queue_impl> &Self,
               const std::shared_ptr<queue_impl> &SecondQueue,
               const detail::code_location &Loc,
               const SubmitPostProcessF *PostProcess = nullptr) {
    try {
      return submit_impl(CGF, Self, Loc, PostProcess);
    } catch (...) {
      {
        std::lock_guard<std::mutex> Lock(MMutex);
        MExceptions.PushBack(std::current_exception());
      }
      return SecondQueue->submit(CGF, SecondQueue, Loc, PostProcess);
    }
  }

  /// Submits a command group function object to the queue, in order to be
  /// scheduled for execution on the device.
  ///
  /// \param CGF is a function object containing command group.
  /// \param Self is a shared_ptr to this queue.
  /// \param Loc is the code location of the submit call (default argument)
  /// \param StoreAdditionalInfo makes additional info be stored in event_impl
  /// \return a SYCL event object for the submitted command group.
  event submit(const std::function<void(handler &)> &CGF,
               const std::shared_ptr<queue_impl> &Self,
               const detail::code_location &Loc,
               const SubmitPostProcessF *PostProcess = nullptr) {
    return submit_impl(CGF, Self, Loc, PostProcess);
  }

  /// Performs a blocking wait for the completion of all enqueued tasks in the
  /// queue.
  ///
  /// Synchronous errors will be reported through SYCL exceptions.
  /// @param Loc is the code location of the submit call (default argument)
  void wait(const detail::code_location &Loc = {});

  /// \return list of asynchronous exceptions occurred during execution.
  exception_list getExceptionList() const { return MExceptions; }

  /// @param Loc is the code location of the submit call (default argument)
  void wait_and_throw(const detail::code_location &Loc = {}) {
    wait(Loc);
    throw_asynchronous();
  }

  /// Performs a blocking wait for the completion of all enqueued tasks in the
  /// queue.
  ///
  /// Synchronous errors will be reported through SYCL exceptions.
  /// Asynchronous errors will be passed to the async_handler passed to the
  /// queue on construction. If no async_handler was provided then
  /// asynchronous exceptions will be lost.
  void throw_asynchronous() {
    if (!MAsyncHandler)
      return;

    exception_list Exceptions;
    {
      std::lock_guard<std::mutex> Lock(MMutex);
      std::swap(Exceptions, MExceptions);
    }
    // Unlock the mutex before calling user-provided handler to avoid
    // potential deadlock if the same queue is somehow referenced in the
    // handler.
    if (Exceptions.size())
      MAsyncHandler(std::move(Exceptions));
  }

  /// Creates PI queue.
  ///
  /// \param Order specifies whether the queue being constructed as in-order
  /// or out-of-order.
  RT::PiQueue createQueue(QueueOrder Order) {
    RT::PiQueueProperties CreationFlags = 0;

    if (Order == QueueOrder::OOO) {
      CreationFlags = PI_QUEUE_OUT_OF_ORDER_EXEC_MODE_ENABLE;
    }
    if (MPropList.has_property<property::queue::enable_profiling>()) {
      CreationFlags |= PI_QUEUE_PROFILING_ENABLE;
    }
    if (MPropList.has_property<property::queue::cuda::use_default_stream>()) {
      CreationFlags |= __SYCL_PI_CUDA_USE_DEFAULT_STREAM;
    }
    RT::PiQueue Queue{};
    RT::PiContext Context = MContext->getHandleRef();
    RT::PiDevice Device = MDevice->getHandleRef();
    const detail::plugin &Plugin = getPlugin();

    assert(Plugin.getBackend() == MDevice->getPlugin().getBackend());
    RT::PiResult Error = Plugin.call_nocheck<PiApiKind::piQueueCreate>(
        Context, Device, CreationFlags, &Queue);

    // If creating out-of-order queue failed and this property is not
    // supported (for example, on FPGA), it will return
    // PI_INVALID_QUEUE_PROPERTIES and will try to create in-order queue.
    if (MSupportOOO && Error == PI_INVALID_QUEUE_PROPERTIES) {
      MSupportOOO = false;
      Queue = createQueue(QueueOrder::Ordered);
    } else {
      Plugin.checkPiResult(Error);
    }

    return Queue;
  }

  /// \return a raw PI handle for a free queue. The returned handle is not
  /// retained. It is caller responsibility to make sure queue is still alive.
  RT::PiQueue &getExclusiveQueueHandleRef() {
    RT::PiQueue *PIQ = nullptr;
    bool ReuseQueue = false;
    {
      std::lock_guard<std::mutex> Lock(MMutex);

      // To achieve parallelism for FPGA with in order execution model with
      // possibility of two kernels to share data with each other we shall
      // create a queue for every kernel enqueued.
      if (MQueues.size() < MaxNumQueues) {
        MQueues.push_back({});
        PIQ = &MQueues.back();
      } else {
        // If the limit of OpenCL queues is going to be exceeded - take the
        // earliest used queue, wait until it finished and then reuse it.
        PIQ = &MQueues[MNextQueueIdx];
        MNextQueueIdx = (MNextQueueIdx + 1) % MaxNumQueues;
        ReuseQueue = true;
      }
    }

    if (!ReuseQueue)
      *PIQ = createQueue(QueueOrder::Ordered);
    else
      getPlugin().call<PiApiKind::piQueueFinish>(*PIQ);

    return *PIQ;
  }

  /// \return a raw PI queue handle. The returned handle is not retained. It
  /// is caller responsibility to make sure queue is still alive.
  RT::PiQueue &getHandleRef() {
    if (MSupportOOO)
      return MQueues[0];

    return getExclusiveQueueHandleRef();
  }

  /// \return true if the queue was constructed with property specified by
  /// PropertyT.
  template <typename propertyT> bool has_property() const {
    return MPropList.has_property<propertyT>();
  }

  /// \return a copy of the property of type PropertyT that the queue was
  /// constructed with. If the queue was not constructed with the PropertyT
  /// property, an invalid_object_error SYCL exception.
  template <typename propertyT> propertyT get_property() const {
    return MPropList.get_property<propertyT>();
  }

  /// Fills the memory pointed by a USM pointer with the value specified.
  ///
  /// \param Self is a shared_ptr to this queue.
  /// \param Ptr is a USM pointer to the memory to fill.
  /// \param Value is a value to be set. Value is cast as an unsigned char.
  /// \param Count is a number of bytes to fill.
  /// \param DepEvents is a vector of events that specifies the kernel
  /// dependencies.
  /// \return an event representing fill operation.
  event memset(const std::shared_ptr<queue_impl> &Self, void *Ptr, int Value,
               size_t Count, const std::vector<event> &DepEvents);
  /// Copies data from one memory region to another, both pointed by
  /// USM pointers.
  ///
  /// \param Self is a shared_ptr to this queue.
  /// \param Dest is a USM pointer to the destination memory.
  /// \param Src is a USM pointer to the source memory.
  /// \param Count is a number of bytes to copy.
  /// \param DepEvents is a vector of events that specifies the kernel
  /// dependencies.
  /// \return an event representing copy operation.
  event memcpy(const std::shared_ptr<queue_impl> &Self, void *Dest,
               const void *Src, size_t Count,
               const std::vector<event> &DepEvents);
  /// Provides additional information to the underlying runtime about how
  /// different allocations are used.
  ///
  /// \param Self is a shared_ptr to this queue.
  /// \param Ptr is a USM pointer to the allocation.
  /// \param Length is a number of bytes in the allocation.
  /// \param Advice is a device-defined advice for the specified allocation.
  /// \param DepEvents is a vector of events that specifies the kernel
  /// dependencies.
  /// \return an event representing advise operation.
  event mem_advise(const std::shared_ptr<queue_impl> &Self, const void *Ptr,
                   size_t Length, pi_mem_advice Advice,
                   const std::vector<event> &DepEvents);

  /// Puts exception to the list of asynchronous ecxeptions.
  ///
  /// \param ExceptionPtr is a pointer to exception to be put.
  void reportAsyncException(const std::exception_ptr &ExceptionPtr) {
    std::lock_guard<std::mutex> Lock(MMutex);
    MExceptions.PushBack(ExceptionPtr);
  }

  ThreadPool &getThreadPool() {
    if (!MHostTaskThreadPool)
      initHostTaskAndEventCallbackThreadPool();

    return *MHostTaskThreadPool;
  }

  void stopThreadPool() {
    if (MHostTaskThreadPool) {
      MHostTaskThreadPool->finishAndWait();
    }
  }

  /// Gets the native handle of the SYCL queue.
  ///
  /// \return a native handle.
  pi_native_handle getNative() const;

  buffer<AssertHappened, 1> &getAssertHappenedBuffer() {
    return MAssertHappenedBuffer;
  }

private:
  /// Performs command group submission to the queue.
  ///
  /// \param CGF is a function object containing command group.
  /// \param Self is a pointer to this queue.
  /// \param Loc is the code location of the submit call (default argument)
  /// \return a SYCL event representing submitted command group.
  event submit_impl(const std::function<void(handler &)> &CGF,
                    const std::shared_ptr<queue_impl> &Self,
                    const detail::code_location &Loc,
                    const SubmitPostProcessF *PostProcess) {
    handler Handler(Self, MHostQueue);
    Handler.saveCodeLoc(Loc);
    CGF(Handler);

    // Scheduler will later omit events, that are not required to execute tasks.
    // Host and interop tasks, however, are not submitted to low-level runtimes
    // and require separate dependency management.
    const CG::CGTYPE Type = Handler.getType();
    if (MIsInorder && (Type == CG::CGTYPE::CodeplayHostTask ||
                       Type == CG::CGTYPE::CodeplayInteropTask))
      Handler.depends_on(MLastEvent);

    event Event;

    if (PostProcess) {
      bool IsKernel = Type == CG::Kernel;
      bool KernelUsesAssert = false;
      if (IsKernel)
<<<<<<< HEAD
        KernelUsesAssert = kernelUsesAssert(Handler.MKernelName, Handler.MOSModuleHandle);
=======
        KernelUsesAssert =
            Handler.MKernel ? true
                            : ProgramManager::getInstance().kernelUsesAssert(
                                  Handler.MOSModuleHandle, Handler.MKernelName);
>>>>>>> 631fd697

      Event = Handler.finalize();

      (*PostProcess)(IsKernel, KernelUsesAssert, Event);
    } else
      Event = Handler.finalize();

    if (MIsInorder)
      MLastEvent = Event;

    addEvent(Event);
    return Event;
  }

  // When instrumentation is enabled emits trace event for wait begin and
  // returns the telemetry event generated for the wait
  void *instrumentationProlog(const detail::code_location &CodeLoc,
                              std::string &Name, int32_t StreamID,
                              uint64_t &iid);
  // Uses events generated by the Prolog and emits wait done event
  void instrumentationEpilog(void *TelementryEvent, std::string &Name,
                             int32_t StreamID, uint64_t IId);

  void initHostTaskAndEventCallbackThreadPool();

  /// queue_impl.addEvent tracks events with weak pointers
  /// but some events have no other owners. addSharedEvent()
  /// follows events with a shared pointer.
  ///
  /// \param Event is the event to be stored
  void addSharedEvent(const event &Event);

  /// Stores an event that should be associated with the queue
  ///
  /// \param Event is the event to be stored
  void addEvent(const event &Event);

  /// Protects all the fields that can be changed by class' methods.
  std::mutex MMutex;

  DeviceImplPtr MDevice;
  const ContextImplPtr MContext;

  /// These events are tracked, but not owned, by the queue.
  std::vector<std::weak_ptr<event_impl>> MEventsWeak;

  /// Events without data dependencies (such as USM) need an owner,
  /// additionally, USM operations are not added to the scheduler command graph,
  /// queue is the only owner on the runtime side.
  std::vector<event> MEventsShared;
  exception_list MExceptions;
  const async_handler MAsyncHandler;
  const property_list MPropList;

  /// List of queues created for FPGA device from a single SYCL queue.
  std::vector<RT::PiQueue> MQueues;
  /// Iterator through MQueues.
  size_t MNextQueueIdx = 0;

  const bool MHostQueue = false;
  // Assume OOO support by default.
  bool MSupportOOO = true;

  // Thread pool for host task and event callbacks execution.
  // The thread pool is instantiated upon the very first call to getThreadPool()
  std::unique_ptr<ThreadPool> MHostTaskThreadPool;

  // Buffer to store assert failure descriptor
  buffer<AssertHappened, 1> MAssertHappenedBuffer;

  event MLastEvent;
  const bool MIsInorder;
};

} // namespace detail
} // namespace sycl
} // __SYCL_INLINE_NAMESPACE(cl)<|MERGE_RESOLUTION|>--- conflicted
+++ resolved
@@ -447,15 +447,11 @@
       bool IsKernel = Type == CG::Kernel;
       bool KernelUsesAssert = false;
       if (IsKernel)
-<<<<<<< HEAD
-        KernelUsesAssert = kernelUsesAssert(Handler.MKernelName, Handler.MOSModuleHandle);
-=======
         KernelUsesAssert =
             Handler.MKernel ? true
                             : ProgramManager::getInstance().kernelUsesAssert(
                                   Handler.MOSModuleHandle, Handler.MKernelName);
->>>>>>> 631fd697
-
+      
       Event = Handler.finalize();
 
       (*PostProcess)(IsKernel, KernelUsesAssert, Event);
