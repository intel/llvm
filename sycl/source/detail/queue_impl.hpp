//==------------------ queue_impl.hpp - SYCL queue -------------------------==//
//
// Part of the LLVM Project, under the Apache License v2.0 with LLVM Exceptions.
// See https://llvm.org/LICENSE.txt for license information.
// SPDX-License-Identifier: Apache-2.0 WITH LLVM-exception
//
//===----------------------------------------------------------------------===//

#pragma once

#include <detail/config.hpp>
#include <detail/context_impl.hpp>
#include <detail/device_impl.hpp>
#include <detail/device_info.hpp>
#include <detail/event_impl.hpp>
#include <detail/global_handler.hpp>
#include <detail/handler_impl.hpp>
#include <detail/kernel_impl.hpp>
#include <detail/plugin.hpp>
#include <detail/scheduler/scheduler.hpp>
#include <detail/stream_impl.hpp>
#include <detail/thread_pool.hpp>
#include <sycl/context.hpp>
#include <sycl/detail/assert_happened.hpp>
#include <sycl/detail/cuda_definitions.hpp>
#include <sycl/device.hpp>
#include <sycl/event.hpp>
#include <sycl/exception.hpp>
#include <sycl/exception_list.hpp>
#include <sycl/ext/codeplay/experimental/fusion_properties.hpp>
#include <sycl/handler.hpp>
#include <sycl/properties/queue_properties.hpp>
#include <sycl/property_list.hpp>
#include <sycl/queue.hpp>

#include "detail/graph_impl.hpp"

#include <utility>

#ifdef XPTI_ENABLE_INSTRUMENTATION
#include "xpti/xpti_trace_framework.hpp"
#include <detail/xpti_registry.hpp>
#endif

namespace sycl {
inline namespace _V1 {

// forward declaration

namespace ext::oneapi::experimental::detail {
class graph_impl;
}

namespace detail {

using ContextImplPtr = std::shared_ptr<detail::context_impl>;
using DeviceImplPtr = std::shared_ptr<detail::device_impl>;

/// Sets max number of queues supported by FPGA RT.
static constexpr size_t MaxNumQueues = 256;

//// Possible CUDA context types supported by PI CUDA backend
/// TODO: Implement this as a property once there is an extension document
enum class CUDAContextT : char { primary, custom };

/// Default context type created for CUDA backend
constexpr CUDAContextT DefaultContextType = CUDAContextT::custom;

enum QueueOrder { Ordered, OOO };

class queue_impl {
public:
  // \return a default context for the platform if it includes the device
  // passed and default contexts are enabled, a new context otherwise.
  static ContextImplPtr getDefaultOrNew(const DeviceImplPtr &Device) {
    if (!SYCLConfig<SYCL_ENABLE_DEFAULT_CONTEXTS>::get())
      return detail::getSyclObjImpl(
          context{createSyclObjFromImpl<device>(Device), {}, {}});

    ContextImplPtr DefaultContext = detail::getSyclObjImpl(
        Device->get_platform().ext_oneapi_get_default_context());
    if (DefaultContext->isDeviceValid(Device))
      return DefaultContext;
    return detail::getSyclObjImpl(
        context{createSyclObjFromImpl<device>(Device), {}, {}});
  }
  /// Constructs a SYCL queue from a device using an async_handler and
  /// property_list provided.
  ///
  /// \param Device is a SYCL device that is used to dispatch tasks submitted
  /// to the queue.
  /// \param AsyncHandler is a SYCL asynchronous exception handler.
  /// \param PropList is a list of properties to use for queue construction.
  queue_impl(const DeviceImplPtr &Device, const async_handler &AsyncHandler,
             const property_list &PropList)
      : queue_impl(Device, getDefaultOrNew(Device), AsyncHandler, PropList) {};

  /// Constructs a SYCL queue with an async_handler and property_list provided
  /// form a device and a context.
  ///
  /// \param Device is a SYCL device that is used to dispatch tasks submitted
  /// to the queue.
  /// \param Context is a SYCL context to associate with the queue being
  /// constructed.
  /// \param AsyncHandler is a SYCL asynchronous exception handler.
  /// \param PropList is a list of properties to use for queue construction.
  queue_impl(const DeviceImplPtr &Device, const ContextImplPtr &Context,
             const async_handler &AsyncHandler, const property_list &PropList)
      : MDevice(Device), MContext(Context), MAsyncHandler(AsyncHandler),
        MPropList(PropList),
        MIsInorder(MPropList.has_property<property::queue::in_order>()),
        MDiscardEvents(
            MPropList
                .has_property<ext::oneapi::property::queue::discard_events>()),
        MIsProfilingEnabled(
            MPropList.has_property<property::queue::enable_profiling>()),
        MQueueID{
            MNextAvailableQueueID.fetch_add(1, std::memory_order_relaxed)} {
    if (MPropList.has_property<property::queue::enable_profiling>()) {
      if (MPropList
              .has_property<ext::oneapi::property::queue::discard_events>())
        throw sycl::exception(make_error_code(errc::invalid),
                              "Queue cannot be constructed with both of "
                              "discard_events and enable_profiling.");
      // fallback profiling support. See MFallbackProfiling
      if (MDevice->has(aspect::queue_profiling)) {
        // When piGetDeviceAndHostTimer is not supported, compute the
        // profiling time OpenCL version < 2.1 case
        if (!getDeviceImplPtr()->isGetDeviceAndHostTimerSupported())
          MFallbackProfiling = true;
      } else {
        throw sycl::exception(make_error_code(errc::feature_not_supported),
                              "Cannot enable profiling, the associated device "
                              "does not have the queue_profiling aspect");
      }
    }
    if (MPropList.has_property<ext::intel::property::queue::compute_index>()) {
      int Idx =
          MPropList.get_property<ext::intel::property::queue::compute_index>()
              .get_index();
      int NumIndices =
          createSyclObjFromImpl<device>(Device)
              .get_info<ext::intel::info::device::max_compute_queue_indices>();
      if (Idx < 0 || Idx >= NumIndices)
        throw sycl::exception(
            make_error_code(errc::invalid),
            "Queue compute index must be a non-negative number less than "
            "device's number of available compute queue indices.");
    }
    if (MPropList.has_property<
            ext::codeplay::experimental::property::queue::enable_fusion>() &&
        !MDevice->get_info<
            ext::codeplay::experimental::info::device::supports_fusion>()) {
      throw sycl::exception(
          make_error_code(errc::invalid),
          "Cannot enable fusion if device does not support fusion");
    }
    if (!Context->isDeviceValid(Device)) {
      if (Context->getBackend() == backend::opencl)
        throw sycl::exception(
            make_error_code(errc::invalid),
            "Queue cannot be constructed with the given context and device "
            "since the device is not a member of the context (descendants of "
            "devices from the context are not supported on OpenCL yet).");
      throw sycl::exception(
          make_error_code(errc::invalid),
          "Queue cannot be constructed with the given context and device "
          "since the device is neither a member of the context nor a "
          "descendant of its member.");
    }

    const QueueOrder QOrder =
        MIsInorder ? QueueOrder::Ordered : QueueOrder::OOO;
    MQueues.push_back(createQueue(QOrder));
    // This section is the second part of the instrumentation that uses the
    // tracepoint information and notifies

    // We enable XPTI tracing events using the TLS mechanism; if the code
    // location data is available, then the tracing data will be rich.
#if XPTI_ENABLE_INSTRUMENTATION
    constexpr uint16_t NotificationTraceType =
        static_cast<uint16_t>(xpti::trace_point_type_t::queue_create);
    // Using the instance override constructor for use with queues as queues
    // maintain instance IDs in the object
    XPTIScope PrepareNotify((void *)this, NotificationTraceType,
                            SYCL_STREAM_NAME, MQueueID, "queue_create");
    // Cache the trace event, stream id and instance IDs for the destructor
    if (xptiCheckTraceEnabled(PrepareNotify.streamID(),
                              NotificationTraceType)) {
      MTraceEvent = (void *)PrepareNotify.traceEvent();
      MStreamID = PrepareNotify.streamID();
      MInstanceID = PrepareNotify.instanceID();
      // Add the function to capture meta data for the XPTI trace event
      PrepareNotify.addMetadata([&](auto TEvent) {
        xpti::addMetadata(TEvent, "sycl_context",
                          reinterpret_cast<size_t>(MContext->getHandleRef()));
        if (MDevice) {
          xpti::addMetadata(TEvent, "sycl_device_name",
                            MDevice->getDeviceName());
          xpti::addMetadata(TEvent, "sycl_device",
                            reinterpret_cast<size_t>(MDevice->getHandleRef()));
        }
        xpti::addMetadata(TEvent, "is_inorder", MIsInorder);
        xpti::addMetadata(TEvent, "queue_id", MQueueID);
        xpti::addMetadata(TEvent, "queue_handle",
                          reinterpret_cast<size_t>(getHandleRef()));
      });
      // Also publish to TLS
      xpti::framework::stash_tuple(XPTI_QUEUE_INSTANCE_ID_KEY, MQueueID);
      PrepareNotify.notify();
    }
#endif
  }

  event getLastEvent();

private:
  void queue_impl_interop(sycl::detail::pi::PiQueue PiQueue) {
    if (MPropList
            .has_property<ext::oneapi::property::queue::discard_events>() &&
        MPropList.has_property<property::queue::enable_profiling>()) {
      throw sycl::exception(make_error_code(errc::invalid),
                            "Queue cannot be constructed with both of "
                            "discard_events and enable_profiling.");
    }

    MQueues.push_back(pi::cast<sycl::detail::pi::PiQueue>(PiQueue));

    sycl::detail::pi::PiDevice DevicePI{};
    const PluginPtr &Plugin = getPlugin();
    // TODO catch an exception and put it to list of asynchronous exceptions
    Plugin->call<PiApiKind::piQueueGetInfo>(
        MQueues[0], PI_QUEUE_INFO_DEVICE, sizeof(DevicePI), &DevicePI, nullptr);
    MDevice = MContext->findMatchingDeviceImpl(DevicePI);
    if (MDevice == nullptr) {
      throw sycl::exception(
          make_error_code(errc::invalid),
          "Device provided by native Queue not found in Context.");
    }
    // The following commented section provides a guideline on how to use the
    // TLS enabled mechanism to create a tracepoint and notify using XPTI. This
    // is the prolog section and the epilog section will initiate the
    // notification.
#if XPTI_ENABLE_INSTRUMENTATION
    constexpr uint16_t NotificationTraceType =
        static_cast<uint16_t>(xpti::trace_point_type_t::queue_create);
    XPTIScope PrepareNotify((void *)this, NotificationTraceType,
                            SYCL_STREAM_NAME, MQueueID, "queue_create");
    if (xptiCheckTraceEnabled(PrepareNotify.streamID(),
                              NotificationTraceType)) {
      // Cache the trace event, stream id and instance IDs for the destructor
      MTraceEvent = (void *)PrepareNotify.traceEvent();
      MStreamID = PrepareNotify.streamID();
      MInstanceID = PrepareNotify.instanceID();

      // Add the function to capture meta data for the XPTI trace event
      PrepareNotify.addMetadata([&](auto TEvent) {
        xpti::addMetadata(TEvent, "sycl_context",
                          reinterpret_cast<size_t>(MContext->getHandleRef()));
        if (MDevice) {
          xpti::addMetadata(TEvent, "sycl_device_name",
                            MDevice->getDeviceName());
          xpti::addMetadata(TEvent, "sycl_device",
                            reinterpret_cast<size_t>(MDevice->getHandleRef()));
        }
        xpti::addMetadata(TEvent, "is_inorder", MIsInorder);
        xpti::addMetadata(TEvent, "queue_id", MQueueID);
        xpti::addMetadata(TEvent, "queue_handle", getHandleRef());
      });
      // Also publish to TLS before notification
      xpti::framework::stash_tuple(XPTI_QUEUE_INSTANCE_ID_KEY, MQueueID);
      PrepareNotify.notify();
    }
#endif
  }

public:
  /// Constructs a SYCL queue from plugin interoperability handle.
  ///
  /// \param PiQueue is a raw PI queue handle.
  /// \param Context is a SYCL context to associate with the queue being
  /// constructed.
  /// \param AsyncHandler is a SYCL asynchronous exception handler.
  queue_impl(sycl::detail::pi::PiQueue PiQueue, const ContextImplPtr &Context,
             const async_handler &AsyncHandler)
      : MContext(Context), MAsyncHandler(AsyncHandler),
        MIsInorder(MPropList.has_property<property::queue::in_order>()),
        MDiscardEvents(
            MPropList
                .has_property<ext::oneapi::property::queue::discard_events>()),
        MIsProfilingEnabled(
            MPropList.has_property<property::queue::enable_profiling>()),
        MQueueID{
            MNextAvailableQueueID.fetch_add(1, std::memory_order_relaxed)} {
    queue_impl_interop(PiQueue);
  }

  /// Constructs a SYCL queue from plugin interoperability handle.
  ///
  /// \param PiQueue is a raw PI queue handle.
  /// \param Context is a SYCL context to associate with the queue being
  /// constructed.
  /// \param AsyncHandler is a SYCL asynchronous exception handler.
  /// \param PropList is the queue properties.
  queue_impl(sycl::detail::pi::PiQueue PiQueue, const ContextImplPtr &Context,
             const async_handler &AsyncHandler, const property_list &PropList)
      : MContext(Context), MAsyncHandler(AsyncHandler), MPropList(PropList),
        MIsInorder(MPropList.has_property<property::queue::in_order>()),
        MDiscardEvents(
            MPropList
                .has_property<ext::oneapi::property::queue::discard_events>()),
        MIsProfilingEnabled(
            MPropList.has_property<property::queue::enable_profiling>()) {
    queue_impl_interop(PiQueue);
  }

  ~queue_impl() {
    try {
      // The trace event created in the constructor should be active through the
      // lifetime of the queue object as member variables when ABI breakage is
      // allowed. This example shows MTraceEvent as a member variable.
#if XPTI_ENABLE_INSTRUMENTATION
      constexpr uint16_t NotificationTraceType =
          static_cast<uint16_t>(xpti::trace_point_type_t::queue_destroy);
      if (xptiCheckTraceEnabled(MStreamID, NotificationTraceType)) {
        // Used cached information in member variables
        xptiNotifySubscribers(MStreamID, NotificationTraceType, nullptr,
                              (xpti::trace_event_data_t *)MTraceEvent,
                              MInstanceID,
                              static_cast<const void *>("queue_destroy"));
        xptiReleaseEvent((xpti::trace_event_data_t *)MTraceEvent);
      }
#endif
      throw_asynchronous();
      cleanup_fusion_cmd();
      getPlugin()->call<PiApiKind::piQueueRelease>(MQueues[0]);
    } catch (std::exception &e) {
      __SYCL_REPORT_EXCEPTION_TO_STREAM("exception in ~queue_impl", e);
    }
  }

  /// \return an OpenCL interoperability queue handle.
  cl_command_queue get() {
    getPlugin()->call<PiApiKind::piQueueRetain>(MQueues[0]);
    return pi::cast<cl_command_queue>(MQueues[0]);
  }

  /// \return an associated SYCL context.
  context get_context() const {
    return createSyclObjFromImpl<context>(MContext);
  }

  const PluginPtr &getPlugin() const { return MContext->getPlugin(); }

  const ContextImplPtr &getContextImplPtr() const { return MContext; }

  const DeviceImplPtr &getDeviceImplPtr() const { return MDevice; }

  /// \return an associated SYCL device.
  device get_device() const { return createSyclObjFromImpl<device>(MDevice); }

  /// \return true if the discard event property was set at time of creation.
  bool hasDiscardEventsProperty() const { return MDiscardEvents; }

  /// \return true if this queue allows for discarded events.
  bool supportsDiscardingPiEvents() const { return MIsInorder; }

  bool isInOrder() const { return MIsInorder; }

  /// Queries SYCL queue for information.
  ///
  /// The return type depends on information being queried.
  template <typename Param> typename Param::return_type get_info() const;

  /// Queries SYCL queue for SYCL backend-specific information.
  ///
  /// The return type depends on information being queried.
  template <typename Param>
  typename Param::return_type get_backend_info() const;

  /// Provides a hint to the backend to execute previously issued commands on
  /// this queue. Overrides normal batching behaviour. Note that this is merely
  /// a hint and not a guarantee.
  void flush() {
    if (MGraph.lock()) {
      throw sycl::exception(make_error_code(errc::invalid),
                            "flush cannot be called for a queue which is "
                            "recording to a command graph.");
    }
    for (const auto &queue : MQueues) {
      getPlugin()->call<PiApiKind::piQueueFlush>(queue);
    }
  }

  using SubmitPostProcessF = std::function<void(bool, bool, event &)>;

  /// Submits a command group function object to the queue, in order to be
  /// scheduled for execution on the device.
  ///
  /// On a kernel error, this command group function object is then scheduled
  /// for execution on a secondary queue.
  ///
  /// \param CGF is a function object containing command group.
  /// \param Self is a shared_ptr to this queue.
  /// \param SecondQueue is a shared_ptr to the secondary queue.
  /// \param Loc is the code location of the submit call (default argument)
  /// \param StoreAdditionalInfo makes additional info be stored in event_impl
  /// \return a SYCL event object, which corresponds to the queue the command
  /// group is being enqueued on.
  event submit(const std::function<void(handler &)> &CGF,
               const std::shared_ptr<queue_impl> &Self,
               const std::shared_ptr<queue_impl> &SecondQueue,
               const detail::code_location &Loc,
               const SubmitPostProcessF *PostProcess = nullptr) {
    event ResEvent;
    try {
      ResEvent = submit_impl(CGF, Self, Self, SecondQueue,
                             /*CallerNeedsEvent=*/true, Loc, PostProcess);
    } catch (...) {
      ResEvent =
          SecondQueue->submit_impl(CGF, SecondQueue, Self, SecondQueue,
                                   /*CallerNeedsEvent=*/true, Loc, PostProcess);
    }
    return discard_or_return(ResEvent);
  }

  /// Submits a command group function object to the queue, in order to be
  /// scheduled for execution on the device.
  ///
  /// \param CGF is a function object containing command group.
  /// \param Self is a shared_ptr to this queue.
  /// \param Loc is the code location of the submit call (default argument)
  /// \param StoreAdditionalInfo makes additional info be stored in event_impl
  /// \return a SYCL event object for the submitted command group.
  event submit(const std::function<void(handler &)> &CGF,
               const std::shared_ptr<queue_impl> &Self,
               const detail::code_location &Loc,
               const SubmitPostProcessF *PostProcess = nullptr) {
    auto ResEvent = submit_impl(CGF, Self, Self, nullptr,
                                /*CallerNeedsEvent=*/true, Loc, PostProcess);
    return discard_or_return(ResEvent);
  }

  void submit_without_event(const std::function<void(handler &)> &CGF,
                            const std::shared_ptr<queue_impl> &Self,
                            const detail::code_location &Loc,
                            const SubmitPostProcessF *PostProcess = nullptr) {
    submit_impl(CGF, Self, Self, nullptr, /*CallerNeedsEvent=*/false, Loc,
                PostProcess);
  }

  /// Performs a blocking wait for the completion of all enqueued tasks in the
  /// queue.
  ///
  /// Synchronous errors will be reported through SYCL exceptions.
  /// @param Loc is the code location of the submit call (default argument)
  void wait(const detail::code_location &Loc = {});

  /// \return list of asynchronous exceptions occurred during execution.
  exception_list getExceptionList() const { return MExceptions; }

  /// @param Loc is the code location of the submit call (default argument)
  void wait_and_throw(const detail::code_location &Loc = {}) {
    wait(Loc);
    throw_asynchronous();
  }

  /// Performs a blocking wait for the completion of all enqueued tasks in the
  /// queue.
  ///
  /// Synchronous errors will be reported through SYCL exceptions.
  /// Asynchronous errors will be passed to the async_handler passed to the
  /// queue on construction. If no async_handler was provided then
  /// asynchronous exceptions will be lost.
  void throw_asynchronous() {
    if (!MAsyncHandler)
      return;

    exception_list Exceptions;
    {
      std::lock_guard<std::mutex> Lock(MMutex);
      std::swap(Exceptions, MExceptions);
    }
    // Unlock the mutex before calling user-provided handler to avoid
    // potential deadlock if the same queue is somehow referenced in the
    // handler.
    if (Exceptions.size())
      MAsyncHandler(std::move(Exceptions));
  }

  /// Creates PI properties array.
  ///
  /// \param PropList SYCL properties.
  /// \param Order specifies whether queue is in-order or out-of-order.
  /// \param Properties PI properties array created from SYCL properties.
  static sycl::detail::pi::PiQueueProperties
  createPiQueueProperties(const property_list &PropList, QueueOrder Order) {
    sycl::detail::pi::PiQueueProperties CreationFlags = 0;

    if (Order == QueueOrder::OOO) {
      CreationFlags = PI_QUEUE_FLAG_OUT_OF_ORDER_EXEC_MODE_ENABLE;
    }
    if (PropList.has_property<property::queue::enable_profiling>()) {
      CreationFlags |= PI_QUEUE_FLAG_PROFILING_ENABLE;
    }
    if (PropList.has_property<
            ext::oneapi::cuda::property::queue::use_default_stream>()) {
      CreationFlags |= __SYCL_PI_CUDA_USE_DEFAULT_STREAM;
    }
    if (PropList.has_property<ext::oneapi::property::queue::discard_events>()) {
      // Pass this flag to the Level Zero plugin to be able to check it from
      // queue property.
      CreationFlags |= PI_EXT_ONEAPI_QUEUE_FLAG_DISCARD_EVENTS;
    }
    // Track that priority settings are not ambiguous.
    bool PrioritySeen = false;
    if (PropList
            .has_property<ext::oneapi::property::queue::priority_normal>()) {
      // Normal is the default priority, don't pass anything.
      PrioritySeen = true;
    }
    if (PropList.has_property<ext::oneapi::property::queue::priority_low>()) {
      if (PrioritySeen) {
        throw sycl::exception(
            make_error_code(errc::invalid),
            "Queue cannot be constructed with different priorities.");
      }
      CreationFlags |= PI_EXT_ONEAPI_QUEUE_FLAG_PRIORITY_LOW;
      PrioritySeen = true;
    }
    if (PropList.has_property<ext::oneapi::property::queue::priority_high>()) {
      if (PrioritySeen) {
        throw sycl::exception(
            make_error_code(errc::invalid),
            "Queue cannot be constructed with different priorities.");
      }
      CreationFlags |= PI_EXT_ONEAPI_QUEUE_FLAG_PRIORITY_HIGH;
    }
    // Track that submission modes do not conflict.
    bool SubmissionSeen = false;
    if (PropList.has_property<
            ext::intel::property::queue::no_immediate_command_list>()) {
      SubmissionSeen = true;
      CreationFlags |= PI_EXT_QUEUE_FLAG_SUBMISSION_NO_IMMEDIATE;
    }
    if (PropList.has_property<
            ext::intel::property::queue::immediate_command_list>()) {
      if (SubmissionSeen) {
        throw sycl::exception(
            make_error_code(errc::invalid),
            "Queue cannot be constructed with different submission modes.");
      }
      SubmissionSeen = true;
      CreationFlags |= PI_EXT_QUEUE_FLAG_SUBMISSION_IMMEDIATE;
    }
    return CreationFlags;
  }

  /// Creates PI queue.
  ///
  /// \param Order specifies whether the queue being constructed as in-order
  /// or out-of-order.
  sycl::detail::pi::PiQueue createQueue(QueueOrder Order) {
    sycl::detail::pi::PiQueue Queue{};
    sycl::detail::pi::PiContext Context = MContext->getHandleRef();
    sycl::detail::pi::PiDevice Device = MDevice->getHandleRef();
    const PluginPtr &Plugin = getPlugin();

    sycl::detail::pi::PiQueueProperties Properties[] = {
        PI_QUEUE_FLAGS, createPiQueueProperties(MPropList, Order), 0, 0, 0};
    if (MPropList.has_property<ext::intel::property::queue::compute_index>()) {
      int Idx =
          MPropList.get_property<ext::intel::property::queue::compute_index>()
              .get_index();
      Properties[2] = PI_QUEUE_COMPUTE_INDEX;
      Properties[3] = static_cast<sycl::detail::pi::PiQueueProperties>(Idx);
    }
    sycl::detail::pi::PiResult Error =
        Plugin->call_nocheck<PiApiKind::piextQueueCreate>(Context, Device,
                                                          Properties, &Queue);

    // If creating out-of-order queue failed and this property is not
    // supported (for example, on FPGA), it will return
    // PI_ERROR_INVALID_QUEUE_PROPERTIES and will try to create in-order queue.
    if (!MEmulateOOO && Error == PI_ERROR_INVALID_QUEUE_PROPERTIES) {
      MEmulateOOO = true;
      Queue = createQueue(QueueOrder::Ordered);
    } else {
      Plugin->checkPiResult(Error);
    }

    return Queue;
  }

  /// \return a raw PI handle for a free queue. The returned handle is not
  /// retained. It is caller responsibility to make sure queue is still alive.
  sycl::detail::pi::PiQueue &getExclusiveQueueHandleRef() {
    sycl::detail::pi::PiQueue *PIQ = nullptr;
    bool ReuseQueue = false;
    {
      std::lock_guard<std::mutex> Lock(MMutex);

      // To achieve parallelism for FPGA with in order execution model with
      // possibility of two kernels to share data with each other we shall
      // create a queue for every kernel enqueued.
      if (MQueues.size() < MaxNumQueues) {
        MQueues.push_back({});
        PIQ = &MQueues.back();
      } else {
        // If the limit of OpenCL queues is going to be exceeded - take the
        // earliest used queue, wait until it finished and then reuse it.
        PIQ = &MQueues[MNextQueueIdx];
        MNextQueueIdx = (MNextQueueIdx + 1) % MaxNumQueues;
        ReuseQueue = true;
      }
    }

    if (!ReuseQueue)
      *PIQ = createQueue(QueueOrder::Ordered);
    else
      getPlugin()->call<PiApiKind::piQueueFinish>(*PIQ);

    return *PIQ;
  }

  /// \return a raw PI queue handle. The returned handle is not retained. It
  /// is caller responsibility to make sure queue is still alive.
  sycl::detail::pi::PiQueue &getHandleRef() {
    if (!MEmulateOOO)
      return MQueues[0];

    return getExclusiveQueueHandleRef();
  }

<<<<<<< HEAD
=======
  /// \return true if the queue was constructed with property specified by
  /// PropertyT.
  template <typename propertyT> bool has_property() const noexcept {
    return MPropList.has_property<propertyT>();
  }

  /// \return a copy of the property of type PropertyT that the queue was
  /// constructed with. If the queue was not constructed with the PropertyT
  /// property, a SYCL exception with errc::invalid error code will be thrown.
  template <typename propertyT> propertyT get_property() const {
    return MPropList.get_property<propertyT>();
  }

>>>>>>> 0f0b6997
  /// Fills the memory pointed by a USM pointer with the value specified.
  ///
  /// \param Self is a shared_ptr to this queue.
  /// \param Ptr is a USM pointer to the memory to fill.
  /// \param Value is a value to be set. Value is cast as an unsigned char.
  /// \param Count is a number of bytes to fill.
  /// \param DepEvents is a vector of events that specifies the kernel
  /// dependencies.
  /// \param CallerNeedsEvent specifies if the caller expects a usable event.
  /// \return an event representing fill operation.
  event memset(const std::shared_ptr<queue_impl> &Self, void *Ptr, int Value,
               size_t Count, const std::vector<event> &DepEvents,
               bool CallerNeedsEvent);
  /// Copies data from one memory region to another, both pointed by
  /// USM pointers.
  ///
  /// \param Self is a shared_ptr to this queue.
  /// \param Dest is a USM pointer to the destination memory.
  /// \param Src is a USM pointer to the source memory.
  /// \param Count is a number of bytes to copy.
  /// \param DepEvents is a vector of events that specifies the kernel
  /// dependencies.
  /// \param CallerNeedsEvent specifies if the caller expects a usable event.
  /// \return an event representing copy operation.
  event memcpy(const std::shared_ptr<queue_impl> &Self, void *Dest,
               const void *Src, size_t Count,
               const std::vector<event> &DepEvents, bool CallerNeedsEvent,
               const code_location &CodeLoc);
  /// Provides additional information to the underlying runtime about how
  /// different allocations are used.
  ///
  /// \param Self is a shared_ptr to this queue.
  /// \param Ptr is a USM pointer to the allocation.
  /// \param Length is a number of bytes in the allocation.
  /// \param Advice is a device-defined advice for the specified allocation.
  /// \param DepEvents is a vector of events that specifies the kernel
  /// dependencies.
  /// \param CallerNeedsEvent specifies if the caller expects a usable event.
  /// \return an event representing advise operation.
  event mem_advise(const std::shared_ptr<queue_impl> &Self, const void *Ptr,
                   size_t Length, pi_mem_advice Advice,
                   const std::vector<event> &DepEvents, bool CallerNeedsEvent);

  /// Puts exception to the list of asynchronous ecxeptions.
  ///
  /// \param ExceptionPtr is a pointer to exception to be put.
  void reportAsyncException(const std::exception_ptr &ExceptionPtr) {
    std::lock_guard<std::mutex> Lock(MMutex);
    MExceptions.PushBack(ExceptionPtr);
  }

  static ThreadPool &getThreadPool() {
    return GlobalHandler::instance().getHostTaskThreadPool();
  }

  /// Gets the native handle of the SYCL queue.
  ///
  /// \return a native handle.
  pi_native_handle getNative(int32_t &NativeHandleDesc) const;

  void registerStreamServiceEvent(const EventImplPtr &Event) {
    std::lock_guard<std::mutex> Lock(MStreamsServiceEventsMutex);
    MStreamsServiceEvents.push_back(Event);
  }

  bool ext_oneapi_empty() const;

  /// Check whether the queue is in fusion mode.
  ///
  /// \return true if the queue is in fusion mode, false otherwise.
  bool is_in_fusion_mode() {
    return detail::Scheduler::getInstance().isInFusionMode(
        std::hash<typename std::shared_ptr<queue_impl>::element_type *>()(
            this));
  }

  event memcpyToDeviceGlobal(const std::shared_ptr<queue_impl> &Self,
                             void *DeviceGlobalPtr, const void *Src,
                             bool IsDeviceImageScope, size_t NumBytes,
                             size_t Offset, const std::vector<event> &DepEvents,
                             bool CallerNeedsEvent);
  event memcpyFromDeviceGlobal(const std::shared_ptr<queue_impl> &Self,
                               void *Dest, const void *DeviceGlobalPtr,
                               bool IsDeviceImageScope, size_t NumBytes,
                               size_t Offset,
                               const std::vector<event> &DepEvents,
                               bool CallerNeedsEvent);

  bool isProfilingFallback() { return MFallbackProfiling; }

  void setCommandGraph(
      std::shared_ptr<ext::oneapi::experimental::detail::graph_impl> Graph) {
    std::lock_guard<std::mutex> Lock(MMutex);
    MGraph = Graph;
    MExtGraphDeps.reset();
  }

  std::shared_ptr<ext::oneapi::experimental::detail::graph_impl>
  getCommandGraph() const {
    return MGraph.lock();
  }

  unsigned long long getQueueID() { return MQueueID; }

  void setExternalEvent(const event &Event) {
    std::lock_guard<std::mutex> Lock(MInOrderExternalEventMtx);
    MInOrderExternalEvent = Event;
  }

  std::optional<event> popExternalEvent() {
    std::lock_guard<std::mutex> Lock(MInOrderExternalEventMtx);
    std::optional<event> Result = std::nullopt;
    std::swap(Result, MInOrderExternalEvent);
    return Result;
  }

  const std::vector<event> &
  getExtendDependencyList(const std::vector<event> &DepEvents,
                          std::vector<event> &MutableVec,
                          std::unique_lock<std::mutex> &QueueLock);

  // Helps to manage host tasks presence in scenario with barrier usage.
  // Approach that tracks almost all tasks to provide barrier sync for both pi
  // tasks and host tasks is applicable for out of order queues only. No-op
  // for in order ones.
  void tryToResetEnqueuedBarrierDep(const EventImplPtr &EnqueuedBarrierEvent);

  // Called on host task completion that could block some kernels from enqueue.
  // Approach that tracks almost all tasks to provide barrier sync for both pi
  // tasks and host tasks is applicable for out of order queues only. Not neede
  // for in order ones.
  void revisitUnenqueuedCommandsState(const EventImplPtr &CompletedHostTask);

  static ContextImplPtr getContext(const QueueImplPtr &Queue) {
    return Queue ? Queue->getContextImplPtr() : nullptr;
  }

  // Must be called under MMutex protection
  void doUnenqueuedCommandCleanup(
      const std::shared_ptr<ext::oneapi::experimental::detail::graph_impl>
          &Graph);

  const property_list &getPropList() const { return MPropList; }

protected:
  event discard_or_return(const event &Event);
  // Hook to the scheduler to clean up any fusion command held on destruction.
  void cleanup_fusion_cmd();

  template <typename HandlerType = handler>
  EventImplPtr insertHelperBarrier(const HandlerType &Handler) {
    auto ResEvent = std::make_shared<detail::event_impl>(Handler.MQueue);
    getPlugin()->call<PiApiKind::piEnqueueEventsWaitWithBarrier>(
        Handler.MQueue->getHandleRef(), 0, nullptr, &ResEvent->getHandleRef());
    return ResEvent;
  }

  // template is needed for proper unit testing
  template <typename HandlerType = handler>
  void finalizeHandler(HandlerType &Handler, event &EventRet) {
    if (MIsInorder) {
      // Accessing and changing of an event isn't atomic operation.
      // Hence, here is the lock for thread-safety.
      std::lock_guard<std::mutex> Lock{MMutex};

      auto &EventToBuildDeps = MGraph.expired() ? MDefaultGraphDeps.LastEventPtr
                                                : MExtGraphDeps.LastEventPtr;

      // This dependency is needed for the following purposes:
      //    - host tasks are handled by the runtime and cannot be implicitly
      //    synchronized by the backend.
      //    - to prevent the 2nd kernel enqueue when the 1st kernel is blocked
      //    by a host task. This dependency allows to build the enqueue order in
      //    the RT but will not be passed to the backend. See getPIEvents in
      //    Command.
      if (EventToBuildDeps) {
        // In the case where the last event was discarded and we are to run a
        // host_task, we insert a barrier into the queue and use the resulting
        // event as the dependency for the host_task.
        // Note that host_task events can never be discarded, so this will not
        // insert barriers between host_task enqueues.
        if (EventToBuildDeps->isDiscarded() &&
            Handler.getType() == CG::CodeplayHostTask)
          EventToBuildDeps = insertHelperBarrier(Handler);

        if (!EventToBuildDeps->isDiscarded())
          Handler.depends_on(EventToBuildDeps);
      }

      // If there is an external event set, add it as a dependency and clear it.
      // We do not need to hold the lock as MLastEventMtx will ensure the last
      // event reflects the corresponding external event dependence as well.
      std::optional<event> ExternalEvent = popExternalEvent();
      if (ExternalEvent)
        Handler.depends_on(*ExternalEvent);

      EventRet = Handler.finalize();
      EventToBuildDeps = getSyclObjImpl(EventRet);
    } else {
      const CG::CGTYPE Type = Handler.getType();
      std::lock_guard<std::mutex> Lock{MMutex};
      // The following code supports barrier synchronization if host task is
      // involved in the scenario. Native barriers cannot handle host task
      // dependency so in the case where some commands were not enqueued
      // (blocked), we track them to prevent barrier from being enqueued
      // earlier.
      {
        std::lock_guard<std::mutex> RequestLock(MMissedCleanupRequestsMtx);
        for (auto &UpdatedGraph : MMissedCleanupRequests)
          doUnenqueuedCommandCleanup(UpdatedGraph);
        MMissedCleanupRequests.clear();
      }
      auto &Deps = MGraph.expired() ? MDefaultGraphDeps : MExtGraphDeps;
      if (Type == CG::Barrier && !Deps.UnenqueuedCmdEvents.empty()) {
        Handler.depends_on(Deps.UnenqueuedCmdEvents);
      }
      if (Deps.LastBarrier)
        Handler.depends_on(Deps.LastBarrier);
      EventRet = Handler.finalize();
      EventImplPtr EventRetImpl = getSyclObjImpl(EventRet);
      if (Type == CG::CodeplayHostTask)
        Deps.UnenqueuedCmdEvents.push_back(EventRetImpl);
      else if (!EventRetImpl->isEnqueued()) {
        if (Type == CG::Barrier || Type == CG::BarrierWaitlist) {
          Deps.LastBarrier = EventRetImpl;
          Deps.UnenqueuedCmdEvents.clear();
        } else
          Deps.UnenqueuedCmdEvents.push_back(EventRetImpl);
      }
    }
  }

  /// Performs command group submission to the queue.
  ///
  /// \param CGF is a function object containing command group.
  /// \param Self is a pointer to this queue.
  /// \param PrimaryQueue is a pointer to the primary queue. This may be the
  ///        same as Self.
  /// \param SecondaryQueue is a pointer to the secondary queue. This may be the
  ///        same as Self.
  /// \param CallerNeedsEvent is a boolean indicating whether the event is
  ///        required by the user after the call.
  /// \param Loc is the code location of the submit call (default argument)
  /// \return a SYCL event representing submitted command group.
  event submit_impl(const std::function<void(handler &)> &CGF,
                    const std::shared_ptr<queue_impl> &Self,
                    const std::shared_ptr<queue_impl> &PrimaryQueue,
                    const std::shared_ptr<queue_impl> &SecondaryQueue,
                    bool CallerNeedsEvent, const detail::code_location &Loc,
                    const SubmitPostProcessF *PostProcess);

  /// Helper function for submitting a memory operation with a handler.
  /// \param Self is a shared_ptr to this queue.
  /// \param DepEvents is a vector of dependencies of the operation.
  /// \param HandlerFunc is a function that submits the operation with a
  ///        handler.
  template <typename HandlerFuncT>
  event submitWithHandler(const std::shared_ptr<queue_impl> &Self,
                          const std::vector<event> &DepEvents,
                          HandlerFuncT HandlerFunc);

  /// Performs submission of a memory operation directly if scheduler can be
  /// bypassed, or with a handler otherwise.
  ///
  /// \param Self is a shared_ptr to this queue.
  /// \param DepEvents is a vector of dependencies of the operation.
  /// \param CallerNeedsEvent specifies if the caller needs an event from this
  ///        memory operation.
  /// \param HandlerFunc is a function that submits the operation with a
  ///        handler.
  /// \param MemMngrFunc is a function that forwards its arguments to the
  ///        appropriate memory manager function.
  /// \param MemMngrArgs are all the arguments that need to be passed to memory
  ///        manager except the last three: dependencies, PI event and
  ///        EventImplPtr are filled out by this helper.
  /// \return an event representing the submitted operation.
  template <typename HandlerFuncT, typename MemMngrFuncT,
            typename... MemMngrArgTs>
  event submitMemOpHelper(const std::shared_ptr<queue_impl> &Self,
                          const std::vector<event> &DepEvents,
                          bool CallerNeedsEvent, HandlerFuncT HandlerFunc,
                          MemMngrFuncT MemMngrFunc, MemMngrArgTs... MemOpArgs);

  // When instrumentation is enabled emits trace event for wait begin and
  // returns the telemetry event generated for the wait
  void *instrumentationProlog(const detail::code_location &CodeLoc,
                              std::string &Name, int32_t StreamID,
                              uint64_t &iid);
  // Uses events generated by the Prolog and emits wait done event
  void instrumentationEpilog(void *TelementryEvent, std::string &Name,
                             int32_t StreamID, uint64_t IId);

  /// queue_impl.addEvent tracks events with weak pointers
  /// but some events have no other owners. addSharedEvent()
  /// follows events with a shared pointer.
  ///
  /// \param Event is the event to be stored
  void addSharedEvent(const event &Event);

  /// Stores an event that should be associated with the queue
  ///
  /// \param Event is the event to be stored
  void addEvent(const event &Event);

  /// Protects all the fields that can be changed by class' methods.
  mutable std::mutex MMutex;

  DeviceImplPtr MDevice;
  const ContextImplPtr MContext;

  /// These events are tracked, but not owned, by the queue.
  std::vector<std::weak_ptr<event_impl>> MEventsWeak;

  /// Events without data dependencies (such as USM) need an owner,
  /// additionally, USM operations are not added to the scheduler command graph,
  /// queue is the only owner on the runtime side.
  std::vector<event> MEventsShared;
  exception_list MExceptions;
  const async_handler MAsyncHandler;
  const property_list MPropList;

  /// List of queues created for FPGA device from a single SYCL queue.
  std::vector<sycl::detail::pi::PiQueue> MQueues;
  /// Iterator through MQueues.
  size_t MNextQueueIdx = 0;

  /// Indicates that a native out-of-order queue could not be created and we
  /// need to emulate it with multiple native in-order queues.
  bool MEmulateOOO = false;

  // Access should be guarded with MMutex
  struct DependencyTrackingItems {
    // This event is employed for enhanced dependency tracking with in-order
    // queue
    EventImplPtr LastEventPtr;
    // The following two items are employed for proper out of order enqueue
    // ordering
    std::vector<EventImplPtr> UnenqueuedCmdEvents;
    EventImplPtr LastBarrier;

    void reset() {
      LastEventPtr = nullptr;
      UnenqueuedCmdEvents.clear();
      LastBarrier = nullptr;
    }
  } MDefaultGraphDeps, MExtGraphDeps;

  const bool MIsInorder;

  std::vector<EventImplPtr> MStreamsServiceEvents;
  std::mutex MStreamsServiceEventsMutex;

  // All member variable defined here  are needed for the SYCL instrumentation
  // layer. Do not guard these variables below with XPTI_ENABLE_INSTRUMENTATION
  // to ensure we have the same object layout when the macro in the library and
  // SYCL app are not the same.
  void *MTraceEvent = nullptr;
  /// The stream under which the traces are emitted from the queue object
  uint8_t MStreamID = 0;
  /// The instance ID of the trace event for queue object
  uint64_t MInstanceID = 0;

  // the fallback implementation of profiling info
  bool MFallbackProfiling = false;

  // This event can be optionally provided by users for in-order queues to add
  // an additional dependency for the subsequent submission in to the queue.
  // Access to the event should be guarded with MInOrderExternalEventMtx.
  // NOTE: std::optional must not be exposed in the ABI.
  std::optional<event> MInOrderExternalEvent;
  mutable std::mutex MInOrderExternalEventMtx;

public:
  // Queue constructed with the discard_events property
  const bool MDiscardEvents;
  const bool MIsProfilingEnabled;

protected:
  // Command graph which is associated with this queue for the purposes of
  // recording commands to it.
  std::weak_ptr<ext::oneapi::experimental::detail::graph_impl> MGraph{};

  unsigned long long MQueueID;
  static std::atomic<unsigned long long> MNextAvailableQueueID;

  std::deque<std::shared_ptr<ext::oneapi::experimental::detail::graph_impl>>
      MMissedCleanupRequests;
  std::mutex MMissedCleanupRequestsMtx;

  friend class sycl::ext::oneapi::experimental::detail::node_impl;
};

} // namespace detail
} // namespace _V1
} // namespace sycl<|MERGE_RESOLUTION|>--- conflicted
+++ resolved
@@ -632,22 +632,6 @@
     return getExclusiveQueueHandleRef();
   }
 
-<<<<<<< HEAD
-=======
-  /// \return true if the queue was constructed with property specified by
-  /// PropertyT.
-  template <typename propertyT> bool has_property() const noexcept {
-    return MPropList.has_property<propertyT>();
-  }
-
-  /// \return a copy of the property of type PropertyT that the queue was
-  /// constructed with. If the queue was not constructed with the PropertyT
-  /// property, a SYCL exception with errc::invalid error code will be thrown.
-  template <typename propertyT> propertyT get_property() const {
-    return MPropList.get_property<propertyT>();
-  }
-
->>>>>>> 0f0b6997
   /// Fills the memory pointed by a USM pointer with the value specified.
   ///
   /// \param Self is a shared_ptr to this queue.
