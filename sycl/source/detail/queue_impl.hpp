//==------------------ queue_impl.hpp - SYCL queue -------------------------==//
//
// Part of the LLVM Project, under the Apache License v2.0 with LLVM Exceptions.
// See https://llvm.org/LICENSE.txt for license information.
// SPDX-License-Identifier: Apache-2.0 WITH LLVM-exception
//
//===----------------------------------------------------------------------===//

#pragma once

#include <CL/sycl/context.hpp>
#include <CL/sycl/detail/assert_happened.hpp>
#include <CL/sycl/detail/cuda_definitions.hpp>
#include <CL/sycl/device.hpp>
#include <CL/sycl/event.hpp>
#include <CL/sycl/exception.hpp>
#include <CL/sycl/exception_list.hpp>
#include <CL/sycl/handler.hpp>
#include <CL/sycl/properties/context_properties.hpp>
#include <CL/sycl/properties/queue_properties.hpp>
#include <CL/sycl/property_list.hpp>
#include <CL/sycl/stl.hpp>
#include <detail/config.hpp>
#include <detail/context_impl.hpp>
#include <detail/device_impl.hpp>
#include <detail/event_impl.hpp>
#include <detail/plugin.hpp>
#include <detail/scheduler/scheduler.hpp>
#include <detail/thread_pool.hpp>

#include <utility>

__SYCL_INLINE_NAMESPACE(cl) {
namespace sycl {
namespace detail {

using ContextImplPtr = std::shared_ptr<detail::context_impl>;
using DeviceImplPtr = std::shared_ptr<detail::device_impl>;

/// Sets max number of queues supported by FPGA RT.
static constexpr size_t MaxNumQueues = 256;

//// Possible CUDA context types supported by PI CUDA backend
/// TODO: Implement this as a property once there is an extension document
enum class CUDAContextT : char { primary, custom };

/// Default context type created for CUDA backend
constexpr CUDAContextT DefaultContextType = CUDAContextT::custom;

enum QueueOrder { Ordered, OOO };

class queue_impl {
public:
  // \return a default context for the platform if it includes the device
  // passed and default contexts are enabled, a new context otherwise.
  static ContextImplPtr getDefaultOrNew(const DeviceImplPtr &Device) {
    if (!SYCLConfig<SYCL_ENABLE_DEFAULT_CONTEXTS>::get())
      return detail::getSyclObjImpl(
          context{createSyclObjFromImpl<device>(Device), {}, {}});

    ContextImplPtr DefaultContext = detail::getSyclObjImpl(
        Device->get_platform().ext_oneapi_get_default_context());

    if (DefaultContext->hasDevice(Device))
      return DefaultContext;

    return detail::getSyclObjImpl(
        context{createSyclObjFromImpl<device>(Device), {}, {}});
  }
  /// Constructs a SYCL queue from a device using an async_handler and
  /// property_list provided.
  ///
  /// \param Device is a SYCL device that is used to dispatch tasks submitted
  /// to the queue.
  /// \param AsyncHandler is a SYCL asynchronous exception handler.
  /// \param PropList is a list of properties to use for queue construction.
  queue_impl(const DeviceImplPtr &Device, const async_handler &AsyncHandler,
             const property_list &PropList)
      : queue_impl(Device, getDefaultOrNew(Device), AsyncHandler, PropList){};

  /// Constructs a SYCL queue with an async_handler and property_list provided
  /// form a device and a context.
  ///
  /// \param Device is a SYCL device that is used to dispatch tasks submitted
  /// to the queue.
  /// \param Context is a SYCL context to associate with the queue being
  /// constructed.
  /// \param AsyncHandler is a SYCL asynchronous exception handler.
  /// \param PropList is a list of properties to use for queue construction.
  queue_impl(const DeviceImplPtr &Device, const ContextImplPtr &Context,
             const async_handler &AsyncHandler, const property_list &PropList)
      : MDevice(Device), MContext(Context), MAsyncHandler(AsyncHandler),
        MPropList(PropList), MHostQueue(MDevice->is_host()),
        MAssertHappenedBuffer(range<1>{1}),
        MIsInorder(has_property<property::queue::in_order>()) {
    if (!Context->hasDevice(Device))
      throw cl::sycl::invalid_parameter_error(
          "Queue cannot be constructed with the given context and device "
          "as the context does not contain the given device.",
          PI_INVALID_DEVICE);
    if (!MHostQueue) {
      const QueueOrder QOrder =
          MPropList.has_property<property::queue::in_order>()
              ? QueueOrder::Ordered
              : QueueOrder::OOO;
      MQueues.push_back(createQueue(QOrder));
    }
  }

  /// Constructs a SYCL queue from plugin interoperability handle.
  ///
  /// \param PiQueue is a raw PI queue handle.
  /// \param Context is a SYCL context to associate with the queue being
  /// constructed.
  /// \param AsyncHandler is a SYCL asynchronous exception handler.
  queue_impl(RT::PiQueue PiQueue, const ContextImplPtr &Context,
             const async_handler &AsyncHandler)
      : MContext(Context), MAsyncHandler(AsyncHandler), MPropList(),
        MHostQueue(false), MAssertHappenedBuffer(range<1>{1}),
        MIsInorder(has_property<property::queue::in_order>()) {

    MQueues.push_back(pi::cast<RT::PiQueue>(PiQueue));

    RT::PiDevice Device{};
    const detail::plugin &Plugin = getPlugin();
    // TODO catch an exception and put it to list of asynchronous exceptions
    Plugin.call<PiApiKind::piQueueGetInfo>(MQueues[0], PI_QUEUE_INFO_DEVICE,
                                           sizeof(Device), &Device, nullptr);
    MDevice =
        DeviceImplPtr(new device_impl(Device, Context->getPlatformImpl()));

    // TODO catch an exception and put it to list of asynchronous exceptions
    getPlugin().call<PiApiKind::piQueueRetain>(MQueues[0]);
  }

  ~queue_impl() {
    throw_asynchronous();
    if (!MHostQueue) {
      getPlugin().call<PiApiKind::piQueueRelease>(MQueues[0]);
    }
  }

  /// \return an OpenCL interoperability queue handle.
  cl_command_queue get() {
    if (MHostQueue) {
      throw invalid_object_error(
          "This instance of queue doesn't support OpenCL interoperability",
          PI_INVALID_QUEUE);
    }
    getPlugin().call<PiApiKind::piQueueRetain>(MQueues[0]);
    return pi::cast<cl_command_queue>(MQueues[0]);
  }

  /// \return an associated SYCL context.
  context get_context() const {
    return createSyclObjFromImpl<context>(MContext);
  }

  const plugin &getPlugin() const { return MContext->getPlugin(); }

  const ContextImplPtr &getContextImplPtr() const { return MContext; }

  const DeviceImplPtr &getDeviceImplPtr() const { return MDevice; }

  /// \return an associated SYCL device.
  device get_device() const { return createSyclObjFromImpl<device>(MDevice); }

  /// \return true if this queue is a SYCL host queue.
  bool is_host() const { return MHostQueue; }

  /// Queries SYCL queue for information.
  ///
  /// The return type depends on information being queried.
  template <info::queue Param>
  typename info::param_traits<info::queue, Param>::return_type get_info() const;

  using SubmitPostProcessF = std::function<void(bool, bool, event &)>;

  /// Submits a command group function object to the queue, in order to be
  /// scheduled for execution on the device.
  ///
  /// On a kernel error, this command group function object is then scheduled
  /// for execution on a secondary queue.
  ///
  /// \param CGF is a function object containing command group.
  /// \param Self is a shared_ptr to this queue.
  /// \param SecondQueue is a shared_ptr to the secondary queue.
  /// \param Loc is the code location of the submit call (default argument)
  /// \param StoreAdditionalInfo makes additional info be stored in event_impl
  /// \return a SYCL event object, which corresponds to the queue the command
  /// group is being enqueued on.
  event submit(const std::function<void(handler &)> &CGF,
               const std::shared_ptr<queue_impl> &Self,
               const std::shared_ptr<queue_impl> &SecondQueue,
               const detail::code_location &Loc,
               const SubmitPostProcessF *PostProcess = nullptr) {
    try {
      return submit_impl(CGF, Self, Loc, PostProcess);
    } catch (...) {
      {
        std::lock_guard<std::mutex> Lock(MMutex);
        MExceptions.PushBack(std::current_exception());
      }
      return SecondQueue->submit(CGF, SecondQueue, Loc, PostProcess);
    }
  }

  /// Submits a command group function object to the queue, in order to be
  /// scheduled for execution on the device.
  ///
  /// \param CGF is a function object containing command group.
  /// \param Self is a shared_ptr to this queue.
  /// \param Loc is the code location of the submit call (default argument)
  /// \param StoreAdditionalInfo makes additional info be stored in event_impl
  /// \return a SYCL event object for the submitted command group.
  event submit(const std::function<void(handler &)> &CGF,
               const std::shared_ptr<queue_impl> &Self,
               const detail::code_location &Loc,
               const SubmitPostProcessF *PostProcess = nullptr) {
    return submit_impl(CGF, Self, Loc, PostProcess);
  }

  /// Performs a blocking wait for the completion of all enqueued tasks in the
  /// queue.
  ///
  /// Synchronous errors will be reported through SYCL exceptions.
  /// @param Loc is the code location of the submit call (default argument)
  void wait(const detail::code_location &Loc = {});

  /// \return list of asynchronous exceptions occurred during execution.
  exception_list getExceptionList() const { return MExceptions; }

  /// @param Loc is the code location of the submit call (default argument)
  void wait_and_throw(const detail::code_location &Loc = {}) {
    wait(Loc);
    throw_asynchronous();
  }

  /// Performs a blocking wait for the completion of all enqueued tasks in the
  /// queue.
  ///
  /// Synchronous errors will be reported through SYCL exceptions.
  /// Asynchronous errors will be passed to the async_handler passed to the
  /// queue on construction. If no async_handler was provided then
  /// asynchronous exceptions will be lost.
  void throw_asynchronous() {
    if (!MAsyncHandler)
      return;

    exception_list Exceptions;
    {
      std::lock_guard<std::mutex> Lock(MMutex);
      std::swap(Exceptions, MExceptions);
    }
    // Unlock the mutex before calling user-provided handler to avoid
    // potential deadlock if the same queue is somehow referenced in the
    // handler.
    if (Exceptions.size())
      MAsyncHandler(std::move(Exceptions));
  }

  /// Creates PI queue.
  ///
  /// \param Order specifies whether the queue being constructed as in-order
  /// or out-of-order.
  RT::PiQueue createQueue(QueueOrder Order) {
    RT::PiQueueProperties CreationFlags = 0;

    if (Order == QueueOrder::OOO) {
      CreationFlags = PI_QUEUE_OUT_OF_ORDER_EXEC_MODE_ENABLE;
    }
    if (MPropList.has_property<property::queue::enable_profiling>()) {
      CreationFlags |= PI_QUEUE_PROFILING_ENABLE;
    }
    if (MPropList.has_property<property::queue::cuda::use_default_stream>()) {
      CreationFlags |= __SYCL_PI_CUDA_USE_DEFAULT_STREAM;
    }
    RT::PiQueue Queue{};
    RT::PiContext Context = MContext->getHandleRef();
    RT::PiDevice Device = MDevice->getHandleRef();
    const detail::plugin &Plugin = getPlugin();

    assert(Plugin.getBackend() == MDevice->getPlugin().getBackend());
    RT::PiResult Error = Plugin.call_nocheck<PiApiKind::piQueueCreate>(
        Context, Device, CreationFlags, &Queue);

    // If creating out-of-order queue failed and this property is not
    // supported (for example, on FPGA), it will return
    // PI_INVALID_QUEUE_PROPERTIES and will try to create in-order queue.
    if (MSupportOOO && Error == PI_INVALID_QUEUE_PROPERTIES) {
      MSupportOOO = false;
      Queue = createQueue(QueueOrder::Ordered);
    } else {
      Plugin.checkPiResult(Error);
    }

    return Queue;
  }

  /// \return a raw PI handle for a free queue. The returned handle is not
  /// retained. It is caller responsibility to make sure queue is still alive.
  RT::PiQueue &getExclusiveQueueHandleRef() {
    RT::PiQueue *PIQ = nullptr;
    bool ReuseQueue = false;
    {
      std::lock_guard<std::mutex> Lock(MMutex);

      // To achieve parallelism for FPGA with in order execution model with
      // possibility of two kernels to share data with each other we shall
      // create a queue for every kernel enqueued.
      if (MQueues.size() < MaxNumQueues) {
        MQueues.push_back({});
        PIQ = &MQueues.back();
      } else {
        // If the limit of OpenCL queues is going to be exceeded - take the
        // earliest used queue, wait until it finished and then reuse it.
        PIQ = &MQueues[MNextQueueIdx];
        MNextQueueIdx = (MNextQueueIdx + 1) % MaxNumQueues;
        ReuseQueue = true;
      }
    }

    if (!ReuseQueue)
      *PIQ = createQueue(QueueOrder::Ordered);
    else
      getPlugin().call<PiApiKind::piQueueFinish>(*PIQ);

    return *PIQ;
  }

  /// \return a raw PI queue handle. The returned handle is not retained. It
  /// is caller responsibility to make sure queue is still alive.
  RT::PiQueue &getHandleRef() {
    if (MSupportOOO)
      return MQueues[0];

    return getExclusiveQueueHandleRef();
  }

  /// \return true if the queue was constructed with property specified by
  /// PropertyT.
  template <typename propertyT> bool has_property() const {
    return MPropList.has_property<propertyT>();
  }

  /// \return a copy of the property of type PropertyT that the queue was
  /// constructed with. If the queue was not constructed with the PropertyT
  /// property, an invalid_object_error SYCL exception.
  template <typename propertyT> propertyT get_property() const {
    return MPropList.get_property<propertyT>();
  }

  /// Fills the memory pointed by a USM pointer with the value specified.
  ///
  /// \param Self is a shared_ptr to this queue.
  /// \param Ptr is a USM pointer to the memory to fill.
  /// \param Value is a value to be set. Value is cast as an unsigned char.
  /// \param Count is a number of bytes to fill.
  /// \param DepEvents is a vector of events that specifies the kernel
  /// dependencies.
  /// \return an event representing fill operation.
  event memset(const std::shared_ptr<queue_impl> &Self, void *Ptr, int Value,
               size_t Count, const std::vector<event> &DepEvents);
  /// Copies data from one memory region to another, both pointed by
  /// USM pointers.
  ///
  /// \param Self is a shared_ptr to this queue.
  /// \param Dest is a USM pointer to the destination memory.
  /// \param Src is a USM pointer to the source memory.
  /// \param Count is a number of bytes to copy.
  /// \param DepEvents is a vector of events that specifies the kernel
  /// dependencies.
  /// \return an event representing copy operation.
  event memcpy(const std::shared_ptr<queue_impl> &Self, void *Dest,
               const void *Src, size_t Count,
               const std::vector<event> &DepEvents);
  /// Provides additional information to the underlying runtime about how
  /// different allocations are used.
  ///
  /// \param Self is a shared_ptr to this queue.
  /// \param Ptr is a USM pointer to the allocation.
  /// \param Length is a number of bytes in the allocation.
  /// \param Advice is a device-defined advice for the specified allocation.
  /// \param DepEvents is a vector of events that specifies the kernel
  /// dependencies.
  /// \return an event representing advise operation.
  event mem_advise(const std::shared_ptr<queue_impl> &Self, const void *Ptr,
                   size_t Length, pi_mem_advice Advice,
                   const std::vector<event> &DepEvents);

  /// Puts exception to the list of asynchronous ecxeptions.
  ///
  /// \param ExceptionPtr is a pointer to exception to be put.
  void reportAsyncException(const std::exception_ptr &ExceptionPtr) {
    std::lock_guard<std::mutex> Lock(MMutex);
    MExceptions.PushBack(ExceptionPtr);
  }

  ThreadPool &getThreadPool() {
    if (!MHostTaskThreadPool)
      initHostTaskAndEventCallbackThreadPool();

    return *MHostTaskThreadPool;
  }

  void stopThreadPool() {
    if (MHostTaskThreadPool) {
      MHostTaskThreadPool->finishAndWait();
    }
  }

  /// Gets the native handle of the SYCL queue.
  ///
  /// \return a native handle.
  pi_native_handle getNative() const;

  buffer<AssertHappened, 1> &getAssertHappenedBuffer() {
    return MAssertHappenedBuffer;
  }

private:
  void finalizeHandler(handler &Handler, bool IsInOrder,
                       bool NeedSeparateDependencyMgmt, event &EventRet) {
    if (IsInOrder) {
      // Accessing and changing of an event isn't atomic operation.
      // Hence, here is the lock for thread-safety.
      std::lock_guard<std::mutex> Lock{MLastEventMtx};

      if (NeedSeparateDependencyMgmt)
        Handler.depends_on(MLastEvent);

      EventRet = Handler.finalize();

      MLastEvent = EventRet;
    } else
      EventRet = Handler.finalize();
  }

  /// Performs command group submission to the queue.
  ///
  /// \param CGF is a function object containing command group.
  /// \param Self is a pointer to this queue.
  /// \param Loc is the code location of the submit call (default argument)
  /// \return a SYCL event representing submitted command group.
  event submit_impl(const std::function<void(handler &)> &CGF,
                    const std::shared_ptr<queue_impl> &Self,
                    const detail::code_location &Loc,
                    const SubmitPostProcessF *PostProcess) {
    handler Handler(Self, MHostQueue);
    Handler.saveCodeLoc(Loc);
    CGF(Handler);

    // Scheduler will later omit events, that are not required to execute tasks.
    // Host and interop tasks, however, are not submitted to low-level runtimes
    // and require separate dependency management.
<<<<<<< HEAD
    bool IsInOrder = has_property<property::queue::in_order>();
    bool NeedSeparateDependencyMgmt =
        IsInOrder && (Handler.getType() == CG::CGTYPE::CodeplayHostTask ||
                      Handler.getType() == CG::CGTYPE::CodeplayInteropTask);

    if (has_property<property::queue::in_order>() &&
        (Handler.getType() == CG::CGTYPE::CodeplayHostTask ||
         Handler.getType() == CG::CGTYPE::CodeplayInteropTask))
=======
    const CG::CGTYPE Type = Handler.getType();
    if (MIsInorder && (Type == CG::CGTYPE::CodeplayHostTask ||
                       Type == CG::CGTYPE::CodeplayInteropTask))
>>>>>>> f37b22d1
      Handler.depends_on(MLastEvent);

    event Event;

    if (PostProcess) {
      bool IsKernel = Type == CG::Kernel;
      bool KernelUsesAssert = false;
      if (IsKernel)
        KernelUsesAssert =
            Handler.MKernel ? true
                            : ProgramManager::getInstance().kernelUsesAssert(
                                  Handler.MOSModuleHandle, Handler.MKernelName);

      finalizeHandler(Handler, IsInOrder, NeedSeparateDependencyMgmt, Event);

      (*PostProcess)(IsKernel, KernelUsesAssert, Event);
    } else
<<<<<<< HEAD
      finalizeHandler(Handler, IsInOrder, NeedSeparateDependencyMgmt, Event);
=======
      Event = Handler.finalize();

    if (MIsInorder)
      MLastEvent = Event;
>>>>>>> f37b22d1

    addEvent(Event);
    return Event;
  }

  // When instrumentation is enabled emits trace event for wait begin and
  // returns the telemetry event generated for the wait
  void *instrumentationProlog(const detail::code_location &CodeLoc,
                              std::string &Name, int32_t StreamID,
                              uint64_t &iid);
  // Uses events generated by the Prolog and emits wait done event
  void instrumentationEpilog(void *TelementryEvent, std::string &Name,
                             int32_t StreamID, uint64_t IId);

  void initHostTaskAndEventCallbackThreadPool();

  /// queue_impl.addEvent tracks events with weak pointers
  /// but some events have no other owners. addSharedEvent()
  /// follows events with a shared pointer.
  ///
  /// \param Event is the event to be stored
  void addSharedEvent(const event &Event);

  /// Stores an event that should be associated with the queue
  ///
  /// \param Event is the event to be stored
  void addEvent(const event &Event);

  /// Protects all the fields that can be changed by class' methods.
  std::mutex MMutex;

  DeviceImplPtr MDevice;
  const ContextImplPtr MContext;

  /// These events are tracked, but not owned, by the queue.
  std::vector<std::weak_ptr<event_impl>> MEventsWeak;

  /// Events without data dependencies (such as USM) need an owner,
  /// additionally, USM operations are not added to the scheduler command graph,
  /// queue is the only owner on the runtime side.
  std::vector<event> MEventsShared;
  exception_list MExceptions;
  const async_handler MAsyncHandler;
  const property_list MPropList;

  /// List of queues created for FPGA device from a single SYCL queue.
  std::vector<RT::PiQueue> MQueues;
  /// Iterator through MQueues.
  size_t MNextQueueIdx = 0;

  const bool MHostQueue = false;
  // Assume OOO support by default.
  bool MSupportOOO = true;

  // Thread pool for host task and event callbacks execution.
  // The thread pool is instantiated upon the very first call to getThreadPool()
  std::unique_ptr<ThreadPool> MHostTaskThreadPool;

  // Buffer to store assert failure descriptor
  buffer<AssertHappened, 1> MAssertHappenedBuffer;

  // This event is employed for enhanced dependency tracking with in-order queue
  // Access to the event should be guarded with MLastEventMtx
  event MLastEvent;
<<<<<<< HEAD
  std::mutex MLastEventMtx;
=======
  const bool MIsInorder;
>>>>>>> f37b22d1
};

} // namespace detail
} // namespace sycl
} // __SYCL_INLINE_NAMESPACE(cl)<|MERGE_RESOLUTION|>--- conflicted
+++ resolved
@@ -419,9 +419,9 @@
   }
 
 private:
-  void finalizeHandler(handler &Handler, bool IsInOrder,
-                       bool NeedSeparateDependencyMgmt, event &EventRet) {
-    if (IsInOrder) {
+  void finalizeHandler(handler &Handler, bool NeedSeparateDependencyMgmt,
+                       event &EventRet) {
+    if (MIsInorder) {
       // Accessing and changing of an event isn't atomic operation.
       // Hence, here is the lock for thread-safety.
       std::lock_guard<std::mutex> Lock{MLastEventMtx};
@@ -453,21 +453,10 @@
     // Scheduler will later omit events, that are not required to execute tasks.
     // Host and interop tasks, however, are not submitted to low-level runtimes
     // and require separate dependency management.
-<<<<<<< HEAD
     bool IsInOrder = has_property<property::queue::in_order>();
     bool NeedSeparateDependencyMgmt =
-        IsInOrder && (Handler.getType() == CG::CGTYPE::CodeplayHostTask ||
-                      Handler.getType() == CG::CGTYPE::CodeplayInteropTask);
-
-    if (has_property<property::queue::in_order>() &&
-        (Handler.getType() == CG::CGTYPE::CodeplayHostTask ||
-         Handler.getType() == CG::CGTYPE::CodeplayInteropTask))
-=======
-    const CG::CGTYPE Type = Handler.getType();
-    if (MIsInorder && (Type == CG::CGTYPE::CodeplayHostTask ||
-                       Type == CG::CGTYPE::CodeplayInteropTask))
->>>>>>> f37b22d1
-      Handler.depends_on(MLastEvent);
+        MIsInorder && (Handler.getType() == CG::CGTYPE::CodeplayHostTask ||
+                       Handler.getType() == CG::CGTYPE::CodeplayInteropTask);
 
     event Event;
 
@@ -480,18 +469,11 @@
                             : ProgramManager::getInstance().kernelUsesAssert(
                                   Handler.MOSModuleHandle, Handler.MKernelName);
 
-      finalizeHandler(Handler, IsInOrder, NeedSeparateDependencyMgmt, Event);
+      finalizeHandler(Handler, NeedSeparateDependencyMgmt, Event);
 
       (*PostProcess)(IsKernel, KernelUsesAssert, Event);
     } else
-<<<<<<< HEAD
-      finalizeHandler(Handler, IsInOrder, NeedSeparateDependencyMgmt, Event);
-=======
-      Event = Handler.finalize();
-
-    if (MIsInorder)
-      MLastEvent = Event;
->>>>>>> f37b22d1
+      finalizeHandler(Handler, NeedSeparateDependencyMgmt, Event);
 
     addEvent(Event);
     return Event;
@@ -556,11 +538,9 @@
   // This event is employed for enhanced dependency tracking with in-order queue
   // Access to the event should be guarded with MLastEventMtx
   event MLastEvent;
-<<<<<<< HEAD
   std::mutex MLastEventMtx;
-=======
+
   const bool MIsInorder;
->>>>>>> f37b22d1
 };
 
 } // namespace detail
