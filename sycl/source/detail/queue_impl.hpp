//==------------------ queue_impl.hpp - SYCL queue -------------------------==//
//
// Part of the LLVM Project, under the Apache License v2.0 with LLVM Exceptions.
// See https://llvm.org/LICENSE.txt for license information.
// SPDX-License-Identifier: Apache-2.0 WITH LLVM-exception
//
//===----------------------------------------------------------------------===//

#pragma once

#include <CL/sycl/context.hpp>
#include <CL/sycl/detail/assert_happened.hpp>
#include <CL/sycl/detail/cuda_definitions.hpp>
#include <CL/sycl/device.hpp>
#include <CL/sycl/event.hpp>
#include <CL/sycl/exception.hpp>
#include <CL/sycl/exception_list.hpp>
#include <CL/sycl/handler.hpp>
#include <CL/sycl/properties/context_properties.hpp>
#include <CL/sycl/properties/queue_properties.hpp>
#include <CL/sycl/property_list.hpp>
#include <CL/sycl/stl.hpp>
#include <detail/config.hpp>
#include <detail/context_impl.hpp>
#include <detail/device_impl.hpp>
#include <detail/event_impl.hpp>
#include <detail/global_handler.hpp>
#include <detail/kernel_impl.hpp>
#include <detail/plugin.hpp>
#include <detail/scheduler/scheduler.hpp>
#include <detail/thread_pool.hpp>

#include <utility>

__SYCL_INLINE_NAMESPACE(cl) {
namespace sycl {
namespace detail {

using ContextImplPtr = std::shared_ptr<detail::context_impl>;
using DeviceImplPtr = std::shared_ptr<detail::device_impl>;

/// Sets max number of queues supported by FPGA RT.
static constexpr size_t MaxNumQueues = 256;

//// Possible CUDA context types supported by PI CUDA backend
/// TODO: Implement this as a property once there is an extension document
enum class CUDAContextT : char { primary, custom };

/// Default context type created for CUDA backend
constexpr CUDAContextT DefaultContextType = CUDAContextT::custom;

enum QueueOrder { Ordered, OOO };

class queue_impl {
public:
  // \return a default context for the platform if it includes the device
  // passed and default contexts are enabled, a new context otherwise.
  static ContextImplPtr getDefaultOrNew(const DeviceImplPtr &Device) {
    if (!SYCLConfig<SYCL_ENABLE_DEFAULT_CONTEXTS>::get())
      return detail::getSyclObjImpl(
          context{createSyclObjFromImpl<device>(Device), {}, {}});

    ContextImplPtr DefaultContext = detail::getSyclObjImpl(
        Device->get_platform().ext_oneapi_get_default_context());

    if (DefaultContext->hasDevice(Device))
      return DefaultContext;

    return detail::getSyclObjImpl(
        context{createSyclObjFromImpl<device>(Device), {}, {}});
  }
  /// Constructs a SYCL queue from a device using an async_handler and
  /// property_list provided.
  ///
  /// \param Device is a SYCL device that is used to dispatch tasks submitted
  /// to the queue.
  /// \param AsyncHandler is a SYCL asynchronous exception handler.
  /// \param PropList is a list of properties to use for queue construction.
  queue_impl(const DeviceImplPtr &Device, const async_handler &AsyncHandler,
             const property_list &PropList)
      : queue_impl(Device, getDefaultOrNew(Device), AsyncHandler, PropList){};

  /// Constructs a SYCL queue with an async_handler and property_list provided
  /// form a device and a context.
  ///
  /// \param Device is a SYCL device that is used to dispatch tasks submitted
  /// to the queue.
  /// \param Context is a SYCL context to associate with the queue being
  /// constructed.
  /// \param AsyncHandler is a SYCL asynchronous exception handler.
  /// \param PropList is a list of properties to use for queue construction.
  queue_impl(const DeviceImplPtr &Device, const ContextImplPtr &Context,
             const async_handler &AsyncHandler, const property_list &PropList)
      : MDevice(Device), MContext(Context), MAsyncHandler(AsyncHandler),
        MPropList(PropList), MHostQueue(MDevice->is_host()),
        MAssertHappenedBuffer(range<1>{1}),
        MIsInorder(has_property<property::queue::in_order>()),
        MDiscardEvents(
            has_property<ext::oneapi::property::queue::discard_events>()),
<<<<<<< HEAD
        MHasDiscardEventsSupport(MDiscardEvents &&
                                 (MHostQueue ? true : MIsInorder)) {
=======
        MIsProfilingEnabled(has_property<property::queue::enable_profiling>()),
        MHasDiscardEventsSupport(
            MDiscardEvents &&
            (MHostQueue ? true
                        : (MIsInorder && getPlugin().getBackend() !=
                                             backend::ext_oneapi_level_zero))) {
>>>>>>> 27410102
    if (has_property<ext::oneapi::property::queue::discard_events>() &&
        has_property<property::queue::enable_profiling>()) {
      throw sycl::exception(make_error_code(errc::invalid),
                            "Queue cannot be constructed with both of "
                            "discard_events and enable_profiling.");
    }
    if (!Context->hasDevice(Device))
      throw cl::sycl::invalid_object_error(
          "Queue cannot be constructed with the given context and device "
          "as the context does not contain the given device.",
          PI_INVALID_DEVICE);
    if (!MHostQueue) {
      const QueueOrder QOrder =
          MPropList.has_property<property::queue::in_order>()
              ? QueueOrder::Ordered
              : QueueOrder::OOO;
      MQueues.push_back(createQueue(QOrder));
    }
  }

  /// Constructs a SYCL queue from plugin interoperability handle.
  ///
  /// \param PiQueue is a raw PI queue handle.
  /// \param Context is a SYCL context to associate with the queue being
  /// constructed.
  /// \param AsyncHandler is a SYCL asynchronous exception handler.
  queue_impl(RT::PiQueue PiQueue, const ContextImplPtr &Context,
             const async_handler &AsyncHandler)
      : MContext(Context), MAsyncHandler(AsyncHandler), MPropList(),
        MHostQueue(false), MAssertHappenedBuffer(range<1>{1}),
        MIsInorder(has_property<property::queue::in_order>()),
        MDiscardEvents(
            has_property<ext::oneapi::property::queue::discard_events>()),
<<<<<<< HEAD
        MHasDiscardEventsSupport(MDiscardEvents &&
                                 (MHostQueue ? true : MIsInorder)) {
=======
        MIsProfilingEnabled(has_property<property::queue::enable_profiling>()),
        MHasDiscardEventsSupport(
            MDiscardEvents &&
            (MHostQueue ? true
                        : (MIsInorder && getPlugin().getBackend() !=
                                             backend::ext_oneapi_level_zero))) {
>>>>>>> 27410102
    if (has_property<ext::oneapi::property::queue::discard_events>() &&
        has_property<property::queue::enable_profiling>()) {
      throw sycl::exception(make_error_code(errc::invalid),
                            "Queue cannot be constructed with both of "
                            "discard_events and enable_profiling.");
    }

    MQueues.push_back(pi::cast<RT::PiQueue>(PiQueue));

    RT::PiDevice Device{};
    const detail::plugin &Plugin = getPlugin();
    // TODO catch an exception and put it to list of asynchronous exceptions
    Plugin.call<PiApiKind::piQueueGetInfo>(MQueues[0], PI_QUEUE_INFO_DEVICE,
                                           sizeof(Device), &Device, nullptr);
    MDevice =
        DeviceImplPtr(new device_impl(Device, Context->getPlatformImpl()));
  }

  ~queue_impl() {
    throw_asynchronous();
    if (!MHostQueue) {
      getPlugin().call<PiApiKind::piQueueRelease>(MQueues[0]);
    }
  }

  /// \return an OpenCL interoperability queue handle.
  cl_command_queue get() {
    if (MHostQueue) {
      throw invalid_object_error(
          "This instance of queue doesn't support OpenCL interoperability",
          PI_INVALID_QUEUE);
    }
    getPlugin().call<PiApiKind::piQueueRetain>(MQueues[0]);
    return pi::cast<cl_command_queue>(MQueues[0]);
  }

  /// \return an associated SYCL context.
  context get_context() const {
    return createSyclObjFromImpl<context>(MContext);
  }

  const plugin &getPlugin() const { return MContext->getPlugin(); }

  const ContextImplPtr &getContextImplPtr() const { return MContext; }

  const DeviceImplPtr &getDeviceImplPtr() const { return MDevice; }

  /// \return an associated SYCL device.
  device get_device() const { return createSyclObjFromImpl<device>(MDevice); }

  /// \return true if this queue is a SYCL host queue.
  bool is_host() const { return MHostQueue; }

  /// \return true if this queue has discard_events support.
  bool has_discard_events_support() const { return MHasDiscardEventsSupport; }

  /// Queries SYCL queue for information.
  ///
  /// The return type depends on information being queried.
  template <info::queue Param>
  typename info::param_traits<info::queue, Param>::return_type get_info() const;

  using SubmitPostProcessF = std::function<void(bool, bool, event &)>;

  /// Submits a command group function object to the queue, in order to be
  /// scheduled for execution on the device.
  ///
  /// On a kernel error, this command group function object is then scheduled
  /// for execution on a secondary queue.
  ///
  /// \param CGF is a function object containing command group.
  /// \param Self is a shared_ptr to this queue.
  /// \param SecondQueue is a shared_ptr to the secondary queue.
  /// \param Loc is the code location of the submit call (default argument)
  /// \param StoreAdditionalInfo makes additional info be stored in event_impl
  /// \return a SYCL event object, which corresponds to the queue the command
  /// group is being enqueued on.
  event submit(const std::function<void(handler &)> &CGF,
               const std::shared_ptr<queue_impl> &Self,
               const std::shared_ptr<queue_impl> &SecondQueue,
               const detail::code_location &Loc,
               const SubmitPostProcessF *PostProcess = nullptr) {
    try {
      return submit_impl(CGF, Self, Self, SecondQueue, Loc, PostProcess);
    } catch (...) {
      {
        std::lock_guard<std::mutex> Lock(MMutex);
        MExceptions.PushBack(std::current_exception());
      }
      return SecondQueue->submit_impl(CGF, SecondQueue, Self, SecondQueue, Loc,
                                      PostProcess);
    }
  }

  /// Submits a command group function object to the queue, in order to be
  /// scheduled for execution on the device.
  ///
  /// \param CGF is a function object containing command group.
  /// \param Self is a shared_ptr to this queue.
  /// \param Loc is the code location of the submit call (default argument)
  /// \param StoreAdditionalInfo makes additional info be stored in event_impl
  /// \return a SYCL event object for the submitted command group.
  event submit(const std::function<void(handler &)> &CGF,
               const std::shared_ptr<queue_impl> &Self,
               const detail::code_location &Loc,
               const SubmitPostProcessF *PostProcess = nullptr) {
    return submit_impl(CGF, Self, Self, nullptr, Loc, PostProcess);
  }

  /// Performs a blocking wait for the completion of all enqueued tasks in the
  /// queue.
  ///
  /// Synchronous errors will be reported through SYCL exceptions.
  /// @param Loc is the code location of the submit call (default argument)
  void wait(const detail::code_location &Loc = {});

  /// \return list of asynchronous exceptions occurred during execution.
  exception_list getExceptionList() const { return MExceptions; }

  /// @param Loc is the code location of the submit call (default argument)
  void wait_and_throw(const detail::code_location &Loc = {}) {
    wait(Loc);
    throw_asynchronous();
  }

  /// Performs a blocking wait for the completion of all enqueued tasks in the
  /// queue.
  ///
  /// Synchronous errors will be reported through SYCL exceptions.
  /// Asynchronous errors will be passed to the async_handler passed to the
  /// queue on construction. If no async_handler was provided then
  /// asynchronous exceptions will be lost.
  void throw_asynchronous() {
    if (!MAsyncHandler)
      return;

    exception_list Exceptions;
    {
      std::lock_guard<std::mutex> Lock(MMutex);
      std::swap(Exceptions, MExceptions);
    }
    // Unlock the mutex before calling user-provided handler to avoid
    // potential deadlock if the same queue is somehow referenced in the
    // handler.
    if (Exceptions.size())
      MAsyncHandler(std::move(Exceptions));
  }

  /// Creates PI queue.
  ///
  /// \param Order specifies whether the queue being constructed as in-order
  /// or out-of-order.
  RT::PiQueue createQueue(QueueOrder Order) {
    RT::PiQueueProperties CreationFlags = 0;

    if (Order == QueueOrder::OOO) {
      CreationFlags = PI_QUEUE_OUT_OF_ORDER_EXEC_MODE_ENABLE;
    }
    if (MPropList.has_property<property::queue::enable_profiling>()) {
      CreationFlags |= PI_QUEUE_PROFILING_ENABLE;
    }
    if (MPropList.has_property<
            ext::oneapi::cuda::property::queue::use_default_stream>()) {
      CreationFlags |= __SYCL_PI_CUDA_USE_DEFAULT_STREAM;
    }
    RT::PiQueue Queue{};
    RT::PiContext Context = MContext->getHandleRef();
    RT::PiDevice Device = MDevice->getHandleRef();
    const detail::plugin &Plugin = getPlugin();

    assert(Plugin.getBackend() == MDevice->getPlugin().getBackend());
    RT::PiResult Error = Plugin.call_nocheck<PiApiKind::piQueueCreate>(
        Context, Device, CreationFlags, &Queue);

    // If creating out-of-order queue failed and this property is not
    // supported (for example, on FPGA), it will return
    // PI_INVALID_QUEUE_PROPERTIES and will try to create in-order queue.
    if (MSupportOOO && Error == PI_INVALID_QUEUE_PROPERTIES) {
      MSupportOOO = false;
      Queue = createQueue(QueueOrder::Ordered);
    } else {
      Plugin.checkPiResult(Error);
    }

    return Queue;
  }

  /// \return a raw PI handle for a free queue. The returned handle is not
  /// retained. It is caller responsibility to make sure queue is still alive.
  RT::PiQueue &getExclusiveQueueHandleRef() {
    RT::PiQueue *PIQ = nullptr;
    bool ReuseQueue = false;
    {
      std::lock_guard<std::mutex> Lock(MMutex);

      // To achieve parallelism for FPGA with in order execution model with
      // possibility of two kernels to share data with each other we shall
      // create a queue for every kernel enqueued.
      if (MQueues.size() < MaxNumQueues) {
        MQueues.push_back({});
        PIQ = &MQueues.back();
      } else {
        // If the limit of OpenCL queues is going to be exceeded - take the
        // earliest used queue, wait until it finished and then reuse it.
        PIQ = &MQueues[MNextQueueIdx];
        MNextQueueIdx = (MNextQueueIdx + 1) % MaxNumQueues;
        ReuseQueue = true;
      }
    }

    if (!ReuseQueue)
      *PIQ = createQueue(QueueOrder::Ordered);
    else
      getPlugin().call<PiApiKind::piQueueFinish>(*PIQ);

    return *PIQ;
  }

  /// \return a raw PI queue handle. The returned handle is not retained. It
  /// is caller responsibility to make sure queue is still alive.
  RT::PiQueue &getHandleRef() {
    if (MSupportOOO)
      return MQueues[0];

    return getExclusiveQueueHandleRef();
  }

  /// \return true if the queue was constructed with property specified by
  /// PropertyT.
  template <typename propertyT> bool has_property() const {
    return MPropList.has_property<propertyT>();
  }

  /// \return a copy of the property of type PropertyT that the queue was
  /// constructed with. If the queue was not constructed with the PropertyT
  /// property, an invalid_object_error SYCL exception.
  template <typename propertyT> propertyT get_property() const {
    return MPropList.get_property<propertyT>();
  }

  /// Fills the memory pointed by a USM pointer with the value specified.
  ///
  /// \param Self is a shared_ptr to this queue.
  /// \param Ptr is a USM pointer to the memory to fill.
  /// \param Value is a value to be set. Value is cast as an unsigned char.
  /// \param Count is a number of bytes to fill.
  /// \param DepEvents is a vector of events that specifies the kernel
  /// dependencies.
  /// \return an event representing fill operation.
  event memset(const std::shared_ptr<queue_impl> &Self, void *Ptr, int Value,
               size_t Count, const std::vector<event> &DepEvents);
  /// Copies data from one memory region to another, both pointed by
  /// USM pointers.
  ///
  /// \param Self is a shared_ptr to this queue.
  /// \param Dest is a USM pointer to the destination memory.
  /// \param Src is a USM pointer to the source memory.
  /// \param Count is a number of bytes to copy.
  /// \param DepEvents is a vector of events that specifies the kernel
  /// dependencies.
  /// \return an event representing copy operation.
  event memcpy(const std::shared_ptr<queue_impl> &Self, void *Dest,
               const void *Src, size_t Count,
               const std::vector<event> &DepEvents);
  /// Provides additional information to the underlying runtime about how
  /// different allocations are used.
  ///
  /// \param Self is a shared_ptr to this queue.
  /// \param Ptr is a USM pointer to the allocation.
  /// \param Length is a number of bytes in the allocation.
  /// \param Advice is a device-defined advice for the specified allocation.
  /// \param DepEvents is a vector of events that specifies the kernel
  /// dependencies.
  /// \return an event representing advise operation.
  event mem_advise(const std::shared_ptr<queue_impl> &Self, const void *Ptr,
                   size_t Length, pi_mem_advice Advice,
                   const std::vector<event> &DepEvents);

  /// Puts exception to the list of asynchronous ecxeptions.
  ///
  /// \param ExceptionPtr is a pointer to exception to be put.
  void reportAsyncException(const std::exception_ptr &ExceptionPtr) {
    std::lock_guard<std::mutex> Lock(MMutex);
    MExceptions.PushBack(ExceptionPtr);
  }

  ThreadPool &getThreadPool() {
    return GlobalHandler::instance().getHostTaskThreadPool();
  }

  /// Gets the native handle of the SYCL queue.
  ///
  /// \return a native handle.
  pi_native_handle getNative() const;

  buffer<AssertHappened, 1> &getAssertHappenedBuffer() {
    return MAssertHappenedBuffer;
  }

protected:
  // template is needed for proper unit testing
  template <typename HandlerType = handler>
  void finalizeHandler(HandlerType &Handler, const CG::CGTYPE &Type,
                       event &EventRet) {
    if (MIsInorder) {

      auto IsExpDepManaged = [](const CG::CGTYPE &Type) {
        return (Type == CG::CGTYPE::CodeplayHostTask ||
                Type == CG::CGTYPE::CodeplayInteropTask);
      };

      // Accessing and changing of an event isn't atomic operation.
      // Hence, here is the lock for thread-safety.
      std::lock_guard<std::mutex> Lock{MLastEventMtx};

      if (MLastCGType == CG::CGTYPE::None)
        MLastCGType = Type;
      // Also handles case when sync model changes. E.g. Last is host, new is
      // kernel.
      bool NeedSeparateDependencyMgmt =
          IsExpDepManaged(Type) || IsExpDepManaged(MLastCGType);

      if (NeedSeparateDependencyMgmt)
        Handler.depends_on(MLastEvent);

      EventRet = Handler.finalize();

      MLastEvent = EventRet;
      MLastCGType = Type;
    } else
      EventRet = Handler.finalize();
  }

private:
  /// Performs command group submission to the queue.
  ///
  /// \param CGF is a function object containing command group.
  /// \param Self is a pointer to this queue.
  /// \param PrimaryQueue is a pointer to the primary queue. This may be the
  ///        same as Self.
  /// \param SecondaryQueue is a pointer to the secondary queue. This may be the
  ///        same as Self.
  /// \param Loc is the code location of the submit call (default argument)
  /// \return a SYCL event representing submitted command group.
  event submit_impl(const std::function<void(handler &)> &CGF,
                    const std::shared_ptr<queue_impl> &Self,
                    const std::shared_ptr<queue_impl> &PrimaryQueue,
                    const std::shared_ptr<queue_impl> &SecondaryQueue,
                    const detail::code_location &Loc,
                    const SubmitPostProcessF *PostProcess) {
    handler Handler(Self, PrimaryQueue, SecondaryQueue, MHostQueue);
    Handler.saveCodeLoc(Loc);
    CGF(Handler);

    // Scheduler will later omit events, that are not required to execute tasks.
    // Host and interop tasks, however, are not submitted to low-level runtimes
    // and require separate dependency management.
    const CG::CGTYPE Type = Handler.getType();
    event Event;

    if (PostProcess) {
      bool IsKernel = Type == CG::Kernel;
      bool KernelUsesAssert = false;

      if (IsKernel)
        // Kernel only uses assert if it's non interop one
        KernelUsesAssert = !(Handler.MKernel && Handler.MKernel->isInterop()) &&
                           ProgramManager::getInstance().kernelUsesAssert(
                               Handler.MOSModuleHandle, Handler.MKernelName);

      finalizeHandler(Handler, Type, Event);

      (*PostProcess)(IsKernel, KernelUsesAssert, Event);
    } else
      finalizeHandler(Handler, Type, Event);

    addEvent(Event);
    return Event;
  }

  // When instrumentation is enabled emits trace event for wait begin and
  // returns the telemetry event generated for the wait
  void *instrumentationProlog(const detail::code_location &CodeLoc,
                              std::string &Name, int32_t StreamID,
                              uint64_t &iid);
  // Uses events generated by the Prolog and emits wait done event
  void instrumentationEpilog(void *TelementryEvent, std::string &Name,
                             int32_t StreamID, uint64_t IId);

  /// queue_impl.addEvent tracks events with weak pointers
  /// but some events have no other owners. addSharedEvent()
  /// follows events with a shared pointer.
  ///
  /// \param Event is the event to be stored
  void addSharedEvent(const event &Event);

  /// Stores an event that should be associated with the queue
  ///
  /// \param Event is the event to be stored
  void addEvent(const event &Event);

  /// Protects all the fields that can be changed by class' methods.
  std::mutex MMutex;

  DeviceImplPtr MDevice;
  const ContextImplPtr MContext;

  /// These events are tracked, but not owned, by the queue.
  std::vector<std::weak_ptr<event_impl>> MEventsWeak;

  /// Events without data dependencies (such as USM) need an owner,
  /// additionally, USM operations are not added to the scheduler command graph,
  /// queue is the only owner on the runtime side.
  std::vector<event> MEventsShared;
  exception_list MExceptions;
  const async_handler MAsyncHandler;
  const property_list MPropList;

  /// List of queues created for FPGA device from a single SYCL queue.
  std::vector<RT::PiQueue> MQueues;
  /// Iterator through MQueues.
  size_t MNextQueueIdx = 0;

  const bool MHostQueue = false;
  // Assume OOO support by default.
  bool MSupportOOO = true;

  // Buffer to store assert failure descriptor
  buffer<AssertHappened, 1> MAssertHappenedBuffer;

  // This event is employed for enhanced dependency tracking with in-order queue
  // Access to the event should be guarded with MLastEventMtx
  event MLastEvent;
  std::mutex MLastEventMtx;
  // Used for in-order queues in pair with MLastEvent
  // Host tasks are explicitly synchronized in RT, pi tasks - implicitly by
  // backend. Using type to setup explicit sync between host and pi tasks.
  CG::CGTYPE MLastCGType = CG::CGTYPE::None;

  const bool MIsInorder;

public:
  // Queue constructed with the discard_events property
  const bool MDiscardEvents;
  const bool MIsProfilingEnabled;

private:
  // This flag says if we can discard events based on a queue "setup" which will
  // be common for all operations submitted to the queue. This is a must
  // condition for discarding, but even if it's true, in some cases, we won't be
  // able to discard events, because the final decision is made right before the
  // operation itself.
  const bool MHasDiscardEventsSupport;
};

} // namespace detail
} // namespace sycl
} // __SYCL_INLINE_NAMESPACE(cl)<|MERGE_RESOLUTION|>--- conflicted
+++ resolved
@@ -97,17 +97,9 @@
         MIsInorder(has_property<property::queue::in_order>()),
         MDiscardEvents(
             has_property<ext::oneapi::property::queue::discard_events>()),
-<<<<<<< HEAD
+        MIsProfilingEnabled(has_property<property::queue::enable_profiling>()),
         MHasDiscardEventsSupport(MDiscardEvents &&
                                  (MHostQueue ? true : MIsInorder)) {
-=======
-        MIsProfilingEnabled(has_property<property::queue::enable_profiling>()),
-        MHasDiscardEventsSupport(
-            MDiscardEvents &&
-            (MHostQueue ? true
-                        : (MIsInorder && getPlugin().getBackend() !=
-                                             backend::ext_oneapi_level_zero))) {
->>>>>>> 27410102
     if (has_property<ext::oneapi::property::queue::discard_events>() &&
         has_property<property::queue::enable_profiling>()) {
       throw sycl::exception(make_error_code(errc::invalid),
@@ -141,17 +133,9 @@
         MIsInorder(has_property<property::queue::in_order>()),
         MDiscardEvents(
             has_property<ext::oneapi::property::queue::discard_events>()),
-<<<<<<< HEAD
+        MIsProfilingEnabled(has_property<property::queue::enable_profiling>()),
         MHasDiscardEventsSupport(MDiscardEvents &&
                                  (MHostQueue ? true : MIsInorder)) {
-=======
-        MIsProfilingEnabled(has_property<property::queue::enable_profiling>()),
-        MHasDiscardEventsSupport(
-            MDiscardEvents &&
-            (MHostQueue ? true
-                        : (MIsInorder && getPlugin().getBackend() !=
-                                             backend::ext_oneapi_level_zero))) {
->>>>>>> 27410102
     if (has_property<ext::oneapi::property::queue::discard_events>() &&
         has_property<property::queue::enable_profiling>()) {
       throw sycl::exception(make_error_code(errc::invalid),
