//==------------------ queue_impl.hpp - SYCL queue -------------------------==//
//
// Part of the LLVM Project, under the Apache License v2.0 with LLVM Exceptions.
// See https://llvm.org/LICENSE.txt for license information.
// SPDX-License-Identifier: Apache-2.0 WITH LLVM-exception
//
//===----------------------------------------------------------------------===//

#pragma once

#include <detail/adapter.hpp>
#include <detail/config.hpp>
#include <detail/context_impl.hpp>
#include <detail/device_impl.hpp>
#include <detail/device_info.hpp>
#include <detail/event_impl.hpp>
#include <detail/global_handler.hpp>
#include <detail/handler_impl.hpp>
#include <detail/kernel_impl.hpp>
#include <detail/scheduler/scheduler.hpp>
#include <detail/stream_impl.hpp>
#include <detail/thread_pool.hpp>
#include <sycl/context.hpp>
#include <sycl/detail/assert_happened.hpp>
#include <sycl/detail/ur.hpp>
#include <sycl/device.hpp>
#include <sycl/event.hpp>
#include <sycl/exception.hpp>
#include <sycl/exception_list.hpp>
#include <sycl/handler.hpp>
#include <sycl/properties/queue_properties.hpp>
#include <sycl/property_list.hpp>
#include <sycl/queue.hpp>

#include "detail/graph_impl.hpp"

#include <utility>

#ifdef XPTI_ENABLE_INSTRUMENTATION
#include "xpti/xpti_trace_framework.hpp"
#include <detail/xpti_registry.hpp>
#endif

namespace sycl {
inline namespace _V1 {

// forward declaration

namespace ext::oneapi::experimental::detail {
class graph_impl;
}

namespace detail {

using ContextImplPtr = std::shared_ptr<detail::context_impl>;
using DeviceImplPtr = std::shared_ptr<detail::device_impl>;

/// Sets max number of queues supported by FPGA RT.
static constexpr size_t MaxNumQueues = 256;

//// Possible CUDA context types supported by UR CUDA backend
/// TODO: Implement this as a property once there is an extension document
enum class CUDAContextT : char { primary, custom };

/// Default context type created for CUDA backend
constexpr CUDAContextT DefaultContextType = CUDAContextT::custom;

enum QueueOrder { Ordered, OOO };

// Implementation of the submission information storage.
struct SubmissionInfoImpl {
  optional<detail::SubmitPostProcessF> MPostProcessorFunc = std::nullopt;
  std::shared_ptr<detail::queue_impl> MSecondaryQueue = nullptr;
  ext::oneapi::experimental::event_mode_enum MEventMode =
      ext::oneapi::experimental::event_mode_enum::none;
};

class queue_impl {
public:
  // \return a default context for the platform if it includes the device
  // passed and default contexts are enabled, a new context otherwise.
  static ContextImplPtr getDefaultOrNew(const DeviceImplPtr &Device) {
    if (!SYCLConfig<SYCL_ENABLE_DEFAULT_CONTEXTS>::get())
      return detail::getSyclObjImpl(
          context{createSyclObjFromImpl<device>(Device), {}, {}});

    ContextImplPtr DefaultContext = detail::getSyclObjImpl(
        Device->get_platform().khr_get_default_context());
    if (DefaultContext->isDeviceValid(Device))
      return DefaultContext;
    return detail::getSyclObjImpl(
        context{createSyclObjFromImpl<device>(Device), {}, {}});
  }
  /// Constructs a SYCL queue from a device using an async_handler and
  /// property_list provided.
  ///
  /// \param Device is a SYCL device that is used to dispatch tasks submitted
  /// to the queue.
  /// \param AsyncHandler is a SYCL asynchronous exception handler.
  /// \param PropList is a list of properties to use for queue construction.
  queue_impl(const DeviceImplPtr &Device, const async_handler &AsyncHandler,
             const property_list &PropList)
      : queue_impl(Device, getDefaultOrNew(Device), AsyncHandler, PropList) {};

  /// Constructs a SYCL queue with an async_handler and property_list provided
  /// form a device and a context.
  ///
  /// \param Device is a SYCL device that is used to dispatch tasks submitted
  /// to the queue.
  /// \param Context is a SYCL context to associate with the queue being
  /// constructed.
  /// \param AsyncHandler is a SYCL asynchronous exception handler.
  /// \param PropList is a list of properties to use for queue construction.
  queue_impl(const DeviceImplPtr &Device, const ContextImplPtr &Context,
             const async_handler &AsyncHandler, const property_list &PropList)
      : MDevice(Device), MContext(Context), MAsyncHandler(AsyncHandler),
        MPropList(PropList),
        MIsInorder(has_property<property::queue::in_order>()),
        MDiscardEvents(
            has_property<ext::oneapi::property::queue::discard_events>()),
        MIsProfilingEnabled(has_property<property::queue::enable_profiling>()),
        MQueueID{
            MNextAvailableQueueID.fetch_add(1, std::memory_order_relaxed)} {
    verifyProps(PropList);
    if (has_property<property::queue::enable_profiling>()) {
      if (has_property<ext::oneapi::property::queue::discard_events>())
        throw sycl::exception(make_error_code(errc::invalid),
                              "Queue cannot be constructed with both of "
                              "discard_events and enable_profiling.");
      // fallback profiling support. See MFallbackProfiling
      if (MDevice->has(aspect::queue_profiling)) {
        // When urDeviceGetGlobalTimestamps is not supported, compute the
        // profiling time OpenCL version < 2.1 case
        if (!getDeviceImplPtr()->isGetDeviceAndHostTimerSupported())
          MFallbackProfiling = true;
      } else {
        throw sycl::exception(make_error_code(errc::feature_not_supported),
                              "Cannot enable profiling, the associated device "
                              "does not have the queue_profiling aspect");
      }
    }
    if (has_property<ext::intel::property::queue::compute_index>()) {
      int Idx = get_property<ext::intel::property::queue::compute_index>()
                    .get_index();
      int NumIndices =
          createSyclObjFromImpl<device>(Device)
              .get_info<ext::intel::info::device::max_compute_queue_indices>();
      if (Idx < 0 || Idx >= NumIndices)
        throw sycl::exception(
            make_error_code(errc::invalid),
            "Queue compute index must be a non-negative number less than "
            "device's number of available compute queue indices.");
    }
    if (!Context->isDeviceValid(Device)) {
      if (Context->getBackend() == backend::opencl)
        throw sycl::exception(
            make_error_code(errc::invalid),
            "Queue cannot be constructed with the given context and device "
            "since the device is not a member of the context (descendants of "
            "devices from the context are not supported on OpenCL yet).");
      throw sycl::exception(
          make_error_code(errc::invalid),
          "Queue cannot be constructed with the given context and device "
          "since the device is neither a member of the context nor a "
          "descendant of its member.");
    }
    const QueueOrder QOrder =
        MIsInorder ? QueueOrder::Ordered : QueueOrder::OOO;
    MQueues.push_back(createQueue(QOrder));
    // This section is the second part of the instrumentation that uses the
    // tracepoint information and notifies

    // We enable XPTI tracing events using the TLS mechanism; if the code
    // location data is available, then the tracing data will be rich.
#if XPTI_ENABLE_INSTRUMENTATION
    // Emit a trace event for queue creation; we currently do not get code
    // location information, so all queueus will have the same UID with a
    // different instance ID until this gets added.
    constructorNotification();
#endif
  }

  sycl::detail::optional<event> getLastEvent();

private:
  void queue_impl_interop(ur_queue_handle_t UrQueue) {
    if (has_property<ext::oneapi::property::queue::discard_events>() &&
        has_property<property::queue::enable_profiling>()) {
      throw sycl::exception(make_error_code(errc::invalid),
                            "Queue cannot be constructed with both of "
                            "discard_events and enable_profiling.");
    }

    MQueues.push_back(UrQueue);

    ur_device_handle_t DeviceUr{};
    const AdapterPtr &Adapter = getAdapter();
    // TODO catch an exception and put it to list of asynchronous exceptions
    Adapter->call<UrApiKind::urQueueGetInfo>(
        MQueues[0], UR_QUEUE_INFO_DEVICE, sizeof(DeviceUr), &DeviceUr, nullptr);
    MDevice = MContext->findMatchingDeviceImpl(DeviceUr);
    if (MDevice == nullptr) {
      throw sycl::exception(
          make_error_code(errc::invalid),
          "Device provided by native Queue not found in Context.");
    }
    // The following commented section provides a guideline on how to use the
    // TLS enabled mechanism to create a tracepoint and notify using XPTI. This
    // is the prolog section and the epilog section will initiate the
    // notification.
#if XPTI_ENABLE_INSTRUMENTATION
    // Emit a trace event for queue creation; we currently do not get code
    // location information, so all queueus will have the same UID with a
    // different instance ID until this gets added.
    constructorNotification();
#endif
  }

public:
  /// Constructs a SYCL queue from adapter interoperability handle.
  ///
  /// \param UrQueue is a raw UR queue handle.
  /// \param Context is a SYCL context to associate with the queue being
  /// constructed.
  /// \param AsyncHandler is a SYCL asynchronous exception handler.
  queue_impl(ur_queue_handle_t UrQueue, const ContextImplPtr &Context,
             const async_handler &AsyncHandler)
      : MContext(Context), MAsyncHandler(AsyncHandler),
        MIsInorder(has_property<property::queue::in_order>()),
        MDiscardEvents(
            has_property<ext::oneapi::property::queue::discard_events>()),
        MIsProfilingEnabled(has_property<property::queue::enable_profiling>()),
        MQueueID{
            MNextAvailableQueueID.fetch_add(1, std::memory_order_relaxed)} {
    queue_impl_interop(UrQueue);
  }

  /// Constructs a SYCL queue from adapter interoperability handle.
  ///
  /// \param UrQueue is a raw UR queue handle.
  /// \param Context is a SYCL context to associate with the queue being
  /// constructed.
  /// \param AsyncHandler is a SYCL asynchronous exception handler.
  /// \param PropList is the queue properties.
  queue_impl(ur_queue_handle_t UrQueue, const ContextImplPtr &Context,
             const async_handler &AsyncHandler, const property_list &PropList)
      : MContext(Context), MAsyncHandler(AsyncHandler), MPropList(PropList),
        MIsInorder(has_property<property::queue::in_order>()),
        MDiscardEvents(
            has_property<ext::oneapi::property::queue::discard_events>()),
        MIsProfilingEnabled(has_property<property::queue::enable_profiling>()),
        MQueueID{
            MNextAvailableQueueID.fetch_add(1, std::memory_order_relaxed)} {
    verifyProps(PropList);
    queue_impl_interop(UrQueue);
  }

  ~queue_impl() {
    try {
#if XPTI_ENABLE_INSTRUMENTATION
      // The trace event created in the constructor should be active through the
      // lifetime of the queue object as member variable. We will send a
      // notification and destroy the trace event for this queue.
      destructorNotification();
#endif
      throw_asynchronous();
      getAdapter()->call<UrApiKind::urQueueRelease>(MQueues[0]);
    } catch (std::exception &e) {
      __SYCL_REPORT_EXCEPTION_TO_STREAM("exception in ~queue_impl", e);
    }
  }

  /// \return an OpenCL interoperability queue handle.

  cl_command_queue get() {
    ur_native_handle_t nativeHandle = 0;
    getAdapter()->call<UrApiKind::urQueueGetNativeHandle>(MQueues[0], nullptr,
                                                          &nativeHandle);
    __SYCL_OCL_CALL(clRetainCommandQueue, ur::cast<cl_command_queue>(nativeHandle));
    return ur::cast<cl_command_queue>(nativeHandle);
  }

  /// \return an associated SYCL context.
  context get_context() const {
    return createSyclObjFromImpl<context>(MContext);
  }

  const AdapterPtr &getAdapter() const { return MContext->getAdapter(); }

  const ContextImplPtr &getContextImplPtr() const { return MContext; }

  const DeviceImplPtr &getDeviceImplPtr() const { return MDevice; }

  /// \return an associated SYCL device.
  device get_device() const { return createSyclObjFromImpl<device>(MDevice); }

  /// \return true if the discard event property was set at time of creation.
  bool hasDiscardEventsProperty() const { return MDiscardEvents; }

  /// \return true if this queue allows for discarded events.
  bool supportsDiscardingPiEvents() const { return MIsInorder; }

  bool isInOrder() const { return MIsInorder; }

  /// Queries SYCL queue for information.
  ///
  /// The return type depends on information being queried.
  template <typename Param> typename Param::return_type get_info() const;

  /// Queries SYCL queue for SYCL backend-specific information.
  ///
  /// The return type depends on information being queried.
  template <typename Param>
  typename Param::return_type get_backend_info() const;

  /// Provides a hint to the backend to execute previously issued commands on
  /// this queue. Overrides normal batching behaviour. Note that this is merely
  /// a hint and not a guarantee.
  void flush() {
    if (MGraph.lock()) {
      throw sycl::exception(make_error_code(errc::invalid),
                            "flush cannot be called for a queue which is "
                            "recording to a command graph.");
    }
    for (const auto &queue : MQueues) {
      getAdapter()->call<UrApiKind::urQueueFlush>(queue);
    }
  }

  /// Submits a command group function object to the queue, in order to be
  /// scheduled for execution on the device.
  ///
  /// On a kernel error, this command group function object is then scheduled
  /// for execution on a secondary queue.
  ///
  /// \param CGF is a function object containing command group.
  /// \param Self is a shared_ptr to this queue.
  /// \param SecondQueue is a shared_ptr to the secondary queue.
  /// \param Loc is the code location of the submit call (default argument)
  /// \param StoreAdditionalInfo makes additional info be stored in event_impl
  /// \return a SYCL event object, which corresponds to the queue the command
  /// group is being enqueued on.
  event submit(const detail::type_erased_cgfo_ty &CGF,
               const std::shared_ptr<queue_impl> &Self,
               const std::shared_ptr<queue_impl> &SecondQueue,
               const detail::code_location &Loc, bool IsTopCodeLoc,
               const SubmitPostProcessF *PostProcess = nullptr) {
    event ResEvent;
    SubmissionInfo SI{};
    SI.SecondaryQueue() = SecondQueue;
    if (PostProcess)
      SI.PostProcessorFunc() = *PostProcess;
    return submit_with_event(CGF, Self, SI, Loc, IsTopCodeLoc);
  }

  /// Submits a command group function object to the queue, in order to be
  /// scheduled for execution on the device.
  ///
  /// \param CGF is a function object containing command group.
  /// \param Self is a shared_ptr to this queue.
  /// \param SubmitInfo is additional optional information for the submission.
  /// \param Loc is the code location of the submit call (default argument)
  /// \param StoreAdditionalInfo makes additional info be stored in event_impl
  /// \return a SYCL event object for the submitted command group.
  event submit_with_event(const detail::type_erased_cgfo_ty &CGF,
                          const std::shared_ptr<queue_impl> &Self,
                          const SubmissionInfo &SubmitInfo,
                          const detail::code_location &Loc, bool IsTopCodeLoc) {
    if (SubmitInfo.SecondaryQueue()) {
      event ResEvent;
      const std::shared_ptr<queue_impl> &SecondQueue =
          SubmitInfo.SecondaryQueue();
      try {
        ResEvent = submit_impl(CGF, Self, Self, SecondQueue,
                               /*CallerNeedsEvent=*/true, Loc, IsTopCodeLoc,
                               SubmitInfo);
      } catch (...) {
        ResEvent = SecondQueue->submit_impl(CGF, SecondQueue, Self, SecondQueue,
                                            /*CallerNeedsEvent=*/true, Loc,
                                            IsTopCodeLoc, SubmitInfo);
      }
      return ResEvent;
    }
    event ResEvent =
        submit_impl(CGF, Self, Self, nullptr,
                    /*CallerNeedsEvent=*/true, Loc, IsTopCodeLoc, SubmitInfo);
    return discard_or_return(ResEvent);
  }

  void submit_without_event(const detail::type_erased_cgfo_ty &CGF,
                            const std::shared_ptr<queue_impl> &Self,
                            const SubmissionInfo &SubmitInfo,
                            const detail::code_location &Loc,
                            bool IsTopCodeLoc) {
    if (SubmitInfo.SecondaryQueue()) {
      const std::shared_ptr<queue_impl> SecondQueue =
          SubmitInfo.SecondaryQueue();
      try {
        submit_impl(CGF, Self, Self, SecondQueue,
                    /*CallerNeedsEvent=*/false, Loc, IsTopCodeLoc, SubmitInfo);
      } catch (...) {
        SecondQueue->submit_impl(CGF, SecondQueue, Self, SecondQueue,
                                 /*CallerNeedsEvent=*/false, Loc, IsTopCodeLoc,
                                 SubmitInfo);
      }
    } else {
      submit_impl(CGF, Self, Self, nullptr, /*CallerNeedsEvent=*/false, Loc,
                  IsTopCodeLoc, SubmitInfo);
    }
  }

  /// Performs a blocking wait for the completion of all enqueued tasks in the
  /// queue.
  ///
  /// Synchronous errors will be reported through SYCL exceptions.
  /// @param Loc is the code location of the submit call (default argument)
  void wait(const detail::code_location &Loc = {});

  /// \return list of asynchronous exceptions occurred during execution.
  exception_list getExceptionList() const { return MExceptions; }

  /// @param Loc is the code location of the submit call (default argument)
  void wait_and_throw(const detail::code_location &Loc = {}) {
    wait(Loc);
    throw_asynchronous();
  }

  /// Performs a blocking wait for the completion of all enqueued tasks in the
  /// queue.
  ///
  /// Synchronous errors will be reported through SYCL exceptions.
  /// Asynchronous errors will be passed to the async_handler passed to the
  /// queue on construction. If no async_handler was provided then
  /// asynchronous exceptions will be lost.
  void throw_asynchronous() {
    if (!MAsyncHandler)
      return;

    exception_list Exceptions;
    {
      std::lock_guard<std::mutex> Lock(MMutex);
      std::swap(Exceptions, MExceptions);
    }
    // Unlock the mutex before calling user-provided handler to avoid
    // potential deadlock if the same queue is somehow referenced in the
    // handler.
    if (Exceptions.size())
      MAsyncHandler(std::move(Exceptions));
  }

  /// Creates UR properties array.
  ///
  /// \param PropList SYCL properties.
  /// \param Order specifies whether queue is in-order or out-of-order.
  /// \param Properties UR properties array created from SYCL properties.
  static ur_queue_flags_t createUrQueueFlags(const property_list &PropList,
                                             QueueOrder Order) {
    ur_queue_flags_t CreationFlags = 0;

    if (Order == QueueOrder::OOO) {
      CreationFlags = UR_QUEUE_FLAG_OUT_OF_ORDER_EXEC_MODE_ENABLE;
    }
    if (PropList.has_property<property::queue::enable_profiling>()) {
      CreationFlags |= UR_QUEUE_FLAG_PROFILING_ENABLE;
    }
    if (PropList.has_property<
            ext::oneapi::cuda::property::queue::use_default_stream>()) {
      CreationFlags |= UR_QUEUE_FLAG_USE_DEFAULT_STREAM;
    }
    if (PropList.has_property<ext::oneapi::property::queue::discard_events>()) {
      // Pass this flag to the Level Zero adapter to be able to check it from
      // queue property.
      CreationFlags |= UR_QUEUE_FLAG_DISCARD_EVENTS;
    }
    // Track that priority settings are not ambiguous.
    bool PrioritySeen = false;
    if (PropList
            .has_property<ext::oneapi::property::queue::priority_normal>()) {
      // Normal is the default priority, don't pass anything.
      PrioritySeen = true;
    }
    if (PropList.has_property<ext::oneapi::property::queue::priority_low>()) {
      if (PrioritySeen) {
        throw sycl::exception(
            make_error_code(errc::invalid),
            "Queue cannot be constructed with different priorities.");
      }
      CreationFlags |= UR_QUEUE_FLAG_PRIORITY_LOW;
      PrioritySeen = true;
    }
    if (PropList.has_property<ext::oneapi::property::queue::priority_high>()) {
      if (PrioritySeen) {
        throw sycl::exception(
            make_error_code(errc::invalid),
            "Queue cannot be constructed with different priorities.");
      }
      CreationFlags |= UR_QUEUE_FLAG_PRIORITY_HIGH;
    }
    // Track that submission modes do not conflict.
    bool SubmissionSeen = false;
    if (PropList.has_property<
            ext::intel::property::queue::no_immediate_command_list>()) {
      SubmissionSeen = true;
      CreationFlags |= UR_QUEUE_FLAG_SUBMISSION_BATCHED;
    }
    if (PropList.has_property<
            ext::intel::property::queue::immediate_command_list>()) {
      if (SubmissionSeen) {
        throw sycl::exception(
            make_error_code(errc::invalid),
            "Queue cannot be constructed with different submission modes.");
      }
      SubmissionSeen = true;
      CreationFlags |= UR_QUEUE_FLAG_SUBMISSION_IMMEDIATE;
    }
    return CreationFlags;
  }

  /// Creates UR queue.
  ///
  /// \param Order specifies whether the queue being constructed as in-order
  /// or out-of-order.
  ur_queue_handle_t createQueue(QueueOrder Order) {
    ur_queue_handle_t Queue{};
    ur_context_handle_t Context = MContext->getHandleRef();
    ur_device_handle_t Device = MDevice->getHandleRef();
    const AdapterPtr &Adapter = getAdapter();
    /*
        sycl::detail::pi::PiQueueProperties Properties[] = {
            PI_QUEUE_FLAGS, createPiQueueProperties(MPropList, Order), 0, 0, 0};
        */
    ur_queue_properties_t Properties = {UR_STRUCTURE_TYPE_QUEUE_PROPERTIES,
                                        nullptr, 0};
    Properties.flags = createUrQueueFlags(MPropList, Order);
    ur_queue_index_properties_t IndexProperties = {
        UR_STRUCTURE_TYPE_QUEUE_INDEX_PROPERTIES, nullptr, 0};
    if (has_property<ext::intel::property::queue::compute_index>()) {
      IndexProperties.computeIndex =
          get_property<ext::intel::property::queue::compute_index>()
              .get_index();
      Properties.pNext = &IndexProperties;
    }
    ur_result_t Error = Adapter->call_nocheck<UrApiKind::urQueueCreate>(
        Context, Device, &Properties, &Queue);

    // If creating out-of-order queue failed and this property is not
    // supported (for example, on FPGA), it will return
    // UR_RESULT_ERROR_INVALID_QUEUE_PROPERTIES and will try to create in-order
    // queue.
    if (!MEmulateOOO && Error == UR_RESULT_ERROR_INVALID_QUEUE_PROPERTIES) {
      MEmulateOOO = true;
      Queue = createQueue(QueueOrder::Ordered);
    } else {
      Adapter->checkUrResult(Error);
    }

    return Queue;
  }

  /// \return a raw UR handle for a free queue. The returned handle is not
  /// retained. It is caller responsibility to make sure queue is still alive.
  ur_queue_handle_t &getExclusiveUrQueueHandleRef() {
    ur_queue_handle_t *PIQ = nullptr;
    bool ReuseQueue = false;
    {
      std::lock_guard<std::mutex> Lock(MMutex);

      // To achieve parallelism for FPGA with in order execution model with
      // possibility of two kernels to share data with each other we shall
      // create a queue for every kernel enqueued.
      if (MQueues.size() < MaxNumQueues) {
        MQueues.push_back({});
        PIQ = &MQueues.back();
      } else {
        // If the limit of OpenCL queues is going to be exceeded - take the
        // earliest used queue, wait until it finished and then reuse it.
        PIQ = &MQueues[MNextQueueIdx];
        MNextQueueIdx = (MNextQueueIdx + 1) % MaxNumQueues;
        ReuseQueue = true;
      }
    }

    if (!ReuseQueue)
      *PIQ = createQueue(QueueOrder::Ordered);
    else
      getAdapter()->call<UrApiKind::urQueueFinish>(*PIQ);

    return *PIQ;
  }

  /// \return a raw UR queue handle. The returned handle is not retained. It
  /// is caller responsibility to make sure queue is still alive.
  ur_queue_handle_t &getHandleRef() {
    if (!MEmulateOOO)
      return MQueues[0];

    return getExclusiveUrQueueHandleRef();
  }

  /// \return true if the queue was constructed with property specified by
  /// PropertyT.
  template <typename propertyT> bool has_property() const noexcept {
    return MPropList.has_property<propertyT>();
  }

  /// \return a copy of the property of type PropertyT that the queue was
  /// constructed with. If the queue was not constructed with the PropertyT
  /// property, a SYCL exception with errc::invalid error code will be thrown.
  template <typename propertyT> propertyT get_property() const {
    return MPropList.get_property<propertyT>();
  }

  /// Fills the memory pointed by a USM pointer with the value specified.
  ///
  /// \param Self is a shared_ptr to this queue.
  /// \param Ptr is a USM pointer to the memory to fill.
  /// \param Value is a value to be set. Value is cast as an unsigned char.
  /// \param Count is a number of bytes to fill.
  /// \param DepEvents is a vector of events that specifies the kernel
  /// dependencies.
  /// \param CallerNeedsEvent specifies if the caller expects a usable event.
  /// \return an event representing fill operation.
  event memset(const std::shared_ptr<queue_impl> &Self, void *Ptr, int Value,
               size_t Count, const std::vector<event> &DepEvents,
               bool CallerNeedsEvent);
  /// Copies data from one memory region to another, both pointed by
  /// USM pointers.
  ///
  /// \param Self is a shared_ptr to this queue.
  /// \param Dest is a USM pointer to the destination memory.
  /// \param Src is a USM pointer to the source memory.
  /// \param Count is a number of bytes to copy.
  /// \param DepEvents is a vector of events that specifies the kernel
  /// dependencies.
  /// \param CallerNeedsEvent specifies if the caller expects a usable event.
  /// \return an event representing copy operation.
  event memcpy(const std::shared_ptr<queue_impl> &Self, void *Dest,
               const void *Src, size_t Count,
               const std::vector<event> &DepEvents, bool CallerNeedsEvent,
               const code_location &CodeLoc);
  /// Provides additional information to the underlying runtime about how
  /// different allocations are used.
  ///
  /// \param Self is a shared_ptr to this queue.
  /// \param Ptr is a USM pointer to the allocation.
  /// \param Length is a number of bytes in the allocation.
  /// \param Advice is a device-defined advice for the specified allocation.
  /// \param DepEvents is a vector of events that specifies the kernel
  /// dependencies.
  /// \param CallerNeedsEvent specifies if the caller expects a usable event.
  /// \return an event representing advise operation.
  event mem_advise(const std::shared_ptr<queue_impl> &Self, const void *Ptr,
                   size_t Length, ur_usm_advice_flags_t Advice,
                   const std::vector<event> &DepEvents, bool CallerNeedsEvent);

  /// Puts exception to the list of asynchronous ecxeptions.
  ///
  /// \param ExceptionPtr is a pointer to exception to be put.
  void reportAsyncException(const std::exception_ptr &ExceptionPtr) {
    std::lock_guard<std::mutex> Lock(MMutex);
    MExceptions.PushBack(ExceptionPtr);
  }

  static ThreadPool &getThreadPool() {
    return GlobalHandler::instance().getHostTaskThreadPool();
  }

  /// Gets the native handle of the SYCL queue.
  ///
  /// \return a native handle.
  ur_native_handle_t getNative(int32_t &NativeHandleDesc) const;

  void registerStreamServiceEvent(const EventImplPtr &Event) {
    std::lock_guard<std::mutex> Lock(MStreamsServiceEventsMutex);
    MStreamsServiceEvents.push_back(Event);
  }

  bool ext_oneapi_empty() const;

  event memcpyToDeviceGlobal(const std::shared_ptr<queue_impl> &Self,
                             void *DeviceGlobalPtr, const void *Src,
                             bool IsDeviceImageScope, size_t NumBytes,
                             size_t Offset, const std::vector<event> &DepEvents,
                             bool CallerNeedsEvent);
  event memcpyFromDeviceGlobal(const std::shared_ptr<queue_impl> &Self,
                               void *Dest, const void *DeviceGlobalPtr,
                               bool IsDeviceImageScope, size_t NumBytes,
                               size_t Offset,
                               const std::vector<event> &DepEvents,
                               bool CallerNeedsEvent);

  bool isProfilingFallback() { return MFallbackProfiling; }

  void setCommandGraph(
      std::shared_ptr<ext::oneapi::experimental::detail::graph_impl> Graph) {
    std::lock_guard<std::mutex> Lock(MMutex);
    MGraph = Graph;
    MExtGraphDeps.reset();
  }

  std::shared_ptr<ext::oneapi::experimental::detail::graph_impl>
  getCommandGraph() const {
    return MGraph.lock();
  }

  bool hasCommandGraph() const { return !MGraph.expired(); }

  unsigned long long getQueueID() { return MQueueID; }

  void *getTraceEvent() { return MTraceEvent; }

  void setExternalEvent(const event &Event) {
    MInOrderExternalEvent.set([&](std::optional<event> &InOrderExternalEvent) {
      InOrderExternalEvent = Event;
    });
  }

  std::optional<event> popExternalEvent() {
    std::optional<event> Result = std::nullopt;

    MInOrderExternalEvent.unset(
        [&](std::optional<event> &InOrderExternalEvent) {
          std::swap(Result, InOrderExternalEvent);
        });
    return Result;
  }

  const std::vector<event> &
  getExtendDependencyList(const std::vector<event> &DepEvents,
                          std::vector<event> &MutableVec,
                          std::unique_lock<std::mutex> &QueueLock);

  // Called on host task completion that could block some kernels from enqueue.
  // Approach that tracks almost all tasks to provide barrier sync for both ur
  // tasks and host tasks is applicable for out of order queues only. Not needed
  // for in order ones.
  void revisitUnenqueuedCommandsState(const EventImplPtr &CompletedHostTask);

  static ContextImplPtr getContext(const QueueImplPtr &Queue) {
    return Queue ? Queue->getContextImplPtr() : nullptr;
  }

  // Must be called under MMutex protection
  void doUnenqueuedCommandCleanup(
      const std::shared_ptr<ext::oneapi::experimental::detail::graph_impl>
          &Graph);

  const property_list &getPropList() const { return MPropList; }

  /// Inserts a marker event at the end of the queue. Waiting for this marker
  /// will wait for the completion of all work in the queue at the time of the
  /// insertion, but will not act as a barrier unless the queue is in-order.
  EventImplPtr insertMarkerEvent(const std::shared_ptr<queue_impl> &Self) {
    auto ResEvent = std::make_shared<detail::event_impl>(Self);
    ur_event_handle_t UREvent = nullptr;
    getAdapter()->call<UrApiKind::urEnqueueEventsWait>(getHandleRef(), 0,
                                                       nullptr, &UREvent);
    ResEvent->setHandle(UREvent);
    return ResEvent;
  }

  bool nativeHostTaskHandling() {
    return std::getenv("SYCL_ENABLE_USER_EVENTS_PATH") &&
<<<<<<< HEAD
           (MDevice->getBackend() == backend::ext_oneapi_level_zero ||
            MDevice->getBackend() == backend::opencl);
=======
           !MDevice->isUSMAllocationPresent() &&
           (MDevice->getBackend() == backend::ext_oneapi_level_zero);
>>>>>>> 0a1b4911
  }

#ifndef __INTEL_PREVIEW_BREAKING_CHANGES
  // CMPLRLLVM-66082
  // These methods are for accessing a member that should live in the
  // sycl::interop_handle class and will be moved on next ABI breaking window.
  ur_exp_command_buffer_handle_t getInteropGraph() const {
    return MInteropGraph;
  }

  void setInteropGraph(ur_exp_command_buffer_handle_t Graph) {
    MInteropGraph = Graph;
  }
#endif

protected:
  event discard_or_return(const event &Event);

  template <typename HandlerType = handler>
  EventImplPtr insertHelperBarrier(const HandlerType &Handler) {
    auto ResEvent = std::make_shared<detail::event_impl>(Handler.MQueue);
    ur_event_handle_t UREvent = nullptr;
    getAdapter()->call<UrApiKind::urEnqueueEventsWaitWithBarrier>(
        Handler.MQueue->getHandleRef(), 0, nullptr, &UREvent);
    ResEvent->setHandle(UREvent);
    return ResEvent;
  }

  template <typename HandlerType = handler>
  event finalizeHandlerInOrder(HandlerType &Handler) {
    // Accessing and changing of an event isn't atomic operation.
    // Hence, here is the lock for thread-safety.
    std::lock_guard<std::mutex> Lock{MMutex};

    auto &EventToBuildDeps = MGraph.expired() ? MDefaultGraphDeps.LastEventPtr
                                              : MExtGraphDeps.LastEventPtr;

    // This dependency is needed for the following purposes:
    //    - host tasks are handled by the runtime and cannot be implicitly
    //    synchronized by the backend.
    //    - to prevent the 2nd kernel enqueue when the 1st kernel is blocked
    //    by a host task. This dependency allows to build the enqueue order in
    //    the RT but will not be passed to the backend. See getPIEvents in
    //    Command.
    if (EventToBuildDeps) {
      // In the case where the last event was discarded and we are to run a
      // host_task, we insert a barrier into the queue and use the resulting
      // event as the dependency for the host_task.
      // Note that host_task events can never be discarded, so this will not
      // insert barriers between host_task enqueues.
      if (EventToBuildDeps->isDiscarded() &&
          Handler.getType() == CGType::CodeplayHostTask)
        EventToBuildDeps = insertHelperBarrier(Handler);

      // depends_on after an async alloc is explicitly disallowed. Async alloc
      // handles in order queue dependencies preemptively, so we skip them.
      // Note: This could be improved by moving the handling of dependencies
      // to before calling the CGF.
      if (!EventToBuildDeps->isDiscarded() &&
          !(Handler.getType() == CGType::AsyncAlloc))
        Handler.depends_on(EventToBuildDeps);
    }

    // If there is an external event set, add it as a dependency and clear it.
    // We do not need to hold the lock as MLastEventMtx will ensure the last
    // event reflects the corresponding external event dependence as well.
    std::optional<event> ExternalEvent = popExternalEvent();
    if (ExternalEvent)
      Handler.depends_on(*ExternalEvent);

    auto EventRet = Handler.finalize();
    EventToBuildDeps = getSyclObjImpl(EventRet);

    return EventRet;
  }

  template <typename HandlerType = handler>
  event finalizeHandlerOutOfOrder(HandlerType &Handler) {
    const CGType Type = getSyclObjImpl(Handler)->MCGType;
    std::lock_guard<std::mutex> Lock{MMutex};
    // The following code supports barrier synchronization if host task is
    // involved in the scenario. Native barriers cannot handle host task
    // dependency so in the case where some commands were not enqueued
    // (blocked), we track them to prevent barrier from being enqueued
    // earlier.
    MMissedCleanupRequests.unset(
        [&](MissedCleanupRequestsType &MissedCleanupRequests) {
          for (auto &UpdatedGraph : MissedCleanupRequests)
            doUnenqueuedCommandCleanup(UpdatedGraph);
          MissedCleanupRequests.clear();
        });
    auto &Deps = MGraph.expired() ? MDefaultGraphDeps : MExtGraphDeps;
    if (Type == CGType::Barrier && !Deps.UnenqueuedCmdEvents.empty()) {
      Handler.depends_on(Deps.UnenqueuedCmdEvents);
    }
    if (Deps.LastBarrier &&
        (Type == CGType::CodeplayHostTask || (!Deps.LastBarrier->isEnqueued())))
      Handler.depends_on(Deps.LastBarrier);

    auto EventRet = Handler.finalize();
    const EventImplPtr &EventRetImpl = getSyclObjImpl(EventRet);
    if (Type == CGType::CodeplayHostTask)
      Deps.UnenqueuedCmdEvents.push_back(EventRetImpl);
    else if (Type == CGType::Barrier || Type == CGType::BarrierWaitlist) {
      Deps.LastBarrier = EventRetImpl;
      Deps.UnenqueuedCmdEvents.clear();
    } else if (!EventRetImpl->isEnqueued()) {
      Deps.UnenqueuedCmdEvents.push_back(EventRetImpl);
    }

    return EventRet;
  }

  template <typename HandlerType = handler>
  event finalizeHandlerPostProcess(
      HandlerType &Handler,
      const optional<SubmitPostProcessF> &PostProcessorFunc) {
    bool IsKernel = Handler.getType() == CGType::Kernel;
    bool KernelUsesAssert = false;

    if (IsKernel)
      // Kernel only uses assert if it's non interop one
      KernelUsesAssert =
          (!Handler.MKernel || Handler.MKernel->hasSYCLMetadata()) &&
          ProgramManager::getInstance().kernelUsesAssert(
              Handler.MKernelName.data());

    auto Event = MIsInorder ? finalizeHandlerInOrder(Handler)
                            : finalizeHandlerOutOfOrder(Handler);

    auto &PostProcess = *PostProcessorFunc;

    PostProcess(IsKernel, KernelUsesAssert, Event);

    return Event;
  }

  // template is needed for proper unit testing
  template <typename HandlerType = handler>
  event finalizeHandler(HandlerType &Handler,
                        const optional<SubmitPostProcessF> &PostProcessorFunc) {
    if (PostProcessorFunc) {
      return finalizeHandlerPostProcess(Handler, PostProcessorFunc);
    } else {
      return MIsInorder ? finalizeHandlerInOrder(Handler)
                        : finalizeHandlerOutOfOrder(Handler);
    }
  }

  /// Performs command group submission to the queue.
  ///
  /// \param CGF is a function object containing command group.
  /// \param Self is a pointer to this queue.
  /// \param PrimaryQueue is a pointer to the primary queue. This may be the
  ///        same as Self.
  /// \param SecondaryQueue is a pointer to the secondary queue. This may be the
  ///        same as Self.
  /// \param CallerNeedsEvent is a boolean indicating whether the event is
  ///        required by the user after the call.
  /// \param Loc is the code location of the submit call (default argument)
  /// \param SubmitInfo is additional optional information for the submission.
  /// \return a SYCL event representing submitted command group.
  event submit_impl(const detail::type_erased_cgfo_ty &CGF,
                    const std::shared_ptr<queue_impl> &Self,
                    const std::shared_ptr<queue_impl> &PrimaryQueue,
                    const std::shared_ptr<queue_impl> &SecondaryQueue,
                    bool CallerNeedsEvent, const detail::code_location &Loc,
                    bool IsTopCodeLoc, const SubmissionInfo &SubmitInfo);

  /// Helper function for submitting a memory operation with a handler.
  /// \param Self is a shared_ptr to this queue.
  /// \param DepEvents is a vector of dependencies of the operation.
  /// \param HandlerFunc is a function that submits the operation with a
  ///        handler.
  template <typename HandlerFuncT>
  event submitWithHandler(const std::shared_ptr<queue_impl> &Self,
                          const std::vector<event> &DepEvents,
                          bool CallerNeedsEvent, HandlerFuncT HandlerFunc);

  /// Performs submission of a memory operation directly if scheduler can be
  /// bypassed, or with a handler otherwise.
  ///
  /// \param Self is a shared_ptr to this queue.
  /// \param DepEvents is a vector of dependencies of the operation.
  /// \param CallerNeedsEvent specifies if the caller needs an event from this
  ///        memory operation.
  /// \param HandlerFunc is a function that submits the operation with a
  ///        handler.
  /// \param MemMngrFunc is a function that forwards its arguments to the
  ///        appropriate memory manager function.
  /// \param MemMngrArgs are all the arguments that need to be passed to memory
  ///        manager except the last three: dependencies, UR event and
  ///        EventImplPtr are filled out by this helper.
  /// \return an event representing the submitted operation.
  template <typename HandlerFuncT, typename MemMngrFuncT,
            typename... MemMngrArgTs>
  event submitMemOpHelper(const std::shared_ptr<queue_impl> &Self,
                          const std::vector<event> &DepEvents,
                          bool CallerNeedsEvent, HandlerFuncT HandlerFunc,
                          MemMngrFuncT MemMngrFunc, MemMngrArgTs... MemOpArgs);

  // When instrumentation is enabled emits trace event for wait begin and
  // returns the telemetry event generated for the wait
  void *instrumentationProlog(const detail::code_location &CodeLoc,
                              std::string &Name, int32_t StreamID,
                              uint64_t &iid);
  // Uses events generated by the Prolog and emits wait done event
  void instrumentationEpilog(void *TelementryEvent, std::string &Name,
                             int32_t StreamID, uint64_t IId);

  // We need to emit a queue_create notification when a queue object is created
  void constructorNotification();

  // We need to emit a queue_destroy notification when a queue object is
  // destroyed
  void destructorNotification();

  /// queue_impl.addEvent tracks events with weak pointers
  /// but some events have no other owners. addSharedEvent()
  /// follows events with a shared pointer.
  ///
  /// \param Event is the event to be stored
  void addSharedEvent(const event &Event);

  /// Stores an event that should be associated with the queue
  ///
  /// \param Event is the event to be stored
  void addEvent(const event &Event);

  /// Protects all the fields that can be changed by class' methods.
  mutable std::mutex MMutex;

  DeviceImplPtr MDevice;
  const ContextImplPtr MContext;

  /// These events are tracked, but not owned, by the queue.
  std::vector<std::weak_ptr<event_impl>> MEventsWeak;

  /// Events without data dependencies (such as USM) need an owner,
  /// additionally, USM operations are not added to the scheduler command graph,
  /// queue is the only owner on the runtime side.
  std::vector<event> MEventsShared;
  exception_list MExceptions;
  const async_handler MAsyncHandler;
  const property_list MPropList;

  /// List of queues created for FPGA device from a single SYCL queue.
  std::vector<ur_queue_handle_t> MQueues;
  /// Iterator through MQueues.
  size_t MNextQueueIdx = 0;

  /// Indicates that a native out-of-order queue could not be created and we
  /// need to emulate it with multiple native in-order queues.
  bool MEmulateOOO = false;

  // Access should be guarded with MMutex
  struct DependencyTrackingItems {
    // This event is employed for enhanced dependency tracking with in-order
    // queue
    EventImplPtr LastEventPtr;
    // The following two items are employed for proper out of order enqueue
    // ordering
    std::vector<EventImplPtr> UnenqueuedCmdEvents;
    EventImplPtr LastBarrier;

    void reset() {
      LastEventPtr = nullptr;
      UnenqueuedCmdEvents.clear();
      LastBarrier = nullptr;
    }
  } MDefaultGraphDeps, MExtGraphDeps;

  // Implement check-lock-check pattern to not lock empty MData as the locks
  // come with runtime overhead.
  template <typename DataType> class CheckLockCheck {
    DataType MData;
    std::atomic_bool MIsSet = false;
    mutable std::mutex MDataMtx;

  public:
    template <typename F> void set(F &&func) {
      std::lock_guard<std::mutex> Lock(MDataMtx);
      MIsSet.store(true, std::memory_order_release);
      std::forward<F>(func)(MData);
    }
    template <typename F> void unset(F &&func) {
      if (MIsSet.load(std::memory_order_acquire)) {
        std::lock_guard<std::mutex> Lock(MDataMtx);
        if (MIsSet.load(std::memory_order_acquire)) {
          std::forward<F>(func)(MData);
          MIsSet.store(false, std::memory_order_release);
        }
      }
    }
    DataType read() {
      if (!MIsSet.load(std::memory_order_acquire))
        return DataType{};
      std::lock_guard<std::mutex> Lock(MDataMtx);
      return MData;
    }
  };

  const bool MIsInorder;

  std::vector<EventImplPtr> MStreamsServiceEvents;
  std::mutex MStreamsServiceEventsMutex;

  // All member variable defined here  are needed for the SYCL instrumentation
  // layer. Do not guard these variables below with XPTI_ENABLE_INSTRUMENTATION
  // to ensure we have the same object layout when the macro in the library and
  // SYCL app are not the same.
  void *MTraceEvent = nullptr;
  /// The stream under which the traces are emitted from the queue object
  uint8_t MStreamID = 0;
  /// The instance ID of the trace event for queue object
  uint64_t MInstanceID = 0;

  // the fallback implementation of profiling info
  bool MFallbackProfiling = false;

  // This event can be optionally provided by users for in-order queues to add
  // an additional dependency for the subsequent submission in to the queue.
  // Access to the event should be guarded with mutex.
  // NOTE: std::optional must not be exposed in the ABI.
  CheckLockCheck<std::optional<event>> MInOrderExternalEvent;

public:
  // Queue constructed with the discard_events property
  const bool MDiscardEvents;
  const bool MIsProfilingEnabled;

protected:
  // Command graph which is associated with this queue for the purposes of
  // recording commands to it.
  std::weak_ptr<ext::oneapi::experimental::detail::graph_impl> MGraph{};

#ifndef __INTEL_PREVIEW_BREAKING_CHANGES
  // CMPLRLLVM-66082
  // This member should be part of the sycl::interop_handle class, but it
  // is an API breaking change. So member lives here temporarily where it can
  // be accessed through the queue member of the interop_handle
  ur_exp_command_buffer_handle_t MInteropGraph{};
#endif

  unsigned long long MQueueID;
  static std::atomic<unsigned long long> MNextAvailableQueueID;

  using MissedCleanupRequestsType = std::deque<
      std::shared_ptr<ext::oneapi::experimental::detail::graph_impl>>;
  CheckLockCheck<MissedCleanupRequestsType> MMissedCleanupRequests;

  friend class sycl::ext::oneapi::experimental::detail::node_impl;

  void verifyProps(const property_list &Props) const;
};

} // namespace detail
} // namespace _V1
} // namespace sycl<|MERGE_RESOLUTION|>--- conflicted
+++ resolved
@@ -761,13 +761,8 @@
 
   bool nativeHostTaskHandling() {
     return std::getenv("SYCL_ENABLE_USER_EVENTS_PATH") &&
-<<<<<<< HEAD
-           (MDevice->getBackend() == backend::ext_oneapi_level_zero ||
-            MDevice->getBackend() == backend::opencl);
-=======
            !MDevice->isUSMAllocationPresent() &&
            (MDevice->getBackend() == backend::ext_oneapi_level_zero);
->>>>>>> 0a1b4911
   }
 
 #ifndef __INTEL_PREVIEW_BREAKING_CHANGES
