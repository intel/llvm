--- conflicted
+++ resolved
@@ -358,12 +358,8 @@
 #ifndef __INTEL_PREVIEW_BREAKING_CHANGES
     if (PostProcess)
       SI.PostProcessorFunc() = *PostProcess;
-<<<<<<< HEAD
 #endif
-    return submit_with_event(CGF, Self, SI, Loc, IsTopCodeLoc);
-=======
     return submit_with_event(CGF, SI, Loc, IsTopCodeLoc);
->>>>>>> 9457ac27
   }
 
   /// Submits a command group function object to the queue, in order to be
@@ -905,23 +901,13 @@
   /// \param Loc is the code location of the submit call (default argument)
   /// \param SubmitInfo is additional optional information for the submission.
   /// \return a SYCL event representing submitted command group.
-<<<<<<< HEAD
-  event submit_impl(const detail::type_erased_cgfo_ty &CGF,
-                    const std::shared_ptr<queue_impl> &Self,
-                    const std::shared_ptr<queue_impl> &PrimaryQueue,
-                    const std::shared_ptr<queue_impl> &SecondaryQueue,
-                    bool CallerNeedsEvent, const detail::code_location &Loc,
-                    bool IsTopCodeLoc, const SubmissionInfo &SubmitInfo);
-#endif // __INTEL_PREVIEW_BREAKING_CHANGES
-=======
   detail::EventImplPtr
   submit_impl(const detail::type_erased_cgfo_ty &CGF,
               const std::shared_ptr<queue_impl> &PrimaryQueue,
               const std::shared_ptr<queue_impl> &SecondaryQueue,
               bool CallerNeedsEvent, const detail::code_location &Loc,
               bool IsTopCodeLoc, const SubmissionInfo &SubmitInfo);
-#endif
->>>>>>> 9457ac27
+#endif // __INTEL_PREVIEW_BREAKING_CHANGES
 
   /// Performs command group submission to the queue.
   ///
