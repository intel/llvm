//==------------------ queue_impl.hpp - SYCL queue -------------------------==//
//
// Part of the LLVM Project, under the Apache License v2.0 with LLVM Exceptions.
// See https://llvm.org/LICENSE.txt for license information.
// SPDX-License-Identifier: Apache-2.0 WITH LLVM-exception
//
//===----------------------------------------------------------------------===//

#pragma once

#include <detail/adapter.hpp>
#include <detail/config.hpp>
#include <detail/context_impl.hpp>
#include <detail/device_impl.hpp>
#include <detail/device_info.hpp>
#include <detail/event_impl.hpp>
#include <detail/global_handler.hpp>
#include <detail/handler_impl.hpp>
#include <detail/kernel_impl.hpp>
#include <detail/scheduler/scheduler.hpp>
#include <detail/stream_impl.hpp>
#include <detail/thread_pool.hpp>
#include <sycl/context.hpp>
#include <sycl/detail/assert_happened.hpp>
#include <sycl/detail/ur.hpp>
#include <sycl/device.hpp>
#include <sycl/event.hpp>
#include <sycl/exception.hpp>
#include <sycl/exception_list.hpp>
#include <sycl/handler.hpp>
#include <sycl/properties/queue_properties.hpp>
#include <sycl/property_list.hpp>
#include <sycl/queue.hpp>

#include "detail/graph_impl.hpp"

#include <utility>

#ifdef XPTI_ENABLE_INSTRUMENTATION
#include "xpti/xpti_trace_framework.hpp"
#include <detail/xpti_registry.hpp>
#endif

namespace sycl {
inline namespace _V1 {

// forward declaration

namespace ext::oneapi::experimental::detail {
class graph_impl;
}

namespace detail {

using ContextImplPtr = std::shared_ptr<detail::context_impl>;
using DeviceImplPtr = std::shared_ptr<detail::device_impl>;

/// Sets max number of queues supported by FPGA RT.
static constexpr size_t MaxNumQueues = 256;

//// Possible CUDA context types supported by UR CUDA backend
/// TODO: Implement this as a property once there is an extension document
enum class CUDAContextT : char { primary, custom };

/// Default context type created for CUDA backend
constexpr CUDAContextT DefaultContextType = CUDAContextT::custom;

enum QueueOrder { Ordered, OOO };

// Implementation of the submission information storage.
struct SubmissionInfoImpl {
  optional<detail::SubmitPostProcessF> MPostProcessorFunc = std::nullopt;
  std::shared_ptr<detail::queue_impl> MSecondaryQueue = nullptr;
  ext::oneapi::experimental::event_mode_enum MEventMode =
      ext::oneapi::experimental::event_mode_enum::none;
};

class queue_impl {
public:
  // \return a default context for the platform if it includes the device
  // passed and default contexts are enabled, a new context otherwise.
  static ContextImplPtr getDefaultOrNew(const DeviceImplPtr &Device) {
    if (!SYCLConfig<SYCL_ENABLE_DEFAULT_CONTEXTS>::get())
      return detail::getSyclObjImpl(
          context{createSyclObjFromImpl<device>(Device), {}, {}});

    ContextImplPtr DefaultContext = detail::getSyclObjImpl(
        Device->get_platform().khr_get_default_context());
    if (DefaultContext->isDeviceValid(Device))
      return DefaultContext;
    return detail::getSyclObjImpl(
        context{createSyclObjFromImpl<device>(Device), {}, {}});
  }
  /// Constructs a SYCL queue from a device using an async_handler and
  /// property_list provided.
  ///
  /// \param Device is a SYCL device that is used to dispatch tasks submitted
  /// to the queue.
  /// \param AsyncHandler is a SYCL asynchronous exception handler.
  /// \param PropList is a list of properties to use for queue construction.
  queue_impl(const DeviceImplPtr &Device, const async_handler &AsyncHandler,
             const property_list &PropList)
      : queue_impl(Device, getDefaultOrNew(Device), AsyncHandler, PropList) {};

  /// Constructs a SYCL queue with an async_handler and property_list provided
  /// form a device and a context.
  ///
  /// \param Device is a SYCL device that is used to dispatch tasks submitted
  /// to the queue.
  /// \param Context is a SYCL context to associate with the queue being
  /// constructed.
  /// \param AsyncHandler is a SYCL asynchronous exception handler.
  /// \param PropList is a list of properties to use for queue construction.
  queue_impl(const DeviceImplPtr &Device, const ContextImplPtr &Context,
             const async_handler &AsyncHandler, const property_list &PropList)
      : MDevice(Device), MContext(Context), MAsyncHandler(AsyncHandler),
        MPropList(PropList),
        MIsInorder(has_property<property::queue::in_order>()),
        MDiscardEvents(
            has_property<ext::oneapi::property::queue::discard_events>()),
        MIsProfilingEnabled(has_property<property::queue::enable_profiling>()),
        MQueueID{
            MNextAvailableQueueID.fetch_add(1, std::memory_order_relaxed)} {
    verifyProps(PropList);
    if (has_property<property::queue::enable_profiling>()) {
      if (has_property<ext::oneapi::property::queue::discard_events>())
        throw sycl::exception(make_error_code(errc::invalid),
                              "Queue cannot be constructed with both of "
                              "discard_events and enable_profiling.");
      // fallback profiling support. See MFallbackProfiling
      if (MDevice->has(aspect::queue_profiling)) {
        // When urDeviceGetGlobalTimestamps is not supported, compute the
        // profiling time OpenCL version < 2.1 case
        if (!getDeviceImplPtr()->isGetDeviceAndHostTimerSupported())
          MFallbackProfiling = true;
      } else {
        throw sycl::exception(make_error_code(errc::feature_not_supported),
                              "Cannot enable profiling, the associated device "
                              "does not have the queue_profiling aspect");
      }
    }
    if (has_property<ext::intel::property::queue::compute_index>()) {
      int Idx = get_property<ext::intel::property::queue::compute_index>()
                    .get_index();
      int NumIndices =
          createSyclObjFromImpl<device>(Device)
              .get_info<ext::intel::info::device::max_compute_queue_indices>();
      if (Idx < 0 || Idx >= NumIndices)
        throw sycl::exception(
            make_error_code(errc::invalid),
            "Queue compute index must be a non-negative number less than "
            "device's number of available compute queue indices.");
    }
    if (!Context->isDeviceValid(Device)) {
      if (Context->getBackend() == backend::opencl)
        throw sycl::exception(
            make_error_code(errc::invalid),
            "Queue cannot be constructed with the given context and device "
            "since the device is not a member of the context (descendants of "
            "devices from the context are not supported on OpenCL yet).");
      throw sycl::exception(
          make_error_code(errc::invalid),
          "Queue cannot be constructed with the given context and device "
          "since the device is neither a member of the context nor a "
          "descendant of its member.");
    }
    const QueueOrder QOrder =
        MIsInorder ? QueueOrder::Ordered : QueueOrder::OOO;
    MQueues.push_back(createQueue(QOrder));
    // This section is the second part of the instrumentation that uses the
    // tracepoint information and notifies

    // We enable XPTI tracing events using the TLS mechanism; if the code
    // location data is available, then the tracing data will be rich.
#if XPTI_ENABLE_INSTRUMENTATION
    // Emit a trace event for queue creation; we currently do not get code
    // location information, so all queueus will have the same UID with a
    // different instance ID until this gets added.
    constructorNotification();
#endif
  }

  sycl::detail::optional<event> getLastEvent();

private:
  void queue_impl_interop(ur_queue_handle_t UrQueue) {
    if (has_property<ext::oneapi::property::queue::discard_events>() &&
        has_property<property::queue::enable_profiling>()) {
      throw sycl::exception(make_error_code(errc::invalid),
                            "Queue cannot be constructed with both of "
                            "discard_events and enable_profiling.");
    }

    MQueues.push_back(UrQueue);

    ur_device_handle_t DeviceUr{};
    const AdapterPtr &Adapter = getAdapter();
    // TODO catch an exception and put it to list of asynchronous exceptions
    Adapter->call<UrApiKind::urQueueGetInfo>(
        MQueues[0], UR_QUEUE_INFO_DEVICE, sizeof(DeviceUr), &DeviceUr, nullptr);
    MDevice = MContext->findMatchingDeviceImpl(DeviceUr);
    if (MDevice == nullptr) {
      throw sycl::exception(
          make_error_code(errc::invalid),
          "Device provided by native Queue not found in Context.");
    }
    // The following commented section provides a guideline on how to use the
    // TLS enabled mechanism to create a tracepoint and notify using XPTI. This
    // is the prolog section and the epilog section will initiate the
    // notification.
#if XPTI_ENABLE_INSTRUMENTATION
    // Emit a trace event for queue creation; we currently do not get code
    // location information, so all queueus will have the same UID with a
    // different instance ID until this gets added.
    constructorNotification();
#endif
  }

public:
  /// Constructs a SYCL queue from adapter interoperability handle.
  ///
  /// \param UrQueue is a raw UR queue handle.
  /// \param Context is a SYCL context to associate with the queue being
  /// constructed.
  /// \param AsyncHandler is a SYCL asynchronous exception handler.
  queue_impl(ur_queue_handle_t UrQueue, const ContextImplPtr &Context,
             const async_handler &AsyncHandler)
      : MContext(Context), MAsyncHandler(AsyncHandler),
        MIsInorder(has_property<property::queue::in_order>()),
        MDiscardEvents(
            has_property<ext::oneapi::property::queue::discard_events>()),
        MIsProfilingEnabled(has_property<property::queue::enable_profiling>()),
        MQueueID{
            MNextAvailableQueueID.fetch_add(1, std::memory_order_relaxed)} {
    queue_impl_interop(UrQueue);
  }

  /// Constructs a SYCL queue from adapter interoperability handle.
  ///
  /// \param UrQueue is a raw UR queue handle.
  /// \param Context is a SYCL context to associate with the queue being
  /// constructed.
  /// \param AsyncHandler is a SYCL asynchronous exception handler.
  /// \param PropList is the queue properties.
  queue_impl(ur_queue_handle_t UrQueue, const ContextImplPtr &Context,
             const async_handler &AsyncHandler, const property_list &PropList)
      : MContext(Context), MAsyncHandler(AsyncHandler), MPropList(PropList),
        MIsInorder(has_property<property::queue::in_order>()),
        MDiscardEvents(
            has_property<ext::oneapi::property::queue::discard_events>()),
        MIsProfilingEnabled(has_property<property::queue::enable_profiling>()),
        MQueueID{
            MNextAvailableQueueID.fetch_add(1, std::memory_order_relaxed)} {
    verifyProps(PropList);
    queue_impl_interop(UrQueue);
  }

  ~queue_impl() {
    try {
#if XPTI_ENABLE_INSTRUMENTATION
      // The trace event created in the constructor should be active through the
      // lifetime of the queue object as member variable. We will send a
      // notification and destroy the trace event for this queue.
      destructorNotification();
#endif
      throw_asynchronous();
      getAdapter()->call<UrApiKind::urQueueRelease>(MQueues[0]);
    } catch (std::exception &e) {
      __SYCL_REPORT_EXCEPTION_TO_STREAM("exception in ~queue_impl", e);
    }
  }

  /// \return an OpenCL interoperability queue handle.

  cl_command_queue get() {
    getAdapter()->call<UrApiKind::urQueueRetain>(MQueues[0]);
    ur_native_handle_t nativeHandle = 0;
    getAdapter()->call<UrApiKind::urQueueGetNativeHandle>(MQueues[0], nullptr,
                                                          &nativeHandle);
    return ur::cast<cl_command_queue>(nativeHandle);
  }

  /// \return an associated SYCL context.
  context get_context() const {
    return createSyclObjFromImpl<context>(MContext);
  }

  const AdapterPtr &getAdapter() const { return MContext->getAdapter(); }

  const ContextImplPtr &getContextImplPtr() const { return MContext; }

  const DeviceImplPtr &getDeviceImplPtr() const { return MDevice; }

  /// \return an associated SYCL device.
  device get_device() const { return createSyclObjFromImpl<device>(MDevice); }

  /// \return true if the discard event property was set at time of creation.
  bool hasDiscardEventsProperty() const { return MDiscardEvents; }

  /// \return true if this queue allows for discarded events.
  bool supportsDiscardingPiEvents() const { return MIsInorder; }

  bool isInOrder() const { return MIsInorder; }

  /// Queries SYCL queue for information.
  ///
  /// The return type depends on information being queried.
  template <typename Param> typename Param::return_type get_info() const;

  /// Queries SYCL queue for SYCL backend-specific information.
  ///
  /// The return type depends on information being queried.
  template <typename Param>
  typename Param::return_type get_backend_info() const;

  /// Provides a hint to the backend to execute previously issued commands on
  /// this queue. Overrides normal batching behaviour. Note that this is merely
  /// a hint and not a guarantee.
  void flush() {
    if (MGraph.lock()) {
      throw sycl::exception(make_error_code(errc::invalid),
                            "flush cannot be called for a queue which is "
                            "recording to a command graph.");
    }
    for (const auto &queue : MQueues) {
      getAdapter()->call<UrApiKind::urQueueFlush>(queue);
    }
  }

  /// Submits a command group function object to the queue, in order to be
  /// scheduled for execution on the device.
  ///
  /// On a kernel error, this command group function object is then scheduled
  /// for execution on a secondary queue.
  ///
  /// \param CGF is a function object containing command group.
  /// \param Self is a shared_ptr to this queue.
  /// \param SecondQueue is a shared_ptr to the secondary queue.
  /// \param Loc is the code location of the submit call (default argument)
  /// \param StoreAdditionalInfo makes additional info be stored in event_impl
  /// \return a SYCL event object, which corresponds to the queue the command
  /// group is being enqueued on.
  event submit(const detail::type_erased_cgfo_ty &CGF,
               const std::shared_ptr<queue_impl> &Self,
               const std::shared_ptr<queue_impl> &SecondQueue,
               const detail::code_location &Loc, bool IsTopCodeLoc,
               const SubmitPostProcessF *PostProcess = nullptr) {
    event ResEvent;
    SubmissionInfo SI{};
    SI.SecondaryQueue() = SecondQueue;
    if (PostProcess)
      SI.PostProcessorFunc() = *PostProcess;
    return submit_with_event(CGF, Self, SI, Loc, IsTopCodeLoc);
  }

  /// Submits a command group function object to the queue, in order to be
  /// scheduled for execution on the device.
  ///
  /// \param CGF is a function object containing command group.
  /// \param Self is a shared_ptr to this queue.
  /// \param SubmitInfo is additional optional information for the submission.
  /// \param Loc is the code location of the submit call (default argument)
  /// \param StoreAdditionalInfo makes additional info be stored in event_impl
  /// \return a SYCL event object for the submitted command group.
  event submit_with_event(const detail::type_erased_cgfo_ty &CGF,
                          const std::shared_ptr<queue_impl> &Self,
                          const SubmissionInfo &SubmitInfo,
                          const detail::code_location &Loc, bool IsTopCodeLoc) {
    if (SubmitInfo.SecondaryQueue()) {
      event ResEvent;
      const std::shared_ptr<queue_impl> &SecondQueue =
          SubmitInfo.SecondaryQueue();
      try {
        ResEvent = submit_impl(CGF, Self, Self, SecondQueue,
                               /*CallerNeedsEvent=*/true, Loc, IsTopCodeLoc,
                               SubmitInfo);
      } catch (...) {
        ResEvent = SecondQueue->submit_impl(CGF, SecondQueue, Self, SecondQueue,
                                            /*CallerNeedsEvent=*/true, Loc,
                                            IsTopCodeLoc, SubmitInfo);
      }
      return ResEvent;
    }
    event ResEvent =
        submit_impl(CGF, Self, Self, nullptr,
                    /*CallerNeedsEvent=*/true, Loc, IsTopCodeLoc, SubmitInfo);
    return discard_or_return(ResEvent);
  }

  void submit_without_event(const detail::type_erased_cgfo_ty &CGF,
                            const std::shared_ptr<queue_impl> &Self,
                            const SubmissionInfo &SubmitInfo,
                            const detail::code_location &Loc,
                            bool IsTopCodeLoc) {
    if (SubmitInfo.SecondaryQueue()) {
      const std::shared_ptr<queue_impl> SecondQueue =
          SubmitInfo.SecondaryQueue();
      try {
        submit_impl(CGF, Self, Self, SecondQueue,
                    /*CallerNeedsEvent=*/false, Loc, IsTopCodeLoc, SubmitInfo);
      } catch (...) {
        SecondQueue->submit_impl(CGF, SecondQueue, Self, SecondQueue,
                                 /*CallerNeedsEvent=*/false, Loc, IsTopCodeLoc,
                                 SubmitInfo);
      }
    } else {
      submit_impl(CGF, Self, Self, nullptr, /*CallerNeedsEvent=*/false, Loc,
                  IsTopCodeLoc, SubmitInfo);
    }
  }

  /// Performs a blocking wait for the completion of all enqueued tasks in the
  /// queue.
  ///
  /// Synchronous errors will be reported through SYCL exceptions.
  /// @param Loc is the code location of the submit call (default argument)
  void wait(const detail::code_location &Loc = {});

  /// \return list of asynchronous exceptions occurred during execution.
  exception_list getExceptionList() const { return MExceptions; }

  /// @param Loc is the code location of the submit call (default argument)
  void wait_and_throw(const detail::code_location &Loc = {}) {
    wait(Loc);
    throw_asynchronous();
  }

  /// Performs a blocking wait for the completion of all enqueued tasks in the
  /// queue.
  ///
  /// Synchronous errors will be reported through SYCL exceptions.
  /// Asynchronous errors will be passed to the async_handler passed to the
  /// queue on construction. If no async_handler was provided then
  /// asynchronous exceptions will be lost.
  void throw_asynchronous() {
    if (!MAsyncHandler)
      return;

    exception_list Exceptions;
    {
      std::lock_guard<std::mutex> Lock(MMutex);
      std::swap(Exceptions, MExceptions);
    }
    // Unlock the mutex before calling user-provided handler to avoid
    // potential deadlock if the same queue is somehow referenced in the
    // handler.
    if (Exceptions.size())
      MAsyncHandler(std::move(Exceptions));
  }

  /// Creates UR properties array.
  ///
  /// \param PropList SYCL properties.
  /// \param Order specifies whether queue is in-order or out-of-order.
  /// \param Properties UR properties array created from SYCL properties.
  static ur_queue_flags_t createUrQueueFlags(const property_list &PropList,
                                             QueueOrder Order) {
    ur_queue_flags_t CreationFlags = 0;

    if (Order == QueueOrder::OOO) {
      CreationFlags = UR_QUEUE_FLAG_OUT_OF_ORDER_EXEC_MODE_ENABLE;
    }
    if (PropList.has_property<property::queue::enable_profiling>()) {
      CreationFlags |= UR_QUEUE_FLAG_PROFILING_ENABLE;
    }
    if (PropList.has_property<
            ext::oneapi::cuda::property::queue::use_default_stream>()) {
      CreationFlags |= UR_QUEUE_FLAG_USE_DEFAULT_STREAM;
    }
    if (PropList.has_property<ext::oneapi::property::queue::discard_events>()) {
      // Pass this flag to the Level Zero adapter to be able to check it from
      // queue property.
      CreationFlags |= UR_QUEUE_FLAG_DISCARD_EVENTS;
    }
    // Track that priority settings are not ambiguous.
    bool PrioritySeen = false;
    if (PropList
            .has_property<ext::oneapi::property::queue::priority_normal>()) {
      // Normal is the default priority, don't pass anything.
      PrioritySeen = true;
    }
    if (PropList.has_property<ext::oneapi::property::queue::priority_low>()) {
      if (PrioritySeen) {
        throw sycl::exception(
            make_error_code(errc::invalid),
            "Queue cannot be constructed with different priorities.");
      }
      CreationFlags |= UR_QUEUE_FLAG_PRIORITY_LOW;
      PrioritySeen = true;
    }
    if (PropList.has_property<ext::oneapi::property::queue::priority_high>()) {
      if (PrioritySeen) {
        throw sycl::exception(
            make_error_code(errc::invalid),
            "Queue cannot be constructed with different priorities.");
      }
      CreationFlags |= UR_QUEUE_FLAG_PRIORITY_HIGH;
    }
    // Track that submission modes do not conflict.
    bool SubmissionSeen = false;
    if (PropList.has_property<
            ext::intel::property::queue::no_immediate_command_list>()) {
      SubmissionSeen = true;
      CreationFlags |= UR_QUEUE_FLAG_SUBMISSION_BATCHED;
    }
    if (PropList.has_property<
            ext::intel::property::queue::immediate_command_list>()) {
      if (SubmissionSeen) {
        throw sycl::exception(
            make_error_code(errc::invalid),
            "Queue cannot be constructed with different submission modes.");
      }
      SubmissionSeen = true;
      CreationFlags |= UR_QUEUE_FLAG_SUBMISSION_IMMEDIATE;
    }
    return CreationFlags;
  }

  /// Creates UR queue.
  ///
  /// \param Order specifies whether the queue being constructed as in-order
  /// or out-of-order.
  ur_queue_handle_t createQueue(QueueOrder Order) {
    ur_queue_handle_t Queue{};
    ur_context_handle_t Context = MContext->getHandleRef();
    ur_device_handle_t Device = MDevice->getHandleRef();
    const AdapterPtr &Adapter = getAdapter();
    /*
        sycl::detail::pi::PiQueueProperties Properties[] = {
            PI_QUEUE_FLAGS, createPiQueueProperties(MPropList, Order), 0, 0, 0};
        */
    ur_queue_properties_t Properties = {UR_STRUCTURE_TYPE_QUEUE_PROPERTIES,
                                        nullptr, 0};
    Properties.flags = createUrQueueFlags(MPropList, Order);
    ur_queue_index_properties_t IndexProperties = {
        UR_STRUCTURE_TYPE_QUEUE_INDEX_PROPERTIES, nullptr, 0};
    if (has_property<ext::intel::property::queue::compute_index>()) {
      IndexProperties.computeIndex =
          get_property<ext::intel::property::queue::compute_index>()
              .get_index();
      Properties.pNext = &IndexProperties;
    }
    ur_result_t Error = Adapter->call_nocheck<UrApiKind::urQueueCreate>(
        Context, Device, &Properties, &Queue);

    // If creating out-of-order queue failed and this property is not
    // supported (for example, on FPGA), it will return
    // UR_RESULT_ERROR_INVALID_QUEUE_PROPERTIES and will try to create in-order
    // queue.
    if (!MEmulateOOO && Error == UR_RESULT_ERROR_INVALID_QUEUE_PROPERTIES) {
      MEmulateOOO = true;
      Queue = createQueue(QueueOrder::Ordered);
    } else {
      Adapter->checkUrResult(Error);
    }

    return Queue;
  }

  /// \return a raw UR handle for a free queue. The returned handle is not
  /// retained. It is caller responsibility to make sure queue is still alive.
  ur_queue_handle_t &getExclusiveUrQueueHandleRef() {
    ur_queue_handle_t *PIQ = nullptr;
    bool ReuseQueue = false;
    {
      std::lock_guard<std::mutex> Lock(MMutex);

      // To achieve parallelism for FPGA with in order execution model with
      // possibility of two kernels to share data with each other we shall
      // create a queue for every kernel enqueued.
      if (MQueues.size() < MaxNumQueues) {
        MQueues.push_back({});
        PIQ = &MQueues.back();
      } else {
        // If the limit of OpenCL queues is going to be exceeded - take the
        // earliest used queue, wait until it finished and then reuse it.
        PIQ = &MQueues[MNextQueueIdx];
        MNextQueueIdx = (MNextQueueIdx + 1) % MaxNumQueues;
        ReuseQueue = true;
      }
    }

    if (!ReuseQueue)
      *PIQ = createQueue(QueueOrder::Ordered);
    else
      getAdapter()->call<UrApiKind::urQueueFinish>(*PIQ);

    return *PIQ;
  }

  /// \return a raw UR queue handle. The returned handle is not retained. It
  /// is caller responsibility to make sure queue is still alive.
  ur_queue_handle_t &getHandleRef() {
    if (!MEmulateOOO)
      return MQueues[0];

    return getExclusiveUrQueueHandleRef();
  }

  /// \return true if the queue was constructed with property specified by
  /// PropertyT.
  template <typename propertyT> bool has_property() const noexcept {
    return MPropList.has_property<propertyT>();
  }

  /// \return a copy of the property of type PropertyT that the queue was
  /// constructed with. If the queue was not constructed with the PropertyT
  /// property, a SYCL exception with errc::invalid error code will be thrown.
  template <typename propertyT> propertyT get_property() const {
    return MPropList.get_property<propertyT>();
  }

  /// Fills the memory pointed by a USM pointer with the value specified.
  ///
  /// \param Self is a shared_ptr to this queue.
  /// \param Ptr is a USM pointer to the memory to fill.
  /// \param Value is a value to be set. Value is cast as an unsigned char.
  /// \param Count is a number of bytes to fill.
  /// \param DepEvents is a vector of events that specifies the kernel
  /// dependencies.
  /// \param CallerNeedsEvent specifies if the caller expects a usable event.
  /// \return an event representing fill operation.
  event memset(const std::shared_ptr<queue_impl> &Self, void *Ptr, int Value,
               size_t Count, const std::vector<event> &DepEvents,
               bool CallerNeedsEvent);
  /// Copies data from one memory region to another, both pointed by
  /// USM pointers.
  ///
  /// \param Self is a shared_ptr to this queue.
  /// \param Dest is a USM pointer to the destination memory.
  /// \param Src is a USM pointer to the source memory.
  /// \param Count is a number of bytes to copy.
  /// \param DepEvents is a vector of events that specifies the kernel
  /// dependencies.
  /// \param CallerNeedsEvent specifies if the caller expects a usable event.
  /// \return an event representing copy operation.
  event memcpy(const std::shared_ptr<queue_impl> &Self, void *Dest,
               const void *Src, size_t Count,
               const std::vector<event> &DepEvents, bool CallerNeedsEvent,
               const code_location &CodeLoc);
  /// Provides additional information to the underlying runtime about how
  /// different allocations are used.
  ///
  /// \param Self is a shared_ptr to this queue.
  /// \param Ptr is a USM pointer to the allocation.
  /// \param Length is a number of bytes in the allocation.
  /// \param Advice is a device-defined advice for the specified allocation.
  /// \param DepEvents is a vector of events that specifies the kernel
  /// dependencies.
  /// \param CallerNeedsEvent specifies if the caller expects a usable event.
  /// \return an event representing advise operation.
  event mem_advise(const std::shared_ptr<queue_impl> &Self, const void *Ptr,
                   size_t Length, ur_usm_advice_flags_t Advice,
                   const std::vector<event> &DepEvents, bool CallerNeedsEvent);

  /// Puts exception to the list of asynchronous ecxeptions.
  ///
  /// \param ExceptionPtr is a pointer to exception to be put.
  void reportAsyncException(const std::exception_ptr &ExceptionPtr) {
    std::lock_guard<std::mutex> Lock(MMutex);
    MExceptions.PushBack(ExceptionPtr);
  }

  static ThreadPool &getThreadPool() {
    return GlobalHandler::instance().getHostTaskThreadPool();
  }

  /// Gets the native handle of the SYCL queue.
  ///
  /// \return a native handle.
  ur_native_handle_t getNative(int32_t &NativeHandleDesc) const;

  void registerStreamServiceEvent(const EventImplPtr &Event) {
    std::lock_guard<std::mutex> Lock(MStreamsServiceEventsMutex);
    MStreamsServiceEvents.push_back(Event);
  }

  bool ext_oneapi_empty() const;

  event memcpyToDeviceGlobal(const std::shared_ptr<queue_impl> &Self,
                             void *DeviceGlobalPtr, const void *Src,
                             bool IsDeviceImageScope, size_t NumBytes,
                             size_t Offset, const std::vector<event> &DepEvents,
                             bool CallerNeedsEvent);
  event memcpyFromDeviceGlobal(const std::shared_ptr<queue_impl> &Self,
                               void *Dest, const void *DeviceGlobalPtr,
                               bool IsDeviceImageScope, size_t NumBytes,
                               size_t Offset,
                               const std::vector<event> &DepEvents,
                               bool CallerNeedsEvent);

  bool isProfilingFallback() { return MFallbackProfiling; }

  void setCommandGraph(
      std::shared_ptr<ext::oneapi::experimental::detail::graph_impl> Graph) {
    std::lock_guard<std::mutex> Lock(MMutex);
    MGraph = Graph;
    MExtGraphDeps.reset();
  }

  std::shared_ptr<ext::oneapi::experimental::detail::graph_impl>
  getCommandGraph() const {
    return MGraph.lock();
  }

  bool hasCommandGraph() const { return !MGraph.expired(); }

  unsigned long long getQueueID() { return MQueueID; }

  void *getTraceEvent() { return MTraceEvent; }

  void setExternalEvent(const event &Event) {
    std::lock_guard<std::mutex> Lock(MInOrderExternalEventMtx);
    MInOrderExternalEvent = Event;
  }

  std::optional<event> popExternalEvent() {
    std::lock_guard<std::mutex> Lock(MInOrderExternalEventMtx);
    std::optional<event> Result = std::nullopt;
    std::swap(Result, MInOrderExternalEvent);
    return Result;
  }

  const std::vector<event> &
  getExtendDependencyList(const std::vector<event> &DepEvents,
                          std::vector<event> &MutableVec,
                          std::unique_lock<std::mutex> &QueueLock);

  // Called on host task completion that could block some kernels from enqueue.
  // Approach that tracks almost all tasks to provide barrier sync for both ur
  // tasks and host tasks is applicable for out of order queues only. Not needed
  // for in order ones.
  void revisitUnenqueuedCommandsState(const EventImplPtr &CompletedHostTask);

  static ContextImplPtr getContext(const QueueImplPtr &Queue) {
    return Queue ? Queue->getContextImplPtr() : nullptr;
  }

  // Must be called under MMutex protection
  void doUnenqueuedCommandCleanup(
      const std::shared_ptr<ext::oneapi::experimental::detail::graph_impl>
          &Graph);

  const property_list &getPropList() const { return MPropList; }

  /// Inserts a marker event at the end of the queue. Waiting for this marker
  /// will wait for the completion of all work in the queue at the time of the
  /// insertion, but will not act as a barrier unless the queue is in-order.
  EventImplPtr insertMarkerEvent(const std::shared_ptr<queue_impl> &Self) {
    auto ResEvent = std::make_shared<detail::event_impl>(Self);
    ur_event_handle_t UREvent = nullptr;
    getAdapter()->call<UrApiKind::urEnqueueEventsWait>(getHandleRef(), 0,
                                                       nullptr, &UREvent);
    ResEvent->setHandle(UREvent);
    return ResEvent;
  }

#ifndef __INTEL_PREVIEW_BREAKING_CHANGES
  // CMPLRLLVM-66082
  // These methods are for accessing a member that should live in the
  // sycl::interop_handle class and will be moved on next ABI breaking window.
  ur_exp_command_buffer_handle_t getInteropGraph() const {
    return MInteropGraph;
  }

  void setInteropGraph(ur_exp_command_buffer_handle_t Graph) {
    MInteropGraph = Graph;
  }
#endif

protected:
  event discard_or_return(const event &Event);

  template <typename HandlerType = handler>
  EventImplPtr insertHelperBarrier(const HandlerType &Handler) {
    auto ResEvent = std::make_shared<detail::event_impl>(Handler.MQueue);
    ur_event_handle_t UREvent = nullptr;
    getAdapter()->call<UrApiKind::urEnqueueEventsWaitWithBarrier>(
        Handler.MQueue->getHandleRef(), 0, nullptr, &UREvent);
    ResEvent->setHandle(UREvent);
    return ResEvent;
  }

  template <typename HandlerType = handler>
<<<<<<< HEAD
  void finalizeHandler(HandlerType &Handler, event &EventRet) {
    if (MIsInorder) {
      // Accessing and changing of an event isn't atomic operation.
      // Hence, here is the lock for thread-safety.
      std::lock_guard<std::mutex> Lock{MMutex};

      auto &EventToBuildDeps = MGraph.expired() ? MDefaultGraphDeps.LastEventPtr
                                                : MExtGraphDeps.LastEventPtr;

      // This dependency is needed for the following purposes:
      //    - host tasks are handled by the runtime and cannot be implicitly
      //    synchronized by the backend.
      //    - to prevent the 2nd kernel enqueue when the 1st kernel is blocked
      //    by a host task. This dependency allows to build the enqueue order in
      //    the RT but will not be passed to the backend. See getPIEvents in
      //    Command.
      if (EventToBuildDeps) {
        // In the case where the last event was discarded and we are to run a
        // host_task, we insert a barrier into the queue and use the resulting
        // event as the dependency for the host_task.
        // Note that host_task events can never be discarded, so this will not
        // insert barriers between host_task enqueues.
        if (EventToBuildDeps->isDiscarded() &&
            Handler.getType() == CGType::CodeplayHostTask)
          EventToBuildDeps = insertHelperBarrier(Handler);

        // depends_on after an async alloc is explicitly disallowed. Async alloc
        // handles in order queue dependencies preemptively, so we skip them.
        // Note: This could be improved by moving the handling of dependencies
        // to before calling the CGF.
        if (!EventToBuildDeps->isDiscarded() &&
            !(Handler.getType() == CGType::AsyncAlloc))
          Handler.depends_on(EventToBuildDeps);
      }
=======
  event finalizeHandlerInOrder(HandlerType &Handler) {
    // Accessing and changing of an event isn't atomic operation.
    // Hence, here is the lock for thread-safety.
    std::lock_guard<std::mutex> Lock{MMutex};

    auto &EventToBuildDeps = MGraph.expired() ? MDefaultGraphDeps.LastEventPtr
                                              : MExtGraphDeps.LastEventPtr;

    // This dependency is needed for the following purposes:
    //    - host tasks are handled by the runtime and cannot be implicitly
    //    synchronized by the backend.
    //    - to prevent the 2nd kernel enqueue when the 1st kernel is blocked
    //    by a host task. This dependency allows to build the enqueue order in
    //    the RT but will not be passed to the backend. See getPIEvents in
    //    Command.
    if (EventToBuildDeps) {
      // In the case where the last event was discarded and we are to run a
      // host_task, we insert a barrier into the queue and use the resulting
      // event as the dependency for the host_task.
      // Note that host_task events can never be discarded, so this will not
      // insert barriers between host_task enqueues.
      if (EventToBuildDeps->isDiscarded() &&
          getSyclObjImpl(Handler)->MCGType == CGType::CodeplayHostTask)
        EventToBuildDeps = insertHelperBarrier(Handler);

      if (!EventToBuildDeps->isDiscarded())
        Handler.depends_on(EventToBuildDeps);
    }

    // If there is an external event set, add it as a dependency and clear it.
    // We do not need to hold the lock as MLastEventMtx will ensure the last
    // event reflects the corresponding external event dependence as well.
    std::optional<event> ExternalEvent = popExternalEvent();
    if (ExternalEvent)
      Handler.depends_on(*ExternalEvent);

    auto EventRet = Handler.finalize();
    EventToBuildDeps = getSyclObjImpl(EventRet);

    return EventRet;
  }

  template <typename HandlerType = handler>
  event finalizeHandlerOutOfOrder(HandlerType &Handler) {
    const CGType Type = getSyclObjImpl(Handler)->MCGType;
    std::lock_guard<std::mutex> Lock{MMutex};
    // The following code supports barrier synchronization if host task is
    // involved in the scenario. Native barriers cannot handle host task
    // dependency so in the case where some commands were not enqueued
    // (blocked), we track them to prevent barrier from being enqueued
    // earlier.
    {
      std::lock_guard<std::mutex> RequestLock(MMissedCleanupRequestsMtx);
      for (auto &UpdatedGraph : MMissedCleanupRequests)
        doUnenqueuedCommandCleanup(UpdatedGraph);
      MMissedCleanupRequests.clear();
    }
    auto &Deps = MGraph.expired() ? MDefaultGraphDeps : MExtGraphDeps;
    if (Type == CGType::Barrier && !Deps.UnenqueuedCmdEvents.empty()) {
      Handler.depends_on(Deps.UnenqueuedCmdEvents);
    }
    if (Deps.LastBarrier &&
        (Type == CGType::CodeplayHostTask || (!Deps.LastBarrier->isEnqueued())))
      Handler.depends_on(Deps.LastBarrier);

    auto EventRet = Handler.finalize();
    EventImplPtr EventRetImpl = getSyclObjImpl(EventRet);
    if (Type == CGType::CodeplayHostTask)
      Deps.UnenqueuedCmdEvents.push_back(EventRetImpl);
    else if (Type == CGType::Barrier || Type == CGType::BarrierWaitlist) {
      Deps.LastBarrier = EventRetImpl;
      Deps.UnenqueuedCmdEvents.clear();
    } else if (!EventRetImpl->isEnqueued()) {
      Deps.UnenqueuedCmdEvents.push_back(EventRetImpl);
    }

    return EventRet;
  }

  template <typename HandlerType = handler>
  event finalizeHandlerPostProcess(
      HandlerType &Handler,
      const optional<SubmitPostProcessF> &PostProcessorFunc) {
    auto HandlerImpl = detail::getSyclObjImpl(Handler);
    const CGType Type = HandlerImpl->MCGType;

    bool IsKernel = Type == CGType::Kernel;
    bool KernelUsesAssert = false;

    if (IsKernel)
      // Kernel only uses assert if it's non interop one
      KernelUsesAssert = !(Handler.MKernel && Handler.MKernel->isInterop()) &&
                         ProgramManager::getInstance().kernelUsesAssert(
                             Handler.MKernelName.c_str());

    auto Event = MIsInorder ? finalizeHandlerInOrder(Handler)
                            : finalizeHandlerOutOfOrder(Handler);

    auto &PostProcess = *PostProcessorFunc;
>>>>>>> d865c0cb

    PostProcess(IsKernel, KernelUsesAssert, Event);

    return Event;
  }

  // template is needed for proper unit testing
  template <typename HandlerType = handler>
  event finalizeHandler(HandlerType &Handler,
                        const optional<SubmitPostProcessF> &PostProcessorFunc) {
    if (PostProcessorFunc) {
      return finalizeHandlerPostProcess(Handler, PostProcessorFunc);
    } else {
<<<<<<< HEAD
      const CGType Type = Handler.getType();
      std::lock_guard<std::mutex> Lock{MMutex};
      // The following code supports barrier synchronization if host task is
      // involved in the scenario. Native barriers cannot handle host task
      // dependency so in the case where some commands were not enqueued
      // (blocked), we track them to prevent barrier from being enqueued
      // earlier.
      {
        std::lock_guard<std::mutex> RequestLock(MMissedCleanupRequestsMtx);
        for (auto &UpdatedGraph : MMissedCleanupRequests)
          doUnenqueuedCommandCleanup(UpdatedGraph);
        MMissedCleanupRequests.clear();
      }
      auto &Deps = MGraph.expired() ? MDefaultGraphDeps : MExtGraphDeps;
      if (Type == CGType::Barrier && !Deps.UnenqueuedCmdEvents.empty()) {
        Handler.depends_on(Deps.UnenqueuedCmdEvents);
      }
      if (Deps.LastBarrier && (Type == CGType::CodeplayHostTask ||
                               (!Deps.LastBarrier->isEnqueued())))
        Handler.depends_on(Deps.LastBarrier);

      EventRet = Handler.finalize();
      EventImplPtr EventRetImpl = getSyclObjImpl(EventRet);
      if (Type == CGType::CodeplayHostTask)
        Deps.UnenqueuedCmdEvents.push_back(EventRetImpl);
      else if (Type == CGType::Barrier || Type == CGType::BarrierWaitlist) {
        Deps.LastBarrier = EventRetImpl;
        Deps.UnenqueuedCmdEvents.clear();
      } else if (!EventRetImpl->isEnqueued()) {
        Deps.UnenqueuedCmdEvents.push_back(EventRetImpl);
      }
=======
      return MIsInorder ? finalizeHandlerInOrder(Handler)
                        : finalizeHandlerOutOfOrder(Handler);
>>>>>>> d865c0cb
    }
  }

  /// Performs command group submission to the queue.
  ///
  /// \param CGF is a function object containing command group.
  /// \param Self is a pointer to this queue.
  /// \param PrimaryQueue is a pointer to the primary queue. This may be the
  ///        same as Self.
  /// \param SecondaryQueue is a pointer to the secondary queue. This may be the
  ///        same as Self.
  /// \param CallerNeedsEvent is a boolean indicating whether the event is
  ///        required by the user after the call.
  /// \param Loc is the code location of the submit call (default argument)
  /// \param SubmitInfo is additional optional information for the submission.
  /// \return a SYCL event representing submitted command group.
  event submit_impl(const detail::type_erased_cgfo_ty &CGF,
                    const std::shared_ptr<queue_impl> &Self,
                    const std::shared_ptr<queue_impl> &PrimaryQueue,
                    const std::shared_ptr<queue_impl> &SecondaryQueue,
                    bool CallerNeedsEvent, const detail::code_location &Loc,
                    bool IsTopCodeLoc, const SubmissionInfo &SubmitInfo);

  /// Helper function for submitting a memory operation with a handler.
  /// \param Self is a shared_ptr to this queue.
  /// \param DepEvents is a vector of dependencies of the operation.
  /// \param HandlerFunc is a function that submits the operation with a
  ///        handler.
  template <typename HandlerFuncT>
  event submitWithHandler(const std::shared_ptr<queue_impl> &Self,
                          const std::vector<event> &DepEvents,
                          bool CallerNeedsEvent, HandlerFuncT HandlerFunc);

  /// Performs submission of a memory operation directly if scheduler can be
  /// bypassed, or with a handler otherwise.
  ///
  /// \param Self is a shared_ptr to this queue.
  /// \param DepEvents is a vector of dependencies of the operation.
  /// \param CallerNeedsEvent specifies if the caller needs an event from this
  ///        memory operation.
  /// \param HandlerFunc is a function that submits the operation with a
  ///        handler.
  /// \param MemMngrFunc is a function that forwards its arguments to the
  ///        appropriate memory manager function.
  /// \param MemMngrArgs are all the arguments that need to be passed to memory
  ///        manager except the last three: dependencies, UR event and
  ///        EventImplPtr are filled out by this helper.
  /// \return an event representing the submitted operation.
  template <typename HandlerFuncT, typename MemMngrFuncT,
            typename... MemMngrArgTs>
  event submitMemOpHelper(const std::shared_ptr<queue_impl> &Self,
                          const std::vector<event> &DepEvents,
                          bool CallerNeedsEvent, HandlerFuncT HandlerFunc,
                          MemMngrFuncT MemMngrFunc, MemMngrArgTs... MemOpArgs);

  // When instrumentation is enabled emits trace event for wait begin and
  // returns the telemetry event generated for the wait
  void *instrumentationProlog(const detail::code_location &CodeLoc,
                              std::string &Name, int32_t StreamID,
                              uint64_t &iid);
  // Uses events generated by the Prolog and emits wait done event
  void instrumentationEpilog(void *TelementryEvent, std::string &Name,
                             int32_t StreamID, uint64_t IId);

  // We need to emit a queue_create notification when a queue object is created
  void constructorNotification();

  // We need to emit a queue_destroy notification when a queue object is
  // destroyed
  void destructorNotification();

  /// queue_impl.addEvent tracks events with weak pointers
  /// but some events have no other owners. addSharedEvent()
  /// follows events with a shared pointer.
  ///
  /// \param Event is the event to be stored
  void addSharedEvent(const event &Event);

  /// Stores an event that should be associated with the queue
  ///
  /// \param Event is the event to be stored
  void addEvent(const event &Event);

  /// Protects all the fields that can be changed by class' methods.
  mutable std::mutex MMutex;

  DeviceImplPtr MDevice;
  const ContextImplPtr MContext;

  /// These events are tracked, but not owned, by the queue.
  std::vector<std::weak_ptr<event_impl>> MEventsWeak;

  /// Events without data dependencies (such as USM) need an owner,
  /// additionally, USM operations are not added to the scheduler command graph,
  /// queue is the only owner on the runtime side.
  std::vector<event> MEventsShared;
  exception_list MExceptions;
  const async_handler MAsyncHandler;
  const property_list MPropList;

  /// List of queues created for FPGA device from a single SYCL queue.
  std::vector<ur_queue_handle_t> MQueues;
  /// Iterator through MQueues.
  size_t MNextQueueIdx = 0;

  /// Indicates that a native out-of-order queue could not be created and we
  /// need to emulate it with multiple native in-order queues.
  bool MEmulateOOO = false;

  // Access should be guarded with MMutex
  struct DependencyTrackingItems {
    // This event is employed for enhanced dependency tracking with in-order
    // queue
    EventImplPtr LastEventPtr;
    // The following two items are employed for proper out of order enqueue
    // ordering
    std::vector<EventImplPtr> UnenqueuedCmdEvents;
    EventImplPtr LastBarrier;

    void reset() {
      LastEventPtr = nullptr;
      UnenqueuedCmdEvents.clear();
      LastBarrier = nullptr;
    }
  } MDefaultGraphDeps, MExtGraphDeps;

  const bool MIsInorder;

  std::vector<EventImplPtr> MStreamsServiceEvents;
  std::mutex MStreamsServiceEventsMutex;

  // All member variable defined here  are needed for the SYCL instrumentation
  // layer. Do not guard these variables below with XPTI_ENABLE_INSTRUMENTATION
  // to ensure we have the same object layout when the macro in the library and
  // SYCL app are not the same.
  void *MTraceEvent = nullptr;
  /// The stream under which the traces are emitted from the queue object
  uint8_t MStreamID = 0;
  /// The instance ID of the trace event for queue object
  uint64_t MInstanceID = 0;

  // the fallback implementation of profiling info
  bool MFallbackProfiling = false;

  // This event can be optionally provided by users for in-order queues to add
  // an additional dependency for the subsequent submission in to the queue.
  // Access to the event should be guarded with MInOrderExternalEventMtx.
  // NOTE: std::optional must not be exposed in the ABI.
  std::optional<event> MInOrderExternalEvent;
  mutable std::mutex MInOrderExternalEventMtx;

public:
  // Queue constructed with the discard_events property
  const bool MDiscardEvents;
  const bool MIsProfilingEnabled;

protected:
  // Command graph which is associated with this queue for the purposes of
  // recording commands to it.
  std::weak_ptr<ext::oneapi::experimental::detail::graph_impl> MGraph{};

#ifndef __INTEL_PREVIEW_BREAKING_CHANGES
  // CMPLRLLVM-66082
  // This member should be part of the sycl::interop_handle class, but it
  // is an API breaking change. So member lives here temporarily where it can
  // be accessed through the queue member of the interop_handle
  ur_exp_command_buffer_handle_t MInteropGraph{};
#endif

  unsigned long long MQueueID;
  static std::atomic<unsigned long long> MNextAvailableQueueID;

  std::deque<std::shared_ptr<ext::oneapi::experimental::detail::graph_impl>>
      MMissedCleanupRequests;
  std::mutex MMissedCleanupRequestsMtx;

  friend class sycl::ext::oneapi::experimental::detail::node_impl;

  void verifyProps(const property_list &Props) const;
};

} // namespace detail
} // namespace _V1
} // namespace sycl<|MERGE_RESOLUTION|>--- conflicted
+++ resolved
@@ -782,42 +782,6 @@
   }
 
   template <typename HandlerType = handler>
-<<<<<<< HEAD
-  void finalizeHandler(HandlerType &Handler, event &EventRet) {
-    if (MIsInorder) {
-      // Accessing and changing of an event isn't atomic operation.
-      // Hence, here is the lock for thread-safety.
-      std::lock_guard<std::mutex> Lock{MMutex};
-
-      auto &EventToBuildDeps = MGraph.expired() ? MDefaultGraphDeps.LastEventPtr
-                                                : MExtGraphDeps.LastEventPtr;
-
-      // This dependency is needed for the following purposes:
-      //    - host tasks are handled by the runtime and cannot be implicitly
-      //    synchronized by the backend.
-      //    - to prevent the 2nd kernel enqueue when the 1st kernel is blocked
-      //    by a host task. This dependency allows to build the enqueue order in
-      //    the RT but will not be passed to the backend. See getPIEvents in
-      //    Command.
-      if (EventToBuildDeps) {
-        // In the case where the last event was discarded and we are to run a
-        // host_task, we insert a barrier into the queue and use the resulting
-        // event as the dependency for the host_task.
-        // Note that host_task events can never be discarded, so this will not
-        // insert barriers between host_task enqueues.
-        if (EventToBuildDeps->isDiscarded() &&
-            Handler.getType() == CGType::CodeplayHostTask)
-          EventToBuildDeps = insertHelperBarrier(Handler);
-
-        // depends_on after an async alloc is explicitly disallowed. Async alloc
-        // handles in order queue dependencies preemptively, so we skip them.
-        // Note: This could be improved by moving the handling of dependencies
-        // to before calling the CGF.
-        if (!EventToBuildDeps->isDiscarded() &&
-            !(Handler.getType() == CGType::AsyncAlloc))
-          Handler.depends_on(EventToBuildDeps);
-      }
-=======
   event finalizeHandlerInOrder(HandlerType &Handler) {
     // Accessing and changing of an event isn't atomic operation.
     // Hence, here is the lock for thread-safety.
@@ -840,10 +804,15 @@
       // Note that host_task events can never be discarded, so this will not
       // insert barriers between host_task enqueues.
       if (EventToBuildDeps->isDiscarded() &&
-          getSyclObjImpl(Handler)->MCGType == CGType::CodeplayHostTask)
+          Handler.getType() == CGType::CodeplayHostTask)
         EventToBuildDeps = insertHelperBarrier(Handler);
 
-      if (!EventToBuildDeps->isDiscarded())
+      // depends_on after an async alloc is explicitly disallowed. Async alloc
+      // handles in order queue dependencies preemptively, so we skip them.
+      // Note: This could be improved by moving the handling of dependencies
+      // to before calling the CGF.
+      if (!EventToBuildDeps->isDiscarded() &&
+          !(Handler.getType() == CGType::AsyncAlloc))
         Handler.depends_on(EventToBuildDeps);
     }
 
@@ -917,7 +886,6 @@
                             : finalizeHandlerOutOfOrder(Handler);
 
     auto &PostProcess = *PostProcessorFunc;
->>>>>>> d865c0cb
 
     PostProcess(IsKernel, KernelUsesAssert, Event);
 
@@ -931,42 +899,8 @@
     if (PostProcessorFunc) {
       return finalizeHandlerPostProcess(Handler, PostProcessorFunc);
     } else {
-<<<<<<< HEAD
-      const CGType Type = Handler.getType();
-      std::lock_guard<std::mutex> Lock{MMutex};
-      // The following code supports barrier synchronization if host task is
-      // involved in the scenario. Native barriers cannot handle host task
-      // dependency so in the case where some commands were not enqueued
-      // (blocked), we track them to prevent barrier from being enqueued
-      // earlier.
-      {
-        std::lock_guard<std::mutex> RequestLock(MMissedCleanupRequestsMtx);
-        for (auto &UpdatedGraph : MMissedCleanupRequests)
-          doUnenqueuedCommandCleanup(UpdatedGraph);
-        MMissedCleanupRequests.clear();
-      }
-      auto &Deps = MGraph.expired() ? MDefaultGraphDeps : MExtGraphDeps;
-      if (Type == CGType::Barrier && !Deps.UnenqueuedCmdEvents.empty()) {
-        Handler.depends_on(Deps.UnenqueuedCmdEvents);
-      }
-      if (Deps.LastBarrier && (Type == CGType::CodeplayHostTask ||
-                               (!Deps.LastBarrier->isEnqueued())))
-        Handler.depends_on(Deps.LastBarrier);
-
-      EventRet = Handler.finalize();
-      EventImplPtr EventRetImpl = getSyclObjImpl(EventRet);
-      if (Type == CGType::CodeplayHostTask)
-        Deps.UnenqueuedCmdEvents.push_back(EventRetImpl);
-      else if (Type == CGType::Barrier || Type == CGType::BarrierWaitlist) {
-        Deps.LastBarrier = EventRetImpl;
-        Deps.UnenqueuedCmdEvents.clear();
-      } else if (!EventRetImpl->isEnqueued()) {
-        Deps.UnenqueuedCmdEvents.push_back(EventRetImpl);
-      }
-=======
       return MIsInorder ? finalizeHandlerInOrder(Handler)
                         : finalizeHandlerOutOfOrder(Handler);
->>>>>>> d865c0cb
     }
   }
 
