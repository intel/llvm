--- conflicted
+++ resolved
@@ -255,10 +255,6 @@
       // notification and destroy the trace event for this queue.
       destructorNotification();
 #endif
-<<<<<<< HEAD
-      MDevice.unregisterQueue(weak_from_this());
-=======
->>>>>>> e1962d2e
       auto status =
           getAdapter().call_nocheck<UrApiKind::urQueueRelease>(MQueue);
       // If loader is already closed, it'll return a not-initialized status
@@ -429,24 +425,7 @@
   /// queue on construction. If no async_handler was provided then
   /// asynchronous exceptions will be passed to the async_handler associated
   /// with the context if present, or the default async_handler otherwise.
-<<<<<<< HEAD
-  void throw_asynchronous() {
-    exception_list Exceptions =
-        getDeviceImpl().flushAsyncExceptions(weak_from_this());
-    if (Exceptions.size() == 0)
-      return;
-
-    if (MAsyncHandler)
-      MAsyncHandler(std::move(Exceptions));
-    else if (const async_handler &CtxAsyncHandler =
-                 getContextImpl().get_async_handler())
-      CtxAsyncHandler(std::move(Exceptions));
-    else
-      defaultAsyncHandler(std::move(Exceptions));
-  }
-=======
   void throw_asynchronous() { Scheduler::getInstance().flushAsyncExceptions(); }
->>>>>>> e1962d2e
 
   /// Creates UR properties array.
   ///
@@ -718,15 +697,12 @@
     return MAsyncHandler;
   }
 
-<<<<<<< HEAD
   /// Waits for all not-yet-enqueued and host_task commands in the queue and
   /// clears the events associated with the queue (if out-of-order.)
   /// Note: This should only be called if the queue is guaranteed to be
   /// synchronized by the caller.
   void waitForRuntimeLevelCmdsAndClear();
 
-=======
->>>>>>> e1962d2e
 protected:
   template <typename HandlerType = handler>
   EventImplPtr insertHelperBarrier(const HandlerType &Handler) {
