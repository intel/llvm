//==------------------ queue_impl.hpp - SYCL queue -------------------------==//
//
// Part of the LLVM Project, under the Apache License v2.0 with LLVM Exceptions.
// See https://llvm.org/LICENSE.txt for license information.
// SPDX-License-Identifier: Apache-2.0 WITH LLVM-exception
//
//===----------------------------------------------------------------------===//

#pragma once

#include <detail/adapter_impl.hpp>
#include <detail/config.hpp>
#include <detail/context_impl.hpp>
#include <detail/device_impl.hpp>
#include <detail/event_impl.hpp>
#include <detail/global_handler.hpp>
#include <detail/graph/graph_impl.hpp>
#include <detail/handler_impl.hpp>
#include <detail/kernel_impl.hpp>
#include <detail/scheduler/scheduler.hpp>
#include <detail/stream_impl.hpp>
#include <detail/thread_pool.hpp>
#include <sycl/context.hpp>
#include <sycl/detail/assert_happened.hpp>
#include <sycl/detail/ur.hpp>
#include <sycl/device.hpp>
#include <sycl/event.hpp>
#include <sycl/exception.hpp>
#include <sycl/exception_list.hpp>
#include <sycl/handler.hpp>
#include <sycl/properties/queue_properties.hpp>
#include <sycl/property_list.hpp>
#include <sycl/queue.hpp>

#include <memory>
#include <utility>

#ifdef XPTI_ENABLE_INSTRUMENTATION
#include "xpti/xpti_trace_framework.hpp"
#include <detail/xpti_registry.hpp>
#endif

namespace sycl {
inline namespace _V1 {

// forward declaration

namespace ext::oneapi::experimental::detail {
class node_impl;
} // namespace ext::oneapi::experimental::detail

namespace detail {

/// Sets max number of queues supported by FPGA RT.
static constexpr size_t MaxNumQueues = 256;

//// Possible CUDA context types supported by UR CUDA backend
/// TODO: Implement this as a property once there is an extension document
enum class CUDAContextT : char { primary, custom };

/// Default context type created for CUDA backend
constexpr CUDAContextT DefaultContextType = CUDAContextT::custom;

enum QueueOrder { Ordered, OOO };

// Implementation of the submission information storage.
struct SubmissionInfoImpl {
  optional<detail::SubmitPostProcessF> MPostProcessorFunc = std::nullopt;
#ifndef __INTEL_PREVIEW_BREAKING_CHANGES
  std::shared_ptr<detail::queue_impl> MSecondaryQueue = nullptr;
#endif
  ext::oneapi::experimental::event_mode_enum MEventMode =
      ext::oneapi::experimental::event_mode_enum::none;
};

class queue_impl : public std::enable_shared_from_this<queue_impl> {
  // `protected` is for unittests only, should really be private!
protected:
  struct private_tag {
    explicit private_tag() = default;
  };

public:
  // \return a default context for the platform if it includes the device
  // passed and default contexts are enabled, a new context otherwise.
  static std::shared_ptr<context_impl> getDefaultOrNew(device_impl &Device) {
    if (SYCLConfig<SYCL_ENABLE_DEFAULT_CONTEXTS>::get()) {
      context_impl &CtxImpl =
          Device.getPlatformImpl().khr_get_default_context();
      if (CtxImpl.isDeviceValid(Device))
        return CtxImpl.shared_from_this();
    }

    return context_impl::create(
        std::vector<device>{createSyclObjFromImpl<device>(Device)},
        async_handler{}, property_list{});
  }
  /// Constructs a SYCL queue from a device using an async_handler and
  /// property_list provided.
  ///
  /// \param Device is a SYCL device that is used to dispatch tasks submitted
  /// to the queue.
  /// \param AsyncHandler is a SYCL asynchronous exception handler.
  /// \param PropList is a list of properties to use for queue construction.
  queue_impl(device_impl &Device, const async_handler &AsyncHandler,
             const property_list &PropList, private_tag tag)
      : queue_impl(Device, getDefaultOrNew(Device), AsyncHandler, PropList,
                   tag) {};

  /// Constructs a SYCL queue with an async_handler and property_list provided
  /// form a device and a context.
  ///
  /// \param Device is a SYCL device that is used to dispatch tasks submitted
  /// to the queue.
  /// \param Context is a SYCL context to associate with the queue being
  /// constructed.
  /// \param AsyncHandler is a SYCL asynchronous exception handler.
  /// \param PropList is a list of properties to use for queue construction.
  queue_impl(device_impl &Device, std::shared_ptr<context_impl> &&Context,
             const async_handler &AsyncHandler, const property_list &PropList,
             private_tag)
      : MDevice(Device), MContext(std::move(Context)),
        MAsyncHandler(AsyncHandler), MPropList(PropList),
        MIsInorder(has_property<property::queue::in_order>()),
        MIsProfilingEnabled(has_property<property::queue::enable_profiling>()),
        MQueueID{
            MNextAvailableQueueID.fetch_add(1, std::memory_order_relaxed)} {
    verifyProps(PropList);
    if (has_property<property::queue::enable_profiling>()) {
      if (!MDevice.has(aspect::queue_profiling)) {
        throw sycl::exception(make_error_code(errc::feature_not_supported),
                              "Cannot enable profiling, the associated device "
                              "does not have the queue_profiling aspect");
      }
    }
    if (has_property<ext::intel::property::queue::compute_index>()) {
      int Idx = get_property<ext::intel::property::queue::compute_index>()
                    .get_index();
      int NumIndices =
          Device
              .get_info<ext::intel::info::device::max_compute_queue_indices>();
      if (Idx < 0 || Idx >= NumIndices)
        throw sycl::exception(
            make_error_code(errc::invalid),
            "Queue compute index must be a non-negative number less than "
            "device's number of available compute queue indices.");
    }
    if (!MContext->isDeviceValid(Device)) {
      if (MContext->getBackend() == backend::opencl)
        throw sycl::exception(
            make_error_code(errc::invalid),
            "Queue cannot be constructed with the given context and device "
            "since the device is not a member of the context (descendants of "
            "devices from the context are not supported on OpenCL yet).");
      throw sycl::exception(
          make_error_code(errc::invalid),
          "Queue cannot be constructed with the given context and device "
          "since the device is neither a member of the context nor a "
          "descendant of its member.");
    }
    const QueueOrder QOrder =
        MIsInorder ? QueueOrder::Ordered : QueueOrder::OOO;
    MQueue = createQueue(QOrder);
    // This section is the second part of the instrumentation that uses the
    // tracepoint information and notifies

    // We enable XPTI tracing events using the TLS mechanism; if the code
    // location data is available, then the tracing data will be rich.
#if XPTI_ENABLE_INSTRUMENTATION
    // Emit a trace event for queue creation; we currently do not get code
    // location information, so all queueus will have the same UID with a
    // different instance ID until this gets added.
    constructorNotification();
#endif

    trySwitchingToNoEventsMode();
  }

  queue_impl(device_impl &Device, context_impl &Context,
             const async_handler &AsyncHandler, const property_list &PropList,
             private_tag Tag)
      : queue_impl(Device, Context.shared_from_this(), AsyncHandler, PropList,
                   Tag) {}

  sycl::detail::optional<event> getLastEvent();

  /// Constructs a SYCL queue from adapter interoperability handle.
  ///
  /// \param UrQueue is a raw UR queue handle.
  /// \param Context is a SYCL context to associate with the queue being
  /// constructed.
  /// \param AsyncHandler is a SYCL asynchronous exception handler.
  /// \param PropList is the queue properties.
  queue_impl(ur_queue_handle_t UrQueue, context_impl &Context,
             const async_handler &AsyncHandler, const property_list &PropList,
             private_tag)
      : MDevice([&]() -> device_impl & {
          ur_device_handle_t DeviceUr{};
          adapter_impl &Adapter = Context.getAdapter();
          // TODO catch an exception and put it to list of asynchronous
          // exceptions
          Adapter.call<UrApiKind::urQueueGetInfo>(UrQueue, UR_QUEUE_INFO_DEVICE,
                                                  sizeof(DeviceUr), &DeviceUr,
                                                  nullptr);
          device_impl *Device = Context.findMatchingDeviceImpl(DeviceUr);
          if (Device == nullptr) {
            throw sycl::exception(
                make_error_code(errc::invalid),
                "Device provided by native Queue not found in Context.");
          }
          return *Device;
        }()),
        MContext(Context.shared_from_this()), MAsyncHandler(AsyncHandler),
        MPropList(PropList), MQueue(UrQueue),
        MIsInorder(has_property<property::queue::in_order>()),
        MIsProfilingEnabled(has_property<property::queue::enable_profiling>()),
        MQueueID{
            MNextAvailableQueueID.fetch_add(1, std::memory_order_relaxed)} {
    verifyProps(PropList);
    if (has_property<ext::oneapi::property::queue::discard_events>() &&
        has_property<property::queue::enable_profiling>()) {
      throw sycl::exception(make_error_code(errc::invalid),
                            "Queue cannot be constructed with both of "
                            "discard_events and enable_profiling.");
    }

    // The following commented section provides a guideline on how to use the
    // TLS enabled mechanism to create a tracepoint and notify using XPTI. This
    // is the prolog section and the epilog section will initiate the
    // notification.
#if XPTI_ENABLE_INSTRUMENTATION
    // Emit a trace event for queue creation; we currently do not get code
    // location information, so all queueus will have the same UID with a
    // different instance ID until this gets added.
    constructorNotification();
#endif

    trySwitchingToNoEventsMode();
  }

  // Single variadic method works because all the ctors are expected to be
  // "public" except the `private_tag` part restricting the creation to
  // `std::shared_ptr` allocations.
  template <typename... Ts>
  static std::shared_ptr<queue_impl> create(Ts &&...args) {
    return std::make_shared<queue_impl>(std::forward<Ts>(args)...,
                                        private_tag{});
  }

  ~queue_impl() {
    try {
#if XPTI_ENABLE_INSTRUMENTATION
      // The trace event created in the constructor should be active through the
      // lifetime of the queue object as member variable. We will send a
      // notification and destroy the trace event for this queue.
      destructorNotification();
#endif
      throw_asynchronous();
      auto status =
          getAdapter().call_nocheck<UrApiKind::urQueueRelease>(MQueue);
      // If loader is already closed, it'll return a not-initialized status
      // which the UR should convert to SUCCESS code. But that isn't always
      // working on Windows. This is a temporary workaround until that is fixed.
      // TODO: Remove this workaround when UR is fixed, and restore
      // ->call<>() instead of ->call_nocheck<>() above.
      if (status != UR_RESULT_SUCCESS &&
          status != UR_RESULT_ERROR_UNINITIALIZED) {
        __SYCL_CHECK_UR_CODE_NO_EXC(status, getAdapter().getBackend());
      }
    } catch (std::exception &e) {
      __SYCL_REPORT_EXCEPTION_TO_STREAM("exception in ~queue_impl", e);
    }
  }

  /// \return an OpenCL interoperability queue handle.

  cl_command_queue get() {
    ur_native_handle_t nativeHandle = 0;
    getAdapter().call<UrApiKind::urQueueGetNativeHandle>(MQueue, nullptr,
                                                         &nativeHandle);
    __SYCL_OCL_CALL(clRetainCommandQueue, ur::cast<cl_command_queue>(nativeHandle));
    return ur::cast<cl_command_queue>(nativeHandle);
  }

  /// \return an associated SYCL context.
  context get_context() const {
    return createSyclObjFromImpl<context>(MContext);
  }

  adapter_impl &getAdapter() const { return MContext->getAdapter(); }

#ifndef __INTEL_PREVIEW_BREAKING_CHANGES
  const std::shared_ptr<context_impl> &getContextImplPtr() const {
    return MContext;
  }
#endif

  context_impl &getContextImpl() const { return *MContext; }

  device_impl &getDeviceImpl() const { return MDevice; }

  /// \return an associated SYCL device.
  device get_device() const { return createSyclObjFromImpl<device>(MDevice); }

  /// \return true if this queue allows for discarded events.
  bool supportsDiscardingPiEvents() const { return MIsInorder; }

  bool isInOrder() const { return MIsInorder; }

  /// Queries SYCL queue for information.
  ///
  /// The return type depends on information being queried.
  template <typename Param> typename Param::return_type get_info() const;

  /// Queries SYCL queue for SYCL backend-specific information.
  ///
  /// The return type depends on information being queried.
  template <typename Param>
  typename Param::return_type get_backend_info() const;

  /// Provides a hint to the backend to execute previously issued commands on
  /// this queue. Overrides normal batching behaviour. Note that this is merely
  /// a hint and not a guarantee.
  void flush() {
    if (MGraph.lock()) {
      throw sycl::exception(make_error_code(errc::invalid),
                            "flush cannot be called for a queue which is "
                            "recording to a command graph.");
    }
    getAdapter().call<UrApiKind::urQueueFlush>(MQueue);
  }

  /// Submits a command group function object to the queue, in order to be
  /// scheduled for execution on the device.
  ///
  /// \param CGF is a function object containing command group.
  /// \param Loc is the code location of the submit call (default argument)
  /// \param StoreAdditionalInfo makes additional info be stored in event_impl
  /// \return a SYCL event object, which corresponds to the queue the command
  /// group is being enqueued on.
  event submit(const detail::type_erased_cgfo_ty &CGF,
               const detail::code_location &Loc, bool IsTopCodeLoc,
               const SubmitPostProcessF *PostProcess = nullptr) {
    event ResEvent;
    v1::SubmissionInfo SI{};
    if (PostProcess)
      SI.PostProcessorFunc() = *PostProcess;
    return submit_with_event(CGF, SI, Loc, IsTopCodeLoc);
  }

  /// Submits a command group function object to the queue, in order to be
  /// scheduled for execution on the device.
  ///
  /// \param CGF is a function object containing command group.
  /// \param SubmitInfo is additional optional information for the submission.
  /// \param Loc is the code location of the submit call (default argument)
  /// \param StoreAdditionalInfo makes additional info be stored in event_impl
  /// \return a SYCL event object for the submitted command group.
  event submit_with_event(const detail::type_erased_cgfo_ty &CGF,
                          const v1::SubmissionInfo &SubmitInfo,
                          const detail::code_location &Loc, bool IsTopCodeLoc) {

    detail::EventImplPtr ResEvent = submit_impl(CGF, /*CallerNeedsEvent=*/true,
                                                Loc, IsTopCodeLoc, SubmitInfo);
    return createSyclObjFromImpl<event>(ResEvent);
  }

#ifdef __INTEL_PREVIEW_BREAKING_CHANGES
  event submit_direct_with_event(nd_range<1> Range,
                                 const detail::v1::SubmissionInfo &SubmitInfo,
                                 const detail::v1::KernelRuntimeInfo &KRInfo,
                                 const detail::code_location &CodeLoc,
                                 bool IsTopCodeLoc) {
    detail::EventImplPtr EventImpl = submit_direct_impl(
        NDRDescT{Range}, SubmitInfo, KRInfo, true, CodeLoc, IsTopCodeLoc);
    return createSyclObjFromImpl<event>(EventImpl);
  }

  event submit_direct_with_event(nd_range<2> Range,
                                 const detail::v1::SubmissionInfo &SubmitInfo,
                                 const detail::v1::KernelRuntimeInfo &KRInfo,
                                 const detail::code_location &CodeLoc,
                                 bool IsTopCodeLoc) {
    detail::EventImplPtr EventImpl = submit_direct_impl(
        NDRDescT{Range}, SubmitInfo, KRInfo, true, CodeLoc, IsTopCodeLoc);
    return createSyclObjFromImpl<event>(EventImpl);
  }

  event submit_direct_with_event(nd_range<3> Range,
                                 const detail::v1::SubmissionInfo &SubmitInfo,
                                 const detail::v1::KernelRuntimeInfo &KRInfo,
                                 const detail::code_location &CodeLoc,
                                 bool IsTopCodeLoc) {
    detail::EventImplPtr EventImpl = submit_direct_impl(
        NDRDescT{Range}, SubmitInfo, KRInfo, true, CodeLoc, IsTopCodeLoc);
    return createSyclObjFromImpl<event>(EventImpl);
  }

  void submit_direct_without_event(nd_range<1> Range,
                                   const detail::v1::SubmissionInfo &SubmitInfo,
                                   const detail::v1::KernelRuntimeInfo &KRInfo,
                                   const detail::code_location &CodeLoc,
                                   bool IsTopCodeLoc) {
    submit_direct_impl(NDRDescT{Range}, SubmitInfo, KRInfo, false, CodeLoc,
                       IsTopCodeLoc);
  }

  void submit_direct_without_event(nd_range<2> Range,
                                   const detail::v1::SubmissionInfo &SubmitInfo,
                                   const detail::v1::KernelRuntimeInfo &KRInfo,
                                   const detail::code_location &CodeLoc,
                                   bool IsTopCodeLoc) {
    submit_direct_impl(NDRDescT{Range}, SubmitInfo, KRInfo, false, CodeLoc,
                       IsTopCodeLoc);
  }

  void submit_direct_without_event(nd_range<3> Range,
                                   const detail::v1::SubmissionInfo &SubmitInfo,
                                   const detail::v1::KernelRuntimeInfo &KRInfo,
                                   const detail::code_location &CodeLoc,
                                   bool IsTopCodeLoc) {
    submit_direct_impl(NDRDescT{Range}, SubmitInfo, KRInfo, false, CodeLoc,
                       IsTopCodeLoc);
  }
#endif //__INTEL_PREVIEW_BREAKING_CHANGES

  void submit_without_event(const detail::type_erased_cgfo_ty &CGF,
                            const v1::SubmissionInfo &SubmitInfo,
                            const detail::code_location &Loc,
                            bool IsTopCodeLoc) {
    submit_impl(CGF, /*CallerNeedsEvent=*/false, Loc, IsTopCodeLoc, SubmitInfo);
  }

  /// Performs a blocking wait for the completion of all enqueued tasks in the
  /// queue.
  ///
  /// Synchronous errors will be reported through SYCL exceptions.
  /// @param Loc is the code location of the submit call (default argument)
  void wait(const detail::code_location &Loc = {});

  /// \return list of asynchronous exceptions occurred during execution.
  exception_list getExceptionList() const { return MExceptions; }

  /// @param Loc is the code location of the submit call (default argument)
  void wait_and_throw(const detail::code_location &Loc = {}) {
    wait(Loc);
    throw_asynchronous();
  }

  /// Performs a blocking wait for the completion of all enqueued tasks in the
  /// queue.
  ///
  /// Synchronous errors will be reported through SYCL exceptions.
  /// Asynchronous errors will be passed to the async_handler passed to the
  /// queue on construction. If no async_handler was provided then
  /// asynchronous exceptions will be lost.
  void throw_asynchronous() {
    if (!MAsyncHandler)
      return;

    exception_list Exceptions;
    {
      std::lock_guard<std::mutex> Lock(MMutex);
      std::swap(Exceptions, MExceptions);
    }
    // Unlock the mutex before calling user-provided handler to avoid
    // potential deadlock if the same queue is somehow referenced in the
    // handler.
    if (Exceptions.size())
      MAsyncHandler(std::move(Exceptions));
  }

  /// Creates UR properties array.
  ///
  /// \param PropList SYCL properties.
  /// \param Order specifies whether queue is in-order or out-of-order.
  /// \param Properties UR properties array created from SYCL properties.
  static ur_queue_flags_t createUrQueueFlags(const property_list &PropList,
                                             QueueOrder Order) {
    ur_queue_flags_t CreationFlags = 0;

    if (Order == QueueOrder::OOO) {
      CreationFlags = UR_QUEUE_FLAG_OUT_OF_ORDER_EXEC_MODE_ENABLE;
    }
    if (PropList.has_property<property::queue::enable_profiling>()) {
      CreationFlags |= UR_QUEUE_FLAG_PROFILING_ENABLE;
    }
    if (PropList.has_property<
            ext::oneapi::cuda::property::queue::use_default_stream>()) {
      CreationFlags |= UR_QUEUE_FLAG_USE_DEFAULT_STREAM;
    }
    // Track that priority settings are not ambiguous.
    bool PrioritySeen = false;
    if (PropList
            .has_property<ext::oneapi::property::queue::priority_normal>()) {
      // Normal is the default priority, don't pass anything.
      PrioritySeen = true;
    }
    if (PropList.has_property<ext::oneapi::property::queue::priority_low>()) {
      if (PrioritySeen) {
        throw sycl::exception(
            make_error_code(errc::invalid),
            "Queue cannot be constructed with different priorities.");
      }
      CreationFlags |= UR_QUEUE_FLAG_PRIORITY_LOW;
      PrioritySeen = true;
    }
    if (PropList.has_property<ext::oneapi::property::queue::priority_high>()) {
      if (PrioritySeen) {
        throw sycl::exception(
            make_error_code(errc::invalid),
            "Queue cannot be constructed with different priorities.");
      }
      CreationFlags |= UR_QUEUE_FLAG_PRIORITY_HIGH;
    }
    {
      // Track that submission modes do not conflict.
      bool no_imm_cmdlist = PropList.has_property<
          ext::intel::property::queue::no_immediate_command_list>();
      bool imm_cmdlist = PropList.has_property<
          ext::intel::property::queue::immediate_command_list>();
      if (no_imm_cmdlist && imm_cmdlist) {
        throw sycl::exception(
            make_error_code(errc::invalid),
            "Queue cannot be constructed with conflicting submission modes.");
      }
      if (no_imm_cmdlist)
        CreationFlags |= UR_QUEUE_FLAG_SUBMISSION_BATCHED;
      if (imm_cmdlist)
        CreationFlags |= UR_QUEUE_FLAG_SUBMISSION_IMMEDIATE;
    }
    return CreationFlags;
  }

  /// Creates UR queue.
  ///
  /// \param Order specifies whether the queue being constructed as in-order
  /// or out-of-order.
  ur_queue_handle_t createQueue(QueueOrder Order) {
    ur_queue_handle_t Queue{};
    ur_context_handle_t Context = MContext->getHandleRef();
    ur_device_handle_t Device = MDevice.getHandleRef();
    /*
        sycl::detail::pi::PiQueueProperties Properties[] = {
            PI_QUEUE_FLAGS, createPiQueueProperties(MPropList, Order), 0, 0, 0};
        */
    ur_queue_properties_t Properties = {UR_STRUCTURE_TYPE_QUEUE_PROPERTIES,
                                        nullptr, 0};
    Properties.flags = createUrQueueFlags(MPropList, Order);
    ur_queue_index_properties_t IndexProperties = {
        UR_STRUCTURE_TYPE_QUEUE_INDEX_PROPERTIES, nullptr, 0};
    if (has_property<ext::intel::property::queue::compute_index>()) {
      IndexProperties.computeIndex =
          get_property<ext::intel::property::queue::compute_index>()
              .get_index();
      Properties.pNext = &IndexProperties;
    }
    getAdapter().call<UrApiKind::urQueueCreate>(Context, Device, &Properties,
                                                &Queue);

    return Queue;
  }

  /// \return a raw UR queue handle. The returned handle is not retained. It
  /// is caller responsibility to make sure queue is still alive.
  ur_queue_handle_t &getHandleRef() { return MQueue; }

  /// \return true if the queue was constructed with property specified by
  /// PropertyT.
  template <typename propertyT> bool has_property() const noexcept {
    return MPropList.has_property<propertyT>();
  }

  /// \return a copy of the property of type PropertyT that the queue was
  /// constructed with. If the queue was not constructed with the PropertyT
  /// property, a SYCL exception with errc::invalid error code will be thrown.
  template <typename propertyT> propertyT get_property() const {
    return MPropList.get_property<propertyT>();
  }

  /// Fills the memory pointed by a USM pointer with the value specified.
  ///
  /// \param Ptr is a USM pointer to the memory to fill.
  /// \param Value is a value to be set. Value is cast as an unsigned char.
  /// \param Count is a number of bytes to fill.
  /// \param DepEvents is a vector of events that specifies the kernel
  /// dependencies.
  /// \param CallerNeedsEvent specifies if the caller expects a usable event.
  /// \return an event representing fill operation.
  event memset(void *Ptr, int Value, size_t Count,
               const std::vector<event> &DepEvents, bool CallerNeedsEvent);
  /// Copies data from one memory region to another, both pointed by
  /// USM pointers.
  ///
  /// \param Dest is a USM pointer to the destination memory.
  /// \param Src is a USM pointer to the source memory.
  /// \param Count is a number of bytes to copy.
  /// \param DepEvents is a vector of events that specifies the kernel
  /// dependencies.
  /// \param CallerNeedsEvent specifies if the caller expects a usable event.
  /// \return an event representing copy operation.
  event memcpy(void *Dest, const void *Src, size_t Count,
               const std::vector<event> &DepEvents, bool CallerNeedsEvent,
               const code_location &CodeLoc);
  /// Provides additional information to the underlying runtime about how
  /// different allocations are used.
  ///
  /// \param Ptr is a USM pointer to the allocation.
  /// \param Length is a number of bytes in the allocation.
  /// \param Advice is a device-defined advice for the specified allocation.
  /// \param DepEvents is a vector of events that specifies the kernel
  /// dependencies.
  /// \param CallerNeedsEvent specifies if the caller expects a usable event.
  /// \return an event representing advise operation.
  event mem_advise(const void *Ptr, size_t Length, ur_usm_advice_flags_t Advice,
                   const std::vector<event> &DepEvents, bool CallerNeedsEvent);

  /// Puts exception to the list of asynchronous ecxeptions.
  ///
  /// \param ExceptionPtr is a pointer to exception to be put.
  void reportAsyncException(const std::exception_ptr &ExceptionPtr) {
    std::lock_guard<std::mutex> Lock(MMutex);
    MExceptions.PushBack(ExceptionPtr);
  }

  static ThreadPool &getThreadPool() {
    return GlobalHandler::instance().getHostTaskThreadPool();
  }

  /// Gets the native handle of the SYCL queue.
  ///
  /// \return a native handle.
  ur_native_handle_t getNative(int32_t &NativeHandleDesc) const;

  void registerStreamServiceEvent(const EventImplPtr &Event) {
    std::lock_guard<std::mutex> Lock(MStreamsServiceEventsMutex);
    MStreamsServiceEvents.push_back(Event);
  }

  bool queue_empty() const;

  event memcpyToDeviceGlobal(void *DeviceGlobalPtr, const void *Src,
                             bool IsDeviceImageScope, size_t NumBytes,
                             size_t Offset, const std::vector<event> &DepEvents,
                             bool CallerNeedsEvent);
  event memcpyFromDeviceGlobal(void *Dest, const void *DeviceGlobalPtr,
                               bool IsDeviceImageScope, size_t NumBytes,
                               size_t Offset,
                               const std::vector<event> &DepEvents,
                               bool CallerNeedsEvent);

  void setCommandGraph(
      std::shared_ptr<ext::oneapi::experimental::detail::graph_impl> Graph) {
    std::lock_guard<std::mutex> Lock(MMutex);
    MGraph = Graph;
    MExtGraphDeps.reset();

    if (Graph) {
      MNoLastEventMode = false;
    } else {
      trySwitchingToNoEventsMode();
    }
  }

  std::shared_ptr<ext::oneapi::experimental::detail::graph_impl>
  getCommandGraph() const {
    return MGraph.lock();
  }

  bool hasCommandGraph() const { return !MGraph.expired(); }

  unsigned long long getQueueID() { return MQueueID; }

  void *getTraceEvent() { return MTraceEvent; }

  void setExternalEvent(const event &Event) {
    MInOrderExternalEvent.set([&](std::optional<event> &InOrderExternalEvent) {
      InOrderExternalEvent = Event;
    });
  }

  std::optional<event> popExternalEvent() {
    std::optional<event> Result = std::nullopt;

    MInOrderExternalEvent.unset(
        [&](std::optional<event> &InOrderExternalEvent) {
          std::swap(Result, InOrderExternalEvent);
        });
    return Result;
  }

  const std::vector<event> &
  getExtendDependencyList(const std::vector<event> &DepEvents,
                          std::vector<event> &MutableVec,
                          std::unique_lock<std::mutex> &QueueLock);

  // Called on host task completion that could block some kernels from enqueue.
  // Approach that tracks almost all tasks to provide barrier sync for both ur
  // tasks and host tasks is applicable for out of order queues only. Not needed
  // for in order ones.
  void revisitUnenqueuedCommandsState(const EventImplPtr &CompletedHostTask);

  static context_impl *getContext(queue_impl *Queue) {
    return Queue ? &Queue->getContextImpl() : nullptr;
  }

  // Must be called under MMutex protection
  void doUnenqueuedCommandCleanup(
      const std::shared_ptr<ext::oneapi::experimental::detail::graph_impl>
          &Graph);

  const property_list &getPropList() const { return MPropList; }

  /// Inserts a marker event at the end of the queue. Waiting for this marker
  /// will wait for the completion of all work in the queue at the time of the
  /// insertion, but will not act as a barrier unless the queue is in-order.
  EventImplPtr insertMarkerEvent() {
    auto ResEvent = detail::event_impl::create_device_event(*this);
    ur_event_handle_t UREvent = nullptr;
    getAdapter().call<UrApiKind::urEnqueueEventsWait>(getHandleRef(), 0,
                                                      nullptr, &UREvent);
    ResEvent->setHandle(UREvent);
    return ResEvent;
  }

#ifndef __INTEL_PREVIEW_BREAKING_CHANGES
  // CMPLRLLVM-66082
  // These methods are for accessing a member that should live in the
  // sycl::interop_handle class and will be moved on next ABI breaking window.
  ur_exp_command_buffer_handle_t getInteropGraph() const {
    return MInteropGraph;
  }

  void setInteropGraph(ur_exp_command_buffer_handle_t Graph) {
    MInteropGraph = Graph;
  }
#endif

protected:
  template <typename HandlerType = handler>
  EventImplPtr insertHelperBarrier(const HandlerType &Handler) {
    queue_impl &Queue = Handler.impl->get_queue();
    auto ResEvent = detail::event_impl::create_device_event(Queue);
    ur_event_handle_t UREvent = nullptr;
    getAdapter().call<UrApiKind::urEnqueueEventsWaitWithBarrier>(
        Queue.getHandleRef(), 0, nullptr, &UREvent);
    ResEvent->setHandle(UREvent);
    return ResEvent;
  }

  template <typename HandlerType = handler>
  void synchronizeWithExternalEvent(HandlerType &Handler) {
    // If there is an external event set, add it as a dependency and clear it.
    // We do not need to hold the lock as MLastEventMtx will ensure the last
    // event reflects the corresponding external event dependence as well.
    std::optional<event> ExternalEvent = popExternalEvent();
    if (ExternalEvent)
      Handler.depends_on(*ExternalEvent);
  }

#ifdef __INTEL_PREVIEW_BREAKING_CHANGES
  inline const detail::EventImplPtr &
  parseEvent(const detail::EventImplPtr &Event) {
    assert(!Event || !Event->isDiscarded());
    return Event;
  }
#else
  inline detail::EventImplPtr parseEvent(const event &Event) {
    const detail::EventImplPtr &EventImpl = getSyclObjImpl(Event);
    return EventImpl->isDiscarded() ? nullptr : EventImpl;
  }
#endif

  bool trySwitchingToNoEventsMode() {
    if (MNoLastEventMode.load(std::memory_order_relaxed))
      return true;

    if (!MGraph.expired() || !isInOrder())
      return false;

    if (MDefaultGraphDeps.LastEventPtr != nullptr &&
        !Scheduler::areEventsSafeForSchedulerBypass(
            {*MDefaultGraphDeps.LastEventPtr}, *MContext))
      return false;

    MNoLastEventMode.store(true, std::memory_order_relaxed);
    MDefaultGraphDeps.LastEventPtr = nullptr;
    return true;
  }

  template <typename HandlerType = handler>
  detail::EventImplPtr
  finalizeHandlerInOrderNoEventsUnlocked(HandlerType &Handler) {
    assert(isInOrder());

    MEmpty.store(false, std::memory_order_release);

    synchronizeWithExternalEvent(Handler);

    auto Event = parseEvent(Handler.finalize());

    if (Event &&
        !Scheduler::areEventsSafeForSchedulerBypass({*Event}, *MContext)) {
      MDefaultGraphDeps.LastEventPtr = Event;
      MNoLastEventMode.store(false, std::memory_order_relaxed);
    }

    return Event;
  }

  template <typename HandlerType = handler>
  detail::EventImplPtr
  finalizeHandlerInOrderHostTaskUnlocked(HandlerType &Handler) {
    assert(isInOrder());
    assert(Handler.getType() == CGType::CodeplayHostTask ||
           (Handler.getType() == CGType::ExecCommandBuffer &&
            getSyclObjImpl(Handler)->MExecGraph->containsHostTask()));

    auto &EventToBuildDeps = MGraph.expired() ? MDefaultGraphDeps.LastEventPtr
                                              : MExtGraphDeps.LastEventPtr;

    if (EventToBuildDeps && Handler.getType() != CGType::AsyncAlloc) {
      // We are not in no-event mode, so we can use the last event.
      // depends_on after an async alloc is explicitly disallowed. Async alloc
      // handles in order queue dependencies preemptively, so we skip them.
      // Note: This could be improved by moving the handling of dependencies
      // to before calling the CGF.
      Handler.depends_on(EventToBuildDeps);
    } else if (MNoLastEventMode) {
      // There might be some operations submitted to the queue
      // but the LastEventPtr is not set. If we are to run a host_task,
      // we need to insert a barrier to ensure proper synchronization.
      Handler.depends_on(insertHelperBarrier(Handler));
    }

    MEmpty = false;
    MNoLastEventMode = false;

    synchronizeWithExternalEvent(Handler);

    EventToBuildDeps = parseEvent(Handler.finalize());
    assert(EventToBuildDeps);
    return EventToBuildDeps;
  }

  template <typename HandlerType = handler>
  detail::EventImplPtr
  finalizeHandlerInOrderWithDepsUnlocked(HandlerType &Handler) {
    // this is handled by finalizeHandlerInOrderHostTask
    assert(Handler.getType() != CGType::CodeplayHostTask);
    assert(!(Handler.getType() == CGType::ExecCommandBuffer &&
             getSyclObjImpl(Handler)->MExecGraph->containsHostTask()));

    auto &EventToBuildDeps = MGraph.expired() ? MDefaultGraphDeps.LastEventPtr
                                              : MExtGraphDeps.LastEventPtr;

    // depends_on after an async alloc is explicitly disallowed. Async alloc
    // handles in order queue dependencies preemptively, so we skip them.
    // Note: This could be improved by moving the handling of dependencies
    // to before calling the CGF.
    if (EventToBuildDeps && Handler.getType() != CGType::AsyncAlloc) {
      // If we have last event, this means we are no longer in no-event mode.
      assert(!MNoLastEventMode);
      Handler.depends_on(EventToBuildDeps);
    }

    MEmpty = false;

    synchronizeWithExternalEvent(Handler);

    EventToBuildDeps = parseEvent(Handler.finalize());
    if (EventToBuildDeps)
      MNoLastEventMode = false;

    // TODO: if the event is NOP we should be able to discard it.
    // However, NOP events are used to describe ordering for graph operations
    // Once https://github.com/intel/llvm/issues/18330 is fixed, we can
    // start relying on command buffer in-order property instead.

    return EventToBuildDeps;
  }

  template <typename HandlerType = handler>
  detail::EventImplPtr finalizeHandlerOutOfOrder(HandlerType &Handler) {
    const CGType Type = getSyclObjImpl(Handler)->MCGType;
    std::lock_guard<std::mutex> Lock{MMutex};

    MEmpty.store(false, std::memory_order_release);

    // The following code supports barrier synchronization if host task is
    // involved in the scenario. Native barriers cannot handle host task
    // dependency so in the case where some commands were not enqueued
    // (blocked), we track them to prevent barrier from being enqueued
    // earlier.
    MMissedCleanupRequests.unset(
        [&](MissedCleanupRequestsType &MissedCleanupRequests) {
          for (auto &UpdatedGraph : MissedCleanupRequests)
            doUnenqueuedCommandCleanup(UpdatedGraph);
          MissedCleanupRequests.clear();
        });
    auto &Deps = MGraph.expired() ? MDefaultGraphDeps : MExtGraphDeps;
    if (Type == CGType::Barrier && !Deps.UnenqueuedCmdEvents.empty()) {
      Handler.depends_on(Deps.UnenqueuedCmdEvents);
    }
    if (Deps.LastBarrier &&
        (Type == CGType::CodeplayHostTask || (!Deps.LastBarrier->isEnqueued())))
      Handler.depends_on(Deps.LastBarrier);

    EventImplPtr EventRetImpl = parseEvent(Handler.finalize());
    if (Type == CGType::CodeplayHostTask)
      Deps.UnenqueuedCmdEvents.push_back(EventRetImpl);
    else if (Type == CGType::Barrier || Type == CGType::BarrierWaitlist) {
      Deps.LastBarrier = EventRetImpl;
      Deps.UnenqueuedCmdEvents.clear();
    } else if (!EventRetImpl->isEnqueued()) {
      Deps.UnenqueuedCmdEvents.push_back(EventRetImpl);
    }

    return EventRetImpl;
  }

  template <typename HandlerType = handler>
  void handlerPostProcess(HandlerType &Handler,
                          const optional<SubmitPostProcessF> &PostProcessorFunc,
                          event &Event) {
    bool IsKernel = Handler.getType() == CGType::Kernel;
    bool KernelUsesAssert = false;

    if (IsKernel)
      // Kernel only uses assert if it's non interop one
      KernelUsesAssert =
          (!Handler.MKernel || Handler.MKernel->hasSYCLMetadata()) &&
          ProgramManager::getInstance().kernelUsesAssert(
              Handler.MKernelName.data(),
              Handler.impl->MKernelNameBasedCachePtr);

    auto &PostProcess = *PostProcessorFunc;
    PostProcess(IsKernel, KernelUsesAssert, Event);
  }

<<<<<<< HEAD
#ifndef __INTEL_PREVIEW_BREAKING_CHANGES
  /// Performs command group submission to the queue.
  ///
  /// \param CGF is a function object containing command group.
  /// \param PrimaryQueue is a pointer to the primary queue. This may be the
  ///        same as this.
  /// \param SecondaryQueue is a pointer to the secondary queue. This may be the
  ///        same as this.
  /// \param CallerNeedsEvent is a boolean indicating whether the event is
  ///        required by the user after the call.
  /// \param Loc is the code location of the submit call (default argument)
  /// \param SubmitInfo is additional optional information for the submission.
  /// \return a SYCL event representing submitted command group.
  detail::EventImplPtr
  submit_impl(const detail::type_erased_cgfo_ty &CGF,
              const std::shared_ptr<queue_impl> &PrimaryQueue,
              const std::shared_ptr<queue_impl> &SecondaryQueue,
              bool CallerNeedsEvent, const detail::code_location &Loc,
              bool IsTopCodeLoc, const SubmissionInfo &SubmitInfo);
#endif

#ifdef __INTEL_PREVIEW_BREAKING_CHANGES
  std::vector<ArgDesc> extractArgsAndReqsFromLambda(
      char *LambdaPtr, detail::kernel_param_desc_t (*ParamDescGetter)(int),
      size_t NumKernelParams);
#endif

=======
>>>>>>> b0765523
  /// Performs command group submission to the queue.
  ///
  /// \param CGF is a function object containing command group.
  /// \param CallerNeedsEvent is a boolean indicating whether the event is
  ///        required by the user after the call.
  /// \param Loc is the code location of the submit call (default argument)
  /// \param SubmitInfo is additional optional information for the submission.
  /// \return a SYCL event representing submitted command group.
  detail::EventImplPtr submit_impl(const detail::type_erased_cgfo_ty &CGF,
                                   bool CallerNeedsEvent,
                                   const detail::code_location &Loc,
                                   bool IsTopCodeLoc,
                                   const v1::SubmissionInfo &SubmitInfo);

#ifdef __INTEL_PREVIEW_BREAKING_CHANGES
  /// Performs kernel submission to the queue.
  ///
  /// \param NDRDesc is an NDRange descriptor
  /// \param SubmitInfo is additional optional information for the submission.
  /// \param KRInfo is a descriptor of the kernel
  /// \param CallerNeedsEvent is a boolean indicating whether the event is
  ///        required by the user after the call.
  /// \param CodeLoc is the code location of the submit call
  /// \param IsTopCodeLoc Used to determine if the object is in a local
  ///        scope or in the top level scope.
  ///
  /// \return a SYCL event representing submitted command group or nullptr.
  detail::EventImplPtr submit_direct_impl(const NDRDescT &NDRDesc,
                                          const v1::SubmissionInfo &SubmitInfo,
                                          const v1::KernelRuntimeInfo &KRInfo,
                                          bool CallerNeedsEvent,
                                          const detail::code_location &CodeLoc,
                                          bool IsTopCodeLoc);
#endif //__INTEL_PREVIEW_BREAKING_CHANGES
  /// Helper function for submitting a memory operation with a handler.
  /// \param DepEvents is a vector of dependencies of the operation.
  /// \param HandlerFunc is a function that submits the operation with a
  ///        handler.
  template <typename HandlerFuncT>
  event submitWithHandler(const std::vector<event> &DepEvents,
                          bool CallerNeedsEvent, HandlerFuncT HandlerFunc);

  /// Performs submission of a memory operation directly if scheduler can be
  /// bypassed, or with a handler otherwise.
  ///
  /// \param DepEvents is a vector of dependencies of the operation.
  /// \param CallerNeedsEvent specifies if the caller needs an event from this
  ///        memory operation.
  /// \param HandlerFunc is a function that submits the operation with a
  ///        handler.
  /// \param MemMngrFunc is a function that forwards its arguments to the
  ///        appropriate memory manager function.
  /// \param MemMngrArgs are all the arguments that need to be passed to memory
  ///        manager except the last three: dependencies, UR event and
  ///        EventImplPtr are filled out by this helper.
  /// \return an event representing the submitted operation.
  template <typename HandlerFuncT, typename MemMngrFuncT,
            typename... MemMngrArgTs>
  event submitMemOpHelper(const std::vector<event> &DepEvents,
                          bool CallerNeedsEvent, HandlerFuncT HandlerFunc,
                          MemMngrFuncT MemMngrFunc,
                          MemMngrArgTs &&...MemOpArgs);

#ifdef XPTI_ENABLE_INSTRUMENTATION
  // When instrumentation is enabled emits trace event for wait begin and
  // returns the telemetry event generated for the wait
  void *instrumentationProlog(const detail::code_location &CodeLoc,
                              std::string &Name, xpti::stream_id_t StreamID,
                              uint64_t &iid);
  // Uses events generated by the Prolog and emits wait done event
  void instrumentationEpilog(void *TelementryEvent, std::string &Name,
                             xpti::stream_id_t StreamID, uint64_t IId);
#endif

  // We need to emit a queue_create notification when a queue object is created
  void constructorNotification();

  // We need to emit a queue_destroy notification when a queue object is
  // destroyed
  void destructorNotification();

  /// queue_impl.addEvent tracks events with weak pointers
  /// but some events have no other owners. addSharedEvent()
  /// follows events with a shared pointer.
  ///
  /// \param Event is the event to be stored
  void addSharedEvent(const event &Event);

  /// Stores an event that should be associated with the queue
  ///
  /// \param EventImpl is the event to be stored
  void addEvent(const detail::EventImplPtr &EventImpl);

  /// Protects all the fields that can be changed by class' methods.
  mutable std::mutex MMutex;

  device_impl &MDevice;
  const std::shared_ptr<context_impl> MContext;

  /// These events are tracked, but not owned, by the queue.
  std::vector<std::weak_ptr<event_impl>> MEventsWeak;

  /// Events without data dependencies (such as USM) need an owner,
  /// additionally, USM operations are not added to the scheduler command graph,
  /// queue is the only owner on the runtime side.
  exception_list MExceptions;
  const async_handler MAsyncHandler;
  const property_list MPropList;

  ur_queue_handle_t MQueue;

  // Access should be guarded with MMutex
  struct DependencyTrackingItems {
    // This event is employed for enhanced dependency tracking with in-order
    // queue
    EventImplPtr LastEventPtr;
    // The following two items are employed for proper out of order enqueue
    // ordering
    std::vector<EventImplPtr> UnenqueuedCmdEvents;
    EventImplPtr LastBarrier;

    void reset() {
      LastEventPtr = nullptr;
      UnenqueuedCmdEvents.clear();
      LastBarrier = nullptr;
    }
  } MDefaultGraphDeps, MExtGraphDeps;

  // Implement check-lock-check pattern to not lock empty MData as the locks
  // come with runtime overhead.
  template <typename DataType> class CheckLockCheck {
    DataType MData;
    std::atomic_bool MIsSet = false;
    mutable std::mutex MDataMtx;

  public:
    template <typename F> void set(F &&func) {
      std::lock_guard<std::mutex> Lock(MDataMtx);
      MIsSet.store(true, std::memory_order_release);
      std::forward<F>(func)(MData);
    }
    template <typename F> void unset(F &&func) {
      if (MIsSet.load(std::memory_order_acquire)) {
        std::lock_guard<std::mutex> Lock(MDataMtx);
        if (MIsSet.load(std::memory_order_acquire)) {
          std::forward<F>(func)(MData);
          MIsSet.store(false, std::memory_order_release);
        }
      }
    }
    DataType read() {
      if (!MIsSet.load(std::memory_order_acquire))
        return DataType{};
      std::lock_guard<std::mutex> Lock(MDataMtx);
      return MData;
    }
  };

  const bool MIsInorder;

  // Specifies whether this queue records last event. This can only
  // be true if the queue is in-order, the command graph is not
  // associated with the queue and there has never been any host
  // tasks submitted to the queue.
  std::atomic<bool> MNoLastEventMode = false;

  // Used exclusively in getLastEvent and queue_empty() implementations
  std::atomic<bool> MEmpty = true;

  std::vector<EventImplPtr> MStreamsServiceEvents;
  std::mutex MStreamsServiceEventsMutex;

  // All member variable defined here  are needed for the SYCL instrumentation
  // layer. Do not guard these variables below with XPTI_ENABLE_INSTRUMENTATION
  // to ensure we have the same object layout when the macro in the library and
  // SYCL app are not the same.
  void *MTraceEvent = nullptr;
  /// The stream under which the traces are emitted from the queue object
  uint8_t MStreamID = 0;
  /// The instance ID of the trace event for queue object
  uint64_t MInstanceID = 0;

  // This event can be optionally provided by users for in-order queues to add
  // an additional dependency for the subsequent submission in to the queue.
  // Access to the event should be guarded with mutex.
  // NOTE: std::optional must not be exposed in the ABI.
  CheckLockCheck<std::optional<event>> MInOrderExternalEvent;

public:
  const bool MIsProfilingEnabled;

protected:
  // Command graph which is associated with this queue for the purposes of
  // recording commands to it.
  std::weak_ptr<ext::oneapi::experimental::detail::graph_impl> MGraph{};

#ifndef __INTEL_PREVIEW_BREAKING_CHANGES
  // CMPLRLLVM-66082
  // This member should be part of the sycl::interop_handle class, but it
  // is an API breaking change. So member lives here temporarily where it can
  // be accessed through the queue member of the interop_handle
  ur_exp_command_buffer_handle_t MInteropGraph{};
#endif

  unsigned long long MQueueID;
  static std::atomic<unsigned long long> MNextAvailableQueueID;

  using MissedCleanupRequestsType = std::deque<
      std::shared_ptr<ext::oneapi::experimental::detail::graph_impl>>;
  CheckLockCheck<MissedCleanupRequestsType> MMissedCleanupRequests;

  friend class sycl::ext::oneapi::experimental::detail::node_impl;

  void verifyProps(const property_list &Props) const;
};

} // namespace detail
} // namespace _V1
} // namespace sycl<|MERGE_RESOLUTION|>--- conflicted
+++ resolved
@@ -938,36 +938,6 @@
     PostProcess(IsKernel, KernelUsesAssert, Event);
   }
 
-<<<<<<< HEAD
-#ifndef __INTEL_PREVIEW_BREAKING_CHANGES
-  /// Performs command group submission to the queue.
-  ///
-  /// \param CGF is a function object containing command group.
-  /// \param PrimaryQueue is a pointer to the primary queue. This may be the
-  ///        same as this.
-  /// \param SecondaryQueue is a pointer to the secondary queue. This may be the
-  ///        same as this.
-  /// \param CallerNeedsEvent is a boolean indicating whether the event is
-  ///        required by the user after the call.
-  /// \param Loc is the code location of the submit call (default argument)
-  /// \param SubmitInfo is additional optional information for the submission.
-  /// \return a SYCL event representing submitted command group.
-  detail::EventImplPtr
-  submit_impl(const detail::type_erased_cgfo_ty &CGF,
-              const std::shared_ptr<queue_impl> &PrimaryQueue,
-              const std::shared_ptr<queue_impl> &SecondaryQueue,
-              bool CallerNeedsEvent, const detail::code_location &Loc,
-              bool IsTopCodeLoc, const SubmissionInfo &SubmitInfo);
-#endif
-
-#ifdef __INTEL_PREVIEW_BREAKING_CHANGES
-  std::vector<ArgDesc> extractArgsAndReqsFromLambda(
-      char *LambdaPtr, detail::kernel_param_desc_t (*ParamDescGetter)(int),
-      size_t NumKernelParams);
-#endif
-
-=======
->>>>>>> b0765523
   /// Performs command group submission to the queue.
   ///
   /// \param CGF is a function object containing command group.
@@ -983,6 +953,10 @@
                                    const v1::SubmissionInfo &SubmitInfo);
 
 #ifdef __INTEL_PREVIEW_BREAKING_CHANGES
+  std::vector<ArgDesc> extractArgsAndReqsFromLambda(
+      char *LambdaPtr, detail::kernel_param_desc_t (*ParamDescGetter)(int),
+      size_t NumKernelParams);
+
   /// Performs kernel submission to the queue.
   ///
   /// \param NDRDesc is an NDRange descriptor
