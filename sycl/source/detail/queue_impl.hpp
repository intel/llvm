//==------------------ queue_impl.hpp - SYCL queue -------------------------==//
//
// Part of the LLVM Project, under the Apache License v2.0 with LLVM Exceptions.
// See https://llvm.org/LICENSE.txt for license information.
// SPDX-License-Identifier: Apache-2.0 WITH LLVM-exception
//
//===----------------------------------------------------------------------===//

#pragma once

#include <CL/sycl/context.hpp>
#include <CL/sycl/device.hpp>
#include <CL/sycl/event.hpp>
#include <CL/sycl/exception.hpp>
#include <CL/sycl/exception_list.hpp>
#include <CL/sycl/handler.hpp>
#include <CL/sycl/properties/context_properties.hpp>
#include <CL/sycl/properties/queue_properties.hpp>
#include <CL/sycl/property_list.hpp>
#include <CL/sycl/stl.hpp>
#include <detail/context_impl.hpp>
#include <detail/device_impl.hpp>
#include <detail/event_impl.hpp>
#include <detail/plugin.hpp>
#include <detail/scheduler/scheduler.hpp>
#include <detail/thread_pool.hpp>

#include <utility>

__SYCL_INLINE_NAMESPACE(cl) {
namespace sycl {
namespace detail {

using ContextImplPtr = std::shared_ptr<detail::context_impl>;
using DeviceImplPtr = std::shared_ptr<detail::device_impl>;

/// Sets max number of queues supported by FPGA RT.
static constexpr size_t MaxNumQueues = 256;

//// Possible CUDA context types supported by PI CUDA backend
/// TODO: Implement this as a property once there is an extension document
enum class CUDAContextT : char { primary, custom };

/// Default context type created for CUDA backend
constexpr CUDAContextT DefaultContextType = CUDAContextT::custom;

enum QueueOrder { Ordered, OOO };

class queue_impl {
public:
  /// Constructs a SYCL queue from a device using an async_handler and
  /// property_list provided.
  ///
  /// \param Device is a SYCL device that is used to dispatch tasks submitted
  /// to the queue.
  /// \param AsyncHandler is a SYCL asynchronous exception handler.
  /// \param PropList is a list of properties to use for queue construction.
  queue_impl(const DeviceImplPtr &Device, const async_handler &AsyncHandler,
             const property_list &PropList)
      : queue_impl(Device,
                   detail::getSyclObjImpl(
                       context(createSyclObjFromImpl<device>(Device), {},
                               (DefaultContextType == CUDAContextT::primary)
                                   ? property_list{property::context::cuda::
                                                       use_primary_context()}
                                   : property_list{})),
                   AsyncHandler, PropList){};

  /// Constructs a SYCL queue with an async_handler and property_list provided
  /// form a device and a context.
  ///
  /// \param Device is a SYCL device that is used to dispatch tasks submitted
  /// to the queue.
  /// \param Context is a SYCL context to associate with the queue being
  /// constructed.
  /// \param AsyncHandler is a SYCL asynchronous exception handler.
  /// \param PropList is a list of properties to use for queue construction.
  queue_impl(const DeviceImplPtr &Device, const ContextImplPtr &Context,
             const async_handler &AsyncHandler, const property_list &PropList)
      : MDevice(Device), MContext(Context), MAsyncHandler(AsyncHandler),
        MPropList(PropList), MHostQueue(MDevice->is_host()) {
    if (!Context->hasDevice(Device))
      throw cl::sycl::invalid_parameter_error(
          "Queue cannot be constructed with the given context and device "
          "as the context does not contain the given device.",
          PI_INVALID_DEVICE);
    if (!MHostQueue) {
      const QueueOrder QOrder =
          MPropList.has_property<property::queue::in_order>()
              ? QueueOrder::Ordered
              : QueueOrder::OOO;
      MQueues.push_back(createQueue(QOrder));
    }
  }

  /// Constructs a SYCL queue from plugin interoperability handle.
  ///
  /// \param PiQueue is a raw PI queue handle.
  /// \param Context is a SYCL context to associate with the queue being
  /// constructed.
  /// \param AsyncHandler is a SYCL asynchronous exception handler.
  queue_impl(RT::PiQueue PiQueue, const ContextImplPtr &Context,
             const async_handler &AsyncHandler)
      : MContext(Context), MAsyncHandler(AsyncHandler), MHostQueue(false) {

    MQueues.push_back(pi::cast<RT::PiQueue>(PiQueue));

    RT::PiDevice Device{};
    const detail::plugin &Plugin = getPlugin();
    // TODO catch an exception and put it to list of asynchronous exceptions
    Plugin.call<PiApiKind::piQueueGetInfo>(MQueues[0], PI_QUEUE_INFO_DEVICE,
                                           sizeof(Device), &Device, nullptr);
    MDevice =
        DeviceImplPtr(new device_impl(Device, Context->getPlatformImpl()));

    // TODO catch an exception and put it to list of asynchronous exceptions
    Plugin.call<PiApiKind::piQueueRetain>(MQueues[0]);
  }

  ~queue_impl() {
    throw_asynchronous();
    if (!MHostQueue) {
      getPlugin().call<PiApiKind::piQueueRelease>(MQueues[0]);
    }
  }

  /// \return an OpenCL interoperability queue handle.
  cl_command_queue get() {
    if (MHostQueue) {
      throw invalid_object_error(
          "This instance of queue doesn't support OpenCL interoperability",
          PI_INVALID_QUEUE);
    }
    getPlugin().call<PiApiKind::piQueueRetain>(MQueues[0]);
    return pi::cast<cl_command_queue>(MQueues[0]);
  }

  /// \return an associated SYCL context.
  context get_context() const {
    return createSyclObjFromImpl<context>(MContext);
  }

  const plugin &getPlugin() const { return MContext->getPlugin(); }

  const ContextImplPtr &getContextImplPtr() const { return MContext; }

  /// \return an associated SYCL device.
  device get_device() const { return createSyclObjFromImpl<device>(MDevice); }

  /// \return true if this queue is a SYCL host queue.
  bool is_host() const { return MHostQueue; }

  /// Queries SYCL queue for information.
  ///
  /// The return type depends on information being queried.
  template <info::queue Param>
  typename info::param_traits<info::queue, Param>::return_type get_info() const;

  /// Submits a command group function object to the queue, in order to be
  /// scheduled for execution on the device.
  ///
  /// On a kernel error, this command group function object is then scheduled
  /// for execution on a secondary queue.
  ///
  /// \param CGF is a function object containing command group.
  /// \param Self is a shared_ptr to this queue.
  /// \param SecondQueue is a shared_ptr to the secondary queue.
  /// \param Loc is the code location of the submit call (default argument)
  /// \return a SYCL event object, which corresponds to the queue the command
  /// group is being enqueued on.
  event submit(const std::function<void(handler &)> &CGF,
               const std::shared_ptr<queue_impl> &Self,
               const std::shared_ptr<queue_impl> &SecondQueue,
               const detail::code_location &Loc) {
    try {
      return submit_impl(CGF, Self, Loc);
    } catch (...) {
      {
        std::lock_guard<std::mutex> Lock(MMutex);
        MExceptions.PushBack(std::current_exception());
      }
      return SecondQueue->submit(CGF, SecondQueue, Loc);
    }
  }

  /// Submits a command group function object to the queue, in order to be
  /// scheduled for execution on the device.
  ///
  /// \param CGF is a function object containing command group.
  /// \param Self is a shared_ptr to this queue.
  /// \param Loc is the code location of the submit call (default argument)
  /// \return a SYCL event object for the submitted command group.
  event submit(const std::function<void(handler &)> &CGF,
               const std::shared_ptr<queue_impl> &Self,
               const detail::code_location &Loc) {
    return submit_impl(CGF, Self, Loc);
  }

  /// Performs a blocking wait for the completion of all enqueued tasks in the
  /// queue.
  ///
  /// Synchronous errors will be reported through SYCL exceptions.
  /// @param Loc is the code location of the submit call (default argument)
  void wait(const detail::code_location &Loc = {});

  /// \return list of asynchronous exceptions occurred during execution.
  exception_list getExceptionList() const { return MExceptions; }

  /// @param Loc is the code location of the submit call (default argument)
  void wait_and_throw(const detail::code_location &Loc = {}) {
    wait(Loc);
    throw_asynchronous();
  }

  /// Performs a blocking wait for the completion of all enqueued tasks in the
  /// queue.
  ///
  /// Synchronous errors will be reported through SYCL exceptions.
  /// Asynchronous errors will be passed to the async_handler passed to the
  /// queue on construction. If no async_handler was provided then
  /// asynchronous exceptions will be lost.
  void throw_asynchronous() {
    if (!MAsyncHandler)
      return;

    exception_list Exceptions;
    {
      std::lock_guard<std::mutex> Lock(MMutex);
      std::swap(Exceptions, MExceptions);
    }
    // Unlock the mutex before calling user-provided handler to avoid
    // potential deadlock if the same queue is somehow referenced in the
    // handler.
    if (Exceptions.size())
      MAsyncHandler(std::move(Exceptions));
  }

  /// Creates PI queue.
  ///
  /// \param Order specifies whether the queue being constructed as in-order
  /// or out-of-order.
  RT::PiQueue createQueue(QueueOrder Order) {
    RT::PiQueueProperties CreationFlags = 0;

    if (Order == QueueOrder::OOO) {
      CreationFlags = PI_QUEUE_OUT_OF_ORDER_EXEC_MODE_ENABLE;
    }
    if (MPropList.has_property<property::queue::enable_profiling>()) {
      CreationFlags |= PI_QUEUE_PROFILING_ENABLE;
    }
    RT::PiQueue Queue{};
    RT::PiContext Context = MContext->getHandleRef();
    RT::PiDevice Device = MDevice->getHandleRef();
    const detail::plugin &Plugin = getPlugin();

    assert(Plugin.getBackend() == MDevice->getPlugin().getBackend());
    RT::PiResult Error = Plugin.call_nocheck<PiApiKind::piQueueCreate>(
        Context, Device, CreationFlags, &Queue);

    // If creating out-of-order queue failed and this property is not
    // supported (for example, on FPGA), it will return
    // CL_INVALID_QUEUE_PROPERTIES and will try to create in-order queue.
    if (MSupportOOO && Error == PI_INVALID_QUEUE_PROPERTIES) {
      MSupportOOO = false;
      Queue = createQueue(QueueOrder::Ordered);
    } else {
      Plugin.checkPiResult(Error);
    }

    return Queue;
  }

  /// \return a raw PI handle for a free queue. The returned handle is not
  /// retained. It is caller responsibility to make sure queue is still alive.
  RT::PiQueue &getExclusiveQueueHandleRef() {
    RT::PiQueue *PIQ = nullptr;
    bool ReuseQueue = false;
    {
      std::lock_guard<std::mutex> Lock(MMutex);

      // To achieve parallelism for FPGA with in order execution model with
      // possibility of two kernels to share data with each other we shall
      // create a queue for every kernel enqueued.
      if (MQueues.size() < MaxNumQueues) {
        MQueues.push_back({});
        PIQ = &MQueues.back();
      } else {
        // If the limit of OpenCL queues is going to be exceeded - take the
        // earliest used queue, wait until it finished and then reuse it.
        PIQ = &MQueues[MNextQueueIdx];
        MNextQueueIdx = (MNextQueueIdx + 1) % MaxNumQueues;
        ReuseQueue = true;
      }
    }

    if (!ReuseQueue)
      *PIQ = createQueue(QueueOrder::Ordered);
    else
      getPlugin().call<PiApiKind::piQueueFinish>(*PIQ);

    return *PIQ;
  }

  /// \return a raw PI queue handle. The returned handle is not retained. It
  /// is caller responsibility to make sure queue is still alive.
  RT::PiQueue &getHandleRef() {
    if (MSupportOOO)
      return MQueues[0];

    return getExclusiveQueueHandleRef();
  }

  /// \return true if the queue was constructed with property specified by
  /// PropertyT.
  template <typename propertyT> bool has_property() const {
    return MPropList.has_property<propertyT>();
  }

  /// \return a copy of the property of type PropertyT that the queue was
  /// constructed with. If the queue was not constructed with the PropertyT
  /// property, an invalid_object_error SYCL exception.
  template <typename propertyT> propertyT get_property() const {
    return MPropList.get_property<propertyT>();
  }

  /// Fills the memory pointed by a USM pointer with the value specified.
  ///
  /// \param Self is a shared_ptr to this queue.
  /// \param Ptr is a USM pointer to the memory to fill.
  /// \param Value is a value to be set. Value is cast as an unsigned char.
  /// \param Count is a number of bytes to fill.
  /// \param DepEvents is a vector of events that specifies the kernel
  /// dependencies.
  /// \return an event representing fill operation.
<<<<<<< HEAD
  event memset(const std::shared_ptr<queue_impl> &Self, void *Ptr, int Value,
               size_t Count);
=======
  event memset(const shared_ptr_class<queue_impl> &Self, void *Ptr, int Value,
               size_t Count, const vector_class<event> &DepEvents);
>>>>>>> b21b3c34
  /// Copies data from one memory region to another, both pointed by
  /// USM pointers.
  ///
  /// \param Self is a shared_ptr to this queue.
  /// \param Dest is a USM pointer to the destination memory.
  /// \param Src is a USM pointer to the source memory.
  /// \param Count is a number of bytes to copy.
<<<<<<< HEAD
  event memcpy(const std::shared_ptr<queue_impl> &Self, void *Dest,
               const void *Src, size_t Count);
=======
  /// \param DepEvents is a vector of events that specifies the kernel
  /// dependencies.
  /// \return an event representing copy operation.
  event memcpy(const shared_ptr_class<queue_impl> &Self, void *Dest,
               const void *Src, size_t Count,
               const vector_class<event> &DepEvents);
>>>>>>> b21b3c34
  /// Provides additional information to the underlying runtime about how
  /// different allocations are used.
  ///
  /// \param Self is a shared_ptr to this queue.
  /// \param Ptr is a USM pointer to the allocation.
  /// \param Length is a number of bytes in the allocation.
  /// \param Advice is a device-defined advice for the specified allocation.
<<<<<<< HEAD
  event mem_advise(const std::shared_ptr<queue_impl> &Self, const void *Ptr,
                   size_t Length, pi_mem_advice Advice);
=======
  /// \param DepEvents is a vector of events that specifies the kernel
  /// dependencies.
  /// \return an event representing advise operation.
  event mem_advise(const shared_ptr_class<queue_impl> &Self, const void *Ptr,
                   size_t Length, pi_mem_advice Advice,
                   const vector_class<event> &DepEvents);
>>>>>>> b21b3c34

  /// Puts exception to the list of asynchronous ecxeptions.
  ///
  /// \param ExceptionPtr is a pointer to exception to be put.
  void reportAsyncException(const std::exception_ptr &ExceptionPtr) {
    std::lock_guard<std::mutex> Lock(MMutex);
    MExceptions.PushBack(ExceptionPtr);
  }

  ThreadPool &getThreadPool() {
    if (!MHostTaskThreadPool)
      initHostTaskAndEventCallbackThreadPool();

    return *MHostTaskThreadPool;
  }

  void stopThreadPool() {
    if (MHostTaskThreadPool) {
      MHostTaskThreadPool->finishAndWait();
    }
  }

  /// Gets the native handle of the SYCL queue.
  ///
  /// \return a native handle.
  pi_native_handle getNative() const;

private:
  /// Performs command group submission to the queue.
  ///
  /// \param CGF is a function object containing command group.
  /// \param Self is a pointer to this queue.
  /// \param Loc is the code location of the submit call (default argument)
  /// \return a SYCL event representing submitted command group.
  event submit_impl(const std::function<void(handler &)> &CGF,
                    const std::shared_ptr<queue_impl> &Self,
                    const detail::code_location &Loc) {
    handler Handler(Self, MHostQueue);
    Handler.saveCodeLoc(Loc);
    CGF(Handler);
    event Event = Handler.finalize();
    addEvent(Event);
    return Event;
  }

  // When instrumentation is enabled emits trace event for wait begin and
  // returns the telemetry event generated for the wait
  void *instrumentationProlog(const detail::code_location &CodeLoc,
                              std::string &Name, int32_t StreamID,
                              uint64_t &iid);
  // Uses events generated by the Prolog and emits wait done event
  void instrumentationEpilog(void *TelementryEvent, std::string &Name,
                             int32_t StreamID, uint64_t IId);

  void initHostTaskAndEventCallbackThreadPool();

  /// queue_impl.addEvent tracks events with weak pointers
  /// but some events have no other owners. addSharedEvent()
  /// follows events with a shared pointer.
  ///
  /// \param Event is the event to be stored
  void addSharedEvent(const event &Event);

  /// Stores an event that should be associated with the queue
  ///
  /// \param Event is the event to be stored
  void addEvent(const event &Event);

  /// Protects all the fields that can be changed by class' methods.
  std::mutex MMutex;

  DeviceImplPtr MDevice;
  const ContextImplPtr MContext;

  /// These events are tracked, but not owned, by the queue.
  std::vector<std::weak_ptr<event_impl>> MEventsWeak;

  /// Events without data dependencies (such as USM) need an owner,
  /// additionally, USM operations are not added to the scheduler command graph,
  /// queue is the only owner on the runtime side.
  std::vector<event> MEventsShared;
  exception_list MExceptions;
  const async_handler MAsyncHandler;
  const property_list MPropList;

  /// List of queues created for FPGA device from a single SYCL queue.
  std::vector<RT::PiQueue> MQueues;
  /// Iterator through MQueues.
  size_t MNextQueueIdx = 0;

  const bool MHostQueue = false;
  // Assume OOO support by default.
  bool MSupportOOO = true;

  // Thread pool for host task and event callbacks execution.
  // The thread pool is instantiated upon the very first call to getThreadPool()
  std::unique_ptr<ThreadPool> MHostTaskThreadPool;
};

} // namespace detail
} // namespace sycl
} // __SYCL_INLINE_NAMESPACE(cl)<|MERGE_RESOLUTION|>--- conflicted
+++ resolved
@@ -332,13 +332,8 @@
   /// \param DepEvents is a vector of events that specifies the kernel
   /// dependencies.
   /// \return an event representing fill operation.
-<<<<<<< HEAD
   event memset(const std::shared_ptr<queue_impl> &Self, void *Ptr, int Value,
-               size_t Count);
-=======
-  event memset(const shared_ptr_class<queue_impl> &Self, void *Ptr, int Value,
-               size_t Count, const vector_class<event> &DepEvents);
->>>>>>> b21b3c34
+               size_t Count, const std::vector<event> &DepEvents);
   /// Copies data from one memory region to another, both pointed by
   /// USM pointers.
   ///
@@ -346,17 +341,12 @@
   /// \param Dest is a USM pointer to the destination memory.
   /// \param Src is a USM pointer to the source memory.
   /// \param Count is a number of bytes to copy.
-<<<<<<< HEAD
-  event memcpy(const std::shared_ptr<queue_impl> &Self, void *Dest,
-               const void *Src, size_t Count);
-=======
   /// \param DepEvents is a vector of events that specifies the kernel
   /// dependencies.
   /// \return an event representing copy operation.
-  event memcpy(const shared_ptr_class<queue_impl> &Self, void *Dest,
+  event memcpy(const std::shared_ptr<queue_impl> &Self, void *Dest,
                const void *Src, size_t Count,
-               const vector_class<event> &DepEvents);
->>>>>>> b21b3c34
+               const std::vector<event> &DepEvents);
   /// Provides additional information to the underlying runtime about how
   /// different allocations are used.
   ///
@@ -364,17 +354,12 @@
   /// \param Ptr is a USM pointer to the allocation.
   /// \param Length is a number of bytes in the allocation.
   /// \param Advice is a device-defined advice for the specified allocation.
-<<<<<<< HEAD
-  event mem_advise(const std::shared_ptr<queue_impl> &Self, const void *Ptr,
-                   size_t Length, pi_mem_advice Advice);
-=======
   /// \param DepEvents is a vector of events that specifies the kernel
   /// dependencies.
   /// \return an event representing advise operation.
-  event mem_advise(const shared_ptr_class<queue_impl> &Self, const void *Ptr,
+  event mem_advise(const std::shared_ptr<queue_impl> &Self, const void *Ptr,
                    size_t Length, pi_mem_advice Advice,
-                   const vector_class<event> &DepEvents);
->>>>>>> b21b3c34
+                   const std::vector<event> &DepEvents);
 
   /// Puts exception to the list of asynchronous ecxeptions.
   ///
