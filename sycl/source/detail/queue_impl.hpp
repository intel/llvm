--- conflicted
+++ resolved
@@ -749,20 +749,15 @@
   // tasks and host tasks is applicable for out of order queues only. Not neede
   // for in order ones.
   void revisitUnenqueuedCommandsState(const EventImplPtr &CompletedHostTask);
-<<<<<<< HEAD
-  void doUnenqueuedCommandCleanup(
-      const std::shared_ptr<ext::oneapi::experimental::detail::graph_impl>
-          &Graph);
 
   static ContextImplPtr getContext(const QueueImplPtr &Queue) {
     return Queue ? Queue->getContextImplPtr() : nullptr;
   }
-=======
+
   // Must be called under MMutex protection
   void doUnenqueuedCommandCleanup(
       const std::shared_ptr<ext::oneapi::experimental::detail::graph_impl>
           &Graph);
->>>>>>> b6d5a101
 
 protected:
   event discard_or_return(const event &Event);
@@ -806,16 +801,12 @@
       // dependency so in the case where some commands were not enqueued
       // (blocked), we track them to prevent barrier from being enqueued
       // earlier.
-<<<<<<< HEAD
-=======
-      std::lock_guard<std::mutex> Lock{MMutex};
       {
         std::lock_guard<std::mutex> RequestLock(MMissedCleanupRequestsMtx);
         for (auto &UpdatedGraph : MMissedCleanupRequests)
           doUnenqueuedCommandCleanup(UpdatedGraph);
         MMissedCleanupRequests.clear();
       }
->>>>>>> b6d5a101
       auto &Deps = MGraph.expired() ? MDefaultGraphDeps : MExtGraphDeps;
       if (Type == CG::Barrier && !Deps.UnenqueuedCmdEvents.empty()) {
         Handler.depends_on(Deps.UnenqueuedCmdEvents);
@@ -833,10 +824,6 @@
         } else
           Deps.UnenqueuedCmdEvents.push_back(EventRetImpl);
       }
-      std::lock_guard<std::mutex> RequestLock(MMissedCleanupRequestsMtx);
-      for (auto &UpdatedGraph : MMissedCleanupRequests)
-        doUnenqueuedCommandCleanup(UpdatedGraph);
-      MMissedCleanupRequests.clear();
     }
   }
 
