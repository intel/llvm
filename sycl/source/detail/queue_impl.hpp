--- conflicted
+++ resolved
@@ -105,14 +105,6 @@
                             "Queue cannot be constructed with both of "
                             "discard_events and enable_profiling.");
     }
-<<<<<<< HEAD
-=======
-    if (!Context->hasDevice(Device))
-      throw cl::sycl::invalid_object_error(
-          "Queue cannot be constructed with the given context and device "
-          "as the context does not contain the given device.",
-          PI_ERROR_INVALID_DEVICE);
->>>>>>> 1e809d9f
     if (!MHostQueue) {
       const QueueOrder QOrder =
           MPropList.has_property<property::queue::in_order>()
