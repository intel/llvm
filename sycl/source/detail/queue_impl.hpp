//==------------------ queue_impl.hpp - SYCL queue -------------------------==//
//
// Part of the LLVM Project, under the Apache License v2.0 with LLVM Exceptions.
// See https://llvm.org/LICENSE.txt for license information.
// SPDX-License-Identifier: Apache-2.0 WITH LLVM-exception
//
//===----------------------------------------------------------------------===//

#pragma once

#include <detail/adapter_impl.hpp>
#include <detail/config.hpp>
#include <detail/context_impl.hpp>
#include <detail/device_impl.hpp>
#include <detail/event_impl.hpp>
#include <detail/global_handler.hpp>
#include <detail/graph/graph_impl.hpp>
#include <detail/handler_impl.hpp>
#include <detail/kernel_impl.hpp>
#include <detail/scheduler/scheduler.hpp>
#include <detail/stream_impl.hpp>
#include <detail/thread_pool.hpp>
#include <sycl/context.hpp>
#include <sycl/detail/ur.hpp>
#include <sycl/device.hpp>
#include <sycl/event.hpp>
#include <sycl/exception.hpp>
#include <sycl/exception_list.hpp>
#include <sycl/handler.hpp>
#include <sycl/properties/queue_properties.hpp>
#include <sycl/property_list.hpp>
#include <sycl/queue.hpp>

#include <memory>
#include <utility>

#ifdef XPTI_ENABLE_INSTRUMENTATION
#include "xpti/xpti_trace_framework.hpp"
#include <detail/xpti_registry.hpp>
#endif

namespace sycl {
inline namespace _V1 {

// forward declaration

namespace ext::oneapi::experimental::detail {
class node_impl;
} // namespace ext::oneapi::experimental::detail

namespace detail {

/// Sets max number of queues supported by FPGA RT.
static constexpr size_t MaxNumQueues = 256;

//// Possible CUDA context types supported by UR CUDA backend
/// TODO: Implement this as a property once there is an extension document
enum class CUDAContextT : char { primary, custom };

/// Default context type created for CUDA backend
constexpr CUDAContextT DefaultContextType = CUDAContextT::custom;

enum QueueOrder { Ordered, OOO };

// Implementation of the submission information storage.
struct SubmissionInfoImpl {
<<<<<<< HEAD
=======
  optional<detail::SubmitPostProcessF> MPostProcessorFunc = std::nullopt;
#ifndef __INTEL_PREVIEW_BREAKING_CHANGES
>>>>>>> 1dee8fc7
  std::shared_ptr<detail::queue_impl> MSecondaryQueue = nullptr;
#endif
  ext::oneapi::experimental::event_mode_enum MEventMode =
      ext::oneapi::experimental::event_mode_enum::none;
};

class queue_impl : public std::enable_shared_from_this<queue_impl> {
  // `protected` is for unittests only, should really be private!
protected:
  struct private_tag {
    explicit private_tag() = default;
  };

public:
  // \return a default context for the platform if it includes the device
  // passed and default contexts are enabled, a new context otherwise.
  static std::shared_ptr<context_impl> getDefaultOrNew(device_impl &Device) {
    if (SYCLConfig<SYCL_ENABLE_DEFAULT_CONTEXTS>::get()) {
      context_impl &CtxImpl =
          Device.getPlatformImpl().khr_get_default_context();
      if (CtxImpl.isDeviceValid(Device))
        return CtxImpl.shared_from_this();
    }

    return context_impl::create(
        std::vector<device>{createSyclObjFromImpl<device>(Device)},
        async_handler{}, property_list{});
  }
  /// Constructs a SYCL queue from a device using an async_handler and
  /// property_list provided.
  ///
  /// \param Device is a SYCL device that is used to dispatch tasks submitted
  /// to the queue.
  /// \param AsyncHandler is a SYCL asynchronous exception handler.
  /// \param PropList is a list of properties to use for queue construction.
  queue_impl(device_impl &Device, const async_handler &AsyncHandler,
             const property_list &PropList, private_tag tag)
      : queue_impl(Device, getDefaultOrNew(Device), AsyncHandler, PropList,
                   tag) {};

  /// Constructs a SYCL queue with an async_handler and property_list provided
  /// form a device and a context.
  ///
  /// \param Device is a SYCL device that is used to dispatch tasks submitted
  /// to the queue.
  /// \param Context is a SYCL context to associate with the queue being
  /// constructed.
  /// \param AsyncHandler is a SYCL asynchronous exception handler.
  /// \param PropList is a list of properties to use for queue construction.
  queue_impl(device_impl &Device, std::shared_ptr<context_impl> &&Context,
             const async_handler &AsyncHandler, const property_list &PropList,
             private_tag)
      : MDevice(Device), MContext(std::move(Context)),
        MAsyncHandler(AsyncHandler), MPropList(PropList),
        MIsInorder(has_property<property::queue::in_order>()),
        MIsProfilingEnabled(has_property<property::queue::enable_profiling>()),
        MQueueID{
            MNextAvailableQueueID.fetch_add(1, std::memory_order_relaxed)} {
    verifyProps(PropList);
    if (has_property<property::queue::enable_profiling>()) {
      if (!MDevice.has(aspect::queue_profiling)) {
        throw sycl::exception(make_error_code(errc::feature_not_supported),
                              "Cannot enable profiling, the associated device "
                              "does not have the queue_profiling aspect");
      }
    }
    if (has_property<ext::intel::property::queue::compute_index>()) {
      int Idx = get_property<ext::intel::property::queue::compute_index>()
                    .get_index();
      int NumIndices =
          Device
              .get_info<ext::intel::info::device::max_compute_queue_indices>();
      if (Idx < 0 || Idx >= NumIndices)
        throw sycl::exception(
            make_error_code(errc::invalid),
            "Queue compute index must be a non-negative number less than "
            "device's number of available compute queue indices.");
    }
    if (!MContext->isDeviceValid(Device)) {
      if (MContext->getBackend() == backend::opencl)
        throw sycl::exception(
            make_error_code(errc::invalid),
            "Queue cannot be constructed with the given context and device "
            "since the device is not a member of the context (descendants of "
            "devices from the context are not supported on OpenCL yet).");
      throw sycl::exception(
          make_error_code(errc::invalid),
          "Queue cannot be constructed with the given context and device "
          "since the device is neither a member of the context nor a "
          "descendant of its member.");
    }
    const QueueOrder QOrder =
        MIsInorder ? QueueOrder::Ordered : QueueOrder::OOO;
    MQueue = createQueue(QOrder);
    // This section is the second part of the instrumentation that uses the
    // tracepoint information and notifies

    // We enable XPTI tracing events using the TLS mechanism; if the code
    // location data is available, then the tracing data will be rich.
#if XPTI_ENABLE_INSTRUMENTATION
    // Emit a trace event for queue creation; we currently do not get code
    // location information, so all queueus will have the same UID with a
    // different instance ID until this gets added.
    constructorNotification();
#endif

    trySwitchingToNoEventsMode();
  }

  queue_impl(device_impl &Device, context_impl &Context,
             const async_handler &AsyncHandler, const property_list &PropList,
             private_tag Tag)
      : queue_impl(Device, Context.shared_from_this(), AsyncHandler, PropList,
                   Tag) {}

  sycl::detail::optional<event> getLastEvent();

  /// Constructs a SYCL queue from adapter interoperability handle.
  ///
  /// \param UrQueue is a raw UR queue handle.
  /// \param Context is a SYCL context to associate with the queue being
  /// constructed.
  /// \param AsyncHandler is a SYCL asynchronous exception handler.
  /// \param PropList is the queue properties.
  queue_impl(ur_queue_handle_t UrQueue, context_impl &Context,
             const async_handler &AsyncHandler, const property_list &PropList,
             private_tag)
      : MDevice([&]() -> device_impl & {
          ur_device_handle_t DeviceUr{};
          adapter_impl &Adapter = Context.getAdapter();
          // TODO catch an exception and put it to list of asynchronous
          // exceptions
          Adapter.call<UrApiKind::urQueueGetInfo>(UrQueue, UR_QUEUE_INFO_DEVICE,
                                                  sizeof(DeviceUr), &DeviceUr,
                                                  nullptr);
          device_impl *Device = Context.findMatchingDeviceImpl(DeviceUr);
          if (Device == nullptr) {
            throw sycl::exception(
                make_error_code(errc::invalid),
                "Device provided by native Queue not found in Context.");
          }
          return *Device;
        }()),
        MContext(Context.shared_from_this()), MAsyncHandler(AsyncHandler),
        MPropList(PropList), MQueue(UrQueue),
        MIsInorder(has_property<property::queue::in_order>()),
        MIsProfilingEnabled(has_property<property::queue::enable_profiling>()),
        MQueueID{
            MNextAvailableQueueID.fetch_add(1, std::memory_order_relaxed)} {
    verifyProps(PropList);
    if (has_property<ext::oneapi::property::queue::discard_events>() &&
        has_property<property::queue::enable_profiling>()) {
      throw sycl::exception(make_error_code(errc::invalid),
                            "Queue cannot be constructed with both of "
                            "discard_events and enable_profiling.");
    }

    // The following commented section provides a guideline on how to use the
    // TLS enabled mechanism to create a tracepoint and notify using XPTI. This
    // is the prolog section and the epilog section will initiate the
    // notification.
#if XPTI_ENABLE_INSTRUMENTATION
    // Emit a trace event for queue creation; we currently do not get code
    // location information, so all queueus will have the same UID with a
    // different instance ID until this gets added.
    constructorNotification();
#endif

    trySwitchingToNoEventsMode();
  }

  // Single variadic method works because all the ctors are expected to be
  // "public" except the `private_tag` part restricting the creation to
  // `std::shared_ptr` allocations.
  template <typename... Ts>
  static std::shared_ptr<queue_impl> create(Ts &&...args) {
    return std::make_shared<queue_impl>(std::forward<Ts>(args)...,
                                        private_tag{});
  }

  ~queue_impl() {
    try {
#if XPTI_ENABLE_INSTRUMENTATION
      // The trace event created in the constructor should be active through the
      // lifetime of the queue object as member variable. We will send a
      // notification and destroy the trace event for this queue.
      destructorNotification();
#endif
      throw_asynchronous();
      auto status =
          getAdapter().call_nocheck<UrApiKind::urQueueRelease>(MQueue);
      // If loader is already closed, it'll return a not-initialized status
      // which the UR should convert to SUCCESS code. But that isn't always
      // working on Windows. This is a temporary workaround until that is fixed.
      // TODO: Remove this workaround when UR is fixed, and restore
      // ->call<>() instead of ->call_nocheck<>() above.
      if (status != UR_RESULT_SUCCESS &&
          status != UR_RESULT_ERROR_UNINITIALIZED) {
        __SYCL_CHECK_UR_CODE_NO_EXC(status, getAdapter().getBackend());
      }
    } catch (std::exception &e) {
      __SYCL_REPORT_EXCEPTION_TO_STREAM("exception in ~queue_impl", e);
    }
  }

  /// \return an OpenCL interoperability queue handle.

  cl_command_queue get() {
    ur_native_handle_t nativeHandle = 0;
    getAdapter().call<UrApiKind::urQueueGetNativeHandle>(MQueue, nullptr,
                                                         &nativeHandle);
    __SYCL_OCL_CALL(clRetainCommandQueue, ur::cast<cl_command_queue>(nativeHandle));
    return ur::cast<cl_command_queue>(nativeHandle);
  }

  /// \return an associated SYCL context.
  context get_context() const {
    return createSyclObjFromImpl<context>(MContext);
  }

  adapter_impl &getAdapter() const { return MContext->getAdapter(); }

#ifndef __INTEL_PREVIEW_BREAKING_CHANGES
  const std::shared_ptr<context_impl> &getContextImplPtr() const {
    return MContext;
  }
#endif

  context_impl &getContextImpl() const { return *MContext; }

  device_impl &getDeviceImpl() const { return MDevice; }

  /// \return an associated SYCL device.
  device get_device() const { return createSyclObjFromImpl<device>(MDevice); }

  /// \return true if this queue allows for discarded events.
  bool supportsDiscardingPiEvents() const { return MIsInorder; }

  bool isInOrder() const { return MIsInorder; }

  /// Queries SYCL queue for information.
  ///
  /// The return type depends on information being queried.
  template <typename Param> typename Param::return_type get_info() const;

  /// Queries SYCL queue for SYCL backend-specific information.
  ///
  /// The return type depends on information being queried.
  template <typename Param>
  typename Param::return_type get_backend_info() const;

  /// Provides a hint to the backend to execute previously issued commands on
  /// this queue. Overrides normal batching behaviour. Note that this is merely
  /// a hint and not a guarantee.
  void flush() {
    if (MGraph.lock()) {
      throw sycl::exception(make_error_code(errc::invalid),
                            "flush cannot be called for a queue which is "
                            "recording to a command graph.");
    }
    getAdapter().call<UrApiKind::urQueueFlush>(MQueue);
  }

  /// Submits a command group function object to the queue, in order to be
  /// scheduled for execution on the device.
  ///
  /// \param CGF is a function object containing command group.
  /// \param Loc is the code location of the submit call (default argument)
  /// \param StoreAdditionalInfo makes additional info be stored in event_impl
  /// \return a SYCL event object, which corresponds to the queue the command
  /// group is being enqueued on.
  event submit(const detail::type_erased_cgfo_ty &CGF,
<<<<<<< HEAD
               const std::shared_ptr<queue_impl> &SecondQueue,
               const detail::code_location &Loc, bool IsTopCodeLoc) {
    event ResEvent;
    v1::SubmissionInfo SI{};
    SI.SecondaryQueue() = SecondQueue;
=======
               const detail::code_location &Loc, bool IsTopCodeLoc,
               const SubmitPostProcessF *PostProcess = nullptr) {
    event ResEvent;
    v1::SubmissionInfo SI{};
    if (PostProcess)
      SI.PostProcessorFunc() = *PostProcess;
>>>>>>> 1dee8fc7
    return submit_with_event(CGF, SI, Loc, IsTopCodeLoc);
  }

  /// Submits a command group function object to the queue, in order to be
  /// scheduled for execution on the device.
  ///
  /// \param CGF is a function object containing command group.
  /// \param SubmitInfo is additional optional information for the submission.
  /// \param Loc is the code location of the submit call (default argument)
  /// \param StoreAdditionalInfo makes additional info be stored in event_impl
  /// \return a SYCL event object for the submitted command group.
  event submit_with_event(const detail::type_erased_cgfo_ty &CGF,
                          const v1::SubmissionInfo &SubmitInfo,
                          const detail::code_location &Loc, bool IsTopCodeLoc) {

    detail::EventImplPtr ResEvent = submit_impl(CGF, /*CallerNeedsEvent=*/true,
                                                Loc, IsTopCodeLoc, SubmitInfo);
    return createSyclObjFromImpl<event>(ResEvent);
  }

  void submit_without_event(const detail::type_erased_cgfo_ty &CGF,
                            const v1::SubmissionInfo &SubmitInfo,
                            const detail::code_location &Loc,
                            bool IsTopCodeLoc) {
    submit_impl(CGF, /*CallerNeedsEvent=*/false, Loc, IsTopCodeLoc, SubmitInfo);
  }

  /// Performs a blocking wait for the completion of all enqueued tasks in the
  /// queue.
  ///
  /// Synchronous errors will be reported through SYCL exceptions.
  /// @param Loc is the code location of the submit call (default argument)
  void wait(const detail::code_location &Loc = {});

  /// \return list of asynchronous exceptions occurred during execution.
  exception_list getExceptionList() const { return MExceptions; }

  /// @param Loc is the code location of the submit call (default argument)
  void wait_and_throw(const detail::code_location &Loc = {}) {
    wait(Loc);
    throw_asynchronous();
  }

  /// Performs a blocking wait for the completion of all enqueued tasks in the
  /// queue.
  ///
  /// Synchronous errors will be reported through SYCL exceptions.
  /// Asynchronous errors will be passed to the async_handler passed to the
  /// queue on construction. If no async_handler was provided then
  /// asynchronous exceptions will be lost.
  void throw_asynchronous() {
    if (!MAsyncHandler)
      return;

    exception_list Exceptions;
    {
      std::lock_guard<std::mutex> Lock(MMutex);
      std::swap(Exceptions, MExceptions);
    }
    // Unlock the mutex before calling user-provided handler to avoid
    // potential deadlock if the same queue is somehow referenced in the
    // handler.
    if (Exceptions.size())
      MAsyncHandler(std::move(Exceptions));
  }

  /// Creates UR properties array.
  ///
  /// \param PropList SYCL properties.
  /// \param Order specifies whether queue is in-order or out-of-order.
  /// \param Properties UR properties array created from SYCL properties.
  static ur_queue_flags_t createUrQueueFlags(const property_list &PropList,
                                             QueueOrder Order) {
    ur_queue_flags_t CreationFlags = 0;

    if (Order == QueueOrder::OOO) {
      CreationFlags = UR_QUEUE_FLAG_OUT_OF_ORDER_EXEC_MODE_ENABLE;
    }
    if (PropList.has_property<property::queue::enable_profiling>()) {
      CreationFlags |= UR_QUEUE_FLAG_PROFILING_ENABLE;
    }
    if (PropList.has_property<
            ext::oneapi::cuda::property::queue::use_default_stream>()) {
      CreationFlags |= UR_QUEUE_FLAG_USE_DEFAULT_STREAM;
    }
    // Track that priority settings are not ambiguous.
    bool PrioritySeen = false;
    if (PropList
            .has_property<ext::oneapi::property::queue::priority_normal>()) {
      // Normal is the default priority, don't pass anything.
      PrioritySeen = true;
    }
    if (PropList.has_property<ext::oneapi::property::queue::priority_low>()) {
      if (PrioritySeen) {
        throw sycl::exception(
            make_error_code(errc::invalid),
            "Queue cannot be constructed with different priorities.");
      }
      CreationFlags |= UR_QUEUE_FLAG_PRIORITY_LOW;
      PrioritySeen = true;
    }
    if (PropList.has_property<ext::oneapi::property::queue::priority_high>()) {
      if (PrioritySeen) {
        throw sycl::exception(
            make_error_code(errc::invalid),
            "Queue cannot be constructed with different priorities.");
      }
      CreationFlags |= UR_QUEUE_FLAG_PRIORITY_HIGH;
    }
    {
      // Track that submission modes do not conflict.
      bool no_imm_cmdlist = PropList.has_property<
          ext::intel::property::queue::no_immediate_command_list>();
      bool imm_cmdlist = PropList.has_property<
          ext::intel::property::queue::immediate_command_list>();
      if (no_imm_cmdlist && imm_cmdlist) {
        throw sycl::exception(
            make_error_code(errc::invalid),
            "Queue cannot be constructed with conflicting submission modes.");
      }
      if (no_imm_cmdlist)
        CreationFlags |= UR_QUEUE_FLAG_SUBMISSION_BATCHED;
      if (imm_cmdlist)
        CreationFlags |= UR_QUEUE_FLAG_SUBMISSION_IMMEDIATE;
    }
    return CreationFlags;
  }

  /// Creates UR queue.
  ///
  /// \param Order specifies whether the queue being constructed as in-order
  /// or out-of-order.
  ur_queue_handle_t createQueue(QueueOrder Order) {
    ur_queue_handle_t Queue{};
    ur_context_handle_t Context = MContext->getHandleRef();
    ur_device_handle_t Device = MDevice.getHandleRef();
    /*
        sycl::detail::pi::PiQueueProperties Properties[] = {
            PI_QUEUE_FLAGS, createPiQueueProperties(MPropList, Order), 0, 0, 0};
        */
    ur_queue_properties_t Properties = {UR_STRUCTURE_TYPE_QUEUE_PROPERTIES,
                                        nullptr, 0};
    Properties.flags = createUrQueueFlags(MPropList, Order);
    ur_queue_index_properties_t IndexProperties = {
        UR_STRUCTURE_TYPE_QUEUE_INDEX_PROPERTIES, nullptr, 0};
    if (has_property<ext::intel::property::queue::compute_index>()) {
      IndexProperties.computeIndex =
          get_property<ext::intel::property::queue::compute_index>()
              .get_index();
      Properties.pNext = &IndexProperties;
    }
    getAdapter().call<UrApiKind::urQueueCreate>(Context, Device, &Properties,
                                                &Queue);

    return Queue;
  }

  /// \return a raw UR queue handle. The returned handle is not retained. It
  /// is caller responsibility to make sure queue is still alive.
  ur_queue_handle_t &getHandleRef() { return MQueue; }

  /// \return true if the queue was constructed with property specified by
  /// PropertyT.
  template <typename propertyT> bool has_property() const noexcept {
    return MPropList.has_property<propertyT>();
  }

  /// \return a copy of the property of type PropertyT that the queue was
  /// constructed with. If the queue was not constructed with the PropertyT
  /// property, a SYCL exception with errc::invalid error code will be thrown.
  template <typename propertyT> propertyT get_property() const {
    return MPropList.get_property<propertyT>();
  }

  /// Fills the memory pointed by a USM pointer with the value specified.
  ///
  /// \param Ptr is a USM pointer to the memory to fill.
  /// \param Value is a value to be set. Value is cast as an unsigned char.
  /// \param Count is a number of bytes to fill.
  /// \param DepEvents is a vector of events that specifies the kernel
  /// dependencies.
  /// \param CallerNeedsEvent specifies if the caller expects a usable event.
  /// \return an event representing fill operation.
  event memset(void *Ptr, int Value, size_t Count,
               const std::vector<event> &DepEvents, bool CallerNeedsEvent);
  /// Copies data from one memory region to another, both pointed by
  /// USM pointers.
  ///
  /// \param Dest is a USM pointer to the destination memory.
  /// \param Src is a USM pointer to the source memory.
  /// \param Count is a number of bytes to copy.
  /// \param DepEvents is a vector of events that specifies the kernel
  /// dependencies.
  /// \param CallerNeedsEvent specifies if the caller expects a usable event.
  /// \return an event representing copy operation.
  event memcpy(void *Dest, const void *Src, size_t Count,
               const std::vector<event> &DepEvents, bool CallerNeedsEvent,
               const code_location &CodeLoc);
  /// Provides additional information to the underlying runtime about how
  /// different allocations are used.
  ///
  /// \param Ptr is a USM pointer to the allocation.
  /// \param Length is a number of bytes in the allocation.
  /// \param Advice is a device-defined advice for the specified allocation.
  /// \param DepEvents is a vector of events that specifies the kernel
  /// dependencies.
  /// \param CallerNeedsEvent specifies if the caller expects a usable event.
  /// \return an event representing advise operation.
  event mem_advise(const void *Ptr, size_t Length, ur_usm_advice_flags_t Advice,
                   const std::vector<event> &DepEvents, bool CallerNeedsEvent);

  /// Puts exception to the list of asynchronous ecxeptions.
  ///
  /// \param ExceptionPtr is a pointer to exception to be put.
  void reportAsyncException(const std::exception_ptr &ExceptionPtr) {
    std::lock_guard<std::mutex> Lock(MMutex);
    MExceptions.PushBack(ExceptionPtr);
  }

  static ThreadPool &getThreadPool() {
    return GlobalHandler::instance().getHostTaskThreadPool();
  }

  /// Gets the native handle of the SYCL queue.
  ///
  /// \return a native handle.
  ur_native_handle_t getNative(int32_t &NativeHandleDesc) const;

  void registerStreamServiceEvent(const EventImplPtr &Event) {
    std::lock_guard<std::mutex> Lock(MStreamsServiceEventsMutex);
    MStreamsServiceEvents.push_back(Event);
  }

  bool queue_empty() const;

  event memcpyToDeviceGlobal(void *DeviceGlobalPtr, const void *Src,
                             bool IsDeviceImageScope, size_t NumBytes,
                             size_t Offset, const std::vector<event> &DepEvents,
                             bool CallerNeedsEvent);
  event memcpyFromDeviceGlobal(void *Dest, const void *DeviceGlobalPtr,
                               bool IsDeviceImageScope, size_t NumBytes,
                               size_t Offset,
                               const std::vector<event> &DepEvents,
                               bool CallerNeedsEvent);

  void setCommandGraph(
      std::shared_ptr<ext::oneapi::experimental::detail::graph_impl> Graph) {
    std::lock_guard<std::mutex> Lock(MMutex);
    MGraph = Graph;
    MExtGraphDeps.reset();

    if (Graph) {
      MNoLastEventMode = false;
    } else {
      trySwitchingToNoEventsMode();
    }
  }

  std::shared_ptr<ext::oneapi::experimental::detail::graph_impl>
  getCommandGraph() const {
    return MGraph.lock();
  }

  bool hasCommandGraph() const { return !MGraph.expired(); }

  unsigned long long getQueueID() { return MQueueID; }

  void *getTraceEvent() { return MTraceEvent; }

  void setExternalEvent(const event &Event) {
    MInOrderExternalEvent.set([&](std::optional<event> &InOrderExternalEvent) {
      InOrderExternalEvent = Event;
    });
  }

  std::optional<event> popExternalEvent() {
    std::optional<event> Result = std::nullopt;

    MInOrderExternalEvent.unset(
        [&](std::optional<event> &InOrderExternalEvent) {
          std::swap(Result, InOrderExternalEvent);
        });
    return Result;
  }

  const std::vector<event> &
  getExtendDependencyList(const std::vector<event> &DepEvents,
                          std::vector<event> &MutableVec,
                          std::unique_lock<std::mutex> &QueueLock);

  // Called on host task completion that could block some kernels from enqueue.
  // Approach that tracks almost all tasks to provide barrier sync for both ur
  // tasks and host tasks is applicable for out of order queues only. Not needed
  // for in order ones.
  void revisitUnenqueuedCommandsState(const EventImplPtr &CompletedHostTask);

  static context_impl *getContext(queue_impl *Queue) {
    return Queue ? &Queue->getContextImpl() : nullptr;
  }

  // Must be called under MMutex protection
  void doUnenqueuedCommandCleanup(
      const std::shared_ptr<ext::oneapi::experimental::detail::graph_impl>
          &Graph);

  const property_list &getPropList() const { return MPropList; }

  /// Inserts a marker event at the end of the queue. Waiting for this marker
  /// will wait for the completion of all work in the queue at the time of the
  /// insertion, but will not act as a barrier unless the queue is in-order.
  EventImplPtr insertMarkerEvent() {
    auto ResEvent = detail::event_impl::create_device_event(*this);
    ur_event_handle_t UREvent = nullptr;
    getAdapter().call<UrApiKind::urEnqueueEventsWait>(getHandleRef(), 0,
                                                      nullptr, &UREvent);
    ResEvent->setHandle(UREvent);
    return ResEvent;
  }

#ifndef __INTEL_PREVIEW_BREAKING_CHANGES
  // CMPLRLLVM-66082
  // These methods are for accessing a member that should live in the
  // sycl::interop_handle class and will be moved on next ABI breaking window.
  ur_exp_command_buffer_handle_t getInteropGraph() const {
    return MInteropGraph;
  }

  void setInteropGraph(ur_exp_command_buffer_handle_t Graph) {
    MInteropGraph = Graph;
  }
#endif

protected:
  template <typename HandlerType = handler>
  EventImplPtr insertHelperBarrier(const HandlerType &Handler) {
    queue_impl &Queue = Handler.impl->get_queue();
    auto ResEvent = detail::event_impl::create_device_event(Queue);
    ur_event_handle_t UREvent = nullptr;
    getAdapter().call<UrApiKind::urEnqueueEventsWaitWithBarrier>(
        Queue.getHandleRef(), 0, nullptr, &UREvent);
    ResEvent->setHandle(UREvent);
    return ResEvent;
  }

  template <typename HandlerType = handler>
  void synchronizeWithExternalEvent(HandlerType &Handler) {
    // If there is an external event set, add it as a dependency and clear it.
    // We do not need to hold the lock as MLastEventMtx will ensure the last
    // event reflects the corresponding external event dependence as well.
    std::optional<event> ExternalEvent = popExternalEvent();
    if (ExternalEvent)
      Handler.depends_on(*ExternalEvent);
  }

#ifdef __INTEL_PREVIEW_BREAKING_CHANGES
  inline const detail::EventImplPtr &
  parseEvent(const detail::EventImplPtr &Event) {
    assert(!Event || !Event->isDiscarded());
    return Event;
  }
#else
  inline detail::EventImplPtr parseEvent(const event &Event) {
    const detail::EventImplPtr &EventImpl = getSyclObjImpl(Event);
    return EventImpl->isDiscarded() ? nullptr : EventImpl;
  }
#endif

  bool trySwitchingToNoEventsMode() {
    if (MNoLastEventMode.load(std::memory_order_relaxed))
      return true;

    if (!MGraph.expired() || !isInOrder())
      return false;

    if (MDefaultGraphDeps.LastEventPtr != nullptr &&
        !Scheduler::areEventsSafeForSchedulerBypass(
            {*MDefaultGraphDeps.LastEventPtr}, *MContext))
      return false;

    MNoLastEventMode.store(true, std::memory_order_relaxed);
    MDefaultGraphDeps.LastEventPtr = nullptr;
    return true;
  }

  template <typename HandlerType = handler>
  detail::EventImplPtr
  finalizeHandlerInOrderNoEventsUnlocked(HandlerType &Handler) {
    assert(isInOrder());

    MEmpty.store(false, std::memory_order_release);

    synchronizeWithExternalEvent(Handler);

    auto Event = parseEvent(Handler.finalize());

    if (Event &&
        !Scheduler::areEventsSafeForSchedulerBypass({*Event}, *MContext)) {
      MDefaultGraphDeps.LastEventPtr = Event;
      MNoLastEventMode.store(false, std::memory_order_relaxed);
    }

    return Event;
  }

  template <typename HandlerType = handler>
  detail::EventImplPtr
  finalizeHandlerInOrderHostTaskUnlocked(HandlerType &Handler) {
    assert(isInOrder());
    assert(Handler.getType() == CGType::CodeplayHostTask ||
           (Handler.getType() == CGType::ExecCommandBuffer &&
            getSyclObjImpl(Handler)->MExecGraph->containsHostTask()));

    auto &EventToBuildDeps = MGraph.expired() ? MDefaultGraphDeps.LastEventPtr
                                              : MExtGraphDeps.LastEventPtr;

    if (EventToBuildDeps && Handler.getType() != CGType::AsyncAlloc) {
      // We are not in no-event mode, so we can use the last event.
      // depends_on after an async alloc is explicitly disallowed. Async alloc
      // handles in order queue dependencies preemptively, so we skip them.
      // Note: This could be improved by moving the handling of dependencies
      // to before calling the CGF.
      Handler.depends_on(EventToBuildDeps);
    } else if (MNoLastEventMode) {
      // There might be some operations submitted to the queue
      // but the LastEventPtr is not set. If we are to run a host_task,
      // we need to insert a barrier to ensure proper synchronization.
      Handler.depends_on(insertHelperBarrier(Handler));
    }

    MEmpty = false;
    MNoLastEventMode = false;

    synchronizeWithExternalEvent(Handler);

    EventToBuildDeps = parseEvent(Handler.finalize());
    assert(EventToBuildDeps);
    return EventToBuildDeps;
  }

  template <typename HandlerType = handler>
  detail::EventImplPtr
  finalizeHandlerInOrderWithDepsUnlocked(HandlerType &Handler) {
    // this is handled by finalizeHandlerInOrderHostTask
    assert(Handler.getType() != CGType::CodeplayHostTask);
    assert(!(Handler.getType() == CGType::ExecCommandBuffer &&
             getSyclObjImpl(Handler)->MExecGraph->containsHostTask()));

    auto &EventToBuildDeps = MGraph.expired() ? MDefaultGraphDeps.LastEventPtr
                                              : MExtGraphDeps.LastEventPtr;

    // depends_on after an async alloc is explicitly disallowed. Async alloc
    // handles in order queue dependencies preemptively, so we skip them.
    // Note: This could be improved by moving the handling of dependencies
    // to before calling the CGF.
    if (EventToBuildDeps && Handler.getType() != CGType::AsyncAlloc) {
      // If we have last event, this means we are no longer in no-event mode.
      assert(!MNoLastEventMode);
      Handler.depends_on(EventToBuildDeps);
    }

    MEmpty = false;

    synchronizeWithExternalEvent(Handler);

    EventToBuildDeps = parseEvent(Handler.finalize());
    if (EventToBuildDeps)
      MNoLastEventMode = false;

    // TODO: if the event is NOP we should be able to discard it.
    // However, NOP events are used to describe ordering for graph operations
    // Once https://github.com/intel/llvm/issues/18330 is fixed, we can
    // start relying on command buffer in-order property instead.

    return EventToBuildDeps;
  }

  template <typename HandlerType = handler>
  detail::EventImplPtr finalizeHandlerOutOfOrder(HandlerType &Handler) {
    const CGType Type = getSyclObjImpl(Handler)->MCGType;
    std::lock_guard<std::mutex> Lock{MMutex};

    MEmpty.store(false, std::memory_order_release);

    // The following code supports barrier synchronization if host task is
    // involved in the scenario. Native barriers cannot handle host task
    // dependency so in the case where some commands were not enqueued
    // (blocked), we track them to prevent barrier from being enqueued
    // earlier.
    MMissedCleanupRequests.unset(
        [&](MissedCleanupRequestsType &MissedCleanupRequests) {
          for (auto &UpdatedGraph : MissedCleanupRequests)
            doUnenqueuedCommandCleanup(UpdatedGraph);
          MissedCleanupRequests.clear();
        });
    auto &Deps = MGraph.expired() ? MDefaultGraphDeps : MExtGraphDeps;
    if (Type == CGType::Barrier && !Deps.UnenqueuedCmdEvents.empty()) {
      Handler.depends_on(Deps.UnenqueuedCmdEvents);
    }
    if (Deps.LastBarrier &&
        (Type == CGType::CodeplayHostTask || (!Deps.LastBarrier->isEnqueued())))
      Handler.depends_on(Deps.LastBarrier);

    EventImplPtr EventRetImpl = parseEvent(Handler.finalize());
    if (Type == CGType::CodeplayHostTask)
      Deps.UnenqueuedCmdEvents.push_back(EventRetImpl);
    else if (Type == CGType::Barrier || Type == CGType::BarrierWaitlist) {
      Deps.LastBarrier = EventRetImpl;
      Deps.UnenqueuedCmdEvents.clear();
    } else if (!EventRetImpl->isEnqueued()) {
      Deps.UnenqueuedCmdEvents.push_back(EventRetImpl);
    }

    return EventRetImpl;
  }

<<<<<<< HEAD
=======
  template <typename HandlerType = handler>
  void handlerPostProcess(HandlerType &Handler,
                          const optional<SubmitPostProcessF> &PostProcessorFunc,
                          event &Event) {
    bool IsKernel = Handler.getType() == CGType::Kernel;
    bool KernelUsesAssert = false;

    if (IsKernel)
      // Kernel only uses assert if it's non interop one
      KernelUsesAssert =
          (!Handler.MKernel || Handler.MKernel->hasSYCLMetadata()) &&
          ProgramManager::getInstance().kernelUsesAssert(
              Handler.MKernelName.data(),
              Handler.impl->MKernelNameBasedCachePtr);

    auto &PostProcess = *PostProcessorFunc;
    PostProcess(IsKernel, KernelUsesAssert, Event);
  }

>>>>>>> 1dee8fc7
  /// Performs command group submission to the queue.
  ///
  /// \param CGF is a function object containing command group.
  /// \param CallerNeedsEvent is a boolean indicating whether the event is
  ///        required by the user after the call.
  /// \param Loc is the code location of the submit call (default argument)
  /// \param SubmitInfo is additional optional information for the submission.
  /// \return a SYCL event representing submitted command group.
  detail::EventImplPtr submit_impl(const detail::type_erased_cgfo_ty &CGF,
                                   bool CallerNeedsEvent,
                                   const detail::code_location &Loc,
                                   bool IsTopCodeLoc,
                                   const v1::SubmissionInfo &SubmitInfo);

  /// Helper function for submitting a memory operation with a handler.
  /// \param DepEvents is a vector of dependencies of the operation.
  /// \param HandlerFunc is a function that submits the operation with a
  ///        handler.
  template <typename HandlerFuncT>
  event submitWithHandler(const std::vector<event> &DepEvents,
                          bool CallerNeedsEvent, HandlerFuncT HandlerFunc);

  /// Performs submission of a memory operation directly if scheduler can be
  /// bypassed, or with a handler otherwise.
  ///
  /// \param DepEvents is a vector of dependencies of the operation.
  /// \param CallerNeedsEvent specifies if the caller needs an event from this
  ///        memory operation.
  /// \param HandlerFunc is a function that submits the operation with a
  ///        handler.
  /// \param MemMngrFunc is a function that forwards its arguments to the
  ///        appropriate memory manager function.
  /// \param MemMngrArgs are all the arguments that need to be passed to memory
  ///        manager except the last three: dependencies, UR event and
  ///        EventImplPtr are filled out by this helper.
  /// \return an event representing the submitted operation.
  template <typename HandlerFuncT, typename MemMngrFuncT,
            typename... MemMngrArgTs>
  event submitMemOpHelper(const std::vector<event> &DepEvents,
                          bool CallerNeedsEvent, HandlerFuncT HandlerFunc,
                          MemMngrFuncT MemMngrFunc,
                          MemMngrArgTs &&...MemOpArgs);

#ifdef XPTI_ENABLE_INSTRUMENTATION
  // When instrumentation is enabled emits trace event for wait begin and
  // returns the telemetry event generated for the wait
  void *instrumentationProlog(const detail::code_location &CodeLoc,
                              std::string &Name, xpti::stream_id_t StreamID,
                              uint64_t &iid);
  // Uses events generated by the Prolog and emits wait done event
  void instrumentationEpilog(void *TelementryEvent, std::string &Name,
                             xpti::stream_id_t StreamID, uint64_t IId);
#endif

  // We need to emit a queue_create notification when a queue object is created
  void constructorNotification();

  // We need to emit a queue_destroy notification when a queue object is
  // destroyed
  void destructorNotification();

  /// queue_impl.addEvent tracks events with weak pointers
  /// but some events have no other owners. addSharedEvent()
  /// follows events with a shared pointer.
  ///
  /// \param Event is the event to be stored
  void addSharedEvent(const event &Event);

  /// Stores an event that should be associated with the queue
  ///
  /// \param EventImpl is the event to be stored
  void addEvent(const detail::EventImplPtr &EventImpl);

  /// Protects all the fields that can be changed by class' methods.
  mutable std::mutex MMutex;

  device_impl &MDevice;
  const std::shared_ptr<context_impl> MContext;

  /// These events are tracked, but not owned, by the queue.
  std::vector<std::weak_ptr<event_impl>> MEventsWeak;

  /// Events without data dependencies (such as USM) need an owner,
  /// additionally, USM operations are not added to the scheduler command graph,
  /// queue is the only owner on the runtime side.
  exception_list MExceptions;
  const async_handler MAsyncHandler;
  const property_list MPropList;

  ur_queue_handle_t MQueue;

  // Access should be guarded with MMutex
  struct DependencyTrackingItems {
    // This event is employed for enhanced dependency tracking with in-order
    // queue
    EventImplPtr LastEventPtr;
    // The following two items are employed for proper out of order enqueue
    // ordering
    std::vector<EventImplPtr> UnenqueuedCmdEvents;
    EventImplPtr LastBarrier;

    void reset() {
      LastEventPtr = nullptr;
      UnenqueuedCmdEvents.clear();
      LastBarrier = nullptr;
    }
  } MDefaultGraphDeps, MExtGraphDeps;

  // Implement check-lock-check pattern to not lock empty MData as the locks
  // come with runtime overhead.
  template <typename DataType> class CheckLockCheck {
    DataType MData;
    std::atomic_bool MIsSet = false;
    mutable std::mutex MDataMtx;

  public:
    template <typename F> void set(F &&func) {
      std::lock_guard<std::mutex> Lock(MDataMtx);
      MIsSet.store(true, std::memory_order_release);
      std::forward<F>(func)(MData);
    }
    template <typename F> void unset(F &&func) {
      if (MIsSet.load(std::memory_order_acquire)) {
        std::lock_guard<std::mutex> Lock(MDataMtx);
        if (MIsSet.load(std::memory_order_acquire)) {
          std::forward<F>(func)(MData);
          MIsSet.store(false, std::memory_order_release);
        }
      }
    }
    DataType read() {
      if (!MIsSet.load(std::memory_order_acquire))
        return DataType{};
      std::lock_guard<std::mutex> Lock(MDataMtx);
      return MData;
    }
  };

  const bool MIsInorder;

  // Specifies whether this queue records last event. This can only
  // be true if the queue is in-order, the command graph is not
  // associated with the queue and there has never been any host
  // tasks submitted to the queue.
  std::atomic<bool> MNoLastEventMode = false;

  // Used exclusively in getLastEvent and queue_empty() implementations
  std::atomic<bool> MEmpty = true;

  std::vector<EventImplPtr> MStreamsServiceEvents;
  std::mutex MStreamsServiceEventsMutex;

  // All member variable defined here  are needed for the SYCL instrumentation
  // layer. Do not guard these variables below with XPTI_ENABLE_INSTRUMENTATION
  // to ensure we have the same object layout when the macro in the library and
  // SYCL app are not the same.
  void *MTraceEvent = nullptr;
  /// The stream under which the traces are emitted from the queue object
  uint8_t MStreamID = 0;
  /// The instance ID of the trace event for queue object
  uint64_t MInstanceID = 0;

  // This event can be optionally provided by users for in-order queues to add
  // an additional dependency for the subsequent submission in to the queue.
  // Access to the event should be guarded with mutex.
  // NOTE: std::optional must not be exposed in the ABI.
  CheckLockCheck<std::optional<event>> MInOrderExternalEvent;

public:
  const bool MIsProfilingEnabled;

protected:
  // Command graph which is associated with this queue for the purposes of
  // recording commands to it.
  std::weak_ptr<ext::oneapi::experimental::detail::graph_impl> MGraph{};

#ifndef __INTEL_PREVIEW_BREAKING_CHANGES
  // CMPLRLLVM-66082
  // This member should be part of the sycl::interop_handle class, but it
  // is an API breaking change. So member lives here temporarily where it can
  // be accessed through the queue member of the interop_handle
  ur_exp_command_buffer_handle_t MInteropGraph{};
#endif

  unsigned long long MQueueID;
  static std::atomic<unsigned long long> MNextAvailableQueueID;

  using MissedCleanupRequestsType = std::deque<
      std::shared_ptr<ext::oneapi::experimental::detail::graph_impl>>;
  CheckLockCheck<MissedCleanupRequestsType> MMissedCleanupRequests;

  friend class sycl::ext::oneapi::experimental::detail::node_impl;

  void verifyProps(const property_list &Props) const;
};

} // namespace detail
} // namespace _V1
} // namespace sycl<|MERGE_RESOLUTION|>--- conflicted
+++ resolved
@@ -64,11 +64,7 @@
 
 // Implementation of the submission information storage.
 struct SubmissionInfoImpl {
-<<<<<<< HEAD
-=======
-  optional<detail::SubmitPostProcessF> MPostProcessorFunc = std::nullopt;
 #ifndef __INTEL_PREVIEW_BREAKING_CHANGES
->>>>>>> 1dee8fc7
   std::shared_ptr<detail::queue_impl> MSecondaryQueue = nullptr;
 #endif
   ext::oneapi::experimental::event_mode_enum MEventMode =
@@ -341,21 +337,8 @@
   /// \return a SYCL event object, which corresponds to the queue the command
   /// group is being enqueued on.
   event submit(const detail::type_erased_cgfo_ty &CGF,
-<<<<<<< HEAD
-               const std::shared_ptr<queue_impl> &SecondQueue,
                const detail::code_location &Loc, bool IsTopCodeLoc) {
-    event ResEvent;
-    v1::SubmissionInfo SI{};
-    SI.SecondaryQueue() = SecondQueue;
-=======
-               const detail::code_location &Loc, bool IsTopCodeLoc,
-               const SubmitPostProcessF *PostProcess = nullptr) {
-    event ResEvent;
-    v1::SubmissionInfo SI{};
-    if (PostProcess)
-      SI.PostProcessorFunc() = *PostProcess;
->>>>>>> 1dee8fc7
-    return submit_with_event(CGF, SI, Loc, IsTopCodeLoc);
+    return submit_with_event(CGF, {}, Loc, IsTopCodeLoc);
   }
 
   /// Submits a command group function object to the queue, in order to be
@@ -870,31 +853,10 @@
     return EventRetImpl;
   }
 
-<<<<<<< HEAD
-=======
-  template <typename HandlerType = handler>
-  void handlerPostProcess(HandlerType &Handler,
-                          const optional<SubmitPostProcessF> &PostProcessorFunc,
-                          event &Event) {
-    bool IsKernel = Handler.getType() == CGType::Kernel;
-    bool KernelUsesAssert = false;
-
-    if (IsKernel)
-      // Kernel only uses assert if it's non interop one
-      KernelUsesAssert =
-          (!Handler.MKernel || Handler.MKernel->hasSYCLMetadata()) &&
-          ProgramManager::getInstance().kernelUsesAssert(
-              Handler.MKernelName.data(),
-              Handler.impl->MKernelNameBasedCachePtr);
-
-    auto &PostProcess = *PostProcessorFunc;
-    PostProcess(IsKernel, KernelUsesAssert, Event);
-  }
-
->>>>>>> 1dee8fc7
   /// Performs command group submission to the queue.
   ///
   /// \param CGF is a function object containing command group.
+  /// \param SecondaryQueue is a pointer to the secondary queue.
   /// \param CallerNeedsEvent is a boolean indicating whether the event is
   ///        required by the user after the call.
   /// \param Loc is the code location of the submit call (default argument)
