--- conflicted
+++ resolved
@@ -410,6 +410,23 @@
   }
 
 private:
+  void finalizeHandler(handler &Handler, bool IsInOrder,
+                       bool NeedSeparateDependencyMgmt, event &EventRet) {
+    if (IsInOrder) {
+      // Accessing and changing of an event isn't atomic operation.
+      // Hence, here is the lock for thread-safety.
+      std::lock_guard<std::mutex> Lock{MLastEventMtx};
+
+      if (NeedSeparateDependencyMgmt)
+        Handler.depends_on(MLastEvent);
+
+      EventRet = Handler.finalize();
+
+      MLastEvent = EventRet;
+    } else
+      EventRet = Handler.finalize();
+  }
+
   /// Performs command group submission to the queue.
   ///
   /// \param CGF is a function object containing command group.
@@ -427,28 +444,11 @@
     // Scheduler will later omit events, that are not required to execute tasks.
     // Host and interop tasks, however, are not submitted to low-level runtimes
     // and require separate dependency management.
-<<<<<<< HEAD
     bool IsInOrder = has_property<property::queue::in_order>();
     bool NeedSeparateDependencyMgmt =
         IsInOrder && (Handler.getType() == CG::CGTYPE::CodeplayHostTask ||
                       Handler.getType() == CG::CGTYPE::CodeplayInteropTask);
 
-    event Event;
-
-    if (IsInOrder) {
-      // Accessing and changing of an event isn't atomic operation.
-      // Hence, here is the lock for thread-safety.
-      std::lock_guard<std::mutex> Lock{MLastEventMtx};
-
-      if (NeedSeparateDependencyMgmt)
-        Handler.depends_on(MLastEvent);
-
-      Event = Handler.finalize();
-
-      MLastEvent = Event;
-    } else
-      Event = Handler.finalize();
-=======
     if (has_property<property::queue::in_order>() &&
         (Handler.getType() == CG::CGTYPE::CodeplayHostTask ||
          Handler.getType() == CG::CGTYPE::CodeplayInteropTask))
@@ -465,15 +465,11 @@
                                : kernelUsesAssert(Handler.MKernelName,
                                                   Handler.MOSModuleHandle);
 
-      Event = Handler.finalize();
+      finalizeHandler(Handler, IsInOrder, NeedSeparateDependencyMgmt, Event);
 
       (*PostProcess)(IsKernel, KernelUsesAssert, Event);
     } else
-      Event = Handler.finalize();
-
-    if (has_property<property::queue::in_order>())
-      MLastEvent = Event;
->>>>>>> 08b41e14
+      finalizeHandler(Handler, IsInOrder, NeedSeparateDependencyMgmt, Event);
 
     addEvent(Event);
     return Event;
@@ -532,14 +528,11 @@
   // The thread pool is instantiated upon the very first call to getThreadPool()
   std::unique_ptr<ThreadPool> MHostTaskThreadPool;
 
-<<<<<<< HEAD
+  // Buffer to store assert failure descriptor
+  buffer<AssertHappened, 1> MAssertHappenedBuffer;
+
   // This event is employed for enhanced dependency tracking with in-order queue
   // Access to the event should be guarded with MLastEventMtx
-=======
-  // Buffer to store assert failure descriptor
-  buffer<AssertHappened, 1> MAssertHappenedBuffer;
-
->>>>>>> 08b41e14
   event MLastEvent;
   std::mutex MLastEventMtx;
 };
