--- conflicted
+++ resolved
@@ -786,13 +786,9 @@
       //    by a host task. This dependency allows to build the enqueue order in
       //    the RT but will not be passed to the backend. See getPIEvents in
       //    Command.
-<<<<<<< HEAD
-      auto &EventToBuildDeps = MGraph.lock() ? MExtGraphDeps.LastEventPtr
-                                             : MDefaultGraphDeps.LastEventPtr;
-=======
-      auto &EventToBuildDeps =
-          MGraph.expired() ? MLastEventPtr : MGraphLastEventPtr;
->>>>>>> 710fd87d
+
+      auto &EventToBuildDeps = MGraph.expired() ? MDefaultGraphDeps.LastEventPtr
+                                                : MExtGraphDeps.LastEventPtr;
       if (EventToBuildDeps)
         Handler.depends_on(EventToBuildDeps);
 
