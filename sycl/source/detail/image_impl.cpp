--- conflicted
+++ resolved
@@ -344,18 +344,10 @@
                PI_MEM_TYPE_IMAGE2D_ARRAY) &&
       !checkImageValueRange<info::device::image2d_max_height>(
           getDevices(Context), Desc.image_height))
-<<<<<<< HEAD
-    throw invalid_parameter_error_compat(
-        "For a 2D image or image array, the height "
-        "must be a Value >= 1 and <= "
-        "CL_DEVICE_IMAGE2D_MAX_HEIGHT",
-        PI_INVALID_VALUE);
-=======
     throw invalid_parameter_error("For a 2D image or image array, the height "
                                   "must be a Value >= 1 and <= "
                                   "info::device::image2d_max_height",
                                   PI_INVALID_VALUE);
->>>>>>> b33f6a53
 
   if (checkAny(Desc.image_type, PI_MEM_TYPE_IMAGE3D) &&
       !checkImageValueRange<info::device::image3d_max_height>(
