//==--- jit_compiler.hpp - SYCL runtime JIT compiler for kernel fusion -----==//
//
// Part of the LLVM Project, under the Apache License v2.0 with LLVM Exceptions.
// See https://llvm.org/LICENSE.txt for license information.
// SPDX-License-Identifier: Apache-2.0 WITH LLVM-exception
//
//===----------------------------------------------------------------------===//

#pragma once

#include <detail/jit_device_binaries.hpp>
#include <detail/scheduler/commands.hpp>
#include <detail/scheduler/scheduler.hpp>
#include <sycl/feature_test.hpp>
#if SYCL_EXT_CODEPLAY_KERNEL_FUSION
#include <KernelFusion.h>
#endif // SYCL_EXT_CODEPLAY_KERNEL_FUSION

#include <unordered_map>

namespace jit_compiler {
enum class BinaryFormat : uint32_t;
class JITContext;
struct SYCLKernelInfo;
struct SYCLKernelAttribute;
template <typename T> class DynArray;
using ArgUsageMask = DynArray<uint8_t>;
} // namespace jit_compiler

<<<<<<< HEAD
struct ur_device_binaries_struct;
struct _ur_offload_entry_struct;

=======
>>>>>>> 847f4ddb
namespace sycl {
inline namespace _V1 {
namespace detail {

class jit_compiler {

public:
  std::unique_ptr<detail::CG>
  fuseKernels(QueueImplPtr Queue, std::vector<ExecCGCommand *> &InputKernels,
              const property_list &);
  ur_kernel_handle_t
  materializeSpecConstants(QueueImplPtr Queue,
                           const RTDeviceBinaryImage *BinImage,
                           const std::string &KernelName,
                           const std::vector<unsigned char> &SpecConstBlob);

  bool isAvailable() { return Available; }

  static jit_compiler &get_instance() {
    static jit_compiler instance{};
    return instance;
  }

private:
  jit_compiler();
  ~jit_compiler() = default;
  jit_compiler(const jit_compiler &) = delete;
  jit_compiler(jit_compiler &&) = delete;
  jit_compiler &operator=(const jit_compiler &) = delete;
  jit_compiler &operator=(const jit_compiler &&) = delete;

<<<<<<< HEAD
  ur_device_binaries
=======
  sycl_device_binaries
>>>>>>> 847f4ddb
  createPIDeviceBinary(const ::jit_compiler::SYCLKernelInfo &FusedKernelInfo,
                       ::jit_compiler::BinaryFormat Format);

  std::vector<uint8_t>
  encodeArgUsageMask(const ::jit_compiler::ArgUsageMask &Mask) const;

  std::vector<uint8_t> encodeReqdWorkGroupSize(
      const ::jit_compiler::SYCLKernelAttribute &Attr) const;

  // Indicate availability of the JIT compiler
  bool Available;

  // Manages the lifetime of the UR structs for device binaries.
  std::vector<DeviceBinariesCollection> JITDeviceBinaries;

#if SYCL_EXT_CODEPLAY_KERNEL_FUSION
  // Handles to the entry points of the lazily loaded JIT library.
  using FuseKernelsFuncT = decltype(::jit_compiler::fuseKernels) *;
  using MaterializeSpecConstFuncT =
      decltype(::jit_compiler::materializeSpecConstants) *;
  using ResetConfigFuncT = decltype(::jit_compiler::resetJITConfiguration) *;
  using AddToConfigFuncT = decltype(::jit_compiler::addToJITConfiguration) *;
  FuseKernelsFuncT FuseKernelsHandle = nullptr;
  MaterializeSpecConstFuncT MaterializeSpecConstHandle = nullptr;
  ResetConfigFuncT ResetConfigHandle = nullptr;
  AddToConfigFuncT AddToConfigHandle = nullptr;
#endif // SYCL_EXT_CODEPLAY_KERNEL_FUSION
};

} // namespace detail
} // namespace _V1
} // namespace sycl<|MERGE_RESOLUTION|>--- conflicted
+++ resolved
@@ -27,12 +27,6 @@
 using ArgUsageMask = DynArray<uint8_t>;
 } // namespace jit_compiler
 
-<<<<<<< HEAD
-struct ur_device_binaries_struct;
-struct _ur_offload_entry_struct;
-
-=======
->>>>>>> 847f4ddb
 namespace sycl {
 inline namespace _V1 {
 namespace detail {
@@ -64,11 +58,7 @@
   jit_compiler &operator=(const jit_compiler &) = delete;
   jit_compiler &operator=(const jit_compiler &&) = delete;
 
-<<<<<<< HEAD
-  ur_device_binaries
-=======
   sycl_device_binaries
->>>>>>> 847f4ddb
   createPIDeviceBinary(const ::jit_compiler::SYCLKernelInfo &FusedKernelInfo,
                        ::jit_compiler::BinaryFormat Format);
 
