--- conflicted
+++ resolved
@@ -78,13 +78,8 @@
                        ::jit_compiler::BinaryFormat Format);
 
   sycl_device_binaries
-<<<<<<< HEAD
-  createDeviceBinaryImage(const ::jit_compiler::RTCBundleInfo &BundleInfo,
-                          const std::string &Prefix);
-=======
   createDeviceBinaries(const ::jit_compiler::RTCBundleInfo &BundleInfo,
-                       const std::string &OffloadEntryPrefix);
->>>>>>> 5edc8fe6
+                       const std::string &Prefix);
 
   std::vector<uint8_t>
   encodeArgUsageMask(const ::jit_compiler::ArgUsageMask &Mask) const;
