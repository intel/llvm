//==-------- device_info.hpp - SYCL device info methods --------------------==//
//
// Part of the LLVM Project, under the Apache License v2.0 with LLVM Exceptions.
// See https://llvm.org/LICENSE.txt for license information.
// SPDX-License-Identifier: Apache-2.0 WITH LLVM-exception
//
//===----------------------------------------------------------------------===//

#pragma once
#include <detail/device_impl.hpp>
#include <detail/platform_impl.hpp>
#include <detail/platform_util.hpp>
#include <detail/plugin.hpp>
#include <detail/program_manager/program_manager.hpp>
#include <sycl/detail/common_info.hpp>
#include <sycl/detail/defines.hpp>
#include <sycl/detail/os_util.hpp>
#include <sycl/detail/pi.hpp>
#include <sycl/device.hpp>
#include <sycl/ext/oneapi/experimental/device_architecture.hpp>
#include <sycl/feature_test.hpp>
#include <sycl/info/info_desc.hpp>
#include <sycl/memory_enums.hpp>
#include <sycl/platform.hpp>

#include <chrono>
#include <thread>

namespace sycl {
inline namespace _V1 {
namespace detail {

inline std::vector<info::fp_config> read_fp_bitfield(pi_device_fp_config bits) {
  std::vector<info::fp_config> result;
  if (bits & PI_FP_DENORM)
    result.push_back(info::fp_config::denorm);
  if (bits & PI_FP_INF_NAN)
    result.push_back(info::fp_config::inf_nan);
  if (bits & PI_FP_ROUND_TO_NEAREST)
    result.push_back(info::fp_config::round_to_nearest);
  if (bits & PI_FP_ROUND_TO_ZERO)
    result.push_back(info::fp_config::round_to_zero);
  if (bits & PI_FP_ROUND_TO_INF)
    result.push_back(info::fp_config::round_to_inf);
  if (bits & PI_FP_FMA)
    result.push_back(info::fp_config::fma);
  if (bits & PI_FP_SOFT_FLOAT)
    result.push_back(info::fp_config::soft_float);
  if (bits & PI_FP_CORRECTLY_ROUNDED_DIVIDE_SQRT)
    result.push_back(info::fp_config::correctly_rounded_divide_sqrt);
  return result;
}

inline std::vector<info::partition_affinity_domain>
read_domain_bitfield(pi_device_affinity_domain bits) {
  std::vector<info::partition_affinity_domain> result;
  if (bits & PI_DEVICE_AFFINITY_DOMAIN_NUMA)
    result.push_back(info::partition_affinity_domain::numa);
  if (bits & PI_DEVICE_AFFINITY_DOMAIN_L4_CACHE)
    result.push_back(info::partition_affinity_domain::L4_cache);
  if (bits & PI_DEVICE_AFFINITY_DOMAIN_L3_CACHE)
    result.push_back(info::partition_affinity_domain::L3_cache);
  if (bits & PI_DEVICE_AFFINITY_DOMAIN_L2_CACHE)
    result.push_back(info::partition_affinity_domain::L2_cache);
  if (bits & PI_DEVICE_AFFINITY_DOMAIN_L1_CACHE)
    result.push_back(info::partition_affinity_domain::L1_cache);
  if (bits & PI_DEVICE_AFFINITY_DOMAIN_NEXT_PARTITIONABLE)
    result.push_back(info::partition_affinity_domain::next_partitionable);
  return result;
}

inline std::vector<info::execution_capability>
read_execution_bitfield(pi_device_exec_capabilities bits) {
  std::vector<info::execution_capability> result;
  if (bits & PI_EXEC_KERNEL)
    result.push_back(info::execution_capability::exec_kernel);
  if (bits & PI_EXEC_NATIVE_KERNEL)
    result.push_back(info::execution_capability::exec_native_kernel);
  return result;
}

inline std::string
affinityDomainToString(info::partition_affinity_domain AffinityDomain) {
  switch (AffinityDomain) {
#define __SYCL_AFFINITY_DOMAIN_STRING_CASE(DOMAIN)                             \
  case DOMAIN:                                                                 \
    return #DOMAIN;

    __SYCL_AFFINITY_DOMAIN_STRING_CASE(
        sycl::info::partition_affinity_domain::numa)
    __SYCL_AFFINITY_DOMAIN_STRING_CASE(
        sycl::info::partition_affinity_domain::L4_cache)
    __SYCL_AFFINITY_DOMAIN_STRING_CASE(
        sycl::info::partition_affinity_domain::L3_cache)
    __SYCL_AFFINITY_DOMAIN_STRING_CASE(
        sycl::info::partition_affinity_domain::L2_cache)
    __SYCL_AFFINITY_DOMAIN_STRING_CASE(
        sycl::info::partition_affinity_domain::L1_cache)
    __SYCL_AFFINITY_DOMAIN_STRING_CASE(
        sycl::info::partition_affinity_domain::next_partitionable)
#undef __SYCL_AFFINITY_DOMAIN_STRING_CASE
  default:
    assert(false && "Missing case for affinity domain.");
    return "unknown";
  }
}

// Mapping expected SYCL return types to those returned by PI calls
template <typename T> struct sycl_to_pi {
  using type = T;
};
template <> struct sycl_to_pi<bool> {
  using type = pi_bool;
};
template <> struct sycl_to_pi<device> {
  using type = sycl::detail::pi::PiDevice;
};
template <> struct sycl_to_pi<platform> {
  using type = sycl::detail::pi::PiPlatform;
};

// Mapping fp_config device info types to the values used to check fp support
template <typename Param> struct check_fp_support {};

template <> struct check_fp_support<info::device::half_fp_config> {
  using type = info::device::native_vector_width_half;
};

template <> struct check_fp_support<info::device::double_fp_config> {
  using type = info::device::native_vector_width_double;
};

// Structs for emulating function template partial specialization
// Default template for the general case
// TODO: get rid of remaining uses of OpenCL directly
//
template <typename ReturnT, typename Param> struct get_device_info_impl {
  static ReturnT get(const DeviceImplPtr &Dev) {
    typename sycl_to_pi<ReturnT>::type result;
    Dev->getPlugin()->call<PiApiKind::piDeviceGetInfo>(
        Dev->getHandleRef(), PiInfoCode<Param>::value, sizeof(result), &result,
        nullptr);
    return ReturnT(result);
  }
};

// Specialization for platform
template <typename Param> struct get_device_info_impl<platform, Param> {
  static platform get(const DeviceImplPtr &Dev) {
    typename sycl_to_pi<platform>::type result;
    Dev->getPlugin()->call<PiApiKind::piDeviceGetInfo>(
        Dev->getHandleRef(), PiInfoCode<Param>::value, sizeof(result), &result,
        nullptr);
    // TODO: Change PiDevice to device_impl.
    // Use the Plugin from the device_impl class after plugin details
    // are added to the class.
    return createSyclObjFromImpl<platform>(
        platform_impl::getOrMakePlatformImpl(result, Dev->getPlugin()));
  }
};

// Helper function to allow using the specialization of get_device_info_impl
// for string return type in other specializations.
inline std::string device_impl::get_device_info_string(
    sycl::detail::pi::PiDeviceInfo InfoCode) const {
  size_t resultSize = 0;
  getPlugin()->call<PiApiKind::piDeviceGetInfo>(getHandleRef(), InfoCode, 0,
                                                nullptr, &resultSize);
  if (resultSize == 0) {
    return std::string();
  }
  std::unique_ptr<char[]> result(new char[resultSize]);
  getPlugin()->call<PiApiKind::piDeviceGetInfo>(
      getHandleRef(), InfoCode, resultSize, result.get(), nullptr);

  return std::string(result.get());
}

// Specialization for string return type, variable return size
template <typename Param> struct get_device_info_impl<std::string, Param> {
  static std::string get(const DeviceImplPtr &Dev) {
    return Dev->get_device_info_string(PiInfoCode<Param>::value);
  }
};

// Specialization for parent device
template <typename ReturnT>
struct get_device_info_impl<ReturnT, info::device::parent_device> {
  static ReturnT get(const DeviceImplPtr &Dev);
};

// Specialization for fp_config types, checks the corresponding fp type support
template <typename Param>
struct get_device_info_impl<std::vector<info::fp_config>, Param> {
  static std::vector<info::fp_config> get(const DeviceImplPtr &Dev) {
    // Check if fp type is supported
    if (!get_device_info_impl<
            typename check_fp_support<Param>::type::return_type,
            typename check_fp_support<Param>::type>::get(Dev)) {
      return {};
    }
    cl_device_fp_config result;
    Dev->getPlugin()->call<PiApiKind::piDeviceGetInfo>(
        Dev->getHandleRef(), PiInfoCode<Param>::value, sizeof(result), &result,
        nullptr);
    return read_fp_bitfield(result);
  }
};

// Specialization for device version
template <> struct get_device_info_impl<std::string, info::device::version> {
  static std::string get(const DeviceImplPtr &Dev) {
    return Dev->get_device_info_string(
        PiInfoCode<info::device::version>::value);
  }
};

// Specialization for single_fp_config, no type support check required
template <>
struct get_device_info_impl<std::vector<info::fp_config>,
                            info::device::single_fp_config> {
  static std::vector<info::fp_config> get(const DeviceImplPtr &Dev) {
    pi_device_fp_config result;
    Dev->getPlugin()->call<PiApiKind::piDeviceGetInfo>(
        Dev->getHandleRef(), PiInfoCode<info::device::single_fp_config>::value,
        sizeof(result), &result, nullptr);
    return read_fp_bitfield(result);
  }
};

inline bool checkNativeQueueProfiling(const DeviceImplPtr &Dev) {
  pi_queue_properties Properties;
  Dev->getPlugin()->call<PiApiKind::piDeviceGetInfo>(
      Dev->getHandleRef(), PiInfoCode<info::device::queue_profiling>::value,
      sizeof(Properties), &Properties, nullptr);
  return Properties & PI_QUEUE_FLAG_PROFILING_ENABLE;
}

// Specialization for queue_profiling. In addition to pi_queue level profiling,
// piGetDeviceAndHostTimer support is needed for command_submit query support.
template <> struct get_device_info_impl<bool, info::device::queue_profiling> {
  static bool get(const DeviceImplPtr &Dev) {
    if (!checkNativeQueueProfiling(Dev))
      return false;
    sycl::detail::pi::PiResult Result =
        Dev->getPlugin()
            ->call_nocheck<detail::PiApiKind::piGetDeviceAndHostTimer>(
                Dev->getHandleRef(), nullptr, nullptr);
    if (Result == PI_ERROR_INVALID_OPERATION)
      return false;
    Dev->getPlugin()->checkPiResult(Result);
    return true;
  }
};

// Specialization for atomic_memory_order_capabilities, PI returns a bitfield
template <>
struct get_device_info_impl<std::vector<memory_order>,
                            info::device::atomic_memory_order_capabilities> {
  static std::vector<memory_order> get(const DeviceImplPtr &Dev) {
    pi_memory_order_capabilities result;
    Dev->getPlugin()->call<PiApiKind::piDeviceGetInfo>(
        Dev->getHandleRef(),
        PiInfoCode<info::device::atomic_memory_order_capabilities>::value,
        sizeof(pi_memory_order_capabilities), &result, nullptr);
    return readMemoryOrderBitfield(result);
  }
};

// Specialization for atomic_fence_order_capabilities, PI returns a bitfield
template <>
struct get_device_info_impl<std::vector<memory_order>,
                            info::device::atomic_fence_order_capabilities> {
  static std::vector<memory_order> get(const DeviceImplPtr &Dev) {
    pi_memory_order_capabilities result;
    Dev->getPlugin()->call<PiApiKind::piDeviceGetInfo>(
        Dev->getHandleRef(),
        PiInfoCode<info::device::atomic_fence_order_capabilities>::value,
        sizeof(pi_memory_order_capabilities), &result, nullptr);
    return readMemoryOrderBitfield(result);
  }
};

// Specialization for atomic_memory_scope_capabilities, PI returns a bitfield
template <>
struct get_device_info_impl<std::vector<memory_scope>,
                            info::device::atomic_memory_scope_capabilities> {
  static std::vector<memory_scope> get(const DeviceImplPtr &Dev) {
    pi_memory_scope_capabilities result;
    Dev->getPlugin()->call<PiApiKind::piDeviceGetInfo>(
        Dev->getHandleRef(),
        PiInfoCode<info::device::atomic_memory_scope_capabilities>::value,
        sizeof(pi_memory_scope_capabilities), &result, nullptr);
    return readMemoryScopeBitfield(result);
  }
};

// Specialization for atomic_fence_scope_capabilities, PI returns a bitfield
template <>
struct get_device_info_impl<std::vector<memory_scope>,
                            info::device::atomic_fence_scope_capabilities> {
  static std::vector<memory_scope> get(const DeviceImplPtr &Dev) {
    pi_memory_scope_capabilities result;
    Dev->getPlugin()->call<PiApiKind::piDeviceGetInfo>(
        Dev->getHandleRef(),
        PiInfoCode<info::device::atomic_fence_scope_capabilities>::value,
        sizeof(pi_memory_scope_capabilities), &result, nullptr);
    return readMemoryScopeBitfield(result);
  }
};

// Specialization for bf16 math functions
template <>
struct get_device_info_impl<bool,
                            info::device::ext_oneapi_bfloat16_math_functions> {
  static bool get(const DeviceImplPtr &Dev) {
    bool result = false;

    sycl::detail::pi::PiResult Err =
        Dev->getPlugin()->call_nocheck<PiApiKind::piDeviceGetInfo>(
            Dev->getHandleRef(),
            PiInfoCode<info::device::ext_oneapi_bfloat16_math_functions>::value,
            sizeof(result), &result, nullptr);
    if (Err != PI_SUCCESS) {
      return false;
    }
    return result;
  }
};

// Specialization for exec_capabilities, OpenCL returns a bitfield
template <>
struct get_device_info_impl<std::vector<info::execution_capability>,
                            info::device::execution_capabilities> {
  static std::vector<info::execution_capability> get(const DeviceImplPtr &Dev) {
    pi_device_exec_capabilities result;
    Dev->getPlugin()->call<PiApiKind::piDeviceGetInfo>(
        Dev->getHandleRef(),
        PiInfoCode<info::device::execution_capabilities>::value, sizeof(result),
        &result, nullptr);
    return read_execution_bitfield(result);
  }
};

// Specialization for built in kernel identifiers
template <>
struct get_device_info_impl<std::vector<kernel_id>,
                            info::device::built_in_kernel_ids> {
  static std::vector<kernel_id> get(const DeviceImplPtr &Dev) {
    std::string result = Dev->get_device_info_string(
        PiInfoCode<info::device::built_in_kernels>::value);
    auto names = split_string(result, ';');

    std::vector<kernel_id> ids;
    ids.reserve(names.size());
    for (const auto &name : names) {
      ids.push_back(ProgramManager::getInstance().getBuiltInKernelID(name));
    }
    return ids;
  }
};

// Specialization for built in kernels, splits the string returned by OpenCL
template <>
struct get_device_info_impl<std::vector<std::string>,
                            info::device::built_in_kernels> {
  static std::vector<std::string> get(const DeviceImplPtr &Dev) {
    std::string result = Dev->get_device_info_string(
        PiInfoCode<info::device::built_in_kernels>::value);
    return split_string(result, ';');
  }
};

// Specialization for extensions, splits the string returned by OpenCL
template <>
struct get_device_info_impl<std::vector<std::string>,
                            info::device::extensions> {
  static std::vector<std::string> get(const DeviceImplPtr &Dev) {
    std::string result =
        get_device_info_impl<std::string, info::device::extensions>::get(Dev);
    return split_string(result, ' ');
  }
};

static bool is_sycl_partition_property(info::partition_property PP) {
  switch (PP) {
  case info::partition_property::no_partition:
  case info::partition_property::partition_equally:
  case info::partition_property::partition_by_counts:
  case info::partition_property::partition_by_affinity_domain:
  case info::partition_property::ext_intel_partition_by_cslice:
    return true;
  }
  return false;
}

// Specialization for partition properties, variable OpenCL return size
template <>
struct get_device_info_impl<std::vector<info::partition_property>,
                            info::device::partition_properties> {
  static std::vector<info::partition_property> get(const DeviceImplPtr &Dev) {
    auto info_partition = PiInfoCode<info::device::partition_properties>::value;
    const auto &Plugin = Dev->getPlugin();

    size_t resultSize;
    Plugin->call<PiApiKind::piDeviceGetInfo>(
        Dev->getHandleRef(), info_partition, 0, nullptr, &resultSize);

    size_t arrayLength = resultSize / sizeof(cl_device_partition_property);
    if (arrayLength == 0) {
      return {};
    }
    std::unique_ptr<cl_device_partition_property[]> arrayResult(
        new cl_device_partition_property[arrayLength]);
    Plugin->call<PiApiKind::piDeviceGetInfo>(Dev->getHandleRef(),
                                             info_partition, resultSize,
                                             arrayResult.get(), nullptr);

    std::vector<info::partition_property> result;
    for (size_t i = 0; i < arrayLength; ++i) {
      // OpenCL extensions may have partition_properties that
      // are not yet defined for SYCL (eg. CL_DEVICE_PARTITION_BY_NAMES_INTEL)
      info::partition_property pp(
          static_cast<info::partition_property>(arrayResult[i]));
      if (is_sycl_partition_property(pp))
        result.push_back(pp);
    }
    return result;
  }
};

// Specialization for partition affinity domains, OpenCL returns a bitfield
template <>
struct get_device_info_impl<std::vector<info::partition_affinity_domain>,
                            info::device::partition_affinity_domains> {
  static std::vector<info::partition_affinity_domain>
  get(const DeviceImplPtr &Dev) {
    pi_device_affinity_domain result;
    Dev->getPlugin()->call<PiApiKind::piDeviceGetInfo>(
        Dev->getHandleRef(),
        PiInfoCode<info::device::partition_affinity_domains>::value,
        sizeof(result), &result, nullptr);
    return read_domain_bitfield(result);
  }
};

// Specialization for partition type affinity domain, OpenCL can return other
// partition properties instead
template <>
struct get_device_info_impl<info::partition_affinity_domain,
                            info::device::partition_type_affinity_domain> {
  static info::partition_affinity_domain get(const DeviceImplPtr &Dev) {
    size_t resultSize;
    Dev->getPlugin()->call<PiApiKind::piDeviceGetInfo>(
        Dev->getHandleRef(),
        PiInfoCode<info::device::partition_type_affinity_domain>::value, 0,
        nullptr, &resultSize);
    if (resultSize != 1) {
      return info::partition_affinity_domain::not_applicable;
    }
    cl_device_partition_property result;
    Dev->getPlugin()->call<PiApiKind::piDeviceGetInfo>(
        Dev->getHandleRef(),
        PiInfoCode<info::device::partition_type_affinity_domain>::value,
        sizeof(result), &result, nullptr);
    if (result == PI_DEVICE_AFFINITY_DOMAIN_NUMA ||
        result == PI_DEVICE_AFFINITY_DOMAIN_L4_CACHE ||
        result == PI_DEVICE_AFFINITY_DOMAIN_L3_CACHE ||
        result == PI_DEVICE_AFFINITY_DOMAIN_L2_CACHE ||
        result == PI_DEVICE_AFFINITY_DOMAIN_L1_CACHE) {
      return info::partition_affinity_domain(result);
    }

    return info::partition_affinity_domain::not_applicable;
  }
};

// Specialization for partition type
template <>
struct get_device_info_impl<info::partition_property,
                            info::device::partition_type_property> {
  static info::partition_property get(const DeviceImplPtr &Dev) {
    size_t resultSize;
    Dev->getPlugin()->call<PiApiKind::piDeviceGetInfo>(
        Dev->getHandleRef(), PI_DEVICE_INFO_PARTITION_TYPE, 0, nullptr,
        &resultSize);
    if (!resultSize)
      return info::partition_property::no_partition;

    size_t arrayLength = resultSize / sizeof(cl_device_partition_property);

    std::unique_ptr<cl_device_partition_property[]> arrayResult(
        new cl_device_partition_property[arrayLength]);
    Dev->getPlugin()->call<PiApiKind::piDeviceGetInfo>(
        Dev->getHandleRef(), PI_DEVICE_INFO_PARTITION_TYPE, resultSize,
        arrayResult.get(), nullptr);
    if (!arrayResult[0])
      return info::partition_property::no_partition;
    return info::partition_property(arrayResult[0]);
  }
};
// Specialization for supported subgroup sizes
template <>
struct get_device_info_impl<std::vector<size_t>,
                            info::device::sub_group_sizes> {
  static std::vector<size_t> get(const DeviceImplPtr &Dev) {
    size_t resultSize = 0;
    Dev->getPlugin()->call<PiApiKind::piDeviceGetInfo>(
        Dev->getHandleRef(), PiInfoCode<info::device::sub_group_sizes>::value,
        0, nullptr, &resultSize);

    std::vector<size_t> result(resultSize / sizeof(size_t));
    Dev->getPlugin()->call<PiApiKind::piDeviceGetInfo>(
        Dev->getHandleRef(), PiInfoCode<info::device::sub_group_sizes>::value,
        resultSize, result.data(), nullptr);
    return result;
  }
};

// Specialization for kernel to kernel pipes.
// Here we step away from OpenCL, since there is no appropriate cl_device_info
// enum for global pipes feature.
template <>
struct get_device_info_impl<bool, info::device::kernel_kernel_pipe_support> {
  static bool get(const DeviceImplPtr &Dev) {
    // We claim, that all Intel FPGA devices support kernel to kernel pipe
    // feature (at least at the scope of SYCL_INTEL_data_flow_pipes extension).
    platform plt =
        get_device_info_impl<platform, info::device::platform>::get(Dev);
    std::string platform_name = plt.get_info<info::platform::name>();
    if (platform_name == "Intel(R) FPGA Emulation Platform for OpenCL(TM)" ||
        platform_name == "Intel(R) FPGA SDK for OpenCL(TM)")
      return true;

    // TODO: a better way is to query for supported SPIR-V capabilities when
    // it's started to be possible. Also, if a device's backend supports
    // SPIR-V 1.1 (where Pipe Storage feature was defined), than it supports
    // the feature as well.
    return false;
  }
};

template <int Dimensions>
range<Dimensions> construct_range(size_t *values) = delete;
// Due to the flipping of work group dimensions before kernel launch, the values
// should also be reversed.
template <> inline range<1> construct_range<1>(size_t *values) {
  return {values[0]};
}
template <> inline range<2> construct_range<2>(size_t *values) {
  return {values[1], values[0]};
}
template <> inline range<3> construct_range<3>(size_t *values) {
  return {values[2], values[1], values[0]};
}

// Specialization for max_work_item_sizes.
template <int Dimensions>
struct get_device_info_impl<range<Dimensions>,
                            info::device::max_work_item_sizes<Dimensions>> {
  static range<Dimensions> get(const DeviceImplPtr &Dev) {
    size_t result[3];
    Dev->getPlugin()->call<PiApiKind::piDeviceGetInfo>(
        Dev->getHandleRef(),
        PiInfoCode<info::device::max_work_item_sizes<Dimensions>>::value,
        sizeof(result), &result, nullptr);
    return construct_range<Dimensions>(result);
  }
};

// This macro is only for AMD and NVIDIA GPU architectures
#define NVIDIA_AMD_ARCHES(X)                                                   \
  X("5.0", oneapi_exp_arch::nvidia_gpu_sm_50)                                  \
  X("5.2", oneapi_exp_arch::nvidia_gpu_sm_52)                                  \
  X("5.3", oneapi_exp_arch::nvidia_gpu_sm_53)                                  \
  X("6.0", oneapi_exp_arch::nvidia_gpu_sm_60)                                  \
  X("6.1", oneapi_exp_arch::nvidia_gpu_sm_61)                                  \
  X("6.2", oneapi_exp_arch::nvidia_gpu_sm_62)                                  \
  X("7.0", oneapi_exp_arch::nvidia_gpu_sm_70)                                  \
  X("7.2", oneapi_exp_arch::nvidia_gpu_sm_72)                                  \
  X("7.5", oneapi_exp_arch::nvidia_gpu_sm_75)                                  \
  X("8.0", oneapi_exp_arch::nvidia_gpu_sm_80)                                  \
  X("8.6", oneapi_exp_arch::nvidia_gpu_sm_86)                                  \
  X("8.7", oneapi_exp_arch::nvidia_gpu_sm_87)                                  \
  X("8.9", oneapi_exp_arch::nvidia_gpu_sm_89)                                  \
  X("9.0", oneapi_exp_arch::nvidia_gpu_sm_90)                                  \
  X("gfx701", oneapi_exp_arch::amd_gpu_gfx701)                                 \
  X("gfx702", oneapi_exp_arch::amd_gpu_gfx702)                                 \
  X("gfx801", oneapi_exp_arch::amd_gpu_gfx801)                                 \
  X("gfx802", oneapi_exp_arch::amd_gpu_gfx802)                                 \
  X("gfx803", oneapi_exp_arch::amd_gpu_gfx803)                                 \
  X("gfx805", oneapi_exp_arch::amd_gpu_gfx805)                                 \
  X("gfx810", oneapi_exp_arch::amd_gpu_gfx810)                                 \
  X("gfx900", oneapi_exp_arch::amd_gpu_gfx900)                                 \
  X("gfx902", oneapi_exp_arch::amd_gpu_gfx902)                                 \
  X("gfx904", oneapi_exp_arch::amd_gpu_gfx904)                                 \
  X("gfx906", oneapi_exp_arch::amd_gpu_gfx906)                                 \
  X("gfx908", oneapi_exp_arch::amd_gpu_gfx908)                                 \
  X("gfx90a", oneapi_exp_arch::amd_gpu_gfx90a)                                 \
  X("gfx1010", oneapi_exp_arch::amd_gpu_gfx1010)                               \
  X("gfx1011", oneapi_exp_arch::amd_gpu_gfx1011)                               \
  X("gfx1012", oneapi_exp_arch::amd_gpu_gfx1012)                               \
  X("gfx1013", oneapi_exp_arch::amd_gpu_gfx1013)                               \
  X("gfx1030", oneapi_exp_arch::amd_gpu_gfx1030)                               \
  X("gfx1031", oneapi_exp_arch::amd_gpu_gfx1031)                               \
  X("gfx1032", oneapi_exp_arch::amd_gpu_gfx1032)                               \
  X("gfx1034", oneapi_exp_arch::amd_gpu_gfx1034)

// This macro is only for Intel GPU architectures
#define INTEL_ARCHES(X)                                                        \
  X(0x02000000, oneapi_exp_arch::intel_gpu_bdw)                                \
  X(0x02400009, oneapi_exp_arch::intel_gpu_skl)                                \
  X(0x02404009, oneapi_exp_arch::intel_gpu_kbl)                                \
  X(0x02408009, oneapi_exp_arch::intel_gpu_cfl)                                \
  X(0x0240c000, oneapi_exp_arch::intel_gpu_apl)                                \
  X(0x02410000, oneapi_exp_arch::intel_gpu_glk)                                \
  X(0x02414000, oneapi_exp_arch::intel_gpu_whl)                                \
  X(0x02418000, oneapi_exp_arch::intel_gpu_aml)                                \
  X(0x0241c000, oneapi_exp_arch::intel_gpu_cml)                                \
  X(0x02c00000, oneapi_exp_arch::intel_gpu_icllp)                              \
  X(0x03000000, oneapi_exp_arch::intel_gpu_tgllp)                              \
  X(0x03004000, oneapi_exp_arch::intel_gpu_rkl)                                \
  X(0x03008000, oneapi_exp_arch::intel_gpu_adl_s)                              \
  X(0x0300c000, oneapi_exp_arch::intel_gpu_adl_p)                              \
  X(0x03010000, oneapi_exp_arch::intel_gpu_adl_n)                              \
  X(0x03028000, oneapi_exp_arch::intel_gpu_dg1)                                \
  X(0x030dc008, oneapi_exp_arch::intel_gpu_acm_g10)                            \
  X(0x030e0005, oneapi_exp_arch::intel_gpu_acm_g11)                            \
  X(0x030e4000, oneapi_exp_arch::intel_gpu_acm_g12)                            \
  X(0x030f0007, oneapi_exp_arch::intel_gpu_pvc)

#define CMP_NVIDIA_AMD(s, i)                                                   \
  if (strcmp(s, arch) == 0)                                                    \
    return i;

#define CMP_INTEL(p, i)                                                        \
  if (p == arch)                                                               \
    return i;

template <>
struct get_device_info_impl<
    ext::oneapi::experimental::architecture,
    ext::oneapi::experimental::info::device::architecture> {
  static ext::oneapi::experimental::architecture get(const DeviceImplPtr &Dev) {
    using oneapi_exp_arch = sycl::ext::oneapi::experimental::architecture;
    backend CurrentBackend = Dev->getBackend();
    if (Dev->is_gpu() && (backend::ext_oneapi_level_zero == CurrentBackend ||
                          backend::opencl == CurrentBackend)) {
      auto MapArchIDToArchName = [](const int arch) {
        INTEL_ARCHES(CMP_INTEL);
        throw sycl::exception(
            make_error_code(errc::runtime),
            "The current device architecture is not supported by "
            "sycl_ext_oneapi_device_architecture.");
<<<<<<< HEAD
=======
      }
    };
    backend CurrentBackend = Dev->getBackend();
    if (Dev->is_gpu() && (backend::ext_oneapi_level_zero == CurrentBackend ||
                          backend::opencl == CurrentBackend)) {
      std::map<uint32_t, oneapi_exp_arch> MapDeviceIpToArch = {
          {0x02000000, oneapi_exp_arch::intel_gpu_bdw},
          {0x02400009, oneapi_exp_arch::intel_gpu_skl},
          {0x02404009, oneapi_exp_arch::intel_gpu_kbl},
          {0x02408009, oneapi_exp_arch::intel_gpu_cfl},
          {0x0240c000, oneapi_exp_arch::intel_gpu_apl},
          {0x02410000, oneapi_exp_arch::intel_gpu_glk},
          {0x02414000, oneapi_exp_arch::intel_gpu_whl},
          {0x02418000, oneapi_exp_arch::intel_gpu_aml},
          {0x0241c000, oneapi_exp_arch::intel_gpu_cml},
          {0x02c00000, oneapi_exp_arch::intel_gpu_icllp},
          {0x02c08000, oneapi_exp_arch::intel_gpu_ehl},
          {0x03000000, oneapi_exp_arch::intel_gpu_tgllp},
          {0x03004000, oneapi_exp_arch::intel_gpu_rkl},
          {0x03008000, oneapi_exp_arch::intel_gpu_adl_s},
          {0x0300c000, oneapi_exp_arch::intel_gpu_adl_p},
          {0x03010000, oneapi_exp_arch::intel_gpu_adl_n},
          {0x03028000, oneapi_exp_arch::intel_gpu_dg1},
          {0x030dc008, oneapi_exp_arch::intel_gpu_acm_g10},
          {0x030e0005, oneapi_exp_arch::intel_gpu_acm_g11},
          {0x030e4000, oneapi_exp_arch::intel_gpu_acm_g12},
          {0x030f0007, oneapi_exp_arch::intel_gpu_pvc},
>>>>>>> a5ded6c0
      };
      uint32_t DeviceIp;
      Dev->getPlugin()->call<PiApiKind::piDeviceGetInfo>(
          Dev->getHandleRef(),
          PiInfoCode<
              ext::oneapi::experimental::info::device::architecture>::value,
          sizeof(DeviceIp), &DeviceIp, nullptr);
      return MapArchIDToArchName(DeviceIp);
    } else if (Dev->is_gpu() && (backend::ext_oneapi_cuda == CurrentBackend ||
                                 backend::ext_oneapi_hip == CurrentBackend)) {
      auto MapArchIDToArchName = [](const char *arch) {
        NVIDIA_AMD_ARCHES(CMP_NVIDIA_AMD);
        throw sycl::exception(
            make_error_code(errc::runtime),
            "The current device architecture is not supported by "
            "sycl_ext_oneapi_device_architecture.");
      };
      size_t ResultSize = 0;
      Dev->getPlugin()->call<PiApiKind::piDeviceGetInfo>(
          Dev->getHandleRef(), PiInfoCode<info::device::version>::value, 0,
          nullptr, &ResultSize);
      std::unique_ptr<char[]> DeviceArch(new char[ResultSize]);
      Dev->getPlugin()->call<PiApiKind::piDeviceGetInfo>(
          Dev->getHandleRef(), PiInfoCode<info::device::version>::value,
          ResultSize, DeviceArch.get(), nullptr);
      return MapArchIDToArchName(DeviceArch.get());
    } else if (Dev->is_cpu() && backend::opencl == CurrentBackend) {
      // TODO: add support of different CPU architectures to
      // sycl_ext_oneapi_device_architecture
      return sycl::ext::oneapi::experimental::architecture::x86_64;
    } // else is not needed
    // TODO: add support of other architectures by extending with else if
    // Generating a user-friendly error message
    std::string DeviceStr;
    if (Dev->is_gpu())
      DeviceStr = "GPU";
    else if (Dev->is_cpu())
      DeviceStr = "CPU";
    else if (Dev->is_accelerator())
      DeviceStr = "accelerator";
    // else if not needed
    std::stringstream ErrorMessage;
    ErrorMessage
        << "sycl_ext_oneapi_device_architecture feature is not supported on "
        << DeviceStr << " device with sycl::backend::" << CurrentBackend
        << " backend.";
    throw sycl::exception(make_error_code(errc::runtime), ErrorMessage.str());
  }
};

template <>
struct get_device_info_impl<
    size_t, ext::oneapi::experimental::info::device::max_global_work_groups> {
  static size_t get(const DeviceImplPtr) {
    return static_cast<size_t>((std::numeric_limits<int>::max)());
  }
};
template <>
struct get_device_info_impl<
    id<1>, ext::oneapi::experimental::info::device::max_work_groups<1>> {
  static id<1> get(const DeviceImplPtr &Dev) {
    size_t result[3];
    size_t Limit =
        get_device_info_impl<size_t, ext::oneapi::experimental::info::device::
                                         max_global_work_groups>::get(Dev);
    Dev->getPlugin()->call<PiApiKind::piDeviceGetInfo>(
        Dev->getHandleRef(),
        PiInfoCode<
            ext::oneapi::experimental::info::device::max_work_groups<3>>::value,
        sizeof(result), &result, nullptr);
    return id<1>(std::min(Limit, result[0]));
  }
};

template <>
struct get_device_info_impl<
    id<2>, ext::oneapi::experimental::info::device::max_work_groups<2>> {
  static id<2> get(const DeviceImplPtr &Dev) {
    size_t result[3];
    size_t Limit =
        get_device_info_impl<size_t, ext::oneapi::experimental::info::device::
                                         max_global_work_groups>::get(Dev);
    Dev->getPlugin()->call<PiApiKind::piDeviceGetInfo>(
        Dev->getHandleRef(),
        PiInfoCode<
            ext::oneapi::experimental::info::device::max_work_groups<3>>::value,
        sizeof(result), &result, nullptr);
    return id<2>(std::min(Limit, result[1]), std::min(Limit, result[0]));
  }
};

template <>
struct get_device_info_impl<
    id<3>, ext::oneapi::experimental::info::device::max_work_groups<3>> {
  static id<3> get(const DeviceImplPtr &Dev) {
    size_t result[3];
    size_t Limit =
        get_device_info_impl<size_t, ext::oneapi::experimental::info::device::
                                         max_global_work_groups>::get(Dev);
    Dev->getPlugin()->call<PiApiKind::piDeviceGetInfo>(
        Dev->getHandleRef(),
        PiInfoCode<
            ext::oneapi::experimental::info::device::max_work_groups<3>>::value,
        sizeof(result), &result, nullptr);
    return id<3>(std::min(Limit, result[2]), std::min(Limit, result[1]),
                 std::min(Limit, result[0]));
  }
};

// TODO:Remove with deprecated feature
// device::get_info<info::device::ext_oneapi_max_global_work_groups>
template <>
struct get_device_info_impl<size_t,
                            info::device::ext_oneapi_max_global_work_groups> {
  static size_t get(const DeviceImplPtr &Dev) {
    return get_device_info_impl<size_t,
                                ext::oneapi::experimental::info::device::
                                    max_global_work_groups>::get(Dev);
  }
};

// TODO:Remove with deprecated feature
// device::get_info<info::device::ext_oneapi_max_work_groups_1d>
template <>
struct get_device_info_impl<id<1>,
                            info::device::ext_oneapi_max_work_groups_1d> {
  static id<1> get(const DeviceImplPtr &Dev) {
    return get_device_info_impl<
        id<1>,
        ext::oneapi::experimental::info::device::max_work_groups<1>>::get(Dev);
  }
};

// TODO:Remove with deprecated feature
// device::get_info<info::device::ext_oneapi_max_work_groups_2d>
template <>
struct get_device_info_impl<id<2>,
                            info::device::ext_oneapi_max_work_groups_2d> {
  static id<2> get(const DeviceImplPtr &Dev) {
    return get_device_info_impl<
        id<2>,
        ext::oneapi::experimental::info::device::max_work_groups<2>>::get(Dev);
  }
};

// TODO:Remove with deprecated feature
// device::get_info<info::device::ext_oneapi_max_work_groups_3d>
template <>
struct get_device_info_impl<id<3>,
                            info::device::ext_oneapi_max_work_groups_3d> {
  static id<3> get(const DeviceImplPtr &Dev) {
    return get_device_info_impl<
        id<3>,
        ext::oneapi::experimental::info::device::max_work_groups<3>>::get(Dev);
  }
};

// Specialization for parent device
template <> struct get_device_info_impl<device, info::device::parent_device> {
  static device get(const DeviceImplPtr &Dev) {
    typename sycl_to_pi<device>::type result;
    Dev->getPlugin()->call<PiApiKind::piDeviceGetInfo>(
        Dev->getHandleRef(), PiInfoCode<info::device::parent_device>::value,
        sizeof(result), &result, nullptr);
    if (result == nullptr)
      throw invalid_object_error(
          "No parent for device because it is not a subdevice",
          PI_ERROR_INVALID_DEVICE);

    const auto &Platform = Dev->getPlatformImpl();
    return createSyclObjFromImpl<device>(
        Platform->getOrMakeDeviceImpl(result, Platform));
  }
};

// Specialization for image_support
template <> struct get_device_info_impl<bool, info::device::image_support> {
  static bool get(const DeviceImplPtr &) {
    // No devices currently support SYCL 2020 images.
    return false;
  }
};

// USM

// Specialization for device usm query.
template <>
struct get_device_info_impl<bool, info::device::usm_device_allocations> {
  static bool get(const DeviceImplPtr &Dev) {
    pi_usm_capabilities caps;
    pi_result Err = Dev->getPlugin()->call_nocheck<PiApiKind::piDeviceGetInfo>(
        Dev->getHandleRef(),
        PiInfoCode<info::device::usm_device_allocations>::value,
        sizeof(pi_usm_capabilities), &caps, nullptr);

    return (Err != PI_SUCCESS) ? false : (caps & PI_USM_ACCESS);
  }
};

// Specialization for host usm query.
template <>
struct get_device_info_impl<bool, info::device::usm_host_allocations> {
  static bool get(const DeviceImplPtr &Dev) {
    pi_usm_capabilities caps;
    pi_result Err = Dev->getPlugin()->call_nocheck<PiApiKind::piDeviceGetInfo>(
        Dev->getHandleRef(),
        PiInfoCode<info::device::usm_host_allocations>::value,
        sizeof(pi_usm_capabilities), &caps, nullptr);

    return (Err != PI_SUCCESS) ? false : (caps & PI_USM_ACCESS);
  }
};

// Specialization for shared usm query.
template <>
struct get_device_info_impl<bool, info::device::usm_shared_allocations> {
  static bool get(const DeviceImplPtr &Dev) {
    pi_usm_capabilities caps;
    pi_result Err = Dev->getPlugin()->call_nocheck<PiApiKind::piDeviceGetInfo>(
        Dev->getHandleRef(),
        PiInfoCode<info::device::usm_shared_allocations>::value,
        sizeof(pi_usm_capabilities), &caps, nullptr);
    return (Err != PI_SUCCESS) ? false : (caps & PI_USM_ACCESS);
  }
};

// Specialization for restricted usm query
template <>
struct get_device_info_impl<bool,
                            info::device::usm_restricted_shared_allocations> {
  static bool get(const DeviceImplPtr &Dev) {
    pi_usm_capabilities caps;
    pi_result Err = Dev->getPlugin()->call_nocheck<PiApiKind::piDeviceGetInfo>(
        Dev->getHandleRef(),
        PiInfoCode<info::device::usm_restricted_shared_allocations>::value,
        sizeof(pi_usm_capabilities), &caps, nullptr);
    // Check that we don't support any cross device sharing
    return (Err != PI_SUCCESS)
               ? false
               : !(caps & (PI_USM_ACCESS | PI_USM_CONCURRENT_ACCESS));
  }
};

// Specialization for system usm query
template <>
struct get_device_info_impl<bool, info::device::usm_system_allocations> {
  static bool get(const DeviceImplPtr &Dev) {
    pi_usm_capabilities caps;
    pi_result Err = Dev->getPlugin()->call_nocheck<PiApiKind::piDeviceGetInfo>(
        Dev->getHandleRef(),
        PiInfoCode<info::device::usm_system_allocations>::value,
        sizeof(pi_usm_capabilities), &caps, nullptr);
    return (Err != PI_SUCCESS) ? false : (caps & PI_USM_ACCESS);
  }
};

// Specialization for kernel fusion support
template <>
struct get_device_info_impl<
    bool, ext::codeplay::experimental::info::device::supports_fusion> {
  static bool get(const DeviceImplPtr &Dev) {
#if SYCL_EXT_CODEPLAY_KERNEL_FUSION
    // Currently fusion is only supported for SPIR-V based backends, i.e. OpenCL
    // and LevelZero.
    return (Dev->getBackend() == backend::ext_oneapi_level_zero) ||
           (Dev->getBackend() == backend::opencl) ||
           (Dev->getBackend() == backend::ext_oneapi_cuda);
#else  // SYCL_EXT_CODEPLAY_KERNEL_FUSION
    (void)Dev;
    return false;
#endif // SYCL_EXT_CODEPLAY_KERNEL_FUSION
  }
};

// Specialization for max registers per work-group
template <>
struct get_device_info_impl<
    uint32_t,
    ext::codeplay::experimental::info::device::max_registers_per_work_group> {
  static uint32_t get(const DeviceImplPtr &Dev) {
    uint32_t maxRegsPerWG;
    Dev->getPlugin()->call<PiApiKind::piDeviceGetInfo>(
        Dev->getHandleRef(),
        PiInfoCode<ext::codeplay::experimental::info::device::
                       max_registers_per_work_group>::value,
        sizeof(maxRegsPerWG), &maxRegsPerWG, nullptr);
    return maxRegsPerWG;
  }
};

// Specialization for graph extension support
template <>
struct get_device_info_impl<
    ext::oneapi::experimental::info::graph_support_level,
    ext::oneapi::experimental::info::device::graph_support> {
  static ext::oneapi::experimental::info::graph_support_level
  get(const DeviceImplPtr &Dev) {
    size_t ResultSize = 0;
    Dev->getPlugin()->call<PiApiKind::piDeviceGetInfo>(
        Dev->getHandleRef(), PI_DEVICE_INFO_EXTENSIONS, 0, nullptr,
        &ResultSize);
    if (ResultSize == 0)
      return ext::oneapi::experimental::info::graph_support_level::unsupported;

    std::unique_ptr<char[]> Result(new char[ResultSize]);
    Dev->getPlugin()->call<PiApiKind::piDeviceGetInfo>(
        Dev->getHandleRef(), PI_DEVICE_INFO_EXTENSIONS, ResultSize,
        Result.get(), nullptr);

    std::string_view ExtensionsString(Result.get());
    bool CmdBufferSupport =
        ExtensionsString.find("ur_exp_command_buffer") != std::string::npos;
    return CmdBufferSupport
               ? ext::oneapi::experimental::info::graph_support_level::native
               : ext::oneapi::experimental::info::graph_support_level::
                     unsupported;
  }
};

template <typename Param>
typename Param::return_type get_device_info(const DeviceImplPtr &Dev) {
  static_assert(is_device_info_desc<Param>::value,
                "Invalid device information descriptor");
  if (std::is_same<Param,
                   sycl::_V1::ext::intel::info::device::free_memory>::value) {
    if (!Dev->has(aspect::ext_intel_free_memory))
      throw invalid_object_error(
          "The device does not have the ext_intel_free_memory aspect",
          PI_ERROR_INVALID_DEVICE);
  }
  return get_device_info_impl<typename Param::return_type, Param>::get(Dev);
}

// SYCL host device information

// Default template is disabled, all possible instantiations are
// specified explicitly.
template <typename Param>
inline typename Param::return_type get_device_info_host() = delete;

template <>
inline std::vector<sycl::aspect> get_device_info_host<info::device::aspects>() {
  return std::vector<sycl::aspect>();
}

template <>
inline ext::oneapi::experimental::architecture
get_device_info_host<ext::oneapi::experimental::info::device::architecture>() {
  return ext::oneapi::experimental::architecture::x86_64;
}

template <>
inline info::device_type get_device_info_host<info::device::device_type>() {
  return info::device_type::host;
}

template <> inline uint32_t get_device_info_host<info::device::vendor_id>() {
  return 0x8086;
}

template <>
inline uint32_t get_device_info_host<info::device::max_compute_units>() {
  return std::thread::hardware_concurrency();
}

template <>
inline uint32_t get_device_info_host<info::device::max_work_item_dimensions>() {
  return 3;
}

template <>
inline range<1> get_device_info_host<info::device::max_work_item_sizes<1>>() {
  // current value is the required minimum
  return {1};
}

template <>
inline range<2> get_device_info_host<info::device::max_work_item_sizes<2>>() {
  // current value is the required minimum
  return {1, 1};
}

template <>
inline range<3> get_device_info_host<info::device::max_work_item_sizes<3>>() {
  // current value is the required minimum
  return {1, 1, 1};
}

template <>
inline constexpr size_t get_device_info_host<
    ext::oneapi::experimental::info::device::max_global_work_groups>() {
  // See handler.hpp for the maximum value :
  return static_cast<size_t>((std::numeric_limits<int>::max)());
}

template <>
inline id<1> get_device_info_host<
    ext::oneapi::experimental::info::device::max_work_groups<1>>() {
  // See handler.hpp for the maximum value :
  static constexpr size_t Limit = get_device_info_host<
      ext::oneapi::experimental::info::device::max_global_work_groups>();
  return {Limit};
}

template <>
inline id<2> get_device_info_host<
    ext::oneapi::experimental::info::device::max_work_groups<2>>() {
  // See handler.hpp for the maximum value :
  static constexpr size_t Limit = get_device_info_host<
      ext::oneapi::experimental::info::device::max_global_work_groups>();
  return {Limit, Limit};
}

template <>
inline id<3> get_device_info_host<
    ext::oneapi::experimental::info::device::max_work_groups<3>>() {
  // See handler.hpp for the maximum value :
  static constexpr size_t Limit = get_device_info_host<
      ext::oneapi::experimental::info::device::max_global_work_groups>();
  return {Limit, Limit, Limit};
}

// TODO:remove with deprecated feature
// device::get_info<info::device::ext_oneapi_max_global_work_groups>
template <>
inline constexpr size_t
get_device_info_host<info::device::ext_oneapi_max_global_work_groups>() {
  return get_device_info_host<
      ext::oneapi::experimental::info::device::max_global_work_groups>();
}

// TODO:remove with deprecated feature
// device::get_info<info::device::ext_oneapi_max_work_groups_1d>
template <>
inline id<1>
get_device_info_host<info::device::ext_oneapi_max_work_groups_1d>() {

  return get_device_info_host<
      ext::oneapi::experimental::info::device::max_work_groups<1>>();
}

// TODO:remove with deprecated feature
// device::get_info<info::device::ext_oneapi_max_work_groups_2d>
template <>
inline id<2>
get_device_info_host<info::device::ext_oneapi_max_work_groups_2d>() {
  return get_device_info_host<
      ext::oneapi::experimental::info::device::max_work_groups<2>>();
}

// TODO:remove with deprecated feature
// device::get_info<info::device::ext_oneapi_max_work_groups_3d>
template <>
inline id<3>
get_device_info_host<info::device::ext_oneapi_max_work_groups_3d>() {
  return get_device_info_host<
      ext::oneapi::experimental::info::device::max_work_groups<3>>();
}

template <>
inline size_t get_device_info_host<info::device::max_work_group_size>() {
  // current value is the required minimum
  return 1;
}

template <>
inline uint32_t
get_device_info_host<info::device::preferred_vector_width_char>() {
  // TODO update when appropriate
  return 1;
}

template <>
inline uint32_t
get_device_info_host<info::device::preferred_vector_width_short>() {
  // TODO update when appropriate
  return 1;
}

template <>
inline uint32_t
get_device_info_host<info::device::preferred_vector_width_int>() {
  // TODO update when appropriate
  return 1;
}

template <>
inline uint32_t
get_device_info_host<info::device::preferred_vector_width_long>() {
  // TODO update when appropriate
  return 1;
}

template <>
inline uint32_t
get_device_info_host<info::device::preferred_vector_width_float>() {
  // TODO update when appropriate
  return 1;
}

template <>
inline uint32_t
get_device_info_host<info::device::preferred_vector_width_double>() {
  // TODO update when appropriate
  return 1;
}

template <>
inline uint32_t
get_device_info_host<info::device::preferred_vector_width_half>() {
  // TODO update when appropriate
  return 0;
}

template <>
inline uint32_t get_device_info_host<info::device::native_vector_width_char>() {
  return PlatformUtil::getNativeVectorWidth(PlatformUtil::TypeIndex::Char);
}

template <>
inline uint32_t
get_device_info_host<info::device::native_vector_width_short>() {
  return PlatformUtil::getNativeVectorWidth(PlatformUtil::TypeIndex::Short);
}

template <>
inline uint32_t get_device_info_host<info::device::native_vector_width_int>() {
  return PlatformUtil::getNativeVectorWidth(PlatformUtil::TypeIndex::Int);
}

template <>
inline uint32_t get_device_info_host<info::device::native_vector_width_long>() {
  return PlatformUtil::getNativeVectorWidth(PlatformUtil::TypeIndex::Long);
}

template <>
inline uint32_t
get_device_info_host<info::device::native_vector_width_float>() {
  return PlatformUtil::getNativeVectorWidth(PlatformUtil::TypeIndex::Float);
}

template <>
inline uint32_t
get_device_info_host<info::device::native_vector_width_double>() {
  return PlatformUtil::getNativeVectorWidth(PlatformUtil::TypeIndex::Double);
}

template <>
inline uint32_t get_device_info_host<info::device::native_vector_width_half>() {
  return PlatformUtil::getNativeVectorWidth(PlatformUtil::TypeIndex::Half);
}

template <>
inline uint32_t get_device_info_host<info::device::max_clock_frequency>() {
  return PlatformUtil::getMaxClockFrequency();
}

template <> inline uint32_t get_device_info_host<info::device::address_bits>() {
  return sizeof(void *) * 8;
}

template <>
inline uint64_t get_device_info_host<info::device::global_mem_size>() {
  return static_cast<uint64_t>(OSUtil::getOSMemSize());
}

template <>
inline uint64_t get_device_info_host<info::device::max_mem_alloc_size>() {
  // current value is the required minimum
  const uint64_t a = get_device_info_host<info::device::global_mem_size>() / 4;
  const uint64_t b = 128ul * 1024 * 1024;
  return (a > b) ? a : b;
}

template <> inline bool get_device_info_host<info::device::image_support>() {
  return true;
}

template <> inline bool get_device_info_host<info::device::atomic64>() {
  return false;
}

template <>
inline std::vector<memory_order>
get_device_info_host<info::device::atomic_memory_order_capabilities>() {
  return {memory_order::relaxed, memory_order::acquire, memory_order::release,
          memory_order::acq_rel, memory_order::seq_cst};
}

template <>
inline std::vector<memory_order>
get_device_info_host<info::device::atomic_fence_order_capabilities>() {
  return {memory_order::relaxed, memory_order::acquire, memory_order::release,
          memory_order::acq_rel};
}

template <>
inline std::vector<memory_scope>
get_device_info_host<info::device::atomic_memory_scope_capabilities>() {
  return {memory_scope::work_item, memory_scope::sub_group,
          memory_scope::work_group, memory_scope::device, memory_scope::system};
}

template <>
inline std::vector<memory_scope>
get_device_info_host<info::device::atomic_fence_scope_capabilities>() {
  return {memory_scope::work_item, memory_scope::sub_group,
          memory_scope::work_group, memory_scope::device, memory_scope::system};
}

template <>
inline bool
get_device_info_host<info::device::ext_oneapi_bfloat16_math_functions>() {
  return false;
}

template <>
inline uint32_t get_device_info_host<info::device::max_read_image_args>() {
  // current value is the required minimum
  return 128;
}

template <>
inline uint32_t get_device_info_host<info::device::max_write_image_args>() {
  // current value is the required minimum
  return 8;
}

template <>
inline size_t get_device_info_host<info::device::image2d_max_width>() {
  // SYCL guarantees at least 8192. Some devices already known to provide more
  // than that (i.e. it is 16384 for opencl:gpu), which may create issues during
  // image object allocation on host.
  // Using any fixed number (i.e. 16384) brings the risk of having similar
  // issues on newer devices in future. Thus it does not make sense limiting
  // the returned value on host. Practially speaking the returned value on host
  // depends only on memory required for the image, which also depends on
  // the image channel_type and the image height. Both are not known in this
  // query, thus it becomes user's responsibility to choose proper image
  // parameters depending on similar query to (non-host device) and amount
  // of available/allocatable memory.
  return std::numeric_limits<std::size_t>::max();
}

template <>
inline size_t get_device_info_host<info::device::image2d_max_height>() {
  // SYCL guarantees at least 8192. Some devices already known to provide more
  // than that (i.e. it is 16384 for opencl:gpu), which may create issues during
  // image object allocation on host.
  // Using any fixed number (i.e. 16384) brings the risk of having similar
  // issues on newer devices in future. Thus it does not make sense limiting
  // the returned value on host. Practially speaking the returned value on host
  // depends only on memory required for the image, which also depends on
  // the image channel_type and the image width. Both are not known in this
  // query, thus it becomes user's responsibility to choose proper image
  // parameters depending on similar query to (non-host device) and amount
  // of available/allocatable memory.
  return std::numeric_limits<std::size_t>::max();
}

template <>
inline size_t get_device_info_host<info::device::image3d_max_width>() {
  // SYCL guarantees at least 8192. Some devices already known to provide more
  // than that (i.e. it is 16384 for opencl:gpu), which may create issues during
  // image object allocation on host.
  // Using any fixed number (i.e. 16384) brings the risk of having similar
  // issues on newer devices in future. Thus it does not make sense limiting
  // the returned value on host. Practially speaking the returned value on host
  // depends only on memory required for the image, which also depends on
  // the image channel_type and the image height/depth. Both are not known
  // in this query, thus it becomes user's responsibility to choose proper image
  // parameters depending on similar query to (non-host device) and amount
  // of available/allocatable memory.
  return std::numeric_limits<std::size_t>::max();
}

template <>
inline size_t get_device_info_host<info::device::image3d_max_height>() {
  // SYCL guarantees at least 8192. Some devices already known to provide more
  // than that (i.e. it is 16384 for opencl:gpu), which may create issues during
  // image object allocation on host.
  // Using any fixed number (i.e. 16384) brings the risk of having similar
  // issues on newer devices in future. Thus it does not make sense limiting
  // the returned value on host. Practially speaking the returned value on host
  // depends only on memory required for the image, which also depends on
  // the image channel_type and the image width/depth. Both are not known
  // in this query, thus it becomes user's responsibility to choose proper image
  // parameters depending on similar query to (non-host device) and amount
  // of available/allocatable memory.
  return std::numeric_limits<std::size_t>::max();
}

template <>
inline size_t get_device_info_host<info::device::image3d_max_depth>() {
  // SYCL guarantees at least 8192. Some devices already known to provide more
  // than that (i.e. it is 16384 for opencl:gpu), which may create issues during
  // image object allocation on host.
  // Using any fixed number (i.e. 16384) brings the risk of having similar
  // issues on newer devices in future. Thus it does not make sense limiting
  // the returned value on host. Practially speaking the returned value on host
  // depends only on memory required for the image, which also depends on
  // the image channel_type and the image height/width, which are not known
  // in this query, thus it becomes user's responsibility to choose proper image
  // parameters depending on similar query to (non-host device) and amount
  // of available/allocatable memory.
  return std::numeric_limits<std::size_t>::max();
}

template <>
inline size_t get_device_info_host<info::device::image_max_buffer_size>() {
  // Not supported in SYCL
  return 0;
}

template <>
inline size_t get_device_info_host<info::device::image_max_array_size>() {
  // current value is the required minimum
  return 2048;
}

template <> inline uint32_t get_device_info_host<info::device::max_samplers>() {
  // current value is the required minimum
  return 16;
}

template <>
inline size_t get_device_info_host<info::device::max_parameter_size>() {
  // current value is the required minimum
  return 1024;
}

template <>
inline uint32_t get_device_info_host<info::device::mem_base_addr_align>() {
  return 1024;
}

template <>
inline std::vector<info::fp_config>
get_device_info_host<info::device::half_fp_config>() {
  // current value is the required minimum
  return {};
}

template <>
inline std::vector<info::fp_config>
get_device_info_host<info::device::single_fp_config>() {
  // current value is the required minimum
  return {info::fp_config::round_to_nearest, info::fp_config::inf_nan};
}

template <>
inline std::vector<info::fp_config>
get_device_info_host<info::device::double_fp_config>() {
  // current value is the required minimum
  return {info::fp_config::fma,           info::fp_config::round_to_nearest,
          info::fp_config::round_to_zero, info::fp_config::round_to_inf,
          info::fp_config::inf_nan,       info::fp_config::denorm};
}

template <>
inline info::global_mem_cache_type
get_device_info_host<info::device::global_mem_cache_type>() {
  return info::global_mem_cache_type::read_write;
}

template <>
inline uint32_t
get_device_info_host<info::device::global_mem_cache_line_size>() {
  return PlatformUtil::getMemCacheLineSize();
}

template <>
inline uint64_t get_device_info_host<info::device::global_mem_cache_size>() {
  return PlatformUtil::getMemCacheSize();
}

template <>
inline uint64_t get_device_info_host<info::device::max_constant_buffer_size>() {
  // current value is the required minimum
  return 64 * 1024;
}

template <>
inline uint32_t get_device_info_host<info::device::max_constant_args>() {
  // current value is the required minimum
  return 8;
}

template <>
inline info::local_mem_type
get_device_info_host<info::device::local_mem_type>() {
  return info::local_mem_type::global;
}

template <>
inline uint64_t get_device_info_host<info::device::local_mem_size>() {
  // current value is the required minimum
  return 32 * 1024;
}

template <>
inline bool get_device_info_host<info::device::error_correction_support>() {
  return false;
}

template <>
inline bool get_device_info_host<info::device::host_unified_memory>() {
  return true;
}

template <>
inline size_t get_device_info_host<info::device::profiling_timer_resolution>() {
  typedef std::ratio_divide<std::chrono::high_resolution_clock::period,
                            std::nano>
      ns_period;
  return ns_period::num / ns_period::den;
}

template <> inline bool get_device_info_host<info::device::is_endian_little>() {
  union {
    uint16_t a;
    uint8_t b[2];
  } u = {0x0100};

  return u.b[1];
}

template <> inline bool get_device_info_host<info::device::is_available>() {
  return true;
}

template <>
inline bool get_device_info_host<info::device::is_compiler_available>() {
  return true;
}

template <>
inline bool get_device_info_host<info::device::is_linker_available>() {
  return true;
}

template <>
inline std::vector<info::execution_capability>
get_device_info_host<info::device::execution_capabilities>() {
  return {info::execution_capability::exec_kernel};
}

template <> inline bool get_device_info_host<info::device::queue_profiling>() {
  return true;
}

template <>
inline std::vector<kernel_id>
get_device_info_host<info::device::built_in_kernel_ids>() {
  return {};
}

template <>
inline std::vector<std::string>
get_device_info_host<info::device::built_in_kernels>() {
  return {};
}

template <> inline platform get_device_info_host<info::device::platform>() {
  return createSyclObjFromImpl<platform>(platform_impl::getHostPlatformImpl());
}

template <> inline std::string get_device_info_host<info::device::name>() {
  return "SYCL host device";
}

template <> inline std::string get_device_info_host<info::device::vendor>() {
  return "";
}

template <>
inline std::string get_device_info_host<info::device::driver_version>() {
  return "1.2";
}

template <> inline std::string get_device_info_host<info::device::profile>() {
  return "FULL PROFILE";
}

template <> inline std::string get_device_info_host<info::device::version>() {
  return "1.2";
}

template <>
inline std::string get_device_info_host<info::device::opencl_c_version>() {
  return "not applicable";
}

template <>
inline std::vector<std::string>
get_device_info_host<info::device::extensions>() {
  // TODO update when appropriate
  return {};
}

template <>
inline size_t get_device_info_host<info::device::printf_buffer_size>() {
  // current value is the required minimum
  return 1024 * 1024;
}

template <>
inline bool get_device_info_host<info::device::preferred_interop_user_sync>() {
  return false;
}

template <> inline device get_device_info_host<info::device::parent_device>() {
  throw invalid_object_error(
      "Partitioning to subdevices of the host device is not implemented",
      PI_ERROR_INVALID_DEVICE);
}

template <>
inline uint32_t
get_device_info_host<info::device::partition_max_sub_devices>() {
  // TODO update once subdevice creation is enabled
  return 1;
}

template <>
inline std::vector<info::partition_property>
get_device_info_host<info::device::partition_properties>() {
  // TODO update once subdevice creation is enabled
  return {};
}

template <>
inline std::vector<info::partition_affinity_domain>
get_device_info_host<info::device::partition_affinity_domains>() {
  // TODO update once subdevice creation is enabled
  return {};
}

template <>
inline info::partition_property
get_device_info_host<info::device::partition_type_property>() {
  return info::partition_property::no_partition;
}

template <>
inline info::partition_affinity_domain
get_device_info_host<info::device::partition_type_affinity_domain>() {
  // TODO update once subdevice creation is enabled
  return info::partition_affinity_domain::not_applicable;
}

template <>
inline uint32_t get_device_info_host<info::device::reference_count>() {
  // TODO update once subdevice creation is enabled
  return 1;
}

template <>
inline uint32_t get_device_info_host<info::device::max_num_sub_groups>() {
  // TODO update once subgroups are enabled
  throw runtime_error("Sub-group feature is not supported on HOST device.",
                      PI_ERROR_INVALID_DEVICE);
}

template <>
inline std::vector<size_t>
get_device_info_host<info::device::sub_group_sizes>() {
  // TODO update once subgroups are enabled
  throw runtime_error("Sub-group feature is not supported on HOST device.",
                      PI_ERROR_INVALID_DEVICE);
}

template <>
inline bool
get_device_info_host<info::device::sub_group_independent_forward_progress>() {
  // TODO update once subgroups are enabled
  throw runtime_error("Sub-group feature is not supported on HOST device.",
                      PI_ERROR_INVALID_DEVICE);
}

template <>
inline bool get_device_info_host<info::device::kernel_kernel_pipe_support>() {
  return false;
}

template <>
inline std::string get_device_info_host<info::device::backend_version>() {
  throw runtime_error(
      "Backend version feature is not supported on HOST device.",
      PI_ERROR_INVALID_DEVICE);
}

template <>
inline bool get_device_info_host<info::device::usm_device_allocations>() {
  return true;
}

template <>
inline bool get_device_info_host<info::device::usm_host_allocations>() {
  return true;
}

template <>
inline bool get_device_info_host<info::device::usm_shared_allocations>() {
  return true;
}

template <>
inline bool
get_device_info_host<info::device::usm_restricted_shared_allocations>() {
  return true;
}

template <>
inline bool get_device_info_host<info::device::usm_system_allocations>() {
  return true;
}

template <>
inline bool get_device_info_host<info::device::ext_intel_mem_channel>() {
  return false;
}

// Specializations for intel extensions for Level Zero low-level
// detail device descriptors (not support on host).
template <>
inline uint32_t get_device_info_host<ext::intel::info::device::device_id>() {
  throw runtime_error("Obtaining the device ID is not supported on HOST device",
                      PI_ERROR_INVALID_DEVICE);
}
template <>
inline std::string
get_device_info_host<ext::intel::info::device::pci_address>() {
  throw runtime_error(
      "Obtaining the PCI address is not supported on HOST device",
      PI_ERROR_INVALID_DEVICE);
}
template <>
inline uint32_t get_device_info_host<ext::intel::info::device::gpu_eu_count>() {
  throw runtime_error("Obtaining the EU count is not supported on HOST device",
                      PI_ERROR_INVALID_DEVICE);
}
template <>
inline uint32_t
get_device_info_host<ext::intel::info::device::gpu_eu_simd_width>() {
  throw runtime_error(
      "Obtaining the EU SIMD width is not supported on HOST device",
      PI_ERROR_INVALID_DEVICE);
}
template <>
inline uint32_t get_device_info_host<ext::intel::info::device::gpu_slices>() {
  throw runtime_error(
      "Obtaining the number of slices is not supported on HOST device",
      PI_ERROR_INVALID_DEVICE);
}
template <>
inline uint32_t
get_device_info_host<ext::intel::info::device::gpu_subslices_per_slice>() {
  throw runtime_error("Obtaining the number of subslices per slice is not "
                      "supported on HOST device",
                      PI_ERROR_INVALID_DEVICE);
}
template <>
inline uint32_t
get_device_info_host<ext::intel::info::device::gpu_eu_count_per_subslice>() {
  throw runtime_error(
      "Obtaining the EU count per subslice is not supported on HOST device",
      PI_ERROR_INVALID_DEVICE);
}
template <>
inline uint32_t
get_device_info_host<ext::intel::info::device::gpu_hw_threads_per_eu>() {
  throw runtime_error(
      "Obtaining the HW threads count per EU is not supported on HOST device",
      PI_ERROR_INVALID_DEVICE);
}
template <>
inline uint64_t
get_device_info_host<ext::intel::info::device::max_mem_bandwidth>() {
  throw runtime_error(
      "Obtaining the maximum memory bandwidth is not supported on HOST device",
      PI_ERROR_INVALID_DEVICE);
}
template <>
inline detail::uuid_type
get_device_info_host<ext::intel::info::device::uuid>() {
  throw runtime_error(
      "Obtaining the device uuid is not supported on HOST device",
      PI_ERROR_INVALID_DEVICE);
}

// TODO: Remove with deprecated feature
// device::get_info<info::device::ext_intel_pci_address>()
template <>
inline std::string get_device_info_host<info::device::ext_intel_pci_address>() {
  throw runtime_error(
      "Obtaining the PCI address is not supported on HOST device",
      PI_ERROR_INVALID_DEVICE);
}
// TODO: Remove with deprecated feature
// device::get_info<info::device::ext_intel_gpu_eu_count>()
template <>
inline uint32_t get_device_info_host<info::device::ext_intel_gpu_eu_count>() {
  throw runtime_error("Obtaining the EU count is not supported on HOST device",
                      PI_ERROR_INVALID_DEVICE);
}
// TODO: Remove with deprecated feature
// device::get_info<info::device::ext_intel_gpu_eu_simd_width>()
template <>
inline uint32_t
get_device_info_host<info::device::ext_intel_gpu_eu_simd_width>() {
  throw runtime_error(
      "Obtaining the EU SIMD width is not supported on HOST device",
      PI_ERROR_INVALID_DEVICE);
}
// TODO: Remove with deprecated feature
// device::get_info<info::device::ext_intel_gpu_slices>()
template <>
inline uint32_t get_device_info_host<info::device::ext_intel_gpu_slices>() {
  throw runtime_error(
      "Obtaining the number of slices is not supported on HOST device",
      PI_ERROR_INVALID_DEVICE);
}
// TODO: Remove with deprecated feature
// device::get_info<info::device::ext_intel_gpu_subslices_per_slice>()
template <>
inline uint32_t
get_device_info_host<info::device::ext_intel_gpu_subslices_per_slice>() {
  throw runtime_error("Obtaining the number of subslices per slice is not "
                      "supported on HOST device",
                      PI_ERROR_INVALID_DEVICE);
}
// TODO: Remove with deprecated feature
// device::get_info<info::device::ext_intel_gpu_eu_count_per_subslices>()
template <>
inline uint32_t
get_device_info_host<info::device::ext_intel_gpu_eu_count_per_subslice>() {
  throw runtime_error(
      "Obtaining the EU count per subslice is not supported on HOST device",
      PI_ERROR_INVALID_DEVICE);
}
// TODO: Remove with deprecated feature
// device::get_info<info::device::ext_intel_gpu_hw_threads_per_eu>()
template <>
inline uint32_t
get_device_info_host<info::device::ext_intel_gpu_hw_threads_per_eu>() {
  throw runtime_error(
      "Obtaining the HW threads count per EU is not supported on HOST device",
      PI_ERROR_INVALID_DEVICE);
}
// TODO: Remove with deprecated feature
// device::get_info<info::device::ext_intel_max_mem_bandwidth>()
template <>
inline uint64_t
get_device_info_host<info::device::ext_intel_max_mem_bandwidth>() {
  throw runtime_error(
      "Obtaining the maximum memory bandwidth is not supported on HOST device",
      PI_ERROR_INVALID_DEVICE);
}
// TODO:Move to namespace ext::intel::info::device
template <> inline bool get_device_info_host<info::device::ext_oneapi_srgb>() {
  return false;
}

// TODO: Remove with deprecated feature
// device::get_info<info::device::ext_intel_device_info_uuid>()
template <>
inline detail::uuid_type
get_device_info_host<info::device::ext_intel_device_info_uuid>() {
  throw runtime_error(
      "Obtaining the device uuid is not supported on HOST device",
      PI_ERROR_INVALID_DEVICE);
}

template <>
inline uint64_t get_device_info_host<ext::intel::info::device::free_memory>() {
  throw runtime_error(
      "Obtaining the device free memory is not supported on HOST device",
      PI_ERROR_INVALID_DEVICE);
}

template <>
inline uint32_t
get_device_info_host<ext::intel::info::device::memory_clock_rate>() {
  throw runtime_error(
      "Obtaining the device memory clock rate is not supported on HOST device",
      PI_ERROR_INVALID_DEVICE);
}

template <>
inline uint32_t
get_device_info_host<ext::intel::info::device::memory_bus_width>() {
  throw runtime_error(
      "Obtaining the device memory bus width is not supported on HOST device",
      PI_ERROR_INVALID_DEVICE);
}

template <>
inline int32_t
get_device_info_host<ext::intel::info::device::max_compute_queue_indices>() {
  throw runtime_error(
      "Obtaining max compute queue indices is not supported on HOST device",
      PI_ERROR_INVALID_DEVICE);
}

template <>
inline bool get_device_info_host<
    ext::codeplay::experimental::info::device::supports_fusion>() {
  // No support for fusion on the host device.
  return false;
}

template <>
inline uint32_t get_device_info_host<
    ext::codeplay::experimental::info::device::max_registers_per_work_group>() {
  throw runtime_error("Obtaining the maximum number of available registers per "
                      "work-group is not supported on HOST device",
                      PI_ERROR_INVALID_DEVICE);
}

template <>
inline ext::oneapi::experimental::info::graph_support_level
get_device_info_host<ext::oneapi::experimental::info::device::graph_support>() {
  // No support for graphs on the host device.
  return ext::oneapi::experimental::info::graph_support_level::unsupported;
}

template <>
inline uint32_t get_device_info_host<
    ext::oneapi::experimental::info::device::image_row_pitch_align>() {
  throw runtime_error("Obtaining image pitch alignment is not "
                      "supported on HOST device",
                      PI_ERROR_INVALID_DEVICE);
}

template <>
inline uint32_t get_device_info_host<
    ext::oneapi::experimental::info::device::max_image_linear_row_pitch>() {
  throw runtime_error("Obtaining max image linear pitch is not "
                      "supported on HOST device",
                      PI_ERROR_INVALID_DEVICE);
}

template <>
inline uint32_t get_device_info_host<
    ext::oneapi::experimental::info::device::max_image_linear_width>() {
  throw runtime_error("Obtaining max image linear width is not "
                      "supported on HOST device",
                      PI_ERROR_INVALID_DEVICE);
}

template <>
inline uint32_t get_device_info_host<
    ext::oneapi::experimental::info::device::max_image_linear_height>() {
  throw runtime_error("Obtaining max image linear height is not "
                      "supported on HOST device",
                      PI_ERROR_INVALID_DEVICE);
}

template <>
inline float get_device_info_host<
    ext::oneapi::experimental::info::device::mipmap_max_anisotropy>() {
  throw runtime_error("Bindless image mipaps are not supported on HOST device",
                      PI_ERROR_INVALID_DEVICE);
}

} // namespace detail
} // namespace _V1
} // namespace sycl<|MERGE_RESOLUTION|>--- conflicted
+++ resolved
@@ -618,6 +618,7 @@
   X(0x02418000, oneapi_exp_arch::intel_gpu_aml)                                \
   X(0x0241c000, oneapi_exp_arch::intel_gpu_cml)                                \
   X(0x02c00000, oneapi_exp_arch::intel_gpu_icllp)                              \
+  X(0x02c08000, oneapi_exp_arch::intel_gpu_ehl)                                \
   X(0x03000000, oneapi_exp_arch::intel_gpu_tgllp)                              \
   X(0x03004000, oneapi_exp_arch::intel_gpu_rkl)                                \
   X(0x03008000, oneapi_exp_arch::intel_gpu_adl_s)                              \
@@ -652,36 +653,6 @@
             make_error_code(errc::runtime),
             "The current device architecture is not supported by "
             "sycl_ext_oneapi_device_architecture.");
-<<<<<<< HEAD
-=======
-      }
-    };
-    backend CurrentBackend = Dev->getBackend();
-    if (Dev->is_gpu() && (backend::ext_oneapi_level_zero == CurrentBackend ||
-                          backend::opencl == CurrentBackend)) {
-      std::map<uint32_t, oneapi_exp_arch> MapDeviceIpToArch = {
-          {0x02000000, oneapi_exp_arch::intel_gpu_bdw},
-          {0x02400009, oneapi_exp_arch::intel_gpu_skl},
-          {0x02404009, oneapi_exp_arch::intel_gpu_kbl},
-          {0x02408009, oneapi_exp_arch::intel_gpu_cfl},
-          {0x0240c000, oneapi_exp_arch::intel_gpu_apl},
-          {0x02410000, oneapi_exp_arch::intel_gpu_glk},
-          {0x02414000, oneapi_exp_arch::intel_gpu_whl},
-          {0x02418000, oneapi_exp_arch::intel_gpu_aml},
-          {0x0241c000, oneapi_exp_arch::intel_gpu_cml},
-          {0x02c00000, oneapi_exp_arch::intel_gpu_icllp},
-          {0x02c08000, oneapi_exp_arch::intel_gpu_ehl},
-          {0x03000000, oneapi_exp_arch::intel_gpu_tgllp},
-          {0x03004000, oneapi_exp_arch::intel_gpu_rkl},
-          {0x03008000, oneapi_exp_arch::intel_gpu_adl_s},
-          {0x0300c000, oneapi_exp_arch::intel_gpu_adl_p},
-          {0x03010000, oneapi_exp_arch::intel_gpu_adl_n},
-          {0x03028000, oneapi_exp_arch::intel_gpu_dg1},
-          {0x030dc008, oneapi_exp_arch::intel_gpu_acm_g10},
-          {0x030e0005, oneapi_exp_arch::intel_gpu_acm_g11},
-          {0x030e4000, oneapi_exp_arch::intel_gpu_acm_g12},
-          {0x030f0007, oneapi_exp_arch::intel_gpu_pvc},
->>>>>>> a5ded6c0
       };
       uint32_t DeviceIp;
       Dev->getPlugin()->call<PiApiKind::piDeviceGetInfo>(
