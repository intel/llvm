--- conflicted
+++ resolved
@@ -226,11 +226,9 @@
 
   bool isAssertFailSupported() const;
 
-<<<<<<< HEAD
   bool isRootDevice() const { return MRootDevice == nullptr; }
-=======
+  
   std::string getDeviceName() const;
->>>>>>> 5deccd2f
 
 private:
   explicit device_impl(pi_native_handle InteropDevice, RT::PiDevice Device,
