//==----------------- device_impl.hpp - SYCL device ------------------------==//
//
// Part of the LLVM Project, under the Apache License v2.0 with LLVM Exceptions.
// See https://llvm.org/LICENSE.txt for license information.
// SPDX-License-Identifier: Apache-2.0 WITH LLVM-exception
//
//===----------------------------------------------------------------------===//

#pragma once

#include <detail/helpers.hpp>
#include <detail/platform_impl.hpp>
#include <detail/program_manager/program_manager.hpp>
#include <sycl/aspects.hpp>
#include <sycl/detail/cl.h>
#include <sycl/detail/ur.hpp>
#include <sycl/ext/oneapi/experimental/device_architecture.hpp>
#include <sycl/ext/oneapi/experimental/forward_progress.hpp>
#include <sycl/info/info_desc.hpp>
#include <sycl/kernel_bundle.hpp>
#include <sycl/platform.hpp>

#include <memory>
#include <mutex>
#include <shared_mutex>
#include <utility>

namespace sycl {
inline namespace _V1 {

namespace detail {

inline info::partition_property
ConvertPartitionProperty(const ur_device_partition_t &Partition) {
  switch (Partition) {
  case UR_DEVICE_PARTITION_EQUALLY:
    return info::partition_property::partition_equally;
  case UR_DEVICE_PARTITION_BY_COUNTS:
    return info::partition_property::partition_by_counts;
  case UR_DEVICE_PARTITION_BY_AFFINITY_DOMAIN:
    return info::partition_property::partition_by_affinity_domain;
  case UR_DEVICE_PARTITION_BY_CSLICE:
    return info::partition_property::ext_intel_partition_by_cslice;
  default:
    return info::partition_property::no_partition;
  }
}

inline info::partition_affinity_domain
ConvertAffinityDomain(const ur_device_affinity_domain_flags_t Domain) {
  switch (Domain) {
  case UR_DEVICE_AFFINITY_DOMAIN_FLAG_NUMA:
    return info::partition_affinity_domain::numa;
  case UR_DEVICE_AFFINITY_DOMAIN_FLAG_L1_CACHE:
    return info::partition_affinity_domain::L1_cache;
  case UR_DEVICE_AFFINITY_DOMAIN_FLAG_L2_CACHE:
    return info::partition_affinity_domain::L2_cache;
  case UR_DEVICE_AFFINITY_DOMAIN_FLAG_L3_CACHE:
    return info::partition_affinity_domain::L3_cache;
  case UR_DEVICE_AFFINITY_DOMAIN_FLAG_L4_CACHE:
    return info::partition_affinity_domain::L4_cache;
  default:
    return info::partition_affinity_domain::not_applicable;
  }
}

inline info::device_type ConvertDeviceType(ur_device_type_t UrDevType) {
  switch (UrDevType) {
  case UR_DEVICE_TYPE_DEFAULT:
    return info::device_type::automatic;
  case UR_DEVICE_TYPE_ALL:
    return info::device_type::all;
  case UR_DEVICE_TYPE_GPU:
    return info::device_type::gpu;
  case UR_DEVICE_TYPE_CPU:
    return info::device_type::cpu;
  case UR_DEVICE_TYPE_FPGA:
    return info::device_type::accelerator;
  case UR_DEVICE_TYPE_MCA:
  case UR_DEVICE_TYPE_VPU:
  case UR_DEVICE_TYPE_CUSTOM:
    return info::device_type::custom;
  default:
    assert(false);
    // FIXME: what is that???
    return info::device_type::custom;
  }
}

// Note that UR's enums have weird *_FORCE_UINT32 values, we ignore them in the
// callers. But we also can't write a fully-covered switch without mentioning it
// there, which wouldn't make any sense. As such, ensure that "real" values
// match and then just `static_cast` them (in the caller).
template <typename T0, typename T1>
constexpr bool enums_match(std::initializer_list<T0> l0,
                           std::initializer_list<T1> l1) {
  using U0 = std::underlying_type_t<T0>;
  using U1 = std::underlying_type_t<T1>;
  using C = std::common_type_t<U0, U1>;
  // std::equal isn't constexpr until C++20.
  if (l0.size() != l1.size())
    return false;
  auto i0 = l0.begin();
  auto e = l0.end();
  auto i1 = l1.begin();
  for (; i0 != e; ++i0, ++i1)
    if (static_cast<C>(*i0) != static_cast<C>(*i1))
      return false;
  return true;
}

// Forward declaration
class platform_impl;

// This could be a private member of the class, but old gcc can't handle that.
template <typename> static constexpr bool is_std_vector_v = false;
template <typename T>
static constexpr bool is_std_vector_v<std::vector<T>> = true;

template <ur_device_info_t Desc> static constexpr auto ur_ret_type_impl() {
  if constexpr (false) {
  }
#define MAP(VALUE, ...) else if constexpr (Desc == VALUE) return __VA_ARGS__{};
#include "ur_device_info_ret_types.inc"
#undef MAP
}

template <ur_device_info_t Desc>
using ur_ret_type = decltype(ur_ret_type_impl<Desc>());

// TODO: Make code thread-safe
class device_impl : public std::enable_shared_from_this<device_impl> {
  struct private_tag {
    explicit private_tag() = default;
  };
  friend class platform_impl;

  bool has_info_desc(ur_device_info_t Desc) const {
    size_t return_size = 0;
    return getAdapter().call_nocheck<UrApiKind::urDeviceGetInfo>(
               MDevice, Desc, 0u, nullptr, &return_size) == UR_RESULT_SUCCESS;
  }

  // This should really be
  //   std::expected<ReturnT, ur_result_t>
  // but we don't have C++23. Emulate close enough with as little code as
  // possible.
  template <typename T, typename E>
  struct expected : public std::variant<T, E> {
    using base = std::variant<T, E>;
    using base::base;

    bool has_val() const { return this->index() == 0; }
    template <typename U> T value_or(U &&default_value) const {
      if (auto *p = std::get_if<0>(static_cast<const base *>(this)))
        return *p;
      else
        return std::forward<U>(default_value);
    }
    template <typename G> E error_or(G &&default_error) const {
      if (auto *p = std::get_if<1>(static_cast<const base *>(this)))
        return *p;
      else
        return std::forward<G>(default_error);
    }
    T value() const { return std::get<0>(*static_cast<const base *>(this)); }
    E error() const { return std::get<1>(*static_cast<const base *>(this)); }
  };

  template <ur_device_info_t Desc>
  expected<ur_ret_type<Desc>, ur_result_t> get_info_impl_nocheck() const {
    using ur_ret_t = ur_ret_type<Desc>;
    static_assert(!std::is_same_v<ur_ret_t, std::string>,
                  "Wasn't needed before.");
    if constexpr (is_std_vector_v<ur_ret_t>) {
      static_assert(
          !check_type_in_v<typename ur_ret_t::value_type, bool, std::string>);
      size_t ResultSize = 0;
      ur_result_t Error = getAdapter().call_nocheck<UrApiKind::urDeviceGetInfo>(
          getHandleRef(), Desc, 0u, nullptr, &ResultSize);
      if (Error != UR_RESULT_SUCCESS)
        return {Error};
      if (ResultSize == 0)
        return {ur_ret_t{}};

      ur_ret_t Result(ResultSize / sizeof(typename ur_ret_t::value_type));
      Error = getAdapter().call_nocheck<UrApiKind::urDeviceGetInfo>(
          getHandleRef(), Desc, ResultSize, Result.data(), nullptr);
      if (Error != UR_RESULT_SUCCESS)
        return {Error};
      return {Result};
    } else {
      ur_ret_t Result;
      ur_result_t Error = getAdapter().call_nocheck<UrApiKind::urDeviceGetInfo>(
          getHandleRef(), Desc, sizeof(Result), &Result, nullptr);
      if (Error == UR_RESULT_SUCCESS)
        return {Result};
      else
        return {Error};
    }
  }

  template <ur_device_info_t Desc, bool InitializingCache = false>
  decltype(auto) get_info_impl() const {
    if constexpr (decltype(MCache)::has<URDesc<Desc>>() && !InitializingCache) {
      return MCache.get<URDesc<Desc>>();
    } else {
      using ur_ret_t = ur_ret_type<Desc>;
      if constexpr (std::is_same_v<ur_ret_t, std::string>) {
        return urGetInfoString<UrApiKind::urDeviceGetInfo>(*this, Desc);
      } else if constexpr (is_std_vector_v<ur_ret_t>) {
        size_t ResultSize = 0;
        getAdapter().call<UrApiKind::urDeviceGetInfo>(getHandleRef(), Desc, 0u,
                                                      nullptr, &ResultSize);
        if (ResultSize == 0)
          return ur_ret_t{};

        ur_ret_t Result(ResultSize / sizeof(typename ur_ret_t::value_type));
        getAdapter().call<UrApiKind::urDeviceGetInfo>(
            getHandleRef(), Desc, ResultSize, Result.data(), nullptr);
        return Result;
      } else {
        ur_ret_t Result;
        getAdapter().call<UrApiKind::urDeviceGetInfo>(
            getHandleRef(), Desc, sizeof(Result), &Result, nullptr);
        return Result;
      }
    }
  }

  // Define some helpers to cache properties. We use the same template
  // implementation for both SYCL information descriptors and raw calls to
  // `urDeviceGetInfo` by wrapping latter's `ur_device_info_t Desc` into a
  // wrapper class (to go from values to types, as we don't have universal
  // template parameters yet).
  //
  // Note that some modifications are also done in `get_info` and
  // `get_info_impl` so this caching is a part of device_impl implementation and
  // all the infrastructure should legitimally be as a class member.
  //
  // See `MCache` data member below for instruction how to make a property
  // cached.

  // Eager - initialize the value right in the device_impl's ctor.
  template <typename Desc> struct EagerCached {
    const typename Desc::return_type value;
  };

  // We optimize `init` signature so that it could be immediately
  // passed to `std::call_once` in the `CallOnceCached` below with an
  // expectation that it's easier to inline this lambda than outline a
  // creation of lambda in `CallOnceCached` if we'd be forced to have
  // one if `init` returned by value.
  //
  // Can't be an inline lambda because old gcc had a bug:
  // https://godbolt.org/z/h5K9TYceK.
  template <typename Desc, typename Initializer>
  static typename Desc::return_type getInitValue(device_impl &device) {
    typename Desc::return_type value;
    Initializer::template init<Desc>(device, value);
    return value;
  }

  template <typename Initializer, typename... Descs>
  struct EagerCache : EagerCached<Descs>... {
    EagerCache(device_impl &device)
        : EagerCached<Descs>{getInitValue<Descs, Initializer>(device)}... {}

    template <typename Desc> static constexpr bool has() {
      return ((std::is_same_v<Desc, Descs> || ...));
    }

    template <typename Desc> decltype(auto) get() const {
      // Extra parentheses to return as reference (see `decltype(auto)`).
      return (static_cast<const EagerCached<Desc> *>(this)->value);
    }
  };

#if defined(_GLIBCXX_RELEASE)
  // libstdc++'s std::call_once is significantly slower than libc++
  // implementation (30-40ns for libc++ CallOnceCache/EagerCache vs 50-60ns for
  // CallOnceCache when using libstdc++ for queries of simple types like
  // `ur_device_usm_access_capability_flags_t`). libc++ implements it via
  // `__cxa_guard_*` (same as function static variables initialization) but
  // libstdc++ cannot do that without an ABI break:
  // https://gcc.gnu.org/bugzilla/show_bug.cgi?id=66146#c53.
  //
  // We do care about performance of the fast path and can pay extra costs in
  // memory/slow-down during single init call, so add an extra flag to optimize.
#define GUARD_STD_CALL_ONCE_WITH_EXTRA_CHECK 1
#else
#define GUARD_STD_CALL_ONCE_WITH_EXTRA_CHECK 0
#endif

  // CallOnce - initialize on first query, but exactly once so that we could
  // return cached values by reference. Important for `std::vector` /
  // `std::string` values where returning cached values by value would cause
  // heap allocations.
  template <typename Desc> struct CallOnceCached {
    std::once_flag flag;
    typename Desc::return_type value;
#if GUARD_STD_CALL_ONCE_WITH_EXTRA_CHECK
    std::atomic_bool initialized = false;
#endif
  };

  template <typename Initializer, typename... Descs>
  struct CallOnceCache : public CallOnceCached<Descs>... {
    device_impl &device;

    CallOnceCache(device_impl &device) : device(device) {}

    template <typename Desc> static constexpr bool has() {
      return ((std::is_same_v<Desc, Descs> || ...));
    }

    template <typename Desc> decltype(auto) get() {
      auto &Entry = *static_cast<CallOnceCached<Desc> *>(this);
#if GUARD_STD_CALL_ONCE_WITH_EXTRA_CHECK
      if (!Entry.initialized.load(std::memory_order_acquire)) {
        std::call_once(Entry.flag, [&]() {
          Initializer::template init<Desc>(device, Entry.value);
          Entry.initialized.store(true, std::memory_order_release);
        });
      }
#else
      std::call_once(Entry.flag, Initializer::template init<Desc>, device,
                     Entry.value);
#endif
      // Extra parentheses to return as reference (see `decltype(auto)`).
      return (std::as_const(Entry.value));
    }
  };

#undef GUARD_STD_CALL_ONCE_WITH_EXTRA_CHECK

  // get_info and get_info_impl need to know if a particular query is cacheable.
  // It's easier if all the cache instances (eager/call-once * UR/SYCL) are
  // merged into a single object.
  template <typename... Caches> struct JointCache : public Caches... {
    JointCache(device_impl &device) : Caches(device)... {}

    template <typename Desc> static constexpr bool has() {
      // GCC 7.* had a bug: https://godbolt.org/z/cKeoTqMba, workaround it by
      // not performing extra checks. Builds with unaffected compilers would
      // catch all the issues.
#if !(defined(__GNUC__) && !defined(__clang__)) || (__GNUC__ >= 8)
      constexpr int NumFound = []() constexpr {
        int found = 0;
        (((found = Caches::template has<Desc>() ? found + 1 : found), ...));
        return found;
      }();
      static_assert(NumFound <= 1,
                    "Multiple caches must not contain the same descriptor");
      return NumFound == 1;
#else
      return ((Caches::template has<Desc>() || ...));
#endif
    }

    template <typename Desc> decltype(auto) get() {
      static_assert(has<Desc>());
      constexpr auto Idx = []() constexpr {
        int i = 0;
        int found = 0;
        (((found = Caches::template has<Desc>() ? i : found, ++i), ...));
        return found;
      }();
      return nth_type_t<Idx, Caches...>::template get<Desc>();
    }

    //  Can't provide `has<ur_device_info_t>`/`has<aspect>` (or similar for
    //  `get`) due to MSVC bug: https://godbolt.org/z/s6bP6qK4f.
  };

  // With generic infrastructure above finished, provide the customization
  // points:

  struct InfoInitializer {
    template <typename Desc>
    static void init(device_impl &device, typename Desc::return_type &value) {
      value = device.
#ifdef __INTEL_PREVIEW_BREAKING_CHANGES
              get_info
#else
              get_info_abi_workaround
#endif
              <Desc, true /* InitializingCache */>();
    }
  };

  template <ur_device_info_t Desc> struct URDesc {
    using return_type = ur_ret_type<Desc>;
    static constexpr ur_device_info_t UR_DESC = Desc;
  };

  struct URInfoInitializer {
    template <typename Desc>
    static void init(device_impl &device, typename Desc::return_type &value) {
      value =
          device.get_info_impl<Desc::UR_DESC, true /* InitializingCache */>();
    }
  };

  template <template <typename...> typename Cache, ur_device_info_t... Descs>
  using URCache = Cache<URInfoInitializer, URDesc<Descs>...>;

  template <ur_device_info_t... Descs>
  using UREagerCache = URCache<EagerCache, Descs...>;
  template <ur_device_info_t... Descs>
  using URCallOnceCache = URCache<CallOnceCache, Descs...>;

  template <aspect Aspect_> struct AspectDesc {
    using return_type = bool;
    static constexpr aspect Aspect = Aspect_;
  };

  struct AspectInitializer {
    template <typename AspectDesc>
    static void init(device_impl &device, bool &value) {
      value = device.has<AspectDesc::Aspect, true /* InitializingCache */>();
    }
  };

  template <template <typename...> typename Cache, aspect... Aspects>
  using AspectCache = Cache<AspectInitializer, AspectDesc<Aspects>...>;

public:
  /// Constructs a SYCL device instance using the provided
  /// UR device instance.
  //
  // Must be called through `platform_impl::getOrMakeDeviceImpl` only.
  // `private_tag` ensures that is true.
  explicit device_impl(ur_device_handle_t Device, platform_impl &Platform,
                       private_tag);

  ~device_impl();

  /// Get instance of OpenCL device
  ///
  /// \return a valid cl_device_id instance in accordance with the
  /// requirements described in 4.3.1.
  cl_device_id get() const;

  /// Get reference to UR device
  ///
  /// For host device an exception is thrown
  ///
  /// \return non-constant reference to UR device
  ur_device_handle_t &getHandleRef() { return MDevice; }

  /// Get constant reference to UR device
  ///
  /// For host device an exception is thrown
  ///
  /// \return constant reference to UR device
  const ur_device_handle_t &getHandleRef() const { return MDevice; }

  /// Check if device is a CPU device
  ///
  /// \return true if SYCL device is a CPU device
  bool is_cpu() const {
    return get_info_impl<UR_DEVICE_INFO_TYPE>() == UR_DEVICE_TYPE_CPU;
  }

  /// Check if device is a GPU device
  ///
  /// \return true if SYCL device is a GPU device
  bool is_gpu() const {
    return get_info_impl<UR_DEVICE_INFO_TYPE>() == UR_DEVICE_TYPE_GPU;
  }

  /// Check if device is an accelerator device
  ///
  /// \return true if SYCL device is an accelerator device
  bool is_accelerator() const {
    return get_info_impl<UR_DEVICE_INFO_TYPE>() == UR_DEVICE_TYPE_FPGA;
  }

  /// Get associated SYCL platform
  ///
  /// If this SYCL device is an OpenCL device then the SYCL platform
  /// must encapsulate the OpenCL cl_plaform_id associated with the
  /// underlying OpenCL cl_device_id of this SYCL device. If this SYCL device
  /// is a host device then the SYCL platform must be a host platform.
  /// The value returned must be equal to that returned
  /// by get_info<info::device::platform>().
  ///
  /// \return The associated SYCL platform.
  platform get_platform() const;

  /// \return the associated adapter with this device.
  adapter_impl &getAdapter() const { return MPlatform.getAdapter(); }

  /// Check SYCL extension support by device
  ///
  /// \param ExtensionName is a name of queried extension.
  /// \return true if SYCL device supports the extension.
  bool has_extension(const std::string &ExtensionName) const;

  std::vector<device>
  create_sub_devices(const ur_device_partition_properties_t *Properties,
                     size_t SubDevicesCount) const;

  /// Partition device into sub devices
  ///
  /// If this SYCL device does not support
  /// info::partition_property::partition_equally a feature_not_supported
  /// exception must be thrown.
  ///
  /// \param ComputeUnits is a desired count of compute units in each sub
  /// device.
  /// \return A vector class of sub devices partitioned equally from this
  /// SYCL device based on the ComputeUnits parameter.
  std::vector<device> create_sub_devices(size_t ComputeUnits) const;

  /// Partition device into sub devices
  ///
  /// If this SYCL device does not support
  /// info::partition_property::partition_by_counts a feature_not_supported
  /// exception must be thrown.
  ///
  /// \param Counts is a std::vector of desired compute units in sub devices.
  /// \return a std::vector of sub devices partitioned from this SYCL device
  /// by count sizes based on the Counts parameter.
  std::vector<device>
  create_sub_devices(const std::vector<size_t> &Counts) const;

  /// Partition device into sub devices
  ///
  /// If this SYCL device does not support
  /// info::partition_property::partition_by_affinity_domain or the SYCL
  /// device does not support info::affinity_domain provided a
  /// feature_not_supported exception must be thrown.
  ///
  /// \param AffinityDomain is one of the values described in Table 4.20 of
  /// SYCL Spec
  /// \return a vector class of sub devices partitioned from this SYCL device
  /// by affinity domain based on the AffinityDomain parameter
  std::vector<device>
  create_sub_devices(info::partition_affinity_domain AffinityDomain) const;

  /// Partition device into sub devices
  ///
  /// If this SYCL device does not support
  /// info::partition_property::ext_intel_partition_by_cslice a
  /// feature_not_supported exception must be thrown.
  ///
  /// \return a vector class of sub devices partitioned from this SYCL
  /// device at a granularity of "cslice" (compute slice).
  std::vector<device> create_sub_devices() const;

  /// Check if desired partition property supported by device
  ///
  /// \param Prop is one of info::partition_property::(partition_equally,
  /// partition_by_counts, partition_by_affinity_domain)
  /// \return true if Prop is supported by device.
  bool is_partition_supported(info::partition_property Prop) const;

  /// Queries this SYCL device for information requested by the template
  /// parameter param
  ///
  /// \return device info of type described in Table 4.20.

#ifdef __INTEL_PREVIEW_BREAKING_CHANGES
  template <typename Param, bool InitializingCache = false>
  decltype(auto) get_info() const {
#define CALL_GET_INFO get_info
#else
  // We've been exporting
  // `device_impl::get_info<ext::<whatever>::info::device::<descriptor>` for no
  // reason. Have to keep doing that until next ABI breaking window. Also, old
  // gcc doesn't allow in-class specializations, so they have to go out-of-class
  // which happens later then implicit instantiatons of delegating to
  // `get_info<other_descriptor>`. As such, all such calls have to go through
  // `get_info_abi_workaround` for which we need this ugly macro:
#define CALL_GET_INFO get_info_abi_workaround
  template <typename Param> typename Param::return_type get_info() const;
  template <typename Param, bool InitializingCache = false>
  decltype(auto) get_info_abi_workaround() const {
#endif
    using execution_scope = ext::oneapi::experimental::execution_scope;

    // With the return type of this function being automatically
    // deduced we can't simply do
    //
    //    CASE(Desc1) { return get_info<Desc2>(); }
    //
    // because the function isn't defined yet and we can't auto-deduce the
    // return type for `Desc2` yet. The solution here is to make that delegation
    // template-parameter-dependent. We use the `InitializingCache` parameter
    // for that out of convenience.
    //
    // Note that for "eager" cache it's the programmer's responsibility that
    // the descriptor we delegate to is initialized first (by referencing that
    // descriptor first when defining the cache data member). For "CallOnce"
    // cache we want to be querying cached value so "false" is the right
    // template parameter for such delegation.
    [[maybe_unused]] constexpr bool DependentFalse = InitializingCache && false;

    if constexpr (decltype(MCache)::has<Param>() && !InitializingCache) {
      return MCache.get<Param>();
    }
#define CASE(PARAM) else if constexpr (std::is_same_v<Param, PARAM>)
    // device_traits.def

    CASE(info::device::device_type) {
      return detail::ConvertDeviceType(get_info_impl<UR_DEVICE_INFO_TYPE>());
    }

    CASE(info::device::max_work_item_sizes<3>) {
      auto result = get_info_impl<UR_DEVICE_INFO_MAX_WORK_ITEM_SIZES>();
      return range<3>{result[2], result[1], result[0]};
    }
    CASE(info::device::max_work_item_sizes<2>) {
      range<3> r3 =
          CALL_GET_INFO<info::device::max_work_item_sizes<3>, DependentFalse>();
      return range<2>{r3[1], r3[2]};
    }
    CASE(info::device::max_work_item_sizes<1>) {
      range<3> r3 =
          CALL_GET_INFO<info::device::max_work_item_sizes<3>, DependentFalse>();
      return range<1>{r3[2]};
    }

    CASE(info::device::sub_group_sizes) {
      std::vector<uint32_t> ur_result =
          get_info_impl<UR_DEVICE_INFO_SUB_GROUP_SIZES_INTEL>();
      std::vector<size_t> result;
      result.reserve(ur_result.size());
      std::copy(ur_result.begin(), ur_result.end(), std::back_inserter(result));
      return result;
    }

    CASE(info::device::single_fp_config) {
      return get_fp_config<UR_DEVICE_INFO_SINGLE_FP_CONFIG>();
    }
    CASE(info::device::half_fp_config) {
      return get_fp_config<UR_DEVICE_INFO_HALF_FP_CONFIG>();
    }
    CASE(info::device::double_fp_config) {
      return get_fp_config<UR_DEVICE_INFO_DOUBLE_FP_CONFIG>();
    }

    CASE(info::device::global_mem_cache_type) {
      using cache = info::global_mem_cache_type;
      static_assert(
          enums_match({UR_DEVICE_MEM_CACHE_TYPE_NONE,
                       UR_DEVICE_MEM_CACHE_TYPE_READ_ONLY_CACHE,
                       UR_DEVICE_MEM_CACHE_TYPE_READ_WRITE_CACHE},
                      {cache::none, cache::read_only, cache::read_write}));
      return static_cast<cache>(
          get_info_impl<UR_DEVICE_INFO_GLOBAL_MEM_CACHE_TYPE>());
    }

    CASE(info::device::local_mem_type) {
      using mem = info::local_mem_type;
      static_assert(enums_match({UR_DEVICE_LOCAL_MEM_TYPE_NONE,
                                 UR_DEVICE_LOCAL_MEM_TYPE_LOCAL,
                                 UR_DEVICE_LOCAL_MEM_TYPE_GLOBAL},
                                {mem::none, mem::local, mem::global}));
      return static_cast<mem>(get_info_impl<UR_DEVICE_INFO_LOCAL_MEM_TYPE>());
    }

    CASE(info::device::atomic_memory_order_capabilities) {
      return readMemoryOrderBitfield(
          get_info_impl<UR_DEVICE_INFO_ATOMIC_MEMORY_ORDER_CAPABILITIES>());
    }
    CASE(info::device::atomic_fence_order_capabilities) {
      return readMemoryOrderBitfield(
          get_info_impl<UR_DEVICE_INFO_ATOMIC_FENCE_ORDER_CAPABILITIES>());
    }
    CASE(info::device::atomic_memory_scope_capabilities) {
      return readMemoryScopeBitfield(
          get_info_impl<UR_DEVICE_INFO_ATOMIC_MEMORY_SCOPE_CAPABILITIES>());
    }
    CASE(info::device::atomic_fence_scope_capabilities) {
      return readMemoryScopeBitfield(
          get_info_impl<UR_DEVICE_INFO_ATOMIC_FENCE_SCOPE_CAPABILITIES>());
    }

    CASE(info::device::execution_capabilities) {
      if (getBackend() != backend::opencl)
        throw exception(make_error_code(errc::invalid),
                        "info::device::execution_capabilities is available for "
                        "backend::opencl only");

      ur_device_exec_capability_flags_t bits =
          get_info_impl<UR_DEVICE_INFO_EXECUTION_CAPABILITIES>();
      std::vector<info::execution_capability> result;
      if (bits & UR_DEVICE_EXEC_CAPABILITY_FLAG_KERNEL)
        result.push_back(info::execution_capability::exec_kernel);
      if (bits & UR_DEVICE_EXEC_CAPABILITY_FLAG_NATIVE_KERNEL)
        result.push_back(info::execution_capability::exec_native_kernel);
      return result;
    }

    CASE(info::device::queue_profiling) {
      // Specialization for queue_profiling. In addition to ur_queue level
      // profiling, urDeviceGetGlobalTimestamps is not supported,
      // command_submit, command_start, command_end will be calculated. See
      // MFallbackProfiling
      return static_cast<bool>(
          get_info_impl<UR_DEVICE_INFO_QUEUE_PROPERTIES>() &
          UR_QUEUE_FLAG_PROFILING_ENABLE);
    }

    CASE(info::device::built_in_kernels) {
      return split_string(get_info_impl<UR_DEVICE_INFO_BUILT_IN_KERNELS>(),
                          ';');
    }
    CASE(info::device::built_in_kernel_ids) {
      auto names =
          CALL_GET_INFO<info::device::built_in_kernels, DependentFalse>();

      std::vector<kernel_id> ids;
      ids.reserve(names.size());

      auto &PM = ProgramManager::getInstance();
      for (const auto &name : names)
        ids.push_back(PM.getBuiltInKernelID(name));

      return ids;
    }

    CASE(info::device::platform) {
      return createSyclObjFromImpl<platform>(
          platform_impl::getOrMakePlatformImpl(
              get_info_impl<UR_DEVICE_INFO_PLATFORM>(), getAdapter()));
    }

    CASE(info::device::profile) {
      if (getBackend() != backend::opencl)
        throw sycl::exception(errc::invalid,
                              "the info::device::profile info descriptor can "
                              "only be queried with an OpenCL backend");

      return get_info_impl<UR_DEVICE_INFO_PROFILE>();
    }

    CASE(info::device::extensions) {
      return split_string(get_info_impl<UR_DEVICE_INFO_EXTENSIONS>(), ' ');
    }

    CASE(info::device::preferred_interop_user_sync) {
      if (getBackend() != backend::opencl)
        throw sycl::exception(
            errc::invalid,
            "the info::device::preferred_interop_user_sync info descriptor can "
            "only be queried with an OpenCL backend");

      return static_cast<bool>(
          get_info_impl<UR_DEVICE_INFO_PREFERRED_INTEROP_USER_SYNC>());
    }

    CASE(info::device::partition_properties) {
      std::vector<ur_device_partition_t> ur_dev_partitions =
          get_info_impl<UR_DEVICE_INFO_SUPPORTED_PARTITIONS>();
      std::vector<info::partition_property> result;
      result.reserve(ur_dev_partitions.size());
      for (auto &entry : ur_dev_partitions) {
        // OpenCL extensions may have partition_properties that
        // are not yet defined for SYCL (eg. CL_DEVICE_PARTITION_BY_NAMES_INTEL)
        info::partition_property pp(detail::ConvertPartitionProperty(entry));
        switch (pp) {
        case info::partition_property::no_partition:
        case info::partition_property::partition_equally:
        case info::partition_property::partition_by_counts:
        case info::partition_property::partition_by_affinity_domain:
        case info::partition_property::ext_intel_partition_by_cslice:
          result.push_back(pp);
        }
      }

      return result;
    }
    CASE(info::device::partition_affinity_domains) {
      ur_device_affinity_domain_flags_t bits =
          get_info_impl<UR_DEVICE_INFO_PARTITION_AFFINITY_DOMAIN>();
      std::vector<info::partition_affinity_domain> result;
      using domain = info::partition_affinity_domain;
      constexpr std::pair<ur_device_affinity_domain_flags_t, domain> mapping[] =
          {{UR_DEVICE_AFFINITY_DOMAIN_FLAG_NUMA, domain::numa},
           {UR_DEVICE_AFFINITY_DOMAIN_FLAG_L4_CACHE, domain::L4_cache},
           {UR_DEVICE_AFFINITY_DOMAIN_FLAG_L3_CACHE, domain::L3_cache},
           {UR_DEVICE_AFFINITY_DOMAIN_FLAG_L2_CACHE, domain::L2_cache},
           {UR_DEVICE_AFFINITY_DOMAIN_FLAG_L1_CACHE, domain::L1_cache},
           {UR_DEVICE_AFFINITY_DOMAIN_FLAG_NEXT_PARTITIONABLE,
            domain::next_partitionable}};
      for (auto [k, v] : mapping)
        if (bits & k)
          result.push_back(v);

      return result;
    }
    CASE(info::device::partition_type_property) {
      std::vector<ur_device_partition_property_t> PartitionProperties =
          get_info_impl<UR_DEVICE_INFO_PARTITION_TYPE>();
      if (PartitionProperties.empty())
        return info::partition_property::no_partition;
      // The old UR implementation also just checked the first element, is that
      // correct?
      return detail::ConvertPartitionProperty(PartitionProperties[0].type);
    }
    CASE(info::device::partition_type_affinity_domain) {
      std::vector<ur_device_partition_property_t> PartitionProperties =
          get_info_impl<UR_DEVICE_INFO_PARTITION_TYPE>();
      if (PartitionProperties.empty())
        return info::partition_affinity_domain::not_applicable;
      for (const auto &PartitionProp : PartitionProperties) {
        if (PartitionProp.type == UR_DEVICE_PARTITION_BY_AFFINITY_DOMAIN)
          return detail::ConvertAffinityDomain(
              PartitionProp.value.affinity_domain);
      }

      return info::partition_affinity_domain::not_applicable;
    }

    CASE(info::device::parent_device) {
      auto ur_parent_dev = get_info_impl<UR_DEVICE_INFO_PARENT_DEVICE>();
      if (ur_parent_dev == nullptr)
        throw exception(make_error_code(errc::invalid),
                        "No parent for device because it is not a subdevice");

      return createSyclObjFromImpl<device>(
          getPlatformImpl().getOrMakeDeviceImpl(ur_parent_dev));
    }

    CASE(info::device::image_support) {
      // No devices currently support SYCL 2020 images.
      return false;
    }

    CASE(info::device::kernel_kernel_pipe_support) {
      // We claim, that all Intel FPGA devices support kernel to kernel pipe
      // feature (at least at the scope of SYCL_INTEL_data_flow_pipes
      // extension).
      std::string platform_name = MPlatform.get_info<info::platform::name>();
      if (platform_name == "Intel(R) FPGA Emulation Platform for OpenCL(TM)" ||
          platform_name == "Intel(R) FPGA SDK for OpenCL(TM)")
        return true;

      // TODO: a better way is to query for supported SPIR-V capabilities when
      // it's started to be possible. Also, if a device's backend supports
      // SPIR-V 1.1 (where Pipe Storage feature was defined), than it supports
      // the feature as well.
      return false;
    }

    CASE(info::device::usm_device_allocations) {
      return static_cast<bool>(
          get_info_impl<UR_DEVICE_INFO_USM_DEVICE_SUPPORT>() &
          UR_DEVICE_USM_ACCESS_CAPABILITY_FLAG_ACCESS);
    }
    CASE(info::device::usm_host_allocations) {
      return static_cast<bool>(
          get_info_impl<UR_DEVICE_INFO_USM_HOST_SUPPORT>() &
          UR_DEVICE_USM_ACCESS_CAPABILITY_FLAG_ACCESS);
    }
    CASE(info::device::usm_shared_allocations) {
      return static_cast<bool>(
          get_info_impl<UR_DEVICE_INFO_USM_SINGLE_SHARED_SUPPORT>() &
          UR_DEVICE_USM_ACCESS_CAPABILITY_FLAG_ACCESS);
    }
    CASE(info::device::usm_restricted_shared_allocations) {
      ur_device_usm_access_capability_flags_t cap_flags =
          get_info_impl<UR_DEVICE_INFO_USM_CROSS_SHARED_SUPPORT>();
      // Check that we don't support any cross device sharing
      return !(cap_flags &
               (UR_DEVICE_USM_ACCESS_CAPABILITY_FLAG_ACCESS |
                UR_DEVICE_USM_ACCESS_CAPABILITY_FLAG_CONCURRENT_ACCESS));
    }
    CASE(info::device::usm_system_allocations) {
      return static_cast<bool>(
          get_info_impl<UR_DEVICE_INFO_USM_SYSTEM_SHARED_SUPPORT>() &
          UR_DEVICE_USM_ACCESS_CAPABILITY_FLAG_ACCESS);
    }

    CASE(info::device::opencl_c_version) {
      throw sycl::exception(errc::feature_not_supported,
                            "Deprecated interface that hasn't been working for "
                            "some time already");
      return std::string{}; // for return type deduction.
    }

    CASE(ext::intel::info::device::max_mem_bandwidth) {
      if (!has(aspect::ext_intel_max_mem_bandwidth))
        throw exception(
            make_error_code(errc::feature_not_supported),
            "The device does not have the ext_intel_max_mem_bandwidth aspect");
      return get_info_impl<UR_DEVICE_INFO_MAX_MEMORY_BANDWIDTH>();
    }

    CASE(info::device::ext_oneapi_max_global_work_groups) {
      // Deprecated alias.
      return CALL_GET_INFO<
          ext::oneapi::experimental::info::device::max_global_work_groups,
          DependentFalse>();
    }
    CASE(info::device::ext_oneapi_max_work_groups_1d) {
      // Deprecated alias.
      return CALL_GET_INFO<
          ext::oneapi::experimental::info::device::max_work_groups<1>,
          DependentFalse>();
    }
    CASE(info::device::ext_oneapi_max_work_groups_2d) {
      // Deprecated alias.
      return CALL_GET_INFO<
          ext::oneapi::experimental::info::device::max_work_groups<2>,
          DependentFalse>();
    }
    CASE(info::device::ext_oneapi_max_work_groups_3d) {
      // Deprecated alias.
      return CALL_GET_INFO<
          ext::oneapi::experimental::info::device::max_work_groups<3>,
          DependentFalse>();
    }

    CASE(info::device::ext_oneapi_cuda_cluster_group) {
      auto SupportFlags =
          get_info_impl<UR_DEVICE_INFO_KERNEL_LAUNCH_CAPABILITIES>();
      return static_cast<bool>(
          SupportFlags & UR_KERNEL_LAUNCH_PROPERTIES_FLAG_CLUSTER_DIMENSION);
    }

    // ext_codeplay_device_traits.def

    CASE(ext::codeplay::experimental::info::device::supports_fusion) {
      // TODO(#15184): Remove this aspect in the next ABI-breaking window.
      return false;
    }

    // ext_oneapi_device_traits.def

    CASE(ext::oneapi::experimental::info::device::max_global_work_groups) {
      return static_cast<size_t>((std::numeric_limits<int>::max)());
    }
    CASE(ext::oneapi::experimental::info::device::max_work_groups<3>) {
      size_t Limit = CALL_GET_INFO<
          ext::oneapi::experimental::info::device::max_global_work_groups,
          DependentFalse>();

      // TODO: std::array<size_t, 3> ?
      size_t result[3];
      getAdapter().call<UrApiKind::urDeviceGetInfo>(
          getHandleRef(), UR_DEVICE_INFO_MAX_WORK_GROUPS_3D, sizeof(result),
          &result, nullptr);
      return id<3>(std::min(Limit, result[2]), std::min(Limit, result[1]),
                   std::min(Limit, result[0]));
    }
    CASE(ext::oneapi::experimental::info::device::max_work_groups<2>) {
      id<3> max_3d = CALL_GET_INFO<
          ext::oneapi::experimental::info::device::max_work_groups<3>,
          DependentFalse>();
      return id<2>{max_3d[1], max_3d[2]};
    }
    CASE(ext::oneapi::experimental::info::device::max_work_groups<1>) {
      id<3> max_3d = CALL_GET_INFO<
          ext::oneapi::experimental::info::device::max_work_groups<3>,
          DependentFalse>();
      return id<1>{max_3d[2]};
    }

    CASE(ext::oneapi::experimental::info::device::
             work_group_progress_capabilities<execution_scope::root_group>) {
      return getProgressGuaranteesUpTo(getProgressGuarantee(
          execution_scope::work_group, execution_scope::root_group));
    }
    CASE(ext::oneapi::experimental::info::device::
             sub_group_progress_capabilities<execution_scope::root_group>) {
      return getProgressGuaranteesUpTo(getProgressGuarantee(
          execution_scope::sub_group, execution_scope::root_group));
    }
    CASE(ext::oneapi::experimental::info::device::
             sub_group_progress_capabilities<execution_scope::work_group>) {
      return getProgressGuaranteesUpTo(getProgressGuarantee(
          execution_scope::sub_group, execution_scope::work_group));
    }
    CASE(ext::oneapi::experimental::info::device::
             work_item_progress_capabilities<execution_scope::root_group>) {
      return getProgressGuaranteesUpTo(getProgressGuarantee(
          execution_scope::work_item, execution_scope::root_group));
    }
    CASE(ext::oneapi::experimental::info::device::
             work_item_progress_capabilities<execution_scope::work_group>) {
      return getProgressGuaranteesUpTo(getProgressGuarantee(
          execution_scope::work_item, execution_scope::work_group));
    }
    CASE(ext::oneapi::experimental::info::device::
             work_item_progress_capabilities<
                 ext::oneapi::experimental::execution_scope::sub_group>) {
      return getProgressGuaranteesUpTo(getProgressGuarantee(
          execution_scope::work_item, execution_scope::sub_group));
    }

    CASE(ext::oneapi::experimental::info::device::architecture) {
      return get_architecture();
    }

    CASE(ext::oneapi::experimental::info::device::matrix_combinations) {
      return get_matrix_combinations();
    }

    CASE(ext::oneapi::experimental::info::device::mipmap_max_anisotropy) {
      return static_cast<float>(
          get_info_impl<UR_DEVICE_INFO_MIPMAP_MAX_ANISOTROPY_EXP>());
    }

    CASE(ext::oneapi::experimental::info::device::component_devices) {
      expected<std::vector<ur_device_handle_t>, ur_result_t> Devs =
          get_info_impl_nocheck<UR_DEVICE_INFO_COMPONENT_DEVICES>();
      if (!Devs.has_val()) {
        ur_result_t Err = Devs.error();
        if (Err == UR_RESULT_ERROR_UNSUPPORTED_ENUMERATION)
          return std::vector<sycl::device>{};
        getAdapter().checkUrResult(Err);
      }

      std::vector<sycl::device> Result;
      Result.reserve(Devs.value().size());
      for (const auto &d : Devs.value())
        Result.push_back(
            createSyclObjFromImpl<device>(MPlatform.getOrMakeDeviceImpl(d)));

      return Result;
    }
    CASE(ext::oneapi::experimental::info::device::composite_device) {
      if (!has(sycl::aspect::ext_oneapi_is_component))
        throw sycl::exception(
            make_error_code(errc::invalid),
            "Only devices with aspect::ext_oneapi_is_component "
            "can call this function.");

      if (ur_device_handle_t Result =
              get_info_impl<UR_DEVICE_INFO_COMPOSITE_DEVICE>())
        return createSyclObjFromImpl<device>(
            MPlatform.getOrMakeDeviceImpl(Result));

      throw sycl::exception(make_error_code(errc::invalid),
                            "A component with aspect::ext_oneapi_is_component "
                            "must have a composite device.");
    }
    CASE(ext::oneapi::info::device::num_compute_units) {
      return static_cast<size_t>(
          get_info_impl<UR_DEVICE_INFO_NUM_COMPUTE_UNITS>());
    }

    // ext_intel_device_traits.def

    CASE(ext::intel::info::device::device_id) {
      if (!has(aspect::ext_intel_device_id))
        throw exception(
            make_error_code(errc::feature_not_supported),
            "The device does not have the ext_intel_device_id aspect");
      return get_info_impl<UR_DEVICE_INFO_DEVICE_ID>();
    }
    CASE(ext::intel::info::device::pci_address) {
      if (!has(aspect::ext_intel_pci_address))
        throw exception(
            make_error_code(errc::feature_not_supported),
            "The device does not have the ext_intel_pci_address aspect");
      return get_info_impl<UR_DEVICE_INFO_PCI_ADDRESS>();
    }
    CASE(ext::intel::info::device::gpu_eu_count) {
      if (!has(aspect::ext_intel_gpu_eu_count))
        throw exception(
            make_error_code(errc::feature_not_supported),
            "The device does not have the ext_intel_gpu_eu_count aspect");
      return get_info_impl<UR_DEVICE_INFO_GPU_EU_COUNT>();
    }
    CASE(ext::intel::info::device::gpu_eu_simd_width) {
      if (!has(aspect::ext_intel_gpu_eu_simd_width))
        throw exception(
            make_error_code(errc::feature_not_supported),
            "The device does not have the ext_intel_gpu_eu_simd_width aspect");
      return get_info_impl<UR_DEVICE_INFO_GPU_EU_SIMD_WIDTH>();
    }
    CASE(ext::intel::info::device::gpu_slices) {
      if (!has(aspect::ext_intel_gpu_slices))
        throw exception(
            make_error_code(errc::feature_not_supported),
            "The device does not have the ext_intel_gpu_slices aspect");
      return get_info_impl<UR_DEVICE_INFO_GPU_EU_SLICES>();
    }
    CASE(ext::intel::info::device::gpu_subslices_per_slice) {
      if (!has(aspect::ext_intel_gpu_subslices_per_slice))
        throw exception(make_error_code(errc::feature_not_supported),
                        "The device does not have the "
                        "ext_intel_gpu_subslices_per_slice aspect");
      return get_info_impl<UR_DEVICE_INFO_GPU_SUBSLICES_PER_SLICE>();
    }
    CASE(ext::intel::info::device::gpu_eu_count_per_subslice) {
      if (!has(aspect::ext_intel_gpu_eu_count_per_subslice))
        throw exception(make_error_code(errc::feature_not_supported),
                        "The device does not have the "
                        "ext_intel_gpu_eu_count_per_subslice aspect");
      return get_info_impl<UR_DEVICE_INFO_GPU_EU_COUNT_PER_SUBSLICE>();
    }
    CASE(ext::intel::info::device::gpu_hw_threads_per_eu) {
      if (!has(aspect::ext_intel_gpu_hw_threads_per_eu))
        throw exception(make_error_code(errc::feature_not_supported),
                        "The device does not have the "
                        "ext_intel_gpu_hw_threads_per_eu aspect");
      return get_info_impl<UR_DEVICE_INFO_GPU_HW_THREADS_PER_EU>();
    }
    CASE(ext::intel::info::device::uuid) {
      if (!has(aspect::ext_intel_device_info_uuid))
        throw exception(
            make_error_code(errc::feature_not_supported),
            "The device does not have the ext_intel_device_info_uuid aspect");
      // TODO: we're essentially memcpy'ing here...
      static_assert(std::is_same_v<uuid_type, std::array<unsigned char, 16>>);
      return get_info_impl<UR_DEVICE_INFO_UUID>();
    }
    CASE(ext::intel::info::device::free_memory) {
      if (!has(aspect::ext_intel_free_memory))
        throw exception(
            make_error_code(errc::feature_not_supported),
            "The device does not have the ext_intel_free_memory aspect");
      return get_info_impl<UR_DEVICE_INFO_GLOBAL_MEM_FREE>();
    }
    CASE(ext::intel::info::device::memory_clock_rate) {
      if (!has(aspect::ext_intel_memory_clock_rate))
        throw exception(
            make_error_code(errc::feature_not_supported),
            "The device does not have the ext_intel_memory_clock_rate aspect");
      return get_info_impl<UR_DEVICE_INFO_MEMORY_CLOCK_RATE>();
    }
    CASE(ext::intel::info::device::memory_bus_width) {
      if (!has(aspect::ext_intel_memory_bus_width))
        throw exception(
            make_error_code(errc::feature_not_supported),
            "The device does not have the ext_intel_memory_bus_width aspect");
      return get_info_impl<UR_DEVICE_INFO_MEMORY_BUS_WIDTH>();
    }
    CASE(ext::intel::info::device::max_compute_queue_indices) {
      return static_cast<int>(
          get_info_impl<UR_DEVICE_INFO_MAX_COMPUTE_QUEUE_INDICES>());
    }
    CASE(ext::intel::esimd::info::device::has_2d_block_io_support) {
      if (!has(aspect::ext_intel_esimd))
        return false;
      ur_exp_device_2d_block_array_capability_flags_t BlockArrayCapabilities =
          get_info_impl<UR_DEVICE_INFO_2D_BLOCK_ARRAY_CAPABILITIES_EXP>();
      return (BlockArrayCapabilities &
              UR_EXP_DEVICE_2D_BLOCK_ARRAY_CAPABILITY_FLAG_LOAD) &&
             (BlockArrayCapabilities &
              UR_EXP_DEVICE_2D_BLOCK_ARRAY_CAPABILITY_FLAG_STORE);
    }
    CASE(ext::intel::info::device::current_clock_throttle_reasons) {
      if (!has(aspect::ext_intel_current_clock_throttle_reasons))
        throw exception(make_error_code(errc::feature_not_supported),
                        "The device does not have the "
                        "ext_intel_current_clock_throttle_reasons aspect");

      ur_device_throttle_reasons_flags_t UrThrottleReasons =
          get_info_impl<UR_DEVICE_INFO_CURRENT_CLOCK_THROTTLE_REASONS>();
      std::vector<ext::intel::throttle_reason> ThrottleReasons;
      using reason = ext::intel::throttle_reason;
      constexpr std::pair<ur_device_throttle_reasons_flags_t, reason>
          UR2SYCLMappings[] = {
              {UR_DEVICE_THROTTLE_REASONS_FLAG_POWER_CAP, reason::power_cap},
              {UR_DEVICE_THROTTLE_REASONS_FLAG_CURRENT_LIMIT,
               reason::current_limit},
              {UR_DEVICE_THROTTLE_REASONS_FLAG_THERMAL_LIMIT,
               reason::thermal_limit},
              {UR_DEVICE_THROTTLE_REASONS_FLAG_PSU_ALERT, reason::psu_alert},
              {UR_DEVICE_THROTTLE_REASONS_FLAG_SW_RANGE, reason::sw_range},
              {UR_DEVICE_THROTTLE_REASONS_FLAG_HW_RANGE, reason::hw_range},
              {UR_DEVICE_THROTTLE_REASONS_FLAG_OTHER, reason::other}};

      for (const auto &[UrFlag, SyclReason] : UR2SYCLMappings) {
        if (UrThrottleReasons & UrFlag) {
          ThrottleReasons.push_back(SyclReason);
        }
      }
      return ThrottleReasons;
    }
    CASE(ext::intel::info::device::fan_speed) {
      if (!has(aspect::ext_intel_fan_speed))
        throw exception(
            make_error_code(errc::feature_not_supported),
            "The device does not have the ext_intel_fan_speed aspect");
      return get_info_impl<UR_DEVICE_INFO_FAN_SPEED>();
    }
    CASE(ext::intel::info::device::max_power_limit) {
      if (!has(aspect::ext_intel_power_limits))
        throw exception(
            make_error_code(errc::feature_not_supported),
            "The device does not have the ext_intel_power_limits aspect");
      return get_info_impl<UR_DEVICE_INFO_MAX_POWER_LIMIT>();
    }
    CASE(ext::intel::info::device::min_power_limit) {
      if (!has(aspect::ext_intel_power_limits))
        throw exception(
            make_error_code(errc::feature_not_supported),
            "The device does not have the ext_intel_power_limits aspect");
      return get_info_impl<UR_DEVICE_INFO_MIN_POWER_LIMIT>();
    }
    CASE(ext::intel::info::device::luid) {
      if (!has(aspect::ext_intel_device_info_luid))
        throw exception(
            make_error_code(errc::feature_not_supported),
            "The device does not have the ext_intel_device_info_luid aspect");
      return get_info_impl<UR_DEVICE_INFO_LUID>();
    }
    CASE(ext::intel::info::device::node_mask) {
      if (!has(aspect::ext_intel_device_info_node_mask))
        throw exception(make_error_code(errc::feature_not_supported),
                        "The device does not have the "
                        "ext_intel_device_info_node_mask aspect");
      return get_info_impl<UR_DEVICE_INFO_NODE_MASK>();
    }
    else {
      constexpr auto Desc = UrInfoCode<Param>::value;
      return static_cast<typename Param::return_type>(get_info_impl<Desc>());
    }
#undef CASE
  }

  // template version is necessary to make this cacheable (cache lookup needs
  // compile-time data).
  template <aspect Aspect, bool InitializingCache = false> bool has() const {
    if constexpr (decltype(MCache)::has<AspectDesc<Aspect>>() &&
                  !InitializingCache) {
      return MCache.get<AspectDesc<Aspect>>();
    }
#define CASE(ASPECT) else if constexpr (Aspect == aspect::ASPECT)
    CASE(host) {
      // Deprecated
      return false;
    }
    CASE(cpu) { return is_cpu(); }
    CASE(gpu) { return is_gpu(); }
    CASE(accelerator) { return is_accelerator(); }
    CASE(custom) {
      return false;
      // TODO: Implement this for FPGA emulator.
    }
    CASE(emulated) { return false; }
    CASE(host_debuggable) { return false; }
    CASE(fp16) { return has_extension("cl_khr_fp16"); }
    CASE(fp64) { return has_extension("cl_khr_fp64"); }
    CASE(int64_base_atomics) {
      return has_extension("cl_khr_int64_base_atomics");
    }
    CASE(int64_extended_atomics) {
      return has_extension("cl_khr_int64_extended_atomics");
    }
    CASE(atomic64) { return get_info<info::device::atomic64>(); }
    CASE(image) { return get_info<info::device::image_support>(); }
    CASE(online_compiler) {
      return get_info<info::device::is_compiler_available>();
    }
    CASE(online_linker) {
      return get_info<info::device::is_linker_available>();
    }
    CASE(queue_profiling) { return get_info<info::device::queue_profiling>(); }
    CASE(usm_device_allocations) {
      return get_info<info::device::usm_device_allocations>();
    }
    CASE(usm_host_allocations) {
      return get_info<info::device::usm_host_allocations>();
    }
    CASE(ext_intel_mem_channel) {
      return get_info<info::device::ext_intel_mem_channel>();
    }
    CASE(ext_oneapi_cuda_cluster_group) {
      return get_info<info::device::ext_oneapi_cuda_cluster_group>();
    }
    CASE(usm_atomic_host_allocations) {
      return (get_info_impl<UR_DEVICE_INFO_USM_HOST_SUPPORT>() &
              UR_DEVICE_USM_ACCESS_CAPABILITY_FLAG_ATOMIC_CONCURRENT_ACCESS);
    }
    CASE(usm_shared_allocations) {
      return get_info<info::device::usm_shared_allocations>();
    }
    CASE(usm_atomic_shared_allocations) {
      return (get_info_impl<UR_DEVICE_INFO_USM_SINGLE_SHARED_SUPPORT>() &
              UR_DEVICE_USM_ACCESS_CAPABILITY_FLAG_ATOMIC_CONCURRENT_ACCESS);
    }
    CASE(usm_restricted_shared_allocations) {
      return get_info<info::device::usm_restricted_shared_allocations>();
    }
    CASE(usm_system_allocations) {
      return get_info<info::device::usm_system_allocations>();
    }
    CASE(ext_intel_device_id) {
      return has_info_desc(UR_DEVICE_INFO_DEVICE_ID);
    }
    CASE(ext_intel_pci_address) {
      return has_info_desc(UR_DEVICE_INFO_PCI_ADDRESS);
    }
    CASE(ext_intel_gpu_eu_count) {
      return has_info_desc(UR_DEVICE_INFO_GPU_EU_COUNT);
    }
    CASE(ext_intel_gpu_eu_simd_width) {
      return has_info_desc(UR_DEVICE_INFO_GPU_EU_SIMD_WIDTH);
    }
    CASE(ext_intel_gpu_slices) {
      return has_info_desc(UR_DEVICE_INFO_GPU_EU_SLICES);
    }
    CASE(ext_intel_gpu_subslices_per_slice) {
      return has_info_desc(UR_DEVICE_INFO_GPU_SUBSLICES_PER_SLICE);
    }
    CASE(ext_intel_gpu_eu_count_per_subslice) {
      return has_info_desc(UR_DEVICE_INFO_GPU_EU_COUNT_PER_SUBSLICE);
    }
    CASE(ext_intel_gpu_hw_threads_per_eu) {
      return has_info_desc(UR_DEVICE_INFO_GPU_HW_THREADS_PER_EU);
    }
    CASE(ext_intel_free_memory) {
      return has_info_desc(UR_DEVICE_INFO_GLOBAL_MEM_FREE);
    }
    CASE(ext_intel_memory_clock_rate) {
      return has_info_desc(UR_DEVICE_INFO_MEMORY_CLOCK_RATE);
    }
    CASE(ext_intel_memory_bus_width) {
      return has_info_desc(UR_DEVICE_INFO_MEMORY_BUS_WIDTH);
    }
    CASE(ext_intel_device_info_uuid) {
      return has_info_desc(UR_DEVICE_INFO_UUID);
    }
    CASE(ext_intel_device_info_luid) {
      return has_info_desc(UR_DEVICE_INFO_LUID);
    }
    CASE(ext_intel_device_info_node_mask) {
      return has_info_desc(UR_DEVICE_INFO_NODE_MASK);
    }
    CASE(ext_intel_max_mem_bandwidth) {
      // currently not supported
      return false;
    }
    CASE(ext_intel_current_clock_throttle_reasons) {
      return has_info_desc(UR_DEVICE_INFO_CURRENT_CLOCK_THROTTLE_REASONS);
    }
    CASE(ext_intel_fan_speed) {
      return has_info_desc(UR_DEVICE_INFO_FAN_SPEED);
    }
    CASE(ext_intel_power_limits) {
      return has_info_desc(UR_DEVICE_INFO_MIN_POWER_LIMIT) &&
             has_info_desc(UR_DEVICE_INFO_MAX_POWER_LIMIT);
    }
    CASE(ext_oneapi_srgb) { return get_info<info::device::ext_oneapi_srgb>(); }
    CASE(ext_oneapi_native_assert) {
      return get_info_impl<UR_DEVICE_INFO_USE_NATIVE_ASSERT>();
    }
    CASE(ext_oneapi_cuda_async_barrier) {
      return get_info_impl_nocheck<UR_DEVICE_INFO_ASYNC_BARRIER>().value_or(0);
    }
    CASE(ext_intel_legacy_image) {
      return get_info_impl_nocheck<UR_DEVICE_INFO_IMAGE_SUPPORT>().value_or(0);
    }
    CASE(ext_oneapi_bindless_images) {
      return get_info_impl_nocheck<UR_DEVICE_INFO_BINDLESS_IMAGES_SUPPORT_EXP>()
          .value_or(0);
    }
    CASE(ext_oneapi_bindless_images_shared_usm) {
      return get_info_impl_nocheck<
                 UR_DEVICE_INFO_BINDLESS_IMAGES_SHARED_USM_SUPPORT_EXP>()
          .value_or(0);
    }
    CASE(ext_oneapi_bindless_images_1d_usm) {
      return get_info_impl_nocheck<
                 UR_DEVICE_INFO_BINDLESS_IMAGES_1D_USM_SUPPORT_EXP>()
          .value_or(0);
    }
    CASE(ext_oneapi_bindless_images_2d_usm) {
      return get_info_impl_nocheck<
                 UR_DEVICE_INFO_BINDLESS_IMAGES_2D_USM_SUPPORT_EXP>()
          .value_or(0);
    }
    CASE(ext_oneapi_external_memory_import) {
      return get_info_impl_nocheck<
                 UR_DEVICE_INFO_EXTERNAL_MEMORY_IMPORT_SUPPORT_EXP>()
          .value_or(0);
    }
    CASE(ext_oneapi_external_semaphore_import) {
      return get_info_impl_nocheck<
                 UR_DEVICE_INFO_EXTERNAL_SEMAPHORE_IMPORT_SUPPORT_EXP>()
          .value_or(0);
    }
    CASE(ext_oneapi_mipmap) {
      return get_info_impl_nocheck<UR_DEVICE_INFO_MIPMAP_SUPPORT_EXP>()
          .value_or(0);
    }
    CASE(ext_oneapi_mipmap_anisotropy) {
      return get_info_impl_nocheck<
                 UR_DEVICE_INFO_MIPMAP_ANISOTROPY_SUPPORT_EXP>()
          .value_or(0);
    }
    CASE(ext_oneapi_mipmap_level_reference) {
      return get_info_impl_nocheck<
                 UR_DEVICE_INFO_MIPMAP_LEVEL_REFERENCE_SUPPORT_EXP>()
          .value_or(0);
    }
    CASE(ext_oneapi_bindless_sampled_image_fetch_1d_usm) {
      return get_info_impl_nocheck<
                 UR_DEVICE_INFO_BINDLESS_SAMPLED_IMAGE_FETCH_1D_USM_SUPPORT_EXP>()
          .value_or(0);
    }
    CASE(ext_oneapi_bindless_sampled_image_fetch_1d) {
      return get_info_impl_nocheck<
                 UR_DEVICE_INFO_BINDLESS_SAMPLED_IMAGE_FETCH_1D_SUPPORT_EXP>()
          .value_or(0);
    }
    CASE(ext_oneapi_bindless_sampled_image_fetch_2d_usm) {
      return get_info_impl_nocheck<
                 UR_DEVICE_INFO_BINDLESS_SAMPLED_IMAGE_FETCH_2D_USM_SUPPORT_EXP>()
          .value_or(0);
    }
    CASE(ext_oneapi_bindless_sampled_image_fetch_2d) {
      return get_info_impl_nocheck<
                 UR_DEVICE_INFO_BINDLESS_SAMPLED_IMAGE_FETCH_2D_SUPPORT_EXP>()
          .value_or(0);
    }
    CASE(ext_oneapi_bindless_sampled_image_fetch_3d) {
      return get_info_impl_nocheck<
                 UR_DEVICE_INFO_BINDLESS_SAMPLED_IMAGE_FETCH_3D_SUPPORT_EXP>()
          .value_or(0);
    }
    CASE(ext_oneapi_bindless_images_gather) {
      return get_info_impl_nocheck<
                 UR_DEVICE_INFO_BINDLESS_IMAGES_GATHER_SUPPORT_EXP>()
          .value_or(0);
    }
    CASE(ext_oneapi_cubemap) {
      return get_info_impl_nocheck<UR_DEVICE_INFO_CUBEMAP_SUPPORT_EXP>()
          .value_or(0);
    }
    CASE(ext_oneapi_cubemap_seamless_filtering) {
      return get_info_impl_nocheck<
                 UR_DEVICE_INFO_CUBEMAP_SEAMLESS_FILTERING_SUPPORT_EXP>()
          .value_or(0);
    }
    CASE(ext_oneapi_image_array) {
      return get_info_impl_nocheck<UR_DEVICE_INFO_IMAGE_ARRAY_SUPPORT_EXP>()
          .value_or(0);
    }
    CASE(ext_oneapi_unique_addressing_per_dim) {
      return get_info_impl_nocheck<
                 UR_DEVICE_INFO_BINDLESS_UNIQUE_ADDRESSING_PER_DIM_SUPPORT_EXP>()
          .value_or(0);
    }
    CASE(ext_oneapi_bindless_images_sample_1d_usm) {
      return get_info_impl_nocheck<
                 UR_DEVICE_INFO_BINDLESS_SAMPLE_1D_USM_SUPPORT_EXP>()
          .value_or(0);
    }
    CASE(ext_oneapi_bindless_images_sample_2d_usm) {
      return get_info_impl_nocheck<
                 UR_DEVICE_INFO_BINDLESS_SAMPLE_2D_USM_SUPPORT_EXP>()
          .value_or(0);
    }
    CASE(ext_intel_esimd) {
      return get_info_impl_nocheck<UR_DEVICE_INFO_ESIMD_SUPPORT>().value_or(0);
    }
    CASE(ext_oneapi_fragment) {
      return (this->getBackend() == backend::ext_oneapi_level_zero) ||
             (this->getBackend() == backend::opencl) ||
             (this->getBackend() == backend::ext_oneapi_cuda);
    }
    CASE(ext_oneapi_chunk) {
      return (this->getBackend() == backend::ext_oneapi_level_zero) ||
             (this->getBackend() == backend::opencl) ||
             (this->getBackend() == backend::ext_oneapi_cuda);
    }
    CASE(ext_oneapi_tangle) {
      // TODO: tangle_group is not currently supported for CUDA devices. Add
      // when implemented.
      return (this->getBackend() == backend::ext_oneapi_level_zero) ||
             (this->getBackend() == backend::opencl);
    }
    CASE(ext_intel_matrix) {
      using arch = sycl::ext::oneapi::experimental::architecture;
      const arch supported_archs[] = {
          arch::intel_cpu_spr,     arch::intel_cpu_gnr,
          arch::intel_cpu_dmr,     arch::intel_gpu_pvc,
          arch::intel_gpu_dg2_g10, arch::intel_gpu_dg2_g11,
          arch::intel_gpu_dg2_g12, arch::intel_gpu_bmg_g21,
          arch::intel_gpu_lnl_m,   arch::intel_gpu_arl_h,
          arch::intel_gpu_ptl_h,   arch::intel_gpu_ptl_u,
      };
      try {
        return std::any_of(
            std::begin(supported_archs), std::end(supported_archs),
            [=](const arch a) { return this->extOneapiArchitectureIs(a); });
      } catch (const sycl::exception &) {
        // If we're here it means the device does not support architecture
        // querying
        return false;
      }
    }
    CASE(ext_oneapi_is_composite) {
      auto components = CALL_GET_INFO<
          sycl::ext::oneapi::experimental::info::device::component_devices>();
      // Any device with ext_oneapi_is_composite aspect will have at least two
      // constituent component devices.
      return components.size() >= 2;
    }
    CASE(ext_oneapi_is_component) {
      return get_info_impl_nocheck<UR_DEVICE_INFO_COMPOSITE_DEVICE>().value_or(
                 nullptr) != nullptr;
    }
    CASE(ext_oneapi_graph) {
      ur_device_command_buffer_update_capability_flags_t UpdateCapabilities;
      bool CallSuccessful =
          getAdapter().call_nocheck<UrApiKind::urDeviceGetInfo>(
              MDevice, UR_DEVICE_INFO_COMMAND_BUFFER_UPDATE_CAPABILITIES_EXP,
              sizeof(UpdateCapabilities), &UpdateCapabilities,
              nullptr) == UR_RESULT_SUCCESS;
      if (!CallSuccessful) {
        return false;
      }

      ur_device_command_buffer_update_capability_flags_t RequiredCapabilities =
          UR_DEVICE_COMMAND_BUFFER_UPDATE_CAPABILITY_FLAG_KERNEL_ARGUMENTS |
          UR_DEVICE_COMMAND_BUFFER_UPDATE_CAPABILITY_FLAG_LOCAL_WORK_SIZE |
          UR_DEVICE_COMMAND_BUFFER_UPDATE_CAPABILITY_FLAG_GLOBAL_WORK_SIZE |
          UR_DEVICE_COMMAND_BUFFER_UPDATE_CAPABILITY_FLAG_GLOBAL_WORK_OFFSET |
          UR_DEVICE_COMMAND_BUFFER_UPDATE_CAPABILITY_FLAG_KERNEL_HANDLE;

      return has(aspect::ext_oneapi_limited_graph) &&
             (UpdateCapabilities & RequiredCapabilities) ==
                 RequiredCapabilities;
    }
    CASE(ext_oneapi_limited_graph) {
      bool SupportsCommandBuffers = false;
      bool CallSuccessful =
          getAdapter().call_nocheck<UrApiKind::urDeviceGetInfo>(
              MDevice, UR_DEVICE_INFO_COMMAND_BUFFER_SUPPORT_EXP,
              sizeof(SupportsCommandBuffers), &SupportsCommandBuffers,
              nullptr) == UR_RESULT_SUCCESS;
      if (!CallSuccessful) {
        return false;
      }

      return SupportsCommandBuffers;
    }
    CASE(ext_oneapi_private_alloca) {
      // Extension only supported on SPIR-V targets.
      backend be = getBackend();
      return be == sycl::backend::ext_oneapi_level_zero ||
             be == sycl::backend::opencl;
    }
    CASE(ext_oneapi_queue_profiling_tag) {
      return get_info_impl_nocheck<
                 UR_DEVICE_INFO_TIMESTAMP_RECORDING_SUPPORT_EXP>()
          .value_or(0);
    }
    CASE(ext_oneapi_virtual_mem) {
      return get_info_impl_nocheck<UR_DEVICE_INFO_VIRTUAL_MEMORY_SUPPORT>()
          .value_or(0);
    }
    CASE(ext_intel_fpga_task_sequence) { return is_accelerator(); }
    CASE(ext_oneapi_atomic16) {
      // Likely L0 doesn't check it properly. Need to double-check.
      return has_extension("cl_ext_float_atomics");
    }
    CASE(ext_oneapi_virtual_functions) {
      // TODO: move to UR like e.g. aspect::ext_oneapi_virtual_mem
      backend BE = getBackend();
      bool isCompatibleBE = BE == sycl::backend::ext_oneapi_level_zero ||
                            BE == sycl::backend::opencl;
      return (is_cpu() || is_gpu()) && isCompatibleBE;
    }
    CASE(ext_intel_spill_memory_size) {
      backend BE = getBackend();
      bool isCompatibleBE = BE == sycl::backend::ext_oneapi_level_zero;
      return is_gpu() && isCompatibleBE;
    }
    CASE(ext_oneapi_async_memory_alloc) {
      return get_info_impl_nocheck<
                 UR_DEVICE_INFO_ASYNC_USM_ALLOCATIONS_SUPPORT_EXP>()
          .value_or(0);
    }
    CASE(ext_oneapi_exportable_device_mem) {
      return get_info_impl_nocheck<
                 UR_DEVICE_INFO_MEMORY_EXPORT_EXPORTABLE_DEVICE_MEM_EXP>()
          .value_or(0);
    }
    CASE(ext_oneapi_clock_sub_group) {
      return get_info_impl_nocheck<UR_DEVICE_INFO_CLOCK_SUB_GROUP_SUPPORT_EXP>()
          .value_or(0);
    }
    CASE(ext_oneapi_clock_work_group) {
      return get_info_impl_nocheck<
                 UR_DEVICE_INFO_CLOCK_WORK_GROUP_SUPPORT_EXP>()
          .value_or(0);
    }
    CASE(ext_oneapi_clock_device) {
      return get_info_impl_nocheck<UR_DEVICE_INFO_CLOCK_DEVICE_SUPPORT_EXP>()
          .value_or(0);
    }
<<<<<<< HEAD
    CASE(ext_oneapi_ipc_memory) {
      return get_info_impl_nocheck<UR_DEVICE_INFO_IPC_MEMORY_SUPPORT_EXP>()
          .value_or(0);
=======
    CASE(ext_oneapi_is_integrated_gpu) {
      return is_gpu() &&
             get_info_impl_nocheck<UR_DEVICE_INFO_IS_INTEGRATED_GPU>().value_or(
                 0);
>>>>>>> 5f2dfe64
    }
    else {
      return false; // This device aspect has not been implemented yet.
    }

#undef CASE
  }

  bool has(aspect Aspect) const {
    switch (Aspect) {
#define __SYCL_ASPECT(ASPECT, ID)                                              \
  case aspect::ASPECT:                                                         \
    return has<aspect::ASPECT>();
#define __SYCL_ASPECT_DEPRECATED(ASPECT, ID, MSG) __SYCL_ASPECT(ASPECT, ID)
#include <sycl/info/aspects.def>
#include <sycl/info/aspects_deprecated.def>
#undef __SYCL_ASPECT_DEPRECATED
#undef __SYCL_ASPECT
    }
    assert(false && "Why doesn't has<aspect>() cover it?");
    return false;
  }

  /// Queries SYCL queue for SYCL backend-specific information.
  ///
  /// The return type depends on information being queried.
  template <typename Param>
  typename Param::return_type get_backend_info() const;

  /// Check if affinity partitioning by specified domain is supported by
  /// device
  ///
  /// \param AffinityDomain is one of the values described in Table 4.20 of
  /// SYCL Spec
  /// \return true if AffinityDomain is supported by device.
  bool
  is_affinity_supported(info::partition_affinity_domain AffinityDomain) const;

  /// Gets the native handle of the SYCL device.
  ///
  /// \return a native handle.
  ur_native_handle_t getNative() const;

  bool isRootDevice() const { return MRootDevice == nullptr; }

  bool
  extOneapiArchitectureIs(ext::oneapi::experimental::architecture Arch) const {

    return Arch ==
#ifdef __INTEL_PREVIEW_BREAKING_CHANGES
           get_info
#else
           get_info_abi_workaround
#endif
           <ext::oneapi::experimental::info::device::architecture>();
  }

  bool extOneapiArchitectureIs(
      ext::oneapi::experimental::arch_category Category) const {
    std::optional<ext::oneapi::experimental::architecture> CategoryMinArch =
        get_category_min_architecture(Category);
    std::optional<ext::oneapi::experimental::architecture> CategoryMaxArch =
        get_category_max_architecture(Category);
    if (CategoryMinArch.has_value() && CategoryMaxArch.has_value()) {
      auto Arch =
#ifdef __INTEL_PREVIEW_BREAKING_CHANGES
          get_info
#else
          get_info_abi_workaround
#endif
          <ext::oneapi::experimental::info::device::architecture>();
      return CategoryMinArch <= Arch && Arch <= CategoryMaxArch;
    }
    return false;
  }

  bool extOneapiCanBuild(ext::oneapi::experimental::source_language Language);
  bool extOneapiCanCompile(ext::oneapi::experimental::source_language Language);

  // Returns all guarantees that are either equal to guarantee or weaker than
  // it. E.g if guarantee == parallel, it returns the vector {weakly_parallel,
  // parallel}.
  static std::vector<ext::oneapi::experimental::forward_progress_guarantee>
  getProgressGuaranteesUpTo(
      ext::oneapi::experimental::forward_progress_guarantee guarantee) {
    const int forwardProgressGuaranteeSize = 3;
    int guaranteeVal = static_cast<int>(guarantee);
    std::vector<ext::oneapi::experimental::forward_progress_guarantee> res;
    res.reserve(forwardProgressGuaranteeSize - guaranteeVal);
    for (int currentGuarantee = forwardProgressGuaranteeSize - 1;
         currentGuarantee >= guaranteeVal; --currentGuarantee) {
      res.emplace_back(
          static_cast<ext::oneapi::experimental::forward_progress_guarantee>(
              currentGuarantee));
    }
    return res;
  }

  static sycl::ext::oneapi::experimental::forward_progress_guarantee
  getHostProgressGuarantee(
      sycl::ext::oneapi::experimental::execution_scope threadScope,
      sycl::ext::oneapi::experimental::execution_scope coordinationScope);

  sycl::ext::oneapi::experimental::forward_progress_guarantee
  getProgressGuarantee(
      ext::oneapi::experimental::execution_scope threadScope,
      ext::oneapi::experimental::execution_scope coordinationScope) const;

  bool supportsForwardProgress(
      ext::oneapi::experimental::forward_progress_guarantee guarantee,
      ext::oneapi::experimental::execution_scope threadScope,
      ext::oneapi::experimental::execution_scope coordinationScope) const;

  ext::oneapi::experimental::forward_progress_guarantee
  getImmediateProgressGuarantee(
      ext::oneapi::experimental::execution_scope coordination_scope) const;

  /// Gets the current device timestamp
  /// @throw sycl::feature_not_supported if feature is not supported on device
  uint64_t getCurrentDeviceTime();

  /// Get the backend of this device
  backend getBackend() const { return MPlatform.getBackend(); }

  /// @brief  Get the platform impl serving this device
  platform_impl &getPlatformImpl() const { return MPlatform; }

  template <ur_device_info_t Desc>
  std::vector<info::fp_config> get_fp_config() const {
    if (Desc == UR_DEVICE_INFO_HALF_FP_CONFIG &&
        !get_info<info::device::native_vector_width_half>())
      return {};
    if (Desc == UR_DEVICE_INFO_DOUBLE_FP_CONFIG &&
        !get_info<info::device::native_vector_width_double>())
      return {};
    auto bits = get_info_impl<Desc>();

    std::vector<info::fp_config> result;
    using cfg = info::fp_config;
    constexpr std::pair<ur_device_fp_capability_flags_t, cfg> mapping[] = {
        {UR_DEVICE_FP_CAPABILITY_FLAG_DENORM, cfg::denorm},
        {UR_DEVICE_FP_CAPABILITY_FLAG_INF_NAN, cfg::inf_nan},
        {UR_DEVICE_FP_CAPABILITY_FLAG_ROUND_TO_NEAREST, cfg::round_to_nearest},
        {UR_DEVICE_FP_CAPABILITY_FLAG_ROUND_TO_ZERO, cfg::round_to_zero},
        {UR_DEVICE_FP_CAPABILITY_FLAG_ROUND_TO_INF, cfg::round_to_inf},
        {UR_DEVICE_FP_CAPABILITY_FLAG_FMA, cfg::fma},
        {UR_DEVICE_FP_CAPABILITY_FLAG_SOFT_FLOAT, cfg::soft_float},
        {UR_DEVICE_FP_CAPABILITY_FLAG_CORRECTLY_ROUNDED_DIVIDE_SQRT,
         cfg::correctly_rounded_divide_sqrt}};
    for (auto [k, v] : mapping)
      if (bits & k)
        result.push_back(v);
    return result;
  }

  static std::vector<memory_order>
  readMemoryOrderBitfield(ur_memory_order_capability_flags_t bits) {
    std::vector<memory_order> result;
    if (bits & UR_MEMORY_ORDER_CAPABILITY_FLAG_RELAXED)
      result.push_back(memory_order::relaxed);
    if (bits & UR_MEMORY_ORDER_CAPABILITY_FLAG_ACQUIRE)
      result.push_back(memory_order::acquire);
    if (bits & UR_MEMORY_ORDER_CAPABILITY_FLAG_RELEASE)
      result.push_back(memory_order::release);
    if (bits & UR_MEMORY_ORDER_CAPABILITY_FLAG_ACQ_REL)
      result.push_back(memory_order::acq_rel);
    if (bits & UR_MEMORY_ORDER_CAPABILITY_FLAG_SEQ_CST)
      result.push_back(memory_order::seq_cst);
    return result;
  }

  static std::vector<memory_scope>
  readMemoryScopeBitfield(ur_memory_scope_capability_flags_t bits) {
    std::vector<memory_scope> result;
    if (bits & UR_MEMORY_SCOPE_CAPABILITY_FLAG_WORK_ITEM)
      result.push_back(memory_scope::work_item);
    if (bits & UR_MEMORY_SCOPE_CAPABILITY_FLAG_SUB_GROUP)
      result.push_back(memory_scope::sub_group);
    if (bits & UR_MEMORY_SCOPE_CAPABILITY_FLAG_WORK_GROUP)
      result.push_back(memory_scope::work_group);
    if (bits & UR_MEMORY_SCOPE_CAPABILITY_FLAG_DEVICE)
      result.push_back(memory_scope::device);
    if (bits & UR_MEMORY_SCOPE_CAPABILITY_FLAG_SYSTEM)
      result.push_back(memory_scope::system);
    return result;
  }

  ext::oneapi::experimental::architecture get_architecture() const {
    using oneapi_exp_arch = sycl::ext::oneapi::experimental::architecture;

    // Only for NVIDIA and AMD GPU architectures
    constexpr std::pair<const char *, oneapi_exp_arch>
        NvidiaAmdGPUArchitectures[] = {
            {"5.0", oneapi_exp_arch::nvidia_gpu_sm_50},
            {"5.2", oneapi_exp_arch::nvidia_gpu_sm_52},
            {"5.3", oneapi_exp_arch::nvidia_gpu_sm_53},
            {"6.0", oneapi_exp_arch::nvidia_gpu_sm_60},
            {"6.1", oneapi_exp_arch::nvidia_gpu_sm_61},
            {"6.2", oneapi_exp_arch::nvidia_gpu_sm_62},
            {"7.0", oneapi_exp_arch::nvidia_gpu_sm_70},
            {"7.2", oneapi_exp_arch::nvidia_gpu_sm_72},
            {"7.5", oneapi_exp_arch::nvidia_gpu_sm_75},
            {"8.0", oneapi_exp_arch::nvidia_gpu_sm_80},
            {"8.6", oneapi_exp_arch::nvidia_gpu_sm_86},
            {"8.7", oneapi_exp_arch::nvidia_gpu_sm_87},
            {"8.9", oneapi_exp_arch::nvidia_gpu_sm_89},
            {"9.0", oneapi_exp_arch::nvidia_gpu_sm_90},
            {"gfx701", oneapi_exp_arch::amd_gpu_gfx701},
            {"gfx702", oneapi_exp_arch::amd_gpu_gfx702},
            {"gfx703", oneapi_exp_arch::amd_gpu_gfx703},
            {"gfx704", oneapi_exp_arch::amd_gpu_gfx704},
            {"gfx705", oneapi_exp_arch::amd_gpu_gfx705},
            {"gfx801", oneapi_exp_arch::amd_gpu_gfx801},
            {"gfx802", oneapi_exp_arch::amd_gpu_gfx802},
            {"gfx803", oneapi_exp_arch::amd_gpu_gfx803},
            {"gfx805", oneapi_exp_arch::amd_gpu_gfx805},
            {"gfx810", oneapi_exp_arch::amd_gpu_gfx810},
            {"gfx900", oneapi_exp_arch::amd_gpu_gfx900},
            {"gfx902", oneapi_exp_arch::amd_gpu_gfx902},
            {"gfx904", oneapi_exp_arch::amd_gpu_gfx904},
            {"gfx906", oneapi_exp_arch::amd_gpu_gfx906},
            {"gfx908", oneapi_exp_arch::amd_gpu_gfx908},
            {"gfx909", oneapi_exp_arch::amd_gpu_gfx909},
            {"gfx90a", oneapi_exp_arch::amd_gpu_gfx90a},
            {"gfx90c", oneapi_exp_arch::amd_gpu_gfx90c},
            {"gfx940", oneapi_exp_arch::amd_gpu_gfx940},
            {"gfx941", oneapi_exp_arch::amd_gpu_gfx941},
            {"gfx942", oneapi_exp_arch::amd_gpu_gfx942},
            {"gfx1010", oneapi_exp_arch::amd_gpu_gfx1010},
            {"gfx1011", oneapi_exp_arch::amd_gpu_gfx1011},
            {"gfx1012", oneapi_exp_arch::amd_gpu_gfx1012},
            {"gfx1013", oneapi_exp_arch::amd_gpu_gfx1013},
            {"gfx1030", oneapi_exp_arch::amd_gpu_gfx1030},
            {"gfx1031", oneapi_exp_arch::amd_gpu_gfx1031},
            {"gfx1032", oneapi_exp_arch::amd_gpu_gfx1032},
            {"gfx1033", oneapi_exp_arch::amd_gpu_gfx1033},
            {"gfx1034", oneapi_exp_arch::amd_gpu_gfx1034},
            {"gfx1035", oneapi_exp_arch::amd_gpu_gfx1035},
            {"gfx1036", oneapi_exp_arch::amd_gpu_gfx1036},
            {"gfx1100", oneapi_exp_arch::amd_gpu_gfx1100},
            {"gfx1101", oneapi_exp_arch::amd_gpu_gfx1101},
            {"gfx1102", oneapi_exp_arch::amd_gpu_gfx1102},
            {"gfx1103", oneapi_exp_arch::amd_gpu_gfx1103},
            {"gfx1150", oneapi_exp_arch::amd_gpu_gfx1150},
            {"gfx1151", oneapi_exp_arch::amd_gpu_gfx1151},
            {"gfx1200", oneapi_exp_arch::amd_gpu_gfx1200},
            {"gfx1201", oneapi_exp_arch::amd_gpu_gfx1201},
        };

    // Only for Intel GPU architectures
    constexpr std::pair<const int, oneapi_exp_arch> IntelGPUArchitectures[] = {
        {0x02000000, oneapi_exp_arch::intel_gpu_bdw},
        {0x02400009, oneapi_exp_arch::intel_gpu_skl},
        {0x02404009, oneapi_exp_arch::intel_gpu_kbl},
        {0x02408009, oneapi_exp_arch::intel_gpu_cfl},
        {0x0240c000, oneapi_exp_arch::intel_gpu_apl},
        {0x02410000, oneapi_exp_arch::intel_gpu_glk},
        {0x02414000, oneapi_exp_arch::intel_gpu_whl},
        {0x02418000, oneapi_exp_arch::intel_gpu_aml},
        {0x0241c000, oneapi_exp_arch::intel_gpu_cml},
        {0x02c00000, oneapi_exp_arch::intel_gpu_icllp},
        {0x02c08000, oneapi_exp_arch::intel_gpu_ehl},
        {0x03000000, oneapi_exp_arch::intel_gpu_tgllp},
        {0x03004000, oneapi_exp_arch::intel_gpu_rkl},
        {0x03008000, oneapi_exp_arch::intel_gpu_adl_s},
        {0x0300c000, oneapi_exp_arch::intel_gpu_adl_p},
        {0x03010000, oneapi_exp_arch::intel_gpu_adl_n},
        {0x03028000, oneapi_exp_arch::intel_gpu_dg1},
        {0x030dc000, oneapi_exp_arch::intel_gpu_acm_g10}, // A0
        {0x030dc001, oneapi_exp_arch::intel_gpu_acm_g10}, // A1
        {0x030dc004, oneapi_exp_arch::intel_gpu_acm_g10}, // B0
        {0x030dc008, oneapi_exp_arch::intel_gpu_acm_g10}, // C0
        {0x030e0000, oneapi_exp_arch::intel_gpu_acm_g11}, // A0
        {0x030e0004, oneapi_exp_arch::intel_gpu_acm_g11}, // B0
        {0x030e0005, oneapi_exp_arch::intel_gpu_acm_g11}, // B1
        {0x030e4000, oneapi_exp_arch::intel_gpu_acm_g12}, // A0
        {0x030f0000, oneapi_exp_arch::intel_gpu_pvc},     // XL-A0
        {0x030f0001, oneapi_exp_arch::intel_gpu_pvc},     // XL-AOP
        {0x030f0003, oneapi_exp_arch::intel_gpu_pvc},     // XT-A0
        {0x030f0005, oneapi_exp_arch::intel_gpu_pvc},     // XT-B0
        {0x030f0006, oneapi_exp_arch::intel_gpu_pvc},     // XT-B1
        {0x030f0007, oneapi_exp_arch::intel_gpu_pvc},     // XT-C0
        {0x030f4007, oneapi_exp_arch::intel_gpu_pvc_vg},  // C0
        {0x03118000, oneapi_exp_arch::intel_gpu_mtl_u},   // A0
        {0x03118004, oneapi_exp_arch::intel_gpu_mtl_u},   // B0
        {0x0311c000, oneapi_exp_arch::intel_gpu_mtl_h},   // A0
        {0x0311c004, oneapi_exp_arch::intel_gpu_mtl_h},   // B0
        {0x03128000, oneapi_exp_arch::intel_gpu_arl_h},   // A0
        {0x03128004, oneapi_exp_arch::intel_gpu_arl_h},   // B0
        {0x05004000, oneapi_exp_arch::intel_gpu_bmg_g21}, // A0
        {0x05004001, oneapi_exp_arch::intel_gpu_bmg_g21}, // A1
        {0x05004004, oneapi_exp_arch::intel_gpu_bmg_g21}, // B0
        {0x05008000, oneapi_exp_arch::intel_gpu_bmg_g31}, // A0
        {0x05010000, oneapi_exp_arch::intel_gpu_lnl_m},   // A0
        {0x05010001, oneapi_exp_arch::intel_gpu_lnl_m},   // A1
        {0x05010004, oneapi_exp_arch::intel_gpu_lnl_m},   // B0
        {0x07800000, oneapi_exp_arch::intel_gpu_ptl_h},   // A0
        {0x07800004, oneapi_exp_arch::intel_gpu_ptl_h},   // B0
        {0x07804000, oneapi_exp_arch::intel_gpu_ptl_u},   // A0
        {0x07804001, oneapi_exp_arch::intel_gpu_ptl_u},   // A1
        {0x0780c000, oneapi_exp_arch::intel_gpu_wcl},     // A0
    };

    // Only for Intel CPU architectures
    constexpr std::pair<const int, oneapi_exp_arch> IntelCPUArchitectures[] = {
        {8, oneapi_exp_arch::intel_cpu_spr},
        {9, oneapi_exp_arch::intel_cpu_gnr},
        {10, oneapi_exp_arch::intel_cpu_dmr},
    };
    backend CurrentBackend = getBackend();
    auto LookupIPVersion = [&, this](auto &ArchList)
        -> std::optional<ext::oneapi::experimental::architecture> {
      auto DeviceIp = get_info_impl_nocheck<UR_DEVICE_INFO_IP_VERSION>();
      if (!DeviceIp.has_val()) {
        ur_result_t Err = DeviceIp.error();
        if (Err == UR_RESULT_ERROR_UNSUPPORTED_ENUMERATION) {
          // Not all devices support this device info query
          return std::nullopt;
        }
        getAdapter().checkUrResult(Err);
      }

      auto Val = static_cast<int>(DeviceIp.value());
      for (const auto &Item : ArchList) {
        if (Item.first == Val)
          return Item.second;
      }
      return std::nullopt;
    };

    if (is_gpu() && (backend::ext_oneapi_level_zero == CurrentBackend ||
                     backend::opencl == CurrentBackend)) {
      return LookupIPVersion(IntelGPUArchitectures)
          .value_or(ext::oneapi::experimental::architecture::unknown);
    } else if (is_gpu() && (backend::ext_oneapi_cuda == CurrentBackend ||
                            backend::ext_oneapi_hip == CurrentBackend)) {
      auto MapArchIDToArchName = [&](const char *arch) {
        for (const auto &Item : NvidiaAmdGPUArchitectures) {
          if (std::string_view(Item.first) == arch)
            return Item.second;
        }
        return ext::oneapi::experimental::architecture::unknown;
      };
      std::string DeviceArch =
          get_info_impl<UrInfoCode<info::device::version>::value>();
      std::string_view DeviceArchSubstr =
          std::string_view{DeviceArch}.substr(0, DeviceArch.find(":"));
      return MapArchIDToArchName(DeviceArchSubstr.data());
    } else if (is_cpu() && backend::opencl == CurrentBackend) {
      return LookupIPVersion(IntelCPUArchitectures)
          .value_or(ext::oneapi::experimental::architecture::x86_64);
    } // else is not needed
    // TODO: add support of other architectures by extending with else if
    return ext::oneapi::experimental::architecture::unknown;
  }

  std::vector<ext::oneapi::experimental::matrix::combination>
  get_matrix_combinations() const {
    using namespace ext::oneapi::experimental::matrix;
    using namespace ext::oneapi::experimental;
    backend CurrentBackend = getBackend();
    auto get_current_architecture = [this]() -> std::optional<architecture> {
      // this helper lambda ignores all runtime-related exceptions from
      // quering the device architecture. For instance, if device architecture
      // on user's machine is not supported by
      // sycl_ext_oneapi_device_architecture, the runtime exception is
      // omitted, and std::nullopt is returned.
      try {
        return CALL_GET_INFO<
            ext::oneapi::experimental::info::device::architecture>();
      } catch (sycl::exception &e) {
        if (e.code() != errc::runtime)
          std::rethrow_exception(std::make_exception_ptr(e));
      }
      return std::nullopt;
    };
    std::optional<architecture> DeviceArchOpt = get_current_architecture();
    if (!DeviceArchOpt.has_value())
      return {};
    architecture DeviceArch = DeviceArchOpt.value();
    if (architecture::intel_cpu_spr == DeviceArch)
      return {
          {16, 16, 64, 0, 0, 0, matrix_type::uint8, matrix_type::uint8,
           matrix_type::sint32, matrix_type::sint32},
          {16, 16, 64, 0, 0, 0, matrix_type::uint8, matrix_type::sint8,
           matrix_type::sint32, matrix_type::sint32},
          {16, 16, 64, 0, 0, 0, matrix_type::sint8, matrix_type::uint8,
           matrix_type::sint32, matrix_type::sint32},
          {16, 16, 64, 0, 0, 0, matrix_type::sint8, matrix_type::sint8,
           matrix_type::sint32, matrix_type::sint32},
          {16, 16, 32, 0, 0, 0, matrix_type::bf16, matrix_type::bf16,
           matrix_type::fp32, matrix_type::fp32},
      };
    else if (architecture::intel_cpu_gnr == DeviceArch)
      return {
          {16, 16, 64, 0, 0, 0, matrix_type::uint8, matrix_type::uint8,
           matrix_type::sint32, matrix_type::sint32},
          {16, 16, 64, 0, 0, 0, matrix_type::uint8, matrix_type::sint8,
           matrix_type::sint32, matrix_type::sint32},
          {16, 16, 64, 0, 0, 0, matrix_type::sint8, matrix_type::uint8,
           matrix_type::sint32, matrix_type::sint32},
          {16, 16, 64, 0, 0, 0, matrix_type::sint8, matrix_type::sint8,
           matrix_type::sint32, matrix_type::sint32},
          {16, 16, 32, 0, 0, 0, matrix_type::bf16, matrix_type::bf16,
           matrix_type::fp32, matrix_type::fp32},
          {16, 16, 32, 0, 0, 0, matrix_type::fp16, matrix_type::fp16,
           matrix_type::fp32, matrix_type::fp32},
      };
    else if (architecture::intel_cpu_dmr == DeviceArch)
      return {
          {16, 16, 64, 0, 0, 0, matrix_type::uint8, matrix_type::uint8,
           matrix_type::sint32, matrix_type::sint32},
          {16, 16, 64, 0, 0, 0, matrix_type::uint8, matrix_type::sint8,
           matrix_type::sint32, matrix_type::sint32},
          {16, 16, 64, 0, 0, 0, matrix_type::sint8, matrix_type::uint8,
           matrix_type::sint32, matrix_type::sint32},
          {16, 16, 64, 0, 0, 0, matrix_type::sint8, matrix_type::sint8,
           matrix_type::sint32, matrix_type::sint32},
          {16, 16, 32, 0, 0, 0, matrix_type::bf16, matrix_type::bf16,
           matrix_type::fp32, matrix_type::fp32},
          {16, 16, 32, 0, 0, 0, matrix_type::fp16, matrix_type::fp16,
           matrix_type::fp32, matrix_type::fp32},
          {16, 16, 16, 0, 0, 0, matrix_type::tf32, matrix_type::tf32,
           matrix_type::fp32, matrix_type::fp32},
      };
    else if ((architecture::intel_gpu_pvc == DeviceArch) ||
             (architecture::intel_gpu_bmg_g21 == DeviceArch) ||
             (architecture::intel_gpu_lnl_m == DeviceArch) ||
             (architecture::intel_gpu_ptl_h == DeviceArch) ||
             (architecture::intel_gpu_ptl_u == DeviceArch)) {
      std::vector<ext::oneapi::experimental::matrix::combination> pvc_combs = {
          {8, 0, 0, 0, 16, 32, matrix_type::uint8, matrix_type::uint8,
           matrix_type::sint32, matrix_type::sint32},
          {8, 0, 0, 0, 16, 32, matrix_type::uint8, matrix_type::sint8,
           matrix_type::sint32, matrix_type::sint32},
          {8, 0, 0, 0, 16, 32, matrix_type::sint8, matrix_type::uint8,
           matrix_type::sint32, matrix_type::sint32},
          {8, 0, 0, 0, 16, 32, matrix_type::sint8, matrix_type::sint8,
           matrix_type::sint32, matrix_type::sint32},
          {8, 0, 0, 0, 16, 16, matrix_type::fp16, matrix_type::fp16,
           matrix_type::fp32, matrix_type::fp32},
          {8, 0, 0, 0, 16, 16, matrix_type::fp16, matrix_type::fp16,
           matrix_type::fp16, matrix_type::fp32},
          {8, 0, 0, 0, 16, 16, matrix_type::fp16, matrix_type::fp16,
           matrix_type::fp32, matrix_type::fp16},
          {8, 0, 0, 0, 16, 16, matrix_type::fp16, matrix_type::fp16,
           matrix_type::fp16, matrix_type::fp16},
          {0, 0, 0, 16, 16, 16, matrix_type::fp16, matrix_type::fp16,
           matrix_type::fp32, matrix_type::fp32},
          {0, 0, 0, 16, 16, 16, matrix_type::fp16, matrix_type::fp16,
           matrix_type::fp32, matrix_type::fp16},
          {0, 0, 0, 16, 16, 16, matrix_type::fp16, matrix_type::fp16,
           matrix_type::fp16, matrix_type::fp32},
          {0, 0, 0, 16, 16, 16, matrix_type::fp16, matrix_type::fp16,
           matrix_type::fp16, matrix_type::fp16},
          {0, 0, 0, 1, 64, 16, matrix_type::fp16, matrix_type::fp16,
           matrix_type::fp32, matrix_type::fp32},
          {0, 0, 0, 1, 64, 16, matrix_type::fp16, matrix_type::fp16,
           matrix_type::fp16, matrix_type::fp32},
          {0, 0, 0, 1, 64, 16, matrix_type::fp16, matrix_type::fp16,
           matrix_type::fp32, matrix_type::fp16},
          {0, 0, 0, 1, 64, 16, matrix_type::fp16, matrix_type::fp16,
           matrix_type::fp16, matrix_type::fp16},
          {0, 0, 0, 32, 64, 16, matrix_type::fp16, matrix_type::fp16,
           matrix_type::fp32, matrix_type::fp32},
          {0, 0, 0, 32, 64, 16, matrix_type::fp16, matrix_type::fp16,
           matrix_type::fp16, matrix_type::fp32},
          {0, 0, 0, 32, 64, 16, matrix_type::fp16, matrix_type::fp16,
           matrix_type::fp32, matrix_type::fp16},
          {0, 0, 0, 32, 64, 16, matrix_type::fp16, matrix_type::fp16,
           matrix_type::fp16, matrix_type::fp16},
          {0, 0, 0, 1, 64, 32, matrix_type::fp16, matrix_type::fp16,
           matrix_type::fp32, matrix_type::fp32},
          {0, 0, 0, 1, 64, 32, matrix_type::fp16, matrix_type::fp16,
           matrix_type::fp16, matrix_type::fp32},
          {0, 0, 0, 1, 64, 32, matrix_type::fp16, matrix_type::fp16,
           matrix_type::fp32, matrix_type::fp16},
          {0, 0, 0, 1, 64, 32, matrix_type::fp16, matrix_type::fp16,
           matrix_type::fp16, matrix_type::fp16},
          {0, 0, 0, 32, 64, 32, matrix_type::fp16, matrix_type::fp16,
           matrix_type::fp32, matrix_type::fp32},
          {0, 0, 0, 32, 64, 32, matrix_type::fp16, matrix_type::fp16,
           matrix_type::fp16, matrix_type::fp32},
          {0, 0, 0, 32, 64, 32, matrix_type::fp16, matrix_type::fp16,
           matrix_type::fp32, matrix_type::fp16},
          {0, 0, 0, 32, 64, 32, matrix_type::fp16, matrix_type::fp16,
           matrix_type::fp16, matrix_type::fp16},
          {8, 0, 0, 0, 16, 16, matrix_type::bf16, matrix_type::bf16,
           matrix_type::bf16, matrix_type::bf16},
          {8, 0, 0, 0, 16, 16, matrix_type::bf16, matrix_type::bf16,
           matrix_type::fp32, matrix_type::bf16},
          {8, 0, 0, 0, 16, 16, matrix_type::bf16, matrix_type::bf16,
           matrix_type::bf16, matrix_type::fp32},
          {8, 0, 0, 0, 16, 16, matrix_type::bf16, matrix_type::bf16,
           matrix_type::fp32, matrix_type::fp32},
          {0, 0, 0, 16, 16, 16, matrix_type::bf16, matrix_type::bf16,
           matrix_type::fp32, matrix_type::fp32},
          {0, 0, 0, 16, 16, 16, matrix_type::bf16, matrix_type::bf16,
           matrix_type::bf16, matrix_type::fp32},
          {0, 0, 0, 16, 16, 16, matrix_type::bf16, matrix_type::bf16,
           matrix_type::fp32, matrix_type::bf16},
          {0, 0, 0, 16, 16, 16, matrix_type::bf16, matrix_type::bf16,
           matrix_type::bf16, matrix_type::bf16},
          {0, 0, 0, 1, 64, 16, matrix_type::bf16, matrix_type::bf16,
           matrix_type::fp32, matrix_type::fp32},
          {0, 0, 0, 1, 64, 16, matrix_type::bf16, matrix_type::bf16,
           matrix_type::bf16, matrix_type::fp32},
          {0, 0, 0, 1, 64, 16, matrix_type::bf16, matrix_type::bf16,
           matrix_type::fp32, matrix_type::bf16},
          {0, 0, 0, 1, 64, 16, matrix_type::bf16, matrix_type::bf16,
           matrix_type::bf16, matrix_type::bf16},
          {0, 0, 0, 32, 64, 16, matrix_type::bf16, matrix_type::bf16,
           matrix_type::fp32, matrix_type::fp32},
          {0, 0, 0, 32, 64, 16, matrix_type::bf16, matrix_type::bf16,
           matrix_type::bf16, matrix_type::fp32},
          {0, 0, 0, 32, 64, 16, matrix_type::bf16, matrix_type::bf16,
           matrix_type::fp32, matrix_type::bf16},
          {0, 0, 0, 32, 64, 16, matrix_type::bf16, matrix_type::bf16,
           matrix_type::bf16, matrix_type::bf16},
          {0, 0, 0, 1, 64, 32, matrix_type::bf16, matrix_type::bf16,
           matrix_type::fp32, matrix_type::fp32},
          {0, 0, 0, 1, 64, 32, matrix_type::bf16, matrix_type::bf16,
           matrix_type::bf16, matrix_type::fp32},
          {0, 0, 0, 1, 64, 32, matrix_type::bf16, matrix_type::bf16,
           matrix_type::fp32, matrix_type::bf16},
          {0, 0, 0, 1, 64, 32, matrix_type::bf16, matrix_type::bf16,
           matrix_type::bf16, matrix_type::bf16},
          {0, 0, 0, 32, 64, 32, matrix_type::bf16, matrix_type::bf16,
           matrix_type::fp32, matrix_type::fp32},
          {0, 0, 0, 32, 64, 32, matrix_type::bf16, matrix_type::bf16,
           matrix_type::bf16, matrix_type::fp32},
          {0, 0, 0, 32, 64, 32, matrix_type::bf16, matrix_type::bf16,
           matrix_type::fp32, matrix_type::bf16},
          {0, 0, 0, 32, 64, 32, matrix_type::bf16, matrix_type::bf16,
           matrix_type::bf16, matrix_type::bf16},
          {8, 0, 0, 0, 16, 8, matrix_type::tf32, matrix_type::tf32,
           matrix_type::fp32, matrix_type::fp32},
      };
      return pvc_combs;
    } else if ((architecture::intel_gpu_dg2_g10 == DeviceArch) ||
               (architecture::intel_gpu_dg2_g11 == DeviceArch) ||
               (architecture::intel_gpu_dg2_g12 == DeviceArch) ||
               (architecture::intel_gpu_arl_h == DeviceArch))
      return {
          {8, 0, 0, 0, 8, 32, matrix_type::uint8, matrix_type::uint8,
           matrix_type::sint32, matrix_type::sint32},
          {8, 0, 0, 0, 8, 32, matrix_type::uint8, matrix_type::sint8,
           matrix_type::sint32, matrix_type::sint32},
          {8, 0, 0, 0, 8, 32, matrix_type::sint8, matrix_type::uint8,
           matrix_type::sint32, matrix_type::sint32},
          {8, 0, 0, 0, 8, 32, matrix_type::sint8, matrix_type::sint8,
           matrix_type::sint32, matrix_type::sint32},
          {8, 0, 0, 0, 8, 16, matrix_type::fp16, matrix_type::fp16,
           matrix_type::fp32, matrix_type::fp32},
          {8, 0, 0, 0, 8, 16, matrix_type::bf16, matrix_type::bf16,
           matrix_type::fp32, matrix_type::fp32},
          {0, 0, 0, 32, 32, 16, matrix_type::bf16, matrix_type::bf16,
           matrix_type::fp32, matrix_type::fp32},
      };
    else if (architecture::amd_gpu_gfx90a == DeviceArch)
      return {
          {0, 0, 0, 32, 32, 8, matrix_type::fp16, matrix_type::fp16,
           matrix_type::fp32, matrix_type::fp32},
          {0, 0, 0, 16, 16, 16, matrix_type::fp16, matrix_type::fp16,
           matrix_type::fp32, matrix_type::fp32},
          {0, 0, 0, 32, 32, 8, matrix_type::sint8, matrix_type::sint8,
           matrix_type::sint32, matrix_type::sint32},
          {0, 0, 0, 16, 16, 16, matrix_type::sint8, matrix_type::sint8,
           matrix_type::sint32, matrix_type::sint32},
          {0, 0, 0, 32, 32, 8, matrix_type::bf16, matrix_type::bf16,
           matrix_type::fp32, matrix_type::fp32},
          {0, 0, 0, 16, 16, 16, matrix_type::bf16, matrix_type::bf16,
           matrix_type::fp32, matrix_type::fp32},
          {0, 0, 0, 16, 16, 4, matrix_type::fp64, matrix_type::fp64,
           matrix_type::fp64, matrix_type::fp64},
      };
    else if (backend::ext_oneapi_cuda == CurrentBackend) {
      // TODO: Tho following can be simplified when comparison of
      // architectures using < and > will be implemented
      using oneapi_exp_arch = sycl::ext::oneapi::experimental::architecture;
      constexpr std::pair<float, oneapi_exp_arch> NvidiaArchNumbs[] = {
          {5.0, oneapi_exp_arch::nvidia_gpu_sm_50},
          {5.2, oneapi_exp_arch::nvidia_gpu_sm_52},
          {5.3, oneapi_exp_arch::nvidia_gpu_sm_53},
          {6.0, oneapi_exp_arch::nvidia_gpu_sm_60},
          {6.1, oneapi_exp_arch::nvidia_gpu_sm_61},
          {6.2, oneapi_exp_arch::nvidia_gpu_sm_62},
          {7.0, oneapi_exp_arch::nvidia_gpu_sm_70},
          {7.2, oneapi_exp_arch::nvidia_gpu_sm_72},
          {7.5, oneapi_exp_arch::nvidia_gpu_sm_75},
          {8.0, oneapi_exp_arch::nvidia_gpu_sm_80},
          {8.6, oneapi_exp_arch::nvidia_gpu_sm_86},
          {8.7, oneapi_exp_arch::nvidia_gpu_sm_87},
          {8.9, oneapi_exp_arch::nvidia_gpu_sm_89},
          {9.0, oneapi_exp_arch::nvidia_gpu_sm_90},
      };
      auto GetArchNum = [&](const architecture &arch) {
        for (const auto &Item : NvidiaArchNumbs)
          if (Item.second == arch)
            return Item.first;
        return 0.f;
      };
      float ComputeCapability = GetArchNum(DeviceArch);
      std::vector<combination> sm_70_combinations = {
          {0, 0, 0, 16, 16, 16, matrix_type::fp16, matrix_type::fp16,
           matrix_type::fp32, matrix_type::fp32},
          {0, 0, 0, 8, 32, 16, matrix_type::fp16, matrix_type::fp16,
           matrix_type::fp32, matrix_type::fp32},
          {0, 0, 0, 32, 8, 16, matrix_type::fp16, matrix_type::fp16,
           matrix_type::fp32, matrix_type::fp32},
          {0, 0, 0, 16, 16, 16, matrix_type::fp16, matrix_type::fp16,
           matrix_type::fp16, matrix_type::fp16},
          {0, 0, 0, 8, 32, 16, matrix_type::fp16, matrix_type::fp16,
           matrix_type::fp16, matrix_type::fp16},
          {0, 0, 0, 32, 8, 16, matrix_type::fp16, matrix_type::fp16,
           matrix_type::fp16, matrix_type::fp16},
          {0, 0, 0, 16, 16, 16, matrix_type::fp16, matrix_type::fp16,
           matrix_type::fp32, matrix_type::fp16},
          {0, 0, 0, 8, 32, 16, matrix_type::fp16, matrix_type::fp16,
           matrix_type::fp32, matrix_type::fp16},
          {0, 0, 0, 32, 8, 16, matrix_type::fp16, matrix_type::fp16,
           matrix_type::fp32, matrix_type::fp16},
          {0, 0, 0, 16, 16, 16, matrix_type::fp16, matrix_type::fp16,
           matrix_type::fp16, matrix_type::fp32},
          {0, 0, 0, 8, 32, 16, matrix_type::fp16, matrix_type::fp16,
           matrix_type::fp16, matrix_type::fp32},
          {0, 0, 0, 32, 8, 16, matrix_type::fp16, matrix_type::fp16,
           matrix_type::fp16, matrix_type::fp32}};
      std::vector<combination> sm_72_combinations = {
          {0, 0, 0, 16, 16, 16, matrix_type::sint8, matrix_type::sint8,
           matrix_type::sint32, matrix_type::sint32},
          {0, 0, 0, 8, 32, 16, matrix_type::sint8, matrix_type::sint8,
           matrix_type::sint32, matrix_type::sint32},
          {0, 0, 0, 32, 8, 16, matrix_type::sint8, matrix_type::sint8,
           matrix_type::sint32, matrix_type::sint32},
          {0, 0, 0, 16, 16, 16, matrix_type::uint8, matrix_type::uint8,
           matrix_type::sint32, matrix_type::sint32},
          {0, 0, 0, 8, 32, 16, matrix_type::uint8, matrix_type::uint8,
           matrix_type::sint32, matrix_type::sint32},
          {0, 0, 0, 32, 8, 16, matrix_type::uint8, matrix_type::uint8,
           matrix_type::sint32, matrix_type::sint32}};
      std::vector<combination> sm_80_combinations = {
          {0, 0, 0, 16, 16, 8, matrix_type::tf32, matrix_type::tf32,
           matrix_type::fp32, matrix_type::fp32},
          {0, 0, 0, 16, 16, 16, matrix_type::bf16, matrix_type::bf16,
           matrix_type::fp32, matrix_type::fp32},
          {0, 0, 0, 8, 32, 16, matrix_type::bf16, matrix_type::bf16,
           matrix_type::fp32, matrix_type::fp32},
          {0, 0, 0, 32, 8, 16, matrix_type::bf16, matrix_type::bf16,
           matrix_type::fp32, matrix_type::fp32},
          {0, 0, 0, 8, 8, 4, matrix_type::fp64, matrix_type::fp64,
           matrix_type::fp64, matrix_type::fp64}};
      if (ComputeCapability >= 8.0) {
        sm_80_combinations.insert(sm_80_combinations.end(),
                                  sm_72_combinations.begin(),
                                  sm_72_combinations.end());
        sm_80_combinations.insert(sm_80_combinations.end(),
                                  sm_70_combinations.begin(),
                                  sm_70_combinations.end());
        return sm_80_combinations;
      } else if (ComputeCapability >= 7.2) {
        sm_72_combinations.insert(sm_72_combinations.end(),
                                  sm_70_combinations.begin(),
                                  sm_70_combinations.end());
        return sm_72_combinations;
      } else if (ComputeCapability >= 7.0)
        return sm_70_combinations;
    }
    return {};
  }

private:
  ur_device_handle_t MDevice = 0;
  // This is used for getAdapter so should be above other properties.
  platform_impl &MPlatform;

  std::shared_mutex MDeviceHostBaseTimeMutex;
  std::pair<uint64_t, uint64_t> MDeviceHostBaseTime{0, 0};

  const ur_device_handle_t MRootDevice;

  // Order of caches matters! UR must come before SYCL info descriptors (because
  // get_info calls get_info_impl but the opposite never happens) and both
  // should come before aspects.
  //
  // To make an addition property cacheable just expand one of the caches below
  // with that property, no other changes should be necessary.
  mutable JointCache<
      UREagerCache<UR_DEVICE_INFO_TYPE, UR_DEVICE_INFO_USE_NATIVE_ASSERT,
                   UR_DEVICE_INFO_EXTENSIONS>, //
      URCallOnceCache<UR_DEVICE_INFO_NAME,
                      // USM:
                      UR_DEVICE_INFO_USM_DEVICE_SUPPORT,
                      UR_DEVICE_INFO_USM_HOST_SUPPORT,
                      UR_DEVICE_INFO_USM_SINGLE_SHARED_SUPPORT,
                      UR_DEVICE_INFO_USM_CROSS_SHARED_SUPPORT,
                      UR_DEVICE_INFO_USM_SYSTEM_SHARED_SUPPORT,
                      //
                      UR_DEVICE_INFO_ATOMIC_64>, //
      EagerCache<InfoInitializer>,               //
      CallOnceCache<InfoInitializer,
                    ext::oneapi::experimental::info::device::architecture>, //
      AspectCache<EagerCache, aspect::fp16, aspect::fp64,
                  aspect::int64_base_atomics, aspect::int64_extended_atomics,
                  aspect::ext_oneapi_atomic16>,
      AspectCache<
          CallOnceCache,
          // Slow, >100ns (for baseline cached ~30..40ns):
          aspect::ext_intel_pci_address, aspect::ext_intel_gpu_eu_count,
          aspect::ext_intel_free_memory, aspect::ext_intel_fan_speed,
          aspect::ext_intel_power_limits,
          // medium-slow, 60-90ns (for baseline cached ~30..40ns):
          aspect::ext_intel_gpu_eu_simd_width, aspect::ext_intel_gpu_slices,
          aspect::ext_intel_gpu_subslices_per_slice,
          aspect::ext_intel_gpu_eu_count_per_subslice,
          aspect::ext_intel_device_info_uuid,
          aspect::ext_intel_gpu_hw_threads_per_eu,
          aspect::ext_intel_memory_clock_rate,
          aspect::ext_intel_memory_bus_width,
          aspect::ext_oneapi_bindless_images,
          aspect::ext_oneapi_bindless_images_1d_usm,
          aspect::ext_oneapi_bindless_images_2d_usm,
          aspect::ext_oneapi_is_composite, aspect::ext_oneapi_is_component>>
      MCache;

}; // class device_impl

using devices_iterator = variadic_iterator<
    device, std::vector<std::shared_ptr<device_impl>>::const_iterator,
    std::vector<device>::const_iterator,
    std::vector<device_impl *>::const_iterator, device_impl *>;

class devices_range : public iterator_range<devices_iterator> {
private:
  using Base = iterator_range<devices_iterator>;

public:
  using Base::Base;
  template <typename Container>
  decltype(std::declval<Base>().to<Container>()) to() const {
    return this->Base::to<Container>();
  }

  template <typename Container>
  std::enable_if_t<std::is_same_v<Container, std::vector<ur_device_handle_t>>,
                   Container>
  to() const {
    std::vector<ur_device_handle_t> DeviceHandles;
    DeviceHandles.reserve(size());
    std::transform(begin(), end(), std::back_inserter(DeviceHandles),
                   [](device_impl &Dev) { return Dev.getHandleRef(); });
    return DeviceHandles;
  }
};

#ifndef __INTEL_PREVIEW_BREAKING_CHANGES
template <typename Param>
typename Param::return_type device_impl::get_info() const {
  return get_info_abi_workaround<Param>();
}

#define EXPORT_GET_INFO(PARAM)                                                 \
  template <>                                                                  \
  __SYCL_EXPORT PARAM::return_type device_impl::get_info<PARAM>() const;

// clang-format off
EXPORT_GET_INFO(ext::intel::info::device::device_id)
EXPORT_GET_INFO(ext::intel::info::device::pci_address)
EXPORT_GET_INFO(ext::intel::info::device::gpu_eu_count)
EXPORT_GET_INFO(ext::intel::info::device::gpu_eu_simd_width)
EXPORT_GET_INFO(ext::intel::info::device::gpu_slices)
EXPORT_GET_INFO(ext::intel::info::device::gpu_subslices_per_slice)
EXPORT_GET_INFO(ext::intel::info::device::gpu_eu_count_per_subslice)
EXPORT_GET_INFO(ext::intel::info::device::gpu_hw_threads_per_eu)
EXPORT_GET_INFO(ext::intel::info::device::max_mem_bandwidth)
EXPORT_GET_INFO(ext::intel::info::device::uuid)
EXPORT_GET_INFO(ext::intel::info::device::free_memory)
EXPORT_GET_INFO(ext::intel::info::device::memory_clock_rate)
EXPORT_GET_INFO(ext::intel::info::device::memory_bus_width)
EXPORT_GET_INFO(ext::intel::info::device::max_compute_queue_indices)
EXPORT_GET_INFO(ext::intel::esimd::info::device::has_2d_block_io_support)
EXPORT_GET_INFO(ext::intel::info::device::current_clock_throttle_reasons)
EXPORT_GET_INFO(ext::intel::info::device::fan_speed)
EXPORT_GET_INFO(ext::intel::info::device::min_power_limit)
EXPORT_GET_INFO(ext::intel::info::device::max_power_limit)

EXPORT_GET_INFO(ext::codeplay::experimental::info::device::supports_fusion)
EXPORT_GET_INFO(ext::codeplay::experimental::info::device::max_registers_per_work_group)

EXPORT_GET_INFO(ext::oneapi::experimental::info::device::max_global_work_groups)
EXPORT_GET_INFO(ext::oneapi::experimental::info::device::max_work_groups<1>)
EXPORT_GET_INFO(ext::oneapi::experimental::info::device::max_work_groups<2>)
EXPORT_GET_INFO(ext::oneapi::experimental::info::device::max_work_groups<3>)
EXPORT_GET_INFO(ext::oneapi::experimental::info::device::work_group_progress_capabilities<ext::oneapi::experimental::execution_scope::root_group>)
EXPORT_GET_INFO(ext::oneapi::experimental::info::device::sub_group_progress_capabilities<ext::oneapi::experimental::execution_scope::root_group>)
EXPORT_GET_INFO(ext::oneapi::experimental::info::device::sub_group_progress_capabilities<ext::oneapi::experimental::execution_scope::work_group>)
EXPORT_GET_INFO(ext::oneapi::experimental::info::device::work_item_progress_capabilities<ext::oneapi::experimental::execution_scope::root_group>)
EXPORT_GET_INFO(ext::oneapi::experimental::info::device::work_item_progress_capabilities<ext::oneapi::experimental::execution_scope::work_group>)
EXPORT_GET_INFO(ext::oneapi::experimental::info::device::work_item_progress_capabilities<ext::oneapi::experimental::execution_scope::sub_group>)
EXPORT_GET_INFO(ext::oneapi::experimental::info::device::architecture)
EXPORT_GET_INFO(ext::oneapi::experimental::info::device::matrix_combinations)
EXPORT_GET_INFO(ext::oneapi::experimental::info::device::image_row_pitch_align)
EXPORT_GET_INFO(ext::oneapi::experimental::info::device::max_image_linear_row_pitch)
EXPORT_GET_INFO(ext::oneapi::experimental::info::device::max_image_linear_width)
EXPORT_GET_INFO(ext::oneapi::experimental::info::device::max_image_linear_height)
EXPORT_GET_INFO(ext::oneapi::experimental::info::device::mipmap_max_anisotropy)
EXPORT_GET_INFO(ext::oneapi::experimental::info::device::component_devices)
EXPORT_GET_INFO(ext::oneapi::experimental::info::device::composite_device)
EXPORT_GET_INFO(ext::oneapi::info::device::num_compute_units)
// clang-format on

#undef EXPORT_GET_INFO
#endif

#undef CALL_GET_INFO
} // namespace detail
} // namespace _V1
} // namespace sycl<|MERGE_RESOLUTION|>--- conflicted
+++ resolved
@@ -1592,16 +1592,14 @@
       return get_info_impl_nocheck<UR_DEVICE_INFO_CLOCK_DEVICE_SUPPORT_EXP>()
           .value_or(0);
     }
-<<<<<<< HEAD
-    CASE(ext_oneapi_ipc_memory) {
-      return get_info_impl_nocheck<UR_DEVICE_INFO_IPC_MEMORY_SUPPORT_EXP>()
-          .value_or(0);
-=======
     CASE(ext_oneapi_is_integrated_gpu) {
       return is_gpu() &&
              get_info_impl_nocheck<UR_DEVICE_INFO_IS_INTEGRATED_GPU>().value_or(
                  0);
->>>>>>> 5f2dfe64
+    }
+    CASE(ext_oneapi_ipc_memory) {
+      return get_info_impl_nocheck<UR_DEVICE_INFO_IPC_MEMORY_SUPPORT_EXP>()
+          .value_or(0);
     }
     else {
       return false; // This device aspect has not been implemented yet.
