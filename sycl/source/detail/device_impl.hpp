--- conflicted
+++ resolved
@@ -61,11 +61,7 @@
   ///
   /// For host device an exception is thrown
   ///
-<<<<<<< HEAD
-  /// \return non-constant reference to PI device
-=======
   /// \return non-constant reference to UR device
->>>>>>> cab52ab7
   ur_device_handle_t &getHandleRef() {
     if (MIsHostDevice)
       throw invalid_object_error("This instance of device is a host instance",
@@ -78,11 +74,7 @@
   ///
   /// For host device an exception is thrown
   ///
-<<<<<<< HEAD
-  /// \return constant reference to PI device
-=======
   /// \return constant reference to UR device
->>>>>>> cab52ab7
   const ur_device_handle_t &getHandleRef() const {
     if (MIsHostDevice)
       throw invalid_object_error("This instance of device is a host instance",
