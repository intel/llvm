//==----------------- device_impl.hpp - SYCL device ------------------------==//
//
// Part of the LLVM Project, under the Apache License v2.0 with LLVM Exceptions.
// See https://llvm.org/LICENSE.txt for license information.
// SPDX-License-Identifier: Apache-2.0 WITH LLVM-exception
//
//===----------------------------------------------------------------------===//

#pragma once

#include <detail/helpers.hpp>
#include <detail/platform_impl.hpp>
#include <detail/program_manager/program_manager.hpp>
#include <sycl/aspects.hpp>
#include <sycl/detail/cl.h>
#include <sycl/detail/ur.hpp>
#include <sycl/ext/oneapi/experimental/device_architecture.hpp>
#include <sycl/ext/oneapi/experimental/forward_progress.hpp>
#include <sycl/info/info_desc.hpp>
#include <sycl/kernel_bundle.hpp>
#include <sycl/platform.hpp>

#include <memory>
#include <mutex>
#include <shared_mutex>
#include <utility>

namespace sycl {
inline namespace _V1 {

namespace detail {

inline info::partition_property
ConvertPartitionProperty(const ur_device_partition_t &Partition) {
  switch (Partition) {
  case UR_DEVICE_PARTITION_EQUALLY:
    return info::partition_property::partition_equally;
  case UR_DEVICE_PARTITION_BY_COUNTS:
    return info::partition_property::partition_by_counts;
  case UR_DEVICE_PARTITION_BY_AFFINITY_DOMAIN:
    return info::partition_property::partition_by_affinity_domain;
  case UR_DEVICE_PARTITION_BY_CSLICE:
    return info::partition_property::ext_intel_partition_by_cslice;
  default:
    return info::partition_property::no_partition;
  }
}

inline info::partition_affinity_domain
ConvertAffinityDomain(const ur_device_affinity_domain_flags_t Domain) {
  switch (Domain) {
  case UR_DEVICE_AFFINITY_DOMAIN_FLAG_NUMA:
    return info::partition_affinity_domain::numa;
  case UR_DEVICE_AFFINITY_DOMAIN_FLAG_L1_CACHE:
    return info::partition_affinity_domain::L1_cache;
  case UR_DEVICE_AFFINITY_DOMAIN_FLAG_L2_CACHE:
    return info::partition_affinity_domain::L2_cache;
  case UR_DEVICE_AFFINITY_DOMAIN_FLAG_L3_CACHE:
    return info::partition_affinity_domain::L3_cache;
  case UR_DEVICE_AFFINITY_DOMAIN_FLAG_L4_CACHE:
    return info::partition_affinity_domain::L4_cache;
  default:
    return info::partition_affinity_domain::not_applicable;
  }
}

// Note that UR's enums have weird *_FORCE_UINT32 values, we ignore them in the
// callers. But we also can't write a fully-covered switch without mentioning it
// there, which wouldn't make any sense. As such, ensure that "real" values
// match and then just `static_cast` them (in the caller).
template <typename T0, typename T1>
constexpr bool enums_match(std::initializer_list<T0> l0,
                           std::initializer_list<T1> l1) {
  using U0 = std::underlying_type_t<T0>;
  using U1 = std::underlying_type_t<T1>;
  using C = std::common_type_t<U0, U1>;
  // std::equal isn't constexpr until C++20.
  if (l0.size() != l1.size())
    return false;
  auto i0 = l0.begin();
  auto e = l0.end();
  auto i1 = l1.begin();
  for (; i0 != e; ++i0, ++i1)
    if (static_cast<C>(*i0) != static_cast<C>(*i1))
      return false;
  return true;
}

// Forward declaration
class platform_impl;

// This could be a private member of the class, but old gcc can't handle that.
template <typename> static constexpr bool is_std_vector_v = false;
template <typename T>
static constexpr bool is_std_vector_v<std::vector<T>> = true;

template <ur_device_info_t Desc> static constexpr auto ur_ret_type_impl() {
  if constexpr (false) {
  }
#define MAP(VALUE, ...) else if constexpr (Desc == VALUE) return __VA_ARGS__{};
#include "ur_device_info_ret_types.inc"
#undef MAP
}

template <ur_device_info_t Desc>
using ur_ret_type = decltype(ur_ret_type_impl<Desc>());

// TODO: Make code thread-safe
class device_impl : public std::enable_shared_from_this<device_impl> {
  struct private_tag {
    explicit private_tag() = default;
  };
  friend class platform_impl;

  bool has_info_desc(ur_device_info_t Desc) const {
    size_t return_size = 0;
    return getAdapter().call_nocheck<UrApiKind::urDeviceGetInfo>(
               MDevice, Desc, 0u, nullptr, &return_size) == UR_RESULT_SUCCESS;
  }

  // This should really be
  //   std::expected<ReturnT, ur_result_t>
  // but we don't have C++23. Emulate close enough with as little code as
  // possible.
  template <typename T, typename E>
  struct expected : public std::variant<T, E> {
    using base = std::variant<T, E>;
    using base::base;

    bool has_val() const { return this->index() == 0; }
    template <typename U> T value_or(U &&default_value) const {
      if (auto *p = std::get_if<0>(static_cast<const base *>(this)))
        return *p;
      else
        return std::forward<U>(default_value);
    }
    template <typename G> E error_or(G &&default_error) const {
      if (auto *p = std::get_if<1>(static_cast<const base *>(this)))
        return *p;
      else
        return std::forward<G>(default_error);
    }
    T value() const { return std::get<0>(*static_cast<const base *>(this)); }
    E error() const { return std::get<1>(*static_cast<const base *>(this)); }
  };

  template <ur_device_info_t Desc>
  expected<ur_ret_type<Desc>, ur_result_t> get_info_impl_nocheck() const {
    using ur_ret_t = ur_ret_type<Desc>;
    static_assert(!std::is_same_v<ur_ret_t, std::string>,
                  "Wasn't needed before.");
    if constexpr (is_std_vector_v<ur_ret_t>) {
      static_assert(
          !check_type_in_v<typename ur_ret_t::value_type, bool, std::string>);
      size_t ResultSize = 0;
      ur_result_t Error = getAdapter().call_nocheck<UrApiKind::urDeviceGetInfo>(
          getHandleRef(), Desc, 0u, nullptr, &ResultSize);
      if (Error != UR_RESULT_SUCCESS)
        return {Error};
      if (ResultSize == 0)
        return {ur_ret_t{}};

      ur_ret_t Result(ResultSize / sizeof(typename ur_ret_t::value_type));
      Error = getAdapter().call_nocheck<UrApiKind::urDeviceGetInfo>(
          getHandleRef(), Desc, ResultSize, Result.data(), nullptr);
      if (Error != UR_RESULT_SUCCESS)
        return {Error};
      return {Result};
    } else {
      ur_ret_t Result;
      ur_result_t Error = getAdapter().call_nocheck<UrApiKind::urDeviceGetInfo>(
          getHandleRef(), Desc, sizeof(Result), &Result, nullptr);
      if (Error == UR_RESULT_SUCCESS)
        return {Result};
      else
        return {Error};
    }
  }

  template <ur_device_info_t Desc, bool InitializingCache = false>
  decltype(auto) get_info_impl() const {
    if constexpr (decltype(MCache)::has<URDesc<Desc>>() && !InitializingCache) {
      return MCache.get<URDesc<Desc>>();
    } else {
      using ur_ret_t = ur_ret_type<Desc>;
      if constexpr (std::is_same_v<ur_ret_t, std::string>) {
        return urGetInfoString<UrApiKind::urDeviceGetInfo>(*this, Desc);
      } else if constexpr (is_std_vector_v<ur_ret_t>) {
        size_t ResultSize = 0;
        getAdapter().call<UrApiKind::urDeviceGetInfo>(getHandleRef(), Desc, 0u,
                                                      nullptr, &ResultSize);
        if (ResultSize == 0)
          return ur_ret_t{};

        ur_ret_t Result(ResultSize / sizeof(typename ur_ret_t::value_type));
        getAdapter().call<UrApiKind::urDeviceGetInfo>(
            getHandleRef(), Desc, ResultSize, Result.data(), nullptr);
        return Result;
      } else {
        ur_ret_t Result;
        getAdapter().call<UrApiKind::urDeviceGetInfo>(
            getHandleRef(), Desc, sizeof(Result), &Result, nullptr);
        return Result;
      }
    }
  }

  // Define some helpers to cache properties. We use the same template
  // implementation for both SYCL information descriptors and raw calls to
  // `urDeviceGetInfo` by wrapping latter's `ur_device_info_t Desc` into a
  // wrapper class (to go from values to types, as we don't have universal
  // template parameters yet).
  //
  // Note that some modifications are also done in `get_info` and
  // `get_info_impl` so this caching is a part of device_impl implementation and
  // all the infrastructure should legitimally be as a class member.
  //
  // See `MCache` data member below for instruction how to make a property
  // cached.

  // Eager - initialize the value right in the device_impl's ctor.
  template <typename Desc> struct EagerCached {
    const typename Desc::return_type value;
  };

  // We optimize `init` signature so that it could be immediately
  // passed to `std::call_once` in the `CallOnceCached` below with an
  // expectation that it's easier to inline this lambda than outline a
  // creation of lambda in `CallOnceCached` if we'd be forced to have
  // one if `init` returned by value.
  //
  // Can't be an inline lambda because old gcc had a bug:
  // https://godbolt.org/z/h5K9TYceK.
  template <typename Desc, typename Initializer>
  static typename Desc::return_type getInitValue(device_impl &device) {
    typename Desc::return_type value;
    Initializer::template init<Desc>(device, value);
    return value;
  }

  template <typename Initializer, typename... Descs>
  struct EagerCache : EagerCached<Descs>... {
    EagerCache(device_impl &device)
        : EagerCached<Descs>{getInitValue<Descs, Initializer>(device)}... {}

    template <typename Desc> static constexpr bool has() {
      return ((std::is_same_v<Desc, Descs> || ...));
    }

    template <typename Desc> decltype(auto) get() const {
      // Extra parentheses to return as reference (see `decltype(auto)`).
      return (static_cast<const EagerCached<Desc> *>(this)->value);
    }
  };

#if defined(_GLIBCXX_RELEASE)
  // libstdc++'s std::call_once is significantly slower than libc++
  // implementation (30-40ns for libc++ CallOnceCache/EagerCache vs 50-60ns for
  // CallOnceCache when using libstdc++ for queries of simple types like
  // `ur_device_usm_access_capability_flags_t`). libc++ implements it via
  // `__cxa_guard_*` (same as function static variables initialization) but
  // libstdc++ cannot do that without an ABI break:
  // https://gcc.gnu.org/bugzilla/show_bug.cgi?id=66146#c53.
  //
  // We do care about performance of the fast path and can pay extra costs in
  // memory/slow-down during single init call, so add an extra flag to optimize.
#define GUARD_STD_CALL_ONCE_WITH_EXTRA_CHECK 1
#else
#define GUARD_STD_CALL_ONCE_WITH_EXTRA_CHECK 0
#endif

  // CallOnce - initialize on first query, but exactly once so that we could
  // return cached values by reference. Important for `std::vector` /
  // `std::string` values where returning cached values by value would cause
  // heap allocations.
  template <typename Desc> struct CallOnceCached {
    std::once_flag flag;
    typename Desc::return_type value;
#if GUARD_STD_CALL_ONCE_WITH_EXTRA_CHECK
    std::atomic_bool initialized = false;
#endif
  };

  template <typename Initializer, typename... Descs>
  struct CallOnceCache : public CallOnceCached<Descs>... {
    device_impl &device;

    CallOnceCache(device_impl &device) : device(device) {}

    template <typename Desc> static constexpr bool has() {
      return ((std::is_same_v<Desc, Descs> || ...));
    }

    template <typename Desc> decltype(auto) get() {
      auto &Entry = *static_cast<CallOnceCached<Desc> *>(this);
#if GUARD_STD_CALL_ONCE_WITH_EXTRA_CHECK
      if (!Entry.initialized.load(std::memory_order_acquire)) {
        std::call_once(Entry.flag, [&]() {
          Initializer::template init<Desc>(device, Entry.value);
          Entry.initialized.store(true, std::memory_order_release);
        });
      }
#else
      std::call_once(Entry.flag, Initializer::template init<Desc>, device,
                     Entry.value);
#endif
      // Extra parentheses to return as reference (see `decltype(auto)`).
      return (std::as_const(Entry.value));
    }
  };

#undef GUARD_STD_CALL_ONCE_WITH_EXTRA_CHECK

  // get_info and get_info_impl need to know if a particular query is cacheable.
  // It's easier if all the cache instances (eager/call-once * UR/SYCL) are
  // merged into a single object.
  template <typename... Caches> struct JointCache : public Caches... {
    JointCache(device_impl &device) : Caches(device)... {}

    template <typename Desc> static constexpr bool has() {
      // GCC 7.* had a bug: https://godbolt.org/z/cKeoTqMba, workaround it by
      // not performing extra checks. Builds with unaffected compilers would
      // catch all the issues.
#if !(defined(__GNUC__) && !defined(__clang__)) || (__GNUC__ >= 8)
      constexpr int NumFound = []() constexpr {
        int found = 0;
        (((found = Caches::template has<Desc>() ? found + 1 : found), ...));
        return found;
      }();
      static_assert(NumFound <= 1,
                    "Multiple caches must not contain the same descriptor");
      return NumFound == 1;
#else
      return ((Caches::template has<Desc>() || ...));
#endif
    }

    template <typename Desc> decltype(auto) get() {
      static_assert(has<Desc>());
      constexpr auto Idx = []() constexpr {
        int i = 0;
        int found = 0;
        (((found = Caches::template has<Desc>() ? i : found, ++i), ...));
        return found;
      }();
      return nth_type_t<Idx, Caches...>::template get<Desc>();
    }

    //  Can't provide `has<ur_device_info_t>`/`has<aspect>` (or similar for
    //  `get`) due to MSVC bug: https://godbolt.org/z/s6bP6qK4f.
  };

  // With generic infrastructure above finished, provide the customization
  // points:

  struct InfoInitializer {
    template <typename Desc>
    static void init(device_impl &device, typename Desc::return_type &value) {
      value = device.
#ifdef __INTEL_PREVIEW_BREAKING_CHANGES
              get_info
#else
              get_info_abi_workaround
#endif
              <Desc, true /* InitializingCache */>();
    }
  };

  template <ur_device_info_t Desc> struct URDesc {
    using return_type = ur_ret_type<Desc>;
    static constexpr ur_device_info_t UR_DESC = Desc;
  };

  struct URInfoInitializer {
    template <typename Desc>
    static void init(device_impl &device, typename Desc::return_type &value) {
      value =
          device.get_info_impl<Desc::UR_DESC, true /* InitializingCache */>();
    }
  };

  template <template <typename...> typename Cache, ur_device_info_t... Descs>
  using URCache = Cache<URInfoInitializer, URDesc<Descs>...>;

  template <ur_device_info_t... Descs>
  using UREagerCache = URCache<EagerCache, Descs...>;
  template <ur_device_info_t... Descs>
  using URCallOnceCache = URCache<CallOnceCache, Descs...>;

  template <aspect Aspect_> struct AspectDesc {
    using return_type = bool;
    static constexpr aspect Aspect = Aspect_;
  };

  struct AspectInitializer {
    template <typename AspectDesc>
    static void init(device_impl &device, bool &value) {
      value = device.has<AspectDesc::Aspect, true /* InitializingCache */>();
    }
  };

  template <template <typename...> typename Cache, aspect... Aspects>
  using AspectCache = Cache<AspectInitializer, AspectDesc<Aspects>...>;

public:
  /// Constructs a SYCL device instance using the provided
  /// UR device instance.
  //
  // Must be called through `platform_impl::getOrMakeDeviceImpl` only.
  // `private_tag` ensures that is true.
  explicit device_impl(ur_device_handle_t Device, platform_impl &Platform,
                       private_tag);

  ~device_impl();

  /// Get instance of OpenCL device
  ///
  /// \return a valid cl_device_id instance in accordance with the
  /// requirements described in 4.3.1.
  cl_device_id get() const;

  /// Get reference to UR device
  ///
  /// For host device an exception is thrown
  ///
  /// \return non-constant reference to UR device
  ur_device_handle_t &getHandleRef() { return MDevice; }

  /// Get constant reference to UR device
  ///
  /// For host device an exception is thrown
  ///
  /// \return constant reference to UR device
  const ur_device_handle_t &getHandleRef() const { return MDevice; }

  /// Check if device is a CPU device
  ///
  /// \return true if SYCL device is a CPU device
  bool is_cpu() const {
    return get_info_impl<UR_DEVICE_INFO_TYPE>() == UR_DEVICE_TYPE_CPU;
  }

  /// Check if device is a GPU device
  ///
  /// \return true if SYCL device is a GPU device
  bool is_gpu() const {
    return get_info_impl<UR_DEVICE_INFO_TYPE>() == UR_DEVICE_TYPE_GPU;
  }

  /// Check if device is an accelerator device
  ///
  /// \return true if SYCL device is an accelerator device
  bool is_accelerator() const {
    return get_info_impl<UR_DEVICE_INFO_TYPE>() == UR_DEVICE_TYPE_FPGA;
  }

  /// Get associated SYCL platform
  ///
  /// If this SYCL device is an OpenCL device then the SYCL platform
  /// must encapsulate the OpenCL cl_plaform_id associated with the
  /// underlying OpenCL cl_device_id of this SYCL device. If this SYCL device
  /// is a host device then the SYCL platform must be a host platform.
  /// The value returned must be equal to that returned
  /// by get_info<info::device::platform>().
  ///
  /// \return The associated SYCL platform.
  platform get_platform() const;

  /// \return the associated adapter with this device.
  adapter_impl &getAdapter() const { return MPlatform->getAdapter(); }

  /// Check SYCL extension support by device
  ///
  /// \param ExtensionName is a name of queried extension.
  /// \return true if SYCL device supports the extension.
  bool has_extension(const std::string &ExtensionName) const;

  std::vector<device>
  create_sub_devices(const ur_device_partition_properties_t *Properties,
                     size_t SubDevicesCount) const;

  /// Partition device into sub devices
  ///
  /// If this SYCL device does not support
  /// info::partition_property::partition_equally a feature_not_supported
  /// exception must be thrown.
  ///
  /// \param ComputeUnits is a desired count of compute units in each sub
  /// device.
  /// \return A vector class of sub devices partitioned equally from this
  /// SYCL device based on the ComputeUnits parameter.
  std::vector<device> create_sub_devices(size_t ComputeUnits) const;

  /// Partition device into sub devices
  ///
  /// If this SYCL device does not support
  /// info::partition_property::partition_by_counts a feature_not_supported
  /// exception must be thrown.
  ///
  /// \param Counts is a std::vector of desired compute units in sub devices.
  /// \return a std::vector of sub devices partitioned from this SYCL device
  /// by count sizes based on the Counts parameter.
  std::vector<device>
  create_sub_devices(const std::vector<size_t> &Counts) const;

  /// Partition device into sub devices
  ///
  /// If this SYCL device does not support
  /// info::partition_property::partition_by_affinity_domain or the SYCL
  /// device does not support info::affinity_domain provided a
  /// feature_not_supported exception must be thrown.
  ///
  /// \param AffinityDomain is one of the values described in Table 4.20 of
  /// SYCL Spec
  /// \return a vector class of sub devices partitioned from this SYCL device
  /// by affinity domain based on the AffinityDomain parameter
  std::vector<device>
  create_sub_devices(info::partition_affinity_domain AffinityDomain) const;

  /// Partition device into sub devices
  ///
  /// If this SYCL device does not support
  /// info::partition_property::ext_intel_partition_by_cslice a
  /// feature_not_supported exception must be thrown.
  ///
  /// \return a vector class of sub devices partitioned from this SYCL
  /// device at a granularity of "cslice" (compute slice).
  std::vector<device> create_sub_devices() const;

  /// Check if desired partition property supported by device
  ///
  /// \param Prop is one of info::partition_property::(partition_equally,
  /// partition_by_counts, partition_by_affinity_domain)
  /// \return true if Prop is supported by device.
  bool is_partition_supported(info::partition_property Prop) const;

  /// Queries this SYCL device for information requested by the template
  /// parameter param
  ///
  /// \return device info of type described in Table 4.20.

#ifdef __INTEL_PREVIEW_BREAKING_CHANGES
  template <typename Param, bool InitializingCache = false>
  decltype(auto) get_info() const {
#define CALL_GET_INFO get_info
#else
  // We've been exporting
  // `device_impl::get_info<ext::<whatever>::info::device::<descriptor>` for no
  // reason. Have to keep doing that until next ABI breaking window. Also, old
  // gcc doesn't allow in-class specializations, so they have to go out-of-class
  // which happens later then implicit instantiatons of delegating to
  // `get_info<other_descriptor>`. As such, all such calls have to go through
  // `get_info_abi_workaround` for which we need this ugly macro:
#define CALL_GET_INFO get_info_abi_workaround
  template <typename Param> typename Param::return_type get_info() const;
  template <typename Param, bool InitializingCache = false>
  decltype(auto) get_info_abi_workaround() const {
#endif
    using execution_scope = ext::oneapi::experimental::execution_scope;

    // With the return type of this function being automatically
    // deduced we can't simply do
    //
    //    CASE(Desc1) { return get_info<Desc2>(); }
    //
    // because the function isn't defined yet and we can't auto-deduce the
    // return type for `Desc2` yet. The solution here is to make that delegation
    // template-parameter-dependent. We use the `InitializingCache` parameter
    // for that out of convenience.
    //
    // Note that for "eager" cache it's the programmer's responsibility that
    // the descriptor we delegate to is initialized first (by referencing that
    // descriptor first when defining the cache data member). For "CallOnce"
    // cache we want to be querying cached value so "false" is the right
    // template parameter for such delegation.
    [[maybe_unused]] constexpr bool DependentFalse = InitializingCache && false;

    if constexpr (decltype(MCache)::has<Param>() && !InitializingCache) {
      return MCache.get<Param>();
    }
#define CASE(PARAM) else if constexpr (std::is_same_v<Param, PARAM>)
    // device_traits.def

    CASE(info::device::device_type) {
      using device_type = info::device_type;
      switch (get_info_impl<UR_DEVICE_INFO_TYPE>()) {
      case UR_DEVICE_TYPE_DEFAULT:
        return device_type::automatic;
      case UR_DEVICE_TYPE_ALL:
        return device_type::all;
      case UR_DEVICE_TYPE_GPU:
        return device_type::gpu;
      case UR_DEVICE_TYPE_CPU:
        return device_type::cpu;
      case UR_DEVICE_TYPE_FPGA:
        return device_type::accelerator;
      case UR_DEVICE_TYPE_MCA:
      case UR_DEVICE_TYPE_VPU:
        return device_type::custom;
      default: {
        assert(false);
        // FIXME: what is that???
        return device_type::custom;
      }
      }
    }

    CASE(info::device::max_work_item_sizes<3>) {
      auto result = get_info_impl<UR_DEVICE_INFO_MAX_WORK_ITEM_SIZES>();
      return range<3>{result[2], result[1], result[0]};
    }
    CASE(info::device::max_work_item_sizes<2>) {
      range<3> r3 =
          CALL_GET_INFO<info::device::max_work_item_sizes<3>, DependentFalse>();
      return range<2>{r3[1], r3[2]};
    }
    CASE(info::device::max_work_item_sizes<1>) {
      range<3> r3 =
          CALL_GET_INFO<info::device::max_work_item_sizes<3>, DependentFalse>();
      return range<1>{r3[2]};
    }

    CASE(info::device::sub_group_sizes) {
      std::vector<uint32_t> ur_result =
          get_info_impl<UR_DEVICE_INFO_SUB_GROUP_SIZES_INTEL>();
      std::vector<size_t> result;
      result.reserve(ur_result.size());
      std::copy(ur_result.begin(), ur_result.end(), std::back_inserter(result));
      return result;
    }

    CASE(info::device::single_fp_config) {
      return get_fp_config<UR_DEVICE_INFO_SINGLE_FP_CONFIG>();
    }
    CASE(info::device::half_fp_config) {
      return get_fp_config<UR_DEVICE_INFO_HALF_FP_CONFIG>();
    }
    CASE(info::device::double_fp_config) {
      return get_fp_config<UR_DEVICE_INFO_DOUBLE_FP_CONFIG>();
    }

    CASE(info::device::global_mem_cache_type) {
      using cache = info::global_mem_cache_type;
      static_assert(
          enums_match({UR_DEVICE_MEM_CACHE_TYPE_NONE,
                       UR_DEVICE_MEM_CACHE_TYPE_READ_ONLY_CACHE,
                       UR_DEVICE_MEM_CACHE_TYPE_READ_WRITE_CACHE},
                      {cache::none, cache::read_only, cache::read_write}));
      return static_cast<cache>(
          get_info_impl<UR_DEVICE_INFO_GLOBAL_MEM_CACHE_TYPE>());
    }

    CASE(info::device::local_mem_type) {
      using mem = info::local_mem_type;
      static_assert(enums_match({UR_DEVICE_LOCAL_MEM_TYPE_NONE,
                                 UR_DEVICE_LOCAL_MEM_TYPE_LOCAL,
                                 UR_DEVICE_LOCAL_MEM_TYPE_GLOBAL},
                                {mem::none, mem::local, mem::global}));
      return static_cast<mem>(get_info_impl<UR_DEVICE_INFO_LOCAL_MEM_TYPE>());
    }

    CASE(info::device::atomic_memory_order_capabilities) {
      return readMemoryOrderBitfield(
          get_info_impl<UR_DEVICE_INFO_ATOMIC_MEMORY_ORDER_CAPABILITIES>());
    }
    CASE(info::device::atomic_fence_order_capabilities) {
      return readMemoryOrderBitfield(
          get_info_impl<UR_DEVICE_INFO_ATOMIC_FENCE_ORDER_CAPABILITIES>());
    }
    CASE(info::device::atomic_memory_scope_capabilities) {
      return readMemoryScopeBitfield(
          get_info_impl<UR_DEVICE_INFO_ATOMIC_MEMORY_SCOPE_CAPABILITIES>());
    }
    CASE(info::device::atomic_fence_scope_capabilities) {
      return readMemoryScopeBitfield(
          get_info_impl<UR_DEVICE_INFO_ATOMIC_FENCE_SCOPE_CAPABILITIES>());
    }

    CASE(info::device::execution_capabilities) {
      if (getBackend() != backend::opencl)
        throw exception(make_error_code(errc::invalid),
                        "info::device::execution_capabilities is available for "
                        "backend::opencl only");

      ur_device_exec_capability_flags_t bits =
          get_info_impl<UR_DEVICE_INFO_EXECUTION_CAPABILITIES>();
      std::vector<info::execution_capability> result;
      if (bits & UR_DEVICE_EXEC_CAPABILITY_FLAG_KERNEL)
        result.push_back(info::execution_capability::exec_kernel);
      if (bits & UR_DEVICE_EXEC_CAPABILITY_FLAG_NATIVE_KERNEL)
        result.push_back(info::execution_capability::exec_native_kernel);
      return result;
    }

    CASE(info::device::queue_profiling) {
      // Specialization for queue_profiling. In addition to ur_queue level
      // profiling, urDeviceGetGlobalTimestamps is not supported,
      // command_submit, command_start, command_end will be calculated. See
      // MFallbackProfiling
      return static_cast<bool>(
          get_info_impl<UR_DEVICE_INFO_QUEUE_PROPERTIES>() &
          UR_QUEUE_FLAG_PROFILING_ENABLE);
    }

    CASE(info::device::built_in_kernels) {
      return split_string(get_info_impl<UR_DEVICE_INFO_BUILT_IN_KERNELS>(),
                          ';');
    }
    CASE(info::device::built_in_kernel_ids) {
      auto names =
          CALL_GET_INFO<info::device::built_in_kernels, DependentFalse>();

      std::vector<kernel_id> ids;
      ids.reserve(names.size());

      auto &PM = ProgramManager::getInstance();
      for (const auto &name : names)
        ids.push_back(PM.getBuiltInKernelID(name));

      return ids;
    }

    CASE(info::device::platform) {
      return createSyclObjFromImpl<platform>(
          platform_impl::getOrMakePlatformImpl(
              get_info_impl<UR_DEVICE_INFO_PLATFORM>(), getAdapter()));
    }

    CASE(info::device::profile) {
      if (getBackend() != backend::opencl)
        throw sycl::exception(errc::invalid,
                              "the info::device::profile info descriptor can "
                              "only be queried with an OpenCL backend");

      return get_info_impl<UR_DEVICE_INFO_PROFILE>();
    }

    CASE(info::device::extensions) {
      return split_string(get_info_impl<UR_DEVICE_INFO_EXTENSIONS>(), ' ');
    }

    CASE(info::device::preferred_interop_user_sync) {
      if (getBackend() != backend::opencl)
        throw sycl::exception(
            errc::invalid,
            "the info::device::preferred_interop_user_sync info descriptor can "
            "only be queried with an OpenCL backend");

      return static_cast<bool>(
          get_info_impl<UR_DEVICE_INFO_PREFERRED_INTEROP_USER_SYNC>());
    }

    CASE(info::device::partition_properties) {
      std::vector<ur_device_partition_t> ur_dev_partitions =
          get_info_impl<UR_DEVICE_INFO_SUPPORTED_PARTITIONS>();
      std::vector<info::partition_property> result;
      result.reserve(ur_dev_partitions.size());
      for (auto &entry : ur_dev_partitions) {
        // OpenCL extensions may have partition_properties that
        // are not yet defined for SYCL (eg. CL_DEVICE_PARTITION_BY_NAMES_INTEL)
        info::partition_property pp(detail::ConvertPartitionProperty(entry));
        switch (pp) {
        case info::partition_property::no_partition:
        case info::partition_property::partition_equally:
        case info::partition_property::partition_by_counts:
        case info::partition_property::partition_by_affinity_domain:
        case info::partition_property::ext_intel_partition_by_cslice:
          result.push_back(pp);
        }
      }

      return result;
    }
    CASE(info::device::partition_affinity_domains) {
      ur_device_affinity_domain_flags_t bits =
          get_info_impl<UR_DEVICE_INFO_PARTITION_AFFINITY_DOMAIN>();
      std::vector<info::partition_affinity_domain> result;
      using domain = info::partition_affinity_domain;
      constexpr std::pair<ur_device_affinity_domain_flags_t, domain> mapping[] =
          {{UR_DEVICE_AFFINITY_DOMAIN_FLAG_NUMA, domain::numa},
           {UR_DEVICE_AFFINITY_DOMAIN_FLAG_L4_CACHE, domain::L4_cache},
           {UR_DEVICE_AFFINITY_DOMAIN_FLAG_L3_CACHE, domain::L3_cache},
           {UR_DEVICE_AFFINITY_DOMAIN_FLAG_L2_CACHE, domain::L2_cache},
           {UR_DEVICE_AFFINITY_DOMAIN_FLAG_L1_CACHE, domain::L1_cache},
           {UR_DEVICE_AFFINITY_DOMAIN_FLAG_NEXT_PARTITIONABLE,
            domain::next_partitionable}};
      for (auto [k, v] : mapping)
        if (bits & k)
          result.push_back(v);

      return result;
    }
    CASE(info::device::partition_type_property) {
      std::vector<ur_device_partition_property_t> PartitionProperties =
          get_info_impl<UR_DEVICE_INFO_PARTITION_TYPE>();
      if (PartitionProperties.empty())
        return info::partition_property::no_partition;
      // The old UR implementation also just checked the first element, is that
      // correct?
      return detail::ConvertPartitionProperty(PartitionProperties[0].type);
    }
    CASE(info::device::partition_type_affinity_domain) {
      std::vector<ur_device_partition_property_t> PartitionProperties =
          get_info_impl<UR_DEVICE_INFO_PARTITION_TYPE>();
      if (PartitionProperties.empty())
        return info::partition_affinity_domain::not_applicable;
      for (const auto &PartitionProp : PartitionProperties) {
        if (PartitionProp.type == UR_DEVICE_PARTITION_BY_AFFINITY_DOMAIN)
          return detail::ConvertAffinityDomain(
              PartitionProp.value.affinity_domain);
      }

      return info::partition_affinity_domain::not_applicable;
    }

    CASE(info::device::parent_device) {
      auto ur_parent_dev = get_info_impl<UR_DEVICE_INFO_PARENT_DEVICE>();
      if (ur_parent_dev == nullptr)
        throw exception(make_error_code(errc::invalid),
                        "No parent for device because it is not a subdevice");

      return createSyclObjFromImpl<device>(
          getPlatformImpl().getOrMakeDeviceImpl(ur_parent_dev));
    }

    CASE(info::device::image_support) {
      // No devices currently support SYCL 2020 images.
      return false;
    }

    CASE(info::device::kernel_kernel_pipe_support) {
      // We claim, that all Intel FPGA devices support kernel to kernel pipe
      // feature (at least at the scope of SYCL_INTEL_data_flow_pipes
      // extension).
      std::string platform_name = MPlatform->get_info<info::platform::name>();
      if (platform_name == "Intel(R) FPGA Emulation Platform for OpenCL(TM)" ||
          platform_name == "Intel(R) FPGA SDK for OpenCL(TM)")
        return true;

      // TODO: a better way is to query for supported SPIR-V capabilities when
      // it's started to be possible. Also, if a device's backend supports
      // SPIR-V 1.1 (where Pipe Storage feature was defined), than it supports
      // the feature as well.
      return false;
    }

    CASE(info::device::usm_device_allocations) {
      return static_cast<bool>(
          get_info_impl<UR_DEVICE_INFO_USM_DEVICE_SUPPORT>() &
          UR_DEVICE_USM_ACCESS_CAPABILITY_FLAG_ACCESS);
    }
    CASE(info::device::usm_host_allocations) {
      return static_cast<bool>(
          get_info_impl<UR_DEVICE_INFO_USM_HOST_SUPPORT>() &
          UR_DEVICE_USM_ACCESS_CAPABILITY_FLAG_ACCESS);
    }
    CASE(info::device::usm_shared_allocations) {
      return static_cast<bool>(
          get_info_impl<UR_DEVICE_INFO_USM_SINGLE_SHARED_SUPPORT>() &
          UR_DEVICE_USM_ACCESS_CAPABILITY_FLAG_ACCESS);
    }
    CASE(info::device::usm_restricted_shared_allocations) {
      ur_device_usm_access_capability_flags_t cap_flags =
          get_info_impl<UR_DEVICE_INFO_USM_CROSS_SHARED_SUPPORT>();
      // Check that we don't support any cross device sharing
      return !(cap_flags &
               (UR_DEVICE_USM_ACCESS_CAPABILITY_FLAG_ACCESS |
                UR_DEVICE_USM_ACCESS_CAPABILITY_FLAG_CONCURRENT_ACCESS));
    }
    CASE(info::device::usm_system_allocations) {
      return static_cast<bool>(
          get_info_impl<UR_DEVICE_INFO_USM_SYSTEM_SHARED_SUPPORT>() &
          UR_DEVICE_USM_ACCESS_CAPABILITY_FLAG_ACCESS);
    }

    CASE(info::device::opencl_c_version) {
      throw sycl::exception(errc::feature_not_supported,
                            "Deprecated interface that hasn't been working for "
                            "some time already");
      return std::string{}; // for return type deduction.
    }

    CASE(ext::intel::info::device::max_mem_bandwidth) {
      if (!has(aspect::ext_intel_max_mem_bandwidth))
        throw exception(
            make_error_code(errc::feature_not_supported),
            "The device does not have the ext_intel_max_mem_bandwidth aspect");
      return get_info_impl<UR_DEVICE_INFO_MAX_MEMORY_BANDWIDTH>();
    }

    CASE(info::device::ext_oneapi_max_global_work_groups) {
      // Deprecated alias.
      return CALL_GET_INFO<
          ext::oneapi::experimental::info::device::max_global_work_groups,
          DependentFalse>();
    }
    CASE(info::device::ext_oneapi_max_work_groups_1d) {
      // Deprecated alias.
      return CALL_GET_INFO<
          ext::oneapi::experimental::info::device::max_work_groups<1>,
          DependentFalse>();
    }
    CASE(info::device::ext_oneapi_max_work_groups_2d) {
      // Deprecated alias.
      return CALL_GET_INFO<
          ext::oneapi::experimental::info::device::max_work_groups<2>,
          DependentFalse>();
    }
    CASE(info::device::ext_oneapi_max_work_groups_3d) {
      // Deprecated alias.
      return CALL_GET_INFO<
          ext::oneapi::experimental::info::device::max_work_groups<3>,
          DependentFalse>();
    }

    CASE(info::device::ext_oneapi_cuda_cluster_group) {
      auto SupportFlags =
          get_info_impl<UR_DEVICE_INFO_KERNEL_LAUNCH_CAPABILITIES>();
      return static_cast<bool>(
          SupportFlags & UR_KERNEL_LAUNCH_PROPERTIES_FLAG_CLUSTER_DIMENSION);
    }

    // ext_codeplay_device_traits.def

    CASE(ext::codeplay::experimental::info::device::supports_fusion) {
      // TODO(#15184): Remove this aspect in the next ABI-breaking window.
      return false;
    }

    // ext_oneapi_device_traits.def

    CASE(ext::oneapi::experimental::info::device::max_global_work_groups) {
      return static_cast<size_t>((std::numeric_limits<int>::max)());
    }
    CASE(ext::oneapi::experimental::info::device::max_work_groups<3>) {
      size_t Limit = CALL_GET_INFO<
          ext::oneapi::experimental::info::device::max_global_work_groups,
          DependentFalse>();

      // TODO: std::array<size_t, 3> ?
      size_t result[3];
      getAdapter().call<UrApiKind::urDeviceGetInfo>(
          getHandleRef(), UR_DEVICE_INFO_MAX_WORK_GROUPS_3D, sizeof(result),
          &result, nullptr);
      return id<3>(std::min(Limit, result[2]), std::min(Limit, result[1]),
                   std::min(Limit, result[0]));
    }
    CASE(ext::oneapi::experimental::info::device::max_work_groups<2>) {
      id<3> max_3d = CALL_GET_INFO<
          ext::oneapi::experimental::info::device::max_work_groups<3>,
          DependentFalse>();
      return id<2>{max_3d[1], max_3d[2]};
    }
    CASE(ext::oneapi::experimental::info::device::max_work_groups<1>) {
      id<3> max_3d = CALL_GET_INFO<
          ext::oneapi::experimental::info::device::max_work_groups<3>,
          DependentFalse>();
      return id<1>{max_3d[2]};
    }

    CASE(ext::oneapi::experimental::info::device::
             work_group_progress_capabilities<execution_scope::root_group>) {
      return getProgressGuaranteesUpTo(getProgressGuarantee(
          execution_scope::work_group, execution_scope::root_group));
    }
    CASE(ext::oneapi::experimental::info::device::
             sub_group_progress_capabilities<execution_scope::root_group>) {
      return getProgressGuaranteesUpTo(getProgressGuarantee(
          execution_scope::sub_group, execution_scope::root_group));
    }
    CASE(ext::oneapi::experimental::info::device::
             sub_group_progress_capabilities<execution_scope::work_group>) {
      return getProgressGuaranteesUpTo(getProgressGuarantee(
          execution_scope::sub_group, execution_scope::work_group));
    }
    CASE(ext::oneapi::experimental::info::device::
             work_item_progress_capabilities<execution_scope::root_group>) {
      return getProgressGuaranteesUpTo(getProgressGuarantee(
          execution_scope::work_item, execution_scope::root_group));
    }
    CASE(ext::oneapi::experimental::info::device::
             work_item_progress_capabilities<execution_scope::work_group>) {
      return getProgressGuaranteesUpTo(getProgressGuarantee(
          execution_scope::work_item, execution_scope::work_group));
    }
    CASE(ext::oneapi::experimental::info::device::
             work_item_progress_capabilities<
                 ext::oneapi::experimental::execution_scope::sub_group>) {
      return getProgressGuaranteesUpTo(getProgressGuarantee(
          execution_scope::work_item, execution_scope::sub_group));
    }

    CASE(ext::oneapi::experimental::info::device::architecture) {
      return get_architecture();
    }

    CASE(ext::oneapi::experimental::info::device::matrix_combinations) {
      return get_matrix_combinations();
    }

    CASE(ext::oneapi::experimental::info::device::mipmap_max_anisotropy) {
      return static_cast<float>(
          get_info_impl<UR_DEVICE_INFO_MIPMAP_MAX_ANISOTROPY_EXP>());
    }

    CASE(ext::oneapi::experimental::info::device::component_devices) {
      expected<std::vector<ur_device_handle_t>, ur_result_t> Devs =
          get_info_impl_nocheck<UR_DEVICE_INFO_COMPONENT_DEVICES>();
      if (!Devs.has_val()) {
        ur_result_t Err = Devs.error();
        if (Err == UR_RESULT_ERROR_UNSUPPORTED_ENUMERATION)
          return std::vector<sycl::device>{};
        getAdapter().checkUrResult(Err);
      }

      std::vector<sycl::device> Result;
      Result.reserve(Devs.value().size());
      for (const auto &d : Devs.value())
        Result.push_back(
            createSyclObjFromImpl<device>(MPlatform->getOrMakeDeviceImpl(d)));

      return Result;
    }
    CASE(ext::oneapi::experimental::info::device::composite_device) {
      if (!has(sycl::aspect::ext_oneapi_is_component))
        throw sycl::exception(
            make_error_code(errc::invalid),
            "Only devices with aspect::ext_oneapi_is_component "
            "can call this function.");

      if (ur_device_handle_t Result =
              get_info_impl<UR_DEVICE_INFO_COMPOSITE_DEVICE>())
        return createSyclObjFromImpl<device>(
            MPlatform->getOrMakeDeviceImpl(Result));

      throw sycl::exception(make_error_code(errc::invalid),
                            "A component with aspect::ext_oneapi_is_component "
                            "must have a composite device.");
    }
    CASE(ext::oneapi::info::device::num_compute_units) {
      return static_cast<size_t>(
          get_info_impl<UR_DEVICE_INFO_NUM_COMPUTE_UNITS>());
    }

    // ext_intel_device_traits.def

    CASE(ext::intel::info::device::device_id) {
      if (!has(aspect::ext_intel_device_id))
        throw exception(
            make_error_code(errc::feature_not_supported),
            "The device does not have the ext_intel_device_id aspect");
      return get_info_impl<UR_DEVICE_INFO_DEVICE_ID>();
    }
    CASE(ext::intel::info::device::pci_address) {
      if (!has(aspect::ext_intel_pci_address))
        throw exception(
            make_error_code(errc::feature_not_supported),
            "The device does not have the ext_intel_pci_address aspect");
      return get_info_impl<UR_DEVICE_INFO_PCI_ADDRESS>();
    }
    CASE(ext::intel::info::device::gpu_eu_count) {
      if (!has(aspect::ext_intel_gpu_eu_count))
        throw exception(
            make_error_code(errc::feature_not_supported),
            "The device does not have the ext_intel_gpu_eu_count aspect");
      return get_info_impl<UR_DEVICE_INFO_GPU_EU_COUNT>();
    }
    CASE(ext::intel::info::device::gpu_eu_simd_width) {
      if (!has(aspect::ext_intel_gpu_eu_simd_width))
        throw exception(
            make_error_code(errc::feature_not_supported),
            "The device does not have the ext_intel_gpu_eu_simd_width aspect");
      return get_info_impl<UR_DEVICE_INFO_GPU_EU_SIMD_WIDTH>();
    }
    CASE(ext::intel::info::device::gpu_slices) {
      if (!has(aspect::ext_intel_gpu_slices))
        throw exception(
            make_error_code(errc::feature_not_supported),
            "The device does not have the ext_intel_gpu_slices aspect");
      return get_info_impl<UR_DEVICE_INFO_GPU_EU_SLICES>();
    }
    CASE(ext::intel::info::device::gpu_subslices_per_slice) {
      if (!has(aspect::ext_intel_gpu_subslices_per_slice))
        throw exception(make_error_code(errc::feature_not_supported),
                        "The device does not have the "
                        "ext_intel_gpu_subslices_per_slice aspect");
      return get_info_impl<UR_DEVICE_INFO_GPU_SUBSLICES_PER_SLICE>();
    }
    CASE(ext::intel::info::device::gpu_eu_count_per_subslice) {
      if (!has(aspect::ext_intel_gpu_eu_count_per_subslice))
        throw exception(make_error_code(errc::feature_not_supported),
                        "The device does not have the "
                        "ext_intel_gpu_eu_count_per_subslice aspect");
      return get_info_impl<UR_DEVICE_INFO_GPU_EU_COUNT_PER_SUBSLICE>();
    }
    CASE(ext::intel::info::device::gpu_hw_threads_per_eu) {
      if (!has(aspect::ext_intel_gpu_hw_threads_per_eu))
        throw exception(make_error_code(errc::feature_not_supported),
                        "The device does not have the "
                        "ext_intel_gpu_hw_threads_per_eu aspect");
      return get_info_impl<UR_DEVICE_INFO_GPU_HW_THREADS_PER_EU>();
    }
    CASE(ext::intel::info::device::uuid) {
      if (!has(aspect::ext_intel_device_info_uuid))
        throw exception(
            make_error_code(errc::feature_not_supported),
            "The device does not have the ext_intel_device_info_uuid aspect");
      // TODO: we're essentially memcpy'ing here...
      static_assert(std::is_same_v<uuid_type, std::array<unsigned char, 16>>);
      return get_info_impl<UR_DEVICE_INFO_UUID>();
    }
    CASE(ext::intel::info::device::free_memory) {
      if (!has(aspect::ext_intel_free_memory))
        throw exception(
            make_error_code(errc::feature_not_supported),
            "The device does not have the ext_intel_free_memory aspect");
      return get_info_impl<UR_DEVICE_INFO_GLOBAL_MEM_FREE>();
    }
    CASE(ext::intel::info::device::memory_clock_rate) {
      if (!has(aspect::ext_intel_memory_clock_rate))
        throw exception(
            make_error_code(errc::feature_not_supported),
            "The device does not have the ext_intel_memory_clock_rate aspect");
      return get_info_impl<UR_DEVICE_INFO_MEMORY_CLOCK_RATE>();
    }
    CASE(ext::intel::info::device::memory_bus_width) {
      if (!has(aspect::ext_intel_memory_bus_width))
        throw exception(
            make_error_code(errc::feature_not_supported),
            "The device does not have the ext_intel_memory_bus_width aspect");
      return get_info_impl<UR_DEVICE_INFO_MEMORY_BUS_WIDTH>();
    }
    CASE(ext::intel::info::device::max_compute_queue_indices) {
      return static_cast<int>(
          get_info_impl<UR_DEVICE_INFO_MAX_COMPUTE_QUEUE_INDICES>());
    }
    CASE(ext::intel::esimd::info::device::has_2d_block_io_support) {
      if (!has(aspect::ext_intel_esimd))
        return false;
      ur_exp_device_2d_block_array_capability_flags_t BlockArrayCapabilities =
          get_info_impl<UR_DEVICE_INFO_2D_BLOCK_ARRAY_CAPABILITIES_EXP>();
      return (BlockArrayCapabilities &
              UR_EXP_DEVICE_2D_BLOCK_ARRAY_CAPABILITY_FLAG_LOAD) &&
             (BlockArrayCapabilities &
              UR_EXP_DEVICE_2D_BLOCK_ARRAY_CAPABILITY_FLAG_STORE);
    }
    CASE(ext::intel::info::device::current_clock_throttle_reasons) {
      if (!has(aspect::ext_intel_current_clock_throttle_reasons))
        throw exception(make_error_code(errc::feature_not_supported),
                        "The device does not have the "
                        "ext_intel_current_clock_throttle_reasons aspect");

      ur_device_throttle_reasons_flags_t UrThrottleReasons =
          get_info_impl<UR_DEVICE_INFO_CURRENT_CLOCK_THROTTLE_REASONS>();
      std::vector<ext::intel::throttle_reason> ThrottleReasons;
      using reason = ext::intel::throttle_reason;
      constexpr std::pair<ur_device_throttle_reasons_flags_t, reason>
          UR2SYCLMappings[] = {
              {UR_DEVICE_THROTTLE_REASONS_FLAG_POWER_CAP, reason::power_cap},
              {UR_DEVICE_THROTTLE_REASONS_FLAG_CURRENT_LIMIT,
               reason::current_limit},
              {UR_DEVICE_THROTTLE_REASONS_FLAG_THERMAL_LIMIT,
               reason::thermal_limit},
              {UR_DEVICE_THROTTLE_REASONS_FLAG_PSU_ALERT, reason::psu_alert},
              {UR_DEVICE_THROTTLE_REASONS_FLAG_SW_RANGE, reason::sw_range},
              {UR_DEVICE_THROTTLE_REASONS_FLAG_HW_RANGE, reason::hw_range},
              {UR_DEVICE_THROTTLE_REASONS_FLAG_OTHER, reason::other}};

      for (const auto &[UrFlag, SyclReason] : UR2SYCLMappings) {
        if (UrThrottleReasons & UrFlag) {
          ThrottleReasons.push_back(SyclReason);
        }
      }
      return ThrottleReasons;
    }
    CASE(ext::intel::info::device::fan_speed) {
      if (!has(aspect::ext_intel_fan_speed))
        throw exception(
            make_error_code(errc::feature_not_supported),
            "The device does not have the ext_intel_fan_speed aspect");
      return get_info_impl<UR_DEVICE_INFO_FAN_SPEED>();
    }
    CASE(ext::intel::info::device::max_power_limit) {
      if (!has(aspect::ext_intel_power_limits))
        throw exception(
            make_error_code(errc::feature_not_supported),
            "The device does not have the ext_intel_power_limits aspect");
      return get_info_impl<UR_DEVICE_INFO_MAX_POWER_LIMIT>();
    }
    CASE(ext::intel::info::device::min_power_limit) {
      if (!has(aspect::ext_intel_power_limits))
        throw exception(
            make_error_code(errc::feature_not_supported),
            "The device does not have the ext_intel_power_limits aspect");
      return get_info_impl<UR_DEVICE_INFO_MIN_POWER_LIMIT>();
    }
    else {
      constexpr auto Desc = UrInfoCode<Param>::value;
      return static_cast<typename Param::return_type>(get_info_impl<Desc>());
    }
#undef CASE
  }

  // template version is necessary to make this cacheable (cache lookup needs
  // compile-time data).
  template <aspect Aspect, bool InitializingCache = false> bool has() const {
    if constexpr (decltype(MCache)::has<AspectDesc<Aspect>>() &&
                  !InitializingCache) {
      return MCache.get<AspectDesc<Aspect>>();
    }
#define CASE(ASPECT) else if constexpr (Aspect == aspect::ASPECT)
    CASE(host) {
      // Deprecated
      return false;
    }
    CASE(cpu) { return is_cpu(); }
    CASE(gpu) { return is_gpu(); }
    CASE(accelerator) { return is_accelerator(); }
    CASE(custom) {
      return false;
      // TODO: Implement this for FPGA emulator.
    }
    CASE(emulated) { return false; }
    CASE(host_debuggable) { return false; }
    CASE(fp16) { return has_extension("cl_khr_fp16"); }
    CASE(fp64) { return has_extension("cl_khr_fp64"); }
    CASE(int64_base_atomics) {
      return has_extension("cl_khr_int64_base_atomics");
    }
    CASE(int64_extended_atomics) {
      return has_extension("cl_khr_int64_extended_atomics");
    }
    CASE(atomic64) { return get_info<info::device::atomic64>(); }
    CASE(image) { return get_info<info::device::image_support>(); }
    CASE(online_compiler) {
      return get_info<info::device::is_compiler_available>();
    }
    CASE(online_linker) {
      return get_info<info::device::is_linker_available>();
    }
    CASE(queue_profiling) { return get_info<info::device::queue_profiling>(); }
    CASE(usm_device_allocations) {
      return get_info<info::device::usm_device_allocations>();
    }
    CASE(usm_host_allocations) {
      return get_info<info::device::usm_host_allocations>();
    }
    CASE(ext_intel_mem_channel) {
      return get_info<info::device::ext_intel_mem_channel>();
    }
    CASE(ext_oneapi_cuda_cluster_group) {
      return get_info<info::device::ext_oneapi_cuda_cluster_group>();
    }
    CASE(usm_atomic_host_allocations) {
      return (get_info_impl<UR_DEVICE_INFO_USM_HOST_SUPPORT>() &
              UR_DEVICE_USM_ACCESS_CAPABILITY_FLAG_ATOMIC_CONCURRENT_ACCESS);
    }
    CASE(usm_shared_allocations) {
      return get_info<info::device::usm_shared_allocations>();
    }
    CASE(usm_atomic_shared_allocations) {
      return (get_info_impl<UR_DEVICE_INFO_USM_SINGLE_SHARED_SUPPORT>() &
              UR_DEVICE_USM_ACCESS_CAPABILITY_FLAG_ATOMIC_CONCURRENT_ACCESS);
    }
    CASE(usm_restricted_shared_allocations) {
      return get_info<info::device::usm_restricted_shared_allocations>();
    }
    CASE(usm_system_allocations) {
      return get_info<info::device::usm_system_allocations>();
    }
    CASE(ext_intel_device_id) {
      return has_info_desc(UR_DEVICE_INFO_DEVICE_ID);
    }
    CASE(ext_intel_pci_address) {
      return has_info_desc(UR_DEVICE_INFO_PCI_ADDRESS);
    }
    CASE(ext_intel_gpu_eu_count) {
      return has_info_desc(UR_DEVICE_INFO_GPU_EU_COUNT);
    }
    CASE(ext_intel_gpu_eu_simd_width) {
      return has_info_desc(UR_DEVICE_INFO_GPU_EU_SIMD_WIDTH);
    }
    CASE(ext_intel_gpu_slices) {
      return has_info_desc(UR_DEVICE_INFO_GPU_EU_SLICES);
    }
    CASE(ext_intel_gpu_subslices_per_slice) {
      return has_info_desc(UR_DEVICE_INFO_GPU_SUBSLICES_PER_SLICE);
    }
    CASE(ext_intel_gpu_eu_count_per_subslice) {
      return has_info_desc(UR_DEVICE_INFO_GPU_EU_COUNT_PER_SUBSLICE);
    }
    CASE(ext_intel_gpu_hw_threads_per_eu) {
      return has_info_desc(UR_DEVICE_INFO_GPU_HW_THREADS_PER_EU);
    }
    CASE(ext_intel_free_memory) {
      return has_info_desc(UR_DEVICE_INFO_GLOBAL_MEM_FREE);
    }
    CASE(ext_intel_memory_clock_rate) {
      return has_info_desc(UR_DEVICE_INFO_MEMORY_CLOCK_RATE);
    }
    CASE(ext_intel_memory_bus_width) {
      return has_info_desc(UR_DEVICE_INFO_MEMORY_BUS_WIDTH);
    }
    CASE(ext_intel_device_info_uuid) {
      return has_info_desc(UR_DEVICE_INFO_UUID);
    }
    CASE(ext_intel_max_mem_bandwidth) {
      // currently not supported
      return false;
    }
    CASE(ext_intel_current_clock_throttle_reasons) {
      return has_info_desc(UR_DEVICE_INFO_CURRENT_CLOCK_THROTTLE_REASONS);
    }
    CASE(ext_intel_fan_speed) {
      return has_info_desc(UR_DEVICE_INFO_FAN_SPEED);
    }
    CASE(ext_intel_power_limits) {
      return has_info_desc(UR_DEVICE_INFO_MIN_POWER_LIMIT) &&
             has_info_desc(UR_DEVICE_INFO_MAX_POWER_LIMIT);
    }
    CASE(ext_oneapi_srgb) { return get_info<info::device::ext_oneapi_srgb>(); }
    CASE(ext_oneapi_native_assert) {
      return get_info_impl<UR_DEVICE_INFO_USE_NATIVE_ASSERT>();
    }
    CASE(ext_oneapi_cuda_async_barrier) {
      return get_info_impl_nocheck<UR_DEVICE_INFO_ASYNC_BARRIER>().value_or(0);
    }
    CASE(ext_intel_legacy_image) {
      return get_info_impl_nocheck<UR_DEVICE_INFO_IMAGE_SUPPORT>().value_or(0);
    }
    CASE(ext_oneapi_bindless_images) {
      return get_info_impl_nocheck<UR_DEVICE_INFO_BINDLESS_IMAGES_SUPPORT_EXP>()
          .value_or(0);
    }
    CASE(ext_oneapi_bindless_images_shared_usm) {
      return get_info_impl_nocheck<
                 UR_DEVICE_INFO_BINDLESS_IMAGES_SHARED_USM_SUPPORT_EXP>()
          .value_or(0);
    }
    CASE(ext_oneapi_bindless_images_1d_usm) {
      return get_info_impl_nocheck<
                 UR_DEVICE_INFO_BINDLESS_IMAGES_1D_USM_SUPPORT_EXP>()
          .value_or(0);
    }
    CASE(ext_oneapi_bindless_images_2d_usm) {
      return get_info_impl_nocheck<
                 UR_DEVICE_INFO_BINDLESS_IMAGES_2D_USM_SUPPORT_EXP>()
          .value_or(0);
    }
    CASE(ext_oneapi_external_memory_import) {
      return get_info_impl_nocheck<
                 UR_DEVICE_INFO_EXTERNAL_MEMORY_IMPORT_SUPPORT_EXP>()
          .value_or(0);
    }
    CASE(ext_oneapi_external_semaphore_import) {
      return get_info_impl_nocheck<
                 UR_DEVICE_INFO_EXTERNAL_SEMAPHORE_IMPORT_SUPPORT_EXP>()
          .value_or(0);
    }
    CASE(ext_oneapi_mipmap) {
      return get_info_impl_nocheck<UR_DEVICE_INFO_MIPMAP_SUPPORT_EXP>()
          .value_or(0);
    }
    CASE(ext_oneapi_mipmap_anisotropy) {
      return get_info_impl_nocheck<
                 UR_DEVICE_INFO_MIPMAP_ANISOTROPY_SUPPORT_EXP>()
          .value_or(0);
    }
    CASE(ext_oneapi_mipmap_level_reference) {
      return get_info_impl_nocheck<
                 UR_DEVICE_INFO_MIPMAP_LEVEL_REFERENCE_SUPPORT_EXP>()
          .value_or(0);
    }
    CASE(ext_oneapi_bindless_sampled_image_fetch_1d_usm) {
      return get_info_impl_nocheck<
                 UR_DEVICE_INFO_BINDLESS_SAMPLED_IMAGE_FETCH_1D_USM_SUPPORT_EXP>()
          .value_or(0);
    }
    CASE(ext_oneapi_bindless_sampled_image_fetch_1d) {
      return get_info_impl_nocheck<
                 UR_DEVICE_INFO_BINDLESS_SAMPLED_IMAGE_FETCH_1D_SUPPORT_EXP>()
          .value_or(0);
    }
    CASE(ext_oneapi_bindless_sampled_image_fetch_2d_usm) {
      return get_info_impl_nocheck<
                 UR_DEVICE_INFO_BINDLESS_SAMPLED_IMAGE_FETCH_2D_USM_SUPPORT_EXP>()
          .value_or(0);
    }
    CASE(ext_oneapi_bindless_sampled_image_fetch_2d) {
      return get_info_impl_nocheck<
                 UR_DEVICE_INFO_BINDLESS_SAMPLED_IMAGE_FETCH_2D_SUPPORT_EXP>()
          .value_or(0);
    }
    CASE(ext_oneapi_bindless_sampled_image_fetch_3d) {
      return get_info_impl_nocheck<
                 UR_DEVICE_INFO_BINDLESS_SAMPLED_IMAGE_FETCH_3D_SUPPORT_EXP>()
          .value_or(0);
    }
    CASE(ext_oneapi_bindless_images_gather) {
      return get_info_impl_nocheck<
                 UR_DEVICE_INFO_BINDLESS_IMAGES_GATHER_SUPPORT_EXP>()
          .value_or(0);
    }
    CASE(ext_oneapi_cubemap) {
      return get_info_impl_nocheck<UR_DEVICE_INFO_CUBEMAP_SUPPORT_EXP>()
          .value_or(0);
    }
    CASE(ext_oneapi_cubemap_seamless_filtering) {
      return get_info_impl_nocheck<
                 UR_DEVICE_INFO_CUBEMAP_SEAMLESS_FILTERING_SUPPORT_EXP>()
          .value_or(0);
    }
    CASE(ext_oneapi_image_array) {
      return get_info_impl_nocheck<UR_DEVICE_INFO_IMAGE_ARRAY_SUPPORT_EXP>()
          .value_or(0);
    }
    CASE(ext_oneapi_unique_addressing_per_dim) {
      return get_info_impl_nocheck<
                 UR_DEVICE_INFO_BINDLESS_UNIQUE_ADDRESSING_PER_DIM_SUPPORT_EXP>()
          .value_or(0);
    }
    CASE(ext_oneapi_bindless_images_sample_1d_usm) {
      return get_info_impl_nocheck<
                 UR_DEVICE_INFO_BINDLESS_SAMPLE_1D_USM_SUPPORT_EXP>()
          .value_or(0);
    }
    CASE(ext_oneapi_bindless_images_sample_2d_usm) {
      return get_info_impl_nocheck<
                 UR_DEVICE_INFO_BINDLESS_SAMPLE_2D_USM_SUPPORT_EXP>()
          .value_or(0);
    }
    CASE(ext_intel_esimd) {
      return get_info_impl_nocheck<UR_DEVICE_INFO_ESIMD_SUPPORT>().value_or(0);
    }
    CASE(ext_oneapi_ballot_group) {
      return (this->getBackend() == backend::ext_oneapi_level_zero) ||
             (this->getBackend() == backend::opencl) ||
             (this->getBackend() == backend::ext_oneapi_cuda);
    }
    CASE(ext_oneapi_fixed_size_group) {
      return (this->getBackend() == backend::ext_oneapi_level_zero) ||
             (this->getBackend() == backend::opencl) ||
             (this->getBackend() == backend::ext_oneapi_cuda);
    }
    CASE(ext_oneapi_opportunistic_group) {
      return (this->getBackend() == backend::ext_oneapi_level_zero) ||
             (this->getBackend() == backend::opencl) ||
             (this->getBackend() == backend::ext_oneapi_cuda);
    }
    CASE(ext_oneapi_tangle_group) {
      // TODO: tangle_group is not currently supported for CUDA devices. Add
      // when implemented.
      return (this->getBackend() == backend::ext_oneapi_level_zero) ||
             (this->getBackend() == backend::opencl);
    }
    CASE(ext_intel_matrix) {
      using arch = sycl::ext::oneapi::experimental::architecture;
      const arch supported_archs[] = {
          arch::intel_cpu_spr,     arch::intel_cpu_gnr,
          arch::intel_cpu_dmr,     arch::intel_gpu_pvc,
          arch::intel_gpu_dg2_g10, arch::intel_gpu_dg2_g11,
          arch::intel_gpu_dg2_g12, arch::intel_gpu_bmg_g21,
          arch::intel_gpu_lnl_m,   arch::intel_gpu_arl_h,
          arch::intel_gpu_ptl_h,   arch::intel_gpu_ptl_u,
      };
      try {
        return std::any_of(
            std::begin(supported_archs), std::end(supported_archs),
            [=](const arch a) { return this->extOneapiArchitectureIs(a); });
      } catch (const sycl::exception &) {
        // If we're here it means the device does not support architecture
        // querying
        return false;
      }
    }
    CASE(ext_oneapi_is_composite) {
      auto components = CALL_GET_INFO<
          sycl::ext::oneapi::experimental::info::device::component_devices>();
      // Any device with ext_oneapi_is_composite aspect will have at least two
      // constituent component devices.
      return components.size() >= 2;
    }
    CASE(ext_oneapi_is_component) {
      return get_info_impl_nocheck<UR_DEVICE_INFO_COMPOSITE_DEVICE>().value_or(
                 nullptr) != nullptr;
    }
    CASE(ext_oneapi_graph) {
      ur_device_command_buffer_update_capability_flags_t UpdateCapabilities;
      bool CallSuccessful =
          getAdapter().call_nocheck<UrApiKind::urDeviceGetInfo>(
              MDevice, UR_DEVICE_INFO_COMMAND_BUFFER_UPDATE_CAPABILITIES_EXP,
              sizeof(UpdateCapabilities), &UpdateCapabilities,
              nullptr) == UR_RESULT_SUCCESS;
      if (!CallSuccessful) {
        return false;
      }

      ur_device_command_buffer_update_capability_flags_t RequiredCapabilities =
          UR_DEVICE_COMMAND_BUFFER_UPDATE_CAPABILITY_FLAG_KERNEL_ARGUMENTS |
          UR_DEVICE_COMMAND_BUFFER_UPDATE_CAPABILITY_FLAG_LOCAL_WORK_SIZE |
          UR_DEVICE_COMMAND_BUFFER_UPDATE_CAPABILITY_FLAG_GLOBAL_WORK_SIZE |
          UR_DEVICE_COMMAND_BUFFER_UPDATE_CAPABILITY_FLAG_GLOBAL_WORK_OFFSET |
          UR_DEVICE_COMMAND_BUFFER_UPDATE_CAPABILITY_FLAG_KERNEL_HANDLE;

      return has(aspect::ext_oneapi_limited_graph) &&
             (UpdateCapabilities & RequiredCapabilities) ==
                 RequiredCapabilities;
    }
    CASE(ext_oneapi_limited_graph) {
      bool SupportsCommandBuffers = false;
      bool CallSuccessful =
          getAdapter().call_nocheck<UrApiKind::urDeviceGetInfo>(
              MDevice, UR_DEVICE_INFO_COMMAND_BUFFER_SUPPORT_EXP,
              sizeof(SupportsCommandBuffers), &SupportsCommandBuffers,
              nullptr) == UR_RESULT_SUCCESS;
      if (!CallSuccessful) {
        return false;
      }

      return SupportsCommandBuffers;
    }
    CASE(ext_oneapi_private_alloca) {
      // Extension only supported on SPIR-V targets.
      backend be = getBackend();
      return be == sycl::backend::ext_oneapi_level_zero ||
             be == sycl::backend::opencl;
    }
    CASE(ext_oneapi_queue_profiling_tag) {
      return get_info_impl_nocheck<
                 UR_DEVICE_INFO_TIMESTAMP_RECORDING_SUPPORT_EXP>()
          .value_or(0);
    }
    CASE(ext_oneapi_virtual_mem) {
      return get_info_impl_nocheck<UR_DEVICE_INFO_VIRTUAL_MEMORY_SUPPORT>()
          .value_or(0);
    }
    CASE(ext_intel_fpga_task_sequence) { return is_accelerator(); }
    CASE(ext_oneapi_atomic16) {
      // Likely L0 doesn't check it properly. Need to double-check.
      return has_extension("cl_ext_float_atomics");
    }
    CASE(ext_oneapi_virtual_functions) {
      // TODO: move to UR like e.g. aspect::ext_oneapi_virtual_mem
      backend BE = getBackend();
      bool isCompatibleBE = BE == sycl::backend::ext_oneapi_level_zero ||
                            BE == sycl::backend::opencl;
      return (is_cpu() || is_gpu()) && isCompatibleBE;
    }
    CASE(ext_intel_spill_memory_size) {
      backend BE = getBackend();
      bool isCompatibleBE = BE == sycl::backend::ext_oneapi_level_zero;
      return is_gpu() && isCompatibleBE;
    }
    CASE(ext_oneapi_async_memory_alloc) {
      return get_info_impl_nocheck<
                 UR_DEVICE_INFO_ASYNC_USM_ALLOCATIONS_SUPPORT_EXP>()
          .value_or(0);
    }
    else {
      return false; // This device aspect has not been implemented yet.
    }

#undef CASE
  }

  bool has(aspect Aspect) const {
    switch (Aspect) {
#define __SYCL_ASPECT(ASPECT, ID)                                              \
  case aspect::ASPECT:                                                         \
    return has<aspect::ASPECT>();
#define __SYCL_ASPECT_DEPRECATED(ASPECT, ID, MSG) __SYCL_ASPECT(ASPECT, ID)
#include <sycl/info/aspects.def>
#include <sycl/info/aspects_deprecated.def>
#undef __SYCL_ASPECT_DEPRECATED
#undef __SYCL_ASPECT
    }
    assert(false && "Why doesn't has<aspect>() cover it?");
    return false;
  }

  /// Queries SYCL queue for SYCL backend-specific information.
  ///
  /// The return type depends on information being queried.
  template <typename Param>
  typename Param::return_type get_backend_info() const;

  /// Check if affinity partitioning by specified domain is supported by
  /// device
  ///
  /// \param AffinityDomain is one of the values described in Table 4.20 of
  /// SYCL Spec
  /// \return true if AffinityDomain is supported by device.
  bool
  is_affinity_supported(info::partition_affinity_domain AffinityDomain) const;

  /// Gets the native handle of the SYCL device.
  ///
  /// \return a native handle.
  ur_native_handle_t getNative() const;

  bool isRootDevice() const { return MRootDevice == nullptr; }

  bool
  extOneapiArchitectureIs(ext::oneapi::experimental::architecture Arch) const {

    return Arch ==
#ifdef __INTEL_PREVIEW_BREAKING_CHANGES
           get_info
#else
           get_info_abi_workaround
#endif
           <ext::oneapi::experimental::info::device::architecture>();
  }

  bool extOneapiArchitectureIs(
      ext::oneapi::experimental::arch_category Category) const {
    std::optional<ext::oneapi::experimental::architecture> CategoryMinArch =
        get_category_min_architecture(Category);
    std::optional<ext::oneapi::experimental::architecture> CategoryMaxArch =
        get_category_max_architecture(Category);
    if (CategoryMinArch.has_value() && CategoryMaxArch.has_value()) {
      auto Arch =
#ifdef __INTEL_PREVIEW_BREAKING_CHANGES
          get_info
#else
          get_info_abi_workaround
#endif
          <ext::oneapi::experimental::info::device::architecture>();
      return CategoryMinArch <= Arch && Arch <= CategoryMaxArch;
    }
    return false;
  }

  bool extOneapiCanBuild(ext::oneapi::experimental::source_language Language);
  bool extOneapiCanCompile(ext::oneapi::experimental::source_language Language);

  // Returns all guarantees that are either equal to guarantee or weaker than
  // it. E.g if guarantee == parallel, it returns the vector {weakly_parallel,
  // parallel}.
  static std::vector<ext::oneapi::experimental::forward_progress_guarantee>
  getProgressGuaranteesUpTo(
      ext::oneapi::experimental::forward_progress_guarantee guarantee) {
    const int forwardProgressGuaranteeSize = 3;
    int guaranteeVal = static_cast<int>(guarantee);
    std::vector<ext::oneapi::experimental::forward_progress_guarantee> res;
    res.reserve(forwardProgressGuaranteeSize - guaranteeVal);
    for (int currentGuarantee = forwardProgressGuaranteeSize - 1;
         currentGuarantee >= guaranteeVal; --currentGuarantee) {
      res.emplace_back(
          static_cast<ext::oneapi::experimental::forward_progress_guarantee>(
              currentGuarantee));
    }
    return res;
  }

  static sycl::ext::oneapi::experimental::forward_progress_guarantee
  getHostProgressGuarantee(
      sycl::ext::oneapi::experimental::execution_scope threadScope,
      sycl::ext::oneapi::experimental::execution_scope coordinationScope);

  sycl::ext::oneapi::experimental::forward_progress_guarantee
  getProgressGuarantee(
      ext::oneapi::experimental::execution_scope threadScope,
      ext::oneapi::experimental::execution_scope coordinationScope) const;

  bool supportsForwardProgress(
      ext::oneapi::experimental::forward_progress_guarantee guarantee,
      ext::oneapi::experimental::execution_scope threadScope,
      ext::oneapi::experimental::execution_scope coordinationScope) const;

  ext::oneapi::experimental::forward_progress_guarantee
  getImmediateProgressGuarantee(
      ext::oneapi::experimental::execution_scope coordination_scope) const;

  /// Gets the current device timestamp
  /// @throw sycl::feature_not_supported if feature is not supported on device
  uint64_t getCurrentDeviceTime();

  /// Get the backend of this device
  backend getBackend() const { return MPlatform->getBackend(); }

  /// @brief  Get the platform impl serving this device
  platform_impl &getPlatformImpl() const { return *MPlatform; }

  template <ur_device_info_t Desc>
  std::vector<info::fp_config> get_fp_config() const {
    if (Desc == UR_DEVICE_INFO_HALF_FP_CONFIG &&
        !get_info<info::device::native_vector_width_half>())
      return {};
    if (Desc == UR_DEVICE_INFO_DOUBLE_FP_CONFIG &&
        !get_info<info::device::native_vector_width_double>())
      return {};
    auto bits = get_info_impl<Desc>();

    std::vector<info::fp_config> result;
    using cfg = info::fp_config;
    constexpr std::pair<ur_device_fp_capability_flags_t, cfg> mapping[] = {
        {UR_DEVICE_FP_CAPABILITY_FLAG_DENORM, cfg::denorm},
        {UR_DEVICE_FP_CAPABILITY_FLAG_INF_NAN, cfg::inf_nan},
        {UR_DEVICE_FP_CAPABILITY_FLAG_ROUND_TO_NEAREST, cfg::round_to_nearest},
        {UR_DEVICE_FP_CAPABILITY_FLAG_ROUND_TO_ZERO, cfg::round_to_zero},
        {UR_DEVICE_FP_CAPABILITY_FLAG_ROUND_TO_INF, cfg::round_to_inf},
        {UR_DEVICE_FP_CAPABILITY_FLAG_FMA, cfg::fma},
        {UR_DEVICE_FP_CAPABILITY_FLAG_SOFT_FLOAT, cfg::soft_float},
        {UR_DEVICE_FP_CAPABILITY_FLAG_CORRECTLY_ROUNDED_DIVIDE_SQRT,
         cfg::correctly_rounded_divide_sqrt}};
    for (auto [k, v] : mapping)
      if (bits & k)
        result.push_back(v);
    return result;
  }

<<<<<<< HEAD
  // Check if the device supports double precision floating point.
  bool isFp64Supported() const;

  // Check if the device supports half precision floating point.
  bool isFp16Supported() const;

private:
  explicit device_impl(ur_native_handle_t InteropDevice,
                       ur_device_handle_t Device, PlatformImplPtr Platform,
                       const AdapterPtr &Adapter);
=======
  static std::vector<memory_order>
  readMemoryOrderBitfield(ur_memory_order_capability_flags_t bits) {
    std::vector<memory_order> result;
    if (bits & UR_MEMORY_ORDER_CAPABILITY_FLAG_RELAXED)
      result.push_back(memory_order::relaxed);
    if (bits & UR_MEMORY_ORDER_CAPABILITY_FLAG_ACQUIRE)
      result.push_back(memory_order::acquire);
    if (bits & UR_MEMORY_ORDER_CAPABILITY_FLAG_RELEASE)
      result.push_back(memory_order::release);
    if (bits & UR_MEMORY_ORDER_CAPABILITY_FLAG_ACQ_REL)
      result.push_back(memory_order::acq_rel);
    if (bits & UR_MEMORY_ORDER_CAPABILITY_FLAG_SEQ_CST)
      result.push_back(memory_order::seq_cst);
    return result;
  }

  static std::vector<memory_scope>
  readMemoryScopeBitfield(ur_memory_scope_capability_flags_t bits) {
    std::vector<memory_scope> result;
    if (bits & UR_MEMORY_SCOPE_CAPABILITY_FLAG_WORK_ITEM)
      result.push_back(memory_scope::work_item);
    if (bits & UR_MEMORY_SCOPE_CAPABILITY_FLAG_SUB_GROUP)
      result.push_back(memory_scope::sub_group);
    if (bits & UR_MEMORY_SCOPE_CAPABILITY_FLAG_WORK_GROUP)
      result.push_back(memory_scope::work_group);
    if (bits & UR_MEMORY_SCOPE_CAPABILITY_FLAG_DEVICE)
      result.push_back(memory_scope::device);
    if (bits & UR_MEMORY_SCOPE_CAPABILITY_FLAG_SYSTEM)
      result.push_back(memory_scope::system);
    return result;
  }

  ext::oneapi::experimental::architecture get_architecture() const {
    using oneapi_exp_arch = sycl::ext::oneapi::experimental::architecture;

    // Only for NVIDIA and AMD GPU architectures
    constexpr std::pair<const char *, oneapi_exp_arch>
        NvidiaAmdGPUArchitectures[] = {
            {"5.0", oneapi_exp_arch::nvidia_gpu_sm_50},
            {"5.2", oneapi_exp_arch::nvidia_gpu_sm_52},
            {"5.3", oneapi_exp_arch::nvidia_gpu_sm_53},
            {"6.0", oneapi_exp_arch::nvidia_gpu_sm_60},
            {"6.1", oneapi_exp_arch::nvidia_gpu_sm_61},
            {"6.2", oneapi_exp_arch::nvidia_gpu_sm_62},
            {"7.0", oneapi_exp_arch::nvidia_gpu_sm_70},
            {"7.2", oneapi_exp_arch::nvidia_gpu_sm_72},
            {"7.5", oneapi_exp_arch::nvidia_gpu_sm_75},
            {"8.0", oneapi_exp_arch::nvidia_gpu_sm_80},
            {"8.6", oneapi_exp_arch::nvidia_gpu_sm_86},
            {"8.7", oneapi_exp_arch::nvidia_gpu_sm_87},
            {"8.9", oneapi_exp_arch::nvidia_gpu_sm_89},
            {"9.0", oneapi_exp_arch::nvidia_gpu_sm_90},
            {"gfx701", oneapi_exp_arch::amd_gpu_gfx701},
            {"gfx702", oneapi_exp_arch::amd_gpu_gfx702},
            {"gfx703", oneapi_exp_arch::amd_gpu_gfx703},
            {"gfx704", oneapi_exp_arch::amd_gpu_gfx704},
            {"gfx705", oneapi_exp_arch::amd_gpu_gfx705},
            {"gfx801", oneapi_exp_arch::amd_gpu_gfx801},
            {"gfx802", oneapi_exp_arch::amd_gpu_gfx802},
            {"gfx803", oneapi_exp_arch::amd_gpu_gfx803},
            {"gfx805", oneapi_exp_arch::amd_gpu_gfx805},
            {"gfx810", oneapi_exp_arch::amd_gpu_gfx810},
            {"gfx900", oneapi_exp_arch::amd_gpu_gfx900},
            {"gfx902", oneapi_exp_arch::amd_gpu_gfx902},
            {"gfx904", oneapi_exp_arch::amd_gpu_gfx904},
            {"gfx906", oneapi_exp_arch::amd_gpu_gfx906},
            {"gfx908", oneapi_exp_arch::amd_gpu_gfx908},
            {"gfx909", oneapi_exp_arch::amd_gpu_gfx909},
            {"gfx90a", oneapi_exp_arch::amd_gpu_gfx90a},
            {"gfx90c", oneapi_exp_arch::amd_gpu_gfx90c},
            {"gfx940", oneapi_exp_arch::amd_gpu_gfx940},
            {"gfx941", oneapi_exp_arch::amd_gpu_gfx941},
            {"gfx942", oneapi_exp_arch::amd_gpu_gfx942},
            {"gfx1010", oneapi_exp_arch::amd_gpu_gfx1010},
            {"gfx1011", oneapi_exp_arch::amd_gpu_gfx1011},
            {"gfx1012", oneapi_exp_arch::amd_gpu_gfx1012},
            {"gfx1013", oneapi_exp_arch::amd_gpu_gfx1013},
            {"gfx1030", oneapi_exp_arch::amd_gpu_gfx1030},
            {"gfx1031", oneapi_exp_arch::amd_gpu_gfx1031},
            {"gfx1032", oneapi_exp_arch::amd_gpu_gfx1032},
            {"gfx1033", oneapi_exp_arch::amd_gpu_gfx1033},
            {"gfx1034", oneapi_exp_arch::amd_gpu_gfx1034},
            {"gfx1035", oneapi_exp_arch::amd_gpu_gfx1035},
            {"gfx1036", oneapi_exp_arch::amd_gpu_gfx1036},
            {"gfx1100", oneapi_exp_arch::amd_gpu_gfx1100},
            {"gfx1101", oneapi_exp_arch::amd_gpu_gfx1101},
            {"gfx1102", oneapi_exp_arch::amd_gpu_gfx1102},
            {"gfx1103", oneapi_exp_arch::amd_gpu_gfx1103},
            {"gfx1150", oneapi_exp_arch::amd_gpu_gfx1150},
            {"gfx1151", oneapi_exp_arch::amd_gpu_gfx1151},
            {"gfx1200", oneapi_exp_arch::amd_gpu_gfx1200},
            {"gfx1201", oneapi_exp_arch::amd_gpu_gfx1201},
        };

    // Only for Intel GPU architectures
    constexpr std::pair<const int, oneapi_exp_arch> IntelGPUArchitectures[] = {
        {0x02000000, oneapi_exp_arch::intel_gpu_bdw},
        {0x02400009, oneapi_exp_arch::intel_gpu_skl},
        {0x02404009, oneapi_exp_arch::intel_gpu_kbl},
        {0x02408009, oneapi_exp_arch::intel_gpu_cfl},
        {0x0240c000, oneapi_exp_arch::intel_gpu_apl},
        {0x02410000, oneapi_exp_arch::intel_gpu_glk},
        {0x02414000, oneapi_exp_arch::intel_gpu_whl},
        {0x02418000, oneapi_exp_arch::intel_gpu_aml},
        {0x0241c000, oneapi_exp_arch::intel_gpu_cml},
        {0x02c00000, oneapi_exp_arch::intel_gpu_icllp},
        {0x02c08000, oneapi_exp_arch::intel_gpu_ehl},
        {0x03000000, oneapi_exp_arch::intel_gpu_tgllp},
        {0x03004000, oneapi_exp_arch::intel_gpu_rkl},
        {0x03008000, oneapi_exp_arch::intel_gpu_adl_s},
        {0x0300c000, oneapi_exp_arch::intel_gpu_adl_p},
        {0x03010000, oneapi_exp_arch::intel_gpu_adl_n},
        {0x03028000, oneapi_exp_arch::intel_gpu_dg1},
        {0x030dc000, oneapi_exp_arch::intel_gpu_acm_g10}, // A0
        {0x030dc001, oneapi_exp_arch::intel_gpu_acm_g10}, // A1
        {0x030dc004, oneapi_exp_arch::intel_gpu_acm_g10}, // B0
        {0x030dc008, oneapi_exp_arch::intel_gpu_acm_g10}, // C0
        {0x030e0000, oneapi_exp_arch::intel_gpu_acm_g11}, // A0
        {0x030e0004, oneapi_exp_arch::intel_gpu_acm_g11}, // B0
        {0x030e0005, oneapi_exp_arch::intel_gpu_acm_g11}, // B1
        {0x030e4000, oneapi_exp_arch::intel_gpu_acm_g12}, // A0
        {0x030f0000, oneapi_exp_arch::intel_gpu_pvc},     // XL-A0
        {0x030f0001, oneapi_exp_arch::intel_gpu_pvc},     // XL-AOP
        {0x030f0003, oneapi_exp_arch::intel_gpu_pvc},     // XT-A0
        {0x030f0005, oneapi_exp_arch::intel_gpu_pvc},     // XT-B0
        {0x030f0006, oneapi_exp_arch::intel_gpu_pvc},     // XT-B1
        {0x030f0007, oneapi_exp_arch::intel_gpu_pvc},     // XT-C0
        {0x030f4007, oneapi_exp_arch::intel_gpu_pvc_vg},  // C0
        {0x03118000, oneapi_exp_arch::intel_gpu_mtl_u},   // A0
        {0x03118004, oneapi_exp_arch::intel_gpu_mtl_u},   // B0
        {0x0311c000, oneapi_exp_arch::intel_gpu_mtl_h},   // A0
        {0x0311c004, oneapi_exp_arch::intel_gpu_mtl_h},   // B0
        {0x03128000, oneapi_exp_arch::intel_gpu_arl_h},   // A0
        {0x03128004, oneapi_exp_arch::intel_gpu_arl_h},   // B0
        {0x05004000, oneapi_exp_arch::intel_gpu_bmg_g21}, // A0
        {0x05004001, oneapi_exp_arch::intel_gpu_bmg_g21}, // A1
        {0x05004004, oneapi_exp_arch::intel_gpu_bmg_g21}, // B0
        {0x05008000, oneapi_exp_arch::intel_gpu_bmg_g31}, // A0
        {0x05010000, oneapi_exp_arch::intel_gpu_lnl_m},   // A0
        {0x05010001, oneapi_exp_arch::intel_gpu_lnl_m},   // A1
        {0x05010004, oneapi_exp_arch::intel_gpu_lnl_m},   // B0
        {0x07800000, oneapi_exp_arch::intel_gpu_ptl_h},   // A0
        {0x07800004, oneapi_exp_arch::intel_gpu_ptl_h},   // B0
        {0x07804000, oneapi_exp_arch::intel_gpu_ptl_u},   // A0
        {0x07804001, oneapi_exp_arch::intel_gpu_ptl_u},   // A1
        {0x0780c000, oneapi_exp_arch::intel_gpu_wcl},     // A0
    };

    // Only for Intel CPU architectures
    constexpr std::pair<const int, oneapi_exp_arch> IntelCPUArchitectures[] = {
        {8, oneapi_exp_arch::intel_cpu_spr},
        {9, oneapi_exp_arch::intel_cpu_gnr},
        {10, oneapi_exp_arch::intel_cpu_dmr},
    };
    backend CurrentBackend = getBackend();
    auto LookupIPVersion = [&, this](auto &ArchList)
        -> std::optional<ext::oneapi::experimental::architecture> {
      auto DeviceIp = get_info_impl_nocheck<UR_DEVICE_INFO_IP_VERSION>();
      if (!DeviceIp.has_val()) {
        ur_result_t Err = DeviceIp.error();
        if (Err == UR_RESULT_ERROR_UNSUPPORTED_ENUMERATION) {
          // Not all devices support this device info query
          return std::nullopt;
        }
        getAdapter().checkUrResult(Err);
      }

      auto Val = static_cast<int>(DeviceIp.value());
      for (const auto &Item : ArchList) {
        if (Item.first == Val)
          return Item.second;
      }
      return std::nullopt;
    };

    if (is_gpu() && (backend::ext_oneapi_level_zero == CurrentBackend ||
                     backend::opencl == CurrentBackend)) {
      return LookupIPVersion(IntelGPUArchitectures)
          .value_or(ext::oneapi::experimental::architecture::unknown);
    } else if (is_gpu() && (backend::ext_oneapi_cuda == CurrentBackend ||
                            backend::ext_oneapi_hip == CurrentBackend)) {
      auto MapArchIDToArchName = [&](const char *arch) {
        for (const auto &Item : NvidiaAmdGPUArchitectures) {
          if (std::string_view(Item.first) == arch)
            return Item.second;
        }
        return ext::oneapi::experimental::architecture::unknown;
      };
      std::string DeviceArch =
          get_info_impl<UrInfoCode<info::device::version>::value>();
      std::string_view DeviceArchSubstr =
          std::string_view{DeviceArch}.substr(0, DeviceArch.find(":"));
      return MapArchIDToArchName(DeviceArchSubstr.data());
    } else if (is_cpu() && backend::opencl == CurrentBackend) {
      return LookupIPVersion(IntelCPUArchitectures)
          .value_or(ext::oneapi::experimental::architecture::x86_64);
    } // else is not needed
    // TODO: add support of other architectures by extending with else if
    return ext::oneapi::experimental::architecture::unknown;
  }

  std::vector<ext::oneapi::experimental::matrix::combination>
  get_matrix_combinations() const {
    using namespace ext::oneapi::experimental::matrix;
    using namespace ext::oneapi::experimental;
    backend CurrentBackend = getBackend();
    auto get_current_architecture = [this]() -> std::optional<architecture> {
      // this helper lambda ignores all runtime-related exceptions from
      // quering the device architecture. For instance, if device architecture
      // on user's machine is not supported by
      // sycl_ext_oneapi_device_architecture, the runtime exception is
      // omitted, and std::nullopt is returned.
      try {
        return CALL_GET_INFO<
            ext::oneapi::experimental::info::device::architecture>();
      } catch (sycl::exception &e) {
        if (e.code() != errc::runtime)
          std::rethrow_exception(std::make_exception_ptr(e));
      }
      return std::nullopt;
    };
    std::optional<architecture> DeviceArchOpt = get_current_architecture();
    if (!DeviceArchOpt.has_value())
      return {};
    architecture DeviceArch = DeviceArchOpt.value();
    if (architecture::intel_cpu_spr == DeviceArch)
      return {
          {16, 16, 64, 0, 0, 0, matrix_type::uint8, matrix_type::uint8,
           matrix_type::sint32, matrix_type::sint32},
          {16, 16, 64, 0, 0, 0, matrix_type::uint8, matrix_type::sint8,
           matrix_type::sint32, matrix_type::sint32},
          {16, 16, 64, 0, 0, 0, matrix_type::sint8, matrix_type::uint8,
           matrix_type::sint32, matrix_type::sint32},
          {16, 16, 64, 0, 0, 0, matrix_type::sint8, matrix_type::sint8,
           matrix_type::sint32, matrix_type::sint32},
          {16, 16, 32, 0, 0, 0, matrix_type::bf16, matrix_type::bf16,
           matrix_type::fp32, matrix_type::fp32},
      };
    else if (architecture::intel_cpu_gnr == DeviceArch)
      return {
          {16, 16, 64, 0, 0, 0, matrix_type::uint8, matrix_type::uint8,
           matrix_type::sint32, matrix_type::sint32},
          {16, 16, 64, 0, 0, 0, matrix_type::uint8, matrix_type::sint8,
           matrix_type::sint32, matrix_type::sint32},
          {16, 16, 64, 0, 0, 0, matrix_type::sint8, matrix_type::uint8,
           matrix_type::sint32, matrix_type::sint32},
          {16, 16, 64, 0, 0, 0, matrix_type::sint8, matrix_type::sint8,
           matrix_type::sint32, matrix_type::sint32},
          {16, 16, 32, 0, 0, 0, matrix_type::bf16, matrix_type::bf16,
           matrix_type::fp32, matrix_type::fp32},
          {16, 16, 32, 0, 0, 0, matrix_type::fp16, matrix_type::fp16,
           matrix_type::fp32, matrix_type::fp32},
      };
    else if (architecture::intel_cpu_dmr == DeviceArch)
      return {
          {16, 16, 64, 0, 0, 0, matrix_type::uint8, matrix_type::uint8,
           matrix_type::sint32, matrix_type::sint32},
          {16, 16, 64, 0, 0, 0, matrix_type::uint8, matrix_type::sint8,
           matrix_type::sint32, matrix_type::sint32},
          {16, 16, 64, 0, 0, 0, matrix_type::sint8, matrix_type::uint8,
           matrix_type::sint32, matrix_type::sint32},
          {16, 16, 64, 0, 0, 0, matrix_type::sint8, matrix_type::sint8,
           matrix_type::sint32, matrix_type::sint32},
          {16, 16, 32, 0, 0, 0, matrix_type::bf16, matrix_type::bf16,
           matrix_type::fp32, matrix_type::fp32},
          {16, 16, 32, 0, 0, 0, matrix_type::fp16, matrix_type::fp16,
           matrix_type::fp32, matrix_type::fp32},
          {16, 16, 16, 0, 0, 0, matrix_type::tf32, matrix_type::tf32,
           matrix_type::fp32, matrix_type::fp32},
      };
    else if ((architecture::intel_gpu_pvc == DeviceArch) ||
             (architecture::intel_gpu_bmg_g21 == DeviceArch) ||
             (architecture::intel_gpu_lnl_m == DeviceArch) ||
             (architecture::intel_gpu_ptl_h == DeviceArch) ||
             (architecture::intel_gpu_ptl_u == DeviceArch)) {
      std::vector<ext::oneapi::experimental::matrix::combination> pvc_combs = {
          {8, 0, 0, 0, 16, 32, matrix_type::uint8, matrix_type::uint8,
           matrix_type::sint32, matrix_type::sint32},
          {8, 0, 0, 0, 16, 32, matrix_type::uint8, matrix_type::sint8,
           matrix_type::sint32, matrix_type::sint32},
          {8, 0, 0, 0, 16, 32, matrix_type::sint8, matrix_type::uint8,
           matrix_type::sint32, matrix_type::sint32},
          {8, 0, 0, 0, 16, 32, matrix_type::sint8, matrix_type::sint8,
           matrix_type::sint32, matrix_type::sint32},
          {8, 0, 0, 0, 16, 16, matrix_type::fp16, matrix_type::fp16,
           matrix_type::fp32, matrix_type::fp32},
          {8, 0, 0, 0, 16, 16, matrix_type::fp16, matrix_type::fp16,
           matrix_type::fp16, matrix_type::fp32},
          {8, 0, 0, 0, 16, 16, matrix_type::fp16, matrix_type::fp16,
           matrix_type::fp32, matrix_type::fp16},
          {8, 0, 0, 0, 16, 16, matrix_type::fp16, matrix_type::fp16,
           matrix_type::fp16, matrix_type::fp16},
          {0, 0, 0, 16, 16, 16, matrix_type::fp16, matrix_type::fp16,
           matrix_type::fp32, matrix_type::fp32},
          {0, 0, 0, 16, 16, 16, matrix_type::fp16, matrix_type::fp16,
           matrix_type::fp32, matrix_type::fp16},
          {0, 0, 0, 16, 16, 16, matrix_type::fp16, matrix_type::fp16,
           matrix_type::fp16, matrix_type::fp32},
          {0, 0, 0, 16, 16, 16, matrix_type::fp16, matrix_type::fp16,
           matrix_type::fp16, matrix_type::fp16},
          {0, 0, 0, 1, 64, 16, matrix_type::fp16, matrix_type::fp16,
           matrix_type::fp32, matrix_type::fp32},
          {0, 0, 0, 1, 64, 16, matrix_type::fp16, matrix_type::fp16,
           matrix_type::fp16, matrix_type::fp32},
          {0, 0, 0, 1, 64, 16, matrix_type::fp16, matrix_type::fp16,
           matrix_type::fp32, matrix_type::fp16},
          {0, 0, 0, 1, 64, 16, matrix_type::fp16, matrix_type::fp16,
           matrix_type::fp16, matrix_type::fp16},
          {0, 0, 0, 32, 64, 16, matrix_type::fp16, matrix_type::fp16,
           matrix_type::fp32, matrix_type::fp32},
          {0, 0, 0, 32, 64, 16, matrix_type::fp16, matrix_type::fp16,
           matrix_type::fp16, matrix_type::fp32},
          {0, 0, 0, 32, 64, 16, matrix_type::fp16, matrix_type::fp16,
           matrix_type::fp32, matrix_type::fp16},
          {0, 0, 0, 32, 64, 16, matrix_type::fp16, matrix_type::fp16,
           matrix_type::fp16, matrix_type::fp16},
          {0, 0, 0, 1, 64, 32, matrix_type::fp16, matrix_type::fp16,
           matrix_type::fp32, matrix_type::fp32},
          {0, 0, 0, 1, 64, 32, matrix_type::fp16, matrix_type::fp16,
           matrix_type::fp16, matrix_type::fp32},
          {0, 0, 0, 1, 64, 32, matrix_type::fp16, matrix_type::fp16,
           matrix_type::fp32, matrix_type::fp16},
          {0, 0, 0, 1, 64, 32, matrix_type::fp16, matrix_type::fp16,
           matrix_type::fp16, matrix_type::fp16},
          {0, 0, 0, 32, 64, 32, matrix_type::fp16, matrix_type::fp16,
           matrix_type::fp32, matrix_type::fp32},
          {0, 0, 0, 32, 64, 32, matrix_type::fp16, matrix_type::fp16,
           matrix_type::fp16, matrix_type::fp32},
          {0, 0, 0, 32, 64, 32, matrix_type::fp16, matrix_type::fp16,
           matrix_type::fp32, matrix_type::fp16},
          {0, 0, 0, 32, 64, 32, matrix_type::fp16, matrix_type::fp16,
           matrix_type::fp16, matrix_type::fp16},
          {8, 0, 0, 0, 16, 16, matrix_type::bf16, matrix_type::bf16,
           matrix_type::bf16, matrix_type::bf16},
          {8, 0, 0, 0, 16, 16, matrix_type::bf16, matrix_type::bf16,
           matrix_type::fp32, matrix_type::bf16},
          {8, 0, 0, 0, 16, 16, matrix_type::bf16, matrix_type::bf16,
           matrix_type::bf16, matrix_type::fp32},
          {8, 0, 0, 0, 16, 16, matrix_type::bf16, matrix_type::bf16,
           matrix_type::fp32, matrix_type::fp32},
          {0, 0, 0, 16, 16, 16, matrix_type::bf16, matrix_type::bf16,
           matrix_type::fp32, matrix_type::fp32},
          {0, 0, 0, 16, 16, 16, matrix_type::bf16, matrix_type::bf16,
           matrix_type::bf16, matrix_type::fp32},
          {0, 0, 0, 16, 16, 16, matrix_type::bf16, matrix_type::bf16,
           matrix_type::fp32, matrix_type::bf16},
          {0, 0, 0, 16, 16, 16, matrix_type::bf16, matrix_type::bf16,
           matrix_type::bf16, matrix_type::bf16},
          {0, 0, 0, 1, 64, 16, matrix_type::bf16, matrix_type::bf16,
           matrix_type::fp32, matrix_type::fp32},
          {0, 0, 0, 1, 64, 16, matrix_type::bf16, matrix_type::bf16,
           matrix_type::bf16, matrix_type::fp32},
          {0, 0, 0, 1, 64, 16, matrix_type::bf16, matrix_type::bf16,
           matrix_type::fp32, matrix_type::bf16},
          {0, 0, 0, 1, 64, 16, matrix_type::bf16, matrix_type::bf16,
           matrix_type::bf16, matrix_type::bf16},
          {0, 0, 0, 32, 64, 16, matrix_type::bf16, matrix_type::bf16,
           matrix_type::fp32, matrix_type::fp32},
          {0, 0, 0, 32, 64, 16, matrix_type::bf16, matrix_type::bf16,
           matrix_type::bf16, matrix_type::fp32},
          {0, 0, 0, 32, 64, 16, matrix_type::bf16, matrix_type::bf16,
           matrix_type::fp32, matrix_type::bf16},
          {0, 0, 0, 32, 64, 16, matrix_type::bf16, matrix_type::bf16,
           matrix_type::bf16, matrix_type::bf16},
          {0, 0, 0, 1, 64, 32, matrix_type::bf16, matrix_type::bf16,
           matrix_type::fp32, matrix_type::fp32},
          {0, 0, 0, 1, 64, 32, matrix_type::bf16, matrix_type::bf16,
           matrix_type::bf16, matrix_type::fp32},
          {0, 0, 0, 1, 64, 32, matrix_type::bf16, matrix_type::bf16,
           matrix_type::fp32, matrix_type::bf16},
          {0, 0, 0, 1, 64, 32, matrix_type::bf16, matrix_type::bf16,
           matrix_type::bf16, matrix_type::bf16},
          {0, 0, 0, 32, 64, 32, matrix_type::bf16, matrix_type::bf16,
           matrix_type::fp32, matrix_type::fp32},
          {0, 0, 0, 32, 64, 32, matrix_type::bf16, matrix_type::bf16,
           matrix_type::bf16, matrix_type::fp32},
          {0, 0, 0, 32, 64, 32, matrix_type::bf16, matrix_type::bf16,
           matrix_type::fp32, matrix_type::bf16},
          {0, 0, 0, 32, 64, 32, matrix_type::bf16, matrix_type::bf16,
           matrix_type::bf16, matrix_type::bf16},
          {8, 0, 0, 0, 16, 8, matrix_type::tf32, matrix_type::tf32,
           matrix_type::fp32, matrix_type::fp32},
      };
      return pvc_combs;
    } else if ((architecture::intel_gpu_dg2_g10 == DeviceArch) ||
               (architecture::intel_gpu_dg2_g11 == DeviceArch) ||
               (architecture::intel_gpu_dg2_g12 == DeviceArch) ||
               (architecture::intel_gpu_arl_h == DeviceArch))
      return {
          {8, 0, 0, 0, 8, 32, matrix_type::uint8, matrix_type::uint8,
           matrix_type::sint32, matrix_type::sint32},
          {8, 0, 0, 0, 8, 32, matrix_type::uint8, matrix_type::sint8,
           matrix_type::sint32, matrix_type::sint32},
          {8, 0, 0, 0, 8, 32, matrix_type::sint8, matrix_type::uint8,
           matrix_type::sint32, matrix_type::sint32},
          {8, 0, 0, 0, 8, 32, matrix_type::sint8, matrix_type::sint8,
           matrix_type::sint32, matrix_type::sint32},
          {8, 0, 0, 0, 8, 16, matrix_type::fp16, matrix_type::fp16,
           matrix_type::fp32, matrix_type::fp32},
          {8, 0, 0, 0, 8, 16, matrix_type::bf16, matrix_type::bf16,
           matrix_type::fp32, matrix_type::fp32},
          {0, 0, 0, 32, 32, 16, matrix_type::bf16, matrix_type::bf16,
           matrix_type::fp32, matrix_type::fp32},
      };
    else if (architecture::amd_gpu_gfx90a == DeviceArch)
      return {
          {0, 0, 0, 32, 32, 8, matrix_type::fp16, matrix_type::fp16,
           matrix_type::fp32, matrix_type::fp32},
          {0, 0, 0, 16, 16, 16, matrix_type::fp16, matrix_type::fp16,
           matrix_type::fp32, matrix_type::fp32},
          {0, 0, 0, 32, 32, 8, matrix_type::sint8, matrix_type::sint8,
           matrix_type::sint32, matrix_type::sint32},
          {0, 0, 0, 16, 16, 16, matrix_type::sint8, matrix_type::sint8,
           matrix_type::sint32, matrix_type::sint32},
          {0, 0, 0, 32, 32, 8, matrix_type::bf16, matrix_type::bf16,
           matrix_type::fp32, matrix_type::fp32},
          {0, 0, 0, 16, 16, 16, matrix_type::bf16, matrix_type::bf16,
           matrix_type::fp32, matrix_type::fp32},
          {0, 0, 0, 16, 16, 4, matrix_type::fp64, matrix_type::fp64,
           matrix_type::fp64, matrix_type::fp64},
      };
    else if (backend::ext_oneapi_cuda == CurrentBackend) {
      // TODO: Tho following can be simplified when comparison of
      // architectures using < and > will be implemented
      using oneapi_exp_arch = sycl::ext::oneapi::experimental::architecture;
      constexpr std::pair<float, oneapi_exp_arch> NvidiaArchNumbs[] = {
          {5.0, oneapi_exp_arch::nvidia_gpu_sm_50},
          {5.2, oneapi_exp_arch::nvidia_gpu_sm_52},
          {5.3, oneapi_exp_arch::nvidia_gpu_sm_53},
          {6.0, oneapi_exp_arch::nvidia_gpu_sm_60},
          {6.1, oneapi_exp_arch::nvidia_gpu_sm_61},
          {6.2, oneapi_exp_arch::nvidia_gpu_sm_62},
          {7.0, oneapi_exp_arch::nvidia_gpu_sm_70},
          {7.2, oneapi_exp_arch::nvidia_gpu_sm_72},
          {7.5, oneapi_exp_arch::nvidia_gpu_sm_75},
          {8.0, oneapi_exp_arch::nvidia_gpu_sm_80},
          {8.6, oneapi_exp_arch::nvidia_gpu_sm_86},
          {8.7, oneapi_exp_arch::nvidia_gpu_sm_87},
          {8.9, oneapi_exp_arch::nvidia_gpu_sm_89},
          {9.0, oneapi_exp_arch::nvidia_gpu_sm_90},
      };
      auto GetArchNum = [&](const architecture &arch) {
        for (const auto &Item : NvidiaArchNumbs)
          if (Item.second == arch)
            return Item.first;
        return 0.f;
      };
      float ComputeCapability = GetArchNum(DeviceArch);
      std::vector<combination> sm_70_combinations = {
          {0, 0, 0, 16, 16, 16, matrix_type::fp16, matrix_type::fp16,
           matrix_type::fp32, matrix_type::fp32},
          {0, 0, 0, 8, 32, 16, matrix_type::fp16, matrix_type::fp16,
           matrix_type::fp32, matrix_type::fp32},
          {0, 0, 0, 32, 8, 16, matrix_type::fp16, matrix_type::fp16,
           matrix_type::fp32, matrix_type::fp32},
          {0, 0, 0, 16, 16, 16, matrix_type::fp16, matrix_type::fp16,
           matrix_type::fp16, matrix_type::fp16},
          {0, 0, 0, 8, 32, 16, matrix_type::fp16, matrix_type::fp16,
           matrix_type::fp16, matrix_type::fp16},
          {0, 0, 0, 32, 8, 16, matrix_type::fp16, matrix_type::fp16,
           matrix_type::fp16, matrix_type::fp16},
          {0, 0, 0, 16, 16, 16, matrix_type::fp16, matrix_type::fp16,
           matrix_type::fp32, matrix_type::fp16},
          {0, 0, 0, 8, 32, 16, matrix_type::fp16, matrix_type::fp16,
           matrix_type::fp32, matrix_type::fp16},
          {0, 0, 0, 32, 8, 16, matrix_type::fp16, matrix_type::fp16,
           matrix_type::fp32, matrix_type::fp16},
          {0, 0, 0, 16, 16, 16, matrix_type::fp16, matrix_type::fp16,
           matrix_type::fp16, matrix_type::fp32},
          {0, 0, 0, 8, 32, 16, matrix_type::fp16, matrix_type::fp16,
           matrix_type::fp16, matrix_type::fp32},
          {0, 0, 0, 32, 8, 16, matrix_type::fp16, matrix_type::fp16,
           matrix_type::fp16, matrix_type::fp32}};
      std::vector<combination> sm_72_combinations = {
          {0, 0, 0, 16, 16, 16, matrix_type::sint8, matrix_type::sint8,
           matrix_type::sint32, matrix_type::sint32},
          {0, 0, 0, 8, 32, 16, matrix_type::sint8, matrix_type::sint8,
           matrix_type::sint32, matrix_type::sint32},
          {0, 0, 0, 32, 8, 16, matrix_type::sint8, matrix_type::sint8,
           matrix_type::sint32, matrix_type::sint32},
          {0, 0, 0, 16, 16, 16, matrix_type::uint8, matrix_type::uint8,
           matrix_type::sint32, matrix_type::sint32},
          {0, 0, 0, 8, 32, 16, matrix_type::uint8, matrix_type::uint8,
           matrix_type::sint32, matrix_type::sint32},
          {0, 0, 0, 32, 8, 16, matrix_type::uint8, matrix_type::uint8,
           matrix_type::sint32, matrix_type::sint32}};
      std::vector<combination> sm_80_combinations = {
          {0, 0, 0, 16, 16, 8, matrix_type::tf32, matrix_type::tf32,
           matrix_type::fp32, matrix_type::fp32},
          {0, 0, 0, 16, 16, 16, matrix_type::bf16, matrix_type::bf16,
           matrix_type::fp32, matrix_type::fp32},
          {0, 0, 0, 8, 32, 16, matrix_type::bf16, matrix_type::bf16,
           matrix_type::fp32, matrix_type::fp32},
          {0, 0, 0, 32, 8, 16, matrix_type::bf16, matrix_type::bf16,
           matrix_type::fp32, matrix_type::fp32},
          {0, 0, 0, 8, 8, 4, matrix_type::fp64, matrix_type::fp64,
           matrix_type::fp64, matrix_type::fp64}};
      if (ComputeCapability >= 8.0) {
        sm_80_combinations.insert(sm_80_combinations.end(),
                                  sm_72_combinations.begin(),
                                  sm_72_combinations.end());
        sm_80_combinations.insert(sm_80_combinations.end(),
                                  sm_70_combinations.begin(),
                                  sm_70_combinations.end());
        return sm_80_combinations;
      } else if (ComputeCapability >= 7.2) {
        sm_72_combinations.insert(sm_72_combinations.end(),
                                  sm_70_combinations.begin(),
                                  sm_70_combinations.end());
        return sm_72_combinations;
      } else if (ComputeCapability >= 7.0)
        return sm_70_combinations;
    }
    return {};
  }
>>>>>>> ec26b925

private:
  ur_device_handle_t MDevice = 0;
  // This is used for getAdapter so should be above other properties.
  std::shared_ptr<platform_impl> MPlatform;

  std::shared_mutex MDeviceHostBaseTimeMutex;
  std::pair<uint64_t, uint64_t> MDeviceHostBaseTime{0, 0};

  const ur_device_handle_t MRootDevice;

  // Order of caches matters! UR must come before SYCL info descriptors (because
  // get_info calls get_info_impl but the opposite never happens) and both
  // should come before aspects.
  //
  // To make an addition property cacheable just expand one of the caches below
  // with that property, no other changes should be necessary.
  mutable JointCache<
      UREagerCache<UR_DEVICE_INFO_TYPE, UR_DEVICE_INFO_USE_NATIVE_ASSERT,
                   UR_DEVICE_INFO_EXTENSIONS>, //
      URCallOnceCache<UR_DEVICE_INFO_NAME,
                      // USM:
                      UR_DEVICE_INFO_USM_DEVICE_SUPPORT,
                      UR_DEVICE_INFO_USM_HOST_SUPPORT,
                      UR_DEVICE_INFO_USM_SINGLE_SHARED_SUPPORT,
                      UR_DEVICE_INFO_USM_CROSS_SHARED_SUPPORT,
                      UR_DEVICE_INFO_USM_SYSTEM_SHARED_SUPPORT,
                      //
                      UR_DEVICE_INFO_ATOMIC_64>, //
      EagerCache<InfoInitializer>,               //
      CallOnceCache<InfoInitializer,
                    ext::oneapi::experimental::info::device::architecture>, //
      AspectCache<EagerCache, aspect::fp16, aspect::fp64,
                  aspect::int64_base_atomics, aspect::int64_extended_atomics,
                  aspect::ext_oneapi_atomic16>,
      AspectCache<
          CallOnceCache,
          // Slow, >100ns (for baseline cached ~30..40ns):
          aspect::ext_intel_pci_address, aspect::ext_intel_gpu_eu_count,
          aspect::ext_intel_free_memory, aspect::ext_intel_fan_speed,
          aspect::ext_intel_power_limits,
          // medium-slow, 60-90ns (for baseline cached ~30..40ns):
          aspect::ext_intel_gpu_eu_simd_width, aspect::ext_intel_gpu_slices,
          aspect::ext_intel_gpu_subslices_per_slice,
          aspect::ext_intel_gpu_eu_count_per_subslice,
          aspect::ext_intel_device_info_uuid,
          aspect::ext_intel_gpu_hw_threads_per_eu,
          aspect::ext_intel_memory_clock_rate,
          aspect::ext_intel_memory_bus_width,
          aspect::ext_oneapi_bindless_images,
          aspect::ext_oneapi_bindless_images_1d_usm,
          aspect::ext_oneapi_bindless_images_2d_usm,
          aspect::ext_oneapi_is_composite, aspect::ext_oneapi_is_component>>
      MCache;

}; // class device_impl

struct devices_deref_impl {
  template <typename T> static device_impl &dereference(T &Elem) {
    using Ty = std::decay_t<decltype(Elem)>;
    if constexpr (std::is_same_v<Ty, device>) {
      return *getSyclObjImpl(Elem);
    } else if constexpr (std::is_same_v<Ty, device_impl>) {
      return Elem;
    } else {
      return *Elem;
    }
  }
};
using devices_iterator =
    variadic_iterator<devices_deref_impl, device,
                      std::vector<std::shared_ptr<device_impl>>::const_iterator,
                      std::vector<device>::const_iterator, device_impl *>;

class devices_range : public iterator_range<devices_iterator> {
private:
  using Base = iterator_range<devices_iterator>;

public:
  using Base::Base;
  devices_range(const device &Dev)
      : devices_range(&*getSyclObjImpl(Dev), (&*getSyclObjImpl(Dev) + 1), 1) {}
};

#ifndef __INTEL_PREVIEW_BREAKING_CHANGES
template <typename Param>
typename Param::return_type device_impl::get_info() const {
  return get_info_abi_workaround<Param>();
}

#define EXPORT_GET_INFO(PARAM)                                                 \
  template <>                                                                  \
  __SYCL_EXPORT PARAM::return_type device_impl::get_info<PARAM>() const;

// clang-format off
EXPORT_GET_INFO(ext::intel::info::device::device_id)
EXPORT_GET_INFO(ext::intel::info::device::pci_address)
EXPORT_GET_INFO(ext::intel::info::device::gpu_eu_count)
EXPORT_GET_INFO(ext::intel::info::device::gpu_eu_simd_width)
EXPORT_GET_INFO(ext::intel::info::device::gpu_slices)
EXPORT_GET_INFO(ext::intel::info::device::gpu_subslices_per_slice)
EXPORT_GET_INFO(ext::intel::info::device::gpu_eu_count_per_subslice)
EXPORT_GET_INFO(ext::intel::info::device::gpu_hw_threads_per_eu)
EXPORT_GET_INFO(ext::intel::info::device::max_mem_bandwidth)
EXPORT_GET_INFO(ext::intel::info::device::uuid)
EXPORT_GET_INFO(ext::intel::info::device::free_memory)
EXPORT_GET_INFO(ext::intel::info::device::memory_clock_rate)
EXPORT_GET_INFO(ext::intel::info::device::memory_bus_width)
EXPORT_GET_INFO(ext::intel::info::device::max_compute_queue_indices)
EXPORT_GET_INFO(ext::intel::esimd::info::device::has_2d_block_io_support)
EXPORT_GET_INFO(ext::intel::info::device::current_clock_throttle_reasons)
EXPORT_GET_INFO(ext::intel::info::device::fan_speed)
EXPORT_GET_INFO(ext::intel::info::device::min_power_limit)
EXPORT_GET_INFO(ext::intel::info::device::max_power_limit)

EXPORT_GET_INFO(ext::codeplay::experimental::info::device::supports_fusion)
EXPORT_GET_INFO(ext::codeplay::experimental::info::device::max_registers_per_work_group)

EXPORT_GET_INFO(ext::oneapi::experimental::info::device::max_global_work_groups)
EXPORT_GET_INFO(ext::oneapi::experimental::info::device::max_work_groups<1>)
EXPORT_GET_INFO(ext::oneapi::experimental::info::device::max_work_groups<2>)
EXPORT_GET_INFO(ext::oneapi::experimental::info::device::max_work_groups<3>)
EXPORT_GET_INFO(ext::oneapi::experimental::info::device::work_group_progress_capabilities<ext::oneapi::experimental::execution_scope::root_group>)
EXPORT_GET_INFO(ext::oneapi::experimental::info::device::sub_group_progress_capabilities<ext::oneapi::experimental::execution_scope::root_group>)
EXPORT_GET_INFO(ext::oneapi::experimental::info::device::sub_group_progress_capabilities<ext::oneapi::experimental::execution_scope::work_group>)
EXPORT_GET_INFO(ext::oneapi::experimental::info::device::work_item_progress_capabilities<ext::oneapi::experimental::execution_scope::root_group>)
EXPORT_GET_INFO(ext::oneapi::experimental::info::device::work_item_progress_capabilities<ext::oneapi::experimental::execution_scope::work_group>)
EXPORT_GET_INFO(ext::oneapi::experimental::info::device::work_item_progress_capabilities<ext::oneapi::experimental::execution_scope::sub_group>)
EXPORT_GET_INFO(ext::oneapi::experimental::info::device::architecture)
EXPORT_GET_INFO(ext::oneapi::experimental::info::device::matrix_combinations)
EXPORT_GET_INFO(ext::oneapi::experimental::info::device::image_row_pitch_align)
EXPORT_GET_INFO(ext::oneapi::experimental::info::device::max_image_linear_row_pitch)
EXPORT_GET_INFO(ext::oneapi::experimental::info::device::max_image_linear_width)
EXPORT_GET_INFO(ext::oneapi::experimental::info::device::max_image_linear_height)
EXPORT_GET_INFO(ext::oneapi::experimental::info::device::mipmap_max_anisotropy)
EXPORT_GET_INFO(ext::oneapi::experimental::info::device::component_devices)
EXPORT_GET_INFO(ext::oneapi::experimental::info::device::composite_device)
EXPORT_GET_INFO(ext::oneapi::info::device::num_compute_units)
// clang-format on

#undef EXPORT_GET_INFO
#endif

#undef CALL_GET_INFO
} // namespace detail
} // namespace _V1
} // namespace sycl<|MERGE_RESOLUTION|>--- conflicted
+++ resolved
@@ -1222,8 +1222,8 @@
     }
     CASE(emulated) { return false; }
     CASE(host_debuggable) { return false; }
-    CASE(fp16) { return has_extension("cl_khr_fp16"); }
-    CASE(fp64) { return has_extension("cl_khr_fp64"); }
+    CASE(fp16) { return isFp16Supported(); }
+    CASE(fp64) { return isFp64Supported(); }
     CASE(int64_base_atomics) {
       return has_extension("cl_khr_int64_base_atomics");
     }
@@ -1710,18 +1710,6 @@
     return result;
   }
 
-<<<<<<< HEAD
-  // Check if the device supports double precision floating point.
-  bool isFp64Supported() const;
-
-  // Check if the device supports half precision floating point.
-  bool isFp16Supported() const;
-
-private:
-  explicit device_impl(ur_native_handle_t InteropDevice,
-                       ur_device_handle_t Device, PlatformImplPtr Platform,
-                       const AdapterPtr &Adapter);
-=======
   static std::vector<memory_order>
   readMemoryOrderBitfield(ur_memory_order_capability_flags_t bits) {
     std::vector<memory_order> result;
@@ -2237,7 +2225,12 @@
     }
     return {};
   }
->>>>>>> ec26b925
+
+  // Check if the device supports double precision floating point.
+  bool isFp64Supported() const;
+
+  // Check if the device supports half precision floating point.
+  bool isFp16Supported() const;
 
 private:
   ur_device_handle_t MDevice = 0;
