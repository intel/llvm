--- conflicted
+++ resolved
@@ -1569,13 +1569,12 @@
              get_info_impl_nocheck<UR_DEVICE_INFO_IS_INTEGRATED_GPU>().value_or(
                  0);
     }
-<<<<<<< HEAD
+    CASE(ext_oneapi_ipc_memory) {
+      return get_info_impl_nocheck<UR_DEVICE_INFO_IPC_MEMORY_SUPPORT_EXP>()
+          .value_or(0);
+    }
     CASE(ext_oneapi_device_wait) {
       return get_info_impl_nocheck<UR_DEVICE_INFO_DEVICE_WAIT_SUPPORT_EXP>()
-=======
-    CASE(ext_oneapi_ipc_memory) {
-      return get_info_impl_nocheck<UR_DEVICE_INFO_IPC_MEMORY_SUPPORT_EXP>()
->>>>>>> 0cdfaeeb
           .value_or(0);
     }
     else {
