//==----------------- device_impl.hpp - SYCL device ------------------------==//
//
// Part of the LLVM Project, under the Apache License v2.0 with LLVM Exceptions.
// See https://llvm.org/LICENSE.txt for license information.
// SPDX-License-Identifier: Apache-2.0 WITH LLVM-exception
//
//===----------------------------------------------------------------------===//

#pragma once

#include <detail/device_info.hpp>
#include <detail/platform_impl.hpp>
#include <sycl/aspects.hpp>
#include <sycl/detail/cl.h>
#include <sycl/detail/pi.hpp>
#include <sycl/kernel_bundle.hpp>
#include <sycl/stl.hpp>

#include <memory>
#include <mutex>
#include <utility>

namespace sycl {
__SYCL_INLINE_VER_NAMESPACE(_V1) {

// Forward declaration
class platform;

namespace detail {

// Forward declaration
class platform_impl;
class context_impl;
using PlatformImplPtr = std::shared_ptr<platform_impl>;

// TODO: Make code thread-safe
class device_impl {
public:
  /// Constructs a SYCL device instance as a host device.
  device_impl();

  /// Constructs a SYCL device instance using the provided raw device handle.
  explicit device_impl(pi_native_handle, const plugin &Plugin);

  /// Constructs a SYCL device instance using the provided
  /// PI device instance.
  explicit device_impl(RT::PiDevice Device, PlatformImplPtr Platform);

  /// Constructs a SYCL device instance using the provided
  /// PI device instance.
  explicit device_impl(RT::PiDevice Device, const plugin &Plugin);

  ~device_impl();

  /// Get instance of OpenCL device
  ///
  /// \return a valid cl_device_id instance in accordance with the
  /// requirements described in 4.3.1.
  cl_device_id get() const;

  /// Get reference to PI device
  ///
  /// For host device an exception is thrown
  ///
  /// \return non-constant reference to PI device
  RT::PiDevice &getHandleRef() {
    if (MIsHostDevice)
      throw invalid_object_error("This instance of device is a host instance",
                                 PI_ERROR_INVALID_DEVICE);

    return MDevice;
  }

  /// Get constant reference to PI device
  ///
  /// For host device an exception is thrown
  ///
  /// \return constant reference to PI device
  const RT::PiDevice &getHandleRef() const {
    if (MIsHostDevice)
      throw invalid_object_error("This instance of device is a host instance",
                                 PI_ERROR_INVALID_DEVICE);

    return MDevice;
  }

  /// Check if SYCL device is a host device
  ///
  /// \return true if SYCL device is a host device
  bool is_host() const { return MIsHostDevice; }

  /// Check if device is a CPU device
  ///
  /// \return true if SYCL device is a CPU device
  bool is_cpu() const { return (!is_host() && (MType == PI_DEVICE_TYPE_CPU)); }

  /// Check if device is a GPU device
  ///
  /// \return true if SYCL device is a GPU device
  bool is_gpu() const { return (!is_host() && (MType == PI_DEVICE_TYPE_GPU)); }

  /// Check if device is an accelerator device
  ///
  /// \return true if SYCL device is an accelerator device
  bool is_accelerator() const {
    return (!is_host() && (MType == PI_DEVICE_TYPE_ACC));
  }

  /// Return device type
  ///
  /// \return the type of the device
  RT::PiDeviceType get_device_type() const { return MType; }

  /// Get associated SYCL platform
  ///
  /// If this SYCL device is an OpenCL device then the SYCL platform
  /// must encapsulate the OpenCL cl_plaform_id associated with the
  /// underlying OpenCL cl_device_id of this SYCL device. If this SYCL device
  /// is a host device then the SYCL platform must be a host platform.
  /// The value returned must be equal to that returned
  /// by get_info<info::device::platform>().
  ///
  /// \return The associated SYCL platform.
  platform get_platform() const;

  /// \return the associated plugin with this device.
  const plugin &getPlugin() const { return MPlatform->getPlugin(); }

  /// Check SYCL extension support by device
  ///
  /// \param ExtensionName is a name of queried extension.
  /// \return true if SYCL device supports the extension.
  bool has_extension(const std::string &ExtensionName) const;

  std::vector<device>
  create_sub_devices(const cl_device_partition_property *Properties,
                     size_t SubDevicesCount) const;

  /// Partition device into sub devices
  ///
  /// If this SYCL device does not support
  /// info::partition_property::partition_equally a feature_not_supported
  /// exception must be thrown.
  ///
  /// \param ComputeUnits is a desired count of compute units in each sub
  /// device.
  /// \return A vector class of sub devices partitioned equally from this
  /// SYCL device based on the ComputeUnits parameter.
  std::vector<device> create_sub_devices(size_t ComputeUnits) const;

  /// Partition device into sub devices
  ///
  /// If this SYCL device does not support
  /// info::partition_property::partition_by_counts a feature_not_supported
  /// exception must be thrown.
  ///
  /// \param Counts is a std::vector of desired compute units in sub devices.
  /// \return a std::vector of sub devices partitioned from this SYCL device
  /// by count sizes based on the Counts parameter.
  std::vector<device>
  create_sub_devices(const std::vector<size_t> &Counts) const;

  /// Partition device into sub devices
  ///
  /// If this SYCL device does not support
  /// info::partition_property::partition_by_affinity_domain or the SYCL
  /// device does not support info::affinity_domain provided a
  /// feature_not_supported exception must be thrown.
  ///
  /// \param AffinityDomain is one of the values described in Table 4.20 of
  /// SYCL Spec
  /// \return a vector class of sub devices partitioned from this SYCL device
  /// by affinity domain based on the AffinityDomain parameter
  std::vector<device>
  create_sub_devices(info::partition_affinity_domain AffinityDomain) const;

  /// Partition device into sub devices
  ///
  /// If this SYCL device does not support
  /// info::partition_property::ext_intel_partition_by_cslice a
  /// feature_not_supported exception must be thrown.
  ///
  /// \return a vector class of sub devices partitioned from this SYCL
  /// device at a granularity of "cslice" (compute slice).
  std::vector<device> create_sub_devices() const;

  /// Check if desired partition property supported by device
  ///
  /// \param Prop is one of info::partition_property::(partition_equally,
  /// partition_by_counts, partition_by_affinity_domain)
  /// \return true if Prop is supported by device.
  bool is_partition_supported(info::partition_property Prop) const;

  /// Queries this SYCL device for information requested by the template
  /// parameter param
  ///
  /// Specializations of info::param_traits must be defined in accordance
  /// with the info parameters in Table 4.20 of SYCL Spec to facilitate
  /// returning the type associated with the param parameter.
  ///
  /// \return device info of type described in Table 4.20.
  template <typename Param> typename Param::return_type get_info() const {
    if (is_host()) {
      return get_device_info_host<Param>();
    }
    return get_device_info<Param>(this->getHandleRef(), this->getPlugin());
  }

  /// Check if affinity partitioning by specified domain is supported by
  /// device
  ///
  /// \param AffinityDomain is one of the values described in Table 4.20 of
  /// SYCL Spec
  /// \return true if AffinityDomain is supported by device.
  bool
  is_affinity_supported(info::partition_affinity_domain AffinityDomain) const;

  /// Gets the native handle of the SYCL device.
  ///
  /// \return a native handle.
  pi_native_handle getNative() const;

  /// Indicates if the SYCL device has the given feature.
  ///
  /// \param Aspect is one of the values in Table 4.20 of the SYCL 2020
  /// Provisional Spec.
  //
  /// \return true if the SYCL device has the given feature.
  bool has(aspect Aspect) const;

  /// Gets the single instance of the Host Device
  ///
  /// \return the host device_impl singleton
  static std::shared_ptr<device_impl> getHostDeviceImpl();

  bool isAssertFailSupported() const;

  bool isRootDevice() const { return MRootDevice == nullptr; }

  std::string getDeviceName() const;

  /// Gets the current device timestamp
  /// @throw sycl::feature_not_supported if feature is not supported on device
  uint64_t getCurrentDeviceTime();

private:
  explicit device_impl(pi_native_handle InteropDevice, RT::PiDevice Device,
                       PlatformImplPtr Platform, const plugin &Plugin);
  RT::PiDevice MDevice = 0;
  RT::PiDeviceType MType;
  RT::PiDevice MRootDevice = nullptr;
  bool MIsHostDevice;
  PlatformImplPtr MPlatform;
  bool MIsAssertFailSupported = false;
  mutable std::string MDeviceName;
  mutable std::once_flag MDeviceNameFlag;
<<<<<<< HEAD

  friend bool sameDev(const std::shared_ptr<device_impl> &LHS,
                      const std::shared_ptr<device_impl> &RHS);
  friend pi_memory_connection
  getMemoryConnection(const std::shared_ptr<device_impl> &Dev1,
                      const std::shared_ptr<context_impl> &Ctx1,
                      const std::shared_ptr<device_impl> &Dev2,
                      const std::shared_ptr<context_impl> &Ctx2);
=======
  std::pair<uint64_t, uint64_t> MDeviceHostBaseTime;
>>>>>>> d442654d
}; // class device_impl

} // namespace detail
} // __SYCL_INLINE_VER_NAMESPACE(_V1)
} // namespace sycl<|MERGE_RESOLUTION|>--- conflicted
+++ resolved
@@ -254,7 +254,6 @@
   bool MIsAssertFailSupported = false;
   mutable std::string MDeviceName;
   mutable std::once_flag MDeviceNameFlag;
-<<<<<<< HEAD
 
   friend bool sameDev(const std::shared_ptr<device_impl> &LHS,
                       const std::shared_ptr<device_impl> &RHS);
@@ -263,9 +262,7 @@
                       const std::shared_ptr<context_impl> &Ctx1,
                       const std::shared_ptr<device_impl> &Dev2,
                       const std::shared_ptr<context_impl> &Ctx2);
-=======
   std::pair<uint64_t, uint64_t> MDeviceHostBaseTime;
->>>>>>> d442654d
 }; // class device_impl
 
 } // namespace detail
