//==-------------- memory_manager.cpp --------------------------------------==//
//
// Part of the LLVM Project, under the Apache License v2.0 with LLVM Exceptions.
// See https://llvm.org/LICENSE.txt for license information.
// SPDX-License-Identifier: Apache-2.0 WITH LLVM-exception
//
//===----------------------------------------------------------------------===//

#include <detail/context_impl.hpp>
#include <detail/device_image_impl.hpp>
#include <detail/event_impl.hpp>
#include <detail/mem_alloc_helper.hpp>
#include <detail/memory_manager.hpp>
#include <detail/pi_utils.hpp>
#include <detail/queue_impl.hpp>
#include <detail/xpti_registry.hpp>

#include <sycl/detail/ur.hpp>
#include <sycl/ext/oneapi/bindless_images_memory.hpp>
#include <sycl/usm/usm_enums.hpp>
#include <sycl/usm/usm_pointer_info.hpp>

#include <algorithm>
#include <cassert>
#include <cstring>
#include <vector>

#ifdef XPTI_ENABLE_INSTRUMENTATION
#include <xpti/xpti_data_types.h>
#include <xpti/xpti_trace_framework.hpp>
#endif

namespace sycl {
inline namespace _V1 {
namespace detail {

#ifdef XPTI_ENABLE_INSTRUMENTATION
uint8_t GMemAllocStreamID;
xpti::trace_event_data_t *GMemAllocEvent;
#endif

uint64_t emitMemAllocBeginTrace(uintptr_t ObjHandle, size_t AllocSize,
                                size_t GuardZone) {
  (void)ObjHandle;
  (void)AllocSize;
  (void)GuardZone;
  uint64_t CorrelationID = 0;
#ifdef XPTI_ENABLE_INSTRUMENTATION
  constexpr uint16_t NotificationTraceType =
      static_cast<uint16_t>(xpti::trace_point_type_t::mem_alloc_begin);
  if (xptiCheckTraceEnabled(GMemAllocStreamID, NotificationTraceType)) {
    xpti::mem_alloc_data_t MemAlloc{ObjHandle, 0 /* alloc ptr */, AllocSize,
                                    GuardZone};

    CorrelationID = xptiGetUniqueId();
    xptiNotifySubscribers(GMemAllocStreamID, NotificationTraceType,
                          GMemAllocEvent, nullptr, CorrelationID, &MemAlloc);
  }
#endif
  return CorrelationID;
}

void emitMemAllocEndTrace(uintptr_t ObjHandle, uintptr_t AllocPtr,
                          size_t AllocSize, size_t GuardZone,
                          uint64_t CorrelationID) {
  (void)ObjHandle;
  (void)AllocPtr;
  (void)AllocSize;
  (void)GuardZone;
  (void)CorrelationID;
#ifdef XPTI_ENABLE_INSTRUMENTATION
  constexpr uint16_t NotificationTraceType =
      static_cast<uint16_t>(xpti::trace_point_type_t::mem_alloc_end);
  if (xptiCheckTraceEnabled(GMemAllocStreamID, NotificationTraceType)) {
    xpti::mem_alloc_data_t MemAlloc{ObjHandle, AllocPtr, AllocSize, GuardZone};

    xptiNotifySubscribers(GMemAllocStreamID, NotificationTraceType,
                          GMemAllocEvent, nullptr, CorrelationID, &MemAlloc);
  }
#endif
}

uint64_t emitMemReleaseBeginTrace(uintptr_t ObjHandle, uintptr_t AllocPtr) {
  (void)ObjHandle;
  (void)AllocPtr;
  uint64_t CorrelationID = 0;
#ifdef XPTI_ENABLE_INSTRUMENTATION
  constexpr uint16_t NotificationTraceType =
      static_cast<uint16_t>(xpti::trace_point_type_t::mem_release_begin);
  if (xptiCheckTraceEnabled(GMemAllocStreamID, NotificationTraceType)) {
    xpti::mem_alloc_data_t MemAlloc{ObjHandle, AllocPtr, 0 /* alloc size */,
                                    0 /* guard zone */};

    CorrelationID = xptiGetUniqueId();
    xptiNotifySubscribers(GMemAllocStreamID, NotificationTraceType,
                          GMemAllocEvent, nullptr, CorrelationID, &MemAlloc);
  }
#endif
  return CorrelationID;
}

void emitMemReleaseEndTrace(uintptr_t ObjHandle, uintptr_t AllocPtr,
                            uint64_t CorrelationID) {
  (void)ObjHandle;
  (void)AllocPtr;
  (void)CorrelationID;
#ifdef XPTI_ENABLE_INSTRUMENTATION
  constexpr uint16_t NotificationTraceType =
      static_cast<uint16_t>(xpti::trace_point_type_t::mem_release_end);
  if (xptiCheckTraceEnabled(GMemAllocStreamID, NotificationTraceType)) {
    xpti::mem_alloc_data_t MemAlloc{ObjHandle, AllocPtr, 0 /* alloc size */,
                                    0 /* guard zone */};

    xptiNotifySubscribers(GMemAllocStreamID, NotificationTraceType,
                          GMemAllocEvent, nullptr, CorrelationID, &MemAlloc);
  }
#endif
}

static void waitForEvents(const std::vector<EventImplPtr> &Events) {
  // Assuming all events will be on the same device or
  // devices associated with the same Backend.
  if (!Events.empty()) {
    const PluginPtr &Plugin = Events[0]->getPlugin();
    std::vector<ur_event_handle_t> UrEvents(Events.size());
    std::transform(Events.begin(), Events.end(), UrEvents.begin(),
                   [](const EventImplPtr &EventImpl) {
                     return EventImpl->getHandleRef();
                   });
    Plugin->call(urEventWait, UrEvents.size(), &UrEvents[0]);
  }
}

void memBufferCreateHelper(const PluginPtr &Plugin, ur_context_handle_t Ctx,
                           ur_mem_flags_t Flags, size_t Size,
                           ur_mem_handle_t *RetMem,
                           const ur_buffer_properties_t *Props) {
#ifdef XPTI_ENABLE_INSTRUMENTATION
  uint64_t CorrID = 0;
#endif
  // We only want to instrument piMemBufferCreate
  {
#ifdef XPTI_ENABLE_INSTRUMENTATION
    CorrID =
        emitMemAllocBeginTrace(0 /* mem object */, Size, 0 /* guard zone */);
    xpti::utils::finally _{[&] {
      // C-style cast is required for MSVC
      uintptr_t MemObjID = (uintptr_t)(*RetMem);
      ur_native_handle_t Ptr = 0;
      // Always use call_nocheck here, because call may throw an exception,
      // and this lambda will be called from destructor, which in combination
      // rewards us with UB.
      // When doing buffer interop we don't know what device the memory should
      // be resident on, so pass nullptr for Device param. Buffer interop may
      // not be supported by all backends.
      Plugin->call_nocheck(urMemGetNativeHandle, *RetMem, /*Dev*/ nullptr,
                           &Ptr);
      emitMemAllocEndTrace(MemObjID, (uintptr_t)(Ptr), Size, 0 /* guard zone */,
                           CorrID);
    }};
#endif
    if (Size)
      Plugin->call(urMemBufferCreate, Ctx, Flags, Size, Props, RetMem);
  }
}

void memReleaseHelper(const PluginPtr &Plugin, ur_mem_handle_t Mem) {
  // FIXME urMemRelease does not guarante memory release. It is only true if
  // reference counter is 1. However, SYCL runtime currently only calls
  // urMemRetain only for OpenCL interop
#ifdef XPTI_ENABLE_INSTRUMENTATION
  uint64_t CorrID = 0;
  // C-style cast is required for MSVC
  uintptr_t MemObjID = (uintptr_t)(Mem);
  uintptr_t Ptr = 0;
  // Do not make unnecessary UR calls without instrumentation enabled
  if (xptiTraceEnabled()) {
    ur_native_handle_t PtrHandle = 0;
    // When doing buffer interop we don't know what device the memory should be
    // resident on, so pass nullptr for Device param. Buffer interop may not be
    // supported by all backends.
    Plugin->call_nocheck(urMemGetNativeHandle, Mem, /*Dev*/ nullptr,
                         &PtrHandle);
    Ptr = (uintptr_t)(PtrHandle);
  }
#endif
  // We only want to instrument piMemRelease
  {
#ifdef XPTI_ENABLE_INSTRUMENTATION
    CorrID = emitMemReleaseBeginTrace(MemObjID, Ptr);
    xpti::utils::finally _{
        [&] { emitMemReleaseEndTrace(MemObjID, Ptr, CorrID); }};
#endif
    Plugin->call(urMemRelease, Mem);
  }
}

void memBufferMapHelper(const PluginPtr &Plugin, ur_queue_handle_t Queue,
                        ur_mem_handle_t Buffer, bool Blocking,
                        ur_map_flags_t Flags, size_t Offset, size_t Size,
                        uint32_t NumEvents, const ur_event_handle_t *WaitList,
                        ur_event_handle_t *Event, void **RetMap) {
#ifdef XPTI_ENABLE_INSTRUMENTATION
  uint64_t CorrID = 0;
  uintptr_t MemObjID = (uintptr_t)(Buffer);
#endif
  // We only want to instrument piEnqueueMemBufferMap

#ifdef XPTI_ENABLE_INSTRUMENTATION
  CorrID = emitMemAllocBeginTrace(MemObjID, Size, 0 /* guard zone */);
  xpti::utils::finally _{[&] {
    emitMemAllocEndTrace(MemObjID, (uintptr_t)(*RetMap), Size,
                         0 /* guard zone */, CorrID);
  }};
#endif
  Plugin->call(urEnqueueMemBufferMap, Queue, Buffer, Blocking, Flags, Offset,
               Size, NumEvents, WaitList, Event, RetMap);
}

void memUnmapHelper(const PluginPtr &Plugin, ur_queue_handle_t Queue,
                    ur_mem_handle_t Mem, void *MappedPtr, uint32_t NumEvents,
                    const ur_event_handle_t *WaitList,
                    ur_event_handle_t *Event) {
#ifdef XPTI_ENABLE_INSTRUMENTATION
  uint64_t CorrID = 0;
  uintptr_t MemObjID = (uintptr_t)(Mem);
  uintptr_t Ptr = (uintptr_t)(MappedPtr);
#endif
  // We only want to instrument piEnqueueMemUnmap
  {
#ifdef XPTI_ENABLE_INSTRUMENTATION
    CorrID = emitMemReleaseBeginTrace(MemObjID, Ptr);
    xpti::utils::finally _{[&] {
      // There's no way for SYCL to know, when the pointer is freed, so we have
      // to explicitly wait for the end of data transfers here in order to
      // report correct events.
      // Always use call_nocheck here, because call may throw an exception,
      // and this lambda will be called from destructor, which in combination
      // rewards us with UB.
      Plugin->call_nocheck(urEventWait, 1, Event);
      emitMemReleaseEndTrace(MemObjID, Ptr, CorrID);
    }};
#endif
    Plugin->call(urEnqueueMemUnmap, Queue, Mem, MappedPtr, NumEvents, WaitList,
                 Event);
  }
}

void MemoryManager::release(ContextImplPtr TargetContext, SYCLMemObjI *MemObj,
                            void *MemAllocation,
                            std::vector<EventImplPtr> DepEvents,
                            ur_event_handle_t &OutEvent) {
  // There is no async API for memory releasing. Explicitly wait for all
  // dependency events and return empty event.
  waitForEvents(DepEvents);
  OutEvent = nullptr;
  XPTIRegistry::bufferReleaseNotification(MemObj, MemAllocation);
  MemObj->releaseMem(TargetContext, MemAllocation);
}

void MemoryManager::releaseMemObj(ContextImplPtr TargetContext,
                                  SYCLMemObjI *MemObj, void *MemAllocation,
                                  void *UserPtr) {
  if (UserPtr == MemAllocation) {
    // Do nothing as it's user provided memory.
    return;
  }

  if (!TargetContext) {
    MemObj->releaseHostMem(MemAllocation);
    return;
  }

  const PluginPtr &Plugin = TargetContext->getPlugin();
  memReleaseHelper(Plugin, ur::cast<ur_mem_handle_t>(MemAllocation));
}

void *MemoryManager::allocate(ContextImplPtr TargetContext, SYCLMemObjI *MemObj,
                              bool InitFromUserData, void *HostPtr,
                              std::vector<EventImplPtr> DepEvents,
                              ur_event_handle_t &OutEvent) {
  // There is no async API for memory allocation. Explicitly wait for all
  // dependency events and return empty event.
  waitForEvents(DepEvents);
  OutEvent = nullptr;

  return MemObj->allocateMem(TargetContext, InitFromUserData, HostPtr,
                             OutEvent);
}

void *MemoryManager::allocateHostMemory(SYCLMemObjI *MemObj, void *UserPtr,
                                        bool HostPtrReadOnly, size_t Size,
                                        const sycl::property_list &) {
  std::ignore = HostPtrReadOnly;
  std::ignore = Size;

  // Can return user pointer directly if it is not a nullptr.
  if (UserPtr)
    return UserPtr;

  return MemObj->allocateHostMem();
}

void *MemoryManager::allocateInteropMemObject(
    ContextImplPtr TargetContext, void *UserPtr,
    const EventImplPtr &InteropEvent, const ContextImplPtr &InteropContext,
    const sycl::property_list &, ur_event_handle_t &OutEventToWait) {
  (void)TargetContext;
  (void)InteropContext;
  // If memory object is created with interop c'tor return cl_mem as is.
  assert(TargetContext == InteropContext && "Expected matching contexts");

  OutEventToWait = InteropEvent->getHandleRef();
  // Retain the event since it will be released during alloca command
  // destruction
  if (nullptr != OutEventToWait) {
    const PluginPtr &Plugin = InteropEvent->getPlugin();
    Plugin->call(urEventRetain, OutEventToWait);
  }
  return UserPtr;
}

static ur_mem_flags_t getMemObjCreationFlags(void *UserPtr,
                                             bool HostPtrReadOnly) {
  // Create read_write mem object to handle arbitrary uses.
  ur_mem_flags_t Result =
      HostPtrReadOnly ? UR_MEM_FLAG_READ_ONLY : UR_MEM_FLAG_READ_WRITE;
  if (UserPtr)
    Result |= UR_MEM_FLAG_USE_HOST_POINTER;
  return Result;
}

void *MemoryManager::allocateImageObject(ContextImplPtr TargetContext,
                                         void *UserPtr, bool HostPtrReadOnly,
                                         const ur_image_desc_t &Desc,
                                         const ur_image_format_t &Format,
                                         const sycl::property_list &) {
  ur_mem_flags_t CreationFlags =
      getMemObjCreationFlags(UserPtr, HostPtrReadOnly);

  ur_mem_handle_t NewMem = nullptr;
  const PluginPtr &Plugin = TargetContext->getPlugin();
  Plugin->call(urMemImageCreate, TargetContext->getHandleRef(), CreationFlags,
               &Format, &Desc, UserPtr, &NewMem);
  return NewMem;
}

void *
MemoryManager::allocateBufferObject(ContextImplPtr TargetContext, void *UserPtr,
                                    bool HostPtrReadOnly, const size_t Size,
                                    const sycl::property_list &PropsList) {
  ur_mem_flags_t CreationFlags =
      getMemObjCreationFlags(UserPtr, HostPtrReadOnly);
  if (PropsList.has_property<
          sycl::ext::oneapi::property::buffer::use_pinned_host_memory>())
    CreationFlags |= UR_MEM_FLAG_ALLOC_HOST_POINTER;

  ur_mem_handle_t NewMem = nullptr;
  const PluginPtr &Plugin = TargetContext->getPlugin();

  ur_buffer_properties_t AllocProps = {UR_STRUCTURE_TYPE_BUFFER_PROPERTIES,
                                       nullptr, UserPtr};

  void **Next = &AllocProps.pNext;
  ur_buffer_alloc_location_properties_t LocationProperties = {
      UR_STRUCTURE_TYPE_BUFFER_ALLOC_LOCATION_PROPERTIES, nullptr, 0};
  if (PropsList.has_property<property::buffer::detail::buffer_location>() &&
      TargetContext->isBufferLocationSupported()) {
    LocationProperties.location =
        PropsList.get_property<property::buffer::detail::buffer_location>()
            .get_buffer_location();
    *Next = &LocationProperties;
    Next = &LocationProperties.pNext;
  }

  ur_buffer_channel_properties_t ChannelProperties = {
      UR_STRUCTURE_TYPE_BUFFER_CHANNEL_PROPERTIES, nullptr, 0};
  if (PropsList.has_property<property::buffer::mem_channel>()) {
    ChannelProperties.channel =
        PropsList.get_property<property::buffer::mem_channel>().get_channel();
    *Next = &ChannelProperties;
  }

  memBufferCreateHelper(Plugin, TargetContext->getHandleRef(), CreationFlags,
                        Size, &NewMem, &AllocProps);
  return NewMem;
}

void *MemoryManager::allocateMemBuffer(ContextImplPtr TargetContext,
                                       SYCLMemObjI *MemObj, void *UserPtr,
                                       bool HostPtrReadOnly, size_t Size,
                                       const EventImplPtr &InteropEvent,
                                       const ContextImplPtr &InteropContext,
                                       const sycl::property_list &PropsList,
                                       ur_event_handle_t &OutEventToWait) {
  void *MemPtr;
  if (!TargetContext)
    MemPtr =
        allocateHostMemory(MemObj, UserPtr, HostPtrReadOnly, Size, PropsList);
  else if (UserPtr && InteropContext)
    MemPtr =
        allocateInteropMemObject(TargetContext, UserPtr, InteropEvent,
                                 InteropContext, PropsList, OutEventToWait);
  else
    MemPtr = allocateBufferObject(TargetContext, UserPtr, HostPtrReadOnly, Size,
                                  PropsList);
  XPTIRegistry::bufferAssociateNotification(MemObj, MemPtr);
  return MemPtr;
}

void *MemoryManager::allocateMemImage(
    ContextImplPtr TargetContext, SYCLMemObjI *MemObj, void *UserPtr,
    bool HostPtrReadOnly, size_t Size, const ur_image_desc_t &Desc,
    const ur_image_format_t &Format, const EventImplPtr &InteropEvent,
    const ContextImplPtr &InteropContext, const sycl::property_list &PropsList,
    ur_event_handle_t &OutEventToWait) {
  if (!TargetContext)
    return allocateHostMemory(MemObj, UserPtr, HostPtrReadOnly, Size,
                              PropsList);
  if (UserPtr && InteropContext)
    return allocateInteropMemObject(TargetContext, UserPtr, InteropEvent,
                                    InteropContext, PropsList, OutEventToWait);
  return allocateImageObject(TargetContext, UserPtr, HostPtrReadOnly, Desc,
                             Format, PropsList);
}

void *MemoryManager::allocateMemSubBuffer(ContextImplPtr TargetContext,
                                          void *ParentMemObj, size_t ElemSize,
                                          size_t Offset, range<3> Range,
                                          std::vector<EventImplPtr> DepEvents,
                                          ur_event_handle_t &OutEvent) {
  waitForEvents(DepEvents);
  OutEvent = nullptr;

  if (!TargetContext)
    return static_cast<void *>(static_cast<char *>(ParentMemObj) + Offset);

  size_t SizeInBytes = ElemSize;
  for (size_t I = 0; I < 3; ++I)
    SizeInBytes *= Range[I];

  ur_result_t Error = UR_RESULT_SUCCESS;
  ur_buffer_region_t Region = {UR_STRUCTURE_TYPE_BUFFER_REGION, nullptr, Offset,
                               SizeInBytes};
  ur_mem_handle_t NewMem;
  const PluginPtr &Plugin = TargetContext->getPlugin();
  Error = Plugin->call_nocheck(
      urMemBufferPartition, ur::cast<ur_mem_handle_t>(ParentMemObj),
      UR_MEM_FLAG_READ_WRITE, UR_BUFFER_CREATE_TYPE_REGION, &Region, &NewMem);
  if (Error == UR_RESULT_ERROR_MISALIGNED_SUB_BUFFER_OFFSET)
    throw invalid_object_error(
        "Specified offset of the sub-buffer being constructed is not a "
        "multiple of the memory base address alignment",
        UR_RESULT_ERROR_MISALIGNED_SUB_BUFFER_OFFSET);

  if (Error != UR_RESULT_SUCCESS) {
    Plugin->reportUrError(Error, "allocateMemSubBuffer()");
  }

  return NewMem;
}

struct TermPositions {
  int XTerm;
  int YTerm;
  int ZTerm;
};
void prepTermPositions(TermPositions &pos, int Dimensions,
                       detail::SYCLMemObjI::MemObjType Type) {
  // For buffers, the offsets/ranges coming from accessor are always
  // id<3>/range<3> But their organization varies by dimension:
  //  1 ==>  {width, 1, 1}
  //  2 ==>  {height, width, 1}
  //  3 ==>  {depth, height, width}
  // Some callers schedule 0 as DimDst/DimSrc.

  if (Type == detail::SYCLMemObjI::MemObjType::Buffer) {
    if (Dimensions == 3) {
      pos.XTerm = 2, pos.YTerm = 1, pos.ZTerm = 0;
    } else if (Dimensions == 2) {
      pos.XTerm = 1, pos.YTerm = 0, pos.ZTerm = 2;
    } else { // Dimension is 1 or 0
      pos.XTerm = 0, pos.YTerm = 1, pos.ZTerm = 2;
    }
  } else { // While range<>/id<> use by images is different than buffers, it's
           // consistent with their accessors.
    pos.XTerm = 0;
    pos.YTerm = 1;
    pos.ZTerm = 2;
  }
}

void copyH2D(SYCLMemObjI *SYCLMemObj, char *SrcMem, QueueImplPtr,
             unsigned int DimSrc, sycl::range<3> SrcSize,
             sycl::range<3> SrcAccessRange, sycl::id<3> SrcOffset,
             unsigned int SrcElemSize, ur_mem_handle_t DstMem,
             QueueImplPtr TgtQueue, unsigned int DimDst, sycl::range<3> DstSize,
             sycl::range<3> DstAccessRange, sycl::id<3> DstOffset,
             unsigned int DstElemSize, std::vector<ur_event_handle_t> DepEvents,
             ur_event_handle_t &OutEvent,
             const detail::EventImplPtr &OutEventImpl) {
  (void)SrcAccessRange;
  assert(SYCLMemObj && "The SYCLMemObj is nullptr");
  assert(TgtQueue && "Destination mem object queue must be not nullptr");

  const ur_queue_handle_t Queue = TgtQueue->getHandleRef();
  const PluginPtr &Plugin = TgtQueue->getPlugin();

  detail::SYCLMemObjI::MemObjType MemType = SYCLMemObj->getType();
  TermPositions SrcPos, DstPos;
  prepTermPositions(SrcPos, DimSrc, MemType);
  prepTermPositions(DstPos, DimDst, MemType);

  size_t DstXOffBytes = DstOffset[DstPos.XTerm] * DstElemSize;
  size_t SrcXOffBytes = SrcOffset[SrcPos.XTerm] * SrcElemSize;
  size_t DstAccessRangeWidthBytes = DstAccessRange[DstPos.XTerm] * DstElemSize;
  size_t DstSzWidthBytes = DstSize[DstPos.XTerm] * DstElemSize;
  size_t SrcSzWidthBytes = SrcSize[SrcPos.XTerm] * SrcElemSize;

  if (MemType == detail::SYCLMemObjI::MemObjType::Buffer) {
    if (1 == DimDst && 1 == DimSrc) {
      if (OutEventImpl != nullptr)
        OutEventImpl->setHostEnqueueTime();
      Plugin->call(urEnqueueMemBufferWrite, Queue, DstMem,
                   /*blocking_write=*/false, DstXOffBytes,
                   DstAccessRangeWidthBytes, SrcMem + SrcXOffBytes,
                   DepEvents.size(), DepEvents.data(), &OutEvent);
    } else {
      size_t BufferRowPitch = (1 == DimDst) ? 0 : DstSzWidthBytes;
      size_t BufferSlicePitch =
          (3 == DimDst) ? DstSzWidthBytes * DstSize[DstPos.YTerm] : 0;
      size_t HostRowPitch = (1 == DimSrc) ? 0 : SrcSzWidthBytes;
      size_t HostSlicePitch =
          (3 == DimSrc) ? SrcSzWidthBytes * SrcSize[SrcPos.YTerm] : 0;

      ur_rect_offset_t BufferOffset{DstXOffBytes, DstOffset[DstPos.YTerm],
                                    DstOffset[DstPos.ZTerm]};
      ur_rect_offset_t HostOffset{SrcXOffBytes, SrcOffset[SrcPos.YTerm],
                                  SrcOffset[SrcPos.ZTerm]};
      ur_rect_region_t RectRegion{DstAccessRangeWidthBytes,
                                  DstAccessRange[DstPos.YTerm],
                                  DstAccessRange[DstPos.ZTerm]};
      if (OutEventImpl != nullptr)
        OutEventImpl->setHostEnqueueTime();
      Plugin->call(urEnqueueMemBufferWriteRect, Queue, DstMem,
                   /*blocking_write=*/false, BufferOffset, HostOffset,
                   RectRegion, BufferRowPitch, BufferSlicePitch, HostRowPitch,
                   HostSlicePitch, SrcMem, DepEvents.size(), DepEvents.data(),
                   &OutEvent);
    }
  } else {
    size_t InputRowPitch = (1 == DimDst) ? 0 : DstSzWidthBytes;
    size_t InputSlicePitch =
        (3 == DimDst) ? DstSzWidthBytes * DstSize[DstPos.YTerm] : 0;

    ur_rect_offset_t Origin{DstOffset[DstPos.XTerm], DstOffset[DstPos.YTerm],
                            DstOffset[DstPos.ZTerm]};
    ur_rect_region_t Region{DstAccessRange[DstPos.XTerm],
                            DstAccessRange[DstPos.YTerm],
                            DstAccessRange[DstPos.ZTerm]};
    if (OutEventImpl != nullptr)
      OutEventImpl->setHostEnqueueTime();
    Plugin->call(urEnqueueMemImageWrite, Queue, DstMem,
                 /*blocking_write=*/false, Origin, Region, InputRowPitch,
                 InputSlicePitch, SrcMem, DepEvents.size(), DepEvents.data(),
                 &OutEvent);
  }
}

void copyD2H(SYCLMemObjI *SYCLMemObj, ur_mem_handle_t SrcMem,
             QueueImplPtr SrcQueue, unsigned int DimSrc, sycl::range<3> SrcSize,
             sycl::range<3> SrcAccessRange, sycl::id<3> SrcOffset,
             unsigned int SrcElemSize, char *DstMem, QueueImplPtr,
             unsigned int DimDst, sycl::range<3> DstSize,
             sycl::range<3> DstAccessRange, sycl::id<3> DstOffset,
             unsigned int DstElemSize, std::vector<ur_event_handle_t> DepEvents,
             ur_event_handle_t &OutEvent,
             const detail::EventImplPtr &OutEventImpl) {
  (void)DstAccessRange;
  assert(SYCLMemObj && "The SYCLMemObj is nullptr");
  assert(SrcQueue && "Source mem object queue is expected to be not nullptr");

  const ur_queue_handle_t Queue = SrcQueue->getHandleRef();
  const PluginPtr &Plugin = SrcQueue->getPlugin();

  detail::SYCLMemObjI::MemObjType MemType = SYCLMemObj->getType();
  TermPositions SrcPos, DstPos;
  prepTermPositions(SrcPos, DimSrc, MemType);
  prepTermPositions(DstPos, DimDst, MemType);

  //  For a given buffer, the various mem copy routines (copyD2H, copyH2D,
  //  copyD2D) will usually have the same values for AccessRange, Size,
  //  Dimension, Offset, etc. EXCEPT when the dtor for ~SYCLMemObjT is called.
  //  Essentially, it schedules a copyBack of chars thus in copyD2H the
  //  Dimension will then be 1 and DstAccessRange[0] and DstSize[0] will be
  //  sized to bytes with a DstElemSize of 1.
  size_t DstXOffBytes = DstOffset[DstPos.XTerm] * DstElemSize;
  size_t SrcXOffBytes = SrcOffset[SrcPos.XTerm] * SrcElemSize;
  size_t SrcAccessRangeWidthBytes = SrcAccessRange[SrcPos.XTerm] * SrcElemSize;
  size_t DstSzWidthBytes = DstSize[DstPos.XTerm] * DstElemSize;
  size_t SrcSzWidthBytes = SrcSize[SrcPos.XTerm] * SrcElemSize;

  if (MemType == detail::SYCLMemObjI::MemObjType::Buffer) {
    if (1 == DimDst && 1 == DimSrc) {
      if (OutEventImpl != nullptr)
        OutEventImpl->setHostEnqueueTime();
      Plugin->call(urEnqueueMemBufferRead, Queue, SrcMem,
                   /*blocking_read=*/false, SrcXOffBytes,
                   SrcAccessRangeWidthBytes, DstMem + DstXOffBytes,
                   DepEvents.size(), DepEvents.data(), &OutEvent);
    } else {
      size_t BufferRowPitch = (1 == DimSrc) ? 0 : SrcSzWidthBytes;
      size_t BufferSlicePitch =
          (3 == DimSrc) ? SrcSzWidthBytes * SrcSize[SrcPos.YTerm] : 0;
      size_t HostRowPitch = (1 == DimDst) ? 0 : DstSzWidthBytes;
      size_t HostSlicePitch =
          (3 == DimDst) ? DstSzWidthBytes * DstSize[DstPos.YTerm] : 0;

      ur_rect_offset_t BufferOffset{SrcXOffBytes, SrcOffset[SrcPos.YTerm],
                                    SrcOffset[SrcPos.ZTerm]};
      ur_rect_offset_t HostOffset{DstXOffBytes, DstOffset[DstPos.YTerm],
                                  DstOffset[DstPos.ZTerm]};
      ur_rect_region_t RectRegion{SrcAccessRangeWidthBytes,
                                  SrcAccessRange[SrcPos.YTerm],
                                  SrcAccessRange[SrcPos.ZTerm]};
      if (OutEventImpl != nullptr)
        OutEventImpl->setHostEnqueueTime();
      Plugin->call(urEnqueueMemBufferReadRect, Queue, SrcMem,
                   /*blocking_read=*/false, BufferOffset, HostOffset,
                   RectRegion, BufferRowPitch, BufferSlicePitch, HostRowPitch,
                   HostSlicePitch, DstMem, DepEvents.size(), DepEvents.data(),
                   &OutEvent);
    }
  } else {
    size_t RowPitch = (1 == DimSrc) ? 0 : SrcSzWidthBytes;
    size_t SlicePitch =
        (3 == DimSrc) ? SrcSzWidthBytes * SrcSize[SrcPos.YTerm] : 0;

    ur_rect_offset_t Offset{SrcOffset[SrcPos.XTerm], SrcOffset[SrcPos.YTerm],
                            SrcOffset[SrcPos.ZTerm]};
    ur_rect_region_t Region{SrcAccessRange[SrcPos.XTerm],
                            SrcAccessRange[SrcPos.YTerm],
                            SrcAccessRange[SrcPos.ZTerm]};
    if (OutEventImpl != nullptr)
      OutEventImpl->setHostEnqueueTime();
    Plugin->call(urEnqueueMemImageRead, Queue, SrcMem, false, Offset, Region,
                 RowPitch, SlicePitch, DstMem, DepEvents.size(),
                 DepEvents.data(), &OutEvent);
  }
}

void copyD2D(SYCLMemObjI *SYCLMemObj, ur_mem_handle_t SrcMem,
             QueueImplPtr SrcQueue, unsigned int DimSrc, sycl::range<3> SrcSize,
             sycl::range<3> SrcAccessRange, sycl::id<3> SrcOffset,
             unsigned int SrcElemSize, ur_mem_handle_t DstMem, QueueImplPtr,
             unsigned int DimDst, sycl::range<3> DstSize, sycl::range<3>,
             sycl::id<3> DstOffset, unsigned int DstElemSize,
             std::vector<ur_event_handle_t> DepEvents,
             ur_event_handle_t &OutEvent,
             const detail::EventImplPtr &OutEventImpl) {
  assert(SYCLMemObj && "The SYCLMemObj is nullptr");
  assert(SrcQueue && "Source mem object and target mem object queues are "
                     "expected to be not nullptr");

  const ur_queue_handle_t Queue = SrcQueue->getHandleRef();
  const PluginPtr &Plugin = SrcQueue->getPlugin();

  detail::SYCLMemObjI::MemObjType MemType = SYCLMemObj->getType();
  TermPositions SrcPos, DstPos;
  prepTermPositions(SrcPos, DimSrc, MemType);
  prepTermPositions(DstPos, DimDst, MemType);

  size_t DstXOffBytes = DstOffset[DstPos.XTerm] * DstElemSize;
  size_t SrcXOffBytes = SrcOffset[SrcPos.XTerm] * SrcElemSize;
  size_t SrcAccessRangeWidthBytes = SrcAccessRange[SrcPos.XTerm] * SrcElemSize;
  size_t DstSzWidthBytes = DstSize[DstPos.XTerm] * DstElemSize;
  size_t SrcSzWidthBytes = SrcSize[SrcPos.XTerm] * SrcElemSize;

  if (MemType == detail::SYCLMemObjI::MemObjType::Buffer) {
    if (1 == DimDst && 1 == DimSrc) {
      if (OutEventImpl != nullptr)
        OutEventImpl->setHostEnqueueTime();
      Plugin->call(urEnqueueMemBufferCopy, Queue, SrcMem, DstMem, SrcXOffBytes,
                   DstXOffBytes, SrcAccessRangeWidthBytes, DepEvents.size(),
                   DepEvents.data(), &OutEvent);
    } else {
      // passing 0 for pitches not allowed. Because clEnqueueCopyBufferRect will
      // calculate both src and dest pitch using region[0], which is not correct
      // if src and dest are not the same size.
      size_t SrcRowPitch = SrcSzWidthBytes;
      size_t SrcSlicePitch = (DimSrc <= 1)
                                 ? SrcSzWidthBytes
                                 : SrcSzWidthBytes * SrcSize[SrcPos.YTerm];
      size_t DstRowPitch = DstSzWidthBytes;
      size_t DstSlicePitch = (DimDst <= 1)
                                 ? DstSzWidthBytes
                                 : DstSzWidthBytes * DstSize[DstPos.YTerm];

      ur_rect_offset_t SrcOrigin{SrcXOffBytes, SrcOffset[SrcPos.YTerm],
                                 SrcOffset[SrcPos.ZTerm]};
      ur_rect_offset_t DstOrigin{DstXOffBytes, DstOffset[DstPos.YTerm],
                                 DstOffset[DstPos.ZTerm]};
      ur_rect_region_t Region{SrcAccessRangeWidthBytes,
                              SrcAccessRange[SrcPos.YTerm],
                              SrcAccessRange[SrcPos.ZTerm]};
      if (OutEventImpl != nullptr)
        OutEventImpl->setHostEnqueueTime();
      Plugin->call(urEnqueueMemBufferCopyRect, Queue, SrcMem, DstMem, SrcOrigin,
                   DstOrigin, Region, SrcRowPitch, SrcSlicePitch, DstRowPitch,
                   DstSlicePitch, DepEvents.size(), DepEvents.data(),
                   &OutEvent);
    }
  } else {
    ur_rect_offset_t SrcOrigin{SrcOffset[SrcPos.XTerm], SrcOffset[SrcPos.YTerm],
                               SrcOffset[SrcPos.ZTerm]};
    ur_rect_offset_t DstOrigin{DstOffset[DstPos.XTerm], DstOffset[DstPos.YTerm],
                               DstOffset[DstPos.ZTerm]};
    ur_rect_region_t Region{SrcAccessRange[SrcPos.XTerm],
                            SrcAccessRange[SrcPos.YTerm],
                            SrcAccessRange[SrcPos.ZTerm]};
    if (OutEventImpl != nullptr)
      OutEventImpl->setHostEnqueueTime();
    Plugin->call(urEnqueueMemImageCopy, Queue, SrcMem, DstMem, SrcOrigin,
                 DstOrigin, Region, DepEvents.size(), DepEvents.data(),
                 &OutEvent);
  }
}

static void copyH2H(SYCLMemObjI *, char *SrcMem, QueueImplPtr,
                    unsigned int DimSrc, sycl::range<3> SrcSize,
                    sycl::range<3> SrcAccessRange, sycl::id<3> SrcOffset,
                    unsigned int SrcElemSize, char *DstMem, QueueImplPtr,
                    unsigned int DimDst, sycl::range<3> DstSize,
                    sycl::range<3> DstAccessRange, sycl::id<3> DstOffset,
                    unsigned int DstElemSize, std::vector<ur_event_handle_t>,
                    ur_event_handle_t &, const detail::EventImplPtr &) {
  if ((DimSrc != 1 || DimDst != 1) &&
      (SrcOffset != id<3>{0, 0, 0} || DstOffset != id<3>{0, 0, 0} ||
       SrcSize != SrcAccessRange || DstSize != DstAccessRange)) {
    throw runtime_error("Not supported configuration of memcpy requested",
                        UR_RESULT_ERROR_INVALID_OPERATION);
  }

  SrcMem += SrcOffset[0] * SrcElemSize;
  DstMem += DstOffset[0] * DstElemSize;

  if (SrcMem == DstMem)
    return;

  size_t BytesToCopy =
      SrcAccessRange[0] * SrcElemSize * SrcAccessRange[1] * SrcAccessRange[2];
  std::memcpy(DstMem, SrcMem, BytesToCopy);
}

// Copies memory between: host and device, host and host,
// device and device if memory objects bound to the one context.
void MemoryManager::copy(
    SYCLMemObjI *SYCLMemObj, void *SrcMem, QueueImplPtr SrcQueue,
    unsigned int DimSrc, sycl::range<3> SrcSize, sycl::range<3> SrcAccessRange,
    sycl::id<3> SrcOffset, unsigned int SrcElemSize, void *DstMem,
    QueueImplPtr TgtQueue, unsigned int DimDst, sycl::range<3> DstSize,
    sycl::range<3> DstAccessRange, sycl::id<3> DstOffset,
    unsigned int DstElemSize, std::vector<ur_event_handle_t> DepEvents,
    ur_event_handle_t &OutEvent, const detail::EventImplPtr &OutEventImpl) {

  if (!SrcQueue) {
    if (!TgtQueue)
      copyH2H(SYCLMemObj, (char *)SrcMem, nullptr, DimSrc, SrcSize,
              SrcAccessRange, SrcOffset, SrcElemSize, (char *)DstMem, nullptr,
              DimDst, DstSize, DstAccessRange, DstOffset, DstElemSize,
              std::move(DepEvents), OutEvent, OutEventImpl);
    else
      copyH2D(SYCLMemObj, (char *)SrcMem, nullptr, DimSrc, SrcSize,
              SrcAccessRange, SrcOffset, SrcElemSize,
              ur::cast<ur_mem_handle_t>(DstMem), std::move(TgtQueue), DimDst,
              DstSize, DstAccessRange, DstOffset, DstElemSize,
              std::move(DepEvents), OutEvent, OutEventImpl);
  } else {
    if (!TgtQueue)
      copyD2H(SYCLMemObj, ur::cast<ur_mem_handle_t>(SrcMem),
              std::move(SrcQueue), DimSrc, SrcSize, SrcAccessRange, SrcOffset,
              SrcElemSize, (char *)DstMem, nullptr, DimDst, DstSize,
              DstAccessRange, DstOffset, DstElemSize, std::move(DepEvents),
              OutEvent, OutEventImpl);
    else
      copyD2D(SYCLMemObj, ur::cast<ur_mem_handle_t>(SrcMem),
              std::move(SrcQueue), DimSrc, SrcSize, SrcAccessRange, SrcOffset,
              SrcElemSize, ur::cast<ur_mem_handle_t>(DstMem),
              std::move(TgtQueue), DimDst, DstSize, DstAccessRange, DstOffset,
              DstElemSize, std::move(DepEvents), OutEvent, OutEventImpl);
  }
}

void MemoryManager::fill(SYCLMemObjI *SYCLMemObj, void *Mem, QueueImplPtr Queue,
                         size_t PatternSize, const unsigned char *Pattern,
                         unsigned int Dim, sycl::range<3> MemRange,
                         sycl::range<3> AccRange, sycl::id<3> Offset,
                         unsigned int ElementSize,
                         std::vector<ur_event_handle_t> DepEvents,
                         ur_event_handle_t &OutEvent,
                         const detail::EventImplPtr &OutEventImpl) {
  assert(SYCLMemObj && "The SYCLMemObj is nullptr");
  assert(Queue && "Fill should be called only with a valid device queue");

  const PluginPtr &Plugin = Queue->getPlugin();

  if (SYCLMemObj->getType() == detail::SYCLMemObjI::MemObjType::Buffer) {
    if (OutEventImpl != nullptr)
      OutEventImpl->setHostEnqueueTime();

    // 2D and 3D buffers accessors can't have custom range or the data will
    // likely be discontiguous.
    bool RangesUsable = (Dim <= 1) || (MemRange == AccRange);
    // For 2D and 3D buffers, the offset must be 0, or the data will be
    // discontiguous.
    bool OffsetUsable = (Dim <= 1) || (Offset == sycl::id<3>{0, 0, 0});
    size_t RangeMultiplier = AccRange[0] * AccRange[1] * AccRange[2];

    if (RangesUsable && OffsetUsable) {
      Plugin->call(urEnqueueMemBufferFill, Queue->getHandleRef(),
                   ur::cast<ur_mem_handle_t>(Mem), Pattern, PatternSize,
                   Offset[0] * ElementSize, RangeMultiplier * ElementSize,
                   DepEvents.size(), DepEvents.data(), &OutEvent);
      return;
    }
    // The sycl::handler uses a parallel_for kernel in the case of unusable
    // Range or Offset, not CG:Fill. So we should not be here.
    throw runtime_error("Not supported configuration of fill requested",
                        UR_RESULT_ERROR_INVALID_OPERATION);
  } else {
    if (OutEventImpl != nullptr)
      OutEventImpl->setHostEnqueueTime();
    // We don't have any backend implementations that support enqueueing a fill
    // on non-buffer mem objects like this. The old UR function was a stub with
    // an abort.
    throw runtime_error("Fill operation not supported for the given mem object",
                        UR_RESULT_ERROR_INVALID_OPERATION);
  }
}

void *MemoryManager::map(SYCLMemObjI *, void *Mem, QueueImplPtr Queue,
                         access::mode AccessMode, unsigned int, sycl::range<3>,
                         sycl::range<3> AccessRange, sycl::id<3> AccessOffset,
                         unsigned int ElementSize,
                         std::vector<ur_event_handle_t> DepEvents,
                         ur_event_handle_t &OutEvent) {
  if (!Queue) {
    throw runtime_error("Not supported configuration of map requested",
                        UR_RESULT_ERROR_INVALID_OPERATION);
  }

  ur_map_flags_t Flags = 0;

  switch (AccessMode) {
  case access::mode::read:
    Flags |= UR_MAP_FLAG_READ;
    break;
  case access::mode::write:
    Flags |= UR_MAP_FLAG_WRITE;
    break;
  case access::mode::read_write:
  case access::mode::atomic:
    Flags = UR_MAP_FLAG_WRITE | UR_MAP_FLAG_READ;
    break;
  case access::mode::discard_write:
  case access::mode::discard_read_write:
    Flags |= UR_MAP_FLAG_WRITE_INVALIDATE_REGION;
    break;
  }

  AccessOffset[0] *= ElementSize;
  AccessRange[0] *= ElementSize;

  // TODO: Handle offset
  assert(AccessOffset[0] == 0 && "Handle offset");

  void *MappedPtr = nullptr;
  const size_t BytesToMap = AccessRange[0] * AccessRange[1] * AccessRange[2];
  const PluginPtr &Plugin = Queue->getPlugin();
  memBufferMapHelper(Plugin, Queue->getHandleRef(),
                     ur::cast<ur_mem_handle_t>(Mem), false, Flags,
                     AccessOffset[0], BytesToMap, DepEvents.size(),
                     DepEvents.data(), &OutEvent, &MappedPtr);
  return MappedPtr;
}

void MemoryManager::unmap(SYCLMemObjI *, void *Mem, QueueImplPtr Queue,
                          void *MappedPtr,
                          std::vector<ur_event_handle_t> DepEvents,
                          ur_event_handle_t &OutEvent) {

  // Execution on host is not supported here.
  if (!Queue) {
    throw runtime_error("Not supported configuration of unmap requested",
                        UR_RESULT_ERROR_INVALID_OPERATION);
  }
  // All DepEvents are to the same Context.
  // Using the plugin of the Queue.

  const PluginPtr &Plugin = Queue->getPlugin();
  memUnmapHelper(Plugin, Queue->getHandleRef(), ur::cast<ur_mem_handle_t>(Mem),
                 MappedPtr, DepEvents.size(), DepEvents.data(), &OutEvent);
}

void MemoryManager::copy_usm(const void *SrcMem, QueueImplPtr SrcQueue,
                             size_t Len, void *DstMem,
                             std::vector<ur_event_handle_t> DepEvents,
                             ur_event_handle_t *OutEvent,
                             const detail::EventImplPtr &OutEventImpl) {
  assert(SrcQueue && "USM copy must be called with a valid device queue");
  if (!Len) { // no-op, but ensure DepEvents will still be waited on
    if (!DepEvents.empty()) {
      if (OutEventImpl != nullptr)
        OutEventImpl->setHostEnqueueTime();
      SrcQueue->getPlugin()->call(urEnqueueEventsWait, SrcQueue->getHandleRef(),
                                  DepEvents.size(), DepEvents.data(), OutEvent);
    }
    return;
  }

  if (!SrcMem || !DstMem)
    throw runtime_error("NULL pointer argument in memory copy operation.",
                        UR_RESULT_ERROR_INVALID_VALUE);

  const PluginPtr &Plugin = SrcQueue->getPlugin();
  if (OutEventImpl != nullptr)
    OutEventImpl->setHostEnqueueTime();
  Plugin->call(urEnqueueUSMMemcpy, SrcQueue->getHandleRef(),
               /* blocking */ false, DstMem, SrcMem, Len, DepEvents.size(),
               DepEvents.data(), OutEvent);
}

void MemoryManager::fill_usm(void *Mem, QueueImplPtr Queue, size_t Length,
<<<<<<< HEAD
                             int Pattern,
                             std::vector<ur_event_handle_t> DepEvents,
                             ur_event_handle_t *OutEvent,
=======
                             const std::vector<unsigned char> &Pattern,
                             std::vector<sycl::detail::pi::PiEvent> DepEvents,
                             sycl::detail::pi::PiEvent *OutEvent,
>>>>>>> 19e471fd
                             const detail::EventImplPtr &OutEventImpl) {
  assert(Queue && "USM fill must be called with a valid device queue");
  if (!Length) { // no-op, but ensure DepEvents will still be waited on
    if (!DepEvents.empty()) {
      if (OutEventImpl != nullptr)
        OutEventImpl->setHostEnqueueTime();
      Queue->getPlugin()->call(urEnqueueEventsWait, Queue->getHandleRef(),
                               DepEvents.size(), DepEvents.data(), OutEvent);
    }
    return;
  }

  if (!Mem)
    throw runtime_error("NULL pointer argument in memory fill operation.",
                        UR_RESULT_ERROR_INVALID_VALUE);
  if (OutEventImpl != nullptr)
    OutEventImpl->setHostEnqueueTime();
  const PluginPtr &Plugin = Queue->getPlugin();
<<<<<<< HEAD
  unsigned char FillByte = static_cast<unsigned char>(Pattern);
  Plugin->call(urEnqueueUSMFill, Queue->getHandleRef(), Mem, sizeof(FillByte),
               &FillByte, Length, DepEvents.size(), DepEvents.data(), OutEvent);
=======
  Plugin->call<PiApiKind::piextUSMEnqueueFill>(
      Queue->getHandleRef(), Mem, Pattern.data(), Pattern.size(), Length,
      DepEvents.size(), DepEvents.data(), OutEvent);
>>>>>>> 19e471fd
}

void MemoryManager::prefetch_usm(
    void *Mem, QueueImplPtr Queue, size_t Length,
    std::vector<ur_event_handle_t> DepEvents,
    ur_event_handle_t *OutEvent,
    const detail::EventImplPtr &OutEventImpl) {
  assert(Queue && "USM prefetch must be called with a valid device queue");
  const PluginPtr &Plugin = Queue->getPlugin();
  if (OutEventImpl != nullptr)
    OutEventImpl->setHostEnqueueTime();
  Plugin->call(urEnqueueUSMPrefetch, Queue->getHandleRef(), Mem, Length, 0,
               DepEvents.size(), DepEvents.data(), OutEvent);
}

void MemoryManager::advise_usm(const void *Mem, QueueImplPtr Queue,
                               size_t Length, ur_usm_advice_flags_t Advice,
                               std::vector<ur_event_handle_t> /*DepEvents*/,
                               ur_event_handle_t *OutEvent,
                               const detail::EventImplPtr &OutEventImpl) {
  assert(Queue && "USM advise must be called with a valid device queue");
  const PluginPtr &Plugin = Queue->getPlugin();
  if (OutEventImpl != nullptr)
    OutEventImpl->setHostEnqueueTime();
  Plugin->call(urEnqueueUSMAdvise, Queue->getHandleRef(), Mem, Length, Advice,
               OutEvent);
}

void MemoryManager::copy_2d_usm(
    const void *SrcMem, size_t SrcPitch, QueueImplPtr Queue, void *DstMem,
    size_t DstPitch, size_t Width, size_t Height,
    std::vector<ur_event_handle_t> DepEvents,
    ur_event_handle_t *OutEvent,
    const detail::EventImplPtr &OutEventImpl) {
  assert(Queue && "USM copy 2d must be called with a valid device queue");
  if (Width == 0 || Height == 0) {
    // no-op, but ensure DepEvents will still be waited on
    if (!DepEvents.empty()) {
      if (OutEventImpl != nullptr)
        OutEventImpl->setHostEnqueueTime();
      Queue->getPlugin()->call(urEnqueueEventsWait, Queue->getHandleRef(),
                               DepEvents.size(), DepEvents.data(), OutEvent);
    }
    return;
  }

  if (!DstMem || !SrcMem)
    throw sycl::exception(sycl::make_error_code(errc::invalid),
                          "NULL pointer argument in 2D memory copy operation.");

  const PluginPtr &Plugin = Queue->getPlugin();

  bool SupportsUSMMemcpy2D = false;
  Plugin->call(urContextGetInfo, Queue->getContextImplPtr()->getHandleRef(),
               UR_CONTEXT_INFO_USM_MEMCPY2D_SUPPORT, sizeof(bool),
               &SupportsUSMMemcpy2D, nullptr);

  if (SupportsUSMMemcpy2D) {
    if (OutEventImpl != nullptr)
      OutEventImpl->setHostEnqueueTime();
    // Direct memcpy2D is supported so we use this function.
    Plugin->call(urEnqueueUSMMemcpy2D, Queue->getHandleRef(),
                 /*blocking=*/false, DstMem, DstPitch, SrcMem, SrcPitch, Width,
                 Height, DepEvents.size(), DepEvents.data(), OutEvent);
    return;
  }

  // Otherwise we allow the special case where the copy is to or from host.
#ifndef NDEBUG
  context Ctx = createSyclObjFromImpl<context>(Queue->getContextImplPtr());
  usm::alloc SrcAllocType = get_pointer_type(SrcMem, Ctx);
  usm::alloc DstAllocType = get_pointer_type(DstMem, Ctx);
  bool SrcIsHost =
      SrcAllocType == usm::alloc::unknown || SrcAllocType == usm::alloc::host;
  bool DstIsHost =
      DstAllocType == usm::alloc::unknown || DstAllocType == usm::alloc::host;
  assert((SrcIsHost || DstIsHost) && "In fallback path for copy_2d_usm either "
                                     "source or destination must be on host.");
#endif // NDEBUG

  // The fallback in this case is to insert a copy per row.
  std::vector<OwnedUrEvent> CopyEventsManaged;
  CopyEventsManaged.reserve(Height);
  // We'll need continuous range of events for a wait later as well.
  std::vector<ur_event_handle_t> CopyEvents(Height);
  if (OutEventImpl != nullptr)
    OutEventImpl->setHostEnqueueTime();

  for (size_t I = 0; I < Height; ++I) {
    char *DstItBegin = static_cast<char *>(DstMem) + I * DstPitch;
    const char *SrcItBegin = static_cast<const char *>(SrcMem) + I * SrcPitch;
    Plugin->call(urEnqueueUSMMemcpy, Queue->getHandleRef(),
                 /* blocking */ false, DstItBegin, SrcItBegin, Width,
                 DepEvents.size(), DepEvents.data(), CopyEvents.data() + I);
    CopyEventsManaged.emplace_back(CopyEvents[I], Plugin,
                                   /*TakeOwnership=*/true);
  }
  if (OutEventImpl != nullptr)
    OutEventImpl->setHostEnqueueTime();
  // Then insert a wait to coalesce the copy events.
  Queue->getPlugin()->call(urEnqueueEventsWait, Queue->getHandleRef(),
                           CopyEvents.size(), CopyEvents.data(), OutEvent);
}

void MemoryManager::fill_2d_usm(
    void *DstMem, QueueImplPtr Queue, size_t Pitch, size_t Width, size_t Height,
<<<<<<< HEAD
    const std::vector<char> &Pattern,
    std::vector<ur_event_handle_t> DepEvents,
    ur_event_handle_t *OutEvent,
=======
    const std::vector<unsigned char> &Pattern,
    std::vector<sycl::detail::pi::PiEvent> DepEvents,
    sycl::detail::pi::PiEvent *OutEvent,
>>>>>>> 19e471fd
    const detail::EventImplPtr &OutEventImpl) {
  assert(Queue && "USM fill 2d must be called with a valid device queue");
  if (Width == 0 || Height == 0) {
    // no-op, but ensure DepEvents will still be waited on
    if (!DepEvents.empty()) {
      if (OutEventImpl != nullptr)
        OutEventImpl->setHostEnqueueTime();
      Queue->getPlugin()->call(urEnqueueEventsWait, Queue->getHandleRef(),
                               DepEvents.size(), DepEvents.data(), OutEvent);
    }
    return;
  }

  if (!DstMem)
    throw sycl::exception(sycl::make_error_code(errc::invalid),
                          "NULL pointer argument in 2D memory fill operation.");
  if (OutEventImpl != nullptr)
    OutEventImpl->setHostEnqueueTime();
  const PluginPtr &Plugin = Queue->getPlugin();
  Plugin->call(urEnqueueUSMFill2D, Queue->getHandleRef(), DstMem, Pitch,
               Pattern.size(), Pattern.data(), Width, Height, DepEvents.size(),
               DepEvents.data(), OutEvent);
}

void MemoryManager::memset_2d_usm(
    void *DstMem, QueueImplPtr Queue, size_t Pitch, size_t Width, size_t Height,
    char Value, std::vector<ur_event_handle_t> DepEvents,
    ur_event_handle_t *OutEvent,
    const detail::EventImplPtr &OutEventImpl) {
  assert(Queue && "USM memset 2d must be called with a valid device queue");
  if (Width == 0 || Height == 0) {
    // no-op, but ensure DepEvents will still be waited on
    if (!DepEvents.empty()) {
      if (OutEventImpl != nullptr)
        OutEventImpl->setHostEnqueueTime();
      Queue->getPlugin()->call(urEnqueueEventsWait, Queue->getHandleRef(),
                               DepEvents.size(), DepEvents.data(), OutEvent);
    }
    return;
  }

  if (!DstMem)
    throw sycl::exception(
        sycl::make_error_code(errc::invalid),
        "NULL pointer argument in 2D memory memset operation.");
  if (OutEventImpl != nullptr)
    OutEventImpl->setHostEnqueueTime();
  // TODO: Implement this in terms of urEnqueueUSMFill2D? The old UR entry
  // point for this was never implemented anywhere (pi2ur.hpp simply hit an
  // abort if it was called).
  throw runtime_error("2D memset is not current supported by any backends.",
                      UR_RESULT_ERROR_INVALID_OPERATION);
}

static void
memcpyToDeviceGlobalUSM(QueueImplPtr Queue,
                        DeviceGlobalMapEntry *DeviceGlobalEntry,
                        size_t NumBytes, size_t Offset, const void *Src,
                        const std::vector<ur_event_handle_t> &DepEvents,
                        ur_event_handle_t *OutEvent,
                        const detail::EventImplPtr &OutEventImpl) {
  assert(Queue &&
         "Copy to device global USM must be called with a valid device queue");
  // Get or allocate USM memory for the device_global.
  DeviceGlobalUSMMem &DeviceGlobalUSM =
      DeviceGlobalEntry->getOrAllocateDeviceGlobalUSM(Queue);
  void *Dest = DeviceGlobalUSM.getPtr();

  // OwnedPiEvent will keep the initialization event alive for the duration
  // of this function call.
  OwnedUrEvent ZIEvent = DeviceGlobalUSM.getInitEvent(Queue->getPlugin());

  // We may need addtional events, so create a non-const dependency events list
  // to use if we need to modify it.
  std::vector<ur_event_handle_t> AuxDepEventsStorage;
  const std::vector<ur_event_handle_t> &ActualDepEvents =
      ZIEvent ? AuxDepEventsStorage : DepEvents;

  // If there is a zero-initializer event the memory operation should wait for
  // it.
  if (ZIEvent) {
    AuxDepEventsStorage = DepEvents;
    AuxDepEventsStorage.push_back(ZIEvent.GetEvent());
  }

  MemoryManager::copy_usm(Src, Queue, NumBytes,
                          reinterpret_cast<char *>(Dest) + Offset,
                          ActualDepEvents, OutEvent, OutEventImpl);
}

static void memcpyFromDeviceGlobalUSM(
    QueueImplPtr Queue, DeviceGlobalMapEntry *DeviceGlobalEntry,
    size_t NumBytes, size_t Offset, void *Dest,
    const std::vector<ur_event_handle_t> &DepEvents,
    ur_event_handle_t *OutEvent, const detail::EventImplPtr &OutEventImpl) {
  // Get or allocate USM memory for the device_global. Since we are reading from
  // it, we need it initialized if it has not been yet.
  DeviceGlobalUSMMem &DeviceGlobalUSM =
      DeviceGlobalEntry->getOrAllocateDeviceGlobalUSM(Queue);
  void *Src = DeviceGlobalUSM.getPtr();

  // OwnedPiEvent will keep the initialization event alive for the duration
  // of this function call.
  OwnedUrEvent ZIEvent = DeviceGlobalUSM.getInitEvent(Queue->getPlugin());

  // We may need addtional events, so create a non-const dependency events list
  // to use if we need to modify it.
  std::vector<ur_event_handle_t> AuxDepEventsStorage;
  const std::vector<ur_event_handle_t> &ActualDepEvents =
      ZIEvent ? AuxDepEventsStorage : DepEvents;

  // If there is a zero-initializer event the memory operation should wait for
  // it.
  if (ZIEvent) {
    AuxDepEventsStorage = DepEvents;
    AuxDepEventsStorage.push_back(ZIEvent.GetEvent());
  }

  MemoryManager::copy_usm(reinterpret_cast<const char *>(Src) + Offset, Queue,
                          NumBytes, Dest, ActualDepEvents, OutEvent,
                          OutEventImpl);
}

static ur_program_handle_t
getOrBuildProgramForDeviceGlobal(QueueImplPtr Queue,
                                 DeviceGlobalMapEntry *DeviceGlobalEntry) {
  assert(DeviceGlobalEntry->MIsDeviceImageScopeDecorated &&
         "device_global is not device image scope decorated.");

  // If the device global is used in multiple device images we cannot proceed.
  if (DeviceGlobalEntry->MImageIdentifiers.size() > 1)
    throw sycl::exception(make_error_code(errc::invalid),
                          "More than one image exists with the device_global.");

  // If there are no kernels using the device_global we cannot proceed.
  if (DeviceGlobalEntry->MImageIdentifiers.size() == 0)
    throw sycl::exception(make_error_code(errc::invalid),
                          "No image exists with the device_global.");

  // Look for cached programs with the device_global.
  device Device = Queue->get_device();
  ContextImplPtr ContextImpl = Queue->getContextImplPtr();
  std::optional<ur_program_handle_t> CachedProgram =
      ContextImpl->getProgramForDeviceGlobal(Device, DeviceGlobalEntry);
  if (CachedProgram)
    return *CachedProgram;

  // If there was no cached program, build one.
  auto Context = createSyclObjFromImpl<context>(ContextImpl);
  ProgramManager &PM = ProgramManager::getInstance();
  RTDeviceBinaryImage &Img =
      PM.getDeviceImage(DeviceGlobalEntry->MImages, Context, Device);
  device_image_plain DeviceImage =
      PM.getDeviceImageFromBinaryImage(&Img, Context, Device);
  device_image_plain BuiltImage = PM.build(DeviceImage, {Device}, {});
  return getSyclObjImpl(BuiltImage)->get_ur_program_ref();
}

static void memcpyToDeviceGlobalDirect(
    QueueImplPtr Queue, DeviceGlobalMapEntry *DeviceGlobalEntry,
    size_t NumBytes, size_t Offset, const void *Src,
    const std::vector<ur_event_handle_t> &DepEvents,
    ur_event_handle_t *OutEvent) {
  assert(
      Queue &&
      "Direct copy to device global must be called with a valid device queue");
  ur_program_handle_t Program =
      getOrBuildProgramForDeviceGlobal(Queue, DeviceGlobalEntry);
  const PluginPtr &Plugin = Queue->getPlugin();
  Plugin->call(urEnqueueDeviceGlobalVariableWrite, Queue->getHandleRef(),
               Program, DeviceGlobalEntry->MUniqueId.c_str(), false, NumBytes,
               Offset, Src, DepEvents.size(), DepEvents.data(), OutEvent);
}

static void memcpyFromDeviceGlobalDirect(
    QueueImplPtr Queue, DeviceGlobalMapEntry *DeviceGlobalEntry,
    size_t NumBytes, size_t Offset, void *Dest,
    const std::vector<ur_event_handle_t> &DepEvents,
    ur_event_handle_t *OutEvent) {
  assert(Queue && "Direct copy from device global must be called with a valid "
                  "device queue");
  ur_program_handle_t Program =
      getOrBuildProgramForDeviceGlobal(Queue, DeviceGlobalEntry);
  const PluginPtr &Plugin = Queue->getPlugin();
  Plugin->call(urEnqueueDeviceGlobalVariableRead, Queue->getHandleRef(),
               Program, DeviceGlobalEntry->MUniqueId.c_str(), false, NumBytes,
               Offset, Dest, DepEvents.size(), DepEvents.data(), OutEvent);
}

void MemoryManager::copy_to_device_global(
    const void *DeviceGlobalPtr, bool IsDeviceImageScoped, QueueImplPtr Queue,
    size_t NumBytes, size_t Offset, const void *SrcMem,
    const std::vector<ur_event_handle_t> &DepEvents,
    ur_event_handle_t *OutEvent, const detail::EventImplPtr &OutEventImpl) {
  DeviceGlobalMapEntry *DGEntry =
      detail::ProgramManager::getInstance().getDeviceGlobalEntry(
          DeviceGlobalPtr);
  assert(DGEntry &&
         DGEntry->MIsDeviceImageScopeDecorated == IsDeviceImageScoped &&
         "Invalid copy operation for device_global.");
  assert(DGEntry->MDeviceGlobalTSize >= Offset + NumBytes &&
         "Copy to device_global is out of bounds.");

  if (IsDeviceImageScoped)
    memcpyToDeviceGlobalDirect(Queue, DGEntry, NumBytes, Offset, SrcMem,
                               DepEvents, OutEvent);
  else
    memcpyToDeviceGlobalUSM(Queue, DGEntry, NumBytes, Offset, SrcMem, DepEvents,
                            OutEvent, OutEventImpl);
}

void MemoryManager::copy_from_device_global(
    const void *DeviceGlobalPtr, bool IsDeviceImageScoped, QueueImplPtr Queue,
    size_t NumBytes, size_t Offset, void *DstMem,
    const std::vector<ur_event_handle_t> &DepEvents,
    ur_event_handle_t *OutEvent, const detail::EventImplPtr &OutEventImpl) {
  DeviceGlobalMapEntry *DGEntry =
      detail::ProgramManager::getInstance().getDeviceGlobalEntry(
          DeviceGlobalPtr);
  assert(DGEntry &&
         DGEntry->MIsDeviceImageScopeDecorated == IsDeviceImageScoped &&
         "Invalid copy operation for device_global.");
  assert(DGEntry->MDeviceGlobalTSize >= Offset + NumBytes &&
         "Copy from device_global is out of bounds.");

  if (IsDeviceImageScoped)
    memcpyFromDeviceGlobalDirect(Queue, DGEntry, NumBytes, Offset, DstMem,
                                 DepEvents, OutEvent);
  else
    memcpyFromDeviceGlobalUSM(Queue, DGEntry, NumBytes, Offset, DstMem,
                              DepEvents, OutEvent, OutEventImpl);
}

// Command buffer methods
void MemoryManager::ext_oneapi_copyD2D_cmd_buffer(
    sycl::detail::ContextImplPtr Context,
    ur_exp_command_buffer_handle_t CommandBuffer, SYCLMemObjI *SYCLMemObj,
    void *SrcMem, unsigned int DimSrc, sycl::range<3> SrcSize,
    sycl::range<3> SrcAccessRange, sycl::id<3> SrcOffset,
    unsigned int SrcElemSize, void *DstMem, unsigned int DimDst,
    sycl::range<3> DstSize, sycl::range<3> DstAccessRange,
    sycl::id<3> DstOffset, unsigned int DstElemSize,
    std::vector<ur_exp_command_buffer_sync_point_t> Deps,
    ur_exp_command_buffer_sync_point_t *OutSyncPoint) {
  assert(SYCLMemObj && "The SYCLMemObj is nullptr");
  (void)DstAccessRange;

  const PluginPtr &Plugin = Context->getPlugin();

  detail::SYCLMemObjI::MemObjType MemType = SYCLMemObj->getType();
  TermPositions SrcPos, DstPos;
  prepTermPositions(SrcPos, DimSrc, MemType);
  prepTermPositions(DstPos, DimDst, MemType);

  size_t DstXOffBytes = DstOffset[DstPos.XTerm] * DstElemSize;
  size_t SrcXOffBytes = SrcOffset[SrcPos.XTerm] * SrcElemSize;
  size_t SrcAccessRangeWidthBytes = SrcAccessRange[SrcPos.XTerm] * SrcElemSize;
  size_t DstSzWidthBytes = DstSize[DstPos.XTerm] * DstElemSize;
  size_t SrcSzWidthBytes = SrcSize[SrcPos.XTerm] * SrcElemSize;

  if (MemType != detail::SYCLMemObjI::MemObjType::Buffer) {
    throw sycl::exception(sycl::make_error_code(sycl::errc::invalid),
                          "Images are not supported in Graphs");
  }

  if (1 == DimDst && 1 == DimSrc) {
    Plugin->call(urCommandBufferAppendMemBufferCopyExp, CommandBuffer,
                 sycl::detail::ur::cast<ur_mem_handle_t>(SrcMem),
                 sycl::detail::ur::cast<ur_mem_handle_t>(DstMem), SrcXOffBytes,
                 DstXOffBytes, SrcAccessRangeWidthBytes, Deps.size(),
                 Deps.data(), OutSyncPoint);
  } else {
    // passing 0 for pitches not allowed. Because clEnqueueCopyBufferRect will
    // calculate both src and dest pitch using region[0], which is not correct
    // if src and dest are not the same size.
    size_t SrcRowPitch = SrcSzWidthBytes;
    size_t SrcSlicePitch = (DimSrc <= 1)
                               ? SrcSzWidthBytes
                               : SrcSzWidthBytes * SrcSize[SrcPos.YTerm];
    size_t DstRowPitch = DstSzWidthBytes;
    size_t DstSlicePitch = (DimDst <= 1)
                               ? DstSzWidthBytes
                               : DstSzWidthBytes * DstSize[DstPos.YTerm];

    ur_rect_offset_t SrcOrigin{SrcXOffBytes, SrcOffset[SrcPos.YTerm],
                               SrcOffset[SrcPos.ZTerm]};
    ur_rect_offset_t DstOrigin{DstXOffBytes, DstOffset[DstPos.YTerm],
                               DstOffset[DstPos.ZTerm]};
    ur_rect_region_t Region{SrcAccessRangeWidthBytes,
                            SrcAccessRange[SrcPos.YTerm],
                            SrcAccessRange[SrcPos.ZTerm]};

    Plugin->call(urCommandBufferAppendMemBufferCopyRectExp, CommandBuffer,
                 sycl::detail::ur::cast<ur_mem_handle_t>(SrcMem),
                 sycl::detail::ur::cast<ur_mem_handle_t>(DstMem), SrcOrigin,
                 DstOrigin, Region, SrcRowPitch, SrcSlicePitch, DstRowPitch,
                 DstSlicePitch, Deps.size(), Deps.data(), OutSyncPoint);
  }
}

void MemoryManager::ext_oneapi_copyD2H_cmd_buffer(
    sycl::detail::ContextImplPtr Context,
    ur_exp_command_buffer_handle_t CommandBuffer, SYCLMemObjI *SYCLMemObj,
    void *SrcMem, unsigned int DimSrc, sycl::range<3> SrcSize,
    sycl::range<3> SrcAccessRange, sycl::id<3> SrcOffset,
    unsigned int SrcElemSize, char *DstMem, unsigned int DimDst,
    sycl::range<3> DstSize, sycl::id<3> DstOffset, unsigned int DstElemSize,
    std::vector<ur_exp_command_buffer_sync_point_t> Deps,
    ur_exp_command_buffer_sync_point_t *OutSyncPoint) {
  assert(SYCLMemObj && "The SYCLMemObj is nullptr");

  const PluginPtr &Plugin = Context->getPlugin();

  detail::SYCLMemObjI::MemObjType MemType = SYCLMemObj->getType();
  TermPositions SrcPos, DstPos;
  prepTermPositions(SrcPos, DimSrc, MemType);
  prepTermPositions(DstPos, DimDst, MemType);

  size_t DstXOffBytes = DstOffset[DstPos.XTerm] * DstElemSize;
  size_t SrcXOffBytes = SrcOffset[SrcPos.XTerm] * SrcElemSize;
  size_t SrcAccessRangeWidthBytes = SrcAccessRange[SrcPos.XTerm] * SrcElemSize;
  size_t DstSzWidthBytes = DstSize[DstPos.XTerm] * DstElemSize;
  size_t SrcSzWidthBytes = SrcSize[SrcPos.XTerm] * SrcElemSize;

  if (MemType != detail::SYCLMemObjI::MemObjType::Buffer) {
    throw sycl::exception(sycl::make_error_code(sycl::errc::invalid),
                          "Images are not supported in Graphs");
  }

  if (1 == DimDst && 1 == DimSrc) {
    ur_result_t Result = Plugin->call_nocheck(
        urCommandBufferAppendMemBufferReadExp, CommandBuffer,
        sycl::detail::ur::cast<ur_mem_handle_t>(SrcMem), SrcXOffBytes,
        SrcAccessRangeWidthBytes, DstMem + DstXOffBytes, Deps.size(),
        Deps.data(), OutSyncPoint);

    if (Result == UR_RESULT_ERROR_UNSUPPORTED_FEATURE) {
      throw sycl::exception(
          sycl::make_error_code(sycl::errc::feature_not_supported),
          "Device-to-host buffer copy command not supported by graph backend");
    } else {
      Plugin->checkUrResult(Result);
    }
  } else {
    size_t BufferRowPitch = (1 == DimSrc) ? 0 : SrcSzWidthBytes;
    size_t BufferSlicePitch =
        (3 == DimSrc) ? SrcSzWidthBytes * SrcSize[SrcPos.YTerm] : 0;
    size_t HostRowPitch = (1 == DimDst) ? 0 : DstSzWidthBytes;
    size_t HostSlicePitch =
        (3 == DimDst) ? DstSzWidthBytes * DstSize[DstPos.YTerm] : 0;

    ur_rect_offset_t BufferOffset{SrcXOffBytes, SrcOffset[SrcPos.YTerm],
                                  SrcOffset[SrcPos.ZTerm]};
    ur_rect_offset_t HostOffset{DstXOffBytes, DstOffset[DstPos.YTerm],
                                DstOffset[DstPos.ZTerm]};
    ur_rect_region_t RectRegion{SrcAccessRangeWidthBytes,
                                SrcAccessRange[SrcPos.YTerm],
                                SrcAccessRange[SrcPos.ZTerm]};

    ur_result_t Result = Plugin->call_nocheck(
        urCommandBufferAppendMemBufferReadRectExp, CommandBuffer,
        sycl::detail::ur::cast<ur_mem_handle_t>(SrcMem), BufferOffset,
        HostOffset, RectRegion, BufferRowPitch, BufferSlicePitch, HostRowPitch,
        HostSlicePitch, DstMem, Deps.size(), Deps.data(), OutSyncPoint);
    if (Result == UR_RESULT_ERROR_UNSUPPORTED_FEATURE) {
      throw sycl::exception(
          sycl::make_error_code(sycl::errc::feature_not_supported),
          "Device-to-host buffer copy command not supported by graph backend");
    } else {
      Plugin->checkUrResult(Result);
    }
  }
}

void MemoryManager::ext_oneapi_copyH2D_cmd_buffer(
    sycl::detail::ContextImplPtr Context,
    ur_exp_command_buffer_handle_t CommandBuffer, SYCLMemObjI *SYCLMemObj,
    char *SrcMem, unsigned int DimSrc, sycl::range<3> SrcSize,
    sycl::id<3> SrcOffset, unsigned int SrcElemSize, void *DstMem,
    unsigned int DimDst, sycl::range<3> DstSize, sycl::range<3> DstAccessRange,
    sycl::id<3> DstOffset, unsigned int DstElemSize,
    std::vector<ur_exp_command_buffer_sync_point_t> Deps,
    ur_exp_command_buffer_sync_point_t *OutSyncPoint) {
  assert(SYCLMemObj && "The SYCLMemObj is nullptr");

  const PluginPtr &Plugin = Context->getPlugin();

  detail::SYCLMemObjI::MemObjType MemType = SYCLMemObj->getType();
  TermPositions SrcPos, DstPos;
  prepTermPositions(SrcPos, DimSrc, MemType);
  prepTermPositions(DstPos, DimDst, MemType);

  size_t DstXOffBytes = DstOffset[DstPos.XTerm] * DstElemSize;
  size_t SrcXOffBytes = SrcOffset[SrcPos.XTerm] * SrcElemSize;
  size_t DstAccessRangeWidthBytes = DstAccessRange[DstPos.XTerm] * DstElemSize;
  size_t DstSzWidthBytes = DstSize[DstPos.XTerm] * DstElemSize;
  size_t SrcSzWidthBytes = SrcSize[SrcPos.XTerm] * SrcElemSize;

  if (MemType != detail::SYCLMemObjI::MemObjType::Buffer) {
    throw sycl::exception(sycl::make_error_code(sycl::errc::invalid),
                          "Images are not supported in Graphs");
  }

  if (1 == DimDst && 1 == DimSrc) {
    ur_result_t Result = Plugin->call_nocheck(
        urCommandBufferAppendMemBufferWriteExp, CommandBuffer,
        sycl::detail::ur::cast<ur_mem_handle_t>(DstMem), DstXOffBytes,
        DstAccessRangeWidthBytes, SrcMem + SrcXOffBytes, Deps.size(),
        Deps.data(), OutSyncPoint);

    if (Result == UR_RESULT_ERROR_UNSUPPORTED_FEATURE) {
      throw sycl::exception(
          sycl::make_error_code(sycl::errc::feature_not_supported),
          "Host-to-device buffer copy command not supported by graph backend");
    } else {
      Plugin->checkUrResult(Result);
    }
  } else {
    size_t BufferRowPitch = (1 == DimDst) ? 0 : DstSzWidthBytes;
    size_t BufferSlicePitch =
        (3 == DimDst) ? DstSzWidthBytes * DstSize[DstPos.YTerm] : 0;
    size_t HostRowPitch = (1 == DimSrc) ? 0 : SrcSzWidthBytes;
    size_t HostSlicePitch =
        (3 == DimSrc) ? SrcSzWidthBytes * SrcSize[SrcPos.YTerm] : 0;

    ur_rect_offset_t BufferOffset{DstXOffBytes, DstOffset[DstPos.YTerm],
                                  DstOffset[DstPos.ZTerm]};
    ur_rect_offset_t HostOffset{SrcXOffBytes, SrcOffset[SrcPos.YTerm],
                                SrcOffset[SrcPos.ZTerm]};
    ur_rect_region_t RectRegion{DstAccessRangeWidthBytes,
                                DstAccessRange[DstPos.YTerm],
                                DstAccessRange[DstPos.ZTerm]};

    ur_result_t Result = Plugin->call_nocheck(
        urCommandBufferAppendMemBufferWriteRectExp, CommandBuffer,
        sycl::detail::ur::cast<ur_mem_handle_t>(DstMem), BufferOffset,
        HostOffset, RectRegion, BufferRowPitch, BufferSlicePitch, HostRowPitch,
        HostSlicePitch, SrcMem, Deps.size(), Deps.data(), OutSyncPoint);

    if (Result == UR_RESULT_ERROR_UNSUPPORTED_FEATURE) {
      throw sycl::exception(
          sycl::make_error_code(sycl::errc::feature_not_supported),
          "Host-to-device buffer copy command not supported by graph backend");
    } else {
      Plugin->checkUrResult(Result);
    }
  }
}

void MemoryManager::ext_oneapi_copy_usm_cmd_buffer(
    ContextImplPtr Context, const void *SrcMem,
    ur_exp_command_buffer_handle_t CommandBuffer, size_t Len, void *DstMem,
    std::vector<ur_exp_command_buffer_sync_point_t> Deps,
    ur_exp_command_buffer_sync_point_t *OutSyncPoint) {
  if (!SrcMem || !DstMem)
    throw runtime_error("NULL pointer argument in memory copy operation.",
                        UR_RESULT_ERROR_INVALID_VALUE);

  const PluginPtr &Plugin = Context->getPlugin();
  ur_result_t Result = Plugin->call_nocheck(
      urCommandBufferAppendUSMMemcpyExp, CommandBuffer, DstMem, SrcMem, Len,
      Deps.size(), Deps.data(), OutSyncPoint);
  if (Result == UR_RESULT_ERROR_UNSUPPORTED_FEATURE) {
    throw sycl::exception(
        sycl::make_error_code(sycl::errc::feature_not_supported),
        "USM copy command not supported by graph backend");
  } else {
    Plugin->checkUrResult(Result);
  }
}

void MemoryManager::ext_oneapi_fill_usm_cmd_buffer(
    sycl::detail::ContextImplPtr Context,
<<<<<<< HEAD
    ur_exp_command_buffer_handle_t CommandBuffer, void *DstMem, size_t Len,
    int Pattern, std::vector<ur_exp_command_buffer_sync_point_t> Deps,
    ur_exp_command_buffer_sync_point_t *OutSyncPoint) {
=======
    sycl::detail::pi::PiExtCommandBuffer CommandBuffer, void *DstMem,
    size_t Len, const std::vector<unsigned char> &Pattern,
    std::vector<sycl::detail::pi::PiExtSyncPoint> Deps,
    sycl::detail::pi::PiExtSyncPoint *OutSyncPoint) {
>>>>>>> 19e471fd

  if (!DstMem)
    throw runtime_error("NULL pointer argument in memory fill operation.",
                        UR_RESULT_ERROR_INVALID_VALUE);

  const PluginPtr &Plugin = Context->getPlugin();
<<<<<<< HEAD
  // Pattern is interpreted as an unsigned char so pattern size is always 1.
  size_t PatternSize = 1;
  Plugin->call(urCommandBufferAppendUSMFillExp, CommandBuffer, DstMem, &Pattern,
               PatternSize, Len, Deps.size(), Deps.data(), OutSyncPoint);
=======

  Plugin->call<PiApiKind::piextCommandBufferFillUSM>(
      CommandBuffer, DstMem, Pattern.data(), Pattern.size(), Len, Deps.size(),
      Deps.data(), OutSyncPoint);
>>>>>>> 19e471fd
}

void MemoryManager::ext_oneapi_fill_cmd_buffer(
    sycl::detail::ContextImplPtr Context,
<<<<<<< HEAD
    ur_exp_command_buffer_handle_t CommandBuffer, SYCLMemObjI *SYCLMemObj,
    void *Mem, size_t PatternSize, const char *Pattern, unsigned int Dim,
    sycl::range<3> Size, sycl::range<3> AccessRange, sycl::id<3> AccessOffset,
    unsigned int ElementSize,
    std::vector<ur_exp_command_buffer_sync_point_t> Deps,
    ur_exp_command_buffer_sync_point_t *OutSyncPoint) {
=======
    sycl::detail::pi::PiExtCommandBuffer CommandBuffer, SYCLMemObjI *SYCLMemObj,
    void *Mem, size_t PatternSize, const unsigned char *Pattern,
    unsigned int Dim, sycl::range<3> Size, sycl::range<3> AccessRange,
    sycl::id<3> AccessOffset, unsigned int ElementSize,
    std::vector<sycl::detail::pi::PiExtSyncPoint> Deps,
    sycl::detail::pi::PiExtSyncPoint *OutSyncPoint) {
>>>>>>> 19e471fd
  assert(SYCLMemObj && "The SYCLMemObj is nullptr");

  const PluginPtr &Plugin = Context->getPlugin();
  if (SYCLMemObj->getType() != detail::SYCLMemObjI::MemObjType::Buffer) {
    throw sycl::exception(sycl::make_error_code(sycl::errc::invalid),
                          "Images are not supported in Graphs");
  }

  // 2D and 3D buffers accessors can't have custom range or the data will
  // likely be discontiguous.
  bool RangesUsable = (Dim <= 1) || (Size == AccessRange);
  // For 2D and 3D buffers, the offset must be 0, or the data will be
  // discontiguous.
  bool OffsetUsable = (Dim <= 1) || (AccessOffset == sycl::id<3>{0, 0, 0});
  size_t RangeMultiplier = AccessRange[0] * AccessRange[1] * AccessRange[2];

  if (RangesUsable && OffsetUsable) {
    Plugin->call(urCommandBufferAppendMemBufferFillExp, CommandBuffer,
                 ur::cast<ur_mem_handle_t>(Mem), Pattern, PatternSize,
                 AccessOffset[0] * ElementSize, RangeMultiplier * ElementSize,
                 Deps.size(), Deps.data(), OutSyncPoint);
    return;
  }
  // The sycl::handler uses a parallel_for kernel in the case of unusable
  // Range or Offset, not CG:Fill. So we should not be here.
  throw runtime_error("Not supported configuration of fill requested",
                      UR_RESULT_ERROR_INVALID_OPERATION);
}

void MemoryManager::ext_oneapi_prefetch_usm_cmd_buffer(
    sycl::detail::ContextImplPtr Context,
    ur_exp_command_buffer_handle_t CommandBuffer, void *Mem, size_t Length,
    std::vector<ur_exp_command_buffer_sync_point_t> Deps,
    ur_exp_command_buffer_sync_point_t *OutSyncPoint) {
  const PluginPtr &Plugin = Context->getPlugin();
  Plugin->call(urCommandBufferAppendUSMPrefetchExp, CommandBuffer, Mem, Length,
               ur_usm_migration_flags_t(0), Deps.size(), Deps.data(),
               OutSyncPoint);
}

void MemoryManager::ext_oneapi_advise_usm_cmd_buffer(
    sycl::detail::ContextImplPtr Context,
    ur_exp_command_buffer_handle_t CommandBuffer, const void *Mem,
    size_t Length, ur_usm_advice_flags_t Advice,
    std::vector<ur_exp_command_buffer_sync_point_t> Deps,
    ur_exp_command_buffer_sync_point_t *OutSyncPoint) {
  const PluginPtr &Plugin = Context->getPlugin();
  Plugin->call(urCommandBufferAppendUSMAdviseExp, CommandBuffer, Mem, Length,
               Advice, Deps.size(), Deps.data(), OutSyncPoint);
}

void MemoryManager::copy_image_bindless(
    void *Src, QueueImplPtr Queue, void *Dst, const ur_image_desc_t &Desc,
    const ur_image_format_t &Format, const ur_exp_image_copy_flags_t Flags,
    ur_rect_offset_t SrcOffset, ur_rect_offset_t DstOffset,
    ur_rect_region_t HostExtent, ur_rect_region_t CopyExtent,
    const std::vector<ur_event_handle_t> &DepEvents,
    ur_event_handle_t *OutEvent) {
  assert(Queue &&
         "Copy image bindless must be called with a valid device queue");
  assert((Flags == UR_EXP_IMAGE_COPY_FLAG_HOST_TO_DEVICE ||
          Flags == UR_EXP_IMAGE_COPY_FLAG_DEVICE_TO_HOST ||
          Flags == UR_EXP_IMAGE_COPY_FLAG_DEVICE_TO_DEVICE) &&
         "Invalid flags passed to copy_image_bindless.");
  if (!Dst || !Src)
    throw sycl::exception(
        sycl::make_error_code(errc::invalid),
        "NULL pointer argument in bindless image copy operation.");

  const detail::PluginPtr &Plugin = Queue->getPlugin();
  Plugin->call(urBindlessImagesImageCopyExp, Queue->getHandleRef(), Dst, Src,
               &Format, &Desc, Flags, SrcOffset, DstOffset, CopyExtent,
               HostExtent, DepEvents.size(), DepEvents.data(), OutEvent);
}

} // namespace detail
} // namespace _V1
} // namespace sycl<|MERGE_RESOLUTION|>--- conflicted
+++ resolved
@@ -931,15 +931,9 @@
 }
 
 void MemoryManager::fill_usm(void *Mem, QueueImplPtr Queue, size_t Length,
-<<<<<<< HEAD
-                             int Pattern,
+                             const std::vector<unsigned char> &Pattern,
                              std::vector<ur_event_handle_t> DepEvents,
                              ur_event_handle_t *OutEvent,
-=======
-                             const std::vector<unsigned char> &Pattern,
-                             std::vector<sycl::detail::pi::PiEvent> DepEvents,
-                             sycl::detail::pi::PiEvent *OutEvent,
->>>>>>> 19e471fd
                              const detail::EventImplPtr &OutEventImpl) {
   assert(Queue && "USM fill must be called with a valid device queue");
   if (!Length) { // no-op, but ensure DepEvents will still be waited on
@@ -958,15 +952,8 @@
   if (OutEventImpl != nullptr)
     OutEventImpl->setHostEnqueueTime();
   const PluginPtr &Plugin = Queue->getPlugin();
-<<<<<<< HEAD
-  unsigned char FillByte = static_cast<unsigned char>(Pattern);
-  Plugin->call(urEnqueueUSMFill, Queue->getHandleRef(), Mem, sizeof(FillByte),
-               &FillByte, Length, DepEvents.size(), DepEvents.data(), OutEvent);
-=======
-  Plugin->call<PiApiKind::piextUSMEnqueueFill>(
-      Queue->getHandleRef(), Mem, Pattern.data(), Pattern.size(), Length,
-      DepEvents.size(), DepEvents.data(), OutEvent);
->>>>>>> 19e471fd
+  Plugin->call(urEnqueueUSMFill, Queue->getHandleRef(), Mem, Pattern.size(),
+      Pattern.data(), Length, DepEvents.size(), DepEvents.data(), OutEvent);
 }
 
 void MemoryManager::prefetch_usm(
@@ -1073,15 +1060,9 @@
 
 void MemoryManager::fill_2d_usm(
     void *DstMem, QueueImplPtr Queue, size_t Pitch, size_t Width, size_t Height,
-<<<<<<< HEAD
-    const std::vector<char> &Pattern,
+    const std::vector<unsigned char> &Pattern,
     std::vector<ur_event_handle_t> DepEvents,
     ur_event_handle_t *OutEvent,
-=======
-    const std::vector<unsigned char> &Pattern,
-    std::vector<sycl::detail::pi::PiEvent> DepEvents,
-    sycl::detail::pi::PiEvent *OutEvent,
->>>>>>> 19e471fd
     const detail::EventImplPtr &OutEventImpl) {
   assert(Queue && "USM fill 2d must be called with a valid device queue");
   if (Width == 0 || Height == 0) {
@@ -1555,52 +1536,29 @@
 
 void MemoryManager::ext_oneapi_fill_usm_cmd_buffer(
     sycl::detail::ContextImplPtr Context,
-<<<<<<< HEAD
-    ur_exp_command_buffer_handle_t CommandBuffer, void *DstMem, size_t Len,
-    int Pattern, std::vector<ur_exp_command_buffer_sync_point_t> Deps,
+    ur_exp_command_buffer_handle_t CommandBuffer, void *DstMem,
+    size_t Len, const std::vector<unsigned char> &Pattern,
+    std::vector<ur_exp_command_buffer_sync_point_t> Deps,
     ur_exp_command_buffer_sync_point_t *OutSyncPoint) {
-=======
-    sycl::detail::pi::PiExtCommandBuffer CommandBuffer, void *DstMem,
-    size_t Len, const std::vector<unsigned char> &Pattern,
-    std::vector<sycl::detail::pi::PiExtSyncPoint> Deps,
-    sycl::detail::pi::PiExtSyncPoint *OutSyncPoint) {
->>>>>>> 19e471fd
 
   if (!DstMem)
     throw runtime_error("NULL pointer argument in memory fill operation.",
                         UR_RESULT_ERROR_INVALID_VALUE);
 
   const PluginPtr &Plugin = Context->getPlugin();
-<<<<<<< HEAD
-  // Pattern is interpreted as an unsigned char so pattern size is always 1.
-  size_t PatternSize = 1;
-  Plugin->call(urCommandBufferAppendUSMFillExp, CommandBuffer, DstMem, &Pattern,
-               PatternSize, Len, Deps.size(), Deps.data(), OutSyncPoint);
-=======
-
-  Plugin->call<PiApiKind::piextCommandBufferFillUSM>(
-      CommandBuffer, DstMem, Pattern.data(), Pattern.size(), Len, Deps.size(),
-      Deps.data(), OutSyncPoint);
->>>>>>> 19e471fd
+  Plugin->call(urCommandBufferAppendUSMFillExp, CommandBuffer, DstMem,
+               Pattern.data(), Pattern.size(), Len, Deps.size(), Deps.data(),
+               OutSyncPoint);
 }
 
 void MemoryManager::ext_oneapi_fill_cmd_buffer(
     sycl::detail::ContextImplPtr Context,
-<<<<<<< HEAD
     ur_exp_command_buffer_handle_t CommandBuffer, SYCLMemObjI *SYCLMemObj,
-    void *Mem, size_t PatternSize, const char *Pattern, unsigned int Dim,
-    sycl::range<3> Size, sycl::range<3> AccessRange, sycl::id<3> AccessOffset,
-    unsigned int ElementSize,
-    std::vector<ur_exp_command_buffer_sync_point_t> Deps,
-    ur_exp_command_buffer_sync_point_t *OutSyncPoint) {
-=======
-    sycl::detail::pi::PiExtCommandBuffer CommandBuffer, SYCLMemObjI *SYCLMemObj,
     void *Mem, size_t PatternSize, const unsigned char *Pattern,
     unsigned int Dim, sycl::range<3> Size, sycl::range<3> AccessRange,
     sycl::id<3> AccessOffset, unsigned int ElementSize,
-    std::vector<sycl::detail::pi::PiExtSyncPoint> Deps,
-    sycl::detail::pi::PiExtSyncPoint *OutSyncPoint) {
->>>>>>> 19e471fd
+    std::vector<ur_exp_command_buffer_sync_point_t> Deps,
+    ur_exp_command_buffer_sync_point_t *OutSyncPoint) {
   assert(SYCLMemObj && "The SYCLMemObj is nullptr");
 
   const PluginPtr &Plugin = Context->getPlugin();
