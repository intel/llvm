//==-------------- memory_manager.cpp --------------------------------------==//
//
// Part of the LLVM Project, under the Apache License v2.0 with LLVM Exceptions.
// See https://llvm.org/LICENSE.txt for license information.
// SPDX-License-Identifier: Apache-2.0 WITH LLVM-exception
//
//===----------------------------------------------------------------------===//

#include "ur_api.h"
#include <detail/context_impl.hpp>
#include <detail/device_image_impl.hpp>
#include <detail/event_impl.hpp>
#include <detail/mem_alloc_helper.hpp>
#include <detail/memory_manager.hpp>
#include <detail/queue_impl.hpp>
#include <detail/ur_utils.hpp>
#include <detail/xpti_registry.hpp>

#include <sycl/detail/ur.hpp>
#include <sycl/ext/oneapi/bindless_images_memory.hpp>
#include <sycl/usm/usm_enums.hpp>
#include <sycl/usm/usm_pointer_info.hpp>

#include <algorithm>
#include <cassert>
#include <cstring>
#include <vector>

#ifdef XPTI_ENABLE_INSTRUMENTATION
#include <xpti/xpti_data_types.h>
#include <xpti/xpti_trace_framework.hpp>
#endif

namespace sycl {
inline namespace _V1 {
namespace detail {

#ifdef XPTI_ENABLE_INSTRUMENTATION
uint8_t GMemAllocStreamID;
xpti::trace_event_data_t *GMemAllocEvent;
#endif

uint64_t emitMemAllocBeginTrace(uintptr_t ObjHandle, size_t AllocSize,
                                size_t GuardZone) {
  (void)ObjHandle;
  (void)AllocSize;
  (void)GuardZone;
  uint64_t CorrelationID = 0;
#ifdef XPTI_ENABLE_INSTRUMENTATION
  constexpr uint16_t NotificationTraceType =
      static_cast<uint16_t>(xpti::trace_point_type_t::mem_alloc_begin);
  if (xptiCheckTraceEnabled(GMemAllocStreamID, NotificationTraceType)) {
    xpti::mem_alloc_data_t MemAlloc{ObjHandle, 0 /* alloc ptr */, AllocSize,
                                    GuardZone};

    CorrelationID = xptiGetUniqueId();
    xptiNotifySubscribers(GMemAllocStreamID, NotificationTraceType,
                          GMemAllocEvent, nullptr, CorrelationID, &MemAlloc);
  }
#endif
  return CorrelationID;
}

void emitMemAllocEndTrace(uintptr_t ObjHandle, uintptr_t AllocPtr,
                          size_t AllocSize, size_t GuardZone,
                          uint64_t CorrelationID) {
  (void)ObjHandle;
  (void)AllocPtr;
  (void)AllocSize;
  (void)GuardZone;
  (void)CorrelationID;
#ifdef XPTI_ENABLE_INSTRUMENTATION
  constexpr uint16_t NotificationTraceType =
      static_cast<uint16_t>(xpti::trace_point_type_t::mem_alloc_end);
  if (xptiCheckTraceEnabled(GMemAllocStreamID, NotificationTraceType)) {
    xpti::mem_alloc_data_t MemAlloc{ObjHandle, AllocPtr, AllocSize, GuardZone};

    xptiNotifySubscribers(GMemAllocStreamID, NotificationTraceType,
                          GMemAllocEvent, nullptr, CorrelationID, &MemAlloc);
  }
#endif
}

uint64_t emitMemReleaseBeginTrace(uintptr_t ObjHandle, uintptr_t AllocPtr) {
  (void)ObjHandle;
  (void)AllocPtr;
  uint64_t CorrelationID = 0;
#ifdef XPTI_ENABLE_INSTRUMENTATION
  constexpr uint16_t NotificationTraceType =
      static_cast<uint16_t>(xpti::trace_point_type_t::mem_release_begin);
  if (xptiCheckTraceEnabled(GMemAllocStreamID, NotificationTraceType)) {
    xpti::mem_alloc_data_t MemAlloc{ObjHandle, AllocPtr, 0 /* alloc size */,
                                    0 /* guard zone */};

    CorrelationID = xptiGetUniqueId();
    xptiNotifySubscribers(GMemAllocStreamID, NotificationTraceType,
                          GMemAllocEvent, nullptr, CorrelationID, &MemAlloc);
  }
#endif
  return CorrelationID;
}

void emitMemReleaseEndTrace(uintptr_t ObjHandle, uintptr_t AllocPtr,
                            uint64_t CorrelationID) {
  (void)ObjHandle;
  (void)AllocPtr;
  (void)CorrelationID;
#ifdef XPTI_ENABLE_INSTRUMENTATION
  constexpr uint16_t NotificationTraceType =
      static_cast<uint16_t>(xpti::trace_point_type_t::mem_release_end);
  if (xptiCheckTraceEnabled(GMemAllocStreamID, NotificationTraceType)) {
    xpti::mem_alloc_data_t MemAlloc{ObjHandle, AllocPtr, 0 /* alloc size */,
                                    0 /* guard zone */};

    xptiNotifySubscribers(GMemAllocStreamID, NotificationTraceType,
                          GMemAllocEvent, nullptr, CorrelationID, &MemAlloc);
  }
#endif
}

static void waitForEvents(const std::vector<EventImplPtr> &Events) {
  // Assuming all events will be on the same device or
  // devices associated with the same Backend.
  if (!Events.empty()) {
    adapter_impl &Adapter = Events[0]->getAdapter();
    std::vector<ur_event_handle_t> UrEvents(Events.size());
    std::transform(
        Events.begin(), Events.end(), UrEvents.begin(),
        [](const EventImplPtr &EventImpl) { return EventImpl->getHandle(); });
    if (!UrEvents.empty() && UrEvents[0]) {
      Adapter.call<UrApiKind::urEventWait>(UrEvents.size(), &UrEvents[0]);
    }
  }
}

void memBufferCreateHelper(adapter_impl &Adapter, ur_context_handle_t Ctx,
                           ur_mem_flags_t Flags, size_t Size,
                           ur_mem_handle_t *RetMem,
                           const ur_buffer_properties_t *Props) {
#ifdef XPTI_ENABLE_INSTRUMENTATION
  uint64_t CorrID = 0;
#endif
  // We only want to instrument urMemBufferCreate
  {
#ifdef XPTI_ENABLE_INSTRUMENTATION
    CorrID =
        emitMemAllocBeginTrace(0 /* mem object */, Size, 0 /* guard zone */);
    xpti::utils::finally _{[&] {
      // C-style cast is required for MSVC
      uintptr_t MemObjID = (uintptr_t)(*RetMem);
      ur_native_handle_t Ptr = 0;
      // Always use call_nocheck here, because call may throw an exception,
      // and this lambda will be called from destructor, which in combination
      // rewards us with UB.
      // When doing buffer interop we don't know what device the memory should
      // be resident on, so pass nullptr for Device param. Buffer interop may
      // not be supported by all backends.
      Adapter.call_nocheck<UrApiKind::urMemGetNativeHandle>(
          *RetMem, /*Dev*/ nullptr, &Ptr);
      emitMemAllocEndTrace(MemObjID, (uintptr_t)(Ptr), Size, 0 /* guard zone */,
                           CorrID);
    }};
#endif
    if (Size)
      Adapter.call<UrApiKind::urMemBufferCreate>(Ctx, Flags, Size, Props,
                                                 RetMem);
  }
}

void memReleaseHelper(adapter_impl &Adapter, ur_mem_handle_t Mem) {
  // FIXME urMemRelease does not guarante memory release. It is only true if
  // reference counter is 1. However, SYCL runtime currently only calls
  // urMemRetain only for OpenCL interop
#ifdef XPTI_ENABLE_INSTRUMENTATION
  uint64_t CorrID = 0;
  // C-style cast is required for MSVC
  uintptr_t MemObjID = (uintptr_t)(Mem);
  uintptr_t Ptr = 0;
  // Do not make unnecessary UR calls without instrumentation enabled
  if (xptiTraceEnabled()) {
    ur_native_handle_t PtrHandle = 0;
    // When doing buffer interop we don't know what device the memory should be
    // resident on, so pass nullptr for Device param. Buffer interop may not be
    // supported by all backends.
    Adapter.call_nocheck<UrApiKind::urMemGetNativeHandle>(Mem, /*Dev*/ nullptr,
                                                          &PtrHandle);
    Ptr = (uintptr_t)(PtrHandle);
  }
#endif
  // We only want to instrument urMemRelease
  {
#ifdef XPTI_ENABLE_INSTRUMENTATION
    CorrID = emitMemReleaseBeginTrace(MemObjID, Ptr);
    xpti::utils::finally _{
        [&] { emitMemReleaseEndTrace(MemObjID, Ptr, CorrID); }};
#endif
    Adapter.call<UrApiKind::urMemRelease>(Mem);
  }
}

void memBufferMapHelper(adapter_impl &Adapter, ur_queue_handle_t Queue,
                        ur_mem_handle_t Buffer, bool Blocking,
                        ur_map_flags_t Flags, size_t Offset, size_t Size,
                        uint32_t NumEvents, const ur_event_handle_t *WaitList,
                        ur_event_handle_t *Event, void **RetMap) {
#ifdef XPTI_ENABLE_INSTRUMENTATION
  uint64_t CorrID = 0;
  uintptr_t MemObjID = (uintptr_t)(Buffer);
#endif
  // We only want to instrument urEnqueueMemBufferMap

#ifdef XPTI_ENABLE_INSTRUMENTATION
  CorrID = emitMemAllocBeginTrace(MemObjID, Size, 0 /* guard zone */);
  xpti::utils::finally _{[&] {
    emitMemAllocEndTrace(MemObjID, (uintptr_t)(*RetMap), Size,
                         0 /* guard zone */, CorrID);
  }};
#endif
  Adapter.call<UrApiKind::urEnqueueMemBufferMap>(Queue, Buffer, Blocking, Flags,
                                                 Offset, Size, NumEvents,
                                                 WaitList, Event, RetMap);
}

void memUnmapHelper(adapter_impl &Adapter, ur_queue_handle_t Queue,
                    ur_mem_handle_t Mem, void *MappedPtr, uint32_t NumEvents,
                    const ur_event_handle_t *WaitList,
                    ur_event_handle_t *Event) {
#ifdef XPTI_ENABLE_INSTRUMENTATION
  uint64_t CorrID = 0;
  uintptr_t MemObjID = (uintptr_t)(Mem);
  uintptr_t Ptr = (uintptr_t)(MappedPtr);
#endif
  // We only want to instrument urEnqueueMemUnmap
  {
#ifdef XPTI_ENABLE_INSTRUMENTATION
    CorrID = emitMemReleaseBeginTrace(MemObjID, Ptr);
    xpti::utils::finally _{[&] {
      // There's no way for SYCL to know, when the pointer is freed, so we have
      // to explicitly wait for the end of data transfers here in order to
      // report correct events.
      // Always use call_nocheck here, because call may throw an exception,
      // and this lambda will be called from destructor, which in combination
      // rewards us with UB.
      Adapter.call_nocheck<UrApiKind::urEventWait>(1, Event);
      emitMemReleaseEndTrace(MemObjID, Ptr, CorrID);
    }};
#endif
    Adapter.call<UrApiKind::urEnqueueMemUnmap>(Queue, Mem, MappedPtr, NumEvents,
                                               WaitList, Event);
  }
}

void MemoryManager::release(context_impl *TargetContext, SYCLMemObjI *MemObj,
                            void *MemAllocation,
                            std::vector<EventImplPtr> DepEvents,
                            ur_event_handle_t &OutEvent) {
  // There is no async API for memory releasing. Explicitly wait for all
  // dependency events and return empty event.
  waitForEvents(DepEvents);
  OutEvent = nullptr;
  XPTIRegistry::bufferReleaseNotification(MemObj, MemAllocation);
  MemObj->releaseMem(TargetContext, MemAllocation);
}

void MemoryManager::releaseMemObj(context_impl *TargetContext,
                                  SYCLMemObjI *MemObj, void *MemAllocation,
                                  void *UserPtr) {
  if (UserPtr == MemAllocation) {
    // Do nothing as it's user provided memory.
    return;
  }

  if (!TargetContext) {
    MemObj->releaseHostMem(MemAllocation);
    return;
  }

  adapter_impl &Adapter = TargetContext->getAdapter();
  memReleaseHelper(Adapter, ur::cast<ur_mem_handle_t>(MemAllocation));
}

void *MemoryManager::allocate(context_impl *TargetContext, SYCLMemObjI *MemObj,
                              bool InitFromUserData, void *HostPtr,
                              std::vector<EventImplPtr> DepEvents,
                              ur_event_handle_t &OutEvent) {
  // There is no async API for memory allocation. Explicitly wait for all
  // dependency events and return empty event.
  waitForEvents(DepEvents);
  OutEvent = nullptr;

  return MemObj->allocateMem(TargetContext, InitFromUserData, HostPtr,
                             OutEvent);
}

void *MemoryManager::allocateHostMemory(SYCLMemObjI *MemObj, void *UserPtr,
                                        bool HostPtrReadOnly, size_t Size,
                                        const sycl::property_list &) {
  std::ignore = HostPtrReadOnly;
  std::ignore = Size;

  // Can return user pointer directly if it is not a nullptr.
  if (UserPtr)
    return UserPtr;

  return MemObj->allocateHostMem();
}

void *MemoryManager::allocateInteropMemObject(
    context_impl *TargetContext, void *UserPtr,
    const EventImplPtr &InteropEvent, context_impl *InteropContext,
    const sycl::property_list &, ur_event_handle_t &OutEventToWait) {
  (void)TargetContext;
  (void)InteropContext;
  // If memory object is created with interop c'tor return cl_mem as is.
  assert(TargetContext == InteropContext && "Expected matching contexts");

  OutEventToWait = InteropEvent->getHandle();
  // Retain the event since it will be released during alloca command
  // destruction
  if (nullptr != OutEventToWait) {
    adapter_impl &Adapter = InteropEvent->getAdapter();
    Adapter.call<UrApiKind::urEventRetain>(OutEventToWait);
  }
  return UserPtr;
}

static ur_mem_flags_t getMemObjCreationFlags(void *UserPtr,
                                             bool HostPtrReadOnly) {
  // Create read_write mem object to handle arbitrary uses.
  ur_mem_flags_t Result =
      HostPtrReadOnly ? UR_MEM_FLAG_READ_ONLY : UR_MEM_FLAG_READ_WRITE;
  if (UserPtr)
    Result |= UR_MEM_FLAG_USE_HOST_POINTER;
  return Result;
}

void *MemoryManager::allocateImageObject(context_impl *TargetContext,
                                         void *UserPtr, bool HostPtrReadOnly,
                                         const ur_image_desc_t &Desc,
                                         const ur_image_format_t &Format,
                                         const sycl::property_list &) {
  ur_mem_flags_t CreationFlags =
      getMemObjCreationFlags(UserPtr, HostPtrReadOnly);

  ur_mem_handle_t NewMem = nullptr;
  adapter_impl &Adapter = TargetContext->getAdapter();
  Adapter.call<UrApiKind::urMemImageCreate>(TargetContext->getHandleRef(),
                                            CreationFlags, &Format, &Desc,
                                            UserPtr, &NewMem);
  return NewMem;
}

void *
MemoryManager::allocateBufferObject(context_impl *TargetContext, void *UserPtr,
                                    bool HostPtrReadOnly, const size_t Size,
                                    const sycl::property_list &PropsList) {
  ur_mem_flags_t CreationFlags =
      getMemObjCreationFlags(UserPtr, HostPtrReadOnly);
  if (PropsList.has_property<
          sycl::ext::oneapi::property::buffer::use_pinned_host_memory>())
    CreationFlags |= UR_MEM_FLAG_ALLOC_HOST_POINTER;

  ur_mem_handle_t NewMem = nullptr;
  adapter_impl &Adapter = TargetContext->getAdapter();

  ur_buffer_properties_t AllocProps = {UR_STRUCTURE_TYPE_BUFFER_PROPERTIES,
                                       nullptr, UserPtr};

  void **Next = &AllocProps.pNext;
  ur_buffer_alloc_location_properties_t LocationProperties = {
      UR_STRUCTURE_TYPE_BUFFER_ALLOC_LOCATION_PROPERTIES, nullptr, 0};
  if (PropsList.has_property<property::buffer::detail::buffer_location>() &&
      TargetContext->isBufferLocationSupported()) {
    LocationProperties.location =
        PropsList.get_property<property::buffer::detail::buffer_location>()
            .get_buffer_location();
    *Next = &LocationProperties;
    Next = &LocationProperties.pNext;
  }

  ur_buffer_channel_properties_t ChannelProperties = {
      UR_STRUCTURE_TYPE_BUFFER_CHANNEL_PROPERTIES, nullptr, 0};
  if (PropsList.has_property<property::buffer::mem_channel>()) {
    ChannelProperties.channel =
        PropsList.get_property<property::buffer::mem_channel>().get_channel();
    *Next = &ChannelProperties;
  }

  memBufferCreateHelper(Adapter, TargetContext->getHandleRef(), CreationFlags,
                        Size, &NewMem, &AllocProps);
  return NewMem;
}

void *MemoryManager::allocateMemBuffer(context_impl *TargetContext,
                                       SYCLMemObjI *MemObj, void *UserPtr,
                                       bool HostPtrReadOnly, size_t Size,
                                       const EventImplPtr &InteropEvent,
                                       context_impl *InteropContext,
                                       const sycl::property_list &PropsList,
                                       ur_event_handle_t &OutEventToWait) {
  void *MemPtr;
  if (!TargetContext)
    MemPtr =
        allocateHostMemory(MemObj, UserPtr, HostPtrReadOnly, Size, PropsList);
  else if (UserPtr && InteropContext)
    MemPtr =
        allocateInteropMemObject(TargetContext, UserPtr, InteropEvent,
                                 InteropContext, PropsList, OutEventToWait);
  else
    MemPtr = allocateBufferObject(TargetContext, UserPtr, HostPtrReadOnly, Size,
                                  PropsList);
  XPTIRegistry::bufferAssociateNotification(MemObj, MemPtr);
  return MemPtr;
}

void *MemoryManager::allocateMemImage(
    context_impl *TargetContext, SYCLMemObjI *MemObj, void *UserPtr,
    bool HostPtrReadOnly, size_t Size, const ur_image_desc_t &Desc,
    const ur_image_format_t &Format, const EventImplPtr &InteropEvent,
    context_impl *InteropContext, const sycl::property_list &PropsList,
    ur_event_handle_t &OutEventToWait) {
  if (!TargetContext)
    return allocateHostMemory(MemObj, UserPtr, HostPtrReadOnly, Size,
                              PropsList);
  if (UserPtr && InteropContext)
    return allocateInteropMemObject(TargetContext, UserPtr, InteropEvent,
                                    InteropContext, PropsList, OutEventToWait);
  return allocateImageObject(TargetContext, UserPtr, HostPtrReadOnly, Desc,
                             Format, PropsList);
}

void *MemoryManager::allocateMemSubBuffer(context_impl *TargetContext,
                                          void *ParentMemObj, size_t ElemSize,
                                          size_t Offset, range<3> Range,
                                          std::vector<EventImplPtr> DepEvents,
                                          ur_event_handle_t &OutEvent) {
  waitForEvents(DepEvents);
  OutEvent = nullptr;

  if (!TargetContext)
    return static_cast<void *>(static_cast<char *>(ParentMemObj) + Offset);

  size_t SizeInBytes = ElemSize;
  for (size_t I = 0; I < 3; ++I)
    SizeInBytes *= Range[I];

  ur_result_t Error = UR_RESULT_SUCCESS;
  ur_buffer_region_t Region = {UR_STRUCTURE_TYPE_BUFFER_REGION, nullptr, Offset,
                               SizeInBytes};
  ur_mem_handle_t NewMem;
  adapter_impl &Adapter = TargetContext->getAdapter();
  Error = Adapter.call_nocheck<UrApiKind::urMemBufferPartition>(
      ur::cast<ur_mem_handle_t>(ParentMemObj), UR_MEM_FLAG_READ_WRITE,
      UR_BUFFER_CREATE_TYPE_REGION, &Region, &NewMem);
  if (Error == UR_RESULT_ERROR_MISALIGNED_SUB_BUFFER_OFFSET)
    throw detail::set_ur_error(
        exception(make_error_code(errc::invalid),
                  "Specified offset of the sub-buffer being constructed is not "
                  "a multiple of the memory base address alignment"),
        Error);

  Adapter.checkUrResult(Error);

  return NewMem;
}

struct TermPositions {
  int XTerm;
  int YTerm;
  int ZTerm;
};
void prepTermPositions(TermPositions &pos, int Dimensions,
                       detail::SYCLMemObjI::MemObjType Type) {
  // For buffers, the offsets/ranges coming from accessor are always
  // id<3>/range<3> But their organization varies by dimension:
  //  1 ==>  {width, 1, 1}
  //  2 ==>  {height, width, 1}
  //  3 ==>  {depth, height, width}
  // Some callers schedule 0 as DimDst/DimSrc.

  if (Type == detail::SYCLMemObjI::MemObjType::Buffer) {
    if (Dimensions == 3) {
      pos.XTerm = 2, pos.YTerm = 1, pos.ZTerm = 0;
    } else if (Dimensions == 2) {
      pos.XTerm = 1, pos.YTerm = 0, pos.ZTerm = 2;
    } else { // Dimension is 1 or 0
      pos.XTerm = 0, pos.YTerm = 1, pos.ZTerm = 2;
    }
  } else { // While range<>/id<> use by images is different than buffers, it's
           // consistent with their accessors.
    pos.XTerm = 0;
    pos.YTerm = 1;
    pos.ZTerm = 2;
  }
}

void copyH2D(queue_impl &TgtQueue, SYCLMemObjI *SYCLMemObj, char *SrcMem,
             unsigned int DimSrc, sycl::range<3> SrcSize,
             sycl::range<3> SrcAccessRange, sycl::id<3> SrcOffset,
             unsigned int SrcElemSize, ur_mem_handle_t DstMem,
             unsigned int DimDst, sycl::range<3> DstSize,
             sycl::range<3> DstAccessRange, sycl::id<3> DstOffset,
             unsigned int DstElemSize, std::vector<ur_event_handle_t> DepEvents,
             ur_event_handle_t &OutEvent) {
  (void)SrcAccessRange;
  assert(SYCLMemObj && "The SYCLMemObj is nullptr");

  const ur_queue_handle_t Queue = TgtQueue.getHandleRef();
  adapter_impl &Adapter = TgtQueue.getAdapter();

  detail::SYCLMemObjI::MemObjType MemType = SYCLMemObj->getType();
  TermPositions SrcPos, DstPos;
  prepTermPositions(SrcPos, DimSrc, MemType);
  prepTermPositions(DstPos, DimDst, MemType);

  size_t DstXOffBytes = DstOffset[DstPos.XTerm] * DstElemSize;
  size_t SrcXOffBytes = SrcOffset[SrcPos.XTerm] * SrcElemSize;
  size_t DstAccessRangeWidthBytes = DstAccessRange[DstPos.XTerm] * DstElemSize;
  size_t DstSzWidthBytes = DstSize[DstPos.XTerm] * DstElemSize;
  size_t SrcSzWidthBytes = SrcSize[SrcPos.XTerm] * SrcElemSize;

  if (MemType == detail::SYCLMemObjI::MemObjType::Buffer) {
    if (1 == DimDst && 1 == DimSrc) {
      Adapter.call<UrApiKind::urEnqueueMemBufferWrite>(
          Queue, DstMem,
          /*blocking_write=*/false, DstXOffBytes, DstAccessRangeWidthBytes,
          SrcMem + SrcXOffBytes, DepEvents.size(), DepEvents.data(), &OutEvent);
    } else {
      size_t BufferRowPitch = (1 == DimDst) ? 0 : DstSzWidthBytes;
      size_t BufferSlicePitch =
          (3 == DimDst) ? DstSzWidthBytes * DstSize[DstPos.YTerm] : 0;
      size_t HostRowPitch = (1 == DimSrc) ? 0 : SrcSzWidthBytes;
      size_t HostSlicePitch =
          (3 == DimSrc) ? SrcSzWidthBytes * SrcSize[SrcPos.YTerm] : 0;

      ur_rect_offset_t BufferOffset{DstXOffBytes, DstOffset[DstPos.YTerm],
                                    DstOffset[DstPos.ZTerm]};
      ur_rect_offset_t HostOffset{SrcXOffBytes, SrcOffset[SrcPos.YTerm],
                                  SrcOffset[SrcPos.ZTerm]};
      ur_rect_region_t RectRegion{DstAccessRangeWidthBytes,
                                  DstAccessRange[DstPos.YTerm],
                                  DstAccessRange[DstPos.ZTerm]};
      Adapter.call<UrApiKind::urEnqueueMemBufferWriteRect>(
          Queue, DstMem,
          /*blocking_write=*/false, BufferOffset, HostOffset, RectRegion,
          BufferRowPitch, BufferSlicePitch, HostRowPitch, HostSlicePitch,
          SrcMem, DepEvents.size(), DepEvents.data(), &OutEvent);
    }
  } else {
    size_t InputRowPitch = (1 == DimDst) ? 0 : DstSzWidthBytes;
    size_t InputSlicePitch =
        (3 == DimDst) ? DstSzWidthBytes * DstSize[DstPos.YTerm] : 0;

    ur_rect_offset_t Origin{DstOffset[DstPos.XTerm], DstOffset[DstPos.YTerm],
                            DstOffset[DstPos.ZTerm]};
    ur_rect_region_t Region{DstAccessRange[DstPos.XTerm],
                            DstAccessRange[DstPos.YTerm],
                            DstAccessRange[DstPos.ZTerm]};
    Adapter.call<UrApiKind::urEnqueueMemImageWrite>(
        Queue, DstMem,
        /*blocking_write=*/false, Origin, Region, InputRowPitch,
        InputSlicePitch, SrcMem, DepEvents.size(), DepEvents.data(), &OutEvent);
  }
}

void copyD2H(queue_impl &SrcQueue, SYCLMemObjI *SYCLMemObj,
             ur_mem_handle_t SrcMem, unsigned int DimSrc,
             sycl::range<3> SrcSize, sycl::range<3> SrcAccessRange,
             sycl::id<3> SrcOffset, unsigned int SrcElemSize, char *DstMem,
             unsigned int DimDst, sycl::range<3> DstSize,
             sycl::range<3> DstAccessRange, sycl::id<3> DstOffset,
             unsigned int DstElemSize, std::vector<ur_event_handle_t> DepEvents,
             ur_event_handle_t &OutEvent) {
  (void)DstAccessRange;
  assert(SYCLMemObj && "The SYCLMemObj is nullptr");

  const ur_queue_handle_t Queue = SrcQueue.getHandleRef();
  adapter_impl &Adapter = SrcQueue.getAdapter();

  detail::SYCLMemObjI::MemObjType MemType = SYCLMemObj->getType();
  TermPositions SrcPos, DstPos;
  prepTermPositions(SrcPos, DimSrc, MemType);
  prepTermPositions(DstPos, DimDst, MemType);

  //  For a given buffer, the various mem copy routines (copyD2H, copyH2D,
  //  copyD2D) will usually have the same values for AccessRange, Size,
  //  Dimension, Offset, etc. EXCEPT when the dtor for ~SYCLMemObjT is called.
  //  Essentially, it schedules a copyBack of chars thus in copyD2H the
  //  Dimension will then be 1 and DstAccessRange[0] and DstSize[0] will be
  //  sized to bytes with a DstElemSize of 1.
  size_t DstXOffBytes = DstOffset[DstPos.XTerm] * DstElemSize;
  size_t SrcXOffBytes = SrcOffset[SrcPos.XTerm] * SrcElemSize;
  size_t SrcAccessRangeWidthBytes = SrcAccessRange[SrcPos.XTerm] * SrcElemSize;
  size_t DstSzWidthBytes = DstSize[DstPos.XTerm] * DstElemSize;
  size_t SrcSzWidthBytes = SrcSize[SrcPos.XTerm] * SrcElemSize;

  if (MemType == detail::SYCLMemObjI::MemObjType::Buffer) {
    if (1 == DimDst && 1 == DimSrc) {
      Adapter.call<UrApiKind::urEnqueueMemBufferRead>(
          Queue, SrcMem,
          /*blocking_read=*/false, SrcXOffBytes, SrcAccessRangeWidthBytes,
          DstMem + DstXOffBytes, DepEvents.size(), DepEvents.data(), &OutEvent);
    } else {
      size_t BufferRowPitch = (1 == DimSrc) ? 0 : SrcSzWidthBytes;
      size_t BufferSlicePitch =
          (3 == DimSrc) ? SrcSzWidthBytes * SrcSize[SrcPos.YTerm] : 0;
      size_t HostRowPitch = (1 == DimDst) ? 0 : DstSzWidthBytes;
      size_t HostSlicePitch =
          (3 == DimDst) ? DstSzWidthBytes * DstSize[DstPos.YTerm] : 0;

      ur_rect_offset_t BufferOffset{SrcXOffBytes, SrcOffset[SrcPos.YTerm],
                                    SrcOffset[SrcPos.ZTerm]};
      ur_rect_offset_t HostOffset{DstXOffBytes, DstOffset[DstPos.YTerm],
                                  DstOffset[DstPos.ZTerm]};
      ur_rect_region_t RectRegion{SrcAccessRangeWidthBytes,
                                  SrcAccessRange[SrcPos.YTerm],
                                  SrcAccessRange[SrcPos.ZTerm]};
      Adapter.call<UrApiKind::urEnqueueMemBufferReadRect>(
          Queue, SrcMem,
          /*blocking_read=*/false, BufferOffset, HostOffset, RectRegion,
          BufferRowPitch, BufferSlicePitch, HostRowPitch, HostSlicePitch,
          DstMem, DepEvents.size(), DepEvents.data(), &OutEvent);
    }
  } else {
    size_t RowPitch = (1 == DimSrc) ? 0 : SrcSzWidthBytes;
    size_t SlicePitch =
        (3 == DimSrc) ? SrcSzWidthBytes * SrcSize[SrcPos.YTerm] : 0;

    ur_rect_offset_t Offset{SrcOffset[SrcPos.XTerm], SrcOffset[SrcPos.YTerm],
                            SrcOffset[SrcPos.ZTerm]};
    ur_rect_region_t Region{SrcAccessRange[SrcPos.XTerm],
                            SrcAccessRange[SrcPos.YTerm],
                            SrcAccessRange[SrcPos.ZTerm]};
    Adapter.call<UrApiKind::urEnqueueMemImageRead>(
        Queue, SrcMem, false, Offset, Region, RowPitch, SlicePitch, DstMem,
        DepEvents.size(), DepEvents.data(), &OutEvent);
  }
}

// Only when memory objects are bound to the same context, so one queue_impl is
// all we need.
void copyD2D(queue_impl &SrcQueue, SYCLMemObjI *SYCLMemObj,
             ur_mem_handle_t SrcMem, unsigned int DimSrc,
             sycl::range<3> SrcSize, sycl::range<3> SrcAccessRange,
             sycl::id<3> SrcOffset, unsigned int SrcElemSize,
             ur_mem_handle_t DstMem, unsigned int DimDst,
             sycl::range<3> DstSize, sycl::range<3>, sycl::id<3> DstOffset,
             unsigned int DstElemSize, std::vector<ur_event_handle_t> DepEvents,
             ur_event_handle_t &OutEvent) {
  assert(SYCLMemObj && "The SYCLMemObj is nullptr");

  const ur_queue_handle_t Queue = SrcQueue.getHandleRef();
  adapter_impl &Adapter = SrcQueue.getAdapter();

  detail::SYCLMemObjI::MemObjType MemType = SYCLMemObj->getType();
  TermPositions SrcPos, DstPos;
  prepTermPositions(SrcPos, DimSrc, MemType);
  prepTermPositions(DstPos, DimDst, MemType);

  size_t DstXOffBytes = DstOffset[DstPos.XTerm] * DstElemSize;
  size_t SrcXOffBytes = SrcOffset[SrcPos.XTerm] * SrcElemSize;
  size_t SrcAccessRangeWidthBytes = SrcAccessRange[SrcPos.XTerm] * SrcElemSize;
  size_t DstSzWidthBytes = DstSize[DstPos.XTerm] * DstElemSize;
  size_t SrcSzWidthBytes = SrcSize[SrcPos.XTerm] * SrcElemSize;

  if (MemType == detail::SYCLMemObjI::MemObjType::Buffer) {
    if (1 == DimDst && 1 == DimSrc) {
      Adapter.call<UrApiKind::urEnqueueMemBufferCopy>(
          Queue, SrcMem, DstMem, SrcXOffBytes, DstXOffBytes,
          SrcAccessRangeWidthBytes, DepEvents.size(), DepEvents.data(),
          &OutEvent);
    } else {
      // passing 0 for pitches not allowed. Because clEnqueueCopyBufferRect will
      // calculate both src and dest pitch using region[0], which is not correct
      // if src and dest are not the same size.
      size_t SrcRowPitch = SrcSzWidthBytes;
      size_t SrcSlicePitch = (DimSrc <= 1)
                                 ? SrcSzWidthBytes
                                 : SrcSzWidthBytes * SrcSize[SrcPos.YTerm];
      size_t DstRowPitch = DstSzWidthBytes;
      size_t DstSlicePitch = (DimDst <= 1)
                                 ? DstSzWidthBytes
                                 : DstSzWidthBytes * DstSize[DstPos.YTerm];

      ur_rect_offset_t SrcOrigin{SrcXOffBytes, SrcOffset[SrcPos.YTerm],
                                 SrcOffset[SrcPos.ZTerm]};
      ur_rect_offset_t DstOrigin{DstXOffBytes, DstOffset[DstPos.YTerm],
                                 DstOffset[DstPos.ZTerm]};
      ur_rect_region_t Region{SrcAccessRangeWidthBytes,
                              SrcAccessRange[SrcPos.YTerm],
                              SrcAccessRange[SrcPos.ZTerm]};
      Adapter.call<UrApiKind::urEnqueueMemBufferCopyRect>(
          Queue, SrcMem, DstMem, SrcOrigin, DstOrigin, Region, SrcRowPitch,
          SrcSlicePitch, DstRowPitch, DstSlicePitch, DepEvents.size(),
          DepEvents.data(), &OutEvent);
    }
  } else {
    ur_rect_offset_t SrcOrigin{SrcOffset[SrcPos.XTerm], SrcOffset[SrcPos.YTerm],
                               SrcOffset[SrcPos.ZTerm]};
    ur_rect_offset_t DstOrigin{DstOffset[DstPos.XTerm], DstOffset[DstPos.YTerm],
                               DstOffset[DstPos.ZTerm]};
    ur_rect_region_t Region{SrcAccessRange[SrcPos.XTerm],
                            SrcAccessRange[SrcPos.YTerm],
                            SrcAccessRange[SrcPos.ZTerm]};
    Adapter.call<UrApiKind::urEnqueueMemImageCopy>(
        Queue, SrcMem, DstMem, SrcOrigin, DstOrigin, Region, DepEvents.size(),
        DepEvents.data(), &OutEvent);
  }
}

static void copyH2H(SYCLMemObjI *, char *SrcMem, unsigned int DimSrc,
                    sycl::range<3> SrcSize, sycl::range<3> SrcAccessRange,
                    sycl::id<3> SrcOffset, unsigned int SrcElemSize,
                    char *DstMem, unsigned int DimDst, sycl::range<3> DstSize,
                    sycl::range<3> DstAccessRange, sycl::id<3> DstOffset,
                    unsigned int DstElemSize, std::vector<ur_event_handle_t>,
                    ur_event_handle_t &) {
  if ((DimSrc != 1 || DimDst != 1) &&
      (SrcOffset != id<3>{0, 0, 0} || DstOffset != id<3>{0, 0, 0} ||
       SrcSize != SrcAccessRange || DstSize != DstAccessRange)) {
    throw exception(make_error_code(errc::feature_not_supported),
                    "Not supported configuration of memcpy requested");
  }

  SrcMem += SrcOffset[0] * SrcElemSize;
  DstMem += DstOffset[0] * DstElemSize;

  if (SrcMem == DstMem)
    return;

  size_t BytesToCopy =
      SrcAccessRange[0] * SrcElemSize * SrcAccessRange[1] * SrcAccessRange[2];
  std::memcpy(DstMem, SrcMem, BytesToCopy);
}

// Copies memory between: host and device, host and host,
// device and device if memory objects bound to the one context.
void MemoryManager::copy(SYCLMemObjI *SYCLMemObj, void *SrcMem,
                         queue_impl *SrcQueue, unsigned int DimSrc,
                         sycl::range<3> SrcSize, sycl::range<3> SrcAccessRange,
                         sycl::id<3> SrcOffset, unsigned int SrcElemSize,
                         void *DstMem, queue_impl *TgtQueue,
                         unsigned int DimDst, sycl::range<3> DstSize,
                         sycl::range<3> DstAccessRange, sycl::id<3> DstOffset,
                         unsigned int DstElemSize,
                         std::vector<ur_event_handle_t> DepEvents,
                         ur_event_handle_t &OutEvent) {

  if (!SrcQueue) {
    if (!TgtQueue)
      copyH2H(SYCLMemObj, (char *)SrcMem, DimSrc, SrcSize, SrcAccessRange,
              SrcOffset, SrcElemSize, (char *)DstMem, DimDst, DstSize,
              DstAccessRange, DstOffset, DstElemSize, std::move(DepEvents),
              OutEvent);
    else
      copyH2D(*TgtQueue, SYCLMemObj, (char *)SrcMem, DimSrc, SrcSize,
              SrcAccessRange, SrcOffset, SrcElemSize,
              ur::cast<ur_mem_handle_t>(DstMem), DimDst, DstSize,
              DstAccessRange, DstOffset, DstElemSize, std::move(DepEvents),
              OutEvent);
  } else {
    if (!TgtQueue)
      copyD2H(*SrcQueue, SYCLMemObj, ur::cast<ur_mem_handle_t>(SrcMem), DimSrc,
              SrcSize, SrcAccessRange, SrcOffset, SrcElemSize, (char *)DstMem,
              DimDst, DstSize, DstAccessRange, DstOffset, DstElemSize,
              std::move(DepEvents), OutEvent);
    else
      copyD2D(*SrcQueue, SYCLMemObj, ur::cast<ur_mem_handle_t>(SrcMem), DimSrc,
              SrcSize, SrcAccessRange, SrcOffset, SrcElemSize,
              ur::cast<ur_mem_handle_t>(DstMem), DimDst, DstSize,
              DstAccessRange, DstOffset, DstElemSize, std::move(DepEvents),
              OutEvent);
  }
}

void MemoryManager::fill(SYCLMemObjI *SYCLMemObj, void *Mem, queue_impl &Queue,
                         size_t PatternSize, const unsigned char *Pattern,
                         unsigned int Dim, sycl::range<3> MemRange,
                         sycl::range<3> AccRange, sycl::id<3> Offset,
                         unsigned int ElementSize,
                         std::vector<ur_event_handle_t> DepEvents,
                         ur_event_handle_t &OutEvent) {
  assert(SYCLMemObj && "The SYCLMemObj is nullptr");

  adapter_impl &Adapter = Queue.getAdapter();

  if (SYCLMemObj->getType() == detail::SYCLMemObjI::MemObjType::Buffer) {

    // 2D and 3D buffers accessors can't have custom range or the data will
    // likely be discontiguous.
    bool RangesUsable = (Dim <= 1) || (MemRange == AccRange);
    // For 2D and 3D buffers, the offset must be 0, or the data will be
    // discontiguous.
    bool OffsetUsable = (Dim <= 1) || (Offset == sycl::id<3>{0, 0, 0});
    size_t RangeMultiplier = AccRange[0] * AccRange[1] * AccRange[2];

    if (RangesUsable && OffsetUsable) {
      Adapter.call<UrApiKind::urEnqueueMemBufferFill>(
          Queue.getHandleRef(), ur::cast<ur_mem_handle_t>(Mem), Pattern,
          PatternSize, Offset[0] * ElementSize, RangeMultiplier * ElementSize,
          DepEvents.size(), DepEvents.data(), &OutEvent);
      return;
    }
    // The sycl::handler uses a parallel_for kernel in the case of unusable
    // Range or Offset, not CG:Fill. So we should not be here.
    throw exception(make_error_code(errc::runtime),
                    "Not supported configuration of fill requested");
  } else {
    // We don't have any backend implementations that support enqueueing a fill
    // on non-buffer mem objects like this. The old UR function was a stub with
    // an abort.
    throw exception(make_error_code(errc::runtime),
                    "Fill operation not supported for the given mem object");
  }
}

void *MemoryManager::map(SYCLMemObjI *, void *Mem, queue_impl &Queue,
                         access::mode AccessMode, unsigned int, sycl::range<3>,
                         sycl::range<3> AccessRange, sycl::id<3> AccessOffset,
                         unsigned int ElementSize,
                         std::vector<ur_event_handle_t> DepEvents,
                         ur_event_handle_t &OutEvent) {
  ur_map_flags_t Flags = 0;

  switch (AccessMode) {
  case access::mode::read:
    Flags |= UR_MAP_FLAG_READ;
    break;
  case access::mode::write:
    Flags |= UR_MAP_FLAG_WRITE;
    break;
  case access::mode::read_write:
  case access::mode::atomic:
    Flags = UR_MAP_FLAG_WRITE | UR_MAP_FLAG_READ;
    break;
  case access::mode::discard_write:
  case access::mode::discard_read_write:
    Flags |= UR_MAP_FLAG_WRITE_INVALIDATE_REGION;
    break;
  }

  AccessOffset[0] *= ElementSize;
  AccessRange[0] *= ElementSize;

  // TODO: Handle offset
  assert(AccessOffset[0] == 0 && "Handle offset");

  void *MappedPtr = nullptr;
  const size_t BytesToMap = AccessRange[0] * AccessRange[1] * AccessRange[2];
  adapter_impl &Adapter = Queue.getAdapter();
  memBufferMapHelper(Adapter, Queue.getHandleRef(),
                     ur::cast<ur_mem_handle_t>(Mem), false, Flags,
                     AccessOffset[0], BytesToMap, DepEvents.size(),
                     DepEvents.data(), &OutEvent, &MappedPtr);
  return MappedPtr;
}

void MemoryManager::unmap(SYCLMemObjI *, void *Mem, queue_impl &Queue,
                          void *MappedPtr,
                          std::vector<ur_event_handle_t> DepEvents,
                          ur_event_handle_t &OutEvent) {
  // All DepEvents are to the same Context.
  // Using the adapter of the Queue.

  adapter_impl &Adapter = Queue.getAdapter();
  memUnmapHelper(Adapter, Queue.getHandleRef(), ur::cast<ur_mem_handle_t>(Mem),
                 MappedPtr, DepEvents.size(), DepEvents.data(), &OutEvent);
}

void MemoryManager::copy_usm(const void *SrcMem, queue_impl &SrcQueue,
                             size_t Len, void *DstMem,
                             std::vector<ur_event_handle_t> DepEvents,
                             ur_event_handle_t *OutEvent) {
  adapter_impl &Adapter = SrcQueue.getAdapter();
  if (!Len) { // no-op, but ensure DepEvents will still be waited on
    if (!DepEvents.empty()) {
      Adapter.call<UrApiKind::urEnqueueEventsWait>(SrcQueue.getHandleRef(),
                                                   DepEvents.size(),
                                                   DepEvents.data(), OutEvent);
    }
    return;
  }

  if (!SrcMem || !DstMem)
    throw exception(make_error_code(errc::invalid),
                    "NULL pointer argument in memory copy operation.");

  Adapter.call<UrApiKind::urEnqueueUSMMemcpy>(SrcQueue.getHandleRef(),
                                              /* blocking */ false, DstMem,
                                              SrcMem, Len, DepEvents.size(),
                                              DepEvents.data(), OutEvent);
}

void MemoryManager::context_copy_usm(const void *SrcMem, context_impl *Context,
                                     size_t Len, void *DstMem) {
  if (!SrcMem || !DstMem)
    throw exception(make_error_code(errc::invalid),
                    "NULL pointer argument in memory copy operation.");
  adapter_impl &Adapter = Context->getAdapter();
  Adapter.call<UrApiKind::urUSMContextMemcpyExp>(Context->getHandleRef(),
                                                 DstMem, SrcMem, Len);
}

void MemoryManager::fill_usm(void *Mem, queue_impl &Queue, size_t Length,
                             const std::vector<unsigned char> &Pattern,
                             std::vector<ur_event_handle_t> DepEvents,
                             ur_event_handle_t *OutEvent) {
  if (!Length) { // no-op, but ensure DepEvents will still be waited on
    if (!DepEvents.empty()) {
      Queue.getAdapter().call<UrApiKind::urEnqueueEventsWait>(
          Queue.getHandleRef(), DepEvents.size(), DepEvents.data(), OutEvent);
    }
    return;
  }

  if (!Mem)
    throw exception(make_error_code(errc::invalid),
                    "NULL pointer argument in memory fill operation.");
  adapter_impl &Adapter = Queue.getAdapter();
  Adapter.call<UrApiKind::urEnqueueUSMFill>(
      Queue.getHandleRef(), Mem, Pattern.size(), Pattern.data(), Length,
      DepEvents.size(), DepEvents.data(), OutEvent);
}

void MemoryManager::prefetch_usm(void *Mem, queue_impl &Queue, size_t Length,
                                 std::vector<ur_event_handle_t> DepEvents,
                                 ur_event_handle_t *OutEvent,
                                 sycl::ext::oneapi::experimental::prefetch_type Dest) {
  adapter_impl &Adapter = Queue.getAdapter();
  ur_usm_migration_flags_t MigrationFlag =
      (Dest == sycl::ext::oneapi::experimental::prefetch_type::device)
          ? UR_USM_MIGRATION_FLAG_HOST_TO_DEVICE
          : UR_USM_MIGRATION_FLAG_DEVICE_TO_HOST;
  Adapter.call<UrApiKind::urEnqueueUSMPrefetch>(Queue.getHandleRef(), Mem,
<<<<<<< HEAD
                                                Length, MigrationFlag, DepEvents.size(),
=======
                                                Length, 0u, DepEvents.size(),
>>>>>>> 20b247cf
                                                DepEvents.data(), OutEvent);
}

void MemoryManager::advise_usm(const void *Mem, queue_impl &Queue,
                               size_t Length, ur_usm_advice_flags_t Advice,
                               std::vector<ur_event_handle_t> /*DepEvents*/,
                               ur_event_handle_t *OutEvent) {
  adapter_impl &Adapter = Queue.getAdapter();
  Adapter.call<UrApiKind::urEnqueueUSMAdvise>(Queue.getHandleRef(), Mem, Length,
                                              Advice, OutEvent);
}

void MemoryManager::copy_2d_usm(const void *SrcMem, size_t SrcPitch,
                                queue_impl &Queue, void *DstMem,
                                size_t DstPitch, size_t Width, size_t Height,
                                std::vector<ur_event_handle_t> DepEvents,
                                ur_event_handle_t *OutEvent) {
  if (Width == 0 || Height == 0) {
    // no-op, but ensure DepEvents will still be waited on
    if (!DepEvents.empty()) {
      Queue.getAdapter().call<UrApiKind::urEnqueueEventsWait>(
          Queue.getHandleRef(), DepEvents.size(), DepEvents.data(), OutEvent);
    }
    return;
  }

  if (!DstMem || !SrcMem)
    throw sycl::exception(sycl::make_error_code(errc::invalid),
                          "NULL pointer argument in 2D memory copy operation.");

  adapter_impl &Adapter = Queue.getAdapter();

  bool SupportsUSMMemcpy2D = false;
  Adapter.call<UrApiKind::urContextGetInfo>(
      Queue.getContextImpl().getHandleRef(),
      UR_CONTEXT_INFO_USM_MEMCPY2D_SUPPORT, sizeof(bool), &SupportsUSMMemcpy2D,
      nullptr);

  if (SupportsUSMMemcpy2D) {
    // Direct memcpy2D is supported so we use this function.
    Adapter.call<UrApiKind::urEnqueueUSMMemcpy2D>(
        Queue.getHandleRef(),
        /*blocking=*/false, DstMem, DstPitch, SrcMem, SrcPitch, Width, Height,
        DepEvents.size(), DepEvents.data(), OutEvent);
    return;
  }

  // Otherwise we allow the special case where the copy is to or from host.
#ifndef NDEBUG
  context Ctx = createSyclObjFromImpl<context>(Queue.getContextImpl());
  usm::alloc SrcAllocType = get_pointer_type(SrcMem, Ctx);
  usm::alloc DstAllocType = get_pointer_type(DstMem, Ctx);
  bool SrcIsHost =
      SrcAllocType == usm::alloc::unknown || SrcAllocType == usm::alloc::host;
  bool DstIsHost =
      DstAllocType == usm::alloc::unknown || DstAllocType == usm::alloc::host;
  assert((SrcIsHost || DstIsHost) && "In fallback path for copy_2d_usm either "
                                     "source or destination must be on host.");
#endif // NDEBUG

  // The fallback in this case is to insert a copy per row.
  std::vector<OwnedUrEvent> CopyEventsManaged;
  CopyEventsManaged.reserve(Height);
  // We'll need continuous range of events for a wait later as well.
  std::vector<ur_event_handle_t> CopyEvents(Height);

  for (size_t I = 0; I < Height; ++I) {
    char *DstItBegin = static_cast<char *>(DstMem) + I * DstPitch;
    const char *SrcItBegin = static_cast<const char *>(SrcMem) + I * SrcPitch;
    Adapter.call<UrApiKind::urEnqueueUSMMemcpy>(
        Queue.getHandleRef(),
        /* blocking */ false, DstItBegin, SrcItBegin, Width, DepEvents.size(),
        DepEvents.data(), CopyEvents.data() + I);
    CopyEventsManaged.emplace_back(CopyEvents[I], Adapter,
                                   /*TakeOwnership=*/true);
  }
  // Then insert a wait to coalesce the copy events.
  Queue.getAdapter().call<UrApiKind::urEnqueueEventsWait>(
      Queue.getHandleRef(), CopyEvents.size(), CopyEvents.data(), OutEvent);
}

void MemoryManager::fill_2d_usm(void *DstMem, queue_impl &Queue, size_t Pitch,
                                size_t Width, size_t Height,
                                const std::vector<unsigned char> &Pattern,
                                std::vector<ur_event_handle_t> DepEvents,
                                ur_event_handle_t *OutEvent) {
  if (Width == 0 || Height == 0) {
    // no-op, but ensure DepEvents will still be waited on
    if (!DepEvents.empty()) {
      Queue.getAdapter().call<UrApiKind::urEnqueueEventsWait>(
          Queue.getHandleRef(), DepEvents.size(), DepEvents.data(), OutEvent);
    }
    return;
  }

  if (!DstMem)
    throw sycl::exception(sycl::make_error_code(errc::invalid),
                          "NULL pointer argument in 2D memory fill operation.");
  adapter_impl &Adapter = Queue.getAdapter();
  Adapter.call<UrApiKind::urEnqueueUSMFill2D>(
      Queue.getHandleRef(), DstMem, Pitch, Pattern.size(), Pattern.data(),
      Width, Height, DepEvents.size(), DepEvents.data(), OutEvent);
}

void MemoryManager::memset_2d_usm(void *DstMem, queue_impl &Queue, size_t Pitch,
                                  size_t Width, size_t Height, char Value,
                                  std::vector<ur_event_handle_t> DepEvents,
                                  ur_event_handle_t *OutEvent) {
  if (Width == 0 || Height == 0) {
    // no-op, but ensure DepEvents will still be waited on
    if (!DepEvents.empty()) {
      Queue.getAdapter().call<UrApiKind::urEnqueueEventsWait>(
          Queue.getHandleRef(), DepEvents.size(), DepEvents.data(), OutEvent);
    }
    return;
  }

  if (!DstMem)
    throw sycl::exception(
        sycl::make_error_code(errc::invalid),
        "NULL pointer argument in 2D memory memset operation.");
  MemoryManager::fill_2d_usm(DstMem, Queue, Pitch, Width, Height,
                             {static_cast<unsigned char>(Value)},
                             std::move(DepEvents), OutEvent);
}

static void
memcpyToDeviceGlobalUSM(queue_impl &Queue,
                        DeviceGlobalMapEntry *DeviceGlobalEntry,
                        size_t NumBytes, size_t Offset, const void *Src,
                        const std::vector<ur_event_handle_t> &DepEvents,
                        ur_event_handle_t *OutEvent) {
  // Get or allocate USM memory for the device_global.
  DeviceGlobalUSMMem &DeviceGlobalUSM =
      DeviceGlobalEntry->getOrAllocateDeviceGlobalUSM(Queue);
  void *Dest = DeviceGlobalUSM.getPtr();

  // OwnedPiEvent will keep the initialization event alive for the duration
  // of this function call.
  OwnedUrEvent ZIEvent = DeviceGlobalUSM.getInitEvent(Queue.getAdapter());

  // We may need addtional events, so create a non-const dependency events list
  // to use if we need to modify it.
  std::vector<ur_event_handle_t> AuxDepEventsStorage;
  const std::vector<ur_event_handle_t> &ActualDepEvents =
      ZIEvent ? AuxDepEventsStorage : DepEvents;

  // If there is a zero-initializer event the memory operation should wait for
  // it.
  if (ZIEvent) {
    AuxDepEventsStorage = DepEvents;
    AuxDepEventsStorage.push_back(ZIEvent.GetEvent());
  }

  MemoryManager::copy_usm(Src, Queue, NumBytes,
                          reinterpret_cast<char *>(Dest) + Offset,
                          ActualDepEvents, OutEvent);
}

static void memcpyFromDeviceGlobalUSM(
    queue_impl &Queue, DeviceGlobalMapEntry *DeviceGlobalEntry, size_t NumBytes,
    size_t Offset, void *Dest, const std::vector<ur_event_handle_t> &DepEvents,
    ur_event_handle_t *OutEvent) {
  // Get or allocate USM memory for the device_global. Since we are reading from
  // it, we need it initialized if it has not been yet.
  DeviceGlobalUSMMem &DeviceGlobalUSM =
      DeviceGlobalEntry->getOrAllocateDeviceGlobalUSM(Queue);
  void *Src = DeviceGlobalUSM.getPtr();

  // OwnedPiEvent will keep the initialization event alive for the duration
  // of this function call.
  OwnedUrEvent ZIEvent = DeviceGlobalUSM.getInitEvent(Queue.getAdapter());

  // We may need addtional events, so create a non-const dependency events list
  // to use if we need to modify it.
  std::vector<ur_event_handle_t> AuxDepEventsStorage;
  const std::vector<ur_event_handle_t> &ActualDepEvents =
      ZIEvent ? AuxDepEventsStorage : DepEvents;

  // If there is a zero-initializer event the memory operation should wait for
  // it.
  if (ZIEvent) {
    AuxDepEventsStorage = DepEvents;
    AuxDepEventsStorage.push_back(ZIEvent.GetEvent());
  }

  MemoryManager::copy_usm(reinterpret_cast<const char *>(Src) + Offset, Queue,
                          NumBytes, Dest, ActualDepEvents, OutEvent);
}

static ur_program_handle_t
getOrBuildProgramForDeviceGlobal(queue_impl &Queue,
                                 DeviceGlobalMapEntry *DeviceGlobalEntry) {
  assert(DeviceGlobalEntry->MIsDeviceImageScopeDecorated &&
         "device_global is not device image scope decorated.");

  // If the device global is used in multiple device images we cannot proceed.
  if (DeviceGlobalEntry->MImageIdentifiers.size() > 1)
    throw sycl::exception(make_error_code(errc::invalid),
                          "More than one image exists with the device_global.");

  // If there are no kernels using the device_global we cannot proceed.
  if (DeviceGlobalEntry->MImageIdentifiers.size() == 0)
    throw sycl::exception(make_error_code(errc::invalid),
                          "No image exists with the device_global.");

  // Look for cached programs with the device_global.
  device Device = Queue.get_device();
  context_impl &ContextImpl = Queue.getContextImpl();
  std::optional<ur_program_handle_t> CachedProgram =
      ContextImpl.getProgramForDeviceGlobal(Device, DeviceGlobalEntry);
  if (CachedProgram)
    return *CachedProgram;

  // If there was no cached program, build one.
  auto Context = createSyclObjFromImpl<context>(ContextImpl);
  ProgramManager &PM = ProgramManager::getInstance();
  const RTDeviceBinaryImage &Img = PM.getDeviceImage(
      DeviceGlobalEntry->MImages, ContextImpl, *getSyclObjImpl(Device));

  device_image_plain DeviceImage =
      PM.getDeviceImageFromBinaryImage(&Img, Context, Device);
  device_image_plain BuiltImage =
      PM.build(std::move(DeviceImage), {std::move(Device)}, {});
  return getSyclObjImpl(BuiltImage)->get_ur_program_ref();
}

static void
memcpyToDeviceGlobalDirect(queue_impl &Queue,
                           DeviceGlobalMapEntry *DeviceGlobalEntry,
                           size_t NumBytes, size_t Offset, const void *Src,
                           const std::vector<ur_event_handle_t> &DepEvents,
                           ur_event_handle_t *OutEvent) {
  ur_program_handle_t Program =
      getOrBuildProgramForDeviceGlobal(Queue, DeviceGlobalEntry);
  adapter_impl &Adapter = Queue.getAdapter();
  Adapter.call<UrApiKind::urEnqueueDeviceGlobalVariableWrite>(
      Queue.getHandleRef(), Program, DeviceGlobalEntry->MUniqueId.c_str(),
      false, NumBytes, Offset, Src, DepEvents.size(), DepEvents.data(),
      OutEvent);
}

static void memcpyFromDeviceGlobalDirect(
    queue_impl &Queue, DeviceGlobalMapEntry *DeviceGlobalEntry, size_t NumBytes,
    size_t Offset, void *Dest, const std::vector<ur_event_handle_t> &DepEvents,
    ur_event_handle_t *OutEvent) {
  ur_program_handle_t Program =
      getOrBuildProgramForDeviceGlobal(Queue, DeviceGlobalEntry);
  adapter_impl &Adapter = Queue.getAdapter();
  Adapter.call<UrApiKind::urEnqueueDeviceGlobalVariableRead>(
      Queue.getHandleRef(), Program, DeviceGlobalEntry->MUniqueId.c_str(),
      false, NumBytes, Offset, Dest, DepEvents.size(), DepEvents.data(),
      OutEvent);
}

void MemoryManager::copy_to_device_global(
    const void *DeviceGlobalPtr, bool IsDeviceImageScoped, queue_impl &Queue,
    size_t NumBytes, size_t Offset, const void *SrcMem,
    const std::vector<ur_event_handle_t> &DepEvents,
    ur_event_handle_t *OutEvent) {
  DeviceGlobalMapEntry *DGEntry =
      detail::ProgramManager::getInstance().getDeviceGlobalEntry(
          DeviceGlobalPtr);
  assert(DGEntry &&
         DGEntry->MIsDeviceImageScopeDecorated == IsDeviceImageScoped &&
         "Invalid copy operation for device_global.");
  assert(DGEntry->MDeviceGlobalTSize >= Offset + NumBytes &&
         "Copy to device_global is out of bounds.");

  if (IsDeviceImageScoped)
    memcpyToDeviceGlobalDirect(Queue, DGEntry, NumBytes, Offset, SrcMem,
                               DepEvents, OutEvent);
  else
    memcpyToDeviceGlobalUSM(Queue, DGEntry, NumBytes, Offset, SrcMem, DepEvents,
                            OutEvent);
}

void MemoryManager::copy_from_device_global(
    const void *DeviceGlobalPtr, bool IsDeviceImageScoped, queue_impl &Queue,
    size_t NumBytes, size_t Offset, void *DstMem,
    const std::vector<ur_event_handle_t> &DepEvents,
    ur_event_handle_t *OutEvent) {
  DeviceGlobalMapEntry *DGEntry =
      detail::ProgramManager::getInstance().getDeviceGlobalEntry(
          DeviceGlobalPtr);
  assert(DGEntry &&
         DGEntry->MIsDeviceImageScopeDecorated == IsDeviceImageScoped &&
         "Invalid copy operation for device_global.");
  assert(DGEntry->MDeviceGlobalTSize >= Offset + NumBytes &&
         "Copy from device_global is out of bounds.");

  if (IsDeviceImageScoped)
    memcpyFromDeviceGlobalDirect(Queue, DGEntry, NumBytes, Offset, DstMem,
                                 DepEvents, OutEvent);
  else
    memcpyFromDeviceGlobalUSM(Queue, DGEntry, NumBytes, Offset, DstMem,
                              DepEvents, OutEvent);
}

// Command buffer methods
void MemoryManager::ext_oneapi_copyD2D_cmd_buffer(
    sycl::detail::context_impl *Context,
    ur_exp_command_buffer_handle_t CommandBuffer, SYCLMemObjI *SYCLMemObj,
    void *SrcMem, unsigned int DimSrc, sycl::range<3> SrcSize,
    sycl::range<3> SrcAccessRange, sycl::id<3> SrcOffset,
    unsigned int SrcElemSize, void *DstMem, unsigned int DimDst,
    sycl::range<3> DstSize, sycl::range<3> DstAccessRange,
    sycl::id<3> DstOffset, unsigned int DstElemSize,
    std::vector<ur_exp_command_buffer_sync_point_t> Deps,
    ur_exp_command_buffer_sync_point_t *OutSyncPoint) {
  assert(SYCLMemObj && "The SYCLMemObj is nullptr");
  (void)DstAccessRange;

  adapter_impl &Adapter = Context->getAdapter();

  detail::SYCLMemObjI::MemObjType MemType = SYCLMemObj->getType();
  TermPositions SrcPos, DstPos;
  prepTermPositions(SrcPos, DimSrc, MemType);
  prepTermPositions(DstPos, DimDst, MemType);

  size_t DstXOffBytes = DstOffset[DstPos.XTerm] * DstElemSize;
  size_t SrcXOffBytes = SrcOffset[SrcPos.XTerm] * SrcElemSize;
  size_t SrcAccessRangeWidthBytes = SrcAccessRange[SrcPos.XTerm] * SrcElemSize;
  size_t DstSzWidthBytes = DstSize[DstPos.XTerm] * DstElemSize;
  size_t SrcSzWidthBytes = SrcSize[SrcPos.XTerm] * SrcElemSize;

  if (MemType != detail::SYCLMemObjI::MemObjType::Buffer) {
    throw sycl::exception(sycl::make_error_code(sycl::errc::invalid),
                          "Images are not supported in Graphs");
  }

  if (1 == DimDst && 1 == DimSrc) {
    Adapter.call<UrApiKind::urCommandBufferAppendMemBufferCopyExp>(
        CommandBuffer, sycl::detail::ur::cast<ur_mem_handle_t>(SrcMem),
        sycl::detail::ur::cast<ur_mem_handle_t>(DstMem), SrcXOffBytes,
        DstXOffBytes, SrcAccessRangeWidthBytes, Deps.size(), Deps.data(), 0u,
        nullptr, OutSyncPoint, nullptr, nullptr);
  } else {
    // passing 0 for pitches not allowed. Because clEnqueueCopyBufferRect will
    // calculate both src and dest pitch using region[0], which is not correct
    // if src and dest are not the same size.
    size_t SrcRowPitch = SrcSzWidthBytes;
    size_t SrcSlicePitch = (DimSrc <= 1)
                               ? SrcSzWidthBytes
                               : SrcSzWidthBytes * SrcSize[SrcPos.YTerm];
    size_t DstRowPitch = DstSzWidthBytes;
    size_t DstSlicePitch = (DimDst <= 1)
                               ? DstSzWidthBytes
                               : DstSzWidthBytes * DstSize[DstPos.YTerm];

    ur_rect_offset_t SrcOrigin{SrcXOffBytes, SrcOffset[SrcPos.YTerm],
                               SrcOffset[SrcPos.ZTerm]};
    ur_rect_offset_t DstOrigin{DstXOffBytes, DstOffset[DstPos.YTerm],
                               DstOffset[DstPos.ZTerm]};
    ur_rect_region_t Region{SrcAccessRangeWidthBytes,
                            SrcAccessRange[SrcPos.YTerm],
                            SrcAccessRange[SrcPos.ZTerm]};

    Adapter.call<UrApiKind::urCommandBufferAppendMemBufferCopyRectExp>(
        CommandBuffer, sycl::detail::ur::cast<ur_mem_handle_t>(SrcMem),
        sycl::detail::ur::cast<ur_mem_handle_t>(DstMem), SrcOrigin, DstOrigin,
        Region, SrcRowPitch, SrcSlicePitch, DstRowPitch, DstSlicePitch,
        Deps.size(), Deps.data(), 0u, nullptr, OutSyncPoint, nullptr, nullptr);
  }
}

void MemoryManager::ext_oneapi_copyD2H_cmd_buffer(
    sycl::detail::context_impl *Context,
    ur_exp_command_buffer_handle_t CommandBuffer, SYCLMemObjI *SYCLMemObj,
    void *SrcMem, unsigned int DimSrc, sycl::range<3> SrcSize,
    sycl::range<3> SrcAccessRange, sycl::id<3> SrcOffset,
    unsigned int SrcElemSize, char *DstMem, unsigned int DimDst,
    sycl::range<3> DstSize, sycl::id<3> DstOffset, unsigned int DstElemSize,
    std::vector<ur_exp_command_buffer_sync_point_t> Deps,
    ur_exp_command_buffer_sync_point_t *OutSyncPoint) {
  assert(SYCLMemObj && "The SYCLMemObj is nullptr");

  adapter_impl &Adapter = Context->getAdapter();

  detail::SYCLMemObjI::MemObjType MemType = SYCLMemObj->getType();
  TermPositions SrcPos, DstPos;
  prepTermPositions(SrcPos, DimSrc, MemType);
  prepTermPositions(DstPos, DimDst, MemType);

  size_t DstXOffBytes = DstOffset[DstPos.XTerm] * DstElemSize;
  size_t SrcXOffBytes = SrcOffset[SrcPos.XTerm] * SrcElemSize;
  size_t SrcAccessRangeWidthBytes = SrcAccessRange[SrcPos.XTerm] * SrcElemSize;
  size_t DstSzWidthBytes = DstSize[DstPos.XTerm] * DstElemSize;
  size_t SrcSzWidthBytes = SrcSize[SrcPos.XTerm] * SrcElemSize;

  if (MemType != detail::SYCLMemObjI::MemObjType::Buffer) {
    throw sycl::exception(sycl::make_error_code(sycl::errc::invalid),
                          "Images are not supported in Graphs");
  }

  if (1 == DimDst && 1 == DimSrc) {
    ur_result_t Result =
        Adapter.call_nocheck<UrApiKind::urCommandBufferAppendMemBufferReadExp>(
            CommandBuffer, sycl::detail::ur::cast<ur_mem_handle_t>(SrcMem),
            SrcXOffBytes, SrcAccessRangeWidthBytes, DstMem + DstXOffBytes,
            Deps.size(), Deps.data(), 0u, nullptr, OutSyncPoint, nullptr,
            nullptr);

    if (Result == UR_RESULT_ERROR_UNSUPPORTED_FEATURE) {
      throw sycl::exception(
          sycl::make_error_code(sycl::errc::feature_not_supported),
          "Device-to-host buffer copy command not supported by graph backend");
    } else {
      Adapter.checkUrResult(Result);
    }
  } else {
    size_t BufferRowPitch = (1 == DimSrc) ? 0 : SrcSzWidthBytes;
    size_t BufferSlicePitch =
        (3 == DimSrc) ? SrcSzWidthBytes * SrcSize[SrcPos.YTerm] : 0;
    size_t HostRowPitch = (1 == DimDst) ? 0 : DstSzWidthBytes;
    size_t HostSlicePitch =
        (3 == DimDst) ? DstSzWidthBytes * DstSize[DstPos.YTerm] : 0;

    ur_rect_offset_t BufferOffset{SrcXOffBytes, SrcOffset[SrcPos.YTerm],
                                  SrcOffset[SrcPos.ZTerm]};
    ur_rect_offset_t HostOffset{DstXOffBytes, DstOffset[DstPos.YTerm],
                                DstOffset[DstPos.ZTerm]};
    ur_rect_region_t RectRegion{SrcAccessRangeWidthBytes,
                                SrcAccessRange[SrcPos.YTerm],
                                SrcAccessRange[SrcPos.ZTerm]};

    ur_result_t Result =
        Adapter
            .call_nocheck<UrApiKind::urCommandBufferAppendMemBufferReadRectExp>(
                CommandBuffer, sycl::detail::ur::cast<ur_mem_handle_t>(SrcMem),
                BufferOffset, HostOffset, RectRegion, BufferRowPitch,
                BufferSlicePitch, HostRowPitch, HostSlicePitch, DstMem,
                Deps.size(), Deps.data(), 0u, nullptr, OutSyncPoint, nullptr,
                nullptr);
    if (Result == UR_RESULT_ERROR_UNSUPPORTED_FEATURE) {
      throw sycl::exception(
          sycl::make_error_code(sycl::errc::feature_not_supported),
          "Device-to-host buffer copy command not supported by graph backend");
    } else {
      Adapter.checkUrResult(Result);
    }
  }
}

void MemoryManager::ext_oneapi_copyH2D_cmd_buffer(
    sycl::detail::context_impl *Context,
    ur_exp_command_buffer_handle_t CommandBuffer, SYCLMemObjI *SYCLMemObj,
    char *SrcMem, unsigned int DimSrc, sycl::range<3> SrcSize,
    sycl::id<3> SrcOffset, unsigned int SrcElemSize, void *DstMem,
    unsigned int DimDst, sycl::range<3> DstSize, sycl::range<3> DstAccessRange,
    sycl::id<3> DstOffset, unsigned int DstElemSize,
    std::vector<ur_exp_command_buffer_sync_point_t> Deps,
    ur_exp_command_buffer_sync_point_t *OutSyncPoint) {
  assert(SYCLMemObj && "The SYCLMemObj is nullptr");

  adapter_impl &Adapter = Context->getAdapter();

  detail::SYCLMemObjI::MemObjType MemType = SYCLMemObj->getType();
  TermPositions SrcPos, DstPos;
  prepTermPositions(SrcPos, DimSrc, MemType);
  prepTermPositions(DstPos, DimDst, MemType);

  size_t DstXOffBytes = DstOffset[DstPos.XTerm] * DstElemSize;
  size_t SrcXOffBytes = SrcOffset[SrcPos.XTerm] * SrcElemSize;
  size_t DstAccessRangeWidthBytes = DstAccessRange[DstPos.XTerm] * DstElemSize;
  size_t DstSzWidthBytes = DstSize[DstPos.XTerm] * DstElemSize;
  size_t SrcSzWidthBytes = SrcSize[SrcPos.XTerm] * SrcElemSize;

  if (MemType != detail::SYCLMemObjI::MemObjType::Buffer) {
    throw sycl::exception(sycl::make_error_code(sycl::errc::invalid),
                          "Images are not supported in Graphs");
  }

  if (1 == DimDst && 1 == DimSrc) {
    ur_result_t Result =
        Adapter.call_nocheck<UrApiKind::urCommandBufferAppendMemBufferWriteExp>(
            CommandBuffer, sycl::detail::ur::cast<ur_mem_handle_t>(DstMem),
            DstXOffBytes, DstAccessRangeWidthBytes, SrcMem + SrcXOffBytes,
            Deps.size(), Deps.data(), 0u, nullptr, OutSyncPoint, nullptr,
            nullptr);

    if (Result == UR_RESULT_ERROR_UNSUPPORTED_FEATURE) {
      throw sycl::exception(
          sycl::make_error_code(sycl::errc::feature_not_supported),
          "Host-to-device buffer copy command not supported by graph backend");
    } else {
      Adapter.checkUrResult(Result);
    }
  } else {
    size_t BufferRowPitch = (1 == DimDst) ? 0 : DstSzWidthBytes;
    size_t BufferSlicePitch =
        (3 == DimDst) ? DstSzWidthBytes * DstSize[DstPos.YTerm] : 0;
    size_t HostRowPitch = (1 == DimSrc) ? 0 : SrcSzWidthBytes;
    size_t HostSlicePitch =
        (3 == DimSrc) ? SrcSzWidthBytes * SrcSize[SrcPos.YTerm] : 0;

    ur_rect_offset_t BufferOffset{DstXOffBytes, DstOffset[DstPos.YTerm],
                                  DstOffset[DstPos.ZTerm]};
    ur_rect_offset_t HostOffset{SrcXOffBytes, SrcOffset[SrcPos.YTerm],
                                SrcOffset[SrcPos.ZTerm]};
    ur_rect_region_t RectRegion{DstAccessRangeWidthBytes,
                                DstAccessRange[DstPos.YTerm],
                                DstAccessRange[DstPos.ZTerm]};

    ur_result_t Result = Adapter.call_nocheck<
        UrApiKind::urCommandBufferAppendMemBufferWriteRectExp>(
        CommandBuffer, sycl::detail::ur::cast<ur_mem_handle_t>(DstMem),
        BufferOffset, HostOffset, RectRegion, BufferRowPitch, BufferSlicePitch,
        HostRowPitch, HostSlicePitch, SrcMem, Deps.size(), Deps.data(), 0u,
        nullptr, OutSyncPoint, nullptr, nullptr);

    if (Result == UR_RESULT_ERROR_UNSUPPORTED_FEATURE) {
      throw sycl::exception(
          sycl::make_error_code(sycl::errc::feature_not_supported),
          "Host-to-device buffer copy command not supported by graph backend");
    } else {
      Adapter.checkUrResult(Result);
    }
  }
}

void MemoryManager::ext_oneapi_copy_usm_cmd_buffer(
    context_impl *Context, const void *SrcMem,
    ur_exp_command_buffer_handle_t CommandBuffer, size_t Len, void *DstMem,
    std::vector<ur_exp_command_buffer_sync_point_t> Deps,
    ur_exp_command_buffer_sync_point_t *OutSyncPoint) {
  if (!SrcMem || !DstMem)
    throw exception(make_error_code(errc::invalid),
                    "NULL pointer argument in memory copy operation.");

  adapter_impl &Adapter = Context->getAdapter();
  ur_result_t Result =
      Adapter.call_nocheck<UrApiKind::urCommandBufferAppendUSMMemcpyExp>(
          CommandBuffer, DstMem, SrcMem, Len, Deps.size(), Deps.data(), 0u,
          nullptr, OutSyncPoint, nullptr, nullptr);
  if (Result == UR_RESULT_ERROR_UNSUPPORTED_FEATURE) {
    throw sycl::exception(
        sycl::make_error_code(sycl::errc::feature_not_supported),
        "USM copy command not supported by graph backend");
  } else {
    Adapter.checkUrResult(Result);
  }
}

void MemoryManager::ext_oneapi_fill_usm_cmd_buffer(
    sycl::detail::context_impl *Context,
    ur_exp_command_buffer_handle_t CommandBuffer, void *DstMem, size_t Len,
    const std::vector<unsigned char> &Pattern,
    std::vector<ur_exp_command_buffer_sync_point_t> Deps,
    ur_exp_command_buffer_sync_point_t *OutSyncPoint) {

  if (!DstMem)
    throw exception(make_error_code(errc::invalid),
                    "NULL pointer argument in memory fill operation.");

  adapter_impl &Adapter = Context->getAdapter();
  ur_result_t Result =
      Adapter.call_nocheck<UrApiKind::urCommandBufferAppendUSMFillExp>(
          CommandBuffer, DstMem, Pattern.data(), Pattern.size(), Len,
          Deps.size(), Deps.data(), 0u, nullptr, OutSyncPoint, nullptr,
          nullptr);
  if (Result == UR_RESULT_ERROR_UNSUPPORTED_FEATURE) {
    throw sycl::exception(
        sycl::make_error_code(sycl::errc::feature_not_supported),
        "USM fill command not supported by graph backend");
  } else {
    Adapter.checkUrResult(Result);
  }
}

void MemoryManager::ext_oneapi_fill_cmd_buffer(
    sycl::detail::context_impl *Context,
    ur_exp_command_buffer_handle_t CommandBuffer, SYCLMemObjI *SYCLMemObj,
    void *Mem, size_t PatternSize, const unsigned char *Pattern,
    unsigned int Dim, sycl::range<3> Size, sycl::range<3> AccessRange,
    sycl::id<3> AccessOffset, unsigned int ElementSize,
    std::vector<ur_exp_command_buffer_sync_point_t> Deps,
    ur_exp_command_buffer_sync_point_t *OutSyncPoint) {
  assert(SYCLMemObj && "The SYCLMemObj is nullptr");

  adapter_impl &Adapter = Context->getAdapter();
  if (SYCLMemObj->getType() != detail::SYCLMemObjI::MemObjType::Buffer) {
    throw sycl::exception(sycl::make_error_code(sycl::errc::invalid),
                          "Images are not supported in Graphs");
  }

  // 2D and 3D buffers accessors can't have custom range or the data will
  // likely be discontiguous.
  bool RangesUsable = (Dim <= 1) || (Size == AccessRange);
  // For 2D and 3D buffers, the offset must be 0, or the data will be
  // discontiguous.
  bool OffsetUsable = (Dim <= 1) || (AccessOffset == sycl::id<3>{0, 0, 0});
  size_t RangeMultiplier = AccessRange[0] * AccessRange[1] * AccessRange[2];

  if (RangesUsable && OffsetUsable) {
    Adapter.call<UrApiKind::urCommandBufferAppendMemBufferFillExp>(
        CommandBuffer, ur::cast<ur_mem_handle_t>(Mem), Pattern, PatternSize,
        AccessOffset[0] * ElementSize, RangeMultiplier * ElementSize,
        Deps.size(), Deps.data(), 0u, nullptr, OutSyncPoint, nullptr, nullptr);
    return;
  }
  // The sycl::handler uses a parallel_for kernel in the case of unusable
  // Range or Offset, not CG:Fill. So we should not be here.
  throw exception(make_error_code(errc::runtime),
                  "Not supported configuration of fill requested");
}

void MemoryManager::ext_oneapi_prefetch_usm_cmd_buffer(
    sycl::detail::context_impl *Context,
    ur_exp_command_buffer_handle_t CommandBuffer, void *Mem, size_t Length,
    std::vector<ur_exp_command_buffer_sync_point_t> Deps,
    ur_exp_command_buffer_sync_point_t *OutSyncPoint, 
    sycl::ext::oneapi::experimental::prefetch_type Dest) {
  adapter_impl &Adapter = Context->getAdapter();
  ur_usm_migration_flags_t MigrationFlag =
      (Dest == sycl::ext::oneapi::experimental::prefetch_type::device)
          ? UR_USM_MIGRATION_FLAG_HOST_TO_DEVICE
          : UR_USM_MIGRATION_FLAG_DEVICE_TO_HOST;
  Adapter.call<UrApiKind::urCommandBufferAppendUSMPrefetchExp>(
<<<<<<< HEAD
      CommandBuffer, Mem, Length, MigrationFlag, Deps.size(),
      Deps.data(), 0, nullptr, OutSyncPoint, nullptr, nullptr);
=======
      CommandBuffer, Mem, Length, ur_usm_migration_flags_t(0), Deps.size(),
      Deps.data(), 0u, nullptr, OutSyncPoint, nullptr, nullptr);
>>>>>>> 20b247cf
}

void MemoryManager::ext_oneapi_advise_usm_cmd_buffer(
    sycl::detail::context_impl *Context,
    ur_exp_command_buffer_handle_t CommandBuffer, const void *Mem,
    size_t Length, ur_usm_advice_flags_t Advice,
    std::vector<ur_exp_command_buffer_sync_point_t> Deps,
    ur_exp_command_buffer_sync_point_t *OutSyncPoint) {
  adapter_impl &Adapter = Context->getAdapter();
  Adapter.call<UrApiKind::urCommandBufferAppendUSMAdviseExp>(
      CommandBuffer, Mem, Length, Advice, Deps.size(), Deps.data(), 0u, nullptr,
      OutSyncPoint, nullptr, nullptr);
}

void MemoryManager::copy_image_bindless(
    queue_impl &Queue, const void *Src, void *Dst,
    const ur_image_desc_t &SrcDesc, const ur_image_desc_t &DstDesc,
    const ur_image_format_t &SrcFormat, const ur_image_format_t &DstFormat,
    const ur_exp_image_copy_flags_t Flags, ur_rect_offset_t SrcOffset,
    ur_rect_offset_t DstOffset, ur_rect_region_t CopyExtent,
    const std::vector<ur_event_handle_t> &DepEvents,
    ur_event_handle_t *OutEvent) {
  assert((Flags == UR_EXP_IMAGE_COPY_FLAG_HOST_TO_DEVICE ||
          Flags == UR_EXP_IMAGE_COPY_FLAG_DEVICE_TO_HOST ||
          Flags == UR_EXP_IMAGE_COPY_FLAG_DEVICE_TO_DEVICE ||
          Flags == UR_EXP_IMAGE_COPY_FLAG_HOST_TO_HOST) &&
         "Invalid flags passed to copy_image_bindless.");
  if (!Dst || !Src)
    throw sycl::exception(
        sycl::make_error_code(errc::invalid),
        "NULL pointer argument in bindless image copy operation.");

  detail::adapter_impl &Adapter = Queue.getAdapter();

  ur_exp_image_copy_region_t CopyRegion{};
  CopyRegion.stype = UR_STRUCTURE_TYPE_EXP_IMAGE_COPY_REGION;
  CopyRegion.copyExtent = CopyExtent;
  CopyRegion.srcOffset = SrcOffset;
  CopyRegion.dstOffset = DstOffset;

  Adapter.call<UrApiKind::urBindlessImagesImageCopyExp>(
      Queue.getHandleRef(), Src, Dst, &SrcDesc, &DstDesc, &SrcFormat,
      &DstFormat, &CopyRegion, Flags, DepEvents.size(), DepEvents.data(),
      OutEvent);
}

} // namespace detail
} // namespace _V1
} // namespace sycl<|MERGE_RESOLUTION|>--- conflicted
+++ resolved
@@ -932,11 +932,7 @@
           ? UR_USM_MIGRATION_FLAG_HOST_TO_DEVICE
           : UR_USM_MIGRATION_FLAG_DEVICE_TO_HOST;
   Adapter.call<UrApiKind::urEnqueueUSMPrefetch>(Queue.getHandleRef(), Mem,
-<<<<<<< HEAD
                                                 Length, MigrationFlag, DepEvents.size(),
-=======
-                                                Length, 0u, DepEvents.size(),
->>>>>>> 20b247cf
                                                 DepEvents.data(), OutEvent);
 }
 
@@ -1556,13 +1552,8 @@
           ? UR_USM_MIGRATION_FLAG_HOST_TO_DEVICE
           : UR_USM_MIGRATION_FLAG_DEVICE_TO_HOST;
   Adapter.call<UrApiKind::urCommandBufferAppendUSMPrefetchExp>(
-<<<<<<< HEAD
       CommandBuffer, Mem, Length, MigrationFlag, Deps.size(),
       Deps.data(), 0, nullptr, OutSyncPoint, nullptr, nullptr);
-=======
-      CommandBuffer, Mem, Length, ur_usm_migration_flags_t(0), Deps.size(),
-      Deps.data(), 0u, nullptr, OutSyncPoint, nullptr, nullptr);
->>>>>>> 20b247cf
 }
 
 void MemoryManager::ext_oneapi_advise_usm_cmd_buffer(
