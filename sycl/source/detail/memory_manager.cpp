//==-------------- memory_manager.cpp --------------------------------------==//
//
// Part of the LLVM Project, under the Apache License v2.0 with LLVM Exceptions.
// See https://llvm.org/LICENSE.txt for license information.
// SPDX-License-Identifier: Apache-2.0 WITH LLVM-exception
//
//===----------------------------------------------------------------------===//

#include <detail/context_impl.hpp>
#include <detail/device_image_impl.hpp>
#include <detail/event_impl.hpp>
#include <detail/mem_alloc_helper.hpp>
#include <detail/memory_manager.hpp>
#include <detail/pi_utils.hpp>
#include <detail/queue_impl.hpp>
#include <detail/xpti_registry.hpp>

#include <sycl/detail/ur.hpp>
#include <sycl/ext/oneapi/bindless_images_memory.hpp>
#include <sycl/usm/usm_enums.hpp>
#include <sycl/usm/usm_pointer_info.hpp>

#include <algorithm>
#include <cassert>
#include <cstring>
#include <vector>

#ifdef XPTI_ENABLE_INSTRUMENTATION
#include <xpti/xpti_data_types.h>
#include <xpti/xpti_trace_framework.hpp>
#endif

namespace sycl {
inline namespace _V1 {
namespace detail {

#ifdef XPTI_ENABLE_INSTRUMENTATION
uint8_t GMemAllocStreamID;
xpti::trace_event_data_t *GMemAllocEvent;
#endif

uint64_t emitMemAllocBeginTrace(uintptr_t ObjHandle, size_t AllocSize,
                                size_t GuardZone) {
  (void)ObjHandle;
  (void)AllocSize;
  (void)GuardZone;
  uint64_t CorrelationID = 0;
#ifdef XPTI_ENABLE_INSTRUMENTATION
  constexpr uint16_t NotificationTraceType =
      static_cast<uint16_t>(xpti::trace_point_type_t::mem_alloc_begin);
  if (xptiCheckTraceEnabled(GMemAllocStreamID, NotificationTraceType)) {
    xpti::mem_alloc_data_t MemAlloc{ObjHandle, 0 /* alloc ptr */, AllocSize,
                                    GuardZone};

    CorrelationID = xptiGetUniqueId();
    xptiNotifySubscribers(GMemAllocStreamID, NotificationTraceType,
                          GMemAllocEvent, nullptr, CorrelationID, &MemAlloc);
  }
#endif
  return CorrelationID;
}

void emitMemAllocEndTrace(uintptr_t ObjHandle, uintptr_t AllocPtr,
                          size_t AllocSize, size_t GuardZone,
                          uint64_t CorrelationID) {
  (void)ObjHandle;
  (void)AllocPtr;
  (void)AllocSize;
  (void)GuardZone;
  (void)CorrelationID;
#ifdef XPTI_ENABLE_INSTRUMENTATION
  constexpr uint16_t NotificationTraceType =
      static_cast<uint16_t>(xpti::trace_point_type_t::mem_alloc_end);
  if (xptiCheckTraceEnabled(GMemAllocStreamID, NotificationTraceType)) {
    xpti::mem_alloc_data_t MemAlloc{ObjHandle, AllocPtr, AllocSize, GuardZone};

    xptiNotifySubscribers(GMemAllocStreamID, NotificationTraceType,
                          GMemAllocEvent, nullptr, CorrelationID, &MemAlloc);
  }
#endif
}

uint64_t emitMemReleaseBeginTrace(uintptr_t ObjHandle, uintptr_t AllocPtr) {
  (void)ObjHandle;
  (void)AllocPtr;
  uint64_t CorrelationID = 0;
#ifdef XPTI_ENABLE_INSTRUMENTATION
  constexpr uint16_t NotificationTraceType =
      static_cast<uint16_t>(xpti::trace_point_type_t::mem_release_begin);
  if (xptiCheckTraceEnabled(GMemAllocStreamID, NotificationTraceType)) {
    xpti::mem_alloc_data_t MemAlloc{ObjHandle, AllocPtr, 0 /* alloc size */,
                                    0 /* guard zone */};

    CorrelationID = xptiGetUniqueId();
    xptiNotifySubscribers(GMemAllocStreamID, NotificationTraceType,
                          GMemAllocEvent, nullptr, CorrelationID, &MemAlloc);
  }
#endif
  return CorrelationID;
}

void emitMemReleaseEndTrace(uintptr_t ObjHandle, uintptr_t AllocPtr,
                            uint64_t CorrelationID) {
  (void)ObjHandle;
  (void)AllocPtr;
  (void)CorrelationID;
#ifdef XPTI_ENABLE_INSTRUMENTATION
  constexpr uint16_t NotificationTraceType =
      static_cast<uint16_t>(xpti::trace_point_type_t::mem_release_end);
  if (xptiCheckTraceEnabled(GMemAllocStreamID, NotificationTraceType)) {
    xpti::mem_alloc_data_t MemAlloc{ObjHandle, AllocPtr, 0 /* alloc size */,
                                    0 /* guard zone */};

    xptiNotifySubscribers(GMemAllocStreamID, NotificationTraceType,
                          GMemAllocEvent, nullptr, CorrelationID, &MemAlloc);
  }
#endif
}

static void waitForEvents(const std::vector<EventImplPtr> &Events) {
  // Assuming all events will be on the same device or
  // devices associated with the same Backend.
  if (!Events.empty()) {
    const PluginPtr &Plugin = Events[0]->getPlugin();
    std::vector<ur_event_handle_t> UrEvents(Events.size());
    std::transform(Events.begin(), Events.end(), UrEvents.begin(),
                   [](const EventImplPtr &EventImpl) {
                     return EventImpl->getHandleRef();
                   });
    Plugin->call(urEventWait, UrEvents.size(), &UrEvents[0]);
  }
}

void memBufferCreateHelper(const PluginPtr &Plugin, ur_context_handle_t Ctx,
                           ur_mem_flags_t Flags, size_t Size,
                           ur_mem_handle_t *RetMem,
                           const ur_buffer_properties_t *Props) {
#ifdef XPTI_ENABLE_INSTRUMENTATION
  uint64_t CorrID = 0;
#endif
  // We only want to instrument piMemBufferCreate
  {
#ifdef XPTI_ENABLE_INSTRUMENTATION
    CorrID =
        emitMemAllocBeginTrace(0 /* mem object */, Size, 0 /* guard zone */);
    xpti::utils::finally _{[&] {
      // C-style cast is required for MSVC
      uintptr_t MemObjID = (uintptr_t)(*RetMem);
      ur_native_handle_t Ptr = 0;
      // Always use call_nocheck here, because call may throw an exception,
      // and this lambda will be called from destructor, which in combination
      // rewards us with UB.
      // When doing buffer interop we don't know what device the memory should
      // be resident on, so pass nullptr for Device param. Buffer interop may
      // not be supported by all backends.
      Plugin->call_nocheck(urMemGetNativeHandle, *RetMem, /*Dev*/ nullptr,
                           &Ptr);
      emitMemAllocEndTrace(MemObjID, (uintptr_t)(Ptr), Size, 0 /* guard zone */,
                           CorrID);
    }};
#endif
    if (Size)
      Plugin->call(urMemBufferCreate, Ctx, Flags, Size, Props, RetMem);
  }
}

void memReleaseHelper(const PluginPtr &Plugin, ur_mem_handle_t Mem) {
  // FIXME urMemRelease does not guarante memory release. It is only true if
  // reference counter is 1. However, SYCL runtime currently only calls
  // urMemRetain only for OpenCL interop
#ifdef XPTI_ENABLE_INSTRUMENTATION
  uint64_t CorrID = 0;
  // C-style cast is required for MSVC
  uintptr_t MemObjID = (uintptr_t)(Mem);
  uintptr_t Ptr = 0;
  // Do not make unnecessary UR calls without instrumentation enabled
  if (xptiTraceEnabled()) {
    ur_native_handle_t PtrHandle = 0;
    // When doing buffer interop we don't know what device the memory should be
    // resident on, so pass nullptr for Device param. Buffer interop may not be
    // supported by all backends.
    Plugin->call_nocheck(urMemGetNativeHandle, Mem, /*Dev*/ nullptr,
                         &PtrHandle);
    Ptr = (uintptr_t)(PtrHandle);
  }
#endif
  // We only want to instrument piMemRelease
  {
#ifdef XPTI_ENABLE_INSTRUMENTATION
    CorrID = emitMemReleaseBeginTrace(MemObjID, Ptr);
    xpti::utils::finally _{
        [&] { emitMemReleaseEndTrace(MemObjID, Ptr, CorrID); }};
#endif
    Plugin->call(urMemRelease, Mem);
  }
}

void memBufferMapHelper(const PluginPtr &Plugin, ur_queue_handle_t Queue,
                        ur_mem_handle_t Buffer, bool Blocking,
                        ur_map_flags_t Flags, size_t Offset, size_t Size,
                        uint32_t NumEvents, const ur_event_handle_t *WaitList,
                        ur_event_handle_t *Event, void **RetMap) {
#ifdef XPTI_ENABLE_INSTRUMENTATION
  uint64_t CorrID = 0;
  uintptr_t MemObjID = (uintptr_t)(Buffer);
#endif
  // We only want to instrument piEnqueueMemBufferMap

#ifdef XPTI_ENABLE_INSTRUMENTATION
  CorrID = emitMemAllocBeginTrace(MemObjID, Size, 0 /* guard zone */);
  xpti::utils::finally _{[&] {
    emitMemAllocEndTrace(MemObjID, (uintptr_t)(*RetMap), Size,
                         0 /* guard zone */, CorrID);
  }};
#endif
  Plugin->call(urEnqueueMemBufferMap, Queue, Buffer, Blocking, Flags, Offset,
               Size, NumEvents, WaitList, Event, RetMap);
}

void memUnmapHelper(const PluginPtr &Plugin, ur_queue_handle_t Queue,
                    ur_mem_handle_t Mem, void *MappedPtr, uint32_t NumEvents,
                    const ur_event_handle_t *WaitList,
                    ur_event_handle_t *Event) {
#ifdef XPTI_ENABLE_INSTRUMENTATION
  uint64_t CorrID = 0;
  uintptr_t MemObjID = (uintptr_t)(Mem);
  uintptr_t Ptr = (uintptr_t)(MappedPtr);
#endif
  // We only want to instrument piEnqueueMemUnmap
  {
#ifdef XPTI_ENABLE_INSTRUMENTATION
    CorrID = emitMemReleaseBeginTrace(MemObjID, Ptr);
    xpti::utils::finally _{[&] {
      // There's no way for SYCL to know, when the pointer is freed, so we have
      // to explicitly wait for the end of data transfers here in order to
      // report correct events.
      // Always use call_nocheck here, because call may throw an exception,
      // and this lambda will be called from destructor, which in combination
      // rewards us with UB.
      Plugin->call_nocheck(urEventWait, 1, Event);
      emitMemReleaseEndTrace(MemObjID, Ptr, CorrID);
    }};
#endif
    Plugin->call(urEnqueueMemUnmap, Queue, Mem, MappedPtr, NumEvents, WaitList,
                 Event);
  }
}

void MemoryManager::release(ContextImplPtr TargetContext, SYCLMemObjI *MemObj,
                            void *MemAllocation,
                            std::vector<EventImplPtr> DepEvents,
                            ur_event_handle_t &OutEvent) {
  // There is no async API for memory releasing. Explicitly wait for all
  // dependency events and return empty event.
  waitForEvents(DepEvents);
  OutEvent = nullptr;
  XPTIRegistry::bufferReleaseNotification(MemObj, MemAllocation);
  MemObj->releaseMem(TargetContext, MemAllocation);
}

void MemoryManager::releaseMemObj(ContextImplPtr TargetContext,
                                  SYCLMemObjI *MemObj, void *MemAllocation,
                                  void *UserPtr) {
  if (UserPtr == MemAllocation) {
    // Do nothing as it's user provided memory.
    return;
  }

  if (!TargetContext) {
    MemObj->releaseHostMem(MemAllocation);
    return;
  }

  const PluginPtr &Plugin = TargetContext->getPlugin();
  memReleaseHelper(Plugin, ur::cast<ur_mem_handle_t>(MemAllocation));
}

void *MemoryManager::allocate(ContextImplPtr TargetContext, SYCLMemObjI *MemObj,
                              bool InitFromUserData, void *HostPtr,
                              std::vector<EventImplPtr> DepEvents,
                              ur_event_handle_t &OutEvent) {
  // There is no async API for memory allocation. Explicitly wait for all
  // dependency events and return empty event.
  waitForEvents(DepEvents);
  OutEvent = nullptr;

  return MemObj->allocateMem(TargetContext, InitFromUserData, HostPtr,
                             OutEvent);
}

void *MemoryManager::allocateHostMemory(SYCLMemObjI *MemObj, void *UserPtr,
                                        bool HostPtrReadOnly, size_t Size,
                                        const sycl::property_list &) {
  std::ignore = HostPtrReadOnly;
  std::ignore = Size;

  // Can return user pointer directly if it is not a nullptr.
  if (UserPtr)
    return UserPtr;

  return MemObj->allocateHostMem();
}

void *MemoryManager::allocateInteropMemObject(
    ContextImplPtr TargetContext, void *UserPtr,
    const EventImplPtr &InteropEvent, const ContextImplPtr &InteropContext,
    const sycl::property_list &, ur_event_handle_t &OutEventToWait) {
  (void)TargetContext;
  (void)InteropContext;
  // If memory object is created with interop c'tor return cl_mem as is.
  assert(TargetContext == InteropContext && "Expected matching contexts");

  OutEventToWait = InteropEvent->getHandleRef();
  // Retain the event since it will be released during alloca command
  // destruction
  if (nullptr != OutEventToWait) {
    const PluginPtr &Plugin = InteropEvent->getPlugin();
    Plugin->call(urEventRetain, OutEventToWait);
  }
  return UserPtr;
}

static ur_mem_flags_t getMemObjCreationFlags(void *UserPtr,
                                             bool HostPtrReadOnly) {
  // Create read_write mem object to handle arbitrary uses.
  ur_mem_flags_t Result =
      HostPtrReadOnly ? UR_MEM_FLAG_READ_ONLY : UR_MEM_FLAG_READ_WRITE;
  if (UserPtr)
    Result |= UR_MEM_FLAG_USE_HOST_POINTER;
  return Result;
}

void *MemoryManager::allocateImageObject(ContextImplPtr TargetContext,
                                         void *UserPtr, bool HostPtrReadOnly,
                                         const ur_image_desc_t &Desc,
                                         const ur_image_format_t &Format,
                                         const sycl::property_list &) {
  ur_mem_flags_t CreationFlags =
      getMemObjCreationFlags(UserPtr, HostPtrReadOnly);

  ur_mem_handle_t NewMem = nullptr;
  const PluginPtr &Plugin = TargetContext->getPlugin();
  Plugin->call(urMemImageCreate, TargetContext->getHandleRef(), CreationFlags,
               &Format, &Desc, UserPtr, &NewMem);
  return NewMem;
}

void *
MemoryManager::allocateBufferObject(ContextImplPtr TargetContext, void *UserPtr,
                                    bool HostPtrReadOnly, const size_t Size,
                                    const sycl::property_list &PropsList) {
  ur_mem_flags_t CreationFlags =
      getMemObjCreationFlags(UserPtr, HostPtrReadOnly);
  if (PropsList.has_property<
          sycl::ext::oneapi::property::buffer::use_pinned_host_memory>())
    CreationFlags |= UR_MEM_FLAG_ALLOC_HOST_POINTER;

  ur_mem_handle_t NewMem = nullptr;
  const PluginPtr &Plugin = TargetContext->getPlugin();

  ur_buffer_properties_t AllocProps = {UR_STRUCTURE_TYPE_BUFFER_PROPERTIES,
                                       nullptr, UserPtr};

  void **Next = &AllocProps.pNext;
  ur_buffer_alloc_location_properties_t LocationProperties = {
      UR_STRUCTURE_TYPE_BUFFER_ALLOC_LOCATION_PROPERTIES, nullptr, 0};
  if (PropsList.has_property<property::buffer::detail::buffer_location>() &&
      TargetContext->isBufferLocationSupported()) {
    LocationProperties.location =
        PropsList.get_property<property::buffer::detail::buffer_location>()
            .get_buffer_location();
    *Next = &LocationProperties;
    Next = &LocationProperties.pNext;
  }

  ur_buffer_channel_properties_t ChannelProperties = {
      UR_STRUCTURE_TYPE_BUFFER_CHANNEL_PROPERTIES, nullptr, 0};
  if (PropsList.has_property<property::buffer::mem_channel>()) {
    ChannelProperties.channel =
        PropsList.get_property<property::buffer::mem_channel>().get_channel();
    *Next = &ChannelProperties;
  }

  memBufferCreateHelper(Plugin, TargetContext->getHandleRef(), CreationFlags,
                        Size, &NewMem, &AllocProps);
  return NewMem;
}

void *MemoryManager::allocateMemBuffer(ContextImplPtr TargetContext,
                                       SYCLMemObjI *MemObj, void *UserPtr,
                                       bool HostPtrReadOnly, size_t Size,
                                       const EventImplPtr &InteropEvent,
                                       const ContextImplPtr &InteropContext,
                                       const sycl::property_list &PropsList,
                                       ur_event_handle_t &OutEventToWait) {
  void *MemPtr;
  if (!TargetContext)
    MemPtr =
        allocateHostMemory(MemObj, UserPtr, HostPtrReadOnly, Size, PropsList);
  else if (UserPtr && InteropContext)
    MemPtr =
        allocateInteropMemObject(TargetContext, UserPtr, InteropEvent,
                                 InteropContext, PropsList, OutEventToWait);
  else
    MemPtr = allocateBufferObject(TargetContext, UserPtr, HostPtrReadOnly, Size,
                                  PropsList);
  XPTIRegistry::bufferAssociateNotification(MemObj, MemPtr);
  return MemPtr;
}

void *MemoryManager::allocateMemImage(
    ContextImplPtr TargetContext, SYCLMemObjI *MemObj, void *UserPtr,
<<<<<<< HEAD
    bool HostPtrReadOnly, size_t Size, const ur_image_desc_t &Desc,
    const ur_image_format_t &Format, const EventImplPtr &InteropEvent,
    const ContextImplPtr &InteropContext, const sycl::property_list &PropsList,
    ur_event_handle_t &OutEventToWait) {
  if (TargetContext->is_host())
=======
    bool HostPtrReadOnly, size_t Size,
    const sycl::detail::pi::PiMemImageDesc &Desc,
    const sycl::detail::pi::PiMemImageFormat &Format,
    const EventImplPtr &InteropEvent, const ContextImplPtr &InteropContext,
    const sycl::property_list &PropsList,
    sycl::detail::pi::PiEvent &OutEventToWait) {
  if (!TargetContext)
>>>>>>> 4ae7cad6
    return allocateHostMemory(MemObj, UserPtr, HostPtrReadOnly, Size,
                              PropsList);
  if (UserPtr && InteropContext)
    return allocateInteropMemObject(TargetContext, UserPtr, InteropEvent,
                                    InteropContext, PropsList, OutEventToWait);
  return allocateImageObject(TargetContext, UserPtr, HostPtrReadOnly, Desc,
                             Format, PropsList);
}

void *MemoryManager::allocateMemSubBuffer(ContextImplPtr TargetContext,
                                          void *ParentMemObj, size_t ElemSize,
                                          size_t Offset, range<3> Range,
                                          std::vector<EventImplPtr> DepEvents,
                                          ur_event_handle_t &OutEvent) {
  waitForEvents(DepEvents);
  OutEvent = nullptr;

  if (!TargetContext)
    return static_cast<void *>(static_cast<char *>(ParentMemObj) + Offset);

  size_t SizeInBytes = ElemSize;
  for (size_t I = 0; I < 3; ++I)
    SizeInBytes *= Range[I];

  ur_result_t Error = UR_RESULT_SUCCESS;
  ur_buffer_region_t Region = {UR_STRUCTURE_TYPE_BUFFER_REGION, nullptr, Offset,
                               SizeInBytes};
  ur_mem_handle_t NewMem;
  const PluginPtr &Plugin = TargetContext->getPlugin();
  Error = Plugin->call_nocheck(
      urMemBufferPartition, ur::cast<ur_mem_handle_t>(ParentMemObj),
      UR_MEM_FLAG_READ_WRITE, UR_BUFFER_CREATE_TYPE_REGION, &Region, &NewMem);
  if (Error == UR_RESULT_ERROR_MISALIGNED_SUB_BUFFER_OFFSET)
    throw invalid_object_error(
        "Specified offset of the sub-buffer being constructed is not a "
        "multiple of the memory base address alignment",
        UR_RESULT_ERROR_MISALIGNED_SUB_BUFFER_OFFSET);

  if (Error != UR_RESULT_SUCCESS) {
    Plugin->reportUrError(Error, "allocateMemSubBuffer()");
  }

  return NewMem;
}

struct TermPositions {
  int XTerm;
  int YTerm;
  int ZTerm;
};
void prepTermPositions(TermPositions &pos, int Dimensions,
                       detail::SYCLMemObjI::MemObjType Type) {
  // For buffers, the offsets/ranges coming from accessor are always
  // id<3>/range<3> But their organization varies by dimension:
  //  1 ==>  {width, 1, 1}
  //  2 ==>  {height, width, 1}
  //  3 ==>  {depth, height, width}
  // Some callers schedule 0 as DimDst/DimSrc.

  if (Type == detail::SYCLMemObjI::MemObjType::Buffer) {
    if (Dimensions == 3) {
      pos.XTerm = 2, pos.YTerm = 1, pos.ZTerm = 0;
    } else if (Dimensions == 2) {
      pos.XTerm = 1, pos.YTerm = 0, pos.ZTerm = 2;
    } else { // Dimension is 1 or 0
      pos.XTerm = 0, pos.YTerm = 1, pos.ZTerm = 2;
    }
  } else { // While range<>/id<> use by images is different than buffers, it's
           // consistent with their accessors.
    pos.XTerm = 0;
    pos.YTerm = 1;
    pos.ZTerm = 2;
  }
}

void copyH2D(SYCLMemObjI *SYCLMemObj, char *SrcMem, QueueImplPtr,
             unsigned int DimSrc, sycl::range<3> SrcSize,
             sycl::range<3> SrcAccessRange, sycl::id<3> SrcOffset,
             unsigned int SrcElemSize, ur_mem_handle_t DstMem,
             QueueImplPtr TgtQueue, unsigned int DimDst, sycl::range<3> DstSize,
             sycl::range<3> DstAccessRange, sycl::id<3> DstOffset,
             unsigned int DstElemSize, std::vector<ur_event_handle_t> DepEvents,
             ur_event_handle_t &OutEvent,
             const detail::EventImplPtr &OutEventImpl) {
  (void)SrcAccessRange;
  assert(SYCLMemObj && "The SYCLMemObj is nullptr");
  assert(TgtQueue && "Destination mem object queue must be not nullptr");

  const ur_queue_handle_t Queue = TgtQueue->getHandleRef();
  const PluginPtr &Plugin = TgtQueue->getPlugin();

  detail::SYCLMemObjI::MemObjType MemType = SYCLMemObj->getType();
  TermPositions SrcPos, DstPos;
  prepTermPositions(SrcPos, DimSrc, MemType);
  prepTermPositions(DstPos, DimDst, MemType);

  size_t DstXOffBytes = DstOffset[DstPos.XTerm] * DstElemSize;
  size_t SrcXOffBytes = SrcOffset[SrcPos.XTerm] * SrcElemSize;
  size_t DstAccessRangeWidthBytes = DstAccessRange[DstPos.XTerm] * DstElemSize;
  size_t DstSzWidthBytes = DstSize[DstPos.XTerm] * DstElemSize;
  size_t SrcSzWidthBytes = SrcSize[SrcPos.XTerm] * SrcElemSize;

  if (MemType == detail::SYCLMemObjI::MemObjType::Buffer) {
    if (1 == DimDst && 1 == DimSrc) {
      if (OutEventImpl != nullptr)
        OutEventImpl->setHostEnqueueTime();
      Plugin->call(urEnqueueMemBufferWrite, Queue, DstMem,
                   /*blocking_write=*/false, DstXOffBytes,
                   DstAccessRangeWidthBytes, SrcMem + SrcXOffBytes,
                   DepEvents.size(), DepEvents.data(), &OutEvent);
    } else {
      size_t BufferRowPitch = (1 == DimDst) ? 0 : DstSzWidthBytes;
      size_t BufferSlicePitch =
          (3 == DimDst) ? DstSzWidthBytes * DstSize[DstPos.YTerm] : 0;
      size_t HostRowPitch = (1 == DimSrc) ? 0 : SrcSzWidthBytes;
      size_t HostSlicePitch =
          (3 == DimSrc) ? SrcSzWidthBytes * SrcSize[SrcPos.YTerm] : 0;

      ur_rect_offset_t BufferOffset{DstXOffBytes, DstOffset[DstPos.YTerm],
                                    DstOffset[DstPos.ZTerm]};
      ur_rect_offset_t HostOffset{SrcXOffBytes, SrcOffset[SrcPos.YTerm],
                                  SrcOffset[SrcPos.ZTerm]};
      ur_rect_region_t RectRegion{DstAccessRangeWidthBytes,
                                  DstAccessRange[DstPos.YTerm],
                                  DstAccessRange[DstPos.ZTerm]};
      if (OutEventImpl != nullptr)
        OutEventImpl->setHostEnqueueTime();
      Plugin->call(urEnqueueMemBufferWriteRect, Queue, DstMem,
                   /*blocking_write=*/false, BufferOffset, HostOffset,
                   RectRegion, BufferRowPitch, BufferSlicePitch, HostRowPitch,
                   HostSlicePitch, SrcMem, DepEvents.size(), DepEvents.data(),
                   &OutEvent);
    }
  } else {
    size_t InputRowPitch = (1 == DimDst) ? 0 : DstSzWidthBytes;
    size_t InputSlicePitch =
        (3 == DimDst) ? DstSzWidthBytes * DstSize[DstPos.YTerm] : 0;

    ur_rect_offset_t Origin{DstOffset[DstPos.XTerm], DstOffset[DstPos.YTerm],
                            DstOffset[DstPos.ZTerm]};
    ur_rect_region_t Region{DstAccessRange[DstPos.XTerm],
                            DstAccessRange[DstPos.YTerm],
                            DstAccessRange[DstPos.ZTerm]};
    if (OutEventImpl != nullptr)
      OutEventImpl->setHostEnqueueTime();
    Plugin->call(urEnqueueMemImageWrite, Queue, DstMem,
                 /*blocking_write=*/false, Origin, Region, InputRowPitch,
                 InputSlicePitch, SrcMem, DepEvents.size(), DepEvents.data(),
                 &OutEvent);
  }
}

void copyD2H(SYCLMemObjI *SYCLMemObj, ur_mem_handle_t SrcMem,
             QueueImplPtr SrcQueue, unsigned int DimSrc, sycl::range<3> SrcSize,
             sycl::range<3> SrcAccessRange, sycl::id<3> SrcOffset,
             unsigned int SrcElemSize, char *DstMem, QueueImplPtr,
             unsigned int DimDst, sycl::range<3> DstSize,
             sycl::range<3> DstAccessRange, sycl::id<3> DstOffset,
             unsigned int DstElemSize, std::vector<ur_event_handle_t> DepEvents,
             ur_event_handle_t &OutEvent,
             const detail::EventImplPtr &OutEventImpl) {
  (void)DstAccessRange;
  assert(SYCLMemObj && "The SYCLMemObj is nullptr");
  assert(SrcQueue && "Source mem object queue is expected to be not nullptr");

  const ur_queue_handle_t Queue = SrcQueue->getHandleRef();
  const PluginPtr &Plugin = SrcQueue->getPlugin();

  detail::SYCLMemObjI::MemObjType MemType = SYCLMemObj->getType();
  TermPositions SrcPos, DstPos;
  prepTermPositions(SrcPos, DimSrc, MemType);
  prepTermPositions(DstPos, DimDst, MemType);

  //  For a given buffer, the various mem copy routines (copyD2H, copyH2D,
  //  copyD2D) will usually have the same values for AccessRange, Size,
  //  Dimension, Offset, etc. EXCEPT when the dtor for ~SYCLMemObjT is called.
  //  Essentially, it schedules a copyBack of chars thus in copyD2H the
  //  Dimension will then be 1 and DstAccessRange[0] and DstSize[0] will be
  //  sized to bytes with a DstElemSize of 1.
  size_t DstXOffBytes = DstOffset[DstPos.XTerm] * DstElemSize;
  size_t SrcXOffBytes = SrcOffset[SrcPos.XTerm] * SrcElemSize;
  size_t SrcAccessRangeWidthBytes = SrcAccessRange[SrcPos.XTerm] * SrcElemSize;
  size_t DstSzWidthBytes = DstSize[DstPos.XTerm] * DstElemSize;
  size_t SrcSzWidthBytes = SrcSize[SrcPos.XTerm] * SrcElemSize;

  if (MemType == detail::SYCLMemObjI::MemObjType::Buffer) {
    if (1 == DimDst && 1 == DimSrc) {
      if (OutEventImpl != nullptr)
        OutEventImpl->setHostEnqueueTime();
      Plugin->call(urEnqueueMemBufferRead, Queue, SrcMem,
                   /*blocking_read=*/false, SrcXOffBytes,
                   SrcAccessRangeWidthBytes, DstMem + DstXOffBytes,
                   DepEvents.size(), DepEvents.data(), &OutEvent);
    } else {
      size_t BufferRowPitch = (1 == DimSrc) ? 0 : SrcSzWidthBytes;
      size_t BufferSlicePitch =
          (3 == DimSrc) ? SrcSzWidthBytes * SrcSize[SrcPos.YTerm] : 0;
      size_t HostRowPitch = (1 == DimDst) ? 0 : DstSzWidthBytes;
      size_t HostSlicePitch =
          (3 == DimDst) ? DstSzWidthBytes * DstSize[DstPos.YTerm] : 0;

      ur_rect_offset_t BufferOffset{SrcXOffBytes, SrcOffset[SrcPos.YTerm],
                                    SrcOffset[SrcPos.ZTerm]};
      ur_rect_offset_t HostOffset{DstXOffBytes, DstOffset[DstPos.YTerm],
                                  DstOffset[DstPos.ZTerm]};
      ur_rect_region_t RectRegion{SrcAccessRangeWidthBytes,
                                  SrcAccessRange[SrcPos.YTerm],
                                  SrcAccessRange[SrcPos.ZTerm]};
      if (OutEventImpl != nullptr)
        OutEventImpl->setHostEnqueueTime();
      Plugin->call(urEnqueueMemBufferReadRect, Queue, SrcMem,
                   /*blocking_read=*/false, BufferOffset, HostOffset,
                   RectRegion, BufferRowPitch, BufferSlicePitch, HostRowPitch,
                   HostSlicePitch, DstMem, DepEvents.size(), DepEvents.data(),
                   &OutEvent);
    }
  } else {
    size_t RowPitch = (1 == DimSrc) ? 0 : SrcSzWidthBytes;
    size_t SlicePitch =
        (3 == DimSrc) ? SrcSzWidthBytes * SrcSize[SrcPos.YTerm] : 0;

    ur_rect_offset_t Offset{SrcOffset[SrcPos.XTerm], SrcOffset[SrcPos.YTerm],
                            SrcOffset[SrcPos.ZTerm]};
    ur_rect_region_t Region{SrcAccessRange[SrcPos.XTerm],
                            SrcAccessRange[SrcPos.YTerm],
                            SrcAccessRange[SrcPos.ZTerm]};
    if (OutEventImpl != nullptr)
      OutEventImpl->setHostEnqueueTime();
    Plugin->call(urEnqueueMemImageRead, Queue, SrcMem, false, Offset, Region,
                 RowPitch, SlicePitch, DstMem, DepEvents.size(),
                 DepEvents.data(), &OutEvent);
  }
}

void copyD2D(SYCLMemObjI *SYCLMemObj, ur_mem_handle_t SrcMem,
             QueueImplPtr SrcQueue, unsigned int DimSrc, sycl::range<3> SrcSize,
             sycl::range<3> SrcAccessRange, sycl::id<3> SrcOffset,
             unsigned int SrcElemSize, ur_mem_handle_t DstMem, QueueImplPtr,
             unsigned int DimDst, sycl::range<3> DstSize, sycl::range<3>,
             sycl::id<3> DstOffset, unsigned int DstElemSize,
             std::vector<ur_event_handle_t> DepEvents,
             ur_event_handle_t &OutEvent,
             const detail::EventImplPtr &OutEventImpl) {
  assert(SYCLMemObj && "The SYCLMemObj is nullptr");
  assert(SrcQueue && "Source mem object and target mem object queues are "
                     "expected to be not nullptr");

  const ur_queue_handle_t Queue = SrcQueue->getHandleRef();
  const PluginPtr &Plugin = SrcQueue->getPlugin();

  detail::SYCLMemObjI::MemObjType MemType = SYCLMemObj->getType();
  TermPositions SrcPos, DstPos;
  prepTermPositions(SrcPos, DimSrc, MemType);
  prepTermPositions(DstPos, DimDst, MemType);

  size_t DstXOffBytes = DstOffset[DstPos.XTerm] * DstElemSize;
  size_t SrcXOffBytes = SrcOffset[SrcPos.XTerm] * SrcElemSize;
  size_t SrcAccessRangeWidthBytes = SrcAccessRange[SrcPos.XTerm] * SrcElemSize;
  size_t DstSzWidthBytes = DstSize[DstPos.XTerm] * DstElemSize;
  size_t SrcSzWidthBytes = SrcSize[SrcPos.XTerm] * SrcElemSize;

  if (MemType == detail::SYCLMemObjI::MemObjType::Buffer) {
    if (1 == DimDst && 1 == DimSrc) {
      if (OutEventImpl != nullptr)
        OutEventImpl->setHostEnqueueTime();
      Plugin->call(urEnqueueMemBufferCopy, Queue, SrcMem, DstMem, SrcXOffBytes,
                   DstXOffBytes, SrcAccessRangeWidthBytes, DepEvents.size(),
                   DepEvents.data(), &OutEvent);
    } else {
      // passing 0 for pitches not allowed. Because clEnqueueCopyBufferRect will
      // calculate both src and dest pitch using region[0], which is not correct
      // if src and dest are not the same size.
      size_t SrcRowPitch = SrcSzWidthBytes;
      size_t SrcSlicePitch = (DimSrc <= 1)
                                 ? SrcSzWidthBytes
                                 : SrcSzWidthBytes * SrcSize[SrcPos.YTerm];
      size_t DstRowPitch = DstSzWidthBytes;
      size_t DstSlicePitch = (DimDst <= 1)
                                 ? DstSzWidthBytes
                                 : DstSzWidthBytes * DstSize[DstPos.YTerm];

      ur_rect_offset_t SrcOrigin{SrcXOffBytes, SrcOffset[SrcPos.YTerm],
                                 SrcOffset[SrcPos.ZTerm]};
      ur_rect_offset_t DstOrigin{DstXOffBytes, DstOffset[DstPos.YTerm],
                                 DstOffset[DstPos.ZTerm]};
      ur_rect_region_t Region{SrcAccessRangeWidthBytes,
                              SrcAccessRange[SrcPos.YTerm],
                              SrcAccessRange[SrcPos.ZTerm]};
      if (OutEventImpl != nullptr)
        OutEventImpl->setHostEnqueueTime();
      Plugin->call(urEnqueueMemBufferCopyRect, Queue, SrcMem, DstMem, SrcOrigin,
                   DstOrigin, Region, SrcRowPitch, SrcSlicePitch, DstRowPitch,
                   DstSlicePitch, DepEvents.size(), DepEvents.data(),
                   &OutEvent);
    }
  } else {
    ur_rect_offset_t SrcOrigin{SrcOffset[SrcPos.XTerm], SrcOffset[SrcPos.YTerm],
                               SrcOffset[SrcPos.ZTerm]};
    ur_rect_offset_t DstOrigin{DstOffset[DstPos.XTerm], DstOffset[DstPos.YTerm],
                               DstOffset[DstPos.ZTerm]};
    ur_rect_region_t Region{SrcAccessRange[SrcPos.XTerm],
                            SrcAccessRange[SrcPos.YTerm],
                            SrcAccessRange[SrcPos.ZTerm]};
    if (OutEventImpl != nullptr)
      OutEventImpl->setHostEnqueueTime();
    Plugin->call(urEnqueueMemImageCopy, Queue, SrcMem, DstMem, SrcOrigin,
                 DstOrigin, Region, DepEvents.size(), DepEvents.data(),
                 &OutEvent);
  }
}

static void copyH2H(SYCLMemObjI *, char *SrcMem, QueueImplPtr,
                    unsigned int DimSrc, sycl::range<3> SrcSize,
                    sycl::range<3> SrcAccessRange, sycl::id<3> SrcOffset,
                    unsigned int SrcElemSize, char *DstMem, QueueImplPtr,
                    unsigned int DimDst, sycl::range<3> DstSize,
                    sycl::range<3> DstAccessRange, sycl::id<3> DstOffset,
                    unsigned int DstElemSize, std::vector<ur_event_handle_t>,
                    ur_event_handle_t &, const detail::EventImplPtr &) {
  if ((DimSrc != 1 || DimDst != 1) &&
      (SrcOffset != id<3>{0, 0, 0} || DstOffset != id<3>{0, 0, 0} ||
       SrcSize != SrcAccessRange || DstSize != DstAccessRange)) {
    throw runtime_error("Not supported configuration of memcpy requested",
                        UR_RESULT_ERROR_INVALID_OPERATION);
  }

  SrcMem += SrcOffset[0] * SrcElemSize;
  DstMem += DstOffset[0] * DstElemSize;

  if (SrcMem == DstMem)
    return;

  size_t BytesToCopy =
      SrcAccessRange[0] * SrcElemSize * SrcAccessRange[1] * SrcAccessRange[2];
  std::memcpy(DstMem, SrcMem, BytesToCopy);
}

// Copies memory between: host and device, host and host,
// device and device if memory objects bound to the one context.
void MemoryManager::copy(
    SYCLMemObjI *SYCLMemObj, void *SrcMem, QueueImplPtr SrcQueue,
    unsigned int DimSrc, sycl::range<3> SrcSize, sycl::range<3> SrcAccessRange,
    sycl::id<3> SrcOffset, unsigned int SrcElemSize, void *DstMem,
    QueueImplPtr TgtQueue, unsigned int DimDst, sycl::range<3> DstSize,
    sycl::range<3> DstAccessRange, sycl::id<3> DstOffset,
    unsigned int DstElemSize, std::vector<ur_event_handle_t> DepEvents,
    ur_event_handle_t &OutEvent, const detail::EventImplPtr &OutEventImpl) {

  if (!SrcQueue) {
    if (!TgtQueue)
      copyH2H(SYCLMemObj, (char *)SrcMem, nullptr, DimSrc, SrcSize,
              SrcAccessRange, SrcOffset, SrcElemSize, (char *)DstMem, nullptr,
              DimDst, DstSize, DstAccessRange, DstOffset, DstElemSize,
              std::move(DepEvents), OutEvent, OutEventImpl);
    else
      copyH2D(SYCLMemObj, (char *)SrcMem, nullptr, DimSrc, SrcSize,
              SrcAccessRange, SrcOffset, SrcElemSize,
              ur::cast<ur_mem_handle_t>(DstMem), std::move(TgtQueue), DimDst,
              DstSize, DstAccessRange, DstOffset, DstElemSize,
              std::move(DepEvents), OutEvent, OutEventImpl);
  } else {
<<<<<<< HEAD
    if (TgtQueue->is_host())
      copyD2H(SYCLMemObj, ur::cast<ur_mem_handle_t>(SrcMem),
=======
    if (!TgtQueue)
      copyD2H(SYCLMemObj, pi::cast<sycl::detail::pi::PiMem>(SrcMem),
>>>>>>> 4ae7cad6
              std::move(SrcQueue), DimSrc, SrcSize, SrcAccessRange, SrcOffset,
              SrcElemSize, (char *)DstMem, nullptr, DimDst, DstSize,
              DstAccessRange, DstOffset, DstElemSize, std::move(DepEvents),
              OutEvent, OutEventImpl);
    else
      copyD2D(SYCLMemObj, ur::cast<ur_mem_handle_t>(SrcMem),
              std::move(SrcQueue), DimSrc, SrcSize, SrcAccessRange, SrcOffset,
              SrcElemSize, ur::cast<ur_mem_handle_t>(DstMem),
              std::move(TgtQueue), DimDst, DstSize, DstAccessRange, DstOffset,
              DstElemSize, std::move(DepEvents), OutEvent, OutEventImpl);
  }
}

<<<<<<< HEAD
// TODO: This function will remain until ABI-breaking change
void MemoryManager::copy(SYCLMemObjI *SYCLMemObj, void *SrcMem,
                         QueueImplPtr SrcQueue, unsigned int DimSrc,
                         sycl::range<3> SrcSize, sycl::range<3> SrcAccessRange,
                         sycl::id<3> SrcOffset, unsigned int SrcElemSize,
                         void *DstMem, QueueImplPtr TgtQueue,
                         unsigned int DimDst, sycl::range<3> DstSize,
                         sycl::range<3> DstAccessRange, sycl::id<3> DstOffset,
                         unsigned int DstElemSize,
                         std::vector<ur_event_handle_t> DepEvents,
                         ur_event_handle_t &OutEvent) {
  MemoryManager::copy(SYCLMemObj, SrcMem, SrcQueue, DimSrc, SrcSize,
                      SrcAccessRange, SrcOffset, SrcElemSize, DstMem, TgtQueue,
                      DimDst, DstSize, DstAccessRange, DstOffset, DstElemSize,
                      DepEvents, OutEvent, nullptr);
}

=======
>>>>>>> 4ae7cad6
void MemoryManager::fill(SYCLMemObjI *SYCLMemObj, void *Mem, QueueImplPtr Queue,
                         size_t PatternSize, const char *Pattern,
                         unsigned int Dim, sycl::range<3> MemRange,
                         sycl::range<3> AccRange, sycl::id<3> Offset,
                         unsigned int ElementSize,
                         std::vector<ur_event_handle_t> DepEvents,
                         ur_event_handle_t &OutEvent,
                         const detail::EventImplPtr &OutEventImpl) {
  assert(SYCLMemObj && "The SYCLMemObj is nullptr");
  assert(Queue && "Fill should be called only with a valid device queue");

  const PluginPtr &Plugin = Queue->getPlugin();

  if (SYCLMemObj->getType() == detail::SYCLMemObjI::MemObjType::Buffer) {
    if (OutEventImpl != nullptr)
      OutEventImpl->setHostEnqueueTime();

    // 2D and 3D buffers accessors can't have custom range or the data will
    // likely be discontiguous.
    bool RangesUsable = (Dim <= 1) || (MemRange == AccRange);
    // For 2D and 3D buffers, the offset must be 0, or the data will be
    // discontiguous.
    bool OffsetUsable = (Dim <= 1) || (Offset == sycl::id<3>{0, 0, 0});
    size_t RangeMultiplier = AccRange[0] * AccRange[1] * AccRange[2];

    if (RangesUsable && OffsetUsable) {
      Plugin->call(urEnqueueMemBufferFill, Queue->getHandleRef(),
                   ur::cast<ur_mem_handle_t>(Mem), Pattern, PatternSize,
                   Offset[0] * ElementSize, RangeMultiplier * ElementSize,
                   DepEvents.size(), DepEvents.data(), &OutEvent);
      return;
    }
    // The sycl::handler uses a parallel_for kernel in the case of unusable
    // Range or Offset, not CG:Fill. So we should not be here.
    throw runtime_error("Not supported configuration of fill requested",
                        UR_RESULT_ERROR_INVALID_OPERATION);
  } else {
    if (OutEventImpl != nullptr)
      OutEventImpl->setHostEnqueueTime();
    // We don't have any backend implementations that support enqueueing a fill
    // on non-buffer mem objects like this. The old UR function was a stub with
    // an abort.
    throw runtime_error("Fill operation not supported for the given mem object",
                        UR_RESULT_ERROR_INVALID_OPERATION);
  }
}

<<<<<<< HEAD
// TODO: This function will remain until ABI-breaking change
void MemoryManager::fill(SYCLMemObjI *SYCLMemObj, void *Mem, QueueImplPtr Queue,
                         size_t PatternSize, const char *Pattern,
                         unsigned int Dim, sycl::range<3> Size,
                         sycl::range<3> Range, sycl::id<3> Offset,
                         unsigned int ElementSize,
                         std::vector<ur_event_handle_t> DepEvents,
                         ur_event_handle_t &OutEvent) {
  MemoryManager::fill(SYCLMemObj, Mem, Queue, PatternSize, Pattern, Dim, Size,
                      Range, Offset, ElementSize, DepEvents, OutEvent, nullptr);
}

=======
>>>>>>> 4ae7cad6
void *MemoryManager::map(SYCLMemObjI *, void *Mem, QueueImplPtr Queue,
                         access::mode AccessMode, unsigned int, sycl::range<3>,
                         sycl::range<3> AccessRange, sycl::id<3> AccessOffset,
                         unsigned int ElementSize,
<<<<<<< HEAD
                         std::vector<ur_event_handle_t> DepEvents,
                         ur_event_handle_t &OutEvent) {
  if (Queue->is_host()) {
=======
                         std::vector<sycl::detail::pi::PiEvent> DepEvents,
                         sycl::detail::pi::PiEvent &OutEvent) {
  if (!Queue) {
>>>>>>> 4ae7cad6
    throw runtime_error("Not supported configuration of map requested",
                        UR_RESULT_ERROR_INVALID_OPERATION);
  }

  ur_map_flags_t Flags = 0;

  switch (AccessMode) {
  case access::mode::read:
    Flags |= UR_MAP_FLAG_READ;
    break;
  case access::mode::write:
    Flags |= UR_MAP_FLAG_WRITE;
    break;
  case access::mode::read_write:
  case access::mode::atomic:
    Flags = UR_MAP_FLAG_WRITE | UR_MAP_FLAG_READ;
    break;
  case access::mode::discard_write:
  case access::mode::discard_read_write:
    Flags |= UR_MAP_FLAG_WRITE_INVALIDATE_REGION;
    break;
  }

  AccessOffset[0] *= ElementSize;
  AccessRange[0] *= ElementSize;

  // TODO: Handle offset
  assert(AccessOffset[0] == 0 && "Handle offset");

  void *MappedPtr = nullptr;
  const size_t BytesToMap = AccessRange[0] * AccessRange[1] * AccessRange[2];
  const PluginPtr &Plugin = Queue->getPlugin();
  memBufferMapHelper(Plugin, Queue->getHandleRef(),
                     ur::cast<ur_mem_handle_t>(Mem), false, Flags,
                     AccessOffset[0], BytesToMap, DepEvents.size(),
                     DepEvents.data(), &OutEvent, &MappedPtr);
  return MappedPtr;
}

void MemoryManager::unmap(SYCLMemObjI *, void *Mem, QueueImplPtr Queue,
                          void *MappedPtr,
                          std::vector<ur_event_handle_t> DepEvents,
                          ur_event_handle_t &OutEvent) {

  // Execution on host is not supported here.
  if (!Queue) {
    throw runtime_error("Not supported configuration of unmap requested",
                        PI_ERROR_INVALID_OPERATION);
  }
  // All DepEvents are to the same Context.
  // Using the plugin of the Queue.

  const PluginPtr &Plugin = Queue->getPlugin();
  memUnmapHelper(Plugin, Queue->getHandleRef(), ur::cast<ur_mem_handle_t>(Mem),
                 MappedPtr, DepEvents.size(), DepEvents.data(), &OutEvent);
}

void MemoryManager::copy_usm(const void *SrcMem, QueueImplPtr SrcQueue,
                             size_t Len, void *DstMem,
                             std::vector<ur_event_handle_t> DepEvents,
                             ur_event_handle_t *OutEvent,
                             const detail::EventImplPtr &OutEventImpl) {
  assert(SrcQueue && "USM copy must be called with a valid device queue");
  if (!Len) { // no-op, but ensure DepEvents will still be waited on
    if (!DepEvents.empty()) {
      if (OutEventImpl != nullptr)
        OutEventImpl->setHostEnqueueTime();
      SrcQueue->getPlugin()->call(urEnqueueEventsWait, SrcQueue->getHandleRef(),
                                  DepEvents.size(), DepEvents.data(), OutEvent);
    }
    return;
  }

  if (!SrcMem || !DstMem)
    throw runtime_error("NULL pointer argument in memory copy operation.",
                        UR_RESULT_ERROR_INVALID_VALUE);

  const PluginPtr &Plugin = SrcQueue->getPlugin();
  if (OutEventImpl != nullptr)
    OutEventImpl->setHostEnqueueTime();
  Plugin->call(urEnqueueUSMMemcpy, SrcQueue->getHandleRef(),
               /* blocking */ false, DstMem, SrcMem, Len, DepEvents.size(),
               DepEvents.data(), OutEvent);
}

<<<<<<< HEAD
// TODO: This function will remain until ABI-breaking change
void MemoryManager::copy_usm(const void *SrcMem, QueueImplPtr SrcQueue,
                             size_t Len, void *DstMem,
                             std::vector<ur_event_handle_t> DepEvents,
                             ur_event_handle_t *OutEvent) {
  MemoryManager::copy_usm(SrcMem, SrcQueue, Len, DstMem, DepEvents, OutEvent,
                          nullptr);
}

=======
>>>>>>> 4ae7cad6
void MemoryManager::fill_usm(void *Mem, QueueImplPtr Queue, size_t Length,
                             int Pattern,
                             std::vector<ur_event_handle_t> DepEvents,
                             ur_event_handle_t *OutEvent,
                             const detail::EventImplPtr &OutEventImpl) {
  assert(Queue && "USM fill must be called with a valid device queue");
  if (!Length) { // no-op, but ensure DepEvents will still be waited on
    if (!DepEvents.empty()) {
      if (OutEventImpl != nullptr)
        OutEventImpl->setHostEnqueueTime();
      Queue->getPlugin()->call(urEnqueueEventsWait, Queue->getHandleRef(),
                               DepEvents.size(), DepEvents.data(), OutEvent);
    }
    return;
  }

  if (!Mem)
    throw runtime_error("NULL pointer argument in memory fill operation.",
                        UR_RESULT_ERROR_INVALID_VALUE);
  if (OutEventImpl != nullptr)
    OutEventImpl->setHostEnqueueTime();
  const PluginPtr &Plugin = Queue->getPlugin();
  unsigned char FillByte = static_cast<unsigned char>(Pattern);
  Plugin->call(urEnqueueUSMFill, Queue->getHandleRef(), Mem, sizeof(FillByte),
               &FillByte, Length, DepEvents.size(), DepEvents.data(), OutEvent);
}

<<<<<<< HEAD
// TODO: This function will remain until ABI-breaking change
void MemoryManager::fill_usm(void *Mem, QueueImplPtr Queue, size_t Length,
                             int Pattern,
                             std::vector<ur_event_handle_t> DepEvents,
                             ur_event_handle_t *OutEvent) {
  MemoryManager::fill_usm(Mem, Queue, Length, Pattern, DepEvents, OutEvent,
                          nullptr); // OutEventImpl);
}

void MemoryManager::prefetch_usm(void *Mem, QueueImplPtr Queue, size_t Length,
                                 std::vector<ur_event_handle_t> DepEvents,
                                 ur_event_handle_t *OutEvent,
                                 const detail::EventImplPtr &OutEventImpl) {
  assert(!Queue->getContextImplPtr()->is_host() &&
         "Host queue not supported in prefetch_usm.");

=======
void MemoryManager::prefetch_usm(
    void *Mem, QueueImplPtr Queue, size_t Length,
    std::vector<sycl::detail::pi::PiEvent> DepEvents,
    sycl::detail::pi::PiEvent *OutEvent,
    const detail::EventImplPtr &OutEventImpl) {
  assert(Queue && "USM prefetch must be called with a valid device queue");
>>>>>>> 4ae7cad6
  const PluginPtr &Plugin = Queue->getPlugin();
  if (OutEventImpl != nullptr)
    OutEventImpl->setHostEnqueueTime();
  Plugin->call(urEnqueueUSMPrefetch, Queue->getHandleRef(), Mem, Length, 0,
               DepEvents.size(), DepEvents.data(), OutEvent);
}

<<<<<<< HEAD
// TODO: This function will remain until ABI-breaking change
void MemoryManager::prefetch_usm(void *Mem, QueueImplPtr Queue, size_t Length,
                                 std::vector<ur_event_handle_t> DepEvents,
                                 ur_event_handle_t *OutEvent) {
  MemoryManager::prefetch_usm(Mem, Queue, Length, DepEvents, OutEvent, nullptr);
}

void MemoryManager::advise_usm(const void *Mem, QueueImplPtr Queue,
                               size_t Length, ur_usm_advice_flags_t Advice,
                               std::vector<ur_event_handle_t> /*DepEvents*/,
                               ur_event_handle_t *OutEvent,
                               const detail::EventImplPtr &OutEventImpl) {
  assert(!Queue->getContextImplPtr()->is_host() &&
         "Host queue not supported in advise_usm.");

=======
void MemoryManager::advise_usm(
    const void *Mem, QueueImplPtr Queue, size_t Length, pi_mem_advice Advice,
    std::vector<sycl::detail::pi::PiEvent> /*DepEvents*/,
    sycl::detail::pi::PiEvent *OutEvent,
    const detail::EventImplPtr &OutEventImpl) {
  assert(Queue && "USM advise must be called with a valid device queue");
>>>>>>> 4ae7cad6
  const PluginPtr &Plugin = Queue->getPlugin();
  if (OutEventImpl != nullptr)
    OutEventImpl->setHostEnqueueTime();
  Plugin->call(urEnqueueUSMAdvise, Queue->getHandleRef(), Mem, Length, Advice,
               OutEvent);
}

<<<<<<< HEAD
// TODO: This function will remain until ABI-breaking change
void MemoryManager::advise_usm(const void *Mem, QueueImplPtr Queue,
                               size_t Length, ur_usm_advice_flags_t Advice,
                               std::vector<ur_event_handle_t> DepEvents,
                               ur_event_handle_t *OutEvent) {
  MemoryManager::advise_usm(Mem, Queue, Length, Advice, DepEvents, OutEvent,
                            nullptr);
}

void MemoryManager::copy_2d_usm(const void *SrcMem, size_t SrcPitch,
                                QueueImplPtr Queue, void *DstMem,
                                size_t DstPitch, size_t Width, size_t Height,
                                std::vector<ur_event_handle_t> DepEvents,
                                ur_event_handle_t *OutEvent,
                                const detail::EventImplPtr &OutEventImpl) {
  assert(!Queue->getContextImplPtr()->is_host() &&
         "Host queue not supported in copy_2d_usm.");

=======
void MemoryManager::copy_2d_usm(
    const void *SrcMem, size_t SrcPitch, QueueImplPtr Queue, void *DstMem,
    size_t DstPitch, size_t Width, size_t Height,
    std::vector<sycl::detail::pi::PiEvent> DepEvents,
    sycl::detail::pi::PiEvent *OutEvent,
    const detail::EventImplPtr &OutEventImpl) {
  assert(Queue && "USM copy 2d must be called with a valid device queue");
>>>>>>> 4ae7cad6
  if (Width == 0 || Height == 0) {
    // no-op, but ensure DepEvents will still be waited on
    if (!DepEvents.empty()) {
      if (OutEventImpl != nullptr)
        OutEventImpl->setHostEnqueueTime();
      Queue->getPlugin()->call(urEnqueueEventsWait, Queue->getHandleRef(),
                               DepEvents.size(), DepEvents.data(), OutEvent);
    }
    return;
  }

  if (!DstMem || !SrcMem)
    throw sycl::exception(sycl::make_error_code(errc::invalid),
                          "NULL pointer argument in 2D memory copy operation.");

  const PluginPtr &Plugin = Queue->getPlugin();

  bool SupportsUSMMemcpy2D = false;
  Plugin->call(urContextGetInfo, Queue->getContextImplPtr()->getHandleRef(),
               UR_CONTEXT_INFO_USM_MEMCPY2D_SUPPORT, sizeof(bool),
               &SupportsUSMMemcpy2D, nullptr);

  if (SupportsUSMMemcpy2D) {
    if (OutEventImpl != nullptr)
      OutEventImpl->setHostEnqueueTime();
    // Direct memcpy2D is supported so we use this function.
    Plugin->call(urEnqueueUSMMemcpy2D, Queue->getHandleRef(),
                 /*blocking=*/false, DstMem, DstPitch, SrcMem, SrcPitch, Width,
                 Height, DepEvents.size(), DepEvents.data(), OutEvent);
    return;
  }

  // Otherwise we allow the special case where the copy is to or from host.
#ifndef NDEBUG
  context Ctx = createSyclObjFromImpl<context>(Queue->getContextImplPtr());
  usm::alloc SrcAllocType = get_pointer_type(SrcMem, Ctx);
  usm::alloc DstAllocType = get_pointer_type(DstMem, Ctx);
  bool SrcIsHost =
      SrcAllocType == usm::alloc::unknown || SrcAllocType == usm::alloc::host;
  bool DstIsHost =
      DstAllocType == usm::alloc::unknown || DstAllocType == usm::alloc::host;
  assert((SrcIsHost || DstIsHost) && "In fallback path for copy_2d_usm either "
                                     "source or destination must be on host.");
#endif // NDEBUG

  // The fallback in this case is to insert a copy per row.
  std::vector<OwnedUrEvent> CopyEventsManaged;
  CopyEventsManaged.reserve(Height);
  // We'll need continuous range of events for a wait later as well.
  std::vector<ur_event_handle_t> CopyEvents(Height);
  if (OutEventImpl != nullptr)
    OutEventImpl->setHostEnqueueTime();

  for (size_t I = 0; I < Height; ++I) {
    char *DstItBegin = static_cast<char *>(DstMem) + I * DstPitch;
    const char *SrcItBegin = static_cast<const char *>(SrcMem) + I * SrcPitch;
    Plugin->call(urEnqueueUSMMemcpy, Queue->getHandleRef(),
                 /* blocking */ false, DstItBegin, SrcItBegin, Width,
                 DepEvents.size(), DepEvents.data(), CopyEvents.data() + I);
    CopyEventsManaged.emplace_back(CopyEvents[I], Plugin,
                                   /*TakeOwnership=*/true);
  }
  if (OutEventImpl != nullptr)
    OutEventImpl->setHostEnqueueTime();
  // Then insert a wait to coalesce the copy events.
  Queue->getPlugin()->call(urEnqueueEventsWait, Queue->getHandleRef(),
                           CopyEvents.size(), CopyEvents.data(), OutEvent);
}

<<<<<<< HEAD
// TODO: This function will remain until ABI-breaking change
void MemoryManager::copy_2d_usm(const void *SrcMem, size_t SrcPitch,
                                QueueImplPtr Queue, void *DstMem,
                                size_t DstPitch, size_t Width, size_t Height,
                                std::vector<ur_event_handle_t> DepEvents,
                                ur_event_handle_t *OutEvent) {
  MemoryManager::copy_2d_usm(SrcMem, SrcPitch, Queue, DstMem, DstPitch, Width,
                             Height, DepEvents, OutEvent, nullptr);
}

void MemoryManager::fill_2d_usm(void *DstMem, QueueImplPtr Queue, size_t Pitch,
                                size_t Width, size_t Height,
                                const std::vector<char> &Pattern,
                                std::vector<ur_event_handle_t> DepEvents,
                                ur_event_handle_t *OutEvent,
                                const detail::EventImplPtr &OutEventImpl) {
  assert(!Queue->getContextImplPtr()->is_host() &&
         "Host queue not supported in fill_2d_usm.");

=======
void MemoryManager::fill_2d_usm(
    void *DstMem, QueueImplPtr Queue, size_t Pitch, size_t Width, size_t Height,
    const std::vector<char> &Pattern,
    std::vector<sycl::detail::pi::PiEvent> DepEvents,
    sycl::detail::pi::PiEvent *OutEvent,
    const detail::EventImplPtr &OutEventImpl) {
  assert(Queue && "USM fill 2d must be called with a valid device queue");
>>>>>>> 4ae7cad6
  if (Width == 0 || Height == 0) {
    // no-op, but ensure DepEvents will still be waited on
    if (!DepEvents.empty()) {
      if (OutEventImpl != nullptr)
        OutEventImpl->setHostEnqueueTime();
      Queue->getPlugin()->call(urEnqueueEventsWait, Queue->getHandleRef(),
                               DepEvents.size(), DepEvents.data(), OutEvent);
    }
    return;
  }

  if (!DstMem)
    throw sycl::exception(sycl::make_error_code(errc::invalid),
                          "NULL pointer argument in 2D memory fill operation.");
  if (OutEventImpl != nullptr)
    OutEventImpl->setHostEnqueueTime();
  const PluginPtr &Plugin = Queue->getPlugin();
  Plugin->call(urEnqueueUSMFill2D, Queue->getHandleRef(), DstMem, Pitch,
               Pattern.size(), Pattern.data(), Width, Height, DepEvents.size(),
               DepEvents.data(), OutEvent);
}

<<<<<<< HEAD
// TODO: This function will remain until ABI-breaking change
void MemoryManager::fill_2d_usm(void *DstMem, QueueImplPtr Queue, size_t Pitch,
                                size_t Width, size_t Height,
                                const std::vector<char> &Pattern,
                                std::vector<ur_event_handle_t> DepEvents,
                                ur_event_handle_t *OutEvent) {
  MemoryManager::fill_2d_usm(DstMem, Queue, Pitch, Width, Height, Pattern,
                             DepEvents, OutEvent, nullptr);
}

void MemoryManager::memset_2d_usm(void *DstMem, QueueImplPtr Queue,
                                  [[maybe_unused]] size_t Pitch, size_t Width,
                                  size_t Height, [[maybe_unused]] char Value,
                                  std::vector<ur_event_handle_t> DepEvents,
                                  ur_event_handle_t *OutEvent,
                                  const detail::EventImplPtr &OutEventImpl) {
  assert(!Queue->getContextImplPtr()->is_host() &&
         "Host queue not supported in fill_2d_usm.");

=======
void MemoryManager::memset_2d_usm(
    void *DstMem, QueueImplPtr Queue, size_t Pitch, size_t Width, size_t Height,
    char Value, std::vector<sycl::detail::pi::PiEvent> DepEvents,
    sycl::detail::pi::PiEvent *OutEvent,
    const detail::EventImplPtr &OutEventImpl) {
  assert(Queue && "USM memset 2d must be called with a valid device queue");
>>>>>>> 4ae7cad6
  if (Width == 0 || Height == 0) {
    // no-op, but ensure DepEvents will still be waited on
    if (!DepEvents.empty()) {
      if (OutEventImpl != nullptr)
        OutEventImpl->setHostEnqueueTime();
      Queue->getPlugin()->call(urEnqueueEventsWait, Queue->getHandleRef(),
                               DepEvents.size(), DepEvents.data(), OutEvent);
    }
    return;
  }

  if (!DstMem)
    throw sycl::exception(
        sycl::make_error_code(errc::invalid),
        "NULL pointer argument in 2D memory memset operation.");
  if (OutEventImpl != nullptr)
    OutEventImpl->setHostEnqueueTime();
  // TODO: Implement this in terms of urEnqueueUSMFill2D? The old UR entry
  // point for this was never implemented anywhere (pi2ur.hpp simply hit an
  // abort if it was called).
  throw runtime_error("2D memset is not current supported by any backends.",
                      UR_RESULT_ERROR_INVALID_OPERATION);
}

<<<<<<< HEAD
// TODO: This function will remain until ABI-breaking change
void MemoryManager::memset_2d_usm(void *DstMem, QueueImplPtr Queue,
                                  size_t Pitch, size_t Width, size_t Height,
                                  char Value,
                                  std::vector<ur_event_handle_t> DepEvents,
                                  ur_event_handle_t *OutEvent) {
  MemoryManager::memset_2d_usm(DstMem, Queue, Pitch, Width, Height, Value,
                               DepEvents, OutEvent, nullptr);
}

static void memcpyToDeviceGlobalUSM(
    QueueImplPtr Queue, DeviceGlobalMapEntry *DeviceGlobalEntry,
    size_t NumBytes, size_t Offset, const void *Src,
    const std::vector<ur_event_handle_t> &DepEvents,
    ur_event_handle_t *OutEvent, const detail::EventImplPtr &OutEventImpl) {
=======
static void
memcpyToDeviceGlobalUSM(QueueImplPtr Queue,
                        DeviceGlobalMapEntry *DeviceGlobalEntry,
                        size_t NumBytes, size_t Offset, const void *Src,
                        const std::vector<sycl::detail::pi::PiEvent> &DepEvents,
                        sycl::detail::pi::PiEvent *OutEvent,
                        const detail::EventImplPtr &OutEventImpl) {
  assert(Queue &&
         "Copy to device global USM must be called with a valid device queue");
>>>>>>> 4ae7cad6
  // Get or allocate USM memory for the device_global.
  DeviceGlobalUSMMem &DeviceGlobalUSM =
      DeviceGlobalEntry->getOrAllocateDeviceGlobalUSM(Queue);
  void *Dest = DeviceGlobalUSM.getPtr();

  // OwnedPiEvent will keep the initialization event alive for the duration
  // of this function call.
  OwnedUrEvent ZIEvent = DeviceGlobalUSM.getInitEvent(Queue->getPlugin());

  // We may need addtional events, so create a non-const dependency events list
  // to use if we need to modify it.
  std::vector<ur_event_handle_t> AuxDepEventsStorage;
  const std::vector<ur_event_handle_t> &ActualDepEvents =
      ZIEvent ? AuxDepEventsStorage : DepEvents;

  // If there is a zero-initializer event the memory operation should wait for
  // it.
  if (ZIEvent) {
    AuxDepEventsStorage = DepEvents;
    AuxDepEventsStorage.push_back(ZIEvent.GetEvent());
  }

  MemoryManager::copy_usm(Src, Queue, NumBytes,
                          reinterpret_cast<char *>(Dest) + Offset,
                          ActualDepEvents, OutEvent, OutEventImpl);
}

static void memcpyFromDeviceGlobalUSM(
    QueueImplPtr Queue, DeviceGlobalMapEntry *DeviceGlobalEntry,
    size_t NumBytes, size_t Offset, void *Dest,
    const std::vector<ur_event_handle_t> &DepEvents,
    ur_event_handle_t *OutEvent, const detail::EventImplPtr &OutEventImpl) {
  // Get or allocate USM memory for the device_global. Since we are reading from
  // it, we need it initialized if it has not been yet.
  DeviceGlobalUSMMem &DeviceGlobalUSM =
      DeviceGlobalEntry->getOrAllocateDeviceGlobalUSM(Queue);
  void *Src = DeviceGlobalUSM.getPtr();

  // OwnedPiEvent will keep the initialization event alive for the duration
  // of this function call.
  OwnedUrEvent ZIEvent = DeviceGlobalUSM.getInitEvent(Queue->getPlugin());

  // We may need addtional events, so create a non-const dependency events list
  // to use if we need to modify it.
  std::vector<ur_event_handle_t> AuxDepEventsStorage;
  const std::vector<ur_event_handle_t> &ActualDepEvents =
      ZIEvent ? AuxDepEventsStorage : DepEvents;

  // If there is a zero-initializer event the memory operation should wait for
  // it.
  if (ZIEvent) {
    AuxDepEventsStorage = DepEvents;
    AuxDepEventsStorage.push_back(ZIEvent.GetEvent());
  }

  MemoryManager::copy_usm(reinterpret_cast<const char *>(Src) + Offset, Queue,
                          NumBytes, Dest, ActualDepEvents, OutEvent,
                          OutEventImpl);
}

static ur_program_handle_t
getOrBuildProgramForDeviceGlobal(QueueImplPtr Queue,
                                 DeviceGlobalMapEntry *DeviceGlobalEntry) {
  assert(DeviceGlobalEntry->MIsDeviceImageScopeDecorated &&
         "device_global is not device image scope decorated.");

  // If the device global is used in multiple device images we cannot proceed.
  if (DeviceGlobalEntry->MImageIdentifiers.size() > 1)
    throw sycl::exception(make_error_code(errc::invalid),
                          "More than one image exists with the device_global.");

  // If there are no kernels using the device_global we cannot proceed.
  if (DeviceGlobalEntry->MImageIdentifiers.size() == 0)
    throw sycl::exception(make_error_code(errc::invalid),
                          "No image exists with the device_global.");

  // Look for cached programs with the device_global.
  device Device = Queue->get_device();
  ContextImplPtr ContextImpl = Queue->getContextImplPtr();
  std::optional<ur_program_handle_t> CachedProgram =
      ContextImpl->getProgramForDeviceGlobal(Device, DeviceGlobalEntry);
  if (CachedProgram)
    return *CachedProgram;

  // If there was no cached program, build one.
  auto Context = createSyclObjFromImpl<context>(ContextImpl);
  ProgramManager &PM = ProgramManager::getInstance();
  RTDeviceBinaryImage &Img =
      PM.getDeviceImage(DeviceGlobalEntry->MImages, Context, Device);
  device_image_plain DeviceImage =
      PM.getDeviceImageFromBinaryImage(&Img, Context, Device);
  device_image_plain BuiltImage = PM.build(DeviceImage, {Device}, {});
  return getSyclObjImpl(BuiltImage)->get_ur_program_ref();
}

<<<<<<< HEAD
static void
memcpyToDeviceGlobalDirect(QueueImplPtr Queue,
                           DeviceGlobalMapEntry *DeviceGlobalEntry,
                           size_t NumBytes, size_t Offset, const void *Src,
                           const std::vector<ur_event_handle_t> &DepEvents,
                           ur_event_handle_t *OutEvent) {
  ur_program_handle_t Program =
=======
static void memcpyToDeviceGlobalDirect(
    QueueImplPtr Queue, DeviceGlobalMapEntry *DeviceGlobalEntry,
    size_t NumBytes, size_t Offset, const void *Src,
    const std::vector<sycl::detail::pi::PiEvent> &DepEvents,
    sycl::detail::pi::PiEvent *OutEvent) {
  assert(
      Queue &&
      "Direct copy to device global must be called with a valid device queue");
  sycl::detail::pi::PiProgram Program =
>>>>>>> 4ae7cad6
      getOrBuildProgramForDeviceGlobal(Queue, DeviceGlobalEntry);
  const PluginPtr &Plugin = Queue->getPlugin();
  Plugin->call(urEnqueueDeviceGlobalVariableWrite, Queue->getHandleRef(),
               Program, DeviceGlobalEntry->MUniqueId.c_str(), false, NumBytes,
               Offset, Src, DepEvents.size(), DepEvents.data(), OutEvent);
}

<<<<<<< HEAD
static void
memcpyFromDeviceGlobalDirect(QueueImplPtr Queue,
                             DeviceGlobalMapEntry *DeviceGlobalEntry,
                             size_t NumBytes, size_t Offset, void *Dest,
                             const std::vector<ur_event_handle_t> &DepEvents,
                             ur_event_handle_t *OutEvent) {
  ur_program_handle_t Program =
=======
static void memcpyFromDeviceGlobalDirect(
    QueueImplPtr Queue, DeviceGlobalMapEntry *DeviceGlobalEntry,
    size_t NumBytes, size_t Offset, void *Dest,
    const std::vector<sycl::detail::pi::PiEvent> &DepEvents,
    sycl::detail::pi::PiEvent *OutEvent) {
  assert(Queue && "Direct copy from device global must be called with a valid "
                  "device queue");
  sycl::detail::pi::PiProgram Program =
>>>>>>> 4ae7cad6
      getOrBuildProgramForDeviceGlobal(Queue, DeviceGlobalEntry);
  const PluginPtr &Plugin = Queue->getPlugin();
  Plugin->call(urEnqueueDeviceGlobalVariableRead, Queue->getHandleRef(),
               Program, DeviceGlobalEntry->MUniqueId.c_str(), false, NumBytes,
               Offset, Dest, DepEvents.size(), DepEvents.data(), OutEvent);
}

void MemoryManager::copy_to_device_global(
    const void *DeviceGlobalPtr, bool IsDeviceImageScoped, QueueImplPtr Queue,
    size_t NumBytes, size_t Offset, const void *SrcMem,
    const std::vector<ur_event_handle_t> &DepEvents,
    ur_event_handle_t *OutEvent, const detail::EventImplPtr &OutEventImpl) {
  DeviceGlobalMapEntry *DGEntry =
      detail::ProgramManager::getInstance().getDeviceGlobalEntry(
          DeviceGlobalPtr);
  assert(DGEntry &&
         DGEntry->MIsDeviceImageScopeDecorated == IsDeviceImageScoped &&
         "Invalid copy operation for device_global.");
  assert(DGEntry->MDeviceGlobalTSize >= Offset + NumBytes &&
         "Copy to device_global is out of bounds.");

  if (IsDeviceImageScoped)
    memcpyToDeviceGlobalDirect(Queue, DGEntry, NumBytes, Offset, SrcMem,
                               DepEvents, OutEvent);
  else
    memcpyToDeviceGlobalUSM(Queue, DGEntry, NumBytes, Offset, SrcMem, DepEvents,
                            OutEvent, OutEventImpl);
}

<<<<<<< HEAD
// TODO: This function will remain until ABI-breaking change
void MemoryManager::copy_to_device_global(
    const void *DeviceGlobalPtr, bool IsDeviceImageScoped, QueueImplPtr Queue,
    size_t NumBytes, size_t Offset, const void *SrcMem,
    const std::vector<ur_event_handle_t> &DepEvents,
    ur_event_handle_t *OutEvent) {
  copy_to_device_global(DeviceGlobalPtr, IsDeviceImageScoped, Queue, NumBytes,
                        Offset, SrcMem, DepEvents, OutEvent, nullptr);
}

=======
>>>>>>> 4ae7cad6
void MemoryManager::copy_from_device_global(
    const void *DeviceGlobalPtr, bool IsDeviceImageScoped, QueueImplPtr Queue,
    size_t NumBytes, size_t Offset, void *DstMem,
    const std::vector<ur_event_handle_t> &DepEvents,
    ur_event_handle_t *OutEvent, const detail::EventImplPtr &OutEventImpl) {
  DeviceGlobalMapEntry *DGEntry =
      detail::ProgramManager::getInstance().getDeviceGlobalEntry(
          DeviceGlobalPtr);
  assert(DGEntry &&
         DGEntry->MIsDeviceImageScopeDecorated == IsDeviceImageScoped &&
         "Invalid copy operation for device_global.");
  assert(DGEntry->MDeviceGlobalTSize >= Offset + NumBytes &&
         "Copy from device_global is out of bounds.");

  if (IsDeviceImageScoped)
    memcpyFromDeviceGlobalDirect(Queue, DGEntry, NumBytes, Offset, DstMem,
                                 DepEvents, OutEvent);
  else
    memcpyFromDeviceGlobalUSM(Queue, DGEntry, NumBytes, Offset, DstMem,
                              DepEvents, OutEvent, OutEventImpl);
}

<<<<<<< HEAD
// TODO: This function will remain until ABI-breaking change
void MemoryManager::copy_from_device_global(
    const void *DeviceGlobalPtr, bool IsDeviceImageScoped, QueueImplPtr Queue,
    size_t NumBytes, size_t Offset, void *DstMem,
    const std::vector<ur_event_handle_t> &DepEvents,
    ur_event_handle_t *OutEvent) {
  copy_from_device_global(DeviceGlobalPtr, IsDeviceImageScoped, Queue, NumBytes,
                          Offset, DstMem, DepEvents, OutEvent, nullptr);
}

=======
>>>>>>> 4ae7cad6
// Command buffer methods
void MemoryManager::ext_oneapi_copyD2D_cmd_buffer(
    sycl::detail::ContextImplPtr Context,
    ur_exp_command_buffer_handle_t CommandBuffer, SYCLMemObjI *SYCLMemObj,
    void *SrcMem, unsigned int DimSrc, sycl::range<3> SrcSize,
    sycl::range<3> SrcAccessRange, sycl::id<3> SrcOffset,
    unsigned int SrcElemSize, void *DstMem, unsigned int DimDst,
    sycl::range<3> DstSize, sycl::range<3> DstAccessRange,
    sycl::id<3> DstOffset, unsigned int DstElemSize,
    std::vector<ur_exp_command_buffer_sync_point_t> Deps,
    ur_exp_command_buffer_sync_point_t *OutSyncPoint) {
  assert(SYCLMemObj && "The SYCLMemObj is nullptr");
  (void)DstAccessRange;

  const PluginPtr &Plugin = Context->getPlugin();

  detail::SYCLMemObjI::MemObjType MemType = SYCLMemObj->getType();
  TermPositions SrcPos, DstPos;
  prepTermPositions(SrcPos, DimSrc, MemType);
  prepTermPositions(DstPos, DimDst, MemType);

  size_t DstXOffBytes = DstOffset[DstPos.XTerm] * DstElemSize;
  size_t SrcXOffBytes = SrcOffset[SrcPos.XTerm] * SrcElemSize;
  size_t SrcAccessRangeWidthBytes = SrcAccessRange[SrcPos.XTerm] * SrcElemSize;
  size_t DstSzWidthBytes = DstSize[DstPos.XTerm] * DstElemSize;
  size_t SrcSzWidthBytes = SrcSize[SrcPos.XTerm] * SrcElemSize;

  if (MemType != detail::SYCLMemObjI::MemObjType::Buffer) {
    throw sycl::exception(sycl::make_error_code(sycl::errc::invalid),
                          "Images are not supported in Graphs");
  }

  if (1 == DimDst && 1 == DimSrc) {
    Plugin->call(urCommandBufferAppendMemBufferCopyExp, CommandBuffer,
                 sycl::detail::ur::cast<ur_mem_handle_t>(SrcMem),
                 sycl::detail::ur::cast<ur_mem_handle_t>(DstMem), SrcXOffBytes,
                 DstXOffBytes, SrcAccessRangeWidthBytes, Deps.size(),
                 Deps.data(), OutSyncPoint);
  } else {
    // passing 0 for pitches not allowed. Because clEnqueueCopyBufferRect will
    // calculate both src and dest pitch using region[0], which is not correct
    // if src and dest are not the same size.
    size_t SrcRowPitch = SrcSzWidthBytes;
    size_t SrcSlicePitch = (DimSrc <= 1)
                               ? SrcSzWidthBytes
                               : SrcSzWidthBytes * SrcSize[SrcPos.YTerm];
    size_t DstRowPitch = DstSzWidthBytes;
    size_t DstSlicePitch = (DimDst <= 1)
                               ? DstSzWidthBytes
                               : DstSzWidthBytes * DstSize[DstPos.YTerm];

    ur_rect_offset_t SrcOrigin{SrcXOffBytes, SrcOffset[SrcPos.YTerm],
                               SrcOffset[SrcPos.ZTerm]};
    ur_rect_offset_t DstOrigin{DstXOffBytes, DstOffset[DstPos.YTerm],
                               DstOffset[DstPos.ZTerm]};
    ur_rect_region_t Region{SrcAccessRangeWidthBytes,
                            SrcAccessRange[SrcPos.YTerm],
                            SrcAccessRange[SrcPos.ZTerm]};

    Plugin->call(urCommandBufferAppendMemBufferCopyRectExp, CommandBuffer,
                 sycl::detail::ur::cast<ur_mem_handle_t>(SrcMem),
                 sycl::detail::ur::cast<ur_mem_handle_t>(DstMem), SrcOrigin,
                 DstOrigin, Region, SrcRowPitch, SrcSlicePitch, DstRowPitch,
                 DstSlicePitch, Deps.size(), Deps.data(), OutSyncPoint);
  }
}

void MemoryManager::ext_oneapi_copyD2H_cmd_buffer(
    sycl::detail::ContextImplPtr Context,
    ur_exp_command_buffer_handle_t CommandBuffer, SYCLMemObjI *SYCLMemObj,
    void *SrcMem, unsigned int DimSrc, sycl::range<3> SrcSize,
    sycl::range<3> SrcAccessRange, sycl::id<3> SrcOffset,
    unsigned int SrcElemSize, char *DstMem, unsigned int DimDst,
    sycl::range<3> DstSize, sycl::id<3> DstOffset, unsigned int DstElemSize,
    std::vector<ur_exp_command_buffer_sync_point_t> Deps,
    ur_exp_command_buffer_sync_point_t *OutSyncPoint) {
  assert(SYCLMemObj && "The SYCLMemObj is nullptr");

  const PluginPtr &Plugin = Context->getPlugin();

  detail::SYCLMemObjI::MemObjType MemType = SYCLMemObj->getType();
  TermPositions SrcPos, DstPos;
  prepTermPositions(SrcPos, DimSrc, MemType);
  prepTermPositions(DstPos, DimDst, MemType);

  size_t DstXOffBytes = DstOffset[DstPos.XTerm] * DstElemSize;
  size_t SrcXOffBytes = SrcOffset[SrcPos.XTerm] * SrcElemSize;
  size_t SrcAccessRangeWidthBytes = SrcAccessRange[SrcPos.XTerm] * SrcElemSize;
  size_t DstSzWidthBytes = DstSize[DstPos.XTerm] * DstElemSize;
  size_t SrcSzWidthBytes = SrcSize[SrcPos.XTerm] * SrcElemSize;

  if (MemType != detail::SYCLMemObjI::MemObjType::Buffer) {
    throw sycl::exception(sycl::make_error_code(sycl::errc::invalid),
                          "Images are not supported in Graphs");
  }

  if (1 == DimDst && 1 == DimSrc) {
    ur_result_t Result = Plugin->call_nocheck(
        urCommandBufferAppendMemBufferReadExp, CommandBuffer,
        sycl::detail::ur::cast<ur_mem_handle_t>(SrcMem), SrcXOffBytes,
        SrcAccessRangeWidthBytes, DstMem + DstXOffBytes, Deps.size(),
        Deps.data(), OutSyncPoint);

    if (Result == UR_RESULT_ERROR_UNSUPPORTED_FEATURE) {
      throw sycl::exception(
          sycl::make_error_code(sycl::errc::feature_not_supported),
          "Device-to-host buffer copy command not supported by graph backend");
    } else {
      Plugin->checkUrResult(Result);
    }
  } else {
    size_t BufferRowPitch = (1 == DimSrc) ? 0 : SrcSzWidthBytes;
    size_t BufferSlicePitch =
        (3 == DimSrc) ? SrcSzWidthBytes * SrcSize[SrcPos.YTerm] : 0;
    size_t HostRowPitch = (1 == DimDst) ? 0 : DstSzWidthBytes;
    size_t HostSlicePitch =
        (3 == DimDst) ? DstSzWidthBytes * DstSize[DstPos.YTerm] : 0;

    ur_rect_offset_t BufferOffset{SrcXOffBytes, SrcOffset[SrcPos.YTerm],
                                  SrcOffset[SrcPos.ZTerm]};
    ur_rect_offset_t HostOffset{DstXOffBytes, DstOffset[DstPos.YTerm],
                                DstOffset[DstPos.ZTerm]};
    ur_rect_region_t RectRegion{SrcAccessRangeWidthBytes,
                                SrcAccessRange[SrcPos.YTerm],
                                SrcAccessRange[SrcPos.ZTerm]};

    ur_result_t Result = Plugin->call_nocheck(
        urCommandBufferAppendMemBufferReadRectExp, CommandBuffer,
        sycl::detail::ur::cast<ur_mem_handle_t>(SrcMem), BufferOffset,
        HostOffset, RectRegion, BufferRowPitch, BufferSlicePitch, HostRowPitch,
        HostSlicePitch, DstMem, Deps.size(), Deps.data(), OutSyncPoint);
    if (Result == UR_RESULT_ERROR_UNSUPPORTED_FEATURE) {
      throw sycl::exception(
          sycl::make_error_code(sycl::errc::feature_not_supported),
          "Device-to-host buffer copy command not supported by graph backend");
    } else {
      Plugin->checkUrResult(Result);
    }
  }
}

void MemoryManager::ext_oneapi_copyH2D_cmd_buffer(
    sycl::detail::ContextImplPtr Context,
    ur_exp_command_buffer_handle_t CommandBuffer, SYCLMemObjI *SYCLMemObj,
    char *SrcMem, unsigned int DimSrc, sycl::range<3> SrcSize,
    sycl::id<3> SrcOffset, unsigned int SrcElemSize, void *DstMem,
    unsigned int DimDst, sycl::range<3> DstSize, sycl::range<3> DstAccessRange,
    sycl::id<3> DstOffset, unsigned int DstElemSize,
    std::vector<ur_exp_command_buffer_sync_point_t> Deps,
    ur_exp_command_buffer_sync_point_t *OutSyncPoint) {
  assert(SYCLMemObj && "The SYCLMemObj is nullptr");

  const PluginPtr &Plugin = Context->getPlugin();

  detail::SYCLMemObjI::MemObjType MemType = SYCLMemObj->getType();
  TermPositions SrcPos, DstPos;
  prepTermPositions(SrcPos, DimSrc, MemType);
  prepTermPositions(DstPos, DimDst, MemType);

  size_t DstXOffBytes = DstOffset[DstPos.XTerm] * DstElemSize;
  size_t SrcXOffBytes = SrcOffset[SrcPos.XTerm] * SrcElemSize;
  size_t DstAccessRangeWidthBytes = DstAccessRange[DstPos.XTerm] * DstElemSize;
  size_t DstSzWidthBytes = DstSize[DstPos.XTerm] * DstElemSize;
  size_t SrcSzWidthBytes = SrcSize[SrcPos.XTerm] * SrcElemSize;

  if (MemType != detail::SYCLMemObjI::MemObjType::Buffer) {
    throw sycl::exception(sycl::make_error_code(sycl::errc::invalid),
                          "Images are not supported in Graphs");
  }

  if (1 == DimDst && 1 == DimSrc) {
    ur_result_t Result = Plugin->call_nocheck(
        urCommandBufferAppendMemBufferWriteExp, CommandBuffer,
        sycl::detail::ur::cast<ur_mem_handle_t>(DstMem), DstXOffBytes,
        DstAccessRangeWidthBytes, SrcMem + SrcXOffBytes, Deps.size(),
        Deps.data(), OutSyncPoint);

    if (Result == UR_RESULT_ERROR_UNSUPPORTED_FEATURE) {
      throw sycl::exception(
          sycl::make_error_code(sycl::errc::feature_not_supported),
          "Host-to-device buffer copy command not supported by graph backend");
    } else {
      Plugin->checkUrResult(Result);
    }
  } else {
    size_t BufferRowPitch = (1 == DimDst) ? 0 : DstSzWidthBytes;
    size_t BufferSlicePitch =
        (3 == DimDst) ? DstSzWidthBytes * DstSize[DstPos.YTerm] : 0;
    size_t HostRowPitch = (1 == DimSrc) ? 0 : SrcSzWidthBytes;
    size_t HostSlicePitch =
        (3 == DimSrc) ? SrcSzWidthBytes * SrcSize[SrcPos.YTerm] : 0;

    ur_rect_offset_t BufferOffset{DstXOffBytes, DstOffset[DstPos.YTerm],
                                  DstOffset[DstPos.ZTerm]};
    ur_rect_offset_t HostOffset{SrcXOffBytes, SrcOffset[SrcPos.YTerm],
                                SrcOffset[SrcPos.ZTerm]};
    ur_rect_region_t RectRegion{DstAccessRangeWidthBytes,
                                DstAccessRange[DstPos.YTerm],
                                DstAccessRange[DstPos.ZTerm]};

    ur_result_t Result = Plugin->call_nocheck(
        urCommandBufferAppendMemBufferWriteRectExp, CommandBuffer,
        sycl::detail::ur::cast<ur_mem_handle_t>(DstMem), BufferOffset,
        HostOffset, RectRegion, BufferRowPitch, BufferSlicePitch, HostRowPitch,
        HostSlicePitch, SrcMem, Deps.size(), Deps.data(), OutSyncPoint);

    if (Result == UR_RESULT_ERROR_UNSUPPORTED_FEATURE) {
      throw sycl::exception(
          sycl::make_error_code(sycl::errc::feature_not_supported),
          "Host-to-device buffer copy command not supported by graph backend");
    } else {
      Plugin->checkUrResult(Result);
    }
  }
}

void MemoryManager::ext_oneapi_copy_usm_cmd_buffer(
    ContextImplPtr Context, const void *SrcMem,
    ur_exp_command_buffer_handle_t CommandBuffer, size_t Len, void *DstMem,
    std::vector<ur_exp_command_buffer_sync_point_t> Deps,
    ur_exp_command_buffer_sync_point_t *OutSyncPoint) {
  if (!SrcMem || !DstMem)
    throw runtime_error("NULL pointer argument in memory copy operation.",
                        UR_RESULT_ERROR_INVALID_VALUE);

  const PluginPtr &Plugin = Context->getPlugin();
  ur_result_t Result = Plugin->call_nocheck(
      urCommandBufferAppendUSMMemcpyExp, CommandBuffer, DstMem, SrcMem, Len,
      Deps.size(), Deps.data(), OutSyncPoint);
  if (Result == UR_RESULT_ERROR_UNSUPPORTED_FEATURE) {
    throw sycl::exception(
        sycl::make_error_code(sycl::errc::feature_not_supported),
        "USM copy command not supported by graph backend");
  } else {
    Plugin->checkUrResult(Result);
  }
}

void MemoryManager::ext_oneapi_fill_usm_cmd_buffer(
    sycl::detail::ContextImplPtr Context,
    ur_exp_command_buffer_handle_t CommandBuffer, void *DstMem, size_t Len,
    int Pattern, std::vector<ur_exp_command_buffer_sync_point_t> Deps,
    ur_exp_command_buffer_sync_point_t *OutSyncPoint) {

  if (!DstMem)
    throw runtime_error("NULL pointer argument in memory fill operation.",
                        UR_RESULT_ERROR_INVALID_VALUE);

  const PluginPtr &Plugin = Context->getPlugin();
  // Pattern is interpreted as an unsigned char so pattern size is always 1.
  size_t PatternSize = 1;
  Plugin->call(urCommandBufferAppendUSMFillExp, CommandBuffer, DstMem, &Pattern,
               PatternSize, Len, Deps.size(), Deps.data(), OutSyncPoint);
}

void MemoryManager::ext_oneapi_fill_cmd_buffer(
    sycl::detail::ContextImplPtr Context,
    ur_exp_command_buffer_handle_t CommandBuffer, SYCLMemObjI *SYCLMemObj,
    void *Mem, size_t PatternSize, const char *Pattern, unsigned int Dim,
    sycl::range<3> Size, sycl::range<3> AccessRange, sycl::id<3> AccessOffset,
    unsigned int ElementSize,
    std::vector<ur_exp_command_buffer_sync_point_t> Deps,
    ur_exp_command_buffer_sync_point_t *OutSyncPoint) {
  assert(SYCLMemObj && "The SYCLMemObj is nullptr");

  const PluginPtr &Plugin = Context->getPlugin();
  if (SYCLMemObj->getType() != detail::SYCLMemObjI::MemObjType::Buffer) {
    throw sycl::exception(sycl::make_error_code(sycl::errc::invalid),
                          "Images are not supported in Graphs");
  }

  // 2D and 3D buffers accessors can't have custom range or the data will
  // likely be discontiguous.
  bool RangesUsable = (Dim <= 1) || (Size == AccessRange);
  // For 2D and 3D buffers, the offset must be 0, or the data will be
  // discontiguous.
  bool OffsetUsable = (Dim <= 1) || (AccessOffset == sycl::id<3>{0, 0, 0});
  size_t RangeMultiplier = AccessRange[0] * AccessRange[1] * AccessRange[2];

  if (RangesUsable && OffsetUsable) {
    Plugin->call(urCommandBufferAppendMemBufferFillExp, CommandBuffer,
                 ur::cast<ur_mem_handle_t>(Mem), Pattern, PatternSize,
                 AccessOffset[0] * ElementSize, RangeMultiplier * ElementSize,
                 Deps.size(), Deps.data(), OutSyncPoint);
    return;
  }
  // The sycl::handler uses a parallel_for kernel in the case of unusable
  // Range or Offset, not CG:Fill. So we should not be here.
  throw runtime_error("Not supported configuration of fill requested",
                      UR_RESULT_ERROR_INVALID_OPERATION);
}

void MemoryManager::ext_oneapi_prefetch_usm_cmd_buffer(
    sycl::detail::ContextImplPtr Context,
<<<<<<< HEAD
    ur_exp_command_buffer_handle_t CommandBuffer, void *Mem, size_t Length,
    std::vector<ur_exp_command_buffer_sync_point_t> Deps,
    ur_exp_command_buffer_sync_point_t *OutSyncPoint) {
  assert(!Context->is_host() && "Host queue not supported in prefetch_usm.");

=======
    sycl::detail::pi::PiExtCommandBuffer CommandBuffer, void *Mem,
    size_t Length, std::vector<sycl::detail::pi::PiExtSyncPoint> Deps,
    sycl::detail::pi::PiExtSyncPoint *OutSyncPoint) {
>>>>>>> 4ae7cad6
  const PluginPtr &Plugin = Context->getPlugin();
  Plugin->call(urCommandBufferAppendUSMPrefetchExp, CommandBuffer, Mem, Length,
               _pi_usm_migration_flags(0), Deps.size(), Deps.data(),
               OutSyncPoint);
}

void MemoryManager::ext_oneapi_advise_usm_cmd_buffer(
    sycl::detail::ContextImplPtr Context,
<<<<<<< HEAD
    ur_exp_command_buffer_handle_t CommandBuffer, const void *Mem,
    size_t Length, ur_usm_advice_flags_t Advice,
    std::vector<ur_exp_command_buffer_sync_point_t> Deps,
    ur_exp_command_buffer_sync_point_t *OutSyncPoint) {
  assert(!Context->is_host() && "Host queue not supported in advise_usm.");

=======
    sycl::detail::pi::PiExtCommandBuffer CommandBuffer, const void *Mem,
    size_t Length, pi_mem_advice Advice,
    std::vector<sycl::detail::pi::PiExtSyncPoint> Deps,
    sycl::detail::pi::PiExtSyncPoint *OutSyncPoint) {
>>>>>>> 4ae7cad6
  const PluginPtr &Plugin = Context->getPlugin();
  Plugin->call(urCommandBufferAppendUSMAdviseExp, CommandBuffer, Mem, Length,
               Advice, Deps.size(), Deps.data(), OutSyncPoint);
}

void MemoryManager::copy_image_bindless(
<<<<<<< HEAD
    void *Src, QueueImplPtr Queue, void *Dst, const ur_image_desc_t &Desc,
    const ur_image_format_t &Format, const ur_exp_image_copy_flags_t Flags,
    ur_rect_offset_t SrcOffset, ur_rect_offset_t DstOffset,
    ur_rect_region_t HostExtent, ur_rect_region_t CopyExtent,
    const std::vector<ur_event_handle_t> &DepEvents,
    ur_event_handle_t *OutEvent) {

  assert(!Queue->getContextImplPtr()->is_host() &&
         "Host queue not supported in copy_image_bindless.");
  assert((Flags == UR_EXP_IMAGE_COPY_FLAG_HOST_TO_DEVICE ||
          Flags == UR_EXP_IMAGE_COPY_FLAG_DEVICE_TO_HOST ||
          Flags == UR_EXP_IMAGE_COPY_FLAG_DEVICE_TO_DEVICE) &&
=======
    void *Src, QueueImplPtr Queue, void *Dst,
    const sycl::detail::pi::PiMemImageDesc &Desc,
    const sycl::detail::pi::PiMemImageFormat &Format,
    const sycl::detail::pi::PiImageCopyFlags Flags,
    sycl::detail::pi::PiImageOffset SrcOffset,
    sycl::detail::pi::PiImageOffset DstOffset,
    sycl::detail::pi::PiImageRegion HostExtent,
    sycl::detail::pi::PiImageRegion CopyExtent,
    const std::vector<sycl::detail::pi::PiEvent> &DepEvents,
    sycl::detail::pi::PiEvent *OutEvent) {
  assert(Queue &&
         "Copy image bindless must be called with a valid device queue");
  assert((Flags == (sycl::detail::pi::PiImageCopyFlags)
                       ext::oneapi::experimental::image_copy_flags::HtoD ||
          Flags == (sycl::detail::pi::PiImageCopyFlags)
                       ext::oneapi::experimental::image_copy_flags::DtoH ||
          Flags == (sycl::detail::pi::PiImageCopyFlags)
                       ext::oneapi::experimental::image_copy_flags::DtoD) &&
>>>>>>> 4ae7cad6
         "Invalid flags passed to copy_image_bindless.");
  if (!Dst || !Src)
    throw sycl::exception(
        sycl::make_error_code(errc::invalid),
        "NULL pointer argument in bindless image copy operation.");

  const detail::PluginPtr &Plugin = Queue->getPlugin();
  Plugin->call(urBindlessImagesImageCopyExp, Queue->getHandleRef(), Dst, Src,
               &Format, &Desc, Flags, SrcOffset, DstOffset, CopyExtent,
               HostExtent, DepEvents.size(), DepEvents.data(), OutEvent);
}

} // namespace detail
} // namespace _V1
} // namespace sycl<|MERGE_RESOLUTION|>--- conflicted
+++ resolved
@@ -410,21 +410,11 @@
 
 void *MemoryManager::allocateMemImage(
     ContextImplPtr TargetContext, SYCLMemObjI *MemObj, void *UserPtr,
-<<<<<<< HEAD
     bool HostPtrReadOnly, size_t Size, const ur_image_desc_t &Desc,
     const ur_image_format_t &Format, const EventImplPtr &InteropEvent,
     const ContextImplPtr &InteropContext, const sycl::property_list &PropsList,
     ur_event_handle_t &OutEventToWait) {
-  if (TargetContext->is_host())
-=======
-    bool HostPtrReadOnly, size_t Size,
-    const sycl::detail::pi::PiMemImageDesc &Desc,
-    const sycl::detail::pi::PiMemImageFormat &Format,
-    const EventImplPtr &InteropEvent, const ContextImplPtr &InteropContext,
-    const sycl::property_list &PropsList,
-    sycl::detail::pi::PiEvent &OutEventToWait) {
   if (!TargetContext)
->>>>>>> 4ae7cad6
     return allocateHostMemory(MemObj, UserPtr, HostPtrReadOnly, Size,
                               PropsList);
   if (UserPtr && InteropContext)
@@ -786,13 +776,8 @@
               DstSize, DstAccessRange, DstOffset, DstElemSize,
               std::move(DepEvents), OutEvent, OutEventImpl);
   } else {
-<<<<<<< HEAD
-    if (TgtQueue->is_host())
+    if (!TgtQueue)
       copyD2H(SYCLMemObj, ur::cast<ur_mem_handle_t>(SrcMem),
-=======
-    if (!TgtQueue)
-      copyD2H(SYCLMemObj, pi::cast<sycl::detail::pi::PiMem>(SrcMem),
->>>>>>> 4ae7cad6
               std::move(SrcQueue), DimSrc, SrcSize, SrcAccessRange, SrcOffset,
               SrcElemSize, (char *)DstMem, nullptr, DimDst, DstSize,
               DstAccessRange, DstOffset, DstElemSize, std::move(DepEvents),
@@ -806,26 +791,6 @@
   }
 }
 
-<<<<<<< HEAD
-// TODO: This function will remain until ABI-breaking change
-void MemoryManager::copy(SYCLMemObjI *SYCLMemObj, void *SrcMem,
-                         QueueImplPtr SrcQueue, unsigned int DimSrc,
-                         sycl::range<3> SrcSize, sycl::range<3> SrcAccessRange,
-                         sycl::id<3> SrcOffset, unsigned int SrcElemSize,
-                         void *DstMem, QueueImplPtr TgtQueue,
-                         unsigned int DimDst, sycl::range<3> DstSize,
-                         sycl::range<3> DstAccessRange, sycl::id<3> DstOffset,
-                         unsigned int DstElemSize,
-                         std::vector<ur_event_handle_t> DepEvents,
-                         ur_event_handle_t &OutEvent) {
-  MemoryManager::copy(SYCLMemObj, SrcMem, SrcQueue, DimSrc, SrcSize,
-                      SrcAccessRange, SrcOffset, SrcElemSize, DstMem, TgtQueue,
-                      DimDst, DstSize, DstAccessRange, DstOffset, DstElemSize,
-                      DepEvents, OutEvent, nullptr);
-}
-
-=======
->>>>>>> 4ae7cad6
 void MemoryManager::fill(SYCLMemObjI *SYCLMemObj, void *Mem, QueueImplPtr Queue,
                          size_t PatternSize, const char *Pattern,
                          unsigned int Dim, sycl::range<3> MemRange,
@@ -873,34 +838,13 @@
   }
 }
 
-<<<<<<< HEAD
-// TODO: This function will remain until ABI-breaking change
-void MemoryManager::fill(SYCLMemObjI *SYCLMemObj, void *Mem, QueueImplPtr Queue,
-                         size_t PatternSize, const char *Pattern,
-                         unsigned int Dim, sycl::range<3> Size,
-                         sycl::range<3> Range, sycl::id<3> Offset,
-                         unsigned int ElementSize,
-                         std::vector<ur_event_handle_t> DepEvents,
-                         ur_event_handle_t &OutEvent) {
-  MemoryManager::fill(SYCLMemObj, Mem, Queue, PatternSize, Pattern, Dim, Size,
-                      Range, Offset, ElementSize, DepEvents, OutEvent, nullptr);
-}
-
-=======
->>>>>>> 4ae7cad6
 void *MemoryManager::map(SYCLMemObjI *, void *Mem, QueueImplPtr Queue,
                          access::mode AccessMode, unsigned int, sycl::range<3>,
                          sycl::range<3> AccessRange, sycl::id<3> AccessOffset,
                          unsigned int ElementSize,
-<<<<<<< HEAD
                          std::vector<ur_event_handle_t> DepEvents,
                          ur_event_handle_t &OutEvent) {
-  if (Queue->is_host()) {
-=======
-                         std::vector<sycl::detail::pi::PiEvent> DepEvents,
-                         sycl::detail::pi::PiEvent &OutEvent) {
   if (!Queue) {
->>>>>>> 4ae7cad6
     throw runtime_error("Not supported configuration of map requested",
                         UR_RESULT_ERROR_INVALID_OPERATION);
   }
@@ -948,7 +892,7 @@
   // Execution on host is not supported here.
   if (!Queue) {
     throw runtime_error("Not supported configuration of unmap requested",
-                        PI_ERROR_INVALID_OPERATION);
+                        UR_RESULT_ERROR_INVALID_OPERATION);
   }
   // All DepEvents are to the same Context.
   // Using the plugin of the Queue.
@@ -986,18 +930,6 @@
                DepEvents.data(), OutEvent);
 }
 
-<<<<<<< HEAD
-// TODO: This function will remain until ABI-breaking change
-void MemoryManager::copy_usm(const void *SrcMem, QueueImplPtr SrcQueue,
-                             size_t Len, void *DstMem,
-                             std::vector<ur_event_handle_t> DepEvents,
-                             ur_event_handle_t *OutEvent) {
-  MemoryManager::copy_usm(SrcMem, SrcQueue, Len, DstMem, DepEvents, OutEvent,
-                          nullptr);
-}
-
-=======
->>>>>>> 4ae7cad6
 void MemoryManager::fill_usm(void *Mem, QueueImplPtr Queue, size_t Length,
                              int Pattern,
                              std::vector<ur_event_handle_t> DepEvents,
@@ -1025,31 +957,12 @@
                &FillByte, Length, DepEvents.size(), DepEvents.data(), OutEvent);
 }
 
-<<<<<<< HEAD
-// TODO: This function will remain until ABI-breaking change
-void MemoryManager::fill_usm(void *Mem, QueueImplPtr Queue, size_t Length,
-                             int Pattern,
-                             std::vector<ur_event_handle_t> DepEvents,
-                             ur_event_handle_t *OutEvent) {
-  MemoryManager::fill_usm(Mem, Queue, Length, Pattern, DepEvents, OutEvent,
-                          nullptr); // OutEventImpl);
-}
-
-void MemoryManager::prefetch_usm(void *Mem, QueueImplPtr Queue, size_t Length,
-                                 std::vector<ur_event_handle_t> DepEvents,
-                                 ur_event_handle_t *OutEvent,
-                                 const detail::EventImplPtr &OutEventImpl) {
-  assert(!Queue->getContextImplPtr()->is_host() &&
-         "Host queue not supported in prefetch_usm.");
-
-=======
 void MemoryManager::prefetch_usm(
     void *Mem, QueueImplPtr Queue, size_t Length,
-    std::vector<sycl::detail::pi::PiEvent> DepEvents,
-    sycl::detail::pi::PiEvent *OutEvent,
+    std::vector<ur_event_handle_t> DepEvents,
+    ur_event_handle_t *OutEvent,
     const detail::EventImplPtr &OutEventImpl) {
   assert(Queue && "USM prefetch must be called with a valid device queue");
->>>>>>> 4ae7cad6
   const PluginPtr &Plugin = Queue->getPlugin();
   if (OutEventImpl != nullptr)
     OutEventImpl->setHostEnqueueTime();
@@ -1057,30 +970,12 @@
                DepEvents.size(), DepEvents.data(), OutEvent);
 }
 
-<<<<<<< HEAD
-// TODO: This function will remain until ABI-breaking change
-void MemoryManager::prefetch_usm(void *Mem, QueueImplPtr Queue, size_t Length,
-                                 std::vector<ur_event_handle_t> DepEvents,
-                                 ur_event_handle_t *OutEvent) {
-  MemoryManager::prefetch_usm(Mem, Queue, Length, DepEvents, OutEvent, nullptr);
-}
-
-void MemoryManager::advise_usm(const void *Mem, QueueImplPtr Queue,
-                               size_t Length, ur_usm_advice_flags_t Advice,
-                               std::vector<ur_event_handle_t> /*DepEvents*/,
-                               ur_event_handle_t *OutEvent,
-                               const detail::EventImplPtr &OutEventImpl) {
-  assert(!Queue->getContextImplPtr()->is_host() &&
-         "Host queue not supported in advise_usm.");
-
-=======
 void MemoryManager::advise_usm(
     const void *Mem, QueueImplPtr Queue, size_t Length, pi_mem_advice Advice,
-    std::vector<sycl::detail::pi::PiEvent> /*DepEvents*/,
-    sycl::detail::pi::PiEvent *OutEvent,
+    std::vector<ur_event_handle_t> /*DepEvents*/,
+    ur_event_handle_t *OutEvent,
     const detail::EventImplPtr &OutEventImpl) {
   assert(Queue && "USM advise must be called with a valid device queue");
->>>>>>> 4ae7cad6
   const PluginPtr &Plugin = Queue->getPlugin();
   if (OutEventImpl != nullptr)
     OutEventImpl->setHostEnqueueTime();
@@ -1088,34 +983,13 @@
                OutEvent);
 }
 
-<<<<<<< HEAD
-// TODO: This function will remain until ABI-breaking change
-void MemoryManager::advise_usm(const void *Mem, QueueImplPtr Queue,
-                               size_t Length, ur_usm_advice_flags_t Advice,
-                               std::vector<ur_event_handle_t> DepEvents,
-                               ur_event_handle_t *OutEvent) {
-  MemoryManager::advise_usm(Mem, Queue, Length, Advice, DepEvents, OutEvent,
-                            nullptr);
-}
-
-void MemoryManager::copy_2d_usm(const void *SrcMem, size_t SrcPitch,
-                                QueueImplPtr Queue, void *DstMem,
-                                size_t DstPitch, size_t Width, size_t Height,
-                                std::vector<ur_event_handle_t> DepEvents,
-                                ur_event_handle_t *OutEvent,
-                                const detail::EventImplPtr &OutEventImpl) {
-  assert(!Queue->getContextImplPtr()->is_host() &&
-         "Host queue not supported in copy_2d_usm.");
-
-=======
 void MemoryManager::copy_2d_usm(
     const void *SrcMem, size_t SrcPitch, QueueImplPtr Queue, void *DstMem,
     size_t DstPitch, size_t Width, size_t Height,
-    std::vector<sycl::detail::pi::PiEvent> DepEvents,
-    sycl::detail::pi::PiEvent *OutEvent,
+    std::vector<ur_event_handle_t> DepEvents,
+    ur_event_handle_t *OutEvent,
     const detail::EventImplPtr &OutEventImpl) {
   assert(Queue && "USM copy 2d must be called with a valid device queue");
->>>>>>> 4ae7cad6
   if (Width == 0 || Height == 0) {
     // no-op, but ensure DepEvents will still be waited on
     if (!DepEvents.empty()) {
@@ -1185,35 +1059,13 @@
                            CopyEvents.size(), CopyEvents.data(), OutEvent);
 }
 
-<<<<<<< HEAD
-// TODO: This function will remain until ABI-breaking change
-void MemoryManager::copy_2d_usm(const void *SrcMem, size_t SrcPitch,
-                                QueueImplPtr Queue, void *DstMem,
-                                size_t DstPitch, size_t Width, size_t Height,
-                                std::vector<ur_event_handle_t> DepEvents,
-                                ur_event_handle_t *OutEvent) {
-  MemoryManager::copy_2d_usm(SrcMem, SrcPitch, Queue, DstMem, DstPitch, Width,
-                             Height, DepEvents, OutEvent, nullptr);
-}
-
-void MemoryManager::fill_2d_usm(void *DstMem, QueueImplPtr Queue, size_t Pitch,
-                                size_t Width, size_t Height,
-                                const std::vector<char> &Pattern,
-                                std::vector<ur_event_handle_t> DepEvents,
-                                ur_event_handle_t *OutEvent,
-                                const detail::EventImplPtr &OutEventImpl) {
-  assert(!Queue->getContextImplPtr()->is_host() &&
-         "Host queue not supported in fill_2d_usm.");
-
-=======
 void MemoryManager::fill_2d_usm(
     void *DstMem, QueueImplPtr Queue, size_t Pitch, size_t Width, size_t Height,
     const std::vector<char> &Pattern,
-    std::vector<sycl::detail::pi::PiEvent> DepEvents,
-    sycl::detail::pi::PiEvent *OutEvent,
+    std::vector<ur_event_handle_t> DepEvents,
+    ur_event_handle_t *OutEvent,
     const detail::EventImplPtr &OutEventImpl) {
   assert(Queue && "USM fill 2d must be called with a valid device queue");
->>>>>>> 4ae7cad6
   if (Width == 0 || Height == 0) {
     // no-op, but ensure DepEvents will still be waited on
     if (!DepEvents.empty()) {
@@ -1236,34 +1088,12 @@
                DepEvents.data(), OutEvent);
 }
 
-<<<<<<< HEAD
-// TODO: This function will remain until ABI-breaking change
-void MemoryManager::fill_2d_usm(void *DstMem, QueueImplPtr Queue, size_t Pitch,
-                                size_t Width, size_t Height,
-                                const std::vector<char> &Pattern,
-                                std::vector<ur_event_handle_t> DepEvents,
-                                ur_event_handle_t *OutEvent) {
-  MemoryManager::fill_2d_usm(DstMem, Queue, Pitch, Width, Height, Pattern,
-                             DepEvents, OutEvent, nullptr);
-}
-
-void MemoryManager::memset_2d_usm(void *DstMem, QueueImplPtr Queue,
-                                  [[maybe_unused]] size_t Pitch, size_t Width,
-                                  size_t Height, [[maybe_unused]] char Value,
-                                  std::vector<ur_event_handle_t> DepEvents,
-                                  ur_event_handle_t *OutEvent,
-                                  const detail::EventImplPtr &OutEventImpl) {
-  assert(!Queue->getContextImplPtr()->is_host() &&
-         "Host queue not supported in fill_2d_usm.");
-
-=======
 void MemoryManager::memset_2d_usm(
     void *DstMem, QueueImplPtr Queue, size_t Pitch, size_t Width, size_t Height,
-    char Value, std::vector<sycl::detail::pi::PiEvent> DepEvents,
-    sycl::detail::pi::PiEvent *OutEvent,
+    char Value, std::vector<ur_event_handle_t> DepEvents,
+    ur_event_handle_t *OutEvent,
     const detail::EventImplPtr &OutEventImpl) {
   assert(Queue && "USM memset 2d must be called with a valid device queue");
->>>>>>> 4ae7cad6
   if (Width == 0 || Height == 0) {
     // no-op, but ensure DepEvents will still be waited on
     if (!DepEvents.empty()) {
@@ -1288,33 +1118,15 @@
                       UR_RESULT_ERROR_INVALID_OPERATION);
 }
 
-<<<<<<< HEAD
-// TODO: This function will remain until ABI-breaking change
-void MemoryManager::memset_2d_usm(void *DstMem, QueueImplPtr Queue,
-                                  size_t Pitch, size_t Width, size_t Height,
-                                  char Value,
-                                  std::vector<ur_event_handle_t> DepEvents,
-                                  ur_event_handle_t *OutEvent) {
-  MemoryManager::memset_2d_usm(DstMem, Queue, Pitch, Width, Height, Value,
-                               DepEvents, OutEvent, nullptr);
-}
-
-static void memcpyToDeviceGlobalUSM(
-    QueueImplPtr Queue, DeviceGlobalMapEntry *DeviceGlobalEntry,
-    size_t NumBytes, size_t Offset, const void *Src,
-    const std::vector<ur_event_handle_t> &DepEvents,
-    ur_event_handle_t *OutEvent, const detail::EventImplPtr &OutEventImpl) {
-=======
 static void
 memcpyToDeviceGlobalUSM(QueueImplPtr Queue,
                         DeviceGlobalMapEntry *DeviceGlobalEntry,
                         size_t NumBytes, size_t Offset, const void *Src,
-                        const std::vector<sycl::detail::pi::PiEvent> &DepEvents,
-                        sycl::detail::pi::PiEvent *OutEvent,
+                        const std::vector<ur_event_handle_t> &DepEvents,
+                        ur_event_handle_t *OutEvent,
                         const detail::EventImplPtr &OutEventImpl) {
   assert(Queue &&
          "Copy to device global USM must be called with a valid device queue");
->>>>>>> 4ae7cad6
   // Get or allocate USM memory for the device_global.
   DeviceGlobalUSMMem &DeviceGlobalUSM =
       DeviceGlobalEntry->getOrAllocateDeviceGlobalUSM(Queue);
@@ -1410,25 +1222,15 @@
   return getSyclObjImpl(BuiltImage)->get_ur_program_ref();
 }
 
-<<<<<<< HEAD
-static void
-memcpyToDeviceGlobalDirect(QueueImplPtr Queue,
-                           DeviceGlobalMapEntry *DeviceGlobalEntry,
-                           size_t NumBytes, size_t Offset, const void *Src,
-                           const std::vector<ur_event_handle_t> &DepEvents,
-                           ur_event_handle_t *OutEvent) {
-  ur_program_handle_t Program =
-=======
 static void memcpyToDeviceGlobalDirect(
     QueueImplPtr Queue, DeviceGlobalMapEntry *DeviceGlobalEntry,
     size_t NumBytes, size_t Offset, const void *Src,
-    const std::vector<sycl::detail::pi::PiEvent> &DepEvents,
-    sycl::detail::pi::PiEvent *OutEvent) {
+    const std::vector<ur_event_handle_t> &DepEvents,
+    ur_event_handle_t *OutEvent) {
   assert(
       Queue &&
       "Direct copy to device global must be called with a valid device queue");
-  sycl::detail::pi::PiProgram Program =
->>>>>>> 4ae7cad6
+  ur_program_handle_t Program =
       getOrBuildProgramForDeviceGlobal(Queue, DeviceGlobalEntry);
   const PluginPtr &Plugin = Queue->getPlugin();
   Plugin->call(urEnqueueDeviceGlobalVariableWrite, Queue->getHandleRef(),
@@ -1436,24 +1238,14 @@
                Offset, Src, DepEvents.size(), DepEvents.data(), OutEvent);
 }
 
-<<<<<<< HEAD
-static void
-memcpyFromDeviceGlobalDirect(QueueImplPtr Queue,
-                             DeviceGlobalMapEntry *DeviceGlobalEntry,
-                             size_t NumBytes, size_t Offset, void *Dest,
-                             const std::vector<ur_event_handle_t> &DepEvents,
-                             ur_event_handle_t *OutEvent) {
-  ur_program_handle_t Program =
-=======
 static void memcpyFromDeviceGlobalDirect(
     QueueImplPtr Queue, DeviceGlobalMapEntry *DeviceGlobalEntry,
     size_t NumBytes, size_t Offset, void *Dest,
-    const std::vector<sycl::detail::pi::PiEvent> &DepEvents,
-    sycl::detail::pi::PiEvent *OutEvent) {
+    const std::vector<ur_event_handle_t> &DepEvents,
+    ur_event_handle_t *OutEvent) {
   assert(Queue && "Direct copy from device global must be called with a valid "
                   "device queue");
   sycl::detail::pi::PiProgram Program =
->>>>>>> 4ae7cad6
       getOrBuildProgramForDeviceGlobal(Queue, DeviceGlobalEntry);
   const PluginPtr &Plugin = Queue->getPlugin();
   Plugin->call(urEnqueueDeviceGlobalVariableRead, Queue->getHandleRef(),
@@ -1483,19 +1275,6 @@
                             OutEvent, OutEventImpl);
 }
 
-<<<<<<< HEAD
-// TODO: This function will remain until ABI-breaking change
-void MemoryManager::copy_to_device_global(
-    const void *DeviceGlobalPtr, bool IsDeviceImageScoped, QueueImplPtr Queue,
-    size_t NumBytes, size_t Offset, const void *SrcMem,
-    const std::vector<ur_event_handle_t> &DepEvents,
-    ur_event_handle_t *OutEvent) {
-  copy_to_device_global(DeviceGlobalPtr, IsDeviceImageScoped, Queue, NumBytes,
-                        Offset, SrcMem, DepEvents, OutEvent, nullptr);
-}
-
-=======
->>>>>>> 4ae7cad6
 void MemoryManager::copy_from_device_global(
     const void *DeviceGlobalPtr, bool IsDeviceImageScoped, QueueImplPtr Queue,
     size_t NumBytes, size_t Offset, void *DstMem,
@@ -1518,19 +1297,6 @@
                               DepEvents, OutEvent, OutEventImpl);
 }
 
-<<<<<<< HEAD
-// TODO: This function will remain until ABI-breaking change
-void MemoryManager::copy_from_device_global(
-    const void *DeviceGlobalPtr, bool IsDeviceImageScoped, QueueImplPtr Queue,
-    size_t NumBytes, size_t Offset, void *DstMem,
-    const std::vector<ur_event_handle_t> &DepEvents,
-    ur_event_handle_t *OutEvent) {
-  copy_from_device_global(DeviceGlobalPtr, IsDeviceImageScoped, Queue, NumBytes,
-                          Offset, DstMem, DepEvents, OutEvent, nullptr);
-}
-
-=======
->>>>>>> 4ae7cad6
 // Command buffer methods
 void MemoryManager::ext_oneapi_copyD2D_cmd_buffer(
     sycl::detail::ContextImplPtr Context,
@@ -1825,77 +1591,38 @@
 
 void MemoryManager::ext_oneapi_prefetch_usm_cmd_buffer(
     sycl::detail::ContextImplPtr Context,
-<<<<<<< HEAD
     ur_exp_command_buffer_handle_t CommandBuffer, void *Mem, size_t Length,
     std::vector<ur_exp_command_buffer_sync_point_t> Deps,
     ur_exp_command_buffer_sync_point_t *OutSyncPoint) {
-  assert(!Context->is_host() && "Host queue not supported in prefetch_usm.");
-
-=======
-    sycl::detail::pi::PiExtCommandBuffer CommandBuffer, void *Mem,
-    size_t Length, std::vector<sycl::detail::pi::PiExtSyncPoint> Deps,
-    sycl::detail::pi::PiExtSyncPoint *OutSyncPoint) {
->>>>>>> 4ae7cad6
   const PluginPtr &Plugin = Context->getPlugin();
   Plugin->call(urCommandBufferAppendUSMPrefetchExp, CommandBuffer, Mem, Length,
-               _pi_usm_migration_flags(0), Deps.size(), Deps.data(),
+               ur_usm_migration_flags_t(0), Deps.size(), Deps.data(),
                OutSyncPoint);
 }
 
 void MemoryManager::ext_oneapi_advise_usm_cmd_buffer(
     sycl::detail::ContextImplPtr Context,
-<<<<<<< HEAD
     ur_exp_command_buffer_handle_t CommandBuffer, const void *Mem,
     size_t Length, ur_usm_advice_flags_t Advice,
     std::vector<ur_exp_command_buffer_sync_point_t> Deps,
     ur_exp_command_buffer_sync_point_t *OutSyncPoint) {
-  assert(!Context->is_host() && "Host queue not supported in advise_usm.");
-
-=======
-    sycl::detail::pi::PiExtCommandBuffer CommandBuffer, const void *Mem,
-    size_t Length, pi_mem_advice Advice,
-    std::vector<sycl::detail::pi::PiExtSyncPoint> Deps,
-    sycl::detail::pi::PiExtSyncPoint *OutSyncPoint) {
->>>>>>> 4ae7cad6
   const PluginPtr &Plugin = Context->getPlugin();
   Plugin->call(urCommandBufferAppendUSMAdviseExp, CommandBuffer, Mem, Length,
                Advice, Deps.size(), Deps.data(), OutSyncPoint);
 }
 
 void MemoryManager::copy_image_bindless(
-<<<<<<< HEAD
     void *Src, QueueImplPtr Queue, void *Dst, const ur_image_desc_t &Desc,
     const ur_image_format_t &Format, const ur_exp_image_copy_flags_t Flags,
     ur_rect_offset_t SrcOffset, ur_rect_offset_t DstOffset,
     ur_rect_region_t HostExtent, ur_rect_region_t CopyExtent,
     const std::vector<ur_event_handle_t> &DepEvents,
     ur_event_handle_t *OutEvent) {
-
-  assert(!Queue->getContextImplPtr()->is_host() &&
-         "Host queue not supported in copy_image_bindless.");
+  assert(Queue &&
+         "Copy image bindless must be called with a valid device queue");
   assert((Flags == UR_EXP_IMAGE_COPY_FLAG_HOST_TO_DEVICE ||
           Flags == UR_EXP_IMAGE_COPY_FLAG_DEVICE_TO_HOST ||
           Flags == UR_EXP_IMAGE_COPY_FLAG_DEVICE_TO_DEVICE) &&
-=======
-    void *Src, QueueImplPtr Queue, void *Dst,
-    const sycl::detail::pi::PiMemImageDesc &Desc,
-    const sycl::detail::pi::PiMemImageFormat &Format,
-    const sycl::detail::pi::PiImageCopyFlags Flags,
-    sycl::detail::pi::PiImageOffset SrcOffset,
-    sycl::detail::pi::PiImageOffset DstOffset,
-    sycl::detail::pi::PiImageRegion HostExtent,
-    sycl::detail::pi::PiImageRegion CopyExtent,
-    const std::vector<sycl::detail::pi::PiEvent> &DepEvents,
-    sycl::detail::pi::PiEvent *OutEvent) {
-  assert(Queue &&
-         "Copy image bindless must be called with a valid device queue");
-  assert((Flags == (sycl::detail::pi::PiImageCopyFlags)
-                       ext::oneapi::experimental::image_copy_flags::HtoD ||
-          Flags == (sycl::detail::pi::PiImageCopyFlags)
-                       ext::oneapi::experimental::image_copy_flags::DtoH ||
-          Flags == (sycl::detail::pi::PiImageCopyFlags)
-                       ext::oneapi::experimental::image_copy_flags::DtoD) &&
->>>>>>> 4ae7cad6
          "Invalid flags passed to copy_image_bindless.");
   if (!Dst || !Src)
     throw sycl::exception(
