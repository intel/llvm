//==-------------- memory_manager.cpp --------------------------------------==//
//
// Part of the LLVM Project, under the Apache License v2.0 with LLVM Exceptions.
// See https://llvm.org/LICENSE.txt for license information.
// SPDX-License-Identifier: Apache-2.0 WITH LLVM-exception
//
//===----------------------------------------------------------------------===//

#include <detail/context_impl.hpp>
#include <detail/device_image_impl.hpp>
#include <detail/event_impl.hpp>
#include <detail/mem_alloc_helper.hpp>
#include <detail/memory_manager.hpp>
#include <detail/pi_utils.hpp>
#include <detail/queue_impl.hpp>
#include <detail/xpti_registry.hpp>

#include <algorithm>
#include <cassert>
#include <cstring>
#include <vector>

#ifdef XPTI_ENABLE_INSTRUMENTATION
#include <xpti/xpti_data_types.h>
#include <xpti/xpti_trace_framework.hpp>
#endif

namespace sycl {
inline namespace _V1 {
namespace detail {

#ifdef XPTI_ENABLE_INSTRUMENTATION
uint8_t GMemAllocStreamID;
xpti::trace_event_data_t *GMemAllocEvent;
#endif

uint64_t emitMemAllocBeginTrace(uintptr_t ObjHandle, size_t AllocSize,
                                size_t GuardZone) {
  (void)ObjHandle;
  (void)AllocSize;
  (void)GuardZone;
  uint64_t CorrelationID = 0;
#ifdef XPTI_ENABLE_INSTRUMENTATION
  constexpr uint16_t NotificationTraceType =
      static_cast<uint16_t>(xpti::trace_point_type_t::mem_alloc_begin);
  if (xptiCheckTraceEnabled(GMemAllocStreamID, NotificationTraceType)) {
    xpti::mem_alloc_data_t MemAlloc{ObjHandle, 0 /* alloc ptr */, AllocSize,
                                    GuardZone};

    CorrelationID = xptiGetUniqueId();
    xptiNotifySubscribers(GMemAllocStreamID, NotificationTraceType,
                          GMemAllocEvent, nullptr, CorrelationID, &MemAlloc);
  }
#endif
  return CorrelationID;
}

void emitMemAllocEndTrace(uintptr_t ObjHandle, uintptr_t AllocPtr,
                          size_t AllocSize, size_t GuardZone,
                          uint64_t CorrelationID) {
  (void)ObjHandle;
  (void)AllocPtr;
  (void)AllocSize;
  (void)GuardZone;
  (void)CorrelationID;
#ifdef XPTI_ENABLE_INSTRUMENTATION
  constexpr uint16_t NotificationTraceType =
      static_cast<uint16_t>(xpti::trace_point_type_t::mem_alloc_end);
  if (xptiCheckTraceEnabled(GMemAllocStreamID, NotificationTraceType)) {
    xpti::mem_alloc_data_t MemAlloc{ObjHandle, AllocPtr, AllocSize, GuardZone};

    xptiNotifySubscribers(GMemAllocStreamID, NotificationTraceType,
                          GMemAllocEvent, nullptr, CorrelationID, &MemAlloc);
  }
#endif
}

uint64_t emitMemReleaseBeginTrace(uintptr_t ObjHandle, uintptr_t AllocPtr) {
  (void)ObjHandle;
  (void)AllocPtr;
  uint64_t CorrelationID = 0;
#ifdef XPTI_ENABLE_INSTRUMENTATION
  constexpr uint16_t NotificationTraceType =
      static_cast<uint16_t>(xpti::trace_point_type_t::mem_release_begin);
  if (xptiCheckTraceEnabled(GMemAllocStreamID, NotificationTraceType)) {
    xpti::mem_alloc_data_t MemAlloc{ObjHandle, AllocPtr, 0 /* alloc size */,
                                    0 /* guard zone */};

    CorrelationID = xptiGetUniqueId();
    xptiNotifySubscribers(GMemAllocStreamID, NotificationTraceType,
                          GMemAllocEvent, nullptr, CorrelationID, &MemAlloc);
  }
#endif
  return CorrelationID;
}

void emitMemReleaseEndTrace(uintptr_t ObjHandle, uintptr_t AllocPtr,
                            uint64_t CorrelationID) {
  (void)ObjHandle;
  (void)AllocPtr;
  (void)CorrelationID;
#ifdef XPTI_ENABLE_INSTRUMENTATION
  constexpr uint16_t NotificationTraceType =
      static_cast<uint16_t>(xpti::trace_point_type_t::mem_release_end);
  if (xptiCheckTraceEnabled(GMemAllocStreamID, NotificationTraceType)) {
    xpti::mem_alloc_data_t MemAlloc{ObjHandle, AllocPtr, 0 /* alloc size */,
                                    0 /* guard zone */};

    xptiNotifySubscribers(GMemAllocStreamID, NotificationTraceType,
                          GMemAllocEvent, nullptr, CorrelationID, &MemAlloc);
  }
#endif
}

static void waitForEvents(const std::vector<EventImplPtr> &Events) {
  // Assuming all events will be on the same device or
  // devices associated with the same Backend.
  if (!Events.empty()) {
    const PluginPtr &Plugin = Events[0]->getPlugin();
    std::vector<sycl::detail::pi::PiEvent> PiEvents(Events.size());
    std::transform(Events.begin(), Events.end(), PiEvents.begin(),
                   [](const EventImplPtr &EventImpl) {
                     return EventImpl->getHandleRef();
                   });
    Plugin->call<PiApiKind::piEventsWait>(PiEvents.size(), &PiEvents[0]);
  }
}

void memBufferCreateHelper(const PluginPtr &Plugin, pi_context Ctx,
                           pi_mem_flags Flags, size_t Size, void *HostPtr,
                           pi_mem *RetMem, const pi_mem_properties *Props) {
#ifdef XPTI_ENABLE_INSTRUMENTATION
  uint64_t CorrID = 0;
#endif
  // We only want to instrument piMemBufferCreate
  {
#ifdef XPTI_ENABLE_INSTRUMENTATION
    CorrID =
        emitMemAllocBeginTrace(0 /* mem object */, Size, 0 /* guard zone */);
    xpti::utils::finally _{[&] {
      // C-style cast is required for MSVC
      uintptr_t MemObjID = (uintptr_t)(*RetMem);
      pi_native_handle Ptr = 0;
      // Always use call_nocheck here, because call may throw an exception,
      // and this lambda will be called from destructor, which in combination
      // rewards us with UB.
      Plugin->call_nocheck<PiApiKind::piextMemGetNativeHandle>(*RetMem, &Ptr);
      emitMemAllocEndTrace(MemObjID, (uintptr_t)(Ptr), Size, 0 /* guard zone */,
                           CorrID);
    }};
#endif
    if (Size)
      Plugin->call<PiApiKind::piMemBufferCreate>(Ctx, Flags, Size, HostPtr,
                                                 RetMem, Props);
  }
}

void memReleaseHelper(const PluginPtr &Plugin, pi_mem Mem) {
  // FIXME piMemRelease does not guarante memory release. It is only true if
  // reference counter is 1. However, SYCL runtime currently only calls
  // piMemRetain only for OpenCL interop
#ifdef XPTI_ENABLE_INSTRUMENTATION
  uint64_t CorrID = 0;
  // C-style cast is required for MSVC
  uintptr_t MemObjID = (uintptr_t)(Mem);
  uintptr_t Ptr = 0;
  // Do not make unnecessary PI calls without instrumentation enabled
  if (xptiTraceEnabled()) {
    pi_native_handle PtrHandle = 0;
    Plugin->call<PiApiKind::piextMemGetNativeHandle>(Mem, &PtrHandle);
    Ptr = (uintptr_t)(PtrHandle);
  }
#endif
  // We only want to instrument piMemRelease
  {
#ifdef XPTI_ENABLE_INSTRUMENTATION
    CorrID = emitMemReleaseBeginTrace(MemObjID, Ptr);
    xpti::utils::finally _{
        [&] { emitMemReleaseEndTrace(MemObjID, Ptr, CorrID); }};
#endif
    Plugin->call<PiApiKind::piMemRelease>(Mem);
  }
}

void memBufferMapHelper(const PluginPtr &Plugin, pi_queue Queue, pi_mem Buffer,
                        pi_bool Blocking, pi_map_flags Flags, size_t Offset,
                        size_t Size, pi_uint32 NumEvents,
                        const pi_event *WaitList, pi_event *Event,
                        void **RetMap) {
#ifdef XPTI_ENABLE_INSTRUMENTATION
  uint64_t CorrID = 0;
  uintptr_t MemObjID = (uintptr_t)(Buffer);
#endif
  // We only want to instrument piEnqueueMemBufferMap

#ifdef XPTI_ENABLE_INSTRUMENTATION
  CorrID = emitMemAllocBeginTrace(MemObjID, Size, 0 /* guard zone */);
  xpti::utils::finally _{[&] {
    emitMemAllocEndTrace(MemObjID, (uintptr_t)(*RetMap), Size,
                         0 /* guard zone */, CorrID);
  }};
#endif
  Plugin->call<PiApiKind::piEnqueueMemBufferMap>(Queue, Buffer, Blocking, Flags,
                                                 Offset, Size, NumEvents,
                                                 WaitList, Event, RetMap);
}

void memUnmapHelper(const PluginPtr &Plugin, pi_queue Queue, pi_mem Mem,
                    void *MappedPtr, pi_uint32 NumEvents,
                    const pi_event *WaitList, pi_event *Event) {
#ifdef XPTI_ENABLE_INSTRUMENTATION
  uint64_t CorrID = 0;
  uintptr_t MemObjID = (uintptr_t)(Mem);
  uintptr_t Ptr = (uintptr_t)(MappedPtr);
#endif
  // We only want to instrument piEnqueueMemUnmap
  {
#ifdef XPTI_ENABLE_INSTRUMENTATION
    CorrID = emitMemReleaseBeginTrace(MemObjID, Ptr);
    xpti::utils::finally _{[&] {
      // There's no way for SYCL to know, when the pointer is freed, so we have
      // to explicitly wait for the end of data transfers here in order to
      // report correct events.
      // Always use call_nocheck here, because call may throw an exception,
      // and this lambda will be called from destructor, which in combination
      // rewards us with UB.
      Plugin->call_nocheck<PiApiKind::piEventsWait>(1, Event);
      emitMemReleaseEndTrace(MemObjID, Ptr, CorrID);
    }};
#endif
    Plugin->call<PiApiKind::piEnqueueMemUnmap>(Queue, Mem, MappedPtr, NumEvents,
                                               WaitList, Event);
  }
}

void MemoryManager::release(ContextImplPtr TargetContext, SYCLMemObjI *MemObj,
                            void *MemAllocation,
                            std::vector<EventImplPtr> DepEvents,
                            sycl::detail::pi::PiEvent &OutEvent) {
  // There is no async API for memory releasing. Explicitly wait for all
  // dependency events and return empty event.
  waitForEvents(DepEvents);
  OutEvent = nullptr;
  XPTIRegistry::bufferReleaseNotification(MemObj, MemAllocation);
  MemObj->releaseMem(TargetContext, MemAllocation);
}

void MemoryManager::releaseMemObj(ContextImplPtr TargetContext,
                                  SYCLMemObjI *MemObj, void *MemAllocation,
                                  void *UserPtr) {
  if (UserPtr == MemAllocation) {
    // Do nothing as it's user provided memory.
    return;
  }

  if (TargetContext->is_host()) {
    MemObj->releaseHostMem(MemAllocation);
    return;
  }

  const PluginPtr &Plugin = TargetContext->getPlugin();
  memReleaseHelper(Plugin, pi::cast<sycl::detail::pi::PiMem>(MemAllocation));
}

void *MemoryManager::allocate(ContextImplPtr TargetContext, SYCLMemObjI *MemObj,
                              bool InitFromUserData, void *HostPtr,
                              std::vector<EventImplPtr> DepEvents,
                              sycl::detail::pi::PiEvent &OutEvent) {
  // There is no async API for memory allocation. Explicitly wait for all
  // dependency events and return empty event.
  waitForEvents(DepEvents);
  OutEvent = nullptr;

  return MemObj->allocateMem(TargetContext, InitFromUserData, HostPtr,
                             OutEvent);
}

void *MemoryManager::allocateHostMemory(SYCLMemObjI *MemObj, void *UserPtr,
                                        bool HostPtrReadOnly, size_t Size,
                                        const sycl::property_list &) {
  std::ignore = HostPtrReadOnly;
  std::ignore = Size;

  // Can return user pointer directly if it is not a nullptr.
  if (UserPtr)
    return UserPtr;

  return MemObj->allocateHostMem();
  ;
}

void *MemoryManager::allocateInteropMemObject(
    ContextImplPtr TargetContext, void *UserPtr,
    const EventImplPtr &InteropEvent, const ContextImplPtr &InteropContext,
    const sycl::property_list &, sycl::detail::pi::PiEvent &OutEventToWait) {
  (void)TargetContext;
  (void)InteropContext;
  // If memory object is created with interop c'tor return cl_mem as is.
  assert(TargetContext == InteropContext && "Expected matching contexts");
  OutEventToWait = InteropEvent->getHandleRef();
  // Retain the event since it will be released during alloca command
  // destruction
  if (nullptr != OutEventToWait) {
    const PluginPtr &Plugin = InteropEvent->getPlugin();
    Plugin->call<PiApiKind::piEventRetain>(OutEventToWait);
  }
  return UserPtr;
}

static sycl::detail::pi::PiMemFlags
getMemObjCreationFlags(void *UserPtr, bool HostPtrReadOnly) {
  // Create read_write mem object to handle arbitrary uses.
  sycl::detail::pi::PiMemFlags Result =
      HostPtrReadOnly ? PI_MEM_ACCESS_READ_ONLY : PI_MEM_FLAGS_ACCESS_RW;
  if (UserPtr)
    Result |= PI_MEM_FLAGS_HOST_PTR_USE;
  return Result;
}

void *MemoryManager::allocateImageObject(
    ContextImplPtr TargetContext, void *UserPtr, bool HostPtrReadOnly,
    const sycl::detail::pi::PiMemImageDesc &Desc,
    const sycl::detail::pi::PiMemImageFormat &Format,
    const sycl::property_list &) {
  sycl::detail::pi::PiMemFlags CreationFlags =
      getMemObjCreationFlags(UserPtr, HostPtrReadOnly);

  sycl::detail::pi::PiMem NewMem;
  const PluginPtr &Plugin = TargetContext->getPlugin();
  Plugin->call<PiApiKind::piMemImageCreate>(TargetContext->getHandleRef(),
                                            CreationFlags, &Format, &Desc,
                                            UserPtr, &NewMem);
  return NewMem;
}

void *
MemoryManager::allocateBufferObject(ContextImplPtr TargetContext, void *UserPtr,
                                    bool HostPtrReadOnly, const size_t Size,
                                    const sycl::property_list &PropsList) {
  sycl::detail::pi::PiMemFlags CreationFlags =
      getMemObjCreationFlags(UserPtr, HostPtrReadOnly);
  if (PropsList.has_property<
          sycl::ext::oneapi::property::buffer::use_pinned_host_memory>())
    CreationFlags |= PI_MEM_FLAGS_HOST_PTR_ALLOC;

  sycl::detail::pi::PiMem NewMem = nullptr;
  const PluginPtr &Plugin = TargetContext->getPlugin();

  std::vector<pi_mem_properties> AllocProps;

  if (PropsList.has_property<property::buffer::detail::buffer_location>() &&
      TargetContext->isBufferLocationSupported()) {
    auto Location =
        PropsList.get_property<property::buffer::detail::buffer_location>()
            .get_buffer_location();
    AllocProps.reserve(AllocProps.size() + 2);
    AllocProps.push_back(PI_MEM_PROPERTIES_ALLOC_BUFFER_LOCATION);
    AllocProps.push_back(Location);
  }

  if (PropsList.has_property<property::buffer::mem_channel>()) {
    auto Channel =
        PropsList.get_property<property::buffer::mem_channel>().get_channel();
    AllocProps.reserve(AllocProps.size() + 2);
    AllocProps.push_back(PI_MEM_PROPERTIES_CHANNEL);
    AllocProps.push_back(Channel);
  }

  pi_mem_properties *AllocPropsPtr = nullptr;
  if (!AllocProps.empty()) {
    // If there are allocation properties, push an end to the list and update
    // the properties pointer.
    AllocProps.push_back(0);
    AllocPropsPtr = AllocProps.data();
  }

  memBufferCreateHelper(Plugin, TargetContext->getHandleRef(), CreationFlags,
                        Size, UserPtr, &NewMem, AllocPropsPtr);
  return NewMem;
}

void *MemoryManager::allocateMemBuffer(
    ContextImplPtr TargetContext, SYCLMemObjI *MemObj, void *UserPtr,
    bool HostPtrReadOnly, size_t Size, const EventImplPtr &InteropEvent,
    const ContextImplPtr &InteropContext, const sycl::property_list &PropsList,
    sycl::detail::pi::PiEvent &OutEventToWait) {
  void *MemPtr;
  if (TargetContext->is_host())
    MemPtr =
        allocateHostMemory(MemObj, UserPtr, HostPtrReadOnly, Size, PropsList);
  else if (UserPtr && InteropContext)
    MemPtr =
        allocateInteropMemObject(TargetContext, UserPtr, InteropEvent,
                                 InteropContext, PropsList, OutEventToWait);
  else
    MemPtr = allocateBufferObject(TargetContext, UserPtr, HostPtrReadOnly, Size,
                                  PropsList);
  XPTIRegistry::bufferAssociateNotification(MemObj, MemPtr);
  return MemPtr;
}

void *MemoryManager::allocateMemImage(
    ContextImplPtr TargetContext, SYCLMemObjI *MemObj, void *UserPtr,
    bool HostPtrReadOnly, size_t Size,
    const sycl::detail::pi::PiMemImageDesc &Desc,
    const sycl::detail::pi::PiMemImageFormat &Format,
    const EventImplPtr &InteropEvent, const ContextImplPtr &InteropContext,
    const sycl::property_list &PropsList,
    sycl::detail::pi::PiEvent &OutEventToWait) {
  if (TargetContext->is_host())
    return allocateHostMemory(MemObj, UserPtr, HostPtrReadOnly, Size,
                              PropsList);
  if (UserPtr && InteropContext)
    return allocateInteropMemObject(TargetContext, UserPtr, InteropEvent,
                                    InteropContext, PropsList, OutEventToWait);
  return allocateImageObject(TargetContext, UserPtr, HostPtrReadOnly, Desc,
                             Format, PropsList);
}

void *MemoryManager::allocateMemSubBuffer(ContextImplPtr TargetContext,
                                          void *ParentMemObj, size_t ElemSize,
                                          size_t Offset, range<3> Range,
                                          std::vector<EventImplPtr> DepEvents,
                                          sycl::detail::pi::PiEvent &OutEvent) {
  waitForEvents(DepEvents);
  OutEvent = nullptr;

  if (TargetContext->is_host())
    return static_cast<void *>(static_cast<char *>(ParentMemObj) + Offset);

  size_t SizeInBytes = ElemSize;
  for (size_t I = 0; I < 3; ++I)
    SizeInBytes *= Range[I];

  sycl::detail::pi::PiResult Error = PI_SUCCESS;
  pi_buffer_region_struct Region{Offset, SizeInBytes};
  sycl::detail::pi::PiMem NewMem;
  const PluginPtr &Plugin = TargetContext->getPlugin();
  Error = Plugin->call_nocheck<PiApiKind::piMemBufferPartition>(
      pi::cast<sycl::detail::pi::PiMem>(ParentMemObj), PI_MEM_FLAGS_ACCESS_RW,
      PI_BUFFER_CREATE_TYPE_REGION, &Region, &NewMem);
  if (Error == PI_ERROR_MISALIGNED_SUB_BUFFER_OFFSET)
    throw invalid_object_error(
        "Specified offset of the sub-buffer being constructed is not a "
        "multiple of the memory base address alignment",
        PI_ERROR_INVALID_VALUE);

  if (Error != PI_SUCCESS) {
    Plugin->reportPiError(Error, "allocateMemSubBuffer()");
  }

  return NewMem;
}

struct TermPositions {
  int XTerm;
  int YTerm;
  int ZTerm;
};
void prepTermPositions(TermPositions &pos, int Dimensions,
                       detail::SYCLMemObjI::MemObjType Type) {
  // For buffers, the offsets/ranges coming from accessor are always
  // id<3>/range<3> But their organization varies by dimension:
  //  1 ==>  {width, 1, 1}
  //  2 ==>  {height, width, 1}
  //  3 ==>  {depth, height, width}
  // Some callers schedule 0 as DimDst/DimSrc.

  if (Type == detail::SYCLMemObjI::MemObjType::Buffer) {
    if (Dimensions == 3) {
      pos.XTerm = 2, pos.YTerm = 1, pos.ZTerm = 0;
    } else if (Dimensions == 2) {
      pos.XTerm = 1, pos.YTerm = 0, pos.ZTerm = 2;
    } else { // Dimension is 1 or 0
      pos.XTerm = 0, pos.YTerm = 1, pos.ZTerm = 2;
    }
  } else { // While range<>/id<> use by images is different than buffers, it's
           // consistent with their accessors.
    pos.XTerm = 0;
    pos.YTerm = 1;
    pos.ZTerm = 2;
  }
}

void copyH2D(SYCLMemObjI *SYCLMemObj, char *SrcMem, QueueImplPtr,
             unsigned int DimSrc, sycl::range<3> SrcSize,
             sycl::range<3> SrcAccessRange, sycl::id<3> SrcOffset,
             unsigned int SrcElemSize, sycl::detail::pi::PiMem DstMem,
             QueueImplPtr TgtQueue, unsigned int DimDst, sycl::range<3> DstSize,
             sycl::range<3> DstAccessRange, sycl::id<3> DstOffset,
             unsigned int DstElemSize,
             std::vector<sycl::detail::pi::PiEvent> DepEvents,
             sycl::detail::pi::PiEvent &OutEvent,
             const detail::EventImplPtr &OutEventImpl) {
  (void)SrcAccessRange;
  assert(SYCLMemObj && "The SYCLMemObj is nullptr");

  const sycl::detail::pi::PiQueue Queue = TgtQueue->getHandleRef();
  const PluginPtr &Plugin = TgtQueue->getPlugin();

  detail::SYCLMemObjI::MemObjType MemType = SYCLMemObj->getType();
  TermPositions SrcPos, DstPos;
  prepTermPositions(SrcPos, DimSrc, MemType);
  prepTermPositions(DstPos, DimDst, MemType);

  size_t DstXOffBytes = DstOffset[DstPos.XTerm] * DstElemSize;
  size_t SrcXOffBytes = SrcOffset[SrcPos.XTerm] * SrcElemSize;
  size_t DstAccessRangeWidthBytes = DstAccessRange[DstPos.XTerm] * DstElemSize;
  size_t DstSzWidthBytes = DstSize[DstPos.XTerm] * DstElemSize;
  size_t SrcSzWidthBytes = SrcSize[SrcPos.XTerm] * SrcElemSize;

  if (MemType == detail::SYCLMemObjI::MemObjType::Buffer) {
    if (1 == DimDst && 1 == DimSrc) {
      if (OutEventImpl != nullptr)
        OutEventImpl->setHostEnqueueTime();
      Plugin->call<PiApiKind::piEnqueueMemBufferWrite>(
          Queue, DstMem,
          /*blocking_write=*/PI_FALSE, DstXOffBytes, DstAccessRangeWidthBytes,
          SrcMem + SrcXOffBytes, DepEvents.size(), DepEvents.data(), &OutEvent);
    } else {
      size_t BufferRowPitch = (1 == DimDst) ? 0 : DstSzWidthBytes;
      size_t BufferSlicePitch =
          (3 == DimDst) ? DstSzWidthBytes * DstSize[DstPos.YTerm] : 0;
      size_t HostRowPitch = (1 == DimSrc) ? 0 : SrcSzWidthBytes;
      size_t HostSlicePitch =
          (3 == DimSrc) ? SrcSzWidthBytes * SrcSize[SrcPos.YTerm] : 0;

      pi_buff_rect_offset_struct BufferOffset{
          DstXOffBytes, DstOffset[DstPos.YTerm], DstOffset[DstPos.ZTerm]};
      pi_buff_rect_offset_struct HostOffset{
          SrcXOffBytes, SrcOffset[SrcPos.YTerm], SrcOffset[SrcPos.ZTerm]};
      pi_buff_rect_region_struct RectRegion{DstAccessRangeWidthBytes,
                                            DstAccessRange[DstPos.YTerm],
                                            DstAccessRange[DstPos.ZTerm]};
      if (OutEventImpl != nullptr)
        OutEventImpl->setHostEnqueueTime();
      Plugin->call<PiApiKind::piEnqueueMemBufferWriteRect>(
          Queue, DstMem,
          /*blocking_write=*/PI_FALSE, &BufferOffset, &HostOffset, &RectRegion,
          BufferRowPitch, BufferSlicePitch, HostRowPitch, HostSlicePitch,
          SrcMem, DepEvents.size(), DepEvents.data(), &OutEvent);
    }
  } else {
    size_t InputRowPitch = (1 == DimDst) ? 0 : DstSzWidthBytes;
    size_t InputSlicePitch =
        (3 == DimDst) ? DstSzWidthBytes * DstSize[DstPos.YTerm] : 0;

    pi_image_offset_struct Origin{DstOffset[DstPos.XTerm],
                                  DstOffset[DstPos.YTerm],
                                  DstOffset[DstPos.ZTerm]};
    pi_image_region_struct Region{DstAccessRange[DstPos.XTerm],
                                  DstAccessRange[DstPos.YTerm],
                                  DstAccessRange[DstPos.ZTerm]};
    if (OutEventImpl != nullptr)
      OutEventImpl->setHostEnqueueTime();
    Plugin->call<PiApiKind::piEnqueueMemImageWrite>(
        Queue, DstMem,
        /*blocking_write=*/PI_FALSE, &Origin, &Region, InputRowPitch,
        InputSlicePitch, SrcMem, DepEvents.size(), DepEvents.data(), &OutEvent);
  }
}

void copyD2H(SYCLMemObjI *SYCLMemObj, sycl::detail::pi::PiMem SrcMem,
             QueueImplPtr SrcQueue, unsigned int DimSrc, sycl::range<3> SrcSize,
             sycl::range<3> SrcAccessRange, sycl::id<3> SrcOffset,
             unsigned int SrcElemSize, char *DstMem, QueueImplPtr,
             unsigned int DimDst, sycl::range<3> DstSize,
             sycl::range<3> DstAccessRange, sycl::id<3> DstOffset,
             unsigned int DstElemSize,
             std::vector<sycl::detail::pi::PiEvent> DepEvents,
             sycl::detail::pi::PiEvent &OutEvent,
             const detail::EventImplPtr &OutEventImpl) {
  (void)DstAccessRange;
  assert(SYCLMemObj && "The SYCLMemObj is nullptr");

  const sycl::detail::pi::PiQueue Queue = SrcQueue->getHandleRef();
  const PluginPtr &Plugin = SrcQueue->getPlugin();

  detail::SYCLMemObjI::MemObjType MemType = SYCLMemObj->getType();
  TermPositions SrcPos, DstPos;
  prepTermPositions(SrcPos, DimSrc, MemType);
  prepTermPositions(DstPos, DimDst, MemType);

  //  For a given buffer, the various mem copy routines (copyD2H, copyH2D,
  //  copyD2D) will usually have the same values for AccessRange, Size,
  //  Dimension, Offset, etc. EXCEPT when the dtor for ~SYCLMemObjT is called.
  //  Essentially, it schedules a copyBack of chars thus in copyD2H the
  //  Dimension will then be 1 and DstAccessRange[0] and DstSize[0] will be
  //  sized to bytes with a DstElemSize of 1.
  size_t DstXOffBytes = DstOffset[DstPos.XTerm] * DstElemSize;
  size_t SrcXOffBytes = SrcOffset[SrcPos.XTerm] * SrcElemSize;
  size_t SrcAccessRangeWidthBytes = SrcAccessRange[SrcPos.XTerm] * SrcElemSize;
  size_t DstSzWidthBytes = DstSize[DstPos.XTerm] * DstElemSize;
  size_t SrcSzWidthBytes = SrcSize[SrcPos.XTerm] * SrcElemSize;

  if (MemType == detail::SYCLMemObjI::MemObjType::Buffer) {
    if (1 == DimDst && 1 == DimSrc) {
      if (OutEventImpl != nullptr)
        OutEventImpl->setHostEnqueueTime();
      Plugin->call<PiApiKind::piEnqueueMemBufferRead>(
          Queue, SrcMem,
          /*blocking_read=*/PI_FALSE, SrcXOffBytes, SrcAccessRangeWidthBytes,
          DstMem + DstXOffBytes, DepEvents.size(), DepEvents.data(), &OutEvent);
    } else {
      size_t BufferRowPitch = (1 == DimSrc) ? 0 : SrcSzWidthBytes;
      size_t BufferSlicePitch =
          (3 == DimSrc) ? SrcSzWidthBytes * SrcSize[SrcPos.YTerm] : 0;
      size_t HostRowPitch = (1 == DimDst) ? 0 : DstSzWidthBytes;
      size_t HostSlicePitch =
          (3 == DimDst) ? DstSzWidthBytes * DstSize[DstPos.YTerm] : 0;

      pi_buff_rect_offset_struct BufferOffset{
          SrcXOffBytes, SrcOffset[SrcPos.YTerm], SrcOffset[SrcPos.ZTerm]};
      pi_buff_rect_offset_struct HostOffset{
          DstXOffBytes, DstOffset[DstPos.YTerm], DstOffset[DstPos.ZTerm]};
      pi_buff_rect_region_struct RectRegion{SrcAccessRangeWidthBytes,
                                            SrcAccessRange[SrcPos.YTerm],
                                            SrcAccessRange[SrcPos.ZTerm]};
      if (OutEventImpl != nullptr)
        OutEventImpl->setHostEnqueueTime();
      Plugin->call<PiApiKind::piEnqueueMemBufferReadRect>(
          Queue, SrcMem,
          /*blocking_read=*/PI_FALSE, &BufferOffset, &HostOffset, &RectRegion,
          BufferRowPitch, BufferSlicePitch, HostRowPitch, HostSlicePitch,
          DstMem, DepEvents.size(), DepEvents.data(), &OutEvent);
    }
  } else {
    size_t RowPitch = (1 == DimSrc) ? 0 : SrcSzWidthBytes;
    size_t SlicePitch =
        (3 == DimSrc) ? SrcSzWidthBytes * SrcSize[SrcPos.YTerm] : 0;

    pi_image_offset_struct Offset{SrcOffset[SrcPos.XTerm],
                                  SrcOffset[SrcPos.YTerm],
                                  SrcOffset[SrcPos.ZTerm]};
    pi_image_region_struct Region{SrcAccessRange[SrcPos.XTerm],
                                  SrcAccessRange[SrcPos.YTerm],
                                  SrcAccessRange[SrcPos.ZTerm]};
    if (OutEventImpl != nullptr)
      OutEventImpl->setHostEnqueueTime();
    Plugin->call<PiApiKind::piEnqueueMemImageRead>(
        Queue, SrcMem, PI_FALSE, &Offset, &Region, RowPitch, SlicePitch, DstMem,
        DepEvents.size(), DepEvents.data(), &OutEvent);
  }
}

void copyD2D(SYCLMemObjI *SYCLMemObj, sycl::detail::pi::PiMem SrcMem,
             QueueImplPtr SrcQueue, unsigned int DimSrc, sycl::range<3> SrcSize,
             sycl::range<3> SrcAccessRange, sycl::id<3> SrcOffset,
             unsigned int SrcElemSize, sycl::detail::pi::PiMem DstMem,
             QueueImplPtr, unsigned int DimDst, sycl::range<3> DstSize,
             sycl::range<3>, sycl::id<3> DstOffset, unsigned int DstElemSize,
             std::vector<sycl::detail::pi::PiEvent> DepEvents,
             sycl::detail::pi::PiEvent &OutEvent,
             const detail::EventImplPtr &OutEventImpl) {
  assert(SYCLMemObj && "The SYCLMemObj is nullptr");

  const sycl::detail::pi::PiQueue Queue = SrcQueue->getHandleRef();
  const PluginPtr &Plugin = SrcQueue->getPlugin();

  detail::SYCLMemObjI::MemObjType MemType = SYCLMemObj->getType();
  TermPositions SrcPos, DstPos;
  prepTermPositions(SrcPos, DimSrc, MemType);
  prepTermPositions(DstPos, DimDst, MemType);

  size_t DstXOffBytes = DstOffset[DstPos.XTerm] * DstElemSize;
  size_t SrcXOffBytes = SrcOffset[SrcPos.XTerm] * SrcElemSize;
  size_t SrcAccessRangeWidthBytes = SrcAccessRange[SrcPos.XTerm] * SrcElemSize;
  size_t DstSzWidthBytes = DstSize[DstPos.XTerm] * DstElemSize;
  size_t SrcSzWidthBytes = SrcSize[SrcPos.XTerm] * SrcElemSize;

  if (MemType == detail::SYCLMemObjI::MemObjType::Buffer) {
    if (1 == DimDst && 1 == DimSrc) {
      if (OutEventImpl != nullptr)
        OutEventImpl->setHostEnqueueTime();
      Plugin->call<PiApiKind::piEnqueueMemBufferCopy>(
          Queue, SrcMem, DstMem, SrcXOffBytes, DstXOffBytes,
          SrcAccessRangeWidthBytes, DepEvents.size(), DepEvents.data(),
          &OutEvent);
    } else {
      // passing 0 for pitches not allowed. Because clEnqueueCopyBufferRect will
      // calculate both src and dest pitch using region[0], which is not correct
      // if src and dest are not the same size.
      size_t SrcRowPitch = SrcSzWidthBytes;
      size_t SrcSlicePitch = (DimSrc <= 1)
                                 ? SrcSzWidthBytes
                                 : SrcSzWidthBytes * SrcSize[SrcPos.YTerm];
      size_t DstRowPitch = DstSzWidthBytes;
      size_t DstSlicePitch = (DimDst <= 1)
                                 ? DstSzWidthBytes
                                 : DstSzWidthBytes * DstSize[DstPos.YTerm];

      pi_buff_rect_offset_struct SrcOrigin{
          SrcXOffBytes, SrcOffset[SrcPos.YTerm], SrcOffset[SrcPos.ZTerm]};
      pi_buff_rect_offset_struct DstOrigin{
          DstXOffBytes, DstOffset[DstPos.YTerm], DstOffset[DstPos.ZTerm]};
      pi_buff_rect_region_struct Region{SrcAccessRangeWidthBytes,
                                        SrcAccessRange[SrcPos.YTerm],
                                        SrcAccessRange[SrcPos.ZTerm]};
      if (OutEventImpl != nullptr)
        OutEventImpl->setHostEnqueueTime();
      Plugin->call<PiApiKind::piEnqueueMemBufferCopyRect>(
          Queue, SrcMem, DstMem, &SrcOrigin, &DstOrigin, &Region, SrcRowPitch,
          SrcSlicePitch, DstRowPitch, DstSlicePitch, DepEvents.size(),
          DepEvents.data(), &OutEvent);
    }
  } else {
    pi_image_offset_struct SrcOrigin{SrcOffset[SrcPos.XTerm],
                                     SrcOffset[SrcPos.YTerm],
                                     SrcOffset[SrcPos.ZTerm]};
    pi_image_offset_struct DstOrigin{DstOffset[DstPos.XTerm],
                                     DstOffset[DstPos.YTerm],
                                     DstOffset[DstPos.ZTerm]};
    pi_image_region_struct Region{SrcAccessRange[SrcPos.XTerm],
                                  SrcAccessRange[SrcPos.YTerm],
                                  SrcAccessRange[SrcPos.ZTerm]};
    if (OutEventImpl != nullptr)
      OutEventImpl->setHostEnqueueTime();
    Plugin->call<PiApiKind::piEnqueueMemImageCopy>(
        Queue, SrcMem, DstMem, &SrcOrigin, &DstOrigin, &Region,
        DepEvents.size(), DepEvents.data(), &OutEvent);
  }
}

static void copyH2H(SYCLMemObjI *, char *SrcMem, QueueImplPtr,
                    unsigned int DimSrc, sycl::range<3> SrcSize,
                    sycl::range<3> SrcAccessRange, sycl::id<3> SrcOffset,
                    unsigned int SrcElemSize, char *DstMem, QueueImplPtr,
                    unsigned int DimDst, sycl::range<3> DstSize,
                    sycl::range<3> DstAccessRange, sycl::id<3> DstOffset,
                    unsigned int DstElemSize,
                    std::vector<sycl::detail::pi::PiEvent>,
                    sycl::detail::pi::PiEvent &, const detail::EventImplPtr &) {
  if ((DimSrc != 1 || DimDst != 1) &&
      (SrcOffset != id<3>{0, 0, 0} || DstOffset != id<3>{0, 0, 0} ||
       SrcSize != SrcAccessRange || DstSize != DstAccessRange)) {
    throw runtime_error("Not supported configuration of memcpy requested",
                        PI_ERROR_INVALID_OPERATION);
  }

  SrcMem += SrcOffset[0] * SrcElemSize;
  DstMem += DstOffset[0] * DstElemSize;

  if (SrcMem == DstMem)
    return;

  size_t BytesToCopy =
      SrcAccessRange[0] * SrcElemSize * SrcAccessRange[1] * SrcAccessRange[2];
  std::memcpy(DstMem, SrcMem, BytesToCopy);
}

// Copies memory between: host and device, host and host,
// device and device if memory objects bound to the one context.
void MemoryManager::copy(SYCLMemObjI *SYCLMemObj, void *SrcMem,
                         QueueImplPtr SrcQueue, unsigned int DimSrc,
                         sycl::range<3> SrcSize, sycl::range<3> SrcAccessRange,
                         sycl::id<3> SrcOffset, unsigned int SrcElemSize,
                         void *DstMem, QueueImplPtr TgtQueue,
                         unsigned int DimDst, sycl::range<3> DstSize,
                         sycl::range<3> DstAccessRange, sycl::id<3> DstOffset,
                         unsigned int DstElemSize,
                         std::vector<sycl::detail::pi::PiEvent> DepEvents,
                         sycl::detail::pi::PiEvent &OutEvent,
                         const detail::EventImplPtr &OutEventImpl) {

  if (SrcQueue->is_host()) {
    if (TgtQueue->is_host())
      copyH2H(SYCLMemObj, (char *)SrcMem, std::move(SrcQueue), DimSrc, SrcSize,
              SrcAccessRange, SrcOffset, SrcElemSize, (char *)DstMem,
              std::move(TgtQueue), DimDst, DstSize, DstAccessRange, DstOffset,
              DstElemSize, std::move(DepEvents), OutEvent, OutEventImpl);
    else
      copyH2D(SYCLMemObj, (char *)SrcMem, std::move(SrcQueue), DimSrc, SrcSize,
              SrcAccessRange, SrcOffset, SrcElemSize,
              pi::cast<sycl::detail::pi::PiMem>(DstMem), std::move(TgtQueue),
              DimDst, DstSize, DstAccessRange, DstOffset, DstElemSize,
              std::move(DepEvents), OutEvent, OutEventImpl);
  } else {
    if (TgtQueue->is_host())
      copyD2H(SYCLMemObj, pi::cast<sycl::detail::pi::PiMem>(SrcMem),
              std::move(SrcQueue), DimSrc, SrcSize, SrcAccessRange, SrcOffset,
              SrcElemSize, (char *)DstMem, std::move(TgtQueue), DimDst, DstSize,
              DstAccessRange, DstOffset, DstElemSize, std::move(DepEvents),
              OutEvent, OutEventImpl);
    else
      copyD2D(SYCLMemObj, pi::cast<sycl::detail::pi::PiMem>(SrcMem),
              std::move(SrcQueue), DimSrc, SrcSize, SrcAccessRange, SrcOffset,
              SrcElemSize, pi::cast<sycl::detail::pi::PiMem>(DstMem),
              std::move(TgtQueue), DimDst, DstSize, DstAccessRange, DstOffset,
              DstElemSize, std::move(DepEvents), OutEvent, OutEventImpl);
  }
}

// TODO: This function will remain until ABI-breaking change
void MemoryManager::copy(SYCLMemObjI *SYCLMemObj, void *SrcMem,
                         QueueImplPtr SrcQueue, unsigned int DimSrc,
                         sycl::range<3> SrcSize, sycl::range<3> SrcAccessRange,
                         sycl::id<3> SrcOffset, unsigned int SrcElemSize,
                         void *DstMem, QueueImplPtr TgtQueue,
                         unsigned int DimDst, sycl::range<3> DstSize,
                         sycl::range<3> DstAccessRange, sycl::id<3> DstOffset,
                         unsigned int DstElemSize,
                         std::vector<sycl::detail::pi::PiEvent> DepEvents,
                         sycl::detail::pi::PiEvent &OutEvent) {
  MemoryManager::copy(SYCLMemObj, SrcMem, SrcQueue, DimSrc, SrcSize,
                      SrcAccessRange, SrcOffset, SrcElemSize, DstMem, TgtQueue,
                      DimDst, DstSize, DstAccessRange, DstOffset, DstElemSize,
                      DepEvents, OutEvent, nullptr);
}

void MemoryManager::fill(SYCLMemObjI *SYCLMemObj, void *Mem, QueueImplPtr Queue,
                         size_t PatternSize, const char *Pattern,
                         unsigned int Dim, sycl::range<3> MemRange,
                         sycl::range<3> AccRange, sycl::id<3> Offset,
                         unsigned int ElementSize,
                         std::vector<sycl::detail::pi::PiEvent> DepEvents,
                         sycl::detail::pi::PiEvent &OutEvent,
                         const detail::EventImplPtr &OutEventImpl) {
  assert(SYCLMemObj && "The SYCLMemObj is nullptr");

  const PluginPtr &Plugin = Queue->getPlugin();

  if (SYCLMemObj->getType() == detail::SYCLMemObjI::MemObjType::Buffer) {
    if (OutEventImpl != nullptr)
      OutEventImpl->setHostEnqueueTime();

    // 2D and 3D buffers accessors can't have custom range or the data will
    // likely be discontiguous.
    bool RangesUsable = (Dim <= 1) || (MemRange == AccRange);
    // For 2D and 3D buffers, the offset must be 0, or the data will be
    // discontiguous.
    bool OffsetUsable = (Dim <= 1) || (Offset == sycl::id<3>{0, 0, 0});
    size_t RangeMultiplier = AccRange[0] * AccRange[1] * AccRange[2];

    if (RangesUsable && OffsetUsable) {
      Plugin->call<PiApiKind::piEnqueueMemBufferFill>(
          Queue->getHandleRef(), pi::cast<sycl::detail::pi::PiMem>(Mem),
          Pattern, PatternSize, Offset[0] * ElementSize,
          RangeMultiplier * ElementSize, DepEvents.size(), DepEvents.data(),
          &OutEvent);
      return;
    }
    // The sycl::handler uses a parallel_for kernel in the case of unusable
    // Range or Offset, not CG:Fill. So we should not be here.
    throw runtime_error("Not supported configuration of fill requested",
                        PI_ERROR_INVALID_OPERATION);
  } else {
    if (OutEventImpl != nullptr)
      OutEventImpl->setHostEnqueueTime();
    // images don't support offset accessors and thus avoid issues of
    // discontinguous data
    Plugin->call<PiApiKind::piEnqueueMemImageFill>(
        Queue->getHandleRef(), pi::cast<sycl::detail::pi::PiMem>(Mem), Pattern,
        &Offset[0], &AccRange[0], DepEvents.size(), DepEvents.data(),
        &OutEvent);
  }
}

// TODO: This function will remain until ABI-breaking change
void MemoryManager::fill(SYCLMemObjI *SYCLMemObj, void *Mem, QueueImplPtr Queue,
                         size_t PatternSize, const char *Pattern,
                         unsigned int Dim, sycl::range<3> Size,
                         sycl::range<3> Range, sycl::id<3> Offset,
                         unsigned int ElementSize,
                         std::vector<sycl::detail::pi::PiEvent> DepEvents,
                         sycl::detail::pi::PiEvent &OutEvent) {
  MemoryManager::fill(SYCLMemObj, Mem, Queue, PatternSize, Pattern, Dim, Size,
                      Range, Offset, ElementSize, DepEvents, OutEvent, nullptr);
}

void *MemoryManager::map(SYCLMemObjI *, void *Mem, QueueImplPtr Queue,
                         access::mode AccessMode, unsigned int, sycl::range<3>,
                         sycl::range<3> AccessRange, sycl::id<3> AccessOffset,
                         unsigned int ElementSize,
                         std::vector<sycl::detail::pi::PiEvent> DepEvents,
                         sycl::detail::pi::PiEvent &OutEvent) {
  if (Queue->is_host()) {
    throw runtime_error("Not supported configuration of map requested",
                        PI_ERROR_INVALID_OPERATION);
  }

  pi_map_flags Flags = 0;

  switch (AccessMode) {
  case access::mode::read:
    Flags |= PI_MAP_READ;
    break;
  case access::mode::write:
    Flags |= PI_MAP_WRITE;
    break;
  case access::mode::read_write:
  case access::mode::atomic:
    Flags = PI_MAP_WRITE | PI_MAP_READ;
    break;
  case access::mode::discard_write:
  case access::mode::discard_read_write:
    Flags |= PI_MAP_WRITE_INVALIDATE_REGION;
    break;
  }

  AccessOffset[0] *= ElementSize;
  AccessRange[0] *= ElementSize;

  // TODO: Handle offset
  assert(AccessOffset[0] == 0 && "Handle offset");

  void *MappedPtr = nullptr;
  const size_t BytesToMap = AccessRange[0] * AccessRange[1] * AccessRange[2];
  const PluginPtr &Plugin = Queue->getPlugin();
  memBufferMapHelper(Plugin, Queue->getHandleRef(),
                     pi::cast<sycl::detail::pi::PiMem>(Mem), PI_FALSE, Flags,
                     AccessOffset[0], BytesToMap, DepEvents.size(),
                     DepEvents.data(), &OutEvent, &MappedPtr);
  return MappedPtr;
}

void MemoryManager::unmap(SYCLMemObjI *, void *Mem, QueueImplPtr Queue,
                          void *MappedPtr,
                          std::vector<sycl::detail::pi::PiEvent> DepEvents,
                          sycl::detail::pi::PiEvent &OutEvent) {

  // Host queue is not supported here.
  // All DepEvents are to the same Context.
  // Using the plugin of the Queue.

  const PluginPtr &Plugin = Queue->getPlugin();
  memUnmapHelper(Plugin, Queue->getHandleRef(),
                 pi::cast<sycl::detail::pi::PiMem>(Mem), MappedPtr,
                 DepEvents.size(), DepEvents.data(), &OutEvent);
}

void MemoryManager::copy_usm(const void *SrcMem, QueueImplPtr SrcQueue,
                             size_t Len, void *DstMem,
                             std::vector<sycl::detail::pi::PiEvent> DepEvents,
                             sycl::detail::pi::PiEvent *OutEvent,
                             const detail::EventImplPtr &OutEventImpl) {
  assert(!SrcQueue->getContextImplPtr()->is_host() &&
         "Host queue not supported in fill_usm.");

  if (!Len) { // no-op, but ensure DepEvents will still be waited on
    if (!DepEvents.empty()) {
      if (OutEventImpl != nullptr)
        OutEventImpl->setHostEnqueueTime();
      SrcQueue->getPlugin()->call<PiApiKind::piEnqueueEventsWait>(
          SrcQueue->getHandleRef(), DepEvents.size(), DepEvents.data(),
          OutEvent);
    }
    return;
  }

  if (!SrcMem || !DstMem)
    throw runtime_error("NULL pointer argument in memory copy operation.",
                        PI_ERROR_INVALID_VALUE);

  const PluginPtr &Plugin = SrcQueue->getPlugin();
  if (OutEventImpl != nullptr)
    OutEventImpl->setHostEnqueueTime();
  Plugin->call<PiApiKind::piextUSMEnqueueMemcpy>(
      SrcQueue->getHandleRef(),
      /* blocking */ PI_FALSE, DstMem, SrcMem, Len, DepEvents.size(),
      DepEvents.data(), OutEvent);
}

// TODO: This function will remain until ABI-breaking change
void MemoryManager::copy_usm(const void *SrcMem, QueueImplPtr SrcQueue,
                             size_t Len, void *DstMem,
                             std::vector<sycl::detail::pi::PiEvent> DepEvents,
                             sycl::detail::pi::PiEvent *OutEvent) {
  MemoryManager::copy_usm(SrcMem, SrcQueue, Len, DstMem, DepEvents, OutEvent,
                          nullptr);
}

void MemoryManager::fill_usm(void *Mem, QueueImplPtr Queue, size_t Length,
                             int Pattern,
                             std::vector<sycl::detail::pi::PiEvent> DepEvents,
                             sycl::detail::pi::PiEvent *OutEvent,
                             const detail::EventImplPtr &OutEventImpl) {
  assert(!Queue->getContextImplPtr()->is_host() &&
         "Host queue not supported in fill_usm.");

  if (!Length) { // no-op, but ensure DepEvents will still be waited on
    if (!DepEvents.empty()) {
      if (OutEventImpl != nullptr)
        OutEventImpl->setHostEnqueueTime();
      Queue->getPlugin()->call<PiApiKind::piEnqueueEventsWait>(
          Queue->getHandleRef(), DepEvents.size(), DepEvents.data(), OutEvent);
    }
    return;
  }

  if (!Mem)
    throw runtime_error("NULL pointer argument in memory fill operation.",
                        PI_ERROR_INVALID_VALUE);
  if (OutEventImpl != nullptr)
    OutEventImpl->setHostEnqueueTime();
  const PluginPtr &Plugin = Queue->getPlugin();
  Plugin->call<PiApiKind::piextUSMEnqueueMemset>(
      Queue->getHandleRef(), Mem, Pattern, Length, DepEvents.size(),
      DepEvents.data(), OutEvent);
}

// TODO: This function will remain until ABI-breaking change
void MemoryManager::fill_usm(void *Mem, QueueImplPtr Queue, size_t Length,
                             int Pattern,
                             std::vector<sycl::detail::pi::PiEvent> DepEvents,
                             sycl::detail::pi::PiEvent *OutEvent) {
  MemoryManager::fill_usm(Mem, Queue, Length, Pattern, DepEvents, OutEvent,
                          nullptr); // OutEventImpl);
}

void MemoryManager::prefetch_usm(
    void *Mem, QueueImplPtr Queue, size_t Length,
    std::vector<sycl::detail::pi::PiEvent> DepEvents,
    sycl::detail::pi::PiEvent *OutEvent,
    const detail::EventImplPtr &OutEventImpl) {
  assert(!Queue->getContextImplPtr()->is_host() &&
         "Host queue not supported in prefetch_usm.");

  const PluginPtr &Plugin = Queue->getPlugin();
  if (OutEventImpl != nullptr)
    OutEventImpl->setHostEnqueueTime();
  Plugin->call<PiApiKind::piextUSMEnqueuePrefetch>(
      Queue->getHandleRef(), Mem, Length, _pi_usm_migration_flags(0),
      DepEvents.size(), DepEvents.data(), OutEvent);
}

// TODO: This function will remain until ABI-breaking change
void MemoryManager::prefetch_usm(
    void *Mem, QueueImplPtr Queue, size_t Length,
    std::vector<sycl::detail::pi::PiEvent> DepEvents,
    sycl::detail::pi::PiEvent *OutEvent) {
  MemoryManager::prefetch_usm(Mem, Queue, Length, DepEvents, OutEvent, nullptr);
}

void MemoryManager::advise_usm(
    const void *Mem, QueueImplPtr Queue, size_t Length, pi_mem_advice Advice,
    std::vector<sycl::detail::pi::PiEvent> /*DepEvents*/,
    sycl::detail::pi::PiEvent *OutEvent,
    const detail::EventImplPtr &OutEventImpl) {
  assert(!Queue->getContextImplPtr()->is_host() &&
         "Host queue not supported in advise_usm.");

  const PluginPtr &Plugin = Queue->getPlugin();
  if (OutEventImpl != nullptr)
    OutEventImpl->setHostEnqueueTime();
  Plugin->call<PiApiKind::piextUSMEnqueueMemAdvise>(Queue->getHandleRef(), Mem,
                                                    Length, Advice, OutEvent);
}

// TODO: This function will remain until ABI-breaking change
void MemoryManager::advise_usm(const void *Mem, QueueImplPtr Queue,
                               size_t Length, pi_mem_advice Advice,
                               std::vector<sycl::detail::pi::PiEvent> DepEvents,
                               sycl::detail::pi::PiEvent *OutEvent) {
  MemoryManager::advise_usm(Mem, Queue, Length, Advice, DepEvents, OutEvent,
                            nullptr);
}

void MemoryManager::copy_2d_usm(
    const void *SrcMem, size_t SrcPitch, QueueImplPtr Queue, void *DstMem,
    size_t DstPitch, size_t Width, size_t Height,
    std::vector<sycl::detail::pi::PiEvent> DepEvents,
    sycl::detail::pi::PiEvent *OutEvent,
    const detail::EventImplPtr &OutEventImpl) {
  assert(!Queue->getContextImplPtr()->is_host() &&
         "Host queue not supported in copy_2d_usm.");

  if (Width == 0 || Height == 0) {
    // no-op, but ensure DepEvents will still be waited on
    if (!DepEvents.empty()) {
      if (OutEventImpl != nullptr)
        OutEventImpl->setHostEnqueueTime();
      Queue->getPlugin()->call<PiApiKind::piEnqueueEventsWait>(
          Queue->getHandleRef(), DepEvents.size(), DepEvents.data(), OutEvent);
    }
    return;
  }

  if (!DstMem || !SrcMem)
    throw sycl::exception(sycl::make_error_code(errc::invalid),
                          "NULL pointer argument in 2D memory copy operation.");

  const PluginPtr &Plugin = Queue->getPlugin();

  pi_bool SupportsUSMMemcpy2D = false;
  Plugin->call<detail::PiApiKind::piContextGetInfo>(
      Queue->getContextImplPtr()->getHandleRef(),
      PI_EXT_ONEAPI_CONTEXT_INFO_USM_MEMCPY2D_SUPPORT, sizeof(pi_bool),
      &SupportsUSMMemcpy2D, nullptr);

  if (SupportsUSMMemcpy2D) {
    if (OutEventImpl != nullptr)
      OutEventImpl->setHostEnqueueTime();
    // Direct memcpy2D is supported so we use this function.
    Plugin->call<PiApiKind::piextUSMEnqueueMemcpy2D>(
        Queue->getHandleRef(), /*blocking=*/PI_FALSE, DstMem, DstPitch, SrcMem,
        SrcPitch, Width, Height, DepEvents.size(), DepEvents.data(), OutEvent);
    return;
  }

  // Otherwise we allow the special case where the copy is to or from host.
#ifndef NDEBUG
  context Ctx = createSyclObjFromImpl<context>(Queue->getContextImplPtr());
  usm::alloc SrcAllocType = get_pointer_type(SrcMem, Ctx);
  usm::alloc DstAllocType = get_pointer_type(DstMem, Ctx);
  bool SrcIsHost =
      SrcAllocType == usm::alloc::unknown || SrcAllocType == usm::alloc::host;
  bool DstIsHost =
      DstAllocType == usm::alloc::unknown || DstAllocType == usm::alloc::host;
  assert((SrcIsHost || DstIsHost) && "In fallback path for copy_2d_usm either "
                                     "source or destination must be on host.");
#endif // NDEBUG

  // The fallback in this case is to insert a copy per row.
  std::vector<OwnedPiEvent> CopyEventsManaged;
  CopyEventsManaged.reserve(Height);
  // We'll need continuous range of events for a wait later as well.
  std::vector<sycl::detail::pi::PiEvent> CopyEvents(Height);
  if (OutEventImpl != nullptr)
    OutEventImpl->setHostEnqueueTime();
  for (size_t I = 0; I < Height; ++I) {
    char *DstItBegin = static_cast<char *>(DstMem) + I * DstPitch;
    const char *SrcItBegin = static_cast<const char *>(SrcMem) + I * SrcPitch;
    Plugin->call<PiApiKind::piextUSMEnqueueMemcpy>(
        Queue->getHandleRef(), /* blocking */ PI_FALSE, DstItBegin, SrcItBegin,
        Width, DepEvents.size(), DepEvents.data(), CopyEvents.data() + I);
    CopyEventsManaged.emplace_back(CopyEvents[I], Plugin,
                                   /*TakeOwnership=*/true);
  }
  if (OutEventImpl != nullptr)
    OutEventImpl->setHostEnqueueTime();
  // Then insert a wait to coalesce the copy events.
  Queue->getPlugin()->call<PiApiKind::piEnqueueEventsWait>(
      Queue->getHandleRef(), CopyEvents.size(), CopyEvents.data(), OutEvent);
}

// TODO: This function will remain until ABI-breaking change
void MemoryManager::copy_2d_usm(
    const void *SrcMem, size_t SrcPitch, QueueImplPtr Queue, void *DstMem,
    size_t DstPitch, size_t Width, size_t Height,
    std::vector<sycl::detail::pi::PiEvent> DepEvents,
    sycl::detail::pi::PiEvent *OutEvent) {
  MemoryManager::copy_2d_usm(SrcMem, SrcPitch, Queue, DstMem, DstPitch, Width,
                             Height, DepEvents, OutEvent, nullptr);
}

void MemoryManager::fill_2d_usm(
    void *DstMem, QueueImplPtr Queue, size_t Pitch, size_t Width, size_t Height,
    const std::vector<char> &Pattern,
    std::vector<sycl::detail::pi::PiEvent> DepEvents,
    sycl::detail::pi::PiEvent *OutEvent,
    const detail::EventImplPtr &OutEventImpl) {
  assert(!Queue->getContextImplPtr()->is_host() &&
         "Host queue not supported in fill_2d_usm.");

  if (Width == 0 || Height == 0) {
    // no-op, but ensure DepEvents will still be waited on
    if (!DepEvents.empty()) {
      if (OutEventImpl != nullptr)
        OutEventImpl->setHostEnqueueTime();
      Queue->getPlugin()->call<PiApiKind::piEnqueueEventsWait>(
          Queue->getHandleRef(), DepEvents.size(), DepEvents.data(), OutEvent);
    }
    return;
  }

  if (!DstMem)
    throw sycl::exception(sycl::make_error_code(errc::invalid),
                          "NULL pointer argument in 2D memory fill operation.");
  if (OutEventImpl != nullptr)
    OutEventImpl->setHostEnqueueTime();
  const PluginPtr &Plugin = Queue->getPlugin();
  Plugin->call<PiApiKind::piextUSMEnqueueFill2D>(
      Queue->getHandleRef(), DstMem, Pitch, Pattern.size(), Pattern.data(),
      Width, Height, DepEvents.size(), DepEvents.data(), OutEvent);
}

// TODO: This function will remain until ABI-breaking change
void MemoryManager::fill_2d_usm(
    void *DstMem, QueueImplPtr Queue, size_t Pitch, size_t Width, size_t Height,
    const std::vector<char> &Pattern,
    std::vector<sycl::detail::pi::PiEvent> DepEvents,
    sycl::detail::pi::PiEvent *OutEvent) {
  MemoryManager::fill_2d_usm(DstMem, Queue, Pitch, Width, Height, Pattern,
                             DepEvents, OutEvent, nullptr);
}

void MemoryManager::memset_2d_usm(
    void *DstMem, QueueImplPtr Queue, size_t Pitch, size_t Width, size_t Height,
    char Value, std::vector<sycl::detail::pi::PiEvent> DepEvents,
    sycl::detail::pi::PiEvent *OutEvent,
    const detail::EventImplPtr &OutEventImpl) {
  assert(!Queue->getContextImplPtr()->is_host() &&
         "Host queue not supported in fill_2d_usm.");

  if (Width == 0 || Height == 0) {
    // no-op, but ensure DepEvents will still be waited on
    if (!DepEvents.empty()) {
      if (OutEventImpl != nullptr)
        OutEventImpl->setHostEnqueueTime();
      Queue->getPlugin()->call<PiApiKind::piEnqueueEventsWait>(
          Queue->getHandleRef(), DepEvents.size(), DepEvents.data(), OutEvent);
    }
    return;
  }

  if (!DstMem)
    throw sycl::exception(
        sycl::make_error_code(errc::invalid),
        "NULL pointer argument in 2D memory memset operation.");
  if (OutEventImpl != nullptr)
    OutEventImpl->setHostEnqueueTime();
  const PluginPtr &Plugin = Queue->getPlugin();
  Plugin->call<PiApiKind::piextUSMEnqueueMemset2D>(
      Queue->getHandleRef(), DstMem, Pitch, static_cast<int>(Value), Width,
      Height, DepEvents.size(), DepEvents.data(), OutEvent);
}

// TODO: This function will remain until ABI-breaking change
void MemoryManager::memset_2d_usm(
    void *DstMem, QueueImplPtr Queue, size_t Pitch, size_t Width, size_t Height,
    char Value, std::vector<sycl::detail::pi::PiEvent> DepEvents,
    sycl::detail::pi::PiEvent *OutEvent) {
  MemoryManager::memset_2d_usm(DstMem, Queue, Pitch, Width, Height, Value,
                               DepEvents, OutEvent, nullptr);
}

static void
memcpyToDeviceGlobalUSM(QueueImplPtr Queue,
                        DeviceGlobalMapEntry *DeviceGlobalEntry,
                        size_t NumBytes, size_t Offset, const void *Src,
                        const std::vector<sycl::detail::pi::PiEvent> &DepEvents,
                        sycl::detail::pi::PiEvent *OutEvent,
                        const detail::EventImplPtr &OutEventImpl) {
  // Get or allocate USM memory for the device_global.
  DeviceGlobalUSMMem &DeviceGlobalUSM =
      DeviceGlobalEntry->getOrAllocateDeviceGlobalUSM(Queue);
  void *Dest = DeviceGlobalUSM.getPtr();

  // OwnedPiEvent will keep the initialization event alive for the duration
  // of this function call.
  OwnedPiEvent ZIEvent = DeviceGlobalUSM.getInitEvent(Queue->getPlugin());

  // We may need addtional events, so create a non-const dependency events list
  // to use if we need to modify it.
  std::vector<sycl::detail::pi::PiEvent> AuxDepEventsStorage;
  const std::vector<sycl::detail::pi::PiEvent> &ActualDepEvents =
      ZIEvent ? AuxDepEventsStorage : DepEvents;

  // If there is a zero-initializer event the memory operation should wait for
  // it.
  if (ZIEvent) {
    AuxDepEventsStorage = DepEvents;
    AuxDepEventsStorage.push_back(ZIEvent.GetEvent());
  }

  MemoryManager::copy_usm(Src, Queue, NumBytes,
                          reinterpret_cast<char *>(Dest) + Offset,
                          ActualDepEvents, OutEvent, OutEventImpl);
}

static void memcpyFromDeviceGlobalUSM(
    QueueImplPtr Queue, DeviceGlobalMapEntry *DeviceGlobalEntry,
    size_t NumBytes, size_t Offset, void *Dest,
    const std::vector<sycl::detail::pi::PiEvent> &DepEvents,
    sycl::detail::pi::PiEvent *OutEvent,
    const detail::EventImplPtr &OutEventImpl) {
  // Get or allocate USM memory for the device_global. Since we are reading from
  // it, we need it initialized if it has not been yet.
  DeviceGlobalUSMMem &DeviceGlobalUSM =
      DeviceGlobalEntry->getOrAllocateDeviceGlobalUSM(Queue);
  void *Src = DeviceGlobalUSM.getPtr();

  // OwnedPiEvent will keep the initialization event alive for the duration
  // of this function call.
  OwnedPiEvent ZIEvent = DeviceGlobalUSM.getInitEvent(Queue->getPlugin());

  // We may need addtional events, so create a non-const dependency events list
  // to use if we need to modify it.
  std::vector<sycl::detail::pi::PiEvent> AuxDepEventsStorage;
  const std::vector<sycl::detail::pi::PiEvent> &ActualDepEvents =
      ZIEvent ? AuxDepEventsStorage : DepEvents;

  // If there is a zero-initializer event the memory operation should wait for
  // it.
  if (ZIEvent) {
    AuxDepEventsStorage = DepEvents;
    AuxDepEventsStorage.push_back(ZIEvent.GetEvent());
  }

  MemoryManager::copy_usm(reinterpret_cast<const char *>(Src) + Offset, Queue,
                          NumBytes, Dest, ActualDepEvents, OutEvent,
                          OutEventImpl);
}

static sycl::detail::pi::PiProgram
getOrBuildProgramForDeviceGlobal(QueueImplPtr Queue,
                                 DeviceGlobalMapEntry *DeviceGlobalEntry) {
  assert(DeviceGlobalEntry->MIsDeviceImageScopeDecorated &&
         "device_global is not device image scope decorated.");

  // If the device global is used in multiple device images we cannot proceed.
  if (DeviceGlobalEntry->MImageIdentifiers.size() > 1)
    throw sycl::exception(make_error_code(errc::invalid),
                          "More than one image exists with the device_global.");

  // If there are no kernels using the device_global we cannot proceed.
  if (DeviceGlobalEntry->MImageIdentifiers.size() == 0)
    throw sycl::exception(make_error_code(errc::invalid),
                          "No image exists with the device_global.");

  // Look for cached programs with the device_global.
  device Device = Queue->get_device();
  ContextImplPtr ContextImpl = Queue->getContextImplPtr();
  std::optional<sycl::detail::pi::PiProgram> CachedProgram =
      ContextImpl->getProgramForDeviceGlobal(Device, DeviceGlobalEntry);
  if (CachedProgram)
    return *CachedProgram;

  // If there was no cached program, build one.
  auto Context = createSyclObjFromImpl<context>(ContextImpl);
  ProgramManager &PM = ProgramManager::getInstance();
  RTDeviceBinaryImage &Img =
      PM.getDeviceImage(DeviceGlobalEntry->MImages, Context, Device);
  device_image_plain DeviceImage =
      PM.getDeviceImageFromBinaryImage(&Img, Context, Device);
  device_image_plain BuiltImage = PM.build(DeviceImage, {Device}, {});
  return getSyclObjImpl(BuiltImage)->get_program_ref();
}

static void memcpyToDeviceGlobalDirect(
    QueueImplPtr Queue, DeviceGlobalMapEntry *DeviceGlobalEntry,
    size_t NumBytes, size_t Offset, const void *Src,
    const std::vector<sycl::detail::pi::PiEvent> &DepEvents,
    sycl::detail::pi::PiEvent *OutEvent) {
  sycl::detail::pi::PiProgram Program =
      getOrBuildProgramForDeviceGlobal(Queue, DeviceGlobalEntry);
  const PluginPtr &Plugin = Queue->getPlugin();
  Plugin->call<PiApiKind::piextEnqueueDeviceGlobalVariableWrite>(
      Queue->getHandleRef(), Program, DeviceGlobalEntry->MUniqueId.c_str(),
      false, NumBytes, Offset, Src, DepEvents.size(), DepEvents.data(),
      OutEvent);
}

static void memcpyFromDeviceGlobalDirect(
    QueueImplPtr Queue, DeviceGlobalMapEntry *DeviceGlobalEntry,
    size_t NumBytes, size_t Offset, void *Dest,
    const std::vector<sycl::detail::pi::PiEvent> &DepEvents,
    sycl::detail::pi::PiEvent *OutEvent) {
  sycl::detail::pi::PiProgram Program =
      getOrBuildProgramForDeviceGlobal(Queue, DeviceGlobalEntry);
  const PluginPtr &Plugin = Queue->getPlugin();
  Plugin->call<PiApiKind::piextEnqueueDeviceGlobalVariableRead>(
      Queue->getHandleRef(), Program, DeviceGlobalEntry->MUniqueId.c_str(),
      false, NumBytes, Offset, Dest, DepEvents.size(), DepEvents.data(),
      OutEvent);
}

void MemoryManager::copy_to_device_global(
    const void *DeviceGlobalPtr, bool IsDeviceImageScoped, QueueImplPtr Queue,
    size_t NumBytes, size_t Offset, const void *SrcMem,
    const std::vector<sycl::detail::pi::PiEvent> &DepEvents,
    sycl::detail::pi::PiEvent *OutEvent,
    const detail::EventImplPtr &OutEventImpl) {
  DeviceGlobalMapEntry *DGEntry =
      detail::ProgramManager::getInstance().getDeviceGlobalEntry(
          DeviceGlobalPtr);
  assert(DGEntry &&
         DGEntry->MIsDeviceImageScopeDecorated == IsDeviceImageScoped &&
         "Invalid copy operation for device_global.");
  assert(DGEntry->MDeviceGlobalTSize >= Offset + NumBytes &&
         "Copy to device_global is out of bounds.");

  if (IsDeviceImageScoped)
    memcpyToDeviceGlobalDirect(Queue, DGEntry, NumBytes, Offset, SrcMem,
                               DepEvents, OutEvent);
  else
    memcpyToDeviceGlobalUSM(Queue, DGEntry, NumBytes, Offset, SrcMem, DepEvents,
                            OutEvent, OutEventImpl);
}

// TODO: This function will remain until ABI-breaking change
void MemoryManager::copy_to_device_global(
    const void *DeviceGlobalPtr, bool IsDeviceImageScoped, QueueImplPtr Queue,
    size_t NumBytes, size_t Offset, const void *SrcMem,
    const std::vector<sycl::detail::pi::PiEvent> &DepEvents,
    sycl::detail::pi::PiEvent *OutEvent) {
  copy_to_device_global(DeviceGlobalPtr, IsDeviceImageScoped, Queue, NumBytes,
                        Offset, SrcMem, DepEvents, OutEvent, nullptr);
}

void MemoryManager::copy_from_device_global(
    const void *DeviceGlobalPtr, bool IsDeviceImageScoped, QueueImplPtr Queue,
    size_t NumBytes, size_t Offset, void *DstMem,
    const std::vector<sycl::detail::pi::PiEvent> &DepEvents,
    sycl::detail::pi::PiEvent *OutEvent,
    const detail::EventImplPtr &OutEventImpl) {
  DeviceGlobalMapEntry *DGEntry =
      detail::ProgramManager::getInstance().getDeviceGlobalEntry(
          DeviceGlobalPtr);
  assert(DGEntry &&
         DGEntry->MIsDeviceImageScopeDecorated == IsDeviceImageScoped &&
         "Invalid copy operation for device_global.");
  assert(DGEntry->MDeviceGlobalTSize >= Offset + NumBytes &&
         "Copy from device_global is out of bounds.");

  if (IsDeviceImageScoped)
    memcpyFromDeviceGlobalDirect(Queue, DGEntry, NumBytes, Offset, DstMem,
                                 DepEvents, OutEvent);
  else
    memcpyFromDeviceGlobalUSM(Queue, DGEntry, NumBytes, Offset, DstMem,
                              DepEvents, OutEvent, OutEventImpl);
}

// TODO: This function will remain until ABI-breaking change
void MemoryManager::copy_from_device_global(
    const void *DeviceGlobalPtr, bool IsDeviceImageScoped, QueueImplPtr Queue,
    size_t NumBytes, size_t Offset, void *DstMem,
    const std::vector<sycl::detail::pi::PiEvent> &DepEvents,
    sycl::detail::pi::PiEvent *OutEvent) {
  copy_from_device_global(DeviceGlobalPtr, IsDeviceImageScoped, Queue, NumBytes,
                          Offset, DstMem, DepEvents, OutEvent, nullptr);
}

// Command buffer methods
void MemoryManager::ext_oneapi_copyD2D_cmd_buffer(
    sycl::detail::ContextImplPtr Context,
    sycl::detail::pi::PiExtCommandBuffer CommandBuffer, SYCLMemObjI *SYCLMemObj,
    void *SrcMem, unsigned int DimSrc, sycl::range<3> SrcSize,
    sycl::range<3> SrcAccessRange, sycl::id<3> SrcOffset,
    unsigned int SrcElemSize, void *DstMem, unsigned int DimDst,
    sycl::range<3> DstSize, sycl::range<3> DstAccessRange,
    sycl::id<3> DstOffset, unsigned int DstElemSize,
    std::vector<sycl::detail::pi::PiExtSyncPoint> Deps,
    sycl::detail::pi::PiExtSyncPoint *OutSyncPoint) {
  assert(SYCLMemObj && "The SYCLMemObj is nullptr");
  (void)DstAccessRange;

  const PluginPtr &Plugin = Context->getPlugin();

  detail::SYCLMemObjI::MemObjType MemType = SYCLMemObj->getType();
  TermPositions SrcPos, DstPos;
  prepTermPositions(SrcPos, DimSrc, MemType);
  prepTermPositions(DstPos, DimDst, MemType);

  size_t DstXOffBytes = DstOffset[DstPos.XTerm] * DstElemSize;
  size_t SrcXOffBytes = SrcOffset[SrcPos.XTerm] * SrcElemSize;
  size_t SrcAccessRangeWidthBytes = SrcAccessRange[SrcPos.XTerm] * SrcElemSize;
  size_t DstSzWidthBytes = DstSize[DstPos.XTerm] * DstElemSize;
  size_t SrcSzWidthBytes = SrcSize[SrcPos.XTerm] * SrcElemSize;

  if (MemType != detail::SYCLMemObjI::MemObjType::Buffer) {
    throw sycl::exception(sycl::make_error_code(sycl::errc::invalid),
                          "Images are not supported in Graphs");
  }

  if (1 == DimDst && 1 == DimSrc) {
    Plugin->call<PiApiKind::piextCommandBufferMemBufferCopy>(
        CommandBuffer, sycl::detail::pi::cast<sycl::detail::pi::PiMem>(SrcMem),
        sycl::detail::pi::cast<sycl::detail::pi::PiMem>(DstMem), SrcXOffBytes,
        DstXOffBytes, SrcAccessRangeWidthBytes, Deps.size(), Deps.data(),
        OutSyncPoint);
  } else {
    // passing 0 for pitches not allowed. Because clEnqueueCopyBufferRect will
    // calculate both src and dest pitch using region[0], which is not correct
    // if src and dest are not the same size.
    size_t SrcRowPitch = SrcSzWidthBytes;
    size_t SrcSlicePitch = (DimSrc <= 1)
                               ? SrcSzWidthBytes
                               : SrcSzWidthBytes * SrcSize[SrcPos.YTerm];
    size_t DstRowPitch = DstSzWidthBytes;
    size_t DstSlicePitch = (DimDst <= 1)
                               ? DstSzWidthBytes
                               : DstSzWidthBytes * DstSize[DstPos.YTerm];

    pi_buff_rect_offset_struct SrcOrigin{SrcXOffBytes, SrcOffset[SrcPos.YTerm],
                                         SrcOffset[SrcPos.ZTerm]};
    pi_buff_rect_offset_struct DstOrigin{DstXOffBytes, DstOffset[DstPos.YTerm],
                                         DstOffset[DstPos.ZTerm]};
    pi_buff_rect_region_struct Region{SrcAccessRangeWidthBytes,
                                      SrcAccessRange[SrcPos.YTerm],
                                      SrcAccessRange[SrcPos.ZTerm]};

    Plugin->call<PiApiKind::piextCommandBufferMemBufferCopyRect>(
        CommandBuffer, sycl::detail::pi::cast<sycl::detail::pi::PiMem>(SrcMem),
        sycl::detail::pi::cast<sycl::detail::pi::PiMem>(DstMem), &SrcOrigin,
        &DstOrigin, &Region, SrcRowPitch, SrcSlicePitch, DstRowPitch,
        DstSlicePitch, Deps.size(), Deps.data(), OutSyncPoint);
  }
}

void MemoryManager::ext_oneapi_copyD2H_cmd_buffer(
    sycl::detail::ContextImplPtr Context,
    sycl::detail::pi::PiExtCommandBuffer CommandBuffer, SYCLMemObjI *SYCLMemObj,
    void *SrcMem, unsigned int DimSrc, sycl::range<3> SrcSize,
    sycl::range<3> SrcAccessRange, sycl::id<3> SrcOffset,
    unsigned int SrcElemSize, char *DstMem, unsigned int DimDst,
    sycl::range<3> DstSize, sycl::id<3> DstOffset, unsigned int DstElemSize,
    std::vector<sycl::detail::pi::PiExtSyncPoint> Deps,
    sycl::detail::pi::PiExtSyncPoint *OutSyncPoint) {
  assert(SYCLMemObj && "The SYCLMemObj is nullptr");

  const PluginPtr &Plugin = Context->getPlugin();

  detail::SYCLMemObjI::MemObjType MemType = SYCLMemObj->getType();
  TermPositions SrcPos, DstPos;
  prepTermPositions(SrcPos, DimSrc, MemType);
  prepTermPositions(DstPos, DimDst, MemType);

  size_t DstXOffBytes = DstOffset[DstPos.XTerm] * DstElemSize;
  size_t SrcXOffBytes = SrcOffset[SrcPos.XTerm] * SrcElemSize;
  size_t SrcAccessRangeWidthBytes = SrcAccessRange[SrcPos.XTerm] * SrcElemSize;
  size_t DstSzWidthBytes = DstSize[DstPos.XTerm] * DstElemSize;
  size_t SrcSzWidthBytes = SrcSize[SrcPos.XTerm] * SrcElemSize;

  if (MemType != detail::SYCLMemObjI::MemObjType::Buffer) {
    throw sycl::exception(sycl::make_error_code(sycl::errc::invalid),
                          "Images are not supported in Graphs");
  }

  if (1 == DimDst && 1 == DimSrc) {
    pi_result Result =
        Plugin->call_nocheck<PiApiKind::piextCommandBufferMemBufferRead>(
            CommandBuffer,
            sycl::detail::pi::cast<sycl::detail::pi::PiMem>(SrcMem),
            SrcXOffBytes, SrcAccessRangeWidthBytes, DstMem + DstXOffBytes,
            Deps.size(), Deps.data(), OutSyncPoint);

    if (Result == PI_ERROR_INVALID_OPERATION) {
      throw sycl::exception(
          sycl::make_error_code(sycl::errc::feature_not_supported),
          "Device-to-host buffer copy command not supported by graph backend");
    } else {
      Plugin->checkPiResult(Result);
    }
  } else {
    size_t BufferRowPitch = (1 == DimSrc) ? 0 : SrcSzWidthBytes;
    size_t BufferSlicePitch =
        (3 == DimSrc) ? SrcSzWidthBytes * SrcSize[SrcPos.YTerm] : 0;
    size_t HostRowPitch = (1 == DimDst) ? 0 : DstSzWidthBytes;
    size_t HostSlicePitch =
        (3 == DimDst) ? DstSzWidthBytes * DstSize[DstPos.YTerm] : 0;

    pi_buff_rect_offset_struct BufferOffset{
        SrcXOffBytes, SrcOffset[SrcPos.YTerm], SrcOffset[SrcPos.ZTerm]};
    pi_buff_rect_offset_struct HostOffset{DstXOffBytes, DstOffset[DstPos.YTerm],
                                          DstOffset[DstPos.ZTerm]};
    pi_buff_rect_region_struct RectRegion{SrcAccessRangeWidthBytes,
                                          SrcAccessRange[SrcPos.YTerm],
                                          SrcAccessRange[SrcPos.ZTerm]};

    pi_result Result =
        Plugin->call_nocheck<PiApiKind::piextCommandBufferMemBufferReadRect>(
            CommandBuffer,
            sycl::detail::pi::cast<sycl::detail::pi::PiMem>(SrcMem),
            &BufferOffset, &HostOffset, &RectRegion, BufferRowPitch,
            BufferSlicePitch, HostRowPitch, HostSlicePitch, DstMem, Deps.size(),
            Deps.data(), OutSyncPoint);
    if (Result == PI_ERROR_INVALID_OPERATION) {
      throw sycl::exception(
          sycl::make_error_code(sycl::errc::feature_not_supported),
          "Device-to-host buffer copy command not supported by graph backend");
    } else {
      Plugin->checkPiResult(Result);
    }
  }
}

void MemoryManager::ext_oneapi_copyH2D_cmd_buffer(
    sycl::detail::ContextImplPtr Context,
    sycl::detail::pi::PiExtCommandBuffer CommandBuffer, SYCLMemObjI *SYCLMemObj,
    char *SrcMem, unsigned int DimSrc, sycl::range<3> SrcSize,
    sycl::id<3> SrcOffset, unsigned int SrcElemSize, void *DstMem,
    unsigned int DimDst, sycl::range<3> DstSize, sycl::range<3> DstAccessRange,
    sycl::id<3> DstOffset, unsigned int DstElemSize,
    std::vector<sycl::detail::pi::PiExtSyncPoint> Deps,
    sycl::detail::pi::PiExtSyncPoint *OutSyncPoint) {
  assert(SYCLMemObj && "The SYCLMemObj is nullptr");

  const PluginPtr &Plugin = Context->getPlugin();

  detail::SYCLMemObjI::MemObjType MemType = SYCLMemObj->getType();
  TermPositions SrcPos, DstPos;
  prepTermPositions(SrcPos, DimSrc, MemType);
  prepTermPositions(DstPos, DimDst, MemType);

  size_t DstXOffBytes = DstOffset[DstPos.XTerm] * DstElemSize;
  size_t SrcXOffBytes = SrcOffset[SrcPos.XTerm] * SrcElemSize;
  size_t DstAccessRangeWidthBytes = DstAccessRange[DstPos.XTerm] * DstElemSize;
  size_t DstSzWidthBytes = DstSize[DstPos.XTerm] * DstElemSize;
  size_t SrcSzWidthBytes = SrcSize[SrcPos.XTerm] * SrcElemSize;

  if (MemType != detail::SYCLMemObjI::MemObjType::Buffer) {
    throw sycl::exception(sycl::make_error_code(sycl::errc::invalid),
                          "Images are not supported in Graphs");
  }

  if (1 == DimDst && 1 == DimSrc) {
    pi_result Result =
        Plugin->call_nocheck<PiApiKind::piextCommandBufferMemBufferWrite>(
            CommandBuffer,
            sycl::detail::pi::cast<sycl::detail::pi::PiMem>(DstMem),
            DstXOffBytes, DstAccessRangeWidthBytes, SrcMem + SrcXOffBytes,
            Deps.size(), Deps.data(), OutSyncPoint);

    if (Result == PI_ERROR_INVALID_OPERATION) {
      throw sycl::exception(
          sycl::make_error_code(sycl::errc::feature_not_supported),
          "Host-to-device buffer copy command not supported by graph backend");
    } else {
      Plugin->checkPiResult(Result);
    }
  } else {
    size_t BufferRowPitch = (1 == DimDst) ? 0 : DstSzWidthBytes;
    size_t BufferSlicePitch =
        (3 == DimDst) ? DstSzWidthBytes * DstSize[DstPos.YTerm] : 0;
    size_t HostRowPitch = (1 == DimSrc) ? 0 : SrcSzWidthBytes;
    size_t HostSlicePitch =
        (3 == DimSrc) ? SrcSzWidthBytes * SrcSize[SrcPos.YTerm] : 0;

    pi_buff_rect_offset_struct BufferOffset{
        DstXOffBytes, DstOffset[DstPos.YTerm], DstOffset[DstPos.ZTerm]};
    pi_buff_rect_offset_struct HostOffset{SrcXOffBytes, SrcOffset[SrcPos.YTerm],
                                          SrcOffset[SrcPos.ZTerm]};
    pi_buff_rect_region_struct RectRegion{DstAccessRangeWidthBytes,
                                          DstAccessRange[DstPos.YTerm],
                                          DstAccessRange[DstPos.ZTerm]};

    pi_result Result =
        Plugin->call_nocheck<PiApiKind::piextCommandBufferMemBufferWriteRect>(
            CommandBuffer,
            sycl::detail::pi::cast<sycl::detail::pi::PiMem>(DstMem),
            &BufferOffset, &HostOffset, &RectRegion, BufferRowPitch,
            BufferSlicePitch, HostRowPitch, HostSlicePitch, SrcMem, Deps.size(),
            Deps.data(), OutSyncPoint);

    if (Result == PI_ERROR_INVALID_OPERATION) {
      throw sycl::exception(
          sycl::make_error_code(sycl::errc::feature_not_supported),
          "Host-to-device buffer copy command not supported by graph backend");
    } else {
      Plugin->checkPiResult(Result);
    }
  }
}

void MemoryManager::ext_oneapi_copy_usm_cmd_buffer(
    ContextImplPtr Context, const void *SrcMem,
    sycl::detail::pi::PiExtCommandBuffer CommandBuffer, size_t Len,
    void *DstMem, std::vector<sycl::detail::pi::PiExtSyncPoint> Deps,
    sycl::detail::pi::PiExtSyncPoint *OutSyncPoint) {
  if (!SrcMem || !DstMem)
    throw runtime_error("NULL pointer argument in memory copy operation.",
                        PI_ERROR_INVALID_VALUE);

  const PluginPtr &Plugin = Context->getPlugin();
  pi_result Result =
      Plugin->call_nocheck<PiApiKind::piextCommandBufferMemcpyUSM>(
          CommandBuffer, DstMem, SrcMem, Len, Deps.size(), Deps.data(),
          OutSyncPoint);
  if (Result == PI_ERROR_INVALID_OPERATION) {
    throw sycl::exception(
        sycl::make_error_code(sycl::errc::feature_not_supported),
        "USM copy command not supported by graph backend");
  } else {
    Plugin->checkPiResult(Result);
  }
}

<<<<<<< HEAD
void MemoryManager::ext_oneapi_prefetch_usm_cmd_buffer(
    sycl::detail::ContextImplPtr Context,
    sycl::detail::pi::PiExtCommandBuffer CommandBuffer, void *Mem,
    size_t Length, std::vector<sycl::detail::pi::PiExtSyncPoint> Deps,
    sycl::detail::pi::PiExtSyncPoint *OutSyncPoint) {
  assert(!Context->is_host() && "Host queue not supported in prefetch_usm.");

  const PluginPtr &Plugin = Context->getPlugin();
  Plugin->call<PiApiKind::piextCommandBufferPrefetchUSM>(
      CommandBuffer, Mem, Length, _pi_usm_migration_flags(0), Deps.size(),
      Deps.data(), OutSyncPoint);
}

void MemoryManager::ext_oneapi_advise_usm_cmd_buffer(
    sycl::detail::ContextImplPtr Context,
    sycl::detail::pi::PiExtCommandBuffer CommandBuffer, const void *Mem,
    size_t Length, pi_mem_advice Advice,
    std::vector<sycl::detail::pi::PiExtSyncPoint> Deps,
    sycl::detail::pi::PiExtSyncPoint *OutSyncPoint) {
  assert(!Context->is_host() && "Host queue not supported in advise_usm.");

  const PluginPtr &Plugin = Context->getPlugin();
  Plugin->call<PiApiKind::piextCommandBufferAdviseUSM>(
      CommandBuffer, Mem, Length, Advice, Deps.size(), Deps.data(),
      OutSyncPoint);
=======
void MemoryManager::ext_oneapi_fill_usm_cmd_buffer(
    sycl::detail::ContextImplPtr Context,
    sycl::detail::pi::PiExtCommandBuffer CommandBuffer, void *DstMem,
    size_t Len, int Pattern, std::vector<sycl::detail::pi::PiExtSyncPoint> Deps,
    sycl::detail::pi::PiExtSyncPoint *OutSyncPoint) {

  if (!DstMem)
    throw runtime_error("NULL pointer argument in memory fill operation.",
                        PI_ERROR_INVALID_VALUE);

  const PluginPtr &Plugin = Context->getPlugin();
  // Pattern is interpreted as an unsigned char so pattern size is always 1.
  size_t PatternSize = 1;
  Plugin->call<PiApiKind::piextCommandBufferFillUSM>(
      CommandBuffer, DstMem, &Pattern, PatternSize, Len, Deps.size(),
      Deps.data(), OutSyncPoint);
}

void MemoryManager::ext_oneapi_fill_cmd_buffer(
    sycl::detail::ContextImplPtr Context,
    sycl::detail::pi::PiExtCommandBuffer CommandBuffer, SYCLMemObjI *SYCLMemObj,
    void *Mem, size_t PatternSize, const char *Pattern, unsigned int Dim,
    sycl::range<3> Size, sycl::range<3> AccessRange, sycl::id<3> AccessOffset,
    unsigned int ElementSize,
    std::vector<sycl::detail::pi::PiExtSyncPoint> Deps,
    sycl::detail::pi::PiExtSyncPoint *OutSyncPoint) {
  (void)Size;
  assert(SYCLMemObj && "The SYCLMemObj is nullptr");

  const PluginPtr &Plugin = Context->getPlugin();
  if (SYCLMemObj->getType() != detail::SYCLMemObjI::MemObjType::Buffer) {
    throw sycl::exception(sycl::make_error_code(sycl::errc::invalid),
                          "Images are not supported in Graphs");
  }
  if (Dim <= 1) {
    Plugin->call<PiApiKind::piextCommandBufferMemBufferFill>(
        CommandBuffer, pi::cast<sycl::detail::pi::PiMem>(Mem), Pattern,
        PatternSize, AccessOffset[0] * ElementSize,
        AccessRange[0] * ElementSize, Deps.size(), Deps.data(), OutSyncPoint);
    return;
  }
  throw runtime_error("Not supported configuration of fill requested",
                      PI_ERROR_INVALID_OPERATION);
>>>>>>> ffbdde43
}

void MemoryManager::copy_image_bindless(
    void *Src, QueueImplPtr Queue, void *Dst,
    const sycl::detail::pi::PiMemImageDesc &Desc,
    const sycl::detail::pi::PiMemImageFormat &Format,
    const sycl::detail::pi::PiImageCopyFlags Flags,
    sycl::detail::pi::PiImageOffset SrcOffset,
    sycl::detail::pi::PiImageOffset DstOffset,
    sycl::detail::pi::PiImageRegion HostExtent,
    sycl::detail::pi::PiImageRegion CopyExtent,
    const std::vector<sycl::detail::pi::PiEvent> &DepEvents,
    sycl::detail::pi::PiEvent *OutEvent) {

  assert(!Queue->getContextImplPtr()->is_host() &&
         "Host queue not supported in copy_image_bindless.");
  assert((Flags == (sycl::detail::pi::PiImageCopyFlags)
                       ext::oneapi::experimental::image_copy_flags::HtoD ||
          Flags == (sycl::detail::pi::PiImageCopyFlags)
                       ext::oneapi::experimental::image_copy_flags::DtoH) &&
         "Invalid flags passed to copy_image_bindless.");
  if (!Dst || !Src)
    throw sycl::exception(
        sycl::make_error_code(errc::invalid),
        "NULL pointer argument in bindless image copy operation.");

  const detail::PluginPtr &Plugin = Queue->getPlugin();
  Plugin->call<PiApiKind::piextMemImageCopy>(
      Queue->getHandleRef(), Dst, Src, &Format, &Desc, Flags, &SrcOffset,
      &DstOffset, &CopyExtent, &HostExtent, DepEvents.size(), DepEvents.data(),
      OutEvent);
}

} // namespace detail
} // namespace _V1
} // namespace sycl<|MERGE_RESOLUTION|>--- conflicted
+++ resolved
@@ -1666,33 +1666,6 @@
   }
 }
 
-<<<<<<< HEAD
-void MemoryManager::ext_oneapi_prefetch_usm_cmd_buffer(
-    sycl::detail::ContextImplPtr Context,
-    sycl::detail::pi::PiExtCommandBuffer CommandBuffer, void *Mem,
-    size_t Length, std::vector<sycl::detail::pi::PiExtSyncPoint> Deps,
-    sycl::detail::pi::PiExtSyncPoint *OutSyncPoint) {
-  assert(!Context->is_host() && "Host queue not supported in prefetch_usm.");
-
-  const PluginPtr &Plugin = Context->getPlugin();
-  Plugin->call<PiApiKind::piextCommandBufferPrefetchUSM>(
-      CommandBuffer, Mem, Length, _pi_usm_migration_flags(0), Deps.size(),
-      Deps.data(), OutSyncPoint);
-}
-
-void MemoryManager::ext_oneapi_advise_usm_cmd_buffer(
-    sycl::detail::ContextImplPtr Context,
-    sycl::detail::pi::PiExtCommandBuffer CommandBuffer, const void *Mem,
-    size_t Length, pi_mem_advice Advice,
-    std::vector<sycl::detail::pi::PiExtSyncPoint> Deps,
-    sycl::detail::pi::PiExtSyncPoint *OutSyncPoint) {
-  assert(!Context->is_host() && "Host queue not supported in advise_usm.");
-
-  const PluginPtr &Plugin = Context->getPlugin();
-  Plugin->call<PiApiKind::piextCommandBufferAdviseUSM>(
-      CommandBuffer, Mem, Length, Advice, Deps.size(), Deps.data(),
-      OutSyncPoint);
-=======
 void MemoryManager::ext_oneapi_fill_usm_cmd_buffer(
     sycl::detail::ContextImplPtr Context,
     sycl::detail::pi::PiExtCommandBuffer CommandBuffer, void *DstMem,
@@ -1736,7 +1709,33 @@
   }
   throw runtime_error("Not supported configuration of fill requested",
                       PI_ERROR_INVALID_OPERATION);
->>>>>>> ffbdde43
+}
+
+void MemoryManager::ext_oneapi_prefetch_usm_cmd_buffer(
+    sycl::detail::ContextImplPtr Context,
+    sycl::detail::pi::PiExtCommandBuffer CommandBuffer, void *Mem,
+    size_t Length, std::vector<sycl::detail::pi::PiExtSyncPoint> Deps,
+    sycl::detail::pi::PiExtSyncPoint *OutSyncPoint) {
+  assert(!Context->is_host() && "Host queue not supported in prefetch_usm.");
+
+  const PluginPtr &Plugin = Context->getPlugin();
+  Plugin->call<PiApiKind::piextCommandBufferPrefetchUSM>(
+      CommandBuffer, Mem, Length, _pi_usm_migration_flags(0), Deps.size(),
+      Deps.data(), OutSyncPoint);
+}
+
+void MemoryManager::ext_oneapi_advise_usm_cmd_buffer(
+    sycl::detail::ContextImplPtr Context,
+    sycl::detail::pi::PiExtCommandBuffer CommandBuffer, const void *Mem,
+    size_t Length, pi_mem_advice Advice,
+    std::vector<sycl::detail::pi::PiExtSyncPoint> Deps,
+    sycl::detail::pi::PiExtSyncPoint *OutSyncPoint) {
+  assert(!Context->is_host() && "Host queue not supported in advise_usm.");
+
+  const PluginPtr &Plugin = Context->getPlugin();
+  Plugin->call<PiApiKind::piextCommandBufferAdviseUSM>(
+      CommandBuffer, Mem, Length, Advice, Deps.size(), Deps.data(),
+      OutSyncPoint);
 }
 
 void MemoryManager::copy_image_bindless(
