--- conflicted
+++ resolved
@@ -984,19 +984,6 @@
                           OutEventImpl);
 }
 
-<<<<<<< HEAD
-// TODO: This function will remain until ABI-breaking change
-void MemoryManager::fill_usm(void *Mem, QueueImplPtr Queue, size_t Length,
-                             int Pattern,
-                             std::vector<sycl::detail::pi::PiEvent> DepEvents,
-                             sycl::detail::pi::PiEvent *OutEvent) {
-  std::vector<char> vecPattern{static_cast<char>(Pattern)};
-  MemoryManager::fill_usm(Mem, Queue, Length, vecPattern, DepEvents, OutEvent,
-                          nullptr); // OutEventImpl);
-}
-
-=======
->>>>>>> 58e60a56
 void MemoryManager::prefetch_usm(
     void *Mem, QueueImplPtr Queue, size_t Length,
     std::vector<sycl::detail::pi::PiEvent> DepEvents,
