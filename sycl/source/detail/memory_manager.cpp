//==-------------- memory_manager.cpp --------------------------------------==//
//
// Part of the LLVM Project, under the Apache License v2.0 with LLVM Exceptions.
// See https://llvm.org/LICENSE.txt for license information.
// SPDX-License-Identifier: Apache-2.0 WITH LLVM-exception
//
//===----------------------------------------------------------------------===//

#include <detail/context_impl.hpp>
#include <detail/device_image_impl.hpp>
#include <detail/event_impl.hpp>
#include <detail/mem_alloc_helper.hpp>
#include <detail/memory_manager.hpp>
#include <detail/pi_utils.hpp>
#include <detail/queue_impl.hpp>
#include <detail/xpti_registry.hpp>

#include <sycl/usm/usm_enums.hpp>
#include <sycl/usm/usm_pointer_info.hpp>

#include <sycl/ext/oneapi/bindless_images_memory.hpp>

#include <algorithm>
#include <cassert>
#include <cstring>
#include <vector>

#ifdef XPTI_ENABLE_INSTRUMENTATION
#include <xpti/xpti_data_types.h>
#include <xpti/xpti_trace_framework.hpp>
#endif

namespace sycl {
inline namespace _V1 {
namespace detail {

#ifdef XPTI_ENABLE_INSTRUMENTATION
uint8_t GMemAllocStreamID;
xpti::trace_event_data_t *GMemAllocEvent;
#endif

uint64_t emitMemAllocBeginTrace(uintptr_t ObjHandle, size_t AllocSize,
                                size_t GuardZone) {
  (void)ObjHandle;
  (void)AllocSize;
  (void)GuardZone;
  uint64_t CorrelationID = 0;
#ifdef XPTI_ENABLE_INSTRUMENTATION
  constexpr uint16_t NotificationTraceType =
      static_cast<uint16_t>(xpti::trace_point_type_t::mem_alloc_begin);
  if (xptiCheckTraceEnabled(GMemAllocStreamID, NotificationTraceType)) {
    xpti::mem_alloc_data_t MemAlloc{ObjHandle, 0 /* alloc ptr */, AllocSize,
                                    GuardZone};

    CorrelationID = xptiGetUniqueId();
    xptiNotifySubscribers(GMemAllocStreamID, NotificationTraceType,
                          GMemAllocEvent, nullptr, CorrelationID, &MemAlloc);
  }
#endif
  return CorrelationID;
}

void emitMemAllocEndTrace(uintptr_t ObjHandle, uintptr_t AllocPtr,
                          size_t AllocSize, size_t GuardZone,
                          uint64_t CorrelationID) {
  (void)ObjHandle;
  (void)AllocPtr;
  (void)AllocSize;
  (void)GuardZone;
  (void)CorrelationID;
#ifdef XPTI_ENABLE_INSTRUMENTATION
  constexpr uint16_t NotificationTraceType =
      static_cast<uint16_t>(xpti::trace_point_type_t::mem_alloc_end);
  if (xptiCheckTraceEnabled(GMemAllocStreamID, NotificationTraceType)) {
    xpti::mem_alloc_data_t MemAlloc{ObjHandle, AllocPtr, AllocSize, GuardZone};

    xptiNotifySubscribers(GMemAllocStreamID, NotificationTraceType,
                          GMemAllocEvent, nullptr, CorrelationID, &MemAlloc);
  }
#endif
}

uint64_t emitMemReleaseBeginTrace(uintptr_t ObjHandle, uintptr_t AllocPtr) {
  (void)ObjHandle;
  (void)AllocPtr;
  uint64_t CorrelationID = 0;
#ifdef XPTI_ENABLE_INSTRUMENTATION
  constexpr uint16_t NotificationTraceType =
      static_cast<uint16_t>(xpti::trace_point_type_t::mem_release_begin);
  if (xptiCheckTraceEnabled(GMemAllocStreamID, NotificationTraceType)) {
    xpti::mem_alloc_data_t MemAlloc{ObjHandle, AllocPtr, 0 /* alloc size */,
                                    0 /* guard zone */};

    CorrelationID = xptiGetUniqueId();
    xptiNotifySubscribers(GMemAllocStreamID, NotificationTraceType,
                          GMemAllocEvent, nullptr, CorrelationID, &MemAlloc);
  }
#endif
  return CorrelationID;
}

void emitMemReleaseEndTrace(uintptr_t ObjHandle, uintptr_t AllocPtr,
                            uint64_t CorrelationID) {
  (void)ObjHandle;
  (void)AllocPtr;
  (void)CorrelationID;
#ifdef XPTI_ENABLE_INSTRUMENTATION
  constexpr uint16_t NotificationTraceType =
      static_cast<uint16_t>(xpti::trace_point_type_t::mem_release_end);
  if (xptiCheckTraceEnabled(GMemAllocStreamID, NotificationTraceType)) {
    xpti::mem_alloc_data_t MemAlloc{ObjHandle, AllocPtr, 0 /* alloc size */,
                                    0 /* guard zone */};

    xptiNotifySubscribers(GMemAllocStreamID, NotificationTraceType,
                          GMemAllocEvent, nullptr, CorrelationID, &MemAlloc);
  }
#endif
}

static void waitForEvents(const std::vector<EventImplPtr> &Events) {
  // Assuming all events will be on the same device or
  // devices associated with the same Backend.
  if (!Events.empty()) {
    const PluginPtr &Plugin = Events[0]->getPlugin();
    std::vector<sycl::detail::pi::PiEvent> PiEvents(Events.size());
    std::transform(Events.begin(), Events.end(), PiEvents.begin(),
                   [](const EventImplPtr &EventImpl) {
                     return EventImpl->getHandleRef();
                   });
    Plugin->call<PiApiKind::piEventsWait>(PiEvents.size(), &PiEvents[0]);
  }
}

void memBufferCreateHelper(const PluginPtr &Plugin, pi_context Ctx,
                           pi_mem_flags Flags, size_t Size, void *HostPtr,
                           pi_mem *RetMem, const pi_mem_properties *Props) {
#ifdef XPTI_ENABLE_INSTRUMENTATION
  uint64_t CorrID = 0;
#endif
  // We only want to instrument piMemBufferCreate
  {
#ifdef XPTI_ENABLE_INSTRUMENTATION
    CorrID =
        emitMemAllocBeginTrace(0 /* mem object */, Size, 0 /* guard zone */);
    xpti::utils::finally _{[&] {
      // C-style cast is required for MSVC
      uintptr_t MemObjID = (uintptr_t)(*RetMem);
      pi_native_handle Ptr = 0;
      // Always use call_nocheck here, because call may throw an exception,
      // and this lambda will be called from destructor, which in combination
      // rewards us with UB.
      // When doing buffer interop we don't know what device the memory should
      // be resident on, so pass nullptr for Device param. Buffer interop may
      // not be supported by all backends.
      Plugin->call_nocheck<PiApiKind::piextMemGetNativeHandle>(
          *RetMem, /*Dev*/ nullptr, &Ptr);
      emitMemAllocEndTrace(MemObjID, (uintptr_t)(Ptr), Size, 0 /* guard zone */,
                           CorrID);
    }};
#endif
    if (Size)
      Plugin->call<PiApiKind::piMemBufferCreate>(Ctx, Flags, Size, HostPtr,
                                                 RetMem, Props);
  }
}

void memReleaseHelper(const PluginPtr &Plugin, pi_mem Mem) {
  // FIXME piMemRelease does not guarante memory release. It is only true if
  // reference counter is 1. However, SYCL runtime currently only calls
  // piMemRetain only for OpenCL interop
#ifdef XPTI_ENABLE_INSTRUMENTATION
  uint64_t CorrID = 0;
  // C-style cast is required for MSVC
  uintptr_t MemObjID = (uintptr_t)(Mem);
  uintptr_t Ptr = 0;
  // Do not make unnecessary PI calls without instrumentation enabled
  if (xptiTraceEnabled()) {
    pi_native_handle PtrHandle = 0;
    // When doing buffer interop we don't know what device the memory should be
    // resident on, so pass nullptr for Device param. Buffer interop may not be
    // supported by all backends.
    Plugin->call<PiApiKind::piextMemGetNativeHandle>(Mem, /*Dev*/ nullptr,
                                                     &PtrHandle);
    Ptr = (uintptr_t)(PtrHandle);
  }
#endif
  // We only want to instrument piMemRelease
  {
#ifdef XPTI_ENABLE_INSTRUMENTATION
    CorrID = emitMemReleaseBeginTrace(MemObjID, Ptr);
    xpti::utils::finally _{
        [&] { emitMemReleaseEndTrace(MemObjID, Ptr, CorrID); }};
#endif
    Plugin->call<PiApiKind::piMemRelease>(Mem);
  }
}

void memBufferMapHelper(const PluginPtr &Plugin, pi_queue Queue, pi_mem Buffer,
                        pi_bool Blocking, pi_map_flags Flags, size_t Offset,
                        size_t Size, pi_uint32 NumEvents,
                        const pi_event *WaitList, pi_event *Event,
                        void **RetMap) {
#ifdef XPTI_ENABLE_INSTRUMENTATION
  uint64_t CorrID = 0;
  uintptr_t MemObjID = (uintptr_t)(Buffer);
#endif
  // We only want to instrument piEnqueueMemBufferMap

#ifdef XPTI_ENABLE_INSTRUMENTATION
  CorrID = emitMemAllocBeginTrace(MemObjID, Size, 0 /* guard zone */);
  xpti::utils::finally _{[&] {
    emitMemAllocEndTrace(MemObjID, (uintptr_t)(*RetMap), Size,
                         0 /* guard zone */, CorrID);
  }};
#endif
  Plugin->call<PiApiKind::piEnqueueMemBufferMap>(Queue, Buffer, Blocking, Flags,
                                                 Offset, Size, NumEvents,
                                                 WaitList, Event, RetMap);
}

void memUnmapHelper(const PluginPtr &Plugin, pi_queue Queue, pi_mem Mem,
                    void *MappedPtr, pi_uint32 NumEvents,
                    const pi_event *WaitList, pi_event *Event) {
#ifdef XPTI_ENABLE_INSTRUMENTATION
  uint64_t CorrID = 0;
  uintptr_t MemObjID = (uintptr_t)(Mem);
  uintptr_t Ptr = (uintptr_t)(MappedPtr);
#endif
  // We only want to instrument piEnqueueMemUnmap
  {
#ifdef XPTI_ENABLE_INSTRUMENTATION
    CorrID = emitMemReleaseBeginTrace(MemObjID, Ptr);
    xpti::utils::finally _{[&] {
      // There's no way for SYCL to know, when the pointer is freed, so we have
      // to explicitly wait for the end of data transfers here in order to
      // report correct events.
      // Always use call_nocheck here, because call may throw an exception,
      // and this lambda will be called from destructor, which in combination
      // rewards us with UB.
      Plugin->call_nocheck<PiApiKind::piEventsWait>(1, Event);
      emitMemReleaseEndTrace(MemObjID, Ptr, CorrID);
    }};
#endif
    Plugin->call<PiApiKind::piEnqueueMemUnmap>(Queue, Mem, MappedPtr, NumEvents,
                                               WaitList, Event);
  }
}

void MemoryManager::release(ContextImplPtr TargetContext, SYCLMemObjI *MemObj,
                            void *MemAllocation,
                            std::vector<EventImplPtr> DepEvents,
                            sycl::detail::pi::PiEvent &OutEvent) {
  // There is no async API for memory releasing. Explicitly wait for all
  // dependency events and return empty event.
  waitForEvents(DepEvents);
  OutEvent = nullptr;
  XPTIRegistry::bufferReleaseNotification(MemObj, MemAllocation);
  MemObj->releaseMem(TargetContext, MemAllocation);
}

void MemoryManager::releaseMemObj(ContextImplPtr TargetContext,
                                  SYCLMemObjI *MemObj, void *MemAllocation,
                                  void *UserPtr) {
  if (UserPtr == MemAllocation) {
    // Do nothing as it's user provided memory.
    return;
  }

  if (!TargetContext) {
    MemObj->releaseHostMem(MemAllocation);
    return;
  }

  const PluginPtr &Plugin = TargetContext->getPlugin();
  memReleaseHelper(Plugin, pi::cast<sycl::detail::pi::PiMem>(MemAllocation));
}

void *MemoryManager::allocate(ContextImplPtr TargetContext, SYCLMemObjI *MemObj,
                              bool InitFromUserData, void *HostPtr,
                              std::vector<EventImplPtr> DepEvents,
                              sycl::detail::pi::PiEvent &OutEvent) {
  // There is no async API for memory allocation. Explicitly wait for all
  // dependency events and return empty event.
  waitForEvents(DepEvents);
  OutEvent = nullptr;

  return MemObj->allocateMem(TargetContext, InitFromUserData, HostPtr,
                             OutEvent);
}

void *MemoryManager::allocateHostMemory(SYCLMemObjI *MemObj, void *UserPtr,
                                        bool HostPtrReadOnly, size_t Size,
                                        const sycl::property_list &) {
  std::ignore = HostPtrReadOnly;
  std::ignore = Size;

  // Can return user pointer directly if it is not a nullptr.
  if (UserPtr)
    return UserPtr;

  return MemObj->allocateHostMem();
}

void *MemoryManager::allocateInteropMemObject(
    ContextImplPtr TargetContext, void *UserPtr,
    const EventImplPtr &InteropEvent, const ContextImplPtr &InteropContext,
    const sycl::property_list &, sycl::detail::pi::PiEvent &OutEventToWait) {
  (void)TargetContext;
  (void)InteropContext;
  // If memory object is created with interop c'tor return cl_mem as is.
  assert(TargetContext == InteropContext && "Expected matching contexts");
  OutEventToWait = InteropEvent->getHandleRef();
  // Retain the event since it will be released during alloca command
  // destruction
  if (nullptr != OutEventToWait) {
    const PluginPtr &Plugin = InteropEvent->getPlugin();
    Plugin->call<PiApiKind::piEventRetain>(OutEventToWait);
  }
  return UserPtr;
}

static sycl::detail::pi::PiMemFlags
getMemObjCreationFlags(void *UserPtr, bool HostPtrReadOnly) {
  // Create read_write mem object to handle arbitrary uses.
  sycl::detail::pi::PiMemFlags Result =
      HostPtrReadOnly ? PI_MEM_ACCESS_READ_ONLY : PI_MEM_FLAGS_ACCESS_RW;
  if (UserPtr)
    Result |= PI_MEM_FLAGS_HOST_PTR_USE;
  return Result;
}

void *MemoryManager::allocateImageObject(
    ContextImplPtr TargetContext, void *UserPtr, bool HostPtrReadOnly,
    const sycl::detail::pi::PiMemImageDesc &Desc,
    const sycl::detail::pi::PiMemImageFormat &Format,
    const sycl::property_list &) {
  sycl::detail::pi::PiMemFlags CreationFlags =
      getMemObjCreationFlags(UserPtr, HostPtrReadOnly);

  sycl::detail::pi::PiMem NewMem;
  const PluginPtr &Plugin = TargetContext->getPlugin();
  Plugin->call<PiApiKind::piMemImageCreate>(TargetContext->getHandleRef(),
                                            CreationFlags, &Format, &Desc,
                                            UserPtr, &NewMem);
  return NewMem;
}

void *
MemoryManager::allocateBufferObject(ContextImplPtr TargetContext, void *UserPtr,
                                    bool HostPtrReadOnly, const size_t Size,
                                    const sycl::property_list &PropsList) {
  sycl::detail::pi::PiMemFlags CreationFlags =
      getMemObjCreationFlags(UserPtr, HostPtrReadOnly);
  if (PropsList.has_property<
          sycl::ext::oneapi::property::buffer::use_pinned_host_memory>())
    CreationFlags |= PI_MEM_FLAGS_HOST_PTR_ALLOC;

  sycl::detail::pi::PiMem NewMem = nullptr;
  const PluginPtr &Plugin = TargetContext->getPlugin();

  std::vector<pi_mem_properties> AllocProps;

  if (PropsList.has_property<property::buffer::detail::buffer_location>() &&
      TargetContext->isBufferLocationSupported()) {
    auto Location =
        PropsList.get_property<property::buffer::detail::buffer_location>()
            .get_buffer_location();
    AllocProps.reserve(AllocProps.size() + 2);
    AllocProps.push_back(PI_MEM_PROPERTIES_ALLOC_BUFFER_LOCATION);
    AllocProps.push_back(Location);
  }

  if (PropsList.has_property<property::buffer::mem_channel>()) {
    auto Channel =
        PropsList.get_property<property::buffer::mem_channel>().get_channel();
    AllocProps.reserve(AllocProps.size() + 2);
    AllocProps.push_back(PI_MEM_PROPERTIES_CHANNEL);
    AllocProps.push_back(Channel);
  }

  pi_mem_properties *AllocPropsPtr = nullptr;
  if (!AllocProps.empty()) {
    // If there are allocation properties, push an end to the list and update
    // the properties pointer.
    AllocProps.push_back(0);
    AllocPropsPtr = AllocProps.data();
  }

  memBufferCreateHelper(Plugin, TargetContext->getHandleRef(), CreationFlags,
                        Size, UserPtr, &NewMem, AllocPropsPtr);
  return NewMem;
}

void *MemoryManager::allocateMemBuffer(
    ContextImplPtr TargetContext, SYCLMemObjI *MemObj, void *UserPtr,
    bool HostPtrReadOnly, size_t Size, const EventImplPtr &InteropEvent,
    const ContextImplPtr &InteropContext, const sycl::property_list &PropsList,
    sycl::detail::pi::PiEvent &OutEventToWait) {
  void *MemPtr;
  if (!TargetContext)
    MemPtr =
        allocateHostMemory(MemObj, UserPtr, HostPtrReadOnly, Size, PropsList);
  else if (UserPtr && InteropContext)
    MemPtr =
        allocateInteropMemObject(TargetContext, UserPtr, InteropEvent,
                                 InteropContext, PropsList, OutEventToWait);
  else
    MemPtr = allocateBufferObject(TargetContext, UserPtr, HostPtrReadOnly, Size,
                                  PropsList);
  XPTIRegistry::bufferAssociateNotification(MemObj, MemPtr);
  return MemPtr;
}

void *MemoryManager::allocateMemImage(
    ContextImplPtr TargetContext, SYCLMemObjI *MemObj, void *UserPtr,
    bool HostPtrReadOnly, size_t Size,
    const sycl::detail::pi::PiMemImageDesc &Desc,
    const sycl::detail::pi::PiMemImageFormat &Format,
    const EventImplPtr &InteropEvent, const ContextImplPtr &InteropContext,
    const sycl::property_list &PropsList,
    sycl::detail::pi::PiEvent &OutEventToWait) {
  if (!TargetContext)
    return allocateHostMemory(MemObj, UserPtr, HostPtrReadOnly, Size,
                              PropsList);
  if (UserPtr && InteropContext)
    return allocateInteropMemObject(TargetContext, UserPtr, InteropEvent,
                                    InteropContext, PropsList, OutEventToWait);
  return allocateImageObject(TargetContext, UserPtr, HostPtrReadOnly, Desc,
                             Format, PropsList);
}

void *MemoryManager::allocateMemSubBuffer(ContextImplPtr TargetContext,
                                          void *ParentMemObj, size_t ElemSize,
                                          size_t Offset, range<3> Range,
                                          std::vector<EventImplPtr> DepEvents,
                                          sycl::detail::pi::PiEvent &OutEvent) {
  waitForEvents(DepEvents);
  OutEvent = nullptr;

  if (!TargetContext)
    return static_cast<void *>(static_cast<char *>(ParentMemObj) + Offset);

  size_t SizeInBytes = ElemSize;
  for (size_t I = 0; I < 3; ++I)
    SizeInBytes *= Range[I];

  sycl::detail::pi::PiResult Error = PI_SUCCESS;
  pi_buffer_region_struct Region{Offset, SizeInBytes};
  sycl::detail::pi::PiMem NewMem;
  const PluginPtr &Plugin = TargetContext->getPlugin();
  Error = Plugin->call_nocheck<PiApiKind::piMemBufferPartition>(
      pi::cast<sycl::detail::pi::PiMem>(ParentMemObj), PI_MEM_FLAGS_ACCESS_RW,
      PI_BUFFER_CREATE_TYPE_REGION, &Region, &NewMem);
  if (Error == PI_ERROR_MISALIGNED_SUB_BUFFER_OFFSET)
    throw invalid_object_error(
        "Specified offset of the sub-buffer being constructed is not a "
        "multiple of the memory base address alignment",
        PI_ERROR_INVALID_VALUE);

  if (Error != PI_SUCCESS) {
    Plugin->reportPiError(Error, "allocateMemSubBuffer()");
  }

  return NewMem;
}

struct TermPositions {
  int XTerm;
  int YTerm;
  int ZTerm;
};
void prepTermPositions(TermPositions &pos, int Dimensions,
                       detail::SYCLMemObjI::MemObjType Type) {
  // For buffers, the offsets/ranges coming from accessor are always
  // id<3>/range<3> But their organization varies by dimension:
  //  1 ==>  {width, 1, 1}
  //  2 ==>  {height, width, 1}
  //  3 ==>  {depth, height, width}
  // Some callers schedule 0 as DimDst/DimSrc.

  if (Type == detail::SYCLMemObjI::MemObjType::Buffer) {
    if (Dimensions == 3) {
      pos.XTerm = 2, pos.YTerm = 1, pos.ZTerm = 0;
    } else if (Dimensions == 2) {
      pos.XTerm = 1, pos.YTerm = 0, pos.ZTerm = 2;
    } else { // Dimension is 1 or 0
      pos.XTerm = 0, pos.YTerm = 1, pos.ZTerm = 2;
    }
  } else { // While range<>/id<> use by images is different than buffers, it's
           // consistent with their accessors.
    pos.XTerm = 0;
    pos.YTerm = 1;
    pos.ZTerm = 2;
  }
}

void copyH2D(SYCLMemObjI *SYCLMemObj, char *SrcMem, QueueImplPtr,
             unsigned int DimSrc, sycl::range<3> SrcSize,
             sycl::range<3> SrcAccessRange, sycl::id<3> SrcOffset,
             unsigned int SrcElemSize, sycl::detail::pi::PiMem DstMem,
             QueueImplPtr TgtQueue, unsigned int DimDst, sycl::range<3> DstSize,
             sycl::range<3> DstAccessRange, sycl::id<3> DstOffset,
             unsigned int DstElemSize,
             std::vector<sycl::detail::pi::PiEvent> DepEvents,
             sycl::detail::pi::PiEvent &OutEvent,
             const detail::EventImplPtr &OutEventImpl) {
  (void)SrcAccessRange;
  assert(SYCLMemObj && "The SYCLMemObj is nullptr");
  assert(TgtQueue && "Destination mem object queue must be not nullptr");

  const sycl::detail::pi::PiQueue Queue = TgtQueue->getHandleRef();
  const PluginPtr &Plugin = TgtQueue->getPlugin();

  detail::SYCLMemObjI::MemObjType MemType = SYCLMemObj->getType();
  TermPositions SrcPos, DstPos;
  prepTermPositions(SrcPos, DimSrc, MemType);
  prepTermPositions(DstPos, DimDst, MemType);

  size_t DstXOffBytes = DstOffset[DstPos.XTerm] * DstElemSize;
  size_t SrcXOffBytes = SrcOffset[SrcPos.XTerm] * SrcElemSize;
  size_t DstAccessRangeWidthBytes = DstAccessRange[DstPos.XTerm] * DstElemSize;
  size_t DstSzWidthBytes = DstSize[DstPos.XTerm] * DstElemSize;
  size_t SrcSzWidthBytes = SrcSize[SrcPos.XTerm] * SrcElemSize;

  if (MemType == detail::SYCLMemObjI::MemObjType::Buffer) {
    if (1 == DimDst && 1 == DimSrc) {
      if (OutEventImpl != nullptr)
        OutEventImpl->setHostEnqueueTime();
      Plugin->call<PiApiKind::piEnqueueMemBufferWrite>(
          Queue, DstMem,
          /*blocking_write=*/PI_FALSE, DstXOffBytes, DstAccessRangeWidthBytes,
          SrcMem + SrcXOffBytes, DepEvents.size(), DepEvents.data(), &OutEvent);
    } else {
      size_t BufferRowPitch = (1 == DimDst) ? 0 : DstSzWidthBytes;
      size_t BufferSlicePitch =
          (3 == DimDst) ? DstSzWidthBytes * DstSize[DstPos.YTerm] : 0;
      size_t HostRowPitch = (1 == DimSrc) ? 0 : SrcSzWidthBytes;
      size_t HostSlicePitch =
          (3 == DimSrc) ? SrcSzWidthBytes * SrcSize[SrcPos.YTerm] : 0;

      pi_buff_rect_offset_struct BufferOffset{
          DstXOffBytes, DstOffset[DstPos.YTerm], DstOffset[DstPos.ZTerm]};
      pi_buff_rect_offset_struct HostOffset{
          SrcXOffBytes, SrcOffset[SrcPos.YTerm], SrcOffset[SrcPos.ZTerm]};
      pi_buff_rect_region_struct RectRegion{DstAccessRangeWidthBytes,
                                            DstAccessRange[DstPos.YTerm],
                                            DstAccessRange[DstPos.ZTerm]};
      if (OutEventImpl != nullptr)
        OutEventImpl->setHostEnqueueTime();
      Plugin->call<PiApiKind::piEnqueueMemBufferWriteRect>(
          Queue, DstMem,
          /*blocking_write=*/PI_FALSE, &BufferOffset, &HostOffset, &RectRegion,
          BufferRowPitch, BufferSlicePitch, HostRowPitch, HostSlicePitch,
          SrcMem, DepEvents.size(), DepEvents.data(), &OutEvent);
    }
  } else {
    size_t InputRowPitch = (1 == DimDst) ? 0 : DstSzWidthBytes;
    size_t InputSlicePitch =
        (3 == DimDst) ? DstSzWidthBytes * DstSize[DstPos.YTerm] : 0;

    pi_image_offset_struct Origin{DstOffset[DstPos.XTerm],
                                  DstOffset[DstPos.YTerm],
                                  DstOffset[DstPos.ZTerm]};
    pi_image_region_struct Region{DstAccessRange[DstPos.XTerm],
                                  DstAccessRange[DstPos.YTerm],
                                  DstAccessRange[DstPos.ZTerm]};
    if (OutEventImpl != nullptr)
      OutEventImpl->setHostEnqueueTime();
    Plugin->call<PiApiKind::piEnqueueMemImageWrite>(
        Queue, DstMem,
        /*blocking_write=*/PI_FALSE, &Origin, &Region, InputRowPitch,
        InputSlicePitch, SrcMem, DepEvents.size(), DepEvents.data(), &OutEvent);
  }
}

void copyD2H(SYCLMemObjI *SYCLMemObj, sycl::detail::pi::PiMem SrcMem,
             QueueImplPtr SrcQueue, unsigned int DimSrc, sycl::range<3> SrcSize,
             sycl::range<3> SrcAccessRange, sycl::id<3> SrcOffset,
             unsigned int SrcElemSize, char *DstMem, QueueImplPtr,
             unsigned int DimDst, sycl::range<3> DstSize,
             sycl::range<3> DstAccessRange, sycl::id<3> DstOffset,
             unsigned int DstElemSize,
             std::vector<sycl::detail::pi::PiEvent> DepEvents,
             sycl::detail::pi::PiEvent &OutEvent,
             const detail::EventImplPtr &OutEventImpl) {
  (void)DstAccessRange;
  assert(SYCLMemObj && "The SYCLMemObj is nullptr");
  assert(SrcQueue && "Source mem object queue is expected to be not nullptr");

  const sycl::detail::pi::PiQueue Queue = SrcQueue->getHandleRef();
  const PluginPtr &Plugin = SrcQueue->getPlugin();

  detail::SYCLMemObjI::MemObjType MemType = SYCLMemObj->getType();
  TermPositions SrcPos, DstPos;
  prepTermPositions(SrcPos, DimSrc, MemType);
  prepTermPositions(DstPos, DimDst, MemType);

  //  For a given buffer, the various mem copy routines (copyD2H, copyH2D,
  //  copyD2D) will usually have the same values for AccessRange, Size,
  //  Dimension, Offset, etc. EXCEPT when the dtor for ~SYCLMemObjT is called.
  //  Essentially, it schedules a copyBack of chars thus in copyD2H the
  //  Dimension will then be 1 and DstAccessRange[0] and DstSize[0] will be
  //  sized to bytes with a DstElemSize of 1.
  size_t DstXOffBytes = DstOffset[DstPos.XTerm] * DstElemSize;
  size_t SrcXOffBytes = SrcOffset[SrcPos.XTerm] * SrcElemSize;
  size_t SrcAccessRangeWidthBytes = SrcAccessRange[SrcPos.XTerm] * SrcElemSize;
  size_t DstSzWidthBytes = DstSize[DstPos.XTerm] * DstElemSize;
  size_t SrcSzWidthBytes = SrcSize[SrcPos.XTerm] * SrcElemSize;

  if (MemType == detail::SYCLMemObjI::MemObjType::Buffer) {
    if (1 == DimDst && 1 == DimSrc) {
      if (OutEventImpl != nullptr)
        OutEventImpl->setHostEnqueueTime();
      Plugin->call<PiApiKind::piEnqueueMemBufferRead>(
          Queue, SrcMem,
          /*blocking_read=*/PI_FALSE, SrcXOffBytes, SrcAccessRangeWidthBytes,
          DstMem + DstXOffBytes, DepEvents.size(), DepEvents.data(), &OutEvent);
    } else {
      size_t BufferRowPitch = (1 == DimSrc) ? 0 : SrcSzWidthBytes;
      size_t BufferSlicePitch =
          (3 == DimSrc) ? SrcSzWidthBytes * SrcSize[SrcPos.YTerm] : 0;
      size_t HostRowPitch = (1 == DimDst) ? 0 : DstSzWidthBytes;
      size_t HostSlicePitch =
          (3 == DimDst) ? DstSzWidthBytes * DstSize[DstPos.YTerm] : 0;

      pi_buff_rect_offset_struct BufferOffset{
          SrcXOffBytes, SrcOffset[SrcPos.YTerm], SrcOffset[SrcPos.ZTerm]};
      pi_buff_rect_offset_struct HostOffset{
          DstXOffBytes, DstOffset[DstPos.YTerm], DstOffset[DstPos.ZTerm]};
      pi_buff_rect_region_struct RectRegion{SrcAccessRangeWidthBytes,
                                            SrcAccessRange[SrcPos.YTerm],
                                            SrcAccessRange[SrcPos.ZTerm]};
      if (OutEventImpl != nullptr)
        OutEventImpl->setHostEnqueueTime();
      Plugin->call<PiApiKind::piEnqueueMemBufferReadRect>(
          Queue, SrcMem,
          /*blocking_read=*/PI_FALSE, &BufferOffset, &HostOffset, &RectRegion,
          BufferRowPitch, BufferSlicePitch, HostRowPitch, HostSlicePitch,
          DstMem, DepEvents.size(), DepEvents.data(), &OutEvent);
    }
  } else {
    size_t RowPitch = (1 == DimSrc) ? 0 : SrcSzWidthBytes;
    size_t SlicePitch =
        (3 == DimSrc) ? SrcSzWidthBytes * SrcSize[SrcPos.YTerm] : 0;

    pi_image_offset_struct Offset{SrcOffset[SrcPos.XTerm],
                                  SrcOffset[SrcPos.YTerm],
                                  SrcOffset[SrcPos.ZTerm]};
    pi_image_region_struct Region{SrcAccessRange[SrcPos.XTerm],
                                  SrcAccessRange[SrcPos.YTerm],
                                  SrcAccessRange[SrcPos.ZTerm]};
    if (OutEventImpl != nullptr)
      OutEventImpl->setHostEnqueueTime();
    Plugin->call<PiApiKind::piEnqueueMemImageRead>(
        Queue, SrcMem, PI_FALSE, &Offset, &Region, RowPitch, SlicePitch, DstMem,
        DepEvents.size(), DepEvents.data(), &OutEvent);
  }
}

void copyD2D(SYCLMemObjI *SYCLMemObj, sycl::detail::pi::PiMem SrcMem,
             QueueImplPtr SrcQueue, unsigned int DimSrc, sycl::range<3> SrcSize,
             sycl::range<3> SrcAccessRange, sycl::id<3> SrcOffset,
             unsigned int SrcElemSize, sycl::detail::pi::PiMem DstMem,
             QueueImplPtr, unsigned int DimDst, sycl::range<3> DstSize,
             sycl::range<3>, sycl::id<3> DstOffset, unsigned int DstElemSize,
             std::vector<sycl::detail::pi::PiEvent> DepEvents,
             sycl::detail::pi::PiEvent &OutEvent,
             const detail::EventImplPtr &OutEventImpl) {
  assert(SYCLMemObj && "The SYCLMemObj is nullptr");
  assert(SrcQueue && "Source mem object and target mem object queues are "
                     "expected to be not nullptr");

  const sycl::detail::pi::PiQueue Queue = SrcQueue->getHandleRef();
  const PluginPtr &Plugin = SrcQueue->getPlugin();

  detail::SYCLMemObjI::MemObjType MemType = SYCLMemObj->getType();
  TermPositions SrcPos, DstPos;
  prepTermPositions(SrcPos, DimSrc, MemType);
  prepTermPositions(DstPos, DimDst, MemType);

  size_t DstXOffBytes = DstOffset[DstPos.XTerm] * DstElemSize;
  size_t SrcXOffBytes = SrcOffset[SrcPos.XTerm] * SrcElemSize;
  size_t SrcAccessRangeWidthBytes = SrcAccessRange[SrcPos.XTerm] * SrcElemSize;
  size_t DstSzWidthBytes = DstSize[DstPos.XTerm] * DstElemSize;
  size_t SrcSzWidthBytes = SrcSize[SrcPos.XTerm] * SrcElemSize;

  if (MemType == detail::SYCLMemObjI::MemObjType::Buffer) {
    if (1 == DimDst && 1 == DimSrc) {
      if (OutEventImpl != nullptr)
        OutEventImpl->setHostEnqueueTime();
      Plugin->call<PiApiKind::piEnqueueMemBufferCopy>(
          Queue, SrcMem, DstMem, SrcXOffBytes, DstXOffBytes,
          SrcAccessRangeWidthBytes, DepEvents.size(), DepEvents.data(),
          &OutEvent);
    } else {
      // passing 0 for pitches not allowed. Because clEnqueueCopyBufferRect will
      // calculate both src and dest pitch using region[0], which is not correct
      // if src and dest are not the same size.
      size_t SrcRowPitch = SrcSzWidthBytes;
      size_t SrcSlicePitch = (DimSrc <= 1)
                                 ? SrcSzWidthBytes
                                 : SrcSzWidthBytes * SrcSize[SrcPos.YTerm];
      size_t DstRowPitch = DstSzWidthBytes;
      size_t DstSlicePitch = (DimDst <= 1)
                                 ? DstSzWidthBytes
                                 : DstSzWidthBytes * DstSize[DstPos.YTerm];

      pi_buff_rect_offset_struct SrcOrigin{
          SrcXOffBytes, SrcOffset[SrcPos.YTerm], SrcOffset[SrcPos.ZTerm]};
      pi_buff_rect_offset_struct DstOrigin{
          DstXOffBytes, DstOffset[DstPos.YTerm], DstOffset[DstPos.ZTerm]};
      pi_buff_rect_region_struct Region{SrcAccessRangeWidthBytes,
                                        SrcAccessRange[SrcPos.YTerm],
                                        SrcAccessRange[SrcPos.ZTerm]};
      if (OutEventImpl != nullptr)
        OutEventImpl->setHostEnqueueTime();
      Plugin->call<PiApiKind::piEnqueueMemBufferCopyRect>(
          Queue, SrcMem, DstMem, &SrcOrigin, &DstOrigin, &Region, SrcRowPitch,
          SrcSlicePitch, DstRowPitch, DstSlicePitch, DepEvents.size(),
          DepEvents.data(), &OutEvent);
    }
  } else {
    pi_image_offset_struct SrcOrigin{SrcOffset[SrcPos.XTerm],
                                     SrcOffset[SrcPos.YTerm],
                                     SrcOffset[SrcPos.ZTerm]};
    pi_image_offset_struct DstOrigin{DstOffset[DstPos.XTerm],
                                     DstOffset[DstPos.YTerm],
                                     DstOffset[DstPos.ZTerm]};
    pi_image_region_struct Region{SrcAccessRange[SrcPos.XTerm],
                                  SrcAccessRange[SrcPos.YTerm],
                                  SrcAccessRange[SrcPos.ZTerm]};
    if (OutEventImpl != nullptr)
      OutEventImpl->setHostEnqueueTime();
    Plugin->call<PiApiKind::piEnqueueMemImageCopy>(
        Queue, SrcMem, DstMem, &SrcOrigin, &DstOrigin, &Region,
        DepEvents.size(), DepEvents.data(), &OutEvent);
  }
}

static void copyH2H(SYCLMemObjI *, char *SrcMem, QueueImplPtr,
                    unsigned int DimSrc, sycl::range<3> SrcSize,
                    sycl::range<3> SrcAccessRange, sycl::id<3> SrcOffset,
                    unsigned int SrcElemSize, char *DstMem, QueueImplPtr,
                    unsigned int DimDst, sycl::range<3> DstSize,
                    sycl::range<3> DstAccessRange, sycl::id<3> DstOffset,
                    unsigned int DstElemSize,
                    std::vector<sycl::detail::pi::PiEvent>,
                    sycl::detail::pi::PiEvent &, const detail::EventImplPtr &) {
  if ((DimSrc != 1 || DimDst != 1) &&
      (SrcOffset != id<3>{0, 0, 0} || DstOffset != id<3>{0, 0, 0} ||
       SrcSize != SrcAccessRange || DstSize != DstAccessRange)) {
    throw runtime_error("Not supported configuration of memcpy requested",
                        PI_ERROR_INVALID_OPERATION);
  }

  SrcMem += SrcOffset[0] * SrcElemSize;
  DstMem += DstOffset[0] * DstElemSize;

  if (SrcMem == DstMem)
    return;

  size_t BytesToCopy =
      SrcAccessRange[0] * SrcElemSize * SrcAccessRange[1] * SrcAccessRange[2];
  std::memcpy(DstMem, SrcMem, BytesToCopy);
}

// Copies memory between: host and device, host and host,
// device and device if memory objects bound to the one context.
void MemoryManager::copy(SYCLMemObjI *SYCLMemObj, void *SrcMem,
                         QueueImplPtr SrcQueue, unsigned int DimSrc,
                         sycl::range<3> SrcSize, sycl::range<3> SrcAccessRange,
                         sycl::id<3> SrcOffset, unsigned int SrcElemSize,
                         void *DstMem, QueueImplPtr TgtQueue,
                         unsigned int DimDst, sycl::range<3> DstSize,
                         sycl::range<3> DstAccessRange, sycl::id<3> DstOffset,
                         unsigned int DstElemSize,
                         std::vector<sycl::detail::pi::PiEvent> DepEvents,
                         sycl::detail::pi::PiEvent &OutEvent,
                         const detail::EventImplPtr &OutEventImpl) {

  if (!SrcQueue) {
    if (!TgtQueue)
      copyH2H(SYCLMemObj, (char *)SrcMem, nullptr, DimSrc, SrcSize,
              SrcAccessRange, SrcOffset, SrcElemSize, (char *)DstMem, nullptr,
              DimDst, DstSize, DstAccessRange, DstOffset, DstElemSize,
              std::move(DepEvents), OutEvent, OutEventImpl);
    else
      copyH2D(SYCLMemObj, (char *)SrcMem, nullptr, DimSrc, SrcSize,
              SrcAccessRange, SrcOffset, SrcElemSize,
              pi::cast<sycl::detail::pi::PiMem>(DstMem), std::move(TgtQueue),
              DimDst, DstSize, DstAccessRange, DstOffset, DstElemSize,
              std::move(DepEvents), OutEvent, OutEventImpl);
  } else {
    if (!TgtQueue)
      copyD2H(SYCLMemObj, pi::cast<sycl::detail::pi::PiMem>(SrcMem),
              std::move(SrcQueue), DimSrc, SrcSize, SrcAccessRange, SrcOffset,
              SrcElemSize, (char *)DstMem, nullptr, DimDst, DstSize,
              DstAccessRange, DstOffset, DstElemSize, std::move(DepEvents),
              OutEvent, OutEventImpl);
    else
      copyD2D(SYCLMemObj, pi::cast<sycl::detail::pi::PiMem>(SrcMem),
              std::move(SrcQueue), DimSrc, SrcSize, SrcAccessRange, SrcOffset,
              SrcElemSize, pi::cast<sycl::detail::pi::PiMem>(DstMem),
              std::move(TgtQueue), DimDst, DstSize, DstAccessRange, DstOffset,
              DstElemSize, std::move(DepEvents), OutEvent, OutEventImpl);
  }
}

void MemoryManager::fill(SYCLMemObjI *SYCLMemObj, void *Mem, QueueImplPtr Queue,
                         size_t PatternSize, const char *Pattern,
                         unsigned int Dim, sycl::range<3> MemRange,
                         sycl::range<3> AccRange, sycl::id<3> Offset,
                         unsigned int ElementSize,
                         std::vector<sycl::detail::pi::PiEvent> DepEvents,
                         sycl::detail::pi::PiEvent &OutEvent,
                         const detail::EventImplPtr &OutEventImpl) {
  assert(SYCLMemObj && "The SYCLMemObj is nullptr");
  assert(Queue && "Fill should be called only with a valid device queue");

  const PluginPtr &Plugin = Queue->getPlugin();

  if (SYCLMemObj->getType() == detail::SYCLMemObjI::MemObjType::Buffer) {
    if (OutEventImpl != nullptr)
      OutEventImpl->setHostEnqueueTime();

    // 2D and 3D buffers accessors can't have custom range or the data will
    // likely be discontiguous.
    bool RangesUsable = (Dim <= 1) || (MemRange == AccRange);
    // For 2D and 3D buffers, the offset must be 0, or the data will be
    // discontiguous.
    bool OffsetUsable = (Dim <= 1) || (Offset == sycl::id<3>{0, 0, 0});
    size_t RangeMultiplier = AccRange[0] * AccRange[1] * AccRange[2];

    if (RangesUsable && OffsetUsable) {
      Plugin->call<PiApiKind::piEnqueueMemBufferFill>(
          Queue->getHandleRef(), pi::cast<sycl::detail::pi::PiMem>(Mem),
          Pattern, PatternSize, Offset[0] * ElementSize,
          RangeMultiplier * ElementSize, DepEvents.size(), DepEvents.data(),
          &OutEvent);
      return;
    }
    // The sycl::handler uses a parallel_for kernel in the case of unusable
    // Range or Offset, not CG:Fill. So we should not be here.
    throw runtime_error("Not supported configuration of fill requested",
                        PI_ERROR_INVALID_OPERATION);
  } else {
    if (OutEventImpl != nullptr)
      OutEventImpl->setHostEnqueueTime();
    // images don't support offset accessors and thus avoid issues of
    // discontinguous data
    Plugin->call<PiApiKind::piEnqueueMemImageFill>(
        Queue->getHandleRef(), pi::cast<sycl::detail::pi::PiMem>(Mem), Pattern,
        &Offset[0], &AccRange[0], DepEvents.size(), DepEvents.data(),
        &OutEvent);
  }
}

void *MemoryManager::map(SYCLMemObjI *, void *Mem, QueueImplPtr Queue,
                         access::mode AccessMode, unsigned int, sycl::range<3>,
                         sycl::range<3> AccessRange, sycl::id<3> AccessOffset,
                         unsigned int ElementSize,
                         std::vector<sycl::detail::pi::PiEvent> DepEvents,
                         sycl::detail::pi::PiEvent &OutEvent) {
  if (!Queue) {
    throw runtime_error("Not supported configuration of map requested",
                        PI_ERROR_INVALID_OPERATION);
  }

  pi_map_flags Flags = 0;

  switch (AccessMode) {
  case access::mode::read:
    Flags |= PI_MAP_READ;
    break;
  case access::mode::write:
    Flags |= PI_MAP_WRITE;
    break;
  case access::mode::read_write:
  case access::mode::atomic:
    Flags = PI_MAP_WRITE | PI_MAP_READ;
    break;
  case access::mode::discard_write:
  case access::mode::discard_read_write:
    Flags |= PI_MAP_WRITE_INVALIDATE_REGION;
    break;
  }

  AccessOffset[0] *= ElementSize;
  AccessRange[0] *= ElementSize;

  // TODO: Handle offset
  assert(AccessOffset[0] == 0 && "Handle offset");

  void *MappedPtr = nullptr;
  const size_t BytesToMap = AccessRange[0] * AccessRange[1] * AccessRange[2];
  const PluginPtr &Plugin = Queue->getPlugin();
  memBufferMapHelper(Plugin, Queue->getHandleRef(),
                     pi::cast<sycl::detail::pi::PiMem>(Mem), PI_FALSE, Flags,
                     AccessOffset[0], BytesToMap, DepEvents.size(),
                     DepEvents.data(), &OutEvent, &MappedPtr);
  return MappedPtr;
}

void MemoryManager::unmap(SYCLMemObjI *, void *Mem, QueueImplPtr Queue,
                          void *MappedPtr,
                          std::vector<sycl::detail::pi::PiEvent> DepEvents,
                          sycl::detail::pi::PiEvent &OutEvent) {

  // Execution on host is not supported here.
  if (!Queue) {
    throw runtime_error("Not supported configuration of unmap requested",
                        PI_ERROR_INVALID_OPERATION);
  }
  // All DepEvents are to the same Context.
  // Using the plugin of the Queue.

  const PluginPtr &Plugin = Queue->getPlugin();
  memUnmapHelper(Plugin, Queue->getHandleRef(),
                 pi::cast<sycl::detail::pi::PiMem>(Mem), MappedPtr,
                 DepEvents.size(), DepEvents.data(), &OutEvent);
}

void MemoryManager::copy_usm(const void *SrcMem, QueueImplPtr SrcQueue,
                             size_t Len, void *DstMem,
                             std::vector<sycl::detail::pi::PiEvent> DepEvents,
                             sycl::detail::pi::PiEvent *OutEvent,
                             const detail::EventImplPtr &OutEventImpl) {
<<<<<<< HEAD
  assert(!SrcQueue->getContextImplPtr()->is_host() &&
         "Host queue not supported in copy_usm.");

=======
  assert(SrcQueue && "USM copy must be called with a valid device queue");
>>>>>>> 4cb0518d
  if (!Len) { // no-op, but ensure DepEvents will still be waited on
    if (!DepEvents.empty()) {
      if (OutEventImpl != nullptr)
        OutEventImpl->setHostEnqueueTime();
      SrcQueue->getPlugin()->call<PiApiKind::piEnqueueEventsWait>(
          SrcQueue->getHandleRef(), DepEvents.size(), DepEvents.data(),
          OutEvent);
    }
    return;
  }

  if (!SrcMem || !DstMem)
    throw runtime_error("NULL pointer argument in memory copy operation.",
                        PI_ERROR_INVALID_VALUE);

  const PluginPtr &Plugin = SrcQueue->getPlugin();
  if (OutEventImpl != nullptr)
    OutEventImpl->setHostEnqueueTime();
  Plugin->call<PiApiKind::piextUSMEnqueueMemcpy>(
      SrcQueue->getHandleRef(),
      /* blocking */ PI_FALSE, DstMem, SrcMem, Len, DepEvents.size(),
      DepEvents.data(), OutEvent);
}

void MemoryManager::fill_usm(void *Mem, QueueImplPtr Queue, size_t Length,
                             const std::vector<char> &Pattern,
                             std::vector<sycl::detail::pi::PiEvent> DepEvents,
                             sycl::detail::pi::PiEvent *OutEvent,
                             const detail::EventImplPtr &OutEventImpl) {
  assert(Queue && "USM fill must be called with a valid device queue");
  if (!Length) { // no-op, but ensure DepEvents will still be waited on
    if (!DepEvents.empty()) {
      if (OutEventImpl != nullptr)
        OutEventImpl->setHostEnqueueTime();
      Queue->getPlugin()->call<PiApiKind::piEnqueueEventsWait>(
          Queue->getHandleRef(), DepEvents.size(), DepEvents.data(), OutEvent);
    }
    return;
  }

  if (!Mem)
    throw runtime_error("NULL pointer argument in memory fill operation.",
                        PI_ERROR_INVALID_VALUE);
  if (OutEventImpl != nullptr)
    OutEventImpl->setHostEnqueueTime();
  const PluginPtr &Plugin = Queue->getPlugin();
  Plugin->call<PiApiKind::piextUSMEnqueueFill>(
      Queue->getHandleRef(), Mem, Pattern.data(), Pattern.size(), Length,
      DepEvents.size(), DepEvents.data(), OutEvent);
}

void MemoryManager::prefetch_usm(
    void *Mem, QueueImplPtr Queue, size_t Length,
    std::vector<sycl::detail::pi::PiEvent> DepEvents,
    sycl::detail::pi::PiEvent *OutEvent,
    const detail::EventImplPtr &OutEventImpl) {
  assert(Queue && "USM prefetch must be called with a valid device queue");
  const PluginPtr &Plugin = Queue->getPlugin();
  if (OutEventImpl != nullptr)
    OutEventImpl->setHostEnqueueTime();
  Plugin->call<PiApiKind::piextUSMEnqueuePrefetch>(
      Queue->getHandleRef(), Mem, Length, _pi_usm_migration_flags(0),
      DepEvents.size(), DepEvents.data(), OutEvent);
}

void MemoryManager::advise_usm(
    const void *Mem, QueueImplPtr Queue, size_t Length, pi_mem_advice Advice,
    std::vector<sycl::detail::pi::PiEvent> /*DepEvents*/,
    sycl::detail::pi::PiEvent *OutEvent,
    const detail::EventImplPtr &OutEventImpl) {
  assert(Queue && "USM advise must be called with a valid device queue");
  const PluginPtr &Plugin = Queue->getPlugin();
  if (OutEventImpl != nullptr)
    OutEventImpl->setHostEnqueueTime();
  Plugin->call<PiApiKind::piextUSMEnqueueMemAdvise>(Queue->getHandleRef(), Mem,
                                                    Length, Advice, OutEvent);
}

void MemoryManager::copy_2d_usm(
    const void *SrcMem, size_t SrcPitch, QueueImplPtr Queue, void *DstMem,
    size_t DstPitch, size_t Width, size_t Height,
    std::vector<sycl::detail::pi::PiEvent> DepEvents,
    sycl::detail::pi::PiEvent *OutEvent,
    const detail::EventImplPtr &OutEventImpl) {
  assert(Queue && "USM copy 2d must be called with a valid device queue");
  if (Width == 0 || Height == 0) {
    // no-op, but ensure DepEvents will still be waited on
    if (!DepEvents.empty()) {
      if (OutEventImpl != nullptr)
        OutEventImpl->setHostEnqueueTime();
      Queue->getPlugin()->call<PiApiKind::piEnqueueEventsWait>(
          Queue->getHandleRef(), DepEvents.size(), DepEvents.data(), OutEvent);
    }
    return;
  }

  if (!DstMem || !SrcMem)
    throw sycl::exception(sycl::make_error_code(errc::invalid),
                          "NULL pointer argument in 2D memory copy operation.");

  const PluginPtr &Plugin = Queue->getPlugin();

  pi_bool SupportsUSMMemcpy2D = false;
  Plugin->call<detail::PiApiKind::piContextGetInfo>(
      Queue->getContextImplPtr()->getHandleRef(),
      PI_EXT_ONEAPI_CONTEXT_INFO_USM_MEMCPY2D_SUPPORT, sizeof(pi_bool),
      &SupportsUSMMemcpy2D, nullptr);

  if (SupportsUSMMemcpy2D) {
    if (OutEventImpl != nullptr)
      OutEventImpl->setHostEnqueueTime();
    // Direct memcpy2D is supported so we use this function.
    Plugin->call<PiApiKind::piextUSMEnqueueMemcpy2D>(
        Queue->getHandleRef(), /*blocking=*/PI_FALSE, DstMem, DstPitch, SrcMem,
        SrcPitch, Width, Height, DepEvents.size(), DepEvents.data(), OutEvent);
    return;
  }

  // Otherwise we allow the special case where the copy is to or from host.
#ifndef NDEBUG
  context Ctx = createSyclObjFromImpl<context>(Queue->getContextImplPtr());
  usm::alloc SrcAllocType = get_pointer_type(SrcMem, Ctx);
  usm::alloc DstAllocType = get_pointer_type(DstMem, Ctx);
  bool SrcIsHost =
      SrcAllocType == usm::alloc::unknown || SrcAllocType == usm::alloc::host;
  bool DstIsHost =
      DstAllocType == usm::alloc::unknown || DstAllocType == usm::alloc::host;
  assert((SrcIsHost || DstIsHost) && "In fallback path for copy_2d_usm either "
                                     "source or destination must be on host.");
#endif // NDEBUG

  // The fallback in this case is to insert a copy per row.
  std::vector<OwnedPiEvent> CopyEventsManaged;
  CopyEventsManaged.reserve(Height);
  // We'll need continuous range of events for a wait later as well.
  std::vector<sycl::detail::pi::PiEvent> CopyEvents(Height);
  if (OutEventImpl != nullptr)
    OutEventImpl->setHostEnqueueTime();
  for (size_t I = 0; I < Height; ++I) {
    char *DstItBegin = static_cast<char *>(DstMem) + I * DstPitch;
    const char *SrcItBegin = static_cast<const char *>(SrcMem) + I * SrcPitch;
    Plugin->call<PiApiKind::piextUSMEnqueueMemcpy>(
        Queue->getHandleRef(), /* blocking */ PI_FALSE, DstItBegin, SrcItBegin,
        Width, DepEvents.size(), DepEvents.data(), CopyEvents.data() + I);
    CopyEventsManaged.emplace_back(CopyEvents[I], Plugin,
                                   /*TakeOwnership=*/true);
  }
  if (OutEventImpl != nullptr)
    OutEventImpl->setHostEnqueueTime();
  // Then insert a wait to coalesce the copy events.
  Queue->getPlugin()->call<PiApiKind::piEnqueueEventsWait>(
      Queue->getHandleRef(), CopyEvents.size(), CopyEvents.data(), OutEvent);
}

void MemoryManager::fill_2d_usm(
    void *DstMem, QueueImplPtr Queue, size_t Pitch, size_t Width, size_t Height,
    const std::vector<char> &Pattern,
    std::vector<sycl::detail::pi::PiEvent> DepEvents,
    sycl::detail::pi::PiEvent *OutEvent,
    const detail::EventImplPtr &OutEventImpl) {
  assert(Queue && "USM fill 2d must be called with a valid device queue");
  if (Width == 0 || Height == 0) {
    // no-op, but ensure DepEvents will still be waited on
    if (!DepEvents.empty()) {
      if (OutEventImpl != nullptr)
        OutEventImpl->setHostEnqueueTime();
      Queue->getPlugin()->call<PiApiKind::piEnqueueEventsWait>(
          Queue->getHandleRef(), DepEvents.size(), DepEvents.data(), OutEvent);
    }
    return;
  }

  if (!DstMem)
    throw sycl::exception(sycl::make_error_code(errc::invalid),
                          "NULL pointer argument in 2D memory fill operation.");
  if (OutEventImpl != nullptr)
    OutEventImpl->setHostEnqueueTime();
  const PluginPtr &Plugin = Queue->getPlugin();
  Plugin->call<PiApiKind::piextUSMEnqueueFill2D>(
      Queue->getHandleRef(), DstMem, Pitch, Pattern.size(), Pattern.data(),
      Width, Height, DepEvents.size(), DepEvents.data(), OutEvent);
}

void MemoryManager::memset_2d_usm(
    void *DstMem, QueueImplPtr Queue, size_t Pitch, size_t Width, size_t Height,
    char Value, std::vector<sycl::detail::pi::PiEvent> DepEvents,
    sycl::detail::pi::PiEvent *OutEvent,
    const detail::EventImplPtr &OutEventImpl) {
  assert(Queue && "USM memset 2d must be called with a valid device queue");
  if (Width == 0 || Height == 0) {
    // no-op, but ensure DepEvents will still be waited on
    if (!DepEvents.empty()) {
      if (OutEventImpl != nullptr)
        OutEventImpl->setHostEnqueueTime();
      Queue->getPlugin()->call<PiApiKind::piEnqueueEventsWait>(
          Queue->getHandleRef(), DepEvents.size(), DepEvents.data(), OutEvent);
    }
    return;
  }

  if (!DstMem)
    throw sycl::exception(
        sycl::make_error_code(errc::invalid),
        "NULL pointer argument in 2D memory memset operation.");
  if (OutEventImpl != nullptr)
    OutEventImpl->setHostEnqueueTime();
  const PluginPtr &Plugin = Queue->getPlugin();
  Plugin->call<PiApiKind::piextUSMEnqueueMemset2D>(
      Queue->getHandleRef(), DstMem, Pitch, static_cast<int>(Value), Width,
      Height, DepEvents.size(), DepEvents.data(), OutEvent);
}

static void
memcpyToDeviceGlobalUSM(QueueImplPtr Queue,
                        DeviceGlobalMapEntry *DeviceGlobalEntry,
                        size_t NumBytes, size_t Offset, const void *Src,
                        const std::vector<sycl::detail::pi::PiEvent> &DepEvents,
                        sycl::detail::pi::PiEvent *OutEvent,
                        const detail::EventImplPtr &OutEventImpl) {
  assert(Queue &&
         "Copy to device global USM must be called with a valid device queue");
  // Get or allocate USM memory for the device_global.
  DeviceGlobalUSMMem &DeviceGlobalUSM =
      DeviceGlobalEntry->getOrAllocateDeviceGlobalUSM(Queue);
  void *Dest = DeviceGlobalUSM.getPtr();

  // OwnedPiEvent will keep the initialization event alive for the duration
  // of this function call.
  OwnedPiEvent ZIEvent = DeviceGlobalUSM.getInitEvent(Queue->getPlugin());

  // We may need addtional events, so create a non-const dependency events list
  // to use if we need to modify it.
  std::vector<sycl::detail::pi::PiEvent> AuxDepEventsStorage;
  const std::vector<sycl::detail::pi::PiEvent> &ActualDepEvents =
      ZIEvent ? AuxDepEventsStorage : DepEvents;

  // If there is a zero-initializer event the memory operation should wait for
  // it.
  if (ZIEvent) {
    AuxDepEventsStorage = DepEvents;
    AuxDepEventsStorage.push_back(ZIEvent.GetEvent());
  }

  MemoryManager::copy_usm(Src, Queue, NumBytes,
                          reinterpret_cast<char *>(Dest) + Offset,
                          ActualDepEvents, OutEvent, OutEventImpl);
}

static void memcpyFromDeviceGlobalUSM(
    QueueImplPtr Queue, DeviceGlobalMapEntry *DeviceGlobalEntry,
    size_t NumBytes, size_t Offset, void *Dest,
    const std::vector<sycl::detail::pi::PiEvent> &DepEvents,
    sycl::detail::pi::PiEvent *OutEvent,
    const detail::EventImplPtr &OutEventImpl) {
  // Get or allocate USM memory for the device_global. Since we are reading from
  // it, we need it initialized if it has not been yet.
  DeviceGlobalUSMMem &DeviceGlobalUSM =
      DeviceGlobalEntry->getOrAllocateDeviceGlobalUSM(Queue);
  void *Src = DeviceGlobalUSM.getPtr();

  // OwnedPiEvent will keep the initialization event alive for the duration
  // of this function call.
  OwnedPiEvent ZIEvent = DeviceGlobalUSM.getInitEvent(Queue->getPlugin());

  // We may need addtional events, so create a non-const dependency events list
  // to use if we need to modify it.
  std::vector<sycl::detail::pi::PiEvent> AuxDepEventsStorage;
  const std::vector<sycl::detail::pi::PiEvent> &ActualDepEvents =
      ZIEvent ? AuxDepEventsStorage : DepEvents;

  // If there is a zero-initializer event the memory operation should wait for
  // it.
  if (ZIEvent) {
    AuxDepEventsStorage = DepEvents;
    AuxDepEventsStorage.push_back(ZIEvent.GetEvent());
  }

  MemoryManager::copy_usm(reinterpret_cast<const char *>(Src) + Offset, Queue,
                          NumBytes, Dest, ActualDepEvents, OutEvent,
                          OutEventImpl);
}

static sycl::detail::pi::PiProgram
getOrBuildProgramForDeviceGlobal(QueueImplPtr Queue,
                                 DeviceGlobalMapEntry *DeviceGlobalEntry) {
  assert(DeviceGlobalEntry->MIsDeviceImageScopeDecorated &&
         "device_global is not device image scope decorated.");

  // If the device global is used in multiple device images we cannot proceed.
  if (DeviceGlobalEntry->MImageIdentifiers.size() > 1)
    throw sycl::exception(make_error_code(errc::invalid),
                          "More than one image exists with the device_global.");

  // If there are no kernels using the device_global we cannot proceed.
  if (DeviceGlobalEntry->MImageIdentifiers.size() == 0)
    throw sycl::exception(make_error_code(errc::invalid),
                          "No image exists with the device_global.");

  // Look for cached programs with the device_global.
  device Device = Queue->get_device();
  ContextImplPtr ContextImpl = Queue->getContextImplPtr();
  std::optional<sycl::detail::pi::PiProgram> CachedProgram =
      ContextImpl->getProgramForDeviceGlobal(Device, DeviceGlobalEntry);
  if (CachedProgram)
    return *CachedProgram;

  // If there was no cached program, build one.
  auto Context = createSyclObjFromImpl<context>(ContextImpl);
  ProgramManager &PM = ProgramManager::getInstance();
  RTDeviceBinaryImage &Img =
      PM.getDeviceImage(DeviceGlobalEntry->MImages, Context, Device);
  device_image_plain DeviceImage =
      PM.getDeviceImageFromBinaryImage(&Img, Context, Device);
  device_image_plain BuiltImage = PM.build(DeviceImage, {Device}, {});
  return getSyclObjImpl(BuiltImage)->get_program_ref();
}

static void memcpyToDeviceGlobalDirect(
    QueueImplPtr Queue, DeviceGlobalMapEntry *DeviceGlobalEntry,
    size_t NumBytes, size_t Offset, const void *Src,
    const std::vector<sycl::detail::pi::PiEvent> &DepEvents,
    sycl::detail::pi::PiEvent *OutEvent) {
  assert(
      Queue &&
      "Direct copy to device global must be called with a valid device queue");
  sycl::detail::pi::PiProgram Program =
      getOrBuildProgramForDeviceGlobal(Queue, DeviceGlobalEntry);
  const PluginPtr &Plugin = Queue->getPlugin();
  Plugin->call<PiApiKind::piextEnqueueDeviceGlobalVariableWrite>(
      Queue->getHandleRef(), Program, DeviceGlobalEntry->MUniqueId.c_str(),
      false, NumBytes, Offset, Src, DepEvents.size(), DepEvents.data(),
      OutEvent);
}

static void memcpyFromDeviceGlobalDirect(
    QueueImplPtr Queue, DeviceGlobalMapEntry *DeviceGlobalEntry,
    size_t NumBytes, size_t Offset, void *Dest,
    const std::vector<sycl::detail::pi::PiEvent> &DepEvents,
    sycl::detail::pi::PiEvent *OutEvent) {
  assert(Queue && "Direct copy from device global must be called with a valid "
                  "device queue");
  sycl::detail::pi::PiProgram Program =
      getOrBuildProgramForDeviceGlobal(Queue, DeviceGlobalEntry);
  const PluginPtr &Plugin = Queue->getPlugin();
  Plugin->call<PiApiKind::piextEnqueueDeviceGlobalVariableRead>(
      Queue->getHandleRef(), Program, DeviceGlobalEntry->MUniqueId.c_str(),
      false, NumBytes, Offset, Dest, DepEvents.size(), DepEvents.data(),
      OutEvent);
}

void MemoryManager::copy_to_device_global(
    const void *DeviceGlobalPtr, bool IsDeviceImageScoped, QueueImplPtr Queue,
    size_t NumBytes, size_t Offset, const void *SrcMem,
    const std::vector<sycl::detail::pi::PiEvent> &DepEvents,
    sycl::detail::pi::PiEvent *OutEvent,
    const detail::EventImplPtr &OutEventImpl) {
  DeviceGlobalMapEntry *DGEntry =
      detail::ProgramManager::getInstance().getDeviceGlobalEntry(
          DeviceGlobalPtr);
  assert(DGEntry &&
         DGEntry->MIsDeviceImageScopeDecorated == IsDeviceImageScoped &&
         "Invalid copy operation for device_global.");
  assert(DGEntry->MDeviceGlobalTSize >= Offset + NumBytes &&
         "Copy to device_global is out of bounds.");

  if (IsDeviceImageScoped)
    memcpyToDeviceGlobalDirect(Queue, DGEntry, NumBytes, Offset, SrcMem,
                               DepEvents, OutEvent);
  else
    memcpyToDeviceGlobalUSM(Queue, DGEntry, NumBytes, Offset, SrcMem, DepEvents,
                            OutEvent, OutEventImpl);
}

void MemoryManager::copy_from_device_global(
    const void *DeviceGlobalPtr, bool IsDeviceImageScoped, QueueImplPtr Queue,
    size_t NumBytes, size_t Offset, void *DstMem,
    const std::vector<sycl::detail::pi::PiEvent> &DepEvents,
    sycl::detail::pi::PiEvent *OutEvent,
    const detail::EventImplPtr &OutEventImpl) {
  DeviceGlobalMapEntry *DGEntry =
      detail::ProgramManager::getInstance().getDeviceGlobalEntry(
          DeviceGlobalPtr);
  assert(DGEntry &&
         DGEntry->MIsDeviceImageScopeDecorated == IsDeviceImageScoped &&
         "Invalid copy operation for device_global.");
  assert(DGEntry->MDeviceGlobalTSize >= Offset + NumBytes &&
         "Copy from device_global is out of bounds.");

  if (IsDeviceImageScoped)
    memcpyFromDeviceGlobalDirect(Queue, DGEntry, NumBytes, Offset, DstMem,
                                 DepEvents, OutEvent);
  else
    memcpyFromDeviceGlobalUSM(Queue, DGEntry, NumBytes, Offset, DstMem,
                              DepEvents, OutEvent, OutEventImpl);
}

// Command buffer methods
void MemoryManager::ext_oneapi_copyD2D_cmd_buffer(
    sycl::detail::ContextImplPtr Context,
    sycl::detail::pi::PiExtCommandBuffer CommandBuffer, SYCLMemObjI *SYCLMemObj,
    void *SrcMem, unsigned int DimSrc, sycl::range<3> SrcSize,
    sycl::range<3> SrcAccessRange, sycl::id<3> SrcOffset,
    unsigned int SrcElemSize, void *DstMem, unsigned int DimDst,
    sycl::range<3> DstSize, sycl::range<3> DstAccessRange,
    sycl::id<3> DstOffset, unsigned int DstElemSize,
    std::vector<sycl::detail::pi::PiExtSyncPoint> Deps,
    sycl::detail::pi::PiExtSyncPoint *OutSyncPoint) {
  assert(SYCLMemObj && "The SYCLMemObj is nullptr");
  (void)DstAccessRange;

  const PluginPtr &Plugin = Context->getPlugin();

  detail::SYCLMemObjI::MemObjType MemType = SYCLMemObj->getType();
  TermPositions SrcPos, DstPos;
  prepTermPositions(SrcPos, DimSrc, MemType);
  prepTermPositions(DstPos, DimDst, MemType);

  size_t DstXOffBytes = DstOffset[DstPos.XTerm] * DstElemSize;
  size_t SrcXOffBytes = SrcOffset[SrcPos.XTerm] * SrcElemSize;
  size_t SrcAccessRangeWidthBytes = SrcAccessRange[SrcPos.XTerm] * SrcElemSize;
  size_t DstSzWidthBytes = DstSize[DstPos.XTerm] * DstElemSize;
  size_t SrcSzWidthBytes = SrcSize[SrcPos.XTerm] * SrcElemSize;

  if (MemType != detail::SYCLMemObjI::MemObjType::Buffer) {
    throw sycl::exception(sycl::make_error_code(sycl::errc::invalid),
                          "Images are not supported in Graphs");
  }

  if (1 == DimDst && 1 == DimSrc) {
    Plugin->call<PiApiKind::piextCommandBufferMemBufferCopy>(
        CommandBuffer, sycl::detail::pi::cast<sycl::detail::pi::PiMem>(SrcMem),
        sycl::detail::pi::cast<sycl::detail::pi::PiMem>(DstMem), SrcXOffBytes,
        DstXOffBytes, SrcAccessRangeWidthBytes, Deps.size(), Deps.data(),
        OutSyncPoint);
  } else {
    // passing 0 for pitches not allowed. Because clEnqueueCopyBufferRect will
    // calculate both src and dest pitch using region[0], which is not correct
    // if src and dest are not the same size.
    size_t SrcRowPitch = SrcSzWidthBytes;
    size_t SrcSlicePitch = (DimSrc <= 1)
                               ? SrcSzWidthBytes
                               : SrcSzWidthBytes * SrcSize[SrcPos.YTerm];
    size_t DstRowPitch = DstSzWidthBytes;
    size_t DstSlicePitch = (DimDst <= 1)
                               ? DstSzWidthBytes
                               : DstSzWidthBytes * DstSize[DstPos.YTerm];

    pi_buff_rect_offset_struct SrcOrigin{SrcXOffBytes, SrcOffset[SrcPos.YTerm],
                                         SrcOffset[SrcPos.ZTerm]};
    pi_buff_rect_offset_struct DstOrigin{DstXOffBytes, DstOffset[DstPos.YTerm],
                                         DstOffset[DstPos.ZTerm]};
    pi_buff_rect_region_struct Region{SrcAccessRangeWidthBytes,
                                      SrcAccessRange[SrcPos.YTerm],
                                      SrcAccessRange[SrcPos.ZTerm]};

    Plugin->call<PiApiKind::piextCommandBufferMemBufferCopyRect>(
        CommandBuffer, sycl::detail::pi::cast<sycl::detail::pi::PiMem>(SrcMem),
        sycl::detail::pi::cast<sycl::detail::pi::PiMem>(DstMem), &SrcOrigin,
        &DstOrigin, &Region, SrcRowPitch, SrcSlicePitch, DstRowPitch,
        DstSlicePitch, Deps.size(), Deps.data(), OutSyncPoint);
  }
}

void MemoryManager::ext_oneapi_copyD2H_cmd_buffer(
    sycl::detail::ContextImplPtr Context,
    sycl::detail::pi::PiExtCommandBuffer CommandBuffer, SYCLMemObjI *SYCLMemObj,
    void *SrcMem, unsigned int DimSrc, sycl::range<3> SrcSize,
    sycl::range<3> SrcAccessRange, sycl::id<3> SrcOffset,
    unsigned int SrcElemSize, char *DstMem, unsigned int DimDst,
    sycl::range<3> DstSize, sycl::id<3> DstOffset, unsigned int DstElemSize,
    std::vector<sycl::detail::pi::PiExtSyncPoint> Deps,
    sycl::detail::pi::PiExtSyncPoint *OutSyncPoint) {
  assert(SYCLMemObj && "The SYCLMemObj is nullptr");

  const PluginPtr &Plugin = Context->getPlugin();

  detail::SYCLMemObjI::MemObjType MemType = SYCLMemObj->getType();
  TermPositions SrcPos, DstPos;
  prepTermPositions(SrcPos, DimSrc, MemType);
  prepTermPositions(DstPos, DimDst, MemType);

  size_t DstXOffBytes = DstOffset[DstPos.XTerm] * DstElemSize;
  size_t SrcXOffBytes = SrcOffset[SrcPos.XTerm] * SrcElemSize;
  size_t SrcAccessRangeWidthBytes = SrcAccessRange[SrcPos.XTerm] * SrcElemSize;
  size_t DstSzWidthBytes = DstSize[DstPos.XTerm] * DstElemSize;
  size_t SrcSzWidthBytes = SrcSize[SrcPos.XTerm] * SrcElemSize;

  if (MemType != detail::SYCLMemObjI::MemObjType::Buffer) {
    throw sycl::exception(sycl::make_error_code(sycl::errc::invalid),
                          "Images are not supported in Graphs");
  }

  if (1 == DimDst && 1 == DimSrc) {
    pi_result Result =
        Plugin->call_nocheck<PiApiKind::piextCommandBufferMemBufferRead>(
            CommandBuffer,
            sycl::detail::pi::cast<sycl::detail::pi::PiMem>(SrcMem),
            SrcXOffBytes, SrcAccessRangeWidthBytes, DstMem + DstXOffBytes,
            Deps.size(), Deps.data(), OutSyncPoint);

    if (Result == PI_ERROR_UNSUPPORTED_FEATURE) {
      throw sycl::exception(
          sycl::make_error_code(sycl::errc::feature_not_supported),
          "Device-to-host buffer copy command not supported by graph backend");
    } else {
      Plugin->checkPiResult(Result);
    }
  } else {
    size_t BufferRowPitch = (1 == DimSrc) ? 0 : SrcSzWidthBytes;
    size_t BufferSlicePitch =
        (3 == DimSrc) ? SrcSzWidthBytes * SrcSize[SrcPos.YTerm] : 0;
    size_t HostRowPitch = (1 == DimDst) ? 0 : DstSzWidthBytes;
    size_t HostSlicePitch =
        (3 == DimDst) ? DstSzWidthBytes * DstSize[DstPos.YTerm] : 0;

    pi_buff_rect_offset_struct BufferOffset{
        SrcXOffBytes, SrcOffset[SrcPos.YTerm], SrcOffset[SrcPos.ZTerm]};
    pi_buff_rect_offset_struct HostOffset{DstXOffBytes, DstOffset[DstPos.YTerm],
                                          DstOffset[DstPos.ZTerm]};
    pi_buff_rect_region_struct RectRegion{SrcAccessRangeWidthBytes,
                                          SrcAccessRange[SrcPos.YTerm],
                                          SrcAccessRange[SrcPos.ZTerm]};

    pi_result Result =
        Plugin->call_nocheck<PiApiKind::piextCommandBufferMemBufferReadRect>(
            CommandBuffer,
            sycl::detail::pi::cast<sycl::detail::pi::PiMem>(SrcMem),
            &BufferOffset, &HostOffset, &RectRegion, BufferRowPitch,
            BufferSlicePitch, HostRowPitch, HostSlicePitch, DstMem, Deps.size(),
            Deps.data(), OutSyncPoint);
    if (Result == PI_ERROR_UNSUPPORTED_FEATURE) {
      throw sycl::exception(
          sycl::make_error_code(sycl::errc::feature_not_supported),
          "Device-to-host buffer copy command not supported by graph backend");
    } else {
      Plugin->checkPiResult(Result);
    }
  }
}

void MemoryManager::ext_oneapi_copyH2D_cmd_buffer(
    sycl::detail::ContextImplPtr Context,
    sycl::detail::pi::PiExtCommandBuffer CommandBuffer, SYCLMemObjI *SYCLMemObj,
    char *SrcMem, unsigned int DimSrc, sycl::range<3> SrcSize,
    sycl::id<3> SrcOffset, unsigned int SrcElemSize, void *DstMem,
    unsigned int DimDst, sycl::range<3> DstSize, sycl::range<3> DstAccessRange,
    sycl::id<3> DstOffset, unsigned int DstElemSize,
    std::vector<sycl::detail::pi::PiExtSyncPoint> Deps,
    sycl::detail::pi::PiExtSyncPoint *OutSyncPoint) {
  assert(SYCLMemObj && "The SYCLMemObj is nullptr");

  const PluginPtr &Plugin = Context->getPlugin();

  detail::SYCLMemObjI::MemObjType MemType = SYCLMemObj->getType();
  TermPositions SrcPos, DstPos;
  prepTermPositions(SrcPos, DimSrc, MemType);
  prepTermPositions(DstPos, DimDst, MemType);

  size_t DstXOffBytes = DstOffset[DstPos.XTerm] * DstElemSize;
  size_t SrcXOffBytes = SrcOffset[SrcPos.XTerm] * SrcElemSize;
  size_t DstAccessRangeWidthBytes = DstAccessRange[DstPos.XTerm] * DstElemSize;
  size_t DstSzWidthBytes = DstSize[DstPos.XTerm] * DstElemSize;
  size_t SrcSzWidthBytes = SrcSize[SrcPos.XTerm] * SrcElemSize;

  if (MemType != detail::SYCLMemObjI::MemObjType::Buffer) {
    throw sycl::exception(sycl::make_error_code(sycl::errc::invalid),
                          "Images are not supported in Graphs");
  }

  if (1 == DimDst && 1 == DimSrc) {
    pi_result Result =
        Plugin->call_nocheck<PiApiKind::piextCommandBufferMemBufferWrite>(
            CommandBuffer,
            sycl::detail::pi::cast<sycl::detail::pi::PiMem>(DstMem),
            DstXOffBytes, DstAccessRangeWidthBytes, SrcMem + SrcXOffBytes,
            Deps.size(), Deps.data(), OutSyncPoint);

    if (Result == PI_ERROR_UNSUPPORTED_FEATURE) {
      throw sycl::exception(
          sycl::make_error_code(sycl::errc::feature_not_supported),
          "Host-to-device buffer copy command not supported by graph backend");
    } else {
      Plugin->checkPiResult(Result);
    }
  } else {
    size_t BufferRowPitch = (1 == DimDst) ? 0 : DstSzWidthBytes;
    size_t BufferSlicePitch =
        (3 == DimDst) ? DstSzWidthBytes * DstSize[DstPos.YTerm] : 0;
    size_t HostRowPitch = (1 == DimSrc) ? 0 : SrcSzWidthBytes;
    size_t HostSlicePitch =
        (3 == DimSrc) ? SrcSzWidthBytes * SrcSize[SrcPos.YTerm] : 0;

    pi_buff_rect_offset_struct BufferOffset{
        DstXOffBytes, DstOffset[DstPos.YTerm], DstOffset[DstPos.ZTerm]};
    pi_buff_rect_offset_struct HostOffset{SrcXOffBytes, SrcOffset[SrcPos.YTerm],
                                          SrcOffset[SrcPos.ZTerm]};
    pi_buff_rect_region_struct RectRegion{DstAccessRangeWidthBytes,
                                          DstAccessRange[DstPos.YTerm],
                                          DstAccessRange[DstPos.ZTerm]};

    pi_result Result =
        Plugin->call_nocheck<PiApiKind::piextCommandBufferMemBufferWriteRect>(
            CommandBuffer,
            sycl::detail::pi::cast<sycl::detail::pi::PiMem>(DstMem),
            &BufferOffset, &HostOffset, &RectRegion, BufferRowPitch,
            BufferSlicePitch, HostRowPitch, HostSlicePitch, SrcMem, Deps.size(),
            Deps.data(), OutSyncPoint);

    if (Result == PI_ERROR_UNSUPPORTED_FEATURE) {
      throw sycl::exception(
          sycl::make_error_code(sycl::errc::feature_not_supported),
          "Host-to-device buffer copy command not supported by graph backend");
    } else {
      Plugin->checkPiResult(Result);
    }
  }
}

void MemoryManager::ext_oneapi_copy_usm_cmd_buffer(
    ContextImplPtr Context, const void *SrcMem,
    sycl::detail::pi::PiExtCommandBuffer CommandBuffer, size_t Len,
    void *DstMem, std::vector<sycl::detail::pi::PiExtSyncPoint> Deps,
    sycl::detail::pi::PiExtSyncPoint *OutSyncPoint) {
  if (!SrcMem || !DstMem)
    throw runtime_error("NULL pointer argument in memory copy operation.",
                        PI_ERROR_INVALID_VALUE);

  const PluginPtr &Plugin = Context->getPlugin();
  pi_result Result =
      Plugin->call_nocheck<PiApiKind::piextCommandBufferMemcpyUSM>(
          CommandBuffer, DstMem, SrcMem, Len, Deps.size(), Deps.data(),
          OutSyncPoint);
  if (Result == PI_ERROR_UNSUPPORTED_FEATURE) {
    throw sycl::exception(
        sycl::make_error_code(sycl::errc::feature_not_supported),
        "USM copy command not supported by graph backend");
  } else {
    Plugin->checkPiResult(Result);
  }
}

void MemoryManager::ext_oneapi_fill_usm_cmd_buffer(
    sycl::detail::ContextImplPtr Context,
    sycl::detail::pi::PiExtCommandBuffer CommandBuffer, void *DstMem,
    size_t Len, const std::vector<char> &Pattern,
    std::vector<sycl::detail::pi::PiExtSyncPoint> Deps,
    sycl::detail::pi::PiExtSyncPoint *OutSyncPoint) {

  if (!DstMem)
    throw runtime_error("NULL pointer argument in memory fill operation.",
                        PI_ERROR_INVALID_VALUE);

  const PluginPtr &Plugin = Context->getPlugin();

  Plugin->call<PiApiKind::piextCommandBufferFillUSM>(
      CommandBuffer, DstMem, Pattern.data(), Pattern.size(), Len, Deps.size(),
      Deps.data(), OutSyncPoint);
}

void MemoryManager::ext_oneapi_fill_cmd_buffer(
    sycl::detail::ContextImplPtr Context,
    sycl::detail::pi::PiExtCommandBuffer CommandBuffer, SYCLMemObjI *SYCLMemObj,
    void *Mem, size_t PatternSize, const char *Pattern, unsigned int Dim,
    sycl::range<3> Size, sycl::range<3> AccessRange, sycl::id<3> AccessOffset,
    unsigned int ElementSize,
    std::vector<sycl::detail::pi::PiExtSyncPoint> Deps,
    sycl::detail::pi::PiExtSyncPoint *OutSyncPoint) {
  assert(SYCLMemObj && "The SYCLMemObj is nullptr");

  const PluginPtr &Plugin = Context->getPlugin();
  if (SYCLMemObj->getType() != detail::SYCLMemObjI::MemObjType::Buffer) {
    throw sycl::exception(sycl::make_error_code(sycl::errc::invalid),
                          "Images are not supported in Graphs");
  }

  // 2D and 3D buffers accessors can't have custom range or the data will
  // likely be discontiguous.
  bool RangesUsable = (Dim <= 1) || (Size == AccessRange);
  // For 2D and 3D buffers, the offset must be 0, or the data will be
  // discontiguous.
  bool OffsetUsable = (Dim <= 1) || (AccessOffset == sycl::id<3>{0, 0, 0});
  size_t RangeMultiplier = AccessRange[0] * AccessRange[1] * AccessRange[2];

  if (RangesUsable && OffsetUsable) {
    Plugin->call<PiApiKind::piextCommandBufferMemBufferFill>(
        CommandBuffer, pi::cast<sycl::detail::pi::PiMem>(Mem), Pattern,
        PatternSize, AccessOffset[0] * ElementSize,
        RangeMultiplier * ElementSize, Deps.size(), Deps.data(), OutSyncPoint);
    return;
  }
  // The sycl::handler uses a parallel_for kernel in the case of unusable
  // Range or Offset, not CG:Fill. So we should not be here.
  throw runtime_error("Not supported configuration of fill requested",
                      PI_ERROR_INVALID_OPERATION);
}

void MemoryManager::ext_oneapi_prefetch_usm_cmd_buffer(
    sycl::detail::ContextImplPtr Context,
    sycl::detail::pi::PiExtCommandBuffer CommandBuffer, void *Mem,
    size_t Length, std::vector<sycl::detail::pi::PiExtSyncPoint> Deps,
    sycl::detail::pi::PiExtSyncPoint *OutSyncPoint) {
  const PluginPtr &Plugin = Context->getPlugin();
  Plugin->call<PiApiKind::piextCommandBufferPrefetchUSM>(
      CommandBuffer, Mem, Length, _pi_usm_migration_flags(0), Deps.size(),
      Deps.data(), OutSyncPoint);
}

void MemoryManager::ext_oneapi_advise_usm_cmd_buffer(
    sycl::detail::ContextImplPtr Context,
    sycl::detail::pi::PiExtCommandBuffer CommandBuffer, const void *Mem,
    size_t Length, pi_mem_advice Advice,
    std::vector<sycl::detail::pi::PiExtSyncPoint> Deps,
    sycl::detail::pi::PiExtSyncPoint *OutSyncPoint) {
  const PluginPtr &Plugin = Context->getPlugin();
  Plugin->call<PiApiKind::piextCommandBufferAdviseUSM>(
      CommandBuffer, Mem, Length, Advice, Deps.size(), Deps.data(),
      OutSyncPoint);
}

void MemoryManager::copy_image_bindless(
    void *Src, QueueImplPtr Queue, void *Dst,
    const sycl::detail::pi::PiMemImageDesc &Desc,
    const sycl::detail::pi::PiMemImageFormat &Format,
    const sycl::detail::pi::PiImageCopyFlags Flags,
    sycl::detail::pi::PiImageOffset SrcOffset,
    sycl::detail::pi::PiImageOffset DstOffset,
    sycl::detail::pi::PiImageRegion HostExtent,
    sycl::detail::pi::PiImageRegion CopyExtent,
    const std::vector<sycl::detail::pi::PiEvent> &DepEvents,
    sycl::detail::pi::PiEvent *OutEvent) {
  assert(Queue &&
         "Copy image bindless must be called with a valid device queue");
  assert((Flags == (sycl::detail::pi::PiImageCopyFlags)
                       ext::oneapi::experimental::image_copy_flags::HtoD ||
          Flags == (sycl::detail::pi::PiImageCopyFlags)
                       ext::oneapi::experimental::image_copy_flags::DtoH ||
          Flags == (sycl::detail::pi::PiImageCopyFlags)
                       ext::oneapi::experimental::image_copy_flags::DtoD) &&
         "Invalid flags passed to copy_image_bindless.");
  if (!Dst || !Src)
    throw sycl::exception(
        sycl::make_error_code(errc::invalid),
        "NULL pointer argument in bindless image copy operation.");

  const detail::PluginPtr &Plugin = Queue->getPlugin();
  Plugin->call<PiApiKind::piextMemImageCopy>(
      Queue->getHandleRef(), Dst, Src, &Format, &Desc, Flags, &SrcOffset,
      &DstOffset, &CopyExtent, &HostExtent, DepEvents.size(), DepEvents.data(),
      OutEvent);
}

} // namespace detail
} // namespace _V1
} // namespace sycl<|MERGE_RESOLUTION|>--- conflicted
+++ resolved
@@ -925,13 +925,7 @@
                              std::vector<sycl::detail::pi::PiEvent> DepEvents,
                              sycl::detail::pi::PiEvent *OutEvent,
                              const detail::EventImplPtr &OutEventImpl) {
-<<<<<<< HEAD
-  assert(!SrcQueue->getContextImplPtr()->is_host() &&
-         "Host queue not supported in copy_usm.");
-
-=======
   assert(SrcQueue && "USM copy must be called with a valid device queue");
->>>>>>> 4cb0518d
   if (!Len) { // no-op, but ensure DepEvents will still be waited on
     if (!DepEvents.empty()) {
       if (OutEventImpl != nullptr)
