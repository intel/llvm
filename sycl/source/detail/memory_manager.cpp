--- conflicted
+++ resolved
@@ -382,12 +382,6 @@
     CreationFlags |= PI_MEM_FLAGS_HOST_PTR_ALLOC;
 
   RT::PiMem NewMem = nullptr;
-<<<<<<< HEAD
-  memBufferCreateHelper(TargetContext, CreationFlags, Size, UserPtr, &NewMem,
-                        nullptr);
-=======
-  const detail::plugin &Plugin = TargetContext->getPlugin();
-
   if (PropsList.has_property<property::buffer::detail::buffer_location>())
     if (TargetContext->isBufferLocationSupported()) {
       auto location =
@@ -395,13 +389,12 @@
               .get_buffer_location();
       pi_mem_properties props[3] = {PI_MEM_PROPERTIES_ALLOC_BUFFER_LOCATION,
                                     location, 0};
-      memBufferCreateHelper(Plugin, TargetContext->getHandleRef(),
-                            CreationFlags, Size, UserPtr, &NewMem, props);
+      memBufferCreateHelper(TargetContext, CreationFlags, Size, UserPtr,
+                            &NewMem, props);
       return NewMem;
     }
-  memBufferCreateHelper(Plugin, TargetContext->getHandleRef(), CreationFlags,
-                        Size, UserPtr, &NewMem, nullptr);
->>>>>>> ca9fea63
+  memBufferCreateHelper(TargetContext, CreationFlags, Size, UserPtr, &NewMem,
+                        nullptr);
   return NewMem;
 }
 
