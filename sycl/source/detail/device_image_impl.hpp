//==------- device_image_impl.hpp - SYCL device_image_impl -----------------==//
//
// Part of the LLVM Project, under the Apache License v2.0 with LLVM Exceptions.
// See https://llvm.org/LICENSE.txt for license information.
// SPDX-License-Identifier: Apache-2.0 WITH LLVM-exception
//
//===----------------------------------------------------------------------===//

#pragma once

#include <detail/adapter_impl.hpp>
#include <detail/compiler.hpp>
#include <detail/context_impl.hpp>
#include <detail/device_impl.hpp>
#include <detail/kernel_compiler/kernel_compiler_opencl.hpp>
#include <detail/kernel_compiler/kernel_compiler_sycl.hpp>
#include <detail/kernel_id_impl.hpp>
#include <detail/kernel_impl.hpp>
#include <detail/mem_alloc_helper.hpp>
#include <detail/persistent_device_code_cache.hpp>
#include <detail/program_manager/program_manager.hpp>
#include <detail/split_string.hpp>
#include <detail/syclbin.hpp>
#include <sycl/context.hpp>
#include <sycl/detail/common.hpp>
#include <sycl/detail/ur.hpp>
#include <sycl/device.hpp>
#include <sycl/kernel_bundle.hpp>

#include <algorithm>
#include <cassert>
#include <cstring>
#include <memory>
#include <mutex>
#include <vector>

namespace jit_compiler {
enum class BinaryFormat : uint32_t;
}

namespace sycl {
inline namespace _V1 {
namespace detail {

template <class T> struct LessByHash {
  bool operator()(const T &LHS, const T &RHS) const {
    return getSyclObjImpl(LHS) < getSyclObjImpl(RHS);
  }
};

namespace syclex = sycl::ext::oneapi::experimental;

using include_pairs_t =
    std::vector<std::pair<std::string /* name */, std::string /* content */>>;

// Bits representing the origin of a given image, i.e. regular offline SYCL
// compilation, interop, kernel_compiler online compilation, etc.
constexpr uint8_t ImageOriginSYCLOffline = 1;
constexpr uint8_t ImageOriginInterop = 1 << 1;
constexpr uint8_t ImageOriginKernelCompiler = 1 << 2;
constexpr uint8_t ImageOriginSYCLBIN = 1 << 3;

// Helper class to track and unregister shared SYCL device_globals.
class ManagedDeviceGlobalsRegistry {
public:
  ManagedDeviceGlobalsRegistry(
      context_impl &ContextImpl, const std::string &Prefix,
      std::vector<std::string> &&DeviceGlobalNames,
      std::vector<std::unique_ptr<std::byte[]>> &&DeviceGlobalAllocations)
      : MContextImpl{ContextImpl.shared_from_this()}, MPrefix{Prefix},
        MDeviceGlobalNames{std::move(DeviceGlobalNames)},
        MDeviceGlobalAllocations{std::move(DeviceGlobalAllocations)} {}

  ManagedDeviceGlobalsRegistry(const ManagedDeviceGlobalsRegistry &) = delete;

  ManagedDeviceGlobalsRegistry &
  operator=(const ManagedDeviceGlobalsRegistry &) = delete;

  ~ManagedDeviceGlobalsRegistry() {
    try {
      unregisterDeviceGlobalsFromContext();
    } catch (std::exception &e) {
      __SYCL_REPORT_EXCEPTION_TO_STREAM(
          "exception during unregistration of SYCL binaries", e);
    }
  }

  bool hasDeviceGlobalName(const std::string &Name) const noexcept {
    return !MDeviceGlobalNames.empty() &&
           std::find(MDeviceGlobalNames.begin(), MDeviceGlobalNames.end(),
                     Name) != MDeviceGlobalNames.end();
  }

  DeviceGlobalMapEntry *tryGetDeviceGlobalEntry(const std::string &Name) const {
    auto &PM = detail::ProgramManager::getInstance();
    return PM.tryGetDeviceGlobalEntry(MPrefix + Name);
  }

private:
  void unregisterDeviceGlobalsFromContext() {
    if (MDeviceGlobalNames.empty())
      return;

    // Manually trigger the release of resources for all device global map
    // entries associated with this runtime-compiled bundle. Normally, this
    // would happen in `~context_impl()`, however in the RTC setting, the
    // context outlives the DG map entries owned by the program manager.

    std::vector<std::string> DeviceGlobalIDs;
    std::transform(MDeviceGlobalNames.begin(), MDeviceGlobalNames.end(),
                   std::back_inserter(DeviceGlobalIDs),
                   [&](const std::string &DGName) { return MPrefix + DGName; });
    for (DeviceGlobalMapEntry *Entry :
         ProgramManager::getInstance().getDeviceGlobalEntries(
             DeviceGlobalIDs)) {
      Entry->removeAssociatedResources(MContextImpl.get());
      MContextImpl->removeAssociatedDeviceGlobal(Entry->MDeviceGlobalPtr);
    }
  }

  std::shared_ptr<context_impl> MContextImpl;

  std::string MPrefix;
  std::vector<std::string> MDeviceGlobalNames;
  std::vector<std::unique_ptr<std::byte[]>> MDeviceGlobalAllocations;
};

// Helper class to unregister shared SYCL binaries.
class ManagedDeviceBinaries {
public:
  ManagedDeviceBinaries(sycl_device_binaries &&Binaries)
      : MBinaries{Binaries} {}

  ManagedDeviceBinaries(const ManagedDeviceBinaries &) = delete;

  ManagedDeviceBinaries &operator=(const ManagedDeviceBinaries &) = delete;

  ~ManagedDeviceBinaries() {
    try {
      ProgramManager::getInstance().removeImages(MBinaries);
      syclex::detail::SYCL_JIT_Destroy(MBinaries);
    } catch (std::exception &e) {
      __SYCL_REPORT_EXCEPTION_TO_STREAM(
          "exception during unregistration of SYCL binaries", e);
    }
  }

private:
  sycl_device_binaries MBinaries;
};

using MangledKernelNameMapT = std::map<std::string, std::string, std::less<>>;
using KernelNameSetT = std::set<std::string, std::less<>>;
using KernelNameToArgMaskMap = std::unordered_map<std::string, KernelArgMask>;

// Information unique to images compiled at runtime through the
// ext_oneapi_kernel_compiler extension.
struct KernelCompilerBinaryInfo {
  KernelCompilerBinaryInfo(syclex::source_language Lang) : MLanguage{Lang} {}

  KernelCompilerBinaryInfo(syclex::source_language Lang,
                           include_pairs_t &&IncludePairsVec)
      : MLanguage{Lang}, MIncludePairs{std::move(IncludePairsVec)} {}

  KernelCompilerBinaryInfo(
      syclex::source_language Lang, MangledKernelNameMapT &&MangledKernelNames,
      std::string &&Prefix,
      std::shared_ptr<ManagedDeviceGlobalsRegistry> &&DeviceGlobalRegistry)
      : MLanguage{Lang}, MMangledKernelNames{std::move(MangledKernelNames)},
        MPrefixes{std::move(Prefix)},
        MDeviceGlobalRegistries{std::move(DeviceGlobalRegistry)} {}

  static std::optional<KernelCompilerBinaryInfo>
  Merge(const std::vector<const std::optional<KernelCompilerBinaryInfo> *>
            &RTCInfos) {
    std::optional<KernelCompilerBinaryInfo> Result = std::nullopt;
    std::map<std::string, std::string> IncludePairMap;
    for (const std::optional<KernelCompilerBinaryInfo> *RTCInfoPtr : RTCInfos) {
      if (!RTCInfoPtr || !(*RTCInfoPtr))
        continue;
      const std::optional<KernelCompilerBinaryInfo> &RTCInfo = *RTCInfoPtr;

      if (!Result) {
        Result = RTCInfo;
        continue;
      }

      if (RTCInfo->MLanguage != Result->MLanguage)
        throw sycl::exception(make_error_code(errc::invalid),
                              "Linking binaries with different source "
                              "languages is not currently supported.");

      Result->MMangledKernelNames.insert(RTCInfo->MMangledKernelNames.begin(),
                                         RTCInfo->MMangledKernelNames.end());

      // Assumption is that there are no duplicates, but in the case we let
      // duplicates through it should be alright to pay for the minimal extra
      // space allocated.
      Result->MIncludePairs.reserve(RTCInfo->MIncludePairs.size());
      for (const auto &IncludePair : RTCInfo->MIncludePairs) {
        auto Inserted = IncludePairMap.insert(IncludePair);
        if (!Inserted.second) {
          if (Inserted.first->second != IncludePair.second)
            throw sycl::exception(make_error_code(errc::invalid),
                                  "Conflicting include files.");
        } else {
          Result->MIncludePairs.push_back(IncludePair);
        }
      }

      Result->MDeviceGlobalRegistries.insert(
          Result->MDeviceGlobalRegistries.end(),
          RTCInfo->MDeviceGlobalRegistries.begin(),
          RTCInfo->MDeviceGlobalRegistries.end());

      for (const std::string &Prefix : RTCInfo->MPrefixes)
        Result->MPrefixes.insert(Prefix);
    }
    return Result;
  }

  syclex::source_language MLanguage;
  MangledKernelNameMapT MMangledKernelNames;
  std::set<std::string> MPrefixes;
  include_pairs_t MIncludePairs;
  std::vector<std::shared_ptr<ManagedDeviceGlobalsRegistry>>
      MDeviceGlobalRegistries;
};

// The class is impl counterpart for sycl::device_image
// It can represent a program in different states, kernel_id's it has and state
// of specialization constants for it
class device_image_impl
    : public std::enable_shared_from_this<device_image_impl> {
  struct private_tag {
    explicit private_tag() = default;
  };

public:
  // The struct maps specialization ID to offset in the binary blob where value
  // for this spec const should be.
  struct SpecConstDescT {
    unsigned int ID = 0;
    unsigned int CompositeOffset = 0;
    unsigned int Size = 0;
    unsigned int BlobOffset = 0;
    // Indicates if the specialization constant was set to a value which is
    // different from the default value.
    bool IsSet = false;
  };

  using SpecConstMapT = std::map<std::string, std::vector<SpecConstDescT>>;

  device_image_impl(const RTDeviceBinaryImage *BinImage, context Context,
                    std::vector<device> Devices, bundle_state State,
                    std::shared_ptr<std::vector<kernel_id>> KernelIDs,
                    ur_program_handle_t Program, uint8_t Origins, private_tag)
      : MBinImage(BinImage), MContext(std::move(Context)),
        MDevices(std::move(Devices)), MState(State), MProgram(Program),
        MKernelIDs(std::move(KernelIDs)),
        MSpecConstsDefValBlob(getSpecConstsDefValBlob()), MOrigins(Origins) {
    updateSpecConstSymMap();
    if (BinImage && (MOrigins & ImageOriginSYCLBIN)) {
      // SYCLBIN files have the kernel names embedded in the binaries, so we
      // collect them.
      for (const sycl_device_binary_property &KNProp :
           BinImage->getKernelNames())
        MKernelNames.insert(KNProp->Name);

      KernelArgMask ArgMask;
      if (BinImage->getKernelParamOptInfo().isAvailable()) {
        // Extract argument mask from the image.
        const RTDeviceBinaryImage::PropertyRange &KPOIRange =
            BinImage->getKernelParamOptInfo();
        for (const auto &Info : KPOIRange)
          MEliminatedKernelArgMasks[Info->Name] =
              createKernelArgMask(DeviceBinaryProperty(Info).asByteArray());
      }
    }
  }

  device_image_impl(
      const RTDeviceBinaryImage *BinImage, const context &Context,
      std::vector<device> &&Devices, bundle_state State,
      std::shared_ptr<std::vector<kernel_id>> KernelIDs,
      ur_program_handle_t Program, const SpecConstMapT &SpecConstMap,
      const std::vector<unsigned char> &SpecConstsBlob, uint8_t Origins,
      std::optional<KernelCompilerBinaryInfo> &&RTCInfo,
      KernelNameSetT &&KernelNames,
      KernelNameToArgMaskMap &&EliminatedKernelArgMasks,
      std::unique_ptr<DynRTDeviceBinaryImage> &&MergedImageStorage, private_tag)
      : MBinImage(BinImage), MContext(std::move(Context)),
        MDevices(std::move(Devices)), MState(State), MProgram(Program),
        MKernelIDs(std::move(KernelIDs)), MKernelNames{std::move(KernelNames)},
        MEliminatedKernelArgMasks{std::move(EliminatedKernelArgMasks)},
        MSpecConstsBlob(SpecConstsBlob),
        MSpecConstsDefValBlob(getSpecConstsDefValBlob()),
        MSpecConstSymMap(SpecConstMap), MOrigins(Origins),
        MRTCBinInfo(std::move(RTCInfo)),
        MMergedImageStorage(std::move(MergedImageStorage)) {}

  device_image_impl(const RTDeviceBinaryImage *BinImage, const context &Context,
                    const std::vector<device> &Devices, bundle_state State,
                    ur_program_handle_t Program, syclex::source_language Lang,
                    KernelNameSetT &&KernelNames,
                    KernelNameToArgMaskMap &&EliminatedKernelArgMasks,
                    private_tag)
      : MBinImage(BinImage), MContext(std::move(Context)),
        MDevices(std::move(Devices)), MState(State), MProgram(Program),
        MKernelIDs(std::make_shared<std::vector<kernel_id>>()),
        MKernelNames{std::move(KernelNames)},
        MEliminatedKernelArgMasks{std::move(EliminatedKernelArgMasks)},
        MSpecConstsDefValBlob(getSpecConstsDefValBlob()),
        MOrigins(ImageOriginKernelCompiler),
        MRTCBinInfo(KernelCompilerBinaryInfo{Lang}) {
    updateSpecConstSymMap();
  }

  device_image_impl(
      const RTDeviceBinaryImage *BinImage, const context &Context,
      const std::vector<device> &Devices, bundle_state State,
      std::shared_ptr<std::vector<kernel_id>> &&KernelIDs,
      syclex::source_language Lang, KernelNameSetT &&KernelNames,
      MangledKernelNameMapT &&MangledKernelNames, std::string &&Prefix,
      std::shared_ptr<ManagedDeviceGlobalsRegistry> &&DeviceGlobalRegistry,
      private_tag)
      : MBinImage(BinImage), MContext(std::move(Context)),
        MDevices(std::move(Devices)), MState(State), MProgram(nullptr),
        MKernelIDs(std::move(KernelIDs)), MKernelNames{std::move(KernelNames)},
        MSpecConstsDefValBlob(getSpecConstsDefValBlob()),
        MOrigins(ImageOriginKernelCompiler),
        MRTCBinInfo(KernelCompilerBinaryInfo{
            Lang, std::move(MangledKernelNames), std::move(Prefix),
            std::move(DeviceGlobalRegistry)}) {
    updateSpecConstSymMap();
  }

  device_image_impl(const std::string &Src, context Context,
                    const std::vector<device> &Devices,
                    syclex::source_language Lang,
                    include_pairs_t &&IncludePairsVec, private_tag)
      : MBinImage(Src), MContext(std::move(Context)),
        MDevices(std::move(Devices)), MState(bundle_state::ext_oneapi_source),
        MProgram(nullptr),
        MKernelIDs(std::make_shared<std::vector<kernel_id>>()),
        MSpecConstsDefValBlob(getSpecConstsDefValBlob()),
        MOrigins(ImageOriginKernelCompiler),
        MRTCBinInfo(
            KernelCompilerBinaryInfo{Lang, std::move(IncludePairsVec)}) {
    updateSpecConstSymMap();
  }

  device_image_impl(const std::vector<std::byte> &Bytes, const context &Context,
                    const std::vector<device> &Devices,
                    syclex::source_language Lang, private_tag)
      : MBinImage(Bytes), MContext(std::move(Context)),
        MDevices(std::move(Devices)), MState(bundle_state::ext_oneapi_source),
        MProgram(nullptr),
        MKernelIDs(std::make_shared<std::vector<kernel_id>>()),
        MSpecConstsDefValBlob(getSpecConstsDefValBlob()),
        MOrigins(ImageOriginKernelCompiler),
        MRTCBinInfo(KernelCompilerBinaryInfo{Lang}) {
    updateSpecConstSymMap();
  }

  device_image_impl(const context &Context, const std::vector<device> &Devices,
                    bundle_state State, ur_program_handle_t Program,
                    syclex::source_language Lang, KernelNameSetT &&KernelNames,
                    private_tag)
      : MBinImage(static_cast<const RTDeviceBinaryImage *>(nullptr)),
        MContext(std::move(Context)), MDevices(std::move(Devices)),
        MState(State), MProgram(Program),
        MKernelIDs(std::make_shared<std::vector<kernel_id>>()),
        MKernelNames{std::move(KernelNames)},
        MSpecConstsDefValBlob(getSpecConstsDefValBlob()),
        MOrigins(ImageOriginKernelCompiler),
        MRTCBinInfo(KernelCompilerBinaryInfo{Lang}) {}

  template <typename... Ts>
  static std::shared_ptr<device_image_impl> create(Ts &&...args) {
    return std::make_shared<device_image_impl>(std::forward<Ts>(args)...,
                                               private_tag{});
  }

  bool has_kernel(const kernel_id &KernelIDCand) const noexcept {
    return std::binary_search(MKernelIDs->begin(), MKernelIDs->end(),
                              KernelIDCand, LessByHash<kernel_id>{});
  }

  bool has_kernel(const kernel_id &KernelIDCand,
                  const device &DeviceCand) const noexcept {
    // If the device is in the device list and the kernel ID is in the kernel
    // bundle, return true.
    for (const device &Device : MDevices)
      if (Device == DeviceCand)
        return has_kernel(KernelIDCand);

    // Otherwise, if the device candidate is a sub-device it is also valid if
    // its parent is valid.
    if (!getSyclObjImpl(DeviceCand)->isRootDevice()) {
      try {
        return has_kernel(KernelIDCand,
                          DeviceCand.get_info<info::device::parent_device>());
      } catch (std::exception &e) {
        __SYCL_REPORT_EXCEPTION_TO_STREAM("exception in has_kernel", e);
      }
    }
    return false;
  }

  const std::vector<kernel_id> &get_kernel_ids() const noexcept {
    return *MKernelIDs;
  }

  bool has_specialization_constants() const noexcept {
    // Lock the mutex to prevent when one thread in the middle of writing a
    // new value while another thread is reading the value to pass it to
    // JIT compiler.
    const std::lock_guard<std::mutex> SpecConstLock(MSpecConstAccessMtx);
    return !MSpecConstSymMap.empty();
  }

  bool all_specialization_constant_native() const noexcept {
    // Specialization constants are natively supported in JIT mode on backends,
    // that are using SPIR-V as IR

    // Not sure if it's possible currently, but probably it may happen if the
    // kernel bundle is created with interop function. Now the only one such
    // function is make_kernel(), but I'm not sure if it's even possible to
    // use spec constant with such kernel. So, in such case we need to check
    // if it's JIT or no somehow.
    assert(hasRTDeviceBinaryImage() &&
           "native_specialization_constant() called for unimplemented case");

    auto IsJITSPIRVTarget = [](const char *Target) {
      return (strcmp(Target, __SYCL_DEVICE_BINARY_TARGET_SPIRV64) == 0 ||
              strcmp(Target, __SYCL_DEVICE_BINARY_TARGET_SPIRV32) == 0);
    };
    return (MContext.get_backend() == backend::opencl ||
            MContext.get_backend() == backend::ext_oneapi_level_zero) &&
           IsJITSPIRVTarget(get_bin_image_ref()->getRawData().DeviceTargetSpec);
  }

  bool has_specialization_constant(const char *SpecName) const noexcept {
    // Lock the mutex to prevent when one thread in the middle of writing a
    // new value while another thread is reading the value to pass it to
    // JIT compiler.
    const std::lock_guard<std::mutex> SpecConstLock(MSpecConstAccessMtx);
    return MSpecConstSymMap.count(SpecName) != 0;
  }

  void set_specialization_constant_raw_value(const char *SpecName,
                                             const void *Value) noexcept {
    // Lock the mutex to prevent when one thread in the middle of writing a
    // new value while another thread is reading the value to pass it to
    // JIT compiler.
    const std::lock_guard<std::mutex> SpecConstLock(MSpecConstAccessMtx);

    if (MSpecConstSymMap.count(std::string{SpecName}) == 0)
      return;

    std::vector<SpecConstDescT> &Descs =
        MSpecConstSymMap[std::string{SpecName}];
    for (SpecConstDescT &Desc : Descs) {
      // If there is a default value of the specialization constant and it is
      // the same as the value which is being set then do nothing, runtime is
      // going to handle this case just like if only the default value of the
      // specialization constant was provided.
      if (MSpecConstsDefValBlob.size() &&
          (std::memcmp(MSpecConstsDefValBlob.begin() + Desc.BlobOffset,
                       static_cast<const char *>(Value) + Desc.CompositeOffset,
                       Desc.Size) == 0)) {
        // Now we have default value, so reset to false.
        Desc.IsSet = false;
        continue;
      }

      // Value of the specialization constant is set to a value which is
      // different from the default value.
      Desc.IsSet = true;
      std::memcpy(MSpecConstsBlob.data() + Desc.BlobOffset,
                  static_cast<const char *>(Value) + Desc.CompositeOffset,
                  Desc.Size);
    }
  }

  void get_specialization_constant_raw_value(const char *SpecName,
                                             void *ValueRet) const noexcept {
    bool IsSet = is_specialization_constant_set(SpecName);
    // Lock the mutex to prevent when one thread in the middle of writing a
    // new value while another thread is reading the value to pass it to
    // JIT compiler.
    const std::lock_guard<std::mutex> SpecConstLock(MSpecConstAccessMtx);
    assert(IsSet || MSpecConstsDefValBlob.size());
    // operator[] can't be used here, since it's not marked as const
    const std::vector<SpecConstDescT> &Descs =
        MSpecConstSymMap.at(std::string{SpecName});
    for (const SpecConstDescT &Desc : Descs) {
      auto Blob =
          IsSet ? MSpecConstsBlob.data() : MSpecConstsDefValBlob.begin();
      std::memcpy(static_cast<char *>(ValueRet) + Desc.CompositeOffset,
                  Blob + Desc.BlobOffset, Desc.Size);
    }
  }

  bool is_specialization_constant_set(const char *SpecName) const noexcept {
    // Lock the mutex to prevent when one thread in the middle of writing a
    // new value while another thread is reading the value to pass it to
    // JIT compiler.
    const std::lock_guard<std::mutex> SpecConstLock(MSpecConstAccessMtx);
    if (MSpecConstSymMap.count(std::string{SpecName}) == 0)
      return false;

    const std::vector<SpecConstDescT> &Descs =
        MSpecConstSymMap.at(std::string{SpecName});
    return Descs.front().IsSet;
  }

  bool is_any_specialization_constant_set() const noexcept {
    // Lock the mutex to prevent when one thread in the middle of writing a
    // new value while another thread is reading the value to pass it to
    // JIT compiler.
    const std::lock_guard<std::mutex> SpecConstLock(MSpecConstAccessMtx);
    for (auto &SpecConst : MSpecConstSymMap) {
      for (auto &Desc : SpecConst.second) {
        if (Desc.IsSet)
          return true;
      }
    }

    return false;
  }

  bool specialization_constants_replaced_with_default() const noexcept {
    sycl_device_binary_property Prop =
        get_bin_image_ref()->getProperty("specConstsReplacedWithDefault");
    return Prop && (DeviceBinaryProperty(Prop).asUint32() != 0);
  }

  bundle_state get_state() const noexcept { return MState; }

  void set_state(bundle_state NewState) noexcept { MState = NewState; }

  const std::vector<device> &get_devices() const noexcept { return MDevices; }

  bool compatible_with_device(const device &Dev) const {
    return std::any_of(
        MDevices.begin(), MDevices.end(),
        [&Dev](const device &DevCand) { return Dev == DevCand; });
  }

  const ur_program_handle_t &get_ur_program_ref() const noexcept {
    return MProgram;
  }

  const RTDeviceBinaryImage *const &get_bin_image_ref() const {
    return std::get<const RTDeviceBinaryImage *>(MBinImage);
  }

  const context &get_context() const noexcept { return MContext; }

  std::shared_ptr<std::vector<kernel_id>> &get_kernel_ids_ptr() noexcept {
    return MKernelIDs;
  }

  std::vector<unsigned char> &get_spec_const_blob_ref() noexcept {
    return MSpecConstsBlob;
  }

  ur_mem_handle_t &get_spec_const_buffer_ref() noexcept {
    std::lock_guard<std::mutex> Lock{MSpecConstAccessMtx};
    if (nullptr == MSpecConstsBuffer && !MSpecConstsBlob.empty()) {
      adapter_impl &Adapter = getSyclObjImpl(MContext)->getAdapter();
      //  Uses UR_MEM_FLAGS_HOST_PTR_COPY instead of UR_MEM_FLAGS_HOST_PTR_USE
      //  since post-enqueue cleanup might trigger destruction of
      //  device_image_impl and, as a result, destruction of MSpecConstsBlob
      //  while MSpecConstsBuffer is still in use.
      //  TODO consider changing the lifetime of device_image_impl instead
      ur_buffer_properties_t Properties = {UR_STRUCTURE_TYPE_BUFFER_PROPERTIES,
                                           nullptr, MSpecConstsBlob.data()};
      try {
        memBufferCreateHelper(
            Adapter, detail::getSyclObjImpl(MContext)->getHandleRef(),
            UR_MEM_FLAG_READ_WRITE | UR_MEM_FLAG_ALLOC_COPY_HOST_POINTER,
            MSpecConstsBlob.size(), &MSpecConstsBuffer, &Properties);
      } catch (std::exception &e) {
        __SYCL_REPORT_EXCEPTION_TO_STREAM(
            "exception in get_spec_const_buffer_ref", e);
      }
    }
    return MSpecConstsBuffer;
  }

  const SpecConstMapT &get_spec_const_data_ref() const noexcept {
    return MSpecConstSymMap;
  }

  std::mutex &get_spec_const_data_lock() noexcept {
    return MSpecConstAccessMtx;
  }

  ur_native_handle_t getNative() const {
    assert(MProgram);
    context_impl &ContextImpl = *detail::getSyclObjImpl(MContext);
    adapter_impl &Adapter = ContextImpl.getAdapter();

    ur_native_handle_t NativeProgram = 0;
    Adapter.call<UrApiKind::urProgramGetNativeHandle>(MProgram, &NativeProgram);
    if (ContextImpl.getBackend() == backend::opencl)
      __SYCL_OCL_CALL(clRetainProgram, ur::cast<cl_program>(NativeProgram));

    return NativeProgram;
  }

  ~device_image_impl() {
    try {
      if (MProgram) {
        adapter_impl &Adapter = getSyclObjImpl(MContext)->getAdapter();
        Adapter.call<UrApiKind::urProgramRelease>(MProgram);
      }
      if (MSpecConstsBuffer) {
        std::lock_guard<std::mutex> Lock{MSpecConstAccessMtx};
        adapter_impl &Adapter = getSyclObjImpl(MContext)->getAdapter();
        memReleaseHelper(Adapter, MSpecConstsBuffer);
      }
    } catch (std::exception &e) {
      __SYCL_REPORT_EXCEPTION_TO_STREAM("exception in ~device_image_impl", e);
    }
  }

  std::string adjustKernelName(std::string_view Name) const {
    if (MOrigins & ImageOriginSYCLBIN) {
      constexpr std::string_view KernelPrefix = "__sycl_kernel_";
      if (Name.size() > KernelPrefix.size() &&
          Name.substr(0, KernelPrefix.size()) == KernelPrefix)
        return Name.data();
      return std::string{KernelPrefix} + Name.data();
    }

    if (!MRTCBinInfo.has_value())
      return Name.data();

    if (MRTCBinInfo->MLanguage == syclex::source_language::sycl) {
      auto It = MRTCBinInfo->MMangledKernelNames.find(Name);
      if (It != MRTCBinInfo->MMangledKernelNames.end())
        return It->second;
    }

    return Name.data();
  }

  bool hasKernelName(std::string_view Name) const {
    return (getOriginMask() &
            (ImageOriginKernelCompiler | ImageOriginSYCLBIN)) &&
           !Name.empty() &&
           MKernelNames.find(adjustKernelName(Name)) != MKernelNames.end();
  }

  std::shared_ptr<kernel_impl>
  tryGetExtensionKernel(std::string_view Name, const context &Context,
                        const kernel_bundle_impl &OwnerBundle);

  bool hasDeviceGlobalName(const std::string &Name) const noexcept {
    if (!MRTCBinInfo.has_value())
      return false;

    return std::any_of(MRTCBinInfo->MDeviceGlobalRegistries.begin(),
                       MRTCBinInfo->MDeviceGlobalRegistries.end(),
                       [&Name](const auto &DGReg) {
                         return DGReg->hasDeviceGlobalName(Name);
                       });
  }

  DeviceGlobalMapEntry *tryGetDeviceGlobalEntry(const std::string &Name) const {
    if (!MRTCBinInfo.has_value())
      return nullptr;

    for (const auto &DGReg : MRTCBinInfo->MDeviceGlobalRegistries)
      if (DeviceGlobalMapEntry *DGEntry = DGReg->tryGetDeviceGlobalEntry(Name))
        return DGEntry;
    return nullptr;
  }

  uint8_t getOriginMask() const noexcept { return MOrigins; }

  const std::optional<KernelCompilerBinaryInfo> &getRTCInfo() const noexcept {
    return MRTCBinInfo;
  }

  const KernelNameSetT &getKernelNames() const noexcept { return MKernelNames; }

  const KernelNameToArgMaskMap &getEliminatedKernelArgMasks() const noexcept {
    return MEliminatedKernelArgMasks;
  }

  bool isNonSYCLSourceBased() const noexcept {
    return (getOriginMask() & ImageOriginKernelCompiler) &&
           !isFromSourceLanguage(syclex::source_language::sycl);
  }

  bool isFromSourceLanguage(syclex::source_language Lang) const noexcept {
    return MRTCBinInfo && MRTCBinInfo->MLanguage == Lang;
  }

  std::vector<std::shared_ptr<device_image_impl>> buildFromSource(
      const std::vector<device> &Devices,
      const std::vector<sycl::detail::string_view> &BuildOptions,
      std::string *LogPtr,
      const std::vector<sycl::detail::string_view> &RegisteredKernelNames,
      std::vector<std::shared_ptr<ManagedDeviceBinaries>> &OutDeviceBins)
      const {
    assert(!std::holds_alternative<const RTDeviceBinaryImage *>(MBinImage));
    assert(MRTCBinInfo);
    assert(MOrigins & ImageOriginKernelCompiler);

    sycl::detail::context_impl &ContextImpl = *getSyclObjImpl(MContext);

    for (const auto &SyclDev : Devices) {
      device_impl &DevImpl = *getSyclObjImpl(SyclDev);
      if (!ContextImpl.hasDevice(DevImpl)) {
        throw sycl::exception(make_error_code(errc::invalid),
                              "device not part of kernel_bundle context");
      }
      if (!DevImpl.extOneapiCanBuild(MRTCBinInfo->MLanguage)) {
        // This error cannot not be exercised in the current implementation, as
        // compatibility with a source language depends on the backend's
        // capabilities and all devices in one context share the same backend in
        // the current implementation, so this would lead to an error already
        // during construction of the source bundle.
        throw sycl::exception(make_error_code(errc::invalid),
                              "device does not support source language");
      }
    }

    if (MRTCBinInfo->MLanguage == syclex::source_language::sycl)
      return createSYCLImages(Devices, bundle_state::executable, BuildOptions,
                              LogPtr, RegisteredKernelNames, OutDeviceBins);

    std::vector<ur_device_handle_t> DeviceVec;
    DeviceVec.reserve(Devices.size());
    for (const auto &SyclDev : Devices)
      DeviceVec.push_back(getSyclObjImpl(SyclDev)->getHandleRef());

    ur_program_handle_t UrProgram = nullptr;
    // SourceStrPtr will be null when source is Spir-V bytes.
    const std::string *SourceStrPtr = std::get_if<std::string>(&MBinImage);
    bool FetchedFromCache = false;
    if (PersistentDeviceCodeCache::isEnabled() && SourceStrPtr) {
      FetchedFromCache = extKernelCompilerFetchFromCache(
          Devices, BuildOptions, *SourceStrPtr, UrProgram);
    }

<<<<<<< HEAD
    const AdapterPtr &Adapter = ContextImpl->getAdapter();

    if (!FetchedFromCache) {
      const auto spirv = [&]() -> std::vector<uint8_t> {
        switch (MRTCBinInfo->MLanguage) {
        case syclex::source_language::opencl: {
          // if successful, the log is empty. if failed, throws an error with
          // the compilation log.
          std::vector<uint32_t> IPVersionVec(Devices.size());
          std::transform(DeviceVec.begin(), DeviceVec.end(),
                         IPVersionVec.begin(), [&](ur_device_handle_t d) {
                           uint32_t ipVersion = 0;
                           Adapter->call<UrApiKind::urDeviceGetInfo>(
                               d, UR_DEVICE_INFO_IP_VERSION, sizeof(uint32_t),
                               &ipVersion, nullptr);
                           return ipVersion;
                         });
          return syclex::detail::OpenCLC_to_SPIRV(*SourceStrPtr, IPVersionVec,
                                                  BuildOptions, LogPtr);
        }
        case syclex::source_language::spirv: {
          const auto &SourceBytes = std::get<std::vector<std::byte>>(MBinImage);
          std::vector<uint8_t> Result(SourceBytes.size());
          std::transform(SourceBytes.cbegin(), SourceBytes.cend(),
                         Result.begin(),
                         [](std::byte B) { return static_cast<uint8_t>(B); });
          return Result;
        }
        default:
          break;
        }
        throw sycl::exception(
            make_error_code(errc::invalid),
            "SYCL C++, OpenCL C and SPIR-V are the only supported "
            "languages at this time");
      }();

      Adapter->call<UrApiKind::urProgramCreateWithIL>(
          ContextImpl->getHandleRef(), spirv.data(), spirv.size(), nullptr,
          &UrProgram);
      // program created by urProgramCreateWithIL is implicitly retained.
      if (UrProgram == nullptr)
        throw sycl::exception(
            sycl::make_error_code(errc::invalid),
            "urProgramCreateWithIL resulted in a null program handle.");

    } // if(!FetchedFromCache)

    std::string XsFlags = extractXsFlags(BuildOptions);
    Adapter->call<errc::build, UrApiKind::urProgramBuild>(
        UrProgram, DeviceVec.size(), DeviceVec.data(), XsFlags.c_str());
=======
    adapter_impl &Adapter = ContextImpl.getAdapter();

    if (!FetchedFromCache)
      UrProgram = createProgramFromSource(Devices, BuildOptions, LogPtr);

    std::string XsFlags = extractXsFlags(BuildOptions, MRTCBinInfo->MLanguage);
    auto Res = Adapter.call_nocheck<UrApiKind::urProgramBuildExp>(
        UrProgram, DeviceVec.size(), DeviceVec.data(), XsFlags.c_str());
    if (Res == UR_RESULT_ERROR_UNSUPPORTED_FEATURE) {
      Res = Adapter.call_nocheck<UrApiKind::urProgramBuild>(
          ContextImpl.getHandleRef(), UrProgram, XsFlags.c_str());
    }
    Adapter.checkUrResult<errc::build>(Res);
>>>>>>> ec26b925

    // Get the number of kernels in the program.
    size_t NumKernels;
    Adapter.call<UrApiKind::urProgramGetInfo>(
        UrProgram, UR_PROGRAM_INFO_NUM_KERNELS, sizeof(size_t), &NumKernels,
        nullptr);

    std::vector<std::string> KernelNames =
        getKernelNamesFromURProgram(Adapter, UrProgram);
    KernelNameSetT KernelNameSet{KernelNames.begin(), KernelNames.end()};

    // If caching enabled and kernel not fetched from cache, cache.
    if (PersistentDeviceCodeCache::isEnabled() && !FetchedFromCache &&
        SourceStrPtr) {
      PersistentDeviceCodeCache::putCompiledKernelToDisc(
          Devices, syclex::detail::userArgsAsString(BuildOptions),
          *SourceStrPtr, UrProgram);
    }
    return std::vector<std::shared_ptr<device_image_impl>>{
        device_image_impl::create(MContext, Devices, bundle_state::executable,
                                  UrProgram, MRTCBinInfo->MLanguage,
                                  std::move(KernelNameSet))};
  }

  std::vector<std::shared_ptr<device_image_impl>> compileFromSource(
      const std::vector<device> &Devices,
      const std::vector<sycl::detail::string_view> &CompileOptions,
      std::string *LogPtr,
      const std::vector<sycl::detail::string_view> &RegisteredKernelNames,
      std::vector<std::shared_ptr<ManagedDeviceBinaries>> &OutDeviceBins)
      const {
    assert(!std::holds_alternative<const RTDeviceBinaryImage *>(MBinImage));
    assert(MRTCBinInfo);
    assert(MOrigins & ImageOriginKernelCompiler);

    if (MRTCBinInfo->MLanguage != syclex::source_language::sycl)
      throw sycl::exception(
          make_error_code(errc::invalid),
          "compile is only available for kernel_bundle<bundle_state::source> "
          "when the source language was sycl.");

    sycl::detail::context_impl &ContextImpl = *getSyclObjImpl(MContext);

    for (const auto &SyclDev : Devices) {
      detail::device_impl &DevImpl = *getSyclObjImpl(SyclDev);
      if (!ContextImpl.hasDevice(DevImpl)) {
        throw sycl::exception(make_error_code(errc::invalid),
                              "device not part of kernel_bundle context");
      }
      if (!DevImpl.extOneapiCanCompile(MRTCBinInfo->MLanguage)) {
        // This error cannot not be exercised in the current implementation, as
        // compatibility with a source language depends on the backend's
        // capabilities and all devices in one context share the same backend in
        // the current implementation, so this would lead to an error already
        // during construction of the source bundle.
        throw sycl::exception(make_error_code(errc::invalid),
                              "device does not support source language");
      }
    }
    return createSYCLImages(Devices, bundle_state::object, CompileOptions,
                            LogPtr, RegisteredKernelNames, OutDeviceBins);
  }

private:
  bool hasRTDeviceBinaryImage() const noexcept {
    return std::holds_alternative<const RTDeviceBinaryImage *>(MBinImage) &&
           get_bin_image_ref() != nullptr;
  }

  static std::string_view trimXsFlags(std::string_view &str) {
    // Trim first and last quote if they exist, but no others.
    char EncounteredQuote = '\0';
    auto Start = std::find_if(str.begin(), str.end(), [&](char c) {
      if (!EncounteredQuote && (c == '\'' || c == '"')) {
        EncounteredQuote = c;
        return false;
      }
      return !std::isspace(c);
    });
    auto End = std::find_if(str.rbegin(), str.rend(), [&](char c) {
                 if (c == EncounteredQuote) {
                   EncounteredQuote = '\0';
                   return false;
                 }
                 return !std::isspace(c);
               }).base();
    if (Start != std::end(str) && End != std::begin(str) && Start < End) {
      return std::string_view(&*Start, std::distance(Start, End));
    }

    return "";
  }

  static std::string
  extractXsFlags(const std::vector<sycl::detail::string_view> &BuildOptions,
                 syclex::source_language lang) {
    std::stringstream SS;
    for (sycl::detail::string_view Option : BuildOptions) {
      if (lang == syclex::source_language::sycl) {
        std::string_view OptionSV{Option};
        auto Where = OptionSV.find("-Xs");
        if (Where != std::string_view::npos) {
          Where += 3;
          std::string_view Flags = OptionSV.substr(Where);
          SS << trimXsFlags(Flags) << " ";
        }
      } else {
        SS << std::string_view{Option} << " ";
      }
    }
    return SS.str();
  }

  bool extKernelCompilerFetchFromCache(
      const std::vector<device> Devices,
      const std::vector<sycl::detail::string_view> &BuildOptions,
      const std::string &SourceStr, ur_program_handle_t &UrProgram) const {
    sycl::detail::context_impl &ContextImpl = *getSyclObjImpl(MContext);
    adapter_impl &Adapter = ContextImpl.getAdapter();

    std::string UserArgs = syclex::detail::userArgsAsString(BuildOptions);

    std::vector<ur_device_handle_t> DeviceHandles;
    std::transform(
        Devices.begin(), Devices.end(), std::back_inserter(DeviceHandles),
        [](const device &Dev) { return getSyclObjImpl(Dev)->getHandleRef(); });

    std::vector<const uint8_t *> Binaries;
    std::vector<size_t> Lengths;
    std::vector<std::vector<char>> BinProgs =
        PersistentDeviceCodeCache::getCompiledKernelFromDisc(Devices, UserArgs,
                                                             SourceStr);
    if (BinProgs.empty()) {
      return false;
    }
    for (auto &BinProg : BinProgs) {
      Binaries.push_back((uint8_t *)(BinProg.data()));
      Lengths.push_back(BinProg.size());
    }

    ur_program_properties_t Properties = {};
    Properties.stype = UR_STRUCTURE_TYPE_PROGRAM_PROPERTIES;
    Properties.pNext = nullptr;
    Properties.count = 0;
    Properties.pMetadatas = nullptr;

    Adapter.call<UrApiKind::urProgramCreateWithBinary>(
        ContextImpl.getHandleRef(), DeviceHandles.size(), DeviceHandles.data(),
        Lengths.data(), Binaries.data(), &Properties, &UrProgram);

    return true;
  }

  // Get the specialization constant default value blob.
  ByteArray getSpecConstsDefValBlob() const {
    if (!hasRTDeviceBinaryImage())
      return ByteArray(nullptr, 0);

    // Get default values for specialization constants.
    const RTDeviceBinaryImage::PropertyRange &SCDefValRange =
        get_bin_image_ref()->getSpecConstantsDefaultValues();
    if (!SCDefValRange.isAvailable())
      return ByteArray(nullptr, 0);

    ByteArray DefValDescriptors =
        DeviceBinaryProperty(*SCDefValRange.begin()).asByteArray();
    // First 8 bytes are consumed by the size of the property.
    DefValDescriptors.dropBytes(8);
    return DefValDescriptors;
  }

  void updateSpecConstSymMap() {
    if (hasRTDeviceBinaryImage()) {
      const RTDeviceBinaryImage::PropertyRange &SCRange =
          get_bin_image_ref()->getSpecConstants();
      using SCItTy = RTDeviceBinaryImage::PropertyRange::ConstIterator;

      // This variable is used to calculate spec constant value offset in a
      // flat byte array.
      unsigned BlobOffset = 0;
      for (SCItTy SCIt : SCRange) {
        const char *SCName = (*SCIt)->Name;

        ByteArray Descriptors = DeviceBinaryProperty(*SCIt).asByteArray();
        // First 8 bytes are consumed by the size of the property.
        Descriptors.dropBytes(8);

        // Expected layout is vector of 3-component tuples (flattened into a
        // vector of scalars), where each tuple consists of: ID of a scalar spec
        // constant, (which might be a member of the composite); offset, which
        // is used to calculate location of scalar member within the composite
        // or zero for scalar spec constants; size of a spec constant.
        unsigned LocalOffset = 0;
        while (!Descriptors.empty()) {
          auto [Id, CompositeOffset, Size] =
              Descriptors.consume<uint32_t, uint32_t, uint32_t>();

          // Make sure that alignment is correct in the blob.
          const unsigned OffsetFromLast = CompositeOffset - LocalOffset;
          BlobOffset += OffsetFromLast;
          // Composites may have a special padding element at the end which
          // should not have a descriptor. These padding elements all have max
          // ID value.
          if (Id != std::numeric_limits<std::uint32_t>::max()) {
            // The map is not locked here because updateSpecConstSymMap() is
            // only supposed to be called from c'tor.
            MSpecConstSymMap[std::string{SCName}].push_back(
                SpecConstDescT{Id, CompositeOffset, Size, BlobOffset});
          }
          LocalOffset += OffsetFromLast + Size;
          BlobOffset += Size;
        }
      }
      MSpecConstsBlob.resize(BlobOffset);

      if (MSpecConstsDefValBlob.size()) {
        assert(MSpecConstsDefValBlob.size() == MSpecConstsBlob.size() &&
               "Specialization constant default value blob do not have the "
               "expected size.");
        std::uninitialized_copy(MSpecConstsDefValBlob.begin(),
                                MSpecConstsDefValBlob.begin() +
                                    MSpecConstsBlob.size(),
                                MSpecConstsBlob.data());
      }
    }
  }

  std::vector<std::shared_ptr<device_image_impl>> createSYCLImages(
      const std::vector<device> &Devices, bundle_state State,
      const std::vector<sycl::detail::string_view> &Options,
      std::string *LogPtr,
      const std::vector<sycl::detail::string_view> &RegisteredKernelNames,
      std::vector<std::shared_ptr<ManagedDeviceBinaries>> &OutDeviceBins)
      const {
    assert(MRTCBinInfo);
    assert(MRTCBinInfo->MLanguage == syclex::source_language::sycl);
    assert(std::holds_alternative<std::string>(MBinImage));

    // Build device images via the program manager.
    const std::string &SourceStr = std::get<std::string>(MBinImage);
    std::ostringstream SourceExt;
    if (!RegisteredKernelNames.empty()) {
      SourceExt << SourceStr << '\n';

      auto EmitEntry =
          [&SourceExt](
              const sycl::detail::string_view &Name) -> std::ostringstream & {
        SourceExt << "  {\"" << Name.data() << "\", " << Name.data() << "}";
        return SourceExt;
      };

      SourceExt << "[[__sycl_detail__::__registered_kernels__(\n";
      for (auto It = RegisteredKernelNames.begin(),
                SecondToLast = RegisteredKernelNames.end() - 1;
           It != SecondToLast; ++It) {
        EmitEntry(*It) << ",\n";
      }
      EmitEntry(RegisteredKernelNames.back()) << "\n";
      SourceExt << ")]];\n";
    }

    auto [Binaries, Prefix] = syclex::detail::SYCL_JIT_Compile(
        RegisteredKernelNames.empty() ? SourceStr : SourceExt.str(),
        MRTCBinInfo->MIncludePairs, Options, LogPtr);

    auto &PM = detail::ProgramManager::getInstance();

    // Add all binaries and keep the images for processing.
    std::vector<std::pair<RTDeviceBinaryImage *,
                          std::shared_ptr<std::vector<kernel_id>>>>
        NewImages;
    NewImages.reserve(Binaries->NumDeviceBinaries);
    for (int I = 0; I < Binaries->NumDeviceBinaries; I++) {
      sycl_device_binary Binary = &(Binaries->DeviceBinaries[I]);
      RTDeviceBinaryImage *NewImage = nullptr;
      auto KernelIDs = std::make_shared<std::vector<kernel_id>>();
      PM.addImage(Binary, /*RegisterImgExports=*/false, &NewImage,
                  KernelIDs.get());
      if (NewImage)
        NewImages.push_back(
            std::make_pair(std::move(NewImage), std::move(KernelIDs)));
    }

    // Now bring all images into the proper state. Note that we do this in a
    // separate pass over NewImages to make sure dependency images have been
    // registered beforehand.
    std::vector<std::shared_ptr<device_image_impl>> Result;
    Result.reserve(NewImages.size());
    for (auto &[NewImage, KernelIDs] : NewImages) {
      const RTDeviceBinaryImage &NewImageRef = *NewImage;

      // Filter the devices that support the image requirements.
      std::vector<sycl::device> SupportingDevs = Devices;
      auto NewSupportingDevsEnd =
          std::remove_if(SupportingDevs.begin(), SupportingDevs.end(),
                         [&NewImageRef](const sycl::device &SDev) {
                           return !doesDevSupportDeviceRequirements(
                               *detail::getSyclObjImpl(SDev), NewImageRef);
                         });

      // If there are no devices that support the image, we skip it.
      if (NewSupportingDevsEnd == SupportingDevs.begin())
        continue;
      SupportingDevs.erase(NewSupportingDevsEnd, SupportingDevs.end());

      KernelNameSetT KernelNames;
      MangledKernelNameMapT MangledKernelNames;
      std::unordered_set<std::string> DeviceGlobalIDSet;
      std::vector<std::string> DeviceGlobalIDVec;
      std::vector<std::string> DeviceGlobalNames;
      std::vector<std::unique_ptr<std::byte[]>> DeviceGlobalAllocations;

      for (const auto &KernelID : *KernelIDs) {
        std::string_view KernelName{KernelID.get_name()};
        if (KernelName.find(Prefix) == 0) {
          KernelName.remove_prefix(Prefix.length());
          KernelNames.emplace(KernelName);
          static constexpr std::string_view SYCLKernelMarker{"__sycl_kernel_"};
          if (KernelName.find(SYCLKernelMarker) == 0) {
            // extern "C" declaration, implicitly register kernel without the
            // marker.
            std::string_view KernelNameWithoutMarker{KernelName};
            KernelNameWithoutMarker.remove_prefix(SYCLKernelMarker.length());
            MangledKernelNames.emplace(KernelNameWithoutMarker, KernelName);
          }
        }

        for (const sycl_device_binary_property &RKProp :
             NewImage->getRegisteredKernels()) {
          // Mangled names.
          auto BA = DeviceBinaryProperty(RKProp).asByteArray();
          auto MangledNameLen = BA.consume<uint64_t>() / 8 /*bits in a byte*/;
          std::string_view MangledName{
              reinterpret_cast<const char *>(BA.begin()), MangledNameLen};
          MangledKernelNames.emplace(RKProp->Name, MangledName);
        }

        // Device globals.
        for (const auto &DeviceGlobalProp : NewImage->getDeviceGlobals()) {
          std::string_view DeviceGlobalName{DeviceGlobalProp->Name};
          assert(DeviceGlobalName.find(Prefix) == 0);
          bool Inserted = false;
          std::tie(std::ignore, Inserted) =
              DeviceGlobalIDSet.emplace(DeviceGlobalName);
          if (Inserted) {
            DeviceGlobalIDVec.emplace_back(DeviceGlobalName);
            DeviceGlobalName.remove_prefix(Prefix.length());
            DeviceGlobalNames.emplace_back(DeviceGlobalName);
          }
        }
      }

      // Device globals are usually statically allocated and registered in the
      // integration footer, which we don't have in the RTC context. Instead,
      // we dynamically allocate storage tied to the executable kernel bundle.
      for (DeviceGlobalMapEntry *DeviceGlobalEntry :
           PM.getDeviceGlobalEntries(DeviceGlobalIDVec)) {

        size_t AllocSize = DeviceGlobalEntry->MDeviceGlobalTSize; // init value
        if (!DeviceGlobalEntry->MIsDeviceImageScopeDecorated) {
          // Consider storage for device USM pointer.
          AllocSize += sizeof(void *);
        }
        auto Alloc = std::make_unique<std::byte[]>(AllocSize);
        std::string_view DeviceGlobalName{DeviceGlobalEntry->MUniqueId};
        PM.addOrInitDeviceGlobalEntry(Alloc.get(), DeviceGlobalName.data());
        DeviceGlobalAllocations.push_back(std::move(Alloc));

        // Drop the RTC prefix from the entry's symbol name. Note that the PM
        // still manages this device global under its prefixed name.
        assert(DeviceGlobalName.find(Prefix) == 0);
        DeviceGlobalName.remove_prefix(Prefix.length());
        DeviceGlobalEntry->MUniqueId = DeviceGlobalName;
      }

      auto DGRegs = std::make_shared<ManagedDeviceGlobalsRegistry>(
          *getSyclObjImpl(MContext), std::string{Prefix},
          std::move(DeviceGlobalNames), std::move(DeviceGlobalAllocations));

      // Mark the image as input so the program manager will bring it into
      // the right state.
      auto DevImgImpl = device_image_impl::create(
          NewImage, MContext, std::move(SupportingDevs), bundle_state::input,
          std::move(KernelIDs), MRTCBinInfo->MLanguage, std::move(KernelNames),
          std::move(MangledKernelNames), std::string{Prefix},
          std::move(DGRegs));

      // Resolve dependencies.
      // If we are compiling to object, we do not want to error for unresolved
      // imports.
      // TODO: Consider making a collectDeviceImageDeps variant that takes a
      //       set reference and inserts into that instead.
      std::set<const RTDeviceBinaryImage *> ImgDeps;
      for (const device &Device : DevImgImpl->get_devices()) {
        std::set<const RTDeviceBinaryImage *> DevImgDeps =
            PM.collectDeviceImageDeps(*NewImage, *getSyclObjImpl(Device),
                                      /*ErrorOnUnresolvableImport=*/State ==
                                          bundle_state::executable);
        ImgDeps.insert(DevImgDeps.begin(), DevImgDeps.end());
      }

      // Pack main image and dependencies together.
      std::vector<device_image_plain> NewImageAndDeps;
      NewImageAndDeps.reserve(
          1 + ((State == bundle_state::executable) * ImgDeps.size()));
      NewImageAndDeps.push_back(
          createSyclObjFromImpl<device_image_plain>(std::move(DevImgImpl)));
      const std::vector<sycl::device> &SupportingDevsRef =
          getSyclObjImpl(NewImageAndDeps[0])->get_devices();
      if (State == bundle_state::executable) {
        // If target is executable we bundle the image and dependencies together
        // and bring it into state.
        for (const RTDeviceBinaryImage *ImgDep : ImgDeps)
          NewImageAndDeps.push_back(PM.createDependencyImage(
              MContext, SupportingDevsRef, ImgDep, bundle_state::input));
      } else if (State == bundle_state::object) {
        // If the target is object, we bring the dependencies into object state
        // individually and put them in the bundle.
        for (const RTDeviceBinaryImage *ImgDep : ImgDeps) {
          DevImgPlainWithDeps ImgDepWithDeps{PM.createDependencyImage(
              MContext, SupportingDevsRef, ImgDep, bundle_state::input)};
          PM.bringSYCLDeviceImageToState(ImgDepWithDeps, State);
          Result.push_back(getSyclObjImpl(ImgDepWithDeps.getMain()));
        }
      }

      DevImgPlainWithDeps ImgWithDeps(std::move(NewImageAndDeps));
      PM.bringSYCLDeviceImageToState(ImgWithDeps, State);
      Result.push_back(getSyclObjImpl(ImgWithDeps.getMain()));
    }

    OutDeviceBins.emplace_back(
        std::make_shared<ManagedDeviceBinaries>(std::move(Binaries)));
    return Result;
  }

  ur_program_handle_t
  createProgramFromSource(const std::vector<device> Devices,
                          const std::vector<sycl::detail::string_view> &Options,
                          std::string *LogPtr) const {
    sycl::detail::context_impl &ContextImpl = *getSyclObjImpl(MContext);
    adapter_impl &Adapter = ContextImpl.getAdapter();
    const auto spirv = [&]() -> std::vector<uint8_t> {
      switch (MRTCBinInfo->MLanguage) {
      case syclex::source_language::opencl: {
        // if successful, the log is empty. if failed, throws an error with
        // the compilation log.
        const auto &SourceStr = std::get<std::string>(MBinImage);
        std::vector<uint32_t> IPVersionVec(Devices.size());
        std::transform(Devices.begin(), Devices.end(), IPVersionVec.begin(),
                       [&](const sycl::device &SyclDev) {
                         uint32_t ipVersion = 0;
                         Adapter.call<UrApiKind::urDeviceGetInfo>(
                             getSyclObjImpl(SyclDev)->getHandleRef(),
                             UR_DEVICE_INFO_IP_VERSION, sizeof(uint32_t),
                             &ipVersion, nullptr);
                         return ipVersion;
                       });
        return syclex::detail::OpenCLC_to_SPIRV(SourceStr, IPVersionVec,
                                                Options, LogPtr);
      }
      case syclex::source_language::spirv: {
        const auto &SourceBytes = std::get<std::vector<std::byte>>(MBinImage);
        std::vector<uint8_t> Result(SourceBytes.size());
        std::transform(SourceBytes.cbegin(), SourceBytes.cend(), Result.begin(),
                       [](std::byte B) { return static_cast<uint8_t>(B); });
        return Result;
      }
      default:
        break;
      }
      throw sycl::exception(
          make_error_code(errc::invalid),
          "SYCL C++, OpenCL C and SPIR-V are the only supported "
          "languages at this time");
    }();

    ur_program_handle_t UrProgram = nullptr;
    Adapter.call<UrApiKind::urProgramCreateWithIL>(ContextImpl.getHandleRef(),
                                                   spirv.data(), spirv.size(),
                                                   nullptr, &UrProgram);
    // program created by urProgramCreateWithIL is implicitly retained.
    if (UrProgram == nullptr)
      throw sycl::exception(
          sycl::make_error_code(errc::invalid),
          "urProgramCreateWithIL resulted in a null program handle.");

    return UrProgram;
  }

  static std::vector<std::string>
  getKernelNamesFromURProgram(adapter_impl &Adapter,
                              ur_program_handle_t UrProgram) {
    // Get the kernel names.
    size_t KernelNamesSize;
    Adapter.call<UrApiKind::urProgramGetInfo>(
        UrProgram, UR_PROGRAM_INFO_KERNEL_NAMES, 0u, nullptr, &KernelNamesSize);

    // semi-colon delimited list of kernel names.
    std::string KernelNamesStr(KernelNamesSize, ' ');
    Adapter.call<UrApiKind::urProgramGetInfo>(
        UrProgram, UR_PROGRAM_INFO_KERNEL_NAMES, KernelNamesStr.size(),
        &KernelNamesStr[0], nullptr);
    return detail::split_string(KernelNamesStr, ';');
  }

  const std::variant<std::string, std::vector<std::byte>,
                     const RTDeviceBinaryImage *, SYCLBINBinaries>
      MBinImage = static_cast<const RTDeviceBinaryImage *>(nullptr);
  context MContext;
  std::vector<device> MDevices;
  bundle_state MState;
  // Native program handler which this device image represents
  ur_program_handle_t MProgram = nullptr;

  // List of kernel ids available in this image, elements should be sorted
  // according to LessByNameComp
  std::shared_ptr<std::vector<kernel_id>> MKernelIDs;

  // List of known kernel names.
  KernelNameSetT MKernelNames;

  // Map for storing kernel argument masks for kernels. This is currently only
  // used for images created from SYCLBIN.
  KernelNameToArgMaskMap MEliminatedKernelArgMasks;

  // A mutex for sycnhronizing access to spec constants blob. Mutable because
  // needs to be locked in the const method for getting spec constant value.
  mutable std::mutex MSpecConstAccessMtx;
  // Binary blob which can have values of all specialization constants in the
  // image
  std::vector<unsigned char> MSpecConstsBlob;
  // Binary blob which can have default values of all specialization constants
  // in the image.
  const ByteArray MSpecConstsDefValBlob;
  // Buffer containing binary blob which can have values of all specialization
  // constants in the image, it is using for storing non-native specialization
  // constants
  ur_mem_handle_t MSpecConstsBuffer = nullptr;
  // Contains map of spec const names to their descriptions + offsets in
  // the MSpecConstsBlob
  std::map<std::string, std::vector<SpecConstDescT>> MSpecConstSymMap;

  // MOrigins is a bitfield to allow cases where the image is the product of
  // merging images of different origins.
  uint8_t MOrigins = ImageOriginSYCLOffline;
  // Optional information about the binary produced by the kernel compiler
  // extension.
  std::optional<KernelCompilerBinaryInfo> MRTCBinInfo = std::nullopt;

  // Used to store a dynamically created merged binary image, e.g. from linking.
  std::unique_ptr<DynRTDeviceBinaryImage> MMergedImageStorage = nullptr;
};

} // namespace detail
} // namespace _V1
} // namespace sycl<|MERGE_RESOLUTION|>--- conflicted
+++ resolved
@@ -750,73 +750,14 @@
           Devices, BuildOptions, *SourceStrPtr, UrProgram);
     }
 
-<<<<<<< HEAD
-    const AdapterPtr &Adapter = ContextImpl->getAdapter();
-
-    if (!FetchedFromCache) {
-      const auto spirv = [&]() -> std::vector<uint8_t> {
-        switch (MRTCBinInfo->MLanguage) {
-        case syclex::source_language::opencl: {
-          // if successful, the log is empty. if failed, throws an error with
-          // the compilation log.
-          std::vector<uint32_t> IPVersionVec(Devices.size());
-          std::transform(DeviceVec.begin(), DeviceVec.end(),
-                         IPVersionVec.begin(), [&](ur_device_handle_t d) {
-                           uint32_t ipVersion = 0;
-                           Adapter->call<UrApiKind::urDeviceGetInfo>(
-                               d, UR_DEVICE_INFO_IP_VERSION, sizeof(uint32_t),
-                               &ipVersion, nullptr);
-                           return ipVersion;
-                         });
-          return syclex::detail::OpenCLC_to_SPIRV(*SourceStrPtr, IPVersionVec,
-                                                  BuildOptions, LogPtr);
-        }
-        case syclex::source_language::spirv: {
-          const auto &SourceBytes = std::get<std::vector<std::byte>>(MBinImage);
-          std::vector<uint8_t> Result(SourceBytes.size());
-          std::transform(SourceBytes.cbegin(), SourceBytes.cend(),
-                         Result.begin(),
-                         [](std::byte B) { return static_cast<uint8_t>(B); });
-          return Result;
-        }
-        default:
-          break;
-        }
-        throw sycl::exception(
-            make_error_code(errc::invalid),
-            "SYCL C++, OpenCL C and SPIR-V are the only supported "
-            "languages at this time");
-      }();
-
-      Adapter->call<UrApiKind::urProgramCreateWithIL>(
-          ContextImpl->getHandleRef(), spirv.data(), spirv.size(), nullptr,
-          &UrProgram);
-      // program created by urProgramCreateWithIL is implicitly retained.
-      if (UrProgram == nullptr)
-        throw sycl::exception(
-            sycl::make_error_code(errc::invalid),
-            "urProgramCreateWithIL resulted in a null program handle.");
-
-    } // if(!FetchedFromCache)
-
-    std::string XsFlags = extractXsFlags(BuildOptions);
-    Adapter->call<errc::build, UrApiKind::urProgramBuild>(
-        UrProgram, DeviceVec.size(), DeviceVec.data(), XsFlags.c_str());
-=======
     adapter_impl &Adapter = ContextImpl.getAdapter();
 
     if (!FetchedFromCache)
       UrProgram = createProgramFromSource(Devices, BuildOptions, LogPtr);
 
     std::string XsFlags = extractXsFlags(BuildOptions, MRTCBinInfo->MLanguage);
-    auto Res = Adapter.call_nocheck<UrApiKind::urProgramBuildExp>(
+    Adapter.call<UrApiKind::urProgramBuild>(
         UrProgram, DeviceVec.size(), DeviceVec.data(), XsFlags.c_str());
-    if (Res == UR_RESULT_ERROR_UNSUPPORTED_FEATURE) {
-      Res = Adapter.call_nocheck<UrApiKind::urProgramBuild>(
-          ContextImpl.getHandleRef(), UrProgram, XsFlags.c_str());
-    }
-    Adapter.checkUrResult<errc::build>(Res);
->>>>>>> ec26b925
 
     // Get the number of kernels in the program.
     size_t NumKernels;
