//==------- device_image_impl.hpp - SYCL device_image_impl -----------------==//
//
// Part of the LLVM Project, under the Apache License v2.0 with LLVM Exceptions.
// See https://llvm.org/LICENSE.txt for license information.
// SPDX-License-Identifier: Apache-2.0 WITH LLVM-exception
//
//===----------------------------------------------------------------------===//

#pragma once

#include <detail/adapter.hpp>
#include <detail/compiler.hpp>
#include <detail/context_impl.hpp>
#include <detail/device_impl.hpp>
#include <detail/kernel_compiler/kernel_compiler_opencl.hpp>
#include <detail/kernel_compiler/kernel_compiler_sycl.hpp>
#include <detail/kernel_id_impl.hpp>
#include <detail/kernel_impl.hpp>
#include <detail/mem_alloc_helper.hpp>
#include <detail/persistent_device_code_cache.hpp>
#include <detail/program_manager/program_manager.hpp>
#include <sycl/context.hpp>
#include <sycl/detail/common.hpp>
#include <sycl/detail/ur.hpp>
#include <sycl/device.hpp>
#include <sycl/kernel_bundle.hpp>

#include <algorithm>
#include <cassert>
#include <cstring>
#include <memory>
#include <mutex>
#include <vector>

namespace sycl {
inline namespace _V1 {
namespace detail {

template <class T> struct LessByHash {
  bool operator()(const T &LHS, const T &RHS) const {
    return getSyclObjImpl(LHS) < getSyclObjImpl(RHS);
  }
};

namespace syclex = sycl::ext::oneapi::experimental;

using include_pairs_t =
    std::vector<std::pair<std::string /* name */, std::string /* content */>>;

// Bits representing the origin of a given image, i.e. regular offline SYCL
// compilation, interop, kernel_compiler online compilation, etc.
constexpr uint8_t ImageOriginSYCLOffline = 1;
constexpr uint8_t ImageOriginInterop = 1 << 1;
constexpr uint8_t ImageOriginKernelCompiler = 1 << 2;

// Helper class to track and unregister shared SYCL device_globals.
class ManagedDeviceGlobalsRegistry {
public:
  ManagedDeviceGlobalsRegistry(
      const std::shared_ptr<context_impl> &ContextImpl,
      const std::string &Prefix, std::vector<std::string> &&DeviceGlobalNames,
      std::vector<std::unique_ptr<std::byte[]>> &&DeviceGlobalAllocations)
      : MContextImpl{ContextImpl}, MPrefix{Prefix},
        MDeviceGlobalNames{std::move(DeviceGlobalNames)},
        MDeviceGlobalAllocations{std::move(DeviceGlobalAllocations)} {}

  ManagedDeviceGlobalsRegistry(const ManagedDeviceGlobalsRegistry &) = delete;

  ~ManagedDeviceGlobalsRegistry() {
    try {
      unregisterDeviceGlobalsFromContext();
    } catch (std::exception &e) {
      __SYCL_REPORT_EXCEPTION_TO_STREAM(
          "exception during unregistration of SYCL binaries", e);
    }
  }

  bool hasDeviceGlobalName(const std::string &Name) const noexcept {
    return !MDeviceGlobalNames.empty() &&
           std::find(MDeviceGlobalNames.begin(), MDeviceGlobalNames.end(),
                     mangleDeviceGlobalName(Name)) != MDeviceGlobalNames.end();
  }

  DeviceGlobalMapEntry *tryGetDeviceGlobalEntry(const std::string &Name) const {
    auto &PM = detail::ProgramManager::getInstance();
    return PM.tryGetDeviceGlobalEntry(MPrefix + mangleDeviceGlobalName(Name));
  }

private:
  static std::string mangleDeviceGlobalName(const std::string &Name) {
    // TODO: Support device globals declared in namespaces.
    return "_Z" + std::to_string(Name.length()) + Name;
  }

  void unregisterDeviceGlobalsFromContext() {
    if (MDeviceGlobalNames.empty())
      return;

    // Manually trigger the release of resources for all device global map
    // entries associated with this runtime-compiled bundle. Normally, this
    // would happen in `~context_impl()`, however in the RTC setting, the
    // context outlives the DG map entries owned by the program manager.

    std::vector<std::string> DeviceGlobalIDs;
    std::transform(MDeviceGlobalNames.begin(), MDeviceGlobalNames.end(),
                   std::back_inserter(DeviceGlobalIDs),
                   [&](const std::string &DGName) { return MPrefix + DGName; });
    for (DeviceGlobalMapEntry *Entry :
         ProgramManager::getInstance().getDeviceGlobalEntries(
             DeviceGlobalIDs)) {
      Entry->removeAssociatedResources(MContextImpl.get());
      MContextImpl->removeAssociatedDeviceGlobal(Entry->MDeviceGlobalPtr);
    }
  }

  std::shared_ptr<context_impl> MContextImpl;

  std::string MPrefix;
  std::vector<std::string> MDeviceGlobalNames;
  std::vector<std::unique_ptr<std::byte[]>> MDeviceGlobalAllocations;
};

// Helper class to unregister shared SYCL binaries.
class ManagedDeviceBinaries {
public:
  ManagedDeviceBinaries(sycl_device_binaries &&Binaries)
      : MBinaries{Binaries} {}

  ManagedDeviceBinaries(const ManagedDeviceBinaries &) = delete;

  ~ManagedDeviceBinaries() {
    try {
      ProgramManager::getInstance().removeImages(MBinaries);
      syclex::detail::SYCL_JIT_Destroy(MBinaries);
    } catch (std::exception &e) {
      __SYCL_REPORT_EXCEPTION_TO_STREAM(
          "exception during unregistration of SYCL binaries", e);
    }
  }

private:
  sycl_device_binaries MBinaries;
};

using MangledKernelNameMapT = std::map<std::string, std::string, std::less<>>;
using KernelNameSetT = std::set<std::string, std::less<>>;

// Information unique to images compiled at runtime through the
// ext_oneapi_kernel_compiler extension.
struct KernelCompilerBinaryInfo {
  KernelCompilerBinaryInfo(syclex::source_language Lang) : MLanguage{Lang} {}

  KernelCompilerBinaryInfo(syclex::source_language Lang,
                           include_pairs_t &&IncludePairsVec)
      : MLanguage{Lang}, MIncludePairs{std::move(IncludePairsVec)} {}

  KernelCompilerBinaryInfo(syclex::source_language Lang,
                           KernelNameSetT &&KernelNames)
      : MLanguage{Lang}, MKernelNames{std::move(KernelNames)} {}

  KernelCompilerBinaryInfo(
      syclex::source_language Lang, KernelNameSetT &&KernelNames,
      MangledKernelNameMapT &&MangledKernelNames, std::string &&Prefix,
      std::shared_ptr<ManagedDeviceGlobalsRegistry> &&DeviceGlobalRegistry)
      : MLanguage{Lang}, MKernelNames{std::move(KernelNames)},
        MMangledKernelNames{std::move(MangledKernelNames)},
        MPrefixes{std::move(Prefix)},
        MDeviceGlobalRegistries{std::move(DeviceGlobalRegistry)} {}

  static std::optional<KernelCompilerBinaryInfo>
  Merge(const std::vector<const std::optional<KernelCompilerBinaryInfo> *>
            &RTCInfos) {
    std::optional<KernelCompilerBinaryInfo> Result = std::nullopt;
    std::map<std::string, std::string> IncludePairMap;
    for (const std::optional<KernelCompilerBinaryInfo> *RTCInfoPtr : RTCInfos) {
      if (!RTCInfoPtr || !(*RTCInfoPtr))
        continue;
      const std::optional<KernelCompilerBinaryInfo> &RTCInfo = *RTCInfoPtr;

      if (!Result) {
        Result = RTCInfo;
        continue;
      }

      if (RTCInfo->MLanguage != Result->MLanguage)
        throw sycl::exception(make_error_code(errc::invalid),
                              "Linking binaries with different source "
                              "languages is not currently supported.");

      for (const std::string &KernelName : RTCInfo->MKernelNames)
        Result->MKernelNames.insert(KernelName);

      Result->MMangledKernelNames.insert(RTCInfo->MMangledKernelNames.begin(),
                                         RTCInfo->MMangledKernelNames.end());

      // Assumption is that there are no duplicates, but in the case we let
      // duplicates through it should be alright to pay for the minimal extra
      // space allocated.
      Result->MIncludePairs.reserve(RTCInfo->MIncludePairs.size());
      for (const auto &IncludePair : RTCInfo->MIncludePairs) {
        auto Inserted = IncludePairMap.insert(IncludePair);
        if (!Inserted.second) {
          if (Inserted.first->second != IncludePair.second)
            throw sycl::exception(make_error_code(errc::invalid),
                                  "Conflicting include files.");
        } else {
          Result->MIncludePairs.push_back(IncludePair);
        }
      }

      Result->MDeviceGlobalRegistries.insert(
          Result->MDeviceGlobalRegistries.end(),
          RTCInfo->MDeviceGlobalRegistries.begin(),
          RTCInfo->MDeviceGlobalRegistries.end());

      for (const std::string &Prefix : RTCInfo->MPrefixes)
        Result->MPrefixes.insert(Prefix);
    }
    return Result;
  }

  syclex::source_language MLanguage;
<<<<<<< HEAD
  std::set<std::string> MKernelNames;
  std::unordered_map<std::string, std::string> MMangledKernelNames;
  std::set<std::string> MPrefixes;
=======
  KernelNameSetT MKernelNames;
  MangledKernelNameMapT MMangledKernelNames;
  std::string MPrefix;
>>>>>>> 0c60d95d
  include_pairs_t MIncludePairs;
  std::vector<std::shared_ptr<ManagedDeviceGlobalsRegistry>>
      MDeviceGlobalRegistries;
};

// The class is impl counterpart for sycl::device_image
// It can represent a program in different states, kernel_id's it has and state
// of specialization constants for it
class device_image_impl {
public:
  // The struct maps specialization ID to offset in the binary blob where value
  // for this spec const should be.
  struct SpecConstDescT {
    unsigned int ID = 0;
    unsigned int CompositeOffset = 0;
    unsigned int Size = 0;
    unsigned int BlobOffset = 0;
    // Indicates if the specialization constant was set to a value which is
    // different from the default value.
    bool IsSet = false;
  };

  using SpecConstMapT = std::map<std::string, std::vector<SpecConstDescT>>;

  device_image_impl(const RTDeviceBinaryImage *BinImage, context Context,
                    std::vector<device> Devices, bundle_state State,
                    std::shared_ptr<std::vector<kernel_id>> KernelIDs,
                    ur_program_handle_t Program,
                    uint8_t Origins = ImageOriginSYCLOffline)
      : MBinImage(BinImage), MContext(std::move(Context)),
        MDevices(std::move(Devices)), MState(State), MProgram(Program),
        MKernelIDs(std::move(KernelIDs)),
        MSpecConstsDefValBlob(getSpecConstsDefValBlob()), MOrigins(Origins) {
    updateSpecConstSymMap();
  }

  device_image_impl(
      const RTDeviceBinaryImage *BinImage, const context &Context,
      std::vector<device> &&Devices, bundle_state State,
      std::shared_ptr<std::vector<kernel_id>> KernelIDs,
      ur_program_handle_t Program, const SpecConstMapT &SpecConstMap,
      const std::vector<unsigned char> &SpecConstsBlob, uint8_t Origins,
      std::optional<KernelCompilerBinaryInfo> &&RTCInfo,
      std::unique_ptr<DynRTDeviceBinaryImage> &&MergedImageStorage = nullptr)
      : MBinImage(BinImage), MContext(std::move(Context)),
        MDevices(std::move(Devices)), MState(State), MProgram(Program),
        MKernelIDs(std::move(KernelIDs)), MSpecConstsBlob(SpecConstsBlob),
        MSpecConstsDefValBlob(getSpecConstsDefValBlob()),
        MSpecConstSymMap(SpecConstMap), MOrigins(Origins),
        MRTCBinInfo(std::move(RTCInfo)),
        MMergedImageStorage(std::move(MergedImageStorage)) {}

  device_image_impl(const RTDeviceBinaryImage *BinImage, const context &Context,
                    const std::vector<device> &Devices, bundle_state State,
                    ur_program_handle_t Program, syclex::source_language Lang,
                    KernelNameSetT &&KernelNames)
      : MBinImage(BinImage), MContext(std::move(Context)),
        MDevices(std::move(Devices)), MState(State), MProgram(Program),
        MKernelIDs(std::make_shared<std::vector<kernel_id>>()),
        MSpecConstsDefValBlob(getSpecConstsDefValBlob()),
        MOrigins(ImageOriginKernelCompiler),
        MRTCBinInfo(KernelCompilerBinaryInfo{Lang, std::move(KernelNames)}) {
    updateSpecConstSymMap();
  }

  device_image_impl(
      const RTDeviceBinaryImage *BinImage, const context &Context,
      const std::vector<device> &Devices, bundle_state State,
      std::shared_ptr<std::vector<kernel_id>> &&KernelIDs,
      syclex::source_language Lang, KernelNameSetT &&KernelNames,
      MangledKernelNameMapT &&MangledKernelNames, std::string &&Prefix,
      std::shared_ptr<ManagedDeviceGlobalsRegistry> &&DeviceGlobalRegistry)
      : MBinImage(BinImage), MContext(std::move(Context)),
        MDevices(std::move(Devices)), MState(State), MProgram(nullptr),
        MKernelIDs(std::move(KernelIDs)),
        MSpecConstsDefValBlob(getSpecConstsDefValBlob()),
        MOrigins(ImageOriginKernelCompiler),
        MRTCBinInfo(KernelCompilerBinaryInfo{
            Lang, std::move(KernelNames), std::move(MangledKernelNames),
            std::move(Prefix), std::move(DeviceGlobalRegistry)}) {
    updateSpecConstSymMap();
  }

  device_image_impl(const std::string &Src, context Context,
                    const std::vector<device> &Devices,
                    syclex::source_language Lang,
                    include_pairs_t &&IncludePairsVec)
      : MBinImage(Src), MContext(std::move(Context)),
        MDevices(std::move(Devices)), MState(bundle_state::ext_oneapi_source),
        MProgram(nullptr),
        MKernelIDs(std::make_shared<std::vector<kernel_id>>()),
        MSpecConstsDefValBlob(getSpecConstsDefValBlob()),
        MOrigins(ImageOriginKernelCompiler),
        MRTCBinInfo(
            KernelCompilerBinaryInfo{Lang, std::move(IncludePairsVec)}) {
    updateSpecConstSymMap();
  }

  device_image_impl(const std::vector<std::byte> &Bytes, const context &Context,
                    const std::vector<device> &Devices,
                    syclex::source_language Lang)
      : MBinImage(Bytes), MContext(std::move(Context)),
        MDevices(std::move(Devices)), MState(bundle_state::ext_oneapi_source),
        MProgram(nullptr),
        MKernelIDs(std::make_shared<std::vector<kernel_id>>()),
        MSpecConstsDefValBlob(getSpecConstsDefValBlob()),
        MOrigins(ImageOriginKernelCompiler),
        MRTCBinInfo(KernelCompilerBinaryInfo{Lang}) {
    updateSpecConstSymMap();
  }

  device_image_impl(const context &Context, const std::vector<device> &Devices,
                    bundle_state State, ur_program_handle_t Program,
                    syclex::source_language Lang, KernelNameSetT &&KernelNames)
      : MBinImage(static_cast<const RTDeviceBinaryImage *>(nullptr)),
        MContext(std::move(Context)), MDevices(std::move(Devices)),
        MState(State), MProgram(Program),
        MKernelIDs(std::make_shared<std::vector<kernel_id>>()),
        MSpecConstsDefValBlob(getSpecConstsDefValBlob()),
        MOrigins(ImageOriginKernelCompiler),
        MRTCBinInfo(KernelCompilerBinaryInfo{Lang, std::move(KernelNames)}) {}

  bool has_kernel(const kernel_id &KernelIDCand) const noexcept {
    return std::binary_search(MKernelIDs->begin(), MKernelIDs->end(),
                              KernelIDCand, LessByHash<kernel_id>{});
  }

  bool has_kernel(const kernel_id &KernelIDCand,
                  const device &DeviceCand) const noexcept {
    // If the device is in the device list and the kernel ID is in the kernel
    // bundle, return true.
    for (const device &Device : MDevices)
      if (Device == DeviceCand)
        return has_kernel(KernelIDCand);

    // Otherwise, if the device candidate is a sub-device it is also valid if
    // its parent is valid.
    if (!getSyclObjImpl(DeviceCand)->isRootDevice()) {
      try {
        return has_kernel(KernelIDCand,
                          DeviceCand.get_info<info::device::parent_device>());
      } catch (std::exception &e) {
        __SYCL_REPORT_EXCEPTION_TO_STREAM("exception in has_kernel", e);
      }
    }
    return false;
  }

  const std::vector<kernel_id> &get_kernel_ids() const noexcept {
    return *MKernelIDs;
  }

  bool has_specialization_constants() const noexcept {
    // Lock the mutex to prevent when one thread in the middle of writing a
    // new value while another thread is reading the value to pass it to
    // JIT compiler.
    const std::lock_guard<std::mutex> SpecConstLock(MSpecConstAccessMtx);
    return !MSpecConstSymMap.empty();
  }

  bool all_specialization_constant_native() const noexcept {
    // Specialization constants are natively supported in JIT mode on backends,
    // that are using SPIR-V as IR

    // Not sure if it's possible currently, but probably it may happen if the
    // kernel bundle is created with interop function. Now the only one such
    // function is make_kernel(), but I'm not sure if it's even possible to
    // use spec constant with such kernel. So, in such case we need to check
    // if it's JIT or no somehow.
    assert(hasRTDeviceBinaryImage() &&
           "native_specialization_constant() called for unimplemented case");

    auto IsJITSPIRVTarget = [](const char *Target) {
      return (strcmp(Target, __SYCL_DEVICE_BINARY_TARGET_SPIRV64) == 0 ||
              strcmp(Target, __SYCL_DEVICE_BINARY_TARGET_SPIRV32) == 0);
    };
    return (MContext.get_backend() == backend::opencl ||
            MContext.get_backend() == backend::ext_oneapi_level_zero) &&
           IsJITSPIRVTarget(get_bin_image_ref()->getRawData().DeviceTargetSpec);
  }

  bool has_specialization_constant(const char *SpecName) const noexcept {
    // Lock the mutex to prevent when one thread in the middle of writing a
    // new value while another thread is reading the value to pass it to
    // JIT compiler.
    const std::lock_guard<std::mutex> SpecConstLock(MSpecConstAccessMtx);
    return MSpecConstSymMap.count(SpecName) != 0;
  }

  void set_specialization_constant_raw_value(const char *SpecName,
                                             const void *Value) noexcept {
    // Lock the mutex to prevent when one thread in the middle of writing a
    // new value while another thread is reading the value to pass it to
    // JIT compiler.
    const std::lock_guard<std::mutex> SpecConstLock(MSpecConstAccessMtx);

    if (MSpecConstSymMap.count(std::string{SpecName}) == 0)
      return;

    std::vector<SpecConstDescT> &Descs =
        MSpecConstSymMap[std::string{SpecName}];
    for (SpecConstDescT &Desc : Descs) {
      // If there is a default value of the specialization constant and it is
      // the same as the value which is being set then do nothing, runtime is
      // going to handle this case just like if only the default value of the
      // specialization constant was provided.
      if (MSpecConstsDefValBlob.size() &&
          (std::memcmp(MSpecConstsDefValBlob.begin() + Desc.BlobOffset,
                       static_cast<const char *>(Value) + Desc.CompositeOffset,
                       Desc.Size) == 0)) {
        // Now we have default value, so reset to false.
        Desc.IsSet = false;
        continue;
      }

      // Value of the specialization constant is set to a value which is
      // different from the default value.
      Desc.IsSet = true;
      std::memcpy(MSpecConstsBlob.data() + Desc.BlobOffset,
                  static_cast<const char *>(Value) + Desc.CompositeOffset,
                  Desc.Size);
    }
  }

  void get_specialization_constant_raw_value(const char *SpecName,
                                             void *ValueRet) const noexcept {
    bool IsSet = is_specialization_constant_set(SpecName);
    // Lock the mutex to prevent when one thread in the middle of writing a
    // new value while another thread is reading the value to pass it to
    // JIT compiler.
    const std::lock_guard<std::mutex> SpecConstLock(MSpecConstAccessMtx);
    assert(IsSet || MSpecConstsDefValBlob.size());
    // operator[] can't be used here, since it's not marked as const
    const std::vector<SpecConstDescT> &Descs =
        MSpecConstSymMap.at(std::string{SpecName});
    for (const SpecConstDescT &Desc : Descs) {
      auto Blob =
          IsSet ? MSpecConstsBlob.data() : MSpecConstsDefValBlob.begin();
      std::memcpy(static_cast<char *>(ValueRet) + Desc.CompositeOffset,
                  Blob + Desc.BlobOffset, Desc.Size);
    }
  }

  bool is_specialization_constant_set(const char *SpecName) const noexcept {
    // Lock the mutex to prevent when one thread in the middle of writing a
    // new value while another thread is reading the value to pass it to
    // JIT compiler.
    const std::lock_guard<std::mutex> SpecConstLock(MSpecConstAccessMtx);
    if (MSpecConstSymMap.count(std::string{SpecName}) == 0)
      return false;

    const std::vector<SpecConstDescT> &Descs =
        MSpecConstSymMap.at(std::string{SpecName});
    return Descs.front().IsSet;
  }

  bool is_any_specialization_constant_set() const noexcept {
    // Lock the mutex to prevent when one thread in the middle of writing a
    // new value while another thread is reading the value to pass it to
    // JIT compiler.
    const std::lock_guard<std::mutex> SpecConstLock(MSpecConstAccessMtx);
    for (auto &SpecConst : MSpecConstSymMap) {
      for (auto &Desc : SpecConst.second) {
        if (Desc.IsSet)
          return true;
      }
    }

    return false;
  }

  bool specialization_constants_replaced_with_default() const noexcept {
    sycl_device_binary_property Prop =
        get_bin_image_ref()->getProperty("specConstsReplacedWithDefault");
    return Prop && (DeviceBinaryProperty(Prop).asUint32() != 0);
  }

  bundle_state get_state() const noexcept { return MState; }

  void set_state(bundle_state NewState) noexcept { MState = NewState; }

  const std::vector<device> &get_devices() const noexcept { return MDevices; }

  bool compatible_with_device(const device &Dev) const {
    return std::any_of(
        MDevices.begin(), MDevices.end(),
        [&Dev](const device &DevCand) { return Dev == DevCand; });
  }

  const ur_program_handle_t &get_ur_program_ref() const noexcept {
    return MProgram;
  }

  const RTDeviceBinaryImage *const &get_bin_image_ref() const noexcept {
    return std::get<const RTDeviceBinaryImage *>(MBinImage);
  }

  const context &get_context() const noexcept { return MContext; }

  std::shared_ptr<std::vector<kernel_id>> &get_kernel_ids_ptr() noexcept {
    return MKernelIDs;
  }

  std::vector<unsigned char> &get_spec_const_blob_ref() noexcept {
    return MSpecConstsBlob;
  }

  ur_mem_handle_t &get_spec_const_buffer_ref() noexcept {
    std::lock_guard<std::mutex> Lock{MSpecConstAccessMtx};
    if (nullptr == MSpecConstsBuffer && !MSpecConstsBlob.empty()) {
      const AdapterPtr &Adapter = getSyclObjImpl(MContext)->getAdapter();
      //  Uses UR_MEM_FLAGS_HOST_PTR_COPY instead of UR_MEM_FLAGS_HOST_PTR_USE
      //  since post-enqueue cleanup might trigger destruction of
      //  device_image_impl and, as a result, destruction of MSpecConstsBlob
      //  while MSpecConstsBuffer is still in use.
      //  TODO consider changing the lifetime of device_image_impl instead
      ur_buffer_properties_t Properties = {UR_STRUCTURE_TYPE_BUFFER_PROPERTIES,
                                           nullptr, MSpecConstsBlob.data()};
      try {
        memBufferCreateHelper(
            Adapter, detail::getSyclObjImpl(MContext)->getHandleRef(),
            UR_MEM_FLAG_READ_WRITE | UR_MEM_FLAG_ALLOC_COPY_HOST_POINTER,
            MSpecConstsBlob.size(), &MSpecConstsBuffer, &Properties);
      } catch (std::exception &e) {
        __SYCL_REPORT_EXCEPTION_TO_STREAM(
            "exception in get_spec_const_buffer_ref", e);
      }
    }
    return MSpecConstsBuffer;
  }

  const SpecConstMapT &get_spec_const_data_ref() const noexcept {
    return MSpecConstSymMap;
  }

  std::mutex &get_spec_const_data_lock() noexcept {
    return MSpecConstAccessMtx;
  }

  ur_native_handle_t getNative() const {
    assert(MProgram);
    const auto &ContextImplPtr = detail::getSyclObjImpl(MContext);
    const AdapterPtr &Adapter = ContextImplPtr->getAdapter();

    ur_native_handle_t NativeProgram = 0;
    Adapter->call<UrApiKind::urProgramGetNativeHandle>(MProgram,
                                                       &NativeProgram);
    if (ContextImplPtr->getBackend() == backend::opencl)
      __SYCL_OCL_CALL(clRetainProgram, ur::cast<cl_program>(NativeProgram));

    return NativeProgram;
  }

  ~device_image_impl() {
    try {
      if (MProgram) {
        const AdapterPtr &Adapter = getSyclObjImpl(MContext)->getAdapter();
        Adapter->call<UrApiKind::urProgramRelease>(MProgram);
      }
      if (MSpecConstsBuffer) {
        std::lock_guard<std::mutex> Lock{MSpecConstAccessMtx};
        const AdapterPtr &Adapter = getSyclObjImpl(MContext)->getAdapter();
        memReleaseHelper(Adapter, MSpecConstsBuffer);
      }
    } catch (std::exception &e) {
      __SYCL_REPORT_EXCEPTION_TO_STREAM("exception in ~device_image_impl", e);
    }
  }

  std::string adjustKernelName(std::string_view Name) const {
    if (!MRTCBinInfo.has_value())
      return Name.data();

    if (MRTCBinInfo->MLanguage == syclex::source_language::sycl) {
      auto It = MRTCBinInfo->MMangledKernelNames.find(Name);
      if (It != MRTCBinInfo->MMangledKernelNames.end())
        return It->second;
    }

    return Name.data();
  }

  bool hasKernelName(const std::string &Name) const {
    return MRTCBinInfo.has_value() && !Name.empty() &&
           MRTCBinInfo->MKernelNames.find(adjustKernelName(Name)) !=
               MRTCBinInfo->MKernelNames.end();
  }

  std::shared_ptr<kernel_impl> tryGetSourceBasedKernel(
      std::string_view Name, const context &Context,
      const std::shared_ptr<kernel_bundle_impl> &OwnerBundle,
      const std::shared_ptr<device_image_impl> &Self) const {
    if (!(getOriginMask() & ImageOriginKernelCompiler))
      return nullptr;

    assert(MRTCBinInfo);
    std::string AdjustedName = adjustKernelName(Name);
    if (MRTCBinInfo->MLanguage == syclex::source_language::sycl) {
      auto &PM = ProgramManager::getInstance();
      for (const std::string &Prefix : MRTCBinInfo->MPrefixes) {
        auto KID = PM.tryGetSYCLKernelID(Prefix + AdjustedName);

        if (!KID || !has_kernel(*KID))
          continue;

        auto UrProgram = get_ur_program_ref();
        auto [UrKernel, CacheMutex, ArgMask] =
            PM.getOrCreateKernel(Context, AdjustedName,
                                 /*PropList=*/{}, UrProgram);
        return std::make_shared<kernel_impl>(UrKernel, getSyclObjImpl(Context),
                                             Self, OwnerBundle, ArgMask,
                                             UrProgram, CacheMutex);
      }
      return nullptr;
    }

    ur_program_handle_t UrProgram = get_ur_program_ref();
    const AdapterPtr &Adapter = getSyclObjImpl(Context)->getAdapter();
    ur_kernel_handle_t UrKernel = nullptr;
    Adapter->call<UrApiKind::urKernelCreate>(UrProgram, AdjustedName.c_str(),
                                             &UrKernel);
    // Kernel created by urKernelCreate is implicitly retained.

    return std::make_shared<kernel_impl>(
        UrKernel, detail::getSyclObjImpl(Context), Self, OwnerBundle,
        /*ArgMask=*/nullptr, UrProgram, /*CacheMutex=*/nullptr);
  }

  bool hasDeviceGlobalName(const std::string &Name) const noexcept {
    if (!MRTCBinInfo.has_value())
      return false;

    return std::any_of(MRTCBinInfo->MDeviceGlobalRegistries.begin(),
                       MRTCBinInfo->MDeviceGlobalRegistries.end(),
                       [&Name](const auto &DGReg) {
                         return DGReg->hasDeviceGlobalName(Name);
                       });
  }

  DeviceGlobalMapEntry *tryGetDeviceGlobalEntry(const std::string &Name) const {
    if (!MRTCBinInfo.has_value())
      return nullptr;

    for (const auto &DGReg : MRTCBinInfo->MDeviceGlobalRegistries)
      if (DeviceGlobalMapEntry *DGEntry = DGReg->tryGetDeviceGlobalEntry(Name))
        return DGEntry;
    return nullptr;
  }

  uint8_t getOriginMask() const noexcept { return MOrigins; }

  const std::optional<KernelCompilerBinaryInfo> &getRTCInfo() const noexcept {
    return MRTCBinInfo;
  }

  bool isNonSYCLSourceBased() const noexcept {
    return (getOriginMask() & ImageOriginKernelCompiler) &&
           !isFromSourceLanguage(syclex::source_language::sycl);
  }

  bool isFromSourceLanguage(syclex::source_language Lang) const noexcept {
    return MRTCBinInfo && MRTCBinInfo->MLanguage == Lang;
  }

  std::vector<std::shared_ptr<device_image_impl>> buildFromSource(
      const std::vector<device> &Devices,
      const std::vector<std::string> &BuildOptions, std::string *LogPtr,
      const std::vector<std::string> &RegisteredKernelNames,
      std::vector<std::shared_ptr<ManagedDeviceBinaries>> &OutDeviceBins)
      const {
    assert(!std::holds_alternative<const RTDeviceBinaryImage *>(MBinImage));
    assert(MRTCBinInfo);
    assert(MOrigins & ImageOriginKernelCompiler);

    const std::shared_ptr<sycl::detail::context_impl> &ContextImpl =
        getSyclObjImpl(MContext);

    for (const auto &SyclDev : Devices) {
      const DeviceImplPtr &DevImpl = getSyclObjImpl(SyclDev);
      if (!ContextImpl->hasDevice(DevImpl)) {
        throw sycl::exception(make_error_code(errc::invalid),
                              "device not part of kernel_bundle context");
      }
      if (!DevImpl->extOneapiCanCompile(MRTCBinInfo->MLanguage)) {
        // This error cannot not be exercised in the current implementation, as
        // compatibility with a source language depends on the backend's
        // capabilities and all devices in one context share the same backend in
        // the current implementation, so this would lead to an error already
        // during construction of the source bundle.
        throw sycl::exception(make_error_code(errc::invalid),
                              "device does not support source language");
      }
    }

<<<<<<< HEAD
    if (MRTCBinInfo->MLanguage == syclex::source_language::sycl)
      return createSYCLImages(Devices, bundle_state::executable, BuildOptions,
                              LogPtr, RegisteredKernelNames, OutDeviceBins);
=======
    if (MRTCBinInfo->MLanguage == syclex::source_language::sycl) {
      assert(std::holds_alternative<std::string>(MBinImage));

      // Build device images via the program manager.
      const std::string &SourceStr = std::get<std::string>(MBinImage);
      std::ostringstream SourceExt;
      if (!RegisteredKernelNames.empty()) {
        SourceExt << SourceStr << '\n';

        auto EmitEntry =
            [&SourceExt](const std::string &Name) -> std::ostringstream & {
          SourceExt << "  {\"" << Name << "\", " << Name << "}";
          return SourceExt;
        };

        SourceExt << "[[__sycl_detail__::__registered_kernels__(\n";
        for (auto It = RegisteredKernelNames.begin(),
                  SecondToLast = RegisteredKernelNames.end() - 1;
             It != SecondToLast; ++It) {
          EmitEntry(*It) << ",\n";
        }
        EmitEntry(RegisteredKernelNames.back()) << "\n";
        SourceExt << ")]];\n";
      }

      auto [Binaries, Prefix] = syclex::detail::SYCL_JIT_Compile(
          RegisteredKernelNames.empty() ? SourceStr : SourceExt.str(),
          MRTCBinInfo->MIncludePairs, BuildOptions, LogPtr);

      auto &PM = detail::ProgramManager::getInstance();

      // Add all binaries and keep the images for processing.
      std::vector<std::pair<RTDeviceBinaryImage *,
                            std::shared_ptr<std::vector<kernel_id>>>>
          NewImages;
      NewImages.reserve(Binaries->NumDeviceBinaries);
      for (int I = 0; I < Binaries->NumDeviceBinaries; I++) {
        sycl_device_binary Binary = &(Binaries->DeviceBinaries[I]);
        RTDeviceBinaryImage *NewImage = nullptr;
        auto KernelIDs = std::make_shared<std::vector<kernel_id>>();
        PM.addImage(Binary, &NewImage, KernelIDs.get());
        if (NewImage)
          NewImages.push_back(
              std::make_pair(std::move(NewImage), std::move(KernelIDs)));
      }

      // Now bring all images into the proper state. Note that we do this in a
      // separate pass over NewImages to make sure dependency images have been
      // registered beforehand.
      std::vector<std::shared_ptr<device_image_impl>> Result;
      Result.reserve(NewImages.size());
      for (auto &[NewImage, KernelIDs] : NewImages) {
        KernelNameSetT KernelNames;
        MangledKernelNameMapT MangledKernelNames;
        std::unordered_set<std::string> DeviceGlobalIDSet;
        std::vector<std::string> DeviceGlobalIDVec;
        std::vector<std::string> DeviceGlobalNames;
        std::vector<std::unique_ptr<std::byte[]>> DeviceGlobalAllocations;

        for (const auto &KernelID : *KernelIDs) {
          std::string_view KernelName{KernelID.get_name()};
          if (KernelName.find(Prefix) == 0) {
            KernelName.remove_prefix(Prefix.length());
            KernelNames.emplace(KernelName);
            static constexpr std::string_view SYCLKernelMarker{
                "__sycl_kernel_"};
            if (KernelName.find(SYCLKernelMarker) == 0) {
              // extern "C" declaration, implicitly register kernel without the
              // marker.
              std::string_view KernelNameWithoutMarker{KernelName};
              KernelNameWithoutMarker.remove_prefix(SYCLKernelMarker.length());
              MangledKernelNames.emplace(KernelNameWithoutMarker, KernelName);
            }
          }

          for (const sycl_device_binary_property &RKProp :
               NewImage->getRegisteredKernels()) {
            // Mangled names.
            auto BA = DeviceBinaryProperty(RKProp).asByteArray();
            auto MangledNameLen = BA.consume<uint64_t>() / 8 /*bits in a byte*/;
            std::string_view MangledName{
                reinterpret_cast<const char *>(BA.begin()), MangledNameLen};
            MangledKernelNames.emplace(RKProp->Name, MangledName);
          }

          // Device globals.
          for (const auto &DeviceGlobalProp : NewImage->getDeviceGlobals()) {
            std::string_view DeviceGlobalName{DeviceGlobalProp->Name};
            assert(DeviceGlobalName.find(Prefix) == 0);
            bool Inserted = false;
            std::tie(std::ignore, Inserted) =
                DeviceGlobalIDSet.emplace(DeviceGlobalName);
            if (Inserted) {
              DeviceGlobalIDVec.emplace_back(DeviceGlobalName);
              DeviceGlobalName.remove_prefix(Prefix.length());
              DeviceGlobalNames.emplace_back(DeviceGlobalName);
            }
          }
        }

        // Device globals are usually statically allocated and registered in the
        // integration footer, which we don't have in the RTC context. Instead,
        // we dynamically allocate storage tied to the executable kernel bundle.
        for (DeviceGlobalMapEntry *DeviceGlobalEntry :
             PM.getDeviceGlobalEntries(DeviceGlobalIDVec)) {

          size_t AllocSize =
              DeviceGlobalEntry->MDeviceGlobalTSize; // init value
          if (!DeviceGlobalEntry->MIsDeviceImageScopeDecorated) {
            // Consider storage for device USM pointer.
            AllocSize += sizeof(void *);
          }
          auto Alloc = std::make_unique<std::byte[]>(AllocSize);
          std::string_view DeviceGlobalName{DeviceGlobalEntry->MUniqueId};
          PM.addOrInitDeviceGlobalEntry(Alloc.get(), DeviceGlobalName.data());
          DeviceGlobalAllocations.push_back(std::move(Alloc));

          // Drop the RTC prefix from the entry's symbol name. Note that the PM
          // still manages this device global under its prefixed name.
          assert(DeviceGlobalName.find(Prefix) == 0);
          DeviceGlobalName.remove_prefix(Prefix.length());
          DeviceGlobalEntry->MUniqueId = DeviceGlobalName;
        }

        auto DGRegs = std::make_shared<ManagedDeviceGlobalsRegistry>(
            ContextImpl, std::string{Prefix}, std::move(DeviceGlobalNames),
            std::move(DeviceGlobalAllocations));

        // Mark the image as input so the program manager will bring it into
        // the right state.
        auto DevImgImpl = std::make_shared<device_image_impl>(
            NewImage, MContext, Devices, bundle_state::input,
            std::move(KernelIDs), MRTCBinInfo->MLanguage,
            std::move(KernelNames), std::move(MangledKernelNames),
            std::string{Prefix}, std::move(DGRegs));

        // Resolve dependencies.
        // TODO: Consider making a collectDeviceImageDeps variant that takes a
        //       set reference and inserts into that instead.
        std::set<RTDeviceBinaryImage *> ImgDeps;
        for (const device &Device : Devices) {
          std::set<RTDeviceBinaryImage *> DevImgDeps =
              PM.collectDeviceImageDeps(*NewImage, Device);
          ImgDeps.insert(DevImgDeps.begin(), DevImgDeps.end());
        }

        // Pack main image and dependencies together.
        std::vector<device_image_plain> NewImageAndDeps;
        NewImageAndDeps.reserve(1 + ImgDeps.size());
        NewImageAndDeps.push_back(
            createSyclObjFromImpl<device_image_plain>(std::move(DevImgImpl)));
        for (RTDeviceBinaryImage *ImgDep : ImgDeps)
          NewImageAndDeps.push_back(PM.createDependencyImage(
              MContext, Devices, ImgDep, bundle_state::input));

        DevImgPlainWithDeps ImgWithDeps(std::move(NewImageAndDeps));
        PM.bringSYCLDeviceImageToState(ImgWithDeps, bundle_state::executable);
        Result.push_back(getSyclObjImpl(ImgWithDeps.getMain()));
      }

      OutDeviceBins.emplace_back(
          std::make_shared<ManagedDeviceBinaries>(std::move(Binaries)));
      return Result;
    }
>>>>>>> 0c60d95d

    std::vector<ur_device_handle_t> DeviceVec;
    DeviceVec.reserve(Devices.size());
    for (const auto &SyclDev : Devices)
      DeviceVec.push_back(getSyclObjImpl(SyclDev)->getHandleRef());

    ur_program_handle_t UrProgram = nullptr;
    // SourceStrPtr will be null when source is Spir-V bytes.
    const std::string *SourceStrPtr = std::get_if<std::string>(&MBinImage);
    bool FetchedFromCache = false;
    if (PersistentDeviceCodeCache::isEnabled() && SourceStrPtr) {
      FetchedFromCache = extKernelCompilerFetchFromCache(
          Devices, BuildOptions, *SourceStrPtr, UrProgram);
    }

    const AdapterPtr &Adapter = ContextImpl->getAdapter();

    if (!FetchedFromCache)
      UrProgram = createProgramFromSource(Devices, BuildOptions, LogPtr);

    std::string XsFlags = extractXsFlags(BuildOptions);
    auto Res = Adapter->call_nocheck<UrApiKind::urProgramBuildExp>(
        UrProgram, DeviceVec.size(), DeviceVec.data(), XsFlags.c_str());
    if (Res == UR_RESULT_ERROR_UNSUPPORTED_FEATURE) {
      Res = Adapter->call_nocheck<UrApiKind::urProgramBuild>(
          ContextImpl->getHandleRef(), UrProgram, XsFlags.c_str());
    }
    Adapter->checkUrResult<errc::build>(Res);

    // Get the number of kernels in the program.
    size_t NumKernels;
    Adapter->call<UrApiKind::urProgramGetInfo>(
        UrProgram, UR_PROGRAM_INFO_NUM_KERNELS, sizeof(size_t), &NumKernels,
        nullptr);

    std::vector<std::string> KernelNames =
<<<<<<< HEAD
        getKernelNamesFromURProgram(Adapter, UrProgram);
    std::set<std::string> KernelNameSet{KernelNames.begin(), KernelNames.end()};
=======
        detail::split_string(KernelNamesStr, ';');
    KernelNameSetT KernelNameSet{KernelNames.begin(), KernelNames.end()};
>>>>>>> 0c60d95d

    // If caching enabled and kernel not fetched from cache, cache.
    if (PersistentDeviceCodeCache::isEnabled() && !FetchedFromCache &&
        SourceStrPtr) {
      PersistentDeviceCodeCache::putCompiledKernelToDisc(
          Devices, syclex::detail::userArgsAsString(BuildOptions),
          *SourceStrPtr, UrProgram);
    }
    return std::vector<std::shared_ptr<device_image_impl>>{
        std::make_shared<device_image_impl>(
            MContext, Devices, bundle_state::executable, UrProgram,
            MRTCBinInfo->MLanguage, std::move(KernelNameSet))};
  }

  std::vector<std::shared_ptr<device_image_impl>> compileFromSource(
      const std::vector<device> &Devices,
      const std::vector<std::string> &CompileOptions, std::string *LogPtr,
      const std::vector<std::string> &RegisteredKernelNames,
      std::vector<std::shared_ptr<ManagedDeviceBinaries>> &OutDeviceBins)
      const {
    assert(!std::holds_alternative<const RTDeviceBinaryImage *>(MBinImage));
    assert(MRTCBinInfo);
    assert(MOrigins & ImageOriginKernelCompiler);

    if (MRTCBinInfo->MLanguage != syclex::source_language::sycl)
      throw sycl::exception(
          make_error_code(errc::invalid),
          "compile is only available for kernel_bundle<bundle_state::source> "
          "when the source language was sycl.");

    std::shared_ptr<sycl::detail::context_impl> ContextImpl =
        getSyclObjImpl(MContext);

    for (const auto &SyclDev : Devices) {
      DeviceImplPtr DevImpl = getSyclObjImpl(SyclDev);
      if (!ContextImpl->hasDevice(DevImpl)) {
        throw sycl::exception(make_error_code(errc::invalid),
                              "device not part of kernel_bundle context");
      }
      if (!DevImpl->extOneapiCanCompile(MRTCBinInfo->MLanguage)) {
        // This error cannot not be exercised in the current implementation, as
        // compatibility with a source language depends on the backend's
        // capabilities and all devices in one context share the same backend in
        // the current implementation, so this would lead to an error already
        // during construction of the source bundle.
        throw sycl::exception(make_error_code(errc::invalid),
                              "device does not support source language");
      }
    }
    return createSYCLImages(Devices, bundle_state::object, CompileOptions,
                            LogPtr, RegisteredKernelNames, OutDeviceBins);
  }

private:
  bool hasRTDeviceBinaryImage() const noexcept {
    return std::holds_alternative<const RTDeviceBinaryImage *>(MBinImage) &&
           get_bin_image_ref() != nullptr;
  }

  static std::string trimXsFlags(std::string &str) {
    // Trim first and last quote if they exist, but no others.
    char EncounteredQuote = '\0';
    auto Start = std::find_if(str.begin(), str.end(), [&](char c) {
      if (!EncounteredQuote && (c == '\'' || c == '"')) {
        EncounteredQuote = c;
        return false;
      }
      return !std::isspace(c);
    });
    auto End = std::find_if(str.rbegin(), str.rend(), [&](char c) {
                 if (c == EncounteredQuote) {
                   EncounteredQuote = '\0';
                   return false;
                 }
                 return !std::isspace(c);
               }).base();
    if (Start != std::end(str) && End != std::begin(str) && Start < End) {
      return std::string(Start, End);
    }

    return "";
  }

  static std::string
  extractXsFlags(const std::vector<std::string> &BuildOptions) {
    std::stringstream SS;
    for (std::string Option : BuildOptions) {
      auto Where = Option.find("-Xs");
      if (Where != std::string::npos) {
        Where += 3;
        std::string Flags = Option.substr(Where);
        SS << trimXsFlags(Flags) << " ";
      }
    }
    return SS.str();
  }

  bool
  extKernelCompilerFetchFromCache(const std::vector<device> Devices,
                                  const std::vector<std::string> &BuildOptions,
                                  const std::string &SourceStr,
                                  ur_program_handle_t &UrProgram) const {
    const std::shared_ptr<sycl::detail::context_impl> &ContextImpl =
        getSyclObjImpl(MContext);
    const AdapterPtr &Adapter = ContextImpl->getAdapter();

    std::string UserArgs = syclex::detail::userArgsAsString(BuildOptions);

    std::vector<ur_device_handle_t> DeviceHandles;
    std::transform(
        Devices.begin(), Devices.end(), std::back_inserter(DeviceHandles),
        [](const device &Dev) { return getSyclObjImpl(Dev)->getHandleRef(); });

    std::vector<const uint8_t *> Binaries;
    std::vector<size_t> Lengths;
    std::vector<std::vector<char>> BinProgs =
        PersistentDeviceCodeCache::getCompiledKernelFromDisc(Devices, UserArgs,
                                                             SourceStr);
    if (BinProgs.empty()) {
      return false;
    }
    for (auto &BinProg : BinProgs) {
      Binaries.push_back((uint8_t *)(BinProg.data()));
      Lengths.push_back(BinProg.size());
    }

    ur_program_properties_t Properties = {};
    Properties.stype = UR_STRUCTURE_TYPE_PROGRAM_PROPERTIES;
    Properties.pNext = nullptr;
    Properties.count = 0;
    Properties.pMetadatas = nullptr;

    Adapter->call<UrApiKind::urProgramCreateWithBinary>(
        ContextImpl->getHandleRef(), DeviceHandles.size(), DeviceHandles.data(),
        Lengths.data(), Binaries.data(), &Properties, &UrProgram);

    return true;
  }

  // Get the specialization constant default value blob.
  ByteArray getSpecConstsDefValBlob() const {
    if (!hasRTDeviceBinaryImage())
      return ByteArray(nullptr, 0);

    // Get default values for specialization constants.
    const RTDeviceBinaryImage::PropertyRange &SCDefValRange =
        get_bin_image_ref()->getSpecConstantsDefaultValues();
    if (!SCDefValRange.isAvailable())
      return ByteArray(nullptr, 0);

    ByteArray DefValDescriptors =
        DeviceBinaryProperty(*SCDefValRange.begin()).asByteArray();
    // First 8 bytes are consumed by the size of the property.
    DefValDescriptors.dropBytes(8);
    return DefValDescriptors;
  }

  void updateSpecConstSymMap() {
    if (hasRTDeviceBinaryImage()) {
      const RTDeviceBinaryImage::PropertyRange &SCRange =
          get_bin_image_ref()->getSpecConstants();
      using SCItTy = RTDeviceBinaryImage::PropertyRange::ConstIterator;

      // This variable is used to calculate spec constant value offset in a
      // flat byte array.
      unsigned BlobOffset = 0;
      for (SCItTy SCIt : SCRange) {
        const char *SCName = (*SCIt)->Name;

        ByteArray Descriptors = DeviceBinaryProperty(*SCIt).asByteArray();
        // First 8 bytes are consumed by the size of the property.
        Descriptors.dropBytes(8);

        // Expected layout is vector of 3-component tuples (flattened into a
        // vector of scalars), where each tuple consists of: ID of a scalar spec
        // constant, (which might be a member of the composite); offset, which
        // is used to calculate location of scalar member within the composite
        // or zero for scalar spec constants; size of a spec constant.
        unsigned LocalOffset = 0;
        while (!Descriptors.empty()) {
          auto [Id, CompositeOffset, Size] =
              Descriptors.consume<uint32_t, uint32_t, uint32_t>();

          // Make sure that alignment is correct in the blob.
          const unsigned OffsetFromLast = CompositeOffset - LocalOffset;
          BlobOffset += OffsetFromLast;
          // Composites may have a special padding element at the end which
          // should not have a descriptor. These padding elements all have max
          // ID value.
          if (Id != std::numeric_limits<std::uint32_t>::max()) {
            // The map is not locked here because updateSpecConstSymMap() is
            // only supposed to be called from c'tor.
            MSpecConstSymMap[std::string{SCName}].push_back(
                SpecConstDescT{Id, CompositeOffset, Size, BlobOffset});
          }
          LocalOffset += OffsetFromLast + Size;
          BlobOffset += Size;
        }
      }
      MSpecConstsBlob.resize(BlobOffset);

      if (MSpecConstsDefValBlob.size()) {
        assert(MSpecConstsDefValBlob.size() == MSpecConstsBlob.size() &&
               "Specialization constant default value blob do not have the "
               "expected size.");
        std::uninitialized_copy(MSpecConstsDefValBlob.begin(),
                                MSpecConstsDefValBlob.begin() +
                                    MSpecConstsBlob.size(),
                                MSpecConstsBlob.data());
      }
    }
  }

  std::vector<std::shared_ptr<device_image_impl>>
  createSYCLImages(const std::vector<device> &Devices, bundle_state State,
                   const std::vector<std::string> &Options, std::string *LogPtr,
                   const std::vector<std::string> &RegisteredKernelNames,
                   std::vector<std::shared_ptr<ManagedDeviceBinaries>>
                       &OutDeviceBins) const {
    assert(MRTCBinInfo);
    assert(MRTCBinInfo->MLanguage == syclex::source_language::sycl);
    assert(std::holds_alternative<std::string>(MBinImage));

    // Build device images via the program manager.
    const std::string &SourceStr = std::get<std::string>(MBinImage);
    std::ostringstream SourceExt;
    if (!RegisteredKernelNames.empty()) {
      SourceExt << SourceStr << '\n';

      auto EmitEntry =
          [&SourceExt](const std::string &Name) -> std::ostringstream & {
        SourceExt << "  {\"" << Name << "\", " << Name << "}";
        return SourceExt;
      };

      SourceExt << "[[__sycl_detail__::__registered_kernels__(\n";
      for (auto It = RegisteredKernelNames.begin(),
                SecondToLast = RegisteredKernelNames.end() - 1;
           It != SecondToLast; ++It) {
        EmitEntry(*It) << ",\n";
      }
      EmitEntry(RegisteredKernelNames.back()) << "\n";
      SourceExt << ")]];\n";
    }

    auto [Binaries, Prefix] = syclex::detail::SYCL_JIT_Compile(
        RegisteredKernelNames.empty() ? SourceStr : SourceExt.str(),
        MRTCBinInfo->MIncludePairs, Options, LogPtr);

    auto &PM = detail::ProgramManager::getInstance();

    // Add all binaries and keep the images for processing.
    std::vector<std::pair<RTDeviceBinaryImage *,
                          std::shared_ptr<std::vector<kernel_id>>>>
        NewImages;
    NewImages.reserve(Binaries->NumDeviceBinaries);
    for (int I = 0; I < Binaries->NumDeviceBinaries; I++) {
      sycl_device_binary Binary = &(Binaries->DeviceBinaries[I]);
      RTDeviceBinaryImage *NewImage = nullptr;
      auto KernelIDs = std::make_shared<std::vector<kernel_id>>();
      PM.addImage(Binary, /*RegisterImgExports=*/false, &NewImage,
                  KernelIDs.get());
      if (NewImage)
        NewImages.push_back(
            std::make_pair(std::move(NewImage), std::move(KernelIDs)));
    }

    // Now bring all images into the proper state. Note that we do this in a
    // separate pass over NewImages to make sure dependency images have been
    // registered beforehand.
    std::vector<std::shared_ptr<device_image_impl>> Result;
    Result.reserve(NewImages.size());
    for (auto &[NewImage, KernelIDs] : NewImages) {
      const RTDeviceBinaryImage &NewImageRef = *NewImage;

      // Filter the devices that support the image requirements.
      std::vector<sycl::device> SupportingDevs = Devices;
      auto NewSupportingDevsEnd = std::remove_if(
          SupportingDevs.begin(), SupportingDevs.end(),
          [&NewImageRef](const sycl::device &SDev) {
            return !doesDevSupportDeviceRequirements(SDev, NewImageRef);
          });

      // If there are no devices that support the image, we skip it.
      if (NewSupportingDevsEnd == SupportingDevs.begin())
        continue;
      SupportingDevs.erase(NewSupportingDevsEnd, SupportingDevs.end());

      std::set<std::string> KernelNames;
      std::unordered_map<std::string, std::string> MangledKernelNames;
      std::unordered_set<std::string> DeviceGlobalIDSet;
      std::vector<std::string> DeviceGlobalIDVec;
      std::vector<std::string> DeviceGlobalNames;
      std::vector<std::unique_ptr<std::byte[]>> DeviceGlobalAllocations;

      for (const auto &KernelID : *KernelIDs) {
        std::string_view KernelName{KernelID.get_name()};
        if (KernelName.find(Prefix) == 0) {
          KernelName.remove_prefix(Prefix.length());
          KernelNames.emplace(KernelName);
          static constexpr std::string_view SYCLKernelMarker{"__sycl_kernel_"};
          if (KernelName.find(SYCLKernelMarker) == 0) {
            // extern "C" declaration, implicitly register kernel without the
            // marker.
            std::string_view KernelNameWithoutMarker{KernelName};
            KernelNameWithoutMarker.remove_prefix(SYCLKernelMarker.length());
            MangledKernelNames.emplace(KernelNameWithoutMarker, KernelName);
          }
        }

        for (const sycl_device_binary_property &RKProp :
             NewImage->getRegisteredKernels()) {
          // Mangled names.
          auto BA = DeviceBinaryProperty(RKProp).asByteArray();
          auto MangledNameLen = BA.consume<uint64_t>() / 8 /*bits in a byte*/;
          std::string_view MangledName{
              reinterpret_cast<const char *>(BA.begin()), MangledNameLen};
          MangledKernelNames.emplace(RKProp->Name, MangledName);
        }

        // Device globals.
        for (const auto &DeviceGlobalProp : NewImage->getDeviceGlobals()) {
          std::string_view DeviceGlobalName{DeviceGlobalProp->Name};
          assert(DeviceGlobalName.find(Prefix) == 0);
          bool Inserted = false;
          std::tie(std::ignore, Inserted) =
              DeviceGlobalIDSet.emplace(DeviceGlobalName);
          if (Inserted) {
            DeviceGlobalIDVec.emplace_back(DeviceGlobalName);
            DeviceGlobalName.remove_prefix(Prefix.length());
            DeviceGlobalNames.emplace_back(DeviceGlobalName);
          }
        }
      }

      // Device globals are usually statically allocated and registered in the
      // integration footer, which we don't have in the RTC context. Instead,
      // we dynamically allocate storage tied to the executable kernel bundle.
      for (DeviceGlobalMapEntry *DeviceGlobalEntry :
           PM.getDeviceGlobalEntries(DeviceGlobalIDVec)) {

        size_t AllocSize = DeviceGlobalEntry->MDeviceGlobalTSize; // init value
        if (!DeviceGlobalEntry->MIsDeviceImageScopeDecorated) {
          // Consider storage for device USM pointer.
          AllocSize += sizeof(void *);
        }
        auto Alloc = std::make_unique<std::byte[]>(AllocSize);
        std::string_view DeviceGlobalName{DeviceGlobalEntry->MUniqueId};
        PM.addOrInitDeviceGlobalEntry(Alloc.get(), DeviceGlobalName.data());
        DeviceGlobalAllocations.push_back(std::move(Alloc));

        // Drop the RTC prefix from the entry's symbol name. Note that the PM
        // still manages this device global under its prefixed name.
        assert(DeviceGlobalName.find(Prefix) == 0);
        DeviceGlobalName.remove_prefix(Prefix.length());
        DeviceGlobalEntry->MUniqueId = DeviceGlobalName;
      }

      auto DGRegs = std::make_shared<ManagedDeviceGlobalsRegistry>(
          getSyclObjImpl(MContext), std::string{Prefix},
          std::move(DeviceGlobalNames), std::move(DeviceGlobalAllocations));

      // Mark the image as input so the program manager will bring it into
      // the right state.
      auto DevImgImpl = std::make_shared<device_image_impl>(
          NewImage, MContext, std::move(SupportingDevs), bundle_state::input,
          std::move(KernelIDs), MRTCBinInfo->MLanguage, std::move(KernelNames),
          std::move(MangledKernelNames), std::string{Prefix},
          std::move(DGRegs));

      // Resolve dependencies.
      // If we are compiling to object, we do not want to error for unresolved
      // imports.
      // TODO: Consider making a collectDeviceImageDeps variant that takes a
      //       set reference and inserts into that instead.
      std::set<RTDeviceBinaryImage *> ImgDeps;
      for (const device &Device : DevImgImpl->get_devices()) {
        std::set<RTDeviceBinaryImage *> DevImgDeps = PM.collectDeviceImageDeps(
            *NewImage, Device,
            /*ErrorOnUnresolvableImport=*/State == bundle_state::executable);
        ImgDeps.insert(DevImgDeps.begin(), DevImgDeps.end());
      }

      // Pack main image and dependencies together.
      std::vector<device_image_plain> NewImageAndDeps;
      NewImageAndDeps.reserve(
          1 + ((State == bundle_state::executable) * ImgDeps.size()));
      NewImageAndDeps.push_back(
          createSyclObjFromImpl<device_image_plain>(std::move(DevImgImpl)));
      const std::vector<sycl::device> &SupportingDevsRef =
          getSyclObjImpl(NewImageAndDeps[0])->get_devices();
      if (State == bundle_state::executable) {
        // If target is executable we bundle the image and dependencies together
        // and bring it into state.
        for (RTDeviceBinaryImage *ImgDep : ImgDeps)
          NewImageAndDeps.push_back(PM.createDependencyImage(
              MContext, SupportingDevsRef, ImgDep, bundle_state::input));
      } else if (State == bundle_state::object) {
        // If the target is object, we bring the dependencies into object state
        // individually and put them in the bundle.
        for (RTDeviceBinaryImage *ImgDep : ImgDeps) {
          DevImgPlainWithDeps ImgDepWithDeps{PM.createDependencyImage(
              MContext, SupportingDevsRef, ImgDep, bundle_state::input)};
          PM.bringSYCLDeviceImageToState(ImgDepWithDeps, State);
          Result.push_back(getSyclObjImpl(ImgDepWithDeps.getMain()));
        }
      }

      DevImgPlainWithDeps ImgWithDeps(std::move(NewImageAndDeps));
      PM.bringSYCLDeviceImageToState(ImgWithDeps, State);
      Result.push_back(getSyclObjImpl(ImgWithDeps.getMain()));
    }

    OutDeviceBins.emplace_back(
        std::make_shared<ManagedDeviceBinaries>(std::move(Binaries)));
    return Result;
  }

  ur_program_handle_t
  createProgramFromSource(const std::vector<device> Devices,
                          const std::vector<std::string> &Options,
                          std::string *LogPtr) const {
    const std::shared_ptr<sycl::detail::context_impl> &ContextImpl =
        getSyclObjImpl(MContext);
    const AdapterPtr &Adapter = ContextImpl->getAdapter();
    const auto spirv = [&]() -> std::vector<uint8_t> {
      switch (MRTCBinInfo->MLanguage) {
      case syclex::source_language::opencl: {
        // if successful, the log is empty. if failed, throws an error with
        // the compilation log.
        const auto &SourceStr = std::get<std::string>(MBinImage);
        std::vector<uint32_t> IPVersionVec(Devices.size());
        std::transform(Devices.begin(), Devices.end(), IPVersionVec.begin(),
                       [&](const sycl::device &SyclDev) {
                         uint32_t ipVersion = 0;
                         Adapter->call<UrApiKind::urDeviceGetInfo>(
                             getSyclObjImpl(SyclDev)->getHandleRef(),
                             UR_DEVICE_INFO_IP_VERSION, sizeof(uint32_t),
                             &ipVersion, nullptr);
                         return ipVersion;
                       });
        return syclex::detail::OpenCLC_to_SPIRV(SourceStr, IPVersionVec,
                                                Options, LogPtr);
      }
      case syclex::source_language::spirv: {
        const auto &SourceBytes = std::get<std::vector<std::byte>>(MBinImage);
        std::vector<uint8_t> Result(SourceBytes.size());
        std::transform(SourceBytes.cbegin(), SourceBytes.cend(), Result.begin(),
                       [](std::byte B) { return static_cast<uint8_t>(B); });
        return Result;
      }
      default:
        break;
      }
      throw sycl::exception(
          make_error_code(errc::invalid),
          "SYCL C++, OpenCL C and SPIR-V are the only supported "
          "languages at this time");
    }();

    ur_program_handle_t UrProgram = nullptr;
    Adapter->call<UrApiKind::urProgramCreateWithIL>(ContextImpl->getHandleRef(),
                                                    spirv.data(), spirv.size(),
                                                    nullptr, &UrProgram);
    // program created by urProgramCreateWithIL is implicitly retained.
    if (UrProgram == nullptr)
      throw sycl::exception(
          sycl::make_error_code(errc::invalid),
          "urProgramCreateWithIL resulted in a null program handle.");

    return UrProgram;
  }

  static std::vector<std::string>
  getKernelNamesFromURProgram(const AdapterPtr &Adapter,
                              ur_program_handle_t UrProgram) {
    // Get the kernel names.
    size_t KernelNamesSize;
    Adapter->call<UrApiKind::urProgramGetInfo>(
        UrProgram, UR_PROGRAM_INFO_KERNEL_NAMES, 0, nullptr, &KernelNamesSize);

    // semi-colon delimited list of kernel names.
    std::string KernelNamesStr(KernelNamesSize, ' ');
    Adapter->call<UrApiKind::urProgramGetInfo>(
        UrProgram, UR_PROGRAM_INFO_KERNEL_NAMES, KernelNamesStr.size(),
        &KernelNamesStr[0], nullptr);
    return detail::split_string(KernelNamesStr, ';');
  }

  const std::variant<std::string, std::vector<std::byte>,
                     const RTDeviceBinaryImage *>
      MBinImage = static_cast<const RTDeviceBinaryImage *>(nullptr);
  context MContext;
  std::vector<device> MDevices;
  bundle_state MState;
  // Native program handler which this device image represents
  ur_program_handle_t MProgram = nullptr;

  // List of kernel ids available in this image, elements should be sorted
  // according to LessByNameComp
  std::shared_ptr<std::vector<kernel_id>> MKernelIDs;

  // A mutex for sycnhronizing access to spec constants blob. Mutable because
  // needs to be locked in the const method for getting spec constant value.
  mutable std::mutex MSpecConstAccessMtx;
  // Binary blob which can have values of all specialization constants in the
  // image
  std::vector<unsigned char> MSpecConstsBlob;
  // Binary blob which can have default values of all specialization constants
  // in the image.
  const ByteArray MSpecConstsDefValBlob;
  // Buffer containing binary blob which can have values of all specialization
  // constants in the image, it is using for storing non-native specialization
  // constants
  ur_mem_handle_t MSpecConstsBuffer = nullptr;
  // Contains map of spec const names to their descriptions + offsets in
  // the MSpecConstsBlob
  std::map<std::string, std::vector<SpecConstDescT>> MSpecConstSymMap;

  // MOrigins is a bitfield to allow cases where the image is the product of
  // merging images of different origins.
  uint8_t MOrigins = ImageOriginSYCLOffline;
  // Optional information about the binary produced by the kernel compiler
  // extension.
  std::optional<KernelCompilerBinaryInfo> MRTCBinInfo = std::nullopt;

  // Used to store a dynamically created merged binary image, e.g. from linking.
  std::unique_ptr<DynRTDeviceBinaryImage> MMergedImageStorage = nullptr;
};

} // namespace detail
} // namespace _V1
} // namespace sycl<|MERGE_RESOLUTION|>--- conflicted
+++ resolved
@@ -220,15 +220,9 @@
   }
 
   syclex::source_language MLanguage;
-<<<<<<< HEAD
-  std::set<std::string> MKernelNames;
-  std::unordered_map<std::string, std::string> MMangledKernelNames;
-  std::set<std::string> MPrefixes;
-=======
   KernelNameSetT MKernelNames;
   MangledKernelNameMapT MMangledKernelNames;
-  std::string MPrefix;
->>>>>>> 0c60d95d
+  std::set<std::string> MPrefixes;
   include_pairs_t MIncludePairs;
   std::vector<std::shared_ptr<ManagedDeviceGlobalsRegistry>>
       MDeviceGlobalRegistries;
@@ -723,176 +717,9 @@
       }
     }
 
-<<<<<<< HEAD
     if (MRTCBinInfo->MLanguage == syclex::source_language::sycl)
       return createSYCLImages(Devices, bundle_state::executable, BuildOptions,
                               LogPtr, RegisteredKernelNames, OutDeviceBins);
-=======
-    if (MRTCBinInfo->MLanguage == syclex::source_language::sycl) {
-      assert(std::holds_alternative<std::string>(MBinImage));
-
-      // Build device images via the program manager.
-      const std::string &SourceStr = std::get<std::string>(MBinImage);
-      std::ostringstream SourceExt;
-      if (!RegisteredKernelNames.empty()) {
-        SourceExt << SourceStr << '\n';
-
-        auto EmitEntry =
-            [&SourceExt](const std::string &Name) -> std::ostringstream & {
-          SourceExt << "  {\"" << Name << "\", " << Name << "}";
-          return SourceExt;
-        };
-
-        SourceExt << "[[__sycl_detail__::__registered_kernels__(\n";
-        for (auto It = RegisteredKernelNames.begin(),
-                  SecondToLast = RegisteredKernelNames.end() - 1;
-             It != SecondToLast; ++It) {
-          EmitEntry(*It) << ",\n";
-        }
-        EmitEntry(RegisteredKernelNames.back()) << "\n";
-        SourceExt << ")]];\n";
-      }
-
-      auto [Binaries, Prefix] = syclex::detail::SYCL_JIT_Compile(
-          RegisteredKernelNames.empty() ? SourceStr : SourceExt.str(),
-          MRTCBinInfo->MIncludePairs, BuildOptions, LogPtr);
-
-      auto &PM = detail::ProgramManager::getInstance();
-
-      // Add all binaries and keep the images for processing.
-      std::vector<std::pair<RTDeviceBinaryImage *,
-                            std::shared_ptr<std::vector<kernel_id>>>>
-          NewImages;
-      NewImages.reserve(Binaries->NumDeviceBinaries);
-      for (int I = 0; I < Binaries->NumDeviceBinaries; I++) {
-        sycl_device_binary Binary = &(Binaries->DeviceBinaries[I]);
-        RTDeviceBinaryImage *NewImage = nullptr;
-        auto KernelIDs = std::make_shared<std::vector<kernel_id>>();
-        PM.addImage(Binary, &NewImage, KernelIDs.get());
-        if (NewImage)
-          NewImages.push_back(
-              std::make_pair(std::move(NewImage), std::move(KernelIDs)));
-      }
-
-      // Now bring all images into the proper state. Note that we do this in a
-      // separate pass over NewImages to make sure dependency images have been
-      // registered beforehand.
-      std::vector<std::shared_ptr<device_image_impl>> Result;
-      Result.reserve(NewImages.size());
-      for (auto &[NewImage, KernelIDs] : NewImages) {
-        KernelNameSetT KernelNames;
-        MangledKernelNameMapT MangledKernelNames;
-        std::unordered_set<std::string> DeviceGlobalIDSet;
-        std::vector<std::string> DeviceGlobalIDVec;
-        std::vector<std::string> DeviceGlobalNames;
-        std::vector<std::unique_ptr<std::byte[]>> DeviceGlobalAllocations;
-
-        for (const auto &KernelID : *KernelIDs) {
-          std::string_view KernelName{KernelID.get_name()};
-          if (KernelName.find(Prefix) == 0) {
-            KernelName.remove_prefix(Prefix.length());
-            KernelNames.emplace(KernelName);
-            static constexpr std::string_view SYCLKernelMarker{
-                "__sycl_kernel_"};
-            if (KernelName.find(SYCLKernelMarker) == 0) {
-              // extern "C" declaration, implicitly register kernel without the
-              // marker.
-              std::string_view KernelNameWithoutMarker{KernelName};
-              KernelNameWithoutMarker.remove_prefix(SYCLKernelMarker.length());
-              MangledKernelNames.emplace(KernelNameWithoutMarker, KernelName);
-            }
-          }
-
-          for (const sycl_device_binary_property &RKProp :
-               NewImage->getRegisteredKernels()) {
-            // Mangled names.
-            auto BA = DeviceBinaryProperty(RKProp).asByteArray();
-            auto MangledNameLen = BA.consume<uint64_t>() / 8 /*bits in a byte*/;
-            std::string_view MangledName{
-                reinterpret_cast<const char *>(BA.begin()), MangledNameLen};
-            MangledKernelNames.emplace(RKProp->Name, MangledName);
-          }
-
-          // Device globals.
-          for (const auto &DeviceGlobalProp : NewImage->getDeviceGlobals()) {
-            std::string_view DeviceGlobalName{DeviceGlobalProp->Name};
-            assert(DeviceGlobalName.find(Prefix) == 0);
-            bool Inserted = false;
-            std::tie(std::ignore, Inserted) =
-                DeviceGlobalIDSet.emplace(DeviceGlobalName);
-            if (Inserted) {
-              DeviceGlobalIDVec.emplace_back(DeviceGlobalName);
-              DeviceGlobalName.remove_prefix(Prefix.length());
-              DeviceGlobalNames.emplace_back(DeviceGlobalName);
-            }
-          }
-        }
-
-        // Device globals are usually statically allocated and registered in the
-        // integration footer, which we don't have in the RTC context. Instead,
-        // we dynamically allocate storage tied to the executable kernel bundle.
-        for (DeviceGlobalMapEntry *DeviceGlobalEntry :
-             PM.getDeviceGlobalEntries(DeviceGlobalIDVec)) {
-
-          size_t AllocSize =
-              DeviceGlobalEntry->MDeviceGlobalTSize; // init value
-          if (!DeviceGlobalEntry->MIsDeviceImageScopeDecorated) {
-            // Consider storage for device USM pointer.
-            AllocSize += sizeof(void *);
-          }
-          auto Alloc = std::make_unique<std::byte[]>(AllocSize);
-          std::string_view DeviceGlobalName{DeviceGlobalEntry->MUniqueId};
-          PM.addOrInitDeviceGlobalEntry(Alloc.get(), DeviceGlobalName.data());
-          DeviceGlobalAllocations.push_back(std::move(Alloc));
-
-          // Drop the RTC prefix from the entry's symbol name. Note that the PM
-          // still manages this device global under its prefixed name.
-          assert(DeviceGlobalName.find(Prefix) == 0);
-          DeviceGlobalName.remove_prefix(Prefix.length());
-          DeviceGlobalEntry->MUniqueId = DeviceGlobalName;
-        }
-
-        auto DGRegs = std::make_shared<ManagedDeviceGlobalsRegistry>(
-            ContextImpl, std::string{Prefix}, std::move(DeviceGlobalNames),
-            std::move(DeviceGlobalAllocations));
-
-        // Mark the image as input so the program manager will bring it into
-        // the right state.
-        auto DevImgImpl = std::make_shared<device_image_impl>(
-            NewImage, MContext, Devices, bundle_state::input,
-            std::move(KernelIDs), MRTCBinInfo->MLanguage,
-            std::move(KernelNames), std::move(MangledKernelNames),
-            std::string{Prefix}, std::move(DGRegs));
-
-        // Resolve dependencies.
-        // TODO: Consider making a collectDeviceImageDeps variant that takes a
-        //       set reference and inserts into that instead.
-        std::set<RTDeviceBinaryImage *> ImgDeps;
-        for (const device &Device : Devices) {
-          std::set<RTDeviceBinaryImage *> DevImgDeps =
-              PM.collectDeviceImageDeps(*NewImage, Device);
-          ImgDeps.insert(DevImgDeps.begin(), DevImgDeps.end());
-        }
-
-        // Pack main image and dependencies together.
-        std::vector<device_image_plain> NewImageAndDeps;
-        NewImageAndDeps.reserve(1 + ImgDeps.size());
-        NewImageAndDeps.push_back(
-            createSyclObjFromImpl<device_image_plain>(std::move(DevImgImpl)));
-        for (RTDeviceBinaryImage *ImgDep : ImgDeps)
-          NewImageAndDeps.push_back(PM.createDependencyImage(
-              MContext, Devices, ImgDep, bundle_state::input));
-
-        DevImgPlainWithDeps ImgWithDeps(std::move(NewImageAndDeps));
-        PM.bringSYCLDeviceImageToState(ImgWithDeps, bundle_state::executable);
-        Result.push_back(getSyclObjImpl(ImgWithDeps.getMain()));
-      }
-
-      OutDeviceBins.emplace_back(
-          std::make_shared<ManagedDeviceBinaries>(std::move(Binaries)));
-      return Result;
-    }
->>>>>>> 0c60d95d
 
     std::vector<ur_device_handle_t> DeviceVec;
     DeviceVec.reserve(Devices.size());
@@ -929,13 +756,8 @@
         nullptr);
 
     std::vector<std::string> KernelNames =
-<<<<<<< HEAD
         getKernelNamesFromURProgram(Adapter, UrProgram);
-    std::set<std::string> KernelNameSet{KernelNames.begin(), KernelNames.end()};
-=======
-        detail::split_string(KernelNamesStr, ';');
     KernelNameSetT KernelNameSet{KernelNames.begin(), KernelNames.end()};
->>>>>>> 0c60d95d
 
     // If caching enabled and kernel not fetched from cache, cache.
     if (PersistentDeviceCodeCache::isEnabled() && !FetchedFromCache &&
@@ -1224,8 +1046,8 @@
         continue;
       SupportingDevs.erase(NewSupportingDevsEnd, SupportingDevs.end());
 
-      std::set<std::string> KernelNames;
-      std::unordered_map<std::string, std::string> MangledKernelNames;
+      KernelNameSetT KernelNames;
+      MangledKernelNameMapT MangledKernelNames;
       std::unordered_set<std::string> DeviceGlobalIDSet;
       std::vector<std::string> DeviceGlobalIDVec;
       std::vector<std::string> DeviceGlobalNames;
