//==------- device_image_impl.hpp - SYCL device_image_impl -----------------==//
//
// Part of the LLVM Project, under the Apache License v2.0 with LLVM Exceptions.
// See https://llvm.org/LICENSE.txt for license information.
// SPDX-License-Identifier: Apache-2.0 WITH LLVM-exception
//
//===----------------------------------------------------------------------===//

#pragma once

<<<<<<< HEAD
=======
#if SYCL_EXT_JIT_ENABLE
#include "JITBinaryInfo.h"
#endif // SYCL_EXT_JIT_ENABLE
>>>>>>> d82acd77
#include <detail/adapter_impl.hpp>
#include <detail/compiler.hpp>
#include <detail/context_impl.hpp>
#include <detail/device_impl.hpp>
#include <detail/kernel_compiler/kernel_compiler_opencl.hpp>
#include <detail/kernel_compiler/kernel_compiler_sycl.hpp>
#include <detail/kernel_id_impl.hpp>
#include <detail/kernel_impl.hpp>
#include <detail/mem_alloc_helper.hpp>
#include <detail/persistent_device_code_cache.hpp>
#include <detail/program_manager/program_manager.hpp>
#include <detail/split_string.hpp>
#include <detail/syclbin.hpp>
#include <sycl/context.hpp>
#include <sycl/detail/common.hpp>
#include <sycl/detail/ur.hpp>
#include <sycl/device.hpp>
#include <sycl/kernel_bundle.hpp>

#include <algorithm>
#include <cassert>
#include <cstring>
#include <memory>
#include <mutex>
#include <vector>

namespace jit_compiler {
enum class BinaryFormat : uint32_t;
}

namespace sycl {
inline namespace _V1 {
namespace detail {

template <class T> struct LessByHash {
  bool operator()(const T &LHS, const T &RHS) const {
    return getSyclObjImpl(LHS) < getSyclObjImpl(RHS);
  }
};

namespace syclex = sycl::ext::oneapi::experimental;

using include_pairs_t =
    std::vector<std::pair<std::string /* name */, std::string /* content */>>;

// Bits representing the origin of a given image, i.e. regular offline SYCL
// compilation, interop, kernel_compiler online compilation, etc.
constexpr uint8_t ImageOriginSYCLOffline = 1;
constexpr uint8_t ImageOriginInterop = 1 << 1;
constexpr uint8_t ImageOriginKernelCompiler = 1 << 2;
constexpr uint8_t ImageOriginSYCLBIN = 1 << 3;

// Helper class to track and unregister shared SYCL device_globals.
class ManagedDeviceGlobalsRegistry {
public:
  ManagedDeviceGlobalsRegistry(
      context_impl &ContextImpl, const std::string &Prefix,
      std::vector<std::string> &&DeviceGlobalNames,
      std::vector<std::unique_ptr<std::byte[]>> &&DeviceGlobalAllocations)
      : MContextImpl{ContextImpl.shared_from_this()}, MPrefix{Prefix},
        MDeviceGlobalNames{std::move(DeviceGlobalNames)},
        MDeviceGlobalAllocations{std::move(DeviceGlobalAllocations)} {}

  ManagedDeviceGlobalsRegistry(const ManagedDeviceGlobalsRegistry &) = delete;

  ManagedDeviceGlobalsRegistry &
  operator=(const ManagedDeviceGlobalsRegistry &) = delete;

  ~ManagedDeviceGlobalsRegistry() {
    try {
      unregisterDeviceGlobalsFromContext();
    } catch (std::exception &e) {
      __SYCL_REPORT_EXCEPTION_TO_STREAM(
          "exception during unregistration of SYCL binaries", e);
    }
  }

  bool hasDeviceGlobalName(const std::string &Name) const noexcept {
    return !MDeviceGlobalNames.empty() &&
           std::find(MDeviceGlobalNames.begin(), MDeviceGlobalNames.end(),
                     Name) != MDeviceGlobalNames.end();
  }

  DeviceGlobalMapEntry *tryGetDeviceGlobalEntry(const std::string &Name) const {
    auto &PM = detail::ProgramManager::getInstance();
    return PM.tryGetDeviceGlobalEntry(MPrefix + Name);
  }

private:
  void unregisterDeviceGlobalsFromContext() {
    if (MDeviceGlobalNames.empty())
      return;

    // Manually trigger the release of resources for all device global map
    // entries associated with this runtime-compiled bundle. Normally, this
    // would happen in `~context_impl()`, however in the RTC setting, the
    // context outlives the DG map entries owned by the program manager.

    std::vector<std::string> DeviceGlobalIDs;
    std::transform(MDeviceGlobalNames.begin(), MDeviceGlobalNames.end(),
                   std::back_inserter(DeviceGlobalIDs),
                   [&](const std::string &DGName) { return MPrefix + DGName; });
    for (DeviceGlobalMapEntry *Entry :
         ProgramManager::getInstance().getDeviceGlobalEntries(
             DeviceGlobalIDs)) {
      Entry->removeAssociatedResources(MContextImpl.get());
      MContextImpl->removeAssociatedDeviceGlobal(Entry->MDeviceGlobalPtr);
    }
  }

  std::shared_ptr<context_impl> MContextImpl;

  std::string MPrefix;
  std::vector<std::string> MDeviceGlobalNames;
  std::vector<std::unique_ptr<std::byte[]>> MDeviceGlobalAllocations;
};

// Helper class to unregister shared SYCL binaries.
class ManagedDeviceBinaries {
public:
  ManagedDeviceBinaries(sycl_device_binaries &&Binaries)
      : MBinaries{Binaries} {}

  ManagedDeviceBinaries(const ManagedDeviceBinaries &) = delete;

  ManagedDeviceBinaries &operator=(const ManagedDeviceBinaries &) = delete;

  ~ManagedDeviceBinaries() {
    try {
      ProgramManager::getInstance().removeImages(MBinaries);
      syclex::detail::SYCL_JIT_Destroy(MBinaries);
    } catch (std::exception &e) {
      __SYCL_REPORT_EXCEPTION_TO_STREAM(
          "exception during unregistration of SYCL binaries", e);
    }
  }

private:
  sycl_device_binaries MBinaries;
};

using MangledKernelNameMapT = std::map<std::string, std::string, std::less<>>;
using KernelNameSetT = std::set<std::string, std::less<>>;
using KernelNameToArgMaskMap = std::unordered_map<std::string, KernelArgMask>;

// Information unique to images compiled at runtime through the
// ext_oneapi_kernel_compiler extension.
struct KernelCompilerBinaryInfo {
  KernelCompilerBinaryInfo(syclex::source_language Lang) : MLanguage{Lang} {}

  KernelCompilerBinaryInfo(syclex::source_language Lang,
                           include_pairs_t &&IncludePairsVec)
      : MLanguage{Lang}, MIncludePairs{std::move(IncludePairsVec)} {}

  KernelCompilerBinaryInfo(
      syclex::source_language Lang, MangledKernelNameMapT &&MangledKernelNames,
      std::string &&Prefix,
      std::shared_ptr<ManagedDeviceGlobalsRegistry> &&DeviceGlobalRegistry)
      : MLanguage{Lang}, MMangledKernelNames{std::move(MangledKernelNames)},
        MPrefixes{std::move(Prefix)},
        MDeviceGlobalRegistries{std::move(DeviceGlobalRegistry)} {}

  static std::optional<KernelCompilerBinaryInfo>
  Merge(const std::vector<const std::optional<KernelCompilerBinaryInfo> *>
            &RTCInfos) {
    std::optional<KernelCompilerBinaryInfo> Result = std::nullopt;
    std::map<std::string, std::string> IncludePairMap;
    for (const std::optional<KernelCompilerBinaryInfo> *RTCInfoPtr : RTCInfos) {
      if (!RTCInfoPtr || !(*RTCInfoPtr))
        continue;
      const std::optional<KernelCompilerBinaryInfo> &RTCInfo = *RTCInfoPtr;

      if (!Result) {
        Result = RTCInfo;
        continue;
      }

      if (RTCInfo->MLanguage != Result->MLanguage)
        throw sycl::exception(make_error_code(errc::invalid),
                              "Linking binaries with different source "
                              "languages is not currently supported.");

      Result->MMangledKernelNames.insert(RTCInfo->MMangledKernelNames.begin(),
                                         RTCInfo->MMangledKernelNames.end());

      // Assumption is that there are no duplicates, but in the case we let
      // duplicates through it should be alright to pay for the minimal extra
      // space allocated.
      Result->MIncludePairs.reserve(RTCInfo->MIncludePairs.size());
      for (const auto &IncludePair : RTCInfo->MIncludePairs) {
        auto Inserted = IncludePairMap.insert(IncludePair);
        if (!Inserted.second) {
          if (Inserted.first->second != IncludePair.second)
            throw sycl::exception(make_error_code(errc::invalid),
                                  "Conflicting include files.");
        } else {
          Result->MIncludePairs.push_back(IncludePair);
        }
      }

      Result->MDeviceGlobalRegistries.insert(
          Result->MDeviceGlobalRegistries.end(),
          RTCInfo->MDeviceGlobalRegistries.begin(),
          RTCInfo->MDeviceGlobalRegistries.end());

      for (const std::string &Prefix : RTCInfo->MPrefixes)
        Result->MPrefixes.insert(Prefix);
    }
    return Result;
  }

  syclex::source_language MLanguage;
  MangledKernelNameMapT MMangledKernelNames;
  std::set<std::string> MPrefixes;
  include_pairs_t MIncludePairs;
  std::vector<std::shared_ptr<ManagedDeviceGlobalsRegistry>>
      MDeviceGlobalRegistries;
};

// The class is impl counterpart for sycl::device_image
// It can represent a program in different states, kernel_id's it has and state
// of specialization constants for it
class device_image_impl
    : public std::enable_shared_from_this<device_image_impl> {
  struct private_tag {
    explicit private_tag() = default;
  };

public:
  // The struct maps specialization ID to offset in the binary blob where value
  // for this spec const should be.
  struct SpecConstDescT {
    unsigned int ID = 0;
    unsigned int CompositeOffset = 0;
    unsigned int Size = 0;
    unsigned int BlobOffset = 0;
    // Indicates if the specialization constant was set to a value which is
    // different from the default value.
    bool IsSet = false;
  };

  using SpecConstMapT = std::map<std::string, std::vector<SpecConstDescT>>;

  device_image_impl(const RTDeviceBinaryImage *BinImage, context Context,
                    std::vector<device> Devices, bundle_state State,
                    std::shared_ptr<std::vector<kernel_id>> KernelIDs,
                    ur_program_handle_t Program, uint8_t Origins, private_tag)
      : MBinImage(BinImage), MContext(std::move(Context)),
        MDevices(std::move(Devices)), MState(State), MProgram(Program),
        MKernelIDs(std::move(KernelIDs)),
        MSpecConstsDefValBlob(getSpecConstsDefValBlob()), MOrigins(Origins) {
    updateSpecConstSymMap();
    if (BinImage && (MOrigins & ImageOriginSYCLBIN)) {
      // SYCLBIN files have the kernel names embedded in the binaries, so we
      // collect them.
      for (const sycl_device_binary_property &KNProp :
           BinImage->getKernelNames())
        MKernelNames.insert(KNProp->Name);

      KernelArgMask ArgMask;
      if (BinImage->getKernelParamOptInfo().isAvailable()) {
        // Extract argument mask from the image.
        const RTDeviceBinaryImage::PropertyRange &KPOIRange =
            BinImage->getKernelParamOptInfo();
        for (const auto &Info : KPOIRange)
          MEliminatedKernelArgMasks[Info->Name] =
              createKernelArgMask(DeviceBinaryProperty(Info).asByteArray());
      }
    }
  }

  device_image_impl(
      const RTDeviceBinaryImage *BinImage, const context &Context,
      std::vector<device> &&Devices, bundle_state State,
      std::shared_ptr<std::vector<kernel_id>> KernelIDs,
      ur_program_handle_t Program, const SpecConstMapT &SpecConstMap,
      const std::vector<unsigned char> &SpecConstsBlob, uint8_t Origins,
      std::optional<KernelCompilerBinaryInfo> &&RTCInfo,
      KernelNameSetT &&KernelNames,
      KernelNameToArgMaskMap &&EliminatedKernelArgMasks,
      std::unique_ptr<DynRTDeviceBinaryImage> &&MergedImageStorage, private_tag)
      : MBinImage(BinImage), MContext(std::move(Context)),
        MDevices(std::move(Devices)), MState(State), MProgram(Program),
        MKernelIDs(std::move(KernelIDs)), MKernelNames{std::move(KernelNames)},
        MEliminatedKernelArgMasks{std::move(EliminatedKernelArgMasks)},
        MSpecConstsBlob(SpecConstsBlob),
        MSpecConstsDefValBlob(getSpecConstsDefValBlob()),
        MSpecConstSymMap(SpecConstMap), MOrigins(Origins),
        MRTCBinInfo(std::move(RTCInfo)),
        MMergedImageStorage(std::move(MergedImageStorage)) {}

  device_image_impl(const RTDeviceBinaryImage *BinImage, const context &Context,
                    const std::vector<device> &Devices, bundle_state State,
                    ur_program_handle_t Program, syclex::source_language Lang,
                    KernelNameSetT &&KernelNames,
                    KernelNameToArgMaskMap &&EliminatedKernelArgMasks,
                    private_tag)
      : MBinImage(BinImage), MContext(std::move(Context)),
        MDevices(std::move(Devices)), MState(State), MProgram(Program),
        MKernelIDs(std::make_shared<std::vector<kernel_id>>()),
        MKernelNames{std::move(KernelNames)},
        MEliminatedKernelArgMasks{std::move(EliminatedKernelArgMasks)},
        MSpecConstsDefValBlob(getSpecConstsDefValBlob()),
        MOrigins(ImageOriginKernelCompiler),
        MRTCBinInfo(KernelCompilerBinaryInfo{Lang}) {
    updateSpecConstSymMap();
  }

  device_image_impl(
      const RTDeviceBinaryImage *BinImage, const context &Context,
      const std::vector<device> &Devices, bundle_state State,
      std::shared_ptr<std::vector<kernel_id>> &&KernelIDs,
      syclex::source_language Lang, KernelNameSetT &&KernelNames,
      MangledKernelNameMapT &&MangledKernelNames, std::string &&Prefix,
      std::shared_ptr<ManagedDeviceGlobalsRegistry> &&DeviceGlobalRegistry,
      private_tag)
      : MBinImage(BinImage), MContext(std::move(Context)),
        MDevices(std::move(Devices)), MState(State), MProgram(nullptr),
        MKernelIDs(std::move(KernelIDs)), MKernelNames{std::move(KernelNames)},
        MSpecConstsDefValBlob(getSpecConstsDefValBlob()),
        MOrigins(ImageOriginKernelCompiler),
        MRTCBinInfo(KernelCompilerBinaryInfo{
            Lang, std::move(MangledKernelNames), std::move(Prefix),
            std::move(DeviceGlobalRegistry)}) {
    updateSpecConstSymMap();
  }

  device_image_impl(const std::string &Src, context Context,
                    const std::vector<device> &Devices,
                    syclex::source_language Lang,
                    include_pairs_t &&IncludePairsVec, private_tag)
      : MBinImage(Src), MContext(std::move(Context)),
        MDevices(std::move(Devices)), MState(bundle_state::ext_oneapi_source),
        MProgram(nullptr),
        MKernelIDs(std::make_shared<std::vector<kernel_id>>()),
        MSpecConstsDefValBlob(getSpecConstsDefValBlob()),
        MOrigins(ImageOriginKernelCompiler),
        MRTCBinInfo(
            KernelCompilerBinaryInfo{Lang, std::move(IncludePairsVec)}) {
    updateSpecConstSymMap();
  }

  device_image_impl(const std::vector<std::byte> &Bytes, const context &Context,
                    const std::vector<device> &Devices,
                    syclex::source_language Lang, private_tag)
      : MBinImage(Bytes), MContext(std::move(Context)),
        MDevices(std::move(Devices)), MState(bundle_state::ext_oneapi_source),
        MProgram(nullptr),
        MKernelIDs(std::make_shared<std::vector<kernel_id>>()),
        MSpecConstsDefValBlob(getSpecConstsDefValBlob()),
        MOrigins(ImageOriginKernelCompiler),
        MRTCBinInfo(KernelCompilerBinaryInfo{Lang}) {
    updateSpecConstSymMap();
  }

  device_image_impl(const context &Context, const std::vector<device> &Devices,
                    bundle_state State, ur_program_handle_t Program,
                    syclex::source_language Lang, KernelNameSetT &&KernelNames,
                    private_tag)
      : MBinImage(static_cast<const RTDeviceBinaryImage *>(nullptr)),
        MContext(std::move(Context)), MDevices(std::move(Devices)),
        MState(State), MProgram(Program),
        MKernelIDs(std::make_shared<std::vector<kernel_id>>()),
        MKernelNames{std::move(KernelNames)},
        MSpecConstsDefValBlob(getSpecConstsDefValBlob()),
        MOrigins(ImageOriginKernelCompiler),
        MRTCBinInfo(KernelCompilerBinaryInfo{Lang}) {}

  template <typename... Ts>
  static std::shared_ptr<device_image_impl> create(Ts &&...args) {
    return std::make_shared<device_image_impl>(std::forward<Ts>(args)...,
                                               private_tag{});
  }

  bool has_kernel(const kernel_id &KernelIDCand) const noexcept {
    return std::binary_search(MKernelIDs->begin(), MKernelIDs->end(),
                              KernelIDCand, LessByHash<kernel_id>{});
  }

  bool has_kernel(const kernel_id &KernelIDCand,
                  const device &DeviceCand) const noexcept {
    // If the device is in the device list and the kernel ID is in the kernel
    // bundle, return true.
    for (const device &Device : MDevices)
      if (Device == DeviceCand)
        return has_kernel(KernelIDCand);

    // Otherwise, if the device candidate is a sub-device it is also valid if
    // its parent is valid.
    if (!getSyclObjImpl(DeviceCand)->isRootDevice()) {
      try {
        return has_kernel(KernelIDCand,
                          DeviceCand.get_info<info::device::parent_device>());
      } catch (std::exception &e) {
        __SYCL_REPORT_EXCEPTION_TO_STREAM("exception in has_kernel", e);
      }
    }
    return false;
  }

  const std::vector<kernel_id> &get_kernel_ids() const noexcept {
    return *MKernelIDs;
  }

  bool has_specialization_constants() const noexcept {
    // Lock the mutex to prevent when one thread in the middle of writing a
    // new value while another thread is reading the value to pass it to
    // JIT compiler.
    const std::lock_guard<std::mutex> SpecConstLock(MSpecConstAccessMtx);
    return !MSpecConstSymMap.empty();
  }

  bool all_specialization_constant_native() const noexcept {
    // Specialization constants are natively supported in JIT mode on backends,
    // that are using SPIR-V as IR

    // Not sure if it's possible currently, but probably it may happen if the
    // kernel bundle is created with interop function. Now the only one such
    // function is make_kernel(), but I'm not sure if it's even possible to
    // use spec constant with such kernel. So, in such case we need to check
    // if it's JIT or no somehow.
    assert(hasRTDeviceBinaryImage() &&
           "native_specialization_constant() called for unimplemented case");

    auto IsJITSPIRVTarget = [](const char *Target) {
      return (strcmp(Target, __SYCL_DEVICE_BINARY_TARGET_SPIRV64) == 0 ||
              strcmp(Target, __SYCL_DEVICE_BINARY_TARGET_SPIRV32) == 0);
    };
    return (MContext.get_backend() == backend::opencl ||
            MContext.get_backend() == backend::ext_oneapi_level_zero) &&
           IsJITSPIRVTarget(get_bin_image_ref()->getRawData().DeviceTargetSpec);
  }

  bool has_specialization_constant(const char *SpecName) const noexcept {
    // Lock the mutex to prevent when one thread in the middle of writing a
    // new value while another thread is reading the value to pass it to
    // JIT compiler.
    const std::lock_guard<std::mutex> SpecConstLock(MSpecConstAccessMtx);
    return MSpecConstSymMap.count(SpecName) != 0;
  }

  void set_specialization_constant_raw_value(const char *SpecName,
                                             const void *Value) noexcept {
    // Lock the mutex to prevent when one thread in the middle of writing a
    // new value while another thread is reading the value to pass it to
    // JIT compiler.
    const std::lock_guard<std::mutex> SpecConstLock(MSpecConstAccessMtx);

    if (MSpecConstSymMap.count(std::string{SpecName}) == 0)
      return;

    std::vector<SpecConstDescT> &Descs =
        MSpecConstSymMap[std::string{SpecName}];
    for (SpecConstDescT &Desc : Descs) {
      // If there is a default value of the specialization constant and it is
      // the same as the value which is being set then do nothing, runtime is
      // going to handle this case just like if only the default value of the
      // specialization constant was provided.
      if (MSpecConstsDefValBlob.size() &&
          (std::memcmp(MSpecConstsDefValBlob.begin() + Desc.BlobOffset,
                       static_cast<const char *>(Value) + Desc.CompositeOffset,
                       Desc.Size) == 0)) {
        // Now we have default value, so reset to false.
        Desc.IsSet = false;
        continue;
      }

      // Value of the specialization constant is set to a value which is
      // different from the default value.
      Desc.IsSet = true;
      std::memcpy(MSpecConstsBlob.data() + Desc.BlobOffset,
                  static_cast<const char *>(Value) + Desc.CompositeOffset,
                  Desc.Size);
    }
  }

  void get_specialization_constant_raw_value(const char *SpecName,
                                             void *ValueRet) const noexcept {
    bool IsSet = is_specialization_constant_set(SpecName);
    // Lock the mutex to prevent when one thread in the middle of writing a
    // new value while another thread is reading the value to pass it to
    // JIT compiler.
    const std::lock_guard<std::mutex> SpecConstLock(MSpecConstAccessMtx);
    assert(IsSet || MSpecConstsDefValBlob.size());
    // operator[] can't be used here, since it's not marked as const
    const std::vector<SpecConstDescT> &Descs =
        MSpecConstSymMap.at(std::string{SpecName});
    for (const SpecConstDescT &Desc : Descs) {
      auto Blob =
          IsSet ? MSpecConstsBlob.data() : MSpecConstsDefValBlob.begin();
      std::memcpy(static_cast<char *>(ValueRet) + Desc.CompositeOffset,
                  Blob + Desc.BlobOffset, Desc.Size);
    }
  }

  bool is_specialization_constant_set(const char *SpecName) const noexcept {
    // Lock the mutex to prevent when one thread in the middle of writing a
    // new value while another thread is reading the value to pass it to
    // JIT compiler.
    const std::lock_guard<std::mutex> SpecConstLock(MSpecConstAccessMtx);
    if (MSpecConstSymMap.count(std::string{SpecName}) == 0)
      return false;

    const std::vector<SpecConstDescT> &Descs =
        MSpecConstSymMap.at(std::string{SpecName});
    return Descs.front().IsSet;
  }

  bool is_any_specialization_constant_set() const noexcept {
    // Lock the mutex to prevent when one thread in the middle of writing a
    // new value while another thread is reading the value to pass it to
    // JIT compiler.
    const std::lock_guard<std::mutex> SpecConstLock(MSpecConstAccessMtx);
    for (auto &SpecConst : MSpecConstSymMap) {
      for (auto &Desc : SpecConst.second) {
        if (Desc.IsSet)
          return true;
      }
    }

    return false;
  }

  bool specialization_constants_replaced_with_default() const noexcept {
    sycl_device_binary_property Prop =
        get_bin_image_ref()->getProperty("specConstsReplacedWithDefault");
    return Prop && (DeviceBinaryProperty(Prop).asUint32() != 0);
  }

  bundle_state get_state() const noexcept { return MState; }

  void set_state(bundle_state NewState) noexcept { MState = NewState; }

  const std::vector<device> &get_devices() const noexcept { return MDevices; }

  bool compatible_with_device(const device &Dev) const {
    return std::any_of(
        MDevices.begin(), MDevices.end(),
        [&Dev](const device &DevCand) { return Dev == DevCand; });
  }

  const ur_program_handle_t &get_ur_program_ref() const noexcept {
    return MProgram;
  }

  const RTDeviceBinaryImage *const &get_bin_image_ref() const {
    return std::get<const RTDeviceBinaryImage *>(MBinImage);
  }

  const context &get_context() const noexcept { return MContext; }

  std::shared_ptr<std::vector<kernel_id>> &get_kernel_ids_ptr() noexcept {
    return MKernelIDs;
  }

  std::vector<unsigned char> &get_spec_const_blob_ref() noexcept {
    return MSpecConstsBlob;
  }

  ur_mem_handle_t &get_spec_const_buffer_ref() noexcept {
    std::lock_guard<std::mutex> Lock{MSpecConstAccessMtx};
    if (nullptr == MSpecConstsBuffer && !MSpecConstsBlob.empty()) {
      const AdapterPtr &Adapter = getSyclObjImpl(MContext)->getAdapter();
      //  Uses UR_MEM_FLAGS_HOST_PTR_COPY instead of UR_MEM_FLAGS_HOST_PTR_USE
      //  since post-enqueue cleanup might trigger destruction of
      //  device_image_impl and, as a result, destruction of MSpecConstsBlob
      //  while MSpecConstsBuffer is still in use.
      //  TODO consider changing the lifetime of device_image_impl instead
      ur_buffer_properties_t Properties = {UR_STRUCTURE_TYPE_BUFFER_PROPERTIES,
                                           nullptr, MSpecConstsBlob.data()};
      try {
        memBufferCreateHelper(
            Adapter, detail::getSyclObjImpl(MContext)->getHandleRef(),
            UR_MEM_FLAG_READ_WRITE | UR_MEM_FLAG_ALLOC_COPY_HOST_POINTER,
            MSpecConstsBlob.size(), &MSpecConstsBuffer, &Properties);
      } catch (std::exception &e) {
        __SYCL_REPORT_EXCEPTION_TO_STREAM(
            "exception in get_spec_const_buffer_ref", e);
      }
    }
    return MSpecConstsBuffer;
  }

  const SpecConstMapT &get_spec_const_data_ref() const noexcept {
    return MSpecConstSymMap;
  }

  std::mutex &get_spec_const_data_lock() noexcept {
    return MSpecConstAccessMtx;
  }

  ur_native_handle_t getNative() const {
    assert(MProgram);
    context_impl &ContextImpl = *detail::getSyclObjImpl(MContext);
    const AdapterPtr &Adapter = ContextImpl.getAdapter();

    ur_native_handle_t NativeProgram = 0;
    Adapter->call<UrApiKind::urProgramGetNativeHandle>(MProgram,
                                                       &NativeProgram);
    if (ContextImpl.getBackend() == backend::opencl)
      __SYCL_OCL_CALL(clRetainProgram, ur::cast<cl_program>(NativeProgram));

    return NativeProgram;
  }

  ~device_image_impl() {
    try {
      if (MProgram) {
        const AdapterPtr &Adapter = getSyclObjImpl(MContext)->getAdapter();
        Adapter->call<UrApiKind::urProgramRelease>(MProgram);
      }
      if (MSpecConstsBuffer) {
        std::lock_guard<std::mutex> Lock{MSpecConstAccessMtx};
        const AdapterPtr &Adapter = getSyclObjImpl(MContext)->getAdapter();
        memReleaseHelper(Adapter, MSpecConstsBuffer);
      }
    } catch (std::exception &e) {
      __SYCL_REPORT_EXCEPTION_TO_STREAM("exception in ~device_image_impl", e);
    }
  }

  std::string adjustKernelName(std::string_view Name) const {
    if (MOrigins & ImageOriginSYCLBIN) {
      constexpr std::string_view KernelPrefix = "__sycl_kernel_";
      if (Name.size() > KernelPrefix.size() &&
          Name.substr(0, KernelPrefix.size()) == KernelPrefix)
        return Name.data();
      return std::string{KernelPrefix} + Name.data();
    }

    if (!MRTCBinInfo.has_value())
      return Name.data();

    if (MRTCBinInfo->MLanguage == syclex::source_language::sycl) {
      auto It = MRTCBinInfo->MMangledKernelNames.find(Name);
      if (It != MRTCBinInfo->MMangledKernelNames.end())
        return It->second;
    }

    return Name.data();
  }

  bool hasKernelName(std::string_view Name) const {
    return (getOriginMask() &
            (ImageOriginKernelCompiler | ImageOriginSYCLBIN)) &&
           !Name.empty() &&
           MKernelNames.find(adjustKernelName(Name)) != MKernelNames.end();
  }

  std::shared_ptr<kernel_impl>
  tryGetExtensionKernel(std::string_view Name, const context &Context,
                        const kernel_bundle_impl &OwnerBundle);

  bool hasDeviceGlobalName(const std::string &Name) const noexcept {
    if (!MRTCBinInfo.has_value())
      return false;

    return std::any_of(MRTCBinInfo->MDeviceGlobalRegistries.begin(),
                       MRTCBinInfo->MDeviceGlobalRegistries.end(),
                       [&Name](const auto &DGReg) {
                         return DGReg->hasDeviceGlobalName(Name);
                       });
  }

  DeviceGlobalMapEntry *tryGetDeviceGlobalEntry(const std::string &Name) const {
    if (!MRTCBinInfo.has_value())
      return nullptr;

    for (const auto &DGReg : MRTCBinInfo->MDeviceGlobalRegistries)
      if (DeviceGlobalMapEntry *DGEntry = DGReg->tryGetDeviceGlobalEntry(Name))
        return DGEntry;
    return nullptr;
  }

  uint8_t getOriginMask() const noexcept { return MOrigins; }

  const std::optional<KernelCompilerBinaryInfo> &getRTCInfo() const noexcept {
    return MRTCBinInfo;
  }

  const KernelNameSetT &getKernelNames() const noexcept { return MKernelNames; }

  const KernelNameToArgMaskMap &getEliminatedKernelArgMasks() const noexcept {
    return MEliminatedKernelArgMasks;
  }

  bool isNonSYCLSourceBased() const noexcept {
    return (getOriginMask() & ImageOriginKernelCompiler) &&
           !isFromSourceLanguage(syclex::source_language::sycl);
  }

  bool isFromSourceLanguage(syclex::source_language Lang) const noexcept {
    return MRTCBinInfo && MRTCBinInfo->MLanguage == Lang;
  }

<<<<<<< HEAD
=======
  static ::jit_compiler::BinaryFormat
  getTargetFormat([[maybe_unused]] const backend Backend) {
#if SYCL_EXT_JIT_ENABLE
    switch (Backend) {
    case backend::ext_oneapi_level_zero:
    case backend::opencl:
      return ::jit_compiler::BinaryFormat::SPIRV;
    case backend::ext_oneapi_cuda:
      return ::jit_compiler::BinaryFormat::PTX;
    case backend::ext_oneapi_hip:
      return ::jit_compiler::BinaryFormat::AMDGCN;
    default:
      throw sycl::exception(
          sycl::make_error_code(sycl::errc::invalid),
          "Backend does not support kernel_compiler extension");
    }
#else
    throw sycl::exception(sycl::make_error_code(sycl::errc::invalid),
                          "JIT not supported");
#endif // SYCL_EXT_JIT_ENABLE
  }

>>>>>>> d82acd77
  std::vector<std::shared_ptr<device_image_impl>> buildFromSource(
      const std::vector<device> &Devices,
      const std::vector<sycl::detail::string_view> &BuildOptions,
      std::string *LogPtr,
      const std::vector<sycl::detail::string_view> &RegisteredKernelNames,
      std::vector<std::shared_ptr<ManagedDeviceBinaries>> &OutDeviceBins)
      const {
    assert(!std::holds_alternative<const RTDeviceBinaryImage *>(MBinImage));
    assert(MRTCBinInfo);
    assert(MOrigins & ImageOriginKernelCompiler);

    sycl::detail::context_impl &ContextImpl = *getSyclObjImpl(MContext);

    for (const auto &SyclDev : Devices) {
      device_impl &DevImpl = *getSyclObjImpl(SyclDev);
      if (!ContextImpl.hasDevice(DevImpl)) {
        throw sycl::exception(make_error_code(errc::invalid),
                              "device not part of kernel_bundle context");
      }
      if (!DevImpl.extOneapiCanBuild(MRTCBinInfo->MLanguage)) {
        // This error cannot not be exercised in the current implementation, as
        // compatibility with a source language depends on the backend's
        // capabilities and all devices in one context share the same backend in
        // the current implementation, so this would lead to an error already
        // during construction of the source bundle.
        throw sycl::exception(make_error_code(errc::invalid),
                              "device does not support source language");
      }
    }

    if (MRTCBinInfo->MLanguage == syclex::source_language::sycl)
      return createSYCLImages(Devices, bundle_state::executable, BuildOptions,
                              LogPtr, RegisteredKernelNames, OutDeviceBins);

    std::vector<ur_device_handle_t> DeviceVec;
    DeviceVec.reserve(Devices.size());
    for (const auto &SyclDev : Devices)
      DeviceVec.push_back(getSyclObjImpl(SyclDev)->getHandleRef());

    ur_program_handle_t UrProgram = nullptr;
    // SourceStrPtr will be null when source is Spir-V bytes.
    const std::string *SourceStrPtr = std::get_if<std::string>(&MBinImage);
    bool FetchedFromCache = false;
    if (PersistentDeviceCodeCache::isEnabled() && SourceStrPtr) {
      FetchedFromCache = extKernelCompilerFetchFromCache(
          Devices, BuildOptions, *SourceStrPtr, UrProgram);
    }

    const AdapterPtr &Adapter = ContextImpl.getAdapter();

    if (!FetchedFromCache)
      UrProgram = createProgramFromSource(Devices, BuildOptions, LogPtr);

    std::string XsFlags = extractXsFlags(BuildOptions, MRTCBinInfo->MLanguage);
    auto Res = Adapter->call_nocheck<UrApiKind::urProgramBuildExp>(
        UrProgram, DeviceVec.size(), DeviceVec.data(), XsFlags.c_str());
    if (Res == UR_RESULT_ERROR_UNSUPPORTED_FEATURE) {
      Res = Adapter->call_nocheck<UrApiKind::urProgramBuild>(
          ContextImpl.getHandleRef(), UrProgram, XsFlags.c_str());
    }
    Adapter->checkUrResult<errc::build>(Res);

    // Get the number of kernels in the program.
    size_t NumKernels;
    Adapter->call<UrApiKind::urProgramGetInfo>(
        UrProgram, UR_PROGRAM_INFO_NUM_KERNELS, sizeof(size_t), &NumKernels,
        nullptr);

    std::vector<std::string> KernelNames =
        getKernelNamesFromURProgram(Adapter, UrProgram);
    KernelNameSetT KernelNameSet{KernelNames.begin(), KernelNames.end()};

    // If caching enabled and kernel not fetched from cache, cache.
    if (PersistentDeviceCodeCache::isEnabled() && !FetchedFromCache &&
        SourceStrPtr) {
      PersistentDeviceCodeCache::putCompiledKernelToDisc(
          Devices, syclex::detail::userArgsAsString(BuildOptions),
          *SourceStrPtr, UrProgram);
    }
    return std::vector<std::shared_ptr<device_image_impl>>{
        device_image_impl::create(MContext, Devices, bundle_state::executable,
                                  UrProgram, MRTCBinInfo->MLanguage,
                                  std::move(KernelNameSet))};
  }

  std::vector<std::shared_ptr<device_image_impl>> compileFromSource(
      const std::vector<device> &Devices,
      const std::vector<sycl::detail::string_view> &CompileOptions,
      std::string *LogPtr,
      const std::vector<sycl::detail::string_view> &RegisteredKernelNames,
      std::vector<std::shared_ptr<ManagedDeviceBinaries>> &OutDeviceBins)
      const {
    assert(!std::holds_alternative<const RTDeviceBinaryImage *>(MBinImage));
    assert(MRTCBinInfo);
    assert(MOrigins & ImageOriginKernelCompiler);

    if (MRTCBinInfo->MLanguage != syclex::source_language::sycl)
      throw sycl::exception(
          make_error_code(errc::invalid),
          "compile is only available for kernel_bundle<bundle_state::source> "
          "when the source language was sycl.");

    sycl::detail::context_impl &ContextImpl = *getSyclObjImpl(MContext);

    for (const auto &SyclDev : Devices) {
      detail::device_impl &DevImpl = *getSyclObjImpl(SyclDev);
      if (!ContextImpl.hasDevice(DevImpl)) {
        throw sycl::exception(make_error_code(errc::invalid),
                              "device not part of kernel_bundle context");
      }
      if (!DevImpl.extOneapiCanCompile(MRTCBinInfo->MLanguage)) {
        // This error cannot not be exercised in the current implementation, as
        // compatibility with a source language depends on the backend's
        // capabilities and all devices in one context share the same backend in
        // the current implementation, so this would lead to an error already
        // during construction of the source bundle.
        throw sycl::exception(make_error_code(errc::invalid),
                              "device does not support source language");
      }
    }
    return createSYCLImages(Devices, bundle_state::object, CompileOptions,
                            LogPtr, RegisteredKernelNames, OutDeviceBins);
  }

private:
  bool hasRTDeviceBinaryImage() const noexcept {
    return std::holds_alternative<const RTDeviceBinaryImage *>(MBinImage) &&
           get_bin_image_ref() != nullptr;
  }

  static std::string_view trimXsFlags(std::string_view &str) {
    // Trim first and last quote if they exist, but no others.
    char EncounteredQuote = '\0';
    auto Start = std::find_if(str.begin(), str.end(), [&](char c) {
      if (!EncounteredQuote && (c == '\'' || c == '"')) {
        EncounteredQuote = c;
        return false;
      }
      return !std::isspace(c);
    });
    auto End = std::find_if(str.rbegin(), str.rend(), [&](char c) {
                 if (c == EncounteredQuote) {
                   EncounteredQuote = '\0';
                   return false;
                 }
                 return !std::isspace(c);
               }).base();
    if (Start != std::end(str) && End != std::begin(str) && Start < End) {
      return std::string_view(&*Start, std::distance(Start, End));
    }

    return "";
  }

  static std::string
  extractXsFlags(const std::vector<sycl::detail::string_view> &BuildOptions,
                 syclex::source_language lang) {
    std::stringstream SS;
    for (sycl::detail::string_view Option : BuildOptions) {
      if (lang == syclex::source_language::sycl) {
        std::string_view OptionSV{Option};
        auto Where = OptionSV.find("-Xs");
        if (Where != std::string_view::npos) {
          Where += 3;
          std::string_view Flags = OptionSV.substr(Where);
          SS << trimXsFlags(Flags) << " ";
        }
      } else {
        SS << std::string_view{Option} << " ";
      }
    }
    return SS.str();
  }

  bool extKernelCompilerFetchFromCache(
      const std::vector<device> Devices,
      const std::vector<sycl::detail::string_view> &BuildOptions,
      const std::string &SourceStr, ur_program_handle_t &UrProgram) const {
    sycl::detail::context_impl &ContextImpl = *getSyclObjImpl(MContext);
    const AdapterPtr &Adapter = ContextImpl.getAdapter();

    std::string UserArgs = syclex::detail::userArgsAsString(BuildOptions);

    std::vector<ur_device_handle_t> DeviceHandles;
    std::transform(
        Devices.begin(), Devices.end(), std::back_inserter(DeviceHandles),
        [](const device &Dev) { return getSyclObjImpl(Dev)->getHandleRef(); });

    std::vector<const uint8_t *> Binaries;
    std::vector<size_t> Lengths;
    std::vector<std::vector<char>> BinProgs =
        PersistentDeviceCodeCache::getCompiledKernelFromDisc(Devices, UserArgs,
                                                             SourceStr);
    if (BinProgs.empty()) {
      return false;
    }
    for (auto &BinProg : BinProgs) {
      Binaries.push_back((uint8_t *)(BinProg.data()));
      Lengths.push_back(BinProg.size());
    }

    ur_program_properties_t Properties = {};
    Properties.stype = UR_STRUCTURE_TYPE_PROGRAM_PROPERTIES;
    Properties.pNext = nullptr;
    Properties.count = 0;
    Properties.pMetadatas = nullptr;

    Adapter->call<UrApiKind::urProgramCreateWithBinary>(
        ContextImpl.getHandleRef(), DeviceHandles.size(), DeviceHandles.data(),
        Lengths.data(), Binaries.data(), &Properties, &UrProgram);

    return true;
  }

  // Get the specialization constant default value blob.
  ByteArray getSpecConstsDefValBlob() const {
    if (!hasRTDeviceBinaryImage())
      return ByteArray(nullptr, 0);

    // Get default values for specialization constants.
    const RTDeviceBinaryImage::PropertyRange &SCDefValRange =
        get_bin_image_ref()->getSpecConstantsDefaultValues();
    if (!SCDefValRange.isAvailable())
      return ByteArray(nullptr, 0);

    ByteArray DefValDescriptors =
        DeviceBinaryProperty(*SCDefValRange.begin()).asByteArray();
    // First 8 bytes are consumed by the size of the property.
    DefValDescriptors.dropBytes(8);
    return DefValDescriptors;
  }

  void updateSpecConstSymMap() {
    if (hasRTDeviceBinaryImage()) {
      const RTDeviceBinaryImage::PropertyRange &SCRange =
          get_bin_image_ref()->getSpecConstants();
      using SCItTy = RTDeviceBinaryImage::PropertyRange::ConstIterator;

      // This variable is used to calculate spec constant value offset in a
      // flat byte array.
      unsigned BlobOffset = 0;
      for (SCItTy SCIt : SCRange) {
        const char *SCName = (*SCIt)->Name;

        ByteArray Descriptors = DeviceBinaryProperty(*SCIt).asByteArray();
        // First 8 bytes are consumed by the size of the property.
        Descriptors.dropBytes(8);

        // Expected layout is vector of 3-component tuples (flattened into a
        // vector of scalars), where each tuple consists of: ID of a scalar spec
        // constant, (which might be a member of the composite); offset, which
        // is used to calculate location of scalar member within the composite
        // or zero for scalar spec constants; size of a spec constant.
        unsigned LocalOffset = 0;
        while (!Descriptors.empty()) {
          auto [Id, CompositeOffset, Size] =
              Descriptors.consume<uint32_t, uint32_t, uint32_t>();

          // Make sure that alignment is correct in the blob.
          const unsigned OffsetFromLast = CompositeOffset - LocalOffset;
          BlobOffset += OffsetFromLast;
          // Composites may have a special padding element at the end which
          // should not have a descriptor. These padding elements all have max
          // ID value.
          if (Id != std::numeric_limits<std::uint32_t>::max()) {
            // The map is not locked here because updateSpecConstSymMap() is
            // only supposed to be called from c'tor.
            MSpecConstSymMap[std::string{SCName}].push_back(
                SpecConstDescT{Id, CompositeOffset, Size, BlobOffset});
          }
          LocalOffset += OffsetFromLast + Size;
          BlobOffset += Size;
        }
      }
      MSpecConstsBlob.resize(BlobOffset);

      if (MSpecConstsDefValBlob.size()) {
        assert(MSpecConstsDefValBlob.size() == MSpecConstsBlob.size() &&
               "Specialization constant default value blob do not have the "
               "expected size.");
        std::uninitialized_copy(MSpecConstsDefValBlob.begin(),
                                MSpecConstsDefValBlob.begin() +
                                    MSpecConstsBlob.size(),
                                MSpecConstsBlob.data());
      }
    }
  }

  std::vector<std::shared_ptr<device_image_impl>> createSYCLImages(
      const std::vector<device> &Devices, bundle_state State,
      const std::vector<sycl::detail::string_view> &Options,
      std::string *LogPtr,
      const std::vector<sycl::detail::string_view> &RegisteredKernelNames,
      std::vector<std::shared_ptr<ManagedDeviceBinaries>> &OutDeviceBins)
      const {
    assert(MRTCBinInfo);
    assert(MRTCBinInfo->MLanguage == syclex::source_language::sycl);
    assert(std::holds_alternative<std::string>(MBinImage));

    // Build device images via the program manager.
    const std::string &SourceStr = std::get<std::string>(MBinImage);
    std::ostringstream SourceExt;
    if (!RegisteredKernelNames.empty()) {
      SourceExt << SourceStr << '\n';

      auto EmitEntry =
          [&SourceExt](
              const sycl::detail::string_view &Name) -> std::ostringstream & {
        SourceExt << "  {\"" << Name.data() << "\", " << Name.data() << "}";
        return SourceExt;
      };

      SourceExt << "[[__sycl_detail__::__registered_kernels__(\n";
      for (auto It = RegisteredKernelNames.begin(),
                SecondToLast = RegisteredKernelNames.end() - 1;
           It != SecondToLast; ++It) {
        EmitEntry(*It) << ",\n";
      }
      EmitEntry(RegisteredKernelNames.back()) << "\n";
      SourceExt << ")]];\n";
    }

    auto [Binaries, Prefix] = syclex::detail::SYCL_JIT_Compile(
        RegisteredKernelNames.empty() ? SourceStr : SourceExt.str(),
        MRTCBinInfo->MIncludePairs, Options, LogPtr);

    auto &PM = detail::ProgramManager::getInstance();

    // Add all binaries and keep the images for processing.
    std::vector<std::pair<RTDeviceBinaryImage *,
                          std::shared_ptr<std::vector<kernel_id>>>>
        NewImages;
    NewImages.reserve(Binaries->NumDeviceBinaries);
    for (int I = 0; I < Binaries->NumDeviceBinaries; I++) {
      sycl_device_binary Binary = &(Binaries->DeviceBinaries[I]);
      RTDeviceBinaryImage *NewImage = nullptr;
      auto KernelIDs = std::make_shared<std::vector<kernel_id>>();
      PM.addImage(Binary, /*RegisterImgExports=*/false, &NewImage,
                  KernelIDs.get());
      if (NewImage)
        NewImages.push_back(
            std::make_pair(std::move(NewImage), std::move(KernelIDs)));
    }

    // Now bring all images into the proper state. Note that we do this in a
    // separate pass over NewImages to make sure dependency images have been
    // registered beforehand.
    std::vector<std::shared_ptr<device_image_impl>> Result;
    Result.reserve(NewImages.size());
    for (auto &[NewImage, KernelIDs] : NewImages) {
      const RTDeviceBinaryImage &NewImageRef = *NewImage;

      // Filter the devices that support the image requirements.
      std::vector<sycl::device> SupportingDevs = Devices;
      auto NewSupportingDevsEnd =
          std::remove_if(SupportingDevs.begin(), SupportingDevs.end(),
                         [&NewImageRef](const sycl::device &SDev) {
                           return !doesDevSupportDeviceRequirements(
                               *detail::getSyclObjImpl(SDev), NewImageRef);
                         });

      // If there are no devices that support the image, we skip it.
      if (NewSupportingDevsEnd == SupportingDevs.begin())
        continue;
      SupportingDevs.erase(NewSupportingDevsEnd, SupportingDevs.end());

      KernelNameSetT KernelNames;
      MangledKernelNameMapT MangledKernelNames;
      std::unordered_set<std::string> DeviceGlobalIDSet;
      std::vector<std::string> DeviceGlobalIDVec;
      std::vector<std::string> DeviceGlobalNames;
      std::vector<std::unique_ptr<std::byte[]>> DeviceGlobalAllocations;

      for (const auto &KernelID : *KernelIDs) {
        std::string_view KernelName{KernelID.get_name()};
        if (KernelName.find(Prefix) == 0) {
          KernelName.remove_prefix(Prefix.length());
          KernelNames.emplace(KernelName);
          static constexpr std::string_view SYCLKernelMarker{"__sycl_kernel_"};
          if (KernelName.find(SYCLKernelMarker) == 0) {
            // extern "C" declaration, implicitly register kernel without the
            // marker.
            std::string_view KernelNameWithoutMarker{KernelName};
            KernelNameWithoutMarker.remove_prefix(SYCLKernelMarker.length());
            MangledKernelNames.emplace(KernelNameWithoutMarker, KernelName);
          }
        }

        for (const sycl_device_binary_property &RKProp :
             NewImage->getRegisteredKernels()) {
          // Mangled names.
          auto BA = DeviceBinaryProperty(RKProp).asByteArray();
          auto MangledNameLen = BA.consume<uint64_t>() / 8 /*bits in a byte*/;
          std::string_view MangledName{
              reinterpret_cast<const char *>(BA.begin()), MangledNameLen};
          MangledKernelNames.emplace(RKProp->Name, MangledName);
        }

        // Device globals.
        for (const auto &DeviceGlobalProp : NewImage->getDeviceGlobals()) {
          std::string_view DeviceGlobalName{DeviceGlobalProp->Name};
          assert(DeviceGlobalName.find(Prefix) == 0);
          bool Inserted = false;
          std::tie(std::ignore, Inserted) =
              DeviceGlobalIDSet.emplace(DeviceGlobalName);
          if (Inserted) {
            DeviceGlobalIDVec.emplace_back(DeviceGlobalName);
            DeviceGlobalName.remove_prefix(Prefix.length());
            DeviceGlobalNames.emplace_back(DeviceGlobalName);
          }
        }
      }

      // Device globals are usually statically allocated and registered in the
      // integration footer, which we don't have in the RTC context. Instead,
      // we dynamically allocate storage tied to the executable kernel bundle.
      for (DeviceGlobalMapEntry *DeviceGlobalEntry :
           PM.getDeviceGlobalEntries(DeviceGlobalIDVec)) {

        size_t AllocSize = DeviceGlobalEntry->MDeviceGlobalTSize; // init value
        if (!DeviceGlobalEntry->MIsDeviceImageScopeDecorated) {
          // Consider storage for device USM pointer.
          AllocSize += sizeof(void *);
        }
        auto Alloc = std::make_unique<std::byte[]>(AllocSize);
        std::string_view DeviceGlobalName{DeviceGlobalEntry->MUniqueId};
        PM.addOrInitDeviceGlobalEntry(Alloc.get(), DeviceGlobalName.data());
        DeviceGlobalAllocations.push_back(std::move(Alloc));

        // Drop the RTC prefix from the entry's symbol name. Note that the PM
        // still manages this device global under its prefixed name.
        assert(DeviceGlobalName.find(Prefix) == 0);
        DeviceGlobalName.remove_prefix(Prefix.length());
        DeviceGlobalEntry->MUniqueId = DeviceGlobalName;
      }

      auto DGRegs = std::make_shared<ManagedDeviceGlobalsRegistry>(
          *getSyclObjImpl(MContext), std::string{Prefix},
          std::move(DeviceGlobalNames), std::move(DeviceGlobalAllocations));

      // Mark the image as input so the program manager will bring it into
      // the right state.
      auto DevImgImpl = device_image_impl::create(
          NewImage, MContext, std::move(SupportingDevs), bundle_state::input,
          std::move(KernelIDs), MRTCBinInfo->MLanguage, std::move(KernelNames),
          std::move(MangledKernelNames), std::string{Prefix},
          std::move(DGRegs));

      // Resolve dependencies.
      // If we are compiling to object, we do not want to error for unresolved
      // imports.
      // TODO: Consider making a collectDeviceImageDeps variant that takes a
      //       set reference and inserts into that instead.
      std::set<const RTDeviceBinaryImage *> ImgDeps;
      for (const device &Device : DevImgImpl->get_devices()) {
        std::set<const RTDeviceBinaryImage *> DevImgDeps =
            PM.collectDeviceImageDeps(*NewImage, *getSyclObjImpl(Device),
                                      /*ErrorOnUnresolvableImport=*/State ==
                                          bundle_state::executable);
        ImgDeps.insert(DevImgDeps.begin(), DevImgDeps.end());
      }

      // Pack main image and dependencies together.
      std::vector<device_image_plain> NewImageAndDeps;
      NewImageAndDeps.reserve(
          1 + ((State == bundle_state::executable) * ImgDeps.size()));
      NewImageAndDeps.push_back(
          createSyclObjFromImpl<device_image_plain>(std::move(DevImgImpl)));
      const std::vector<sycl::device> &SupportingDevsRef =
          getSyclObjImpl(NewImageAndDeps[0])->get_devices();
      if (State == bundle_state::executable) {
        // If target is executable we bundle the image and dependencies together
        // and bring it into state.
        for (const RTDeviceBinaryImage *ImgDep : ImgDeps)
          NewImageAndDeps.push_back(PM.createDependencyImage(
              MContext, SupportingDevsRef, ImgDep, bundle_state::input));
      } else if (State == bundle_state::object) {
        // If the target is object, we bring the dependencies into object state
        // individually and put them in the bundle.
        for (const RTDeviceBinaryImage *ImgDep : ImgDeps) {
          DevImgPlainWithDeps ImgDepWithDeps{PM.createDependencyImage(
              MContext, SupportingDevsRef, ImgDep, bundle_state::input)};
          PM.bringSYCLDeviceImageToState(ImgDepWithDeps, State);
          Result.push_back(getSyclObjImpl(ImgDepWithDeps.getMain()));
        }
      }

      DevImgPlainWithDeps ImgWithDeps(std::move(NewImageAndDeps));
      PM.bringSYCLDeviceImageToState(ImgWithDeps, State);
      Result.push_back(getSyclObjImpl(ImgWithDeps.getMain()));
    }

    OutDeviceBins.emplace_back(
        std::make_shared<ManagedDeviceBinaries>(std::move(Binaries)));
    return Result;
  }

  ur_program_handle_t
  createProgramFromSource(const std::vector<device> Devices,
                          const std::vector<sycl::detail::string_view> &Options,
                          std::string *LogPtr) const {
    sycl::detail::context_impl &ContextImpl = *getSyclObjImpl(MContext);
    const AdapterPtr &Adapter = ContextImpl.getAdapter();
    const auto spirv = [&]() -> std::vector<uint8_t> {
      switch (MRTCBinInfo->MLanguage) {
      case syclex::source_language::opencl: {
        // if successful, the log is empty. if failed, throws an error with
        // the compilation log.
        const auto &SourceStr = std::get<std::string>(MBinImage);
        std::vector<uint32_t> IPVersionVec(Devices.size());
        std::transform(Devices.begin(), Devices.end(), IPVersionVec.begin(),
                       [&](const sycl::device &SyclDev) {
                         uint32_t ipVersion = 0;
                         Adapter->call<UrApiKind::urDeviceGetInfo>(
                             getSyclObjImpl(SyclDev)->getHandleRef(),
                             UR_DEVICE_INFO_IP_VERSION, sizeof(uint32_t),
                             &ipVersion, nullptr);
                         return ipVersion;
                       });
        return syclex::detail::OpenCLC_to_SPIRV(SourceStr, IPVersionVec,
                                                Options, LogPtr);
      }
      case syclex::source_language::spirv: {
        const auto &SourceBytes = std::get<std::vector<std::byte>>(MBinImage);
        std::vector<uint8_t> Result(SourceBytes.size());
        std::transform(SourceBytes.cbegin(), SourceBytes.cend(), Result.begin(),
                       [](std::byte B) { return static_cast<uint8_t>(B); });
        return Result;
      }
      default:
        break;
      }
      throw sycl::exception(
          make_error_code(errc::invalid),
          "SYCL C++, OpenCL C and SPIR-V are the only supported "
          "languages at this time");
    }();

    ur_program_handle_t UrProgram = nullptr;
    Adapter->call<UrApiKind::urProgramCreateWithIL>(ContextImpl.getHandleRef(),
                                                    spirv.data(), spirv.size(),
                                                    nullptr, &UrProgram);
    // program created by urProgramCreateWithIL is implicitly retained.
    if (UrProgram == nullptr)
      throw sycl::exception(
          sycl::make_error_code(errc::invalid),
          "urProgramCreateWithIL resulted in a null program handle.");

    return UrProgram;
  }

  static std::vector<std::string>
  getKernelNamesFromURProgram(const AdapterPtr &Adapter,
                              ur_program_handle_t UrProgram) {
    // Get the kernel names.
    size_t KernelNamesSize;
    Adapter->call<UrApiKind::urProgramGetInfo>(
        UrProgram, UR_PROGRAM_INFO_KERNEL_NAMES, 0, nullptr, &KernelNamesSize);

    // semi-colon delimited list of kernel names.
    std::string KernelNamesStr(KernelNamesSize, ' ');
    Adapter->call<UrApiKind::urProgramGetInfo>(
        UrProgram, UR_PROGRAM_INFO_KERNEL_NAMES, KernelNamesStr.size(),
        &KernelNamesStr[0], nullptr);
    return detail::split_string(KernelNamesStr, ';');
  }

  const std::variant<std::string, std::vector<std::byte>,
                     const RTDeviceBinaryImage *, SYCLBINBinaries>
      MBinImage = static_cast<const RTDeviceBinaryImage *>(nullptr);
  context MContext;
  std::vector<device> MDevices;
  bundle_state MState;
  // Native program handler which this device image represents
  ur_program_handle_t MProgram = nullptr;

  // List of kernel ids available in this image, elements should be sorted
  // according to LessByNameComp
  std::shared_ptr<std::vector<kernel_id>> MKernelIDs;

  // List of known kernel names.
  KernelNameSetT MKernelNames;

  // Map for storing kernel argument masks for kernels. This is currently only
  // used for images created from SYCLBIN.
  KernelNameToArgMaskMap MEliminatedKernelArgMasks;

  // A mutex for sycnhronizing access to spec constants blob. Mutable because
  // needs to be locked in the const method for getting spec constant value.
  mutable std::mutex MSpecConstAccessMtx;
  // Binary blob which can have values of all specialization constants in the
  // image
  std::vector<unsigned char> MSpecConstsBlob;
  // Binary blob which can have default values of all specialization constants
  // in the image.
  const ByteArray MSpecConstsDefValBlob;
  // Buffer containing binary blob which can have values of all specialization
  // constants in the image, it is using for storing non-native specialization
  // constants
  ur_mem_handle_t MSpecConstsBuffer = nullptr;
  // Contains map of spec const names to their descriptions + offsets in
  // the MSpecConstsBlob
  std::map<std::string, std::vector<SpecConstDescT>> MSpecConstSymMap;

  // MOrigins is a bitfield to allow cases where the image is the product of
  // merging images of different origins.
  uint8_t MOrigins = ImageOriginSYCLOffline;
  // Optional information about the binary produced by the kernel compiler
  // extension.
  std::optional<KernelCompilerBinaryInfo> MRTCBinInfo = std::nullopt;

  // Used to store a dynamically created merged binary image, e.g. from linking.
  std::unique_ptr<DynRTDeviceBinaryImage> MMergedImageStorage = nullptr;
};

} // namespace detail
} // namespace _V1
} // namespace sycl<|MERGE_RESOLUTION|>--- conflicted
+++ resolved
@@ -8,12 +8,9 @@
 
 #pragma once
 
-<<<<<<< HEAD
-=======
 #if SYCL_EXT_JIT_ENABLE
 #include "JITBinaryInfo.h"
 #endif // SYCL_EXT_JIT_ENABLE
->>>>>>> d82acd77
 #include <detail/adapter_impl.hpp>
 #include <detail/compiler.hpp>
 #include <detail/context_impl.hpp>
@@ -709,8 +706,6 @@
     return MRTCBinInfo && MRTCBinInfo->MLanguage == Lang;
   }
 
-<<<<<<< HEAD
-=======
   static ::jit_compiler::BinaryFormat
   getTargetFormat([[maybe_unused]] const backend Backend) {
 #if SYCL_EXT_JIT_ENABLE
@@ -733,7 +728,6 @@
 #endif // SYCL_EXT_JIT_ENABLE
   }
 
->>>>>>> d82acd77
   std::vector<std::shared_ptr<device_image_impl>> buildFromSource(
       const std::vector<device> &Devices,
       const std::vector<sycl::detail::string_view> &BuildOptions,
