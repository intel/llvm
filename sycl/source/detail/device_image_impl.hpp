//==------- device_image_impl.hpp - SYCL device_image_impl -----------------==//
//
// Part of the LLVM Project, under the Apache License v2.0 with LLVM Exceptions.
// See https://llvm.org/LICENSE.txt for license information.
// SPDX-License-Identifier: Apache-2.0 WITH LLVM-exception
//
//===----------------------------------------------------------------------===//

#pragma once

#include <detail/context_impl.hpp>
#include <detail/device_impl.hpp>
#include <detail/kernel_id_impl.hpp>
#include <detail/mem_alloc_helper.hpp>
#include <detail/plugin.hpp>
#include <detail/program_manager/program_manager.hpp>
#include <sycl/context.hpp>
#include <sycl/detail/common.hpp>
#include <sycl/detail/pi.hpp>
#include <sycl/device.hpp>
#include <sycl/kernel_bundle.hpp>

#include <algorithm>
#include <cassert>
#include <cstring>
#include <memory>
#include <mutex>
#include <vector>

namespace sycl {
inline namespace _V1 {
namespace detail {

template <class T> struct LessByHash {
  bool operator()(const T &LHS, const T &RHS) const {
    return getSyclObjImpl(LHS) < getSyclObjImpl(RHS);
  }
};

// The class is impl counterpart for sycl::device_image
// It can represent a program in different states, kernel_id's it has and state
// of specialization constants for it
class device_image_impl {
public:
  // The struct maps specialization ID to offset in the binary blob where value
  // for this spec const should be.
  struct SpecConstDescT {
    unsigned int ID = 0;
    unsigned int CompositeOffset = 0;
    unsigned int Size = 0;
    unsigned int BlobOffset = 0;
    // Indicates if the specialization constant was set to a value which is
    // different from the default value.
    bool IsSet = false;
  };

  using SpecConstMapT = std::map<std::string, std::vector<SpecConstDescT>>;

  device_image_impl(const RTDeviceBinaryImage *BinImage, context Context,
                    std::vector<device> Devices, bundle_state State,
                    std::shared_ptr<std::vector<kernel_id>> KernelIDs,
                    ur_program_handle_t Program)
      : MBinImage(BinImage), MContext(std::move(Context)),
        MDevices(std::move(Devices)), MState(State), MURProgram(Program),
        MKernelIDs(std::move(KernelIDs)),
        MSpecConstsDefValBlob(getSpecConstsDefValBlob()) {
    updateSpecConstSymMap();
  }

  device_image_impl(const RTDeviceBinaryImage *BinImage, context Context,
                    std::vector<device> Devices, bundle_state State,
                    std::shared_ptr<std::vector<kernel_id>> KernelIDs,
                    ur_program_handle_t Program,
                    const SpecConstMapT &SpecConstMap,
                    const std::vector<unsigned char> &SpecConstsBlob)
      : MBinImage(BinImage), MContext(std::move(Context)),
        MDevices(std::move(Devices)), MState(State), MURProgram(Program),
        MKernelIDs(std::move(KernelIDs)), MSpecConstsBlob(SpecConstsBlob),
        MSpecConstsDefValBlob(getSpecConstsDefValBlob()),
        MSpecConstSymMap(SpecConstMap) {}

  bool has_kernel(const kernel_id &KernelIDCand) const noexcept {
    return std::binary_search(MKernelIDs->begin(), MKernelIDs->end(),
                              KernelIDCand, LessByHash<kernel_id>{});
  }

  bool has_kernel(const kernel_id &KernelIDCand,
                  const device &DeviceCand) const noexcept {
    // If the device is in the device list and the kernel ID is in the kernel
    // bundle, return true.
    for (const device &Device : MDevices)
      if (Device == DeviceCand)
        return has_kernel(KernelIDCand);

    // Otherwise, if the device candidate is a sub-device it is also valid if
    // its parent is valid.
    if (!getSyclObjImpl(DeviceCand)->isRootDevice())
      return has_kernel(KernelIDCand,
                        DeviceCand.get_info<info::device::parent_device>());

    return false;
  }

  const std::vector<kernel_id> &get_kernel_ids() const noexcept {
    return *MKernelIDs;
  }

  bool has_specialization_constants() const noexcept {
    // Lock the mutex to prevent when one thread in the middle of writing a
    // new value while another thread is reading the value to pass it to
    // JIT compiler.
    const std::lock_guard<std::mutex> SpecConstLock(MSpecConstAccessMtx);
    return !MSpecConstSymMap.empty();
  }

  bool all_specialization_constant_native() const noexcept {
    // Specialization constants are natively supported in JIT mode on backends,
    // that are using SPIR-V as IR

    // Not sure if it's possible currently, but probably it may happen if the
    // kernel bundle is created with interop function. Now the only one such
    // function is make_kernel(), but I'm not sure if it's even possible to
    // use spec constant with such kernel. So, in such case we need to check
    // if it's JIT or no somehow.
    assert(MBinImage &&
           "native_specialization_constant() called for unimplemented case");

    auto IsJITSPIRVTarget = [](const char *Target) {
      return (strcmp(Target, __SYCL_PI_DEVICE_BINARY_TARGET_SPIRV64) == 0 ||
              strcmp(Target, __SYCL_PI_DEVICE_BINARY_TARGET_SPIRV32) == 0);
    };
    return (MContext.get_backend() == backend::opencl ||
            MContext.get_backend() == backend::ext_oneapi_level_zero) &&
           IsJITSPIRVTarget(MBinImage->getRawData().DeviceTargetSpec);
  }

  bool has_specialization_constant(const char *SpecName) const noexcept {
    // Lock the mutex to prevent when one thread in the middle of writing a
    // new value while another thread is reading the value to pass it to
    // JIT compiler.
    const std::lock_guard<std::mutex> SpecConstLock(MSpecConstAccessMtx);
    return MSpecConstSymMap.count(SpecName) != 0;
  }

  void set_specialization_constant_raw_value(const char *SpecName,
                                             const void *Value) noexcept {
    // Lock the mutex to prevent when one thread in the middle of writing a
    // new value while another thread is reading the value to pass it to
    // JIT compiler.
    const std::lock_guard<std::mutex> SpecConstLock(MSpecConstAccessMtx);

    if (MSpecConstSymMap.count(std::string{SpecName}) == 0)
      return;

    std::vector<SpecConstDescT> &Descs =
        MSpecConstSymMap[std::string{SpecName}];
    for (SpecConstDescT &Desc : Descs) {
      // If there is a default value of the specialization constant and it is
      // the same as the value which is being set then do nothing, runtime is
      // going to handle this case just like if only the default value of the
      // specialization constant was provided.
      if (MSpecConstsDefValBlob.size() &&
          (std::memcmp(MSpecConstsDefValBlob.begin() + Desc.BlobOffset,
                       static_cast<const char *>(Value) + Desc.CompositeOffset,
                       Desc.Size) == 0)) {
        // Now we have default value, so reset to false.
        Desc.IsSet = false;
        continue;
      }

      // Value of the specialization constant is set to a value which is
      // different from the default value.
      Desc.IsSet = true;
      std::memcpy(MSpecConstsBlob.data() + Desc.BlobOffset,
                  static_cast<const char *>(Value) + Desc.CompositeOffset,
                  Desc.Size);
    }
  }

  void get_specialization_constant_raw_value(const char *SpecName,
                                             void *ValueRet) const noexcept {
    bool IsSet = is_specialization_constant_set(SpecName);
    // Lock the mutex to prevent when one thread in the middle of writing a
    // new value while another thread is reading the value to pass it to
    // JIT compiler.
    const std::lock_guard<std::mutex> SpecConstLock(MSpecConstAccessMtx);
    assert(IsSet || MSpecConstsDefValBlob.size());
    // operator[] can't be used here, since it's not marked as const
    const std::vector<SpecConstDescT> &Descs =
        MSpecConstSymMap.at(std::string{SpecName});
    for (const SpecConstDescT &Desc : Descs) {
      auto Blob =
          IsSet ? MSpecConstsBlob.data() : MSpecConstsDefValBlob.begin();
      std::memcpy(static_cast<char *>(ValueRet) + Desc.CompositeOffset,
                  Blob + Desc.BlobOffset, Desc.Size);
    }
  }

  bool is_specialization_constant_set(const char *SpecName) const noexcept {
    // Lock the mutex to prevent when one thread in the middle of writing a
    // new value while another thread is reading the value to pass it to
    // JIT compiler.
    const std::lock_guard<std::mutex> SpecConstLock(MSpecConstAccessMtx);
    if (MSpecConstSymMap.count(std::string{SpecName}) == 0)
      return false;

    const std::vector<SpecConstDescT> &Descs =
        MSpecConstSymMap.at(std::string{SpecName});
    return Descs.front().IsSet;
  }

  bool is_any_specialization_constant_set() const noexcept {
    // Lock the mutex to prevent when one thread in the middle of writing a
    // new value while another thread is reading the value to pass it to
    // JIT compiler.
    const std::lock_guard<std::mutex> SpecConstLock(MSpecConstAccessMtx);
    for (auto &SpecConst : MSpecConstSymMap) {
      for (auto &Desc : SpecConst.second) {
        if (Desc.IsSet)
          return true;
      }
    }

    return false;
  }

  bool specialization_constants_replaced_with_default() const noexcept {
    pi_device_binary_property Prop =
        MBinImage->getProperty("specConstsReplacedWithDefault");
    return Prop && (DeviceBinaryProperty(Prop).asUint32() != 0);
  }

  bundle_state get_state() const noexcept { return MState; }

  void set_state(bundle_state NewState) noexcept { MState = NewState; }

  const std::vector<device> &get_devices() const noexcept { return MDevices; }

  bool compatible_with_device(const device &Dev) const {
    return std::any_of(
        MDevices.begin(), MDevices.end(),
        [&Dev](const device &DevCand) { return Dev == DevCand; });
  }

  const pi_program &get_program_ref() const noexcept { return MProgram; }

  const ur_program_handle_t &get_ur_program_ref() const noexcept {
    return MURProgram;
  }

  const RTDeviceBinaryImage *&get_bin_image_ref() noexcept { return MBinImage; }

  const context &get_context() const noexcept { return MContext; }

  std::shared_ptr<std::vector<kernel_id>> &get_kernel_ids_ptr() noexcept {
    return MKernelIDs;
  }

  std::vector<unsigned char> &get_spec_const_blob_ref() noexcept {
    return MSpecConstsBlob;
  }

  ur_mem_handle_t &get_spec_const_buffer_ref() noexcept {
    std::lock_guard<std::mutex> Lock{MSpecConstAccessMtx};
    if (nullptr == MSpecConstsBuffer && !MSpecConstsBlob.empty()) {
      const PluginPtr &Plugin = getSyclObjImpl(MContext)->getPlugin();
      //  Uses PI_MEM_FLAGS_HOST_PTR_COPY instead of PI_MEM_FLAGS_HOST_PTR_USE
      //  since post-enqueue cleanup might trigger destruction of
      //  device_image_impl and, as a result, destruction of MSpecConstsBlob
      //  while MSpecConstsBuffer is still in use.
      //  TODO consider changing the lifetime of device_image_impl instead
      ur_buffer_properties_t Properties = {UR_STRUCTURE_TYPE_BUFFER_PROPERTIES,
                                           nullptr, MSpecConstsBlob.data()};
      memBufferCreateHelper(
          Plugin, detail::getSyclObjImpl(MContext)->getHandleRef(),
          UR_MEM_FLAG_READ_WRITE | UR_MEM_FLAG_ALLOC_COPY_HOST_POINTER,
          MSpecConstsBlob.size(), &MSpecConstsBuffer, &Properties);
    }
    return MSpecConstsBuffer;
  }

  const SpecConstMapT &get_spec_const_data_ref() const noexcept {
    return MSpecConstSymMap;
  }

  std::mutex &get_spec_const_data_lock() noexcept {
    return MSpecConstAccessMtx;
  }

  ur_native_handle_t getNative() const {
    assert(MProgram);
    const auto &ContextImplPtr = detail::getSyclObjImpl(MContext);
    const PluginPtr &Plugin = ContextImplPtr->getPlugin();

    if (ContextImplPtr->getBackend() == backend::opencl)
      Plugin->call(urProgramRetain, MURProgram);
    ur_native_handle_t NativeProgram = nullptr;
    Plugin->call(urProgramGetNativeHandle, MURProgram, &NativeProgram);

    return NativeProgram;
  }

  ~device_image_impl() {
<<<<<<< HEAD

    if (MURProgram) {
      const PluginPtr &Plugin = getSyclObjImpl(MContext)->getPlugin();
      Plugin->call(urProgramRelease, MURProgram);
    }
    if (MSpecConstsBuffer) {
      std::lock_guard<std::mutex> Lock{MSpecConstAccessMtx};
      const PluginPtr &Plugin = getSyclObjImpl(MContext)->getPlugin();
      memReleaseHelper(Plugin, MSpecConstsBuffer);
=======
    try {
      if (MProgram) {
        const PluginPtr &Plugin = getSyclObjImpl(MContext)->getPlugin();
        Plugin->call<PiApiKind::piProgramRelease>(MProgram);
      }
      if (MSpecConstsBuffer) {
        std::lock_guard<std::mutex> Lock{MSpecConstAccessMtx};
        const PluginPtr &Plugin = getSyclObjImpl(MContext)->getPlugin();
        memReleaseHelper(Plugin, MSpecConstsBuffer);
      }
    } catch (std::exception &e) {
      __SYCL_REPORT_EXCEPTION_TO_STREAM("exception in ~device_image_impl", e);
>>>>>>> 4ae7cad6
    }
  }

private:
  // Get the specialization constant default value blob.
  ByteArray getSpecConstsDefValBlob() const {
    if (!MBinImage)
      return ByteArray(nullptr, 0);

    // Get default values for specialization constants.
    const RTDeviceBinaryImage::PropertyRange &SCDefValRange =
        MBinImage->getSpecConstantsDefaultValues();
    if (!SCDefValRange.size())
      return ByteArray(nullptr, 0);

    ByteArray DefValDescriptors =
        DeviceBinaryProperty(*SCDefValRange.begin()).asByteArray();
    // First 8 bytes are consumed by the size of the property.
    DefValDescriptors.dropBytes(8);
    return DefValDescriptors;
  }

  void updateSpecConstSymMap() {
    if (MBinImage) {
      const RTDeviceBinaryImage::PropertyRange &SCRange =
          MBinImage->getSpecConstants();
      using SCItTy = RTDeviceBinaryImage::PropertyRange::ConstIterator;

      // This variable is used to calculate spec constant value offset in a
      // flat byte array.
      unsigned BlobOffset = 0;
      for (SCItTy SCIt : SCRange) {
        const char *SCName = (*SCIt)->Name;

        ByteArray Descriptors = DeviceBinaryProperty(*SCIt).asByteArray();
        // First 8 bytes are consumed by the size of the property.
        Descriptors.dropBytes(8);

        // Expected layout is vector of 3-component tuples (flattened into a
        // vector of scalars), where each tuple consists of: ID of a scalar spec
        // constant, (which might be a member of the composite); offset, which
        // is used to calculate location of scalar member within the composite
        // or zero for scalar spec constants; size of a spec constant.
        unsigned LocalOffset = 0;
        while (!Descriptors.empty()) {
          auto [Id, CompositeOffset, Size] =
              Descriptors.consume<uint32_t, uint32_t, uint32_t>();

          // Make sure that alignment is correct in the blob.
          const unsigned OffsetFromLast = CompositeOffset - LocalOffset;
          BlobOffset += OffsetFromLast;
          // Composites may have a special padding element at the end which
          // should not have a descriptor. These padding elements all have max
          // ID value.
          if (Id != std::numeric_limits<std::uint32_t>::max()) {
            // The map is not locked here because updateSpecConstSymMap() is
            // only supposed to be called from c'tor.
            MSpecConstSymMap[std::string{SCName}].push_back(
                SpecConstDescT{Id, CompositeOffset, Size, BlobOffset});
          }
          LocalOffset += OffsetFromLast + Size;
          BlobOffset += Size;
        }
      }
      MSpecConstsBlob.resize(BlobOffset);

      if (MSpecConstsDefValBlob.size()) {
        assert(MSpecConstsDefValBlob.size() == MSpecConstsBlob.size() &&
               "Specialization constant default value blob do not have the "
               "expected size.");
        std::uninitialized_copy(MSpecConstsDefValBlob.begin(),
                                MSpecConstsDefValBlob.begin() +
                                    MSpecConstsBlob.size(),
                                MSpecConstsBlob.data());
      }
    }
  }

  const RTDeviceBinaryImage *MBinImage = nullptr;
  context MContext;
  std::vector<device> MDevices;
  bundle_state MState;
  // Native program handler which this device image represents
  pi_program MProgram = nullptr;
  ur_program_handle_t MURProgram = nullptr;

  // List of kernel ids available in this image, elements should be sorted
  // according to LessByNameComp
  std::shared_ptr<std::vector<kernel_id>> MKernelIDs;

  // A mutex for sycnhronizing access to spec constants blob. Mutable because
  // needs to be locked in the const method for getting spec constant value.
  mutable std::mutex MSpecConstAccessMtx;
  // Binary blob which can have values of all specialization constants in the
  // image
  std::vector<unsigned char> MSpecConstsBlob;
  // Binary blob which can have default values of all specialization constants
  // in the image.
  const ByteArray MSpecConstsDefValBlob;
  // Buffer containing binary blob which can have values of all specialization
  // constants in the image, it is using for storing non-native specialization
  // constants
  ur_mem_handle_t MSpecConstsBuffer = nullptr;
  // Contains map of spec const names to their descriptions + offsets in
  // the MSpecConstsBlob
  std::map<std::string, std::vector<SpecConstDescT>> MSpecConstSymMap;
};

} // namespace detail
} // namespace _V1
} // namespace sycl<|MERGE_RESOLUTION|>--- conflicted
+++ resolved
@@ -301,30 +301,17 @@
   }
 
   ~device_image_impl() {
-<<<<<<< HEAD
-
-    if (MURProgram) {
-      const PluginPtr &Plugin = getSyclObjImpl(MContext)->getPlugin();
-      Plugin->call(urProgramRelease, MURProgram);
-    }
-    if (MSpecConstsBuffer) {
-      std::lock_guard<std::mutex> Lock{MSpecConstAccessMtx};
-      const PluginPtr &Plugin = getSyclObjImpl(MContext)->getPlugin();
-      memReleaseHelper(Plugin, MSpecConstsBuffer);
-=======
     try {
-      if (MProgram) {
+      if (MURProgram) {
         const PluginPtr &Plugin = getSyclObjImpl(MContext)->getPlugin();
-        Plugin->call<PiApiKind::piProgramRelease>(MProgram);
+        Plugin->call(urProgramRelease, MURProgram);
       }
       if (MSpecConstsBuffer) {
         std::lock_guard<std::mutex> Lock{MSpecConstAccessMtx};
         const PluginPtr &Plugin = getSyclObjImpl(MContext)->getPlugin();
         memReleaseHelper(Plugin, MSpecConstsBuffer);
-      }
     } catch (std::exception &e) {
       __SYCL_REPORT_EXCEPTION_TO_STREAM("exception in ~device_image_impl", e);
->>>>>>> 4ae7cad6
     }
   }
 
