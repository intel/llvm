--- conflicted
+++ resolved
@@ -288,12 +288,8 @@
       const std::vector<unsigned char> &SpecConstsBlob, uint8_t Origins,
       std::optional<KernelCompilerBinaryInfo> &&RTCInfo,
       KernelNameSetT &&KernelNames,
-<<<<<<< HEAD
       KernelNameToArgMaskMap &&EliminatedKernelArgMasks,
-      std::unique_ptr<DynRTDeviceBinaryImage> &&MergedImageStorage = nullptr)
-=======
       std::unique_ptr<DynRTDeviceBinaryImage> &&MergedImageStorage, private_tag)
->>>>>>> 345b9abf
       : MBinImage(BinImage), MContext(std::move(Context)),
         MDevices(std::move(Devices)), MState(State), MProgram(Program),
         MKernelIDs(std::move(KernelIDs)), MKernelNames{std::move(KernelNames)},
@@ -307,12 +303,9 @@
   device_image_impl(const RTDeviceBinaryImage *BinImage, const context &Context,
                     const std::vector<device> &Devices, bundle_state State,
                     ur_program_handle_t Program, syclex::source_language Lang,
-<<<<<<< HEAD
                     KernelNameSetT &&KernelNames,
-                    KernelNameToArgMaskMap &&EliminatedKernelArgMasks)
-=======
-                    KernelNameSetT &&KernelNames, private_tag)
->>>>>>> 345b9abf
+                    KernelNameToArgMaskMap &&EliminatedKernelArgMasks,
+                    private_tag)
       : MBinImage(BinImage), MContext(std::move(Context)),
         MDevices(std::move(Devices)), MState(State), MProgram(Program),
         MKernelIDs(std::make_shared<std::vector<kernel_id>>()),
