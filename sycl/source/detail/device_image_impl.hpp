//==------- device_image_impl.hpp - SYCL device_image_impl -----------------==//
//
// Part of the LLVM Project, under the Apache License v2.0 with LLVM Exceptions.
// See https://llvm.org/LICENSE.txt for license information.
// SPDX-License-Identifier: Apache-2.0 WITH LLVM-exception
//
//===----------------------------------------------------------------------===//

#pragma once

#include <CL/sycl/context.hpp>
#include <CL/sycl/detail/common.hpp>
#include <CL/sycl/detail/pi.h>
#include <CL/sycl/detail/pi.hpp>
#include <CL/sycl/device.hpp>
#include <CL/sycl/kernel_bundle.hpp>
#include <detail/context_impl.hpp>
#include <detail/device_impl.hpp>
#include <detail/kernel_id_impl.hpp>
#include <detail/mem_alloc_helper.hpp>
#include <detail/plugin.hpp>
#include <detail/program_manager/program_manager.hpp>

#include <algorithm>
#include <cassert>
#include <cstring>
#include <memory>
#include <mutex>
#include <vector>

__SYCL_INLINE_NAMESPACE(cl) {
namespace sycl {
namespace detail {

// The class is impl counterpart for sycl::device_image
// It can represent a program in different states, kernel_id's it has and state
// of specialization constants for it
class device_image_impl {
public:
  // The struct maps specialization ID to offset in the binary blob where value
  // for this spec const should be.
  struct SpecConstDescT {
    unsigned int ID = 0;
    unsigned int CompositeOffset = 0;
    unsigned int Size = 0;
    unsigned int BlobOffset = 0;
    bool IsSet = false;
  };

  using SpecConstMapT = std::map<std::string, std::vector<SpecConstDescT>>;

  device_image_impl(const RTDeviceBinaryImage *BinImage, context Context,
                    std::vector<device> Devices, bundle_state State,
                    std::vector<kernel_id> KernelIDs, RT::PiProgram Program)
      : MBinImage(BinImage), MContext(std::move(Context)),
        MDevices(std::move(Devices)), MState(State), MProgram(Program),
        MKernelIDs(std::move(KernelIDs)) {
    updateSpecConstSymMap();
  }

  device_image_impl(const RTDeviceBinaryImage *BinImage, context Context,
                    std::vector<device> Devices, bundle_state State,
                    std::vector<kernel_id> KernelIDs, RT::PiProgram Program,
                    const SpecConstMapT &SpecConstMap,
                    const std::vector<unsigned char> &SpecConstsBlob)
      : MBinImage(BinImage), MContext(std::move(Context)),
        MDevices(std::move(Devices)), MState(State), MProgram(Program),
        MKernelIDs(std::move(KernelIDs)), MSpecConstsBlob(SpecConstsBlob),
        MSpecConstSymMap(SpecConstMap) {}

  bool has_kernel(const kernel_id &KernelIDCand) const noexcept {
    return std::binary_search(MKernelIDs.begin(), MKernelIDs.end(),
                              KernelIDCand, LessByNameComp{});
  }

  bool has_kernel(const kernel_id &KernelIDCand,
                  const device &DeviceCand) const noexcept {
    for (const device &Device : MDevices)
      if (Device == DeviceCand)
        return has_kernel(KernelIDCand);

    return false;
  }

  const std::vector<kernel_id> &get_kernel_ids() const noexcept {
    return MKernelIDs;
  }

  bool has_specialization_constants() const noexcept {
    // Lock the mutex to prevent when one thread in the middle of writing a
    // new value while another thread is reading the value to pass it to
    // JIT compiler.
    const std::lock_guard<std::mutex> SpecConstLock(MSpecConstAccessMtx);
    return !MSpecConstSymMap.empty();
  }

  bool all_specialization_constant_native() const noexcept {
    assert(false && "Not implemented");
    return false;
  }

  bool has_specialization_constant(const char *SpecName) const noexcept {
    // Lock the mutex to prevent when one thread in the middle of writing a
    // new value while another thread is reading the value to pass it to
    // JIT compiler.
    const std::lock_guard<std::mutex> SpecConstLock(MSpecConstAccessMtx);
    return MSpecConstSymMap.count(SpecName) != 0;
  }

  void set_specialization_constant_raw_value(const char *SpecName,
                                             const void *Value) noexcept {
    // Lock the mutex to prevent when one thread in the middle of writing a
    // new value while another thread is reading the value to pass it to
    // JIT compiler.
    const std::lock_guard<std::mutex> SpecConstLock(MSpecConstAccessMtx);

    if (MSpecConstSymMap.count(std::string{SpecName}) == 0)
      return;

    std::vector<SpecConstDescT> &Descs =
        MSpecConstSymMap[std::string{SpecName}];
    for (SpecConstDescT &Desc : Descs) {
      Desc.IsSet = true;
      std::memcpy(MSpecConstsBlob.data() + Desc.BlobOffset,
                  static_cast<const char *>(Value) + Desc.CompositeOffset,
                  Desc.Size);
    }
  }

  void get_specialization_constant_raw_value(const char *SpecName,
                                             void *ValueRet) const noexcept {
    assert(is_specialization_constant_set(SpecName));
    // Lock the mutex to prevent when one thread in the middle of writing a
    // new value while another thread is reading the value to pass it to
    // JIT compiler.
    const std::lock_guard<std::mutex> SpecConstLock(MSpecConstAccessMtx);

    // operator[] can't be used here, since it's not marked as const
    const std::vector<SpecConstDescT> &Descs =
        MSpecConstSymMap.at(std::string{SpecName});
    for (const SpecConstDescT &Desc : Descs) {

      std::memcpy(static_cast<char *>(ValueRet) + Desc.CompositeOffset,
                  MSpecConstsBlob.data() + Desc.BlobOffset, Desc.Size);
    }
  }

  bool is_specialization_constant_set(const char *SpecName) const noexcept {
    // Lock the mutex to prevent when one thread in the middle of writing a
    // new value while another thread is reading the value to pass it to
    // JIT compiler.
    const std::lock_guard<std::mutex> SpecConstLock(MSpecConstAccessMtx);
    if (MSpecConstSymMap.count(std::string{SpecName}) == 0)
      return false;

    const std::vector<SpecConstDescT> &Descs =
        MSpecConstSymMap.at(std::string{SpecName});
    return Descs.front().IsSet;
  }

  bundle_state get_state() const noexcept { return MState; }

  void set_state(bundle_state NewState) noexcept { MState = NewState; }

  const std::vector<device> &get_devices() const noexcept { return MDevices; }

  bool compatible_with_device(const device &Dev) const {
    return std::any_of(
        MDevices.begin(), MDevices.end(),
        [&Dev](const device &DevCand) { return Dev == DevCand; });
  }

  const RT::PiProgram &get_program_ref() const noexcept { return MProgram; }

  const RTDeviceBinaryImage *&get_bin_image_ref() noexcept { return MBinImage; }

  const context &get_context() const noexcept { return MContext; }

  std::vector<kernel_id> &get_kernel_ids_ref() noexcept { return MKernelIDs; }

  std::vector<unsigned char> &get_spec_const_blob_ref() noexcept {
    return MSpecConstsBlob;
  }

  RT::PiMem &get_spec_const_buffer_ref() noexcept {
    std::lock_guard<std::mutex> Lock{MSpecConstAccessMtx};
    if (nullptr == MSpecConstsBuffer && !MSpecConstsBlob.empty()) {
      const detail::plugin &Plugin = getSyclObjImpl(MContext)->getPlugin();
<<<<<<< HEAD
      // Uses PI_MEM_FLAGS_HOST_PTR_COPY instead of PI_MEM_FLAGS_HOST_PTR_USE
      // since post-enqueue cleanup might trigger destruction of
      // device_image_impl and, as a result, destruction of MSpecConstsBlob
      // while MSpecConstsBuffer is still in use.
      // TODO consider changing the lifetime of device_image_impl instead
      Plugin.call<PiApiKind::piMemBufferCreate>(
          detail::getSyclObjImpl(MContext)->getHandleRef(),
          PI_MEM_FLAGS_ACCESS_RW | PI_MEM_FLAGS_HOST_PTR_COPY,
          MSpecConstsBlob.size(), MSpecConstsBlob.data(), &MSpecConstsBuffer,
          nullptr);
=======
      memBufferCreateHelper(Plugin,
                            detail::getSyclObjImpl(MContext)->getHandleRef(),
                            PI_MEM_FLAGS_ACCESS_RW | PI_MEM_FLAGS_HOST_PTR_USE,
                            MSpecConstsBlob.size(), MSpecConstsBlob.data(),
                            &MSpecConstsBuffer, nullptr);
>>>>>>> e4791d11
    }
    return MSpecConstsBuffer;
  }

  const SpecConstMapT &get_spec_const_data_ref() const noexcept {
    return MSpecConstSymMap;
  }

  std::mutex &get_spec_const_data_lock() noexcept {
    return MSpecConstAccessMtx;
  }

  pi_native_handle getNative() const {
    assert(MProgram);
    const auto &ContextImplPtr = detail::getSyclObjImpl(MContext);
    const plugin &Plugin = ContextImplPtr->getPlugin();

    pi_native_handle NativeProgram = 0;
    Plugin.call<PiApiKind::piextProgramGetNativeHandle>(MProgram,
                                                        &NativeProgram);

    return NativeProgram;
  }

  ~device_image_impl() {

    if (MProgram) {
      const detail::plugin &Plugin = getSyclObjImpl(MContext)->getPlugin();
      Plugin.call<PiApiKind::piProgramRelease>(MProgram);
    }
  }

private:
  void updateSpecConstSymMap() {
    if (MBinImage) {
      const pi::DeviceBinaryImage::PropertyRange &SCRange =
          MBinImage->getSpecConstants();
      using SCItTy = pi::DeviceBinaryImage::PropertyRange::ConstIterator;

      // get default values for specialization constants
      const pi::DeviceBinaryImage::PropertyRange &SCDefValRange =
          MBinImage->getSpecConstantsDefaultValues();

      // This variable is used to calculate spec constant value offset in a
      // flat byte array.
      unsigned BlobOffset = 0;
      for (SCItTy SCIt : SCRange) {
        const char *SCName = (*SCIt)->Name;

        pi::ByteArray Descriptors =
            pi::DeviceBinaryProperty(*SCIt).asByteArray();
        assert(Descriptors.size() > 8 && "Unexpected property size");

        // Expected layout is vector of 3-component tuples (flattened into a
        // vector of scalars), where each tuple consists of: ID of a scalar spec
        // constant, (which might be a member of the composite); offset, which
        // is used to calculate location of scalar member within the composite
        // or zero for scalar spec constants; size of a spec constant
        constexpr size_t NumElements = 3;
        assert(((Descriptors.size() - 8) / sizeof(std::uint32_t)) %
                       NumElements ==
                   0 &&
               "unexpected layout of composite spec const descriptors");
        auto *It = reinterpret_cast<const std::uint32_t *>(&Descriptors[8]);
        auto *End = reinterpret_cast<const std::uint32_t *>(&Descriptors[0] +
                                                            Descriptors.size());
        unsigned PrevOffset = 0;
        while (It != End) {
          // Make sure that alignment is correct in blob.
          BlobOffset += /*Offset*/ It[1] - PrevOffset;
          PrevOffset = It[1];
          // The map is not locked here because updateSpecConstSymMap() is only
          // supposed to be called from c'tor.
          MSpecConstSymMap[std::string{SCName}].push_back(
              SpecConstDescT{/*ID*/ It[0], /*CompositeOffset*/ It[1],
                             /*Size*/ It[2], BlobOffset});
          BlobOffset += /*Size*/ It[2];
          It += NumElements;
        }
      }
      MSpecConstsBlob.resize(BlobOffset);

      bool HasDefaultValues = SCDefValRange.begin() != SCDefValRange.end();

      if (HasDefaultValues) {
        pi::ByteArray DefValDescriptors =
            pi::DeviceBinaryProperty(*SCDefValRange.begin()).asByteArray();
        std::uninitialized_copy(&DefValDescriptors[8],
                                &DefValDescriptors[8] + MSpecConstsBlob.size(),
                                MSpecConstsBlob.data());
      }
    }
  }

  const RTDeviceBinaryImage *MBinImage = nullptr;
  context MContext;
  std::vector<device> MDevices;
  bundle_state MState;
  // Native program handler which this device image represents
  RT::PiProgram MProgram = nullptr;
  // List of kernel ids available in this image, elements should be sorted
  // according to LessByNameComp
  std::vector<kernel_id> MKernelIDs;

  // A mutex for sycnhronizing access to spec constants blob. Mutable because
  // needs to be locked in the const method for getting spec constant value.
  mutable std::mutex MSpecConstAccessMtx;
  // Binary blob which can have values of all specialization constants in the
  // image
  std::vector<unsigned char> MSpecConstsBlob;
  // Buffer containing binary blob which can have values of all specialization
  // constants in the image, it is using for storing non-native specialization
  // constants
  RT::PiMem MSpecConstsBuffer = nullptr;
  // Contains map of spec const names to their descriptions + offsets in
  // the MSpecConstsBlob
  std::map<std::string, std::vector<SpecConstDescT>> MSpecConstSymMap;
};

} // namespace detail
} // namespace sycl
} // __SYCL_INLINE_NAMESPACE(cl)<|MERGE_RESOLUTION|>--- conflicted
+++ resolved
@@ -186,24 +186,16 @@
     std::lock_guard<std::mutex> Lock{MSpecConstAccessMtx};
     if (nullptr == MSpecConstsBuffer && !MSpecConstsBlob.empty()) {
       const detail::plugin &Plugin = getSyclObjImpl(MContext)->getPlugin();
-<<<<<<< HEAD
       // Uses PI_MEM_FLAGS_HOST_PTR_COPY instead of PI_MEM_FLAGS_HOST_PTR_USE
       // since post-enqueue cleanup might trigger destruction of
       // device_image_impl and, as a result, destruction of MSpecConstsBlob
       // while MSpecConstsBuffer is still in use.
       // TODO consider changing the lifetime of device_image_impl instead
-      Plugin.call<PiApiKind::piMemBufferCreate>(
-          detail::getSyclObjImpl(MContext)->getHandleRef(),
-          PI_MEM_FLAGS_ACCESS_RW | PI_MEM_FLAGS_HOST_PTR_COPY,
-          MSpecConstsBlob.size(), MSpecConstsBlob.data(), &MSpecConstsBuffer,
-          nullptr);
-=======
       memBufferCreateHelper(Plugin,
                             detail::getSyclObjImpl(MContext)->getHandleRef(),
-                            PI_MEM_FLAGS_ACCESS_RW | PI_MEM_FLAGS_HOST_PTR_USE,
+                            PI_MEM_FLAGS_ACCESS_RW | PI_MEM_FLAGS_HOST_PTR_COPY,
                             MSpecConstsBlob.size(), MSpecConstsBlob.data(),
                             &MSpecConstsBuffer, nullptr);
->>>>>>> e4791d11
     }
     return MSpecConstsBuffer;
   }
