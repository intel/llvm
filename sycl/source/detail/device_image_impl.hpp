//==------- device_image_impl.hpp - SYCL device_image_impl -----------------==//
//
// Part of the LLVM Project, under the Apache License v2.0 with LLVM Exceptions.
// See https://llvm.org/LICENSE.txt for license information.
// SPDX-License-Identifier: Apache-2.0 WITH LLVM-exception
//
//===----------------------------------------------------------------------===//

#pragma once

#include <detail/adapter.hpp>
#include <detail/compiler.hpp>
#include <detail/context_impl.hpp>
#include <detail/device_impl.hpp>
#include <detail/kernel_compiler/kernel_compiler_opencl.hpp>
#include <detail/kernel_compiler/kernel_compiler_sycl.hpp>
#include <detail/kernel_id_impl.hpp>
#include <detail/kernel_impl.hpp>
#include <detail/mem_alloc_helper.hpp>
#include <detail/persistent_device_code_cache.hpp>
#include <detail/program_manager/program_manager.hpp>
#include <detail/split_string.hpp>
#include <sycl/context.hpp>
#include <sycl/detail/common.hpp>
#include <sycl/detail/ur.hpp>
#include <sycl/device.hpp>
#include <sycl/kernel_bundle.hpp>

#include <algorithm>
#include <cassert>
#include <cstring>
#include <memory>
#include <mutex>
#include <vector>

namespace sycl {
inline namespace _V1 {
namespace detail {

template <class T> struct LessByHash {
  bool operator()(const T &LHS, const T &RHS) const {
    return getSyclObjImpl(LHS) < getSyclObjImpl(RHS);
  }
};

namespace syclex = sycl::ext::oneapi::experimental;

using include_pairs_t =
    std::vector<std::pair<std::string /* name */, std::string /* content */>>;

// Bits representing the origin of a given image, i.e. regular offline SYCL
// compilation, interop, kernel_compiler online compilation, etc.
constexpr uint8_t ImageOriginSYCLOffline = 1;
constexpr uint8_t ImageOriginInterop = 1 << 1;
constexpr uint8_t ImageOriginKernelCompiler = 1 << 2;

// Helper class to track and unregister shared SYCL device_globals.
class ManagedDeviceGlobalsRegistry {
public:
  ManagedDeviceGlobalsRegistry(
      context_impl &ContextImpl, const std::string &Prefix,
      std::vector<std::string> &&DeviceGlobalNames,
      std::vector<std::unique_ptr<std::byte[]>> &&DeviceGlobalAllocations)
      : MContextImpl{ContextImpl.shared_from_this()}, MPrefix{Prefix},
        MDeviceGlobalNames{std::move(DeviceGlobalNames)},
        MDeviceGlobalAllocations{std::move(DeviceGlobalAllocations)} {}

  ManagedDeviceGlobalsRegistry(const ManagedDeviceGlobalsRegistry &) = delete;

  ManagedDeviceGlobalsRegistry &
  operator=(const ManagedDeviceGlobalsRegistry &) = delete;

  ~ManagedDeviceGlobalsRegistry() {
    try {
      unregisterDeviceGlobalsFromContext();
    } catch (std::exception &e) {
      __SYCL_REPORT_EXCEPTION_TO_STREAM(
          "exception during unregistration of SYCL binaries", e);
    }
  }

  bool hasDeviceGlobalName(const std::string &Name) const noexcept {
    return !MDeviceGlobalNames.empty() &&
           std::find(MDeviceGlobalNames.begin(), MDeviceGlobalNames.end(),
                     mangleDeviceGlobalName(Name)) != MDeviceGlobalNames.end();
  }

  DeviceGlobalMapEntry *tryGetDeviceGlobalEntry(const std::string &Name) const {
    auto &PM = detail::ProgramManager::getInstance();
    return PM.tryGetDeviceGlobalEntry(MPrefix + mangleDeviceGlobalName(Name));
  }

private:
  static std::string mangleDeviceGlobalName(const std::string &Name) {
    // TODO: Support device globals declared in namespaces.
    return "_Z" + std::to_string(Name.length()) + Name;
  }

  void unregisterDeviceGlobalsFromContext() {
    if (MDeviceGlobalNames.empty())
      return;

    // Manually trigger the release of resources for all device global map
    // entries associated with this runtime-compiled bundle. Normally, this
    // would happen in `~context_impl()`, however in the RTC setting, the
    // context outlives the DG map entries owned by the program manager.

    std::vector<std::string> DeviceGlobalIDs;
    std::transform(MDeviceGlobalNames.begin(), MDeviceGlobalNames.end(),
                   std::back_inserter(DeviceGlobalIDs),
                   [&](const std::string &DGName) { return MPrefix + DGName; });
    for (DeviceGlobalMapEntry *Entry :
         ProgramManager::getInstance().getDeviceGlobalEntries(
             DeviceGlobalIDs)) {
      Entry->removeAssociatedResources(MContextImpl.get());
      MContextImpl->removeAssociatedDeviceGlobal(Entry->MDeviceGlobalPtr);
    }
  }

  std::shared_ptr<context_impl> MContextImpl;

  std::string MPrefix;
  std::vector<std::string> MDeviceGlobalNames;
  std::vector<std::unique_ptr<std::byte[]>> MDeviceGlobalAllocations;
};

// Helper class to unregister shared SYCL binaries.
class ManagedDeviceBinaries {
public:
  ManagedDeviceBinaries(sycl_device_binaries &&Binaries)
      : MBinaries{Binaries} {}

  ManagedDeviceBinaries(const ManagedDeviceBinaries &) = delete;

  ManagedDeviceBinaries &operator=(const ManagedDeviceBinaries &) = delete;

  ~ManagedDeviceBinaries() {
    try {
      ProgramManager::getInstance().removeImages(MBinaries);
      syclex::detail::SYCL_JIT_Destroy(MBinaries);
    } catch (std::exception &e) {
      __SYCL_REPORT_EXCEPTION_TO_STREAM(
          "exception during unregistration of SYCL binaries", e);
    }
  }

private:
  sycl_device_binaries MBinaries;
};

using MangledKernelNameMapT = std::map<std::string, std::string, std::less<>>;
using KernelNameSetT = std::set<std::string, std::less<>>;

// Information unique to images compiled at runtime through the
// ext_oneapi_kernel_compiler extension.
struct KernelCompilerBinaryInfo {
  KernelCompilerBinaryInfo(syclex::source_language Lang) : MLanguage{Lang} {}

  KernelCompilerBinaryInfo(syclex::source_language Lang,
                           include_pairs_t &&IncludePairsVec)
      : MLanguage{Lang}, MIncludePairs{std::move(IncludePairsVec)} {}

  KernelCompilerBinaryInfo(syclex::source_language Lang,
                           KernelNameSetT &&KernelNames)
      : MLanguage{Lang}, MKernelNames{std::move(KernelNames)} {}

  KernelCompilerBinaryInfo(
      syclex::source_language Lang, KernelNameSetT &&KernelNames,
      MangledKernelNameMapT &&MangledKernelNames, std::string &&Prefix,
      std::shared_ptr<ManagedDeviceGlobalsRegistry> &&DeviceGlobalRegistry)
      : MLanguage{Lang}, MKernelNames{std::move(KernelNames)},
        MMangledKernelNames{std::move(MangledKernelNames)},
        MPrefixes{std::move(Prefix)},
        MDeviceGlobalRegistries{std::move(DeviceGlobalRegistry)} {}

  static std::optional<KernelCompilerBinaryInfo>
  Merge(const std::vector<const std::optional<KernelCompilerBinaryInfo> *>
            &RTCInfos) {
    std::optional<KernelCompilerBinaryInfo> Result = std::nullopt;
    std::map<std::string, std::string> IncludePairMap;
    for (const std::optional<KernelCompilerBinaryInfo> *RTCInfoPtr : RTCInfos) {
      if (!RTCInfoPtr || !(*RTCInfoPtr))
        continue;
      const std::optional<KernelCompilerBinaryInfo> &RTCInfo = *RTCInfoPtr;

      if (!Result) {
        Result = RTCInfo;
        continue;
      }

      if (RTCInfo->MLanguage != Result->MLanguage)
        throw sycl::exception(make_error_code(errc::invalid),
                              "Linking binaries with different source "
                              "languages is not currently supported.");

      for (const std::string &KernelName : RTCInfo->MKernelNames)
        Result->MKernelNames.insert(KernelName);

      Result->MMangledKernelNames.insert(RTCInfo->MMangledKernelNames.begin(),
                                         RTCInfo->MMangledKernelNames.end());

      // Assumption is that there are no duplicates, but in the case we let
      // duplicates through it should be alright to pay for the minimal extra
      // space allocated.
      Result->MIncludePairs.reserve(RTCInfo->MIncludePairs.size());
      for (const auto &IncludePair : RTCInfo->MIncludePairs) {
        auto Inserted = IncludePairMap.insert(IncludePair);
        if (!Inserted.second) {
          if (Inserted.first->second != IncludePair.second)
            throw sycl::exception(make_error_code(errc::invalid),
                                  "Conflicting include files.");
        } else {
          Result->MIncludePairs.push_back(IncludePair);
        }
      }

      Result->MDeviceGlobalRegistries.insert(
          Result->MDeviceGlobalRegistries.end(),
          RTCInfo->MDeviceGlobalRegistries.begin(),
          RTCInfo->MDeviceGlobalRegistries.end());

      for (const std::string &Prefix : RTCInfo->MPrefixes)
        Result->MPrefixes.insert(Prefix);
    }
    return Result;
  }

  syclex::source_language MLanguage;
  KernelNameSetT MKernelNames;
  MangledKernelNameMapT MMangledKernelNames;
  std::set<std::string> MPrefixes;
  include_pairs_t MIncludePairs;
  std::vector<std::shared_ptr<ManagedDeviceGlobalsRegistry>>
      MDeviceGlobalRegistries;
};

// The class is impl counterpart for sycl::device_image
// It can represent a program in different states, kernel_id's it has and state
// of specialization constants for it
class device_image_impl {
public:
  // The struct maps specialization ID to offset in the binary blob where value
  // for this spec const should be.
  struct SpecConstDescT {
    unsigned int ID = 0;
    unsigned int CompositeOffset = 0;
    unsigned int Size = 0;
    unsigned int BlobOffset = 0;
    // Indicates if the specialization constant was set to a value which is
    // different from the default value.
    bool IsSet = false;
  };

  using SpecConstMapT = std::map<std::string, std::vector<SpecConstDescT>>;

  device_image_impl(const RTDeviceBinaryImage *BinImage, context Context,
                    std::vector<device> Devices, bundle_state State,
                    std::shared_ptr<std::vector<kernel_id>> KernelIDs,
                    ur_program_handle_t Program,
                    uint8_t Origins = ImageOriginSYCLOffline)
      : MBinImage(BinImage), MContext(std::move(Context)),
        MDevices(std::move(Devices)), MState(State), MProgram(Program),
        MKernelIDs(std::move(KernelIDs)),
        MSpecConstsDefValBlob(getSpecConstsDefValBlob()), MOrigins(Origins) {
    updateSpecConstSymMap();
  }

  device_image_impl(
      const RTDeviceBinaryImage *BinImage, const context &Context,
      std::vector<device> &&Devices, bundle_state State,
      std::shared_ptr<std::vector<kernel_id>> KernelIDs,
      ur_program_handle_t Program, const SpecConstMapT &SpecConstMap,
      const std::vector<unsigned char> &SpecConstsBlob, uint8_t Origins,
      std::optional<KernelCompilerBinaryInfo> &&RTCInfo,
      std::unique_ptr<DynRTDeviceBinaryImage> &&MergedImageStorage = nullptr)
      : MBinImage(BinImage), MContext(std::move(Context)),
        MDevices(std::move(Devices)), MState(State), MProgram(Program),
        MKernelIDs(std::move(KernelIDs)), MSpecConstsBlob(SpecConstsBlob),
        MSpecConstsDefValBlob(getSpecConstsDefValBlob()),
        MSpecConstSymMap(SpecConstMap), MOrigins(Origins),
        MRTCBinInfo(std::move(RTCInfo)),
        MMergedImageStorage(std::move(MergedImageStorage)) {}

  device_image_impl(const RTDeviceBinaryImage *BinImage, const context &Context,
                    const std::vector<device> &Devices, bundle_state State,
                    ur_program_handle_t Program, syclex::source_language Lang,
                    KernelNameSetT &&KernelNames)
      : MBinImage(BinImage), MContext(std::move(Context)),
        MDevices(std::move(Devices)), MState(State), MProgram(Program),
        MKernelIDs(std::make_shared<std::vector<kernel_id>>()),
        MSpecConstsDefValBlob(getSpecConstsDefValBlob()),
        MOrigins(ImageOriginKernelCompiler),
        MRTCBinInfo(KernelCompilerBinaryInfo{Lang, std::move(KernelNames)}) {
    updateSpecConstSymMap();
  }

  device_image_impl(
      const RTDeviceBinaryImage *BinImage, const context &Context,
      const std::vector<device> &Devices, bundle_state State,
      std::shared_ptr<std::vector<kernel_id>> &&KernelIDs,
      syclex::source_language Lang, KernelNameSetT &&KernelNames,
      MangledKernelNameMapT &&MangledKernelNames, std::string &&Prefix,
      std::shared_ptr<ManagedDeviceGlobalsRegistry> &&DeviceGlobalRegistry)
      : MBinImage(BinImage), MContext(std::move(Context)),
        MDevices(std::move(Devices)), MState(State), MProgram(nullptr),
        MKernelIDs(std::move(KernelIDs)),
        MSpecConstsDefValBlob(getSpecConstsDefValBlob()),
        MOrigins(ImageOriginKernelCompiler),
        MRTCBinInfo(KernelCompilerBinaryInfo{
            Lang, std::move(KernelNames), std::move(MangledKernelNames),
            std::move(Prefix), std::move(DeviceGlobalRegistry)}) {
    updateSpecConstSymMap();
  }

  device_image_impl(const std::string &Src, context Context,
                    const std::vector<device> &Devices,
                    syclex::source_language Lang,
                    include_pairs_t &&IncludePairsVec)
      : MBinImage(Src), MContext(std::move(Context)),
        MDevices(std::move(Devices)), MState(bundle_state::ext_oneapi_source),
        MProgram(nullptr),
        MKernelIDs(std::make_shared<std::vector<kernel_id>>()),
        MSpecConstsDefValBlob(getSpecConstsDefValBlob()),
        MOrigins(ImageOriginKernelCompiler),
        MRTCBinInfo(
            KernelCompilerBinaryInfo{Lang, std::move(IncludePairsVec)}) {
    updateSpecConstSymMap();
  }

  device_image_impl(const std::vector<std::byte> &Bytes, const context &Context,
                    const std::vector<device> &Devices,
                    syclex::source_language Lang)
      : MBinImage(Bytes), MContext(std::move(Context)),
        MDevices(std::move(Devices)), MState(bundle_state::ext_oneapi_source),
        MProgram(nullptr),
        MKernelIDs(std::make_shared<std::vector<kernel_id>>()),
        MSpecConstsDefValBlob(getSpecConstsDefValBlob()),
        MOrigins(ImageOriginKernelCompiler),
        MRTCBinInfo(KernelCompilerBinaryInfo{Lang}) {
    updateSpecConstSymMap();
  }

  device_image_impl(const context &Context, const std::vector<device> &Devices,
                    bundle_state State, ur_program_handle_t Program,
                    syclex::source_language Lang, KernelNameSetT &&KernelNames)
      : MBinImage(static_cast<const RTDeviceBinaryImage *>(nullptr)),
        MContext(std::move(Context)), MDevices(std::move(Devices)),
        MState(State), MProgram(Program),
        MKernelIDs(std::make_shared<std::vector<kernel_id>>()),
        MSpecConstsDefValBlob(getSpecConstsDefValBlob()),
        MOrigins(ImageOriginKernelCompiler),
        MRTCBinInfo(KernelCompilerBinaryInfo{Lang, std::move(KernelNames)}) {}

  bool has_kernel(const kernel_id &KernelIDCand) const noexcept {
    return std::binary_search(MKernelIDs->begin(), MKernelIDs->end(),
                              KernelIDCand, LessByHash<kernel_id>{});
  }

  bool has_kernel(const kernel_id &KernelIDCand,
                  const device &DeviceCand) const noexcept {
    // If the device is in the device list and the kernel ID is in the kernel
    // bundle, return true.
    for (const device &Device : MDevices)
      if (Device == DeviceCand)
        return has_kernel(KernelIDCand);

    // Otherwise, if the device candidate is a sub-device it is also valid if
    // its parent is valid.
    if (!getSyclObjImpl(DeviceCand)->isRootDevice()) {
      try {
        return has_kernel(KernelIDCand,
                          DeviceCand.get_info<info::device::parent_device>());
      } catch (std::exception &e) {
        __SYCL_REPORT_EXCEPTION_TO_STREAM("exception in has_kernel", e);
      }
    }
    return false;
  }

  const std::vector<kernel_id> &get_kernel_ids() const noexcept {
    return *MKernelIDs;
  }

  bool has_specialization_constants() const noexcept {
    // Lock the mutex to prevent when one thread in the middle of writing a
    // new value while another thread is reading the value to pass it to
    // JIT compiler.
    const std::lock_guard<std::mutex> SpecConstLock(MSpecConstAccessMtx);
    return !MSpecConstSymMap.empty();
  }

  bool all_specialization_constant_native() const noexcept {
    // Specialization constants are natively supported in JIT mode on backends,
    // that are using SPIR-V as IR

    // Not sure if it's possible currently, but probably it may happen if the
    // kernel bundle is created with interop function. Now the only one such
    // function is make_kernel(), but I'm not sure if it's even possible to
    // use spec constant with such kernel. So, in such case we need to check
    // if it's JIT or no somehow.
    assert(hasRTDeviceBinaryImage() &&
           "native_specialization_constant() called for unimplemented case");

    auto IsJITSPIRVTarget = [](const char *Target) {
      return (strcmp(Target, __SYCL_DEVICE_BINARY_TARGET_SPIRV64) == 0 ||
              strcmp(Target, __SYCL_DEVICE_BINARY_TARGET_SPIRV32) == 0);
    };
    return (MContext.get_backend() == backend::opencl ||
            MContext.get_backend() == backend::ext_oneapi_level_zero) &&
           IsJITSPIRVTarget(get_bin_image_ref()->getRawData().DeviceTargetSpec);
  }

  bool has_specialization_constant(const char *SpecName) const noexcept {
    // Lock the mutex to prevent when one thread in the middle of writing a
    // new value while another thread is reading the value to pass it to
    // JIT compiler.
    const std::lock_guard<std::mutex> SpecConstLock(MSpecConstAccessMtx);
    return MSpecConstSymMap.count(SpecName) != 0;
  }

  void set_specialization_constant_raw_value(const char *SpecName,
                                             const void *Value) noexcept {
    // Lock the mutex to prevent when one thread in the middle of writing a
    // new value while another thread is reading the value to pass it to
    // JIT compiler.
    const std::lock_guard<std::mutex> SpecConstLock(MSpecConstAccessMtx);

    if (MSpecConstSymMap.count(std::string{SpecName}) == 0)
      return;

    std::vector<SpecConstDescT> &Descs =
        MSpecConstSymMap[std::string{SpecName}];
    for (SpecConstDescT &Desc : Descs) {
      // If there is a default value of the specialization constant and it is
      // the same as the value which is being set then do nothing, runtime is
      // going to handle this case just like if only the default value of the
      // specialization constant was provided.
      if (MSpecConstsDefValBlob.size() &&
          (std::memcmp(MSpecConstsDefValBlob.begin() + Desc.BlobOffset,
                       static_cast<const char *>(Value) + Desc.CompositeOffset,
                       Desc.Size) == 0)) {
        // Now we have default value, so reset to false.
        Desc.IsSet = false;
        continue;
      }

      // Value of the specialization constant is set to a value which is
      // different from the default value.
      Desc.IsSet = true;
      std::memcpy(MSpecConstsBlob.data() + Desc.BlobOffset,
                  static_cast<const char *>(Value) + Desc.CompositeOffset,
                  Desc.Size);
    }
  }

  void get_specialization_constant_raw_value(const char *SpecName,
                                             void *ValueRet) const noexcept {
    bool IsSet = is_specialization_constant_set(SpecName);
    // Lock the mutex to prevent when one thread in the middle of writing a
    // new value while another thread is reading the value to pass it to
    // JIT compiler.
    const std::lock_guard<std::mutex> SpecConstLock(MSpecConstAccessMtx);
    assert(IsSet || MSpecConstsDefValBlob.size());
    // operator[] can't be used here, since it's not marked as const
    const std::vector<SpecConstDescT> &Descs =
        MSpecConstSymMap.at(std::string{SpecName});
    for (const SpecConstDescT &Desc : Descs) {
      auto Blob =
          IsSet ? MSpecConstsBlob.data() : MSpecConstsDefValBlob.begin();
      std::memcpy(static_cast<char *>(ValueRet) + Desc.CompositeOffset,
                  Blob + Desc.BlobOffset, Desc.Size);
    }
  }

  bool is_specialization_constant_set(const char *SpecName) const noexcept {
    // Lock the mutex to prevent when one thread in the middle of writing a
    // new value while another thread is reading the value to pass it to
    // JIT compiler.
    const std::lock_guard<std::mutex> SpecConstLock(MSpecConstAccessMtx);
    if (MSpecConstSymMap.count(std::string{SpecName}) == 0)
      return false;

    const std::vector<SpecConstDescT> &Descs =
        MSpecConstSymMap.at(std::string{SpecName});
    return Descs.front().IsSet;
  }

  bool is_any_specialization_constant_set() const noexcept {
    // Lock the mutex to prevent when one thread in the middle of writing a
    // new value while another thread is reading the value to pass it to
    // JIT compiler.
    const std::lock_guard<std::mutex> SpecConstLock(MSpecConstAccessMtx);
    for (auto &SpecConst : MSpecConstSymMap) {
      for (auto &Desc : SpecConst.second) {
        if (Desc.IsSet)
          return true;
      }
    }

    return false;
  }

  bool specialization_constants_replaced_with_default() const noexcept {
    sycl_device_binary_property Prop =
        get_bin_image_ref()->getProperty("specConstsReplacedWithDefault");
    return Prop && (DeviceBinaryProperty(Prop).asUint32() != 0);
  }

  bundle_state get_state() const noexcept { return MState; }

  void set_state(bundle_state NewState) noexcept { MState = NewState; }

  const std::vector<device> &get_devices() const noexcept { return MDevices; }

  bool compatible_with_device(const device &Dev) const {
    return std::any_of(
        MDevices.begin(), MDevices.end(),
        [&Dev](const device &DevCand) { return Dev == DevCand; });
  }

  const ur_program_handle_t &get_ur_program_ref() const noexcept {
    return MProgram;
  }

  const RTDeviceBinaryImage *const &get_bin_image_ref() const {
    return std::get<const RTDeviceBinaryImage *>(MBinImage);
  }

  const context &get_context() const noexcept { return MContext; }

  std::shared_ptr<std::vector<kernel_id>> &get_kernel_ids_ptr() noexcept {
    return MKernelIDs;
  }

  std::vector<unsigned char> &get_spec_const_blob_ref() noexcept {
    return MSpecConstsBlob;
  }

  ur_mem_handle_t &get_spec_const_buffer_ref() noexcept {
    std::lock_guard<std::mutex> Lock{MSpecConstAccessMtx};
    if (nullptr == MSpecConstsBuffer && !MSpecConstsBlob.empty()) {
      const AdapterPtr &Adapter = getSyclObjImpl(MContext)->getAdapter();
      //  Uses UR_MEM_FLAGS_HOST_PTR_COPY instead of UR_MEM_FLAGS_HOST_PTR_USE
      //  since post-enqueue cleanup might trigger destruction of
      //  device_image_impl and, as a result, destruction of MSpecConstsBlob
      //  while MSpecConstsBuffer is still in use.
      //  TODO consider changing the lifetime of device_image_impl instead
      ur_buffer_properties_t Properties = {UR_STRUCTURE_TYPE_BUFFER_PROPERTIES,
                                           nullptr, MSpecConstsBlob.data()};
      try {
        memBufferCreateHelper(
            Adapter, detail::getSyclObjImpl(MContext)->getHandleRef(),
            UR_MEM_FLAG_READ_WRITE | UR_MEM_FLAG_ALLOC_COPY_HOST_POINTER,
            MSpecConstsBlob.size(), &MSpecConstsBuffer, &Properties);
      } catch (std::exception &e) {
        __SYCL_REPORT_EXCEPTION_TO_STREAM(
            "exception in get_spec_const_buffer_ref", e);
      }
    }
    return MSpecConstsBuffer;
  }

  const SpecConstMapT &get_spec_const_data_ref() const noexcept {
    return MSpecConstSymMap;
  }

  std::mutex &get_spec_const_data_lock() noexcept {
    return MSpecConstAccessMtx;
  }

  ur_native_handle_t getNative() const {
    assert(MProgram);
    const auto &ContextImplPtr = detail::getSyclObjImpl(MContext);
    const AdapterPtr &Adapter = ContextImplPtr->getAdapter();

    ur_native_handle_t NativeProgram = 0;
    Adapter->call<UrApiKind::urProgramGetNativeHandle>(MProgram,
                                                       &NativeProgram);
    if (ContextImplPtr->getBackend() == backend::opencl)
      __SYCL_OCL_CALL(clRetainProgram, ur::cast<cl_program>(NativeProgram));

    return NativeProgram;
  }

  ~device_image_impl() {
    try {
      if (MProgram) {
        const AdapterPtr &Adapter = getSyclObjImpl(MContext)->getAdapter();
        Adapter->call<UrApiKind::urProgramRelease>(MProgram);
      }
      if (MSpecConstsBuffer) {
        std::lock_guard<std::mutex> Lock{MSpecConstAccessMtx};
        const AdapterPtr &Adapter = getSyclObjImpl(MContext)->getAdapter();
        memReleaseHelper(Adapter, MSpecConstsBuffer);
      }
    } catch (std::exception &e) {
      __SYCL_REPORT_EXCEPTION_TO_STREAM("exception in ~device_image_impl", e);
    }
  }

  std::string adjustKernelName(std::string_view Name) const {
    if (!MRTCBinInfo.has_value())
      return Name.data();

    if (MRTCBinInfo->MLanguage == syclex::source_language::sycl) {
      auto It = MRTCBinInfo->MMangledKernelNames.find(Name);
      if (It != MRTCBinInfo->MMangledKernelNames.end())
        return It->second;
    }

    return Name.data();
  }

  bool hasKernelName(const std::string &Name) const {
    return MRTCBinInfo.has_value() && !Name.empty() &&
           MRTCBinInfo->MKernelNames.find(adjustKernelName(Name)) !=
               MRTCBinInfo->MKernelNames.end();
  }

  std::shared_ptr<kernel_impl> tryGetSourceBasedKernel(
      std::string_view Name, const context &Context,
      std::shared_ptr<kernel_bundle_impl> &&OwnerBundle,
      const std::shared_ptr<device_image_impl> &Self) const {
    if (!(getOriginMask() & ImageOriginKernelCompiler))
      return nullptr;

    assert(MRTCBinInfo);
    std::string AdjustedName = adjustKernelName(Name);
    if (MRTCBinInfo->MLanguage == syclex::source_language::sycl) {
      auto &PM = ProgramManager::getInstance();
      for (const std::string &Prefix : MRTCBinInfo->MPrefixes) {
        auto KID = PM.tryGetSYCLKernelID(Prefix + AdjustedName);

        if (!KID || !has_kernel(*KID))
          continue;

        auto UrProgram = get_ur_program_ref();
        auto [UrKernel, CacheMutex, ArgMask] =
            PM.getOrCreateKernel(Context, AdjustedName,
                                 /*PropList=*/{}, UrProgram);
<<<<<<< HEAD
        return std::make_shared<kernel_impl>(UrKernel, getSyclObjImpl(Context),
                                             Self, std::move(OwnerBundle),
                                             ArgMask, UrProgram, CacheMutex);
=======
        return std::make_shared<kernel_impl>(UrKernel, *getSyclObjImpl(Context),
                                             Self, OwnerBundle, ArgMask,
                                             UrProgram, CacheMutex);
>>>>>>> ae0e85c8
      }
      return nullptr;
    }

    ur_program_handle_t UrProgram = get_ur_program_ref();
    const AdapterPtr &Adapter = getSyclObjImpl(Context)->getAdapter();
    ur_kernel_handle_t UrKernel = nullptr;
    Adapter->call<UrApiKind::urKernelCreate>(UrProgram, AdjustedName.c_str(),
                                             &UrKernel);
    // Kernel created by urKernelCreate is implicitly retained.

    return std::make_shared<kernel_impl>(
<<<<<<< HEAD
        UrKernel, detail::getSyclObjImpl(Context), Self, std::move(OwnerBundle),
=======
        UrKernel, *detail::getSyclObjImpl(Context), Self, OwnerBundle,
>>>>>>> ae0e85c8
        /*ArgMask=*/nullptr, UrProgram, /*CacheMutex=*/nullptr);
  }

  bool hasDeviceGlobalName(const std::string &Name) const noexcept {
    if (!MRTCBinInfo.has_value())
      return false;

    return std::any_of(MRTCBinInfo->MDeviceGlobalRegistries.begin(),
                       MRTCBinInfo->MDeviceGlobalRegistries.end(),
                       [&Name](const auto &DGReg) {
                         return DGReg->hasDeviceGlobalName(Name);
                       });
  }

  DeviceGlobalMapEntry *tryGetDeviceGlobalEntry(const std::string &Name) const {
    if (!MRTCBinInfo.has_value())
      return nullptr;

    for (const auto &DGReg : MRTCBinInfo->MDeviceGlobalRegistries)
      if (DeviceGlobalMapEntry *DGEntry = DGReg->tryGetDeviceGlobalEntry(Name))
        return DGEntry;
    return nullptr;
  }

  uint8_t getOriginMask() const noexcept { return MOrigins; }

  const std::optional<KernelCompilerBinaryInfo> &getRTCInfo() const noexcept {
    return MRTCBinInfo;
  }

  bool isNonSYCLSourceBased() const noexcept {
    return (getOriginMask() & ImageOriginKernelCompiler) &&
           !isFromSourceLanguage(syclex::source_language::sycl);
  }

  bool isFromSourceLanguage(syclex::source_language Lang) const noexcept {
    return MRTCBinInfo && MRTCBinInfo->MLanguage == Lang;
  }

  std::vector<std::shared_ptr<device_image_impl>> buildFromSource(
      const std::vector<device> &Devices,
      const std::vector<sycl::detail::string_view> &BuildOptions,
      std::string *LogPtr,
      const std::vector<sycl::detail::string_view> &RegisteredKernelNames,
      std::vector<std::shared_ptr<ManagedDeviceBinaries>> &OutDeviceBins)
      const {
    assert(!std::holds_alternative<const RTDeviceBinaryImage *>(MBinImage));
    assert(MRTCBinInfo);
    assert(MOrigins & ImageOriginKernelCompiler);

    sycl::detail::context_impl &ContextImpl = *getSyclObjImpl(MContext);

    for (const auto &SyclDev : Devices) {
      device_impl &DevImpl = *getSyclObjImpl(SyclDev);
      if (!ContextImpl.hasDevice(DevImpl)) {
        throw sycl::exception(make_error_code(errc::invalid),
                              "device not part of kernel_bundle context");
      }
      if (!DevImpl.extOneapiCanBuild(MRTCBinInfo->MLanguage)) {
        // This error cannot not be exercised in the current implementation, as
        // compatibility with a source language depends on the backend's
        // capabilities and all devices in one context share the same backend in
        // the current implementation, so this would lead to an error already
        // during construction of the source bundle.
        throw sycl::exception(make_error_code(errc::invalid),
                              "device does not support source language");
      }
    }

    if (MRTCBinInfo->MLanguage == syclex::source_language::sycl)
      return createSYCLImages(Devices, bundle_state::executable, BuildOptions,
                              LogPtr, RegisteredKernelNames, OutDeviceBins);

    std::vector<ur_device_handle_t> DeviceVec;
    DeviceVec.reserve(Devices.size());
    for (const auto &SyclDev : Devices)
      DeviceVec.push_back(getSyclObjImpl(SyclDev)->getHandleRef());

    ur_program_handle_t UrProgram = nullptr;
    // SourceStrPtr will be null when source is Spir-V bytes.
    const std::string *SourceStrPtr = std::get_if<std::string>(&MBinImage);
    bool FetchedFromCache = false;
    if (PersistentDeviceCodeCache::isEnabled() && SourceStrPtr) {
      FetchedFromCache = extKernelCompilerFetchFromCache(
          Devices, BuildOptions, *SourceStrPtr, UrProgram);
    }

    const AdapterPtr &Adapter = ContextImpl.getAdapter();

    if (!FetchedFromCache)
      UrProgram = createProgramFromSource(Devices, BuildOptions, LogPtr);

    std::string XsFlags = extractXsFlags(BuildOptions, MRTCBinInfo->MLanguage);
    auto Res = Adapter->call_nocheck<UrApiKind::urProgramBuildExp>(
        UrProgram, DeviceVec.size(), DeviceVec.data(), XsFlags.c_str());
    if (Res == UR_RESULT_ERROR_UNSUPPORTED_FEATURE) {
      Res = Adapter->call_nocheck<UrApiKind::urProgramBuild>(
          ContextImpl.getHandleRef(), UrProgram, XsFlags.c_str());
    }
    Adapter->checkUrResult<errc::build>(Res);

    // Get the number of kernels in the program.
    size_t NumKernels;
    Adapter->call<UrApiKind::urProgramGetInfo>(
        UrProgram, UR_PROGRAM_INFO_NUM_KERNELS, sizeof(size_t), &NumKernels,
        nullptr);

    std::vector<std::string> KernelNames =
        getKernelNamesFromURProgram(Adapter, UrProgram);
    KernelNameSetT KernelNameSet{KernelNames.begin(), KernelNames.end()};

    // If caching enabled and kernel not fetched from cache, cache.
    if (PersistentDeviceCodeCache::isEnabled() && !FetchedFromCache &&
        SourceStrPtr) {
      PersistentDeviceCodeCache::putCompiledKernelToDisc(
          Devices, syclex::detail::userArgsAsString(BuildOptions),
          *SourceStrPtr, UrProgram);
    }
    return std::vector<std::shared_ptr<device_image_impl>>{
        std::make_shared<device_image_impl>(
            MContext, Devices, bundle_state::executable, UrProgram,
            MRTCBinInfo->MLanguage, std::move(KernelNameSet))};
  }

  std::vector<std::shared_ptr<device_image_impl>> compileFromSource(
      const std::vector<device> &Devices,
      const std::vector<sycl::detail::string_view> &CompileOptions,
      std::string *LogPtr,
      const std::vector<sycl::detail::string_view> &RegisteredKernelNames,
      std::vector<std::shared_ptr<ManagedDeviceBinaries>> &OutDeviceBins)
      const {
    assert(!std::holds_alternative<const RTDeviceBinaryImage *>(MBinImage));
    assert(MRTCBinInfo);
    assert(MOrigins & ImageOriginKernelCompiler);

    if (MRTCBinInfo->MLanguage != syclex::source_language::sycl)
      throw sycl::exception(
          make_error_code(errc::invalid),
          "compile is only available for kernel_bundle<bundle_state::source> "
          "when the source language was sycl.");

    sycl::detail::context_impl &ContextImpl = *getSyclObjImpl(MContext);

    for (const auto &SyclDev : Devices) {
      detail::device_impl &DevImpl = *getSyclObjImpl(SyclDev);
      if (!ContextImpl.hasDevice(DevImpl)) {
        throw sycl::exception(make_error_code(errc::invalid),
                              "device not part of kernel_bundle context");
      }
      if (!DevImpl.extOneapiCanCompile(MRTCBinInfo->MLanguage)) {
        // This error cannot not be exercised in the current implementation, as
        // compatibility with a source language depends on the backend's
        // capabilities and all devices in one context share the same backend in
        // the current implementation, so this would lead to an error already
        // during construction of the source bundle.
        throw sycl::exception(make_error_code(errc::invalid),
                              "device does not support source language");
      }
    }
    return createSYCLImages(Devices, bundle_state::object, CompileOptions,
                            LogPtr, RegisteredKernelNames, OutDeviceBins);
  }

private:
  bool hasRTDeviceBinaryImage() const noexcept {
    return std::holds_alternative<const RTDeviceBinaryImage *>(MBinImage) &&
           get_bin_image_ref() != nullptr;
  }

  static std::string_view trimXsFlags(std::string_view &str) {
    // Trim first and last quote if they exist, but no others.
    char EncounteredQuote = '\0';
    auto Start = std::find_if(str.begin(), str.end(), [&](char c) {
      if (!EncounteredQuote && (c == '\'' || c == '"')) {
        EncounteredQuote = c;
        return false;
      }
      return !std::isspace(c);
    });
    auto End = std::find_if(str.rbegin(), str.rend(), [&](char c) {
                 if (c == EncounteredQuote) {
                   EncounteredQuote = '\0';
                   return false;
                 }
                 return !std::isspace(c);
               }).base();
    if (Start != std::end(str) && End != std::begin(str) && Start < End) {
      return std::string_view(&*Start, std::distance(Start, End));
    }

    return "";
  }

  static std::string
  extractXsFlags(const std::vector<sycl::detail::string_view> &BuildOptions,
                 syclex::source_language lang) {
    std::stringstream SS;
    for (sycl::detail::string_view Option : BuildOptions) {
      if (lang == syclex::source_language::sycl) {
        std::string_view OptionSV{Option};
        auto Where = OptionSV.find("-Xs");
        if (Where != std::string_view::npos) {
          Where += 3;
          std::string_view Flags = OptionSV.substr(Where);
          SS << trimXsFlags(Flags) << " ";
        }
      } else {
        SS << std::string_view{Option} << " ";
      }
    }
    return SS.str();
  }

  bool extKernelCompilerFetchFromCache(
      const std::vector<device> Devices,
      const std::vector<sycl::detail::string_view> &BuildOptions,
      const std::string &SourceStr, ur_program_handle_t &UrProgram) const {
    sycl::detail::context_impl &ContextImpl = *getSyclObjImpl(MContext);
    const AdapterPtr &Adapter = ContextImpl.getAdapter();

    std::string UserArgs = syclex::detail::userArgsAsString(BuildOptions);

    std::vector<ur_device_handle_t> DeviceHandles;
    std::transform(
        Devices.begin(), Devices.end(), std::back_inserter(DeviceHandles),
        [](const device &Dev) { return getSyclObjImpl(Dev)->getHandleRef(); });

    std::vector<const uint8_t *> Binaries;
    std::vector<size_t> Lengths;
    std::vector<std::vector<char>> BinProgs =
        PersistentDeviceCodeCache::getCompiledKernelFromDisc(Devices, UserArgs,
                                                             SourceStr);
    if (BinProgs.empty()) {
      return false;
    }
    for (auto &BinProg : BinProgs) {
      Binaries.push_back((uint8_t *)(BinProg.data()));
      Lengths.push_back(BinProg.size());
    }

    ur_program_properties_t Properties = {};
    Properties.stype = UR_STRUCTURE_TYPE_PROGRAM_PROPERTIES;
    Properties.pNext = nullptr;
    Properties.count = 0;
    Properties.pMetadatas = nullptr;

    Adapter->call<UrApiKind::urProgramCreateWithBinary>(
        ContextImpl.getHandleRef(), DeviceHandles.size(), DeviceHandles.data(),
        Lengths.data(), Binaries.data(), &Properties, &UrProgram);

    return true;
  }

  // Get the specialization constant default value blob.
  ByteArray getSpecConstsDefValBlob() const {
    if (!hasRTDeviceBinaryImage())
      return ByteArray(nullptr, 0);

    // Get default values for specialization constants.
    const RTDeviceBinaryImage::PropertyRange &SCDefValRange =
        get_bin_image_ref()->getSpecConstantsDefaultValues();
    if (!SCDefValRange.isAvailable())
      return ByteArray(nullptr, 0);

    ByteArray DefValDescriptors =
        DeviceBinaryProperty(*SCDefValRange.begin()).asByteArray();
    // First 8 bytes are consumed by the size of the property.
    DefValDescriptors.dropBytes(8);
    return DefValDescriptors;
  }

  void updateSpecConstSymMap() {
    if (hasRTDeviceBinaryImage()) {
      const RTDeviceBinaryImage::PropertyRange &SCRange =
          get_bin_image_ref()->getSpecConstants();
      using SCItTy = RTDeviceBinaryImage::PropertyRange::ConstIterator;

      // This variable is used to calculate spec constant value offset in a
      // flat byte array.
      unsigned BlobOffset = 0;
      for (SCItTy SCIt : SCRange) {
        const char *SCName = (*SCIt)->Name;

        ByteArray Descriptors = DeviceBinaryProperty(*SCIt).asByteArray();
        // First 8 bytes are consumed by the size of the property.
        Descriptors.dropBytes(8);

        // Expected layout is vector of 3-component tuples (flattened into a
        // vector of scalars), where each tuple consists of: ID of a scalar spec
        // constant, (which might be a member of the composite); offset, which
        // is used to calculate location of scalar member within the composite
        // or zero for scalar spec constants; size of a spec constant.
        unsigned LocalOffset = 0;
        while (!Descriptors.empty()) {
          auto [Id, CompositeOffset, Size] =
              Descriptors.consume<uint32_t, uint32_t, uint32_t>();

          // Make sure that alignment is correct in the blob.
          const unsigned OffsetFromLast = CompositeOffset - LocalOffset;
          BlobOffset += OffsetFromLast;
          // Composites may have a special padding element at the end which
          // should not have a descriptor. These padding elements all have max
          // ID value.
          if (Id != std::numeric_limits<std::uint32_t>::max()) {
            // The map is not locked here because updateSpecConstSymMap() is
            // only supposed to be called from c'tor.
            MSpecConstSymMap[std::string{SCName}].push_back(
                SpecConstDescT{Id, CompositeOffset, Size, BlobOffset});
          }
          LocalOffset += OffsetFromLast + Size;
          BlobOffset += Size;
        }
      }
      MSpecConstsBlob.resize(BlobOffset);

      if (MSpecConstsDefValBlob.size()) {
        assert(MSpecConstsDefValBlob.size() == MSpecConstsBlob.size() &&
               "Specialization constant default value blob do not have the "
               "expected size.");
        std::uninitialized_copy(MSpecConstsDefValBlob.begin(),
                                MSpecConstsDefValBlob.begin() +
                                    MSpecConstsBlob.size(),
                                MSpecConstsBlob.data());
      }
    }
  }

  std::vector<std::shared_ptr<device_image_impl>> createSYCLImages(
      const std::vector<device> &Devices, bundle_state State,
      const std::vector<sycl::detail::string_view> &Options,
      std::string *LogPtr,
      const std::vector<sycl::detail::string_view> &RegisteredKernelNames,
      std::vector<std::shared_ptr<ManagedDeviceBinaries>> &OutDeviceBins)
      const {
    assert(MRTCBinInfo);
    assert(MRTCBinInfo->MLanguage == syclex::source_language::sycl);
    assert(std::holds_alternative<std::string>(MBinImage));

    // Build device images via the program manager.
    const std::string &SourceStr = std::get<std::string>(MBinImage);
    std::ostringstream SourceExt;
    if (!RegisteredKernelNames.empty()) {
      SourceExt << SourceStr << '\n';

      auto EmitEntry =
          [&SourceExt](
              const sycl::detail::string_view &Name) -> std::ostringstream & {
        SourceExt << "  {\"" << Name.data() << "\", " << Name.data() << "}";
        return SourceExt;
      };

      SourceExt << "[[__sycl_detail__::__registered_kernels__(\n";
      for (auto It = RegisteredKernelNames.begin(),
                SecondToLast = RegisteredKernelNames.end() - 1;
           It != SecondToLast; ++It) {
        EmitEntry(*It) << ",\n";
      }
      EmitEntry(RegisteredKernelNames.back()) << "\n";
      SourceExt << ")]];\n";
    }

    auto [Binaries, Prefix] = syclex::detail::SYCL_JIT_Compile(
        RegisteredKernelNames.empty() ? SourceStr : SourceExt.str(),
        MRTCBinInfo->MIncludePairs, Options, LogPtr);

    auto &PM = detail::ProgramManager::getInstance();

    // Add all binaries and keep the images for processing.
    std::vector<std::pair<RTDeviceBinaryImage *,
                          std::shared_ptr<std::vector<kernel_id>>>>
        NewImages;
    NewImages.reserve(Binaries->NumDeviceBinaries);
    for (int I = 0; I < Binaries->NumDeviceBinaries; I++) {
      sycl_device_binary Binary = &(Binaries->DeviceBinaries[I]);
      RTDeviceBinaryImage *NewImage = nullptr;
      auto KernelIDs = std::make_shared<std::vector<kernel_id>>();
      PM.addImage(Binary, /*RegisterImgExports=*/false, &NewImage,
                  KernelIDs.get());
      if (NewImage)
        NewImages.push_back(
            std::make_pair(std::move(NewImage), std::move(KernelIDs)));
    }

    // Now bring all images into the proper state. Note that we do this in a
    // separate pass over NewImages to make sure dependency images have been
    // registered beforehand.
    std::vector<std::shared_ptr<device_image_impl>> Result;
    Result.reserve(NewImages.size());
    for (auto &[NewImage, KernelIDs] : NewImages) {
      const RTDeviceBinaryImage &NewImageRef = *NewImage;

      // Filter the devices that support the image requirements.
      std::vector<sycl::device> SupportingDevs = Devices;
      auto NewSupportingDevsEnd =
          std::remove_if(SupportingDevs.begin(), SupportingDevs.end(),
                         [&NewImageRef](const sycl::device &SDev) {
                           return !doesDevSupportDeviceRequirements(
                               *detail::getSyclObjImpl(SDev), NewImageRef);
                         });

      // If there are no devices that support the image, we skip it.
      if (NewSupportingDevsEnd == SupportingDevs.begin())
        continue;
      SupportingDevs.erase(NewSupportingDevsEnd, SupportingDevs.end());

      KernelNameSetT KernelNames;
      MangledKernelNameMapT MangledKernelNames;
      std::unordered_set<std::string> DeviceGlobalIDSet;
      std::vector<std::string> DeviceGlobalIDVec;
      std::vector<std::string> DeviceGlobalNames;
      std::vector<std::unique_ptr<std::byte[]>> DeviceGlobalAllocations;

      for (const auto &KernelID : *KernelIDs) {
        std::string_view KernelName{KernelID.get_name()};
        if (KernelName.find(Prefix) == 0) {
          KernelName.remove_prefix(Prefix.length());
          KernelNames.emplace(KernelName);
          static constexpr std::string_view SYCLKernelMarker{"__sycl_kernel_"};
          if (KernelName.find(SYCLKernelMarker) == 0) {
            // extern "C" declaration, implicitly register kernel without the
            // marker.
            std::string_view KernelNameWithoutMarker{KernelName};
            KernelNameWithoutMarker.remove_prefix(SYCLKernelMarker.length());
            MangledKernelNames.emplace(KernelNameWithoutMarker, KernelName);
          }
        }

        for (const sycl_device_binary_property &RKProp :
             NewImage->getRegisteredKernels()) {
          // Mangled names.
          auto BA = DeviceBinaryProperty(RKProp).asByteArray();
          auto MangledNameLen = BA.consume<uint64_t>() / 8 /*bits in a byte*/;
          std::string_view MangledName{
              reinterpret_cast<const char *>(BA.begin()), MangledNameLen};
          MangledKernelNames.emplace(RKProp->Name, MangledName);
        }

        // Device globals.
        for (const auto &DeviceGlobalProp : NewImage->getDeviceGlobals()) {
          std::string_view DeviceGlobalName{DeviceGlobalProp->Name};
          assert(DeviceGlobalName.find(Prefix) == 0);
          bool Inserted = false;
          std::tie(std::ignore, Inserted) =
              DeviceGlobalIDSet.emplace(DeviceGlobalName);
          if (Inserted) {
            DeviceGlobalIDVec.emplace_back(DeviceGlobalName);
            DeviceGlobalName.remove_prefix(Prefix.length());
            DeviceGlobalNames.emplace_back(DeviceGlobalName);
          }
        }
      }

      // Device globals are usually statically allocated and registered in the
      // integration footer, which we don't have in the RTC context. Instead,
      // we dynamically allocate storage tied to the executable kernel bundle.
      for (DeviceGlobalMapEntry *DeviceGlobalEntry :
           PM.getDeviceGlobalEntries(DeviceGlobalIDVec)) {

        size_t AllocSize = DeviceGlobalEntry->MDeviceGlobalTSize; // init value
        if (!DeviceGlobalEntry->MIsDeviceImageScopeDecorated) {
          // Consider storage for device USM pointer.
          AllocSize += sizeof(void *);
        }
        auto Alloc = std::make_unique<std::byte[]>(AllocSize);
        std::string_view DeviceGlobalName{DeviceGlobalEntry->MUniqueId};
        PM.addOrInitDeviceGlobalEntry(Alloc.get(), DeviceGlobalName.data());
        DeviceGlobalAllocations.push_back(std::move(Alloc));

        // Drop the RTC prefix from the entry's symbol name. Note that the PM
        // still manages this device global under its prefixed name.
        assert(DeviceGlobalName.find(Prefix) == 0);
        DeviceGlobalName.remove_prefix(Prefix.length());
        DeviceGlobalEntry->MUniqueId = DeviceGlobalName;
      }

      auto DGRegs = std::make_shared<ManagedDeviceGlobalsRegistry>(
          *getSyclObjImpl(MContext), std::string{Prefix},
          std::move(DeviceGlobalNames), std::move(DeviceGlobalAllocations));

      // Mark the image as input so the program manager will bring it into
      // the right state.
      auto DevImgImpl = std::make_shared<device_image_impl>(
          NewImage, MContext, std::move(SupportingDevs), bundle_state::input,
          std::move(KernelIDs), MRTCBinInfo->MLanguage, std::move(KernelNames),
          std::move(MangledKernelNames), std::string{Prefix},
          std::move(DGRegs));

      // Resolve dependencies.
      // If we are compiling to object, we do not want to error for unresolved
      // imports.
      // TODO: Consider making a collectDeviceImageDeps variant that takes a
      //       set reference and inserts into that instead.
      std::set<RTDeviceBinaryImage *> ImgDeps;
      for (const device &Device : DevImgImpl->get_devices()) {
        std::set<RTDeviceBinaryImage *> DevImgDeps = PM.collectDeviceImageDeps(
            *NewImage, *getSyclObjImpl(Device),
            /*ErrorOnUnresolvableImport=*/State == bundle_state::executable);
        ImgDeps.insert(DevImgDeps.begin(), DevImgDeps.end());
      }

      // Pack main image and dependencies together.
      std::vector<device_image_plain> NewImageAndDeps;
      NewImageAndDeps.reserve(
          1 + ((State == bundle_state::executable) * ImgDeps.size()));
      NewImageAndDeps.push_back(
          createSyclObjFromImpl<device_image_plain>(std::move(DevImgImpl)));
      const std::vector<sycl::device> &SupportingDevsRef =
          getSyclObjImpl(NewImageAndDeps[0])->get_devices();
      if (State == bundle_state::executable) {
        // If target is executable we bundle the image and dependencies together
        // and bring it into state.
        for (RTDeviceBinaryImage *ImgDep : ImgDeps)
          NewImageAndDeps.push_back(PM.createDependencyImage(
              MContext, SupportingDevsRef, ImgDep, bundle_state::input));
      } else if (State == bundle_state::object) {
        // If the target is object, we bring the dependencies into object state
        // individually and put them in the bundle.
        for (RTDeviceBinaryImage *ImgDep : ImgDeps) {
          DevImgPlainWithDeps ImgDepWithDeps{PM.createDependencyImage(
              MContext, SupportingDevsRef, ImgDep, bundle_state::input)};
          PM.bringSYCLDeviceImageToState(ImgDepWithDeps, State);
          Result.push_back(getSyclObjImpl(ImgDepWithDeps.getMain()));
        }
      }

      DevImgPlainWithDeps ImgWithDeps(std::move(NewImageAndDeps));
      PM.bringSYCLDeviceImageToState(ImgWithDeps, State);
      Result.push_back(getSyclObjImpl(ImgWithDeps.getMain()));
    }

    OutDeviceBins.emplace_back(
        std::make_shared<ManagedDeviceBinaries>(std::move(Binaries)));
    return Result;
  }

  ur_program_handle_t
  createProgramFromSource(const std::vector<device> Devices,
                          const std::vector<sycl::detail::string_view> &Options,
                          std::string *LogPtr) const {
    sycl::detail::context_impl &ContextImpl = *getSyclObjImpl(MContext);
    const AdapterPtr &Adapter = ContextImpl.getAdapter();
    const auto spirv = [&]() -> std::vector<uint8_t> {
      switch (MRTCBinInfo->MLanguage) {
      case syclex::source_language::opencl: {
        // if successful, the log is empty. if failed, throws an error with
        // the compilation log.
        const auto &SourceStr = std::get<std::string>(MBinImage);
        std::vector<uint32_t> IPVersionVec(Devices.size());
        std::transform(Devices.begin(), Devices.end(), IPVersionVec.begin(),
                       [&](const sycl::device &SyclDev) {
                         uint32_t ipVersion = 0;
                         Adapter->call<UrApiKind::urDeviceGetInfo>(
                             getSyclObjImpl(SyclDev)->getHandleRef(),
                             UR_DEVICE_INFO_IP_VERSION, sizeof(uint32_t),
                             &ipVersion, nullptr);
                         return ipVersion;
                       });
        return syclex::detail::OpenCLC_to_SPIRV(SourceStr, IPVersionVec,
                                                Options, LogPtr);
      }
      case syclex::source_language::spirv: {
        const auto &SourceBytes = std::get<std::vector<std::byte>>(MBinImage);
        std::vector<uint8_t> Result(SourceBytes.size());
        std::transform(SourceBytes.cbegin(), SourceBytes.cend(), Result.begin(),
                       [](std::byte B) { return static_cast<uint8_t>(B); });
        return Result;
      }
      default:
        break;
      }
      throw sycl::exception(
          make_error_code(errc::invalid),
          "SYCL C++, OpenCL C and SPIR-V are the only supported "
          "languages at this time");
    }();

    ur_program_handle_t UrProgram = nullptr;
    Adapter->call<UrApiKind::urProgramCreateWithIL>(ContextImpl.getHandleRef(),
                                                    spirv.data(), spirv.size(),
                                                    nullptr, &UrProgram);
    // program created by urProgramCreateWithIL is implicitly retained.
    if (UrProgram == nullptr)
      throw sycl::exception(
          sycl::make_error_code(errc::invalid),
          "urProgramCreateWithIL resulted in a null program handle.");

    return UrProgram;
  }

  static std::vector<std::string>
  getKernelNamesFromURProgram(const AdapterPtr &Adapter,
                              ur_program_handle_t UrProgram) {
    // Get the kernel names.
    size_t KernelNamesSize;
    Adapter->call<UrApiKind::urProgramGetInfo>(
        UrProgram, UR_PROGRAM_INFO_KERNEL_NAMES, 0, nullptr, &KernelNamesSize);

    // semi-colon delimited list of kernel names.
    std::string KernelNamesStr(KernelNamesSize, ' ');
    Adapter->call<UrApiKind::urProgramGetInfo>(
        UrProgram, UR_PROGRAM_INFO_KERNEL_NAMES, KernelNamesStr.size(),
        &KernelNamesStr[0], nullptr);
    return detail::split_string(KernelNamesStr, ';');
  }

  const std::variant<std::string, std::vector<std::byte>,
                     const RTDeviceBinaryImage *>
      MBinImage = static_cast<const RTDeviceBinaryImage *>(nullptr);
  context MContext;
  std::vector<device> MDevices;
  bundle_state MState;
  // Native program handler which this device image represents
  ur_program_handle_t MProgram = nullptr;

  // List of kernel ids available in this image, elements should be sorted
  // according to LessByNameComp
  std::shared_ptr<std::vector<kernel_id>> MKernelIDs;

  // A mutex for sycnhronizing access to spec constants blob. Mutable because
  // needs to be locked in the const method for getting spec constant value.
  mutable std::mutex MSpecConstAccessMtx;
  // Binary blob which can have values of all specialization constants in the
  // image
  std::vector<unsigned char> MSpecConstsBlob;
  // Binary blob which can have default values of all specialization constants
  // in the image.
  const ByteArray MSpecConstsDefValBlob;
  // Buffer containing binary blob which can have values of all specialization
  // constants in the image, it is using for storing non-native specialization
  // constants
  ur_mem_handle_t MSpecConstsBuffer = nullptr;
  // Contains map of spec const names to their descriptions + offsets in
  // the MSpecConstsBlob
  std::map<std::string, std::vector<SpecConstDescT>> MSpecConstSymMap;

  // MOrigins is a bitfield to allow cases where the image is the product of
  // merging images of different origins.
  uint8_t MOrigins = ImageOriginSYCLOffline;
  // Optional information about the binary produced by the kernel compiler
  // extension.
  std::optional<KernelCompilerBinaryInfo> MRTCBinInfo = std::nullopt;

  // Used to store a dynamically created merged binary image, e.g. from linking.
  std::unique_ptr<DynRTDeviceBinaryImage> MMergedImageStorage = nullptr;
};

} // namespace detail
} // namespace _V1
} // namespace sycl<|MERGE_RESOLUTION|>--- conflicted
+++ resolved
@@ -638,15 +638,9 @@
         auto [UrKernel, CacheMutex, ArgMask] =
             PM.getOrCreateKernel(Context, AdjustedName,
                                  /*PropList=*/{}, UrProgram);
-<<<<<<< HEAD
-        return std::make_shared<kernel_impl>(UrKernel, getSyclObjImpl(Context),
+        return std::make_shared<kernel_impl>(UrKernel, *getSyclObjImpl(Context),
                                              Self, std::move(OwnerBundle),
                                              ArgMask, UrProgram, CacheMutex);
-=======
-        return std::make_shared<kernel_impl>(UrKernel, *getSyclObjImpl(Context),
-                                             Self, OwnerBundle, ArgMask,
-                                             UrProgram, CacheMutex);
->>>>>>> ae0e85c8
       }
       return nullptr;
     }
@@ -659,11 +653,7 @@
     // Kernel created by urKernelCreate is implicitly retained.
 
     return std::make_shared<kernel_impl>(
-<<<<<<< HEAD
-        UrKernel, detail::getSyclObjImpl(Context), Self, std::move(OwnerBundle),
-=======
-        UrKernel, *detail::getSyclObjImpl(Context), Self, OwnerBundle,
->>>>>>> ae0e85c8
+        UrKernel, *detail::getSyclObjImpl(Context), Self, std::move(OwnerBundle),
         /*ArgMask=*/nullptr, UrProgram, /*CacheMutex=*/nullptr);
   }
 
