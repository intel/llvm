--- conflicted
+++ resolved
@@ -280,7 +280,6 @@
       MAllowBuffers = true;
     }
 
-<<<<<<< HEAD
     if (SyclDevice.get_info<
             ext::oneapi::experimental::info::device::graph_support>() ==
         info::graph_support_level::unsupported) {
@@ -295,8 +294,6 @@
 
   ~graph_impl();
 
-=======
->>>>>>> c8c64a67
   /// Remove node from list of root nodes.
   /// @param Root Node to remove from list of root nodes.
   void removeRoot(const std::shared_ptr<node_impl> &Root);
@@ -422,7 +419,6 @@
     MInorderQueueMap[QueueWeakPtr] = Node;
   }
 
-<<<<<<< HEAD
   /// Make an edge between two nodes in the graph. Performs some mandatory
   /// error checks as well as an optional check for cycles introduced by making
   /// this edge.
@@ -441,7 +437,8 @@
                                 " cannot be called when a queue "
                                 "is currently recording commands to a graph.");
     }
-=======
+  }
+
   /// Checks if the graph_impl of Graph has a similar structure to
   /// the graph_impl of the caller.
   /// Graphs are considered similar if they have same numbers of nodes
@@ -529,7 +526,6 @@
       NumberOfNodes += Node->depthSearchCount();
     }
     return NumberOfNodes;
->>>>>>> c8c64a67
   }
 
 private:
@@ -573,7 +569,6 @@
   std::map<std::weak_ptr<sycl::detail::queue_impl>, std::shared_ptr<node_impl>,
            std::owner_less<std::weak_ptr<sycl::detail::queue_impl>>>
       MInorderQueueMap;
-<<<<<<< HEAD
   /// Controls whether we skip the cycle checks in makeEdge, set by the presence
   /// of the no_cycle_check property on construction.
   bool MSkipCycleChecks = false;
@@ -588,12 +583,6 @@
   /// Controls whether we allow buffers to be used in the graph. Set by the
   /// presence of the assume_buffer_outlives_graph property.
   bool MAllowBuffers = false;
-=======
-
-  /// Insert node into list of root nodes.
-  /// @param Root Node to add to list of root nodes.
-  void addRoot(const std::shared_ptr<node_impl> &Root);
->>>>>>> c8c64a67
 };
 
 /// Class representing the implementation of command_graph<executable>.
