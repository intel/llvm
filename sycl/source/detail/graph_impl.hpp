//==--------- graph_impl.hpp --- SYCL graph extension ---------------------==//
//
// Part of the LLVM Project, under the Apache License v2.0 with LLVM Exceptions.
// See https://llvm.org/LICENSE.txt for license information.
// SPDX-License-Identifier: Apache-2.0 WITH LLVM-exception
//
//===----------------------------------------------------------------------===//

#pragma once

#include "detail/queue_impl.hpp"
#include <sycl/detail/cg_types.hpp>
#include <sycl/detail/os_util.hpp>
#include <sycl/ext/oneapi/experimental/graph.hpp>
#include <sycl/ext/oneapi/experimental/raw_kernel_arg.hpp>
#include <sycl/handler.hpp>

#include <detail/accessor_impl.hpp>
#include <detail/cg.hpp>
#include <detail/event_impl.hpp>
#include <detail/graph_memory_pool.hpp>
#include <detail/host_task.hpp>
#include <detail/kernel_impl.hpp>
#include <detail/sycl_mem_obj_t.hpp>

#include <cstring>
#include <deque>
#include <fstream>
#include <functional>
#include <iomanip>
#include <list>
#include <set>
#include <shared_mutex>

namespace sycl {
inline namespace _V1 {

namespace detail {
class SYCLMemObjT;
}

namespace ext {
namespace oneapi {
namespace experimental {
namespace detail {

inline node_type getNodeTypeFromCG(sycl::detail::CGType CGType) {
  using sycl::detail::CG;

  switch (CGType) {
  case sycl::detail::CGType::None:
    return node_type::empty;
  case sycl::detail::CGType::Kernel:
    return node_type::kernel;
  case sycl::detail::CGType::CopyAccToPtr:
  case sycl::detail::CGType::CopyPtrToAcc:
  case sycl::detail::CGType::CopyAccToAcc:
  case sycl::detail::CGType::CopyUSM:
    return node_type::memcpy;
  case sycl::detail::CGType::Memset2DUSM:
    return node_type::memset;
  case sycl::detail::CGType::Fill:
  case sycl::detail::CGType::FillUSM:
    return node_type::memfill;
  case sycl::detail::CGType::PrefetchUSM:
    return node_type::prefetch;
  case sycl::detail::CGType::AdviseUSM:
    return node_type::memadvise;
  case sycl::detail::CGType::Barrier:
  case sycl::detail::CGType::BarrierWaitlist:
    return node_type::ext_oneapi_barrier;
  case sycl::detail::CGType::CodeplayHostTask:
    return node_type::host_task;
  case sycl::detail::CGType::ExecCommandBuffer:
    return node_type::subgraph;
  case sycl::detail::CGType::EnqueueNativeCommand:
    return node_type::native_command;
  case sycl::detail::CGType::AsyncAlloc:
    return node_type::async_malloc;
  case sycl::detail::CGType::AsyncFree:
    return node_type::async_free;

  default:
    assert(false && "Invalid Graph Node Type");
    return node_type::empty;
  }
}

/// Implementation of node class from SYCL_EXT_ONEAPI_GRAPH.
class node_impl : public std::enable_shared_from_this<node_impl> {
public:
  using id_type = uint64_t;

  /// Unique identifier for this node.
  id_type MID = getNextNodeID();
  /// List of successors to this node.
  std::vector<std::weak_ptr<node_impl>> MSuccessors;
  /// List of predecessors to this node.
  ///
  /// Using weak_ptr here to prevent circular references between nodes.
  std::vector<std::weak_ptr<node_impl>> MPredecessors;
  /// Type of the command-group for the node.
  sycl::detail::CGType MCGType = sycl::detail::CGType::None;
  /// User facing type of the node.
  node_type MNodeType = node_type::empty;
  /// Command group object which stores all args etc needed to enqueue the node
  std::shared_ptr<sycl::detail::CG> MCommandGroup;
  /// Stores the executable graph impl associated with this node if it is a
  /// subgraph node.
  std::shared_ptr<exec_graph_impl> MSubGraphImpl;

  /// Used for tracking visited status during cycle checks and node scheduling.
  size_t MTotalVisitedEdges = 0;

  /// Partition number needed to assign a Node to a a partition.
  /// Note : This number is only used during the partitionning process and
  /// cannot be used to find out the partion of a node outside of this process.
  int MPartitionNum = -1;

  /// Add successor to the node.
  /// @param Node Node to add as a successor.
  void registerSuccessor(const std::shared_ptr<node_impl> &Node) {
    if (std::find_if(MSuccessors.begin(), MSuccessors.end(),
                     [Node](const std::weak_ptr<node_impl> &Ptr) {
                       return Ptr.lock() == Node;
                     }) != MSuccessors.end()) {
      return;
    }
    MSuccessors.push_back(Node);
    Node->registerPredecessor(shared_from_this());
  }

  /// Add predecessor to the node.
  /// @param Node Node to add as a predecessor.
  void registerPredecessor(const std::shared_ptr<node_impl> &Node) {
    if (std::find_if(MPredecessors.begin(), MPredecessors.end(),
                     [&Node](const std::weak_ptr<node_impl> &Ptr) {
                       return Ptr.lock() == Node;
                     }) != MPredecessors.end()) {
      return;
    }
    MPredecessors.push_back(Node);
  }

  /// Construct an empty node.
  node_impl() {}

  /// Construct a node representing a command-group.
  /// @param NodeType Type of the command-group.
  /// @param CommandGroup The CG which stores the command information for this
  /// node.
  node_impl(node_type NodeType,
            const std::shared_ptr<sycl::detail::CG> &CommandGroup)
      : MCGType(CommandGroup->getType()), MNodeType(NodeType),
        MCommandGroup(CommandGroup) {
    if (NodeType == node_type::subgraph) {
      MSubGraphImpl =
          static_cast<sycl::detail::CGExecCommandBuffer *>(MCommandGroup.get())
              ->MExecGraph;
    }
  }

  /// Construct a node from another node. This will perform a deep-copy of the
  /// command group object associated with this node.
  node_impl(node_impl &Other)
      : enable_shared_from_this(Other), MSuccessors(Other.MSuccessors),
        MPredecessors(Other.MPredecessors), MCGType(Other.MCGType),
        MNodeType(Other.MNodeType), MCommandGroup(Other.getCGCopy()),
        MSubGraphImpl(Other.MSubGraphImpl) {}

  /// Copy-assignment operator. This will perform a deep-copy of the
  /// command group object associated with this node.
  node_impl &operator=(node_impl &Other) {
    if (this != &Other) {
      MSuccessors = Other.MSuccessors;
      MPredecessors = Other.MPredecessors;
      MCGType = Other.MCGType;
      MNodeType = Other.MNodeType;
      MCommandGroup = Other.getCGCopy();
      MSubGraphImpl = Other.MSubGraphImpl;
    }
    return *this;
  }
  /// Checks if this node should be a dependency of another node based on
  /// accessor requirements. This is calculated using access modes if a
  /// requirement to the same buffer is found inside this node.
  /// @param IncomingReq Incoming requirement.
  /// @return True if a dependency is needed, false if not.
  bool hasRequirementDependency(sycl::detail::AccessorImplHost *IncomingReq) {
    if (!MCommandGroup)
      return false;

    access_mode InMode = IncomingReq->MAccessMode;
    switch (InMode) {
    case access_mode::read:
    case access_mode::read_write:
    case access_mode::atomic:
      break;
    // These access modes don't care about existing buffer data, so we don't
    // need a dependency.
    case access_mode::write:
    case access_mode::discard_read_write:
    case access_mode::discard_write:
      return false;
    }

    for (sycl::detail::AccessorImplHost *CurrentReq :
         MCommandGroup->getRequirements()) {
      if (IncomingReq->MSYCLMemObj == CurrentReq->MSYCLMemObj) {
        access_mode CurrentMode = CurrentReq->MAccessMode;
        // Since we have an incoming read requirement, we only care
        // about requirements on this node if they are write
        if (CurrentMode != access_mode::read) {
          return true;
        }
      }
    }
    // No dependency necessary
    return false;
  }

  /// Query if this is an empty node.
  /// Barrier nodes are also considered empty nodes since they do not embed any
  /// workload but only dependencies
  /// @return True if this is an empty node, false otherwise.
  bool isEmpty() const {
    return ((MCGType == sycl::detail::CGType::None) ||
            (MCGType == sycl::detail::CGType::Barrier));
  }

  /// Get a deep copy of this node's command group
  /// @return A unique ptr to the new command group object.
  std::unique_ptr<sycl::detail::CG> getCGCopy() const {
    switch (MCGType) {
    case sycl::detail::CGType::Kernel: {
      auto CGCopy = createCGCopy<sycl::detail::CGExecKernel>();
      rebuildArgStorage(CGCopy->MArgs, MCommandGroup->getArgsStorage(),
                        CGCopy->getArgsStorage());
      return std::move(CGCopy);
    }
    case sycl::detail::CGType::CopyAccToPtr:
    case sycl::detail::CGType::CopyPtrToAcc:
    case sycl::detail::CGType::CopyAccToAcc:
      return createCGCopy<sycl::detail::CGCopy>();
    case sycl::detail::CGType::Fill:
      return createCGCopy<sycl::detail::CGFill>();
    case sycl::detail::CGType::UpdateHost:
      return createCGCopy<sycl::detail::CGUpdateHost>();
    case sycl::detail::CGType::CopyUSM:
      return createCGCopy<sycl::detail::CGCopyUSM>();
    case sycl::detail::CGType::FillUSM:
      return createCGCopy<sycl::detail::CGFillUSM>();
    case sycl::detail::CGType::PrefetchUSM:
      return createCGCopy<sycl::detail::CGPrefetchUSM>();
    case sycl::detail::CGType::AdviseUSM:
      return createCGCopy<sycl::detail::CGAdviseUSM>();
    case sycl::detail::CGType::Copy2DUSM:
      return createCGCopy<sycl::detail::CGCopy2DUSM>();
    case sycl::detail::CGType::Fill2DUSM:
      return createCGCopy<sycl::detail::CGFill2DUSM>();
    case sycl::detail::CGType::Memset2DUSM:
      return createCGCopy<sycl::detail::CGMemset2DUSM>();
    case sycl::detail::CGType::EnqueueNativeCommand:
    case sycl::detail::CGType::CodeplayHostTask: {
      // The unique_ptr to the `sycl::detail::HostTask`, which is also used for
      // a EnqueueNativeCommand command, in the HostTask CG prevents from
      // copying the CG. We overcome this restriction by creating a new CG with
      // the same data.
      auto CommandGroupPtr =
          static_cast<sycl::detail::CGHostTask *>(MCommandGroup.get());
      sycl::detail::HostTask HostTask = *CommandGroupPtr->MHostTask.get();
      auto HostTaskSPtr = std::make_shared<sycl::detail::HostTask>(HostTask);

      sycl::detail::CG::StorageInitHelper Data(
          CommandGroupPtr->getArgsStorage(), CommandGroupPtr->getAccStorage(),
          CommandGroupPtr->getSharedPtrStorage(),
          CommandGroupPtr->getRequirements(), CommandGroupPtr->getEvents());

      std::vector<sycl::detail::ArgDesc> NewArgs = CommandGroupPtr->MArgs;

      rebuildArgStorage(NewArgs, CommandGroupPtr->getArgsStorage(),
                        Data.MArgsStorage);

      sycl::detail::code_location Loc(CommandGroupPtr->MFileName.data(),
                                      CommandGroupPtr->MFunctionName.data(),
                                      CommandGroupPtr->MLine,
                                      CommandGroupPtr->MColumn);

      return std::make_unique<sycl::detail::CGHostTask>(
          sycl::detail::CGHostTask(
              std::move(HostTaskSPtr), CommandGroupPtr->MQueue,
              CommandGroupPtr->MContext, std::move(NewArgs), std::move(Data),
              CommandGroupPtr->getType(), Loc));
    }
    case sycl::detail::CGType::Barrier:
    case sycl::detail::CGType::BarrierWaitlist:
      // Barrier nodes are stored in the graph with only the base CG class,
      // since they are treated internally as empty nodes.
      return createCGCopy<sycl::detail::CG>();
    case sycl::detail::CGType::CopyToDeviceGlobal:
      return createCGCopy<sycl::detail::CGCopyToDeviceGlobal>();
    case sycl::detail::CGType::CopyFromDeviceGlobal:
      return createCGCopy<sycl::detail::CGCopyFromDeviceGlobal>();
    case sycl::detail::CGType::ReadWriteHostPipe:
      return createCGCopy<sycl::detail::CGReadWriteHostPipe>();
    case sycl::detail::CGType::CopyImage:
      return createCGCopy<sycl::detail::CGCopyImage>();
    case sycl::detail::CGType::SemaphoreSignal:
      return createCGCopy<sycl::detail::CGSemaphoreSignal>();
    case sycl::detail::CGType::SemaphoreWait:
      return createCGCopy<sycl::detail::CGSemaphoreWait>();
    case sycl::detail::CGType::ProfilingTag:
      return createCGCopy<sycl::detail::CGProfilingTag>();
    case sycl::detail::CGType::ExecCommandBuffer:
      return createCGCopy<sycl::detail::CGExecCommandBuffer>();
    case sycl::detail::CGType::AsyncAlloc:
      return createCGCopy<sycl::detail::CGAsyncAlloc>();
    case sycl::detail::CGType::AsyncFree:
      return createCGCopy<sycl::detail::CGAsyncFree>();
    case sycl::detail::CGType::None:
      return nullptr;
    }
    return nullptr;
  }

  /// Tests if the caller is similar to Node, this is only used for testing.
  /// @param Node The node to check for similarity.
  /// @param CompareContentOnly Skip comparisons related to graph structure,
  /// compare only the type and command groups of the nodes
  /// @return True if the two nodes are similar
  bool isSimilar(const std::shared_ptr<node_impl> &Node,
                 bool CompareContentOnly = false) const {
    if (!CompareContentOnly) {
      if (MSuccessors.size() != Node->MSuccessors.size())
        return false;

      if (MPredecessors.size() != Node->MPredecessors.size())
        return false;
    }
    if (MCGType != Node->MCGType)
      return false;

    switch (MCGType) {
    case sycl::detail::CGType::Kernel: {
      sycl::detail::CGExecKernel *ExecKernelA =
          static_cast<sycl::detail::CGExecKernel *>(MCommandGroup.get());
      sycl::detail::CGExecKernel *ExecKernelB =
          static_cast<sycl::detail::CGExecKernel *>(Node->MCommandGroup.get());
      return ExecKernelA->MKernelName.compare(ExecKernelB->MKernelName) == 0;
    }
    case sycl::detail::CGType::CopyUSM: {
      sycl::detail::CGCopyUSM *CopyA =
          static_cast<sycl::detail::CGCopyUSM *>(MCommandGroup.get());
      sycl::detail::CGCopyUSM *CopyB =
          static_cast<sycl::detail::CGCopyUSM *>(Node->MCommandGroup.get());
      return (CopyA->getSrc() == CopyB->getSrc()) &&
             (CopyA->getDst() == CopyB->getDst()) &&
             (CopyA->getLength() == CopyB->getLength());
    }
    case sycl::detail::CGType::CopyAccToAcc:
    case sycl::detail::CGType::CopyAccToPtr:
    case sycl::detail::CGType::CopyPtrToAcc: {
      sycl::detail::CGCopy *CopyA =
          static_cast<sycl::detail::CGCopy *>(MCommandGroup.get());
      sycl::detail::CGCopy *CopyB =
          static_cast<sycl::detail::CGCopy *>(Node->MCommandGroup.get());
      return (CopyA->getSrc() == CopyB->getSrc()) &&
             (CopyA->getDst() == CopyB->getDst());
    }
    default:
      assert(false && "Unexpected command group type!");
      return false;
    }
  }

  /// Recursive Depth first traversal of linked nodes.
  /// to print node information and connection to Stream.
  /// @param Stream Where to print node information.
  /// @param Visited Vector of the already visited nodes.
  /// @param Verbose If true, print additional information about the nodes such
  /// as kernel args or memory access where applicable.
  void printDotRecursive(std::fstream &Stream,
                         std::vector<node_impl *> &Visited, bool Verbose) {
    // if Node has been already visited, we skip it
    if (std::find(Visited.begin(), Visited.end(), this) != Visited.end())
      return;

    Visited.push_back(this);

    printDotCG(Stream, Verbose);
    for (const auto &Dep : MPredecessors) {
      auto NodeDep = Dep.lock();
      Stream << "  \"" << NodeDep.get() << "\" -> \"" << this << "\""
             << std::endl;
    }

    for (std::weak_ptr<node_impl> Succ : MSuccessors) {
      if (MPartitionNum == Succ.lock()->MPartitionNum)
        Succ.lock()->printDotRecursive(Stream, Visited, Verbose);
    }
  }

  /// Test if the node contains a N-D copy
  /// @return true if the op is a N-D copy
  bool isNDCopyNode() const {
    if ((MCGType != sycl::detail::CGType::CopyAccToAcc) &&
        (MCGType != sycl::detail::CGType::CopyAccToPtr) &&
        (MCGType != sycl::detail::CGType::CopyPtrToAcc)) {
      return false;
    }

    auto Copy = static_cast<sycl::detail::CGCopy *>(MCommandGroup.get());
    auto ReqSrc = static_cast<sycl::detail::Requirement *>(Copy->getSrc());
    auto ReqDst = static_cast<sycl::detail::Requirement *>(Copy->getDst());
    return (ReqSrc->MDims > 1) || (ReqDst->MDims > 1);
  }

  template <int Dimensions>
  void updateNDRange(nd_range<Dimensions> ExecutionRange) {
    if (MCGType != sycl::detail::CGType::Kernel) {
      throw sycl::exception(
          sycl::errc::invalid,
          "Cannot update execution range of nodes which are not kernel nodes");
    }

    auto &NDRDesc =
        static_cast<sycl::detail::CGExecKernel *>(MCommandGroup.get())
            ->MNDRDesc;

    if (NDRDesc.Dims != Dimensions) {
      throw sycl::exception(sycl::errc::invalid,
                            "Cannot update execution range of a node with an "
                            "execution range of different dimensions than what "
                            "the node was originally created with.");
    }

    NDRDesc = sycl::detail::NDRDescT{ExecutionRange};
  }

  template <int Dimensions> void updateRange(range<Dimensions> ExecutionRange) {
    if (MCGType != sycl::detail::CGType::Kernel) {
      throw sycl::exception(
          sycl::errc::invalid,
          "Cannot update execution range of nodes which are not kernel nodes");
    }

    auto &NDRDesc =
        static_cast<sycl::detail::CGExecKernel *>(MCommandGroup.get())
            ->MNDRDesc;

    if (NDRDesc.Dims != Dimensions) {
      throw sycl::exception(sycl::errc::invalid,
                            "Cannot update execution range of a node with an "
                            "execution range of different dimensions than what "
                            "the node was originally created with.");
    }

    NDRDesc = sycl::detail::NDRDescT{ExecutionRange};
  }
  /// Update this node with the command-group from another node.
  /// @param Other The other node to update, must be of the same node type.
  void updateFromOtherNode(const std::shared_ptr<node_impl> &Other) {
    assert(MNodeType == Other->MNodeType);
    MCommandGroup = Other->getCGCopy();
  }

  id_type getID() const { return MID; }

  /// Returns true if this node can be updated
  bool isUpdatable() const {
    switch (MNodeType) {
    case node_type::kernel:
    case node_type::host_task:
    case node_type::ext_oneapi_barrier:
    case node_type::empty:
      return true;

    default:
      return false;
    }
  }

  /// Returns true if this node should be enqueued to the backend, if not only
  /// its dependencies are considered.
  bool requiresEnqueue() const {
    switch (MNodeType) {
    case node_type::empty:
    case node_type::ext_oneapi_barrier:
    case node_type::async_malloc:
    case node_type::async_free:
      return false;

    default:
      return true;
    }
  }

private:
  void rebuildArgStorage(std::vector<sycl::detail::ArgDesc> &Args,
                         const std::vector<std::vector<char>> &OldArgStorage,
                         std::vector<std::vector<char>> &NewArgStorage) const {
    // Clear the arg storage so we can rebuild it
    NewArgStorage.clear();

    // Loop over all the args, any std_layout ones need their pointers updated
    // to point to the new arg storage.
    for (auto &Arg : Args) {
      if (Arg.MType != sycl::detail::kernel_param_kind_t::kind_std_layout) {
        continue;
      }
      // Find which ArgStorage Arg.MPtr is pointing to
      for (auto &ArgStorage : OldArgStorage) {
        if (ArgStorage.data() != Arg.MPtr) {
          continue;
        }
        NewArgStorage.emplace_back(Arg.MSize);
        // Memcpy contents from old storage to new storage
        std::memcpy(NewArgStorage.back().data(), ArgStorage.data(), Arg.MSize);
        // Update MPtr to point to the new storage instead of the old
        Arg.MPtr = NewArgStorage.back().data();

        break;
      }
    }
  }
  // Gets the next unique identifier for a node, should only be used when
  // constructing nodes.
  static id_type getNextNodeID() {
    static id_type nextID = 0;

    // Return the value then increment the next ID
    return nextID++;
  }

  /// Prints Node information to Stream.
  /// @param Stream Where to print the Node information
  /// @param Verbose If true, print additional information about the nodes
  /// such as kernel args or memory access where applicable.
  void printDotCG(std::ostream &Stream, bool Verbose) {
    Stream << "\"" << this << "\" [style=bold, label=\"";

    Stream << "ID = " << this << "\\n";
    Stream << "TYPE = ";

    switch (MCGType) {
    case sycl::detail::CGType::None:
      Stream << "None \\n";
      break;
    case sycl::detail::CGType::Kernel: {
      Stream << "CGExecKernel \\n";
      sycl::detail::CGExecKernel *Kernel =
          static_cast<sycl::detail::CGExecKernel *>(MCommandGroup.get());
      Stream << "NAME = " << Kernel->MKernelName << "\\n";
      if (Verbose) {
        Stream << "ARGS = \\n";
        for (size_t i = 0; i < Kernel->MArgs.size(); i++) {
          auto Arg = Kernel->MArgs[i];
          std::string Type = "Undefined";
          if (Arg.MType == sycl::detail::kernel_param_kind_t::kind_accessor) {
            Type = "Accessor";
          } else if (Arg.MType ==
                     sycl::detail::kernel_param_kind_t::kind_std_layout) {
            Type = "STD_Layout";
          } else if (Arg.MType ==
                     sycl::detail::kernel_param_kind_t::kind_sampler) {
            Type = "Sampler";
          } else if (Arg.MType ==
                     sycl::detail::kernel_param_kind_t::kind_pointer) {
            Type = "Pointer";
            auto Fill = Stream.fill();
            Stream << i << ") Type: " << Type << " Ptr: " << Arg.MPtr << "(0x"
                   << std::hex << std::setfill('0');
            for (int i = Arg.MSize - 1; i >= 0; --i) {
              Stream << std::setw(2)
                     << static_cast<int16_t>(
                            (static_cast<unsigned char *>(Arg.MPtr))[i]);
            }
            Stream.fill(Fill);
            Stream << std::dec << ")\\n";
            continue;
          } else if (Arg.MType == sycl::detail::kernel_param_kind_t::
                                      kind_specialization_constants_buffer) {
            Type = "Specialization Constants Buffer";
          } else if (Arg.MType ==
                     sycl::detail::kernel_param_kind_t::kind_stream) {
            Type = "Stream";
          } else if (Arg.MType ==
                     sycl::detail::kernel_param_kind_t::kind_invalid) {
            Type = "Invalid";
          }
          Stream << i << ") Type: " << Type << " Ptr: " << Arg.MPtr << "\\n";
        }
      }
      break;
    }
    case sycl::detail::CGType::CopyAccToPtr:
      Stream << "CGCopy Device-to-Host \\n";
      if (Verbose) {
        sycl::detail::CGCopy *Copy =
            static_cast<sycl::detail::CGCopy *>(MCommandGroup.get());
        Stream << "Src: " << Copy->getSrc() << " Dst: " << Copy->getDst()
               << "\\n";
      }
      break;
    case sycl::detail::CGType::CopyPtrToAcc:
      Stream << "CGCopy Host-to-Device \\n";
      if (Verbose) {
        sycl::detail::CGCopy *Copy =
            static_cast<sycl::detail::CGCopy *>(MCommandGroup.get());
        Stream << "Src: " << Copy->getSrc() << " Dst: " << Copy->getDst()
               << "\\n";
      }
      break;
    case sycl::detail::CGType::CopyAccToAcc:
      Stream << "CGCopy Device-to-Device \\n";
      if (Verbose) {
        sycl::detail::CGCopy *Copy =
            static_cast<sycl::detail::CGCopy *>(MCommandGroup.get());
        Stream << "Src: " << Copy->getSrc() << " Dst: " << Copy->getDst()
               << "\\n";
      }
      break;
    case sycl::detail::CGType::Fill:
      Stream << "CGFill \\n";
      if (Verbose) {
        sycl::detail::CGFill *Fill =
            static_cast<sycl::detail::CGFill *>(MCommandGroup.get());
        Stream << "Ptr: " << Fill->MPtr << "\\n";
      }
      break;
    case sycl::detail::CGType::UpdateHost:
      Stream << "CGCUpdateHost \\n";
      if (Verbose) {
        sycl::detail::CGUpdateHost *Host =
            static_cast<sycl::detail::CGUpdateHost *>(MCommandGroup.get());
        Stream << "Ptr: " << Host->getReqToUpdate() << "\\n";
      }
      break;
    case sycl::detail::CGType::CopyUSM:
      Stream << "CGCopyUSM \\n";
      if (Verbose) {
        sycl::detail::CGCopyUSM *CopyUSM =
            static_cast<sycl::detail::CGCopyUSM *>(MCommandGroup.get());
        Stream << "Src: " << CopyUSM->getSrc() << " Dst: " << CopyUSM->getDst()
               << " Length: " << CopyUSM->getLength() << "\\n";
      }
      break;
    case sycl::detail::CGType::FillUSM:
      Stream << "CGFillUSM \\n";
      if (Verbose) {
        sycl::detail::CGFillUSM *FillUSM =
            static_cast<sycl::detail::CGFillUSM *>(MCommandGroup.get());
        Stream << "Dst: " << FillUSM->getDst()
               << " Length: " << FillUSM->getLength() << " Pattern: ";
        for (auto byte : FillUSM->getPattern())
          Stream << byte;
        Stream << "\\n";
      }
      break;
    case sycl::detail::CGType::PrefetchUSM:
      Stream << "CGPrefetchUSM \\n";
      if (Verbose) {
        sycl::detail::CGPrefetchUSM *Prefetch =
            static_cast<sycl::detail::CGPrefetchUSM *>(MCommandGroup.get());
        Stream << "Dst: " << Prefetch->getDst()
               << " Length: " << Prefetch->getLength() << "\\n";
      }
      break;
    case sycl::detail::CGType::AdviseUSM:
      Stream << "CGAdviseUSM \\n";
      if (Verbose) {
        sycl::detail::CGAdviseUSM *AdviseUSM =
            static_cast<sycl::detail::CGAdviseUSM *>(MCommandGroup.get());
        Stream << "Dst: " << AdviseUSM->getDst()
               << " Length: " << AdviseUSM->getLength() << "\\n";
      }
      break;
    case sycl::detail::CGType::CodeplayHostTask:
      Stream << "CGHostTask \\n";
      break;
    case sycl::detail::CGType::Barrier:
      Stream << "CGBarrier \\n";
      break;
    case sycl::detail::CGType::Copy2DUSM:
      Stream << "CGCopy2DUSM \\n";
      if (Verbose) {
        sycl::detail::CGCopy2DUSM *Copy2DUSM =
            static_cast<sycl::detail::CGCopy2DUSM *>(MCommandGroup.get());
        Stream << "Src:" << Copy2DUSM->getSrc()
               << " Dst: " << Copy2DUSM->getDst() << "\\n";
      }
      break;
    case sycl::detail::CGType::Fill2DUSM:
      Stream << "CGFill2DUSM \\n";
      if (Verbose) {
        sycl::detail::CGFill2DUSM *Fill2DUSM =
            static_cast<sycl::detail::CGFill2DUSM *>(MCommandGroup.get());
        Stream << "Dst: " << Fill2DUSM->getDst() << "\\n";
      }
      break;
    case sycl::detail::CGType::Memset2DUSM:
      Stream << "CGMemset2DUSM \\n";
      if (Verbose) {
        sycl::detail::CGMemset2DUSM *Memset2DUSM =
            static_cast<sycl::detail::CGMemset2DUSM *>(MCommandGroup.get());
        Stream << "Dst: " << Memset2DUSM->getDst() << "\\n";
      }
      break;
    case sycl::detail::CGType::ReadWriteHostPipe:
      Stream << "CGReadWriteHostPipe \\n";
      break;
    case sycl::detail::CGType::CopyToDeviceGlobal:
      Stream << "CGCopyToDeviceGlobal \\n";
      if (Verbose) {
        sycl::detail::CGCopyToDeviceGlobal *CopyToDeviceGlobal =
            static_cast<sycl::detail::CGCopyToDeviceGlobal *>(
                MCommandGroup.get());
        Stream << "Src: " << CopyToDeviceGlobal->getSrc()
               << " Dst: " << CopyToDeviceGlobal->getDeviceGlobalPtr() << "\\n";
      }
      break;
    case sycl::detail::CGType::CopyFromDeviceGlobal:
      Stream << "CGCopyFromDeviceGlobal \\n";
      if (Verbose) {
        sycl::detail::CGCopyFromDeviceGlobal *CopyFromDeviceGlobal =
            static_cast<sycl::detail::CGCopyFromDeviceGlobal *>(
                MCommandGroup.get());
        Stream << "Src: " << CopyFromDeviceGlobal->getDeviceGlobalPtr()
               << " Dst: " << CopyFromDeviceGlobal->getDest() << "\\n";
      }
      break;
    case sycl::detail::CGType::ExecCommandBuffer:
      Stream << "CGExecCommandBuffer \\n";
      break;
    case sycl::detail::CGType::EnqueueNativeCommand:
      Stream << "CGNativeCommand \\n";
      break;
    case sycl::detail::CGType::AsyncAlloc:
      Stream << "CGAsyncAlloc \\n";
      break;
    case sycl::detail::CGType::AsyncFree:
      Stream << "CGAsyncFree \\n";
      break;
    default:
      Stream << "Other \\n";
      break;
    }
    Stream << "\"];" << std::endl;
  }

  /// Creates a copy of the node's CG by casting to it's actual type, then using
  /// that to copy construct and create a new unique ptr from that copy.
  /// @tparam CGT The derived type of the CG.
  /// @return A new unique ptr to the copied CG.
  template <typename CGT> std::unique_ptr<CGT> createCGCopy() const {
    return std::make_unique<CGT>(*static_cast<CGT *>(MCommandGroup.get()));
  }
};

class partition {
public:
  /// Constructor.
  partition() : MSchedule(), MCommandBuffers() {}

  /// List of root nodes.
  std::set<std::weak_ptr<node_impl>, std::owner_less<std::weak_ptr<node_impl>>>
      MRoots;
  /// Execution schedule of nodes in the graph.
  std::list<std::shared_ptr<node_impl>> MSchedule;
  /// Map of devices to command buffers.
  std::unordered_map<sycl::device, ur_exp_command_buffer_handle_t>
      MCommandBuffers;
  /// List of predecessors to this partition.
  std::vector<std::weak_ptr<partition>> MPredecessors;

  /// List of successors to this partition.
  std::vector<std::weak_ptr<partition>> MSuccessors;

  /// List of requirements for this partition.
  std::vector<sycl::detail::AccessorImplHost *> MRequirements;

  /// Storage for accessors which are used by this partition.
  std::vector<AccessorImplPtr> MAccessors;

  /// True if the graph of this partition is a single path graph
  /// and in-order optmization can be applied on it.
  bool MIsInOrderGraph = false;

  /// True if this partition contains only one node which is a host_task.
  bool MIsHostTask = false;

  // Submission event for the partition. Used during enqueue to define
  // dependencies between this partition and its successors. This event is
  // replaced every time the partition is executed.
  EventImplPtr MEvent;

  /// Checks if the graph is single path, i.e. each node has a single successor.
  /// @return True if the graph is a single path
  bool checkIfGraphIsSinglePath() {
    if (MRoots.size() > 1) {
      return false;
    }
    for (const auto &Node : MSchedule) {
      // In version 1.3.28454 of the L0 driver, 2D Copy ops cannot not
      // be enqueued in an in-order cmd-list (causing execution to stall).
      // The 2D Copy test should be removed from here when the bug is fixed.
      if ((Node->MSuccessors.size() > 1) || (Node->isNDCopyNode())) {
        return false;
      }
    }

    return true;
  }

  /// Add nodes to MSchedule.
  void schedule();
};

/// Implementation details of command_graph<modifiable>.
class graph_impl : public std::enable_shared_from_this<graph_impl> {
public:
  using ReadLock = std::shared_lock<std::shared_mutex>;
  using WriteLock = std::unique_lock<std::shared_mutex>;

  /// Protects all the fields that can be changed by class' methods.
  mutable std::shared_mutex MMutex;

  /// Constructor.
  /// @param SyclContext Context to use for graph.
  /// @param SyclDevice Device to create nodes with.
  /// @param PropList Optional list of properties.
  graph_impl(const sycl::context &SyclContext, const sycl::device &SyclDevice,
             const sycl::property_list &PropList = {});

  ~graph_impl();

  /// Remove node from list of root nodes.
  /// @param Root Node to remove from list of root nodes.
  void removeRoot(const std::shared_ptr<node_impl> &Root);

  /// Verifies the CG is valid to add to the graph and returns set of
  /// dependent nodes if so.
  /// @param CommandGroup The command group to verify and retrieve edges for.
  /// @return Set of dependent nodes in the graph.
  std::set<std::shared_ptr<node_impl>>
  getCGEdges(const std::shared_ptr<sycl::detail::CG> &CommandGroup) const;

  /// Identifies the sycl buffers used in the command-group and marks them
  /// as used in the graph.
  /// @param CommandGroup The command-group to check for buffer usage in.
  void markCGMemObjs(const std::shared_ptr<sycl::detail::CG> &CommandGroup);

  /// Create a kernel node in the graph.
  /// @param NodeType User facing type of the node.
  /// @param CommandGroup The CG which stores all information for this node.
  /// @param Deps Dependencies of the created node.
  /// @return Created node in the graph.
  std::shared_ptr<node_impl> add(node_type NodeType,
                                 std::shared_ptr<sycl::detail::CG> CommandGroup,
                                 std::vector<std::shared_ptr<node_impl>> &Deps);

  /// Create a CGF node in the graph.
  /// @param CGF Command-group function to create node with.
  /// @param Args Node arguments.
  /// @param Deps Dependencies of the created node.
  /// @return Created node in the graph.
  std::shared_ptr<node_impl> add(std::function<void(handler &)> CGF,
                                 const std::vector<sycl::detail::ArgDesc> &Args,
                                 std::vector<std::shared_ptr<node_impl>> &Deps);

  /// Create an empty node in the graph.
  /// @param Deps List of predecessor nodes.
  /// @return Created node in the graph.
  std::shared_ptr<node_impl> add(std::vector<std::shared_ptr<node_impl>> &Deps);

  /// Create an empty node in the graph.
  /// @param Events List of events associated to this node.
  /// @return Created node in the graph.
  std::shared_ptr<node_impl>
  add(const std::vector<sycl::detail::EventImplPtr> Events);

  /// Create a dynamic command-group node in the graph.
  /// @param DynCGImpl Dynamic command-group used to create node.
  /// @param Deps List of predecessor nodes.
  /// @return Created node in the graph.
  std::shared_ptr<node_impl>
  add(std::shared_ptr<dynamic_command_group_impl> &DynCGImpl,
      std::vector<std::shared_ptr<node_impl>> &Deps);

  /// Add a queue to the set of queues which are currently recording to this
  /// graph.
  /// @param RecordingQueue Queue to add to set.
  void addQueue(sycl::detail::queue_impl &RecordingQueue);

  /// Remove a queue from the set of queues which are currently recording to
  /// this graph.
  /// @param RecordingQueue Queue to remove from set.
  void removeQueue(sycl::detail::queue_impl &RecordingQueue);

  /// Remove all queues which are recording to this graph, also sets all queues
  /// cleared back to the executing state.
  ///
  /// @return True if any queues were removed.
  bool clearQueues();

  /// Associate a sycl event with a node in the graph.
  /// @param EventImpl Event to associate with a node in map.
  /// @param NodeImpl Node to associate with event in map.
  void addEventForNode(std::shared_ptr<sycl::detail::event_impl> EventImpl,
                       const std::shared_ptr<node_impl> &NodeImpl) {
    if (!(EventImpl->hasCommandGraph()))
      EventImpl->setCommandGraph(shared_from_this());
    MEventsMap[EventImpl] = NodeImpl;
  }

  /// Find the sycl event associated with a node.
  /// @param NodeImpl Node to find event for.
  /// @return Event associated with node.
  std::shared_ptr<sycl::detail::event_impl>
  getEventForNode(std::shared_ptr<node_impl> NodeImpl) const {
    ReadLock Lock(MMutex);
    if (auto EventImpl = std::find_if(
            MEventsMap.begin(), MEventsMap.end(),
            [NodeImpl](auto &it) { return it.second == NodeImpl; });
        EventImpl != MEventsMap.end()) {
      return EventImpl->first;
    }

    throw sycl::exception(
        sycl::make_error_code(errc::invalid),
        "No event has been recorded for the specified graph node");
  }

  /// Find the node associated with a SYCL event. Throws if no node is found for
  /// the given event.
  /// @param EventImpl Event to find the node for.
  /// @return Node associated with the event.
  std::shared_ptr<node_impl>
  getNodeForEvent(std::shared_ptr<sycl::detail::event_impl> EventImpl) {
    ReadLock Lock(MMutex);

    if (auto NodeFound = MEventsMap.find(EventImpl);
        NodeFound != std::end(MEventsMap)) {
      return NodeFound->second;
    }

    throw sycl::exception(
        sycl::make_error_code(errc::invalid),
        "No node in this graph is associated with this event");
  }

  /// Find the nodes associated with a list of SYCL events. Throws if no node is
  /// found for a given event.
  /// @param Events Events to find nodes for.
  /// @return A list of node counterparts for each event, in the same order.
  std::vector<std::shared_ptr<node_impl>> getNodesForEvents(
      const std::vector<std::shared_ptr<sycl::detail::event_impl>> &Events) {
    std::vector<std::shared_ptr<node_impl>> NodeList{};
    NodeList.reserve(Events.size());

    ReadLock Lock(MMutex);

    for (const auto &Event : Events) {
      if (auto NodeFound = MEventsMap.find(Event);
          NodeFound != std::end(MEventsMap)) {
        NodeList.push_back(NodeFound->second);
      } else {
        throw sycl::exception(
            sycl::make_error_code(errc::invalid),
            "No node in this graph is associated with this event");
      }
    }

    return NodeList;
  }

  /// Query for the context tied to this graph.
  /// @return Context associated with graph.
  sycl::context getContext() const { return MContext; }

  /// Query for the context impl tied to this graph.
  /// @return shared_ptr ref for the context impl associated with graph.
  const std::shared_ptr<sycl::detail::context_impl> &getContextImplPtr() const {
    return sycl::detail::getSyclObjImpl(MContext);
  }

  /// Query for the device_impl tied to this graph.
  /// @return device_impl shared ptr reference associated with graph.
  device_impl &getDeviceImpl() const { return *getSyclObjImpl(MDevice); }

  /// Query for the device tied to this graph.
  /// @return Device associated with graph.
  sycl::device getDevice() const { return MDevice; }

  /// List of root nodes.
  std::set<std::weak_ptr<node_impl>, std::owner_less<std::weak_ptr<node_impl>>>
      MRoots;

  /// Storage for all nodes contained within a graph. Nodes are connected to
  /// each other via weak_ptrs and so do not extend each other's lifetimes.
  /// This storage allows easy iteration over all nodes in the graph, rather
  /// than needing an expensive depth first search.
  std::vector<std::shared_ptr<node_impl>> MNodeStorage;

  /// Find the last node added to this graph from an in-order queue.
  /// @param Queue In-order queue to find the last node added to the graph from.
  /// @return Last node in this graph added from \p Queue recording, or empty
  /// shared pointer if none.
  std::shared_ptr<node_impl>
  getLastInorderNode(sycl::detail::queue_impl *Queue);

  /// Track the last node added to this graph from an in-order queue.
  /// @param Queue In-order queue to register \p Node for.
  /// @param Node Last node that was added to this graph from \p Queue.
  void setLastInorderNode(sycl::detail::queue_impl &Queue,
                          std::shared_ptr<node_impl> Node);

  /// Prints the contents of the graph to a text file in DOT format.
  /// @param FilePath Path to the output file.
  /// @param Verbose If true, print additional information about the nodes such
  /// as kernel args or memory access where applicable.
  void printGraphAsDot(const std::string FilePath, bool Verbose) const {
    /// Vector of nodes visited during the graph printing
    std::vector<node_impl *> VisitedNodes;

    std::fstream Stream(FilePath, std::ios::out);
    Stream << "digraph dot {" << std::endl;

    for (std::weak_ptr<node_impl> Node : MRoots)
      Node.lock()->printDotRecursive(Stream, VisitedNodes, Verbose);

    Stream << "}" << std::endl;

    Stream.close();
  }

  /// Make an edge between two nodes in the graph. Performs some mandatory
  /// error checks as well as an optional check for cycles introduced by making
  /// this edge.
  /// @param Src The source of the new edge.
  /// @param Dest The destination of the new edge.
  void makeEdge(std::shared_ptr<node_impl> Src,
                std::shared_ptr<node_impl> Dest);

  /// Throws an invalid exception if this function is called
  /// while a queue is recording commands to the graph.
  /// @param ExceptionMsg Message to append to the exception message
  void throwIfGraphRecordingQueue(const std::string ExceptionMsg) const {
    if (MRecordingQueues.size()) {
      throw sycl::exception(make_error_code(sycl::errc::invalid),
                            ExceptionMsg +
                                " cannot be called when a queue "
                                "is currently recording commands to a graph.");
    }
  }

  /// Recursively check successors of NodeA and NodeB to check they are similar.
  /// @param NodeA pointer to the first node for comparison
  /// @param NodeB pointer to the second node for comparison
  /// @return true is same structure found, false otherwise
  static bool checkNodeRecursive(const std::shared_ptr<node_impl> &NodeA,
                                 const std::shared_ptr<node_impl> &NodeB) {
    size_t FoundCnt = 0;
    for (std::weak_ptr<node_impl> &SuccA : NodeA->MSuccessors) {
      for (std::weak_ptr<node_impl> &SuccB : NodeB->MSuccessors) {
        if (NodeA->isSimilar(NodeB) &&
            checkNodeRecursive(SuccA.lock(), SuccB.lock())) {
          FoundCnt++;
          break;
        }
      }
    }
    if (FoundCnt != NodeA->MSuccessors.size()) {
      return false;
    }

    return true;
  }

  /// Checks if the graph_impl of Graph has a similar structure to
  /// the graph_impl of the caller.
  /// Graphs are considered similar if they have same numbers of nodes
  /// of the same type with similar predecessor and successor nodes (number and
  /// type). Two nodes are considered similar if they have the same
  /// command-group type. For command-groups of type "kernel", the "signature"
  /// of the kernel is also compared (i.e. the name of the command-group).
  /// @param Graph if reference to the graph to compare with.
  /// @param DebugPrint if set to true throw exception with additional debug
  /// information about the spotted graph differences.
  /// @return true if the two graphs are similar, false otherwise
  bool hasSimilarStructure(std::shared_ptr<detail::graph_impl> Graph,
                           bool DebugPrint = false) const {
    if (this == Graph.get())
      return true;

    if (MContext != Graph->MContext) {
      if (DebugPrint) {
        throw sycl::exception(sycl::make_error_code(errc::invalid),
                              "MContext are not the same.");
      }
      return false;
    }

    if (MDevice != Graph->MDevice) {
      if (DebugPrint) {
        throw sycl::exception(sycl::make_error_code(errc::invalid),
                              "MDevice are not the same.");
      }
      return false;
    }

    if (MEventsMap.size() != Graph->MEventsMap.size()) {
      if (DebugPrint) {
        throw sycl::exception(sycl::make_error_code(errc::invalid),
                              "MEventsMap sizes are not the same.");
      }
      return false;
    }

    if (MInorderQueueMap.size() != Graph->MInorderQueueMap.size()) {
      if (DebugPrint) {
        throw sycl::exception(sycl::make_error_code(errc::invalid),
                              "MInorderQueueMap sizes are not the same.");
      }
      return false;
    }

    if (MRoots.size() != Graph->MRoots.size()) {
      if (DebugPrint) {
        throw sycl::exception(sycl::make_error_code(errc::invalid),
                              "MRoots sizes are not the same.");
      }
      return false;
    }

    size_t RootsFound = 0;
    for (std::weak_ptr<node_impl> NodeA : MRoots) {
      for (std::weak_ptr<node_impl> NodeB : Graph->MRoots) {
        auto NodeALocked = NodeA.lock();
        auto NodeBLocked = NodeB.lock();

        if (NodeALocked->isSimilar(NodeBLocked)) {
          if (checkNodeRecursive(NodeALocked, NodeBLocked)) {
            RootsFound++;
            break;
          }
        }
      }
    }

    if (RootsFound != MRoots.size()) {
      if (DebugPrint) {
        throw sycl::exception(sycl::make_error_code(errc::invalid),
                              "Root Nodes do NOT match.");
      }
      return false;
    }

    return true;
  }

  /// Returns the number of nodes in the Graph
  /// @return Number of nodes in the Graph
  size_t getNumberOfNodes() const { return MNodeStorage.size(); }

  /// Traverse the graph recursively to get the events associated with the
  /// output nodes of this graph associated with a specific queue.
  /// @param[in] Queue The queue exit nodes must have been recorded from.
  /// @return vector of events associated to exit nodes.
  std::vector<sycl::detail::EventImplPtr>
  getExitNodesEvents(std::weak_ptr<sycl::detail::queue_impl> Queue);

  /// Sets the Queue state to queue_state::recording. Adds the queue to the list
  /// of recording queues associated with this graph.
  /// @param[in] Queue The queue to be recorded from.
  void beginRecording(sycl::detail::queue_impl &Queue);

  /// Store the last barrier node that was submitted to the queue.
  /// @param[in] Queue The queue the barrier was recorded from.
  /// @param[in] BarrierNodeImpl The created barrier node.
  void setBarrierDep(std::weak_ptr<sycl::detail::queue_impl> Queue,
                     std::shared_ptr<node_impl> BarrierNodeImpl) {
    MBarrierDependencyMap[Queue] = BarrierNodeImpl;
  }

  /// Get the last barrier node that was submitted to the queue.
  /// @param[in] Queue The queue to find the last barrier node of. An empty
  /// shared_ptr is returned if no barrier node has been recorded to the queue.
  std::shared_ptr<node_impl>
  getBarrierDep(std::weak_ptr<sycl::detail::queue_impl> Queue) {
    return MBarrierDependencyMap[Queue];
  }

  unsigned long long getID() const { return MID; }

  /// Get the memory pool used for graph-owned allocations.
  graph_mem_pool &getMemPool() { return MGraphMemPool; }

  /// Mark that an executable graph was created from this modifiable graph, used
  /// for tracking live graphs for graph-owned allocations.
  void markExecGraphCreated() { MExecGraphCount++; }

  /// Mark that an executable graph created from this modifiable graph was
  /// destroyed, used for tracking live graphs for graph-owned allocations.
  void markExecGraphDestroyed() {
    while (true) {
      size_t CurrentVal = MExecGraphCount;
      if (CurrentVal == 0) {
        break;
      }
      if (MExecGraphCount.compare_exchange_strong(CurrentVal, CurrentVal - 1) ==
          false) {
        continue;
      }
    }
  }

  /// Get the number of unique executable graph instances currently alive for
  /// this graph.
  size_t getExecGraphCount() const { return MExecGraphCount; }

  /// Resets the visited edges variable across all nodes in the graph to 0.
  void resetNodeVisitedEdges() {
    for (auto &Node : MNodeStorage) {
      Node->MTotalVisitedEdges = 0;
    }
  }

private:
  /// Check the graph for cycles by performing a depth-first search of the
  /// graph. If a node is visited more than once in a given path through the
  /// graph, a cycle is present and the search ends immediately.
  /// @return True if a cycle is detected, false if not.
  bool checkForCycles();

  /// Insert node into list of root nodes.
  /// @param Root Node to add to list of root nodes.
  void addRoot(const std::shared_ptr<node_impl> &Root);

  /// Adds nodes to the exit nodes of this graph.
  /// @param NodeList List of nodes from sub-graph in schedule order.
  /// @return An empty node is used to schedule dependencies on this sub-graph.
  std::shared_ptr<node_impl>
  addNodesToExits(const std::list<std::shared_ptr<node_impl>> &NodeList);

  /// Adds dependencies for a new node, if it has no deps it will be
  /// added as a root node.
  /// @param Node The node to add deps for
  /// @param Deps List of dependent nodes
  void addDepsToNode(const std::shared_ptr<node_impl> &Node,
                     std::vector<std::shared_ptr<node_impl>> &Deps) {
    if (!Deps.empty()) {
      for (auto &N : Deps) {
        N->registerSuccessor(Node);
        this->removeRoot(Node);
      }
    } else {
      this->addRoot(Node);
    }
  }

  /// Context associated with this graph.
  sycl::context MContext;
  /// Device associated with this graph. All graph nodes will execute on this
  /// device.
  sycl::device MDevice;
  /// Unique set of queues which are currently recording to this graph.
  std::set<std::weak_ptr<sycl::detail::queue_impl>,
           std::owner_less<std::weak_ptr<sycl::detail::queue_impl>>>
      MRecordingQueues;
  /// Map of events to their associated recorded nodes.
  std::unordered_map<std::shared_ptr<sycl::detail::event_impl>,
                     std::shared_ptr<node_impl>>
      MEventsMap;
  /// Map for every in-order queue thats recorded a node to the graph, what
  /// the last node added was. We can use this to create new edges on the last
  /// node if any more nodes are added to the graph from the queue.
  std::map<std::weak_ptr<sycl::detail::queue_impl>, std::shared_ptr<node_impl>,
           std::owner_less<std::weak_ptr<sycl::detail::queue_impl>>>
      MInorderQueueMap;
  /// Controls whether we skip the cycle checks in makeEdge, set by the presence
  /// of the no_cycle_check property on construction.
  bool MSkipCycleChecks = false;
  /// Unique set of SYCL Memory Objects which are currently in use in the graph.
  std::set<sycl::detail::SYCLMemObjT *> MMemObjs;

  /// Controls whether we allow buffers to be used in the graph. Set by the
  /// presence of the assume_buffer_outlives_graph property.
  bool MAllowBuffers = false;

  /// Mapping from queues to barrier nodes. For each queue the last barrier
  /// node recorded to the graph from the queue is stored.
  std::map<std::weak_ptr<sycl::detail::queue_impl>, std::shared_ptr<node_impl>,
           std::owner_less<std::weak_ptr<sycl::detail::queue_impl>>>
      MBarrierDependencyMap;
  /// Graph memory pool for handling graph-owned memory allocations for this
  /// graph.
  graph_mem_pool MGraphMemPool;

  unsigned long long MID;
  // Used for std::hash in order to create a unique hash for the instance.
  inline static std::atomic<unsigned long long> NextAvailableID = 0;

  // The number of live executable graphs that have been created from this
  // modifiable graph
  std::atomic<size_t> MExecGraphCount = 0;
};

/// Class representing the implementation of command_graph<executable>.
class exec_graph_impl {
public:
  using ReadLock = std::shared_lock<std::shared_mutex>;
  using WriteLock = std::unique_lock<std::shared_mutex>;

  /// Protects all the fields that can be changed by class' methods.
  mutable std::shared_mutex MMutex;

  /// Constructor.
  ///
  /// Nodes from GraphImpl will be copied when constructing this
  /// exec_graph_impl so that nodes may be modified (e.g. when merging subgraph
  /// nodes).
  /// @param Context Context to create graph with.
  /// @param GraphImpl Modifiable graph implementation to create with.
  /// @param PropList List of properties for constructing this object
  exec_graph_impl(sycl::context Context,
                  const std::shared_ptr<graph_impl> &GraphImpl,
                  const property_list &PropList);

  /// Destructor.
  ///
  /// Releases any UR command-buffers the object has created.
  ~exec_graph_impl();

  /// Partition the graph nodes and put the partition in MPartitions.
  /// The partitioning splits the graph to allow synchronization between
  /// device events and events that do not run on the same device such as
  /// host_task.
  void makePartitions();

  /// Called by handler::ext_oneapi_command_graph() to schedule graph for
  /// execution.
  /// @param Queue Command-queue to schedule execution on.
  /// @param CGData Command-group data provided by the sycl::handler
<<<<<<< HEAD
  /// @param EventNeeded Whether an event signalling the completion of this
  /// operation needs to be returned.
  /// @return Returns an event if EventNeeded is true. Returns nullptr
  /// otherwise.
  EventImplPtr enqueue(const std::shared_ptr<sycl::detail::queue_impl> &Queue,
                       sycl::detail::CG::StorageInitHelper CGData,
                       bool EventNeeded);

  /// Iterates through all the nodes in the graph to build the list of
  /// accessor requirements for the whole graph and for each partition.
  void buildRequirements();
=======
  /// @return Event associated with the execution of the graph.
  sycl::event enqueue(sycl::detail::queue_impl &Queue,
                      sycl::detail::CG::StorageInitHelper CGData);
>>>>>>> b091b631

  /// Turns the internal graph representation into UR command-buffers for a
  /// device.
  /// @param Device Device to create backend command-buffers for.
  /// @param Partion Partition to which the created command-buffer should be
  /// attached.
  void createCommandBuffers(sycl::device Device,
                            std::shared_ptr<partition> &Partition);

  /// Query for the device tied to this graph.
  /// @return Device associated with graph.
  sycl::device getDevice() const { return MDevice; }

  /// Query for the context tied to this graph.
  /// @return Context associated with graph.
  sycl::context getContext() const { return MContext; }

  /// Query the scheduling of node execution.
  /// @return List of nodes in execution order.
  const std::list<std::shared_ptr<node_impl>> &getSchedule() const {
    return MSchedule;
  }

  /// Query the graph_impl.
  /// @return pointer to the graph_impl MGraphImpl
  const std::shared_ptr<graph_impl> &getGraphImpl() const { return MGraphImpl; }

  /// Query the vector of the partitions composing the exec_graph.
  /// @return Vector of partitions in execution order.
  const std::vector<std::shared_ptr<partition>> &getPartitions() const {
    return MPartitions;
  }

  /// Query whether the graph contains any host-task nodes.
  /// @return True if the graph contains any host-task nodes. False otherwise.
  bool containsHostTask() const { return MContainsHostTask; }

  /// Checks if the previous submissions of this graph have been completed
  /// This function checks the status of events associated to the previous graph
  /// submissions.
  /// @return true if all previous submissions have been completed, false
  /// otherwise.
  bool previousSubmissionCompleted() const {
    for (auto Event : MSchedulerDependencies) {
      if (!Event->isCompleted()) {
        return false;
      }
    }
    return true;
  }

  /// Returns a list of all the accessor requirements for this graph.
  std::vector<sycl::detail::AccessorImplHost *> getRequirements() const {
    return MRequirements;
  }

  void update(std::shared_ptr<graph_impl> GraphImpl);
  void update(std::shared_ptr<node_impl> Node);
  void update(const std::vector<std::shared_ptr<node_impl>> &Nodes);

  /// Calls UR entry-point to update nodes in command-buffer.
  /// @param CommandBuffer The UR command-buffer to update commands in.
  /// @param Nodes List of nodes to update. Only nodes which can be updated
  /// through UR should be included in this list, currently this is only
  /// nodes of kernel type.
  void updateURImpl(ur_exp_command_buffer_handle_t CommandBuffer,
                    const std::vector<std::shared_ptr<node_impl>> &Nodes) const;

  /// Update host-task nodes
  /// @param Nodes List of nodes to update, any node that is not a host-task
  /// will be ignored.
  void updateHostTasksImpl(
      const std::vector<std::shared_ptr<node_impl>> &Nodes) const;

  /// Splits a list of nodes into separate lists of nodes for each
  /// command-buffer partition.
  ///
  /// Only nodes that can be updated through the UR interface are included
  /// in the list. Currently this is only kernel node types.
  ///
  /// @param Nodes List of nodes to split
  /// @return Map of partition indexes to nodes
  std::map<int, std::vector<std::shared_ptr<node_impl>>> getURUpdatableNodes(
      const std::vector<std::shared_ptr<node_impl>> &Nodes) const;

  unsigned long long getID() const { return MID; }

  /// Do any work required during finalization to finalize graph-owned memory
  /// allocations.
  void finalizeMemoryAllocations() {
    // This call allocates physical memory and maps all virtual device
    // allocations
    MGraphImpl->getMemPool().allocateAndMapAll();
  }

private:
  /// Create a command-group for the node and add it to command-buffer by going
  /// through the scheduler.
  /// @param CommandBuffer Command-buffer to add node to as a command.
  /// @param Node The node being enqueued.
  /// @return UR sync point created for this node in the command-buffer.
  ur_exp_command_buffer_sync_point_t
  enqueueNode(ur_exp_command_buffer_handle_t CommandBuffer,
              std::shared_ptr<node_impl> Node);

  /// Enqueue a node directly to the command-buffer without going through the
  /// scheduler.
  /// @param Ctx Context to use.
  /// @param DeviceImpl Device associated with the enqueue.
  /// @param CommandBuffer Command-buffer to add node to as a command.
  /// @param Node The node being enqueued.
  /// @return UR sync point created for this node in the command-buffer.
  ur_exp_command_buffer_sync_point_t
  enqueueNodeDirect(const sycl::context &Ctx,
                    sycl::detail::device_impl &DeviceImpl,
                    ur_exp_command_buffer_handle_t CommandBuffer,
                    std::shared_ptr<node_impl> Node);

  /// Enqueues a host-task partition (i.e. a partition that contains only a
  /// single node and that node is a host-task).
  /// @param Partition The partition to enqueue.
  /// @param Queue Command-queue to schedule execution on.
  /// @param CGData Command-group data used for initializing the host-task
  /// command-group.
  /// @param EventNeeded Whether an event signalling the completion of this
  /// operation needs to be returned.
  /// @return If EventNeeded is true returns the event resulting from enqueueing
  /// the host-task through the scheduler. Returns nullptr otherwise.
  EventImplPtr enqueueHostTaskPartition(
      std::shared_ptr<partition> &Partition,
      const std::shared_ptr<sycl::detail::queue_impl> &Queue,
      sycl::detail::CG::StorageInitHelper CGData, bool EventNeeded);

  /// Enqueues a graph partition that contains no host-tasks using the
  /// scheduler.
  /// @param Partition The partition to enqueue.
  /// @param Queue Command-queue to schedule execution on.
  /// @param CGData Command-group data used for initializing the command-buffer
  /// command-group.
  /// @param EventNeeded Whether an event signalling the completion of this
  /// operation needs to be returned.
  /// @return If EventNeeded is true returns the event resulting from enqueueing
  /// the command-buffer through the scheduler. Returns nullptr otherwise.
  EventImplPtr enqueuePartitionWithScheduler(
      std::shared_ptr<partition> &Partition,
      const std::shared_ptr<sycl::detail::queue_impl> &Queue,
      sycl::detail::CG::StorageInitHelper CGData, bool EventNeeded);

  /// Enqueues a graph partition that contains no host-tasks by directly calling
  /// the unified-runtime API (i.e. avoids scheduler overhead).
  /// @param Partition The partition to enqueue.
  /// @param Queue Command-queue to schedule execution on.
  /// @param WaitEvents List of events to wait on. All the events on this list
  /// must be safe for scheduler bypass. Only events containing a valid UR event
  /// handle will be waited for.
  /// @param EventNeeded Whether an event signalling the completion of this
  /// operation needs to be returned.
  /// @return If EventNeeded is true returns the event resulting from enqueueing
  /// the command-buffer. Returns nullptr otherwise.
  EventImplPtr enqueuePartitionDirectly(
      std::shared_ptr<partition> &Partition,
      const std::shared_ptr<sycl::detail::queue_impl> &Queue,
      std::vector<detail::EventImplPtr> &WaitEvents, bool EventNeeded);

  /// Enqueues all the partitions in a graph.
  /// @param Queue Command-queue to schedule execution on.
  /// @param CGData Command-group data that contains the dependencies and
  /// accessor requirements needed to enqueue this graph.
  /// @param IsCGDataSafeForSchedulerBypass Whether CGData contains any events
  /// that require enqueuing through the scheduler (e.g. requirements or
  /// host-task events).
  /// @param EventNeeded Whether an event signalling the completion of this
  /// operation needs to be returned.
  /// @return If EventNeeded is true returns the event resulting from enqueueing
  /// the command-buffer. Returns nullptr otherwise.
  EventImplPtr
  enqueuePartitions(const std::shared_ptr<sycl::detail::queue_impl> &Queue,
                    sycl::detail::CG::StorageInitHelper &CGData,
                    bool IsCGDataSafeForSchedulerBypass, bool EventNeeded);

  /// Iterates back through predecessors to find the real dependency.
  /// @param[out] Deps Found dependencies.
  /// @param[in] CurrentNode Node to find dependencies for.
  /// @param[in] ReferencePartitionNum Number of the partition containing the
  /// SyncPoint for CurrentNode, otherwise we need to
  /// synchronize on the host with the completion of previous partitions.
  void findRealDeps(std::vector<ur_exp_command_buffer_sync_point_t> &Deps,
                    std::shared_ptr<node_impl> CurrentNode,
                    int ReferencePartitionNum);

  /// Duplicate nodes from the modifiable graph associated with this executable
  /// graph and store them locally. Any subgraph nodes in the modifiable graph
  /// will be expanded and merged into this new set of nodes.
  void duplicateNodes();

  /// Prints the contents of the graph to a text file in DOT format.
  /// @param FilePath Path to the output file.
  /// @param Verbose If true, print additional information about the nodes such
  /// as kernel args or memory access where applicable.
  void printGraphAsDot(const std::string FilePath, bool Verbose) const {
    /// Vector of nodes visited during the graph printing
    std::vector<node_impl *> VisitedNodes;

    std::fstream Stream(FilePath, std::ios::out);
    Stream << "digraph dot {" << std::endl;

    std::vector<std::shared_ptr<node_impl>> Roots;
    for (auto &Node : MNodeStorage) {
      if (Node->MPredecessors.size() == 0) {
        Roots.push_back(Node);
      }
    }

    for (std::shared_ptr<node_impl> Node : Roots)
      Node->printDotRecursive(Stream, VisitedNodes, Verbose);

    Stream << "}" << std::endl;

    Stream.close();
  }

  /// Determines if scheduler needs to be used for node update.
  /// @param[in] Nodes List of nodes to be updated
  /// @param[out] UpdateRequirements Accessor requirements found in /p Nodes.
  /// return True if update should be done through the scheduler.
  bool needsScheduledUpdate(
      const std::vector<std::shared_ptr<node_impl>> &Nodes,
      std::vector<sycl::detail::AccessorImplHost *> &UpdateRequirements);

  /// Sets the UR struct values required to update a graph node.
  /// @param[in] Node The node to be updated.
  /// @param[out] BundleObjs UR objects created from kernel bundle.
  /// Responsibility of the caller to release.
  /// @param[out] MemobjDescs Memory object arguments to update.
  /// @param[out] MemobjProps Properties used in /p MemobjDescs structs.
  /// @param[out] PtrDescs Pointer arguments to update.
  /// @param[out] ValueDescs Value arguments to update.
  /// @param[out] NDRDesc ND-Range to update.
  /// @param[out] UpdateDesc Base struct in the pointer chain.
  void populateURKernelUpdateStructs(
      const std::shared_ptr<node_impl> &Node, FastKernelCacheValPtr &BundleObjs,
      std::vector<ur_exp_command_buffer_update_memobj_arg_desc_t> &MemobjDescs,
      std::vector<ur_kernel_arg_mem_obj_properties_t> &MemobjProps,
      std::vector<ur_exp_command_buffer_update_pointer_arg_desc_t> &PtrDescs,
      std::vector<ur_exp_command_buffer_update_value_arg_desc_t> &ValueDescs,
      sycl::detail::NDRDescT &NDRDesc,
      ur_exp_command_buffer_update_kernel_launch_desc_t &UpdateDesc) const;

  /// Execution schedule of nodes in the graph.
  std::list<std::shared_ptr<node_impl>> MSchedule;
  /// Pointer to the modifiable graph impl associated with this executable
  /// graph.
  /// Thread-safe implementation note: in the current implementation
  /// multiple exec_graph_impl can reference the same graph_impl object.
  /// This specificity must be taken into account when trying to lock
  /// the graph_impl mutex from an exec_graph_impl to avoid deadlock.
  std::shared_ptr<graph_impl> MGraphImpl;
  /// Map of nodes in the exec graph to the sync point representing their
  /// execution in the command graph.
  std::unordered_map<std::shared_ptr<node_impl>,
                     ur_exp_command_buffer_sync_point_t>
      MSyncPoints;
  /// Sycl queue impl ptr associated with this graph.
  std::shared_ptr<sycl::detail::queue_impl> MQueueImpl;
  /// Map of nodes in the exec graph to the partition number to which they
  /// belong.
  std::unordered_map<std::shared_ptr<node_impl>, int> MPartitionNodes;
  /// Device associated with this executable graph.
  sycl::device MDevice;
  /// Context associated with this executable graph.
  sycl::context MContext;
  /// List of requirements for enqueueing this command graph, accumulated from
  /// all nodes enqueued to the graph.
  std::vector<sycl::detail::AccessorImplHost *> MRequirements;
  /// List of dependencies that enqueue or update commands need to wait on
  /// when using the scheduler path.
  std::vector<sycl::detail::EventImplPtr> MSchedulerDependencies;
  /// List of the partitions that compose the exec graph.
  std::vector<std::shared_ptr<partition>> MPartitions;
  /// Storage for copies of nodes from the original modifiable graph.
  std::vector<std::shared_ptr<node_impl>> MNodeStorage;
  /// Map of nodes to their associated UR command handles.
  std::unordered_map<std::shared_ptr<node_impl>,
                     ur_exp_command_buffer_command_handle_t>
      MCommandMap;
  /// List of partition without any predecessors in this exec graph.
  std::vector<std::weak_ptr<partition>> MRootPartitions;
  /// True if this graph can be updated (set with property::updatable)
  bool MIsUpdatable;
  /// If true, the graph profiling is enabled.
  bool MEnableProfiling;

  // Stores a cache of node ids from modifiable graph nodes to the companion
  // node(s) in this graph. Used for quick access when updating this graph.
  std::multimap<node_impl::id_type, std::shared_ptr<node_impl>> MIDCache;

  unsigned long long MID;
  // Used for std::hash in order to create a unique hash for the instance.
  inline static std::atomic<unsigned long long> NextAvailableID = 0;

  // True if this graph contains any host-tasks, indicates we need special
  // handling for them during update().
  bool MContainsHostTask = false;
};

class dynamic_parameter_impl {
public:
  dynamic_parameter_impl()
      : MID(NextAvailableID.fetch_add(1, std::memory_order_relaxed)) {}

  dynamic_parameter_impl(size_t ParamSize, const void *Data)
      : MValueStorage(ParamSize),
        MID(NextAvailableID.fetch_add(1, std::memory_order_relaxed)) {
    std::memcpy(MValueStorage.data(), Data, ParamSize);
  }

  /// sycl_ext_oneapi_raw_kernel_arg constructor
  /// Parameter size is taken from member of raw_kernel_arg object.
  dynamic_parameter_impl(size_t, raw_kernel_arg *Data)
      : MID(NextAvailableID.fetch_add(1, std::memory_order_relaxed)) {
    size_t RawArgSize = Data->MArgSize;
    const void *RawArgData = Data->MArgData;
    MValueStorage.reserve(RawArgSize);
    std::memcpy(MValueStorage.data(), RawArgData, RawArgSize);
  }

  /// Register a node with this dynamic parameter
  /// @param NodeImpl The node to be registered
  /// @param ArgIndex The arg index for the kernel arg associated with this
  /// dynamic_parameter in NodeImpl
  void registerNode(std::shared_ptr<node_impl> NodeImpl, int ArgIndex) {
    MNodes.emplace_back(NodeImpl, ArgIndex);
  }

  /// Struct detailing an instance of the usage of the dynamic parameter in a
  /// dynamic CG.
  struct DynamicCGInfo {
    /// Dynamic command-group that uses this dynamic parameter.
    std::weak_ptr<dynamic_command_group_impl> DynCG;
    /// Index of the CG in the Dynamic CG that uses this dynamic parameter.
    size_t CGIndex;
    /// The arg index in the kernel the dynamic parameter is used.
    int ArgIndex;
  };

  /// Registers a dynamic command-group with this dynamic parameter.
  /// @param DynCG The dynamic command-group to register.
  /// @param CGIndex Index of the CG in DynCG using this dynamic parameter.
  /// @param ArgIndex The arg index in the kernel the dynamic parameter is used.
  void registerDynCG(std::shared_ptr<dynamic_command_group_impl> DynCG,
                     size_t CGIndex, int ArgIndex) {
    MDynCGs.emplace_back(DynamicCGInfo{DynCG, CGIndex, ArgIndex});
  }

  /// Get a pointer to the internal value of this dynamic parameter
  void *getValue() { return MValueStorage.data(); }

  /// Update sycl_ext_oneapi_raw_kernel_arg parameter
  /// @param NewRawValue Pointer to a raw_kernel_arg object.
  /// @param Size Parameter is ignored.
  void updateValue(const raw_kernel_arg *NewRawValue, size_t Size);

  /// Update the internal value of this dynamic parameter as well as the value
  /// of this parameter in all registered nodes and dynamic CGs.
  /// @param NewValue Pointer to the new value
  /// @param Size Size of the data pointer to by NewValue
  void updateValue(const void *NewValue, size_t Size);

  /// Update the internal value of this dynamic parameter as well as the value
  /// of this parameter in all registered nodes and dynamic CGs. Should only be
  /// called for accessor dynamic_parameters.
  /// @param Acc The new accessor value
  void updateAccessor(const sycl::detail::AccessorBaseHost *Acc);

  /// Static helper function for updating command-group value arguments.
  /// @param CG The command-group to update the argument information for.
  /// @param ArgIndex The argument index to update.
  /// @param NewValue Pointer to the new value.
  /// @param Size Size of the data pointer to by NewValue
  static void updateCGArgValue(std::shared_ptr<sycl::detail::CG> CG,
                               int ArgIndex, const void *NewValue, size_t Size);

  /// Static helper function for updating command-group accessor arguments.
  /// @param CG The command-group to update the argument information for.
  /// @param ArgIndex The argument index to update.
  /// @param Acc The new accessor value
  static void updateCGAccessor(std::shared_ptr<sycl::detail::CG> CG,
                               int ArgIndex,
                               const sycl::detail::AccessorBaseHost *Acc);

  unsigned long long getID() const { return MID; }

  // Weak ptrs to node_impls which will be updated
  std::vector<std::pair<std::weak_ptr<node_impl>, int>> MNodes;
  // Dynamic command-groups which will be updated
  std::vector<DynamicCGInfo> MDynCGs;
  std::vector<std::byte> MValueStorage;

private:
  unsigned long long MID;
  // Used for std::hash in order to create a unique hash for the instance.
  inline static std::atomic<unsigned long long> NextAvailableID = 0;
};

class dynamic_work_group_memory_impl : public dynamic_parameter_impl {

public:
  dynamic_work_group_memory_impl(size_t BufferSizeInBytes)
      : BufferSizeInBytes(BufferSizeInBytes) {}

  virtual ~dynamic_work_group_memory_impl() = default;

  /// Update the internal value of this dynamic parameter as well as the value
  /// of this parameter in all registered nodes and dynamic CGs.
  /// @param NewBufferSizeInBytes The total size in bytes of the new
  /// work_group_memory array.
  void updateWorkGroupMem(size_t NewBufferSizeInBytes);

  /// Static helper function for updating command-group
  /// dynamic_work_group_memory arguments.
  /// @param CG The command-group to update the argument information for.
  /// @param ArgIndex The argument index to update.
  /// @param NewBufferSizeInBytes The total size in bytes of the new
  /// work_group_memory array.
  void updateCGWorkGroupMem(std::shared_ptr<sycl::detail::CG> &CG, int ArgIndex,
                            size_t NewBufferSizeInBytes);

  size_t BufferSizeInBytes;
};

class dynamic_local_accessor_impl : public dynamic_parameter_impl {

public:
  dynamic_local_accessor_impl(sycl::range<3> AllocationSize, int Dims,
                              int ElemSize, const property_list &PropList);

  virtual ~dynamic_local_accessor_impl() = default;

  /// Update the internal value of this dynamic parameter as well as the value
  /// of this parameter in all registered nodes and dynamic CGs.
  /// @param NewAllocationSize The new allocation size for the
  /// dynamic_local_accessor.
  void updateLocalAccessor(range<3> NewAllocationSize);

  /// Static helper function for updating command-group dynamic_local_accessor
  /// arguments.
  /// @param CG The command-group to update the argument information for.
  /// @param ArgIndex The argument index to update.
  /// @param NewAllocationSize The new allocation size for the
  /// dynamic_local_accessor.
  void updateCGLocalAccessor(std::shared_ptr<sycl::detail::CG> &CG,
                             int ArgIndex, range<3> NewAllocationSize);

  detail::LocalAccessorImplHost LAccImplHost;
};

class dynamic_command_group_impl
    : public std::enable_shared_from_this<dynamic_command_group_impl> {
public:
  dynamic_command_group_impl(
      const command_graph<graph_state::modifiable> &Graph);

  /// Returns the index of the active command-group
  size_t getActiveIndex() const { return MActiveCGF; }

  /// Returns the number of CGs in the dynamic command-group.
  size_t getNumCGs() const { return MCommandGroups.size(); }

  /// Set the index of the active command-group.
  /// @param Index The new index.
  void setActiveIndex(size_t Index);

  /// Instantiates a command-group object for each CGF in the list.
  /// @param CGFList List of CGFs to finalize with a handler into CG objects.
  void
  finalizeCGFList(const std::vector<std::function<void(handler &)>> &CGFList);

  /// Retrieve CG at the currently active index
  /// @param Shared pointer to the active CG object.
  std::shared_ptr<sycl::detail::CG> getActiveCG() const {
    return MCommandGroups[MActiveCGF];
  }

  /// Graph this dynamic command-group is associated with.
  std::shared_ptr<graph_impl> MGraph;

  /// Index of active command-group
  std::atomic<size_t> MActiveCGF;

  /// List of command-groups for dynamic command-group nodes
  std::vector<std::shared_ptr<sycl::detail::CG>> MCommandGroups;

  /// List of nodes using this dynamic command-group.
  std::vector<std::weak_ptr<node_impl>> MNodes;

  unsigned long long getID() const { return MID; }

  /// Type of the CGs in this dynamic command-group
  sycl::detail::CGType MCGType = sycl::detail::CGType::None;

private:
  unsigned long long MID;
  // Used for std::hash in order to create a unique hash for the instance.
  inline static std::atomic<unsigned long long> NextAvailableID = 0;
};
} // namespace detail
} // namespace experimental
} // namespace oneapi
} // namespace ext
} // namespace _V1
} // namespace sycl<|MERGE_RESOLUTION|>--- conflicted
+++ resolved
@@ -1342,7 +1342,6 @@
   /// execution.
   /// @param Queue Command-queue to schedule execution on.
   /// @param CGData Command-group data provided by the sycl::handler
-<<<<<<< HEAD
   /// @param EventNeeded Whether an event signalling the completion of this
   /// operation needs to be returned.
   /// @return Returns an event if EventNeeded is true. Returns nullptr
@@ -1354,11 +1353,6 @@
   /// Iterates through all the nodes in the graph to build the list of
   /// accessor requirements for the whole graph and for each partition.
   void buildRequirements();
-=======
-  /// @return Event associated with the execution of the graph.
-  sycl::event enqueue(sycl::detail::queue_impl &Queue,
-                      sycl::detail::CG::StorageInitHelper CGData);
->>>>>>> b091b631
 
   /// Turns the internal graph representation into UR command-buffers for a
   /// device.
