//==--------- graph_impl.hpp --- SYCL graph extension ---------------------==//
//
// Part of the LLVM Project, under the Apache License v2.0 with LLVM Exceptions.
// See https://llvm.org/LICENSE.txt for license information.
// SPDX-License-Identifier: Apache-2.0 WITH LLVM-exception
//
//===----------------------------------------------------------------------===//

#pragma once

#include <sycl/detail/cg_types.hpp>
#include <sycl/detail/os_util.hpp>
#include <sycl/ext/oneapi/experimental/graph.hpp>
#include <sycl/handler.hpp>

#include <detail/accessor_impl.hpp>
#include <detail/kernel_impl.hpp>

#include <cstring>
#include <functional>
#include <list>
#include <set>

namespace sycl {
__SYCL_INLINE_VER_NAMESPACE(_V1) {

namespace ext {
namespace oneapi {
namespace experimental {
namespace detail {

/// Implementation of node class from SYCL_EXT_ONEAPI_GRAPH.
class node_impl {
public:
  /// List of successors to this node.
  std::vector<std::shared_ptr<node_impl>> MSuccessors;
  /// List of predecessors to this node.
  ///
  /// Using weak_ptr here to prevent circular references between nodes.
  std::vector<std::weak_ptr<node_impl>> MPredecessors;
  /// Type of the command-group for the node.
  sycl::detail::CG::CGTYPE MCGType = sycl::detail::CG::None;
  /// Command group object which stores all args etc needed to enqueue the node
  std::unique_ptr<sycl::detail::CG> MCommandGroup;

  /// Add successor to the node.
  /// @param Node Node to add as a successor.
  /// @param Prev Predecessor to \p node being added as successor.
  ///
  /// \p Prev should be a shared_ptr to an instance of this object, but can't
  /// use a raw \p this pointer, so the extra \Prev parameter is passed.
  void registerSuccessor(const std::shared_ptr<node_impl> &Node,
                         const std::shared_ptr<node_impl> &Prev) {
    MSuccessors.push_back(Node);
    Node->registerPredecessor(Prev);
  }

  /// Add predecessor to the node.
  /// @param Node Node to add as a predecessor.
  void registerPredecessor(const std::shared_ptr<node_impl> &Node) {
    MPredecessors.push_back(Node);
  }

  /// Construct an empty node.
  node_impl() {}

  /// Construct a node representing a command-group.
  /// @param CGType Type of the command-group.
  /// @param CommandGroup The CG which stores the command information for this
  /// node.
  node_impl(sycl::detail::CG::CGTYPE CGType,
            std::unique_ptr<sycl::detail::CG> &&CommandGroup)
      : MCGType(CGType), MCommandGroup(std::move(CommandGroup)) {}

  /// Recursively add nodes to execution stack.
  /// @param NodeImpl Node to schedule.
  /// @param Schedule Execution ordering to add node to.
  void sortTopological(std::shared_ptr<node_impl> NodeImpl,
                       std::list<std::shared_ptr<node_impl>> &Schedule) {
    for (auto Next : MSuccessors) {
      // Check if we've already scheduled this node
      if (std::find(Schedule.begin(), Schedule.end(), Next) == Schedule.end())
        Next->sortTopological(Next, Schedule);
    }
    // We don't need to schedule empty nodes as they are only used when
    // calculating dependencies
    if (!NodeImpl->isEmpty())
      Schedule.push_front(NodeImpl);
  }

  /// Checks if this node has a given requirement.
  /// @param Requirement Requirement to lookup.
  /// @return True if \p Requirement is present in node, false otherwise.
  bool hasRequirement(sycl::detail::AccessorImplHost *IncomingReq) {
    for (sycl::detail::AccessorImplHost *CurrentReq :
         MCommandGroup->getRequirements()) {
      if (IncomingReq->MSYCLMemObj == CurrentReq->MSYCLMemObj) {
        return true;
      }
    }
    return false;
  }

  /// Query if this is an empty node.
  /// @return True if this is an empty node, false otherwise.
  bool isEmpty() const { return MCGType == sycl::detail::CG::None; }

  /// Get a deep copy of this node's command group
  /// @return A unique ptr to the new command group object.
  std::unique_ptr<sycl::detail::CG> getCGCopy() const {
    switch (MCGType) {
    case sycl::detail::CG::Kernel:
      return createCGCopy<sycl::detail::CGExecKernel>();
    case sycl::detail::CG::CopyAccToPtr:
    case sycl::detail::CG::CopyPtrToAcc:
    case sycl::detail::CG::CopyAccToAcc:
      return createCGCopy<sycl::detail::CGCopy>();
    case sycl::detail::CG::Fill:
      return createCGCopy<sycl::detail::CGFill>();
    case sycl::detail::CG::UpdateHost:
      return createCGCopy<sycl::detail::CGUpdateHost>();
    case sycl::detail::CG::CopyUSM:
      return createCGCopy<sycl::detail::CGCopyUSM>();
    case sycl::detail::CG::FillUSM:
      return createCGCopy<sycl::detail::CGFillUSM>();
    case sycl::detail::CG::PrefetchUSM:
      return createCGCopy<sycl::detail::CGPrefetchUSM>();
    case sycl::detail::CG::AdviseUSM:
      return createCGCopy<sycl::detail::CGAdviseUSM>();
    case sycl::detail::CG::Copy2DUSM:
      return createCGCopy<sycl::detail::CGCopy2DUSM>();
    case sycl::detail::CG::Fill2DUSM:
      return createCGCopy<sycl::detail::CGFill2DUSM>();
    case sycl::detail::CG::Memset2DUSM:
      return createCGCopy<sycl::detail::CGMemset2DUSM>();
    case sycl::detail::CG::CodeplayHostTask:
      assert(false);
      break;
      // TODO: Uncomment this once we implement support for host task so we can
      // test required changes to the CG class.

      // return createCGCopy<sycl::detail::CGHostTask>();
    case sycl::detail::CG::Barrier:
    case sycl::detail::CG::BarrierWaitlist:
      return createCGCopy<sycl::detail::CGBarrier>();
    case sycl::detail::CG::CopyToDeviceGlobal:
      return createCGCopy<sycl::detail::CGCopyToDeviceGlobal>();
    case sycl::detail::CG::CopyFromDeviceGlobal:
      return createCGCopy<sycl::detail::CGCopyFromDeviceGlobal>();
    case sycl::detail::CG::ReadWriteHostPipe:
      return createCGCopy<sycl::detail::CGReadWriteHostPipe>();
    case sycl::detail::CG::ExecCommandBuffer:
      assert(false &&
             "Error: Command graph submission should not be a node in a graph");
      break;
    case sycl::detail::CG::None:
      assert(false &&
             "Error: Empty nodes should not be enqueue to a command buffer");
      break;
    }
    return nullptr;
  }

private:
  /// Creates a copy of the node's CG by casting to it's actual type, then using
  /// that to copy construct and create a new unique ptr from that copy.
  /// @tparam CGT The derived type of the CG.
  /// @return A new unique ptr to the copied CG.
  template <typename CGT> std::unique_ptr<CGT> createCGCopy() const {
    return std::make_unique<CGT>(*static_cast<CGT *>(MCommandGroup.get()));
  }
};

/// Implementation details of command_graph<modifiable>.
class graph_impl {
public:
  /// Constructor.
  /// @param SyclContext Context to use for graph.
  /// @param SyclDevice Device to create nodes with.
  graph_impl(const sycl::context &SyclContext, const sycl::device &SyclDevice)
      : MContext(SyclContext), MDevice(SyclDevice), MRecordingQueues(),
        MEventsMap(), MInorderQueueMap() {}

  /// Insert node into list of root nodes.
  /// @param Root Node to add to list of root nodes.
  void addRoot(const std::shared_ptr<node_impl> &Root);

  /// Remove node from list of root nodes.
  /// @param Root Node to remove from list of root nodes.
  void removeRoot(const std::shared_ptr<node_impl> &Root);

  /// Create a kernel node in the graph.
  /// @param CGType Type of the command-group.
  /// @param CommandGroup The CG which stores all information for this node.
  /// @param Dep Dependencies of the created node.
  /// @return Created node in the graph.
  std::shared_ptr<node_impl>
  add(sycl::detail::CG::CGTYPE CGType,
      std::unique_ptr<sycl::detail::CG> CommandGroup,
      const std::vector<std::shared_ptr<node_impl>> &Dep = {});

  /// Create a CGF node in the graph.
  /// @param Impl Graph implementation pointer to create a handler with.
  /// @param CGF Command-group function to create node with.
  /// @param Args Node arguments.
  /// @param Dep Dependencies of the created node.
  /// @return Created node in the graph.
  std::shared_ptr<node_impl>
  add(const std::shared_ptr<graph_impl> &Impl,
      std::function<void(handler &)> CGF,
      const std::vector<sycl::detail::ArgDesc> &Args,
      const std::vector<std::shared_ptr<node_impl>> &Dep = {});

  /// Create an empty node in the graph.
  /// @param Dep List of predecessor nodes.
  /// @return Created node in the graph.
  std::shared_ptr<node_impl>
  add(const std::vector<std::shared_ptr<node_impl>> &Dep = {});

  /// Create an empty node in the graph.
  /// @param Events List of events associated to this node.
  /// @return Created node in the graph.
  std::shared_ptr<node_impl>
  add(const std::vector<sycl::detail::EventImplPtr> Events);

  /// Add a queue to the set of queues which are currently recording to this
  /// graph.
  /// @param RecordingQueue Queue to add to set.
  void
  addQueue(const std::shared_ptr<sycl::detail::queue_impl> &RecordingQueue) {
    MRecordingQueues.insert(RecordingQueue);
  }

  /// Remove a queue from the set of queues which are currently recording to
  /// this graph.
  /// @param RecordingQueue Queue to remove from set.
  void
  removeQueue(const std::shared_ptr<sycl::detail::queue_impl> &RecordingQueue) {
    MRecordingQueues.erase(RecordingQueue);
  }

  /// Remove all queues which are recording to this graph, also sets all queues
  /// cleared back to the executing state.
  ///
  /// @return True if any queues were removed.
  bool clearQueues();

  /// Associate a sycl event with a node in the graph.
  /// @param EventImpl Event to associate with a node in map.
  /// @param NodeImpl Node to associate with event in map.
  void addEventForNode(std::shared_ptr<sycl::detail::event_impl> EventImpl,
                       std::shared_ptr<node_impl> NodeImpl) {
    MEventsMap[EventImpl] = NodeImpl;
  }

  /// Find the sycl event associated with a node.
  /// @param NodeImpl Node to find event for.
  /// @return Event associated with node.
  std::shared_ptr<sycl::detail::event_impl>
  getEventForNode(std::shared_ptr<node_impl> NodeImpl) const {
    if (auto EventImpl = std::find_if(
            MEventsMap.begin(), MEventsMap.end(),
            [NodeImpl](auto &it) { return it.second == NodeImpl; });
        EventImpl != MEventsMap.end()) {
      return EventImpl->first;
    }

    throw sycl::exception(
        sycl::make_error_code(errc::invalid),
        "No event has been recorded for the specified graph node");
  }

  /// Adds sub-graph nodes from an executable graph to this graph.
  /// @param NodeList List of nodes from sub-graph in schedule order.
  /// @return An empty node is used to schedule dependencies on this sub-graph.
  std::shared_ptr<node_impl>
  addSubgraphNodes(const std::list<std::shared_ptr<node_impl>> &NodeList);

  /// Query for the context tied to this graph.
  /// @return Context associated with graph.
  sycl::context getContext() const { return MContext; }

  /// Query for the device tied to this graph.
  /// @return Device associated with graph.
  sycl::device getDevice() const { return MDevice; }

  /// List of root nodes.
  std::set<std::shared_ptr<node_impl>> MRoots;

  /// Find the last node added to this graph from an in-order queue.
  /// @param Queue In-order queue to find the last node added to the graph from.
  /// @return Last node in this graph added from \p Queue recording, or empty
  /// shared pointer if none.
  std::shared_ptr<node_impl>
  getLastInorderNode(std::shared_ptr<sycl::detail::queue_impl> Queue) {
    std::weak_ptr<sycl::detail::queue_impl> QueueWeakPtr(Queue);
    if (0 == MInorderQueueMap.count(QueueWeakPtr)) {
      return {};
    }
    return MInorderQueueMap[QueueWeakPtr];
  }

  /// Track the last node added to this graph from an in-order queue.
  /// @param Queue In-order queue to register \p Node for.
  /// @param Node Last node that was added to this graph from \p Queue.
  void setLastInorderNode(std::shared_ptr<sycl::detail::queue_impl> Queue,
<<<<<<< HEAD
                             std::shared_ptr<node_impl> Node) {
=======
                          std::shared_ptr<node_impl> Node) {
>>>>>>> 72341ee3
    std::weak_ptr<sycl::detail::queue_impl> QueueWeakPtr(Queue);
    MInorderQueueMap[QueueWeakPtr] = Node;
  }

private:
  /// Context associated with this graph.
  sycl::context MContext;
  /// Device associated with this graph. All graph nodes will execute on this
  /// device.
  sycl::device MDevice;
  /// Unique set of queues which are currently recording to this graph.
  std::set<std::shared_ptr<sycl::detail::queue_impl>> MRecordingQueues;
  /// Map of events to their associated recorded nodes.
  std::unordered_map<std::shared_ptr<sycl::detail::event_impl>,
                     std::shared_ptr<node_impl>>
      MEventsMap;
  /// Map for every in-order queue thats recorded a node to the graph, what
  /// the last node added was. We can use this to create new edges on the last
  /// node if any more nodes are added to the graph from the queue.
  std::map<std::weak_ptr<sycl::detail::queue_impl>, std::shared_ptr<node_impl>,
           std::owner_less<std::weak_ptr<sycl::detail::queue_impl>>>
      MInorderQueueMap;
};

/// Class representing the implementation of command_graph<executable>.
class exec_graph_impl {
public:
  /// Constructor.
  /// @param Context Context to create graph with.
  /// @param GraphImpl Modifiable graph implementation to create with.
  exec_graph_impl(sycl::context Context,
                  const std::shared_ptr<graph_impl> &GraphImpl)
      : MSchedule(), MGraphImpl(GraphImpl), MPiCommandBuffers(),
        MPiSyncPoints(), MContext(Context), MRequirements(),
        MExecutionEvents() {}

  /// Destructor.
  ///
  /// Releases any PI command-buffers the object has created.
  ~exec_graph_impl();

  /// Add nodes to MSchedule.
  void schedule();

  /// Called by handler::ext_oneapi_command_graph() to schedule graph for
  /// execution.
  /// @param Queue Command-queue to schedule execution on.
  /// @param CGData Command-group data provided by the sycl::handler
  /// @return Event associated with the execution of the graph.
  sycl::event enqueue(const std::shared_ptr<sycl::detail::queue_impl> &Queue,
                      sycl::detail::CG::StorageInitHelper CGData);

  /// Turns the internal graph representation into UR command-buffers for a
  /// device.
  /// @param Device Device to create backend command-buffers for.
<<<<<<< HEAD
  void createURCommandBuffers(sycl::device Device);
=======
  void createCommandBuffers(sycl::device Device);
>>>>>>> 72341ee3

  /// Query for the context tied to this graph.
  /// @return Context associated with graph.
  sycl::context getContext() const { return MContext; }

  /// Query the scheduling of node execution.
  /// @return List of nodes in execution order.
  const std::list<std::shared_ptr<node_impl>> &getSchedule() const {
    return MSchedule;
  }

private:
  /// Create a command-group for the node and add it to command-buffer by going
  /// through the scheduler.
  /// @param Ctx Context to use.
  /// @param DeviceImpl Device associated with the enqueue.
  /// @param CommandBuffer Command-buffer to add node to as a command.
  /// @param Node The node being enqueued.
  /// @return PI sync point created for this node in the command-buffer.
  sycl::detail::pi::PiExtSyncPoint
  enqueueNode(sycl::context Ctx, sycl::detail::DeviceImplPtr DeviceImpl,
              sycl::detail::pi::PiExtCommandBuffer CommandBuffer,
              std::shared_ptr<node_impl> Node);

  /// Enqueue a node directly to the command-buffer without going through the
  /// scheduler.
  /// @param Ctx Context to use.
  /// @param DeviceImpl Device associated with the enqueue.
  /// @param CommandBuffer Command-buffer to add node to as a command.
  /// @param Node The node being enqueued.
  /// @return PI sync point created for this node in the command-buffer.
  sycl::detail::pi::PiExtSyncPoint
  enqueueNodeDirect(sycl::context Ctx, sycl::detail::DeviceImplPtr DeviceImpl,
                    sycl::detail::pi::PiExtCommandBuffer CommandBuffer,
                    std::shared_ptr<node_impl> Node);

  /// Iterates back through predecessors to find the real dependency.
  /// @param[out] Deps Found dependencies.
  /// @param[in] CurrentNode Node to find dependencies for.
  void findRealDeps(std::vector<sycl::detail::pi::PiExtSyncPoint> &Deps,
                    std::shared_ptr<node_impl> CurrentNode);

  /// Execution schedule of nodes in the graph.
  std::list<std::shared_ptr<node_impl>> MSchedule;
  /// Pointer to the modifiable graph impl associated with this executable
  /// graph.
  std::shared_ptr<graph_impl> MGraphImpl;
  /// Map of devices to command buffers.
  std::unordered_map<sycl::device, sycl::detail::pi::PiExtCommandBuffer>
      MPiCommandBuffers;
  /// Map of nodes in the exec graph to the sync point representing their
  /// execution in the command graph.
  std::unordered_map<std::shared_ptr<node_impl>,
                     sycl::detail::pi::PiExtSyncPoint>
      MPiSyncPoints;
  /// Context associated with this executable graph.
  sycl::context MContext;
  /// List of requirements for enqueueing this command graph, accumulated from
  /// all nodes enqueued to the graph.
  std::vector<sycl::detail::AccessorImplHost *> MRequirements;
  /// List of all execution events returned from command buffer enqueue calls.
  std::vector<sycl::detail::EventImplPtr> MExecutionEvents;
};

} // namespace detail
} // namespace experimental
} // namespace oneapi
} // namespace ext
} // __SYCL_INLINE_VER_NAMESPACE(_V1)
} // namespace sycl<|MERGE_RESOLUTION|>--- conflicted
+++ resolved
@@ -304,11 +304,7 @@
   /// @param Queue In-order queue to register \p Node for.
   /// @param Node Last node that was added to this graph from \p Queue.
   void setLastInorderNode(std::shared_ptr<sycl::detail::queue_impl> Queue,
-<<<<<<< HEAD
-                             std::shared_ptr<node_impl> Node) {
-=======
                           std::shared_ptr<node_impl> Node) {
->>>>>>> 72341ee3
     std::weak_ptr<sycl::detail::queue_impl> QueueWeakPtr(Queue);
     MInorderQueueMap[QueueWeakPtr] = Node;
   }
@@ -364,11 +360,7 @@
   /// Turns the internal graph representation into UR command-buffers for a
   /// device.
   /// @param Device Device to create backend command-buffers for.
-<<<<<<< HEAD
-  void createURCommandBuffers(sycl::device Device);
-=======
   void createCommandBuffers(sycl::device Device);
->>>>>>> 72341ee3
 
   /// Query for the context tied to this graph.
   /// @return Context associated with graph.
