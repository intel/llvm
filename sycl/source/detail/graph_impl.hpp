//==--------- graph_impl.hpp --- SYCL graph extension ---------------------==//
//
// Part of the LLVM Project, under the Apache License v2.0 with LLVM Exceptions.
// See https://llvm.org/LICENSE.txt for license information.
// SPDX-License-Identifier: Apache-2.0 WITH LLVM-exception
//
//===----------------------------------------------------------------------===//

#pragma once

#include <sycl/detail/cg_types.hpp>
#include <sycl/detail/os_util.hpp>
#include <sycl/ext/oneapi/experimental/graph.hpp>
#include <sycl/handler.hpp>

#include <detail/accessor_impl.hpp>
#include <detail/event_impl.hpp>
#include <detail/kernel_impl.hpp>

#include <cstring>
#include <deque>
#include <fstream>
#include <functional>
#include <list>
#include <set>
#include <shared_mutex>

namespace sycl {
inline namespace _V1 {

namespace detail {
class SYCLMemObjT;
}

namespace ext {
namespace oneapi {
namespace experimental {
namespace detail {

inline node_type getNodeTypeFromCG(sycl::detail::CG::CGTYPE CGType) {
  using sycl::detail::CG;

  switch (CGType) {
  case CG::None:
    return node_type::empty;
  case CG::Kernel:
    return node_type::kernel;
  case CG::CopyAccToPtr:
  case CG::CopyPtrToAcc:
  case CG::CopyAccToAcc:
  case CG::CopyUSM:
    return node_type::memcpy;
  case CG::Memset2DUSM:
    return node_type::memset;
  case CG::Fill:
  case CG::FillUSM:
    return node_type::memfill;
  case CG::PrefetchUSM:
    return node_type::prefetch;
  case CG::AdviseUSM:
    return node_type::memadvise;
  case CG::Barrier:
  case CG::BarrierWaitlist:
    return node_type::ext_oneapi_barrier;
  case CG::CodeplayHostTask:
    return node_type::host_task;
  case CG::ExecCommandBuffer:
    return node_type::subgraph;
  default:
    assert(false && "Invalid Graph Node Type");
    return node_type::empty;
  }
}

/// Implementation of node class from SYCL_EXT_ONEAPI_GRAPH.
class node_impl {
public:
  /// List of successors to this node.
  std::vector<std::weak_ptr<node_impl>> MSuccessors;
  /// List of predecessors to this node.
  ///
  /// Using weak_ptr here to prevent circular references between nodes.
  std::vector<std::weak_ptr<node_impl>> MPredecessors;
  /// Type of the command-group for the node.
  sycl::detail::CG::CGTYPE MCGType = sycl::detail::CG::None;
  /// User facing type of the node.
  node_type MNodeType = node_type::empty;
  /// Command group object which stores all args etc needed to enqueue the node
  std::unique_ptr<sycl::detail::CG> MCommandGroup;
  /// Stores the executable graph impl associated with this node if it is a
  /// subgraph node.
  std::shared_ptr<exec_graph_impl> MSubGraphImpl;

  /// Used for tracking visited status during cycle checks.
  bool MVisited = false;

  /// Partition number needed to assign a Node to a a partition.
  /// Note : This number is only used during the partitionning process and
  /// cannot be used to find out the partion of a node outside of this process.
  int MPartitionNum = -1;

  /// Add successor to the node.
  /// @param Node Node to add as a successor.
  /// @param Prev Predecessor to \p node being added as successor.
  ///
  /// \p Prev should be a shared_ptr to an instance of this object, but can't
  /// use a raw \p this pointer, so the extra \Prev parameter is passed.
  void registerSuccessor(const std::shared_ptr<node_impl> &Node,
                         const std::shared_ptr<node_impl> &Prev) {
    if (std::find_if(MSuccessors.begin(), MSuccessors.end(),
                     [Node](const std::weak_ptr<node_impl> &Ptr) {
                       return Ptr.lock() == Node;
                     }) != MSuccessors.end()) {
      return;
    }
    MSuccessors.push_back(Node);
    Node->registerPredecessor(Prev);
  }

  /// Add predecessor to the node.
  /// @param Node Node to add as a predecessor.
  void registerPredecessor(const std::shared_ptr<node_impl> &Node) {
    if (std::find_if(MPredecessors.begin(), MPredecessors.end(),
                     [&Node](const std::weak_ptr<node_impl> &Ptr) {
                       return Ptr.lock() == Node;
                     }) != MPredecessors.end()) {
      return;
    }
    MPredecessors.push_back(Node);
  }

  /// Construct an empty node.
  node_impl() {}

  /// Construct a node representing a command-group.
  /// @param NodeType Type of the command-group.
  /// @param CommandGroup The CG which stores the command information for this
  /// node.
  node_impl(node_type NodeType,
            std::unique_ptr<sycl::detail::CG> &&CommandGroup)
      : MCGType(CommandGroup->getType()), MNodeType(NodeType),
        MCommandGroup(std::move(CommandGroup)) {
    if (NodeType == node_type::subgraph) {
      MSubGraphImpl =
          static_cast<sycl::detail::CGExecCommandBuffer *>(MCommandGroup.get())
              ->MExecGraph;
    }
  }

  /// Construct a node from another node. This will perform a deep-copy of the
  /// command group object associated with this node.
  node_impl(node_impl &Other)
      : MSuccessors(Other.MSuccessors), MPredecessors(Other.MPredecessors),
        MCGType(Other.MCGType), MNodeType(Other.MNodeType),
        MCommandGroup(Other.getCGCopy()), MSubGraphImpl(Other.MSubGraphImpl) {}

  /// Checks if this node has a given requirement.
  /// @param Requirement Requirement to lookup.
  /// @return True if \p Requirement is present in node, false otherwise.
  bool hasRequirement(sycl::detail::AccessorImplHost *IncomingReq) {
    for (sycl::detail::AccessorImplHost *CurrentReq :
         MCommandGroup->getRequirements()) {
      if (IncomingReq->MSYCLMemObj == CurrentReq->MSYCLMemObj) {
        return true;
      }
    }
    return false;
  }

  /// Query if this is an empty node.
  /// Barrier nodes are also considered empty nodes since they do not embed any
  /// workload but only dependencies
  /// @return True if this is an empty node, false otherwise.
  bool isEmpty() const {
    return ((MCGType == sycl::detail::CG::None) ||
            (MCGType == sycl::detail::CG::Barrier));
  }

  /// Get a deep copy of this node's command group
  /// @return A unique ptr to the new command group object.
  std::unique_ptr<sycl::detail::CG> getCGCopy() const {
    switch (MCGType) {
    case sycl::detail::CG::Kernel:
      return createCGCopy<sycl::detail::CGExecKernel>();
    case sycl::detail::CG::CopyAccToPtr:
    case sycl::detail::CG::CopyPtrToAcc:
    case sycl::detail::CG::CopyAccToAcc:
      return createCGCopy<sycl::detail::CGCopy>();
    case sycl::detail::CG::Fill:
      return createCGCopy<sycl::detail::CGFill>();
    case sycl::detail::CG::UpdateHost:
      return createCGCopy<sycl::detail::CGUpdateHost>();
    case sycl::detail::CG::CopyUSM:
      return createCGCopy<sycl::detail::CGCopyUSM>();
    case sycl::detail::CG::FillUSM:
      return createCGCopy<sycl::detail::CGFillUSM>();
    case sycl::detail::CG::PrefetchUSM:
      return createCGCopy<sycl::detail::CGPrefetchUSM>();
    case sycl::detail::CG::AdviseUSM:
      return createCGCopy<sycl::detail::CGAdviseUSM>();
    case sycl::detail::CG::Copy2DUSM:
      return createCGCopy<sycl::detail::CGCopy2DUSM>();
    case sycl::detail::CG::Fill2DUSM:
      return createCGCopy<sycl::detail::CGFill2DUSM>();
    case sycl::detail::CG::Memset2DUSM:
      return createCGCopy<sycl::detail::CGMemset2DUSM>();
    case sycl::detail::CG::CodeplayHostTask: {
      // The unique_ptr to the `sycl::detail::HostTask` in the HostTask CG
      // prevents from copying the CG.
      // We overcome this restriction by creating a new CG with the same data.
      auto CommandGroupPtr =
          static_cast<sycl::detail::CGHostTask *>(MCommandGroup.get());
      sycl::detail::HostTask HostTask = *CommandGroupPtr->MHostTask.get();
      auto HostTaskUPtr = std::make_unique<sycl::detail::HostTask>(HostTask);

      sycl::detail::CG::StorageInitHelper Data(
          CommandGroupPtr->getArgsStorage(), CommandGroupPtr->getAccStorage(),
          CommandGroupPtr->getSharedPtrStorage(),
          CommandGroupPtr->getRequirements(), CommandGroupPtr->getEvents());

      sycl::detail::code_location Loc(CommandGroupPtr->MFileName.data(),
                                      CommandGroupPtr->MFunctionName.data(),
                                      CommandGroupPtr->MLine,
                                      CommandGroupPtr->MColumn);

      return std::make_unique<sycl::detail::CGHostTask>(
          sycl::detail::CGHostTask(
              std::move(HostTaskUPtr), CommandGroupPtr->MQueue,
              CommandGroupPtr->MContext, CommandGroupPtr->MArgs, Data,
              CommandGroupPtr->getType(), Loc));
    }
    case sycl::detail::CG::Barrier:
    case sycl::detail::CG::BarrierWaitlist:
      // Barrier nodes are stored in the graph with only the base CG class,
      // since they are treated internally as empty nodes.
      return createCGCopy<sycl::detail::CG>();
    case sycl::detail::CG::CopyToDeviceGlobal:
      return createCGCopy<sycl::detail::CGCopyToDeviceGlobal>();
    case sycl::detail::CG::CopyFromDeviceGlobal:
      return createCGCopy<sycl::detail::CGCopyFromDeviceGlobal>();
    case sycl::detail::CG::ReadWriteHostPipe:
      return createCGCopy<sycl::detail::CGReadWriteHostPipe>();
    case sycl::detail::CG::CopyImage:
      return createCGCopy<sycl::detail::CGCopyImage>();
    case sycl::detail::CG::SemaphoreSignal:
      return createCGCopy<sycl::detail::CGSemaphoreSignal>();
    case sycl::detail::CG::SemaphoreWait:
      return createCGCopy<sycl::detail::CGSemaphoreWait>();
    case sycl::detail::CG::ExecCommandBuffer:
      return createCGCopy<sycl::detail::CGExecCommandBuffer>();
    case sycl::detail::CG::None:
      return nullptr;
    }
    return nullptr;
  }

  /// Tests if the caller is similar to Node, this is only used for testing.
  /// @param Node The node to check for similarity.
  /// @param CompareContentOnly Skip comparisons related to graph structure,
  /// compare only the type and command groups of the nodes
  /// @return True if the two nodes are similar
  bool isSimilar(const std::shared_ptr<node_impl> &Node,
                 bool CompareContentOnly = false) const {
    if (!CompareContentOnly) {
      if (MSuccessors.size() != Node->MSuccessors.size())
        return false;

      if (MPredecessors.size() != Node->MPredecessors.size())
        return false;
    }
    if (MCGType != Node->MCGType)
      return false;

    switch (MCGType) {
    case sycl::detail::CG::CGTYPE::Kernel: {
      sycl::detail::CGExecKernel *ExecKernelA =
          static_cast<sycl::detail::CGExecKernel *>(MCommandGroup.get());
      sycl::detail::CGExecKernel *ExecKernelB =
          static_cast<sycl::detail::CGExecKernel *>(Node->MCommandGroup.get());
      return ExecKernelA->MKernelName.compare(ExecKernelB->MKernelName) == 0;
    }
    case sycl::detail::CG::CGTYPE::CopyUSM: {
      sycl::detail::CGCopyUSM *CopyA =
          static_cast<sycl::detail::CGCopyUSM *>(MCommandGroup.get());
      sycl::detail::CGCopyUSM *CopyB =
          static_cast<sycl::detail::CGCopyUSM *>(Node->MCommandGroup.get());
      return (CopyA->getSrc() == CopyB->getSrc()) &&
             (CopyA->getDst() == CopyB->getDst()) &&
             (CopyA->getLength() == CopyB->getLength());
    }
    case sycl::detail::CG::CGTYPE::CopyAccToAcc:
    case sycl::detail::CG::CGTYPE::CopyAccToPtr:
    case sycl::detail::CG::CGTYPE::CopyPtrToAcc: {
      sycl::detail::CGCopy *CopyA =
          static_cast<sycl::detail::CGCopy *>(MCommandGroup.get());
      sycl::detail::CGCopy *CopyB =
          static_cast<sycl::detail::CGCopy *>(Node->MCommandGroup.get());
      return (CopyA->getSrc() == CopyB->getSrc()) &&
             (CopyA->getDst() == CopyB->getDst());
    }
    default:
      assert(false && "Unexpected command group type!");
      return false;
    }
  }

  /// Recursive Depth first traversal of linked nodes.
  /// to print node information and connection to Stream.
  /// @param Stream Where to print node information.
  /// @param Visited Vector of the already visited nodes.
  /// @param Verbose If true, print additional information about the nodes such
  /// as kernel args or memory access where applicable.
  void printDotRecursive(std::fstream &Stream,
                         std::vector<node_impl *> &Visited, bool Verbose) {
    // if Node has been already visited, we skip it
    if (std::find(Visited.begin(), Visited.end(), this) != Visited.end())
      return;

    Visited.push_back(this);

    printDotCG(Stream, Verbose);
    for (const auto &Dep : MPredecessors) {
      auto NodeDep = Dep.lock();
      Stream << "  \"" << NodeDep.get() << "\" -> \"" << this << "\""
             << std::endl;
    }

    for (std::weak_ptr<node_impl> Succ : MSuccessors) {
      if (MPartitionNum == Succ.lock()->MPartitionNum)
        Succ.lock()->printDotRecursive(Stream, Visited, Verbose);
    }
  }

private:
  /// Prints Node information to Stream.
  /// @param Stream Where to print the Node information
  /// @param Verbose If true, print additional information about the nodes such
  /// as kernel args or memory access where applicable.
  void printDotCG(std::ostream &Stream, bool Verbose) {
    Stream << "\"" << this << "\" [style=bold, label=\"";

    Stream << "ID = " << this << "\\n";
    Stream << "TYPE = ";

    switch (MCGType) {
    case sycl::detail::CG::CGTYPE::None:
      Stream << "None \\n";
      break;
    case sycl::detail::CG::CGTYPE::Kernel: {
      Stream << "CGExecKernel \\n";
      sycl::detail::CGExecKernel *Kernel =
          static_cast<sycl::detail::CGExecKernel *>(MCommandGroup.get());
      Stream << "NAME = " << Kernel->MKernelName << "\\n";
      if (Verbose) {
        Stream << "ARGS = \\n";
        for (size_t i = 0; i < Kernel->MArgs.size(); i++) {
          auto Arg = Kernel->MArgs[i];
          std::string Type = "Undefined";
          if (Arg.MType == sycl::detail::kernel_param_kind_t::kind_accessor) {
            Type = "Accessor";
          } else if (Arg.MType ==
                     sycl::detail::kernel_param_kind_t::kind_std_layout) {
            Type = "STD_Layout";
          } else if (Arg.MType ==
                     sycl::detail::kernel_param_kind_t::kind_sampler) {
            Type = "Sampler";
          } else if (Arg.MType ==
                     sycl::detail::kernel_param_kind_t::kind_pointer) {
            Type = "Pointer";
          } else if (Arg.MType == sycl::detail::kernel_param_kind_t::
                                      kind_specialization_constants_buffer) {
            Type = "Specialization Constants Buffer";
          } else if (Arg.MType ==
                     sycl::detail::kernel_param_kind_t::kind_stream) {
            Type = "Stream";
          } else if (Arg.MType ==
                     sycl::detail::kernel_param_kind_t::kind_invalid) {
            Type = "Invalid";
          }
          Stream << i << ") Type: " << Type << " Ptr: " << Arg.MPtr << "\\n";
        }
      }
      break;
    }
    case sycl::detail::CG::CGTYPE::CopyAccToPtr:
      Stream << "CGCopy Device-to-Host \\n";
      if (Verbose) {
        sycl::detail::CGCopy *Copy =
            static_cast<sycl::detail::CGCopy *>(MCommandGroup.get());
        Stream << "Src: " << Copy->getSrc() << " Dst: " << Copy->getDst()
               << "\\n";
      }
      break;
    case sycl::detail::CG::CGTYPE::CopyPtrToAcc:
      Stream << "CGCopy Host-to-Device \\n";
      if (Verbose) {
        sycl::detail::CGCopy *Copy =
            static_cast<sycl::detail::CGCopy *>(MCommandGroup.get());
        Stream << "Src: " << Copy->getSrc() << " Dst: " << Copy->getDst()
               << "\\n";
      }
      break;
    case sycl::detail::CG::CGTYPE::CopyAccToAcc:
      Stream << "CGCopy Device-to-Device \\n";
      if (Verbose) {
        sycl::detail::CGCopy *Copy =
            static_cast<sycl::detail::CGCopy *>(MCommandGroup.get());
        Stream << "Src: " << Copy->getSrc() << " Dst: " << Copy->getDst()
               << "\\n";
      }
      break;
    case sycl::detail::CG::CGTYPE::Fill:
      Stream << "CGFill \\n";
      if (Verbose) {
        sycl::detail::CGFill *Fill =
            static_cast<sycl::detail::CGFill *>(MCommandGroup.get());
        Stream << "Ptr: " << Fill->MPtr << "\\n";
      }
      break;
    case sycl::detail::CG::CGTYPE::UpdateHost:
      Stream << "CGCUpdateHost \\n";
      if (Verbose) {
        sycl::detail::CGUpdateHost *Host =
            static_cast<sycl::detail::CGUpdateHost *>(MCommandGroup.get());
        Stream << "Ptr: " << Host->getReqToUpdate() << "\\n";
      }
      break;
    case sycl::detail::CG::CGTYPE::CopyUSM:
      Stream << "CGCopyUSM \\n";
      if (Verbose) {
        sycl::detail::CGCopyUSM *CopyUSM =
            static_cast<sycl::detail::CGCopyUSM *>(MCommandGroup.get());
        Stream << "Src: " << CopyUSM->getSrc() << " Dst: " << CopyUSM->getDst()
               << " Length: " << CopyUSM->getLength() << "\\n";
      }
      break;
    case sycl::detail::CG::CGTYPE::FillUSM:
      Stream << "CGFillUSM \\n";
      if (Verbose) {
        sycl::detail::CGFillUSM *FillUSM =
            static_cast<sycl::detail::CGFillUSM *>(MCommandGroup.get());
        Stream << "Dst: " << FillUSM->getDst()
               << " Length: " << FillUSM->getLength()
               << " Pattern: " << FillUSM->getFill() << "\\n";
      }
      break;
    case sycl::detail::CG::CGTYPE::PrefetchUSM:
      Stream << "CGPrefetchUSM \\n";
      if (Verbose) {
        sycl::detail::CGPrefetchUSM *Prefetch =
            static_cast<sycl::detail::CGPrefetchUSM *>(MCommandGroup.get());
        Stream << "Dst: " << Prefetch->getDst()
               << " Length: " << Prefetch->getLength() << "\\n";
      }
      break;
    case sycl::detail::CG::CGTYPE::AdviseUSM:
      Stream << "CGAdviseUSM \\n";
      if (Verbose) {
        sycl::detail::CGAdviseUSM *AdviseUSM =
            static_cast<sycl::detail::CGAdviseUSM *>(MCommandGroup.get());
        Stream << "Dst: " << AdviseUSM->getDst()
               << " Length: " << AdviseUSM->getLength() << "\\n";
      }
      break;
    case sycl::detail::CG::CGTYPE::CodeplayHostTask:
      Stream << "CGHostTask \\n";
      break;
    case sycl::detail::CG::CGTYPE::Barrier:
      Stream << "CGBarrier \\n";
      break;
    case sycl::detail::CG::CGTYPE::Copy2DUSM:
      Stream << "CGCopy2DUSM \\n";
      if (Verbose) {
        sycl::detail::CGCopy2DUSM *Copy2DUSM =
            static_cast<sycl::detail::CGCopy2DUSM *>(MCommandGroup.get());
        Stream << "Src:" << Copy2DUSM->getSrc()
               << " Dst: " << Copy2DUSM->getDst() << "\\n";
      }
      break;
    case sycl::detail::CG::CGTYPE::Fill2DUSM:
      Stream << "CGFill2DUSM \\n";
      if (Verbose) {
        sycl::detail::CGFill2DUSM *Fill2DUSM =
            static_cast<sycl::detail::CGFill2DUSM *>(MCommandGroup.get());
        Stream << "Dst: " << Fill2DUSM->getDst() << "\\n";
      }
      break;
    case sycl::detail::CG::CGTYPE::Memset2DUSM:
      Stream << "CGMemset2DUSM \\n";
      if (Verbose) {
        sycl::detail::CGMemset2DUSM *Memset2DUSM =
            static_cast<sycl::detail::CGMemset2DUSM *>(MCommandGroup.get());
        Stream << "Dst: " << Memset2DUSM->getDst() << "\\n";
      }
      break;
    case sycl::detail::CG::CGTYPE::ReadWriteHostPipe:
      Stream << "CGReadWriteHostPipe \\n";
      break;
    case sycl::detail::CG::CGTYPE::CopyToDeviceGlobal:
      Stream << "CGCopyToDeviceGlobal \\n";
      if (Verbose) {
        sycl::detail::CGCopyToDeviceGlobal *CopyToDeviceGlobal =
            static_cast<sycl::detail::CGCopyToDeviceGlobal *>(
                MCommandGroup.get());
        Stream << "Src: " << CopyToDeviceGlobal->getSrc()
               << " Dst: " << CopyToDeviceGlobal->getDeviceGlobalPtr() << "\\n";
      }
      break;
    case sycl::detail::CG::CGTYPE::CopyFromDeviceGlobal:
      Stream << "CGCopyFromDeviceGlobal \\n";
      if (Verbose) {
        sycl::detail::CGCopyFromDeviceGlobal *CopyFromDeviceGlobal =
            static_cast<sycl::detail::CGCopyFromDeviceGlobal *>(
                MCommandGroup.get());
        Stream << "Src: " << CopyFromDeviceGlobal->getDeviceGlobalPtr()
               << " Dst: " << CopyFromDeviceGlobal->getDest() << "\\n";
      }
      break;
    case sycl::detail::CG::CGTYPE::ExecCommandBuffer:
      Stream << "CGExecCommandBuffer \\n";
      break;
    default:
      Stream << "Other \\n";
      break;
    }
    Stream << "\"];" << std::endl;
  }

  /// Creates a copy of the node's CG by casting to it's actual type, then using
  /// that to copy construct and create a new unique ptr from that copy.
  /// @tparam CGT The derived type of the CG.
  /// @return A new unique ptr to the copied CG.
  template <typename CGT> std::unique_ptr<CGT> createCGCopy() const {
    return std::make_unique<CGT>(*static_cast<CGT *>(MCommandGroup.get()));
  }
};

class partition {
public:
  /// Constructor.
  partition() : MSchedule(), MPiCommandBuffers() {}

  /// List of root nodes.
  std::set<std::weak_ptr<node_impl>, std::owner_less<std::weak_ptr<node_impl>>>
      MRoots;
  /// Execution schedule of nodes in the graph.
  std::list<std::shared_ptr<node_impl>> MSchedule;
  /// Map of devices to command buffers.
  std::unordered_map<sycl::device, sycl::detail::pi::PiExtCommandBuffer>
      MPiCommandBuffers;
  /// List of predecessors to this partition.
  std::vector<std::shared_ptr<partition>> MPredecessors;

  /// @return True if the partition contains a host task
  bool isHostTask() const {
    return (MRoots.size() && ((*MRoots.begin()).lock()->MCGType ==
                              sycl::detail::CG::CGTYPE::CodeplayHostTask));
  }

  /// Add nodes to MSchedule.
  void schedule();
};

/// Implementation details of command_graph<modifiable>.
class graph_impl {
public:
  using ReadLock = std::shared_lock<std::shared_mutex>;
  using WriteLock = std::unique_lock<std::shared_mutex>;

  /// Protects all the fields that can be changed by class' methods.
  mutable std::shared_mutex MMutex;

  /// Constructor.
  /// @param SyclContext Context to use for graph.
  /// @param SyclDevice Device to create nodes with.
  /// @param PropList Optional list of properties.
  graph_impl(const sycl::context &SyclContext, const sycl::device &SyclDevice,
             const sycl::property_list &PropList = {})
      : MContext(SyclContext), MDevice(SyclDevice), MRecordingQueues(),
        MEventsMap(), MInorderQueueMap() {
    if (PropList.has_property<property::graph::no_cycle_check>()) {
      MSkipCycleChecks = true;
    }
    if (PropList
            .has_property<property::graph::assume_buffer_outlives_graph>()) {
      MAllowBuffers = true;
    }

    if (SyclDevice.get_info<
            ext::oneapi::experimental::info::device::graph_support>() ==
        graph_support_level::unsupported) {
      std::stringstream Stream;
      Stream << SyclDevice.get_backend();
      std::string BackendString = Stream.str();
      throw sycl::exception(
          sycl::make_error_code(errc::invalid),
          BackendString + " backend is not supported by SYCL Graph extension.");
    }
  }

  ~graph_impl();

  /// Remove node from list of root nodes.
  /// @param Root Node to remove from list of root nodes.
  void removeRoot(const std::shared_ptr<node_impl> &Root);

  /// Create a kernel node in the graph.
  /// @param NodeType User facing type of the node.
  /// @param CommandGroup The CG which stores all information for this node.
  /// @param Dep Dependencies of the created node.
  /// @return Created node in the graph.
  std::shared_ptr<node_impl>
  add(node_type NodeType, std::unique_ptr<sycl::detail::CG> CommandGroup,
      const std::vector<std::shared_ptr<node_impl>> &Dep = {});

  /// Create a CGF node in the graph.
  /// @param Impl Graph implementation pointer to create a handler with.
  /// @param CGF Command-group function to create node with.
  /// @param Args Node arguments.
  /// @param Dep Dependencies of the created node.
  /// @return Created node in the graph.
  std::shared_ptr<node_impl>
  add(const std::shared_ptr<graph_impl> &Impl,
      std::function<void(handler &)> CGF,
      const std::vector<sycl::detail::ArgDesc> &Args,
      const std::vector<std::shared_ptr<node_impl>> &Dep = {});

  /// Create an empty node in the graph.
  /// @param Impl Graph implementation pointer.
  /// @param Dep List of predecessor nodes.
  /// @return Created node in the graph.
  std::shared_ptr<node_impl>
  add(const std::shared_ptr<graph_impl> &Impl,
      const std::vector<std::shared_ptr<node_impl>> &Dep = {});

  /// Create an empty node in the graph.
  /// @param Impl Graph implementation pointer.
  /// @param Events List of events associated to this node.
  /// @return Created node in the graph.
  std::shared_ptr<node_impl>
  add(const std::shared_ptr<graph_impl> &Impl,
      const std::vector<sycl::detail::EventImplPtr> Events);

  /// Add a queue to the set of queues which are currently recording to this
  /// graph.
  /// @param RecordingQueue Queue to add to set.
  void
  addQueue(const std::shared_ptr<sycl::detail::queue_impl> &RecordingQueue) {
    MRecordingQueues.insert(RecordingQueue);
  }

  /// Remove a queue from the set of queues which are currently recording to
  /// this graph.
  /// @param RecordingQueue Queue to remove from set.
  void
  removeQueue(const std::shared_ptr<sycl::detail::queue_impl> &RecordingQueue) {
    MRecordingQueues.erase(RecordingQueue);
  }

  /// Remove all queues which are recording to this graph, also sets all queues
  /// cleared back to the executing state.
  ///
  /// @return True if any queues were removed.
  bool clearQueues();

  /// Associate a sycl event with a node in the graph.
  /// @param GraphImpl shared_ptr to Graph impl associated with this event, aka
  /// this.
  /// @param EventImpl Event to associate with a node in map.
  /// @param NodeImpl Node to associate with event in map.
  void addEventForNode(std::shared_ptr<graph_impl> GraphImpl,
                       std::shared_ptr<sycl::detail::event_impl> EventImpl,
                       std::shared_ptr<node_impl> NodeImpl) {
    if (!EventImpl->getCommandGraph())
      EventImpl->setCommandGraph(GraphImpl);
    MEventsMap[EventImpl] = NodeImpl;
  }

  /// Find the sycl event associated with a node.
  /// @param NodeImpl Node to find event for.
  /// @return Event associated with node.
  std::shared_ptr<sycl::detail::event_impl>
  getEventForNode(std::shared_ptr<node_impl> NodeImpl) const {
    ReadLock Lock(MMutex);
    if (auto EventImpl = std::find_if(
            MEventsMap.begin(), MEventsMap.end(),
            [NodeImpl](auto &it) { return it.second == NodeImpl; });
        EventImpl != MEventsMap.end()) {
      return EventImpl->first;
    }

    throw sycl::exception(
        sycl::make_error_code(errc::invalid),
        "No event has been recorded for the specified graph node");
  }

  /// Find the node associated with a SYCL event. Throws if no node is found for
  /// the given event.
  /// @param EventImpl Event to find the node for.
  /// @return Node associated with the event.
  std::shared_ptr<node_impl>
  getNodeForEvent(std::shared_ptr<sycl::detail::event_impl> EventImpl) {
    ReadLock Lock(MMutex);

    if (auto NodeFound = MEventsMap.find(EventImpl);
        NodeFound != std::end(MEventsMap)) {
      return NodeFound->second;
    }

    throw sycl::exception(
        sycl::make_error_code(errc::invalid),
        "No node in this graph is associated with this event");
  }

  /// Query for the context tied to this graph.
  /// @return Context associated with graph.
  sycl::context getContext() const { return MContext; }

  /// Query for the device tied to this graph.
  /// @return Device associated with graph.
  sycl::device getDevice() const { return MDevice; }

  /// List of root nodes.
  std::set<std::weak_ptr<node_impl>, std::owner_less<std::weak_ptr<node_impl>>>
      MRoots;

  /// Storage for all nodes contained within a graph. Nodes are connected to
  /// each other via weak_ptrs and so do not extend each other's lifetimes.
  /// This storage allows easy iteration over all nodes in the graph, rather
  /// than needing an expensive depth first search.
  std::vector<std::shared_ptr<node_impl>> MNodeStorage;

  /// Find the last node added to this graph from an in-order queue.
  /// @param Queue In-order queue to find the last node added to the graph from.
  /// @return Last node in this graph added from \p Queue recording, or empty
  /// shared pointer if none.
  std::shared_ptr<node_impl>
  getLastInorderNode(std::shared_ptr<sycl::detail::queue_impl> Queue) {
    std::weak_ptr<sycl::detail::queue_impl> QueueWeakPtr(Queue);
    if (0 == MInorderQueueMap.count(QueueWeakPtr)) {
      return {};
    }
    return MInorderQueueMap[QueueWeakPtr];
  }

  /// Track the last node added to this graph from an in-order queue.
  /// @param Queue In-order queue to register \p Node for.
  /// @param Node Last node that was added to this graph from \p Queue.
  void setLastInorderNode(std::shared_ptr<sycl::detail::queue_impl> Queue,
                          std::shared_ptr<node_impl> Node) {
    std::weak_ptr<sycl::detail::queue_impl> QueueWeakPtr(Queue);
    MInorderQueueMap[QueueWeakPtr] = Node;
  }

  /// Prints the contents of the graph to a text file in DOT format.
  /// @param FilePath Path to the output file.
  /// @param Verbose If true, print additional information about the nodes such
  /// as kernel args or memory access where applicable.
  void printGraphAsDot(const std::string FilePath, bool Verbose) const {
    /// Vector of nodes visited during the graph printing
    std::vector<node_impl *> VisitedNodes;

    std::fstream Stream(FilePath, std::ios::out);
    Stream << "digraph dot {" << std::endl;

    for (std::weak_ptr<node_impl> Node : MRoots)
      Node.lock()->printDotRecursive(Stream, VisitedNodes, Verbose);

    Stream << "}" << std::endl;

    Stream.close();
  }

  /// Make an edge between two nodes in the graph. Performs some mandatory
  /// error checks as well as an optional check for cycles introduced by making
  /// this edge.
  /// @param Src The source of the new edge.
  /// @param Dest The destination of the new edge.
  void makeEdge(std::shared_ptr<node_impl> Src,
                std::shared_ptr<node_impl> Dest);

  /// Throws an invalid exception if this function is called
  /// while a queue is recording commands to the graph.
  /// @param ExceptionMsg Message to append to the exception message
  void throwIfGraphRecordingQueue(const std::string ExceptionMsg) const {
    if (MRecordingQueues.size()) {
      throw sycl::exception(make_error_code(sycl::errc::invalid),
                            ExceptionMsg +
                                " cannot be called when a queue "
                                "is currently recording commands to a graph.");
    }
  }

  /// Recursively check successors of NodeA and NodeB to check they are similar.
  /// @param NodeA pointer to the first node for comparison
  /// @param NodeB pointer to the second node for comparison
  /// @return true is same structure found, false otherwise
  static bool checkNodeRecursive(const std::shared_ptr<node_impl> &NodeA,
                                 const std::shared_ptr<node_impl> &NodeB) {
    size_t FoundCnt = 0;
    for (std::weak_ptr<node_impl> &SuccA : NodeA->MSuccessors) {
      for (std::weak_ptr<node_impl> &SuccB : NodeB->MSuccessors) {
        if (NodeA->isSimilar(NodeB) &&
            checkNodeRecursive(SuccA.lock(), SuccB.lock())) {
          FoundCnt++;
          break;
        }
      }
    }
    if (FoundCnt != NodeA->MSuccessors.size()) {
      return false;
    }

    return true;
  }

  /// Checks if the graph_impl of Graph has a similar structure to
  /// the graph_impl of the caller.
  /// Graphs are considered similar if they have same numbers of nodes
  /// of the same type with similar predecessor and successor nodes (number and
  /// type). Two nodes are considered similar if they have the same
  /// command-group type. For command-groups of type "kernel", the "signature"
  /// of the kernel is also compared (i.e. the name of the command-group).
  /// @param Graph if reference to the graph to compare with.
  /// @param DebugPrint if set to true throw exception with additional debug
  /// information about the spotted graph differences.
  /// @return true if the two graphs are similar, false otherwise
  bool hasSimilarStructure(std::shared_ptr<detail::graph_impl> Graph,
                           bool DebugPrint = false) const {
    if (this == Graph.get())
      return true;

    if (MContext != Graph->MContext) {
      if (DebugPrint) {
        throw sycl::exception(sycl::make_error_code(errc::invalid),
                              "MContext are not the same.");
      }
      return false;
    }

    if (MDevice != Graph->MDevice) {
      if (DebugPrint) {
        throw sycl::exception(sycl::make_error_code(errc::invalid),
                              "MDevice are not the same.");
      }
      return false;
    }

    if (MEventsMap.size() != Graph->MEventsMap.size()) {
      if (DebugPrint) {
        throw sycl::exception(sycl::make_error_code(errc::invalid),
                              "MEventsMap sizes are not the same.");
      }
      return false;
    }

    if (MInorderQueueMap.size() != Graph->MInorderQueueMap.size()) {
      if (DebugPrint) {
        throw sycl::exception(sycl::make_error_code(errc::invalid),
                              "MInorderQueueMap sizes are not the same.");
      }
      return false;
    }

    if (MRoots.size() != Graph->MRoots.size()) {
      if (DebugPrint) {
        throw sycl::exception(sycl::make_error_code(errc::invalid),
                              "MRoots sizes are not the same.");
      }
      return false;
    }

    size_t RootsFound = 0;
    for (std::weak_ptr<node_impl> NodeA : MRoots) {
      for (std::weak_ptr<node_impl> NodeB : Graph->MRoots) {
        auto NodeALocked = NodeA.lock();
        auto NodeBLocked = NodeB.lock();

        if (NodeALocked->isSimilar(NodeBLocked)) {
          if (checkNodeRecursive(NodeALocked, NodeBLocked)) {
            RootsFound++;
            break;
          }
        }
      }
    }

    if (RootsFound != MRoots.size()) {
      if (DebugPrint) {
        throw sycl::exception(sycl::make_error_code(errc::invalid),
                              "Root Nodes do NOT match.");
      }
      return false;
    }

    return true;
  }

  /// Returns the number of nodes in the Graph
  /// @return Number of nodes in the Graph
  size_t getNumberOfNodes() const { return MNodeStorage.size(); }

  /// Traverse the graph recursively to get the events associated with the
  /// output nodes of this graph.
  /// @return vector of events associated to exit nodes.
  std::vector<sycl::detail::EventImplPtr> getExitNodesEvents();

  /// Removes all Barrier nodes from the list of extra dependencies
  /// MExtraDependencies.
  /// @return vector of events associated to previous barrier nodes.
  std::vector<sycl::detail::EventImplPtr>
  removeBarriersFromExtraDependencies() {
    std::vector<sycl::detail::EventImplPtr> Events;
    for (auto It = MExtraDependencies.begin();
         It != MExtraDependencies.end();) {
      if ((*It)->MCGType == sycl::detail::CG::Barrier) {
        Events.push_back(getEventForNode(*It));
        It = MExtraDependencies.erase(It);
      } else {
        ++It;
      }
    }
    return Events;
  }

private:
  /// Iterate over the graph depth-first and run \p NodeFunc on each node.
  /// @param NodeFunc A function which receives as input a node in the graph to
  /// perform operations on as well as the stack of nodes encountered in the
  /// current path. The return value of this function determines whether an
  /// early exit is triggered, if true the depth-first search will end
  /// immediately and no further nodes will be visited.
  void
  searchDepthFirst(std::function<bool(std::shared_ptr<node_impl> &,
                                      std::deque<std::shared_ptr<node_impl>> &)>
                       NodeFunc);

  /// Check the graph for cycles by performing a depth-first search of the
  /// graph. If a node is visited more than once in a given path through the
  /// graph, a cycle is present and the search ends immediately.
  /// @return True if a cycle is detected, false if not.
  bool checkForCycles();

  /// Insert node into list of root nodes.
  /// @param Root Node to add to list of root nodes.
  void addRoot(const std::shared_ptr<node_impl> &Root);

  /// Adds nodes to the exit nodes of this graph.
  /// @param Impl Graph implementation pointer.
  /// @param NodeList List of nodes from sub-graph in schedule order.
  /// @return An empty node is used to schedule dependencies on this sub-graph.
  std::shared_ptr<node_impl>
  addNodesToExits(const std::shared_ptr<graph_impl> &Impl,
                  const std::list<std::shared_ptr<node_impl>> &NodeList);

  /// Adds dependencies for a new node, if it has no deps it will be
  /// added as a root node.
  /// @param Node The node to add deps for
  /// @param Deps List of dependent nodes
  void addDepsToNode(std::shared_ptr<node_impl> Node,
                     const std::vector<std::shared_ptr<node_impl>> &Deps) {
    if (!Deps.empty()) {
      for (auto &N : Deps) {
        N->registerSuccessor(Node, N);
        this->removeRoot(Node);
      }
    } else {
      this->addRoot(Node);
    }
  }

  /// Context associated with this graph.
  sycl::context MContext;
  /// Device associated with this graph. All graph nodes will execute on this
  /// device.
  sycl::device MDevice;
  /// Unique set of queues which are currently recording to this graph.
  std::set<std::weak_ptr<sycl::detail::queue_impl>,
           std::owner_less<std::weak_ptr<sycl::detail::queue_impl>>>
      MRecordingQueues;
  /// Map of events to their associated recorded nodes.
  std::unordered_map<std::shared_ptr<sycl::detail::event_impl>,
                     std::shared_ptr<node_impl>>
      MEventsMap;
  /// Map for every in-order queue thats recorded a node to the graph, what
  /// the last node added was. We can use this to create new edges on the last
  /// node if any more nodes are added to the graph from the queue.
  std::map<std::weak_ptr<sycl::detail::queue_impl>, std::shared_ptr<node_impl>,
           std::owner_less<std::weak_ptr<sycl::detail::queue_impl>>>
      MInorderQueueMap;
  /// Controls whether we skip the cycle checks in makeEdge, set by the presence
  /// of the no_cycle_check property on construction.
  bool MSkipCycleChecks = false;
  /// Unique set of SYCL Memory Objects which are currently in use in the graph.
  std::set<sycl::detail::SYCLMemObjT *> MMemObjs;

  /// Controls whether we allow buffers to be used in the graph. Set by the
  /// presence of the assume_buffer_outlives_graph property.
  bool MAllowBuffers = false;

  /// List of nodes that must be added as extra dependencies to new nodes when
  /// added to this graph.
  /// This list is mainly used by barrier nodes which must be considered
  /// as predecessors for all nodes subsequently added to the graph.
  std::list<std::shared_ptr<node_impl>> MExtraDependencies;
};

/// Class representing the implementation of command_graph<executable>.
class exec_graph_impl {
public:
  using ReadLock = std::shared_lock<std::shared_mutex>;
  using WriteLock = std::unique_lock<std::shared_mutex>;

  /// Protects all the fields that can be changed by class' methods.
  mutable std::shared_mutex MMutex;

  /// Constructor.
  ///
  /// Nodes from GraphImpl will be copied when constructing this
  /// exec_graph_impl so that nodes may be modified (e.g. when merging subgraph
  /// nodes).
  /// @param Context Context to create graph with.
  /// @param GraphImpl Modifiable graph implementation to create with.
  exec_graph_impl(sycl::context Context,
                  const std::shared_ptr<graph_impl> &GraphImpl)
      : MSchedule(), MGraphImpl(GraphImpl), MPiSyncPoints(), MContext(Context),
        MRequirements(), MExecutionEvents() {
    // Copy nodes from GraphImpl and merge any subgraph nodes into this graph.
    duplicateNodes();
  }

  /// Destructor.
  ///
  /// Releases any PI command-buffers the object has created.
  ~exec_graph_impl();

  /// Partition the graph nodes and put the partition in MPartitions.
  /// The partitioning splits the graph to allow synchronization between
  /// device events and events that do not run on the same device such as
  /// host_task.
  void makePartitions();

  /// Called by handler::ext_oneapi_command_graph() to schedule graph for
  /// execution.
  /// @param Queue Command-queue to schedule execution on.
  /// @param CGData Command-group data provided by the sycl::handler
  /// @return Event associated with the execution of the graph.
  sycl::event enqueue(const std::shared_ptr<sycl::detail::queue_impl> &Queue,
                      sycl::detail::CG::StorageInitHelper CGData);

  /// Turns the internal graph representation into UR command-buffers for a
  /// device.
  /// @param Device Device to create backend command-buffers for.
  /// @param Partion Partition to which the created command-buffer should be
  /// attached.
  void createCommandBuffers(sycl::device Device,
                            std::shared_ptr<partition> &Partition);

  /// Query for the context tied to this graph.
  /// @return Context associated with graph.
  sycl::context getContext() const { return MContext; }

  /// Query the scheduling of node execution.
  /// @return List of nodes in execution order.
  const std::list<std::shared_ptr<node_impl>> &getSchedule() const {
    return MSchedule;
  }

  /// Query the graph_impl.
  /// @return pointer to the graph_impl MGraphImpl
  const std::shared_ptr<graph_impl> &getGraphImpl() const { return MGraphImpl; }

  /// Query the vector of the partitions composing the exec_graph.
  /// @return Vector of partitions in execution order.
  const std::vector<std::shared_ptr<partition>> &getPartitions() const {
    return MPartitions;
  }

  /// Checks if the previous submissions of this graph have been completed
  /// This function checks the status of events associated to the previous graph
  /// submissions.
  /// @return true if all previous submissions have been completed, false
  /// otherwise.
  bool previousSubmissionCompleted() const {
    for (auto Event : MExecutionEvents) {
      if (!Event->isCompleted()) {
        return false;
      }
    }
    return true;
  }

<<<<<<< HEAD
  /// Returns the SyncPoint associated to the node passed in parameter for this
  /// exec graph.
  /// @param Node shared pointer to the node to look for.
  /// @return the associated SyncPoint if it exists. It throws an exception if
  /// the node was not found.
  sycl::detail::pi::PiExtSyncPoint
  getSyncPointFromNode(std::shared_ptr<node_impl> Node) const {
    auto SyncPoint = MPiSyncPoints.find(Node);
    if (SyncPoint == MPiSyncPoints.end()) {
      throw sycl::exception(sycl::make_error_code(sycl::errc::invalid),
                            "The node was not found in this exec graph. ");
    }
    return SyncPoint->second;
=======
  /// Returns a list of all the accessor requirements for this graph.
  std::vector<sycl::detail::AccessorImplHost *> getRequirements() const {
    return MRequirements;
>>>>>>> 04a222f7
  }

private:
  /// Create a command-group for the node and add it to command-buffer by going
  /// through the scheduler.
  /// @param Ctx Context to use.
  /// @param DeviceImpl Device associated with the enqueue.
  /// @param CommandBuffer Command-buffer to add node to as a command.
  /// @param Node The node being enqueued.
  /// @return PI sync point created for this node in the command-buffer.
  sycl::detail::pi::PiExtSyncPoint
  enqueueNode(sycl::context Ctx, sycl::detail::DeviceImplPtr DeviceImpl,
              sycl::detail::pi::PiExtCommandBuffer CommandBuffer,
              std::shared_ptr<node_impl> Node);

  /// Enqueue a node directly to the command-buffer without going through the
  /// scheduler.
  /// @param Ctx Context to use.
  /// @param DeviceImpl Device associated with the enqueue.
  /// @param CommandBuffer Command-buffer to add node to as a command.
  /// @param Node The node being enqueued.
  /// @return PI sync point created for this node in the command-buffer.
  sycl::detail::pi::PiExtSyncPoint
  enqueueNodeDirect(sycl::context Ctx, sycl::detail::DeviceImplPtr DeviceImpl,
                    sycl::detail::pi::PiExtCommandBuffer CommandBuffer,
                    std::shared_ptr<node_impl> Node);

  /// Iterates back through predecessors to find the real dependency.
  /// @param[out] Deps Found dependencies.
  /// @param[in] CurrentNode Node to find dependencies for.
  /// @param[in] ReferencePartitionNum Number of the partition containing the
  /// SyncPoint for CurrentNode, otherwise we need to
  /// synchronize on the host with the completion of previous partitions.
  void findRealDeps(std::vector<sycl::detail::pi::PiExtSyncPoint> &Deps,
                    std::shared_ptr<node_impl> CurrentNode,
                    int ReferencePartitionNum);

  /// Duplicate nodes from the modifiable graph associated with this executable
  /// graph and store them locally. Any subgraph nodes in the modifiable graph
  /// will be expanded and merged into this new set of nodes.
  void duplicateNodes();

  /// Prints the contents of the graph to a text file in DOT format.
  /// @param FilePath Path to the output file.
  /// @param Verbose If true, print additional information about the nodes such
  /// as kernel args or memory access where applicable.
  void printGraphAsDot(const std::string FilePath, bool Verbose) const {
    /// Vector of nodes visited during the graph printing
    std::vector<node_impl *> VisitedNodes;

    std::fstream Stream(FilePath, std::ios::out);
    Stream << "digraph dot {" << std::endl;

    std::vector<std::shared_ptr<node_impl>> Roots;
    for (auto &Node : MNodeStorage) {
      if (Node->MPredecessors.size() == 0) {
        Roots.push_back(Node);
      }
    }

    for (std::shared_ptr<node_impl> Node : Roots)
      Node->printDotRecursive(Stream, VisitedNodes, Verbose);

    Stream << "}" << std::endl;

    Stream.close();
  }

  /// Execution schedule of nodes in the graph.
  std::list<std::shared_ptr<node_impl>> MSchedule;
  /// Pointer to the modifiable graph impl associated with this executable
  /// graph.
  /// Thread-safe implementation note: in the current implementation
  /// multiple exec_graph_impl can reference the same graph_impl object.
  /// This specificity must be taken into account when trying to lock
  /// the graph_impl mutex from an exec_graph_impl to avoid deadlock.
  std::shared_ptr<graph_impl> MGraphImpl;
  /// Map of nodes in the exec graph to the sync point representing their
  /// execution in the command graph.
  std::unordered_map<std::shared_ptr<node_impl>,
                     sycl::detail::pi::PiExtSyncPoint>
      MPiSyncPoints;
  /// Map of nodes in the exec graph to the partition number to which they
  /// belong.
  std::unordered_map<std::shared_ptr<node_impl>, int> MPartitionNodes;
  /// Context associated with this executable graph.
  sycl::context MContext;
  /// List of requirements for enqueueing this command graph, accumulated from
  /// all nodes enqueued to the graph.
  std::vector<sycl::detail::AccessorImplHost *> MRequirements;
  /// Storage for accessors which are used by this graph, accumulated from
  /// all nodes enqueued to the graph.
  std::vector<sycl::detail::AccessorImplPtr> MAccessors;
  /// List of all execution events returned from command buffer enqueue calls.
  std::vector<sycl::detail::EventImplPtr> MExecutionEvents;
  /// List of the partitions that compose the exec graph.
  std::vector<std::shared_ptr<partition>> MPartitions;
  /// Map of the partitions to their execution events
  std::unordered_map<std::shared_ptr<partition>, sycl::detail::EventImplPtr>
      MPartitionsExecutionEvents;
  /// Storage for copies of nodes from the original modifiable graph.
  std::vector<std::shared_ptr<node_impl>> MNodeStorage;
};

} // namespace detail
} // namespace experimental
} // namespace oneapi
} // namespace ext
} // namespace _V1
} // namespace sycl<|MERGE_RESOLUTION|>--- conflicted
+++ resolved
@@ -1090,7 +1090,6 @@
     return true;
   }
 
-<<<<<<< HEAD
   /// Returns the SyncPoint associated to the node passed in parameter for this
   /// exec graph.
   /// @param Node shared pointer to the node to look for.
@@ -1104,11 +1103,11 @@
                             "The node was not found in this exec graph. ");
     }
     return SyncPoint->second;
-=======
+  }
+
   /// Returns a list of all the accessor requirements for this graph.
   std::vector<sycl::detail::AccessorImplHost *> getRequirements() const {
     return MRequirements;
->>>>>>> 04a222f7
   }
 
 private:
