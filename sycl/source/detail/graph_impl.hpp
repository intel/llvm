//==--------- graph_impl.hpp --- SYCL graph extension ---------------------==//
//
// Part of the LLVM Project, under the Apache License v2.0 with LLVM Exceptions.
// See https://llvm.org/LICENSE.txt for license information.
// SPDX-License-Identifier: Apache-2.0 WITH LLVM-exception
//
//===----------------------------------------------------------------------===//

#pragma once

#include <sycl/detail/cg_types.hpp>
#include <sycl/detail/os_util.hpp>
#include <sycl/ext/oneapi/experimental/graph.hpp>
#include <sycl/handler.hpp>

#include <detail/accessor_impl.hpp>
#include <detail/event_impl.hpp>
#include <detail/kernel_impl.hpp>

#include <cstring>
#include <deque>
#include <fstream>
#include <functional>
#include <list>
#include <set>
#include <shared_mutex>

namespace sycl {
inline namespace _V1 {

namespace detail {
class SYCLMemObjT;
}

namespace ext {
namespace oneapi {
namespace experimental {
namespace detail {

inline node_type getNodeTypeFromCG(sycl::detail::CG::CGTYPE CGType) {
  using sycl::detail::CG;

  switch (CGType) {
  case CG::None:
    return node_type::empty;
  case CG::Kernel:
    return node_type::kernel;
  case CG::CopyAccToPtr:
  case CG::CopyPtrToAcc:
  case CG::CopyAccToAcc:
  case CG::CopyUSM:
    return node_type::memcpy;
  case CG::Memset2DUSM:
    return node_type::memset;
  case CG::Fill:
  case CG::FillUSM:
    return node_type::memfill;
  case CG::PrefetchUSM:
    return node_type::prefetch;
  case CG::AdviseUSM:
    return node_type::memadvise;
  case CG::Barrier:
  case CG::BarrierWaitlist:
    return node_type::ext_oneapi_barrier;
  case CG::CodeplayHostTask:
    return node_type::host_task;
  case CG::ExecCommandBuffer:
    return node_type::subgraph;
  default:
    assert(false && "Invalid Graph Node Type");
    return node_type::empty;
  }
}

/// Implementation of node class from SYCL_EXT_ONEAPI_GRAPH.
class node_impl {
public:
  /// List of successors to this node.
  std::vector<std::weak_ptr<node_impl>> MSuccessors;
  /// List of predecessors to this node.
  ///
  /// Using weak_ptr here to prevent circular references between nodes.
  std::vector<std::weak_ptr<node_impl>> MPredecessors;
  /// Type of the command-group for the node.
  sycl::detail::CG::CGTYPE MCGType = sycl::detail::CG::None;
  /// User facing type of the node.
  node_type MNodeType = node_type::empty;
  /// Command group object which stores all args etc needed to enqueue the node
  std::unique_ptr<sycl::detail::CG> MCommandGroup;
  /// Stores the executable graph impl associated with this node if it is a
  /// subgraph node.
  std::shared_ptr<exec_graph_impl> MSubGraphImpl;

  /// Used for tracking visited status during cycle checks.
  bool MVisited = false;

  /// Partition number needed to assign a Node to a a partition.
  /// Note : This number is only used during the partitionning process and
  /// cannot be used to find out the partion of a node outside of this process.
  int MPartitionNum = -1;

  /// Add successor to the node.
  /// @param Node Node to add as a successor.
  /// @param Prev Predecessor to \p node being added as successor.
  ///
  /// \p Prev should be a shared_ptr to an instance of this object, but can't
  /// use a raw \p this pointer, so the extra \Prev parameter is passed.
  void registerSuccessor(const std::shared_ptr<node_impl> &Node,
                         const std::shared_ptr<node_impl> &Prev) {
    if (std::find_if(MSuccessors.begin(), MSuccessors.end(),
                     [Node](const std::weak_ptr<node_impl> &Ptr) {
                       return Ptr.lock() == Node;
                     }) != MSuccessors.end()) {
      return;
    }
    MSuccessors.push_back(Node);
    Node->registerPredecessor(Prev);
  }

  /// Add predecessor to the node.
  /// @param Node Node to add as a predecessor.
  void registerPredecessor(const std::shared_ptr<node_impl> &Node) {
    if (std::find_if(MPredecessors.begin(), MPredecessors.end(),
                     [&Node](const std::weak_ptr<node_impl> &Ptr) {
                       return Ptr.lock() == Node;
                     }) != MPredecessors.end()) {
      return;
    }
    MPredecessors.push_back(Node);
  }

  /// Construct an empty node.
  node_impl() {}

  /// Construct a node representing a command-group.
  /// @param NodeType Type of the command-group.
  /// @param CommandGroup The CG which stores the command information for this
  /// node.
  node_impl(node_type NodeType,
            std::unique_ptr<sycl::detail::CG> &&CommandGroup)
      : MCGType(CommandGroup->getType()), MNodeType(NodeType),
        MCommandGroup(std::move(CommandGroup)) {
    if (NodeType == node_type::subgraph) {
      MSubGraphImpl =
          static_cast<sycl::detail::CGExecCommandBuffer *>(MCommandGroup.get())
              ->MExecGraph;
    }
  }

  /// Construct a node from another node. This will perform a deep-copy of the
  /// command group object associated with this node.
  node_impl(node_impl &Other)
      : MSuccessors(Other.MSuccessors), MPredecessors(Other.MPredecessors),
        MCGType(Other.MCGType), MNodeType(Other.MNodeType),
        MCommandGroup(Other.getCGCopy()), MSubGraphImpl(Other.MSubGraphImpl) {}

<<<<<<< HEAD
  /// Checks if this node should be a dependency of another node based on
  /// accessor requirements. This is calculated using access modes if a
  /// requirement to the same buffer is found inside this node.
  /// @param IncomingReq Incoming requirement.
  /// @return True if a dependency is needed, false if not.
  bool hasRequirementDependency(sycl::detail::AccessorImplHost *IncomingReq) {
    access_mode InMode = IncomingReq->MAccessMode;
    switch (InMode) {
    case access_mode::read:
    case access_mode::read_write:
    case access_mode::atomic:
      break;
    // These access modes don't care about existing buffer data, so we don't
    // need a dependency.
    case access_mode::write:
    case access_mode::discard_read_write:
    case access_mode::discard_write:
      return false;
    }

=======
  /// Copy-assignment operator. This will perform a deep-copy of the
  /// command group object associated with this node.
  node_impl &operator=(node_impl &Other) {
    if (this != &Other) {
      MSuccessors = Other.MSuccessors;
      MPredecessors = Other.MPredecessors;
      MCGType = Other.MCGType;
      MNodeType = Other.MNodeType;
      MCommandGroup = Other.getCGCopy();
      MSubGraphImpl = Other.MSubGraphImpl;
    }
    return *this;
  }

  /// Checks if this node has a given requirement.
  /// @param Requirement Requirement to lookup.
  /// @return True if \p Requirement is present in node, false otherwise.
  bool hasRequirement(sycl::detail::AccessorImplHost *IncomingReq) {
>>>>>>> 76167854
    for (sycl::detail::AccessorImplHost *CurrentReq :
         MCommandGroup->getRequirements()) {
      if (IncomingReq->MSYCLMemObj == CurrentReq->MSYCLMemObj) {
        access_mode CurrentMode = CurrentReq->MAccessMode;
        // Since we have an incoming read requirement, we only care
        // about requirements on this node if they are write
        if (CurrentMode != access_mode::read) {
          return true;
        }
      }
    }
    // No dependency necessary
    return false;
  }

  /// Query if this is an empty node.
  /// Barrier nodes are also considered empty nodes since they do not embed any
  /// workload but only dependencies
  /// @return True if this is an empty node, false otherwise.
  bool isEmpty() const {
    return ((MCGType == sycl::detail::CG::None) ||
            (MCGType == sycl::detail::CG::Barrier));
  }

  /// Get a deep copy of this node's command group
  /// @return A unique ptr to the new command group object.
  std::unique_ptr<sycl::detail::CG> getCGCopy() const {
    switch (MCGType) {
    case sycl::detail::CG::Kernel:
      return createCGCopy<sycl::detail::CGExecKernel>();
    case sycl::detail::CG::CopyAccToPtr:
    case sycl::detail::CG::CopyPtrToAcc:
    case sycl::detail::CG::CopyAccToAcc:
      return createCGCopy<sycl::detail::CGCopy>();
    case sycl::detail::CG::Fill:
      return createCGCopy<sycl::detail::CGFill>();
    case sycl::detail::CG::UpdateHost:
      return createCGCopy<sycl::detail::CGUpdateHost>();
    case sycl::detail::CG::CopyUSM:
      return createCGCopy<sycl::detail::CGCopyUSM>();
    case sycl::detail::CG::FillUSM:
      return createCGCopy<sycl::detail::CGFillUSM>();
    case sycl::detail::CG::PrefetchUSM:
      return createCGCopy<sycl::detail::CGPrefetchUSM>();
    case sycl::detail::CG::AdviseUSM:
      return createCGCopy<sycl::detail::CGAdviseUSM>();
    case sycl::detail::CG::Copy2DUSM:
      return createCGCopy<sycl::detail::CGCopy2DUSM>();
    case sycl::detail::CG::Fill2DUSM:
      return createCGCopy<sycl::detail::CGFill2DUSM>();
    case sycl::detail::CG::Memset2DUSM:
      return createCGCopy<sycl::detail::CGMemset2DUSM>();
    case sycl::detail::CG::CodeplayHostTask: {
      // The unique_ptr to the `sycl::detail::HostTask` in the HostTask CG
      // prevents from copying the CG.
      // We overcome this restriction by creating a new CG with the same data.
      auto CommandGroupPtr =
          static_cast<sycl::detail::CGHostTask *>(MCommandGroup.get());
      sycl::detail::HostTask HostTask = *CommandGroupPtr->MHostTask.get();
      auto HostTaskUPtr = std::make_unique<sycl::detail::HostTask>(HostTask);

      sycl::detail::CG::StorageInitHelper Data(
          CommandGroupPtr->getArgsStorage(), CommandGroupPtr->getAccStorage(),
          CommandGroupPtr->getSharedPtrStorage(),
          CommandGroupPtr->getRequirements(), CommandGroupPtr->getEvents());

      sycl::detail::code_location Loc(CommandGroupPtr->MFileName.data(),
                                      CommandGroupPtr->MFunctionName.data(),
                                      CommandGroupPtr->MLine,
                                      CommandGroupPtr->MColumn);

      return std::make_unique<sycl::detail::CGHostTask>(
          sycl::detail::CGHostTask(
              std::move(HostTaskUPtr), CommandGroupPtr->MQueue,
              CommandGroupPtr->MContext, CommandGroupPtr->MArgs, Data,
              CommandGroupPtr->getType(), Loc));
    }
    case sycl::detail::CG::Barrier:
    case sycl::detail::CG::BarrierWaitlist:
      // Barrier nodes are stored in the graph with only the base CG class,
      // since they are treated internally as empty nodes.
      return createCGCopy<sycl::detail::CG>();
    case sycl::detail::CG::CopyToDeviceGlobal:
      return createCGCopy<sycl::detail::CGCopyToDeviceGlobal>();
    case sycl::detail::CG::CopyFromDeviceGlobal:
      return createCGCopy<sycl::detail::CGCopyFromDeviceGlobal>();
    case sycl::detail::CG::ReadWriteHostPipe:
      return createCGCopy<sycl::detail::CGReadWriteHostPipe>();
    case sycl::detail::CG::CopyImage:
      return createCGCopy<sycl::detail::CGCopyImage>();
    case sycl::detail::CG::SemaphoreSignal:
      return createCGCopy<sycl::detail::CGSemaphoreSignal>();
    case sycl::detail::CG::SemaphoreWait:
      return createCGCopy<sycl::detail::CGSemaphoreWait>();
    case sycl::detail::CG::ExecCommandBuffer:
      return createCGCopy<sycl::detail::CGExecCommandBuffer>();
    case sycl::detail::CG::None:
      return nullptr;
    }
    return nullptr;
  }

  /// Tests if the caller is similar to Node, this is only used for testing.
  /// @param Node The node to check for similarity.
  /// @param CompareContentOnly Skip comparisons related to graph structure,
  /// compare only the type and command groups of the nodes
  /// @return True if the two nodes are similar
  bool isSimilar(const std::shared_ptr<node_impl> &Node,
                 bool CompareContentOnly = false) const {
    if (!CompareContentOnly) {
      if (MSuccessors.size() != Node->MSuccessors.size())
        return false;

      if (MPredecessors.size() != Node->MPredecessors.size())
        return false;
    }
    if (MCGType != Node->MCGType)
      return false;

    switch (MCGType) {
    case sycl::detail::CG::CGTYPE::Kernel: {
      sycl::detail::CGExecKernel *ExecKernelA =
          static_cast<sycl::detail::CGExecKernel *>(MCommandGroup.get());
      sycl::detail::CGExecKernel *ExecKernelB =
          static_cast<sycl::detail::CGExecKernel *>(Node->MCommandGroup.get());
      return ExecKernelA->MKernelName.compare(ExecKernelB->MKernelName) == 0;
    }
    case sycl::detail::CG::CGTYPE::CopyUSM: {
      sycl::detail::CGCopyUSM *CopyA =
          static_cast<sycl::detail::CGCopyUSM *>(MCommandGroup.get());
      sycl::detail::CGCopyUSM *CopyB =
          static_cast<sycl::detail::CGCopyUSM *>(Node->MCommandGroup.get());
      return (CopyA->getSrc() == CopyB->getSrc()) &&
             (CopyA->getDst() == CopyB->getDst()) &&
             (CopyA->getLength() == CopyB->getLength());
    }
    case sycl::detail::CG::CGTYPE::CopyAccToAcc:
    case sycl::detail::CG::CGTYPE::CopyAccToPtr:
    case sycl::detail::CG::CGTYPE::CopyPtrToAcc: {
      sycl::detail::CGCopy *CopyA =
          static_cast<sycl::detail::CGCopy *>(MCommandGroup.get());
      sycl::detail::CGCopy *CopyB =
          static_cast<sycl::detail::CGCopy *>(Node->MCommandGroup.get());
      return (CopyA->getSrc() == CopyB->getSrc()) &&
             (CopyA->getDst() == CopyB->getDst());
    }
    default:
      assert(false && "Unexpected command group type!");
      return false;
    }
  }

  /// Recursive Depth first traversal of linked nodes.
  /// to print node information and connection to Stream.
  /// @param Stream Where to print node information.
  /// @param Visited Vector of the already visited nodes.
  /// @param Verbose If true, print additional information about the nodes such
  /// as kernel args or memory access where applicable.
  void printDotRecursive(std::fstream &Stream,
                         std::vector<node_impl *> &Visited, bool Verbose) {
    // if Node has been already visited, we skip it
    if (std::find(Visited.begin(), Visited.end(), this) != Visited.end())
      return;

    Visited.push_back(this);

    printDotCG(Stream, Verbose);
    for (const auto &Dep : MPredecessors) {
      auto NodeDep = Dep.lock();
      Stream << "  \"" << NodeDep.get() << "\" -> \"" << this << "\""
             << std::endl;
    }

    for (std::weak_ptr<node_impl> Succ : MSuccessors) {
      if (MPartitionNum == Succ.lock()->MPartitionNum)
        Succ.lock()->printDotRecursive(Stream, Visited, Verbose);
    }
  }

private:
  /// Prints Node information to Stream.
  /// @param Stream Where to print the Node information
  /// @param Verbose If true, print additional information about the nodes such
  /// as kernel args or memory access where applicable.
  void printDotCG(std::ostream &Stream, bool Verbose) {
    Stream << "\"" << this << "\" [style=bold, label=\"";

    Stream << "ID = " << this << "\\n";
    Stream << "TYPE = ";

    switch (MCGType) {
    case sycl::detail::CG::CGTYPE::None:
      Stream << "None \\n";
      break;
    case sycl::detail::CG::CGTYPE::Kernel: {
      Stream << "CGExecKernel \\n";
      sycl::detail::CGExecKernel *Kernel =
          static_cast<sycl::detail::CGExecKernel *>(MCommandGroup.get());
      Stream << "NAME = " << Kernel->MKernelName << "\\n";
      if (Verbose) {
        Stream << "ARGS = \\n";
        for (size_t i = 0; i < Kernel->MArgs.size(); i++) {
          auto Arg = Kernel->MArgs[i];
          std::string Type = "Undefined";
          if (Arg.MType == sycl::detail::kernel_param_kind_t::kind_accessor) {
            Type = "Accessor";
          } else if (Arg.MType ==
                     sycl::detail::kernel_param_kind_t::kind_std_layout) {
            Type = "STD_Layout";
          } else if (Arg.MType ==
                     sycl::detail::kernel_param_kind_t::kind_sampler) {
            Type = "Sampler";
          } else if (Arg.MType ==
                     sycl::detail::kernel_param_kind_t::kind_pointer) {
            Type = "Pointer";
          } else if (Arg.MType == sycl::detail::kernel_param_kind_t::
                                      kind_specialization_constants_buffer) {
            Type = "Specialization Constants Buffer";
          } else if (Arg.MType ==
                     sycl::detail::kernel_param_kind_t::kind_stream) {
            Type = "Stream";
          } else if (Arg.MType ==
                     sycl::detail::kernel_param_kind_t::kind_invalid) {
            Type = "Invalid";
          }
          Stream << i << ") Type: " << Type << " Ptr: " << Arg.MPtr << "\\n";
        }
      }
      break;
    }
    case sycl::detail::CG::CGTYPE::CopyAccToPtr:
      Stream << "CGCopy Device-to-Host \\n";
      if (Verbose) {
        sycl::detail::CGCopy *Copy =
            static_cast<sycl::detail::CGCopy *>(MCommandGroup.get());
        Stream << "Src: " << Copy->getSrc() << " Dst: " << Copy->getDst()
               << "\\n";
      }
      break;
    case sycl::detail::CG::CGTYPE::CopyPtrToAcc:
      Stream << "CGCopy Host-to-Device \\n";
      if (Verbose) {
        sycl::detail::CGCopy *Copy =
            static_cast<sycl::detail::CGCopy *>(MCommandGroup.get());
        Stream << "Src: " << Copy->getSrc() << " Dst: " << Copy->getDst()
               << "\\n";
      }
      break;
    case sycl::detail::CG::CGTYPE::CopyAccToAcc:
      Stream << "CGCopy Device-to-Device \\n";
      if (Verbose) {
        sycl::detail::CGCopy *Copy =
            static_cast<sycl::detail::CGCopy *>(MCommandGroup.get());
        Stream << "Src: " << Copy->getSrc() << " Dst: " << Copy->getDst()
               << "\\n";
      }
      break;
    case sycl::detail::CG::CGTYPE::Fill:
      Stream << "CGFill \\n";
      if (Verbose) {
        sycl::detail::CGFill *Fill =
            static_cast<sycl::detail::CGFill *>(MCommandGroup.get());
        Stream << "Ptr: " << Fill->MPtr << "\\n";
      }
      break;
    case sycl::detail::CG::CGTYPE::UpdateHost:
      Stream << "CGCUpdateHost \\n";
      if (Verbose) {
        sycl::detail::CGUpdateHost *Host =
            static_cast<sycl::detail::CGUpdateHost *>(MCommandGroup.get());
        Stream << "Ptr: " << Host->getReqToUpdate() << "\\n";
      }
      break;
    case sycl::detail::CG::CGTYPE::CopyUSM:
      Stream << "CGCopyUSM \\n";
      if (Verbose) {
        sycl::detail::CGCopyUSM *CopyUSM =
            static_cast<sycl::detail::CGCopyUSM *>(MCommandGroup.get());
        Stream << "Src: " << CopyUSM->getSrc() << " Dst: " << CopyUSM->getDst()
               << " Length: " << CopyUSM->getLength() << "\\n";
      }
      break;
    case sycl::detail::CG::CGTYPE::FillUSM:
      Stream << "CGFillUSM \\n";
      if (Verbose) {
        sycl::detail::CGFillUSM *FillUSM =
            static_cast<sycl::detail::CGFillUSM *>(MCommandGroup.get());
        Stream << "Dst: " << FillUSM->getDst()
               << " Length: " << FillUSM->getLength()
               << " Pattern: " << FillUSM->getFill() << "\\n";
      }
      break;
    case sycl::detail::CG::CGTYPE::PrefetchUSM:
      Stream << "CGPrefetchUSM \\n";
      if (Verbose) {
        sycl::detail::CGPrefetchUSM *Prefetch =
            static_cast<sycl::detail::CGPrefetchUSM *>(MCommandGroup.get());
        Stream << "Dst: " << Prefetch->getDst()
               << " Length: " << Prefetch->getLength() << "\\n";
      }
      break;
    case sycl::detail::CG::CGTYPE::AdviseUSM:
      Stream << "CGAdviseUSM \\n";
      if (Verbose) {
        sycl::detail::CGAdviseUSM *AdviseUSM =
            static_cast<sycl::detail::CGAdviseUSM *>(MCommandGroup.get());
        Stream << "Dst: " << AdviseUSM->getDst()
               << " Length: " << AdviseUSM->getLength() << "\\n";
      }
      break;
    case sycl::detail::CG::CGTYPE::CodeplayHostTask:
      Stream << "CGHostTask \\n";
      break;
    case sycl::detail::CG::CGTYPE::Barrier:
      Stream << "CGBarrier \\n";
      break;
    case sycl::detail::CG::CGTYPE::Copy2DUSM:
      Stream << "CGCopy2DUSM \\n";
      if (Verbose) {
        sycl::detail::CGCopy2DUSM *Copy2DUSM =
            static_cast<sycl::detail::CGCopy2DUSM *>(MCommandGroup.get());
        Stream << "Src:" << Copy2DUSM->getSrc()
               << " Dst: " << Copy2DUSM->getDst() << "\\n";
      }
      break;
    case sycl::detail::CG::CGTYPE::Fill2DUSM:
      Stream << "CGFill2DUSM \\n";
      if (Verbose) {
        sycl::detail::CGFill2DUSM *Fill2DUSM =
            static_cast<sycl::detail::CGFill2DUSM *>(MCommandGroup.get());
        Stream << "Dst: " << Fill2DUSM->getDst() << "\\n";
      }
      break;
    case sycl::detail::CG::CGTYPE::Memset2DUSM:
      Stream << "CGMemset2DUSM \\n";
      if (Verbose) {
        sycl::detail::CGMemset2DUSM *Memset2DUSM =
            static_cast<sycl::detail::CGMemset2DUSM *>(MCommandGroup.get());
        Stream << "Dst: " << Memset2DUSM->getDst() << "\\n";
      }
      break;
    case sycl::detail::CG::CGTYPE::ReadWriteHostPipe:
      Stream << "CGReadWriteHostPipe \\n";
      break;
    case sycl::detail::CG::CGTYPE::CopyToDeviceGlobal:
      Stream << "CGCopyToDeviceGlobal \\n";
      if (Verbose) {
        sycl::detail::CGCopyToDeviceGlobal *CopyToDeviceGlobal =
            static_cast<sycl::detail::CGCopyToDeviceGlobal *>(
                MCommandGroup.get());
        Stream << "Src: " << CopyToDeviceGlobal->getSrc()
               << " Dst: " << CopyToDeviceGlobal->getDeviceGlobalPtr() << "\\n";
      }
      break;
    case sycl::detail::CG::CGTYPE::CopyFromDeviceGlobal:
      Stream << "CGCopyFromDeviceGlobal \\n";
      if (Verbose) {
        sycl::detail::CGCopyFromDeviceGlobal *CopyFromDeviceGlobal =
            static_cast<sycl::detail::CGCopyFromDeviceGlobal *>(
                MCommandGroup.get());
        Stream << "Src: " << CopyFromDeviceGlobal->getDeviceGlobalPtr()
               << " Dst: " << CopyFromDeviceGlobal->getDest() << "\\n";
      }
      break;
    case sycl::detail::CG::CGTYPE::ExecCommandBuffer:
      Stream << "CGExecCommandBuffer \\n";
      break;
    default:
      Stream << "Other \\n";
      break;
    }
    Stream << "\"];" << std::endl;
  }

  /// Creates a copy of the node's CG by casting to it's actual type, then using
  /// that to copy construct and create a new unique ptr from that copy.
  /// @tparam CGT The derived type of the CG.
  /// @return A new unique ptr to the copied CG.
  template <typename CGT> std::unique_ptr<CGT> createCGCopy() const {
    return std::make_unique<CGT>(*static_cast<CGT *>(MCommandGroup.get()));
  }
};

class partition {
public:
  /// Constructor.
  partition() : MSchedule(), MPiCommandBuffers() {}

  /// List of root nodes.
  std::set<std::weak_ptr<node_impl>, std::owner_less<std::weak_ptr<node_impl>>>
      MRoots;
  /// Execution schedule of nodes in the graph.
  std::list<std::shared_ptr<node_impl>> MSchedule;
  /// Map of devices to command buffers.
  std::unordered_map<sycl::device, sycl::detail::pi::PiExtCommandBuffer>
      MPiCommandBuffers;
  /// List of predecessors to this partition.
  std::vector<std::shared_ptr<partition>> MPredecessors;

  /// @return True if the partition contains a host task
  bool isHostTask() const {
    return (MRoots.size() && ((*MRoots.begin()).lock()->MCGType ==
                              sycl::detail::CG::CGTYPE::CodeplayHostTask));
  }

  /// Add nodes to MSchedule.
  void schedule();
};

/// Implementation details of command_graph<modifiable>.
class graph_impl {
public:
  using ReadLock = std::shared_lock<std::shared_mutex>;
  using WriteLock = std::unique_lock<std::shared_mutex>;

  /// Protects all the fields that can be changed by class' methods.
  mutable std::shared_mutex MMutex;

  /// Constructor.
  /// @param SyclContext Context to use for graph.
  /// @param SyclDevice Device to create nodes with.
  /// @param PropList Optional list of properties.
  graph_impl(const sycl::context &SyclContext, const sycl::device &SyclDevice,
             const sycl::property_list &PropList = {})
      : MContext(SyclContext), MDevice(SyclDevice), MRecordingQueues(),
        MEventsMap(), MInorderQueueMap() {
    if (PropList.has_property<property::graph::no_cycle_check>()) {
      MSkipCycleChecks = true;
    }
    if (PropList
            .has_property<property::graph::assume_buffer_outlives_graph>()) {
      MAllowBuffers = true;
    }

    if (!SyclDevice.has(aspect::ext_oneapi_graph)) {
      std::stringstream Stream;
      Stream << SyclDevice.get_backend();
      std::string BackendString = Stream.str();
      throw sycl::exception(
          sycl::make_error_code(errc::invalid),
          BackendString + " backend is not supported by SYCL Graph extension.");
    }
  }

  ~graph_impl();

  /// Remove node from list of root nodes.
  /// @param Root Node to remove from list of root nodes.
  void removeRoot(const std::shared_ptr<node_impl> &Root);

  /// Create a kernel node in the graph.
  /// @param NodeType User facing type of the node.
  /// @param CommandGroup The CG which stores all information for this node.
  /// @param Dep Dependencies of the created node.
  /// @return Created node in the graph.
  std::shared_ptr<node_impl>
  add(node_type NodeType, std::unique_ptr<sycl::detail::CG> CommandGroup,
      const std::vector<std::shared_ptr<node_impl>> &Dep = {});

  /// Create a CGF node in the graph.
  /// @param Impl Graph implementation pointer to create a handler with.
  /// @param CGF Command-group function to create node with.
  /// @param Args Node arguments.
  /// @param Dep Dependencies of the created node.
  /// @return Created node in the graph.
  std::shared_ptr<node_impl>
  add(const std::shared_ptr<graph_impl> &Impl,
      std::function<void(handler &)> CGF,
      const std::vector<sycl::detail::ArgDesc> &Args,
      const std::vector<std::shared_ptr<node_impl>> &Dep = {});

  /// Create an empty node in the graph.
  /// @param Impl Graph implementation pointer.
  /// @param Dep List of predecessor nodes.
  /// @return Created node in the graph.
  std::shared_ptr<node_impl>
  add(const std::shared_ptr<graph_impl> &Impl,
      const std::vector<std::shared_ptr<node_impl>> &Dep = {});

  /// Create an empty node in the graph.
  /// @param Impl Graph implementation pointer.
  /// @param Events List of events associated to this node.
  /// @return Created node in the graph.
  std::shared_ptr<node_impl>
  add(const std::shared_ptr<graph_impl> &Impl,
      const std::vector<sycl::detail::EventImplPtr> Events);

  /// Add a queue to the set of queues which are currently recording to this
  /// graph.
  /// @param RecordingQueue Queue to add to set.
  void
  addQueue(const std::shared_ptr<sycl::detail::queue_impl> &RecordingQueue) {
    MRecordingQueues.insert(RecordingQueue);
  }

  /// Remove a queue from the set of queues which are currently recording to
  /// this graph.
  /// @param RecordingQueue Queue to remove from set.
  void
  removeQueue(const std::shared_ptr<sycl::detail::queue_impl> &RecordingQueue) {
    MRecordingQueues.erase(RecordingQueue);
  }

  /// Remove all queues which are recording to this graph, also sets all queues
  /// cleared back to the executing state.
  ///
  /// @return True if any queues were removed.
  bool clearQueues();

  /// Associate a sycl event with a node in the graph.
  /// @param GraphImpl shared_ptr to Graph impl associated with this event, aka
  /// this.
  /// @param EventImpl Event to associate with a node in map.
  /// @param NodeImpl Node to associate with event in map.
  void addEventForNode(std::shared_ptr<graph_impl> GraphImpl,
                       std::shared_ptr<sycl::detail::event_impl> EventImpl,
                       std::shared_ptr<node_impl> NodeImpl) {
    if (!(EventImpl->getCommandGraph()))
      EventImpl->setCommandGraph(GraphImpl);
    MEventsMap[EventImpl] = NodeImpl;
  }

  /// Find the sycl event associated with a node.
  /// @param NodeImpl Node to find event for.
  /// @return Event associated with node.
  std::shared_ptr<sycl::detail::event_impl>
  getEventForNode(std::shared_ptr<node_impl> NodeImpl) const {
    ReadLock Lock(MMutex);
    if (auto EventImpl = std::find_if(
            MEventsMap.begin(), MEventsMap.end(),
            [NodeImpl](auto &it) { return it.second == NodeImpl; });
        EventImpl != MEventsMap.end()) {
      return EventImpl->first;
    }

    throw sycl::exception(
        sycl::make_error_code(errc::invalid),
        "No event has been recorded for the specified graph node");
  }

  /// Find the node associated with a SYCL event. Throws if no node is found for
  /// the given event.
  /// @param EventImpl Event to find the node for.
  /// @return Node associated with the event.
  std::shared_ptr<node_impl>
  getNodeForEvent(std::shared_ptr<sycl::detail::event_impl> EventImpl) {
    ReadLock Lock(MMutex);

    if (auto NodeFound = MEventsMap.find(EventImpl);
        NodeFound != std::end(MEventsMap)) {
      return NodeFound->second;
    }

    throw sycl::exception(
        sycl::make_error_code(errc::invalid),
        "No node in this graph is associated with this event");
  }

  /// Query for the context tied to this graph.
  /// @return Context associated with graph.
  sycl::context getContext() const { return MContext; }

  /// Query for the device tied to this graph.
  /// @return Device associated with graph.
  sycl::device getDevice() const { return MDevice; }

  /// List of root nodes.
  std::set<std::weak_ptr<node_impl>, std::owner_less<std::weak_ptr<node_impl>>>
      MRoots;

  /// Storage for all nodes contained within a graph. Nodes are connected to
  /// each other via weak_ptrs and so do not extend each other's lifetimes.
  /// This storage allows easy iteration over all nodes in the graph, rather
  /// than needing an expensive depth first search.
  std::vector<std::shared_ptr<node_impl>> MNodeStorage;

  /// Find the last node added to this graph from an in-order queue.
  /// @param Queue In-order queue to find the last node added to the graph from.
  /// @return Last node in this graph added from \p Queue recording, or empty
  /// shared pointer if none.
  std::shared_ptr<node_impl>
  getLastInorderNode(std::shared_ptr<sycl::detail::queue_impl> Queue) {
    std::weak_ptr<sycl::detail::queue_impl> QueueWeakPtr(Queue);
    if (0 == MInorderQueueMap.count(QueueWeakPtr)) {
      return {};
    }
    return MInorderQueueMap[QueueWeakPtr];
  }

  /// Track the last node added to this graph from an in-order queue.
  /// @param Queue In-order queue to register \p Node for.
  /// @param Node Last node that was added to this graph from \p Queue.
  void setLastInorderNode(std::shared_ptr<sycl::detail::queue_impl> Queue,
                          std::shared_ptr<node_impl> Node) {
    std::weak_ptr<sycl::detail::queue_impl> QueueWeakPtr(Queue);
    MInorderQueueMap[QueueWeakPtr] = Node;
  }

  /// Prints the contents of the graph to a text file in DOT format.
  /// @param FilePath Path to the output file.
  /// @param Verbose If true, print additional information about the nodes such
  /// as kernel args or memory access where applicable.
  void printGraphAsDot(const std::string FilePath, bool Verbose) const {
    /// Vector of nodes visited during the graph printing
    std::vector<node_impl *> VisitedNodes;

    std::fstream Stream(FilePath, std::ios::out);
    Stream << "digraph dot {" << std::endl;

    for (std::weak_ptr<node_impl> Node : MRoots)
      Node.lock()->printDotRecursive(Stream, VisitedNodes, Verbose);

    Stream << "}" << std::endl;

    Stream.close();
  }

  /// Make an edge between two nodes in the graph. Performs some mandatory
  /// error checks as well as an optional check for cycles introduced by making
  /// this edge.
  /// @param Src The source of the new edge.
  /// @param Dest The destination of the new edge.
  void makeEdge(std::shared_ptr<node_impl> Src,
                std::shared_ptr<node_impl> Dest);

  /// Throws an invalid exception if this function is called
  /// while a queue is recording commands to the graph.
  /// @param ExceptionMsg Message to append to the exception message
  void throwIfGraphRecordingQueue(const std::string ExceptionMsg) const {
    if (MRecordingQueues.size()) {
      throw sycl::exception(make_error_code(sycl::errc::invalid),
                            ExceptionMsg +
                                " cannot be called when a queue "
                                "is currently recording commands to a graph.");
    }
  }

  /// Recursively check successors of NodeA and NodeB to check they are similar.
  /// @param NodeA pointer to the first node for comparison
  /// @param NodeB pointer to the second node for comparison
  /// @return true is same structure found, false otherwise
  static bool checkNodeRecursive(const std::shared_ptr<node_impl> &NodeA,
                                 const std::shared_ptr<node_impl> &NodeB) {
    size_t FoundCnt = 0;
    for (std::weak_ptr<node_impl> &SuccA : NodeA->MSuccessors) {
      for (std::weak_ptr<node_impl> &SuccB : NodeB->MSuccessors) {
        if (NodeA->isSimilar(NodeB) &&
            checkNodeRecursive(SuccA.lock(), SuccB.lock())) {
          FoundCnt++;
          break;
        }
      }
    }
    if (FoundCnt != NodeA->MSuccessors.size()) {
      return false;
    }

    return true;
  }

  /// Checks if the graph_impl of Graph has a similar structure to
  /// the graph_impl of the caller.
  /// Graphs are considered similar if they have same numbers of nodes
  /// of the same type with similar predecessor and successor nodes (number and
  /// type). Two nodes are considered similar if they have the same
  /// command-group type. For command-groups of type "kernel", the "signature"
  /// of the kernel is also compared (i.e. the name of the command-group).
  /// @param Graph if reference to the graph to compare with.
  /// @param DebugPrint if set to true throw exception with additional debug
  /// information about the spotted graph differences.
  /// @return true if the two graphs are similar, false otherwise
  bool hasSimilarStructure(std::shared_ptr<detail::graph_impl> Graph,
                           bool DebugPrint = false) const {
    if (this == Graph.get())
      return true;

    if (MContext != Graph->MContext) {
      if (DebugPrint) {
        throw sycl::exception(sycl::make_error_code(errc::invalid),
                              "MContext are not the same.");
      }
      return false;
    }

    if (MDevice != Graph->MDevice) {
      if (DebugPrint) {
        throw sycl::exception(sycl::make_error_code(errc::invalid),
                              "MDevice are not the same.");
      }
      return false;
    }

    if (MEventsMap.size() != Graph->MEventsMap.size()) {
      if (DebugPrint) {
        throw sycl::exception(sycl::make_error_code(errc::invalid),
                              "MEventsMap sizes are not the same.");
      }
      return false;
    }

    if (MInorderQueueMap.size() != Graph->MInorderQueueMap.size()) {
      if (DebugPrint) {
        throw sycl::exception(sycl::make_error_code(errc::invalid),
                              "MInorderQueueMap sizes are not the same.");
      }
      return false;
    }

    if (MRoots.size() != Graph->MRoots.size()) {
      if (DebugPrint) {
        throw sycl::exception(sycl::make_error_code(errc::invalid),
                              "MRoots sizes are not the same.");
      }
      return false;
    }

    size_t RootsFound = 0;
    for (std::weak_ptr<node_impl> NodeA : MRoots) {
      for (std::weak_ptr<node_impl> NodeB : Graph->MRoots) {
        auto NodeALocked = NodeA.lock();
        auto NodeBLocked = NodeB.lock();

        if (NodeALocked->isSimilar(NodeBLocked)) {
          if (checkNodeRecursive(NodeALocked, NodeBLocked)) {
            RootsFound++;
            break;
          }
        }
      }
    }

    if (RootsFound != MRoots.size()) {
      if (DebugPrint) {
        throw sycl::exception(sycl::make_error_code(errc::invalid),
                              "Root Nodes do NOT match.");
      }
      return false;
    }

    return true;
  }

  /// Returns the number of nodes in the Graph
  /// @return Number of nodes in the Graph
  size_t getNumberOfNodes() const { return MNodeStorage.size(); }

  /// Traverse the graph recursively to get the events associated with the
  /// output nodes of this graph.
  /// @return vector of events associated to exit nodes.
  std::vector<sycl::detail::EventImplPtr> getExitNodesEvents();

  /// Removes all Barrier nodes from the list of extra dependencies
  /// MExtraDependencies.
  /// @return vector of events associated to previous barrier nodes.
  std::vector<sycl::detail::EventImplPtr>
  removeBarriersFromExtraDependencies() {
    std::vector<sycl::detail::EventImplPtr> Events;
    for (auto It = MExtraDependencies.begin();
         It != MExtraDependencies.end();) {
      if ((*It)->MCGType == sycl::detail::CG::Barrier) {
        Events.push_back(getEventForNode(*It));
        It = MExtraDependencies.erase(It);
      } else {
        ++It;
      }
    }
    return Events;
  }

private:
  /// Iterate over the graph depth-first and run \p NodeFunc on each node.
  /// @param NodeFunc A function which receives as input a node in the graph to
  /// perform operations on as well as the stack of nodes encountered in the
  /// current path. The return value of this function determines whether an
  /// early exit is triggered, if true the depth-first search will end
  /// immediately and no further nodes will be visited.
  void
  searchDepthFirst(std::function<bool(std::shared_ptr<node_impl> &,
                                      std::deque<std::shared_ptr<node_impl>> &)>
                       NodeFunc);

  /// Check the graph for cycles by performing a depth-first search of the
  /// graph. If a node is visited more than once in a given path through the
  /// graph, a cycle is present and the search ends immediately.
  /// @return True if a cycle is detected, false if not.
  bool checkForCycles();

  /// Insert node into list of root nodes.
  /// @param Root Node to add to list of root nodes.
  void addRoot(const std::shared_ptr<node_impl> &Root);

  /// Adds nodes to the exit nodes of this graph.
  /// @param Impl Graph implementation pointer.
  /// @param NodeList List of nodes from sub-graph in schedule order.
  /// @return An empty node is used to schedule dependencies on this sub-graph.
  std::shared_ptr<node_impl>
  addNodesToExits(const std::shared_ptr<graph_impl> &Impl,
                  const std::list<std::shared_ptr<node_impl>> &NodeList);

  /// Adds dependencies for a new node, if it has no deps it will be
  /// added as a root node.
  /// @param Node The node to add deps for
  /// @param Deps List of dependent nodes
  void addDepsToNode(std::shared_ptr<node_impl> Node,
                     const std::vector<std::shared_ptr<node_impl>> &Deps) {
    if (!Deps.empty()) {
      for (auto &N : Deps) {
        N->registerSuccessor(Node, N);
        this->removeRoot(Node);
      }
    } else {
      this->addRoot(Node);
    }
  }

  /// Context associated with this graph.
  sycl::context MContext;
  /// Device associated with this graph. All graph nodes will execute on this
  /// device.
  sycl::device MDevice;
  /// Unique set of queues which are currently recording to this graph.
  std::set<std::weak_ptr<sycl::detail::queue_impl>,
           std::owner_less<std::weak_ptr<sycl::detail::queue_impl>>>
      MRecordingQueues;
  /// Map of events to their associated recorded nodes.
  std::unordered_map<std::shared_ptr<sycl::detail::event_impl>,
                     std::shared_ptr<node_impl>>
      MEventsMap;
  /// Map for every in-order queue thats recorded a node to the graph, what
  /// the last node added was. We can use this to create new edges on the last
  /// node if any more nodes are added to the graph from the queue.
  std::map<std::weak_ptr<sycl::detail::queue_impl>, std::shared_ptr<node_impl>,
           std::owner_less<std::weak_ptr<sycl::detail::queue_impl>>>
      MInorderQueueMap;
  /// Controls whether we skip the cycle checks in makeEdge, set by the presence
  /// of the no_cycle_check property on construction.
  bool MSkipCycleChecks = false;
  /// Unique set of SYCL Memory Objects which are currently in use in the graph.
  std::set<sycl::detail::SYCLMemObjT *> MMemObjs;

  /// Controls whether we allow buffers to be used in the graph. Set by the
  /// presence of the assume_buffer_outlives_graph property.
  bool MAllowBuffers = false;

  /// List of nodes that must be added as extra dependencies to new nodes when
  /// added to this graph.
  /// This list is mainly used by barrier nodes which must be considered
  /// as predecessors for all nodes subsequently added to the graph.
  std::list<std::shared_ptr<node_impl>> MExtraDependencies;
};

/// Class representing the implementation of command_graph<executable>.
class exec_graph_impl {
public:
  using ReadLock = std::shared_lock<std::shared_mutex>;
  using WriteLock = std::unique_lock<std::shared_mutex>;

  /// Protects all the fields that can be changed by class' methods.
  mutable std::shared_mutex MMutex;

  /// Constructor.
  ///
  /// Nodes from GraphImpl will be copied when constructing this
  /// exec_graph_impl so that nodes may be modified (e.g. when merging subgraph
  /// nodes).
  /// @param Context Context to create graph with.
  /// @param GraphImpl Modifiable graph implementation to create with.
  exec_graph_impl(sycl::context Context,
                  const std::shared_ptr<graph_impl> &GraphImpl)
      : MSchedule(), MGraphImpl(GraphImpl), MPiSyncPoints(), MContext(Context),
        MRequirements(), MExecutionEvents() {
    // Copy nodes from GraphImpl and merge any subgraph nodes into this graph.
    duplicateNodes();
  }

  /// Destructor.
  ///
  /// Releases any PI command-buffers the object has created.
  ~exec_graph_impl();

  /// Partition the graph nodes and put the partition in MPartitions.
  /// The partitioning splits the graph to allow synchronization between
  /// device events and events that do not run on the same device such as
  /// host_task.
  void makePartitions();

  /// Called by handler::ext_oneapi_command_graph() to schedule graph for
  /// execution.
  /// @param Queue Command-queue to schedule execution on.
  /// @param CGData Command-group data provided by the sycl::handler
  /// @return Event associated with the execution of the graph.
  sycl::event enqueue(const std::shared_ptr<sycl::detail::queue_impl> &Queue,
                      sycl::detail::CG::StorageInitHelper CGData);

  /// Turns the internal graph representation into UR command-buffers for a
  /// device.
  /// @param Device Device to create backend command-buffers for.
  /// @param Partion Partition to which the created command-buffer should be
  /// attached.
  void createCommandBuffers(sycl::device Device,
                            std::shared_ptr<partition> &Partition);

  /// Query for the context tied to this graph.
  /// @return Context associated with graph.
  sycl::context getContext() const { return MContext; }

  /// Query the scheduling of node execution.
  /// @return List of nodes in execution order.
  const std::list<std::shared_ptr<node_impl>> &getSchedule() const {
    return MSchedule;
  }

  /// Query the graph_impl.
  /// @return pointer to the graph_impl MGraphImpl
  const std::shared_ptr<graph_impl> &getGraphImpl() const { return MGraphImpl; }

  /// Query the vector of the partitions composing the exec_graph.
  /// @return Vector of partitions in execution order.
  const std::vector<std::shared_ptr<partition>> &getPartitions() const {
    return MPartitions;
  }

  /// Checks if the previous submissions of this graph have been completed
  /// This function checks the status of events associated to the previous graph
  /// submissions.
  /// @return true if all previous submissions have been completed, false
  /// otherwise.
  bool previousSubmissionCompleted() const {
    for (auto Event : MExecutionEvents) {
      if (!Event->isCompleted()) {
        return false;
      }
    }
    return true;
  }

  /// Returns a list of all the accessor requirements for this graph.
  std::vector<sycl::detail::AccessorImplHost *> getRequirements() const {
    return MRequirements;
  }

private:
  /// Create a command-group for the node and add it to command-buffer by going
  /// through the scheduler.
  /// @param Ctx Context to use.
  /// @param DeviceImpl Device associated with the enqueue.
  /// @param CommandBuffer Command-buffer to add node to as a command.
  /// @param Node The node being enqueued.
  /// @return PI sync point created for this node in the command-buffer.
  sycl::detail::pi::PiExtSyncPoint
  enqueueNode(sycl::context Ctx, sycl::detail::DeviceImplPtr DeviceImpl,
              sycl::detail::pi::PiExtCommandBuffer CommandBuffer,
              std::shared_ptr<node_impl> Node);

  /// Enqueue a node directly to the command-buffer without going through the
  /// scheduler.
  /// @param Ctx Context to use.
  /// @param DeviceImpl Device associated with the enqueue.
  /// @param CommandBuffer Command-buffer to add node to as a command.
  /// @param Node The node being enqueued.
  /// @return PI sync point created for this node in the command-buffer.
  sycl::detail::pi::PiExtSyncPoint
  enqueueNodeDirect(sycl::context Ctx, sycl::detail::DeviceImplPtr DeviceImpl,
                    sycl::detail::pi::PiExtCommandBuffer CommandBuffer,
                    std::shared_ptr<node_impl> Node);

  /// Iterates back through predecessors to find the real dependency.
  /// @param[out] Deps Found dependencies.
  /// @param[in] CurrentNode Node to find dependencies for.
  /// @param[in] ReferencePartitionNum Number of the partition containing the
  /// SyncPoint for CurrentNode, otherwise we need to
  /// synchronize on the host with the completion of previous partitions.
  void findRealDeps(std::vector<sycl::detail::pi::PiExtSyncPoint> &Deps,
                    std::shared_ptr<node_impl> CurrentNode,
                    int ReferencePartitionNum);

  /// Duplicate nodes from the modifiable graph associated with this executable
  /// graph and store them locally. Any subgraph nodes in the modifiable graph
  /// will be expanded and merged into this new set of nodes.
  void duplicateNodes();

  /// Prints the contents of the graph to a text file in DOT format.
  /// @param FilePath Path to the output file.
  /// @param Verbose If true, print additional information about the nodes such
  /// as kernel args or memory access where applicable.
  void printGraphAsDot(const std::string FilePath, bool Verbose) const {
    /// Vector of nodes visited during the graph printing
    std::vector<node_impl *> VisitedNodes;

    std::fstream Stream(FilePath, std::ios::out);
    Stream << "digraph dot {" << std::endl;

    std::vector<std::shared_ptr<node_impl>> Roots;
    for (auto &Node : MNodeStorage) {
      if (Node->MPredecessors.size() == 0) {
        Roots.push_back(Node);
      }
    }

    for (std::shared_ptr<node_impl> Node : Roots)
      Node->printDotRecursive(Stream, VisitedNodes, Verbose);

    Stream << "}" << std::endl;

    Stream.close();
  }

  /// Execution schedule of nodes in the graph.
  std::list<std::shared_ptr<node_impl>> MSchedule;
  /// Pointer to the modifiable graph impl associated with this executable
  /// graph.
  /// Thread-safe implementation note: in the current implementation
  /// multiple exec_graph_impl can reference the same graph_impl object.
  /// This specificity must be taken into account when trying to lock
  /// the graph_impl mutex from an exec_graph_impl to avoid deadlock.
  std::shared_ptr<graph_impl> MGraphImpl;
  /// Map of nodes in the exec graph to the sync point representing their
  /// execution in the command graph.
  std::unordered_map<std::shared_ptr<node_impl>,
                     sycl::detail::pi::PiExtSyncPoint>
      MPiSyncPoints;
  /// Map of nodes in the exec graph to the partition number to which they
  /// belong.
  std::unordered_map<std::shared_ptr<node_impl>, int> MPartitionNodes;
  /// Context associated with this executable graph.
  sycl::context MContext;
  /// List of requirements for enqueueing this command graph, accumulated from
  /// all nodes enqueued to the graph.
  std::vector<sycl::detail::AccessorImplHost *> MRequirements;
  /// Storage for accessors which are used by this graph, accumulated from
  /// all nodes enqueued to the graph.
  std::vector<sycl::detail::AccessorImplPtr> MAccessors;
  /// List of all execution events returned from command buffer enqueue calls.
  std::vector<sycl::detail::EventImplPtr> MExecutionEvents;
  /// List of the partitions that compose the exec graph.
  std::vector<std::shared_ptr<partition>> MPartitions;
  /// Storage for copies of nodes from the original modifiable graph.
  std::vector<std::shared_ptr<node_impl>> MNodeStorage;
};

} // namespace detail
} // namespace experimental
} // namespace oneapi
} // namespace ext
} // namespace _V1
} // namespace sycl<|MERGE_RESOLUTION|>--- conflicted
+++ resolved
@@ -154,7 +154,19 @@
         MCGType(Other.MCGType), MNodeType(Other.MNodeType),
         MCommandGroup(Other.getCGCopy()), MSubGraphImpl(Other.MSubGraphImpl) {}
 
-<<<<<<< HEAD
+  /// Copy-assignment operator. This will perform a deep-copy of the
+  /// command group object associated with this node.
+  node_impl &operator=(node_impl &Other) {
+    if (this != &Other) {
+      MSuccessors = Other.MSuccessors;
+      MPredecessors = Other.MPredecessors;
+      MCGType = Other.MCGType;
+      MNodeType = Other.MNodeType;
+      MCommandGroup = Other.getCGCopy();
+      MSubGraphImpl = Other.MSubGraphImpl;
+    }
+    return *this;
+  }
   /// Checks if this node should be a dependency of another node based on
   /// accessor requirements. This is calculated using access modes if a
   /// requirement to the same buffer is found inside this node.
@@ -175,26 +187,6 @@
       return false;
     }
 
-=======
-  /// Copy-assignment operator. This will perform a deep-copy of the
-  /// command group object associated with this node.
-  node_impl &operator=(node_impl &Other) {
-    if (this != &Other) {
-      MSuccessors = Other.MSuccessors;
-      MPredecessors = Other.MPredecessors;
-      MCGType = Other.MCGType;
-      MNodeType = Other.MNodeType;
-      MCommandGroup = Other.getCGCopy();
-      MSubGraphImpl = Other.MSubGraphImpl;
-    }
-    return *this;
-  }
-
-  /// Checks if this node has a given requirement.
-  /// @param Requirement Requirement to lookup.
-  /// @return True if \p Requirement is present in node, false otherwise.
-  bool hasRequirement(sycl::detail::AccessorImplHost *IncomingReq) {
->>>>>>> 76167854
     for (sycl::detail::AccessorImplHost *CurrentReq :
          MCommandGroup->getRequirements()) {
       if (IncomingReq->MSYCLMemObj == CurrentReq->MSYCLMemObj) {
