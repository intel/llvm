//==--------- graph_impl.hpp --- SYCL graph extension ---------------------==//
//
// Part of the LLVM Project, under the Apache License v2.0 with LLVM Exceptions.
// See https://llvm.org/LICENSE.txt for license information.
// SPDX-License-Identifier: Apache-2.0 WITH LLVM-exception
//
//===----------------------------------------------------------------------===//

#pragma once

#include <sycl/detail/cg_types.hpp>
#include <sycl/detail/os_util.hpp>
#include <sycl/ext/oneapi/experimental/graph.hpp>
#include <sycl/handler.hpp>

#include <detail/accessor_impl.hpp>
#include <detail/event_impl.hpp>
#include <detail/kernel_impl.hpp>

#include <cstring>
#include <deque>
#include <functional>
#include <list>
#include <set>
#include <shared_mutex>

namespace sycl {
inline namespace _V1 {

namespace detail {
class SYCLMemObjT;
}

namespace ext {
namespace oneapi {
namespace experimental {
namespace detail {

/// Implementation of node class from SYCL_EXT_ONEAPI_GRAPH.
class node_impl {
public:
  /// List of successors to this node.
  std::vector<std::weak_ptr<node_impl>> MSuccessors;
  /// List of predecessors to this node.
  ///
  /// Using weak_ptr here to prevent circular references between nodes.
  std::vector<std::weak_ptr<node_impl>> MPredecessors;
  /// Type of the command-group for the node.
  sycl::detail::CG::CGTYPE MCGType = sycl::detail::CG::None;
  /// Command group object which stores all args etc needed to enqueue the node
  std::unique_ptr<sycl::detail::CG> MCommandGroup;

  /// Used for tracking visited status during cycle checks.
  bool MVisited = false;

  /// Add successor to the node.
  /// @param Node Node to add as a successor.
  /// @param Prev Predecessor to \p node being added as successor.
  ///
  /// \p Prev should be a shared_ptr to an instance of this object, but can't
  /// use a raw \p this pointer, so the extra \Prev parameter is passed.
  void registerSuccessor(const std::shared_ptr<node_impl> &Node,
                         const std::shared_ptr<node_impl> &Prev) {
    if (std::find_if(MSuccessors.begin(), MSuccessors.end(),
                     [Node](const std::weak_ptr<node_impl> &Ptr) {
                       return Ptr.lock() == Node;
                     }) != MSuccessors.end()) {
      return;
    }
    MSuccessors.push_back(Node);
    Node->registerPredecessor(Prev);
  }

  /// Add predecessor to the node.
  /// @param Node Node to add as a predecessor.
  void registerPredecessor(const std::shared_ptr<node_impl> &Node) {
    if (std::find_if(MPredecessors.begin(), MPredecessors.end(),
                     [&Node](const std::weak_ptr<node_impl> &Ptr) {
                       return Ptr.lock() == Node;
                     }) != MPredecessors.end()) {
      return;
    }
    MPredecessors.push_back(Node);
  }

  /// Construct an empty node.
  node_impl() {}

  /// Construct a node representing a command-group.
  /// @param CGType Type of the command-group.
  /// @param CommandGroup The CG which stores the command information for this
  /// node.
  node_impl(sycl::detail::CG::CGTYPE CGType,
            std::unique_ptr<sycl::detail::CG> &&CommandGroup)
      : MCGType(CGType), MCommandGroup(std::move(CommandGroup)) {}

<<<<<<< HEAD
  /// Tests if two nodes have the same content,
  /// i.e. same command group
  /// This function should only be used for internal purposes.
  /// A true return from this operator is not a guarantee that the nodes are
  /// equals according to the Common reference semantics. But this function is
  /// an helper to verify that two nodes contain equivalent Command Groups.
  /// @param Node node to compare with
  /// @return true if two nodes have equivament command groups. false otherwise.
  bool operator==(const node_impl &Node) {
    if (MCGType != Node.MCGType)
      return false;

    switch (MCGType) {
    case sycl::detail::CG::CGTYPE::Kernel: {
      sycl::detail::CGExecKernel *ExecKernelA =
          static_cast<sycl::detail::CGExecKernel *>(MCommandGroup.get());
      sycl::detail::CGExecKernel *ExecKernelB =
          static_cast<sycl::detail::CGExecKernel *>(Node.MCommandGroup.get());
      return strcmp(ExecKernelA->MKernelName, ExecKernelB->MKernelName);
    }
    case sycl::detail::CG::CGTYPE::CopyUSM: {
      sycl::detail::CGCopyUSM *CopyA =
          static_cast<sycl::detail::CGCopyUSM *>(MCommandGroup.get());
      sycl::detail::CGCopyUSM *CopyB =
          static_cast<sycl::detail::CGCopyUSM *>(MCommandGroup.get());
      return (CopyA->getSrc() == CopyB->getSrc()) &&
             (CopyA->getDst() == CopyB->getDst()) &&
             (CopyA->getLength() == CopyB->getLength());
    }
    case sycl::detail::CG::CGTYPE::CopyAccToAcc:
    case sycl::detail::CG::CGTYPE::CopyAccToPtr:
    case sycl::detail::CG::CGTYPE::CopyPtrToAcc: {
      sycl::detail::CGCopy *CopyA =
          static_cast<sycl::detail::CGCopy *>(MCommandGroup.get());
      sycl::detail::CGCopy *CopyB =
          static_cast<sycl::detail::CGCopy *>(MCommandGroup.get());
      return (CopyA->getSrc() == CopyB->getSrc()) &&
             (CopyA->getDst() == CopyB->getDst());
    }
    default:
      assert(false && "Unexpected command group type!");
      return false;
    }
  }

  /// Recursively add nodes to execution stack.
  /// @param NodeImpl Node to schedule.
  /// @param Schedule Execution ordering to add node to.
  void sortTopological(std::shared_ptr<node_impl> NodeImpl,
                       std::list<std::shared_ptr<node_impl>> &Schedule) {
    for (auto &Next : MSuccessors) {
      // Check if we've already scheduled this node
      if (std::find(Schedule.begin(), Schedule.end(), Next) == Schedule.end())
        Next->sortTopological(Next, Schedule);
    }

    Schedule.push_front(NodeImpl);
  }

=======
>>>>>>> da4b83c2
  /// Checks if this node has a given requirement.
  /// @param Requirement Requirement to lookup.
  /// @return True if \p Requirement is present in node, false otherwise.
  bool hasRequirement(sycl::detail::AccessorImplHost *IncomingReq) {
    for (sycl::detail::AccessorImplHost *CurrentReq :
         MCommandGroup->getRequirements()) {
      if (IncomingReq->MSYCLMemObj == CurrentReq->MSYCLMemObj) {
        return true;
      }
    }
    return false;
  }

  /// Query if this is an empty node.
  /// Barrier nodes are also considered empty nodes since they do not embed any
  /// workload but only dependencies
  /// @return True if this is an empty node, false otherwise.
  bool isEmpty() const {
    return ((MCGType == sycl::detail::CG::None) ||
            (MCGType == sycl::detail::CG::Barrier));
  }

  /// Get a deep copy of this node's command group
  /// @return A unique ptr to the new command group object.
  std::unique_ptr<sycl::detail::CG> getCGCopy() const {
    switch (MCGType) {
    case sycl::detail::CG::Kernel:
      return createCGCopy<sycl::detail::CGExecKernel>();
    case sycl::detail::CG::CopyAccToPtr:
    case sycl::detail::CG::CopyPtrToAcc:
    case sycl::detail::CG::CopyAccToAcc:
      return createCGCopy<sycl::detail::CGCopy>();
    case sycl::detail::CG::Fill:
      return createCGCopy<sycl::detail::CGFill>();
    case sycl::detail::CG::UpdateHost:
      return createCGCopy<sycl::detail::CGUpdateHost>();
    case sycl::detail::CG::CopyUSM:
      return createCGCopy<sycl::detail::CGCopyUSM>();
    case sycl::detail::CG::FillUSM:
      return createCGCopy<sycl::detail::CGFillUSM>();
    case sycl::detail::CG::PrefetchUSM:
      return createCGCopy<sycl::detail::CGPrefetchUSM>();
    case sycl::detail::CG::AdviseUSM:
      return createCGCopy<sycl::detail::CGAdviseUSM>();
    case sycl::detail::CG::Copy2DUSM:
      return createCGCopy<sycl::detail::CGCopy2DUSM>();
    case sycl::detail::CG::Fill2DUSM:
      return createCGCopy<sycl::detail::CGFill2DUSM>();
    case sycl::detail::CG::Memset2DUSM:
      return createCGCopy<sycl::detail::CGMemset2DUSM>();
    case sycl::detail::CG::CodeplayHostTask:
      assert(false);
      break;
      // TODO: Uncomment this once we implement support for host task so we can
      // test required changes to the CG class.

      // return createCGCopy<sycl::detail::CGHostTask>();
    case sycl::detail::CG::Barrier:
    case sycl::detail::CG::BarrierWaitlist:
      return createCGCopy<sycl::detail::CGBarrier>();
    case sycl::detail::CG::CopyToDeviceGlobal:
      return createCGCopy<sycl::detail::CGCopyToDeviceGlobal>();
    case sycl::detail::CG::CopyFromDeviceGlobal:
      return createCGCopy<sycl::detail::CGCopyFromDeviceGlobal>();
    case sycl::detail::CG::ReadWriteHostPipe:
      return createCGCopy<sycl::detail::CGReadWriteHostPipe>();
    case sycl::detail::CG::CopyImage:
      return createCGCopy<sycl::detail::CGCopyImage>();
    case sycl::detail::CG::SemaphoreSignal:
      return createCGCopy<sycl::detail::CGSemaphoreSignal>();
    case sycl::detail::CG::SemaphoreWait:
      return createCGCopy<sycl::detail::CGSemaphoreWait>();
    case sycl::detail::CG::ExecCommandBuffer:
      assert(false &&
             "Error: Command graph submission should not be a node in a graph");
      break;
    case sycl::detail::CG::None:
      assert(false &&
             "Error: Empty nodes should not be enqueue to a command buffer");
      break;
    }
    return nullptr;
  }

  /// Tests if the caller is similar to Node, this is only used for testing.
  /// @param Node The node to check for similarity.
  /// @param CompareContentOnly Skip comparisons related to graph structure,
  /// compare only the type and command groups of the nodes
  /// @return True if the two nodes are similar
  bool isSimilar(const std::shared_ptr<node_impl> &Node,
                 bool CompareContentOnly = false) const {
    if (!CompareContentOnly) {
      if (MSuccessors.size() != Node->MSuccessors.size())
        return false;

      if (MPredecessors.size() != Node->MPredecessors.size())
        return false;
    }
    if (MCGType != Node->MCGType)
      return false;

    switch (MCGType) {
    case sycl::detail::CG::CGTYPE::Kernel: {
      sycl::detail::CGExecKernel *ExecKernelA =
          static_cast<sycl::detail::CGExecKernel *>(MCommandGroup.get());
      sycl::detail::CGExecKernel *ExecKernelB =
          static_cast<sycl::detail::CGExecKernel *>(Node->MCommandGroup.get());
      return ExecKernelA->MKernelName.compare(ExecKernelB->MKernelName) == 0;
    }
    case sycl::detail::CG::CGTYPE::CopyUSM: {
      sycl::detail::CGCopyUSM *CopyA =
          static_cast<sycl::detail::CGCopyUSM *>(MCommandGroup.get());
      sycl::detail::CGCopyUSM *CopyB =
          static_cast<sycl::detail::CGCopyUSM *>(Node->MCommandGroup.get());
      return (CopyA->getSrc() == CopyB->getSrc()) &&
             (CopyA->getDst() == CopyB->getDst()) &&
             (CopyA->getLength() == CopyB->getLength());
    }
    case sycl::detail::CG::CGTYPE::CopyAccToAcc:
    case sycl::detail::CG::CGTYPE::CopyAccToPtr:
    case sycl::detail::CG::CGTYPE::CopyPtrToAcc: {
      sycl::detail::CGCopy *CopyA =
          static_cast<sycl::detail::CGCopy *>(MCommandGroup.get());
      sycl::detail::CGCopy *CopyB =
          static_cast<sycl::detail::CGCopy *>(Node->MCommandGroup.get());
      return (CopyA->getSrc() == CopyB->getSrc()) &&
             (CopyA->getDst() == CopyB->getDst());
    }
    default:
      assert(false && "Unexpected command group type!");
      return false;
    }
  }

private:
  /// Creates a copy of the node's CG by casting to it's actual type, then using
  /// that to copy construct and create a new unique ptr from that copy.
  /// @tparam CGT The derived type of the CG.
  /// @return A new unique ptr to the copied CG.
  template <typename CGT> std::unique_ptr<CGT> createCGCopy() const {
    return std::make_unique<CGT>(*static_cast<CGT *>(MCommandGroup.get()));
  }
};

/// Implementation details of command_graph<modifiable>.
class graph_impl {
public:
  using ReadLock = std::shared_lock<std::shared_mutex>;
  using WriteLock = std::unique_lock<std::shared_mutex>;

  /// Protects all the fields that can be changed by class' methods.
  mutable std::shared_mutex MMutex;

  /// Constructor.
  /// @param SyclContext Context to use for graph.
  /// @param SyclDevice Device to create nodes with.
  /// @param PropList Optional list of properties.
  graph_impl(const sycl::context &SyclContext, const sycl::device &SyclDevice,
             const sycl::property_list &PropList = {})
      : MContext(SyclContext), MDevice(SyclDevice), MRecordingQueues(),
        MEventsMap(), MInorderQueueMap() {
    if (PropList.has_property<property::graph::no_cycle_check>()) {
      MSkipCycleChecks = true;
    }
    if (PropList
            .has_property<property::graph::assume_buffer_outlives_graph>()) {
      MAllowBuffers = true;
    }

    if (SyclDevice.get_info<
            ext::oneapi::experimental::info::device::graph_support>() ==
        graph_support_level::unsupported) {
      std::stringstream Stream;
      Stream << SyclDevice.get_backend();
      std::string BackendString = Stream.str();
      throw sycl::exception(
          sycl::make_error_code(errc::invalid),
          BackendString + " backend is not supported by SYCL Graph extension.");
    }
  }

  ~graph_impl();

  /// Remove node from list of root nodes.
  /// @param Root Node to remove from list of root nodes.
  void removeRoot(const std::shared_ptr<node_impl> &Root);

  /// Create a kernel node in the graph.
  /// @param CGType Type of the command-group.
  /// @param CommandGroup The CG which stores all information for this node.
  /// @param Dep Dependencies of the created node.
  /// @return Created node in the graph.
  std::shared_ptr<node_impl>
  add(sycl::detail::CG::CGTYPE CGType,
      std::unique_ptr<sycl::detail::CG> CommandGroup,
      const std::vector<std::shared_ptr<node_impl>> &Dep = {});

  /// Create a CGF node in the graph.
  /// @param Impl Graph implementation pointer to create a handler with.
  /// @param CGF Command-group function to create node with.
  /// @param Args Node arguments.
  /// @param Dep Dependencies of the created node.
  /// @return Created node in the graph.
  std::shared_ptr<node_impl>
  add(const std::shared_ptr<graph_impl> &Impl,
      std::function<void(handler &)> CGF,
      const std::vector<sycl::detail::ArgDesc> &Args,
      const std::vector<std::shared_ptr<node_impl>> &Dep = {});

  /// Create an empty node in the graph.
  /// @param Dep List of predecessor nodes.
  /// @return Created node in the graph.
  std::shared_ptr<node_impl>
  add(const std::vector<std::shared_ptr<node_impl>> &Dep = {});

  /// Create an empty node in the graph.
  /// @param Events List of events associated to this node.
  /// @return Created node in the graph.
  std::shared_ptr<node_impl>
  add(const std::vector<sycl::detail::EventImplPtr> Events);

  /// Add a queue to the set of queues which are currently recording to this
  /// graph.
  /// @param RecordingQueue Queue to add to set.
  void
  addQueue(const std::shared_ptr<sycl::detail::queue_impl> &RecordingQueue) {
    MRecordingQueues.insert(RecordingQueue);
  }

  /// Remove a queue from the set of queues which are currently recording to
  /// this graph.
  /// @param RecordingQueue Queue to remove from set.
  void
  removeQueue(const std::shared_ptr<sycl::detail::queue_impl> &RecordingQueue) {
    MRecordingQueues.erase(RecordingQueue);
  }

  /// Remove all queues which are recording to this graph, also sets all queues
  /// cleared back to the executing state.
  ///
  /// @return True if any queues were removed.
  bool clearQueues();

  /// Associate a sycl event with a node in the graph.
  /// @param EventImpl Event to associate with a node in map.
  /// @param NodeImpl Node to associate with event in map.
  void addEventForNode(std::shared_ptr<sycl::detail::event_impl> EventImpl,
                       std::shared_ptr<node_impl> NodeImpl) {
    MEventsMap[EventImpl] = NodeImpl;
  }

  /// Find the sycl event associated with a node.
  /// @param NodeImpl Node to find event for.
  /// @return Event associated with node.
  std::shared_ptr<sycl::detail::event_impl>
  getEventForNode(std::shared_ptr<node_impl> NodeImpl) const {
    ReadLock Lock(MMutex);
    if (auto EventImpl = std::find_if(
            MEventsMap.begin(), MEventsMap.end(),
            [NodeImpl](auto &it) { return it.second == NodeImpl; });
        EventImpl != MEventsMap.end()) {
      return EventImpl->first;
    }

    throw sycl::exception(
        sycl::make_error_code(errc::invalid),
        "No event has been recorded for the specified graph node");
  }

  /// Duplicates and Adds sub-graph nodes from an executable graph to this
  /// graph.
  /// @param SubGraphExec sub-graph to add to the parent.
  /// @return An empty node is used to schedule dependencies on this sub-graph.
  std::shared_ptr<node_impl>
  addSubgraphNodes(const std::shared_ptr<exec_graph_impl> &SubGraphExec);

  /// Query for the context tied to this graph.
  /// @return Context associated with graph.
  sycl::context getContext() const { return MContext; }

  /// Query for the device tied to this graph.
  /// @return Device associated with graph.
  sycl::device getDevice() const { return MDevice; }

  /// List of root nodes.
  std::set<std::weak_ptr<node_impl>, std::owner_less<std::weak_ptr<node_impl>>>
      MRoots;

  /// Storage for all nodes contained within a graph. Nodes are connected to
  /// each other via weak_ptrs and so do not extend each other's lifetimes.
  /// This storage allows easy iteration over all nodes in the graph, rather
  /// than needing an expensive depth first search.
  std::vector<std::shared_ptr<node_impl>> MNodeStorage;

  /// Find the last node added to this graph from an in-order queue.
  /// @param Queue In-order queue to find the last node added to the graph from.
  /// @return Last node in this graph added from \p Queue recording, or empty
  /// shared pointer if none.
  std::shared_ptr<node_impl>
  getLastInorderNode(std::shared_ptr<sycl::detail::queue_impl> Queue) {
    std::weak_ptr<sycl::detail::queue_impl> QueueWeakPtr(Queue);
    if (0 == MInorderQueueMap.count(QueueWeakPtr)) {
      return {};
    }
    return MInorderQueueMap[QueueWeakPtr];
  }

  /// Track the last node added to this graph from an in-order queue.
  /// @param Queue In-order queue to register \p Node for.
  /// @param Node Last node that was added to this graph from \p Queue.
  void setLastInorderNode(std::shared_ptr<sycl::detail::queue_impl> Queue,
                          std::shared_ptr<node_impl> Node) {
    std::weak_ptr<sycl::detail::queue_impl> QueueWeakPtr(Queue);
    MInorderQueueMap[QueueWeakPtr] = Node;
  }

  /// Make an edge between two nodes in the graph. Performs some mandatory
  /// error checks as well as an optional check for cycles introduced by making
  /// this edge.
  /// @param Src The source of the new edge.
  /// @param Dest The destination of the new edge.
  void makeEdge(std::shared_ptr<node_impl> Src,
                std::shared_ptr<node_impl> Dest);

  /// Throws an invalid exception if this function is called
  /// while a queue is recording commands to the graph.
  /// @param ExceptionMsg Message to append to the exception message
  void throwIfGraphRecordingQueue(const std::string ExceptionMsg) const {
    if (MRecordingQueues.size()) {
      throw sycl::exception(make_error_code(sycl::errc::invalid),
                            ExceptionMsg +
                                " cannot be called when a queue "
                                "is currently recording commands to a graph.");
    }
  }

  /// Recursively check successors of NodeA and NodeB to check they are similar.
  /// @param NodeA pointer to the first node for comparison
  /// @param NodeB pointer to the second node for comparison
  /// @return true is same structure found, false otherwise
  static bool checkNodeRecursive(const std::shared_ptr<node_impl> &NodeA,
                                 const std::shared_ptr<node_impl> &NodeB) {
    size_t FoundCnt = 0;
    for (std::weak_ptr<node_impl> &SuccA : NodeA->MSuccessors) {
      for (std::weak_ptr<node_impl> &SuccB : NodeB->MSuccessors) {
        if (NodeA->isSimilar(NodeB) &&
            checkNodeRecursive(SuccA.lock(), SuccB.lock())) {
          FoundCnt++;
          break;
        }
      }
    }
    if (FoundCnt != NodeA->MSuccessors.size()) {
      return false;
    }

    return true;
  }

  /// Checks if the graph_impl of Graph has a similar structure to
  /// the graph_impl of the caller.
  /// Graphs are considered similar if they have same numbers of nodes
  /// of the same type with similar predecessor and successor nodes (number and
  /// type). Two nodes are considered similar if they have the same
  /// command-group type. For command-groups of type "kernel", the "signature"
  /// of the kernel is also compared (i.e. the name of the command-group).
  /// @param Graph if reference to the graph to compare with.
  /// @param DebugPrint if set to true throw exception with additional debug
  /// information about the spotted graph differences.
  /// @return true if the two graphs are similar, false otherwise
  bool hasSimilarStructure(std::shared_ptr<detail::graph_impl> Graph,
                           bool DebugPrint = false) const {
    if (this == Graph.get())
      return true;

    if (MContext != Graph->MContext) {
      if (DebugPrint) {
        throw sycl::exception(sycl::make_error_code(errc::invalid),
                              "MContext are not the same.");
      }
      return false;
    }

    if (MDevice != Graph->MDevice) {
      if (DebugPrint) {
        throw sycl::exception(sycl::make_error_code(errc::invalid),
                              "MDevice are not the same.");
      }
      return false;
    }

    if (MEventsMap.size() != Graph->MEventsMap.size()) {
      if (DebugPrint) {
        throw sycl::exception(sycl::make_error_code(errc::invalid),
                              "MEventsMap sizes are not the same.");
      }
      return false;
    }

    if (MInorderQueueMap.size() != Graph->MInorderQueueMap.size()) {
      if (DebugPrint) {
        throw sycl::exception(sycl::make_error_code(errc::invalid),
                              "MInorderQueueMap sizes are not the same.");
      }
      return false;
    }

    if (MRoots.size() != Graph->MRoots.size()) {
      if (DebugPrint) {
        throw sycl::exception(sycl::make_error_code(errc::invalid),
                              "MRoots sizes are not the same.");
      }
      return false;
    }

    size_t RootsFound = 0;
    for (std::weak_ptr<node_impl> NodeA : MRoots) {
      for (std::weak_ptr<node_impl> NodeB : Graph->MRoots) {
        auto NodeALocked = NodeA.lock();
        auto NodeBLocked = NodeB.lock();

        if (NodeALocked->isSimilar(NodeBLocked)) {
          if (checkNodeRecursive(NodeALocked, NodeBLocked)) {
            RootsFound++;
            break;
          }
        }
      }
    }

    if (RootsFound != MRoots.size()) {
      if (DebugPrint) {
        throw sycl::exception(sycl::make_error_code(errc::invalid),
                              "Root Nodes do NOT match.");
      }
      return false;
    }

    return true;
  }

  /// Returns the number of nodes in the Graph
  /// @return Number of nodes in the Graph
  size_t getNumberOfNodes() const { return MNodeStorage.size(); }

  /// Traverse the graph recursively to get the events associated with the
  /// output nodes of this graph.
  /// @return vector of events associated to exit nodes.
  std::vector<sycl::detail::EventImplPtr> getExitNodesEvents();

private:
  /// Iterate over the graph depth-first and run \p NodeFunc on each node.
  /// @param NodeFunc A function which receives as input a node in the graph to
  /// perform operations on as well as the stack of nodes encountered in the
  /// current path. The return value of this function determines whether an
  /// early exit is triggered, if true the depth-first search will end
  /// immediately and no further nodes will be visited.
  void
  searchDepthFirst(std::function<bool(std::shared_ptr<node_impl> &,
                                      std::deque<std::shared_ptr<node_impl>> &)>
                       NodeFunc);

  /// Check the graph for cycles by performing a depth-first search of the
  /// graph. If a node is visited more than once in a given path through the
  /// graph, a cycle is present and the search ends immediately.
  /// @return True if a cycle is detected, false if not.
  bool checkForCycles();

  /// Insert node into list of root nodes.
  /// @param Root Node to add to list of root nodes.
  void addRoot(const std::shared_ptr<node_impl> &Root);

  /// Adds nodes to the exit nodes of this graph.
  /// @param NodeList List of nodes from sub-graph in schedule order.
  /// @return An empty node is used to schedule dependencies on this sub-graph.
  std::shared_ptr<node_impl>
  addNodesToExits(const std::list<std::shared_ptr<node_impl>> &NodeList);

  /// Adds dependencies for a new node, if it has no deps it will be
  /// added as a root node.
  /// @param Node The node to add deps for
  /// @param Deps List of dependent nodes
  void addDepsToNode(std::shared_ptr<node_impl> Node,
                     const std::vector<std::shared_ptr<node_impl>> &Deps) {
    if (!Deps.empty()) {
      for (auto &N : Deps) {
        N->registerSuccessor(Node, N);
        this->removeRoot(Node);
      }
    } else {
      this->addRoot(Node);
    }
  }

  /// Context associated with this graph.
  sycl::context MContext;
  /// Device associated with this graph. All graph nodes will execute on this
  /// device.
  sycl::device MDevice;
  /// Unique set of queues which are currently recording to this graph.
  std::set<std::weak_ptr<sycl::detail::queue_impl>,
           std::owner_less<std::weak_ptr<sycl::detail::queue_impl>>>
      MRecordingQueues;
  /// Map of events to their associated recorded nodes.
  std::unordered_map<std::shared_ptr<sycl::detail::event_impl>,
                     std::shared_ptr<node_impl>>
      MEventsMap;
  /// Map for every in-order queue thats recorded a node to the graph, what
  /// the last node added was. We can use this to create new edges on the last
  /// node if any more nodes are added to the graph from the queue.
  std::map<std::weak_ptr<sycl::detail::queue_impl>, std::shared_ptr<node_impl>,
           std::owner_less<std::weak_ptr<sycl::detail::queue_impl>>>
      MInorderQueueMap;
  /// Controls whether we skip the cycle checks in makeEdge, set by the presence
  /// of the no_cycle_check property on construction.
  bool MSkipCycleChecks = false;
  /// Unique set of SYCL Memory Objects which are currently in use in the graph.
  std::set<sycl::detail::SYCLMemObjT *> MMemObjs;

  /// Controls whether we allow buffers to be used in the graph. Set by the
  /// presence of the assume_buffer_outlives_graph property.
  bool MAllowBuffers = false;

  /// List of nodes that must be added as extra dependencies to new nodes when
  /// added to this graph.
  /// This list is mainly used by barrier nodes which must be considered
  /// as predecessors for all nodes subsequently added to the graph.
  std::vector<std::shared_ptr<node_impl>> MExtraDependencies;
};

/// Class representing the implementation of command_graph<executable>.
class exec_graph_impl {
public:
  using ReadLock = std::shared_lock<std::shared_mutex>;
  using WriteLock = std::unique_lock<std::shared_mutex>;

  /// Protects all the fields that can be changed by class' methods.
  mutable std::shared_mutex MMutex;

  /// Constructor.
  /// @param Context Context to create graph with.
  /// @param GraphImpl Modifiable graph implementation to create with.
  exec_graph_impl(sycl::context Context,
                  const std::shared_ptr<graph_impl> &GraphImpl)
      : MSchedule(), MGraphImpl(GraphImpl), MPiCommandBuffers(),
        MPiSyncPoints(), MContext(Context), MRequirements(),
        MExecutionEvents() {}

  /// Destructor.
  ///
  /// Releases any PI command-buffers the object has created.
  ~exec_graph_impl();

  /// Add nodes to MSchedule.
  void schedule();

  /// Called by handler::ext_oneapi_command_graph() to schedule graph for
  /// execution.
  /// @param Queue Command-queue to schedule execution on.
  /// @param CGData Command-group data provided by the sycl::handler
  /// @return Event associated with the execution of the graph.
  sycl::event enqueue(const std::shared_ptr<sycl::detail::queue_impl> &Queue,
                      sycl::detail::CG::StorageInitHelper CGData);

  /// Turns the internal graph representation into UR command-buffers for a
  /// device.
  /// @param Device Device to create backend command-buffers for.
  void createCommandBuffers(sycl::device Device);

  /// Query for the context tied to this graph.
  /// @return Context associated with graph.
  sycl::context getContext() const { return MContext; }

  /// Query the scheduling of node execution.
  /// @return List of nodes in execution order.
  const std::list<std::shared_ptr<node_impl>> &getSchedule() const {
    return MSchedule;
  }

  /// Query the graph_impl.
  /// @return pointer to the graph_impl MGraphImpl
  const std::shared_ptr<graph_impl> &getGraphImpl() const { return MGraphImpl; }

  /// Checks if the previous submissions of this graph have been completed
  /// This function checks the status of events associated to the previous graph
  /// submissions.
  /// @return true if all previous submissions have been completed, false
  /// otherwise.
  bool previousSubmissionCompleted() const {
    for (auto Event : MExecutionEvents) {
      if (!Event->isCompleted()) {
        return false;
      }
    }
    return true;
  }

private:
  /// Create a command-group for the node and add it to command-buffer by going
  /// through the scheduler.
  /// @param Ctx Context to use.
  /// @param DeviceImpl Device associated with the enqueue.
  /// @param CommandBuffer Command-buffer to add node to as a command.
  /// @param Node The node being enqueued.
  /// @return PI sync point created for this node in the command-buffer.
  sycl::detail::pi::PiExtSyncPoint
  enqueueNode(sycl::context Ctx, sycl::detail::DeviceImplPtr DeviceImpl,
              sycl::detail::pi::PiExtCommandBuffer CommandBuffer,
              std::shared_ptr<node_impl> Node);

  /// Enqueue a node directly to the command-buffer without going through the
  /// scheduler.
  /// @param Ctx Context to use.
  /// @param DeviceImpl Device associated with the enqueue.
  /// @param CommandBuffer Command-buffer to add node to as a command.
  /// @param Node The node being enqueued.
  /// @return PI sync point created for this node in the command-buffer.
  sycl::detail::pi::PiExtSyncPoint
  enqueueNodeDirect(sycl::context Ctx, sycl::detail::DeviceImplPtr DeviceImpl,
                    sycl::detail::pi::PiExtCommandBuffer CommandBuffer,
                    std::shared_ptr<node_impl> Node);

  /// Iterates back through predecessors to find the real dependency.
  /// @param[out] Deps Found dependencies.
  /// @param[in] CurrentNode Node to find dependencies for.
  void findRealDeps(std::vector<sycl::detail::pi::PiExtSyncPoint> &Deps,
                    std::shared_ptr<node_impl> CurrentNode);

  /// Execution schedule of nodes in the graph.
  std::list<std::shared_ptr<node_impl>> MSchedule;
  /// Pointer to the modifiable graph impl associated with this executable
  /// graph.
  /// Thread-safe implementation note: in the current implementation
  /// multiple exec_graph_impl can reference the same graph_impl object.
  /// This specificity must be taken into account when trying to lock
  /// the graph_impl mutex from an exec_graph_impl to avoid deadlock.
  std::shared_ptr<graph_impl> MGraphImpl;
  /// Map of devices to command buffers.
  std::unordered_map<sycl::device, sycl::detail::pi::PiExtCommandBuffer>
      MPiCommandBuffers;
  /// Map of nodes in the exec graph to the sync point representing their
  /// execution in the command graph.
  std::unordered_map<std::shared_ptr<node_impl>,
                     sycl::detail::pi::PiExtSyncPoint>
      MPiSyncPoints;
  /// Context associated with this executable graph.
  sycl::context MContext;
  /// List of requirements for enqueueing this command graph, accumulated from
  /// all nodes enqueued to the graph.
  std::vector<sycl::detail::AccessorImplHost *> MRequirements;
  /// Storage for accessors which are used by this graph, accumulated from
  /// all nodes enqueued to the graph.
  std::vector<sycl::detail::AccessorImplPtr> MAccessors;
  /// List of all execution events returned from command buffer enqueue calls.
  std::vector<sycl::detail::EventImplPtr> MExecutionEvents;
};

} // namespace detail
} // namespace experimental
} // namespace oneapi
} // namespace ext
} // namespace _V1
} // namespace sycl<|MERGE_RESOLUTION|>--- conflicted
+++ resolved
@@ -94,7 +94,7 @@
             std::unique_ptr<sycl::detail::CG> &&CommandGroup)
       : MCGType(CGType), MCommandGroup(std::move(CommandGroup)) {}
 
-<<<<<<< HEAD
+
   /// Tests if two nodes have the same content,
   /// i.e. same command group
   /// This function should only be used for internal purposes.
@@ -154,8 +154,6 @@
     Schedule.push_front(NodeImpl);
   }
 
-=======
->>>>>>> da4b83c2
   /// Checks if this node has a given requirement.
   /// @param Requirement Requirement to lookup.
   /// @return True if \p Requirement is present in node, false otherwise.
