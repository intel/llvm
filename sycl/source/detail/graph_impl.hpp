//==--------- graph_impl.hpp --- SYCL graph extension ---------------------==//
//
// Part of the LLVM Project, under the Apache License v2.0 with LLVM Exceptions.
// See https://llvm.org/LICENSE.txt for license information.
// SPDX-License-Identifier: Apache-2.0 WITH LLVM-exception
//
//===----------------------------------------------------------------------===//

#pragma once

#include <sycl/detail/cg_types.hpp>
#include <sycl/detail/os_util.hpp>
#include <sycl/ext/oneapi/experimental/graph.hpp>
#include <sycl/handler.hpp>

#include <detail/accessor_impl.hpp>
#include <detail/event_impl.hpp>
#include <detail/kernel_impl.hpp>
#include <detail/sycl_mem_obj_t.hpp>

#include <cstring>
#include <deque>
#include <fstream>
#include <functional>
#include <list>
#include <set>
#include <shared_mutex>

namespace sycl {
inline namespace _V1 {

namespace detail {
class SYCLMemObjT;
}

namespace ext {
namespace oneapi {
namespace experimental {
namespace detail {

inline node_type getNodeTypeFromCG(sycl::detail::CG::CGTYPE CGType) {
  using sycl::detail::CG;

  switch (CGType) {
  case CG::None:
    return node_type::empty;
  case CG::Kernel:
    return node_type::kernel;
  case CG::CopyAccToPtr:
  case CG::CopyPtrToAcc:
  case CG::CopyAccToAcc:
  case CG::CopyUSM:
    return node_type::memcpy;
  case CG::Memset2DUSM:
    return node_type::memset;
  case CG::Fill:
  case CG::FillUSM:
    return node_type::memfill;
  case CG::PrefetchUSM:
    return node_type::prefetch;
  case CG::AdviseUSM:
    return node_type::memadvise;
  case CG::Barrier:
  case CG::BarrierWaitlist:
    return node_type::ext_oneapi_barrier;
  case CG::CodeplayHostTask:
    return node_type::host_task;
  case CG::ExecCommandBuffer:
    return node_type::subgraph;
  default:
    assert(false && "Invalid Graph Node Type");
    return node_type::empty;
  }
}

/// Implementation of node class from SYCL_EXT_ONEAPI_GRAPH.
class node_impl {
public:
  using id_type = uint64_t;

  /// Unique identifier for this node.
  id_type MID = getNextNodeID();
  /// List of successors to this node.
  std::vector<std::weak_ptr<node_impl>> MSuccessors;
  /// List of predecessors to this node.
  ///
  /// Using weak_ptr here to prevent circular references between nodes.
  std::vector<std::weak_ptr<node_impl>> MPredecessors;
  /// Type of the command-group for the node.
  sycl::detail::CG::CGTYPE MCGType = sycl::detail::CG::None;
  /// User facing type of the node.
  node_type MNodeType = node_type::empty;
  /// Command group object which stores all args etc needed to enqueue the node
  std::unique_ptr<sycl::detail::CG> MCommandGroup;
  /// Stores the executable graph impl associated with this node if it is a
  /// subgraph node.
  std::shared_ptr<exec_graph_impl> MSubGraphImpl;

  /// Used for tracking visited status during cycle checks.
  bool MVisited = false;

  /// If true, the graph profiling is enabled for this node.
  bool MProfilingEnabled = false;

  /// Partition number needed to assign a Node to a a partition.
  /// Note : This number is only used during the partitionning process and
  /// cannot be used to find out the partion of a node outside of this process.
  int MPartitionNum = -1;

  /// Track whether an ND-Range was used for kernel nodes
  bool MNDRangeUsed = false;

  /// Add successor to the node.
  /// @param Node Node to add as a successor.
  /// @param Prev Predecessor to \p node being added as successor.
  ///
  /// \p Prev should be a shared_ptr to an instance of this object, but can't
  /// use a raw \p this pointer, so the extra \Prev parameter is passed.
  void registerSuccessor(const std::shared_ptr<node_impl> &Node,
                         const std::shared_ptr<node_impl> &Prev) {
    if (std::find_if(MSuccessors.begin(), MSuccessors.end(),
                     [Node](const std::weak_ptr<node_impl> &Ptr) {
                       return Ptr.lock() == Node;
                     }) != MSuccessors.end()) {
      return;
    }
    MSuccessors.push_back(Node);
    Node->registerPredecessor(Prev);
  }

  /// Add predecessor to the node.
  /// @param Node Node to add as a predecessor.
  void registerPredecessor(const std::shared_ptr<node_impl> &Node) {
    if (std::find_if(MPredecessors.begin(), MPredecessors.end(),
                     [&Node](const std::weak_ptr<node_impl> &Ptr) {
                       return Ptr.lock() == Node;
                     }) != MPredecessors.end()) {
      return;
    }
    MPredecessors.push_back(Node);
  }

  /// Construct an empty node.
  node_impl() {}

  /// Construct a node representing a command-group.
  /// @param NodeType Type of the command-group.
  /// @param CommandGroup The CG which stores the command information for this
  /// node.
  node_impl(node_type NodeType,
            std::unique_ptr<sycl::detail::CG> &&CommandGroup)
      : MCGType(CommandGroup->getType()), MNodeType(NodeType),
        MCommandGroup(std::move(CommandGroup)) {
    if (NodeType == node_type::subgraph) {
      MSubGraphImpl =
          static_cast<sycl::detail::CGExecCommandBuffer *>(MCommandGroup.get())
              ->MExecGraph;
    }
  }

  /// Construct a node from another node. This will perform a deep-copy of the
  /// command group object associated with this node.
  node_impl(node_impl &Other)
      : MSuccessors(Other.MSuccessors), MPredecessors(Other.MPredecessors),
        MCGType(Other.MCGType), MNodeType(Other.MNodeType),
        MCommandGroup(Other.getCGCopy()), MSubGraphImpl(Other.MSubGraphImpl),
        MProfilingEnabled(Other.MProfilingEnabled) {}

  /// Copy-assignment operator. This will perform a deep-copy of the
  /// command group object associated with this node.
  node_impl &operator=(node_impl &Other) {
    if (this != &Other) {
      MSuccessors = Other.MSuccessors;
      MPredecessors = Other.MPredecessors;
      MCGType = Other.MCGType;
      MNodeType = Other.MNodeType;
      MCommandGroup = Other.getCGCopy();
      MSubGraphImpl = Other.MSubGraphImpl;
    }
    return *this;
  }
  /// Checks if this node should be a dependency of another node based on
  /// accessor requirements. This is calculated using access modes if a
  /// requirement to the same buffer is found inside this node.
  /// @param IncomingReq Incoming requirement.
  /// @return True if a dependency is needed, false if not.
  bool hasRequirementDependency(sycl::detail::AccessorImplHost *IncomingReq) {
    access_mode InMode = IncomingReq->MAccessMode;
    switch (InMode) {
    case access_mode::read:
    case access_mode::read_write:
    case access_mode::atomic:
      break;
    // These access modes don't care about existing buffer data, so we don't
    // need a dependency.
    case access_mode::write:
    case access_mode::discard_read_write:
    case access_mode::discard_write:
      return false;
    }

    for (sycl::detail::AccessorImplHost *CurrentReq :
         MCommandGroup->getRequirements()) {
      if (IncomingReq->MSYCLMemObj == CurrentReq->MSYCLMemObj) {
        access_mode CurrentMode = CurrentReq->MAccessMode;
        // Since we have an incoming read requirement, we only care
        // about requirements on this node if they are write
        if (CurrentMode != access_mode::read) {
          return true;
        }
      }
    }
    // No dependency necessary
    return false;
  }

  /// Query if this is an empty node.
  /// Barrier nodes are also considered empty nodes since they do not embed any
  /// workload but only dependencies
  /// @return True if this is an empty node, false otherwise.
  bool isEmpty() const {
    return ((MCGType == sycl::detail::CG::None) ||
            (MCGType == sycl::detail::CG::Barrier));
  }

  /// Get a deep copy of this node's command group
  /// @return A unique ptr to the new command group object.
  std::unique_ptr<sycl::detail::CG> getCGCopy() const {
    switch (MCGType) {
    case sycl::detail::CG::Kernel: {
      auto CGCopy = createCGCopy<sycl::detail::CGExecKernel>();
      rebuildArgStorage(CGCopy->MArgs, MCommandGroup->getArgsStorage(),
                        CGCopy->getArgsStorage());
      return std::move(CGCopy);
    }
    case sycl::detail::CG::CopyAccToPtr:
    case sycl::detail::CG::CopyPtrToAcc:
    case sycl::detail::CG::CopyAccToAcc:
      return createCGCopy<sycl::detail::CGCopy>();
    case sycl::detail::CG::Fill:
      return createCGCopy<sycl::detail::CGFill>();
    case sycl::detail::CG::UpdateHost:
      return createCGCopy<sycl::detail::CGUpdateHost>();
    case sycl::detail::CG::CopyUSM:
      return createCGCopy<sycl::detail::CGCopyUSM>();
    case sycl::detail::CG::FillUSM:
      return createCGCopy<sycl::detail::CGFillUSM>();
    case sycl::detail::CG::PrefetchUSM:
      return createCGCopy<sycl::detail::CGPrefetchUSM>();
    case sycl::detail::CG::AdviseUSM:
      return createCGCopy<sycl::detail::CGAdviseUSM>();
    case sycl::detail::CG::Copy2DUSM:
      return createCGCopy<sycl::detail::CGCopy2DUSM>();
    case sycl::detail::CG::Fill2DUSM:
      return createCGCopy<sycl::detail::CGFill2DUSM>();
    case sycl::detail::CG::Memset2DUSM:
      return createCGCopy<sycl::detail::CGMemset2DUSM>();
    case sycl::detail::CG::CodeplayHostTask: {
      // The unique_ptr to the `sycl::detail::HostTask` in the HostTask CG
      // prevents from copying the CG.
      // We overcome this restriction by creating a new CG with the same data.
      auto CommandGroupPtr =
          static_cast<sycl::detail::CGHostTask *>(MCommandGroup.get());
      sycl::detail::HostTask HostTask = *CommandGroupPtr->MHostTask.get();
      auto HostTaskUPtr = std::make_unique<sycl::detail::HostTask>(HostTask);

      sycl::detail::CG::StorageInitHelper Data(
          CommandGroupPtr->getArgsStorage(), CommandGroupPtr->getAccStorage(),
          CommandGroupPtr->getSharedPtrStorage(),
          CommandGroupPtr->getRequirements(), CommandGroupPtr->getEvents());

      std::vector<sycl::detail::ArgDesc> NewArgs = CommandGroupPtr->MArgs;

      rebuildArgStorage(NewArgs, CommandGroupPtr->getArgsStorage(),
                        Data.MArgsStorage);

      sycl::detail::code_location Loc(CommandGroupPtr->MFileName.data(),
                                      CommandGroupPtr->MFunctionName.data(),
                                      CommandGroupPtr->MLine,
                                      CommandGroupPtr->MColumn);

      return std::make_unique<sycl::detail::CGHostTask>(
          sycl::detail::CGHostTask(
              std::move(HostTaskUPtr), CommandGroupPtr->MQueue,
              CommandGroupPtr->MContext, std::move(NewArgs), std::move(Data),
              CommandGroupPtr->getType(), Loc));
    }
    case sycl::detail::CG::Barrier:
    case sycl::detail::CG::BarrierWaitlist:
      // Barrier nodes are stored in the graph with only the base CG class,
      // since they are treated internally as empty nodes.
      return createCGCopy<sycl::detail::CG>();
    case sycl::detail::CG::CopyToDeviceGlobal:
      return createCGCopy<sycl::detail::CGCopyToDeviceGlobal>();
    case sycl::detail::CG::CopyFromDeviceGlobal:
      return createCGCopy<sycl::detail::CGCopyFromDeviceGlobal>();
    case sycl::detail::CG::ReadWriteHostPipe:
      return createCGCopy<sycl::detail::CGReadWriteHostPipe>();
    case sycl::detail::CG::CopyImage:
      return createCGCopy<sycl::detail::CGCopyImage>();
    case sycl::detail::CG::SemaphoreSignal:
      return createCGCopy<sycl::detail::CGSemaphoreSignal>();
    case sycl::detail::CG::SemaphoreWait:
      return createCGCopy<sycl::detail::CGSemaphoreWait>();
    case sycl::detail::CG::ExecCommandBuffer:
      return createCGCopy<sycl::detail::CGExecCommandBuffer>();
    case sycl::detail::CG::None:
      return nullptr;
    }
    return nullptr;
  }

  /// Tests if the caller is similar to Node, this is only used for testing.
  /// @param Node The node to check for similarity.
  /// @param CompareContentOnly Skip comparisons related to graph structure,
  /// compare only the type and command groups of the nodes
  /// @return True if the two nodes are similar
  bool isSimilar(const std::shared_ptr<node_impl> &Node,
                 bool CompareContentOnly = false) const {
    if (!CompareContentOnly) {
      if (MSuccessors.size() != Node->MSuccessors.size())
        return false;

      if (MPredecessors.size() != Node->MPredecessors.size())
        return false;
    }
    if (MCGType != Node->MCGType)
      return false;

    switch (MCGType) {
    case sycl::detail::CG::CGTYPE::Kernel: {
      sycl::detail::CGExecKernel *ExecKernelA =
          static_cast<sycl::detail::CGExecKernel *>(MCommandGroup.get());
      sycl::detail::CGExecKernel *ExecKernelB =
          static_cast<sycl::detail::CGExecKernel *>(Node->MCommandGroup.get());
      return ExecKernelA->MKernelName.compare(ExecKernelB->MKernelName) == 0;
    }
    case sycl::detail::CG::CGTYPE::CopyUSM: {
      sycl::detail::CGCopyUSM *CopyA =
          static_cast<sycl::detail::CGCopyUSM *>(MCommandGroup.get());
      sycl::detail::CGCopyUSM *CopyB =
          static_cast<sycl::detail::CGCopyUSM *>(Node->MCommandGroup.get());
      return (CopyA->getSrc() == CopyB->getSrc()) &&
             (CopyA->getDst() == CopyB->getDst()) &&
             (CopyA->getLength() == CopyB->getLength());
    }
    case sycl::detail::CG::CGTYPE::CopyAccToAcc:
    case sycl::detail::CG::CGTYPE::CopyAccToPtr:
    case sycl::detail::CG::CGTYPE::CopyPtrToAcc: {
      sycl::detail::CGCopy *CopyA =
          static_cast<sycl::detail::CGCopy *>(MCommandGroup.get());
      sycl::detail::CGCopy *CopyB =
          static_cast<sycl::detail::CGCopy *>(Node->MCommandGroup.get());
      return (CopyA->getSrc() == CopyB->getSrc()) &&
             (CopyA->getDst() == CopyB->getDst());
    }
    default:
      assert(false && "Unexpected command group type!");
      return false;
    }
  }

  /// Recursive Depth first traversal of linked nodes.
  /// to print node information and connection to Stream.
  /// @param Stream Where to print node information.
  /// @param Visited Vector of the already visited nodes.
  /// @param Verbose If true, print additional information about the nodes such
  /// as kernel args or memory access where applicable.
  void printDotRecursive(std::fstream &Stream,
                         std::vector<node_impl *> &Visited, bool Verbose) {
    // if Node has been already visited, we skip it
    if (std::find(Visited.begin(), Visited.end(), this) != Visited.end())
      return;

    Visited.push_back(this);

    printDotCG(Stream, Verbose);
    for (const auto &Dep : MPredecessors) {
      auto NodeDep = Dep.lock();
      Stream << "  \"" << NodeDep.get() << "\" -> \"" << this << "\""
             << std::endl;
    }

    for (std::weak_ptr<node_impl> Succ : MSuccessors) {
      if (MPartitionNum == Succ.lock()->MPartitionNum)
        Succ.lock()->printDotRecursive(Stream, Visited, Verbose);
    }
  }

<<<<<<< HEAD
  /// Test if the node contains a N-D copy
  /// @return true if the op is a N-D copy
  bool isNDCopyNode() const {
    if ((MCGType == sycl::detail::CG::CGTYPE::CopyAccToAcc) ||
        (MCGType == sycl::detail::CG::CGTYPE::CopyAccToPtr) ||
        (MCGType == sycl::detail::CG::CGTYPE::CopyPtrToAcc)) {
      sycl::detail::CGCopy *Copy = (sycl::detail::CGCopy *)MCommandGroup.get();
      sycl::detail::Requirement *ReqSrc =
          (sycl::detail::Requirement *)(Copy->getSrc());
      sycl::detail::Requirement *ReqDst =
          (sycl::detail::Requirement *)(Copy->getDst());
      if ((ReqSrc->MDims > 1) || (ReqDst->MDims > 1)) {
        return true;
      }
    }
    return false;
  }

=======
  /// Update the value of an accessor inside this node. Accessors must be
  /// handled specifically compared to other argument values.
  /// @param ArgIndex The index of the accessor arg to be updated
  /// @param Acc Pointer to the new accessor value
  void updateAccessor(int ArgIndex, const sycl::detail::AccessorBaseHost *Acc) {
    auto &Args =
        static_cast<sycl::detail::CGExecKernel *>(MCommandGroup.get())->MArgs;
    auto NewAccImpl = sycl::detail::getSyclObjImpl(*Acc);
    for (auto &Arg : Args) {
      if (Arg.MIndex != ArgIndex) {
        continue;
      }
      assert(Arg.MType == sycl::detail::kernel_param_kind_t::kind_accessor);

      // Find old accessor in accessor storage and replace with new one
      if (static_cast<sycl::detail::SYCLMemObjT *>(NewAccImpl->MSYCLMemObj)
              ->needsWriteBack()) {
        throw sycl::exception(
            make_error_code(errc::invalid),
            "Accessors to buffers which have write_back enabled "
            "are not allowed to be used in command graphs.");
      }

      // All accessors passed to this function will be placeholders, so we must
      // perform steps similar to what happens when handler::require() is
      // called here.
      sycl::detail::Requirement *NewReq = NewAccImpl.get();
      if (NewReq->MAccessMode != sycl::access_mode::read) {
        auto SYCLMemObj =
            static_cast<sycl::detail::SYCLMemObjT *>(NewReq->MSYCLMemObj);
        SYCLMemObj->handleWriteAccessorCreation();
      }

      for (auto &Acc : MCommandGroup->getAccStorage()) {
        if (auto OldAcc =
                static_cast<sycl::detail::AccessorImplHost *>(Arg.MPtr);
            Acc.get() == OldAcc) {
          Acc = NewAccImpl;
        }
      }

      for (auto &Req : MCommandGroup->getRequirements()) {
        if (auto OldReq =
                static_cast<sycl::detail::AccessorImplHost *>(Arg.MPtr);
            Req == OldReq) {
          Req = NewReq;
        }
      }
      Arg.MPtr = NewAccImpl.get();
      break;
    }
  }

  void updateArgValue(int ArgIndex, const void *NewValue, size_t Size) {

    auto &Args =
        static_cast<sycl::detail::CGExecKernel *>(MCommandGroup.get())->MArgs;
    for (auto &Arg : Args) {
      if (Arg.MIndex != ArgIndex) {
        continue;
      }
      assert(Arg.MSize == static_cast<int>(Size));
      // MPtr may be a pointer into arg storage so we memcpy the contents of
      // NewValue rather than assign it directly
      std::memcpy(Arg.MPtr, NewValue, Size);
      break;
    }
  }

  template <int Dimensions>
  void updateNDRange(nd_range<Dimensions> ExecutionRange) {
    if (MCGType != sycl::detail::CG::Kernel) {
      throw sycl::exception(
          sycl::errc::invalid,
          "Cannot update execution range of nodes which are not kernel nodes");
    }
    if (!MNDRangeUsed) {
      throw sycl::exception(sycl::errc::invalid,
                            "Cannot update node which was created with a "
                            "sycl::range with a sycl::nd_range");
    }

    auto &NDRDesc =
        static_cast<sycl::detail::CGExecKernel *>(MCommandGroup.get())
            ->MNDRDesc;

    if (NDRDesc.Dims != Dimensions) {
      throw sycl::exception(sycl::errc::invalid,
                            "Cannot update execution range of a node with an "
                            "execution range of different dimensions than what "
                            "the node was originall created with.");
    }

    NDRDesc.set(ExecutionRange);
  }

  template <int Dimensions> void updateRange(range<Dimensions> ExecutionRange) {
    if (MCGType != sycl::detail::CG::Kernel) {
      throw sycl::exception(
          sycl::errc::invalid,
          "Cannot update execution range of nodes which are not kernel nodes");
    }
    if (MNDRangeUsed) {
      throw sycl::exception(sycl::errc::invalid,
                            "Cannot update node which was created with a "
                            "sycl::nd_range with a sycl::range");
    }

    auto &NDRDesc =
        static_cast<sycl::detail::CGExecKernel *>(MCommandGroup.get())
            ->MNDRDesc;

    if (NDRDesc.Dims != Dimensions) {
      throw sycl::exception(sycl::errc::invalid,
                            "Cannot update execution range of a node with an "
                            "execution range of different dimensions than what "
                            "the node was originall created with.");
    }

    NDRDesc.set(ExecutionRange);
  }

  void updateFromOtherNode(const std::shared_ptr<node_impl> &Other) {
    auto ExecCG =
        static_cast<sycl::detail::CGExecKernel *>(MCommandGroup.get());
    auto OtherExecCG =
        static_cast<sycl::detail::CGExecKernel *>(Other->MCommandGroup.get());

    ExecCG->MArgs = OtherExecCG->MArgs;
    ExecCG->MNDRDesc = OtherExecCG->MNDRDesc;
    ExecCG->getAccStorage() = OtherExecCG->getAccStorage();
    ExecCG->getRequirements() = OtherExecCG->getRequirements();

    auto &OldArgStorage = OtherExecCG->getArgsStorage();
    auto &NewArgStorage = ExecCG->getArgsStorage();
    // Rebuild the arg storage and update the args
    rebuildArgStorage(ExecCG->MArgs, OldArgStorage, NewArgStorage);
  }

  id_type getID() const { return MID; }

>>>>>>> c959b531
private:
  void rebuildArgStorage(std::vector<sycl::detail::ArgDesc> &Args,
                         const std::vector<std::vector<char>> &OldArgStorage,
                         std::vector<std::vector<char>> &NewArgStorage) const {
    // Clear the arg storage so we can rebuild it
    NewArgStorage.clear();

    // Loop over all the args, any std_layout ones need their pointers updated
    // to point to the new arg storage.
    for (auto &Arg : Args) {
      if (Arg.MType != sycl::detail::kernel_param_kind_t::kind_std_layout) {
        continue;
      }
      // Find which ArgStorage Arg.MPtr is pointing to
      for (auto &ArgStorage : OldArgStorage) {
        if (ArgStorage.data() != Arg.MPtr) {
          continue;
        }
        NewArgStorage.emplace_back(Arg.MSize);
        // Memcpy contents from old storage to new storage
        std::memcpy(NewArgStorage.back().data(), ArgStorage.data(), Arg.MSize);
        // Update MPtr to point to the new storage instead of the old
        Arg.MPtr = NewArgStorage.back().data();

        break;
      }
    }
  }
  // Gets the next unique identifier for a node, should only be used when
  // constructing nodes.
  static id_type getNextNodeID() {
    static id_type nextID = 0;

    // Return the value then increment the next ID
    return nextID++;
  }

  /// Prints Node information to Stream.
  /// @param Stream Where to print the Node information
  /// @param Verbose If true, print additional information about the nodes
  /// such as kernel args or memory access where applicable.
  void printDotCG(std::ostream &Stream, bool Verbose) {
    Stream << "\"" << this << "\" [style=bold, label=\"";

    Stream << "ID = " << this << "\\n";
    Stream << "TYPE = ";

    switch (MCGType) {
    case sycl::detail::CG::CGTYPE::None:
      Stream << "None \\n";
      break;
    case sycl::detail::CG::CGTYPE::Kernel: {
      Stream << "CGExecKernel \\n";
      sycl::detail::CGExecKernel *Kernel =
          static_cast<sycl::detail::CGExecKernel *>(MCommandGroup.get());
      Stream << "NAME = " << Kernel->MKernelName << "\\n";
      if (Verbose) {
        Stream << "ARGS = \\n";
        for (size_t i = 0; i < Kernel->MArgs.size(); i++) {
          auto Arg = Kernel->MArgs[i];
          std::string Type = "Undefined";
          if (Arg.MType == sycl::detail::kernel_param_kind_t::kind_accessor) {
            Type = "Accessor";
          } else if (Arg.MType ==
                     sycl::detail::kernel_param_kind_t::kind_std_layout) {
            Type = "STD_Layout";
          } else if (Arg.MType ==
                     sycl::detail::kernel_param_kind_t::kind_sampler) {
            Type = "Sampler";
          } else if (Arg.MType ==
                     sycl::detail::kernel_param_kind_t::kind_pointer) {
            Type = "Pointer";
          } else if (Arg.MType == sycl::detail::kernel_param_kind_t::
                                      kind_specialization_constants_buffer) {
            Type = "Specialization Constants Buffer";
          } else if (Arg.MType ==
                     sycl::detail::kernel_param_kind_t::kind_stream) {
            Type = "Stream";
          } else if (Arg.MType ==
                     sycl::detail::kernel_param_kind_t::kind_invalid) {
            Type = "Invalid";
          }
          Stream << i << ") Type: " << Type << " Ptr: " << Arg.MPtr << "\\n";
        }
      }
      break;
    }
    case sycl::detail::CG::CGTYPE::CopyAccToPtr:
      Stream << "CGCopy Device-to-Host \\n";
      if (Verbose) {
        sycl::detail::CGCopy *Copy =
            static_cast<sycl::detail::CGCopy *>(MCommandGroup.get());
        Stream << "Src: " << Copy->getSrc() << " Dst: " << Copy->getDst()
               << "\\n";
      }
      break;
    case sycl::detail::CG::CGTYPE::CopyPtrToAcc:
      Stream << "CGCopy Host-to-Device \\n";
      if (Verbose) {
        sycl::detail::CGCopy *Copy =
            static_cast<sycl::detail::CGCopy *>(MCommandGroup.get());
        Stream << "Src: " << Copy->getSrc() << " Dst: " << Copy->getDst()
               << "\\n";
      }
      break;
    case sycl::detail::CG::CGTYPE::CopyAccToAcc:
      Stream << "CGCopy Device-to-Device \\n";
      if (Verbose) {
        sycl::detail::CGCopy *Copy =
            static_cast<sycl::detail::CGCopy *>(MCommandGroup.get());
        Stream << "Src: " << Copy->getSrc() << " Dst: " << Copy->getDst()
               << "\\n";
      }
      break;
    case sycl::detail::CG::CGTYPE::Fill:
      Stream << "CGFill \\n";
      if (Verbose) {
        sycl::detail::CGFill *Fill =
            static_cast<sycl::detail::CGFill *>(MCommandGroup.get());
        Stream << "Ptr: " << Fill->MPtr << "\\n";
      }
      break;
    case sycl::detail::CG::CGTYPE::UpdateHost:
      Stream << "CGCUpdateHost \\n";
      if (Verbose) {
        sycl::detail::CGUpdateHost *Host =
            static_cast<sycl::detail::CGUpdateHost *>(MCommandGroup.get());
        Stream << "Ptr: " << Host->getReqToUpdate() << "\\n";
      }
      break;
    case sycl::detail::CG::CGTYPE::CopyUSM:
      Stream << "CGCopyUSM \\n";
      if (Verbose) {
        sycl::detail::CGCopyUSM *CopyUSM =
            static_cast<sycl::detail::CGCopyUSM *>(MCommandGroup.get());
        Stream << "Src: " << CopyUSM->getSrc() << " Dst: " << CopyUSM->getDst()
               << " Length: " << CopyUSM->getLength() << "\\n";
      }
      break;
    case sycl::detail::CG::CGTYPE::FillUSM:
      Stream << "CGFillUSM \\n";
      if (Verbose) {
        sycl::detail::CGFillUSM *FillUSM =
            static_cast<sycl::detail::CGFillUSM *>(MCommandGroup.get());
        Stream << "Dst: " << FillUSM->getDst()
               << " Length: " << FillUSM->getLength()
               << " Pattern: " << FillUSM->getFill() << "\\n";
      }
      break;
    case sycl::detail::CG::CGTYPE::PrefetchUSM:
      Stream << "CGPrefetchUSM \\n";
      if (Verbose) {
        sycl::detail::CGPrefetchUSM *Prefetch =
            static_cast<sycl::detail::CGPrefetchUSM *>(MCommandGroup.get());
        Stream << "Dst: " << Prefetch->getDst()
               << " Length: " << Prefetch->getLength() << "\\n";
      }
      break;
    case sycl::detail::CG::CGTYPE::AdviseUSM:
      Stream << "CGAdviseUSM \\n";
      if (Verbose) {
        sycl::detail::CGAdviseUSM *AdviseUSM =
            static_cast<sycl::detail::CGAdviseUSM *>(MCommandGroup.get());
        Stream << "Dst: " << AdviseUSM->getDst()
               << " Length: " << AdviseUSM->getLength() << "\\n";
      }
      break;
    case sycl::detail::CG::CGTYPE::CodeplayHostTask:
      Stream << "CGHostTask \\n";
      break;
    case sycl::detail::CG::CGTYPE::Barrier:
      Stream << "CGBarrier \\n";
      break;
    case sycl::detail::CG::CGTYPE::Copy2DUSM:
      Stream << "CGCopy2DUSM \\n";
      if (Verbose) {
        sycl::detail::CGCopy2DUSM *Copy2DUSM =
            static_cast<sycl::detail::CGCopy2DUSM *>(MCommandGroup.get());
        Stream << "Src:" << Copy2DUSM->getSrc()
               << " Dst: " << Copy2DUSM->getDst() << "\\n";
      }
      break;
    case sycl::detail::CG::CGTYPE::Fill2DUSM:
      Stream << "CGFill2DUSM \\n";
      if (Verbose) {
        sycl::detail::CGFill2DUSM *Fill2DUSM =
            static_cast<sycl::detail::CGFill2DUSM *>(MCommandGroup.get());
        Stream << "Dst: " << Fill2DUSM->getDst() << "\\n";
      }
      break;
    case sycl::detail::CG::CGTYPE::Memset2DUSM:
      Stream << "CGMemset2DUSM \\n";
      if (Verbose) {
        sycl::detail::CGMemset2DUSM *Memset2DUSM =
            static_cast<sycl::detail::CGMemset2DUSM *>(MCommandGroup.get());
        Stream << "Dst: " << Memset2DUSM->getDst() << "\\n";
      }
      break;
    case sycl::detail::CG::CGTYPE::ReadWriteHostPipe:
      Stream << "CGReadWriteHostPipe \\n";
      break;
    case sycl::detail::CG::CGTYPE::CopyToDeviceGlobal:
      Stream << "CGCopyToDeviceGlobal \\n";
      if (Verbose) {
        sycl::detail::CGCopyToDeviceGlobal *CopyToDeviceGlobal =
            static_cast<sycl::detail::CGCopyToDeviceGlobal *>(
                MCommandGroup.get());
        Stream << "Src: " << CopyToDeviceGlobal->getSrc()
               << " Dst: " << CopyToDeviceGlobal->getDeviceGlobalPtr() << "\\n";
      }
      break;
    case sycl::detail::CG::CGTYPE::CopyFromDeviceGlobal:
      Stream << "CGCopyFromDeviceGlobal \\n";
      if (Verbose) {
        sycl::detail::CGCopyFromDeviceGlobal *CopyFromDeviceGlobal =
            static_cast<sycl::detail::CGCopyFromDeviceGlobal *>(
                MCommandGroup.get());
        Stream << "Src: " << CopyFromDeviceGlobal->getDeviceGlobalPtr()
               << " Dst: " << CopyFromDeviceGlobal->getDest() << "\\n";
      }
      break;
    case sycl::detail::CG::CGTYPE::ExecCommandBuffer:
      Stream << "CGExecCommandBuffer \\n";
      break;
    default:
      Stream << "Other \\n";
      break;
    }
    if (MProfilingEnabled) {
      Stream << "Profiling Enabled \\n";
    }
    Stream << "\"];" << std::endl;
  }

  /// Creates a copy of the node's CG by casting to it's actual type, then using
  /// that to copy construct and create a new unique ptr from that copy.
  /// @tparam CGT The derived type of the CG.
  /// @return A new unique ptr to the copied CG.
  template <typename CGT> std::unique_ptr<CGT> createCGCopy() const {
    return std::make_unique<CGT>(*static_cast<CGT *>(MCommandGroup.get()));
  }
};

class partition {
public:
  /// Constructor.
  partition() : MSchedule(), MPiCommandBuffers() {}

  /// List of root nodes.
  std::set<std::weak_ptr<node_impl>, std::owner_less<std::weak_ptr<node_impl>>>
      MRoots;
  /// Execution schedule of nodes in the graph.
  std::list<std::shared_ptr<node_impl>> MSchedule;
  /// Map of devices to command buffers.
  std::unordered_map<sycl::device, sycl::detail::pi::PiExtCommandBuffer>
      MPiCommandBuffers;
  /// List of predecessors to this partition.
  std::vector<std::shared_ptr<partition>> MPredecessors;
  /// True if the graph of this partition is a single path graph
  /// and in-order optmization can be applied on it.
  bool MIsInOrderGraph = false;

  /// @return True if the partition contains a host task
  bool isHostTask() const {
    return (MRoots.size() && ((*MRoots.begin()).lock()->MCGType ==
                              sycl::detail::CG::CGTYPE::CodeplayHostTask));
  }

  /// Checks if the graph is single path, i.e. each node has a single successor.
  /// If so, the MIsInOrderGraph flag is set.
  void checkIfGraphIsSinglePath() {
    MIsInOrderGraph = true;
    if (MRoots.size() > 1) {
      MIsInOrderGraph = false;
      return;
    }
    for (const auto &Node : MSchedule) {
      // In version 1.3.28454 of the L0 driver, 2D Copy ops cannot not
      // be enqueued in an in-order cmd-list (causing execution to stall).
      // The 2D Copy test should be removed from here when the bug is fixed.
      if ((Node->MSuccessors.size() > 1) || (Node->isNDCopyNode())) {
        MIsInOrderGraph = false;
        return;
      }
    }
  }

  /// Add nodes to MSchedule.
  void schedule();
};

/// Implementation details of command_graph<modifiable>.
class graph_impl {
public:
  using ReadLock = std::shared_lock<std::shared_mutex>;
  using WriteLock = std::unique_lock<std::shared_mutex>;

  /// Protects all the fields that can be changed by class' methods.
  mutable std::shared_mutex MMutex;

  /// Constructor.
  /// @param SyclContext Context to use for graph.
  /// @param SyclDevice Device to create nodes with.
  /// @param PropList Optional list of properties.
  graph_impl(const sycl::context &SyclContext, const sycl::device &SyclDevice,
             const sycl::property_list &PropList = {})
      : MContext(SyclContext), MDevice(SyclDevice), MRecordingQueues(),
        MEventsMap(), MInorderQueueMap() {
    if (PropList.has_property<property::graph::no_cycle_check>()) {
      MSkipCycleChecks = true;
    }
    if (PropList
            .has_property<property::graph::assume_buffer_outlives_graph>()) {
      MAllowBuffers = true;
    }

    if (!SyclDevice.has(aspect::ext_oneapi_limited_graph) &&
        !SyclDevice.has(aspect::ext_oneapi_graph)) {
      std::stringstream Stream;
      Stream << SyclDevice.get_backend();
      std::string BackendString = Stream.str();
      throw sycl::exception(
          sycl::make_error_code(errc::invalid),
          BackendString + " backend is not supported by SYCL Graph extension.");
    }
  }

  ~graph_impl();

  /// Remove node from list of root nodes.
  /// @param Root Node to remove from list of root nodes.
  void removeRoot(const std::shared_ptr<node_impl> &Root);

  /// Create a kernel node in the graph.
  /// @param NodeType User facing type of the node.
  /// @param CommandGroup The CG which stores all information for this node.
  /// @param Dep Dependencies of the created node.
  /// @return Created node in the graph.
  std::shared_ptr<node_impl>
  add(node_type NodeType, std::unique_ptr<sycl::detail::CG> CommandGroup,
      const std::vector<std::shared_ptr<node_impl>> &Dep = {});

  /// Create a CGF node in the graph.
  /// @param Impl Graph implementation pointer to create a handler with.
  /// @param CGF Command-group function to create node with.
  /// @param Args Node arguments.
  /// @param Dep Dependencies of the created node.
  /// @return Created node in the graph.
  std::shared_ptr<node_impl>
  add(const std::shared_ptr<graph_impl> &Impl,
      std::function<void(handler &)> CGF,
      const std::vector<sycl::detail::ArgDesc> &Args,
      const std::vector<std::shared_ptr<node_impl>> &Dep = {});

  /// Create an empty node in the graph.
  /// @param Impl Graph implementation pointer.
  /// @param Dep List of predecessor nodes.
  /// @return Created node in the graph.
  std::shared_ptr<node_impl>
  add(const std::shared_ptr<graph_impl> &Impl,
      const std::vector<std::shared_ptr<node_impl>> &Dep = {});

  /// Create an empty node in the graph.
  /// @param Impl Graph implementation pointer.
  /// @param Events List of events associated to this node.
  /// @return Created node in the graph.
  std::shared_ptr<node_impl>
  add(const std::shared_ptr<graph_impl> &Impl,
      const std::vector<sycl::detail::EventImplPtr> Events);

  /// Add a queue to the set of queues which are currently recording to this
  /// graph.
  /// @param RecordingQueue Queue to add to set.
  void
  addQueue(const std::shared_ptr<sycl::detail::queue_impl> &RecordingQueue) {
    MRecordingQueues.insert(RecordingQueue);
  }

  /// Remove a queue from the set of queues which are currently recording to
  /// this graph.
  /// @param RecordingQueue Queue to remove from set.
  void
  removeQueue(const std::shared_ptr<sycl::detail::queue_impl> &RecordingQueue) {
    MRecordingQueues.erase(RecordingQueue);
  }

  /// Remove all queues which are recording to this graph, also sets all queues
  /// cleared back to the executing state.
  ///
  /// @return True if any queues were removed.
  bool clearQueues();

  /// Associate a sycl event with a node in the graph.
  /// @param GraphImpl shared_ptr to Graph impl associated with this event, aka
  /// this.
  /// @param EventImpl Event to associate with a node in map.
  /// @param NodeImpl Node to associate with event in map.
  void addEventForNode(std::shared_ptr<graph_impl> GraphImpl,
                       std::shared_ptr<sycl::detail::event_impl> EventImpl,
                       std::shared_ptr<node_impl> NodeImpl) {
    if (!(EventImpl->getCommandGraph()))
      EventImpl->setCommandGraph(GraphImpl);
    MEventsMap[EventImpl] = NodeImpl;
  }

  /// Find the sycl event associated with a node.
  /// @param NodeImpl Node to find event for.
  /// @return Event associated with node.
  std::shared_ptr<sycl::detail::event_impl>
  getEventForNode(std::shared_ptr<node_impl> NodeImpl) const {
    ReadLock Lock(MMutex);
    if (auto EventImpl = std::find_if(
            MEventsMap.begin(), MEventsMap.end(),
            [NodeImpl](auto &it) { return it.second == NodeImpl; });
        EventImpl != MEventsMap.end()) {
      return EventImpl->first;
    }

    throw sycl::exception(
        sycl::make_error_code(errc::invalid),
        "No event has been recorded for the specified graph node");
  }

  /// Find the node associated with a SYCL event. Throws if no node is found for
  /// the given event.
  /// @param EventImpl Event to find the node for.
  /// @return Node associated with the event.
  std::shared_ptr<node_impl>
  getNodeForEvent(std::shared_ptr<sycl::detail::event_impl> EventImpl) {
    ReadLock Lock(MMutex);

    if (auto NodeFound = MEventsMap.find(EventImpl);
        NodeFound != std::end(MEventsMap)) {
      return NodeFound->second;
    }

    throw sycl::exception(
        sycl::make_error_code(errc::invalid),
        "No node in this graph is associated with this event");
  }

  /// Query for the context tied to this graph.
  /// @return Context associated with graph.
  sycl::context getContext() const { return MContext; }

  /// Query for the device tied to this graph.
  /// @return Device associated with graph.
  sycl::device getDevice() const { return MDevice; }

  /// List of root nodes.
  std::set<std::weak_ptr<node_impl>, std::owner_less<std::weak_ptr<node_impl>>>
      MRoots;

  /// Storage for all nodes contained within a graph. Nodes are connected to
  /// each other via weak_ptrs and so do not extend each other's lifetimes.
  /// This storage allows easy iteration over all nodes in the graph, rather
  /// than needing an expensive depth first search.
  std::vector<std::shared_ptr<node_impl>> MNodeStorage;

  /// Find the last node added to this graph from an in-order queue.
  /// @param Queue In-order queue to find the last node added to the graph from.
  /// @return Last node in this graph added from \p Queue recording, or empty
  /// shared pointer if none.
  std::shared_ptr<node_impl>
  getLastInorderNode(std::shared_ptr<sycl::detail::queue_impl> Queue) {
    std::weak_ptr<sycl::detail::queue_impl> QueueWeakPtr(Queue);
    if (0 == MInorderQueueMap.count(QueueWeakPtr)) {
      return {};
    }
    return MInorderQueueMap[QueueWeakPtr];
  }

  /// Track the last node added to this graph from an in-order queue.
  /// @param Queue In-order queue to register \p Node for.
  /// @param Node Last node that was added to this graph from \p Queue.
  void setLastInorderNode(std::shared_ptr<sycl::detail::queue_impl> Queue,
                          std::shared_ptr<node_impl> Node) {
    std::weak_ptr<sycl::detail::queue_impl> QueueWeakPtr(Queue);
    MInorderQueueMap[QueueWeakPtr] = Node;
  }

  /// Prints the contents of the graph to a text file in DOT format.
  /// @param FilePath Path to the output file.
  /// @param Verbose If true, print additional information about the nodes such
  /// as kernel args or memory access where applicable.
  void printGraphAsDot(const std::string FilePath, bool Verbose) const {
    /// Vector of nodes visited during the graph printing
    std::vector<node_impl *> VisitedNodes;

    std::fstream Stream(FilePath, std::ios::out);
    Stream << "digraph dot {" << std::endl;

    for (std::weak_ptr<node_impl> Node : MRoots)
      Node.lock()->printDotRecursive(Stream, VisitedNodes, Verbose);

    Stream << "}" << std::endl;

    Stream.close();
  }

  /// Make an edge between two nodes in the graph. Performs some mandatory
  /// error checks as well as an optional check for cycles introduced by making
  /// this edge.
  /// @param Src The source of the new edge.
  /// @param Dest The destination of the new edge.
  void makeEdge(std::shared_ptr<node_impl> Src,
                std::shared_ptr<node_impl> Dest);

  /// Throws an invalid exception if this function is called
  /// while a queue is recording commands to the graph.
  /// @param ExceptionMsg Message to append to the exception message
  void throwIfGraphRecordingQueue(const std::string ExceptionMsg) const {
    if (MRecordingQueues.size()) {
      throw sycl::exception(make_error_code(sycl::errc::invalid),
                            ExceptionMsg +
                                " cannot be called when a queue "
                                "is currently recording commands to a graph.");
    }
  }

  /// Recursively check successors of NodeA and NodeB to check they are similar.
  /// @param NodeA pointer to the first node for comparison
  /// @param NodeB pointer to the second node for comparison
  /// @return true is same structure found, false otherwise
  static bool checkNodeRecursive(const std::shared_ptr<node_impl> &NodeA,
                                 const std::shared_ptr<node_impl> &NodeB) {
    size_t FoundCnt = 0;
    for (std::weak_ptr<node_impl> &SuccA : NodeA->MSuccessors) {
      for (std::weak_ptr<node_impl> &SuccB : NodeB->MSuccessors) {
        if (NodeA->isSimilar(NodeB) &&
            checkNodeRecursive(SuccA.lock(), SuccB.lock())) {
          FoundCnt++;
          break;
        }
      }
    }
    if (FoundCnt != NodeA->MSuccessors.size()) {
      return false;
    }

    return true;
  }

  /// Checks if the graph_impl of Graph has a similar structure to
  /// the graph_impl of the caller.
  /// Graphs are considered similar if they have same numbers of nodes
  /// of the same type with similar predecessor and successor nodes (number and
  /// type). Two nodes are considered similar if they have the same
  /// command-group type. For command-groups of type "kernel", the "signature"
  /// of the kernel is also compared (i.e. the name of the command-group).
  /// @param Graph if reference to the graph to compare with.
  /// @param DebugPrint if set to true throw exception with additional debug
  /// information about the spotted graph differences.
  /// @return true if the two graphs are similar, false otherwise
  bool hasSimilarStructure(std::shared_ptr<detail::graph_impl> Graph,
                           bool DebugPrint = false) const {
    if (this == Graph.get())
      return true;

    if (MContext != Graph->MContext) {
      if (DebugPrint) {
        throw sycl::exception(sycl::make_error_code(errc::invalid),
                              "MContext are not the same.");
      }
      return false;
    }

    if (MDevice != Graph->MDevice) {
      if (DebugPrint) {
        throw sycl::exception(sycl::make_error_code(errc::invalid),
                              "MDevice are not the same.");
      }
      return false;
    }

    if (MEventsMap.size() != Graph->MEventsMap.size()) {
      if (DebugPrint) {
        throw sycl::exception(sycl::make_error_code(errc::invalid),
                              "MEventsMap sizes are not the same.");
      }
      return false;
    }

    if (MInorderQueueMap.size() != Graph->MInorderQueueMap.size()) {
      if (DebugPrint) {
        throw sycl::exception(sycl::make_error_code(errc::invalid),
                              "MInorderQueueMap sizes are not the same.");
      }
      return false;
    }

    if (MRoots.size() != Graph->MRoots.size()) {
      if (DebugPrint) {
        throw sycl::exception(sycl::make_error_code(errc::invalid),
                              "MRoots sizes are not the same.");
      }
      return false;
    }

    size_t RootsFound = 0;
    for (std::weak_ptr<node_impl> NodeA : MRoots) {
      for (std::weak_ptr<node_impl> NodeB : Graph->MRoots) {
        auto NodeALocked = NodeA.lock();
        auto NodeBLocked = NodeB.lock();

        if (NodeALocked->isSimilar(NodeBLocked)) {
          if (checkNodeRecursive(NodeALocked, NodeBLocked)) {
            RootsFound++;
            break;
          }
        }
      }
    }

    if (RootsFound != MRoots.size()) {
      if (DebugPrint) {
        throw sycl::exception(sycl::make_error_code(errc::invalid),
                              "Root Nodes do NOT match.");
      }
      return false;
    }

    return true;
  }

  /// Returns the number of nodes in the Graph
  /// @return Number of nodes in the Graph
  size_t getNumberOfNodes() const { return MNodeStorage.size(); }

  /// Traverse the graph recursively to get the events associated with the
  /// output nodes of this graph.
  /// @return vector of events associated to exit nodes.
  std::vector<sycl::detail::EventImplPtr> getExitNodesEvents();

  /// Removes all Barrier nodes from the list of extra dependencies
  /// MExtraDependencies.
  /// @return vector of events associated to previous barrier nodes.
  std::vector<sycl::detail::EventImplPtr>
  removeBarriersFromExtraDependencies() {
    std::vector<sycl::detail::EventImplPtr> Events;
    for (auto It = MExtraDependencies.begin();
         It != MExtraDependencies.end();) {
      if ((*It)->MCGType == sycl::detail::CG::Barrier) {
        Events.push_back(getEventForNode(*It));
        It = MExtraDependencies.erase(It);
      } else {
        ++It;
      }
    }
    return Events;
  }

private:
  /// Iterate over the graph depth-first and run \p NodeFunc on each node.
  /// @param NodeFunc A function which receives as input a node in the graph to
  /// perform operations on as well as the stack of nodes encountered in the
  /// current path. The return value of this function determines whether an
  /// early exit is triggered, if true the depth-first search will end
  /// immediately and no further nodes will be visited.
  void
  searchDepthFirst(std::function<bool(std::shared_ptr<node_impl> &,
                                      std::deque<std::shared_ptr<node_impl>> &)>
                       NodeFunc);

  /// Check the graph for cycles by performing a depth-first search of the
  /// graph. If a node is visited more than once in a given path through the
  /// graph, a cycle is present and the search ends immediately.
  /// @return True if a cycle is detected, false if not.
  bool checkForCycles();

  /// Insert node into list of root nodes.
  /// @param Root Node to add to list of root nodes.
  void addRoot(const std::shared_ptr<node_impl> &Root);

  /// Adds nodes to the exit nodes of this graph.
  /// @param Impl Graph implementation pointer.
  /// @param NodeList List of nodes from sub-graph in schedule order.
  /// @return An empty node is used to schedule dependencies on this sub-graph.
  std::shared_ptr<node_impl>
  addNodesToExits(const std::shared_ptr<graph_impl> &Impl,
                  const std::list<std::shared_ptr<node_impl>> &NodeList);

  /// Adds dependencies for a new node, if it has no deps it will be
  /// added as a root node.
  /// @param Node The node to add deps for
  /// @param Deps List of dependent nodes
  void addDepsToNode(std::shared_ptr<node_impl> Node,
                     const std::vector<std::shared_ptr<node_impl>> &Deps) {
    if (!Deps.empty()) {
      for (auto &N : Deps) {
        N->registerSuccessor(Node, N);
        this->removeRoot(Node);
      }
    } else {
      this->addRoot(Node);
    }
  }

  /// Context associated with this graph.
  sycl::context MContext;
  /// Device associated with this graph. All graph nodes will execute on this
  /// device.
  sycl::device MDevice;
  /// Unique set of queues which are currently recording to this graph.
  std::set<std::weak_ptr<sycl::detail::queue_impl>,
           std::owner_less<std::weak_ptr<sycl::detail::queue_impl>>>
      MRecordingQueues;
  /// Map of events to their associated recorded nodes.
  std::unordered_map<std::shared_ptr<sycl::detail::event_impl>,
                     std::shared_ptr<node_impl>>
      MEventsMap;
  /// Map for every in-order queue thats recorded a node to the graph, what
  /// the last node added was. We can use this to create new edges on the last
  /// node if any more nodes are added to the graph from the queue.
  std::map<std::weak_ptr<sycl::detail::queue_impl>, std::shared_ptr<node_impl>,
           std::owner_less<std::weak_ptr<sycl::detail::queue_impl>>>
      MInorderQueueMap;
  /// Controls whether we skip the cycle checks in makeEdge, set by the presence
  /// of the no_cycle_check property on construction.
  bool MSkipCycleChecks = false;
  /// Unique set of SYCL Memory Objects which are currently in use in the graph.
  std::set<sycl::detail::SYCLMemObjT *> MMemObjs;

  /// Controls whether we allow buffers to be used in the graph. Set by the
  /// presence of the assume_buffer_outlives_graph property.
  bool MAllowBuffers = false;

  /// List of nodes that must be added as extra dependencies to new nodes when
  /// added to this graph.
  /// This list is mainly used by barrier nodes which must be considered
  /// as predecessors for all nodes subsequently added to the graph.
  std::list<std::shared_ptr<node_impl>> MExtraDependencies;
};

/// Class representing the implementation of command_graph<executable>.
class exec_graph_impl {
public:
  using ReadLock = std::shared_lock<std::shared_mutex>;
  using WriteLock = std::unique_lock<std::shared_mutex>;

  /// Protects all the fields that can be changed by class' methods.
  mutable std::shared_mutex MMutex;

  /// Constructor.
  ///
  /// Nodes from GraphImpl will be copied when constructing this
  /// exec_graph_impl so that nodes may be modified (e.g. when merging subgraph
  /// nodes).
  /// @param Context Context to create graph with.
  /// @param GraphImpl Modifiable graph implementation to create with.
<<<<<<< HEAD
  /// @param PropList List of properties for constructing this object.
  exec_graph_impl(sycl::context Context,
                  const std::shared_ptr<graph_impl> &GraphImpl,
                  const property_list &PropList)
      : MSchedule(), MGraphImpl(GraphImpl), MPiSyncPoints(), MContext(Context),
        MRequirements(), MExecutionEvents() {
    // Copy nodes from GraphImpl and merge any subgraph nodes into this graph.
    duplicateNodes();
  }
=======
  /// @param PropList List of properties for constructing this object
  exec_graph_impl(sycl::context Context,
                  const std::shared_ptr<graph_impl> &GraphImpl,
                  const property_list &PropList);
>>>>>>> c959b531

  /// Destructor.
  ///
  /// Releases any PI command-buffers the object has created.
  ~exec_graph_impl();

  /// Partition the graph nodes and put the partition in MPartitions.
  /// The partitioning splits the graph to allow synchronization between
  /// device events and events that do not run on the same device such as
  /// host_task.
  void makePartitions();

  /// Called by handler::ext_oneapi_command_graph() to schedule graph for
  /// execution.
  /// @param Queue Command-queue to schedule execution on.
  /// @param CGData Command-group data provided by the sycl::handler
  /// @return Event associated with the execution of the graph.
  sycl::event enqueue(const std::shared_ptr<sycl::detail::queue_impl> &Queue,
                      sycl::detail::CG::StorageInitHelper CGData);

  /// Turns the internal graph representation into UR command-buffers for a
  /// device.
  /// @param Device Device to create backend command-buffers for.
  /// @param Partion Partition to which the created command-buffer should be
  /// attached.
  void createCommandBuffers(sycl::device Device,
                            std::shared_ptr<partition> &Partition);

  /// Query for the device tied to this graph.
  /// @return Device associated with graph.
  sycl::device getDevice() const { return MDevice; }

  /// Query for the context tied to this graph.
  /// @return Context associated with graph.
  sycl::context getContext() const { return MContext; }

  /// Query the scheduling of node execution.
  /// @return List of nodes in execution order.
  const std::list<std::shared_ptr<node_impl>> &getSchedule() const {
    return MSchedule;
  }

  /// Query the graph_impl.
  /// @return pointer to the graph_impl MGraphImpl
  const std::shared_ptr<graph_impl> &getGraphImpl() const { return MGraphImpl; }

  /// Query the vector of the partitions composing the exec_graph.
  /// @return Vector of partitions in execution order.
  const std::vector<std::shared_ptr<partition>> &getPartitions() const {
    return MPartitions;
  }

  /// Checks if the previous submissions of this graph have been completed
  /// This function checks the status of events associated to the previous graph
  /// submissions.
  /// @return true if all previous submissions have been completed, false
  /// otherwise.
  bool previousSubmissionCompleted() const {
    for (auto Event : MExecutionEvents) {
      if (!Event->isCompleted()) {
        return false;
      }
    }
    return true;
  }

  /// Returns a list of all the accessor requirements for this graph.
  std::vector<sycl::detail::AccessorImplHost *> getRequirements() const {
    return MRequirements;
  }

  void update(std::shared_ptr<graph_impl> GraphImpl);
  void update(std::shared_ptr<node_impl> Node);
  void update(const std::vector<std::shared_ptr<node_impl>> Nodes);

  void updateImpl(std::shared_ptr<node_impl> NodeImpl);

private:
  /// Create a command-group for the node and add it to command-buffer by going
  /// through the scheduler.
  /// @param Ctx Context to use.
  /// @param DeviceImpl Device associated with the enqueue.
  /// @param CommandBuffer Command-buffer to add node to as a command.
  /// @param Node The node being enqueued.
  /// @return PI sync point created for this node in the command-buffer.
  sycl::detail::pi::PiExtSyncPoint
  enqueueNode(sycl::context Ctx, sycl::detail::DeviceImplPtr DeviceImpl,
              sycl::detail::pi::PiExtCommandBuffer CommandBuffer,
              std::shared_ptr<node_impl> Node);

  /// Enqueue a node directly to the command-buffer without going through the
  /// scheduler.
  /// @param Ctx Context to use.
  /// @param DeviceImpl Device associated with the enqueue.
  /// @param CommandBuffer Command-buffer to add node to as a command.
  /// @param Node The node being enqueued.
  /// @return PI sync point created for this node in the command-buffer.
  sycl::detail::pi::PiExtSyncPoint
  enqueueNodeDirect(sycl::context Ctx, sycl::detail::DeviceImplPtr DeviceImpl,
                    sycl::detail::pi::PiExtCommandBuffer CommandBuffer,
                    std::shared_ptr<node_impl> Node);

  /// Iterates back through predecessors to find the real dependency.
  /// @param[out] Deps Found dependencies.
  /// @param[in] CurrentNode Node to find dependencies for.
  /// @param[in] ReferencePartitionNum Number of the partition containing the
  /// SyncPoint for CurrentNode, otherwise we need to
  /// synchronize on the host with the completion of previous partitions.
  void findRealDeps(std::vector<sycl::detail::pi::PiExtSyncPoint> &Deps,
                    std::shared_ptr<node_impl> CurrentNode,
                    int ReferencePartitionNum);

  /// Duplicate nodes from the modifiable graph associated with this executable
  /// graph and store them locally. Any subgraph nodes in the modifiable graph
  /// will be expanded and merged into this new set of nodes.
  void duplicateNodes();

  /// Prints the contents of the graph to a text file in DOT format.
  /// @param FilePath Path to the output file.
  /// @param Verbose If true, print additional information about the nodes such
  /// as kernel args or memory access where applicable.
  void printGraphAsDot(const std::string FilePath, bool Verbose) const {
    /// Vector of nodes visited during the graph printing
    std::vector<node_impl *> VisitedNodes;

    std::fstream Stream(FilePath, std::ios::out);
    Stream << "digraph dot {" << std::endl;

    std::vector<std::shared_ptr<node_impl>> Roots;
    for (auto &Node : MNodeStorage) {
      if (Node->MPredecessors.size() == 0) {
        Roots.push_back(Node);
      }
    }

    for (std::shared_ptr<node_impl> Node : Roots)
      Node->printDotRecursive(Stream, VisitedNodes, Verbose);

    Stream << "}" << std::endl;

    Stream.close();
  }

  /// Execution schedule of nodes in the graph.
  std::list<std::shared_ptr<node_impl>> MSchedule;
  /// Pointer to the modifiable graph impl associated with this executable
  /// graph.
  /// Thread-safe implementation note: in the current implementation
  /// multiple exec_graph_impl can reference the same graph_impl object.
  /// This specificity must be taken into account when trying to lock
  /// the graph_impl mutex from an exec_graph_impl to avoid deadlock.
  std::shared_ptr<graph_impl> MGraphImpl;
  /// Map of nodes in the exec graph to the sync point representing their
  /// execution in the command graph.
  std::unordered_map<std::shared_ptr<node_impl>,
                     sycl::detail::pi::PiExtSyncPoint>
      MPiSyncPoints;
  /// Map of nodes in the exec graph to the partition number to which they
  /// belong.
  std::unordered_map<std::shared_ptr<node_impl>, int> MPartitionNodes;
  /// Device associated with this executable graph.
  sycl::device MDevice;
  /// Context associated with this executable graph.
  sycl::context MContext;
  /// List of requirements for enqueueing this command graph, accumulated from
  /// all nodes enqueued to the graph.
  std::vector<sycl::detail::AccessorImplHost *> MRequirements;
  /// Storage for accessors which are used by this graph, accumulated from
  /// all nodes enqueued to the graph.
  std::vector<sycl::detail::AccessorImplPtr> MAccessors;
  /// List of all execution events returned from command buffer enqueue calls.
  std::vector<sycl::detail::EventImplPtr> MExecutionEvents;
  /// List of the partitions that compose the exec graph.
  std::vector<std::shared_ptr<partition>> MPartitions;
  /// Storage for copies of nodes from the original modifiable graph.
  std::vector<std::shared_ptr<node_impl>> MNodeStorage;
<<<<<<< HEAD
  /// If true, the graph profiling is enabled.
  bool MEnableProfiling = false;
=======
  /// Map of nodes to their associated PI command handles.
  std::unordered_map<std::shared_ptr<node_impl>,
                     sycl::detail::pi::PiExtCommandBufferCommand>
      MCommandMap;
  /// True if this graph can be updated (set with property::updatable)
  bool MIsUpdatable;

  // Stores a cache of node ids from modifiable graph nodes to the companion
  // node(s) in this graph. Used for quick access when updating this graph.
  std::multimap<node_impl::id_type, std::shared_ptr<node_impl>> MIDCache;
};

class dynamic_parameter_impl {
public:
  dynamic_parameter_impl(std::shared_ptr<graph_impl> GraphImpl,
                         size_t ParamSize, const void *Data)
      : MGraph(GraphImpl), MValueStorage(ParamSize) {
    std::memcpy(MValueStorage.data(), Data, ParamSize);
  }

  /// Register a node with this dynamic parameter
  /// @param NodeImpl The node to be registered
  /// @param ArgIndex The arg index for the kernel arg associated with this
  /// dynamic_parameter in NodeImpl
  void registerNode(std::shared_ptr<node_impl> NodeImpl, int ArgIndex) {
    MNodes.emplace_back(NodeImpl, ArgIndex);
  }

  /// Get a pointer to the internal value of this dynamic parameter
  void *getValue() { return MValueStorage.data(); }

  /// Update the internal value of this dynamic parameter as well as the value
  /// of this parameter in all registered nodes.
  /// @param NewValue Pointer to the new value
  /// @param Size Size of the data pointer to by NewValue
  void updateValue(const void *NewValue, size_t Size) {
    for (auto &[NodeWeak, ArgIndex] : MNodes) {
      auto NodeShared = NodeWeak.lock();
      if (NodeShared) {
        NodeShared->updateArgValue(ArgIndex, NewValue, Size);
      }
    }
    std::memcpy(MValueStorage.data(), NewValue, Size);
  }

  /// Update the internal value of this dynamic parameter as well as the value
  /// of this parameter in all registered nodes. Should only be called for
  /// accessor dynamic_parameters.
  /// @param Acc The new accessor value
  void updateAccessor(const sycl::detail::AccessorBaseHost *Acc) {
    for (auto &[NodeWeak, ArgIndex] : MNodes) {
      auto NodeShared = NodeWeak.lock();
      // Should we fail here if the node isn't alive anymore?
      if (NodeShared) {
        NodeShared->updateAccessor(ArgIndex, Acc);
      }
    }
    std::memcpy(MValueStorage.data(), Acc,
                sizeof(sycl::detail::AccessorBaseHost));
  }

  // Weak ptrs to node_impls which will be updated
  std::vector<std::pair<std::weak_ptr<node_impl>, int>> MNodes;

  std::shared_ptr<graph_impl> MGraph;
  std::vector<std::byte> MValueStorage;
>>>>>>> c959b531
};

} // namespace detail
} // namespace experimental
} // namespace oneapi
} // namespace ext
} // namespace _V1
} // namespace sycl<|MERGE_RESOLUTION|>--- conflicted
+++ resolved
@@ -387,7 +387,6 @@
     }
   }
 
-<<<<<<< HEAD
   /// Test if the node contains a N-D copy
   /// @return true if the op is a N-D copy
   bool isNDCopyNode() const {
@@ -406,7 +405,6 @@
     return false;
   }
 
-=======
   /// Update the value of an accessor inside this node. Accessors must be
   /// handled specifically compared to other argument values.
   /// @param ArgIndex The index of the accessor arg to be updated
@@ -548,7 +546,6 @@
 
   id_type getID() const { return MID; }
 
->>>>>>> c959b531
 private:
   void rebuildArgStorage(std::vector<sycl::detail::ArgDesc> &Args,
                          const std::vector<std::vector<char>> &OldArgStorage,
@@ -1299,22 +1296,10 @@
   /// nodes).
   /// @param Context Context to create graph with.
   /// @param GraphImpl Modifiable graph implementation to create with.
-<<<<<<< HEAD
-  /// @param PropList List of properties for constructing this object.
-  exec_graph_impl(sycl::context Context,
-                  const std::shared_ptr<graph_impl> &GraphImpl,
-                  const property_list &PropList)
-      : MSchedule(), MGraphImpl(GraphImpl), MPiSyncPoints(), MContext(Context),
-        MRequirements(), MExecutionEvents() {
-    // Copy nodes from GraphImpl and merge any subgraph nodes into this graph.
-    duplicateNodes();
-  }
-=======
   /// @param PropList List of properties for constructing this object
   exec_graph_impl(sycl::context Context,
                   const std::shared_ptr<graph_impl> &GraphImpl,
                   const property_list &PropList);
->>>>>>> c959b531
 
   /// Destructor.
   ///
@@ -1491,10 +1476,8 @@
   std::vector<std::shared_ptr<partition>> MPartitions;
   /// Storage for copies of nodes from the original modifiable graph.
   std::vector<std::shared_ptr<node_impl>> MNodeStorage;
-<<<<<<< HEAD
   /// If true, the graph profiling is enabled.
   bool MEnableProfiling = false;
-=======
   /// Map of nodes to their associated PI command handles.
   std::unordered_map<std::shared_ptr<node_impl>,
                      sycl::detail::pi::PiExtCommandBufferCommand>
@@ -1561,7 +1544,6 @@
 
   std::shared_ptr<graph_impl> MGraph;
   std::vector<std::byte> MValueStorage;
->>>>>>> c959b531
 };
 
 } // namespace detail
