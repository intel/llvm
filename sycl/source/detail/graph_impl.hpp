--- conflicted
+++ resolved
@@ -988,8 +988,6 @@
   /// @return pointer to the graph_impl MGraphImpl
   const std::shared_ptr<graph_impl> &getGraphImpl() const { return MGraphImpl; }
 
-<<<<<<< HEAD
-=======
   /// Query the vector of the partitions composing the exec_graph.
   /// @return Vector of partitions in execution order.
   const std::vector<std::shared_ptr<partition>> &getPartitions() const {
@@ -1010,7 +1008,6 @@
     return true;
   }
 
->>>>>>> 30458069
 private:
   /// Create a command-group for the node and add it to command-buffer by going
   /// through the scheduler.
