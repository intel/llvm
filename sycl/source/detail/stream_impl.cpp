--- conflicted
+++ resolved
@@ -99,11 +99,7 @@
 }
 
 void stream_impl::verifyProps(const property_list &Props) const {
-<<<<<<< HEAD
-  auto NoAllowedPropertiesCheck = [](int PropertyKind) { return false; };
-=======
   auto NoAllowedPropertiesCheck = [](int) { return false; };
->>>>>>> 2a7a4a11
   detail::PropertyValidator::checkPropsAndThrow(Props, NoAllowedPropertiesCheck,
                                                 NoAllowedPropertiesCheck);
 }
