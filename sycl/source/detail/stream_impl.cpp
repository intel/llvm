--- conflicted
+++ resolved
@@ -66,11 +66,6 @@
   return MaxStatementSize_;
 }
 
-<<<<<<< HEAD
-size_t stream_impl::get_size() const { return BufferSize_; }
-
-size_t stream_impl::get_max_statement_size() const { return MaxStatementSize_; }
-
 void stream_impl::generateFlushCommand(handler &cgh) {
   // Create accessor to the flush buffer even if not using it yet. Otherwise
   // kernel will be a leaf for the flush buffer and scheduler will not be able
@@ -99,22 +94,6 @@
       printf("%s", &(BufHostAcc[0]));
     }
     fflush(stdout);
-=======
-void stream_impl::initStreamHost(QueueImplPtr Queue) {
-  // Real size of full flush buffer is saved only in buffer_impl field of
-  // FlushBuf object.
-  size_t FlushBufSize = getSyclObjImpl(FlushBuf_)->size();
-
-  auto Q = createSyclObjFromImpl<queue>(Queue);
-  Q.submit([&](handler &cgh) {
-    auto FlushBufAcc = FlushBuf_.get_access<access::mode::discard_write,
-                                            access::target::host_buffer>(
-        cgh, range<1>(1), id<1>(0));
-    cgh.host_task([=] {
-      char *FlushBufPtr = FlushBufAcc.get_pointer();
-      std::memset(FlushBufPtr, 0, FlushBufSize);
-    });
->>>>>>> 1f3f02bd
   });
 }
 
@@ -124,9 +103,6 @@
 // ABI break: remove
 void stream_impl::flush(const EventImplPtr &) {}
 
-// ABI break: remove
-void stream_impl::flush() {}
-
 } // namespace detail
 } // namespace _V1
 } // namespace sycl