//==--------- global_handler.cpp --- Global objects handler ----------------==//
//
// Part of the LLVM Project, under the Apache License v2.0 with LLVM Exceptions.
// See https://llvm.org/LICENSE.txt for license information.
// SPDX-License-Identifier: Apache-2.0 WITH LLVM-exception
//
//===----------------------------------------------------------------------===//

#include <detail/config.hpp>
#include <detail/global_handler.hpp>
#include <detail/platform_impl.hpp>
#include <detail/plugin.hpp>
#include <detail/program_manager/program_manager.hpp>
#include <detail/scheduler/scheduler.hpp>
#include <detail/thread_pool.hpp>
#include <detail/xpti_registry.hpp>
#include <sycl/detail/device_filter.hpp>
#include <sycl/detail/pi.hpp>
#include <sycl/detail/spinlock.hpp>

#ifdef _WIN32
#include <windows.h>
#endif

#include <vector>

namespace sycl {
__SYCL_INLINE_VER_NAMESPACE(_V1) {
namespace detail {

using LockGuard = std::lock_guard<SpinLock>;
SpinLock GlobalHandler::MSyclGlobalHandlerProtector{};

// Utility class to track references on object.
// Used for GlobalHandler now and created as thread_local object on the first
// Scheduler usage. Origin idea is to track usage of Scheduler from main and
// other used threads - they increment MCounter; and to use but not add extra
// reference by our thread_pool threads. For this control MIncrementCounter
// class member is used.
class ObjectUsageCounter {
public:
  ObjectUsageCounter(bool ModifyCounter) : MModifyCounter(ModifyCounter) {
    if (MModifyCounter)
      MCounter++;
  }
  ~ObjectUsageCounter() {
    if (!MModifyCounter)
      return;

    MCounter--;
    if (!MCounter) {
      LockGuard Guard(GlobalHandler::MSyclGlobalHandlerProtector);
      GlobalHandler *RTGlobalObjHandler = GlobalHandler::getInstancePtr();
      if (RTGlobalObjHandler) {
        RTGlobalObjHandler->prepareSchedulerToRelease();
      }
    }
  }

private:
  static std::atomic_uint MCounter;
  bool MModifyCounter;
};
std::atomic_uint ObjectUsageCounter::MCounter{0};

GlobalHandler::GlobalHandler() = default;
GlobalHandler::~GlobalHandler() = default;

GlobalHandler *&GlobalHandler::getInstancePtr() {
  static GlobalHandler *RTGlobalObjHandler = new GlobalHandler();
  return RTGlobalObjHandler;
}

GlobalHandler &GlobalHandler::instance() {
  GlobalHandler *RTGlobalObjHandler = GlobalHandler::getInstancePtr();
  assert(RTGlobalObjHandler && "Handler must not be deallocated earlier");
  return *RTGlobalObjHandler;
}

template <typename T, typename... Types>
T &GlobalHandler::getOrCreate(InstWithLock<T> &IWL, Types... Args) {
  const LockGuard Lock{IWL.Lock};

  if (!IWL.Inst)
    IWL.Inst = std::make_unique<T>(Args...);

  return *IWL.Inst;
}

void GlobalHandler::attachScheduler(Scheduler *Scheduler) {
  // The method is used in unit tests only. Do not protect with lock since
  // releaseResources will cause dead lock due to host queue release
  if (MScheduler.Inst)
    prepareSchedulerToRelease();
  MScheduler.Inst.reset(Scheduler);
}

Scheduler &GlobalHandler::getScheduler() {
  getOrCreate(MScheduler);
  registerSchedulerUsage();
  return *MScheduler.Inst;
}

void GlobalHandler::registerSchedulerUsage(bool ModifyCounter) {
  thread_local ObjectUsageCounter SchedulerCounter(ModifyCounter);
}

ProgramManager &GlobalHandler::getProgramManager() {
  return getOrCreate(MProgramManager);
}

std::unordered_map<PlatformImplPtr, ContextImplPtr> &
GlobalHandler::getPlatformToDefaultContextCache() {
  return getOrCreate(MPlatformToDefaultContextCache);
}

std::mutex &GlobalHandler::getPlatformToDefaultContextCacheMutex() {
  return getOrCreate(MPlatformToDefaultContextCacheMutex);
}

Sync &GlobalHandler::getSync() { return getOrCreate(MSync); }

std::vector<PlatformImplPtr> &GlobalHandler::getPlatformCache() {
  return getOrCreate(MPlatformCache);
}

std::mutex &GlobalHandler::getPlatformMapMutex() {
  return getOrCreate(MPlatformMapMutex);
}

std::mutex &GlobalHandler::getFilterMutex() {
  return getOrCreate(MFilterMutex);
}
std::vector<plugin> &GlobalHandler::getPlugins() {
  return getOrCreate(MPlugins);
}
device_filter_list &
GlobalHandler::getDeviceFilterList(const std::string &InitValue) {
  return getOrCreate(MDeviceFilterList, InitValue);
}

ods_target_list &
GlobalHandler::getOneapiDeviceSelectorTargets(const std::string &InitValue) {
  return getOrCreate(MOneapiDeviceSelectorTargets, InitValue);
}

XPTIRegistry &GlobalHandler::getXPTIRegistry() {
  return getOrCreate(MXPTIRegistry);
}

ThreadPool &GlobalHandler::getHostTaskThreadPool() {
  int Size = SYCLConfig<SYCL_QUEUE_THREAD_POOL_SIZE>::get();
  ThreadPool &TP = getOrCreate(MHostTaskThreadPool, Size);

  return TP;
}

void GlobalHandler::releaseDefaultContexts() {
  // Release shared-pointers to SYCL objects.
#ifndef _WIN32
  MPlatformToDefaultContextCache.Inst.reset(nullptr);
#else
  // Windows does not maintain dependencies between dynamically loaded libraries
  // and can unload SYCL runtime dependencies before sycl.dll's DllMain has
  // finished. To avoid calls to nowhere, intentionally leak platform to device
  // cache. This will prevent destructors from being called, thus no PI cleanup
  // routines will be called in the end.
<<<<<<< HEAD
  // Update: the win_proxy_loader addresses this for SYCL's own dependencies,
  // but the GPU device dlls seem to manually load yet another DLL which may
  // have been released when this function is called. So we still release() and
  // leak until that is addressed. context destructs fine on CPU device.
  GlobalHandler::instance().MPlatformToDefaultContextCache.Inst.release();
=======
  MPlatformToDefaultContextCache.Inst.release();
>>>>>>> 035ef2b2
#endif
}

struct DefaultContextReleaseHandler {
  ~DefaultContextReleaseHandler() {
    GlobalHandler::instance().releaseDefaultContexts();
  }
};

void GlobalHandler::registerDefaultContextReleaseHandler() {
  static DefaultContextReleaseHandler handler{};
}

// Note: Split from shutdown so it is available to the unittests for ensuring
//       that the mock plugin is the lone plugin.
void GlobalHandler::unloadPlugins() {
  // Call to GlobalHandler::instance().getPlugins() initializes plugins. If
  // user application has loaded SYCL runtime, and never called any APIs,
  // there's no need to load and unload plugins.
  if (MPlugins.Inst) {
    for (plugin &Plugin : getPlugins()) {
      // PluginParameter is reserved for future use that can control
      // some parameters in the plugin tear-down process.
      // Currently, it is not used.
      void *PluginParameter = nullptr;
      Plugin.call<PiApiKind::piTearDown>(PluginParameter);
      Plugin.unload();
    }
  }
  // Clear after unload to avoid uses after unload.
  getPlugins().clear();
}

void GlobalHandler::prepareSchedulerToRelease() {
#ifndef _WIN32
  drainThreadPool();
  if (MScheduler.Inst)
    MScheduler.Inst->releaseResources();
#endif
}

void GlobalHandler::drainThreadPool() {
  if (MHostTaskThreadPool.Inst)
    MHostTaskThreadPool.Inst->drain();
}

void shutdown() {
  const LockGuard Lock{GlobalHandler::MSyclGlobalHandlerProtector};
  GlobalHandler *&Handler = GlobalHandler::getInstancePtr();
  if (!Handler)
    return;

  // Ensure neither host task is working so that no default context is accessed
  // upon its release
  Handler->prepareSchedulerToRelease();

  if (Handler->MHostTaskThreadPool.Inst)
    Handler->MHostTaskThreadPool.Inst->finishAndWait();

  // If default contexts are requested after the first default contexts have
  // been released there may be a new default context. These must be released
  // prior to closing the plugins.
  // Note: Releasing a default context here may cause failures in plugins with
  // global state as the global state may have been released.
  Handler->releaseDefaultContexts();

  // First, release resources, that may access plugins.
  Handler->MPlatformCache.Inst.reset(nullptr);
  Handler->MScheduler.Inst.reset(nullptr);
  Handler->MProgramManager.Inst.reset(nullptr);

  // Clear the plugins and reset the instance if it was there.
  Handler->unloadPlugins();
  if (Handler->MPlugins.Inst)
    Handler->MPlugins.Inst.reset(nullptr);

  // Release the rest of global resources.
  delete Handler;
  Handler = nullptr;
}

#ifdef _WIN32
extern "C" __SYCL_EXPORT BOOL WINAPI DllMain(HINSTANCE hinstDLL,
                                             DWORD fdwReason,
                                             LPVOID lpReserved) {
  bool PrintPiTrace = false;
  static const char *PiTrace = std::getenv("SYCL_PI_TRACE");
  static const int PiTraceValue = PiTrace ? std::stoi(PiTrace) : 0;
  if (PiTraceValue == -1 || PiTraceValue == 2) { // Means print all PI traces
    PrintPiTrace = true;
  }

  // Perform actions based on the reason for calling.
  switch (fdwReason) {
  case DLL_PROCESS_DETACH:
    if (PrintPiTrace)
      std::cout << "---> DLL_PROCESS_DETACH syclx.dll\n" << std::endl;

#ifdef XPTI_ENABLE_INSTRUMENTATION
    if (xptiTraceEnabled())
      return TRUE; // When doing xpti tracing, we can't safely call shutdown.
    // TODO: figure out what XPTI is doing that prevents release.
#endif

    //shutdown();
    break;
  case DLL_PROCESS_ATTACH:
    if (PrintPiTrace)
      std::cout << "---> DLL_PROCESS_ATTACH syclx.dll\n" << std::endl;
  case DLL_THREAD_ATTACH:
  case DLL_THREAD_DETACH:
    break;
  }
  return TRUE; // Successful DLL_PROCESS_ATTACH.
}
#else
// Setting low priority on destructor ensures it runs after all other global
// destructors. Priorities 0-100 are reserved by the compiler. The priority
// value 110 allows SYCL users to run their destructors after runtime library
// deinitialization.
__attribute__((destructor(110))) static void syclUnload() { shutdown(); }
#endif
} // namespace detail
} // __SYCL_INLINE_VER_NAMESPACE(_V1)
} // namespace sycl<|MERGE_RESOLUTION|>--- conflicted
+++ resolved
@@ -165,15 +165,11 @@
   // finished. To avoid calls to nowhere, intentionally leak platform to device
   // cache. This will prevent destructors from being called, thus no PI cleanup
   // routines will be called in the end.
-<<<<<<< HEAD
   // Update: the win_proxy_loader addresses this for SYCL's own dependencies,
   // but the GPU device dlls seem to manually load yet another DLL which may
   // have been released when this function is called. So we still release() and
   // leak until that is addressed. context destructs fine on CPU device.
-  GlobalHandler::instance().MPlatformToDefaultContextCache.Inst.release();
-=======
   MPlatformToDefaultContextCache.Inst.release();
->>>>>>> 035ef2b2
 #endif
 }
 
@@ -220,6 +216,18 @@
     MHostTaskThreadPool.Inst->drain();
 }
 
+#ifdef _WIN32
+  // because of something not-yet-understood on Windows
+  // threads may be shutdown once the end of main() is reached
+  // making an orderly shutdown difficult. Fortunately, Windows
+  // itself is very aggressive about reclaiming memory. Thus,
+  // we focus solely on unloading the plugins, so as to not
+  // accidentally retain device handles. etc 
+void shutdown(){
+  GlobalHandler *&Handler = GlobalHandler::getInstancePtr();
+  Handler->unloadPlugins();
+}
+#else
 void shutdown() {
   const LockGuard Lock{GlobalHandler::MSyclGlobalHandlerProtector};
   GlobalHandler *&Handler = GlobalHandler::getInstancePtr();
@@ -254,6 +262,7 @@
   delete Handler;
   Handler = nullptr;
 }
+#endif
 
 #ifdef _WIN32
 extern "C" __SYCL_EXPORT BOOL WINAPI DllMain(HINSTANCE hinstDLL,
@@ -278,7 +287,7 @@
     // TODO: figure out what XPTI is doing that prevents release.
 #endif
 
-    //shutdown();
+    shutdown();
     break;
   case DLL_PROCESS_ATTACH:
     if (PrintPiTrace)
