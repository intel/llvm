//==--------- global_handler.cpp --- Global objects handler ----------------==//
//
// Part of the LLVM Project, under the Apache License v2.0 with LLVM Exceptions.
// See https://llvm.org/LICENSE.txt for license information.
// SPDX-License-Identifier: Apache-2.0 WITH LLVM-exception
//
//===----------------------------------------------------------------------===//

#include <detail/config.hpp>
#include <detail/global_handler.hpp>
#include <detail/platform_impl.hpp>
#include <detail/plugin.hpp>
#include <detail/program_manager/program_manager.hpp>
#include <detail/scheduler/scheduler.hpp>
#include <detail/thread_pool.hpp>
#include <detail/xpti_registry.hpp>
#include <sycl/detail/device_filter.hpp>
#include <sycl/detail/pi.hpp>
#include <sycl/detail/spinlock.hpp>

#ifdef _WIN32
#include <windows.h>
#endif

#include <vector>

namespace sycl {
__SYCL_INLINE_VER_NAMESPACE(_V1) {
namespace detail {

using LockGuard = std::lock_guard<SpinLock>;
SpinLock GlobalHandler::MSyclGlobalHandlerProtector{};

// Utility class to track references on object.
// Used for GlobalHandler now and created as thread_local object on the first
// Scheduler usage. Origin idea is to track usage of Scheduler from main and
// other used threads - they increment MCounter; and to use but not add extra
// reference by our thread_pool threads. For this control MIncrementCounter
// class member is used.
class ObjectUsageCounter {
public:
  ObjectUsageCounter(bool ModifyCounter) : MModifyCounter(ModifyCounter) {
    if (MModifyCounter)
      MCounter++;
  }
  ~ObjectUsageCounter() {
    if (!MModifyCounter)
      return;

    MCounter--;
    if (!MCounter) {
      LockGuard Guard(GlobalHandler::MSyclGlobalHandlerProtector);
      GlobalHandler *RTGlobalObjHandler = GlobalHandler::getInstancePtr();
      if (RTGlobalObjHandler) {
        RTGlobalObjHandler->prepareSchedulerToRelease();
      }
    }
  }

private:
  static std::atomic_uint MCounter;
  bool MModifyCounter;
};
std::atomic_uint ObjectUsageCounter::MCounter{0};

GlobalHandler::GlobalHandler() = default;
GlobalHandler::~GlobalHandler() = default;

<<<<<<< HEAD
void GlobalHandler::InitXPTIStuff() {
  // Let subscribers know a new stream is being initialized
  getXPTIRegistry().initializeStream(SYCL_SYCLCALL_STREAM_NAME, GMajVer,
                                     GMinVer, GVerStr);
  xpti::payload_t SYCLPayload("SYCL Interface Layer");
  uint64_t SYCLInstanceNo;
  GSYCLCallEvent =
      xptiMakeEvent("SYCL API Layer", &SYCLPayload, xpti::trace_algorithm_event,
                    xpti_at::active, &SYCLInstanceNo);
}

std::string BuildPayloadStr(const code_location &Payload, const char *Message) {
  std::string Result;
  const char Separator[] = ":";
  auto FileName = Payload.fileName();
  auto FunctionName = Payload.functionName();
  if (FileName && FileName[0] != '\0') {
    Result.append(FileName);
    Result.append(Separator);
  }
  if (FunctionName && FunctionName[0] != '\0') {
    Result.append(FunctionName);
    Result.append(Separator);

    Result += "ln" + std::to_string(Payload.lineNumber()) + Separator;
    Result += "col" + std::to_string(Payload.columnNumber());
  }
  if (Result.empty()) {
    Result = "unknown";
  }
  if (Message && Message[0] != '\0') {
    Result += ":";
    Result += Message;
  }
  return Result;
}

void GlobalHandler::TraceEventXPTI(
    const char *Message) {
  #ifdef XPTI_ENABLE_INSTRUMENTATION
    if (xptiTraceEnabled()) {
    uint64_t Uid = xptiGetUniqueId(); // Gets the UID from TLS
    uint8_t StreamID = xptiRegisterStream(SYCL_SYCLCALL_STREAM_NAME);
    std::string PayloadStr;
    detail::tls_code_loc_t Tls;
    PayloadStr = BuildPayloadStr(Tls.query(), Message);

    xptiNotifySubscribers(StreamID,
                          (uint16_t)xpti::trace_point_type_t::diagnostics,
                          GSYCLCallEvent, nullptr, Uid,
                          static_cast<const void *>(PayloadStr.c_str()));
  }

#endif
}

GlobalHandler &GlobalHandler::instance() {
  static GlobalHandler *SyclGlobalObjectsHandler = new GlobalHandler();

#ifdef XPTI_ENABLE_INSTRUMENTATION
  static std::once_flag InitXPTI;
  if (xptiTraceEnabled()) {
    std::call_once(InitXPTI,
                   [&]() { SyclGlobalObjectsHandler->InitXPTIStuff(); });
  }
#endif
  return *SyclGlobalObjectsHandler;
=======
GlobalHandler *&GlobalHandler::getInstancePtr() {
  static GlobalHandler *RTGlobalObjHandler = new GlobalHandler();
  return RTGlobalObjHandler;
}

GlobalHandler &GlobalHandler::instance() {
  GlobalHandler *RTGlobalObjHandler = GlobalHandler::getInstancePtr();
  assert(RTGlobalObjHandler && "Handler must not be deallocated earlier");
  return *RTGlobalObjHandler;
>>>>>>> 3d8a136c
}

template <typename T, typename... Types>
T &GlobalHandler::getOrCreate(InstWithLock<T> &IWL, Types... Args) {
  const LockGuard Lock{IWL.Lock};

  if (!IWL.Inst)
    IWL.Inst = std::make_unique<T>(Args...);

  return *IWL.Inst;
}

void GlobalHandler::attachScheduler(Scheduler *Scheduler) {
  // The method is used in unit tests only. Do not protect with lock since
  // releaseResources will cause dead lock due to host queue release
  if (MScheduler.Inst)
    prepareSchedulerToRelease();
  MScheduler.Inst.reset(Scheduler);
}

Scheduler &GlobalHandler::getScheduler() {
  getOrCreate(MScheduler);
  registerSchedulerUsage();
  return *MScheduler.Inst;
}

void GlobalHandler::registerSchedulerUsage(bool ModifyCounter) {
  thread_local ObjectUsageCounter SchedulerCounter(ModifyCounter);
}

ProgramManager &GlobalHandler::getProgramManager() {
  return getOrCreate(MProgramManager);
}

std::unordered_map<PlatformImplPtr, ContextImplPtr> &
GlobalHandler::getPlatformToDefaultContextCache() {
  return getOrCreate(MPlatformToDefaultContextCache);
}

std::mutex &GlobalHandler::getPlatformToDefaultContextCacheMutex() {
  return getOrCreate(MPlatformToDefaultContextCacheMutex);
}

Sync &GlobalHandler::getSync() { return getOrCreate(MSync); }

std::vector<PlatformImplPtr> &GlobalHandler::getPlatformCache() {
  return getOrCreate(MPlatformCache);
}

std::mutex &GlobalHandler::getPlatformMapMutex() {
  return getOrCreate(MPlatformMapMutex);
}

std::mutex &GlobalHandler::getFilterMutex() {
  return getOrCreate(MFilterMutex);
}
std::vector<plugin> &GlobalHandler::getPlugins() {
  return getOrCreate(MPlugins);
}
device_filter_list &
GlobalHandler::getDeviceFilterList(const std::string &InitValue) {
  return getOrCreate(MDeviceFilterList, InitValue);
}

ods_target_list &
GlobalHandler::getOneapiDeviceSelectorTargets(const std::string &InitValue) {
  return getOrCreate(MOneapiDeviceSelectorTargets, InitValue);
}

XPTIRegistry &GlobalHandler::getXPTIRegistry() {
  return getOrCreate(MXPTIRegistry);
}

ThreadPool &GlobalHandler::getHostTaskThreadPool() {
  int Size = SYCLConfig<SYCL_QUEUE_THREAD_POOL_SIZE>::get();
  ThreadPool &TP = getOrCreate(MHostTaskThreadPool, Size);

  return TP;
}

void GlobalHandler::releaseDefaultContexts() {
  // Release shared-pointers to SYCL objects.
#ifndef _WIN32
  MPlatformToDefaultContextCache.Inst.reset(nullptr);
#else
  // Windows does not maintain dependencies between dynamically loaded libraries
  // and can unload SYCL runtime dependencies before sycl.dll's DllMain has
  // finished. To avoid calls to nowhere, intentionally leak platform to device
  // cache. This will prevent destructors from being called, thus no PI cleanup
  // routines will be called in the end.
  MPlatformToDefaultContextCache.Inst.release();
#endif
}

struct DefaultContextReleaseHandler {
  ~DefaultContextReleaseHandler() {
    GlobalHandler::instance().releaseDefaultContexts();
  }
};

void GlobalHandler::registerDefaultContextReleaseHandler() {
  static DefaultContextReleaseHandler handler{};
}

// Note: Split from shutdown so it is available to the unittests for ensuring
//       that the mock plugin is the lone plugin.
void GlobalHandler::unloadPlugins() {
  // Call to GlobalHandler::instance().getPlugins() initializes plugins. If
  // user application has loaded SYCL runtime, and never called any APIs,
  // there's no need to load and unload plugins.
  if (MPlugins.Inst) {
    for (plugin &Plugin : getPlugins()) {
      // PluginParameter is reserved for future use that can control
      // some parameters in the plugin tear-down process.
      // Currently, it is not used.
      void *PluginParameter = nullptr;
      Plugin.call<PiApiKind::piTearDown>(PluginParameter);
      Plugin.unload();
    }
  }
  // Clear after unload to avoid uses after unload.
  getPlugins().clear();
}

void GlobalHandler::prepareSchedulerToRelease() {
#ifndef _WIN32
  drainThreadPool();
  if (MScheduler.Inst)
    MScheduler.Inst->releaseResources();
#endif
}

void GlobalHandler::drainThreadPool() {
  if (MHostTaskThreadPool.Inst)
    MHostTaskThreadPool.Inst->drain();
}

void shutdown() {
  const LockGuard Lock{GlobalHandler::MSyclGlobalHandlerProtector};
  GlobalHandler *&Handler = GlobalHandler::getInstancePtr();
  if (!Handler)
    return;

  // Ensure neither host task is working so that no default context is accessed
  // upon its release
  Handler->prepareSchedulerToRelease();

  if (Handler->MHostTaskThreadPool.Inst)
    Handler->MHostTaskThreadPool.Inst->finishAndWait();

  // If default contexts are requested after the first default contexts have
  // been released there may be a new default context. These must be released
  // prior to closing the plugins.
  // Note: Releasing a default context here may cause failures in plugins with
  // global state as the global state may have been released.
  Handler->releaseDefaultContexts();

  // First, release resources, that may access plugins.
  Handler->MPlatformCache.Inst.reset(nullptr);
  Handler->MScheduler.Inst.reset(nullptr);
  Handler->MProgramManager.Inst.reset(nullptr);

  // Clear the plugins and reset the instance if it was there.
  Handler->unloadPlugins();
  if (Handler->MPlugins.Inst)
    Handler->MPlugins.Inst.reset(nullptr);

  // Release the rest of global resources.
  delete Handler;
  Handler = nullptr;
}

#ifdef _WIN32
extern "C" __SYCL_EXPORT BOOL WINAPI DllMain(HINSTANCE hinstDLL,
                                             DWORD fdwReason,
                                             LPVOID lpReserved) {
  // Perform actions based on the reason for calling.
  switch (fdwReason) {
  case DLL_PROCESS_DETACH:
    if (!lpReserved)
      shutdown();
    break;
  case DLL_PROCESS_ATTACH:
  case DLL_THREAD_ATTACH:
  case DLL_THREAD_DETACH:
    break;
  }
  return TRUE; // Successful DLL_PROCESS_ATTACH.
}
#else
// Setting low priority on destructor ensures it runs after all other global
// destructors. Priorities 0-100 are reserved by the compiler. The priority
// value 110 allows SYCL users to run their destructors after runtime library
// deinitialization.
__attribute__((destructor(110))) static void syclUnload() { shutdown(); }
#endif
} // namespace detail
} // __SYCL_INLINE_VER_NAMESPACE(_V1)
} // namespace sycl<|MERGE_RESOLUTION|>--- conflicted
+++ resolved
@@ -66,7 +66,6 @@
 GlobalHandler::GlobalHandler() = default;
 GlobalHandler::~GlobalHandler() = default;
 
-<<<<<<< HEAD
 void GlobalHandler::InitXPTIStuff() {
   // Let subscribers know a new stream is being initialized
   getXPTIRegistry().initializeStream(SYCL_SYCLCALL_STREAM_NAME, GMajVer,
@@ -106,7 +105,7 @@
 
 void GlobalHandler::TraceEventXPTI(
     const char *Message) {
-  #ifdef XPTI_ENABLE_INSTRUMENTATION
+#ifdef XPTI_ENABLE_INSTRUMENTATION
     if (xptiTraceEnabled()) {
     uint64_t Uid = xptiGetUniqueId(); // Gets the UID from TLS
     uint8_t StreamID = xptiRegisterStream(SYCL_SYCLCALL_STREAM_NAME);
@@ -123,28 +122,23 @@
 #endif
 }
 
+GlobalHandler *&GlobalHandler::getInstancePtr() {
+  static GlobalHandler *RTGlobalObjHandler = new GlobalHandler();
+  return RTGlobalObjHandler;
+}
+
 GlobalHandler &GlobalHandler::instance() {
-  static GlobalHandler *SyclGlobalObjectsHandler = new GlobalHandler();
+  GlobalHandler *RTGlobalObjHandler = GlobalHandler::getInstancePtr();
+  assert(RTGlobalObjHandler && "Handler must not be deallocated earlier");
 
 #ifdef XPTI_ENABLE_INSTRUMENTATION
   static std::once_flag InitXPTI;
   if (xptiTraceEnabled()) {
     std::call_once(InitXPTI,
-                   [&]() { SyclGlobalObjectsHandler->InitXPTIStuff(); });
-  }
-#endif
-  return *SyclGlobalObjectsHandler;
-=======
-GlobalHandler *&GlobalHandler::getInstancePtr() {
-  static GlobalHandler *RTGlobalObjHandler = new GlobalHandler();
-  return RTGlobalObjHandler;
-}
-
-GlobalHandler &GlobalHandler::instance() {
-  GlobalHandler *RTGlobalObjHandler = GlobalHandler::getInstancePtr();
-  assert(RTGlobalObjHandler && "Handler must not be deallocated earlier");
+                   [&]() { RTGlobalObjHandler->InitXPTIStuff(); });
+  }
+#endif
   return *RTGlobalObjHandler;
->>>>>>> 3d8a136c
 }
 
 template <typename T, typename... Types>
