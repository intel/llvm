--- conflicted
+++ resolved
@@ -127,13 +127,9 @@
   ur_rect_region_t MCopyExtent;
 
   // Extra information for semaphore interoperability
-<<<<<<< HEAD
   ur_exp_interop_semaphore_handle_t MInteropSemaphoreHandle;
-=======
-  sycl::detail::pi::PiInteropSemaphoreHandle MInteropSemaphoreHandle;
   std::optional<uint64_t> MWaitValue;
   std::optional<uint64_t> MSignalValue;
->>>>>>> 4ae7cad6
 
   // The user facing node type, used for operations which are recorded to a
   // graph. Since some operations may actually be a different type than the user
