//==---------------- handler_impl.hpp - SYCL handler -----------------------==//
//
// Part of the LLVM Project, under the Apache License v2.0 with LLVM Exceptions.
// See https://llvm.org/LICENSE.txt for license information.
// SPDX-License-Identifier: Apache-2.0 WITH LLVM-exception
//
//===----------------------------------------------------------------------===//

#pragma once

#include "sycl/handler.hpp"
#include <detail/cg.hpp>
#include <detail/kernel_bundle_impl.hpp>
#include <detail/cg.hpp>
#include <memory>
#include <sycl/ext/oneapi/experimental/graph.hpp>

namespace sycl {
inline namespace _V1 {
namespace ext::oneapi::experimental::detail {
class dynamic_parameter_impl;
}
namespace detail {

using KernelBundleImplPtr = std::shared_ptr<detail::kernel_bundle_impl>;

enum class HandlerSubmissionState : std::uint8_t {
  NO_STATE = 0,
  EXPLICIT_KERNEL_BUNDLE_STATE,
  SPEC_CONST_SET_STATE,
};

class handler_impl {
public:
  handler_impl(std::shared_ptr<queue_impl> SubmissionPrimaryQueue,
               std::shared_ptr<queue_impl> SubmissionSecondaryQueue,
               bool EventNeeded)
      : MSubmissionPrimaryQueue(std::move(SubmissionPrimaryQueue)),
        MSubmissionSecondaryQueue(std::move(SubmissionSecondaryQueue)),
        MEventNeeded(EventNeeded) {};

  handler_impl(
      std::shared_ptr<ext::oneapi::experimental::detail::graph_impl> Graph)
      : MGraph{Graph} {}

  handler_impl() = default;

  void setStateExplicitKernelBundle() {
    if (MSubmissionState == HandlerSubmissionState::SPEC_CONST_SET_STATE)
      throw sycl::exception(
          make_error_code(errc::invalid),
          "Kernel bundle cannot be explicitly set after a specialization "
          "constant has been set");
    MSubmissionState = HandlerSubmissionState::EXPLICIT_KERNEL_BUNDLE_STATE;
  }

  void setStateSpecConstSet() {
    if (MSubmissionState ==
        HandlerSubmissionState::EXPLICIT_KERNEL_BUNDLE_STATE)
      throw sycl::exception(make_error_code(errc::invalid),
                            "Specialization constants cannot be set after "
                            "explicitly setting the used kernel bundle");
    MSubmissionState = HandlerSubmissionState::SPEC_CONST_SET_STATE;
  }

  bool isStateExplicitKernelBundle() const {
    return MSubmissionState ==
           HandlerSubmissionState::EXPLICIT_KERNEL_BUNDLE_STATE;
  }

  /// Registers mutually exclusive submission states.
  HandlerSubmissionState MSubmissionState = HandlerSubmissionState::NO_STATE;

  /// Shared pointer to the primary queue implementation. This is different from
  /// the queue associated with the handler if the corresponding submission is
  /// a fallback from a previous submission.
  std::shared_ptr<queue_impl> MSubmissionPrimaryQueue;

  /// Shared pointer to the secondary queue implementation. Nullptr if no
  /// secondary queue fallback was given in the associated submission. This is
  /// equal to the queue associated with the handler if the corresponding
  /// submission is a fallback from a previous submission.
  std::shared_ptr<queue_impl> MSubmissionSecondaryQueue;

  /// Bool stores information about whether the event resulting from the
  /// corresponding work is required.
  bool MEventNeeded = true;

  // Stores auxiliary resources used by internal operations.
  std::vector<std::shared_ptr<const void>> MAuxiliaryResources;

  std::shared_ptr<detail::kernel_bundle_impl> MKernelBundle;

  ur_usm_advice_flags_t MAdvice;

  // 2D memory operation information.
  size_t MSrcPitch;
  size_t MDstPitch;
  size_t MWidth;
  size_t MHeight;

  /// Offset into a device_global for copy operations.
  size_t MOffset = 0;
  /// Boolean flag for whether the device_global had the device_image_scope
  /// property.
  bool MIsDeviceImageScoped = false;

  // Program scope pipe information.

  // Pipe name that uniquely identifies a pipe.
  std::string HostPipeName;
  // Pipe host pointer, the address of its constexpr __pipe member.
  void *HostPipePtr = nullptr;
  // Host pipe read write operation is blocking.
  bool HostPipeBlocking = false;
  // The size of returned type for each read.
  size_t HostPipeTypeSize = 0;
  // If the pipe operation is read or write, 1 for read 0 for write.
  bool HostPipeRead = true;

  ur_kernel_cache_config_t MKernelCacheConfig = UR_KERNEL_CACHE_CONFIG_DEFAULT;

  bool MKernelIsCooperative = false;
  bool MKernelUsesClusterLaunch = false;

  // Extra information for bindless image copy
  ur_image_desc_t MSrcImageDesc = {};
  ur_image_desc_t MDstImageDesc = {};
  ur_image_format_t MSrcImageFormat = {};
  ur_image_format_t MDstImageFormat = {};
  ur_exp_image_copy_flags_t MImageCopyFlags = {};

  ur_rect_offset_t MSrcOffset = {};
  ur_rect_offset_t MDestOffset = {};
  ur_rect_region_t MCopyExtent = {};

  // Extra information for semaphore interoperability
  ur_exp_external_semaphore_handle_t MExternalSemaphore;
  std::optional<uint64_t> MWaitValue;
  std::optional<uint64_t> MSignalValue;

  // The user facing node type, used for operations which are recorded to a
  // graph. Since some operations may actually be a different type than the user
  // submitted, e.g. a fill() which is performed as a kernel submission. This is
  // used to pass the type that the user expects to graph nodes when they are
  // created for later query by users.
  sycl::ext::oneapi::experimental::node_type MUserFacingNodeType =
      sycl::ext::oneapi::experimental::node_type::empty;

  // Storage for any SYCL Graph dynamic parameters which have been flagged for
  // registration in the CG, along with the argument index for the parameter.
  std::vector<std::pair<
      ext::oneapi::experimental::detail::dynamic_parameter_impl *, int>>
      MDynamicParameters;

  // Track whether an NDRange was used when submitting a kernel (as opposed to a
  // range), needed for graph update
  bool MNDRangeUsed = false;
<<<<<<< HEAD
  
=======

>>>>>>> df49dcc0
  /// The storage for the arguments passed.
  /// We need to store a copy of values that are passed explicitly through
  /// set_arg, require and so on, because we need them to be alive after
  /// we exit the method they are passed in.
  detail::CG::StorageInitHelper CGData;

  /// The list of arguments for the kernel.
  std::vector<detail::ArgDesc> MArgs;

  /// The list of associated accessors with this handler.
  /// These accessors were created with this handler as argument or
  /// have become required for this handler via require method.
  std::vector<detail::ArgDesc> MAssociatedAccesors;

  /// Struct that encodes global size, local size, ...
  detail::NDRDescT MNDRDesc;

  /// Type of the command group, e.g. kernel, fill. Can also encode version.
  /// Use getType and setType methods to access this variable unless
  /// manipulations with version are required
  detail::CGType MCGType = detail::CGType::None;

  /// The graph that is associated with this handler.
  std::shared_ptr<ext::oneapi::experimental::detail::graph_impl> MGraph;
  /// If we are submitting a graph using ext_oneapi_graph this will be the graph
  /// to be executed.
  std::shared_ptr<ext::oneapi::experimental::detail::exec_graph_impl>
      MExecGraph;
  /// Storage for a node created from a subgraph submission.
  std::shared_ptr<ext::oneapi::experimental::detail::node_impl> MSubgraphNode;
  /// Storage for the CG created when handling graph nodes added explicitly.
  std::unique_ptr<detail::CG> MGraphNodeCG;
<<<<<<< HEAD
  
=======

>>>>>>> df49dcc0
  /// Storage for lambda/function when using HostTask
  std::shared_ptr<detail::HostTask> MHostTask;
  /// The list of valid SYCL events that need to complete
  /// before barrier command can be executed
  std::vector<detail::EventImplPtr> MEventsWaitWithBarrier;
};

} // namespace detail
} // namespace _V1
} // namespace sycl<|MERGE_RESOLUTION|>--- conflicted
+++ resolved
@@ -156,11 +156,7 @@
   // Track whether an NDRange was used when submitting a kernel (as opposed to a
   // range), needed for graph update
   bool MNDRangeUsed = false;
-<<<<<<< HEAD
-  
-=======
-
->>>>>>> df49dcc0
+
   /// The storage for the arguments passed.
   /// We need to store a copy of values that are passed explicitly through
   /// set_arg, require and so on, because we need them to be alive after
@@ -193,11 +189,7 @@
   std::shared_ptr<ext::oneapi::experimental::detail::node_impl> MSubgraphNode;
   /// Storage for the CG created when handling graph nodes added explicitly.
   std::unique_ptr<detail::CG> MGraphNodeCG;
-<<<<<<< HEAD
-  
-=======
-
->>>>>>> df49dcc0
+
   /// Storage for lambda/function when using HostTask
   std::shared_ptr<detail::HostTask> MHostTask;
   /// The list of valid SYCL events that need to complete
