//==---------------- handler_impl.hpp - SYCL handler -----------------------==//
//
// Part of the LLVM Project, under the Apache License v2.0 with LLVM Exceptions.
// See https://llvm.org/LICENSE.txt for license information.
// SPDX-License-Identifier: Apache-2.0 WITH LLVM-exception
//
//===----------------------------------------------------------------------===//

#pragma once

#include "sycl/handler.hpp"
#include <detail/cg.hpp>
#include <detail/kernel_bundle_impl.hpp>
#include <memory>

namespace sycl {
inline namespace _V1 {
namespace ext::oneapi::experimental::detail {
class graph_impl;
class exec_graph_impl;
class dynamic_parameter_impl;
} // namespace ext::oneapi::experimental::detail
namespace detail {

enum class HandlerSubmissionState : std::uint8_t {
  NO_STATE = 0,
  EXPLICIT_KERNEL_BUNDLE_STATE,
  SPEC_CONST_SET_STATE,
};

class handler_impl {
public:
<<<<<<< HEAD
  handler_impl(bool EventNeeded) : MEventNeeded(EventNeeded) {};

  handler_impl(
      std::shared_ptr<ext::oneapi::experimental::detail::graph_impl> Graph)
      : MGraph{Graph} {}
=======
  handler_impl(queue_impl &Queue, queue_impl *SubmissionSecondaryQueue,
               bool EventNeeded)
      : MSubmissionSecondaryQueue(SubmissionSecondaryQueue),
        MEventNeeded(EventNeeded), MQueueOrGraph{Queue} {};
>>>>>>> 74dbc1ee

  handler_impl(ext::oneapi::experimental::detail::graph_impl &Graph)
      : MQueueOrGraph{Graph} {}

  void setStateExplicitKernelBundle() {
    if (MSubmissionState == HandlerSubmissionState::SPEC_CONST_SET_STATE)
      throw sycl::exception(
          make_error_code(errc::invalid),
          "Kernel bundle cannot be explicitly set after a specialization "
          "constant has been set");
    MSubmissionState = HandlerSubmissionState::EXPLICIT_KERNEL_BUNDLE_STATE;
  }

  void setStateSpecConstSet() {
    if (MSubmissionState ==
        HandlerSubmissionState::EXPLICIT_KERNEL_BUNDLE_STATE)
      throw sycl::exception(make_error_code(errc::invalid),
                            "Specialization constants cannot be set after "
                            "explicitly setting the used kernel bundle");
    MSubmissionState = HandlerSubmissionState::SPEC_CONST_SET_STATE;
  }

  bool isStateExplicitKernelBundle() const {
    return MSubmissionState ==
           HandlerSubmissionState::EXPLICIT_KERNEL_BUNDLE_STATE;
  }

  /// Registers mutually exclusive submission states.
  HandlerSubmissionState MSubmissionState = HandlerSubmissionState::NO_STATE;

  /// Bool stores information about whether the event resulting from the
  /// corresponding work is required.
  bool MEventNeeded = true;

  // Stores auxiliary resources used by internal operations.
  std::vector<std::shared_ptr<const void>> MAuxiliaryResources;

  std::shared_ptr<detail::kernel_bundle_impl> MKernelBundle;

  ur_usm_advice_flags_t MAdvice = 0;

  // 2D memory operation information.
  size_t MSrcPitch = 0;
  size_t MDstPitch = 0;
  size_t MWidth = 0;
  size_t MHeight = 0;

  /// Offset into a device_global for copy operations.
  size_t MOffset = 0;
  /// Boolean flag for whether the device_global had the device_image_scope
  /// property.
  bool MIsDeviceImageScoped = false;

  // Program scope pipe information.

  // Pipe name that uniquely identifies a pipe.
  std::string HostPipeName;
  // Pipe host pointer, the address of its constexpr __pipe member.
  void *HostPipePtr = nullptr;
  // Host pipe read write operation is blocking.
  bool HostPipeBlocking = false;
  // The size of returned type for each read.
  size_t HostPipeTypeSize = 0;
  // If the pipe operation is read or write, 1 for read 0 for write.
  bool HostPipeRead = true;

  ur_kernel_cache_config_t MKernelCacheConfig = UR_KERNEL_CACHE_CONFIG_DEFAULT;

  bool MKernelIsCooperative = false;
  bool MKernelUsesClusterLaunch = false;
  uint32_t MKernelWorkGroupMemorySize = 0;

  // Extra information for bindless image copy
  ur_image_desc_t MSrcImageDesc = {};
  ur_image_desc_t MDstImageDesc = {};
  ur_image_format_t MSrcImageFormat = {};
  ur_image_format_t MDstImageFormat = {};
  ur_exp_image_copy_flags_t MImageCopyFlags = {};

  ur_rect_offset_t MSrcOffset = {};
  ur_rect_offset_t MDestOffset = {};
  ur_rect_region_t MCopyExtent = {};

  // Extra information for semaphore interoperability
  ur_exp_external_semaphore_handle_t MExternalSemaphore = nullptr;
  std::optional<uint64_t> MWaitValue;
  std::optional<uint64_t> MSignalValue;

  // The user facing node type, used for operations which are recorded to a
  // graph. Since some operations may actually be a different type than the user
  // submitted, e.g. a fill() which is performed as a kernel submission. This is
  // used to pass the type that the user expects to graph nodes when they are
  // created for later query by users.
  sycl::ext::oneapi::experimental::node_type MUserFacingNodeType =
      sycl::ext::oneapi::experimental::node_type::empty;

  // Storage for any SYCL Graph dynamic parameters which have been flagged for
  // registration in the CG, along with the argument index for the parameter.
  std::vector<std::pair<
      ext::oneapi::experimental::detail::dynamic_parameter_impl *, int>>
      MDynamicParameters;

  /// The storage for the arguments passed.
  /// We need to store a copy of values that are passed explicitly through
  /// set_arg, require and so on, because we need them to be alive after
  /// we exit the method they are passed in.
  detail::CG::StorageInitHelper CGData;

  /// The list of arguments for the kernel.
  std::vector<detail::ArgDesc> MArgs;

  /// The list of associated accessors with this handler.
  /// These accessors were created with this handler as argument or
  /// have become required for this handler via require method.
  std::vector<detail::ArgDesc> MAssociatedAccesors;

  /// Struct that encodes global size, local size, ...
  detail::NDRDescT MNDRDesc;

  /// Type of the command group, e.g. kernel, fill. Can also encode version.
  /// Use getType and setType methods to access this variable unless
  /// manipulations with version are required
  detail::CGType MCGType = detail::CGType::None;

  // This handler is associated with either a queue or a graph.
  using graph_impl = ext::oneapi::experimental::detail::graph_impl;
  const std::variant<std::reference_wrapper<queue_impl>,
                     std::reference_wrapper<graph_impl>>
      MQueueOrGraph;

  queue_impl *get_queue_or_null() {
    auto *Queue =
        std::get_if<std::reference_wrapper<queue_impl>>(&MQueueOrGraph);
    return Queue ? &Queue->get() : nullptr;
  }
  queue_impl &get_queue() {
    return std::get<std::reference_wrapper<queue_impl>>(MQueueOrGraph).get();
  }
  graph_impl *get_graph_or_null() {
    auto *Graph =
        std::get_if<std::reference_wrapper<graph_impl>>(&MQueueOrGraph);
    return Graph ? &Graph->get() : nullptr;
  }
  graph_impl &get_graph() {
    return std::get<std::reference_wrapper<graph_impl>>(MQueueOrGraph).get();
  }

  // Make the following methods templates to avoid circular dependencies for the
  // includes.
  template <typename Self = handler_impl> detail::device_impl &get_device() {
    Self *self = this;
    if (auto *Queue = self->get_queue_or_null())
      return Queue->getDeviceImpl();
    else
      return self->get_graph().getDeviceImpl();
  }
  template <typename Self = handler_impl> context_impl &get_context() {
    Self *self = this;
    if (auto *Queue = self->get_queue_or_null())
      return Queue->getContextImpl();
    else
      return self->get_graph().getContextImpl();
  }

  /// If we are submitting a graph using ext_oneapi_graph this will be the graph
  /// to be executed.
  std::shared_ptr<ext::oneapi::experimental::detail::exec_graph_impl>
      MExecGraph;
  /// Storage for a node created from a subgraph submission.
  std::shared_ptr<ext::oneapi::experimental::detail::node_impl> MSubgraphNode;
  /// Storage for the CG created when handling graph nodes added explicitly.
  std::unique_ptr<detail::CG> MGraphNodeCG;
  /// Storage for node dependencies passed when adding a graph node explicitly
  std::vector<std::shared_ptr<ext::oneapi::experimental::detail::node_impl>>
      MNodeDeps;

  /// Storage for lambda/function when using HostTask
  std::shared_ptr<detail::HostTask> MHostTask;
  /// The list of valid SYCL events that need to complete
  /// before barrier command can be executed
  std::vector<detail::EventImplPtr> MEventsWaitWithBarrier;

  /// True if MCodeLoc is sycl entry point code location
  bool MIsTopCodeLoc = true;

  /// List of work group memory objects associated with this handler
  std::vector<std::shared_ptr<detail::work_group_memory_impl>>
      MWorkGroupMemoryObjects;

  /// Potential event mode for the result event of the command.
  ext::oneapi::experimental::event_mode_enum MEventMode =
      ext::oneapi::experimental::event_mode_enum::none;

  /// Event computed from async alloc which is passed through for processing.
  ur_event_handle_t MAsyncAllocEvent = nullptr;

  // Allocation ptr to be freed asynchronously.
  void *MFreePtr = nullptr;

  // Store information about the kernel arguments.
  void *MKernelFuncPtr = nullptr;
  int MKernelNumArgs = 0;
  detail::kernel_param_desc_t (*MKernelParamDescGetter)(int) = nullptr;
  bool MKernelIsESIMD = false;
  bool MKernelHasSpecialCaptures = true;

  // A pointer to a kernel name based cache retrieved on the application side.
  KernelNameBasedCacheT *MKernelNameBasedCachePtr = nullptr;
};

} // namespace detail
} // namespace _V1
} // namespace sycl<|MERGE_RESOLUTION|>--- conflicted
+++ resolved
@@ -30,18 +30,8 @@
 
 class handler_impl {
 public:
-<<<<<<< HEAD
-  handler_impl(bool EventNeeded) : MEventNeeded(EventNeeded) {};
-
-  handler_impl(
-      std::shared_ptr<ext::oneapi::experimental::detail::graph_impl> Graph)
-      : MGraph{Graph} {}
-=======
-  handler_impl(queue_impl &Queue, queue_impl *SubmissionSecondaryQueue,
-               bool EventNeeded)
-      : MSubmissionSecondaryQueue(SubmissionSecondaryQueue),
-        MEventNeeded(EventNeeded), MQueueOrGraph{Queue} {};
->>>>>>> 74dbc1ee
+  handler_impl(queue_impl &Queue, bool EventNeeded)
+      : MEventNeeded(EventNeeded), MQueueOrGraph{Queue} {};
 
   handler_impl(ext::oneapi::experimental::detail::graph_impl &Graph)
       : MQueueOrGraph{Graph} {}
