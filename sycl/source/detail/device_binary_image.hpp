--- conflicted
+++ resolved
@@ -12,8 +12,7 @@
 #include <sycl/detail/os_util.hpp>
 #include <sycl/detail/ur.hpp>
 #include <ur_api.h>
-
-#include "pi_utils.hpp"
+#include "ur_utils.hpp"
 
 #include <sycl/detail/iostream_proxy.hpp>
 
@@ -66,17 +65,10 @@
   std::size_t Size;
 };
 
-<<<<<<< HEAD
-// C++ wrapper over the _ur_device_binary_property_struct structure.
-class DeviceBinaryProperty {
-public:
-  DeviceBinaryProperty(const _ur_device_binary_property_struct *Prop)
-=======
 // C++ wrapper over the _sycl_device_binary_property_struct structure.
 class DeviceBinaryProperty {
 public:
   DeviceBinaryProperty(const _sycl_device_binary_property_struct *Prop)
->>>>>>> 847f4ddb
       : Prop(Prop) {}
 
   uint32_t asUint32() const;
@@ -86,11 +78,7 @@
 protected:
   friend std::ostream &operator<<(std::ostream &Out,
                                   const DeviceBinaryProperty &P);
-<<<<<<< HEAD
-  const _ur_device_binary_property_struct *Prop;
-=======
   const _sycl_device_binary_property_struct *Prop;
->>>>>>> 847f4ddb
 };
 
 std::ostream &operator<<(std::ostream &Out, const DeviceBinaryProperty &P);
@@ -102,33 +90,19 @@
   // Implements the standard C++ STL input iterator interface.
   class PropertyRange {
   public:
-<<<<<<< HEAD
-    using ValTy = std::remove_pointer<ur_device_binary_property>::type;
-
-    class ConstIterator {
-      ur_device_binary_property Cur;
-=======
     using ValTy = std::remove_pointer<sycl_device_binary_property>::type;
 
     class ConstIterator {
       sycl_device_binary_property Cur;
->>>>>>> 847f4ddb
 
     public:
       using iterator_category = std::input_iterator_tag;
       using value_type = ValTy;
       using difference_type = ptrdiff_t;
-<<<<<<< HEAD
-      using pointer = const ur_device_binary_property;
-      using reference = ur_device_binary_property;
-
-      ConstIterator(ur_device_binary_property Cur = nullptr) : Cur(Cur) {}
-=======
       using pointer = const sycl_device_binary_property;
       using reference = sycl_device_binary_property;
 
       ConstIterator(sycl_device_binary_property Cur = nullptr) : Cur(Cur) {}
->>>>>>> 847f4ddb
       ConstIterator &operator++() {
         Cur++;
         return *this;
@@ -153,15 +127,6 @@
     // Searches for a property set with given name and constructs a
     // PropertyRange spanning all its elements. If property set is not found,
     // the range will span zero elements.
-<<<<<<< HEAD
-    PropertyRange(ur_device_binary Bin, const char *PropSetName)
-        : PropertyRange() {
-      init(Bin, PropSetName);
-    };
-    void init(ur_device_binary Bin, const char *PropSetName);
-    ur_device_binary_property Begin;
-    ur_device_binary_property End;
-=======
     PropertyRange(sycl_device_binary Bin, const char *PropSetName)
         : PropertyRange() {
       init(Bin, PropSetName);
@@ -169,16 +134,11 @@
     void init(sycl_device_binary Bin, const char *PropSetName);
     sycl_device_binary_property Begin;
     sycl_device_binary_property End;
->>>>>>> 847f4ddb
   };
 
 public:
   RTDeviceBinaryImage() : Bin(nullptr) {}
-<<<<<<< HEAD
-  RTDeviceBinaryImage(ur_device_binary Bin) { init(Bin); }
-=======
   RTDeviceBinaryImage(sycl_device_binary Bin) { init(Bin); }
->>>>>>> 847f4ddb
   // Explicitly delete copy constructor/operator= to avoid unintentional copies
   RTDeviceBinaryImage(const RTDeviceBinaryImage &) = delete;
   RTDeviceBinaryImage &operator=(const RTDeviceBinaryImage &) = delete;
@@ -190,17 +150,10 @@
   virtual ~RTDeviceBinaryImage() {}
 
   bool supportsSpecConstants() const {
-<<<<<<< HEAD
-    return getFormat() == UR_DEVICE_BINARY_TYPE_SPIRV;
-  }
-
-  const ur_device_binary_struct &getRawData() const { return *get(); }
-=======
     return getFormat() == SYCL_DEVICE_BINARY_TYPE_SPIRV;
   }
 
   const sycl_device_binary_struct &getRawData() const { return *get(); }
->>>>>>> 847f4ddb
 
   virtual void print() const;
   virtual void dump(std::ostream &Out) const;
@@ -221,17 +174,13 @@
   }
 
   /// Returns the format of the binary image
-  ur_device_binary_type getFormat() const {
+  ur::DeviceBinaryType getFormat() const {
     assert(Bin && "binary image data not set");
     return Format;
   }
 
   /// Returns a single property from SYCL_MISC_PROP category.
-<<<<<<< HEAD
-  ur_device_binary_property getProperty(const char *PropName) const;
-=======
   sycl_device_binary_property getProperty(const char *PropName) const;
->>>>>>> 847f4ddb
 
   /// Gets the iterator range over specialization constants in this binary
   /// image. For each property pointed to by an iterator within the
@@ -285,21 +234,12 @@
   }
 
 protected:
-<<<<<<< HEAD
-  void init(ur_device_binary Bin);
-  ur_device_binary get() const { return Bin; }
-
-  ur_device_binary Bin;
-
-  ur_device_binary_type Format = UR_DEVICE_BINARY_TYPE_NONE;
-=======
   void init(sycl_device_binary Bin);
   sycl_device_binary get() const { return Bin; }
 
   sycl_device_binary Bin;
 
-  pi::PiDeviceBinaryType Format = SYCL_DEVICE_BINARY_TYPE_NONE;
->>>>>>> 847f4ddb
+  ur::DeviceBinaryType Format = SYCL_DEVICE_BINARY_TYPE_NONE;
   RTDeviceBinaryImage::PropertyRange SpecConstIDMap;
   RTDeviceBinaryImage::PropertyRange SpecConstDefaultValuesMap;
   RTDeviceBinaryImage::PropertyRange DeviceLibReqMask;
