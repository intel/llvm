--- conflicted
+++ resolved
@@ -267,7 +267,6 @@
   /// state.
   bool isInitialized() const noexcept { return MIsInitialized; }
 
-<<<<<<< HEAD
   std::atomic<EnqueueResultT::ResultT> &getEnqueueStatus() {
     return MEnqueueStatus;
   }
@@ -277,15 +276,12 @@
 
   }
 
-private:
-=======
   void attachEventToComplete(const EventImplPtr &Event) {
     std::lock_guard<std::mutex> Lock(MMutex);
     MPostCompleteEvents.push_back(Event);
   }
 
 protected:
->>>>>>> 96dab085
   // When instrumentation is enabled emits trace event for event wait begin and
   // returns the telemetry event generated for the wait
   void *instrumentationProlog(std::string &Name, int32_t StreamID,
