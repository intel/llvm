//==---------------- event_impl.hpp - SYCL event ---------------------------==//
//
// Part of the LLVM Project, under the Apache License v2.0 with LLVM Exceptions.
// See https://llvm.org/LICENSE.txt for license information.
// SPDX-License-Identifier: Apache-2.0 WITH LLVM-exception
//
//===----------------------------------------------------------------------===//

#pragma once

#include <CL/sycl/detail/common.hpp>
#include <CL/sycl/detail/host_profiling_info.hpp>
#include <CL/sycl/detail/pi.hpp>
#include <CL/sycl/info/info_desc.hpp>
#include <CL/sycl/stl.hpp>

#include <cassert>

__SYCL_INLINE_NAMESPACE(cl) {
namespace sycl {
class context;
namespace detail {
class plugin;
class context_impl;
using ContextImplPtr = std::shared_ptr<cl::sycl::detail::context_impl>;
class queue_impl;
using QueueImplPtr = std::shared_ptr<cl::sycl::detail::queue_impl>;
using QueueImplWPtr = std::weak_ptr<cl::sycl::detail::queue_impl>;

class event_impl {
public:
  /// Constructs a ready SYCL event.
  ///
  /// If the constructed SYCL event is waited on it will complete immediately.
  event_impl() = default;
  /// Constructs an event instance from a plug-in event handle.
  ///
  /// The SyclContext must match the plug-in context associated with the
  /// ClEvent.
  ///
  /// \param Event is a valid instance of plug-in event.
  /// \param SyclContext is an instance of SYCL context.
  event_impl(RT::PiEvent Event, const context &SyclContext);
  event_impl(QueueImplPtr Queue);

  /// Checks if this event is a SYCL host event.
  ///
  /// All devices that do not support OpenCL interoperability are treated as
  /// host device to avoid attempts to call method get on such events.
  //
  /// \return true if this event is a SYCL host event.
  bool is_host() const;

  /// Returns a valid OpenCL event interoperability handle.
  ///
  /// \return a valid instance of OpenCL cl_event.
  cl_event get() const;

  /// Waits for the event.
  ///
  /// Self is needed in order to pass shared_ptr to Scheduler.
  ///
  /// \param Self is a pointer to this event.
  void wait(std::shared_ptr<cl::sycl::detail::event_impl> Self) const;

  /// Waits for the event.
  ///
  /// If any uncaught asynchronous errors occurred on the context that the
  /// event is waiting on executions from, then call that context's
  /// asynchronous error handler with those errors. Self is needed in order to
  /// pass shared_ptr to Scheduler.
  ///
  /// \param Self is a pointer to this event.
  void wait_and_throw(std::shared_ptr<cl::sycl::detail::event_impl> Self);

  /// Queries this event for profiling information.
  ///
  /// If the requested info is not available when this member function is
  /// called due to incompletion of command groups associated with the event,
  /// then the call to this member function will block until the requested
  /// info is available. If the queue which submitted the command group this
  /// event is associated with was not constructed with the
  /// property::queue::enable_profiling property, an invalid_object_error SYCL
  /// exception is thrown.
  ///
  /// \return depends on template parameter.
  template <info::event_profiling param>
  typename info::param_traits<info::event_profiling, param>::return_type
  get_profiling_info() const;

  /// Queries this SYCL event for information.
  ///
  /// \return depends on the information being requested.
  template <info::event param>
  typename info::param_traits<info::event, param>::return_type get_info() const;

  ~event_impl();

  /// Waits for the event with respect to device type.
  void waitInternal() const;

  /// Marks this event as completed.
  void setComplete();

  /// Returns raw interoperability event handle. Returned reference will be]
  /// invalid if event_impl was destroyed.
  ///
  /// \return a reference to an instance of plug-in event handle.
  RT::PiEvent &getHandleRef();
  /// Returns raw interoperability event handle. Returned reference will be]
  /// invalid if event_impl was destroyed.
  ///
  /// \return a const reference to an instance of plug-in event handle.
  const RT::PiEvent &getHandleRef() const;

  /// Returns context that is associated with this event.
  ///
  /// \return a shared pointer to a valid context_impl.
  const ContextImplPtr &getContextImpl();

  /// \return the Plugin associated with the context of this event.
  /// Should be called when this is not a Host Event.
  const plugin &getPlugin() const;

  /// Associate event with the context.
  ///
  /// Provided PiContext inside ContextImplPtr must be associated
  /// with the PiEvent object stored in this class
  ///
  /// @param Context is a shared pointer to an instance of valid context_impl.
  void setContextImpl(const ContextImplPtr &Context);

  /// Returns command that is associated with the event.
  ///
  /// @return a generic pointer to Command object instance.
  void *getCommand() { return MCommand; }

  /// Associates this event with the command.
  ///
  /// @param Command is a generic pointer to Command object instance.
  void setCommand(void *Command) { MCommand = Command; }

  /// Returns host profiling information.
  ///
  /// @return a pointer to HostProfilingInfo instance.
  HostProfilingInfo *getHostProfilingInfo() { return MHostProfilingInfo.get(); }

<<<<<<< HEAD
  QueueImplWPtr getQueueWPtr() const { return MQueue; }
=======
  /// Gets the native handle of the SYCL event.
  ///
  /// \return a native handle.
  pi_native_handle getNative() const;
>>>>>>> 3b8dd546

private:
  // When instrumentation is enabled emits trace event for event wait begin and
  // returns the telemetry event generated for the wait
  void *instrumentationProlog(string_class &Name, int32_t StreamID,
                              uint64_t &instance_id) const;
  // Uses events generated by the Prolog and emits event wait done event
  void instrumentationEpilog(void *TelementryEvent, const string_class &Name,
                             int32_t StreamID, uint64_t IId) const;

  RT::PiEvent MEvent = nullptr;
  ContextImplPtr MContext;
  QueueImplWPtr MQueue;
  bool MOpenCLInterop = false;
  bool MHostEvent = true;
  std::unique_ptr<HostProfilingInfo> MHostProfilingInfo;
  void *MCommand = nullptr;
};

} // namespace detail
} // namespace sycl
} // __SYCL_INLINE_NAMESPACE(cl)<|MERGE_RESOLUTION|>--- conflicted
+++ resolved
@@ -145,14 +145,12 @@
   /// @return a pointer to HostProfilingInfo instance.
   HostProfilingInfo *getHostProfilingInfo() { return MHostProfilingInfo.get(); }
 
-<<<<<<< HEAD
   QueueImplWPtr getQueueWPtr() const { return MQueue; }
-=======
+
   /// Gets the native handle of the SYCL event.
   ///
   /// \return a native handle.
   pi_native_handle getNative() const;
->>>>>>> 3b8dd546
 
 private:
   // When instrumentation is enabled emits trace event for event wait begin and
