--- conflicted
+++ resolved
@@ -338,17 +338,8 @@
   void instrumentationEpilog(void *TelementryEvent, const std::string &Name,
                              int32_t StreamID, uint64_t IId) const;
   void checkProfilingPreconditions() const;
-<<<<<<< HEAD
-  // Events constructed without a context will lazily use the default context
-  // when needed.
-  void ensureContextInitialized();
-  bool MIsInitialized = true;
-  bool MIsContextInitialized = false;
+
   ur_event_handle_t MEvent = nullptr;
-=======
-
-  sycl::detail::pi::PiEvent MEvent = nullptr;
->>>>>>> 4ae7cad6
   // Stores submission time of command associated with event
   uint64_t MSubmitTime = 0;
   uint64_t MHostBaseTime = 0;
@@ -389,11 +380,7 @@
   // If this event represents a submission to a
   // sycl::detail::pi::PiExtCommandBuffer the sync point for that submission is
   // stored here.
-<<<<<<< HEAD
   ur_exp_command_buffer_sync_point_t MSyncPoint;
-=======
-  sycl::detail::pi::PiExtSyncPoint MSyncPoint = 0;
->>>>>>> 4ae7cad6
 
   // If this event represents a submission to a
   // sycl::detail::pi::PiExtCommandBuffer the command-buffer command
