//==---------------- event_impl.hpp - SYCL event ---------------------------==//
//
// Part of the LLVM Project, under the Apache License v2.0 with LLVM Exceptions.
// See https://llvm.org/LICENSE.txt for license information.
// SPDX-License-Identifier: Apache-2.0 WITH LLVM-exception
//
//===----------------------------------------------------------------------===//

#pragma once

#include <detail/plugin.hpp>
#include <sycl/detail/cl.h>
#include <sycl/detail/common.hpp>
#include <sycl/detail/host_profiling_info.hpp>
#include <sycl/detail/pi.hpp>
#include <sycl/info/info_desc.hpp>

#include <atomic>
#include <cassert>
#include <condition_variable>
#include <optional>

namespace sycl {
inline namespace _V1 {
namespace ext::oneapi::experimental::detail {
class graph_impl;
}
class context;
namespace detail {
class plugin;
class context_impl;
using ContextImplPtr = std::shared_ptr<sycl::detail::context_impl>;
class queue_impl;
using QueueImplPtr = std::shared_ptr<sycl::detail::queue_impl>;
class event_impl;
using EventImplPtr = std::shared_ptr<sycl::detail::event_impl>;

class event_impl {
public:
  enum HostEventState : int {
    HES_NotComplete = 0,
    HES_Complete,
    HES_Discarded
  };

  /// Constructs a ready SYCL event.
  ///
  /// If the constructed SYCL event is waited on it will complete immediately.
  /// Normally constructs a host event, use std::nullopt to instead instantiate
  /// a device event.
  event_impl(std::optional<HostEventState> State = HES_Complete)
      : MIsInitialized(false), MHostEvent(State), MIsFlushed(true),
        MState(State.value_or(HES_Complete)) {}

  /// Constructs an event instance from a plug-in event handle.
  ///
  /// The SyclContext must match the plug-in context associated with the
  /// ClEvent.
  ///
  /// \param Event is a valid instance of plug-in event.
  /// \param SyclContext is an instance of SYCL context.
  event_impl(sycl::detail::pi::PiEvent Event, const context &SyclContext);
  event_impl(const QueueImplPtr &Queue);

  /// Checks if this event is a SYCL host event.
  ///
  /// All devices that do not support OpenCL interoperability are treated as
  /// host device to avoid attempts to call method get on such events.
  //
  /// \return true if this event is a SYCL host event.
  bool is_host();

  /// Waits for the event.
  ///
  /// Self is needed in order to pass shared_ptr to Scheduler.
  ///
  /// \param Self is a pointer to this event.
  void wait(std::shared_ptr<sycl::detail::event_impl> Self);

  /// Waits for the event.
  ///
  /// If any uncaught asynchronous errors occurred on the context that the
  /// event is waiting on executions from, then call that context's
  /// asynchronous error handler with those errors. Self is needed in order to
  /// pass shared_ptr to Scheduler.
  ///
  /// \param Self is a pointer to this event.
  void wait_and_throw(std::shared_ptr<sycl::detail::event_impl> Self);

  /// Queries this event for profiling information.
  ///
  /// If the requested info is not available when this member function is
  /// called due to incompletion of command groups associated with the event,
  /// then the call to this member function will block until the requested
  /// info is available. If the queue which submitted the command group this
  /// event is associated with was not constructed with the
  /// property::queue::enable_profiling property, an invalid_object_error SYCL
  /// exception is thrown.
  ///
  /// \return depends on template parameter.
  template <typename Param> typename Param::return_type get_profiling_info();

  /// Queries this SYCL event for information.
  ///
  /// \return depends on the information being requested.
  template <typename Param> typename Param::return_type get_info();

  ~event_impl();

  /// Waits for the event with respect to device type.
  void waitInternal();

  /// Marks this event as completed.
  void setComplete();

  /// Returns raw interoperability event handle. Returned reference will be]
  /// invalid if event_impl was destroyed.
  ///
  /// \return a reference to an instance of plug-in event handle.
  sycl::detail::pi::PiEvent &getHandleRef();
  /// Returns raw interoperability event handle. Returned reference will be]
  /// invalid if event_impl was destroyed.
  ///
  /// \return a const reference to an instance of plug-in event handle.
  const sycl::detail::pi::PiEvent &getHandleRef() const;

  /// Returns context that is associated with this event.
  ///
  /// \return a shared pointer to a valid context_impl.
  const ContextImplPtr &getContextImpl();

  /// \return the Plugin associated with the context of this event.
  /// Should be called when this is not a Host Event.
  const PluginPtr &getPlugin();

  /// Associate event with the context.
  ///
  /// Provided PiContext inside ContextImplPtr must be associated
  /// with the PiEvent object stored in this class
  ///
  /// @param Context is a shared pointer to an instance of valid context_impl.
  void setContextImpl(const ContextImplPtr &Context);

  /// Clear the event state
  void setStateIncomplete();

  /// Returns command that is associated with the event.
  ///
  /// Scheduler mutex must be locked in read mode when this is called.
  ///
  /// @return a generic pointer to Command object instance.
  void *getCommand() { return MCommand; }

  /// Associates this event with the command.
  ///
  /// Scheduler mutex must be locked in write mode when this is called.
  ///
  /// @param Command is a generic pointer to Command object instance.
  void setCommand(void *Command) { MCommand = Command; }

  /// Returns host profiling information.
  ///
  /// @return a pointer to HostProfilingInfo instance.
  HostProfilingInfo *getHostProfilingInfo() { return MHostProfilingInfo.get(); }

  /// Gets the native handle of the SYCL event.
  ///
  /// \return a native handle.
  pi_native_handle getNative();

  /// Returns vector of event dependencies.
  ///
  /// @return a reference to MPreparedDepsEvents.
  std::vector<std::shared_ptr<event_impl>> &getPreparedDepsEvents() {
    return MPreparedDepsEvents;
  }

  /// Returns vector of host event dependencies.
  ///
  /// @return a reference to MPreparedHostDepsEvents.
  std::vector<std::shared_ptr<event_impl>> &getPreparedHostDepsEvents() {
    return MPreparedHostDepsEvents;
  }

  /// Returns vector of event_impl that this event_impl depends on.
  ///
  /// @return a vector of "immediate" dependencies for this event_impl.
  std::vector<EventImplPtr> getWaitList();

  /// Performs a flush on the queue associated with this event if the user queue
  /// is different and the task associated with this event hasn't been submitted
  /// to the device yet.
  void flushIfNeeded(const QueueImplPtr &UserQueue);

  /// Cleans dependencies of this event_impl.
  void cleanupDependencyEvents();

  /// Cleans dependencies of this event's dependencies.
  void cleanDepEventsThroughOneLevel();

  /// Checks if this event is discarded by SYCL implementation.
  ///
  /// \return true if this event is discarded.
  bool isDiscarded() const { return MState == HES_Discarded; }

  /// Returns worker queue for command.
  ///
  /// @return shared_ptr to MWorkerQueue, please be aware it can be empty
  /// pointer
  QueueImplPtr getWorkerQueue() { return MWorkerQueue.lock(); };

  /// Sets worker queue for command.
  ///
  /// @return
  void setWorkerQueue(const QueueImplPtr &WorkerQueue) {
    MWorkerQueue = WorkerQueue;
  };

  /// Sets original queue used for submission.
  ///
  /// @return
  void setSubmittedQueue(const QueueImplPtr &SubmittedQueue) {
    MSubmittedQueue = SubmittedQueue;
  };

  /// Calling this function queries the current device timestamp and sets it as
  /// submission time for the command associated with this event.
  void setSubmissionTime();

  /// Calling this function to capture the host timestamp to use
  /// profiling base time. See MFallbackProfiling
  void setHostEnqueueTime();

  /// @return Submission time for command associated with this event
  uint64_t getSubmissionTime();

  QueueImplPtr getSubmittedQueue() const { return MSubmittedQueue.lock(); };

  /// Checks if an event is in a fully intialized state. Default-constructed
  /// events will return true only after having initialized its native event,
  /// while other events will assume that they are fully initialized at
  /// construction, relying on external sources to supply member data.
  ///
  /// \return true if the event is considered to be in a fully initialized
  /// state.
  bool isInitialized() const noexcept { return MIsInitialized; }

  /// Checks if this event is complete.
  ///
  /// \return true if this event is complete.
  bool isCompleted();

  void attachEventToComplete(const EventImplPtr &Event) {
    std::lock_guard<std::mutex> Lock(MMutex);
    MPostCompleteEvents.push_back(Event);
  }

  bool isContextInitialized() const noexcept { return MIsContextInitialized; }

  ContextImplPtr getContextImplPtr() {
    ensureContextInitialized();
    return MContext;
  }

  // Sets a sync point which is used when this event represents an enqueue to a
  // Command Buffer.
  void setSyncPoint(sycl::detail::pi::PiExtSyncPoint SyncPoint) {
    MSyncPoint = SyncPoint;
  }

  // Get the sync point associated with this event.
  sycl::detail::pi::PiExtSyncPoint getSyncPoint() const { return MSyncPoint; }

  void setCommandGraph(
      std::shared_ptr<ext::oneapi::experimental::detail::graph_impl> Graph) {
    MGraph = Graph;
  }

  std::shared_ptr<ext::oneapi::experimental::detail::graph_impl>
  getCommandGraph() const {
    return MGraph.lock();
  }

  void setEventFromSubmittedExecCommandBuffer(bool value) {
    MEventFromSubmittedExecCommandBuffer = value;
  }

  bool isEventFromSubmittedExecCommandBuffer() const {
    return MEventFromSubmittedExecCommandBuffer;
  }

<<<<<<< HEAD
  // Sets a command-buffer command when this event represents an enqueue to a
  // Command Buffer.
  void
  setCommandBufferCommand(sycl::detail::pi::PiExtCommandBufferCommand Command) {
    MCommandBufferCommand = Command;
  }

  sycl::detail::pi::PiExtCommandBufferCommand getCommandBufferCommand() const {
    return MCommandBufferCommand;
=======
  const std::vector<EventImplPtr> &getPostCompleteEvents() const {
    return MPostCompleteEvents;
>>>>>>> e8361f60
  }

protected:
  // When instrumentation is enabled emits trace event for event wait begin and
  // returns the telemetry event generated for the wait
  void *instrumentationProlog(std::string &Name, int32_t StreamID,
                              uint64_t &instance_id) const;
  // Uses events generated by the Prolog and emits event wait done event
  void instrumentationEpilog(void *TelementryEvent, const std::string &Name,
                             int32_t StreamID, uint64_t IId) const;
  void checkProfilingPreconditions() const;
  // Events constructed without a context will lazily use the default context
  // when needed.
  void ensureContextInitialized();
  bool MIsInitialized = true;
  bool MIsContextInitialized = false;
  sycl::detail::pi::PiEvent MEvent = nullptr;
  // Stores submission time of command associated with event
  uint64_t MSubmitTime = 0;
  uint64_t MHostBaseTime = 0;
  ContextImplPtr MContext;
  bool MHostEvent = true;
  std::unique_ptr<HostProfilingInfo> MHostProfilingInfo;
  void *MCommand = nullptr;
  std::weak_ptr<queue_impl> MQueue;
  const bool MIsProfilingEnabled = false;
  const bool MFallbackProfiling = false;

  std::weak_ptr<queue_impl> MWorkerQueue;
  std::weak_ptr<queue_impl> MSubmittedQueue;

  /// Dependency events prepared for waiting by backend.
  std::vector<EventImplPtr> MPreparedDepsEvents;
  std::vector<EventImplPtr> MPreparedHostDepsEvents;

  std::vector<EventImplPtr> MPostCompleteEvents;

  /// Indicates that the task associated with this event has been submitted by
  /// the queue to the device.
  std::atomic<bool> MIsFlushed = false;

  // State of host event. Employed only for host events and event with no
  // backend's representation (e.g. alloca). Used values are listed in
  // HostEventState enum.
  std::atomic<int> MState;

  std::mutex MMutex;
  std::condition_variable cv;

  /// Store the command graph associated with this event, if any.
  /// This event is also be stored in the graph so a weak_ptr is used.
  std::weak_ptr<ext::oneapi::experimental::detail::graph_impl> MGraph;
  /// Indicates that the event results from a command graph submission.
  bool MEventFromSubmittedExecCommandBuffer = false;

  // If this event represents a submission to a
  // sycl::detail::pi::PiExtCommandBuffer the sync point for that submission is
  // stored here.
  sycl::detail::pi::PiExtSyncPoint MSyncPoint;

  // If this event represents a submission to a
  // sycl::detail::pi::PiExtCommandBuffer the command-buffer command
  // (if any) associated with that submission is stored here.
  sycl::detail::pi::PiExtCommandBufferCommand MCommandBufferCommand;

  friend std::vector<sycl::detail::pi::PiEvent>
  getOrWaitEvents(std::vector<sycl::event> DepEvents,
                  std::shared_ptr<sycl::detail::context_impl> Context);
};

} // namespace detail
} // namespace _V1
} // namespace sycl<|MERGE_RESOLUTION|>--- conflicted
+++ resolved
@@ -289,7 +289,6 @@
     return MEventFromSubmittedExecCommandBuffer;
   }
 
-<<<<<<< HEAD
   // Sets a command-buffer command when this event represents an enqueue to a
   // Command Buffer.
   void
@@ -299,10 +298,10 @@
 
   sycl::detail::pi::PiExtCommandBufferCommand getCommandBufferCommand() const {
     return MCommandBufferCommand;
-=======
+  }
+  
   const std::vector<EventImplPtr> &getPostCompleteEvents() const {
     return MPostCompleteEvents;
->>>>>>> e8361f60
   }
 
 protected:
