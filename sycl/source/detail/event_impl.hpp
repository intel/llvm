--- conflicted
+++ resolved
@@ -243,18 +243,15 @@
   /// state.
   bool isInitialized() const noexcept { return MIsInitialized; }
 
-<<<<<<< HEAD
   bool isCompleted();
 
 private:
-=======
   void attachEventToComplete(const EventImplPtr &Event) {
     std::lock_guard<std::mutex> Lock(MMutex);
     MPostCompleteEvents.push_back(Event);
   }
 
 protected:
->>>>>>> 9da2563c
   // When instrumentation is enabled emits trace event for event wait begin and
   // returns the telemetry event generated for the wait
   void *instrumentationProlog(std::string &Name, int32_t StreamID,
