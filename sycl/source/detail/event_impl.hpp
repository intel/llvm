--- conflicted
+++ resolved
@@ -289,13 +289,11 @@
     return MEventFromSubmittedExecCommandBuffer;
   }
 
-<<<<<<< HEAD
   const std::vector<EventImplPtr> &getPostCompleteEvents() const {
     return MPostCompleteEvents;
   }
-=======
+
   void setProfilingEnabled(bool Value) { MIsProfilingEnabled = Value; }
->>>>>>> 03186961
 
 protected:
   // When instrumentation is enabled emits trace event for event wait begin and
