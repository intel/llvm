--- conflicted
+++ resolved
@@ -343,13 +343,11 @@
     return MPostCompleteEvents;
   }
 
-<<<<<<< HEAD
+  void setEnqueued() { MIsEnqueued = true; }
+
   void markAsProfilingTagEvent() { MProfilingTagEvent = true; }
 
   bool isProfilingTagEvent() const noexcept { return MProfilingTagEvent; }
-=======
-  void setEnqueued() { MIsEnqueued = true; }
->>>>>>> 23c34560
 
 protected:
   // When instrumentation is enabled emits trace event for event wait begin and
