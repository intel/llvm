--- conflicted
+++ resolved
@@ -6,10 +6,7 @@
 //
 //===----------------------------------------------------------------------===//
 
-<<<<<<< HEAD
 #include "sycl/detail/ur.hpp"
-=======
->>>>>>> 5104f217
 #include "sycl/info/info_desc.hpp"
 #include <detail/allowlist.hpp>
 #include <detail/config.hpp>
@@ -89,14 +86,8 @@
                                   name) != std::string::npos;
     const auto Backend = detail::getSyclObjImpl(Platform)->getBackend();
     const bool IsMatchingOCL = (HasNameMatch && Backend == backend::opencl);
-<<<<<<< HEAD
-    if (detail::ur::trace(detail::ur::TraceLevel::PI_TRACE_ALL) &&
-        IsMatchingOCL) {
-      std::cout << "SYCL_PI_TRACE[all]: " << name
-=======
     if (detail::ur::trace() && IsMatchingOCL) {
       std::cout << "SYCL_UR_TRACE: " << name
->>>>>>> 5104f217
                 << " OpenCL platform found but is not compatible." << std::endl;
     }
     return IsMatchingOCL;
