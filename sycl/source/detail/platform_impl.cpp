//==----------- platform_impl.cpp ------------------------------------------==//
//
// Part of the LLVM Project, under the Apache License v2.0 with LLVM Exceptions.
// See https://llvm.org/LICENSE.txt for license information.
// SPDX-License-Identifier: Apache-2.0 WITH LLVM-exception
//
//===----------------------------------------------------------------------===//

#include <CL/sycl/device.hpp>
#include <detail/allowlist.hpp>
#include <detail/config.hpp>
#include <detail/device_impl.hpp>
#include <detail/force_device.hpp>
#include <detail/global_handler.hpp>
#include <detail/platform_impl.hpp>
#include <detail/platform_info.hpp>

#include <algorithm>
#include <cstring>
#include <string>
#include <vector>

__SYCL_INLINE_NAMESPACE(cl) {
namespace sycl {
namespace detail {

using PlatformImplPtr = std::shared_ptr<platform_impl>;

PlatformImplPtr platform_impl::getHostPlatformImpl() {
  static PlatformImplPtr HostImpl = std::make_shared<platform_impl>();
  return HostImpl;
}

std::shared_ptr<device_impl> platform_impl::getOrMakeHostDeviceImpl() {
  PlatformImplPtr HostImpl = getHostPlatformImpl();
  if (HostImpl->MDeviceCache.size() == 0) {
    std::shared_ptr<device_impl> DeviceSP = std::make_shared<device_impl>();
    HostImpl->MDeviceCache.emplace_back(DeviceSP);
    return DeviceSP;
  }
  return HostImpl->MDeviceCache[0].lock();
}

PlatformImplPtr platform_impl::getOrMakePlatformImpl(RT::PiPlatform PiPlatform,
                                                     const plugin &Plugin) {
  PlatformImplPtr Result;
  {
    const std::lock_guard<std::mutex> Guard(
        GlobalHandler::instance().getPlatformMapMutex());

    std::vector<PlatformImplPtr> &PlatformCache =
        GlobalHandler::instance().getPlatformCache();

    // If we've already seen this platform, return the impl
    for (const auto &PlatImpl : PlatformCache) {
      if (PlatImpl->getHandleRef() == PiPlatform)
        return PlatImpl;
    }

    // Otherwise make the impl
    Result = std::make_shared<platform_impl>(PiPlatform, Plugin);
    PlatformCache.emplace_back(Result);
  }

  return Result;
}

PlatformImplPtr platform_impl::getPlatformFromPiDevice(RT::PiDevice PiDevice,
                                                       const plugin &Plugin) {
  RT::PiPlatform Plt = nullptr; // TODO catch an exception and put it to list
  // of asynchronous exceptions
  Plugin.call<PiApiKind::piDeviceGetInfo>(PiDevice, PI_DEVICE_INFO_PLATFORM,
                                          sizeof(Plt), &Plt, nullptr);
  return getOrMakePlatformImpl(Plt, Plugin);
}

<<<<<<< HEAD
vector_class<platform> platform_impl::get_platforms() {
  vector_class<platform> Platforms;
  RT::initialize();
  std::vector<PlatformImplPtr> &PlatformCache =
      GlobalHandler::instance().getPlatformCache();
  for (const PlatformImplPtr &PlatformImpl : PlatformCache) {
    platform Platform = detail::createSyclObjFromImpl<platform>(PlatformImpl);
    Platforms.push_back(Platform);
=======
static bool IsBannedPlatform(platform Platform) {
  // The NVIDIA OpenCL platform is currently not compatible with DPC++
  // since it is only 1.2 but gets selected by default in many systems
  // There is also no support on the PTX backend for OpenCL consumption,
  // and there have been some internal reports.
  // To avoid problems on default users and deployment of DPC++ on platforms
  // where CUDA is available, the OpenCL support is disabled.
  //
  auto IsNVIDIAOpenCL = [](platform Platform) {
    if (Platform.is_host())
      return false;

    const bool HasCUDA = Platform.get_info<info::platform::name>().find(
                             "NVIDIA CUDA") != std::string::npos;
    const auto Backend =
        detail::getSyclObjImpl(Platform)->getPlugin().getBackend();
    const bool IsCUDAOCL = (HasCUDA && Backend == backend::opencl);
    if (detail::pi::trace(detail::pi::TraceLevel::PI_TRACE_ALL) && IsCUDAOCL) {
      std::cout << "SYCL_PI_TRACE[all]: "
                << "NVIDIA CUDA OpenCL platform found but is not compatible."
                << std::endl;
    }
    return IsCUDAOCL;
  };
  return IsNVIDIAOpenCL(Platform);
}

std::vector<platform> platform_impl::get_platforms() {
  std::vector<platform> Platforms;
  const std::vector<plugin> &Plugins = RT::initialize();

  info::device_type ForcedType = detail::get_forced_type();
  for (unsigned int i = 0; i < Plugins.size(); i++) {

    pi_uint32 NumPlatforms = 0;
    // Move to the next plugin if the plugin fails to initialize.
    // This way platforms from other plugins get a chance to be discovered.
    if (Plugins[i].call_nocheck<PiApiKind::piPlatformsGet>(
            0, nullptr, &NumPlatforms) != PI_SUCCESS)
      continue;

    if (NumPlatforms) {
      std::vector<RT::PiPlatform> PiPlatforms(NumPlatforms);
      if (Plugins[i].call_nocheck<PiApiKind::piPlatformsGet>(
              NumPlatforms, PiPlatforms.data(), nullptr) != PI_SUCCESS)
        return Platforms;

      for (const auto &PiPlatform : PiPlatforms) {
        platform Platform = detail::createSyclObjFromImpl<platform>(
            getOrMakePlatformImpl(PiPlatform, Plugins[i]));
        // Skip platforms which do not contain requested device types
        if (!Platform.get_devices(ForcedType).empty() &&
            !IsBannedPlatform(Platform))
          Platforms.push_back(Platform);
      }
    }
>>>>>>> b4c322a8
  }
  return Platforms;
}

<<<<<<< HEAD
=======
// Filter out the devices that are not compatible with SYCL_DEVICE_FILTER.
// All three entries (backend:device_type:device_num) are optional.
// The missing entries are constructed using '*', which means 'any' | 'all'
// by the device_filter constructor.
// This function matches devices in the order of backend, device_type, and
// device_num.
static void filterDeviceFilter(std::vector<RT::PiDevice> &PiDevices,
                               const plugin &Plugin) {
  device_filter_list *FilterList = SYCLConfig<SYCL_DEVICE_FILTER>::get();
  if (!FilterList)
    return;

  backend Backend = Plugin.getBackend();
  int InsertIDx = 0;
  int DeviceNum = 0;
  for (RT::PiDevice Device : PiDevices) {
    RT::PiDeviceType PiDevType;
    Plugin.call<PiApiKind::piDeviceGetInfo>(Device, PI_DEVICE_INFO_TYPE,
                                            sizeof(RT::PiDeviceType),
                                            &PiDevType, nullptr);
    // Assumption here is that there is 1-to-1 mapping between PiDevType and
    // Sycl device type for GPU, CPU, and ACC.
    info::device_type DeviceType = pi::cast<info::device_type>(PiDevType);

    for (const device_filter &Filter : FilterList->get()) {
      backend FilterBackend = Filter.Backend;
      // First, match the backend entry
      if (FilterBackend == Backend || FilterBackend == backend::all) {
        info::device_type FilterDevType = Filter.DeviceType;
        // Next, match the device_type entry
        if (FilterDevType == info::device_type::all) {
          // Last, match the device_num entry
          if (!Filter.HasDeviceNum || DeviceNum == Filter.DeviceNum) {
            PiDevices[InsertIDx++] = Device;
            break;
          }
        } else if (FilterDevType == DeviceType) {
          if (!Filter.HasDeviceNum || DeviceNum == Filter.DeviceNum) {
            PiDevices[InsertIDx++] = Device;
            break;
          }
        }
      }
    }
    DeviceNum++;
  }
  PiDevices.resize(InsertIDx);
}

>>>>>>> b4c322a8
std::shared_ptr<device_impl> platform_impl::getOrMakeDeviceImpl(
    RT::PiDevice PiDevice, const std::shared_ptr<platform_impl> &PlatformImpl) {
  const std::lock_guard<std::mutex> Guard(MDeviceMapMutex);

  // If we've already seen this device, return the impl
  for (const std::weak_ptr<device_impl> &DeviceWP : MDeviceCache) {
    if (std::shared_ptr<device_impl> Device = DeviceWP.lock()) {
      if (Device->getHandleRef() == PiDevice)
        return Device;
    }
  }

  // Otherwise make the impl
  std::shared_ptr<device_impl> Result =
      std::make_shared<device_impl>(PiDevice, PlatformImpl);
  MDeviceCache.emplace_back(Result);
  return Result;
}

std::vector<device>
platform_impl::get_devices(info::device_type DeviceType) const {
<<<<<<< HEAD
  vector_class<device> Res;
  for (const std::weak_ptr<device_impl> &DeviceWP : MDeviceCache) {
    // Assumption here is that there is 1-to-1 mapping between PiDevType and
    // Sycl device type for GPU, CPU, and ACC.
    std::shared_ptr<device_impl> Device = DeviceWP.lock();
    info::device_type PiDeviceType =
        pi::cast<info::device_type>(Device->get_device_type());
    if (DeviceType == info::device_type::all || DeviceType == PiDeviceType)
      Res.push_back(detail::createSyclObjFromImpl<device>(Device));
  }

=======
  std::vector<device> Res;
  if (is_host() && (DeviceType == info::device_type::host ||
                    DeviceType == info::device_type::all)) {
    // If SYCL_DEVICE_FILTER is set, check if filter contains host.
    device_filter_list *FilterList = SYCLConfig<SYCL_DEVICE_FILTER>::get();
    if (!FilterList || FilterList->containsHost()) {
      Res.push_back(device());
    }
  }

  // If any DeviceType other than host was requested for host platform,
  // an empty vector will be returned.
  if (is_host() || DeviceType == info::device_type::host)
    return Res;

  pi_uint32 NumDevices = 0;
  const detail::plugin &Plugin = getPlugin();
  Plugin.call<PiApiKind::piDevicesGet>(
      MPlatform, pi::cast<RT::PiDeviceType>(DeviceType), 0,
      pi::cast<RT::PiDevice *>(nullptr), &NumDevices);

  if (NumDevices == 0)
    return Res;

  std::vector<RT::PiDevice> PiDevices(NumDevices);
  // TODO catch an exception and put it to list of asynchronous exceptions
  Plugin.call<PiApiKind::piDevicesGet>(MPlatform,
                                       pi::cast<RT::PiDeviceType>(DeviceType),
                                       NumDevices, PiDevices.data(), nullptr);

  // Filter out devices that are not present in the SYCL_DEVICE_ALLOWLIST
  if (SYCLConfig<SYCL_DEVICE_ALLOWLIST>::get())
    applyAllowList(PiDevices, MPlatform, this->getPlugin());

  // Filter out devices that are not compatible with SYCL_DEVICE_FILTER
  filterDeviceFilter(PiDevices, Plugin);

  PlatformImplPtr PlatformImpl = getOrMakePlatformImpl(MPlatform, *MPlugin);
  std::transform(
      PiDevices.begin(), PiDevices.end(), std::back_inserter(Res),
      [PlatformImpl](const RT::PiDevice &PiDevice) -> device {
        return detail::createSyclObjFromImpl<device>(
            PlatformImpl->getOrMakeDeviceImpl(PiDevice, PlatformImpl));
      });

>>>>>>> b4c322a8
  return Res;
}

bool platform_impl::has_extension(const std::string &ExtensionName) const {
  if (is_host())
    return false;

  std::string AllExtensionNames =
      get_platform_info<std::string, info::platform::extensions>::get(
          MPlatform, getPlugin());
  return (AllExtensionNames.find(ExtensionName) != std::string::npos);
}

pi_native_handle platform_impl::getNative() const {
  const auto &Plugin = getPlugin();
  pi_native_handle Handle;
  Plugin.call<PiApiKind::piextPlatformGetNativeHandle>(getHandleRef(), &Handle);
  return Handle;
}

template <info::platform param>
typename info::param_traits<info::platform, param>::return_type
platform_impl::get_info() const {
  if (is_host())
    return get_platform_info_host<param>();

  return get_platform_info<
      typename info::param_traits<info::platform, param>::return_type,
      param>::get(this->getHandleRef(), getPlugin());
}

// All devices on the platform must have the given aspect.
bool platform_impl::has(aspect Aspect) const {
  for (const auto &dev : get_devices()) {
    if (dev.has(Aspect) == false) {
      return false;
    }
  }
  return true;
}

#define __SYCL_PARAM_TRAITS_SPEC(param_type, param, ret_type)                  \
  template ret_type platform_impl::get_info<info::param_type::param>() const;

#include <CL/sycl/info/platform_traits.def>
#undef __SYCL_PARAM_TRAITS_SPEC

} // namespace detail
} // namespace sycl
} // __SYCL_INLINE_NAMESPACE(cl)<|MERGE_RESOLUTION|>--- conflicted
+++ resolved
@@ -74,129 +74,18 @@
   return getOrMakePlatformImpl(Plt, Plugin);
 }
 
-<<<<<<< HEAD
-vector_class<platform> platform_impl::get_platforms() {
-  vector_class<platform> Platforms;
+std::vector<platform> platform_impl::get_platforms() {
+  std::vector<platform> Platforms;
   RT::initialize();
   std::vector<PlatformImplPtr> &PlatformCache =
       GlobalHandler::instance().getPlatformCache();
   for (const PlatformImplPtr &PlatformImpl : PlatformCache) {
     platform Platform = detail::createSyclObjFromImpl<platform>(PlatformImpl);
     Platforms.push_back(Platform);
-=======
-static bool IsBannedPlatform(platform Platform) {
-  // The NVIDIA OpenCL platform is currently not compatible with DPC++
-  // since it is only 1.2 but gets selected by default in many systems
-  // There is also no support on the PTX backend for OpenCL consumption,
-  // and there have been some internal reports.
-  // To avoid problems on default users and deployment of DPC++ on platforms
-  // where CUDA is available, the OpenCL support is disabled.
-  //
-  auto IsNVIDIAOpenCL = [](platform Platform) {
-    if (Platform.is_host())
-      return false;
-
-    const bool HasCUDA = Platform.get_info<info::platform::name>().find(
-                             "NVIDIA CUDA") != std::string::npos;
-    const auto Backend =
-        detail::getSyclObjImpl(Platform)->getPlugin().getBackend();
-    const bool IsCUDAOCL = (HasCUDA && Backend == backend::opencl);
-    if (detail::pi::trace(detail::pi::TraceLevel::PI_TRACE_ALL) && IsCUDAOCL) {
-      std::cout << "SYCL_PI_TRACE[all]: "
-                << "NVIDIA CUDA OpenCL platform found but is not compatible."
-                << std::endl;
-    }
-    return IsCUDAOCL;
-  };
-  return IsNVIDIAOpenCL(Platform);
-}
-
-std::vector<platform> platform_impl::get_platforms() {
-  std::vector<platform> Platforms;
-  const std::vector<plugin> &Plugins = RT::initialize();
-
-  info::device_type ForcedType = detail::get_forced_type();
-  for (unsigned int i = 0; i < Plugins.size(); i++) {
-
-    pi_uint32 NumPlatforms = 0;
-    // Move to the next plugin if the plugin fails to initialize.
-    // This way platforms from other plugins get a chance to be discovered.
-    if (Plugins[i].call_nocheck<PiApiKind::piPlatformsGet>(
-            0, nullptr, &NumPlatforms) != PI_SUCCESS)
-      continue;
-
-    if (NumPlatforms) {
-      std::vector<RT::PiPlatform> PiPlatforms(NumPlatforms);
-      if (Plugins[i].call_nocheck<PiApiKind::piPlatformsGet>(
-              NumPlatforms, PiPlatforms.data(), nullptr) != PI_SUCCESS)
-        return Platforms;
-
-      for (const auto &PiPlatform : PiPlatforms) {
-        platform Platform = detail::createSyclObjFromImpl<platform>(
-            getOrMakePlatformImpl(PiPlatform, Plugins[i]));
-        // Skip platforms which do not contain requested device types
-        if (!Platform.get_devices(ForcedType).empty() &&
-            !IsBannedPlatform(Platform))
-          Platforms.push_back(Platform);
-      }
-    }
->>>>>>> b4c322a8
   }
   return Platforms;
 }
 
-<<<<<<< HEAD
-=======
-// Filter out the devices that are not compatible with SYCL_DEVICE_FILTER.
-// All three entries (backend:device_type:device_num) are optional.
-// The missing entries are constructed using '*', which means 'any' | 'all'
-// by the device_filter constructor.
-// This function matches devices in the order of backend, device_type, and
-// device_num.
-static void filterDeviceFilter(std::vector<RT::PiDevice> &PiDevices,
-                               const plugin &Plugin) {
-  device_filter_list *FilterList = SYCLConfig<SYCL_DEVICE_FILTER>::get();
-  if (!FilterList)
-    return;
-
-  backend Backend = Plugin.getBackend();
-  int InsertIDx = 0;
-  int DeviceNum = 0;
-  for (RT::PiDevice Device : PiDevices) {
-    RT::PiDeviceType PiDevType;
-    Plugin.call<PiApiKind::piDeviceGetInfo>(Device, PI_DEVICE_INFO_TYPE,
-                                            sizeof(RT::PiDeviceType),
-                                            &PiDevType, nullptr);
-    // Assumption here is that there is 1-to-1 mapping between PiDevType and
-    // Sycl device type for GPU, CPU, and ACC.
-    info::device_type DeviceType = pi::cast<info::device_type>(PiDevType);
-
-    for (const device_filter &Filter : FilterList->get()) {
-      backend FilterBackend = Filter.Backend;
-      // First, match the backend entry
-      if (FilterBackend == Backend || FilterBackend == backend::all) {
-        info::device_type FilterDevType = Filter.DeviceType;
-        // Next, match the device_type entry
-        if (FilterDevType == info::device_type::all) {
-          // Last, match the device_num entry
-          if (!Filter.HasDeviceNum || DeviceNum == Filter.DeviceNum) {
-            PiDevices[InsertIDx++] = Device;
-            break;
-          }
-        } else if (FilterDevType == DeviceType) {
-          if (!Filter.HasDeviceNum || DeviceNum == Filter.DeviceNum) {
-            PiDevices[InsertIDx++] = Device;
-            break;
-          }
-        }
-      }
-    }
-    DeviceNum++;
-  }
-  PiDevices.resize(InsertIDx);
-}
-
->>>>>>> b4c322a8
 std::shared_ptr<device_impl> platform_impl::getOrMakeDeviceImpl(
     RT::PiDevice PiDevice, const std::shared_ptr<platform_impl> &PlatformImpl) {
   const std::lock_guard<std::mutex> Guard(MDeviceMapMutex);
@@ -218,8 +107,7 @@
 
 std::vector<device>
 platform_impl::get_devices(info::device_type DeviceType) const {
-<<<<<<< HEAD
-  vector_class<device> Res;
+  std::vector<device> Res;
   for (const std::weak_ptr<device_impl> &DeviceWP : MDeviceCache) {
     // Assumption here is that there is 1-to-1 mapping between PiDevType and
     // Sycl device type for GPU, CPU, and ACC.
@@ -230,53 +118,6 @@
       Res.push_back(detail::createSyclObjFromImpl<device>(Device));
   }
 
-=======
-  std::vector<device> Res;
-  if (is_host() && (DeviceType == info::device_type::host ||
-                    DeviceType == info::device_type::all)) {
-    // If SYCL_DEVICE_FILTER is set, check if filter contains host.
-    device_filter_list *FilterList = SYCLConfig<SYCL_DEVICE_FILTER>::get();
-    if (!FilterList || FilterList->containsHost()) {
-      Res.push_back(device());
-    }
-  }
-
-  // If any DeviceType other than host was requested for host platform,
-  // an empty vector will be returned.
-  if (is_host() || DeviceType == info::device_type::host)
-    return Res;
-
-  pi_uint32 NumDevices = 0;
-  const detail::plugin &Plugin = getPlugin();
-  Plugin.call<PiApiKind::piDevicesGet>(
-      MPlatform, pi::cast<RT::PiDeviceType>(DeviceType), 0,
-      pi::cast<RT::PiDevice *>(nullptr), &NumDevices);
-
-  if (NumDevices == 0)
-    return Res;
-
-  std::vector<RT::PiDevice> PiDevices(NumDevices);
-  // TODO catch an exception and put it to list of asynchronous exceptions
-  Plugin.call<PiApiKind::piDevicesGet>(MPlatform,
-                                       pi::cast<RT::PiDeviceType>(DeviceType),
-                                       NumDevices, PiDevices.data(), nullptr);
-
-  // Filter out devices that are not present in the SYCL_DEVICE_ALLOWLIST
-  if (SYCLConfig<SYCL_DEVICE_ALLOWLIST>::get())
-    applyAllowList(PiDevices, MPlatform, this->getPlugin());
-
-  // Filter out devices that are not compatible with SYCL_DEVICE_FILTER
-  filterDeviceFilter(PiDevices, Plugin);
-
-  PlatformImplPtr PlatformImpl = getOrMakePlatformImpl(MPlatform, *MPlugin);
-  std::transform(
-      PiDevices.begin(), PiDevices.end(), std::back_inserter(Res),
-      [PlatformImpl](const RT::PiDevice &PiDevice) -> device {
-        return detail::createSyclObjFromImpl<device>(
-            PlatformImpl->getOrMakeDeviceImpl(PiDevice, PlatformImpl));
-      });
-
->>>>>>> b4c322a8
   return Res;
 }
 
