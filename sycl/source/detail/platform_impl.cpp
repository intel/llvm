--- conflicted
+++ resolved
@@ -75,17 +75,12 @@
   // To avoid problems on default users and deployment of DPC++ on platforms
   // where CUDA is available, the OpenCL support is disabled.
   //
-<<<<<<< HEAD
-  auto IsNVIDIAOpenCL = [](platform Platform) {
-    if (Platform.is_host())
-=======
   // There is also no support for the AMD HSA backend for OpenCL consumption,
   // as well as reported problems with device queries, so AMD OpenCL support
   // is disabled as well.
   //
   auto IsMatchingOpenCL = [](platform Platform, const std::string_view name) {
     if (getSyclObjImpl(Platform)->is_host())
->>>>>>> 6bbe3319
       return false;
 
     const bool HasNameMatch = Platform.get_info<info::platform::name>().find(
