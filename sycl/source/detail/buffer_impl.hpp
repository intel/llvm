--- conflicted
+++ resolved
@@ -152,13 +152,9 @@
 
   void addInteropObject(std::vector<ur_native_handle_t> &Handles) const;
 
-<<<<<<< HEAD
-  std::vector<pi_native_handle> getNativeVector(backend BackendName) const;
+  std::vector<ur_native_handle_t> getNativeVector(backend BackendName) const;
 
   void verifyProps(const property_list &Props) const;
-=======
-  std::vector<ur_native_handle_t> getNativeVector(backend BackendName) const;
->>>>>>> ad59feb6
 };
 
 } // namespace detail
