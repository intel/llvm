--- conflicted
+++ resolved
@@ -203,12 +203,6 @@
 }
 
 program_impl::~program_impl() {
-<<<<<<< HEAD
-  // TODO catch an exception and put it to list of asynchronous exceptions
-  if (MProgram != nullptr) {
-    const PluginPtr &Plugin = getPlugin();
-    Plugin->call<PiApiKind::piProgramRelease>(MProgram);
-=======
   try {
     // TODO catch an exception and put it to list of asynchronous exceptions
     if (MProgram != nullptr) {
@@ -217,7 +211,6 @@
     }
   } catch (std::exception &e) {
     __SYCL_REPORT_EXCEPTION_TO_STREAM("exception in ~program_impl", e);
->>>>>>> 3fb9f780
   }
 }
 
