--- conflicted
+++ resolved
@@ -203,21 +203,14 @@
 }
 
 program_impl::~program_impl() {
-<<<<<<< HEAD
-  // TODO catch an exception and put it to list of asynchronous exceptions
-  if (MProgram != nullptr) {
-    const PluginPtr &Plugin = getPlugin();
-    Plugin->call<PiApiKind::piProgramRelease>(MProgram);
-=======
   try {
     // TODO catch an exception and put it to list of asynchronous exceptions
-    if (!is_host() && MProgram != nullptr) {
+    if (MProgram != nullptr) {
       const PluginPtr &Plugin = getPlugin();
       Plugin->call<PiApiKind::piProgramRelease>(MProgram);
     }
   } catch (std::exception &e) {
     __SYCL_REPORT_EXCEPTION_TO_STREAM("exception in ~program_impl", e);
->>>>>>> 3040061e
   }
 }
 
