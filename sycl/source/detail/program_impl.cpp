--- conflicted
+++ resolved
@@ -515,25 +515,10 @@
   MProgram = PM.createPIProgram(Img, get_context(), {FirstDevice});
 }
 
-<<<<<<< HEAD
-void program_impl::flush_spec_constants(const RTDeviceBinaryImage &Img,
-                                        RT::PiProgram NativePrg) const {
-=======
-void program_impl::set_spec_constant_impl(const char *Name, const void *ValAddr,
-                                          size_t ValSize) {
-  if (MState != program_state::none)
-    throw sycl::ext::oneapi::experimental::spec_const_error(
-        "Invalid program state", PI_ERROR_INVALID_PROGRAM);
-  // Reuse cached programs lock as opposed to introducing a new lock.
-  auto LockGuard = MContext->getKernelProgramCache().acquireCachedPrograms();
-  spec_constant_impl &SC = SpecConstRegistry[Name];
-  SC.set(ValSize, ValAddr);
-}
 
 void program_impl::flush_spec_constants(
     const RTDeviceBinaryImage &Img,
     sycl::detail::pi::PiProgram NativePrg) const {
->>>>>>> fd636ef3
   // iterate via all specialization constants the program's image depends on,
   // and set each to current runtime value (if any)
   const RTDeviceBinaryImage::PropertyRange &SCRange = Img.getSpecConstants();
