--- conflicted
+++ resolved
@@ -492,15 +492,9 @@
     ur_program_handle_t UrProgram = DeviceImageImpl->get_ur_program_ref();
     ContextImplPtr ContextImpl = getSyclObjImpl(MContext);
     const PluginPtr &Plugin = ContextImpl->getPlugin();
-<<<<<<< HEAD
     ur_kernel_handle_t UrKernel = nullptr;
     Plugin->call(urKernelCreate, UrProgram, Name.c_str(), &UrKernel);
-=======
-    sycl::detail::pi::PiKernel PiKernel = nullptr;
-    Plugin->call<PiApiKind::piKernelCreate>(PiProgram, AdjustedName.c_str(),
-                                            &PiKernel);
->>>>>>> 4ae7cad6
-    // Kernel created by piKernelCreate is implicitly retained.
+    // Kernel created by urKernelCreate is implicitly retained.
 
     std::shared_ptr<kernel_impl> KernelImpl = std::make_shared<kernel_impl>(
         UrKernel, detail::getSyclObjImpl(MContext), Self);
