--- conflicted
+++ resolved
@@ -948,14 +948,9 @@
             SelectedImage->get_ur_program_ref());
 
     return std::make_shared<kernel_impl>(
-<<<<<<< HEAD
-        Kernel, detail::getSyclObjImpl(MContext), SelectedImage,
+        Kernel, *detail::getSyclObjImpl(MContext), SelectedImage,
         shared_from_this(), ArgMask, SelectedImage->get_ur_program_ref(),
         CacheMutex);
-=======
-        Kernel, *detail::getSyclObjImpl(MContext), SelectedImage, Self, ArgMask,
-        SelectedImage->get_ur_program_ref(), CacheMutex);
->>>>>>> ae0e85c8
   }
 
   std::shared_ptr<kernel_impl>
