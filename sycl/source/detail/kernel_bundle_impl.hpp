//==------- kernel_bundle_impl.hpp - SYCL kernel_bundle_impl ---------------==//
//
// Part of the LLVM Project, under the Apache License v2.0 with LLVM Exceptions.
// See https://llvm.org/LICENSE.txt for license information.
// SPDX-License-Identifier: Apache-2.0 WITH LLVM-exception
//
//===----------------------------------------------------------------------===//

#pragma once

#include <detail/device_image_impl.hpp>
#include <detail/kernel_impl.hpp>
#include <detail/program_manager/program_manager.hpp>
#include <sycl/backend_types.hpp>
#include <sycl/context.hpp>
#include <sycl/detail/common.hpp>
#include <sycl/device.hpp>
#include <sycl/kernel_bundle.hpp>

#include <algorithm>
#include <cassert>
#include <cstdint>
#include <cstring>
#include <memory>
#include <unordered_set>
#include <vector>

#include "split_string.hpp"

namespace sycl {
inline namespace _V1 {
namespace detail {

static bool checkAllDevicesAreInContext(const std::vector<device> &Devices,
                                        const context &Context) {
  return std::all_of(
      Devices.begin(), Devices.end(), [&Context](const device &Dev) {
        return getSyclObjImpl(Context)->isDeviceValid(getSyclObjImpl(Dev));
      });
}

static bool checkAllDevicesHaveAspect(const std::vector<device> &Devices,
                                      aspect Aspect) {
  return std::all_of(Devices.begin(), Devices.end(),
                     [&Aspect](const device &Dev) { return Dev.has(Aspect); });
}

namespace syclex = sycl::ext::oneapi::experimental;

class kernel_impl;

/// The class is an impl counterpart of the sycl::kernel_bundle.
// It provides an access and utilities to manage set of sycl::device_images
// objects.
class kernel_bundle_impl {

  using SpecConstMapT = std::map<std::string, std::vector<unsigned char>>;

  void common_ctor_checks() const {
    const bool AllDevicesInTheContext =
        checkAllDevicesAreInContext(MDevices, MContext);
    if (MDevices.empty() || !AllDevicesInTheContext)
      throw sycl::exception(
          make_error_code(errc::invalid),
          "Not all devices are associated with the context or "
          "vector of devices is empty");

    if (bundle_state::input == MState &&
        !checkAllDevicesHaveAspect(MDevices, aspect::online_compiler))
      throw sycl::exception(make_error_code(errc::invalid),
                            "Not all devices have aspect::online_compiler");

    if (bundle_state::object == MState &&
        !checkAllDevicesHaveAspect(MDevices, aspect::online_linker))
      throw sycl::exception(make_error_code(errc::invalid),
                            "Not all devices have aspect::online_linker");
  }

public:
  kernel_bundle_impl(context Ctx, std::vector<device> Devs, bundle_state State)
      : MContext(std::move(Ctx)), MDevices(std::move(Devs)), MState(State) {

    common_ctor_checks();

    MDeviceImages = detail::ProgramManager::getInstance().getSYCLDeviceImages(
        MContext, MDevices, State);
    fillUniqueDeviceImages();
  }

  // Interop constructor used by make_kernel
  kernel_bundle_impl(context Ctx, std::vector<device> Devs)
      : MContext(Ctx), MDevices(Devs), MState(bundle_state::executable) {
    if (!checkAllDevicesAreInContext(Devs, Ctx))
      throw sycl::exception(
          make_error_code(errc::invalid),
          "Not all devices are associated with the context or "
          "vector of devices is empty");
  }

  // Interop constructor
  kernel_bundle_impl(context Ctx, std::vector<device> Devs,
                     device_image_plain &DevImage)
      : kernel_bundle_impl(Ctx, Devs) {
    MDeviceImages.emplace_back(DevImage);
    MUniqueDeviceImages.emplace_back(DevImage);
  }

  // Matches sycl::build and sycl::compile
  // Have one constructor because sycl::build and sycl::compile have the same
  // signature
  kernel_bundle_impl(const kernel_bundle<bundle_state::input> &InputBundle,
                     std::vector<device> Devs, const property_list &PropList,
                     bundle_state TargetState)
      : MContext(InputBundle.get_context()), MDevices(std::move(Devs)),
        MState(TargetState) {

    const std::shared_ptr<kernel_bundle_impl> &InputBundleImpl =
        getSyclObjImpl(InputBundle);
    MSpecConstValues = InputBundleImpl->get_spec_const_map_ref();

    const std::vector<device> &InputBundleDevices =
        InputBundleImpl->get_devices();
    const bool AllDevsAssociatedWithInputBundle =
        std::all_of(MDevices.begin(), MDevices.end(),
                    [&InputBundleDevices](const device &Dev) {
                      return InputBundleDevices.end() !=
                             std::find(InputBundleDevices.begin(),
                                       InputBundleDevices.end(), Dev);
                    });
    if (MDevices.empty() || !AllDevsAssociatedWithInputBundle)
      throw sycl::exception(
          make_error_code(errc::invalid),
          "Not all devices are in the set of associated "
          "devices for input bundle or vector of devices is empty");

    for (const DevImgPlainWithDeps &DevImgWithDeps :
         InputBundleImpl->MDeviceImages) {
      // Skip images which are not compatible with devices provided
      if (std::none_of(MDevices.begin(), MDevices.end(),
                       [&DevImgWithDeps](const device &Dev) {
                         return getSyclObjImpl(DevImgWithDeps.getMain())
                             ->compatible_with_device(Dev);
                       }))
        continue;

      switch (TargetState) {
      case bundle_state::object: {
        DevImgPlainWithDeps CompiledImgWithDeps =
            detail::ProgramManager::getInstance().compile(DevImgWithDeps,
                                                          MDevices, PropList);

        MUniqueDeviceImages.insert(MUniqueDeviceImages.end(),
                                   CompiledImgWithDeps.begin(),
                                   CompiledImgWithDeps.end());
        MDeviceImages.push_back(std::move(CompiledImgWithDeps));
        break;
      }

      case bundle_state::executable: {
        device_image_plain BuiltImg =
            detail::ProgramManager::getInstance().build(DevImgWithDeps,
                                                        MDevices, PropList);
        MDeviceImages.emplace_back(BuiltImg);
        MUniqueDeviceImages.emplace_back(BuiltImg);
        break;
      }
      case bundle_state::input:
      case bundle_state::ext_oneapi_source:
        throw exception(make_error_code(errc::runtime),
                        "Internal error. The target state should not be input "
                        "or ext_oneapi_source");
        break;
      }
    }
    removeDuplicateImages();
  }

  // Matches sycl::link
  kernel_bundle_impl(
      const std::vector<kernel_bundle<bundle_state::object>> &ObjectBundles,
      std::vector<device> Devs, const property_list &PropList)
      : MDevices(std::move(Devs)), MState(bundle_state::executable) {

    if (MDevices.empty())
      throw sycl::exception(make_error_code(errc::invalid),
                            "Vector of devices is empty");

    if (ObjectBundles.empty())
      return;

    MContext = ObjectBundles[0].get_context();
    for (size_t I = 1; I < ObjectBundles.size(); ++I) {
      if (ObjectBundles[I].get_context() != MContext)
        throw sycl::exception(
            make_error_code(errc::invalid),
            "Not all input bundles have the same associated context");
    }

    // Check if any of the devices in devs are not in the set of associated
    // devices for any of the bundles in ObjectBundles
    const bool AllDevsAssociatedWithInputBundles = std::all_of(
        MDevices.begin(), MDevices.end(), [&ObjectBundles](const device &Dev) {
          // Number of devices is expected to be small
          return std::all_of(
              ObjectBundles.begin(), ObjectBundles.end(),
              [&Dev](const kernel_bundle<bundle_state::object> &KernelBundle) {
                const std::vector<device> &BundleDevices =
                    getSyclObjImpl(KernelBundle)->get_devices();
                return BundleDevices.end() != std::find(BundleDevices.begin(),
                                                        BundleDevices.end(),
                                                        Dev);
              });
        });
    if (!AllDevsAssociatedWithInputBundles)
      throw sycl::exception(make_error_code(errc::invalid),
                            "Not all devices are in the set of associated "
                            "devices for input bundles");

    // TODO: Unify with c'tor for sycl::compile and sycl::build by calling
    // sycl::join on vector of kernel_bundles

    // The loop below just links each device image separately, not linking any
    // two device images together. This is correct so long as each device image
    // has no unresolved symbols. That's the case when device images are created
    // from generic SYCL APIs. There's no way in generic SYCL to create a kernel
    // which references an undefined symbol. If we decide in the future to allow
    // a backend interop API to create a "sycl::kernel_bundle" that references
    // undefined symbols, then the logic in this loop will need to be changed.
    for (const kernel_bundle<bundle_state::object> &ObjectBundle :
         ObjectBundles) {
      for (const DevImgPlainWithDeps &DeviceImageWithDeps :
           getSyclObjImpl(ObjectBundle)->MDeviceImages) {

        // Skip images which are not compatible with devices provided
        if (std::none_of(MDevices.begin(), MDevices.end(),
                         [&DeviceImageWithDeps](const device &Dev) {
                           return getSyclObjImpl(DeviceImageWithDeps.getMain())
                               ->compatible_with_device(Dev);
                         }))
          continue;

        std::vector<device_image_plain> LinkedResults =
            detail::ProgramManager::getInstance().link(DeviceImageWithDeps,
                                                       MDevices, PropList);
        MDeviceImages.insert(MDeviceImages.end(), LinkedResults.begin(),
                             LinkedResults.end());
        MUniqueDeviceImages.insert(MUniqueDeviceImages.end(),
                                   LinkedResults.begin(), LinkedResults.end());
      }
    }
    removeDuplicateImages();

    for (const kernel_bundle<bundle_state::object> &Bundle : ObjectBundles) {
      const KernelBundleImplPtr BundlePtr = getSyclObjImpl(Bundle);
      for (const std::pair<const std::string, std::vector<unsigned char>>
               &SpecConst : BundlePtr->MSpecConstValues) {
        MSpecConstValues[SpecConst.first] = SpecConst.second;
      }
    }
  }

  kernel_bundle_impl(context Ctx, std::vector<device> Devs,
                     const std::vector<kernel_id> &KernelIDs,
                     bundle_state State)
      : MContext(std::move(Ctx)), MDevices(std::move(Devs)), MState(State) {

    common_ctor_checks();

    MDeviceImages = detail::ProgramManager::getInstance().getSYCLDeviceImages(
        MContext, MDevices, KernelIDs, State);
    fillUniqueDeviceImages();
  }

  kernel_bundle_impl(context Ctx, std::vector<device> Devs,
                     const DevImgSelectorImpl &Selector, bundle_state State)
      : MContext(std::move(Ctx)), MDevices(std::move(Devs)), MState(State) {

    common_ctor_checks();

    MDeviceImages = detail::ProgramManager::getInstance().getSYCLDeviceImages(
        MContext, MDevices, Selector, State);
    fillUniqueDeviceImages();
  }

  // C'tor matches sycl::join API
  kernel_bundle_impl(const std::vector<detail::KernelBundleImplPtr> &Bundles,
                     bundle_state State)
      : MState(State) {
    if (Bundles.empty())
      return;

    MContext = Bundles[0]->MContext;
    MDevices = Bundles[0]->MDevices;
    for (size_t I = 1; I < Bundles.size(); ++I) {
      if (Bundles[I]->MContext != MContext)
        throw sycl::exception(
            make_error_code(errc::invalid),
            "Not all input bundles have the same associated context.");
      if (Bundles[I]->MDevices != MDevices)
        throw sycl::exception(
            make_error_code(errc::invalid),
            "Not all input bundles have the same set of associated devices.");
    }

    for (const detail::KernelBundleImplPtr &Bundle : Bundles) {
      MDeviceImages.insert(MDeviceImages.end(), Bundle->MDeviceImages.begin(),
                           Bundle->MDeviceImages.end());
      MDeviceBinaries.insert(MDeviceBinaries.end(),
                             Bundle->MDeviceBinaries.begin(),
                             Bundle->MDeviceBinaries.end());
    }

    fillUniqueDeviceImages();

    if (get_bundle_state() == bundle_state::input) {
      // Copy spec constants values from the device images.
      auto MergeSpecConstants = [this](const device_image_plain &Img) {
        const detail::DeviceImageImplPtr &ImgImpl = getSyclObjImpl(Img);
        const std::map<std::string,
                       std::vector<device_image_impl::SpecConstDescT>>
            &SpecConsts = ImgImpl->get_spec_const_data_ref();
        const std::vector<unsigned char> &Blob =
            ImgImpl->get_spec_const_blob_ref();
        for (const std::pair<const std::string,
                             std::vector<device_image_impl::SpecConstDescT>>
                 &SpecConst : SpecConsts) {
          if (SpecConst.second.front().IsSet)
            set_specialization_constant_raw_value(
                SpecConst.first.c_str(),
                Blob.data() + SpecConst.second.front().BlobOffset,
                SpecConst.second.back().CompositeOffset +
                    SpecConst.second.back().Size);
        }
      };
      std::for_each(begin(), end(), MergeSpecConstants);
    }

    for (const detail::KernelBundleImplPtr &Bundle : Bundles) {
      for (const std::pair<const std::string, std::vector<unsigned char>>
               &SpecConst : Bundle->MSpecConstValues) {
        set_specialization_constant_raw_value(SpecConst.first.c_str(),
                                              SpecConst.second.data(),
                                              SpecConst.second.size());
      }
    }
  }

  // oneapi_ext_kernel_compiler
  // construct from source string
  kernel_bundle_impl(const context &Context, syclex::source_language Lang,
                     const std::string &Src, include_pairs_t IncludePairsVec)
      : MContext(Context), MDevices(Context.get_devices()),
        MDeviceImages{device_image_plain{std::make_shared<device_image_impl>(
            Src, MContext, MDevices, Lang, std::move(IncludePairsVec))}},
        MUniqueDeviceImages{MDeviceImages[0].getMain()},
        MState(bundle_state::ext_oneapi_source) {
    common_ctor_checks();
  }

  // oneapi_ext_kernel_compiler
  // construct from source bytes
  kernel_bundle_impl(const context &Context, syclex::source_language Lang,
                     const std::vector<std::byte> &Bytes)
      : MContext(Context), MDevices(Context.get_devices()),
        MDeviceImages{device_image_plain{std::make_shared<device_image_impl>(
            Bytes, MContext, MDevices, Lang)}},
        MUniqueDeviceImages{MDeviceImages[0].getMain()},
        MState(bundle_state::ext_oneapi_source) {
    common_ctor_checks();
  }

  // oneapi_ext_kernel_compiler
  // construct from built source files
  kernel_bundle_impl(
<<<<<<< HEAD
      const context &Context, const std::vector<device> &Devs,
      std::vector<device_image_plain> &&DevImgs,
      std::vector<std::shared_ptr<ManagedDeviceBinaries>> &&DevBinaries)
      : MContext(Context), MDevices(Devs),
        MUniqueDeviceImages(std::move(DevImgs)),
        MState(bundle_state::executable),
        MDeviceBinaries(std::move(DevBinaries)) {
    common_ctor_checks();
=======
      context Ctx, std::vector<device> Devs,
      const std::vector<kernel_id> &KernelIDs,
      std::vector<std::string> &&KernelNames,
      std::unordered_map<std::string, std::string> &&MangledKernelNames,
      std::vector<std::string> &&DeviceGlobalNames,
      std::vector<std::unique_ptr<std::byte[]>> &&DeviceGlobalAllocations,
      sycl_device_binaries Binaries, std::string &&Prefix,
      syclex::source_language Lang)
      : kernel_bundle_impl(std::move(Ctx), std::move(Devs), KernelIDs,
                           bundle_state::executable) {
    assert(Lang == syclex::source_language::sycl);
    // Mark this bundle explicitly as "interop" to ensure that its kernels are
    // enqueued with the info from the kernel object passed by the application,
    // cf. `enqueueImpKernel` in `commands.cpp`. While runtime-compiled kernels
    // loaded via the program manager have `kernel_id`s, they can't be looked up
    // from the (unprefixed) kernel name.
    MIsInterop = true;
    MKernelNames = std::move(KernelNames);
    MMangledKernelNames = std::move(MangledKernelNames);
    MDeviceGlobalNames = std::move(DeviceGlobalNames);
    MDeviceGlobalAllocations = std::move(DeviceGlobalAllocations);
    MDeviceBinaries = Binaries;
    MPrefix = std::move(Prefix);
    MLanguage = Lang;
  }

  std::string trimXsFlags(std::string &str) {
    // Trim first and last quote if they exist, but no others.
    char EncounteredQuote = '\0';
    auto Start = std::find_if(str.begin(), str.end(), [&](char c) {
      if (!EncounteredQuote && (c == '\'' || c == '"')) {
        EncounteredQuote = c;
        return false;
      }
      return !std::isspace(c);
    });
    auto End = std::find_if(str.rbegin(), str.rend(), [&](char c) {
                 if (c == EncounteredQuote) {
                   EncounteredQuote = '\0';
                   return false;
                 }
                 return !std::isspace(c);
               }).base();
    if (Start != std::end(str) && End != std::begin(str) && Start < End) {
      return std::string(Start, End);
    }

    return "";
  }

  std::string extractXsFlags(const std::vector<std::string> &BuildOptions) {
    std::stringstream SS;
    for (std::string Option : BuildOptions) {
      auto Where = Option.find("-Xs");
      if (Where != std::string::npos) {
        Where += 3;
        std::string Flags = Option.substr(Where);
        SS << trimXsFlags(Flags) << " ";
      }
    }
    return SS.str();
  }

  bool
  extKernelCompilerFetchFromCache(const std::vector<device> Devices,
                                  const std::vector<std::string> &BuildOptions,
                                  const std::string &SourceStr,
                                  ur_program_handle_t &UrProgram) {
    using ContextImplPtr = std::shared_ptr<sycl::detail::context_impl>;
    ContextImplPtr ContextImpl = getSyclObjImpl(MContext);
    const AdapterPtr &Adapter = ContextImpl->getAdapter();

    std::string UserArgs = syclex::detail::userArgsAsString(BuildOptions);

    std::vector<ur_device_handle_t> DeviceHandles;
    std::transform(
        Devices.begin(), Devices.end(), std::back_inserter(DeviceHandles),
        [](const device &Dev) { return getSyclObjImpl(Dev)->getHandleRef(); });

    std::vector<const uint8_t *> Binaries;
    std::vector<size_t> Lengths;
    std::vector<std::vector<char>> BinProgs =
        PersistentDeviceCodeCache::getCompiledKernelFromDisc(Devices, UserArgs,
                                                             SourceStr);
    if (BinProgs.empty()) {
      return false;
    }
    for (auto &BinProg : BinProgs) {
      Binaries.push_back((uint8_t *)(BinProg.data()));
      Lengths.push_back(BinProg.size());
    }

    ur_program_properties_t Properties = {};
    Properties.stype = UR_STRUCTURE_TYPE_PROGRAM_PROPERTIES;
    Properties.pNext = nullptr;
    Properties.count = 0;
    Properties.pMetadatas = nullptr;

    Adapter->call<UrApiKind::urProgramCreateWithBinary>(
        ContextImpl->getHandleRef(), DeviceHandles.size(), DeviceHandles.data(),
        Lengths.data(), Binaries.data(), &Properties, &UrProgram);
>>>>>>> 7d924065

    removeDuplicateImages();
    MDeviceImages.reserve(MUniqueDeviceImages.size());
    for (const device_image_plain &DevImg : MUniqueDeviceImages)
      MDeviceImages.emplace_back(DevImg);
  }

  std::shared_ptr<kernel_bundle_impl>
  build_from_source(const std::vector<device> Devices,
                    const std::vector<std::string> &BuildOptions,
                    std::string *LogPtr,
                    const std::vector<std::string> &RegisteredKernelNames) {
    assert(MState == bundle_state::ext_oneapi_source &&
           "bundle_state::ext_oneapi_source required");
<<<<<<< HEAD
    assert(allSourceBasedImages() && "All images must be source-based.");

    std::vector<device_image_plain> NewDevImgs;
    std::vector<std::shared_ptr<ManagedDeviceBinaries>> NewDeviceBinaries;
    for (device_image_plain &DevImg : MUniqueDeviceImages) {
      std::vector<std::shared_ptr<device_image_impl>> NewDevImgImpls =
          getSyclObjImpl(DevImg)->buildFromSource(Devices, BuildOptions, LogPtr,
                                                  RegisteredKernelNames,
                                                  NewDeviceBinaries);
      NewDevImgs.reserve(NewDevImgImpls.size());
      for (std::shared_ptr<device_image_impl> &DevImgImpl : NewDevImgImpls)
        NewDevImgs.emplace_back(std::move(DevImgImpl));
    }
    return std::make_shared<kernel_bundle_impl>(
        MContext, Devices, std::move(NewDevImgs), std::move(NewDeviceBinaries));
=======

    using ContextImplPtr = std::shared_ptr<sycl::detail::context_impl>;
    ContextImplPtr ContextImpl = getSyclObjImpl(MContext);
    const AdapterPtr &Adapter = ContextImpl->getAdapter();

    std::vector<ur_device_handle_t> DeviceVec;
    DeviceVec.reserve(Devices.size());
    for (const auto &SyclDev : Devices) {
      DeviceImplPtr DevImpl = getSyclObjImpl(SyclDev);
      if (!ContextImpl->hasDevice(DevImpl)) {
        throw sycl::exception(make_error_code(errc::invalid),
                              "device not part of kernel_bundle context");
      }
      if (!DevImpl->extOneapiCanCompile(MLanguage)) {
        // This error cannot not be exercised in the current implementation, as
        // compatibility with a source language depends on the backend's
        // capabilities and all devices in one context share the same backend in
        // the current implementation, so this would lead to an error already
        // during construction of the source bundle.
        throw sycl::exception(make_error_code(errc::invalid),
                              "device does not support source language");
      }
      ur_device_handle_t Dev = DevImpl->getHandleRef();
      DeviceVec.push_back(Dev);
    }

    if (MLanguage == syclex::source_language::sycl) {
      // Build device images via the program manager.
      const std::string &SourceStr = std::get<std::string>(MSource);
      std::ostringstream SourceExt;
      if (!RegisteredKernelNames.empty()) {
        SourceExt << SourceStr << '\n';

        auto EmitEntry =
            [&SourceExt](const std::string &Name) -> std::ostringstream & {
          SourceExt << "  {\"" << Name << "\", " << Name << "}";
          return SourceExt;
        };

        SourceExt << "[[__sycl_detail__::__registered_kernels__(\n";
        for (auto It = RegisteredKernelNames.begin(),
                  SecondToLast = RegisteredKernelNames.end() - 1;
             It != SecondToLast; ++It) {
          EmitEntry(*It) << ",\n";
        }
        EmitEntry(RegisteredKernelNames.back()) << "\n";
        SourceExt << ")]];\n";
      }

      auto [Binaries, Prefix] = syclex::detail::SYCL_JIT_Compile(
          RegisteredKernelNames.empty() ? SourceStr : SourceExt.str(),
          MIncludePairs, BuildOptions, LogPtr);

      auto &PM = detail::ProgramManager::getInstance();
      PM.addImages(Binaries);

      std::vector<kernel_id> KernelIDs;
      std::vector<std::string> KernelNames;
      std::unordered_map<std::string, std::string> MangledKernelNames;

      std::unordered_set<std::string> DeviceGlobalIDSet;
      std::vector<std::string> DeviceGlobalIDVec;
      std::vector<std::string> DeviceGlobalNames;
      std::vector<std::unique_ptr<std::byte[]>> DeviceGlobalAllocations;

      for (const auto &KernelID : PM.getAllSYCLKernelIDs()) {
        std::string_view KernelName{KernelID.get_name()};
        if (KernelName.find(Prefix) == 0) {
          KernelIDs.push_back(KernelID);
          KernelName.remove_prefix(Prefix.length());
          KernelNames.emplace_back(KernelName);
          static constexpr std::string_view SYCLKernelMarker{"__sycl_kernel_"};
          if (KernelName.find(SYCLKernelMarker) == 0) {
            // extern "C" declaration, implicitly register kernel without the
            // marker.
            std::string_view KernelNameWithoutMarker{KernelName};
            KernelNameWithoutMarker.remove_prefix(SYCLKernelMarker.length());
            MangledKernelNames.emplace(KernelNameWithoutMarker, KernelName);
          }
        }
      }

      for (const auto *RawImg : PM.getRawDeviceImages(KernelIDs)) {
        // Mangled names.
        for (const sycl_device_binary_property &RKProp :
             RawImg->getRegisteredKernels()) {

          auto BA = DeviceBinaryProperty(RKProp).asByteArray();
          auto MangledNameLen = BA.consume<uint64_t>() / 8 /*bits in a byte*/;
          std::string_view MangledName{
              reinterpret_cast<const char *>(BA.begin()), MangledNameLen};
          MangledKernelNames.emplace(RKProp->Name, MangledName);
        }

        // Device globals.
        for (const auto &DeviceGlobalProp : RawImg->getDeviceGlobals()) {
          std::string_view DeviceGlobalName{DeviceGlobalProp->Name};
          assert(DeviceGlobalName.find(Prefix) == 0);
          bool Inserted = false;
          std::tie(std::ignore, Inserted) =
              DeviceGlobalIDSet.emplace(DeviceGlobalName);
          if (Inserted) {
            DeviceGlobalIDVec.emplace_back(DeviceGlobalName);
            DeviceGlobalName.remove_prefix(Prefix.length());
            DeviceGlobalNames.emplace_back(DeviceGlobalName);
          }
        }
      }

      // Device globals are usually statically allocated and registered in the
      // integration footer, which we don't have in the RTC context. Instead, we
      // dynamically allocate storage tied to the executable kernel bundle.
      for (DeviceGlobalMapEntry *DeviceGlobalEntry :
           PM.getDeviceGlobalEntries(DeviceGlobalIDVec)) {

        size_t AllocSize = DeviceGlobalEntry->MDeviceGlobalTSize; // init value
        if (!DeviceGlobalEntry->MIsDeviceImageScopeDecorated) {
          // Consider storage for device USM pointer.
          AllocSize += sizeof(void *);
        }
        auto Alloc = std::make_unique<std::byte[]>(AllocSize);
        std::string_view DeviceGlobalName{DeviceGlobalEntry->MUniqueId};
        PM.addOrInitDeviceGlobalEntry(Alloc.get(), DeviceGlobalName.data());
        DeviceGlobalAllocations.push_back(std::move(Alloc));

        // Drop the RTC prefix from the entry's symbol name. Note that the PM
        // still manages this device global under its prefixed name.
        assert(DeviceGlobalName.find(Prefix) == 0);
        DeviceGlobalName.remove_prefix(Prefix.length());
        DeviceGlobalEntry->MUniqueId = DeviceGlobalName;
      }

      return std::make_shared<kernel_bundle_impl>(
          MContext, MDevices, KernelIDs, std::move(KernelNames),
          std::move(MangledKernelNames), std::move(DeviceGlobalNames),
          std::move(DeviceGlobalAllocations), Binaries, std::move(Prefix),
          MLanguage);
    }

    ur_program_handle_t UrProgram = nullptr;
    // SourceStrPtr will be null when source is Spir-V bytes.
    const std::string *SourceStrPtr = std::get_if<std::string>(&MSource);
    bool FetchedFromCache = false;
    if (PersistentDeviceCodeCache::isEnabled() && SourceStrPtr) {
      FetchedFromCache = extKernelCompilerFetchFromCache(
          Devices, BuildOptions, *SourceStrPtr, UrProgram);
    }

    if (!FetchedFromCache) {
      const auto spirv = [&]() -> std::vector<uint8_t> {
        if (MLanguage == syclex::source_language::opencl) {
          // if successful, the log is empty. if failed, throws an error with
          // the compilation log.
          std::vector<uint32_t> IPVersionVec(Devices.size());
          std::transform(DeviceVec.begin(), DeviceVec.end(),
                         IPVersionVec.begin(), [&](ur_device_handle_t d) {
                           uint32_t ipVersion = 0;
                           Adapter->call<UrApiKind::urDeviceGetInfo>(
                               d, UR_DEVICE_INFO_IP_VERSION, sizeof(uint32_t),
                               &ipVersion, nullptr);
                           return ipVersion;
                         });
          return syclex::detail::OpenCLC_to_SPIRV(*SourceStrPtr, IPVersionVec,
                                                  BuildOptions, LogPtr);
        }
        if (MLanguage == syclex::source_language::spirv) {
          const auto &SourceBytes = std::get<std::vector<std::byte>>(MSource);
          std::vector<uint8_t> Result(SourceBytes.size());
          std::transform(SourceBytes.cbegin(), SourceBytes.cend(),
                         Result.begin(),
                         [](std::byte B) { return static_cast<uint8_t>(B); });
          return Result;
        }
        throw sycl::exception(
            make_error_code(errc::invalid),
            "SYCL C++, OpenCL C and SPIR-V are the only supported "
            "languages at this time");
      }();

      Adapter->call<UrApiKind::urProgramCreateWithIL>(
          ContextImpl->getHandleRef(), spirv.data(), spirv.size(), nullptr,
          &UrProgram);
      // program created by urProgramCreateWithIL is implicitly retained.
      if (UrProgram == nullptr)
        throw sycl::exception(
            sycl::make_error_code(errc::invalid),
            "urProgramCreateWithIL resulted in a null program handle.");

    } // if(!FetchedFromCache)

    std::string XsFlags = extractXsFlags(BuildOptions);
    auto Res = Adapter->call_nocheck<UrApiKind::urProgramBuildExp>(
        UrProgram, DeviceVec.size(), DeviceVec.data(), XsFlags.c_str());
    if (Res == UR_RESULT_ERROR_UNSUPPORTED_FEATURE) {
      Res = Adapter->call_nocheck<UrApiKind::urProgramBuild>(
          ContextImpl->getHandleRef(), UrProgram, XsFlags.c_str());
    }
    Adapter->checkUrResult<errc::build>(Res);

    // Get the number of kernels in the program.
    size_t NumKernels;
    Adapter->call<UrApiKind::urProgramGetInfo>(
        UrProgram, UR_PROGRAM_INFO_NUM_KERNELS, sizeof(size_t), &NumKernels,
        nullptr);

    // Get the kernel names.
    size_t KernelNamesSize;
    Adapter->call<UrApiKind::urProgramGetInfo>(
        UrProgram, UR_PROGRAM_INFO_KERNEL_NAMES, 0, nullptr, &KernelNamesSize);

    // semi-colon delimited list of kernel names.
    std::string KernelNamesStr(KernelNamesSize, ' ');
    Adapter->call<UrApiKind::urProgramGetInfo>(
        UrProgram, UR_PROGRAM_INFO_KERNEL_NAMES, KernelNamesStr.size(),
        &KernelNamesStr[0], nullptr);
    std::vector<std::string> KernelNames =
        detail::split_string(KernelNamesStr, ';');

    // make the device image and the kernel_bundle_impl
    auto KernelIDs = std::make_shared<std::vector<kernel_id>>();
    auto DevImgImpl = std::make_shared<device_image_impl>(
        nullptr, MContext, MDevices, bundle_state::executable, KernelIDs,
        UrProgram);
    device_image_plain DevImg{DevImgImpl};

    // If caching enabled and kernel not fetched from cache, cache.
    if (PersistentDeviceCodeCache::isEnabled() && !FetchedFromCache &&
        SourceStrPtr) {
      PersistentDeviceCodeCache::putCompiledKernelToDisc(
          Devices, syclex::detail::userArgsAsString(BuildOptions),
          *SourceStrPtr, UrProgram);
    }

    return std::make_shared<kernel_bundle_impl>(MContext, MDevices, DevImg,
                                                KernelNames, MLanguage);
  }

  // Utility methods for kernel_compiler functionality
private:
  std::string adjust_kernel_name(const std::string &Name) {
    if (MLanguage == syclex::source_language::sycl) {
      auto It = MMangledKernelNames.find(Name);
      return It == MMangledKernelNames.end() ? Name : It->second;
    }

    return Name;
  }

  bool is_kernel_name(const std::string &Name) {
    return std::find(MKernelNames.begin(), MKernelNames.end(), Name) !=
           MKernelNames.end();
>>>>>>> 7d924065
  }

  std::string mangle_device_global_name(const std::string &Name) {
    // TODO: Support device globals declared in namespaces.
    return "_Z" + std::to_string(Name.length()) + Name;
  }

  DeviceGlobalMapEntry *get_device_global_entry(const std::string &Name) {
    if (MKernelNames.empty() || MLanguage != syclex::source_language::sycl) {
      throw sycl::exception(make_error_code(errc::invalid),
                            "Querying device globals by name is only available "
                            "in kernel_bundles successfully built from "
                            "kernel_bundle<bundle_state>::ext_oneapi_source> "
                            "with 'sycl' source language.");
    }

    if (!ext_oneapi_has_device_global(Name)) {
      throw sycl::exception(make_error_code(errc::invalid),
                            "device global '" + Name +
                                "' not found in kernel_bundle");
    }

    std::vector<DeviceGlobalMapEntry *> Entries =
        ProgramManager::getInstance().getDeviceGlobalEntries(
            {MPrefix + mangle_device_global_name(Name)});
    assert(Entries.size() == 1);
    return Entries.front();
  }

  void unregister_device_globals_from_context() {
    if (MDeviceGlobalNames.empty())
      return;

    // Manually trigger the release of resources for all device global map
    // entries associated with this runtime-compiled bundle. Normally, this
    // would happen in `~context_impl()`, however in the RTC setting, the
    // context outlives the DG map entries owned by the program manager.

    std::vector<std::string> DeviceGlobalIDs;
    std::transform(MDeviceGlobalNames.begin(), MDeviceGlobalNames.end(),
                   std::back_inserter(DeviceGlobalIDs),
                   [&](const std::string &DGName) { return MPrefix + DGName; });
    auto ContextImpl = getSyclObjImpl(MContext);
    for (DeviceGlobalMapEntry *Entry :
         ProgramManager::getInstance().getDeviceGlobalEntries(
             DeviceGlobalIDs)) {
      Entry->removeAssociatedResources(ContextImpl.get());
      ContextImpl->removeAssociatedDeviceGlobal(Entry->MDeviceGlobalPtr);
    }
  }

public:
  bool ext_oneapi_has_kernel(const std::string &Name) {
<<<<<<< HEAD
    return std::any_of(begin(), end(),
                       [&Name](const device_image_plain &DevImg) {
                         return getSyclObjImpl(DevImg)->hasKernelName(Name);
                       });
=======
    return !MKernelNames.empty() && is_kernel_name(adjust_kernel_name(Name));
>>>>>>> 7d924065
  }

  kernel
  ext_oneapi_get_kernel(const std::string &Name,
                        const std::shared_ptr<kernel_bundle_impl> &Self) {
    if (!hasSourceBasedImages())
      throw sycl::exception(make_error_code(errc::invalid),
                            "'ext_oneapi_get_kernel' is only available in "
                            "kernel_bundles successfully built from "
                            "kernel_bundle<bundle_state::ext_oneapi_source>.");

<<<<<<< HEAD
    // TODO: When linking is properly implemented for kernel compiler binaries,
    //       there can be scenarios where multiple binaries have the same
    //       kernels. In this case, all these bundles should be found and the
    //       resulting kernel object should be able to map devices to their
    //       respective backend kernel objects.
    for (const device_image_plain &DevImg : MUniqueDeviceImages) {
      const std::shared_ptr<device_image_impl> &DevImgImpl =
          getSyclObjImpl(DevImg);
      if (std::shared_ptr<kernel_impl> PotentialKernelImpl =
              DevImgImpl->tryGetSourceBasedKernel(Name, MContext, Self,
                                                  DevImgImpl))
        return detail::createSyclObjFromImpl<kernel>(PotentialKernelImpl);
    }
    throw sycl::exception(make_error_code(errc::invalid),
                          "kernel '" + Name + "' not found in kernel_bundle");
=======
    std::string AdjustedName = adjust_kernel_name(Name);
    if (!is_kernel_name(AdjustedName))
      throw sycl::exception(make_error_code(errc::invalid),
                            "kernel '" + Name + "' not found in kernel_bundle");

    if (MLanguage == syclex::source_language::sycl) {
      auto &PM = ProgramManager::getInstance();
      auto KID = PM.getSYCLKernelID(MPrefix + AdjustedName);

      for (const auto &DevImgWithDeps : MDeviceImages) {
        const auto &DevImg = DevImgWithDeps.getMain();
        if (!DevImg.has_kernel(KID))
          continue;

        const auto &DevImgImpl = getSyclObjImpl(DevImg);
        auto UrProgram = DevImgImpl->get_ur_program_ref();
        auto [UrKernel, CacheMutex, ArgMask] =
            PM.getOrCreateKernel(MContext, AdjustedName,
                                 /*PropList=*/{}, UrProgram);
        auto KernelImpl = std::make_shared<kernel_impl>(
            UrKernel, getSyclObjImpl(MContext), DevImgImpl, Self, ArgMask,
            UrProgram, CacheMutex);
        return createSyclObjFromImpl<kernel>(std::move(KernelImpl));
      }

      assert(false && "Malformed RTC kernel bundle");
    }

    assert(MDeviceImages.size() > 0);
    const std::shared_ptr<detail::device_image_impl> &DeviceImageImpl =
        detail::getSyclObjImpl(MDeviceImages[0].getMain());
    ur_program_handle_t UrProgram = DeviceImageImpl->get_ur_program_ref();
    ContextImplPtr ContextImpl = getSyclObjImpl(MContext);
    const AdapterPtr &Adapter = ContextImpl->getAdapter();
    ur_kernel_handle_t UrKernel = nullptr;
    Adapter->call<UrApiKind::urKernelCreate>(UrProgram, AdjustedName.c_str(),
                                             &UrKernel);
    // Kernel created by urKernelCreate is implicitly retained.

    std::shared_ptr<kernel_impl> KernelImpl = std::make_shared<kernel_impl>(
        UrKernel, detail::getSyclObjImpl(MContext), Self);

    return detail::createSyclObjFromImpl<kernel>(std::move(KernelImpl));
>>>>>>> 7d924065
  }

  std::string ext_oneapi_get_raw_kernel_name(const std::string &Name) {
    if (!hasSourceBasedImages())
      throw sycl::exception(
          make_error_code(errc::invalid),
          "'ext_oneapi_get_raw_kernel_name' is only available in "
          "kernel_bundles successfully built from "
          "kernel_bundle<bundle_state::ext_oneapi_source>.");

    auto It =
        std::find_if(begin(), end(), [&Name](const device_image_plain &DevImg) {
          return getSyclObjImpl(DevImg)->hasKernelName(Name);
        });
    if (It == end())
      throw sycl::exception(make_error_code(errc::invalid),
                            "kernel '" + Name + "' not found in kernel_bundle");

    return getSyclObjImpl(*It)->adjustKernelName(Name);
  }

  bool ext_oneapi_has_device_global(const std::string &Name) {
    return !MDeviceGlobalNames.empty() &&
           std::find(MDeviceGlobalNames.begin(), MDeviceGlobalNames.end(),
                     mangle_device_global_name(Name)) !=
               MDeviceGlobalNames.end();
  }

  void *ext_oneapi_get_device_global_address(const std::string &Name,
                                             const device &Dev) {
    DeviceGlobalMapEntry *Entry = get_device_global_entry(Name);

    if (std::find(MDevices.begin(), MDevices.end(), Dev) == MDevices.end()) {
      throw sycl::exception(make_error_code(errc::invalid),
                            "kernel_bundle not built for device");
    }

    if (Entry->MIsDeviceImageScopeDecorated) {
      throw sycl::exception(make_error_code(errc::invalid),
                            "Cannot query USM pointer for device global with "
                            "'device_image_scope' property");
    }

    // TODO: Add context-only initialization via `urUSMContextMemcpyExp` instead
    // of using a throw-away queue.
    queue InitQueue{MContext, Dev};
    auto &USMMem =
        Entry->getOrAllocateDeviceGlobalUSM(getSyclObjImpl(InitQueue));
    InitQueue.wait_and_throw();
    return USMMem.getPtr();
  }

  size_t ext_oneapi_get_device_global_size(const std::string &Name) {
    return get_device_global_entry(Name)->MDeviceGlobalTSize;
  }

  bool empty() const noexcept { return MDeviceImages.empty(); }

  backend get_backend() const noexcept {
    return MContext.get_platform().get_backend();
  }

  context get_context() const noexcept { return MContext; }

  const std::vector<device> &get_devices() const noexcept { return MDevices; }

  std::vector<kernel_id> get_kernel_ids() const {
    // RTC kernel bundles shouldn't have user-facing kernel ids, return an
    // empty vector when the bundle contains RTC kernels.
    if (MLanguage == syclex::source_language::sycl) {
      return {};
    }
    // Collect kernel ids from all device images, then remove duplicates

    std::vector<kernel_id> Result;
    for (const device_image_plain &DeviceImage : MUniqueDeviceImages) {
      const std::vector<kernel_id> &KernelIDs =
          getSyclObjImpl(DeviceImage)->get_kernel_ids();

      Result.insert(Result.end(), KernelIDs.begin(), KernelIDs.end());
    }
    std::sort(Result.begin(), Result.end(), LessByNameComp{});

    auto NewIt = std::unique(Result.begin(), Result.end(), EqualByNameComp{});
    Result.erase(NewIt, Result.end());

    return Result;
  }

  kernel
  get_kernel(const kernel_id &KernelID,
             const std::shared_ptr<detail::kernel_bundle_impl> &Self) const {
<<<<<<< HEAD
    if (std::shared_ptr<kernel_impl> KernelImpl =
            tryGetOfflineKernel(KernelID, Self))
      return detail::createSyclObjFromImpl<kernel>(KernelImpl);
    throw sycl::exception(make_error_code(errc::invalid),
                          "The kernel bundle does not contain the kernel "
                          "identified by kernelId.");
=======
    using ImageImpl = std::shared_ptr<detail::device_image_impl>;
    // Selected image.
    ImageImpl SelectedImage = nullptr;
    // Image where specialization constants are replaced with default values.
    ImageImpl ImageWithReplacedSpecConsts = nullptr;
    // Original image where specialization constants are not replaced with
    // default values.
    ImageImpl OriginalImage = nullptr;
    // Used to track if any of the candidate images has specialization values
    // set.
    bool SpecConstsSet = false;
    for (const DevImgPlainWithDeps &DeviceImageWithDeps : MDeviceImages) {
      const device_image_plain &DeviceImage = DeviceImageWithDeps.getMain();
      if (!DeviceImageWithDeps.getMain().has_kernel(KernelID))
        continue;

      const auto DeviceImageImpl = detail::getSyclObjImpl(DeviceImage);
      SpecConstsSet |= DeviceImageImpl->is_any_specialization_constant_set();

      // Remember current image in corresponding variable depending on whether
      // specialization constants are replaced with default value or not.
      (DeviceImageImpl->specialization_constants_replaced_with_default()
           ? ImageWithReplacedSpecConsts
           : OriginalImage) = DeviceImageImpl;

      if (SpecConstsSet) {
        // If specialization constant is set in any of the candidate images
        // then we can't use ReplacedImage, so we select NativeImage if any or
        // we select OriginalImage and keep iterating in case there is an image
        // with native support.
        SelectedImage = OriginalImage;
        if (SelectedImage &&
            SelectedImage->all_specialization_constant_native())
          break;
      } else {
        // For now select ReplacedImage but it may be reset if any of the
        // further device images has specialization constant value set. If after
        // all iterations specialization constant values are not set in any of
        // the candidate images then that will be the selected image.
        // Also we don't want to use ReplacedImage if device image has native
        // support.
        if (ImageWithReplacedSpecConsts &&
            !ImageWithReplacedSpecConsts->all_specialization_constant_native())
          SelectedImage = ImageWithReplacedSpecConsts;
        else
          // In case if we don't have or don't use ReplacedImage.
          SelectedImage = OriginalImage;
      }
    }

    if (!SelectedImage)
      throw sycl::exception(make_error_code(errc::invalid),
                            "The kernel bundle does not contain the kernel "
                            "identified by kernelId.");

    auto [Kernel, CacheMutex, ArgMask] =
        detail::ProgramManager::getInstance().getOrCreateKernel(
            MContext, KernelID.get_name(), /*PropList=*/{},
            SelectedImage->get_ur_program_ref());

    std::shared_ptr<kernel_impl> KernelImpl = std::make_shared<kernel_impl>(
        Kernel, detail::getSyclObjImpl(MContext), SelectedImage, Self, ArgMask,
        SelectedImage->get_ur_program_ref(), CacheMutex);

    return detail::createSyclObjFromImpl<kernel>(std::move(KernelImpl));
>>>>>>> 7d924065
  }

  bool has_kernel(const kernel_id &KernelID) const noexcept {
    return std::any_of(begin(), end(),
                       [&KernelID](const device_image_plain &DeviceImage) {
                         return DeviceImage.has_kernel(KernelID);
                       });
  }

  bool has_kernel(const kernel_id &KernelID, const device &Dev) const noexcept {
    return std::any_of(
        begin(), end(),
        [&KernelID, &Dev](const device_image_plain &DeviceImage) {
          return DeviceImage.has_kernel(KernelID, Dev);
        });
  }

  bool contains_specialization_constants() const noexcept {
    return std::any_of(
        begin(), end(), [](const device_image_plain &DeviceImage) {
          return getSyclObjImpl(DeviceImage)->has_specialization_constants();
        });
  }

  bool native_specialization_constant() const noexcept {
    return contains_specialization_constants() &&
           std::all_of(begin(), end(),
                       [](const device_image_plain &DeviceImage) {
                         return getSyclObjImpl(DeviceImage)
                             ->all_specialization_constant_native();
                       });
  }

  bool has_specialization_constant(const char *SpecName) const noexcept {
    return std::any_of(begin(), end(),
                       [SpecName](const device_image_plain &DeviceImage) {
                         return getSyclObjImpl(DeviceImage)
                             ->has_specialization_constant(SpecName);
                       });
  }

  void set_specialization_constant_raw_value(const char *SpecName,
                                             const void *Value,
                                             size_t Size) noexcept {
    if (has_specialization_constant(SpecName))
      for (const device_image_plain &DeviceImage : MUniqueDeviceImages)
        getSyclObjImpl(DeviceImage)
            ->set_specialization_constant_raw_value(SpecName, Value);
    else {
      std::vector<unsigned char> &Val = MSpecConstValues[std::string{SpecName}];
      Val.resize(Size);
      std::memcpy(Val.data(), Value, Size);
    }
  }

  void get_specialization_constant_raw_value(const char *SpecName,
                                             void *ValueRet) const noexcept {
    for (const device_image_plain &DeviceImage : MUniqueDeviceImages)
      if (getSyclObjImpl(DeviceImage)->has_specialization_constant(SpecName)) {
        getSyclObjImpl(DeviceImage)
            ->get_specialization_constant_raw_value(SpecName, ValueRet);
        return;
      }

    // Specialization constant wasn't found in any of the device images,
    // try to fetch value from kernel_bundle.
    if (MSpecConstValues.count(std::string{SpecName}) != 0) {
      const std::vector<unsigned char> &Val =
          MSpecConstValues.at(std::string{SpecName});
      auto *Dest = static_cast<unsigned char *>(ValueRet);
      std::uninitialized_copy(Val.begin(), Val.end(), Dest);
      return;
    }

    assert(false &&
           "get_specialization_constant_raw_value called for missing constant");
  }

  bool is_specialization_constant_set(const char *SpecName) const noexcept {
    bool SetInDevImg = std::any_of(
        begin(), end(), [SpecName](const device_image_plain &DeviceImage) {
          return getSyclObjImpl(DeviceImage)
              ->is_specialization_constant_set(SpecName);
        });
    return SetInDevImg || MSpecConstValues.count(std::string{SpecName}) != 0;
  }

  const device_image_plain *begin() const { return MUniqueDeviceImages.data(); }

  const device_image_plain *end() const {
    return MUniqueDeviceImages.data() + MUniqueDeviceImages.size();
  }

  size_t size() const noexcept { return MUniqueDeviceImages.size(); }

  bundle_state get_bundle_state() const { return MState; }

  const SpecConstMapT &get_spec_const_map_ref() const noexcept {
    return MSpecConstValues;
  }

  bool add_kernel(const kernel_id &KernelID, const device &Dev) {
    // Skip if kernel is already there
    if (has_kernel(KernelID, Dev))
      return true;

    // First try and get images in current bundle state
    const bundle_state BundleState = get_bundle_state();
    std::vector<DevImgPlainWithDeps> NewDevImgs =
        detail::ProgramManager::getInstance().getSYCLDeviceImages(
            MContext, {Dev}, {KernelID}, BundleState);

    // No images found so we report as not inserted
    if (NewDevImgs.empty())
      return false;

    // Propagate already set specialization constants to the new images
    for (DevImgPlainWithDeps &DevImgWithDeps : NewDevImgs)
      for (device_image_plain &DevImg : DevImgWithDeps)
        for (auto SpecConst : MSpecConstValues)
          getSyclObjImpl(DevImg)->set_specialization_constant_raw_value(
              SpecConst.first.c_str(), SpecConst.second.data());

    // Add the images to the collection
    MDeviceImages.insert(MDeviceImages.end(), NewDevImgs.begin(),
                         NewDevImgs.end());
    removeDuplicateImages();
    return true;
  }

<<<<<<< HEAD
  bool hasSourceBasedImages() const noexcept {
    return std::any_of(begin(), end(), [](const device_image_plain &DevImg) {
      return getSyclObjImpl(DevImg)->getOriginMask() &
             ImageOriginKernelCompiler;
    });
  }

  bool hasSYCLOfflineImages() const noexcept {
    return std::any_of(begin(), end(), [](const device_image_plain &DevImg) {
      return getSyclObjImpl(DevImg)->getOriginMask() & ImageOriginSYCLOffline;
    });
  }

  bool allSourceBasedImages() const noexcept {
    return std::all_of(begin(), end(), [](const device_image_plain &DevImg) {
      return getSyclObjImpl(DevImg)->getOriginMask() &
             ImageOriginKernelCompiler;
    });
  }

  std::shared_ptr<kernel_impl> tryGetOfflineKernel(
      const kernel_id &KernelID,
      const std::shared_ptr<detail::kernel_bundle_impl> &Self) const {
    using ImageImpl = std::shared_ptr<detail::device_image_impl>;
    // Selected image.
    ImageImpl SelectedImage = nullptr;
    // Image where specialization constants are replaced with default values.
    ImageImpl ImageWithReplacedSpecConsts = nullptr;
    // Original image where specialization constants are not replaced with
    // default values.
    ImageImpl OriginalImage = nullptr;
    // Used to track if any of the candidate images has specialization values
    // set.
    bool SpecConstsSet = false;
    for (const DevImgPlainWithDeps &DeviceImageWithDeps : MDeviceImages) {
      const device_image_plain &DeviceImage = DeviceImageWithDeps.getMain();
      if (!DeviceImageWithDeps.getMain().has_kernel(KernelID))
        continue;

      const auto DeviceImageImpl = detail::getSyclObjImpl(DeviceImage);
      SpecConstsSet |= DeviceImageImpl->is_any_specialization_constant_set();

      // Remember current image in corresponding variable depending on whether
      // specialization constants are replaced with default value or not.
      (DeviceImageImpl->specialization_constants_replaced_with_default()
           ? ImageWithReplacedSpecConsts
           : OriginalImage) = DeviceImageImpl;

      if (SpecConstsSet) {
        // If specialization constant is set in any of the candidate images
        // then we can't use ReplacedImage, so we select NativeImage if any or
        // we select OriginalImage and keep iterating in case there is an image
        // with native support.
        SelectedImage = OriginalImage;
        if (SelectedImage &&
            SelectedImage->all_specialization_constant_native())
          break;
      } else {
        // For now select ReplacedImage but it may be reset if any of the
        // further device images has specialization constant value set. If after
        // all iterations specialization constant values are not set in any of
        // the candidate images then that will be the selected image.
        // Also we don't want to use ReplacedImage if device image has native
        // support.
        if (ImageWithReplacedSpecConsts &&
            !ImageWithReplacedSpecConsts->all_specialization_constant_native())
          SelectedImage = ImageWithReplacedSpecConsts;
        else
          // In case if we don't have or don't use ReplacedImage.
          SelectedImage = OriginalImage;
=======
  ~kernel_bundle_impl() {
    try {
      if (MDeviceBinaries) {
        unregister_device_globals_from_context();
        ProgramManager::getInstance().removeImages(MDeviceBinaries);
        syclex::detail::SYCL_JIT_Destroy(MDeviceBinaries);
>>>>>>> 7d924065
      }
    }

    if (!SelectedImage)
      return nullptr;

    auto [Kernel, CacheMutex, ArgMask] =
        detail::ProgramManager::getInstance().getOrCreateKernel(
            MContext, KernelID.get_name(), /*PropList=*/{},
            SelectedImage->get_ur_program_ref());

    return std::make_shared<kernel_impl>(
        Kernel, detail::getSyclObjImpl(MContext), SelectedImage, Self, ArgMask,
        SelectedImage->get_ur_program_ref(), CacheMutex);
  }

  std::shared_ptr<kernel_impl>
  tryGetKernel(const std::string &Name,
               const std::shared_ptr<kernel_bundle_impl> &Self) const {
    // TODO: For source-based kernels, it may be faster to keep a map between
    //       {kernel_name, device} and their corresponding image.
    // First look through the kernels registered in source-based images.
    for (const device_image_plain &DevImg : MUniqueDeviceImages) {
      const std::shared_ptr<device_image_impl> &DevImgImpl =
          getSyclObjImpl(DevImg);
      if (std::shared_ptr<kernel_impl> SourceBasedKernel =
              DevImgImpl->tryGetSourceBasedKernel(Name, MContext, Self,
                                                  DevImgImpl))
        return SourceBasedKernel;
    }

    // Fall back to regular offline compiled kernel_bundle look-up.
    if (std::optional<kernel_id> MaybeKernelID =
            sycl::detail::ProgramManager::getInstance().tryGetSYCLKernelID(
                Name))
      return tryGetOfflineKernel(*MaybeKernelID, Self);
    return nullptr;
  }

private:
  void fillUniqueDeviceImages() {
    assert(MUniqueDeviceImages.empty());
    for (const DevImgPlainWithDeps &Imgs : MDeviceImages)
      MUniqueDeviceImages.insert(MUniqueDeviceImages.end(), Imgs.begin(),
                                 Imgs.end());
    removeDuplicateImages();
  }
  void removeDuplicateImages() {
    std::sort(MUniqueDeviceImages.begin(), MUniqueDeviceImages.end(),
              LessByHash<device_image_plain>{});
    const auto It =
        std::unique(MUniqueDeviceImages.begin(), MUniqueDeviceImages.end());
    MUniqueDeviceImages.erase(It, MUniqueDeviceImages.end());
  }
  context MContext;
  std::vector<device> MDevices;
  std::vector<DevImgPlainWithDeps> MDeviceImages;
  std::vector<device_image_plain> MUniqueDeviceImages;
  // This map stores values for specialization constants, that are missing
  // from any device image.
  SpecConstMapT MSpecConstValues;
  bundle_state MState;

<<<<<<< HEAD
  // For sycl_jit, building from source may have produced sycl binaries that
  // the kernel_bundles now manage.
  std::vector<std::shared_ptr<ManagedDeviceBinaries>> MDeviceBinaries;
=======
  // ext_oneapi_kernel_compiler : Source, Languauge, KernelNames, IncludePairs
  // Language is for both state::source and state::executable.
  syclex::source_language MLanguage = syclex::source_language::opencl;
  const std::variant<std::string, std::vector<std::byte>> MSource;
  // only kernel_bundles created from source have KernelNames member.
  std::vector<std::string> MKernelNames;
  std::unordered_map<std::string, std::string> MMangledKernelNames;
  std::vector<std::string> MDeviceGlobalNames;
  std::vector<std::unique_ptr<std::byte[]>> MDeviceGlobalAllocations;
  sycl_device_binaries MDeviceBinaries = nullptr;
  std::string MPrefix;
  include_pairs_t MIncludePairs;
>>>>>>> 7d924065
};

} // namespace detail
} // namespace _V1
} // namespace sycl<|MERGE_RESOLUTION|>--- conflicted
+++ resolved
@@ -305,9 +305,9 @@
     for (const detail::KernelBundleImplPtr &Bundle : Bundles) {
       MDeviceImages.insert(MDeviceImages.end(), Bundle->MDeviceImages.begin(),
                            Bundle->MDeviceImages.end());
-      MDeviceBinaries.insert(MDeviceBinaries.end(),
-                             Bundle->MDeviceBinaries.begin(),
-                             Bundle->MDeviceBinaries.end());
+      MSharedDeviceBinaries.insert(MSharedDeviceBinaries.end(),
+                                    Bundle->MSharedDeviceBinaries.begin(),
+                                    Bundle->MSharedDeviceBinaries.end());
     }
 
     fillUniqueDeviceImages();
@@ -372,118 +372,14 @@
   // oneapi_ext_kernel_compiler
   // construct from built source files
   kernel_bundle_impl(
-<<<<<<< HEAD
       const context &Context, const std::vector<device> &Devs,
       std::vector<device_image_plain> &&DevImgs,
       std::vector<std::shared_ptr<ManagedDeviceBinaries>> &&DevBinaries)
       : MContext(Context), MDevices(Devs),
+        MSharedDeviceBinaries(std::move(DevBinaries)),
         MUniqueDeviceImages(std::move(DevImgs)),
-        MState(bundle_state::executable),
-        MDeviceBinaries(std::move(DevBinaries)) {
+        MState(bundle_state::executable) {
     common_ctor_checks();
-=======
-      context Ctx, std::vector<device> Devs,
-      const std::vector<kernel_id> &KernelIDs,
-      std::vector<std::string> &&KernelNames,
-      std::unordered_map<std::string, std::string> &&MangledKernelNames,
-      std::vector<std::string> &&DeviceGlobalNames,
-      std::vector<std::unique_ptr<std::byte[]>> &&DeviceGlobalAllocations,
-      sycl_device_binaries Binaries, std::string &&Prefix,
-      syclex::source_language Lang)
-      : kernel_bundle_impl(std::move(Ctx), std::move(Devs), KernelIDs,
-                           bundle_state::executable) {
-    assert(Lang == syclex::source_language::sycl);
-    // Mark this bundle explicitly as "interop" to ensure that its kernels are
-    // enqueued with the info from the kernel object passed by the application,
-    // cf. `enqueueImpKernel` in `commands.cpp`. While runtime-compiled kernels
-    // loaded via the program manager have `kernel_id`s, they can't be looked up
-    // from the (unprefixed) kernel name.
-    MIsInterop = true;
-    MKernelNames = std::move(KernelNames);
-    MMangledKernelNames = std::move(MangledKernelNames);
-    MDeviceGlobalNames = std::move(DeviceGlobalNames);
-    MDeviceGlobalAllocations = std::move(DeviceGlobalAllocations);
-    MDeviceBinaries = Binaries;
-    MPrefix = std::move(Prefix);
-    MLanguage = Lang;
-  }
-
-  std::string trimXsFlags(std::string &str) {
-    // Trim first and last quote if they exist, but no others.
-    char EncounteredQuote = '\0';
-    auto Start = std::find_if(str.begin(), str.end(), [&](char c) {
-      if (!EncounteredQuote && (c == '\'' || c == '"')) {
-        EncounteredQuote = c;
-        return false;
-      }
-      return !std::isspace(c);
-    });
-    auto End = std::find_if(str.rbegin(), str.rend(), [&](char c) {
-                 if (c == EncounteredQuote) {
-                   EncounteredQuote = '\0';
-                   return false;
-                 }
-                 return !std::isspace(c);
-               }).base();
-    if (Start != std::end(str) && End != std::begin(str) && Start < End) {
-      return std::string(Start, End);
-    }
-
-    return "";
-  }
-
-  std::string extractXsFlags(const std::vector<std::string> &BuildOptions) {
-    std::stringstream SS;
-    for (std::string Option : BuildOptions) {
-      auto Where = Option.find("-Xs");
-      if (Where != std::string::npos) {
-        Where += 3;
-        std::string Flags = Option.substr(Where);
-        SS << trimXsFlags(Flags) << " ";
-      }
-    }
-    return SS.str();
-  }
-
-  bool
-  extKernelCompilerFetchFromCache(const std::vector<device> Devices,
-                                  const std::vector<std::string> &BuildOptions,
-                                  const std::string &SourceStr,
-                                  ur_program_handle_t &UrProgram) {
-    using ContextImplPtr = std::shared_ptr<sycl::detail::context_impl>;
-    ContextImplPtr ContextImpl = getSyclObjImpl(MContext);
-    const AdapterPtr &Adapter = ContextImpl->getAdapter();
-
-    std::string UserArgs = syclex::detail::userArgsAsString(BuildOptions);
-
-    std::vector<ur_device_handle_t> DeviceHandles;
-    std::transform(
-        Devices.begin(), Devices.end(), std::back_inserter(DeviceHandles),
-        [](const device &Dev) { return getSyclObjImpl(Dev)->getHandleRef(); });
-
-    std::vector<const uint8_t *> Binaries;
-    std::vector<size_t> Lengths;
-    std::vector<std::vector<char>> BinProgs =
-        PersistentDeviceCodeCache::getCompiledKernelFromDisc(Devices, UserArgs,
-                                                             SourceStr);
-    if (BinProgs.empty()) {
-      return false;
-    }
-    for (auto &BinProg : BinProgs) {
-      Binaries.push_back((uint8_t *)(BinProg.data()));
-      Lengths.push_back(BinProg.size());
-    }
-
-    ur_program_properties_t Properties = {};
-    Properties.stype = UR_STRUCTURE_TYPE_PROGRAM_PROPERTIES;
-    Properties.pNext = nullptr;
-    Properties.count = 0;
-    Properties.pMetadatas = nullptr;
-
-    Adapter->call<UrApiKind::urProgramCreateWithBinary>(
-        ContextImpl->getHandleRef(), DeviceHandles.size(), DeviceHandles.data(),
-        Lengths.data(), Binaries.data(), &Properties, &UrProgram);
->>>>>>> 7d924065
 
     removeDuplicateImages();
     MDeviceImages.reserve(MUniqueDeviceImages.size());
@@ -498,348 +394,39 @@
                     const std::vector<std::string> &RegisteredKernelNames) {
     assert(MState == bundle_state::ext_oneapi_source &&
            "bundle_state::ext_oneapi_source required");
-<<<<<<< HEAD
     assert(allSourceBasedImages() && "All images must be source-based.");
 
     std::vector<device_image_plain> NewDevImgs;
-    std::vector<std::shared_ptr<ManagedDeviceBinaries>> NewDeviceBinaries;
+    std::vector<std::shared_ptr<ManagedDeviceBinaries>> NewBinReso;
     for (device_image_plain &DevImg : MUniqueDeviceImages) {
       std::vector<std::shared_ptr<device_image_impl>> NewDevImgImpls =
-          getSyclObjImpl(DevImg)->buildFromSource(Devices, BuildOptions, LogPtr,
-                                                  RegisteredKernelNames,
-                                                  NewDeviceBinaries);
+          getSyclObjImpl(DevImg)->buildFromSource(
+              Devices, BuildOptions, LogPtr, RegisteredKernelNames, NewBinReso);
       NewDevImgs.reserve(NewDevImgImpls.size());
       for (std::shared_ptr<device_image_impl> &DevImgImpl : NewDevImgImpls)
         NewDevImgs.emplace_back(std::move(DevImgImpl));
     }
     return std::make_shared<kernel_bundle_impl>(
-        MContext, Devices, std::move(NewDevImgs), std::move(NewDeviceBinaries));
-=======
-
-    using ContextImplPtr = std::shared_ptr<sycl::detail::context_impl>;
-    ContextImplPtr ContextImpl = getSyclObjImpl(MContext);
-    const AdapterPtr &Adapter = ContextImpl->getAdapter();
-
-    std::vector<ur_device_handle_t> DeviceVec;
-    DeviceVec.reserve(Devices.size());
-    for (const auto &SyclDev : Devices) {
-      DeviceImplPtr DevImpl = getSyclObjImpl(SyclDev);
-      if (!ContextImpl->hasDevice(DevImpl)) {
-        throw sycl::exception(make_error_code(errc::invalid),
-                              "device not part of kernel_bundle context");
-      }
-      if (!DevImpl->extOneapiCanCompile(MLanguage)) {
-        // This error cannot not be exercised in the current implementation, as
-        // compatibility with a source language depends on the backend's
-        // capabilities and all devices in one context share the same backend in
-        // the current implementation, so this would lead to an error already
-        // during construction of the source bundle.
-        throw sycl::exception(make_error_code(errc::invalid),
-                              "device does not support source language");
-      }
-      ur_device_handle_t Dev = DevImpl->getHandleRef();
-      DeviceVec.push_back(Dev);
-    }
-
-    if (MLanguage == syclex::source_language::sycl) {
-      // Build device images via the program manager.
-      const std::string &SourceStr = std::get<std::string>(MSource);
-      std::ostringstream SourceExt;
-      if (!RegisteredKernelNames.empty()) {
-        SourceExt << SourceStr << '\n';
-
-        auto EmitEntry =
-            [&SourceExt](const std::string &Name) -> std::ostringstream & {
-          SourceExt << "  {\"" << Name << "\", " << Name << "}";
-          return SourceExt;
-        };
-
-        SourceExt << "[[__sycl_detail__::__registered_kernels__(\n";
-        for (auto It = RegisteredKernelNames.begin(),
-                  SecondToLast = RegisteredKernelNames.end() - 1;
-             It != SecondToLast; ++It) {
-          EmitEntry(*It) << ",\n";
-        }
-        EmitEntry(RegisteredKernelNames.back()) << "\n";
-        SourceExt << ")]];\n";
-      }
-
-      auto [Binaries, Prefix] = syclex::detail::SYCL_JIT_Compile(
-          RegisteredKernelNames.empty() ? SourceStr : SourceExt.str(),
-          MIncludePairs, BuildOptions, LogPtr);
-
-      auto &PM = detail::ProgramManager::getInstance();
-      PM.addImages(Binaries);
-
-      std::vector<kernel_id> KernelIDs;
-      std::vector<std::string> KernelNames;
-      std::unordered_map<std::string, std::string> MangledKernelNames;
-
-      std::unordered_set<std::string> DeviceGlobalIDSet;
-      std::vector<std::string> DeviceGlobalIDVec;
-      std::vector<std::string> DeviceGlobalNames;
-      std::vector<std::unique_ptr<std::byte[]>> DeviceGlobalAllocations;
-
-      for (const auto &KernelID : PM.getAllSYCLKernelIDs()) {
-        std::string_view KernelName{KernelID.get_name()};
-        if (KernelName.find(Prefix) == 0) {
-          KernelIDs.push_back(KernelID);
-          KernelName.remove_prefix(Prefix.length());
-          KernelNames.emplace_back(KernelName);
-          static constexpr std::string_view SYCLKernelMarker{"__sycl_kernel_"};
-          if (KernelName.find(SYCLKernelMarker) == 0) {
-            // extern "C" declaration, implicitly register kernel without the
-            // marker.
-            std::string_view KernelNameWithoutMarker{KernelName};
-            KernelNameWithoutMarker.remove_prefix(SYCLKernelMarker.length());
-            MangledKernelNames.emplace(KernelNameWithoutMarker, KernelName);
-          }
-        }
-      }
-
-      for (const auto *RawImg : PM.getRawDeviceImages(KernelIDs)) {
-        // Mangled names.
-        for (const sycl_device_binary_property &RKProp :
-             RawImg->getRegisteredKernels()) {
-
-          auto BA = DeviceBinaryProperty(RKProp).asByteArray();
-          auto MangledNameLen = BA.consume<uint64_t>() / 8 /*bits in a byte*/;
-          std::string_view MangledName{
-              reinterpret_cast<const char *>(BA.begin()), MangledNameLen};
-          MangledKernelNames.emplace(RKProp->Name, MangledName);
-        }
-
-        // Device globals.
-        for (const auto &DeviceGlobalProp : RawImg->getDeviceGlobals()) {
-          std::string_view DeviceGlobalName{DeviceGlobalProp->Name};
-          assert(DeviceGlobalName.find(Prefix) == 0);
-          bool Inserted = false;
-          std::tie(std::ignore, Inserted) =
-              DeviceGlobalIDSet.emplace(DeviceGlobalName);
-          if (Inserted) {
-            DeviceGlobalIDVec.emplace_back(DeviceGlobalName);
-            DeviceGlobalName.remove_prefix(Prefix.length());
-            DeviceGlobalNames.emplace_back(DeviceGlobalName);
-          }
-        }
-      }
-
-      // Device globals are usually statically allocated and registered in the
-      // integration footer, which we don't have in the RTC context. Instead, we
-      // dynamically allocate storage tied to the executable kernel bundle.
-      for (DeviceGlobalMapEntry *DeviceGlobalEntry :
-           PM.getDeviceGlobalEntries(DeviceGlobalIDVec)) {
-
-        size_t AllocSize = DeviceGlobalEntry->MDeviceGlobalTSize; // init value
-        if (!DeviceGlobalEntry->MIsDeviceImageScopeDecorated) {
-          // Consider storage for device USM pointer.
-          AllocSize += sizeof(void *);
-        }
-        auto Alloc = std::make_unique<std::byte[]>(AllocSize);
-        std::string_view DeviceGlobalName{DeviceGlobalEntry->MUniqueId};
-        PM.addOrInitDeviceGlobalEntry(Alloc.get(), DeviceGlobalName.data());
-        DeviceGlobalAllocations.push_back(std::move(Alloc));
-
-        // Drop the RTC prefix from the entry's symbol name. Note that the PM
-        // still manages this device global under its prefixed name.
-        assert(DeviceGlobalName.find(Prefix) == 0);
-        DeviceGlobalName.remove_prefix(Prefix.length());
-        DeviceGlobalEntry->MUniqueId = DeviceGlobalName;
-      }
-
-      return std::make_shared<kernel_bundle_impl>(
-          MContext, MDevices, KernelIDs, std::move(KernelNames),
-          std::move(MangledKernelNames), std::move(DeviceGlobalNames),
-          std::move(DeviceGlobalAllocations), Binaries, std::move(Prefix),
-          MLanguage);
-    }
-
-    ur_program_handle_t UrProgram = nullptr;
-    // SourceStrPtr will be null when source is Spir-V bytes.
-    const std::string *SourceStrPtr = std::get_if<std::string>(&MSource);
-    bool FetchedFromCache = false;
-    if (PersistentDeviceCodeCache::isEnabled() && SourceStrPtr) {
-      FetchedFromCache = extKernelCompilerFetchFromCache(
-          Devices, BuildOptions, *SourceStrPtr, UrProgram);
-    }
-
-    if (!FetchedFromCache) {
-      const auto spirv = [&]() -> std::vector<uint8_t> {
-        if (MLanguage == syclex::source_language::opencl) {
-          // if successful, the log is empty. if failed, throws an error with
-          // the compilation log.
-          std::vector<uint32_t> IPVersionVec(Devices.size());
-          std::transform(DeviceVec.begin(), DeviceVec.end(),
-                         IPVersionVec.begin(), [&](ur_device_handle_t d) {
-                           uint32_t ipVersion = 0;
-                           Adapter->call<UrApiKind::urDeviceGetInfo>(
-                               d, UR_DEVICE_INFO_IP_VERSION, sizeof(uint32_t),
-                               &ipVersion, nullptr);
-                           return ipVersion;
-                         });
-          return syclex::detail::OpenCLC_to_SPIRV(*SourceStrPtr, IPVersionVec,
-                                                  BuildOptions, LogPtr);
-        }
-        if (MLanguage == syclex::source_language::spirv) {
-          const auto &SourceBytes = std::get<std::vector<std::byte>>(MSource);
-          std::vector<uint8_t> Result(SourceBytes.size());
-          std::transform(SourceBytes.cbegin(), SourceBytes.cend(),
-                         Result.begin(),
-                         [](std::byte B) { return static_cast<uint8_t>(B); });
-          return Result;
-        }
-        throw sycl::exception(
-            make_error_code(errc::invalid),
-            "SYCL C++, OpenCL C and SPIR-V are the only supported "
-            "languages at this time");
-      }();
-
-      Adapter->call<UrApiKind::urProgramCreateWithIL>(
-          ContextImpl->getHandleRef(), spirv.data(), spirv.size(), nullptr,
-          &UrProgram);
-      // program created by urProgramCreateWithIL is implicitly retained.
-      if (UrProgram == nullptr)
-        throw sycl::exception(
-            sycl::make_error_code(errc::invalid),
-            "urProgramCreateWithIL resulted in a null program handle.");
-
-    } // if(!FetchedFromCache)
-
-    std::string XsFlags = extractXsFlags(BuildOptions);
-    auto Res = Adapter->call_nocheck<UrApiKind::urProgramBuildExp>(
-        UrProgram, DeviceVec.size(), DeviceVec.data(), XsFlags.c_str());
-    if (Res == UR_RESULT_ERROR_UNSUPPORTED_FEATURE) {
-      Res = Adapter->call_nocheck<UrApiKind::urProgramBuild>(
-          ContextImpl->getHandleRef(), UrProgram, XsFlags.c_str());
-    }
-    Adapter->checkUrResult<errc::build>(Res);
-
-    // Get the number of kernels in the program.
-    size_t NumKernels;
-    Adapter->call<UrApiKind::urProgramGetInfo>(
-        UrProgram, UR_PROGRAM_INFO_NUM_KERNELS, sizeof(size_t), &NumKernels,
-        nullptr);
-
-    // Get the kernel names.
-    size_t KernelNamesSize;
-    Adapter->call<UrApiKind::urProgramGetInfo>(
-        UrProgram, UR_PROGRAM_INFO_KERNEL_NAMES, 0, nullptr, &KernelNamesSize);
-
-    // semi-colon delimited list of kernel names.
-    std::string KernelNamesStr(KernelNamesSize, ' ');
-    Adapter->call<UrApiKind::urProgramGetInfo>(
-        UrProgram, UR_PROGRAM_INFO_KERNEL_NAMES, KernelNamesStr.size(),
-        &KernelNamesStr[0], nullptr);
-    std::vector<std::string> KernelNames =
-        detail::split_string(KernelNamesStr, ';');
-
-    // make the device image and the kernel_bundle_impl
-    auto KernelIDs = std::make_shared<std::vector<kernel_id>>();
-    auto DevImgImpl = std::make_shared<device_image_impl>(
-        nullptr, MContext, MDevices, bundle_state::executable, KernelIDs,
-        UrProgram);
-    device_image_plain DevImg{DevImgImpl};
-
-    // If caching enabled and kernel not fetched from cache, cache.
-    if (PersistentDeviceCodeCache::isEnabled() && !FetchedFromCache &&
-        SourceStrPtr) {
-      PersistentDeviceCodeCache::putCompiledKernelToDisc(
-          Devices, syclex::detail::userArgsAsString(BuildOptions),
-          *SourceStrPtr, UrProgram);
-    }
-
-    return std::make_shared<kernel_bundle_impl>(MContext, MDevices, DevImg,
-                                                KernelNames, MLanguage);
-  }
-
-  // Utility methods for kernel_compiler functionality
-private:
-  std::string adjust_kernel_name(const std::string &Name) {
-    if (MLanguage == syclex::source_language::sycl) {
-      auto It = MMangledKernelNames.find(Name);
-      return It == MMangledKernelNames.end() ? Name : It->second;
-    }
-
-    return Name;
-  }
-
-  bool is_kernel_name(const std::string &Name) {
-    return std::find(MKernelNames.begin(), MKernelNames.end(), Name) !=
-           MKernelNames.end();
->>>>>>> 7d924065
-  }
-
-  std::string mangle_device_global_name(const std::string &Name) {
-    // TODO: Support device globals declared in namespaces.
-    return "_Z" + std::to_string(Name.length()) + Name;
-  }
-
-  DeviceGlobalMapEntry *get_device_global_entry(const std::string &Name) {
-    if (MKernelNames.empty() || MLanguage != syclex::source_language::sycl) {
-      throw sycl::exception(make_error_code(errc::invalid),
-                            "Querying device globals by name is only available "
-                            "in kernel_bundles successfully built from "
-                            "kernel_bundle<bundle_state>::ext_oneapi_source> "
-                            "with 'sycl' source language.");
-    }
-
-    if (!ext_oneapi_has_device_global(Name)) {
-      throw sycl::exception(make_error_code(errc::invalid),
-                            "device global '" + Name +
-                                "' not found in kernel_bundle");
-    }
-
-    std::vector<DeviceGlobalMapEntry *> Entries =
-        ProgramManager::getInstance().getDeviceGlobalEntries(
-            {MPrefix + mangle_device_global_name(Name)});
-    assert(Entries.size() == 1);
-    return Entries.front();
-  }
-
-  void unregister_device_globals_from_context() {
-    if (MDeviceGlobalNames.empty())
-      return;
-
-    // Manually trigger the release of resources for all device global map
-    // entries associated with this runtime-compiled bundle. Normally, this
-    // would happen in `~context_impl()`, however in the RTC setting, the
-    // context outlives the DG map entries owned by the program manager.
-
-    std::vector<std::string> DeviceGlobalIDs;
-    std::transform(MDeviceGlobalNames.begin(), MDeviceGlobalNames.end(),
-                   std::back_inserter(DeviceGlobalIDs),
-                   [&](const std::string &DGName) { return MPrefix + DGName; });
-    auto ContextImpl = getSyclObjImpl(MContext);
-    for (DeviceGlobalMapEntry *Entry :
-         ProgramManager::getInstance().getDeviceGlobalEntries(
-             DeviceGlobalIDs)) {
-      Entry->removeAssociatedResources(ContextImpl.get());
-      ContextImpl->removeAssociatedDeviceGlobal(Entry->MDeviceGlobalPtr);
-    }
+        MContext, Devices, std::move(NewDevImgs), std::move(NewBinReso));
   }
 
 public:
-  bool ext_oneapi_has_kernel(const std::string &Name) {
-<<<<<<< HEAD
+  bool ext_oneapi_has_kernel(const std::string &Name) const {
     return std::any_of(begin(), end(),
                        [&Name](const device_image_plain &DevImg) {
                          return getSyclObjImpl(DevImg)->hasKernelName(Name);
                        });
-=======
-    return !MKernelNames.empty() && is_kernel_name(adjust_kernel_name(Name));
->>>>>>> 7d924065
   }
 
   kernel
   ext_oneapi_get_kernel(const std::string &Name,
-                        const std::shared_ptr<kernel_bundle_impl> &Self) {
+                        const std::shared_ptr<kernel_bundle_impl> &Self) const {
     if (!hasSourceBasedImages())
       throw sycl::exception(make_error_code(errc::invalid),
                             "'ext_oneapi_get_kernel' is only available in "
                             "kernel_bundles successfully built from "
                             "kernel_bundle<bundle_state::ext_oneapi_source>.");
 
-<<<<<<< HEAD
     // TODO: When linking is properly implemented for kernel compiler binaries,
     //       there can be scenarios where multiple binaries have the same
     //       kernels. In this case, all these bundles should be found and the
@@ -851,55 +438,11 @@
       if (std::shared_ptr<kernel_impl> PotentialKernelImpl =
               DevImgImpl->tryGetSourceBasedKernel(Name, MContext, Self,
                                                   DevImgImpl))
-        return detail::createSyclObjFromImpl<kernel>(PotentialKernelImpl);
+        return detail::createSyclObjFromImpl<kernel>(
+            std::move(PotentialKernelImpl));
     }
     throw sycl::exception(make_error_code(errc::invalid),
                           "kernel '" + Name + "' not found in kernel_bundle");
-=======
-    std::string AdjustedName = adjust_kernel_name(Name);
-    if (!is_kernel_name(AdjustedName))
-      throw sycl::exception(make_error_code(errc::invalid),
-                            "kernel '" + Name + "' not found in kernel_bundle");
-
-    if (MLanguage == syclex::source_language::sycl) {
-      auto &PM = ProgramManager::getInstance();
-      auto KID = PM.getSYCLKernelID(MPrefix + AdjustedName);
-
-      for (const auto &DevImgWithDeps : MDeviceImages) {
-        const auto &DevImg = DevImgWithDeps.getMain();
-        if (!DevImg.has_kernel(KID))
-          continue;
-
-        const auto &DevImgImpl = getSyclObjImpl(DevImg);
-        auto UrProgram = DevImgImpl->get_ur_program_ref();
-        auto [UrKernel, CacheMutex, ArgMask] =
-            PM.getOrCreateKernel(MContext, AdjustedName,
-                                 /*PropList=*/{}, UrProgram);
-        auto KernelImpl = std::make_shared<kernel_impl>(
-            UrKernel, getSyclObjImpl(MContext), DevImgImpl, Self, ArgMask,
-            UrProgram, CacheMutex);
-        return createSyclObjFromImpl<kernel>(std::move(KernelImpl));
-      }
-
-      assert(false && "Malformed RTC kernel bundle");
-    }
-
-    assert(MDeviceImages.size() > 0);
-    const std::shared_ptr<detail::device_image_impl> &DeviceImageImpl =
-        detail::getSyclObjImpl(MDeviceImages[0].getMain());
-    ur_program_handle_t UrProgram = DeviceImageImpl->get_ur_program_ref();
-    ContextImplPtr ContextImpl = getSyclObjImpl(MContext);
-    const AdapterPtr &Adapter = ContextImpl->getAdapter();
-    ur_kernel_handle_t UrKernel = nullptr;
-    Adapter->call<UrApiKind::urKernelCreate>(UrProgram, AdjustedName.c_str(),
-                                             &UrKernel);
-    // Kernel created by urKernelCreate is implicitly retained.
-
-    std::shared_ptr<kernel_impl> KernelImpl = std::make_shared<kernel_impl>(
-        UrKernel, detail::getSyclObjImpl(MContext), Self);
-
-    return detail::createSyclObjFromImpl<kernel>(std::move(KernelImpl));
->>>>>>> 7d924065
   }
 
   std::string ext_oneapi_get_raw_kernel_name(const std::string &Name) {
@@ -921,16 +464,16 @@
     return getSyclObjImpl(*It)->adjustKernelName(Name);
   }
 
-  bool ext_oneapi_has_device_global(const std::string &Name) {
-    return !MDeviceGlobalNames.empty() &&
-           std::find(MDeviceGlobalNames.begin(), MDeviceGlobalNames.end(),
-                     mangle_device_global_name(Name)) !=
-               MDeviceGlobalNames.end();
+  bool ext_oneapi_has_device_global(const std::string &Name) const {
+    return std::any_of(
+        begin(), end(), [&Name](const device_image_plain &DeviceImage) {
+          return getSyclObjImpl(DeviceImage)->hasDeviceGlobalName(Name);
+        });
   }
 
   void *ext_oneapi_get_device_global_address(const std::string &Name,
-                                             const device &Dev) {
-    DeviceGlobalMapEntry *Entry = get_device_global_entry(Name);
+                                             const device &Dev) const {
+    DeviceGlobalMapEntry *Entry = getDeviceGlobalEntry(Name);
 
     if (std::find(MDevices.begin(), MDevices.end(), Dev) == MDevices.end()) {
       throw sycl::exception(make_error_code(errc::invalid),
@@ -952,8 +495,8 @@
     return USMMem.getPtr();
   }
 
-  size_t ext_oneapi_get_device_global_size(const std::string &Name) {
-    return get_device_global_entry(Name)->MDeviceGlobalTSize;
+  size_t ext_oneapi_get_device_global_size(const std::string &Name) const {
+    return getDeviceGlobalEntry(Name)->MDeviceGlobalTSize;
   }
 
   bool empty() const noexcept { return MDeviceImages.empty(); }
@@ -967,17 +510,17 @@
   const std::vector<device> &get_devices() const noexcept { return MDevices; }
 
   std::vector<kernel_id> get_kernel_ids() const {
-    // RTC kernel bundles shouldn't have user-facing kernel ids, return an
-    // empty vector when the bundle contains RTC kernels.
-    if (MLanguage == syclex::source_language::sycl) {
-      return {};
-    }
     // Collect kernel ids from all device images, then remove duplicates
-
     std::vector<kernel_id> Result;
     for (const device_image_plain &DeviceImage : MUniqueDeviceImages) {
-      const std::vector<kernel_id> &KernelIDs =
-          getSyclObjImpl(DeviceImage)->get_kernel_ids();
+      const auto &DevImgImpl = getSyclObjImpl(DeviceImage);
+
+      // RTC kernel bundles shouldn't have user-facing kernel ids, return an
+      // empty vector when the bundle contains RTC kernels.
+      if (DevImgImpl->getRTCInfo())
+        continue;
+
+      const std::vector<kernel_id> &KernelIDs = DevImgImpl->get_kernel_ids();
 
       Result.insert(Result.end(), KernelIDs.begin(), KernelIDs.end());
     }
@@ -992,14 +535,165 @@
   kernel
   get_kernel(const kernel_id &KernelID,
              const std::shared_ptr<detail::kernel_bundle_impl> &Self) const {
-<<<<<<< HEAD
     if (std::shared_ptr<kernel_impl> KernelImpl =
             tryGetOfflineKernel(KernelID, Self))
-      return detail::createSyclObjFromImpl<kernel>(KernelImpl);
+      return detail::createSyclObjFromImpl<kernel>(std::move(KernelImpl));
     throw sycl::exception(make_error_code(errc::invalid),
                           "The kernel bundle does not contain the kernel "
                           "identified by kernelId.");
-=======
+  }
+
+  bool has_kernel(const kernel_id &KernelID) const noexcept {
+    return std::any_of(begin(), end(),
+                       [&KernelID](const device_image_plain &DeviceImage) {
+                         return DeviceImage.has_kernel(KernelID);
+                       });
+  }
+
+  bool has_kernel(const kernel_id &KernelID, const device &Dev) const noexcept {
+    return std::any_of(
+        begin(), end(),
+        [&KernelID, &Dev](const device_image_plain &DeviceImage) {
+          return DeviceImage.has_kernel(KernelID, Dev);
+        });
+  }
+
+  bool contains_specialization_constants() const noexcept {
+    return std::any_of(
+        begin(), end(), [](const device_image_plain &DeviceImage) {
+          return getSyclObjImpl(DeviceImage)->has_specialization_constants();
+        });
+  }
+
+  bool native_specialization_constant() const noexcept {
+    return contains_specialization_constants() &&
+           std::all_of(begin(), end(),
+                       [](const device_image_plain &DeviceImage) {
+                         return getSyclObjImpl(DeviceImage)
+                             ->all_specialization_constant_native();
+                       });
+  }
+
+  bool has_specialization_constant(const char *SpecName) const noexcept {
+    return std::any_of(begin(), end(),
+                       [SpecName](const device_image_plain &DeviceImage) {
+                         return getSyclObjImpl(DeviceImage)
+                             ->has_specialization_constant(SpecName);
+                       });
+  }
+
+  void set_specialization_constant_raw_value(const char *SpecName,
+                                             const void *Value,
+                                             size_t Size) noexcept {
+    if (has_specialization_constant(SpecName))
+      for (const device_image_plain &DeviceImage : MUniqueDeviceImages)
+        getSyclObjImpl(DeviceImage)
+            ->set_specialization_constant_raw_value(SpecName, Value);
+    else {
+      std::vector<unsigned char> &Val = MSpecConstValues[std::string{SpecName}];
+      Val.resize(Size);
+      std::memcpy(Val.data(), Value, Size);
+    }
+  }
+
+  void get_specialization_constant_raw_value(const char *SpecName,
+                                             void *ValueRet) const noexcept {
+    for (const device_image_plain &DeviceImage : MUniqueDeviceImages)
+      if (getSyclObjImpl(DeviceImage)->has_specialization_constant(SpecName)) {
+        getSyclObjImpl(DeviceImage)
+            ->get_specialization_constant_raw_value(SpecName, ValueRet);
+        return;
+      }
+
+    // Specialization constant wasn't found in any of the device images,
+    // try to fetch value from kernel_bundle.
+    if (MSpecConstValues.count(std::string{SpecName}) != 0) {
+      const std::vector<unsigned char> &Val =
+          MSpecConstValues.at(std::string{SpecName});
+      auto *Dest = static_cast<unsigned char *>(ValueRet);
+      std::uninitialized_copy(Val.begin(), Val.end(), Dest);
+      return;
+    }
+
+    assert(false &&
+           "get_specialization_constant_raw_value called for missing constant");
+  }
+
+  bool is_specialization_constant_set(const char *SpecName) const noexcept {
+    bool SetInDevImg = std::any_of(
+        begin(), end(), [SpecName](const device_image_plain &DeviceImage) {
+          return getSyclObjImpl(DeviceImage)
+              ->is_specialization_constant_set(SpecName);
+        });
+    return SetInDevImg || MSpecConstValues.count(std::string{SpecName}) != 0;
+  }
+
+  const device_image_plain *begin() const { return MUniqueDeviceImages.data(); }
+
+  const device_image_plain *end() const {
+    return MUniqueDeviceImages.data() + MUniqueDeviceImages.size();
+  }
+
+  size_t size() const noexcept { return MUniqueDeviceImages.size(); }
+
+  bundle_state get_bundle_state() const { return MState; }
+
+  const SpecConstMapT &get_spec_const_map_ref() const noexcept {
+    return MSpecConstValues;
+  }
+
+  bool add_kernel(const kernel_id &KernelID, const device &Dev) {
+    // Skip if kernel is already there
+    if (has_kernel(KernelID, Dev))
+      return true;
+
+    // First try and get images in current bundle state
+    const bundle_state BundleState = get_bundle_state();
+    std::vector<DevImgPlainWithDeps> NewDevImgs =
+        detail::ProgramManager::getInstance().getSYCLDeviceImages(
+            MContext, {Dev}, {KernelID}, BundleState);
+
+    // No images found so we report as not inserted
+    if (NewDevImgs.empty())
+      return false;
+
+    // Propagate already set specialization constants to the new images
+    for (DevImgPlainWithDeps &DevImgWithDeps : NewDevImgs)
+      for (device_image_plain &DevImg : DevImgWithDeps)
+        for (auto SpecConst : MSpecConstValues)
+          getSyclObjImpl(DevImg)->set_specialization_constant_raw_value(
+              SpecConst.first.c_str(), SpecConst.second.data());
+
+    // Add the images to the collection
+    MDeviceImages.insert(MDeviceImages.end(), NewDevImgs.begin(),
+                         NewDevImgs.end());
+    removeDuplicateImages();
+    return true;
+  }
+
+  bool hasSourceBasedImages() const noexcept {
+    return std::any_of(begin(), end(), [](const device_image_plain &DevImg) {
+      return getSyclObjImpl(DevImg)->getOriginMask() &
+             ImageOriginKernelCompiler;
+    });
+  }
+
+  bool hasSYCLOfflineImages() const noexcept {
+    return std::any_of(begin(), end(), [](const device_image_plain &DevImg) {
+      return getSyclObjImpl(DevImg)->getOriginMask() & ImageOriginSYCLOffline;
+    });
+  }
+
+  bool allSourceBasedImages() const noexcept {
+    return std::all_of(begin(), end(), [](const device_image_plain &DevImg) {
+      return getSyclObjImpl(DevImg)->getOriginMask() &
+             ImageOriginKernelCompiler;
+    });
+  }
+
+  std::shared_ptr<kernel_impl> tryGetOfflineKernel(
+      const kernel_id &KernelID,
+      const std::shared_ptr<detail::kernel_bundle_impl> &Self) const {
     using ImageImpl = std::shared_ptr<detail::device_image_impl>;
     // Selected image.
     ImageImpl SelectedImage = nullptr;
@@ -1051,234 +745,6 @@
     }
 
     if (!SelectedImage)
-      throw sycl::exception(make_error_code(errc::invalid),
-                            "The kernel bundle does not contain the kernel "
-                            "identified by kernelId.");
-
-    auto [Kernel, CacheMutex, ArgMask] =
-        detail::ProgramManager::getInstance().getOrCreateKernel(
-            MContext, KernelID.get_name(), /*PropList=*/{},
-            SelectedImage->get_ur_program_ref());
-
-    std::shared_ptr<kernel_impl> KernelImpl = std::make_shared<kernel_impl>(
-        Kernel, detail::getSyclObjImpl(MContext), SelectedImage, Self, ArgMask,
-        SelectedImage->get_ur_program_ref(), CacheMutex);
-
-    return detail::createSyclObjFromImpl<kernel>(std::move(KernelImpl));
->>>>>>> 7d924065
-  }
-
-  bool has_kernel(const kernel_id &KernelID) const noexcept {
-    return std::any_of(begin(), end(),
-                       [&KernelID](const device_image_plain &DeviceImage) {
-                         return DeviceImage.has_kernel(KernelID);
-                       });
-  }
-
-  bool has_kernel(const kernel_id &KernelID, const device &Dev) const noexcept {
-    return std::any_of(
-        begin(), end(),
-        [&KernelID, &Dev](const device_image_plain &DeviceImage) {
-          return DeviceImage.has_kernel(KernelID, Dev);
-        });
-  }
-
-  bool contains_specialization_constants() const noexcept {
-    return std::any_of(
-        begin(), end(), [](const device_image_plain &DeviceImage) {
-          return getSyclObjImpl(DeviceImage)->has_specialization_constants();
-        });
-  }
-
-  bool native_specialization_constant() const noexcept {
-    return contains_specialization_constants() &&
-           std::all_of(begin(), end(),
-                       [](const device_image_plain &DeviceImage) {
-                         return getSyclObjImpl(DeviceImage)
-                             ->all_specialization_constant_native();
-                       });
-  }
-
-  bool has_specialization_constant(const char *SpecName) const noexcept {
-    return std::any_of(begin(), end(),
-                       [SpecName](const device_image_plain &DeviceImage) {
-                         return getSyclObjImpl(DeviceImage)
-                             ->has_specialization_constant(SpecName);
-                       });
-  }
-
-  void set_specialization_constant_raw_value(const char *SpecName,
-                                             const void *Value,
-                                             size_t Size) noexcept {
-    if (has_specialization_constant(SpecName))
-      for (const device_image_plain &DeviceImage : MUniqueDeviceImages)
-        getSyclObjImpl(DeviceImage)
-            ->set_specialization_constant_raw_value(SpecName, Value);
-    else {
-      std::vector<unsigned char> &Val = MSpecConstValues[std::string{SpecName}];
-      Val.resize(Size);
-      std::memcpy(Val.data(), Value, Size);
-    }
-  }
-
-  void get_specialization_constant_raw_value(const char *SpecName,
-                                             void *ValueRet) const noexcept {
-    for (const device_image_plain &DeviceImage : MUniqueDeviceImages)
-      if (getSyclObjImpl(DeviceImage)->has_specialization_constant(SpecName)) {
-        getSyclObjImpl(DeviceImage)
-            ->get_specialization_constant_raw_value(SpecName, ValueRet);
-        return;
-      }
-
-    // Specialization constant wasn't found in any of the device images,
-    // try to fetch value from kernel_bundle.
-    if (MSpecConstValues.count(std::string{SpecName}) != 0) {
-      const std::vector<unsigned char> &Val =
-          MSpecConstValues.at(std::string{SpecName});
-      auto *Dest = static_cast<unsigned char *>(ValueRet);
-      std::uninitialized_copy(Val.begin(), Val.end(), Dest);
-      return;
-    }
-
-    assert(false &&
-           "get_specialization_constant_raw_value called for missing constant");
-  }
-
-  bool is_specialization_constant_set(const char *SpecName) const noexcept {
-    bool SetInDevImg = std::any_of(
-        begin(), end(), [SpecName](const device_image_plain &DeviceImage) {
-          return getSyclObjImpl(DeviceImage)
-              ->is_specialization_constant_set(SpecName);
-        });
-    return SetInDevImg || MSpecConstValues.count(std::string{SpecName}) != 0;
-  }
-
-  const device_image_plain *begin() const { return MUniqueDeviceImages.data(); }
-
-  const device_image_plain *end() const {
-    return MUniqueDeviceImages.data() + MUniqueDeviceImages.size();
-  }
-
-  size_t size() const noexcept { return MUniqueDeviceImages.size(); }
-
-  bundle_state get_bundle_state() const { return MState; }
-
-  const SpecConstMapT &get_spec_const_map_ref() const noexcept {
-    return MSpecConstValues;
-  }
-
-  bool add_kernel(const kernel_id &KernelID, const device &Dev) {
-    // Skip if kernel is already there
-    if (has_kernel(KernelID, Dev))
-      return true;
-
-    // First try and get images in current bundle state
-    const bundle_state BundleState = get_bundle_state();
-    std::vector<DevImgPlainWithDeps> NewDevImgs =
-        detail::ProgramManager::getInstance().getSYCLDeviceImages(
-            MContext, {Dev}, {KernelID}, BundleState);
-
-    // No images found so we report as not inserted
-    if (NewDevImgs.empty())
-      return false;
-
-    // Propagate already set specialization constants to the new images
-    for (DevImgPlainWithDeps &DevImgWithDeps : NewDevImgs)
-      for (device_image_plain &DevImg : DevImgWithDeps)
-        for (auto SpecConst : MSpecConstValues)
-          getSyclObjImpl(DevImg)->set_specialization_constant_raw_value(
-              SpecConst.first.c_str(), SpecConst.second.data());
-
-    // Add the images to the collection
-    MDeviceImages.insert(MDeviceImages.end(), NewDevImgs.begin(),
-                         NewDevImgs.end());
-    removeDuplicateImages();
-    return true;
-  }
-
-<<<<<<< HEAD
-  bool hasSourceBasedImages() const noexcept {
-    return std::any_of(begin(), end(), [](const device_image_plain &DevImg) {
-      return getSyclObjImpl(DevImg)->getOriginMask() &
-             ImageOriginKernelCompiler;
-    });
-  }
-
-  bool hasSYCLOfflineImages() const noexcept {
-    return std::any_of(begin(), end(), [](const device_image_plain &DevImg) {
-      return getSyclObjImpl(DevImg)->getOriginMask() & ImageOriginSYCLOffline;
-    });
-  }
-
-  bool allSourceBasedImages() const noexcept {
-    return std::all_of(begin(), end(), [](const device_image_plain &DevImg) {
-      return getSyclObjImpl(DevImg)->getOriginMask() &
-             ImageOriginKernelCompiler;
-    });
-  }
-
-  std::shared_ptr<kernel_impl> tryGetOfflineKernel(
-      const kernel_id &KernelID,
-      const std::shared_ptr<detail::kernel_bundle_impl> &Self) const {
-    using ImageImpl = std::shared_ptr<detail::device_image_impl>;
-    // Selected image.
-    ImageImpl SelectedImage = nullptr;
-    // Image where specialization constants are replaced with default values.
-    ImageImpl ImageWithReplacedSpecConsts = nullptr;
-    // Original image where specialization constants are not replaced with
-    // default values.
-    ImageImpl OriginalImage = nullptr;
-    // Used to track if any of the candidate images has specialization values
-    // set.
-    bool SpecConstsSet = false;
-    for (const DevImgPlainWithDeps &DeviceImageWithDeps : MDeviceImages) {
-      const device_image_plain &DeviceImage = DeviceImageWithDeps.getMain();
-      if (!DeviceImageWithDeps.getMain().has_kernel(KernelID))
-        continue;
-
-      const auto DeviceImageImpl = detail::getSyclObjImpl(DeviceImage);
-      SpecConstsSet |= DeviceImageImpl->is_any_specialization_constant_set();
-
-      // Remember current image in corresponding variable depending on whether
-      // specialization constants are replaced with default value or not.
-      (DeviceImageImpl->specialization_constants_replaced_with_default()
-           ? ImageWithReplacedSpecConsts
-           : OriginalImage) = DeviceImageImpl;
-
-      if (SpecConstsSet) {
-        // If specialization constant is set in any of the candidate images
-        // then we can't use ReplacedImage, so we select NativeImage if any or
-        // we select OriginalImage and keep iterating in case there is an image
-        // with native support.
-        SelectedImage = OriginalImage;
-        if (SelectedImage &&
-            SelectedImage->all_specialization_constant_native())
-          break;
-      } else {
-        // For now select ReplacedImage but it may be reset if any of the
-        // further device images has specialization constant value set. If after
-        // all iterations specialization constant values are not set in any of
-        // the candidate images then that will be the selected image.
-        // Also we don't want to use ReplacedImage if device image has native
-        // support.
-        if (ImageWithReplacedSpecConsts &&
-            !ImageWithReplacedSpecConsts->all_specialization_constant_native())
-          SelectedImage = ImageWithReplacedSpecConsts;
-        else
-          // In case if we don't have or don't use ReplacedImage.
-          SelectedImage = OriginalImage;
-=======
-  ~kernel_bundle_impl() {
-    try {
-      if (MDeviceBinaries) {
-        unregister_device_globals_from_context();
-        ProgramManager::getInstance().removeImages(MDeviceBinaries);
-        syclex::detail::SYCL_JIT_Destroy(MDeviceBinaries);
->>>>>>> 7d924065
-      }
-    }
-
-    if (!SelectedImage)
       return nullptr;
 
     auto [Kernel, CacheMutex, ArgMask] =
@@ -1315,6 +781,29 @@
   }
 
 private:
+  DeviceGlobalMapEntry *getDeviceGlobalEntry(const std::string &Name) const {
+    if (!hasSourceBasedImages()) {
+      throw sycl::exception(make_error_code(errc::invalid),
+                            "Querying device globals by name is only available "
+                            "in kernel_bundles successfully built from "
+                            "kernel_bundle<bundle_state>::ext_oneapi_source> "
+                            "with 'sycl' source language.");
+    }
+
+    if (!ext_oneapi_has_device_global(Name)) {
+      throw sycl::exception(make_error_code(errc::invalid),
+                            "device global '" + Name +
+                                "' not found in kernel_bundle");
+    }
+
+    for (const device_image_plain &DevImg : MUniqueDeviceImages)
+      if (DeviceGlobalMapEntry *Entry =
+              getSyclObjImpl(DevImg)->tryGetDeviceGlobalEntry(Name))
+        return Entry;
+    assert(false && "Device global should have been found.");
+    return nullptr;
+  }
+
   void fillUniqueDeviceImages() {
     assert(MUniqueDeviceImages.empty());
     for (const DevImgPlainWithDeps &Imgs : MDeviceImages)
@@ -1329,33 +818,22 @@
         std::unique(MUniqueDeviceImages.begin(), MUniqueDeviceImages.end());
     MUniqueDeviceImages.erase(It, MUniqueDeviceImages.end());
   }
+
   context MContext;
   std::vector<device> MDevices;
+
+  // For sycl_jit, building from source may have produced sycl binaries that
+  // the kernel_bundles now manage.
+  // NOTE: This must appear before device images to enforce their freeing of
+  //       device globals prior to unregistering the binaries.
+  std::vector<std::shared_ptr<ManagedDeviceBinaries>> MSharedDeviceBinaries;
+
   std::vector<DevImgPlainWithDeps> MDeviceImages;
   std::vector<device_image_plain> MUniqueDeviceImages;
   // This map stores values for specialization constants, that are missing
   // from any device image.
   SpecConstMapT MSpecConstValues;
   bundle_state MState;
-
-<<<<<<< HEAD
-  // For sycl_jit, building from source may have produced sycl binaries that
-  // the kernel_bundles now manage.
-  std::vector<std::shared_ptr<ManagedDeviceBinaries>> MDeviceBinaries;
-=======
-  // ext_oneapi_kernel_compiler : Source, Languauge, KernelNames, IncludePairs
-  // Language is for both state::source and state::executable.
-  syclex::source_language MLanguage = syclex::source_language::opencl;
-  const std::variant<std::string, std::vector<std::byte>> MSource;
-  // only kernel_bundles created from source have KernelNames member.
-  std::vector<std::string> MKernelNames;
-  std::unordered_map<std::string, std::string> MMangledKernelNames;
-  std::vector<std::string> MDeviceGlobalNames;
-  std::vector<std::unique_ptr<std::byte[]>> MDeviceGlobalAllocations;
-  sycl_device_binaries MDeviceBinaries = nullptr;
-  std::string MPrefix;
-  include_pairs_t MIncludePairs;
->>>>>>> 7d924065
 };
 
 } // namespace detail
