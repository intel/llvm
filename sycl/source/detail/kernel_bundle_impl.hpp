--- conflicted
+++ resolved
@@ -496,8 +496,7 @@
 
     if (MLanguage == syclex::source_language::sycl_jit) {
       // Build device images via the program manager.
-<<<<<<< HEAD
-      const std::string &SourceStr = std::get<std::string>(this->Source);
+      const std::string &SourceStr = std::get<std::string>(MSource);
 
       std::string BuildOptionsString;
       std::vector<char> CachedIR;
@@ -510,7 +509,7 @@
       }
 
       auto [Binaries, CompilationID] = syclex::detail::SYCL_JIT_to_SPIRV(
-          SourceStr, IncludePairs, BuildOptions, LogPtr, RegisteredKernelNames,
+          SourceStr, MIncludePairs, BuildOptions, LogPtr, RegisteredKernelNames,
           CachedIR, SavedIRPtr.get());
 
       if (PersistentDeviceCodeCache::isEnabled() && !SavedIRPtr->empty()) {
@@ -518,14 +517,6 @@
             MDevices, BuildOptionsString, SourceStr, *SavedIRPtr);
         SavedIRPtr.reset();
       }
-=======
-      // TODO: Support persistent caching.
-
-      const std::string &SourceStr = std::get<std::string>(MSource);
-      auto [Binaries, CompilationID] = syclex::detail::SYCL_JIT_to_SPIRV(
-          SourceStr, MIncludePairs, BuildOptions, LogPtr,
-          RegisteredKernelNames);
->>>>>>> 410bd24a
 
       auto &PM = detail::ProgramManager::getInstance();
       PM.addImages(Binaries);
@@ -898,12 +889,11 @@
   }
 
   bool is_specialization_constant_set(const char *SpecName) const noexcept {
-    bool SetInDevImg =
-        std::any_of(begin(), end(),
-                    [SpecName](const device_image_plain &DeviceImage) {
-                      return getSyclObjImpl(DeviceImage)
-                          ->is_specialization_constant_set(SpecName);
-                    });
+    bool SetInDevImg = std::any_of(
+        begin(), end(), [SpecName](const device_image_plain &DeviceImage) {
+          return getSyclObjImpl(DeviceImage)
+              ->is_specialization_constant_set(SpecName);
+        });
     return SetInDevImg || MSpecConstValues.count(std::string{SpecName}) != 0;
   }
 
