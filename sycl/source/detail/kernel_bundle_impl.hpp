--- conflicted
+++ resolved
@@ -392,16 +392,10 @@
     // loaded via the program manager have `kernel_id`s, they can't be looked up
     // from the (unprefixed) kernel name.
     MIsInterop = true;
-<<<<<<< HEAD
-    KernelNames = KNames;
-    DeviceBinaries = Binaries;
-    Prefix = Pfx;
-    Language = Lang;
-=======
     MKernelNames = std::move(KNames);
+    MDeviceBinaries = Binaries;
     MPrefix = std::move(Pfx);
     MLanguage = Lang;
->>>>>>> 311fdc40
   }
 
   std::string trimXsFlags(std::string &str) {
@@ -528,14 +522,9 @@
         }
       }
 
-<<<<<<< HEAD
       return std::make_shared<kernel_bundle_impl>(MContext, MDevices, KernelIDs,
                                                   KernelNames, Binaries, Prefix,
-                                                  Language);
-=======
-      return std::make_shared<kernel_bundle_impl>(
-          MContext, MDevices, KernelIDs, KernelNames, Prefix, MLanguage);
->>>>>>> 311fdc40
+                                                  MLanguage);
     }
 
     ur_program_handle_t UrProgram = nullptr;
@@ -888,12 +877,11 @@
   }
 
   bool is_specialization_constant_set(const char *SpecName) const noexcept {
-    bool SetInDevImg =
-        std::any_of(begin(), end(),
-                    [SpecName](const device_image_plain &DeviceImage) {
-                      return getSyclObjImpl(DeviceImage)
-                          ->is_specialization_constant_set(SpecName);
-                    });
+    bool SetInDevImg = std::any_of(
+        begin(), end(), [SpecName](const device_image_plain &DeviceImage) {
+          return getSyclObjImpl(DeviceImage)
+              ->is_specialization_constant_set(SpecName);
+        });
     return SetInDevImg || MSpecConstValues.count(std::string{SpecName}) != 0;
   }
 
@@ -944,9 +932,9 @@
 
   ~kernel_bundle_impl() {
     try {
-      if (DeviceBinaries) {
-        ProgramManager::getInstance().removeImages(DeviceBinaries);
-        syclex::detail::SYCL_JIT_destroy(DeviceBinaries);
+      if (MDeviceBinaries) {
+        ProgramManager::getInstance().removeImages(MDeviceBinaries);
+        syclex::detail::SYCL_JIT_destroy(MDeviceBinaries);
       }
     } catch (std::exception &e) {
       __SYCL_REPORT_EXCEPTION_TO_STREAM("exception in ~kernel_bundle_impl", e);
@@ -983,16 +971,10 @@
   syclex::source_language MLanguage = syclex::source_language::opencl;
   const std::variant<std::string, std::vector<std::byte>> MSource;
   // only kernel_bundles created from source have KernelNames member.
-<<<<<<< HEAD
-  std::vector<std::string> KernelNames;
-  sycl_device_binaries DeviceBinaries = nullptr;
-  std::string Prefix;
-  include_pairs_t IncludePairs;
-=======
   std::vector<std::string> MKernelNames;
+  sycl_device_binaries MDeviceBinaries = nullptr;
   std::string MPrefix;
   include_pairs_t MIncludePairs;
->>>>>>> 311fdc40
 };
 
 } // namespace detail
