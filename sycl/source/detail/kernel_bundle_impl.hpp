--- conflicted
+++ resolved
@@ -379,24 +379,16 @@
 
   // oneapi_ext_kernel_compiler
   // program manager integration, only for sycl_jit language
-<<<<<<< HEAD
-  kernel_bundle_impl(context Ctx, std::vector<device> Devs,
-                     const std::vector<kernel_id> &KernelIDs,
-                     const std::vector<std::string> &KNames,
-                     const std::vector<std::string> &DGNames,
-                     const std::string &Pfx, syclex::source_language Lang)
-      : kernel_bundle_impl(Ctx, Devs, KernelIDs, bundle_state::executable) {
-=======
   kernel_bundle_impl(
       context Ctx, std::vector<device> Devs,
       const std::vector<kernel_id> &KernelIDs,
       std::vector<std::string> &&KernelNames,
       std::unordered_map<std::string, std::string> &&MangledKernelNames,
+      std::vector<std::string> &&DeviceGlobalNames,
       sycl_device_binaries Binaries, std::string &&Prefix,
       syclex::source_language Lang)
       : kernel_bundle_impl(std::move(Ctx), std::move(Devs), KernelIDs,
                            bundle_state::executable) {
->>>>>>> 5ef2c7cc
     assert(Lang == syclex::source_language::sycl_jit);
     // Mark this bundle explicitly as "interop" to ensure that its kernels are
     // enqueued with the info from the kernel object passed by the application,
@@ -404,18 +396,12 @@
     // loaded via the program manager have `kernel_id`s, they can't be looked up
     // from the (unprefixed) kernel name.
     MIsInterop = true;
-<<<<<<< HEAD
-    KernelNames = KNames;
-    DeviceGlobalNames = DGNames;
-    Prefix = Pfx;
-    Language = Lang;
-=======
     MKernelNames = std::move(KernelNames);
     MMangledKernelNames = std::move(MangledKernelNames);
+    MDeviceGlobalNames = std::move(DeviceGlobalNames);
     MDeviceBinaries = Binaries;
     MPrefix = std::move(Prefix);
     MLanguage = Lang;
->>>>>>> 5ef2c7cc
   }
 
   std::string trimXsFlags(std::string &str) {
@@ -548,19 +534,12 @@
 
       std::vector<kernel_id> KernelIDs;
       std::vector<std::string> KernelNames;
-<<<<<<< HEAD
-      // `jit_compiler::compileSYCL(..)` uses `CompilationID + '$'` as prefix
-      // for offload entry names.
-      std::string Prefix = CompilationID + '$';
-      auto PrefixLen = Prefix.length();
-=======
       std::unordered_map<std::string, std::string> MangledKernelNames;
->>>>>>> 5ef2c7cc
       for (const auto &KernelID : PM.getAllSYCLKernelIDs()) {
         std::string_view KernelName{KernelID.get_name()};
         if (KernelName.find(Prefix) == 0) {
           KernelIDs.push_back(KernelID);
-          KernelName.remove_prefix(PrefixLen);
+          KernelName.remove_prefix(Prefix.length());
           KernelNames.emplace_back(KernelName);
           static constexpr std::string_view SYCLKernelMarker{"__sycl_kernel_"};
           if (KernelName.find(SYCLKernelMarker) == 0) {
@@ -586,7 +565,6 @@
         }
       }
 
-<<<<<<< HEAD
       // Determine IDs of all device globals referenced by this bundle's
       // kernels. These IDs are also prefixed.
       std::unordered_set<std::string> DeviceGlobalIDSet;
@@ -601,7 +579,7 @@
               DeviceGlobalIDSet.emplace(DeviceGlobalName);
           if (Inserted) {
             DeviceGlobalIDVec.emplace_back(DeviceGlobalName);
-            DeviceGlobalName.remove_prefix(PrefixLen);
+            DeviceGlobalName.remove_prefix(Prefix.length());
             DeviceGlobalNames.emplace_back(DeviceGlobalName);
           }
         }
@@ -609,8 +587,9 @@
 
       // Create the executable bundle.
       auto ExecBundle = std::make_shared<kernel_bundle_impl>(
-          MContext, MDevices, KernelIDs, KernelNames, DeviceGlobalNames, Prefix,
-          Language);
+          MContext, MDevices, KernelIDs, std::move(KernelNames),
+          std::move(MangledKernelNames), std::move(DeviceGlobalNames), Binaries,
+          std::move(Prefix), MLanguage);
 
       // Device globals are usually statically allocated and registered in the
       // integration footer, which we don't have in the RTC context. Instead, we
@@ -626,22 +605,16 @@
         auto Alloc = std::make_unique<std::byte[]>(AllocSize);
         std::string_view DeviceGlobalName{DeviceGlobalEntry->MUniqueId};
         PM.addOrInitDeviceGlobalEntry(Alloc.get(), DeviceGlobalName.data());
-        ExecBundle->DeviceGlobalAllocations.push_back(std::move(Alloc));
+        ExecBundle->MDeviceGlobalAllocations.push_back(std::move(Alloc));
 
         // Drop the RTC prefix from the entry's symbol name. Note that the PM
         // still manages this device global under its prefixed name.
         assert(DeviceGlobalName.find(Prefix) == 0);
-        DeviceGlobalName.remove_prefix(PrefixLen);
+        DeviceGlobalName.remove_prefix(Prefix.length());
         DeviceGlobalEntry->MUniqueId = DeviceGlobalName;
       }
 
       return ExecBundle;
-=======
-      return std::make_shared<kernel_bundle_impl>(
-          MContext, MDevices, KernelIDs, std::move(KernelNames),
-          std::move(MangledKernelNames), Binaries, std::move(Prefix),
-          MLanguage);
->>>>>>> 5ef2c7cc
     }
 
     ur_program_handle_t UrProgram = nullptr;
@@ -747,22 +720,13 @@
                                                 KernelNames, MLanguage);
   }
 
-<<<<<<< HEAD
   // Utility methods for kernel_compiler functionality
 private:
-  std::string adjust_kernel_name(const std::string &Name,
-                                 syclex::source_language Lang) {
-    // Once name demangling support is in, we won't need this.
-    if (Lang != syclex::source_language::sycl &&
-        Lang != syclex::source_language::sycl_jit)
-      return Name;
-=======
   std::string adjust_kernel_name(const std::string &Name) {
     if (MLanguage == syclex::source_language::sycl_jit) {
       auto It = MMangledKernelNames.find(Name);
       return It == MMangledKernelNames.end() ? Name : It->second;
     }
->>>>>>> 5ef2c7cc
 
     if (MLanguage == syclex::source_language::sycl) {
       bool isMangled = Name.find("__sycl_kernel_") != std::string::npos;
@@ -796,7 +760,7 @@
 
   DeviceGlobalMapEntry *get_device_global_entry(const std::string &Name,
                                                 const device &Dev) {
-    if (Language != syclex::source_language::sycl_jit || Prefix.empty()) {
+    if (MLanguage != syclex::source_language::sycl_jit || MPrefix.empty()) {
       throw sycl::exception(make_error_code(errc::invalid),
                             "Querying device globals by name is only available "
                             "in kernel_bundles successfully built from "
@@ -812,7 +776,7 @@
 
     std::vector<DeviceGlobalMapEntry *> Entries =
         ProgramManager::getInstance().getDeviceGlobalEntries(
-            {Prefix + mangle_device_global_name(Name)});
+            {MPrefix + mangle_device_global_name(Name)});
     assert(Entries.size() == 1);
     return Entries.front();
   }
@@ -876,7 +840,22 @@
     return detail::createSyclObjFromImpl<kernel>(KernelImpl);
   }
 
-<<<<<<< HEAD
+  std::string ext_oneapi_get_raw_kernel_name(const std::string &Name) {
+    if (MKernelNames.empty())
+      throw sycl::exception(
+          make_error_code(errc::invalid),
+          "'ext_oneapi_get_raw_kernel_name' is only available in "
+          "kernel_bundles successfully built from "
+          "kernel_bundle<bundle_state::ext_oneapi_source>.");
+
+    std::string AdjustedName = adjust_kernel_name(Name);
+    if (!is_kernel_name(AdjustedName))
+      throw sycl::exception(make_error_code(errc::invalid),
+                            "kernel '" + Name + "' not found in kernel_bundle");
+
+    return AdjustedName;
+  }
+
   bool ext_oneapi_has_device_global(const std::string &Name,
                                     const device &Dev) {
     if (!is_valid_device(Dev)) {
@@ -884,8 +863,8 @@
     }
 
     std::string MangledName = mangle_device_global_name(Name);
-    return std::find(DeviceGlobalNames.begin(), DeviceGlobalNames.end(),
-                     MangledName) != DeviceGlobalNames.end();
+    return std::find(MDeviceGlobalNames.begin(), MDeviceGlobalNames.end(),
+                     MangledName) != MDeviceGlobalNames.end();
   }
 
   void *ext_oneapi_get_device_global_address(const std::string &Name,
@@ -909,22 +888,6 @@
   size_t ext_oneapi_get_device_global_size(const std::string &Name,
                                            const device &Dev) {
     return get_device_global_entry(Name, Dev)->MDeviceGlobalTSize;
-=======
-  std::string ext_oneapi_get_raw_kernel_name(const std::string &Name) {
-    if (MKernelNames.empty())
-      throw sycl::exception(
-          make_error_code(errc::invalid),
-          "'ext_oneapi_get_raw_kernel_name' is only available in "
-          "kernel_bundles successfully built from "
-          "kernel_bundle<bundle_state::ext_oneapi_source>.");
-
-    std::string AdjustedName = adjust_kernel_name(Name);
-    if (!is_kernel_name(AdjustedName))
-      throw sycl::exception(make_error_code(errc::invalid),
-                            "kernel '" + Name + "' not found in kernel_bundle");
-
-    return AdjustedName;
->>>>>>> 5ef2c7cc
   }
 
   bool empty() const noexcept { return MDeviceImages.empty(); }
@@ -1193,26 +1156,17 @@
 
   // ext_oneapi_kernel_compiler : Source, Languauge, KernelNames, IncludePairs
   // Language is for both state::source and state::executable.
-<<<<<<< HEAD
-  syclex::source_language Language = syclex::source_language::opencl;
-  const std::variant<std::string, std::vector<std::byte>> Source;
-  // only kernel_bundles created from source have the following members.
-  std::vector<std::string> KernelNames;
-  std::vector<std::string> DeviceGlobalNames;
-  std::string Prefix;
-  include_pairs_t IncludePairs;
-
-  std::vector<std::unique_ptr<std::byte[]>> DeviceGlobalAllocations;
-=======
   syclex::source_language MLanguage = syclex::source_language::opencl;
   const std::variant<std::string, std::vector<std::byte>> MSource;
   // only kernel_bundles created from source have KernelNames member.
   std::vector<std::string> MKernelNames;
   std::unordered_map<std::string, std::string> MMangledKernelNames;
+  std::vector<std::string> MDeviceGlobalNames;
   sycl_device_binaries MDeviceBinaries = nullptr;
   std::string MPrefix;
   include_pairs_t MIncludePairs;
->>>>>>> 5ef2c7cc
+
+  std::vector<std::unique_ptr<std::byte[]>> MDeviceGlobalAllocations;
 };
 
 } // namespace detail
