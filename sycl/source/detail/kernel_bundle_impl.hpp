//==------- kernel_bundle_impl.hpp - SYCL kernel_bundle_impl ---------------==//
//
// Part of the LLVM Project, under the Apache License v2.0 with LLVM Exceptions.
// See https://llvm.org/LICENSE.txt for license information.
// SPDX-License-Identifier: Apache-2.0 WITH LLVM-exception
//
//===----------------------------------------------------------------------===//

#pragma once

#include <detail/device_image_impl.hpp>
#include <detail/device_impl.hpp>
#include <detail/kernel_impl.hpp>
#include <detail/link_graph.hpp>
#include <detail/program_manager/program_manager.hpp>
#include <detail/syclbin.hpp>
#include <sycl/backend_types.hpp>
#include <sycl/context.hpp>
#include <sycl/detail/common.hpp>
#include <sycl/detail/kernel_name_str_t.hpp>
#include <sycl/device.hpp>
#include <sycl/kernel_bundle.hpp>

#include <algorithm>
#include <cassert>
#include <cstdint>
#include <cstring>
#include <memory>
#include <unordered_set>
#include <vector>

#include "split_string.hpp"

namespace sycl {
inline namespace _V1 {

namespace ext::oneapi::experimental::detail {
using namespace sycl::detail;
bool is_source_kernel_bundle_supported(
    sycl::ext::oneapi::experimental::source_language Language,
    const context &Ctx);

bool is_source_kernel_bundle_supported(
    sycl::ext::oneapi::experimental::source_language Language,
    const std::vector<device_impl *> &Devices);
} // namespace ext::oneapi::experimental::detail

namespace detail {

static bool checkAllDevicesAreInContext(const std::vector<device> &Devices,
                                        const context &Context) {
  return std::all_of(
      Devices.begin(), Devices.end(), [&Context](const device &Dev) {
        return getSyclObjImpl(Context)->isDeviceValid(*getSyclObjImpl(Dev));
      });
}

static bool checkAllDevicesHaveAspect(const std::vector<device> &Devices,
                                      aspect Aspect) {
  return std::all_of(Devices.begin(), Devices.end(),
                     [&Aspect](const device &Dev) { return Dev.has(Aspect); });
}

namespace syclex = sycl::ext::oneapi::experimental;

class kernel_impl;

/// The class is an impl counterpart of the sycl::kernel_bundle.
// It provides an access and utilities to manage set of sycl::device_images
// objects.
class kernel_bundle_impl
    : public std::enable_shared_from_this<kernel_bundle_impl> {

  using SpecConstMapT = std::map<std::string, std::vector<unsigned char>>;
  using Base = std::enable_shared_from_this<kernel_bundle_impl>;

  struct private_tag {
    explicit private_tag() = default;
  };

  void common_ctor_checks() const {
    const bool AllDevicesInTheContext =
        checkAllDevicesAreInContext(MDevices, MContext);
    if (MDevices.empty() || !AllDevicesInTheContext)
      throw sycl::exception(
          make_error_code(errc::invalid),
          "Not all devices are associated with the context or "
          "vector of devices is empty");

    if (bundle_state::input == MState &&
        !checkAllDevicesHaveAspect(MDevices, aspect::online_compiler))
      throw sycl::exception(make_error_code(errc::invalid),
                            "Not all devices have aspect::online_compiler");

    if (bundle_state::object == MState &&
        !checkAllDevicesHaveAspect(MDevices, aspect::online_linker))
      throw sycl::exception(make_error_code(errc::invalid),
                            "Not all devices have aspect::online_linker");
  }

public:
  kernel_bundle_impl(context Ctx, std::vector<device> Devs, bundle_state State,
                     private_tag)
      : MContext(std::move(Ctx)), MDevices(std::move(Devs)), MState(State) {

    common_ctor_checks();

    MDeviceImages = detail::ProgramManager::getInstance().getSYCLDeviceImages(
        MContext, MDevices, State);
    fillUniqueDeviceImages();
  }

  // Interop constructor used by make_kernel
  kernel_bundle_impl(context Ctx, std::vector<device> Devs, private_tag)
      : MContext(Ctx), MDevices(Devs), MState(bundle_state::executable) {
    if (!checkAllDevicesAreInContext(Devs, Ctx))
      throw sycl::exception(
          make_error_code(errc::invalid),
          "Not all devices are associated with the context or "
          "vector of devices is empty");
  }

  // Interop constructor
  kernel_bundle_impl(context Ctx, std::vector<device> Devs,
                     device_image_plain &DevImage, private_tag Tag)
      : kernel_bundle_impl(Ctx, Devs, Tag) {
    MDeviceImages.emplace_back(DevImage);
    MUniqueDeviceImages.emplace_back(DevImage);
  }

  // Matches sycl::build and sycl::compile
  // Have one constructor because sycl::build and sycl::compile have the same
  // signature
  kernel_bundle_impl(const kernel_bundle<bundle_state::input> &InputBundle,
                     std::vector<device> Devs, const property_list &PropList,
                     bundle_state TargetState, private_tag)
      : MContext(InputBundle.get_context()), MDevices(std::move(Devs)),
        MState(TargetState) {

    const std::shared_ptr<kernel_bundle_impl> &InputBundleImpl =
        getSyclObjImpl(InputBundle);
    MSpecConstValues = InputBundleImpl->get_spec_const_map_ref();

    const std::vector<device> &InputBundleDevices =
        InputBundleImpl->get_devices();
    const bool AllDevsAssociatedWithInputBundle =
        std::all_of(MDevices.begin(), MDevices.end(),
                    [&InputBundleDevices](const device &Dev) {
                      return InputBundleDevices.end() !=
                             std::find(InputBundleDevices.begin(),
                                       InputBundleDevices.end(), Dev);
                    });
    if (MDevices.empty() || !AllDevsAssociatedWithInputBundle)
      throw sycl::exception(
          make_error_code(errc::invalid),
          "Not all devices are in the set of associated "
          "devices for input bundle or vector of devices is empty");

    // Copy SYCLBINs to ensure lifetime is preserved by the executable bundle.
    MSYCLBINs.insert(MSYCLBINs.end(), InputBundleImpl->MSYCLBINs.begin(),
                     InputBundleImpl->MSYCLBINs.end());

    for (const DevImgPlainWithDeps &DevImgWithDeps :
         InputBundleImpl->MDeviceImages) {
      // Skip images which are not compatible with devices provided
      if (std::none_of(MDevices.begin(), MDevices.end(),
                       [&DevImgWithDeps](const device &Dev) {
                         return getSyclObjImpl(DevImgWithDeps.getMain())
                             ->compatible_with_device(Dev);
                       }))
        continue;

      switch (TargetState) {
      case bundle_state::object: {
        DevImgPlainWithDeps CompiledImgWithDeps =
            detail::ProgramManager::getInstance().compile(DevImgWithDeps,
                                                          MDevices, PropList);

        MUniqueDeviceImages.insert(MUniqueDeviceImages.end(),
                                   CompiledImgWithDeps.begin(),
                                   CompiledImgWithDeps.end());
        MDeviceImages.push_back(std::move(CompiledImgWithDeps));
        break;
      }

      case bundle_state::executable: {
        device_image_plain BuiltImg =
            detail::ProgramManager::getInstance().build(DevImgWithDeps,
                                                        MDevices, PropList);
        MDeviceImages.emplace_back(BuiltImg);
        MUniqueDeviceImages.emplace_back(BuiltImg);
        break;
      }
      case bundle_state::input:
      case bundle_state::ext_oneapi_source:
        throw exception(make_error_code(errc::runtime),
                        "Internal error. The target state should not be input "
                        "or ext_oneapi_source");
        break;
      }
    }
    removeDuplicateImages();
  }

  // Matches sycl::link
  kernel_bundle_impl(
      const std::vector<kernel_bundle<bundle_state::object>> &ObjectBundles,
      std::vector<device> Devs, const property_list &PropList, private_tag)
      : MDevices(std::move(Devs)), MState(bundle_state::executable) {
    if (MDevices.empty())
      throw sycl::exception(make_error_code(errc::invalid),
                            "Vector of devices is empty");

    if (ObjectBundles.empty())
      return;

    MContext = ObjectBundles[0].get_context();
    for (size_t I = 1; I < ObjectBundles.size(); ++I) {
      if (ObjectBundles[I].get_context() != MContext)
        throw sycl::exception(
            make_error_code(errc::invalid),
            "Not all input bundles have the same associated context");
    }

    // Check if any of the devices in devs are not in the set of associated
    // devices for any of the bundles in ObjectBundles
    const bool AllDevsAssociatedWithInputBundles = std::all_of(
        MDevices.begin(), MDevices.end(), [&ObjectBundles](const device &Dev) {
          // Number of devices is expected to be small
          return std::all_of(
              ObjectBundles.begin(), ObjectBundles.end(),
              [&Dev](const kernel_bundle<bundle_state::object> &KernelBundle) {
                const std::vector<device> &BundleDevices =
                    getSyclObjImpl(KernelBundle)->get_devices();
                return BundleDevices.end() != std::find(BundleDevices.begin(),
                                                        BundleDevices.end(),
                                                        Dev);
              });
        });
    if (!AllDevsAssociatedWithInputBundles)
      throw sycl::exception(make_error_code(errc::invalid),
                            "Not all devices are in the set of associated "
                            "devices for input bundles");

    // TODO: Unify with c'tor for sycl::compile and sycl::build by calling
    // sycl::join on vector of kernel_bundles

    // Due to a bug in L0, specializations with conflicting IDs will overwrite
    // each other when linked together, so to avoid this issue we link
    // regular offline-compiled SYCL device images in separation.
    // TODO: Remove when spec const overwriting issue has been fixed in L0.
    std::vector<const DevImgPlainWithDeps *> OfflineDeviceImages;
    std::unordered_set<std::shared_ptr<device_image_impl>>
        OfflineDeviceImageSet;
    for (const kernel_bundle<bundle_state::object> &ObjectBundle :
         ObjectBundles) {
      for (const DevImgPlainWithDeps &DeviceImageWithDeps :
           getSyclObjImpl(ObjectBundle)->MDeviceImages) {
        if (getSyclObjImpl(DeviceImageWithDeps.getMain())->getOriginMask() &
            ImageOriginSYCLOffline) {
          OfflineDeviceImages.push_back(&DeviceImageWithDeps);
          for (const device_image_plain &DevImg : DeviceImageWithDeps)
            OfflineDeviceImageSet.insert(getSyclObjImpl(DevImg));
        }
      }
    }

    // Collect all unique images.
    std::vector<device_image_plain> DevImages;
    {
      std::set<std::shared_ptr<device_image_impl>> DevImagesSet;
      for (const kernel_bundle<bundle_state::object> &ObjectBundle :
           ObjectBundles)
        for (const device_image_plain &DevImg :
             getSyclObjImpl(ObjectBundle)->MUniqueDeviceImages)
          if (OfflineDeviceImageSet.find(getSyclObjImpl(DevImg)) ==
              OfflineDeviceImageSet.end())
            DevImagesSet.insert(getSyclObjImpl(DevImg));
      DevImages.reserve(DevImagesSet.size());
      for (auto It = DevImagesSet.begin(); It != DevImagesSet.end();)
        DevImages.push_back(createSyclObjFromImpl<device_image_plain>(
            std::move(DevImagesSet.extract(It++).value())));
    }

    // Check for conflicting kernels in RTC kernel bundles.
    {
      std::set<std::string_view, std::less<>> SeenKernelNames;
      std::set<std::string_view, std::less<>> Conflicts;
      for (const device_image_plain &DevImage : DevImages) {
        const KernelNameSetT &KernelNames =
            getSyclObjImpl(DevImage)->getKernelNames();
        std::vector<std::string_view> Intersect;
        std::set_intersection(SeenKernelNames.begin(), SeenKernelNames.end(),
                              KernelNames.begin(), KernelNames.end(),
                              std::inserter(Conflicts, Conflicts.begin()));
        SeenKernelNames.insert(KernelNames.begin(), KernelNames.end());
      }

      if (!Conflicts.empty()) {
        std::stringstream MsgS;
        MsgS << "Conflicting kernel definitions: ";
        for (const std::string_view &Conflict : Conflicts)
          MsgS << " " << Conflict;
        throw sycl::exception(make_error_code(errc::invalid), MsgS.str());
      }
    }

    // Create a map between exported symbols and their indices in the device
    // images collection.
    std::map<std::string_view, size_t> ExportMap;
    for (size_t I = 0; I < DevImages.size(); ++I) {
      auto DevImageImpl = getSyclObjImpl(DevImages[I]);
      if (DevImageImpl->get_bin_image_ref() == nullptr)
        continue;
      for (const sycl_device_binary_property &ESProp :
           DevImageImpl->get_bin_image_ref()->getExportedSymbols()) {
        if (ExportMap.find(ESProp->Name) != ExportMap.end())
          throw sycl::exception(make_error_code(errc::invalid),
                                "Duplicate exported symbol \"" +
                                    std::string{ESProp->Name} +
                                    "\" found in binaries.");
        ExportMap.emplace(ESProp->Name, I);
      }
    }

    // Create dependency mappings.
    std::vector<std::vector<size_t>> Dependencies;
    Dependencies.resize(DevImages.size());
    for (size_t I = 0; I < DevImages.size(); ++I) {
      auto DevImageImpl = getSyclObjImpl(DevImages[I]);
      if (DevImageImpl->get_bin_image_ref() == nullptr)
        continue;
      std::set<size_t> DeviceImageDepsSet;
      for (const sycl_device_binary_property &ISProp :
           DevImageImpl->get_bin_image_ref()->getImportedSymbols()) {
        auto ExportSymbolIt = ExportMap.find(ISProp->Name);
        if (ExportSymbolIt == ExportMap.end())
          throw sycl::exception(make_error_code(errc::invalid),
                                "No exported symbol \"" +
                                    std::string{ISProp->Name} +
                                    "\" found in linked images.");
        DeviceImageDepsSet.emplace(ExportSymbolIt->second);
      }
      Dependencies[I].insert(Dependencies[I].end(), DeviceImageDepsSet.begin(),
                             DeviceImageDepsSet.end());
    }

    // Create a link graph and clone it for each device.
    const std::shared_ptr<device_impl> &FirstDevice =
        getSyclObjImpl(MDevices[0]);
    std::map<std::shared_ptr<device_impl>, LinkGraph<device_image_plain>>
        DevImageLinkGraphs;
    const auto &FirstGraph =
        DevImageLinkGraphs
            .emplace(FirstDevice,
                     LinkGraph<device_image_plain>{DevImages, Dependencies})
            .first->second;
    for (size_t I = 1; I < MDevices.size(); ++I)
      DevImageLinkGraphs.emplace(getSyclObjImpl(MDevices[I]),
                                 FirstGraph.Clone());

    // Poison the images based on whether the corresponding device supports it.
    for (auto &GraphIt : DevImageLinkGraphs) {
      device Dev = createSyclObjFromImpl<device>(GraphIt.first);
      GraphIt.second.Poison([&Dev](const device_image_plain &DevImg) {
        return !getSyclObjImpl(DevImg)->compatible_with_device(Dev);
      });
    }

    // Unify graphs after poisoning.
    std::map<std::vector<std::shared_ptr<device_impl>>,
             LinkGraph<device_image_plain>>
        UnifiedGraphs = UnifyGraphs(DevImageLinkGraphs);

    // Link based on the resulting graphs.
    for (auto &GraphIt : UnifiedGraphs) {
      std::vector<device> DeviceGroup;
      DeviceGroup.reserve(GraphIt.first.size());
      for (const auto &DeviceImgImpl : GraphIt.first)
        DeviceGroup.emplace_back(createSyclObjFromImpl<device>(DeviceImgImpl));

      std::vector<device_image_plain> LinkedResults =
          detail::ProgramManager::getInstance().link(
              GraphIt.second.GetNodeValues(), DeviceGroup, PropList);
      MDeviceImages.insert(MDeviceImages.end(), LinkedResults.begin(),
                           LinkedResults.end());
      MUniqueDeviceImages.insert(MUniqueDeviceImages.end(),
                                 LinkedResults.begin(), LinkedResults.end());
      // TODO: Kernels may be in multiple device images, so mapping should be
      //       added.
    }

    // ... And link the offline images in separation. (Workaround.)
    for (const DevImgPlainWithDeps *DeviceImageWithDeps : OfflineDeviceImages) {
      // Skip images which are not compatible with devices provided
      if (std::none_of(MDevices.begin(), MDevices.end(),
                       [DeviceImageWithDeps](const device &Dev) {
                         return getSyclObjImpl(DeviceImageWithDeps->getMain())
                             ->compatible_with_device(Dev);
                       }))
        continue;

      std::vector<device_image_plain> LinkedResults =
          detail::ProgramManager::getInstance().link(
              DeviceImageWithDeps->getAll(), MDevices, PropList);
      MDeviceImages.insert(MDeviceImages.end(), LinkedResults.begin(),
                           LinkedResults.end());
      MUniqueDeviceImages.insert(MUniqueDeviceImages.end(),
                                 LinkedResults.begin(), LinkedResults.end());
    }

    removeDuplicateImages();

    for (const kernel_bundle<bundle_state::object> &Bundle : ObjectBundles) {
      const KernelBundleImplPtr &BundlePtr = getSyclObjImpl(Bundle);
      for (const std::pair<const std::string, std::vector<unsigned char>>
               &SpecConst : BundlePtr->MSpecConstValues) {
        MSpecConstValues[SpecConst.first] = SpecConst.second;
      }
    }
  }

  kernel_bundle_impl(context Ctx, std::vector<device> Devs,
                     const std::vector<kernel_id> &KernelIDs,
                     bundle_state State, private_tag)
      : MContext(std::move(Ctx)), MDevices(std::move(Devs)), MState(State) {

    common_ctor_checks();

    MDeviceImages = detail::ProgramManager::getInstance().getSYCLDeviceImages(
        MContext, MDevices, KernelIDs, State);
    fillUniqueDeviceImages();
  }

  kernel_bundle_impl(context Ctx, std::vector<device> Devs,
                     const DevImgSelectorImpl &Selector, bundle_state State,
                     private_tag)
      : MContext(std::move(Ctx)), MDevices(std::move(Devs)), MState(State) {

    common_ctor_checks();

    MDeviceImages = detail::ProgramManager::getInstance().getSYCLDeviceImages(
        MContext, MDevices, Selector, State);
    fillUniqueDeviceImages();
  }

  // C'tor matches sycl::join API
  kernel_bundle_impl(const std::vector<detail::KernelBundleImplPtr> &Bundles,
                     bundle_state State, private_tag)
      : MState(State) {
    if (Bundles.empty())
      return;

    MContext = Bundles[0]->MContext;
    MDevices = Bundles[0]->MDevices;
    for (size_t I = 1; I < Bundles.size(); ++I) {
      if (Bundles[I]->MContext != MContext)
        throw sycl::exception(
            make_error_code(errc::invalid),
            "Not all input bundles have the same associated context.");
      if (Bundles[I]->MDevices != MDevices)
        throw sycl::exception(
            make_error_code(errc::invalid),
            "Not all input bundles have the same set of associated devices.");
    }

    // Pre-count and reserve space in vectors.
    {
      size_t NumDevImgs = 0, NumSharedDevBins = 0, NumSYCLBINs = 0;
      for (const detail::KernelBundleImplPtr &Bundle : Bundles) {
        NumDevImgs += Bundle->MDeviceImages.size();
        NumSharedDevBins += Bundle->MSharedDeviceBinaries.size();
        NumSYCLBINs += Bundle->MSYCLBINs.size();
      }
      MDeviceImages.reserve(NumDevImgs);
      MSharedDeviceBinaries.reserve(NumSharedDevBins);
      MSYCLBINs.reserve(NumSYCLBINs);
    }

    for (const detail::KernelBundleImplPtr &Bundle : Bundles) {
      MDeviceImages.insert(MDeviceImages.end(), Bundle->MDeviceImages.begin(),
                           Bundle->MDeviceImages.end());
      MSharedDeviceBinaries.insert(MSharedDeviceBinaries.end(),
                                   Bundle->MSharedDeviceBinaries.begin(),
                                   Bundle->MSharedDeviceBinaries.end());
      MSYCLBINs.insert(MSYCLBINs.end(), Bundle->MSYCLBINs.begin(),
                       Bundle->MSYCLBINs.end());
    }

    fillUniqueDeviceImages();

    if (get_bundle_state() == bundle_state::input) {
      // Copy spec constants values from the device images.
      auto MergeSpecConstants = [this](const device_image_plain &Img) {
        const detail::DeviceImageImplPtr &ImgImpl = getSyclObjImpl(Img);
        const std::map<std::string,
                       std::vector<device_image_impl::SpecConstDescT>>
            &SpecConsts = ImgImpl->get_spec_const_data_ref();
        const std::vector<unsigned char> &Blob =
            ImgImpl->get_spec_const_blob_ref();
        for (const std::pair<const std::string,
                             std::vector<device_image_impl::SpecConstDescT>>
                 &SpecConst : SpecConsts) {
          if (SpecConst.second.front().IsSet)
            set_specialization_constant_raw_value(
                SpecConst.first.c_str(),
                Blob.data() + SpecConst.second.front().BlobOffset,
                SpecConst.second.back().CompositeOffset +
                    SpecConst.second.back().Size);
        }
      };
      std::for_each(begin(), end(), MergeSpecConstants);
    }

    for (const detail::KernelBundleImplPtr &Bundle : Bundles) {
      for (const std::pair<const std::string, std::vector<unsigned char>>
               &SpecConst : Bundle->MSpecConstValues) {
        set_specialization_constant_raw_value(SpecConst.first.c_str(),
                                              SpecConst.second.data(),
                                              SpecConst.second.size());
      }
    }
  }

  // oneapi_ext_kernel_compiler
  // construct from source string
  kernel_bundle_impl(const context &Context, syclex::source_language Lang,
                     const std::string &Src, include_pairs_t IncludePairsVec,
                     private_tag)
      : MContext(Context), MDevices(Context.get_devices()),
        MDeviceImages{device_image_plain{std::make_shared<device_image_impl>(
            Src, MContext, MDevices, Lang, std::move(IncludePairsVec))}},
        MUniqueDeviceImages{MDeviceImages[0].getMain()},
        MState(bundle_state::ext_oneapi_source) {
    common_ctor_checks();
  }

  // oneapi_ext_kernel_compiler
  // construct from source bytes
  kernel_bundle_impl(const context &Context, syclex::source_language Lang,
                     const std::vector<std::byte> &Bytes, private_tag)
      : MContext(Context), MDevices(Context.get_devices()),
        MDeviceImages{device_image_plain{std::make_shared<device_image_impl>(
            Bytes, MContext, MDevices, Lang)}},
        MUniqueDeviceImages{MDeviceImages[0].getMain()},
        MState(bundle_state::ext_oneapi_source) {
    common_ctor_checks();
  }

  // oneapi_ext_kernel_compiler
  // construct from built source files
  kernel_bundle_impl(
      const context &Context, const std::vector<device> &Devs,
      std::vector<device_image_plain> &&DevImgs,
      std::vector<std::shared_ptr<ManagedDeviceBinaries>> &&DevBinaries,
      bundle_state State, private_tag)
      : MContext(Context), MDevices(Devs),
        MSharedDeviceBinaries(std::move(DevBinaries)),
        MUniqueDeviceImages(std::move(DevImgs)), MState(State) {
    common_ctor_checks();

    removeDuplicateImages();
    MDeviceImages.reserve(MUniqueDeviceImages.size());
    for (const device_image_plain &DevImg : MUniqueDeviceImages)
      MDeviceImages.emplace_back(DevImg);
  }

<<<<<<< HEAD
  // SYCLBIN constructor
  kernel_bundle_impl(const context &Context, const std::vector<device> &Devs,
                     const sycl::span<char> &Bytes, bundle_state State)
      : MContext(Context), MDevices(Devs), MState(State) {
    common_ctor_checks();

    auto &SYCLBIN = MSYCLBINs.emplace_back(
        std::make_shared<SYCLBINBinaries>(Bytes.data(), Bytes.size()));

    if (SYCLBIN->getState() != static_cast<uint8_t>(State))
      throw sycl::exception(
          make_error_code(errc::invalid),
          "kernel_bundle state does not match the state of the SYCLBIN file.");

    std::vector<const detail::RTDeviceBinaryImage *> BestImages =
        SYCLBIN->getBestCompatibleImages(Devs);
    MDeviceImages.reserve(BestImages.size());
    for (const detail::RTDeviceBinaryImage *Image : BestImages)
      MDeviceImages.emplace_back(std::make_shared<detail::device_image_impl>(
          Image, Context, Devs, ProgramManager::getBinImageState(Image),
          /*KernelIDs=*/nullptr, /*URProgram=*/nullptr, ImageOriginSYCLBIN));
    ProgramManager::getInstance().bringSYCLDeviceImagesToState(MDeviceImages,
                                                               State);
    fillUniqueDeviceImages();
=======
  template <typename... Ts>
  static std::shared_ptr<kernel_bundle_impl> create(Ts &&...args) {
    return std::make_shared<kernel_bundle_impl>(std::forward<Ts>(args)...,
                                                private_tag{});
>>>>>>> 5e2d6198
  }

  std::shared_ptr<kernel_bundle_impl> build_from_source(
      const std::vector<device> Devices,
      const std::vector<sycl::detail::string_view> &BuildOptions,
      std::string *LogPtr,
      const std::vector<sycl::detail::string_view> &RegisteredKernelNames) {
    assert(MState == bundle_state::ext_oneapi_source &&
           "bundle_state::ext_oneapi_source required");
    assert(allSourceBasedImages() && "All images must be source-based.");

    std::vector<device_image_plain> NewDevImgs;
    std::vector<std::shared_ptr<ManagedDeviceBinaries>> NewBinReso;
    for (device_image_plain &DevImg : MUniqueDeviceImages) {
      std::vector<std::shared_ptr<device_image_impl>> NewDevImgImpls =
          getSyclObjImpl(DevImg)->buildFromSource(
              Devices, BuildOptions, LogPtr, RegisteredKernelNames, NewBinReso);
      NewDevImgs.reserve(NewDevImgImpls.size());
      for (std::shared_ptr<device_image_impl> &DevImgImpl : NewDevImgImpls)
        NewDevImgs.emplace_back(std::move(DevImgImpl));
    }
    return create(MContext, Devices, std::move(NewDevImgs),
                  std::move(NewBinReso), bundle_state::executable);
  }

  std::shared_ptr<kernel_bundle_impl> compile_from_source(
      const std::vector<device> Devices,
      const std::vector<sycl::detail::string_view> &CompileOptions,
      std::string *LogPtr,
      const std::vector<sycl::detail::string_view> &RegisteredKernelNames) {
    assert(MState == bundle_state::ext_oneapi_source &&
           "bundle_state::ext_oneapi_source required");
    assert(allSourceBasedImages() && "All images must be source-based.");

    std::vector<device_image_plain> NewDevImgs;
    std::vector<std::shared_ptr<ManagedDeviceBinaries>> NewBinReso;
    for (device_image_plain &DevImg : MUniqueDeviceImages) {
      std::vector<std::shared_ptr<device_image_impl>> NewDevImgImpls =
          getSyclObjImpl(DevImg)->compileFromSource(
              Devices, CompileOptions, LogPtr, RegisteredKernelNames,
              NewBinReso);
      NewDevImgs.reserve(NewDevImgImpls.size());
      for (std::shared_ptr<device_image_impl> &DevImgImpl : NewDevImgImpls)
        NewDevImgs.emplace_back(std::move(DevImgImpl));
    }
    return create(MContext, Devices, std::move(NewDevImgs),
                  std::move(NewBinReso), bundle_state::object);
  }

public:
  bool ext_oneapi_has_kernel(const std::string &Name) const {
    return std::any_of(begin(), end(),
                       [&Name](const device_image_plain &DevImg) {
                         return getSyclObjImpl(DevImg)->hasKernelName(Name);
                       });
  }

<<<<<<< HEAD
  kernel
  ext_oneapi_get_kernel(const std::string &Name,
                        const std::shared_ptr<kernel_bundle_impl> &Self) const {
    if (!hasSourceBasedImages() && !hasSYCLBINImages())
=======
  kernel ext_oneapi_get_kernel(const std::string &Name) const {
    if (!hasSourceBasedImages())
>>>>>>> 5e2d6198
      throw sycl::exception(make_error_code(errc::invalid),
                            "'ext_oneapi_get_kernel' is only available in "
                            "kernel_bundles created from SYCLBIN files and "
                            "kernel_bundles successfully built from "
                            "kernel_bundle<bundle_state::ext_oneapi_source>.");

    // TODO: When linking is properly implemented for kernel compiler binaries,
    //       there can be scenarios where multiple binaries have the same
    //       kernels. In this case, all these bundles should be found and the
    //       resulting kernel object should be able to map devices to their
    //       respective backend kernel objects.
    for (const device_image_plain &DevImg : MUniqueDeviceImages) {
      const std::shared_ptr<device_image_impl> &DevImgImpl =
          getSyclObjImpl(DevImg);
      if (std::shared_ptr<kernel_impl> PotentialKernelImpl =
<<<<<<< HEAD
              DevImgImpl->tryGetExtensionKernel(Name, MContext, Self,
                                                DevImgImpl))
=======
              DevImgImpl->tryGetSourceBasedKernel(Name, MContext, *this,
                                                  DevImgImpl))
>>>>>>> 5e2d6198
        return detail::createSyclObjFromImpl<kernel>(
            std::move(PotentialKernelImpl));
    }
    throw sycl::exception(make_error_code(errc::invalid),
                          "kernel '" + Name + "' not found in kernel_bundle");
  }

  std::string ext_oneapi_get_raw_kernel_name(const std::string &Name) {
    if (!hasSourceBasedImages() && !hasSYCLBINImages())
      throw sycl::exception(make_error_code(errc::invalid),
                            "'ext_oneapi_get_raw_kernel_name' is only "
                            "available in kernel_bundles created from SYCLBIN "
                            "files and kernel_bundles successfully built from "
                            "kernel_bundle<bundle_state::ext_oneapi_source>.");

    auto It =
        std::find_if(begin(), end(), [&Name](const device_image_plain &DevImg) {
          return getSyclObjImpl(DevImg)->hasKernelName(Name);
        });
    if (It == end())
      throw sycl::exception(make_error_code(errc::invalid),
                            "kernel '" + Name + "' not found in kernel_bundle");

    return getSyclObjImpl(*It)->adjustKernelName(Name);
  }

  bool ext_oneapi_has_device_global(const std::string &Name) const {
    return std::any_of(
        begin(), end(), [&Name](const device_image_plain &DeviceImage) {
          return getSyclObjImpl(DeviceImage)->hasDeviceGlobalName(Name);
        });
  }

  void *ext_oneapi_get_device_global_address(const std::string &Name,
                                             const device &Dev) const {
    DeviceGlobalMapEntry *Entry = getDeviceGlobalEntry(Name);

    if (std::find(MDevices.begin(), MDevices.end(), Dev) == MDevices.end()) {
      throw sycl::exception(make_error_code(errc::invalid),
                            "kernel_bundle not built for device");
    }

    if (Entry->MIsDeviceImageScopeDecorated) {
      throw sycl::exception(make_error_code(errc::invalid),
                            "Cannot query USM pointer for device global with "
                            "'device_image_scope' property");
    }

    const auto &DeviceImpl = getSyclObjImpl(Dev);
    bool SupportContextMemcpy = false;
    DeviceImpl->getAdapter()->call<UrApiKind::urDeviceGetInfo>(
        DeviceImpl->getHandleRef(),
        UR_DEVICE_INFO_USM_CONTEXT_MEMCPY_SUPPORT_EXP,
        sizeof(SupportContextMemcpy), &SupportContextMemcpy, nullptr);
    if (SupportContextMemcpy) {
      return Entry->getOrAllocateDeviceGlobalUSM(MContext).getPtr();
    } else {
      queue InitQueue{MContext, Dev};
      auto &USMMem =
          Entry->getOrAllocateDeviceGlobalUSM(*getSyclObjImpl(InitQueue));
      InitQueue.wait_and_throw();
      return USMMem.getPtr();
    }
  }

  size_t ext_oneapi_get_device_global_size(const std::string &Name) const {
    return getDeviceGlobalEntry(Name)->MDeviceGlobalTSize;
  }

  bool empty() const noexcept { return MDeviceImages.empty(); }

  backend get_backend() const noexcept { return MContext.get_backend(); }

  context get_context() const noexcept { return MContext; }

  const std::vector<device> &get_devices() const noexcept { return MDevices; }

  std::vector<kernel_id> get_kernel_ids() const {
    // Collect kernel ids from all device images, then remove duplicates
    std::vector<kernel_id> Result;
    for (const device_image_plain &DeviceImage : MUniqueDeviceImages) {
      const auto &DevImgImpl = getSyclObjImpl(DeviceImage);

      // RTC kernel bundles shouldn't have user-facing kernel ids, return an
      // empty vector when the bundle contains RTC kernels.
      if (DevImgImpl->getRTCInfo())
        continue;

      const std::vector<kernel_id> &KernelIDs = DevImgImpl->get_kernel_ids();

      Result.insert(Result.end(), KernelIDs.begin(), KernelIDs.end());
    }
    std::sort(Result.begin(), Result.end(), LessByNameComp{});

    auto NewIt = std::unique(Result.begin(), Result.end(), EqualByNameComp{});
    Result.erase(NewIt, Result.end());

    return Result;
  }

  kernel get_kernel(const kernel_id &KernelID) const {
    if (std::shared_ptr<kernel_impl> KernelImpl = tryGetOfflineKernel(KernelID))
      return detail::createSyclObjFromImpl<kernel>(std::move(KernelImpl));
    throw sycl::exception(make_error_code(errc::invalid),
                          "The kernel bundle does not contain the kernel "
                          "identified by kernelId.");
  }

  bool has_kernel(const kernel_id &KernelID) const noexcept {
    return std::any_of(begin(), end(),
                       [&KernelID](const device_image_plain &DeviceImage) {
                         return DeviceImage.has_kernel(KernelID);
                       });
  }

  bool has_kernel(const kernel_id &KernelID, const device &Dev) const noexcept {
    return std::any_of(
        begin(), end(),
        [&KernelID, &Dev](const device_image_plain &DeviceImage) {
          return DeviceImage.has_kernel(KernelID, Dev);
        });
  }

  bool contains_specialization_constants() const noexcept {
    return std::any_of(
        begin(), end(), [](const device_image_plain &DeviceImage) {
          return getSyclObjImpl(DeviceImage)->has_specialization_constants();
        });
  }

  bool native_specialization_constant() const noexcept {
    return contains_specialization_constants() &&
           std::all_of(begin(), end(),
                       [](const device_image_plain &DeviceImage) {
                         return getSyclObjImpl(DeviceImage)
                             ->all_specialization_constant_native();
                       });
  }

  bool has_specialization_constant(const char *SpecName) const noexcept {
    return std::any_of(begin(), end(),
                       [SpecName](const device_image_plain &DeviceImage) {
                         return getSyclObjImpl(DeviceImage)
                             ->has_specialization_constant(SpecName);
                       });
  }

  void set_specialization_constant_raw_value(const char *SpecName,
                                             const void *Value,
                                             size_t Size) noexcept {
    if (has_specialization_constant(SpecName))
      for (const device_image_plain &DeviceImage : MUniqueDeviceImages)
        getSyclObjImpl(DeviceImage)
            ->set_specialization_constant_raw_value(SpecName, Value);
    else {
      std::vector<unsigned char> &Val = MSpecConstValues[std::string{SpecName}];
      Val.resize(Size);
      std::memcpy(Val.data(), Value, Size);
    }
  }

  void get_specialization_constant_raw_value(const char *SpecName,
                                             void *ValueRet) const noexcept {
    for (const device_image_plain &DeviceImage : MUniqueDeviceImages)
      if (getSyclObjImpl(DeviceImage)->has_specialization_constant(SpecName)) {
        getSyclObjImpl(DeviceImage)
            ->get_specialization_constant_raw_value(SpecName, ValueRet);
        return;
      }

    // Specialization constant wasn't found in any of the device images,
    // try to fetch value from kernel_bundle.
    if (MSpecConstValues.count(std::string{SpecName}) != 0) {
      const std::vector<unsigned char> &Val =
          MSpecConstValues.at(std::string{SpecName});
      auto *Dest = static_cast<unsigned char *>(ValueRet);
      std::uninitialized_copy(Val.begin(), Val.end(), Dest);
      return;
    }

    assert(false &&
           "get_specialization_constant_raw_value called for missing constant");
  }

  bool is_specialization_constant_set(const char *SpecName) const noexcept {
    bool SetInDevImg = std::any_of(
        begin(), end(), [SpecName](const device_image_plain &DeviceImage) {
          return getSyclObjImpl(DeviceImage)
              ->is_specialization_constant_set(SpecName);
        });
    return SetInDevImg || MSpecConstValues.count(std::string{SpecName}) != 0;
  }

  const device_image_plain *begin() const { return MUniqueDeviceImages.data(); }

  const device_image_plain *end() const {
    return MUniqueDeviceImages.data() + MUniqueDeviceImages.size();
  }

  size_t size() const noexcept { return MUniqueDeviceImages.size(); }

  bundle_state get_bundle_state() const { return MState; }

  const SpecConstMapT &get_spec_const_map_ref() const noexcept {
    return MSpecConstValues;
  }

  bool add_kernel(const kernel_id &KernelID, const device &Dev) {
    // Skip if kernel is already there
    if (has_kernel(KernelID, Dev))
      return true;

    // First try and get images in current bundle state
    const bundle_state BundleState = get_bundle_state();
    std::vector<DevImgPlainWithDeps> NewDevImgs =
        detail::ProgramManager::getInstance().getSYCLDeviceImages(
            MContext, {Dev}, {KernelID}, BundleState);

    // No images found so we report as not inserted
    if (NewDevImgs.empty())
      return false;

    // Propagate already set specialization constants to the new images
    for (DevImgPlainWithDeps &DevImgWithDeps : NewDevImgs)
      for (device_image_plain &DevImg : DevImgWithDeps)
        for (auto SpecConst : MSpecConstValues)
          getSyclObjImpl(DevImg)->set_specialization_constant_raw_value(
              SpecConst.first.c_str(), SpecConst.second.data());

    // Add the images to the collection
    MDeviceImages.insert(MDeviceImages.end(), NewDevImgs.begin(),
                         NewDevImgs.end());
    removeDuplicateImages();
    return true;
  }

  bool hasSourceBasedImages() const noexcept {
    return std::any_of(begin(), end(), [](const device_image_plain &DevImg) {
      return getSyclObjImpl(DevImg)->getOriginMask() &
             ImageOriginKernelCompiler;
    });
  }

  bool hasSYCLBINImages() const noexcept {
    return std::any_of(begin(), end(), [](const device_image_plain &DevImg) {
      return getSyclObjImpl(DevImg)->getOriginMask() & ImageOriginSYCLBIN;
    });
  }

  bool hasSYCLOfflineImages() const noexcept {
    return std::any_of(begin(), end(), [](const device_image_plain &DevImg) {
      return getSyclObjImpl(DevImg)->getOriginMask() & ImageOriginSYCLOffline;
    });
  }

  bool allSourceBasedImages() const noexcept {
    return std::all_of(begin(), end(), [](const device_image_plain &DevImg) {
      return getSyclObjImpl(DevImg)->getOriginMask() &
             ImageOriginKernelCompiler;
    });
  }

  std::shared_ptr<kernel_impl>
  tryGetOfflineKernel(const kernel_id &KernelID) const {
    using ImageImpl = std::shared_ptr<detail::device_image_impl>;
    // Selected image.
    ImageImpl SelectedImage = nullptr;
    // Image where specialization constants are replaced with default values.
    ImageImpl ImageWithReplacedSpecConsts = nullptr;
    // Original image where specialization constants are not replaced with
    // default values.
    ImageImpl OriginalImage = nullptr;
    // Used to track if any of the candidate images has specialization values
    // set.
    bool SpecConstsSet = false;
    for (const DevImgPlainWithDeps &DeviceImageWithDeps : MDeviceImages) {
      const device_image_plain &DeviceImage = DeviceImageWithDeps.getMain();
      if (!DeviceImageWithDeps.getMain().has_kernel(KernelID))
        continue;

      const auto DeviceImageImpl = detail::getSyclObjImpl(DeviceImage);
      SpecConstsSet |= DeviceImageImpl->is_any_specialization_constant_set();

      // Remember current image in corresponding variable depending on whether
      // specialization constants are replaced with default value or not.
      (DeviceImageImpl->specialization_constants_replaced_with_default()
           ? ImageWithReplacedSpecConsts
           : OriginalImage) = DeviceImageImpl;

      if (SpecConstsSet) {
        // If specialization constant is set in any of the candidate images
        // then we can't use ReplacedImage, so we select NativeImage if any or
        // we select OriginalImage and keep iterating in case there is an image
        // with native support.
        SelectedImage = OriginalImage;
        if (SelectedImage &&
            SelectedImage->all_specialization_constant_native())
          break;
      } else {
        // For now select ReplacedImage but it may be reset if any of the
        // further device images has specialization constant value set. If after
        // all iterations specialization constant values are not set in any of
        // the candidate images then that will be the selected image.
        // Also we don't want to use ReplacedImage if device image has native
        // support.
        if (ImageWithReplacedSpecConsts &&
            !ImageWithReplacedSpecConsts->all_specialization_constant_native())
          SelectedImage = ImageWithReplacedSpecConsts;
        else
          // In case if we don't have or don't use ReplacedImage.
          SelectedImage = OriginalImage;
      }
    }

    if (!SelectedImage)
      return nullptr;

    auto [Kernel, CacheMutex, ArgMask] =
        detail::ProgramManager::getInstance().getOrCreateKernel(
            MContext, KernelID.get_name(), /*PropList=*/{},
            SelectedImage->get_ur_program_ref());

    return std::make_shared<kernel_impl>(
        Kernel, *detail::getSyclObjImpl(MContext), SelectedImage,
        shared_from_this(), ArgMask, SelectedImage->get_ur_program_ref(),
        CacheMutex);
  }

  std::shared_ptr<kernel_impl>
  tryGetKernel(detail::KernelNameStrRefT Name) const {
    // TODO: For source-based kernels, it may be faster to keep a map between
    //       {kernel_name, device} and their corresponding image.
    // First look through the kernels registered in source-based images.
    for (const device_image_plain &DevImg : MUniqueDeviceImages) {
      const std::shared_ptr<device_image_impl> &DevImgImpl =
          getSyclObjImpl(DevImg);
      if (std::shared_ptr<kernel_impl> SourceBasedKernel =
<<<<<<< HEAD
              DevImgImpl->tryGetExtensionKernel(Name, MContext, Self,
                                                DevImgImpl))
=======
              DevImgImpl->tryGetSourceBasedKernel(Name, MContext, *this,
                                                  DevImgImpl))
>>>>>>> 5e2d6198
        return SourceBasedKernel;
    }

    // Fall back to regular offline compiled kernel_bundle look-up.
    if (std::optional<kernel_id> MaybeKernelID =
            sycl::detail::ProgramManager::getInstance().tryGetSYCLKernelID(
                Name))
      return tryGetOfflineKernel(*MaybeKernelID);
    return nullptr;
  }

  std::shared_ptr<kernel_bundle_impl> shared_from_this() const {
    return const_cast<kernel_bundle_impl *>(this)->Base::shared_from_this();
  }

private:
  DeviceGlobalMapEntry *getDeviceGlobalEntry(const std::string &Name) const {
    if (!hasSourceBasedImages()) {
      throw sycl::exception(make_error_code(errc::invalid),
                            "Querying device globals by name is only available "
                            "in kernel_bundles successfully built from "
                            "kernel_bundle<bundle_state>::ext_oneapi_source> "
                            "with 'sycl' source language.");
    }

    if (!ext_oneapi_has_device_global(Name)) {
      throw sycl::exception(make_error_code(errc::invalid),
                            "device global '" + Name +
                                "' not found in kernel_bundle");
    }

    for (const device_image_plain &DevImg : MUniqueDeviceImages)
      if (DeviceGlobalMapEntry *Entry =
              getSyclObjImpl(DevImg)->tryGetDeviceGlobalEntry(Name))
        return Entry;
    assert(false && "Device global should have been found.");
    return nullptr;
  }

  void fillUniqueDeviceImages() {
    assert(MUniqueDeviceImages.empty());
    for (const DevImgPlainWithDeps &Imgs : MDeviceImages)
      MUniqueDeviceImages.insert(MUniqueDeviceImages.end(), Imgs.begin(),
                                 Imgs.end());
    removeDuplicateImages();
  }
  void removeDuplicateImages() {
    std::sort(MUniqueDeviceImages.begin(), MUniqueDeviceImages.end(),
              LessByHash<device_image_plain>{});
    const auto It =
        std::unique(MUniqueDeviceImages.begin(), MUniqueDeviceImages.end());
    MUniqueDeviceImages.erase(It, MUniqueDeviceImages.end());
  }

  context MContext;
  std::vector<device> MDevices;

  // For sycl_jit, building from source may have produced sycl binaries that
  // the kernel_bundles now manage.
  // NOTE: This must appear before device images to enforce their freeing of
  //       device globals prior to unregistering the binaries.
  std::vector<std::shared_ptr<ManagedDeviceBinaries>> MSharedDeviceBinaries;

  // SYCLBINs manage their own binary information, so if we have any we store
  // them. These are stored as shared_ptr to ensure they stay alive across
  // kernel_bundles that use them.
  std::vector<std::shared_ptr<SYCLBINBinaries>> MSYCLBINs;

  std::vector<DevImgPlainWithDeps> MDeviceImages;
  std::vector<device_image_plain> MUniqueDeviceImages;
  // This map stores values for specialization constants, that are missing
  // from any device image.
  SpecConstMapT MSpecConstValues;
  bundle_state MState;
};

} // namespace detail
} // namespace _V1
} // namespace sycl<|MERGE_RESOLUTION|>--- conflicted
+++ resolved
@@ -565,7 +565,6 @@
       MDeviceImages.emplace_back(DevImg);
   }
 
-<<<<<<< HEAD
   // SYCLBIN constructor
   kernel_bundle_impl(const context &Context, const std::vector<device> &Devs,
                      const sycl::span<char> &Bytes, bundle_state State)
@@ -590,12 +589,12 @@
     ProgramManager::getInstance().bringSYCLDeviceImagesToState(MDeviceImages,
                                                                State);
     fillUniqueDeviceImages();
-=======
+  }
+
   template <typename... Ts>
   static std::shared_ptr<kernel_bundle_impl> create(Ts &&...args) {
     return std::make_shared<kernel_bundle_impl>(std::forward<Ts>(args)...,
                                                 private_tag{});
->>>>>>> 5e2d6198
   }
 
   std::shared_ptr<kernel_bundle_impl> build_from_source(
@@ -653,15 +652,8 @@
                        });
   }
 
-<<<<<<< HEAD
-  kernel
-  ext_oneapi_get_kernel(const std::string &Name,
-                        const std::shared_ptr<kernel_bundle_impl> &Self) const {
+  kernel ext_oneapi_get_kernel(const std::string &Name) const {
     if (!hasSourceBasedImages() && !hasSYCLBINImages())
-=======
-  kernel ext_oneapi_get_kernel(const std::string &Name) const {
-    if (!hasSourceBasedImages())
->>>>>>> 5e2d6198
       throw sycl::exception(make_error_code(errc::invalid),
                             "'ext_oneapi_get_kernel' is only available in "
                             "kernel_bundles created from SYCLBIN files and "
@@ -677,13 +669,8 @@
       const std::shared_ptr<device_image_impl> &DevImgImpl =
           getSyclObjImpl(DevImg);
       if (std::shared_ptr<kernel_impl> PotentialKernelImpl =
-<<<<<<< HEAD
-              DevImgImpl->tryGetExtensionKernel(Name, MContext, Self,
+              DevImgImpl->tryGetExtensionKernel(Name, MContext, *this,
                                                 DevImgImpl))
-=======
-              DevImgImpl->tryGetSourceBasedKernel(Name, MContext, *this,
-                                                  DevImgImpl))
->>>>>>> 5e2d6198
         return detail::createSyclObjFromImpl<kernel>(
             std::move(PotentialKernelImpl));
     }
@@ -1021,13 +1008,8 @@
       const std::shared_ptr<device_image_impl> &DevImgImpl =
           getSyclObjImpl(DevImg);
       if (std::shared_ptr<kernel_impl> SourceBasedKernel =
-<<<<<<< HEAD
-              DevImgImpl->tryGetExtensionKernel(Name, MContext, Self,
+              DevImgImpl->tryGetExtensionKernel(Name, MContext, *this,
                                                 DevImgImpl))
-=======
-              DevImgImpl->tryGetSourceBasedKernel(Name, MContext, *this,
-                                                  DevImgImpl))
->>>>>>> 5e2d6198
         return SourceBasedKernel;
     }
 
