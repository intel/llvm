//==------- kernel_bundle_impl.hpp - SYCL kernel_bundle_impl ---------------==//
//
// Part of the LLVM Project, under the Apache License v2.0 with LLVM Exceptions.
// See https://llvm.org/LICENSE.txt for license information.
// SPDX-License-Identifier: Apache-2.0 WITH LLVM-exception
//
//===----------------------------------------------------------------------===//

#pragma once

#include <detail/device_image_impl.hpp>
#include <detail/kernel_compiler/kernel_compiler_opencl.hpp>
#include <detail/kernel_compiler/kernel_compiler_sycl.hpp>
#include <detail/kernel_impl.hpp>
#include <detail/program_manager/program_manager.hpp>
#include <sycl/backend_types.hpp>
#include <sycl/context.hpp>
#include <sycl/detail/common.hpp>
#include <sycl/device.hpp>
#include <sycl/kernel_bundle.hpp>

#include <algorithm>
#include <cassert>
#include <cstdint>
#include <cstring>
#include <memory>
#include <vector>

#include "split_string.hpp"

namespace sycl {
inline namespace _V1 {
namespace detail {

static bool checkAllDevicesAreInContext(const std::vector<device> &Devices,
                                        const context &Context) {
  return std::all_of(
      Devices.begin(), Devices.end(), [&Context](const device &Dev) {
        return getSyclObjImpl(Context)->isDeviceValid(getSyclObjImpl(Dev));
      });
}

static bool checkAllDevicesHaveAspect(const std::vector<device> &Devices,
                                      aspect Aspect) {
  return std::all_of(Devices.begin(), Devices.end(),
                     [&Aspect](const device &Dev) { return Dev.has(Aspect); });
}

namespace syclex = sycl::ext::oneapi::experimental;

class kernel_impl;

/// The class is an impl counterpart of the sycl::kernel_bundle.
// It provides an access and utilities to manage set of sycl::device_images
// objects.
class kernel_bundle_impl {

  using SpecConstMapT = std::map<std::string, std::vector<unsigned char>>;

  void common_ctor_checks(bundle_state State) {
    const bool AllDevicesInTheContext =
        checkAllDevicesAreInContext(MDevices, MContext);
    if (MDevices.empty() || !AllDevicesInTheContext)
      throw sycl::exception(
          make_error_code(errc::invalid),
          "Not all devices are associated with the context or "
          "vector of devices is empty");

    if (bundle_state::input == State &&
        !checkAllDevicesHaveAspect(MDevices, aspect::online_compiler))
      throw sycl::exception(make_error_code(errc::invalid),
                            "Not all devices have aspect::online_compiler");

    if (bundle_state::object == State &&
        !checkAllDevicesHaveAspect(MDevices, aspect::online_linker))
      throw sycl::exception(make_error_code(errc::invalid),
                            "Not all devices have aspect::online_linker");
  }

public:
  kernel_bundle_impl(context Ctx, std::vector<device> Devs, bundle_state State)
      : MContext(std::move(Ctx)), MDevices(std::move(Devs)), MState(State) {

    common_ctor_checks(State);

    MDeviceImages = detail::ProgramManager::getInstance().getSYCLDeviceImages(
        MContext, MDevices, State);
  }

  // Interop constructor used by make_kernel
  kernel_bundle_impl(context Ctx, std::vector<device> Devs)
      : MContext(Ctx), MDevices(Devs), MState(bundle_state::executable) {
    if (!checkAllDevicesAreInContext(Devs, Ctx))
      throw sycl::exception(
          make_error_code(errc::invalid),
          "Not all devices are associated with the context or "
          "vector of devices is empty");
    MIsInterop = true;
  }

  // Interop constructor
  kernel_bundle_impl(context Ctx, std::vector<device> Devs,
                     device_image_plain &DevImage)
      : kernel_bundle_impl(Ctx, Devs) {
    MDeviceImages.push_back(DevImage);
  }

  // Matches sycl::build and sycl::compile
  // Have one constructor because sycl::build and sycl::compile have the same
  // signature
  kernel_bundle_impl(const kernel_bundle<bundle_state::input> &InputBundle,
                     std::vector<device> Devs, const property_list &PropList,
                     bundle_state TargetState)
      : MContext(InputBundle.get_context()), MDevices(std::move(Devs)),
        MState(TargetState) {

    MSpecConstValues = getSyclObjImpl(InputBundle)->get_spec_const_map_ref();

    const std::vector<device> &InputBundleDevices =
        getSyclObjImpl(InputBundle)->get_devices();
    const bool AllDevsAssociatedWithInputBundle =
        std::all_of(MDevices.begin(), MDevices.end(),
                    [&InputBundleDevices](const device &Dev) {
                      return InputBundleDevices.end() !=
                             std::find(InputBundleDevices.begin(),
                                       InputBundleDevices.end(), Dev);
                    });
    if (MDevices.empty() || !AllDevsAssociatedWithInputBundle)
      throw sycl::exception(
          make_error_code(errc::invalid),
          "Not all devices are in the set of associated "
          "devices for input bundle or vector of devices is empty");

    for (const device_image_plain &DeviceImage : InputBundle) {
      // Skip images which are not compatible with devices provided
      if (std::none_of(
              MDevices.begin(), MDevices.end(),
              [&DeviceImage](const device &Dev) {
                return getSyclObjImpl(DeviceImage)->compatible_with_device(Dev);
              }))
        continue;

      switch (TargetState) {
      case bundle_state::object:
        MDeviceImages.push_back(detail::ProgramManager::getInstance().compile(
            DeviceImage, MDevices, PropList));
        break;
      case bundle_state::executable:
        MDeviceImages.push_back(detail::ProgramManager::getInstance().build(
            DeviceImage, MDevices, PropList));
        break;
      case bundle_state::input:
      case bundle_state::ext_oneapi_source:
        throw exception(make_error_code(errc::runtime),
                        "Internal error. The target state should not be input "
                        "or ext_oneapi_source");
        break;
      }
    }
  }

  // Matches sycl::link
  kernel_bundle_impl(
      const std::vector<kernel_bundle<bundle_state::object>> &ObjectBundles,
      std::vector<device> Devs, const property_list &PropList)
      : MDevices(std::move(Devs)), MState(bundle_state::executable) {

    if (MDevices.empty())
      throw sycl::exception(make_error_code(errc::invalid),
                            "Vector of devices is empty");

    if (ObjectBundles.empty())
      return;

    MContext = ObjectBundles[0].get_context();
    for (size_t I = 1; I < ObjectBundles.size(); ++I) {
      if (ObjectBundles[I].get_context() != MContext)
        throw sycl::exception(
            make_error_code(errc::invalid),
            "Not all input bundles have the same associated context");
    }

    // Check if any of the devices in devs are not in the set of associated
    // devices for any of the bundles in ObjectBundles
    const bool AllDevsAssociatedWithInputBundles = std::all_of(
        MDevices.begin(), MDevices.end(), [&ObjectBundles](const device &Dev) {
          // Number of devices is expected to be small
          return std::all_of(
              ObjectBundles.begin(), ObjectBundles.end(),
              [&Dev](const kernel_bundle<bundle_state::object> &KernelBundle) {
                const std::vector<device> &BundleDevices =
                    getSyclObjImpl(KernelBundle)->get_devices();
                return BundleDevices.end() != std::find(BundleDevices.begin(),
                                                        BundleDevices.end(),
                                                        Dev);
              });
        });
    if (!AllDevsAssociatedWithInputBundles)
      throw sycl::exception(make_error_code(errc::invalid),
                            "Not all devices are in the set of associated "
                            "devices for input bundles");

    // TODO: Unify with c'tor for sycl::comile and sycl::build by calling
    // sycl::join on vector of kernel_bundles

    // The loop below just links each device image separately, not linking any
    // two device images together. This is correct so long as each device image
    // has no unresolved symbols. That's the case when device images are created
    // from generic SYCL APIs. There's no way in generic SYCL to create a kernel
    // which references an undefined symbol. If we decide in the future to allow
    // a backend interop API to create a "sycl::kernel_bundle" that references
    // undefined symbols, then the logic in this loop will need to be changed.
    for (const kernel_bundle<bundle_state::object> &ObjectBundle :
         ObjectBundles) {
      for (const device_image_plain &DeviceImage : ObjectBundle) {

        // Skip images which are not compatible with devices provided
        if (std::none_of(MDevices.begin(), MDevices.end(),
                         [&DeviceImage](const device &Dev) {
                           return getSyclObjImpl(DeviceImage)
                               ->compatible_with_device(Dev);
                         }))
          continue;

        std::vector<device_image_plain> LinkedResults =
            detail::ProgramManager::getInstance().link(DeviceImage, MDevices,
                                                       PropList);
        MDeviceImages.insert(MDeviceImages.end(), LinkedResults.begin(),
                             LinkedResults.end());
      }
    }

    for (const kernel_bundle<bundle_state::object> &Bundle : ObjectBundles) {
      const KernelBundleImplPtr BundlePtr = getSyclObjImpl(Bundle);
      for (const std::pair<const std::string, std::vector<unsigned char>>
               &SpecConst : BundlePtr->MSpecConstValues) {
        MSpecConstValues[SpecConst.first] = SpecConst.second;
      }
    }
  }

  kernel_bundle_impl(context Ctx, std::vector<device> Devs,
                     const std::vector<kernel_id> &KernelIDs,
                     bundle_state State)
      : MContext(std::move(Ctx)), MDevices(std::move(Devs)), MState(State) {

    common_ctor_checks(State);

    MDeviceImages = detail::ProgramManager::getInstance().getSYCLDeviceImages(
        MContext, MDevices, KernelIDs, State);
  }

  kernel_bundle_impl(context Ctx, std::vector<device> Devs,
                     const DevImgSelectorImpl &Selector, bundle_state State)
      : MContext(std::move(Ctx)), MDevices(std::move(Devs)), MState(State) {

    common_ctor_checks(State);

    MDeviceImages = detail::ProgramManager::getInstance().getSYCLDeviceImages(
        MContext, MDevices, Selector, State);
  }

  // C'tor matches sycl::join API
  kernel_bundle_impl(const std::vector<detail::KernelBundleImplPtr> &Bundles,
                     bundle_state State)
      : MState(State) {
    if (Bundles.empty())
      return;

    MContext = Bundles[0]->MContext;
    MDevices = Bundles[0]->MDevices;
    for (size_t I = 1; I < Bundles.size(); ++I) {
      if (Bundles[I]->MContext != MContext)
        throw sycl::exception(
            make_error_code(errc::invalid),
            "Not all input bundles have the same associated context.");
      if (Bundles[I]->MDevices != MDevices)
        throw sycl::exception(
            make_error_code(errc::invalid),
            "Not all input bundles have the same set of associated devices.");
    }

    for (const detail::KernelBundleImplPtr &Bundle : Bundles) {

      MDeviceImages.insert(MDeviceImages.end(), Bundle->MDeviceImages.begin(),
                           Bundle->MDeviceImages.end());
    }

    std::sort(MDeviceImages.begin(), MDeviceImages.end(),
              LessByHash<device_image_plain>{});

    if (get_bundle_state() == bundle_state::input) {
      // Copy spec constants values from the device images to be removed.
      auto MergeSpecConstants = [this](const device_image_plain &Img) {
        const detail::DeviceImageImplPtr &ImgImpl = getSyclObjImpl(Img);
        const std::map<std::string,
                       std::vector<device_image_impl::SpecConstDescT>>
            &SpecConsts = ImgImpl->get_spec_const_data_ref();
        const std::vector<unsigned char> &Blob =
            ImgImpl->get_spec_const_blob_ref();
        for (const std::pair<const std::string,
                             std::vector<device_image_impl::SpecConstDescT>>
                 &SpecConst : SpecConsts) {
          if (SpecConst.second.front().IsSet)
            set_specialization_constant_raw_value(
                SpecConst.first.c_str(),
                Blob.data() + SpecConst.second.front().BlobOffset,
                SpecConst.second.back().CompositeOffset +
                    SpecConst.second.back().Size);
        }
      };
      std::for_each(MDeviceImages.begin(), MDeviceImages.end(),
                    MergeSpecConstants);
    }

    const auto DevImgIt =
        std::unique(MDeviceImages.begin(), MDeviceImages.end());

    // Remove duplicate device images.
    MDeviceImages.erase(DevImgIt, MDeviceImages.end());

    for (const detail::KernelBundleImplPtr &Bundle : Bundles) {
      for (const std::pair<const std::string, std::vector<unsigned char>>
               &SpecConst : Bundle->MSpecConstValues) {
        set_specialization_constant_raw_value(SpecConst.first.c_str(),
                                              SpecConst.second.data(),
                                              SpecConst.second.size());
      }
    }
  }

  using include_pairs_t =
      std::vector<std::pair<std::string /* name */, std::string /* content */>>;
  // oneapi_ext_kernel_compiler
  // construct from source string
  kernel_bundle_impl(const context &Context, syclex::source_language Lang,
                     const std::string &Src, include_pairs_t IncludePairsVec)
      : MContext(Context), MDevices(Context.get_devices()),
        MState(bundle_state::ext_oneapi_source), Language(Lang), Source(Src),
        IncludePairs(IncludePairsVec) {}

  // oneapi_ext_kernel_compiler
  // construct from source bytes
  kernel_bundle_impl(const context &Context, syclex::source_language Lang,
                     const std::vector<std::byte> &Bytes)
      : MContext(Context), MDevices(Context.get_devices()),
        MState(bundle_state::ext_oneapi_source), Language(Lang), Source(Bytes) {
  }

  // oneapi_ext_kernel_compiler
  // interop constructor
  kernel_bundle_impl(context Ctx, std::vector<device> Devs,
                     device_image_plain &DevImage,
                     std::vector<std::string> KNames,
                     syclex::source_language Lang)
      : kernel_bundle_impl(Ctx, Devs, DevImage) {
    MState = bundle_state::executable;
    KernelNames = KNames;
    Language = Lang;
  }

  std::string trimXsFlags(std::string &str) {
    // Trim first and last quote if they exist, but no others.
    char EncounteredQuote = '\0';
    auto Start = std::find_if(str.begin(), str.end(), [&](char c) {
      if (!EncounteredQuote && (c == '\'' || c == '"')) {
        EncounteredQuote = c;
        return false;
      }
      return !std::isspace(c);
    });
    auto End = std::find_if(str.rbegin(), str.rend(), [&](char c) {
                 if (c == EncounteredQuote) {
                   EncounteredQuote = '\0';
                   return false;
                 }
                 return !std::isspace(c);
               }).base();
    if (Start != std::end(str) && End != std::begin(str) && Start < End) {
      return std::string(Start, End);
    }

    return "";
  }

  std::string extractXsFlags(const std::vector<std::string> &BuildOptions) {
    std::stringstream SS;
    for (std::string Option : BuildOptions) {
      auto Where = Option.find("-Xs");
      if (Where != std::string::npos) {
        Where += 3;
        std::string Flags = Option.substr(Where);
        SS << trimXsFlags(Flags) << " ";
      }
    }
    return SS.str();
  }

  std::shared_ptr<kernel_bundle_impl>
  build_from_source(const std::vector<device> Devices,
                    const std::vector<std::string> &BuildOptions,
                    std::string *LogPtr,
                    const std::vector<std::string> &RegisteredKernelNames) {
    assert(MState == bundle_state::ext_oneapi_source &&
           "bundle_state::ext_oneapi_source required");

    using ContextImplPtr = std::shared_ptr<sycl::detail::context_impl>;
    ContextImplPtr ContextImpl = getSyclObjImpl(MContext);
    const PluginPtr &Plugin = ContextImpl->getPlugin();

    std::vector<ur_device_handle_t> DeviceVec;
    DeviceVec.reserve(Devices.size());
    for (const auto &SyclDev : Devices) {
      ur_device_handle_t Dev = getSyclObjImpl(SyclDev)->getHandleRef();
      DeviceVec.push_back(Dev);
    }

    const auto spirv = [&]() -> std::vector<uint8_t> {
      if (Language == syclex::source_language::opencl) {
        // if successful, the log is empty. if failed, throws an error with the
        // compilation log.
        const auto &SourceStr = std::get<std::string>(this->Source);
        std::vector<uint32_t> IPVersionVec(Devices.size());
        std::transform(DeviceVec.begin(), DeviceVec.end(), IPVersionVec.begin(),
                       [&](ur_device_handle_t d) {
                         uint32_t ipVersion = 0;
                         Plugin->call(urDeviceGetInfo, d,
                                      UR_DEVICE_INFO_IP_VERSION,
                                      sizeof(uint32_t), &ipVersion, nullptr);
                         return ipVersion;
                       });
        return syclex::detail::OpenCLC_to_SPIRV(SourceStr, IPVersionVec,
                                                BuildOptions, LogPtr);
      }
      if (Language == syclex::source_language::spirv) {
        const auto &SourceBytes =
            std::get<std::vector<std::byte>>(this->Source);
        std::vector<uint8_t> Result(SourceBytes.size());
        std::transform(SourceBytes.cbegin(), SourceBytes.cend(), Result.begin(),
                       [](std::byte B) { return static_cast<uint8_t>(B); });
        return Result;
      }
      if (Language == syclex::source_language::sycl) {
        const auto &SourceStr = std::get<std::string>(this->Source);
        return syclex::detail::SYCL_to_SPIRV(SourceStr, IncludePairs,
                                             BuildOptions, LogPtr,
                                             RegisteredKernelNames);
      }
      throw sycl::exception(
          make_error_code(errc::invalid),
          "OpenCL C and SPIR-V are the only supported languages at this time");
    }();

<<<<<<< HEAD
    ur_program_handle_t UrProgram = nullptr;
    Plugin->call(urProgramCreateWithIL, ContextImpl->getHandleRef(),
                 spirv.data(), spirv.size(), nullptr, &UrProgram);
    // program created by urProgramCreateWithIL is implicitly retained.

    auto Res =
        Plugin->call_nocheck(urProgramBuildExp, UrProgram, DeviceVec.size(),
                             DeviceVec.data(), nullptr);
    if (Res == UR_RESULT_ERROR_UNSUPPORTED_FEATURE) {
      Res = Plugin->call_nocheck(urProgramBuild, ContextImpl->getHandleRef(),
                                 UrProgram, nullptr);
    }
    Plugin->checkUrResult<errc::build>(Res);
=======
    sycl::detail::pi::PiProgram PiProgram = nullptr;
    Plugin->call<PiApiKind::piProgramCreate>(
        ContextImpl->getHandleRef(), spirv.data(), spirv.size(), &PiProgram);
    // program created by piProgramCreate is implicitly retained.

    std::string XsFlags = extractXsFlags(BuildOptions);
    Plugin->call<errc::build, PiApiKind::piProgramBuild>(
        PiProgram, DeviceVec.size(), DeviceVec.data(), XsFlags.c_str(), nullptr,
        nullptr);
>>>>>>> 63c61d85

    // Get the number of kernels in the program.
    size_t NumKernels;
    Plugin->call(urProgramGetInfo, UrProgram, UR_PROGRAM_INFO_NUM_KERNELS,
                 sizeof(size_t), &NumKernels, nullptr);

    // Get the kernel names.
    size_t KernelNamesSize;
    Plugin->call(urProgramGetInfo, UrProgram, UR_PROGRAM_INFO_KERNEL_NAMES, 0,
                 nullptr, &KernelNamesSize);

    // semi-colon delimited list of kernel names.
    std::string KernelNamesStr(KernelNamesSize, ' ');
    Plugin->call(urProgramGetInfo, UrProgram, UR_PROGRAM_INFO_KERNEL_NAMES,
                 KernelNamesStr.size(), &KernelNamesStr[0], nullptr);
    std::vector<std::string> KernelNames =
        detail::split_string(KernelNamesStr, ';');

    // make the device image and the kernel_bundle_impl
    auto KernelIDs = std::make_shared<std::vector<kernel_id>>();
    auto DevImgImpl = std::make_shared<device_image_impl>(
        nullptr, MContext, MDevices, bundle_state::executable, KernelIDs,
        UrProgram);
    device_image_plain DevImg{DevImgImpl};
    return std::make_shared<kernel_bundle_impl>(MContext, MDevices, DevImg,
                                                KernelNames, Language);
  }

  std::string adjust_kernel_name(const std::string &Name,
                                 syclex::source_language Lang) {
    // Once name demangling support is in, we won't need this.
    if (Lang != syclex::source_language::sycl)
      return Name;

    bool isMangled = Name.find("__sycl_kernel_") != std::string::npos;
    return isMangled ? Name : "__sycl_kernel_" + Name;
  }

  bool ext_oneapi_has_kernel(const std::string &Name) {
    auto it = std::find(KernelNames.begin(), KernelNames.end(),
                        adjust_kernel_name(Name, Language));
    return it != KernelNames.end();
  }

  kernel
  ext_oneapi_get_kernel(const std::string &Name,
                        const std::shared_ptr<kernel_bundle_impl> &Self) {
    if (KernelNames.empty())
      throw sycl::exception(make_error_code(errc::invalid),
                            "'ext_oneapi_get_kernel' is only available in "
                            "kernel_bundles successfully built from "
                            "kernel_bundle<bundle_state:ext_oneapi_source>.");

    std::string AdjustedName = adjust_kernel_name(Name, Language);
    if (!ext_oneapi_has_kernel(Name))
      throw sycl::exception(make_error_code(errc::invalid),
                            "kernel '" + AdjustedName +
                                "' not found in kernel_bundle");

    assert(MDeviceImages.size() > 0);
    const std::shared_ptr<detail::device_image_impl> &DeviceImageImpl =
        detail::getSyclObjImpl(MDeviceImages[0]);
    ur_program_handle_t UrProgram = DeviceImageImpl->get_ur_program_ref();
    ContextImplPtr ContextImpl = getSyclObjImpl(MContext);
    const PluginPtr &Plugin = ContextImpl->getPlugin();
    ur_kernel_handle_t UrKernel = nullptr;
    Plugin->call(urKernelCreate, UrProgram, AdjustedName.c_str(), &UrKernel);
    // Kernel created by urKernelCreate is implicitly retained.

    std::shared_ptr<kernel_impl> KernelImpl = std::make_shared<kernel_impl>(
        UrKernel, detail::getSyclObjImpl(MContext), Self);

    return detail::createSyclObjFromImpl<kernel>(KernelImpl);
  }

  bool empty() const noexcept { return MDeviceImages.empty(); }

  backend get_backend() const noexcept {
    return MContext.get_platform().get_backend();
  }

  context get_context() const noexcept { return MContext; }

  const std::vector<device> &get_devices() const noexcept { return MDevices; }

  std::vector<kernel_id> get_kernel_ids() const {
    // Collect kernel ids from all device images, then remove duplicates

    std::vector<kernel_id> Result;
    for (const device_image_plain &DeviceImage : MDeviceImages) {
      const std::vector<kernel_id> &KernelIDs =
          getSyclObjImpl(DeviceImage)->get_kernel_ids();

      Result.insert(Result.end(), KernelIDs.begin(), KernelIDs.end());
    }
    std::sort(Result.begin(), Result.end(), LessByNameComp{});

    auto NewIt = std::unique(Result.begin(), Result.end(), EqualByNameComp{});
    Result.erase(NewIt, Result.end());

    return Result;
  }

  kernel
  get_kernel(const kernel_id &KernelID,
             const std::shared_ptr<detail::kernel_bundle_impl> &Self) const {
    using ImageImpl = std::shared_ptr<detail::device_image_impl>;
    // Selected image.
    ImageImpl SelectedImage = nullptr;
    // Image where specialization constants are replaced with default values.
    ImageImpl ImageWithReplacedSpecConsts = nullptr;
    // Original image where specialization constants are not replaced with
    // default values.
    ImageImpl OriginalImage = nullptr;
    // Used to track if any of the candidate images has specialization values
    // set.
    bool SpecConstsSet = false;
    for (auto &DeviceImage : MDeviceImages) {
      if (!DeviceImage.has_kernel(KernelID))
        continue;

      const auto DeviceImageImpl = detail::getSyclObjImpl(DeviceImage);
      SpecConstsSet |= DeviceImageImpl->is_any_specialization_constant_set();

      // Remember current image in corresponding variable depending on whether
      // specialization constants are replaced with default value or not.
      (DeviceImageImpl->specialization_constants_replaced_with_default()
           ? ImageWithReplacedSpecConsts
           : OriginalImage) = DeviceImageImpl;

      if (SpecConstsSet) {
        // If specialization constant is set in any of the candidate images
        // then we can't use ReplacedImage, so we select NativeImage if any or
        // we select OriginalImage and keep iterating in case there is an image
        // with native support.
        SelectedImage = OriginalImage;
        if (SelectedImage &&
            SelectedImage->all_specialization_constant_native())
          break;
      } else {
        // For now select ReplacedImage but it may be reset if any of the
        // further device images has specialization constant value set. If after
        // all iterations specialization constant values are not set in any of
        // the candidate images then that will be the selected image.
        // Also we don't want to use ReplacedImage if device image has native
        // support.
        if (ImageWithReplacedSpecConsts &&
            !ImageWithReplacedSpecConsts->all_specialization_constant_native())
          SelectedImage = ImageWithReplacedSpecConsts;
        else
          // In case if we don't have or don't use ReplacedImage.
          SelectedImage = OriginalImage;
      }
    }

    if (!SelectedImage)
      throw sycl::exception(make_error_code(errc::invalid),
                            "The kernel bundle does not contain the kernel "
                            "identified by kernelId.");

    auto [Kernel, CacheMutex, ArgMask] =
        detail::ProgramManager::getInstance().getOrCreateKernel(
            MContext, KernelID.get_name(), /*PropList=*/{},
            SelectedImage->get_ur_program_ref());

    std::shared_ptr<kernel_impl> KernelImpl = std::make_shared<kernel_impl>(
        Kernel, detail::getSyclObjImpl(MContext), SelectedImage, Self, ArgMask,
        SelectedImage->get_ur_program_ref(), CacheMutex);

    return detail::createSyclObjFromImpl<kernel>(KernelImpl);
  }

  bool has_kernel(const kernel_id &KernelID) const noexcept {
    return std::any_of(MDeviceImages.begin(), MDeviceImages.end(),
                       [&KernelID](const device_image_plain &DeviceImage) {
                         return DeviceImage.has_kernel(KernelID);
                       });
  }

  bool has_kernel(const kernel_id &KernelID, const device &Dev) const noexcept {
    return std::any_of(
        MDeviceImages.begin(), MDeviceImages.end(),
        [&KernelID, &Dev](const device_image_plain &DeviceImage) {
          return DeviceImage.has_kernel(KernelID, Dev);
        });
  }

  bool contains_specialization_constants() const noexcept {
    return std::any_of(
        MDeviceImages.begin(), MDeviceImages.end(),
        [](const device_image_plain &DeviceImage) {
          return getSyclObjImpl(DeviceImage)->has_specialization_constants();
        });
  }

  bool native_specialization_constant() const noexcept {
    return contains_specialization_constants() &&
           std::all_of(MDeviceImages.begin(), MDeviceImages.end(),
                       [](const device_image_plain &DeviceImage) {
                         return getSyclObjImpl(DeviceImage)
                             ->all_specialization_constant_native();
                       });
  }

  bool has_specialization_constant(const char *SpecName) const noexcept {
    return std::any_of(MDeviceImages.begin(), MDeviceImages.end(),
                       [SpecName](const device_image_plain &DeviceImage) {
                         return getSyclObjImpl(DeviceImage)
                             ->has_specialization_constant(SpecName);
                       });
  }

  void set_specialization_constant_raw_value(const char *SpecName,
                                             const void *Value,
                                             size_t Size) noexcept {
    if (has_specialization_constant(SpecName))
      for (const device_image_plain &DeviceImage : MDeviceImages)
        getSyclObjImpl(DeviceImage)
            ->set_specialization_constant_raw_value(SpecName, Value);
    else {
      std::vector<unsigned char> &Val = MSpecConstValues[std::string{SpecName}];
      Val.resize(Size);
      std::memcpy(Val.data(), Value, Size);
    }
  }

  void get_specialization_constant_raw_value(const char *SpecName,
                                             void *ValueRet) const noexcept {
    for (const device_image_plain &DeviceImage : MDeviceImages)
      if (getSyclObjImpl(DeviceImage)->has_specialization_constant(SpecName)) {
        getSyclObjImpl(DeviceImage)
            ->get_specialization_constant_raw_value(SpecName, ValueRet);
        return;
      }

    // Specialization constant wasn't found in any of the device images,
    // try to fetch value from kernel_bundle.
    if (MSpecConstValues.count(std::string{SpecName}) != 0) {
      const std::vector<unsigned char> &Val =
          MSpecConstValues.at(std::string{SpecName});
      auto *Dest = static_cast<unsigned char *>(ValueRet);
      std::uninitialized_copy(Val.begin(), Val.end(), Dest);
      return;
    }

    assert(false &&
           "get_specialization_constant_raw_value called for missing constant");
  }

  bool is_specialization_constant_set(const char *SpecName) const noexcept {
    bool SetInDevImg =
        std::any_of(MDeviceImages.begin(), MDeviceImages.end(),
                    [SpecName](const device_image_plain &DeviceImage) {
                      return getSyclObjImpl(DeviceImage)
                          ->is_specialization_constant_set(SpecName);
                    });
    return SetInDevImg || MSpecConstValues.count(std::string{SpecName}) != 0;
  }

  const device_image_plain *begin() const { return MDeviceImages.data(); }

  const device_image_plain *end() const {
    return MDeviceImages.data() + MDeviceImages.size();
  }

  size_t size() const noexcept { return MDeviceImages.size(); }

  bundle_state get_bundle_state() const { return MState; }

  const SpecConstMapT &get_spec_const_map_ref() const noexcept {
    return MSpecConstValues;
  }

  bool isInterop() const { return MIsInterop; }

  bool add_kernel(const kernel_id &KernelID, const device &Dev) {
    // Skip if kernel is already there
    if (has_kernel(KernelID, Dev))
      return true;

    // First try and get images in current bundle state
    const bundle_state BundleState = get_bundle_state();
    std::vector<device_image_plain> NewDevImgs =
        detail::ProgramManager::getInstance().getSYCLDeviceImages(
            MContext, {Dev}, {KernelID}, BundleState);

    // No images found so we report as not inserted
    if (NewDevImgs.empty())
      return false;

    // Propagate already set specialization constants to the new images
    for (device_image_plain &DevImg : NewDevImgs)
      for (auto SpecConst : MSpecConstValues)
        getSyclObjImpl(DevImg)->set_specialization_constant_raw_value(
            SpecConst.first.c_str(), SpecConst.second.data());

    // Add the images to the collection
    MDeviceImages.insert(MDeviceImages.end(), NewDevImgs.begin(),
                         NewDevImgs.end());
    return true;
  }

private:
  context MContext;
  std::vector<device> MDevices;
  std::vector<device_image_plain> MDeviceImages;
  // This map stores values for specialization constants, that are missing
  // from any device image.
  SpecConstMapT MSpecConstValues;
  bool MIsInterop = false;
  bundle_state MState;

  // ext_oneapi_kernel_compiler : Source, Languauge, KernelNames, IncludePairs
  // Language is for both state::source and state::executable.
  syclex::source_language Language = syclex::source_language::opencl;
  const std::variant<std::string, std::vector<std::byte>> Source;
  // only kernel_bundles created from source have KernelNames member.
  std::vector<std::string> KernelNames;
  include_pairs_t IncludePairs;
};

} // namespace detail
} // namespace _V1
} // namespace sycl<|MERGE_RESOLUTION|>--- conflicted
+++ resolved
@@ -451,31 +451,20 @@
           "OpenCL C and SPIR-V are the only supported languages at this time");
     }();
 
-<<<<<<< HEAD
     ur_program_handle_t UrProgram = nullptr;
     Plugin->call(urProgramCreateWithIL, ContextImpl->getHandleRef(),
                  spirv.data(), spirv.size(), nullptr, &UrProgram);
     // program created by urProgramCreateWithIL is implicitly retained.
 
+    std::string XsFlags = extractXsFlags(BuildOptions);
     auto Res =
         Plugin->call_nocheck(urProgramBuildExp, UrProgram, DeviceVec.size(),
-                             DeviceVec.data(), nullptr);
+                             DeviceVec.data(), XsFlags.c_str());
     if (Res == UR_RESULT_ERROR_UNSUPPORTED_FEATURE) {
       Res = Plugin->call_nocheck(urProgramBuild, ContextImpl->getHandleRef(),
-                                 UrProgram, nullptr);
+                                 UrProgram, XsFlags.c_str());
     }
     Plugin->checkUrResult<errc::build>(Res);
-=======
-    sycl::detail::pi::PiProgram PiProgram = nullptr;
-    Plugin->call<PiApiKind::piProgramCreate>(
-        ContextImpl->getHandleRef(), spirv.data(), spirv.size(), &PiProgram);
-    // program created by piProgramCreate is implicitly retained.
-
-    std::string XsFlags = extractXsFlags(BuildOptions);
-    Plugin->call<errc::build, PiApiKind::piProgramBuild>(
-        PiProgram, DeviceVec.size(), DeviceVec.data(), XsFlags.c_str(), nullptr,
-        nullptr);
->>>>>>> 63c61d85
 
     // Get the number of kernels in the program.
     size_t NumKernels;
