--- conflicted
+++ resolved
@@ -463,51 +463,6 @@
       DeviceVec.push_back(Dev);
     }
 
-<<<<<<< HEAD
-=======
-    const auto spirv = [&]() -> std::vector<uint8_t> {
-      if (Language == syclex::source_language::opencl) {
-        // if successful, the log is empty. if failed, throws an error with the
-        // compilation log.
-        const auto &SourceStr = std::get<std::string>(this->Source);
-        std::vector<uint32_t> IPVersionVec(Devices.size());
-        std::transform(DeviceVec.begin(), DeviceVec.end(), IPVersionVec.begin(),
-                       [&](ur_device_handle_t d) {
-                         uint32_t ipVersion = 0;
-                         Adapter->call<UrApiKind::urDeviceGetInfo>(
-                             d, UR_DEVICE_INFO_IP_VERSION, sizeof(uint32_t),
-                             &ipVersion, nullptr);
-                         return ipVersion;
-                       });
-        return syclex::detail::OpenCLC_to_SPIRV(SourceStr, IPVersionVec,
-                                                BuildOptions, LogPtr);
-      }
-      if (Language == syclex::source_language::spirv) {
-        const auto &SourceBytes =
-            std::get<std::vector<std::byte>>(this->Source);
-        std::vector<uint8_t> Result(SourceBytes.size());
-        std::transform(SourceBytes.cbegin(), SourceBytes.cend(), Result.begin(),
-                       [](std::byte B) { return static_cast<uint8_t>(B); });
-        return Result;
-      }
-      if (Language == syclex::source_language::sycl) {
-        const auto &SourceStr = std::get<std::string>(this->Source);
-        return syclex::detail::SYCL_to_SPIRV(SourceStr, IncludePairs,
-                                             BuildOptions, LogPtr,
-                                             RegisteredKernelNames);
-      }
-      if (Language == syclex::source_language::sycl_jit) {
-        const auto &SourceStr = std::get<std::string>(this->Source);
-        return syclex::detail::SYCL_JIT_to_SPIRV(SourceStr, IncludePairs,
-                                                 BuildOptions, LogPtr,
-                                                 RegisteredKernelNames);
-      }
-      throw sycl::exception(
-          make_error_code(errc::invalid),
-          "OpenCL C and SPIR-V are the only supported languages at this time");
-    }();
-
->>>>>>> a0b5f569
     ur_program_handle_t UrProgram = nullptr;
     // SourceStrPtr will be null when source is Spir-V bytes.
     const std::string *SourceStrPtr = std::get_if<std::string>(&this->Source);
@@ -548,6 +503,12 @@
                                                BuildOptions, LogPtr,
                                                RegisteredKernelNames);
         }
+        if (Language == syclex::source_language::sycl_jit) {
+          const auto &SourceStr = std::get<std::string>(this->Source);
+          return syclex::detail::SYCL_JIT_to_SPIRV(SourceStr, IncludePairs,
+                                                  BuildOptions, LogPtr,
+                                                  RegisteredKernelNames);
+        }
         throw sycl::exception(
             make_error_code(errc::invalid),
             "SYCL C++, OpenCL C and SPIR-V are the only supported "
