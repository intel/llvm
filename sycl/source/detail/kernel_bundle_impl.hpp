//==------- kernel_bundle_impl.hpp - SYCL kernel_bundle_impl ---------------==//
//
// Part of the LLVM Project, under the Apache License v2.0 with LLVM Exceptions.
// See https://llvm.org/LICENSE.txt for license information.
// SPDX-License-Identifier: Apache-2.0 WITH LLVM-exception
//
//===----------------------------------------------------------------------===//

#pragma once

#include <detail/device_image_impl.hpp>
#include <detail/kernel_compiler/kernel_compiler_opencl.hpp>
#include <detail/kernel_compiler/kernel_compiler_sycl.hpp>
#include <detail/kernel_impl.hpp>
#include <detail/persistent_device_code_cache.hpp>
#include <detail/program_manager/program_manager.hpp>
#include <sycl/backend_types.hpp>
#include <sycl/context.hpp>
#include <sycl/detail/common.hpp>
#include <sycl/device.hpp>
#include <sycl/kernel_bundle.hpp>

#include <algorithm>
#include <cassert>
#include <cstdint>
#include <cstring>
#include <memory>
#include <vector>

#include "split_string.hpp"

namespace sycl {
inline namespace _V1 {
namespace detail {

static bool checkAllDevicesAreInContext(const std::vector<device> &Devices,
                                        const context &Context) {
  return std::all_of(
      Devices.begin(), Devices.end(), [&Context](const device &Dev) {
        return getSyclObjImpl(Context)->isDeviceValid(getSyclObjImpl(Dev));
      });
}

static bool checkAllDevicesHaveAspect(const std::vector<device> &Devices,
                                      aspect Aspect) {
  return std::all_of(Devices.begin(), Devices.end(),
                     [&Aspect](const device &Dev) { return Dev.has(Aspect); });
}

namespace syclex = sycl::ext::oneapi::experimental;

class kernel_impl;

/// The class is an impl counterpart of the sycl::kernel_bundle.
// It provides an access and utilities to manage set of sycl::device_images
// objects.
class kernel_bundle_impl {

  using SpecConstMapT = std::map<std::string, std::vector<unsigned char>>;

  void common_ctor_checks(bundle_state State) {
    const bool AllDevicesInTheContext =
        checkAllDevicesAreInContext(MDevices, MContext);
    if (MDevices.empty() || !AllDevicesInTheContext)
      throw sycl::exception(
          make_error_code(errc::invalid),
          "Not all devices are associated with the context or "
          "vector of devices is empty");

    if (bundle_state::input == State &&
        !checkAllDevicesHaveAspect(MDevices, aspect::online_compiler))
      throw sycl::exception(make_error_code(errc::invalid),
                            "Not all devices have aspect::online_compiler");

    if (bundle_state::object == State &&
        !checkAllDevicesHaveAspect(MDevices, aspect::online_linker))
      throw sycl::exception(make_error_code(errc::invalid),
                            "Not all devices have aspect::online_linker");
  }

public:
  kernel_bundle_impl(context Ctx, std::vector<device> Devs, bundle_state State)
      : MContext(std::move(Ctx)), MDevices(std::move(Devs)), MState(State) {

    common_ctor_checks(State);

    MDeviceImages = detail::ProgramManager::getInstance().getSYCLDeviceImages(
        MContext, MDevices, State);
  }

  // Interop constructor used by make_kernel
  kernel_bundle_impl(context Ctx, std::vector<device> Devs)
      : MContext(Ctx), MDevices(Devs), MState(bundle_state::executable) {
    if (!checkAllDevicesAreInContext(Devs, Ctx))
      throw sycl::exception(
          make_error_code(errc::invalid),
          "Not all devices are associated with the context or "
          "vector of devices is empty");
    MIsInterop = true;
  }

  // Interop constructor
  kernel_bundle_impl(context Ctx, std::vector<device> Devs,
                     device_image_plain &DevImage)
      : kernel_bundle_impl(Ctx, Devs) {
    MDeviceImages.push_back(DevImage);
  }

  // Matches sycl::build and sycl::compile
  // Have one constructor because sycl::build and sycl::compile have the same
  // signature
  kernel_bundle_impl(const kernel_bundle<bundle_state::input> &InputBundle,
                     std::vector<device> Devs, const property_list &PropList,
                     bundle_state TargetState)
      : MContext(InputBundle.get_context()), MDevices(std::move(Devs)),
        MState(TargetState) {

    MSpecConstValues = getSyclObjImpl(InputBundle)->get_spec_const_map_ref();

    const std::vector<device> &InputBundleDevices =
        getSyclObjImpl(InputBundle)->get_devices();
    const bool AllDevsAssociatedWithInputBundle =
        std::all_of(MDevices.begin(), MDevices.end(),
                    [&InputBundleDevices](const device &Dev) {
                      return InputBundleDevices.end() !=
                             std::find(InputBundleDevices.begin(),
                                       InputBundleDevices.end(), Dev);
                    });
    if (MDevices.empty() || !AllDevsAssociatedWithInputBundle)
      throw sycl::exception(
          make_error_code(errc::invalid),
          "Not all devices are in the set of associated "
          "devices for input bundle or vector of devices is empty");

    for (const device_image_plain &DeviceImage : InputBundle) {
      // Skip images which are not compatible with devices provided
      if (std::none_of(
              MDevices.begin(), MDevices.end(),
              [&DeviceImage](const device &Dev) {
                return getSyclObjImpl(DeviceImage)->compatible_with_device(Dev);
              }))
        continue;

      switch (TargetState) {
      case bundle_state::object:
        MDeviceImages.push_back(detail::ProgramManager::getInstance().compile(
            DeviceImage, MDevices, PropList));
        break;
      case bundle_state::executable:
        MDeviceImages.push_back(detail::ProgramManager::getInstance().build(
            DeviceImage, MDevices, PropList));
        break;
      case bundle_state::input:
      case bundle_state::ext_oneapi_source:
        throw exception(make_error_code(errc::runtime),
                        "Internal error. The target state should not be input "
                        "or ext_oneapi_source");
        break;
      }
    }
  }

  // Matches sycl::link
  kernel_bundle_impl(
      const std::vector<kernel_bundle<bundle_state::object>> &ObjectBundles,
      std::vector<device> Devs, const property_list &PropList)
      : MDevices(std::move(Devs)), MState(bundle_state::executable) {

    if (MDevices.empty())
      throw sycl::exception(make_error_code(errc::invalid),
                            "Vector of devices is empty");

    if (ObjectBundles.empty())
      return;

    MContext = ObjectBundles[0].get_context();
    for (size_t I = 1; I < ObjectBundles.size(); ++I) {
      if (ObjectBundles[I].get_context() != MContext)
        throw sycl::exception(
            make_error_code(errc::invalid),
            "Not all input bundles have the same associated context");
    }

    // Check if any of the devices in devs are not in the set of associated
    // devices for any of the bundles in ObjectBundles
    const bool AllDevsAssociatedWithInputBundles = std::all_of(
        MDevices.begin(), MDevices.end(), [&ObjectBundles](const device &Dev) {
          // Number of devices is expected to be small
          return std::all_of(
              ObjectBundles.begin(), ObjectBundles.end(),
              [&Dev](const kernel_bundle<bundle_state::object> &KernelBundle) {
                const std::vector<device> &BundleDevices =
                    getSyclObjImpl(KernelBundle)->get_devices();
                return BundleDevices.end() != std::find(BundleDevices.begin(),
                                                        BundleDevices.end(),
                                                        Dev);
              });
        });
    if (!AllDevsAssociatedWithInputBundles)
      throw sycl::exception(make_error_code(errc::invalid),
                            "Not all devices are in the set of associated "
                            "devices for input bundles");

    // TODO: Unify with c'tor for sycl::comile and sycl::build by calling
    // sycl::join on vector of kernel_bundles

    // The loop below just links each device image separately, not linking any
    // two device images together. This is correct so long as each device image
    // has no unresolved symbols. That's the case when device images are created
    // from generic SYCL APIs. There's no way in generic SYCL to create a kernel
    // which references an undefined symbol. If we decide in the future to allow
    // a backend interop API to create a "sycl::kernel_bundle" that references
    // undefined symbols, then the logic in this loop will need to be changed.
    for (const kernel_bundle<bundle_state::object> &ObjectBundle :
         ObjectBundles) {
      for (const device_image_plain &DeviceImage : ObjectBundle) {

        // Skip images which are not compatible with devices provided
        if (std::none_of(MDevices.begin(), MDevices.end(),
                         [&DeviceImage](const device &Dev) {
                           return getSyclObjImpl(DeviceImage)
                               ->compatible_with_device(Dev);
                         }))
          continue;

        std::vector<device_image_plain> LinkedResults =
            detail::ProgramManager::getInstance().link(DeviceImage, MDevices,
                                                       PropList);
        MDeviceImages.insert(MDeviceImages.end(), LinkedResults.begin(),
                             LinkedResults.end());
      }
    }

    for (const kernel_bundle<bundle_state::object> &Bundle : ObjectBundles) {
      const KernelBundleImplPtr BundlePtr = getSyclObjImpl(Bundle);
      for (const std::pair<const std::string, std::vector<unsigned char>>
               &SpecConst : BundlePtr->MSpecConstValues) {
        MSpecConstValues[SpecConst.first] = SpecConst.second;
      }
    }
  }

  kernel_bundle_impl(context Ctx, std::vector<device> Devs,
                     const std::vector<kernel_id> &KernelIDs,
                     bundle_state State)
      : MContext(std::move(Ctx)), MDevices(std::move(Devs)), MState(State) {

    common_ctor_checks(State);

    MDeviceImages = detail::ProgramManager::getInstance().getSYCLDeviceImages(
        MContext, MDevices, KernelIDs, State);
  }

  kernel_bundle_impl(context Ctx, std::vector<device> Devs,
                     const DevImgSelectorImpl &Selector, bundle_state State)
      : MContext(std::move(Ctx)), MDevices(std::move(Devs)), MState(State) {

    common_ctor_checks(State);

    MDeviceImages = detail::ProgramManager::getInstance().getSYCLDeviceImages(
        MContext, MDevices, Selector, State);
  }

  // C'tor matches sycl::join API
  kernel_bundle_impl(const std::vector<detail::KernelBundleImplPtr> &Bundles,
                     bundle_state State)
      : MState(State) {
    if (Bundles.empty())
      return;

    MContext = Bundles[0]->MContext;
    MDevices = Bundles[0]->MDevices;
    for (size_t I = 1; I < Bundles.size(); ++I) {
      if (Bundles[I]->MContext != MContext)
        throw sycl::exception(
            make_error_code(errc::invalid),
            "Not all input bundles have the same associated context.");
      if (Bundles[I]->MDevices != MDevices)
        throw sycl::exception(
            make_error_code(errc::invalid),
            "Not all input bundles have the same set of associated devices.");
    }

    for (const detail::KernelBundleImplPtr &Bundle : Bundles) {

      MDeviceImages.insert(MDeviceImages.end(), Bundle->MDeviceImages.begin(),
                           Bundle->MDeviceImages.end());
    }

    std::sort(MDeviceImages.begin(), MDeviceImages.end(),
              LessByHash<device_image_plain>{});

    if (get_bundle_state() == bundle_state::input) {
      // Copy spec constants values from the device images to be removed.
      auto MergeSpecConstants = [this](const device_image_plain &Img) {
        const detail::DeviceImageImplPtr &ImgImpl = getSyclObjImpl(Img);
        const std::map<std::string,
                       std::vector<device_image_impl::SpecConstDescT>>
            &SpecConsts = ImgImpl->get_spec_const_data_ref();
        const std::vector<unsigned char> &Blob =
            ImgImpl->get_spec_const_blob_ref();
        for (const std::pair<const std::string,
                             std::vector<device_image_impl::SpecConstDescT>>
                 &SpecConst : SpecConsts) {
          if (SpecConst.second.front().IsSet)
            set_specialization_constant_raw_value(
                SpecConst.first.c_str(),
                Blob.data() + SpecConst.second.front().BlobOffset,
                SpecConst.second.back().CompositeOffset +
                    SpecConst.second.back().Size);
        }
      };
      std::for_each(MDeviceImages.begin(), MDeviceImages.end(),
                    MergeSpecConstants);
    }

    const auto DevImgIt =
        std::unique(MDeviceImages.begin(), MDeviceImages.end());

    // Remove duplicate device images.
    MDeviceImages.erase(DevImgIt, MDeviceImages.end());

    for (const detail::KernelBundleImplPtr &Bundle : Bundles) {
      for (const std::pair<const std::string, std::vector<unsigned char>>
               &SpecConst : Bundle->MSpecConstValues) {
        set_specialization_constant_raw_value(SpecConst.first.c_str(),
                                              SpecConst.second.data(),
                                              SpecConst.second.size());
      }
    }
  }

  using include_pairs_t =
      std::vector<std::pair<std::string /* name */, std::string /* content */>>;
  // oneapi_ext_kernel_compiler
  // construct from source string
  kernel_bundle_impl(const context &Context, syclex::source_language Lang,
                     const std::string &Src, include_pairs_t IncludePairsVec)
      : MContext(Context), MDevices(Context.get_devices()),
        MState(bundle_state::ext_oneapi_source), Language(Lang), Source(Src),
        IncludePairs(IncludePairsVec) {}

  // oneapi_ext_kernel_compiler
  // construct from source bytes
  kernel_bundle_impl(const context &Context, syclex::source_language Lang,
                     const std::vector<std::byte> &Bytes)
      : MContext(Context), MDevices(Context.get_devices()),
        MState(bundle_state::ext_oneapi_source), Language(Lang), Source(Bytes) {
  }

  // oneapi_ext_kernel_compiler
  // interop constructor
  kernel_bundle_impl(context Ctx, std::vector<device> Devs,
                     device_image_plain &DevImage,
                     std::vector<std::string> KNames,
                     syclex::source_language Lang)
      : kernel_bundle_impl(Ctx, Devs, DevImage) {
    MState = bundle_state::executable;
    KernelNames = KNames;
    Language = Lang;
  }

  std::string trimXsFlags(std::string &str) {
    // Trim first and last quote if they exist, but no others.
    char EncounteredQuote = '\0';
    auto Start = std::find_if(str.begin(), str.end(), [&](char c) {
      if (!EncounteredQuote && (c == '\'' || c == '"')) {
        EncounteredQuote = c;
        return false;
      }
      return !std::isspace(c);
    });
    auto End = std::find_if(str.rbegin(), str.rend(), [&](char c) {
                 if (c == EncounteredQuote) {
                   EncounteredQuote = '\0';
                   return false;
                 }
                 return !std::isspace(c);
               }).base();
    if (Start != std::end(str) && End != std::begin(str) && Start < End) {
      return std::string(Start, End);
    }

    return "";
  }

  std::string extractXsFlags(const std::vector<std::string> &BuildOptions) {
    std::stringstream SS;
    for (std::string Option : BuildOptions) {
      auto Where = Option.find("-Xs");
      if (Where != std::string::npos) {
        Where += 3;
        std::string Flags = Option.substr(Where);
        SS << trimXsFlags(Flags) << " ";
      }
    }
    return SS.str();
  }

  bool
  extKernelCompilerFetchFromCache(const std::vector<device> Devices,
                                  const std::vector<std::string> &BuildOptions,
                                  const std::string &SourceStr,
                                  ur_program_handle_t &UrProgram) {
    using ContextImplPtr = std::shared_ptr<sycl::detail::context_impl>;
    ContextImplPtr ContextImpl = getSyclObjImpl(MContext);
    const AdapterPtr &Adapter = ContextImpl->getAdapter();

    std::string UserArgs = syclex::detail::userArgsAsString(BuildOptions);

    std::vector<ur_device_handle_t> DeviceHandles;
    std::transform(
        Devices.begin(), Devices.end(), std::back_inserter(DeviceHandles),
        [](const device &Dev) { return getSyclObjImpl(Dev)->getHandleRef(); });

    std::vector<const uint8_t *> Binaries;
    std::vector<size_t> Lengths;
<<<<<<< HEAD
    std::vector<std::vector<std::vector<char>>> PersistentBinaries;
    for (size_t i = 0; i < Devices.size(); i++) {
      std::vector<std::vector<char>> BinProg =
          PersistentDeviceCodeCache::getCompiledKernelFromDisc(
              Devices[i], UserArgs, SourceStr);

      // exit if any device binary is missing
      if (BinProg.empty()) {
        return false;
      }
      PersistentBinaries.push_back(BinProg);

      Binaries.push_back((uint8_t *)(PersistentBinaries[i][0].data()));
      Lengths.push_back(PersistentBinaries[i][0].size());
=======
    std::vector<std::vector<char>> BinProgs =
        PersistentDeviceCodeCache::getCompiledKernelFromDisc(Devices, UserArgs,
                                                             SourceStr);
    if (BinProgs.empty()) {
      return false;
    }
    for (auto &BinProg : BinProgs) {
      Binaries.push_back((uint8_t *)(BinProg.data()));
      Lengths.push_back(BinProg.size());
>>>>>>> e95b34bb
    }

    ur_program_properties_t Properties = {};
    Properties.stype = UR_STRUCTURE_TYPE_PROGRAM_PROPERTIES;
    Properties.pNext = nullptr;
    Properties.count = 0;
    Properties.pMetadatas = nullptr;

    Adapter->call<UrApiKind::urProgramCreateWithBinary>(
        ContextImpl->getHandleRef(), DeviceHandles.size(), DeviceHandles.data(),
        Lengths.data(), Binaries.data(), &Properties, &UrProgram);

    return true;
  }

  std::shared_ptr<kernel_bundle_impl>
  build_from_source(const std::vector<device> Devices,
                    const std::vector<std::string> &BuildOptions,
                    std::string *LogPtr,
                    const std::vector<std::string> &RegisteredKernelNames) {
    assert(MState == bundle_state::ext_oneapi_source &&
           "bundle_state::ext_oneapi_source required");

    using ContextImplPtr = std::shared_ptr<sycl::detail::context_impl>;
    ContextImplPtr ContextImpl = getSyclObjImpl(MContext);
    const AdapterPtr &Adapter = ContextImpl->getAdapter();

    std::vector<ur_device_handle_t> DeviceVec;
    DeviceVec.reserve(Devices.size());
    for (const auto &SyclDev : Devices) {
      ur_device_handle_t Dev = getSyclObjImpl(SyclDev)->getHandleRef();
      DeviceVec.push_back(Dev);
    }

    ur_program_handle_t UrProgram = nullptr;
    // SourceStrPtr will be null when source is Spir-V bytes.
    const std::string *SourceStrPtr = std::get_if<std::string>(&this->Source);
    bool FetchedFromCache = false;
    if (PersistentDeviceCodeCache::isEnabled() && SourceStrPtr) {
      FetchedFromCache = extKernelCompilerFetchFromCache(
          Devices, BuildOptions, *SourceStrPtr, UrProgram);
    }

    if (!FetchedFromCache) {
      const auto spirv = [&]() -> std::vector<uint8_t> {
        if (Language == syclex::source_language::opencl) {
          // if successful, the log is empty. if failed, throws an error with
          // the compilation log.
          std::vector<uint32_t> IPVersionVec(Devices.size());
          std::transform(DeviceVec.begin(), DeviceVec.end(),
                         IPVersionVec.begin(), [&](ur_device_handle_t d) {
                           uint32_t ipVersion = 0;
                           Adapter->call<UrApiKind::urDeviceGetInfo>(
                               d, UR_DEVICE_INFO_IP_VERSION, sizeof(uint32_t),
                               &ipVersion, nullptr);
                           return ipVersion;
                         });
          return syclex::detail::OpenCLC_to_SPIRV(*SourceStrPtr, IPVersionVec,
                                                  BuildOptions, LogPtr);
        }
        if (Language == syclex::source_language::spirv) {
          const auto &SourceBytes =
              std::get<std::vector<std::byte>>(this->Source);
          std::vector<uint8_t> Result(SourceBytes.size());
          std::transform(SourceBytes.cbegin(), SourceBytes.cend(),
                         Result.begin(),
                         [](std::byte B) { return static_cast<uint8_t>(B); });
          return Result;
        }
        if (Language == syclex::source_language::sycl) {
          return syclex::detail::SYCL_to_SPIRV(*SourceStrPtr, IncludePairs,
                                               BuildOptions, LogPtr,
                                               RegisteredKernelNames);
        }
        if (Language == syclex::source_language::sycl_jit) {
          const auto &SourceStr = std::get<std::string>(this->Source);
          return syclex::detail::SYCL_JIT_to_SPIRV(SourceStr, IncludePairs,
                                                   BuildOptions, LogPtr,
                                                   RegisteredKernelNames);
        }
        throw sycl::exception(
            make_error_code(errc::invalid),
            "SYCL C++, OpenCL C and SPIR-V are the only supported "
            "languages at this time");
      }();

      Adapter->call<UrApiKind::urProgramCreateWithIL>(
          ContextImpl->getHandleRef(), spirv.data(), spirv.size(), nullptr,
          &UrProgram);
      // program created by urProgramCreateWithIL is implicitly retained.
      if (UrProgram == nullptr)
        throw sycl::exception(
            sycl::make_error_code(errc::invalid),
            "urProgramCreateWithIL resulted in a null program handle.");

    } // if(!FetchedFromCache)

    std::string XsFlags = extractXsFlags(BuildOptions);
    auto Res = Adapter->call_nocheck<UrApiKind::urProgramBuildExp>(
        UrProgram, DeviceVec.size(), DeviceVec.data(), XsFlags.c_str());
    if (Res == UR_RESULT_ERROR_UNSUPPORTED_FEATURE) {
      Res = Adapter->call_nocheck<UrApiKind::urProgramBuild>(
          ContextImpl->getHandleRef(), UrProgram, XsFlags.c_str());
    }
    Adapter->checkUrResult<errc::build>(Res);

    // Get the number of kernels in the program.
    size_t NumKernels;
    Adapter->call<UrApiKind::urProgramGetInfo>(
        UrProgram, UR_PROGRAM_INFO_NUM_KERNELS, sizeof(size_t), &NumKernels,
        nullptr);

    // Get the kernel names.
    size_t KernelNamesSize;
    Adapter->call<UrApiKind::urProgramGetInfo>(
        UrProgram, UR_PROGRAM_INFO_KERNEL_NAMES, 0, nullptr, &KernelNamesSize);

    // semi-colon delimited list of kernel names.
    std::string KernelNamesStr(KernelNamesSize, ' ');
    Adapter->call<UrApiKind::urProgramGetInfo>(
        UrProgram, UR_PROGRAM_INFO_KERNEL_NAMES, KernelNamesStr.size(),
        &KernelNamesStr[0], nullptr);
    std::vector<std::string> KernelNames =
        detail::split_string(KernelNamesStr, ';');

    // make the device image and the kernel_bundle_impl
    auto KernelIDs = std::make_shared<std::vector<kernel_id>>();
    auto DevImgImpl = std::make_shared<device_image_impl>(
        nullptr, MContext, MDevices, bundle_state::executable, KernelIDs,
        UrProgram);
    device_image_plain DevImg{DevImgImpl};

    // If caching enabled and kernel not fetched from cache, cache.
    if (PersistentDeviceCodeCache::isEnabled() && !FetchedFromCache &&
        SourceStrPtr) {
<<<<<<< HEAD
      for (const auto &Device : Devices) {
        PersistentDeviceCodeCache::putCompiledKernelToDisc(
            Device, syclex::detail::userArgsAsString(BuildOptions),
            *SourceStrPtr, UrProgram);
      }
=======
      PersistentDeviceCodeCache::putCompiledKernelToDisc(
          Devices, syclex::detail::userArgsAsString(BuildOptions),
          *SourceStrPtr, UrProgram);
>>>>>>> e95b34bb
    }

    return std::make_shared<kernel_bundle_impl>(MContext, MDevices, DevImg,
                                                KernelNames, Language);
  }

  std::string adjust_kernel_name(const std::string &Name,
                                 syclex::source_language Lang) {
    // Once name demangling support is in, we won't need this.
    if (Lang != syclex::source_language::sycl &&
        Lang != syclex::source_language::sycl_jit)
      return Name;

    bool isMangled = Name.find("__sycl_kernel_") != std::string::npos;
    return isMangled ? Name : "__sycl_kernel_" + Name;
  }

  bool ext_oneapi_has_kernel(const std::string &Name) {
    auto it = std::find(KernelNames.begin(), KernelNames.end(),
                        adjust_kernel_name(Name, Language));
    return it != KernelNames.end();
  }

  kernel
  ext_oneapi_get_kernel(const std::string &Name,
                        const std::shared_ptr<kernel_bundle_impl> &Self) {
    if (KernelNames.empty())
      throw sycl::exception(make_error_code(errc::invalid),
                            "'ext_oneapi_get_kernel' is only available in "
                            "kernel_bundles successfully built from "
                            "kernel_bundle<bundle_state:ext_oneapi_source>.");

    std::string AdjustedName = adjust_kernel_name(Name, Language);
    if (!ext_oneapi_has_kernel(Name))
      throw sycl::exception(make_error_code(errc::invalid),
                            "kernel '" + AdjustedName +
                                "' not found in kernel_bundle");

    assert(MDeviceImages.size() > 0);
    const std::shared_ptr<detail::device_image_impl> &DeviceImageImpl =
        detail::getSyclObjImpl(MDeviceImages[0]);
    ur_program_handle_t UrProgram = DeviceImageImpl->get_ur_program_ref();
    ContextImplPtr ContextImpl = getSyclObjImpl(MContext);
    const AdapterPtr &Adapter = ContextImpl->getAdapter();
    ur_kernel_handle_t UrKernel = nullptr;
    Adapter->call<UrApiKind::urKernelCreate>(UrProgram, AdjustedName.c_str(),
                                             &UrKernel);
    // Kernel created by urKernelCreate is implicitly retained.

    std::shared_ptr<kernel_impl> KernelImpl = std::make_shared<kernel_impl>(
        UrKernel, detail::getSyclObjImpl(MContext), Self);

    return detail::createSyclObjFromImpl<kernel>(KernelImpl);
  }

  bool empty() const noexcept { return MDeviceImages.empty(); }

  backend get_backend() const noexcept {
    return MContext.get_platform().get_backend();
  }

  context get_context() const noexcept { return MContext; }

  const std::vector<device> &get_devices() const noexcept { return MDevices; }

  std::vector<kernel_id> get_kernel_ids() const {
    // Collect kernel ids from all device images, then remove duplicates

    std::vector<kernel_id> Result;
    for (const device_image_plain &DeviceImage : MDeviceImages) {
      const std::vector<kernel_id> &KernelIDs =
          getSyclObjImpl(DeviceImage)->get_kernel_ids();

      Result.insert(Result.end(), KernelIDs.begin(), KernelIDs.end());
    }
    std::sort(Result.begin(), Result.end(), LessByNameComp{});

    auto NewIt = std::unique(Result.begin(), Result.end(), EqualByNameComp{});
    Result.erase(NewIt, Result.end());

    return Result;
  }

  kernel
  get_kernel(const kernel_id &KernelID,
             const std::shared_ptr<detail::kernel_bundle_impl> &Self) const {
    using ImageImpl = std::shared_ptr<detail::device_image_impl>;
    // Selected image.
    ImageImpl SelectedImage = nullptr;
    // Image where specialization constants are replaced with default values.
    ImageImpl ImageWithReplacedSpecConsts = nullptr;
    // Original image where specialization constants are not replaced with
    // default values.
    ImageImpl OriginalImage = nullptr;
    // Used to track if any of the candidate images has specialization values
    // set.
    bool SpecConstsSet = false;
    for (auto &DeviceImage : MDeviceImages) {
      if (!DeviceImage.has_kernel(KernelID))
        continue;

      const auto DeviceImageImpl = detail::getSyclObjImpl(DeviceImage);
      SpecConstsSet |= DeviceImageImpl->is_any_specialization_constant_set();

      // Remember current image in corresponding variable depending on whether
      // specialization constants are replaced with default value or not.
      (DeviceImageImpl->specialization_constants_replaced_with_default()
           ? ImageWithReplacedSpecConsts
           : OriginalImage) = DeviceImageImpl;

      if (SpecConstsSet) {
        // If specialization constant is set in any of the candidate images
        // then we can't use ReplacedImage, so we select NativeImage if any or
        // we select OriginalImage and keep iterating in case there is an image
        // with native support.
        SelectedImage = OriginalImage;
        if (SelectedImage &&
            SelectedImage->all_specialization_constant_native())
          break;
      } else {
        // For now select ReplacedImage but it may be reset if any of the
        // further device images has specialization constant value set. If after
        // all iterations specialization constant values are not set in any of
        // the candidate images then that will be the selected image.
        // Also we don't want to use ReplacedImage if device image has native
        // support.
        if (ImageWithReplacedSpecConsts &&
            !ImageWithReplacedSpecConsts->all_specialization_constant_native())
          SelectedImage = ImageWithReplacedSpecConsts;
        else
          // In case if we don't have or don't use ReplacedImage.
          SelectedImage = OriginalImage;
      }
    }

    if (!SelectedImage)
      throw sycl::exception(make_error_code(errc::invalid),
                            "The kernel bundle does not contain the kernel "
                            "identified by kernelId.");

    auto [Kernel, CacheMutex, ArgMask] =
        detail::ProgramManager::getInstance().getOrCreateKernel(
            MContext, KernelID.get_name(), /*PropList=*/{},
            SelectedImage->get_ur_program_ref());

    std::shared_ptr<kernel_impl> KernelImpl = std::make_shared<kernel_impl>(
        Kernel, detail::getSyclObjImpl(MContext), SelectedImage, Self, ArgMask,
        SelectedImage->get_ur_program_ref(), CacheMutex);

    return detail::createSyclObjFromImpl<kernel>(KernelImpl);
  }

  bool has_kernel(const kernel_id &KernelID) const noexcept {
    return std::any_of(MDeviceImages.begin(), MDeviceImages.end(),
                       [&KernelID](const device_image_plain &DeviceImage) {
                         return DeviceImage.has_kernel(KernelID);
                       });
  }

  bool has_kernel(const kernel_id &KernelID, const device &Dev) const noexcept {
    return std::any_of(
        MDeviceImages.begin(), MDeviceImages.end(),
        [&KernelID, &Dev](const device_image_plain &DeviceImage) {
          return DeviceImage.has_kernel(KernelID, Dev);
        });
  }

  bool contains_specialization_constants() const noexcept {
    return std::any_of(
        MDeviceImages.begin(), MDeviceImages.end(),
        [](const device_image_plain &DeviceImage) {
          return getSyclObjImpl(DeviceImage)->has_specialization_constants();
        });
  }

  bool native_specialization_constant() const noexcept {
    return contains_specialization_constants() &&
           std::all_of(MDeviceImages.begin(), MDeviceImages.end(),
                       [](const device_image_plain &DeviceImage) {
                         return getSyclObjImpl(DeviceImage)
                             ->all_specialization_constant_native();
                       });
  }

  bool has_specialization_constant(const char *SpecName) const noexcept {
    return std::any_of(MDeviceImages.begin(), MDeviceImages.end(),
                       [SpecName](const device_image_plain &DeviceImage) {
                         return getSyclObjImpl(DeviceImage)
                             ->has_specialization_constant(SpecName);
                       });
  }

  void set_specialization_constant_raw_value(const char *SpecName,
                                             const void *Value,
                                             size_t Size) noexcept {
    if (has_specialization_constant(SpecName))
      for (const device_image_plain &DeviceImage : MDeviceImages)
        getSyclObjImpl(DeviceImage)
            ->set_specialization_constant_raw_value(SpecName, Value);
    else {
      std::vector<unsigned char> &Val = MSpecConstValues[std::string{SpecName}];
      Val.resize(Size);
      std::memcpy(Val.data(), Value, Size);
    }
  }

  void get_specialization_constant_raw_value(const char *SpecName,
                                             void *ValueRet) const noexcept {
    for (const device_image_plain &DeviceImage : MDeviceImages)
      if (getSyclObjImpl(DeviceImage)->has_specialization_constant(SpecName)) {
        getSyclObjImpl(DeviceImage)
            ->get_specialization_constant_raw_value(SpecName, ValueRet);
        return;
      }

    // Specialization constant wasn't found in any of the device images,
    // try to fetch value from kernel_bundle.
    if (MSpecConstValues.count(std::string{SpecName}) != 0) {
      const std::vector<unsigned char> &Val =
          MSpecConstValues.at(std::string{SpecName});
      auto *Dest = static_cast<unsigned char *>(ValueRet);
      std::uninitialized_copy(Val.begin(), Val.end(), Dest);
      return;
    }

    assert(false &&
           "get_specialization_constant_raw_value called for missing constant");
  }

  bool is_specialization_constant_set(const char *SpecName) const noexcept {
    bool SetInDevImg =
        std::any_of(MDeviceImages.begin(), MDeviceImages.end(),
                    [SpecName](const device_image_plain &DeviceImage) {
                      return getSyclObjImpl(DeviceImage)
                          ->is_specialization_constant_set(SpecName);
                    });
    return SetInDevImg || MSpecConstValues.count(std::string{SpecName}) != 0;
  }

  const device_image_plain *begin() const { return MDeviceImages.data(); }

  const device_image_plain *end() const {
    return MDeviceImages.data() + MDeviceImages.size();
  }

  size_t size() const noexcept { return MDeviceImages.size(); }

  bundle_state get_bundle_state() const { return MState; }

  const SpecConstMapT &get_spec_const_map_ref() const noexcept {
    return MSpecConstValues;
  }

  bool isInterop() const { return MIsInterop; }

  bool add_kernel(const kernel_id &KernelID, const device &Dev) {
    // Skip if kernel is already there
    if (has_kernel(KernelID, Dev))
      return true;

    // First try and get images in current bundle state
    const bundle_state BundleState = get_bundle_state();
    std::vector<device_image_plain> NewDevImgs =
        detail::ProgramManager::getInstance().getSYCLDeviceImages(
            MContext, {Dev}, {KernelID}, BundleState);

    // No images found so we report as not inserted
    if (NewDevImgs.empty())
      return false;

    // Propagate already set specialization constants to the new images
    for (device_image_plain &DevImg : NewDevImgs)
      for (auto SpecConst : MSpecConstValues)
        getSyclObjImpl(DevImg)->set_specialization_constant_raw_value(
            SpecConst.first.c_str(), SpecConst.second.data());

    // Add the images to the collection
    MDeviceImages.insert(MDeviceImages.end(), NewDevImgs.begin(),
                         NewDevImgs.end());
    return true;
  }

private:
  context MContext;
  std::vector<device> MDevices;
  std::vector<device_image_plain> MDeviceImages;
  // This map stores values for specialization constants, that are missing
  // from any device image.
  SpecConstMapT MSpecConstValues;
  bool MIsInterop = false;
  bundle_state MState;

  // ext_oneapi_kernel_compiler : Source, Languauge, KernelNames, IncludePairs
  // Language is for both state::source and state::executable.
  syclex::source_language Language = syclex::source_language::opencl;
  const std::variant<std::string, std::vector<std::byte>> Source;
  // only kernel_bundles created from source have KernelNames member.
  std::vector<std::string> KernelNames;
  include_pairs_t IncludePairs;
};

} // namespace detail
} // namespace _V1
} // namespace sycl<|MERGE_RESOLUTION|>--- conflicted
+++ resolved
@@ -415,22 +415,6 @@
 
     std::vector<const uint8_t *> Binaries;
     std::vector<size_t> Lengths;
-<<<<<<< HEAD
-    std::vector<std::vector<std::vector<char>>> PersistentBinaries;
-    for (size_t i = 0; i < Devices.size(); i++) {
-      std::vector<std::vector<char>> BinProg =
-          PersistentDeviceCodeCache::getCompiledKernelFromDisc(
-              Devices[i], UserArgs, SourceStr);
-
-      // exit if any device binary is missing
-      if (BinProg.empty()) {
-        return false;
-      }
-      PersistentBinaries.push_back(BinProg);
-
-      Binaries.push_back((uint8_t *)(PersistentBinaries[i][0].data()));
-      Lengths.push_back(PersistentBinaries[i][0].size());
-=======
     std::vector<std::vector<char>> BinProgs =
         PersistentDeviceCodeCache::getCompiledKernelFromDisc(Devices, UserArgs,
                                                              SourceStr);
@@ -440,7 +424,6 @@
     for (auto &BinProg : BinProgs) {
       Binaries.push_back((uint8_t *)(BinProg.data()));
       Lengths.push_back(BinProg.size());
->>>>>>> e95b34bb
     }
 
     ur_program_properties_t Properties = {};
@@ -576,17 +559,9 @@
     // If caching enabled and kernel not fetched from cache, cache.
     if (PersistentDeviceCodeCache::isEnabled() && !FetchedFromCache &&
         SourceStrPtr) {
-<<<<<<< HEAD
-      for (const auto &Device : Devices) {
-        PersistentDeviceCodeCache::putCompiledKernelToDisc(
-            Device, syclex::detail::userArgsAsString(BuildOptions),
-            *SourceStrPtr, UrProgram);
-      }
-=======
       PersistentDeviceCodeCache::putCompiledKernelToDisc(
           Devices, syclex::detail::userArgsAsString(BuildOptions),
           *SourceStrPtr, UrProgram);
->>>>>>> e95b34bb
     }
 
     return std::make_shared<kernel_bundle_impl>(MContext, MDevices, DevImg,
