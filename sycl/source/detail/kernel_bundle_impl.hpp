--- conflicted
+++ resolved
@@ -404,7 +404,7 @@
                                   ur_program_handle_t &UrProgram) {
     using ContextImplPtr = std::shared_ptr<sycl::detail::context_impl>;
     ContextImplPtr ContextImpl = getSyclObjImpl(MContext);
-    const PluginPtr &Plugin = ContextImpl->getPlugin();
+    const AdapterPtr &Adapter = ContextImpl->getAdapter();
 
     std::string UserArgs = syclex::detail::userArgsAsString(BuildOptions);
     auto BinProg = PersistentDeviceCodeCache::getCompiledKernelFromDisc(
@@ -418,12 +418,12 @@
       Properties.pNext = nullptr;
       Properties.count = Metadata.size();
       Properties.pMetadatas = Metadata.data();
-      BinaryStatus = Plugin->call_nocheck<UrApiKind::urProgramCreateWithBinary>(
+      BinaryStatus = Adapter->call_nocheck<UrApiKind::urProgramCreateWithBinary>(
           ContextImpl->getHandleRef(), UrDevice, BinProg[0].size(),
           (const unsigned char *)BinProg[0].data(), &Properties, &UrProgram);
 
       if (BinaryStatus == UR_RESULT_SUCCESS) {
-        ur_result_t Error = Plugin->call_nocheck<UrApiKind::urProgramBuildExp>(
+        ur_result_t Error = Adapter->call_nocheck<UrApiKind::urProgramBuildExp>(
             UrProgram,
             /*num devices =*/1, &UrDevice, UserArgs.c_str());
 
@@ -454,7 +454,6 @@
       DeviceVec.push_back(Dev);
     }
 
-<<<<<<< HEAD
     ur_program_handle_t UrProgram = nullptr;
     const auto &SourceStr = std::get<std::string>(this->Source);
     bool FetchedFromCache = false;
@@ -470,10 +469,10 @@
           // the compilation log.
           const auto &SourceStr = std::get<std::string>(this->Source);
           std::vector<uint32_t> IPVersionVec(Devices.size());
-          std::transform(DeviceVec.begin(), DeviceVec.end(),
-                         IPVersionVec.begin(), [&](ur_device_handle_t d) {
+          std::transform(DeviceVec.begin(), DeviceVec.end(), IPVersionVec.begin(),
+           [&](ur_device_handle_t d) {
                            uint32_t ipVersion = 0;
-                           Plugin->call<UrApiKind::urDeviceGetInfo>(
+                           Adapter->call<UrApiKind::urDeviceGetInfo>(
                                d, UR_DEVICE_INFO_IP_VERSION, sizeof(uint32_t),
                                &ipVersion, nullptr);
                            return ipVersion;
@@ -491,7 +490,6 @@
           return Result;
         }
         if (Language == syclex::source_language::sycl) {
-          // const auto &SourceStr = std::get<std::string>(this->Source);
           return syclex::detail::SYCL_to_SPIRV(SourceStr, IncludePairs,
                                                BuildOptions, LogPtr,
                                                RegisteredKernelNames);
@@ -501,66 +499,9 @@
                               "languages at this time");
       }();
 
-      Plugin->call<UrApiKind::urProgramCreateWithIL>(
-          ContextImpl->getHandleRef(), spirv.data(), spirv.size(), nullptr,
-          &UrProgram);
-      // program created by urProgramCreateWithIL is implicitly retained.
-      if (UrProgram == nullptr)
-        throw sycl::exception(
-            sycl::make_error_code(errc::invalid),
-            "urProgramCreateWithIL resulted in a null program handle.");
-
-      std::string XsFlags = extractXsFlags(BuildOptions);
-      auto Res = Plugin->call_nocheck<UrApiKind::urProgramBuildExp>(
-          UrProgram, DeviceVec.size(), DeviceVec.data(), XsFlags.c_str());
-      if (Res == UR_RESULT_ERROR_UNSUPPORTED_FEATURE) {
-        Res = Plugin->call_nocheck<UrApiKind::urProgramBuild>(
-            ContextImpl->getHandleRef(), UrProgram, XsFlags.c_str());
-      }
-      Plugin->checkUrResult<errc::build>(Res);
-
-    } // if(!FetchedFromCache)
-=======
-    const auto spirv = [&]() -> std::vector<uint8_t> {
-      if (Language == syclex::source_language::opencl) {
-        // if successful, the log is empty. if failed, throws an error with the
-        // compilation log.
-        const auto &SourceStr = std::get<std::string>(this->Source);
-        std::vector<uint32_t> IPVersionVec(Devices.size());
-        std::transform(DeviceVec.begin(), DeviceVec.end(), IPVersionVec.begin(),
-                       [&](ur_device_handle_t d) {
-                         uint32_t ipVersion = 0;
-                         Adapter->call<UrApiKind::urDeviceGetInfo>(
-                             d, UR_DEVICE_INFO_IP_VERSION, sizeof(uint32_t),
-                             &ipVersion, nullptr);
-                         return ipVersion;
-                       });
-        return syclex::detail::OpenCLC_to_SPIRV(SourceStr, IPVersionVec,
-                                                BuildOptions, LogPtr);
-      }
-      if (Language == syclex::source_language::spirv) {
-        const auto &SourceBytes =
-            std::get<std::vector<std::byte>>(this->Source);
-        std::vector<uint8_t> Result(SourceBytes.size());
-        std::transform(SourceBytes.cbegin(), SourceBytes.cend(), Result.begin(),
-                       [](std::byte B) { return static_cast<uint8_t>(B); });
-        return Result;
-      }
-      if (Language == syclex::source_language::sycl) {
-        const auto &SourceStr = std::get<std::string>(this->Source);
-        return syclex::detail::SYCL_to_SPIRV(SourceStr, IncludePairs,
-                                             BuildOptions, LogPtr,
-                                             RegisteredKernelNames);
-      }
-      throw sycl::exception(
-          make_error_code(errc::invalid),
-          "OpenCL C and SPIR-V are the only supported languages at this time");
-    }();
-
-    ur_program_handle_t UrProgram = nullptr;
     Adapter->call<UrApiKind::urProgramCreateWithIL>(ContextImpl->getHandleRef(),
-                                                    spirv.data(), spirv.size(),
-                                                    nullptr, &UrProgram);
+                                                   spirv.data(), spirv.size(),
+                                                   nullptr, &UrProgram);
     // program created by urProgramCreateWithIL is implicitly retained.
     if (UrProgram == nullptr)
       throw sycl::exception(
@@ -575,7 +516,8 @@
           ContextImpl->getHandleRef(), UrProgram, XsFlags.c_str());
     }
     Adapter->checkUrResult<errc::build>(Res);
->>>>>>> 23fed07d
+
+    } // if(!FetchedFromCache)
 
     // Get the number of kernels in the program.
     size_t NumKernels;
