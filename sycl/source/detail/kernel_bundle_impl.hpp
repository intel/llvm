--- conflicted
+++ resolved
@@ -367,7 +367,6 @@
   }
 
   // oneapi_ext_kernel_compiler
-<<<<<<< HEAD
   // construct from built source files
   kernel_bundle_impl(const context &Context, const std::vector<device> &Devs,
                      std::vector<device_image_plain> &&DevImgs,
@@ -377,107 +376,6 @@
         MState(bundle_state::executable),
         MDeviceBinaries(std::move(DevBinaries)) {
     common_ctor_checks();
-=======
-  // program manager integration, only for sycl language
-  kernel_bundle_impl(
-      context Ctx, std::vector<device> Devs,
-      const std::vector<kernel_id> &KernelIDs,
-      std::vector<std::string> &&KernelNames,
-      std::unordered_map<std::string, std::string> &&MangledKernelNames,
-      sycl_device_binaries Binaries, std::string &&Prefix,
-      syclex::source_language Lang)
-      : kernel_bundle_impl(std::move(Ctx), std::move(Devs), KernelIDs,
-                           bundle_state::executable) {
-    assert(Lang == syclex::source_language::sycl);
-    // Mark this bundle explicitly as "interop" to ensure that its kernels are
-    // enqueued with the info from the kernel object passed by the application,
-    // cf. `enqueueImpKernel` in `commands.cpp`. While runtime-compiled kernels
-    // loaded via the program manager have `kernel_id`s, they can't be looked up
-    // from the (unprefixed) kernel name.
-    MIsInterop = true;
-    MKernelNames = std::move(KernelNames);
-    MMangledKernelNames = std::move(MangledKernelNames);
-    MDeviceBinaries = Binaries;
-    MPrefix = std::move(Prefix);
-    MLanguage = Lang;
-  }
-
-  std::string trimXsFlags(std::string &str) {
-    // Trim first and last quote if they exist, but no others.
-    char EncounteredQuote = '\0';
-    auto Start = std::find_if(str.begin(), str.end(), [&](char c) {
-      if (!EncounteredQuote && (c == '\'' || c == '"')) {
-        EncounteredQuote = c;
-        return false;
-      }
-      return !std::isspace(c);
-    });
-    auto End = std::find_if(str.rbegin(), str.rend(), [&](char c) {
-                 if (c == EncounteredQuote) {
-                   EncounteredQuote = '\0';
-                   return false;
-                 }
-                 return !std::isspace(c);
-               }).base();
-    if (Start != std::end(str) && End != std::begin(str) && Start < End) {
-      return std::string(Start, End);
-    }
-
-    return "";
-  }
-
-  std::string extractXsFlags(const std::vector<std::string> &BuildOptions) {
-    std::stringstream SS;
-    for (std::string Option : BuildOptions) {
-      auto Where = Option.find("-Xs");
-      if (Where != std::string::npos) {
-        Where += 3;
-        std::string Flags = Option.substr(Where);
-        SS << trimXsFlags(Flags) << " ";
-      }
-    }
-    return SS.str();
-  }
-
-  bool
-  extKernelCompilerFetchFromCache(const std::vector<device> Devices,
-                                  const std::vector<std::string> &BuildOptions,
-                                  const std::string &SourceStr,
-                                  ur_program_handle_t &UrProgram) {
-    using ContextImplPtr = std::shared_ptr<sycl::detail::context_impl>;
-    ContextImplPtr ContextImpl = getSyclObjImpl(MContext);
-    const AdapterPtr &Adapter = ContextImpl->getAdapter();
-
-    std::string UserArgs = syclex::detail::userArgsAsString(BuildOptions);
-
-    std::vector<ur_device_handle_t> DeviceHandles;
-    std::transform(
-        Devices.begin(), Devices.end(), std::back_inserter(DeviceHandles),
-        [](const device &Dev) { return getSyclObjImpl(Dev)->getHandleRef(); });
-
-    std::vector<const uint8_t *> Binaries;
-    std::vector<size_t> Lengths;
-    std::vector<std::vector<char>> BinProgs =
-        PersistentDeviceCodeCache::getCompiledKernelFromDisc(Devices, UserArgs,
-                                                             SourceStr);
-    if (BinProgs.empty()) {
-      return false;
-    }
-    for (auto &BinProg : BinProgs) {
-      Binaries.push_back((uint8_t *)(BinProg.data()));
-      Lengths.push_back(BinProg.size());
-    }
-
-    ur_program_properties_t Properties = {};
-    Properties.stype = UR_STRUCTURE_TYPE_PROGRAM_PROPERTIES;
-    Properties.pNext = nullptr;
-    Properties.count = 0;
-    Properties.pMetadatas = nullptr;
-
-    Adapter->call<UrApiKind::urProgramCreateWithBinary>(
-        ContextImpl->getHandleRef(), DeviceHandles.size(), DeviceHandles.data(),
-        Lengths.data(), Binaries.data(), &Properties, &UrProgram);
->>>>>>> 1627f303
 
     removeDuplicateImages();
     MDeviceImages.reserve(MUniqueDeviceImages.size());
@@ -492,7 +390,6 @@
                     const std::vector<std::string> &RegisteredKernelNames) {
     assert(MState == bundle_state::ext_oneapi_source &&
            "bundle_state::ext_oneapi_source required");
-<<<<<<< HEAD
     assert(allSourceBasedImages() && "All images must be source-based.");
 
     std::vector<device_image_plain> NewDevImgs;
@@ -508,213 +405,6 @@
     }
     return std::make_shared<kernel_bundle_impl>(
         MContext, Devices, std::move(NewDevImgs), std::move(NewDeviceBinaries));
-=======
-
-    using ContextImplPtr = std::shared_ptr<sycl::detail::context_impl>;
-    ContextImplPtr ContextImpl = getSyclObjImpl(MContext);
-    const AdapterPtr &Adapter = ContextImpl->getAdapter();
-
-    std::vector<ur_device_handle_t> DeviceVec;
-    DeviceVec.reserve(Devices.size());
-    for (const auto &SyclDev : Devices) {
-      DeviceImplPtr DevImpl = getSyclObjImpl(SyclDev);
-      if (!ContextImpl->hasDevice(DevImpl)) {
-        throw sycl::exception(make_error_code(errc::invalid),
-                              "device not part of kernel_bundle context");
-      }
-      if (!DevImpl->extOneapiCanCompile(MLanguage)) {
-        // This error cannot not be exercised in the current implementation, as
-        // compatibility with a source language depends on the backend's
-        // capabilities and all devices in one context share the same backend in
-        // the current implementation, so this would lead to an error already
-        // during construction of the source bundle.
-        throw sycl::exception(make_error_code(errc::invalid),
-                              "device does not support source language");
-      }
-      ur_device_handle_t Dev = DevImpl->getHandleRef();
-      DeviceVec.push_back(Dev);
-    }
-
-    if (MLanguage == syclex::source_language::sycl) {
-      // Build device images via the program manager.
-      const std::string &SourceStr = std::get<std::string>(MSource);
-      std::ostringstream SourceExt;
-      if (!RegisteredKernelNames.empty()) {
-        SourceExt << SourceStr << '\n';
-
-        auto EmitEntry =
-            [&SourceExt](const std::string &Name) -> std::ostringstream & {
-          SourceExt << "  {\"" << Name << "\", " << Name << "}";
-          return SourceExt;
-        };
-
-        SourceExt << "[[__sycl_detail__::__registered_kernels__(\n";
-        for (auto It = RegisteredKernelNames.begin(),
-                  SecondToLast = RegisteredKernelNames.end() - 1;
-             It != SecondToLast; ++It) {
-          EmitEntry(*It) << ",\n";
-        }
-        EmitEntry(RegisteredKernelNames.back()) << "\n";
-        SourceExt << ")]];\n";
-      }
-
-      auto [Binaries, Prefix] = syclex::detail::SYCL_JIT_Compile(
-          RegisteredKernelNames.empty() ? SourceStr : SourceExt.str(),
-          MIncludePairs, BuildOptions, LogPtr);
-
-      auto &PM = detail::ProgramManager::getInstance();
-      PM.addImages(Binaries);
-
-      std::vector<kernel_id> KernelIDs;
-      std::vector<std::string> KernelNames;
-      std::unordered_map<std::string, std::string> MangledKernelNames;
-      for (const auto &KernelID : PM.getAllSYCLKernelIDs()) {
-        std::string_view KernelName{KernelID.get_name()};
-        if (KernelName.find(Prefix) == 0) {
-          KernelIDs.push_back(KernelID);
-          KernelName.remove_prefix(Prefix.length());
-          KernelNames.emplace_back(KernelName);
-          static constexpr std::string_view SYCLKernelMarker{"__sycl_kernel_"};
-          if (KernelName.find(SYCLKernelMarker) == 0) {
-            // extern "C" declaration, implicitly register kernel without the
-            // marker.
-            std::string_view KernelNameWithoutMarker{KernelName};
-            KernelNameWithoutMarker.remove_prefix(SYCLKernelMarker.length());
-            MangledKernelNames.emplace(KernelNameWithoutMarker, KernelName);
-          }
-        }
-      }
-
-      // Apply frontend information.
-      for (const auto *RawImg : PM.getRawDeviceImages(KernelIDs)) {
-        for (const sycl_device_binary_property &RKProp :
-             RawImg->getRegisteredKernels()) {
-
-          auto BA = DeviceBinaryProperty(RKProp).asByteArray();
-          auto MangledNameLen = BA.consume<uint64_t>() / 8 /*bits in a byte*/;
-          std::string_view MangledName{
-              reinterpret_cast<const char *>(BA.begin()), MangledNameLen};
-          MangledKernelNames.emplace(RKProp->Name, MangledName);
-        }
-      }
-
-      return std::make_shared<kernel_bundle_impl>(
-          MContext, MDevices, KernelIDs, std::move(KernelNames),
-          std::move(MangledKernelNames), Binaries, std::move(Prefix),
-          MLanguage);
-    }
-
-    ur_program_handle_t UrProgram = nullptr;
-    // SourceStrPtr will be null when source is Spir-V bytes.
-    const std::string *SourceStrPtr = std::get_if<std::string>(&MSource);
-    bool FetchedFromCache = false;
-    if (PersistentDeviceCodeCache::isEnabled() && SourceStrPtr) {
-      FetchedFromCache = extKernelCompilerFetchFromCache(
-          Devices, BuildOptions, *SourceStrPtr, UrProgram);
-    }
-
-    if (!FetchedFromCache) {
-      const auto spirv = [&]() -> std::vector<uint8_t> {
-        if (MLanguage == syclex::source_language::opencl) {
-          // if successful, the log is empty. if failed, throws an error with
-          // the compilation log.
-          std::vector<uint32_t> IPVersionVec(Devices.size());
-          std::transform(DeviceVec.begin(), DeviceVec.end(),
-                         IPVersionVec.begin(), [&](ur_device_handle_t d) {
-                           uint32_t ipVersion = 0;
-                           Adapter->call<UrApiKind::urDeviceGetInfo>(
-                               d, UR_DEVICE_INFO_IP_VERSION, sizeof(uint32_t),
-                               &ipVersion, nullptr);
-                           return ipVersion;
-                         });
-          return syclex::detail::OpenCLC_to_SPIRV(*SourceStrPtr, IPVersionVec,
-                                                  BuildOptions, LogPtr);
-        }
-        if (MLanguage == syclex::source_language::spirv) {
-          const auto &SourceBytes = std::get<std::vector<std::byte>>(MSource);
-          std::vector<uint8_t> Result(SourceBytes.size());
-          std::transform(SourceBytes.cbegin(), SourceBytes.cend(),
-                         Result.begin(),
-                         [](std::byte B) { return static_cast<uint8_t>(B); });
-          return Result;
-        }
-        throw sycl::exception(
-            make_error_code(errc::invalid),
-            "SYCL C++, OpenCL C and SPIR-V are the only supported "
-            "languages at this time");
-      }();
-
-      Adapter->call<UrApiKind::urProgramCreateWithIL>(
-          ContextImpl->getHandleRef(), spirv.data(), spirv.size(), nullptr,
-          &UrProgram);
-      // program created by urProgramCreateWithIL is implicitly retained.
-      if (UrProgram == nullptr)
-        throw sycl::exception(
-            sycl::make_error_code(errc::invalid),
-            "urProgramCreateWithIL resulted in a null program handle.");
-
-    } // if(!FetchedFromCache)
-
-    std::string XsFlags = extractXsFlags(BuildOptions);
-    auto Res = Adapter->call_nocheck<UrApiKind::urProgramBuildExp>(
-        UrProgram, DeviceVec.size(), DeviceVec.data(), XsFlags.c_str());
-    if (Res == UR_RESULT_ERROR_UNSUPPORTED_FEATURE) {
-      Res = Adapter->call_nocheck<UrApiKind::urProgramBuild>(
-          ContextImpl->getHandleRef(), UrProgram, XsFlags.c_str());
-    }
-    Adapter->checkUrResult<errc::build>(Res);
-
-    // Get the number of kernels in the program.
-    size_t NumKernels;
-    Adapter->call<UrApiKind::urProgramGetInfo>(
-        UrProgram, UR_PROGRAM_INFO_NUM_KERNELS, sizeof(size_t), &NumKernels,
-        nullptr);
-
-    // Get the kernel names.
-    size_t KernelNamesSize;
-    Adapter->call<UrApiKind::urProgramGetInfo>(
-        UrProgram, UR_PROGRAM_INFO_KERNEL_NAMES, 0, nullptr, &KernelNamesSize);
-
-    // semi-colon delimited list of kernel names.
-    std::string KernelNamesStr(KernelNamesSize, ' ');
-    Adapter->call<UrApiKind::urProgramGetInfo>(
-        UrProgram, UR_PROGRAM_INFO_KERNEL_NAMES, KernelNamesStr.size(),
-        &KernelNamesStr[0], nullptr);
-    std::vector<std::string> KernelNames =
-        detail::split_string(KernelNamesStr, ';');
-
-    // make the device image and the kernel_bundle_impl
-    auto KernelIDs = std::make_shared<std::vector<kernel_id>>();
-    auto DevImgImpl = std::make_shared<device_image_impl>(
-        nullptr, MContext, MDevices, bundle_state::executable, KernelIDs,
-        UrProgram);
-    device_image_plain DevImg{DevImgImpl};
-
-    // If caching enabled and kernel not fetched from cache, cache.
-    if (PersistentDeviceCodeCache::isEnabled() && !FetchedFromCache &&
-        SourceStrPtr) {
-      PersistentDeviceCodeCache::putCompiledKernelToDisc(
-          Devices, syclex::detail::userArgsAsString(BuildOptions),
-          *SourceStrPtr, UrProgram);
-    }
-
-    return std::make_shared<kernel_bundle_impl>(MContext, MDevices, DevImg,
-                                                KernelNames, MLanguage);
-  }
-
-  std::string adjust_kernel_name(const std::string &Name) {
-    if (MLanguage == syclex::source_language::sycl) {
-      auto It = MMangledKernelNames.find(Name);
-      return It == MMangledKernelNames.end() ? Name : It->second;
-    }
-
-    return Name;
-  }
-
-  bool is_kernel_name(const std::string &Name) {
-    return std::find(MKernelNames.begin(), MKernelNames.end(), Name) !=
-           MKernelNames.end();
->>>>>>> 1627f303
   }
 
   bool ext_oneapi_has_kernel(const std::string &Name) {
@@ -733,7 +423,6 @@
                             "kernel_bundles successfully built from "
                             "kernel_bundle<bundle_state::ext_oneapi_source>.");
 
-<<<<<<< HEAD
     // TODO: When linking is properly implemented for kernel compiler binaries,
     //       there can be scenarios where multiple binaries have the same
     //       kernels. In this case, all these bundles should be found and the
@@ -746,34 +435,6 @@
               DevImgImpl->tryGetSourceBasedKernel(Name, MContext, Self,
                                                   DevImgImpl))
         return detail::createSyclObjFromImpl<kernel>(PotentialKernelImpl);
-=======
-    std::string AdjustedName = adjust_kernel_name(Name);
-    if (!is_kernel_name(AdjustedName))
-      throw sycl::exception(make_error_code(errc::invalid),
-                            "kernel '" + Name + "' not found in kernel_bundle");
-
-    if (MLanguage == syclex::source_language::sycl) {
-      auto &PM = ProgramManager::getInstance();
-      auto KID = PM.getSYCLKernelID(MPrefix + AdjustedName);
-
-      for (const auto &DevImgWithDeps : MDeviceImages) {
-        const auto &DevImg = DevImgWithDeps.getMain();
-        if (!DevImg.has_kernel(KID))
-          continue;
-
-        const auto &DevImgImpl = getSyclObjImpl(DevImg);
-        auto UrProgram = DevImgImpl->get_ur_program_ref();
-        auto [UrKernel, CacheMutex, ArgMask] =
-            PM.getOrCreateKernel(MContext, AdjustedName,
-                                 /*PropList=*/{}, UrProgram);
-        auto KernelImpl = std::make_shared<kernel_impl>(
-            UrKernel, getSyclObjImpl(MContext), DevImgImpl, Self, ArgMask,
-            UrProgram, CacheMutex);
-        return createSyclObjFromImpl<kernel>(KernelImpl);
-      }
-
-      assert(false && "Malformed RTC kernel bundle");
->>>>>>> 1627f303
     }
     throw sycl::exception(make_error_code(errc::invalid),
                           "kernel '" + Name + "' not found in kernel_bundle");
@@ -967,15 +628,9 @@
 
   ~kernel_bundle_impl() {
     try {
-<<<<<<< HEAD
       for (sycl_device_binaries &Binaries : MDeviceBinaries) {
         ProgramManager::getInstance().removeImages(Binaries);
-        syclex::detail::SYCL_JIT_destroy(Binaries);
-=======
-      if (MDeviceBinaries) {
-        ProgramManager::getInstance().removeImages(MDeviceBinaries);
-        syclex::detail::SYCL_JIT_Destroy(MDeviceBinaries);
->>>>>>> 1627f303
+        syclex::detail::SYCL_JIT_Destroy(Binaries);
       }
     } catch (std::exception &e) {
       __SYCL_REPORT_EXCEPTION_TO_STREAM("exception in ~kernel_bundle_impl", e);
