//==---------------- helpers.cpp - SYCL helpers ---------------------------==//
//
// Part of the LLVM Project, under the Apache License v2.0 with LLVM Exceptions.
// See https://llvm.org/LICENSE.txt for license information.
// SPDX-License-Identifier: Apache-2.0 WITH LLVM-exception
//
//===----------------------------------------------------------------------===//

#include <sycl/detail/kernel_name_str_t.hpp>

#include <ur_api.h>

#include <memory>
#include <tuple>
#include <vector>

namespace sycl {
inline namespace _V1 {
class event;

namespace detail {
class CGExecKernel;
class queue_impl;
using QueueImplPtr = std::shared_ptr<sycl::detail::queue_impl>;
class RTDeviceBinaryImage;

#ifdef __INTEL_PREVIEW_BREAKING_CHANGES
void waitEvents(std::vector<sycl::event> DepEvents);
#endif

std::tuple<const RTDeviceBinaryImage *, ur_program_handle_t>
<<<<<<< HEAD
retrieveKernelBinary(const QueueImplPtr &, KernelNameStrRefT KernelName,
=======
retrieveKernelBinary(queue_impl &Queue, const char *KernelName,
>>>>>>> 732a9cee
                     CGExecKernel *CGKernel = nullptr);
} // namespace detail
} // namespace _V1
} // namespace sycl<|MERGE_RESOLUTION|>--- conflicted
+++ resolved
@@ -29,11 +29,7 @@
 #endif
 
 std::tuple<const RTDeviceBinaryImage *, ur_program_handle_t>
-<<<<<<< HEAD
-retrieveKernelBinary(const QueueImplPtr &, KernelNameStrRefT KernelName,
-=======
-retrieveKernelBinary(queue_impl &Queue, const char *KernelName,
->>>>>>> 732a9cee
+retrieveKernelBinary(queue_impl &Queue, KernelNameStrRefT KernelName,
                      CGExecKernel *CGKernel = nullptr);
 } // namespace detail
 } // namespace _V1
