//==---------- ur.hpp - Unified Runtime integration helpers ----------------==//
//
// Part of the LLVM Project, under the Apache License v2.0 with LLVM Exceptions.
// See https://llvm.org/LICENSE.txt for license information.
// SPDX-License-Identifier: Apache-2.0 WITH LLVM-exception
//
//===----------------------------------------------------------------------===//

/// \file
///
/// C++ utilities for Unified Runtime integration.
///
/// \ingroup sycl_ur

#pragma once

#include <ur_api.h>

#include <memory>
#include <string>
#include <vector>

namespace sycl {
inline namespace _V1 {
enum class backend : char;
namespace detail {
class Adapter;
<<<<<<< HEAD
=======
using AdapterPtr = Adapter *;
>>>>>>> ea4d0849

namespace ur {
void *getURLoaderLibrary();

// Performs UR one-time initialization.
std::vector<Adapter*>
initializeUr(ur_loader_config_handle_t LoaderConfig = nullptr);

// Get the adapter serving given backend.
<<<<<<< HEAD
template <backend BE> Adapter& getAdapter();
=======
template <backend BE> AdapterPtr &getAdapter();
>>>>>>> ea4d0849
} // namespace ur

// Convert from UR backend to SYCL backend enum
backend convertUrBackend(ur_backend_t UrBackend);

template <auto ApiKind, typename SyclImplTy, typename DescTy>
std::string urGetInfoString(SyclImplTy &SyclImpl, DescTy Desc) {
  // Avoid explicit type to keep template-type-dependent.
  auto &adapter = SyclImpl.getAdapter();
  size_t ResultSize = 0;
  auto Handle = SyclImpl.getHandleRef();
  adapter.template call<ApiKind>(Handle, Desc,
                                  /*propSize=*/0,
                                  /*pPropValue=*/nullptr, &ResultSize);
  if (ResultSize == 0)
    return std::string{};

  std::string Result;
  // C++23's `resize_and_overwrite` would be better...
  //
  // UR counts null terminator in the size, std::string doesn't. Adjust by "-1"
  // for that.
  Result.resize(ResultSize - 1);
  adapter.template call<ApiKind>(Handle, Desc, ResultSize, Result.data(),
                                  nullptr);

  return Result;
}

} // namespace detail
} // namespace _V1
} // namespace sycl<|MERGE_RESOLUTION|>--- conflicted
+++ resolved
@@ -25,24 +25,16 @@
 enum class backend : char;
 namespace detail {
 class Adapter;
-<<<<<<< HEAD
-=======
-using AdapterPtr = Adapter *;
->>>>>>> ea4d0849
 
 namespace ur {
 void *getURLoaderLibrary();
 
 // Performs UR one-time initialization.
-std::vector<Adapter*>
+std::vector<Adapter*>&
 initializeUr(ur_loader_config_handle_t LoaderConfig = nullptr);
 
 // Get the adapter serving given backend.
-<<<<<<< HEAD
 template <backend BE> Adapter& getAdapter();
-=======
-template <backend BE> AdapterPtr &getAdapter();
->>>>>>> ea4d0849
 } // namespace ur
 
 // Convert from UR backend to SYCL backend enum
