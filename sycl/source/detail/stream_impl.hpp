//==----------------- stream_impl.hpp - SYCL standard header file ----------==//
//
// Part of the LLVM Project, under the Apache License v2.0 with LLVM Exceptions.
// See https://llvm.org/LICENSE.txt for license information.
// SPDX-License-Identifier: Apache-2.0 WITH LLVM-exception
//
//===----------------------------------------------------------------------===//

#pragma once

#include <sycl/accessor.hpp>
#include <sycl/buffer.hpp>
#include <sycl/detail/export.hpp>
#include <sycl/handler.hpp>
#include <sycl/property_list.hpp>
#include <sycl/range.hpp>
#include <sycl/stream.hpp>

#include <vector>

namespace sycl {
inline namespace _V1 {
namespace detail {

class stream_impl {
public:
  stream_impl(size_t BufferSize, size_t MaxStatementSize,
              const property_list &PropList);

  // Method to provide an access to the global stream buffer
  GlobalBufAccessorT accessGlobalBuf(handler &CGH);

  // Method to provide an accessor to the global flush buffer
  GlobalBufAccessorT accessGlobalFlushBuf(handler &CGH);

  // Method to provide an atomic access to the offset in the global stream
  // buffer and offset in the flush buffer
  GlobalOffsetAccessorT accessGlobalOffset(handler &CGH);

  // ABI break: remove
  void initStreamHost(QueueImplPtr);

  // ABI break: remove
  void flush(const EventImplPtr &);

<<<<<<< HEAD
  // ABI break: remove
  void flush();

=======
>>>>>>> 1f3f02bd
  size_t size() const noexcept;

  size_t get_work_item_buffer_size() const;

  template <typename propertyT> bool has_property() const noexcept {
    return PropList_.has_property<propertyT>();
  }

  template <typename propertyT> propertyT get_property() const {
    return PropList_.get_property<propertyT>();
  }

  void generateFlushCommand(handler &cgh);

private:
  // Size of the stream buffer
  size_t BufferSize_;

  // Maximum number of symbols which could be streamed from the beginning of a
  // statement till the semicolon
  unsigned MaxStatementSize_;

  // Property list
  property_list PropList_;

  // It's fine to store the buffers in the stream_impl itself since the
  // underlying buffer_impls are relased in a deferred manner by scheduler.
  // Stream buffer
  buffer<char, 1> Buf_;

  // Global flush buffer
  buffer<char, 1> FlushBuf_;

  // Additinonal memory is allocated in the beginning of the stream buffer for
  // 2 variables: offset in the stream buffer and offset in the flush buffer.
  static const size_t OffsetSize = 2 * sizeof(unsigned);
};

} // namespace detail
} // namespace _V1
} // namespace sycl<|MERGE_RESOLUTION|>--- conflicted
+++ resolved
@@ -43,12 +43,6 @@
   // ABI break: remove
   void flush(const EventImplPtr &);
 
-<<<<<<< HEAD
-  // ABI break: remove
-  void flush();
-
-=======
->>>>>>> 1f3f02bd
   size_t size() const noexcept;
 
   size_t get_work_item_buffer_size() const;
