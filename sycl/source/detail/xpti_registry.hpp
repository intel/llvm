//==---------- xpti_registry.hpp ----- XPTI Stream Registry ----------------==//
//
// Part of the LLVM Project, under the Apache License v2.0 with LLVM Exceptions.
// See https://llvm.org/LICENSE.txt for license information.
// SPDX-License-Identifier: Apache-2.0 WITH LLVM-exception
//
//===----------------------------------------------------------------------===//

#pragma once

#include <mutex>
#include <string>
#include <unordered_set>

#ifdef XPTI_ENABLE_INSTRUMENTATION
// Include the headers necessary for emitting
// traces using the trace framework
#include "xpti/xpti_trace_framework.h"
#endif

__SYCL_INLINE_NAMESPACE(cl) {
namespace sycl {
namespace detail {
// We define a sycl stream name and this will be used by the instrumentation
// framework
inline constexpr const char *SYCL_STREAM_NAME = "sycl";
// Stream name being used for traces generated from the SYCL plugin layer
inline constexpr const char *SYCL_PICALL_STREAM_NAME = "sycl.pi";
// Stream name being used for traces generated from PI calls. This stream
// contains information about function arguments.
inline constexpr const char *SYCL_PIDEBUGCALL_STREAM_NAME = "sycl.pi.debug";
inline constexpr auto SYCL_MEM_ALLOC_STREAM_NAME =
    "sycl.experimental.mem_alloc";

#ifdef XPTI_ENABLE_INSTRUMENTATION
extern uint8_t GMemAllocStreamID;
extern xpti::trace_event_data_t *GMemAllocEvent;
#endif

// Stream name being used to notify about buffer objects.
inline constexpr const char *SYCL_BUFFER_STREAM_NAME =
    "sycl.experimental.buffer";

class XPTIRegistry {
public:
  void initializeFrameworkOnce() {
#ifdef XPTI_ENABLE_INSTRUMENTATION
    std::call_once(MInitialized, [this] {
      xptiFrameworkInitialize();
<<<<<<< HEAD
      this->initializeStream(SYCL_BUFFER_STREAM_NAME, 0, 1, "0.1");
=======

      // Memory allocation events
      GMemAllocStreamID = xptiRegisterStream(SYCL_MEM_ALLOC_STREAM_NAME);
      initializeStream(SYCL_MEM_ALLOC_STREAM_NAME, 0, 1, "0.1");
      xpti::payload_t MAPayload("SYCL Memory Allocations Layer");
      uint64_t MAInstanceNo = 0;
      GMemAllocEvent = xptiMakeEvent("SYCL Memory Allocations", &MAPayload,
                                     xpti::trace_algorithm_event,
                                     xpti_at::active, &MAInstanceNo);
>>>>>>> a068b154
    });
#endif
  }

  /// Notifies XPTI subscribers about new stream.
  ///
  /// \param StreamName is a name of newly initialized stream.
  /// \param MajVer is a stream major version.
  /// \param MinVer is a stream minor version.
  /// \param VerStr is a string of "MajVer.MinVer" format.
  void initializeStream(const std::string &StreamName, uint32_t MajVer,
                        uint32_t MinVer, const std::string &VerStr) {
#ifdef XPTI_ENABLE_INSTRUMENTATION
    MActiveStreams.insert(StreamName);
    xptiInitialize(StreamName.c_str(), MajVer, MinVer, VerStr.c_str());
#endif // XPTI_ENABLE_INSTRUMENTATION
  }

  ~XPTIRegistry() {
#ifdef XPTI_ENABLE_INSTRUMENTATION
    for (const auto &StreamName : MActiveStreams) {
      xptiFinalize(StreamName.c_str());
    }
    xptiFrameworkFinalize();
#endif // XPTI_ENABLE_INSTRUMENTATION
  }

private:
  std::unordered_set<std::string> MActiveStreams;
  std::once_flag MInitialized;
};
} // namespace detail
} // namespace sycl
} // __SYCL_INLINE_NAMESPACE(cl)<|MERGE_RESOLUTION|>--- conflicted
+++ resolved
@@ -47,19 +47,17 @@
 #ifdef XPTI_ENABLE_INSTRUMENTATION
     std::call_once(MInitialized, [this] {
       xptiFrameworkInitialize();
-<<<<<<< HEAD
+      // SYCL buffer events
       this->initializeStream(SYCL_BUFFER_STREAM_NAME, 0, 1, "0.1");
-=======
 
       // Memory allocation events
       GMemAllocStreamID = xptiRegisterStream(SYCL_MEM_ALLOC_STREAM_NAME);
-      initializeStream(SYCL_MEM_ALLOC_STREAM_NAME, 0, 1, "0.1");
+      this->initializeStream(SYCL_MEM_ALLOC_STREAM_NAME, 0, 1, "0.1");
       xpti::payload_t MAPayload("SYCL Memory Allocations Layer");
       uint64_t MAInstanceNo = 0;
       GMemAllocEvent = xptiMakeEvent("SYCL Memory Allocations", &MAPayload,
                                      xpti::trace_algorithm_event,
                                      xpti_at::active, &MAInstanceNo);
->>>>>>> a068b154
     });
 #endif
   }
