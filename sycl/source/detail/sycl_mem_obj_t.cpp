--- conflicted
+++ resolved
@@ -35,17 +35,7 @@
       MUserPtr(nullptr), MShadowCopy(nullptr), MUploadDataFunctor(nullptr),
       MSharedPtrStorage(nullptr), MHostPtrProvided(true),
       MOwnNativeHandle(OwnNativeHandle) {
-<<<<<<< HEAD
-  if (MInteropContext->is_host())
-    throw sycl::invalid_parameter_error(
-        "Creation of interoperability memory object using host context is "
-        "not allowed",
-        UR_RESULT_ERROR_INVALID_CONTEXT);
-
   ur_context_handle_t Context = nullptr;
-=======
-  sycl::detail::pi::PiContext Context = nullptr;
->>>>>>> 4ae7cad6
   const PluginPtr &Plugin = getPlugin();
 
   ur_mem_native_properties_t MemProperties = {
@@ -91,17 +81,7 @@
       MUserPtr(nullptr), MShadowCopy(nullptr), MUploadDataFunctor(nullptr),
       MSharedPtrStorage(nullptr), MHostPtrProvided(true),
       MOwnNativeHandle(OwnNativeHandle) {
-<<<<<<< HEAD
-  if (MInteropContext->is_host())
-    throw sycl::invalid_parameter_error(
-        "Creation of interoperability memory object using host context is "
-        "not allowed",
-        UR_RESULT_ERROR_INVALID_CONTEXT);
-
   ur_context_handle_t Context = nullptr;
-=======
-  sycl::detail::pi::PiContext Context = nullptr;
->>>>>>> 4ae7cad6
   const PluginPtr &Plugin = getPlugin();
 
   ur_image_desc_t Desc = {};
