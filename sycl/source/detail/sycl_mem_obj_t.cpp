//==------------ sycl_mem_obj_t.cpp - SYCL standard header file ------------==//
//
// Part of the LLVM Project, under the Apache License v2.0 with LLVM Exceptions.
// See https://llvm.org/LICENSE.txt for license information.
// SPDX-License-Identifier: Apache-2.0 WITH LLVM-exception
//
//===----------------------------------------------------------------------===//

#include <detail/context_impl.hpp>
#include <detail/event_impl.hpp>
#include <detail/memory_manager.hpp>
#include <detail/plugin.hpp>
#include <detail/scheduler/scheduler.hpp>
#include <detail/sycl_mem_obj_t.hpp>

namespace sycl {
inline namespace _V1 {
namespace detail {

SYCLMemObjT::SYCLMemObjT(pi_native_handle MemObject, const context &SyclContext,
                         const size_t, event AvailableEvent,
                         std::unique_ptr<SYCLMemObjAllocator> Allocator)
    : SYCLMemObjT(MemObject, SyclContext, true, AvailableEvent,
                  std::move(Allocator)) {}

SYCLMemObjT::SYCLMemObjT(pi_native_handle MemObject, const context &SyclContext,
                         bool OwnNativeHandle, event AvailableEvent,
                         std::unique_ptr<SYCLMemObjAllocator> Allocator)
    : MAllocator(std::move(Allocator)), MProps(),
      MInteropEvent(detail::getSyclObjImpl(std::move(AvailableEvent))),
      MInteropContext(detail::getSyclObjImpl(SyclContext)),
      MOpenCLInterop(true), MHostPtrReadOnly(false), MNeedWriteBack(true),
      MUserPtr(nullptr), MShadowCopy(nullptr), MUploadDataFunctor(nullptr),
      MSharedPtrStorage(nullptr), MHostPtrProvided(true),
      MOwnNativeHandle(OwnNativeHandle) {
  sycl::detail::pi::PiContext Context = nullptr;
  const PluginPtr &Plugin = getPlugin();

  Plugin->call<detail::PiApiKind::piextMemCreateWithNativeHandle>(
      MemObject, MInteropContext->getHandleRef(), OwnNativeHandle,
      &MInteropMemObject);

  // Get the size of the buffer in bytes
  Plugin->call<detail::PiApiKind::piMemGetInfo>(
      MInteropMemObject, PI_MEM_SIZE, sizeof(size_t), &MSizeInBytes, nullptr);

  Plugin->call<PiApiKind::piMemGetInfo>(MInteropMemObject, PI_MEM_CONTEXT,
                                        sizeof(Context), &Context, nullptr);

  if (MInteropContext->getHandleRef() != Context)
    throw sycl::invalid_parameter_error(
        "Input context must be the same as the context of cl_mem",
        PI_ERROR_INVALID_CONTEXT);

  if (MInteropContext->getBackend() == backend::opencl)
    Plugin->call<PiApiKind::piMemRetain>(MInteropMemObject);
}

sycl::detail::pi::PiMemObjectType getImageType(int Dimensions) {
  if (Dimensions == 1)
    return PI_MEM_TYPE_IMAGE1D;
  if (Dimensions == 2)
    return PI_MEM_TYPE_IMAGE2D;
  return PI_MEM_TYPE_IMAGE3D;
}

SYCLMemObjT::SYCLMemObjT(pi_native_handle MemObject, const context &SyclContext,
                         bool OwnNativeHandle, event AvailableEvent,
                         std::unique_ptr<SYCLMemObjAllocator> Allocator,
                         sycl::detail::pi::PiMemImageChannelOrder Order,
                         sycl::detail::pi::PiMemImageChannelType Type,
                         range<3> Range3WithOnes, unsigned Dimensions,
                         size_t ElementSize)
    : MAllocator(std::move(Allocator)), MProps(),
      MInteropEvent(detail::getSyclObjImpl(std::move(AvailableEvent))),
      MInteropContext(detail::getSyclObjImpl(SyclContext)),
      MOpenCLInterop(true), MHostPtrReadOnly(false), MNeedWriteBack(true),
      MUserPtr(nullptr), MShadowCopy(nullptr), MUploadDataFunctor(nullptr),
      MSharedPtrStorage(nullptr), MHostPtrProvided(true),
      MOwnNativeHandle(OwnNativeHandle) {
  sycl::detail::pi::PiContext Context = nullptr;
  const PluginPtr &Plugin = getPlugin();

  sycl::detail::pi::PiMemImageFormat Format{Order, Type};
  sycl::detail::pi::PiMemImageDesc Desc;
  Desc.image_type = getImageType(Dimensions);
  Desc.image_width = Range3WithOnes[0];
  Desc.image_height = Range3WithOnes[1];
  Desc.image_depth = Range3WithOnes[2];
  Desc.image_array_size = 0;
  Desc.image_row_pitch = ElementSize * Desc.image_width;
  Desc.image_slice_pitch = Desc.image_row_pitch * Desc.image_height;
  Desc.num_mip_levels = 0;
  Desc.num_samples = 0;
  Desc.buffer = nullptr;

  Plugin->call<detail::PiApiKind::piextMemImageCreateWithNativeHandle>(
      MemObject, MInteropContext->getHandleRef(), OwnNativeHandle, &Format,
      &Desc, &MInteropMemObject);

  Plugin->call<PiApiKind::piMemGetInfo>(MInteropMemObject, PI_MEM_CONTEXT,
                                        sizeof(Context), &Context, nullptr);

  if (MInteropContext->getHandleRef() != Context)
    throw sycl::invalid_parameter_error(
        "Input context must be the same as the context of cl_mem",
        PI_ERROR_INVALID_CONTEXT);

  if (MInteropContext->getBackend() == backend::opencl)
    Plugin->call<PiApiKind::piMemRetain>(MInteropMemObject);
}

void SYCLMemObjT::releaseMem(ContextImplPtr Context, void *MemAllocation) {
  void *Ptr = getUserPtr();
  return MemoryManager::releaseMemObj(Context, this, MemAllocation, Ptr);
}

void SYCLMemObjT::updateHostMemory(void *const Ptr) {
  const id<3> Offset{0, 0, 0};
  const range<3> AccessRange{MSizeInBytes, 1, 1};
  const range<3> MemoryRange{MSizeInBytes, 1, 1};
  const access::mode AccessMode = access::mode::read;
  SYCLMemObjI *SYCLMemObject = this;
  const int Dims = 1;
  const int ElemSize = 1;

  Requirement Req(Offset, AccessRange, MemoryRange, AccessMode, SYCLMemObject,
                  Dims, ElemSize, size_t(0));
  Req.MData = Ptr;

  EventImplPtr Event = Scheduler::getInstance().addCopyBack(&Req);
  if (Event)
    Event->wait(Event);
}

void SYCLMemObjT::updateHostMemory() {
  if ((MUploadDataFunctor != nullptr) && MNeedWriteBack)
    MUploadDataFunctor();

  // If we're attached to a memory record, process the deletion of the memory
  // record. We may get detached before we do this.
  if (MRecord) {
    bool Result = Scheduler::getInstance().removeMemoryObject(this);
    std::ignore = Result; // for no assert build
    assert(
        Result &&
        "removeMemoryObject should not return false in mem object destructor");
  }
  releaseHostMem(MShadowCopy);

  if (MOpenCLInterop) {
    const PluginPtr &Plugin = getPlugin();
    Plugin->call<PiApiKind::piMemRelease>(
        pi::cast<sycl::detail::pi::PiMem>(MInteropMemObject));
  }
}
const PluginPtr &SYCLMemObjT::getPlugin() const {
  assert((MInteropContext != nullptr) &&
         "Trying to get Plugin from SYCLMemObjT with nullptr ContextImpl.");
  return (MInteropContext->getPlugin());
}

size_t SYCLMemObjT::getBufSizeForContext(const ContextImplPtr &Context,
                                         pi_native_handle MemObject) {
  size_t BufSize = 0;
  const PluginPtr &Plugin = Context->getPlugin();
  // TODO is there something required to support non-OpenCL backends?
  Plugin->call<detail::PiApiKind::piMemGetInfo>(
      detail::pi::cast<sycl::detail::pi::PiMem>(MemObject), PI_MEM_SIZE,
      sizeof(size_t), &BufSize, nullptr);
  return BufSize;
}

bool SYCLMemObjT::isInterop() const { return MOpenCLInterop; }

void SYCLMemObjT::determineHostPtr(const ContextImplPtr &Context,
                                   bool InitFromUserData, void *&HostPtr,
                                   bool &HostPtrReadOnly) {
  // The data for the allocation can be provided via either the user pointer
  // (InitFromUserData, can be read-only) or a runtime-allocated read-write
  // HostPtr. We can have one of these scenarios:
  // 1. The allocation is the first one and isn't on host. InitFromUserData
  // varies based on unified host memory support and whether or not the data can
  // be discarded.
  // 2. The allocation is not the first one and not on host. InitFromUserData ==
  // false, HostPtr is provided if the command is linked. The host pointer is
  // guaranteed to be reused in this case.

  if (InitFromUserData) {
    assert(!HostPtr && "Cannot init from user data and reuse host ptr provided "
                       "simultaneously");
    HostPtr = getUserPtr();
    HostPtrReadOnly = MHostPtrReadOnly;
  } else
    HostPtrReadOnly = false;
}

void SYCLMemObjT::detachMemoryObject(
    const std::shared_ptr<SYCLMemObjT> &Self) const {
  // Check MRecord without read lock because at this point we expect that no
  // commands that operate on the buffer can be created. MRecord is nullptr on
  // buffer creation and set to meaningfull
  // value only if any operation on buffer submitted inside addCG call. addCG is
  // called from queue::submit and buffer destruction could not overlap with it.
  // For L0 context could be created with two ownership strategies - keep and
  // transfer. If user keeps ownership - we could not enable deferred buffer
  // release due to resource release conflict.
  bool InteropObjectsUsed =
      !MOwnNativeHandle ||
      (MInteropContext && !MInteropContext->isOwnedByRuntime());

<<<<<<< HEAD
  if (MRecord && MRecord->MCurContext && MRecord->MCurContext->isOwnedByRuntime() &&
      !InteropObjectsUsed && (!MHostPtrProvided || MIsInternal))
    Scheduler::getInstance().deferMemObjRelease(Self);
=======
  if (MRecord && MRecord->MCurContext->isOwnedByRuntime() &&
      !InteropObjectsUsed && (!MHostPtrProvided || MIsInternal)) {
    bool okToDefer = GlobalHandler::instance().isOkToDefer();
    if (okToDefer)
      Scheduler::getInstance().deferMemObjRelease(Self);
  }
>>>>>>> 26202929
}

void SYCLMemObjT::handleWriteAccessorCreation() {
  const auto InitialUserPtr = MUserPtr;
  MCreateShadowCopy();
  MCreateShadowCopy = []() -> void {};
  if (MRecord != nullptr && MUserPtr != InitialUserPtr) {
    for (auto &it : MRecord->MAllocaCommands) {
      if (it->MMemAllocation == InitialUserPtr) {
        it->MMemAllocation = MUserPtr;
      }
    }
  }
}

} // namespace detail
} // namespace _V1
} // namespace sycl<|MERGE_RESOLUTION|>--- conflicted
+++ resolved
@@ -209,18 +209,12 @@
       !MOwnNativeHandle ||
       (MInteropContext && !MInteropContext->isOwnedByRuntime());
 
-<<<<<<< HEAD
-  if (MRecord && MRecord->MCurContext && MRecord->MCurContext->isOwnedByRuntime() &&
-      !InteropObjectsUsed && (!MHostPtrProvided || MIsInternal))
-    Scheduler::getInstance().deferMemObjRelease(Self);
-=======
-  if (MRecord && MRecord->MCurContext->isOwnedByRuntime() &&
+   if (MRecord && MRecord->MCurContext && MRecord->MCurContext->isOwnedByRuntime() &&
       !InteropObjectsUsed && (!MHostPtrProvided || MIsInternal)) {
     bool okToDefer = GlobalHandler::instance().isOkToDefer();
     if (okToDefer)
       Scheduler::getInstance().deferMemObjRelease(Self);
   }
->>>>>>> 26202929
 }
 
 void SYCLMemObjT::handleWriteAccessorCreation() {
