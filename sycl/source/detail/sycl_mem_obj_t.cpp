//==------------ sycl_mem_obj_t.cpp - SYCL standard header file ------------==//
//
// Part of the LLVM Project, under the Apache License v2.0 with LLVM Exceptions.
// See https://llvm.org/LICENSE.txt for license information.
// SPDX-License-Identifier: Apache-2.0 WITH LLVM-exception
//
//===----------------------------------------------------------------------===//

#include <detail/adapter_impl.hpp>
#include <detail/context_impl.hpp>
#include <detail/event_impl.hpp>
#include <detail/memory_manager.hpp>
#include <detail/scheduler/scheduler.hpp>
#include <detail/sycl_mem_obj_t.hpp>

namespace sycl {
inline namespace _V1 {
namespace detail {

SYCLMemObjT::SYCLMemObjT(ur_native_handle_t MemObject,
                         const context &SyclContext, const size_t,
                         event AvailableEvent,
                         std::unique_ptr<SYCLMemObjAllocator> Allocator)
    : SYCLMemObjT(MemObject, SyclContext, true, AvailableEvent,
                  std::move(Allocator)) {}

SYCLMemObjT::SYCLMemObjT(ur_native_handle_t MemObject,
                         const context &SyclContext, bool OwnNativeHandle,
                         event AvailableEvent,
                         std::unique_ptr<SYCLMemObjAllocator> Allocator)
    : MAllocator(std::move(Allocator)), MProps(),
      MInteropEvent(detail::getSyclObjImpl(std::move(AvailableEvent))),
      MInteropContext(detail::getSyclObjImpl(SyclContext)),
      MOpenCLInterop(true), MHostPtrReadOnly(false), MNeedWriteBack(true),
      MUserPtr(nullptr), MShadowCopy(nullptr), MUploadDataFunctor(nullptr),
      MSharedPtrStorage(nullptr), MHostPtrProvided(true),
      MOwnNativeHandle(OwnNativeHandle) {
  ur_context_handle_t Context = nullptr;
  adapter_impl &Adapter = getAdapter();

  ur_mem_native_properties_t MemProperties = {
      UR_STRUCTURE_TYPE_MEM_NATIVE_PROPERTIES, nullptr, OwnNativeHandle};
  Adapter.call<UrApiKind::urMemBufferCreateWithNativeHandle>(
      MemObject, MInteropContext->getHandleRef(), &MemProperties,
      &MInteropMemObject);

  // Get the size of the buffer in bytes
  Adapter.call<UrApiKind::urMemGetInfo>(MInteropMemObject, UR_MEM_INFO_SIZE,
                                        sizeof(size_t), &MSizeInBytes, nullptr);

  Adapter.call<UrApiKind::urMemGetInfo>(MInteropMemObject, UR_MEM_INFO_CONTEXT,
                                        sizeof(Context), &Context, nullptr);

  if (MInteropContext->getHandleRef() != Context)
    throw sycl::exception(
        make_error_code(errc::invalid),
        "Input context must be the same as the context of cl_mem");

  if (MInteropContext->getBackend() == backend::opencl) {
    __SYCL_OCL_CALL(clRetainMemObject, ur::cast<cl_mem>(MemObject));
  }
}

ur_mem_type_t getImageType(int Dimensions) {
  if (Dimensions == 1)
    return UR_MEM_TYPE_IMAGE1D;
  if (Dimensions == 2)
    return UR_MEM_TYPE_IMAGE2D;
  return UR_MEM_TYPE_IMAGE3D;
}

SYCLMemObjT::SYCLMemObjT(ur_native_handle_t MemObject,
                         const context &SyclContext, bool OwnNativeHandle,
                         event AvailableEvent,
                         std::unique_ptr<SYCLMemObjAllocator> Allocator,
                         ur_image_format_t Format, range<3> Range3WithOnes,
                         unsigned Dimensions, size_t ElementSize)
    : MAllocator(std::move(Allocator)), MProps(),
      MInteropEvent(detail::getSyclObjImpl(std::move(AvailableEvent))),
      MInteropContext(detail::getSyclObjImpl(SyclContext)),
      MOpenCLInterop(true), MHostPtrReadOnly(false), MNeedWriteBack(true),
      MUserPtr(nullptr), MShadowCopy(nullptr), MUploadDataFunctor(nullptr),
      MSharedPtrStorage(nullptr), MHostPtrProvided(true),
      MOwnNativeHandle(OwnNativeHandle) {
  ur_context_handle_t Context = nullptr;
  adapter_impl &Adapter = getAdapter();

  ur_image_desc_t Desc = {};
  Desc.stype = UR_STRUCTURE_TYPE_IMAGE_DESC;
  Desc.type = getImageType(Dimensions);
  Desc.width = Range3WithOnes[0];
  Desc.height = Range3WithOnes[1];
  Desc.depth = Range3WithOnes[2];
  Desc.arraySize = 0;
  Desc.rowPitch = ElementSize * Desc.width;
  Desc.slicePitch = Desc.rowPitch * Desc.height;
  Desc.numMipLevel = 0;
  Desc.numSamples = 0;

  ur_mem_native_properties_t NativeProperties = {
      UR_STRUCTURE_TYPE_MEM_NATIVE_PROPERTIES, nullptr, OwnNativeHandle};

  Adapter.call<UrApiKind::urMemImageCreateWithNativeHandle>(
      MemObject, MInteropContext->getHandleRef(), &Format, &Desc,
      &NativeProperties, &MInteropMemObject);

  Adapter.call<UrApiKind::urMemGetInfo>(MInteropMemObject, UR_MEM_INFO_CONTEXT,
                                        sizeof(Context), &Context, nullptr);

  if (MInteropContext->getHandleRef() != Context)
    throw sycl::exception(
        make_error_code(errc::invalid),
        "Input context must be the same as the context of cl_mem");

  if (MInteropContext->getBackend() == backend::opencl) {
    __SYCL_OCL_CALL(clRetainMemObject, ur::cast<cl_mem>(MemObject));
  }
}

void SYCLMemObjT::releaseMem(context_impl *Context, void *MemAllocation) {
  void *Ptr = getUserPtr();
  return MemoryManager::releaseMemObj(Context, this, MemAllocation, Ptr);
}

void SYCLMemObjT::updateHostMemory(void *const Ptr) {
  const id<3> Offset{0, 0, 0};
  const range<3> AccessRange{MSizeInBytes, 1, 1};
  const range<3> MemoryRange{MSizeInBytes, 1, 1};
  const access::mode AccessMode = access::mode::read;
  SYCLMemObjI *SYCLMemObject = this;
  const int Dims = 1;
  const int ElemSize = 1;

  Requirement Req(Offset, AccessRange, MemoryRange, AccessMode, SYCLMemObject,
                  Dims, ElemSize, size_t(0));
  Req.MData = Ptr;

  EventImplPtr Event = Scheduler::getInstance().addCopyBack(&Req);
  if (Event)
    Event->wait(Event);
}

void SYCLMemObjT::updateHostMemory() {
  if ((MUploadDataFunctor != nullptr) && MNeedWriteBack)
    MUploadDataFunctor();

  // If we're attached to a memory record, process the deletion of the memory
  // record. We may get detached before we do this.
  if (MRecord) {
    bool Result = Scheduler::getInstance().removeMemoryObject(this);
    std::ignore = Result; // for no assert build
    assert(
        Result &&
        "removeMemoryObject should not return false in mem object destructor");
  }
  releaseHostMem(MShadowCopy);

  if (MOpenCLInterop) {
    getAdapter().call<UrApiKind::urMemRelease>(MInteropMemObject);
  }
}
adapter_impl &SYCLMemObjT::getAdapter() const {
  assert((MInteropContext != nullptr) &&
         "Trying to get Adapter from SYCLMemObjT with nullptr ContextImpl.");
<<<<<<< HEAD
  return &(MInteropContext->getAdapter());
=======
  return *(MInteropContext->getAdapter());
>>>>>>> 34bf7260
}

bool SYCLMemObjT::isInterop() const { return MOpenCLInterop; }

void SYCLMemObjT::determineHostPtr(context_impl *Context, bool InitFromUserData,
                                   void *&HostPtr, bool &HostPtrReadOnly) {
  // The data for the allocation can be provided via either the user pointer
  // (InitFromUserData, can be read-only) or a runtime-allocated read-write
  // HostPtr. We can have one of these scenarios:
  // 1. The allocation is the first one and isn't on host. InitFromUserData
  // varies based on unified host memory support and whether or not the data can
  // be discarded.
  // 2. The allocation is not the first one and not on host. InitFromUserData ==
  // false, HostPtr is provided if the command is linked. The host pointer is
  // guaranteed to be reused in this case.
  if (!Context && !MOpenCLInterop && !MHostPtrReadOnly)
    InitFromUserData = true;

  if (InitFromUserData) {
    assert(!HostPtr && "Cannot init from user data and reuse host ptr provided "
                       "simultaneously");
    HostPtr = getUserPtr();
    HostPtrReadOnly = MHostPtrReadOnly;
  } else
    HostPtrReadOnly = false;
}

void SYCLMemObjT::detachMemoryObject(
    const std::shared_ptr<SYCLMemObjT> &Self) const {
  // Check MRecord without read lock because at this point we expect that no
  // commands that operate on the buffer can be created. MRecord is nullptr on
  // buffer creation and set to meaningfull
  // value only if any operation on buffer submitted inside addCG call. addCG is
  // called from queue::submit and buffer destruction could not overlap with it.
  // For L0 context could be created with two ownership strategies - keep and
  // transfer. If user keeps ownership - we could not enable deferred buffer
  // release due to resource release conflict.
  // MRecord->MCurContext == nullptr means that last submission to buffer is on
  // host (host task), this execution doesn't depend on device context and fully
  // controlled by RT. In this case deferred buffer destruction is allowed.
  bool InteropObjectsUsed =
      !MOwnNativeHandle ||
      (MInteropContext && !MInteropContext->isOwnedByRuntime());

  if (MRecord &&
      (!MRecord->MCurContext || MRecord->MCurContext->isOwnedByRuntime()) &&
      !InteropObjectsUsed && (!MHostPtrProvided || MIsInternal)) {
    bool okToDefer = GlobalHandler::instance().isOkToDefer();
    if (okToDefer)
      Scheduler::getInstance().deferMemObjRelease(Self);
  }
}

void SYCLMemObjT::handleWriteAccessorCreation() {
  const auto InitialUserPtr = MUserPtr;
  {
    std::lock_guard<std::mutex> Lock(MCreateShadowCopyMtx);
    MCreateShadowCopy();
    MCreateShadowCopy = []() -> void {};
  }
  if (MRecord != nullptr && MUserPtr != InitialUserPtr) {
    for (auto &it : MRecord->MAllocaCommands) {
      if (it->MMemAllocation == InitialUserPtr) {
        it->MMemAllocation = MUserPtr;
      }
    }
  }
}

} // namespace detail
} // namespace _V1
} // namespace sycl<|MERGE_RESOLUTION|>--- conflicted
+++ resolved
@@ -162,11 +162,7 @@
 adapter_impl &SYCLMemObjT::getAdapter() const {
   assert((MInteropContext != nullptr) &&
          "Trying to get Adapter from SYCLMemObjT with nullptr ContextImpl.");
-<<<<<<< HEAD
-  return &(MInteropContext->getAdapter());
-=======
-  return *(MInteropContext->getAdapter());
->>>>>>> 34bf7260
+  return MInteropContext->getAdapter();
 }
 
 bool SYCLMemObjT::isInterop() const { return MOpenCLInterop; }
