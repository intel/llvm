//==--------- graph_memory_pool.cpp --- SYCL graph extension ---------------==//
//
// Part of the LLVM Project, under the Apache License v2.0 with LLVM Exceptions.
// See https://llvm.org/LICENSE.txt for license information.
// SPDX-License-Identifier: Apache-2.0 WITH LLVM-exception
//
//===----------------------------------------------------------------------===//

#include "graph_memory_pool.hpp"

#include <optional>
#include <queue>

#include "graph_impl.hpp"

namespace sycl {
inline namespace _V1 {
namespace ext {
namespace oneapi {
namespace experimental {
namespace detail {

void *
graph_mem_pool::malloc(size_t Size, usm::alloc AllocType,
                       const std::vector<std::shared_ptr<node_impl>> &DepNodes,
                       const std::shared_ptr<memory_pool_impl> &MemPool) {
  // We are potentially modifying contents of this memory pool and the owning
  // graph, so take a lock here.
  graph_impl::WriteLock Lock(MGraph.MMutex);

  void *Alloc = nullptr;
  alloc_info AllocInfo = {};
  AllocInfo.Kind = AllocType;
  // Collect relevant properties from memory pool
  if (MemPool) {
    auto PropList = MemPool->getPropList();
    if (PropList.has_property<property::memory_pool::zero_init>()) {
      AllocInfo.ZeroInit = true;
    }
    if (PropList.has_property<property::memory_pool::read_only>()) {
      AllocInfo.ReadOnly = true;
    }
  }

  switch (AllocType) {
  case usm::alloc::device: {

    auto &CtxImpl = sycl::detail::getSyclObjImpl(MContext);
    auto &Adapter = CtxImpl->getAdapter();

    size_t Granularity = get_mem_granularity(MDevice, MContext);
    uintptr_t StartPtr = 0;
    size_t AlignedSize = alignByteSize(Size, Granularity);
    // See if we can find an allocation to reuse
    auto AllocOpt = tryReuseExistingAllocation(AlignedSize, AllocType,
                                               AllocInfo.ReadOnly, DepNodes);

    // If we got a value back then an allocation was available for reuse and we
    // can just return that pointer
    if (AllocOpt) {
      return AllocOpt.value().Ptr;
    }

    // If no allocation could be reused, do a new virtual reservation
    Adapter->call<sycl::errc::runtime,
                  sycl::detail::UrApiKind::urVirtualMemReserve>(
        CtxImpl->getHandleRef(), reinterpret_cast<void *>(StartPtr),
        AlignedSize, &Alloc);

    AllocInfo.Size = AlignedSize;
    AllocInfo.Ptr = Alloc;

    MAllocations[Alloc] = AllocInfo;
    break;
  }

  default:
    throw sycl::exception(sycl::make_error_code(errc::feature_not_supported),
                          "Only device allocations are currently supported "
                          "in graph allocation nodes!");
    break;
  }

  return Alloc;
}

std::optional<graph_mem_pool::alloc_info>
graph_mem_pool::tryReuseExistingAllocation(
    size_t Size, usm::alloc AllocType, bool ReadOnly,
    const std::vector<std::shared_ptr<node_impl>> &DepNodes) {
  // If we have no dependencies this is a no-op because allocations must connect
  // to a free node for reuse to be possible.
  if (DepNodes.empty()) {
    return std::nullopt;
  }

  std::vector<alloc_info> CompatibleAllocs;
  // Compatible allocs can only be as big as MFreeAllocations
  CompatibleAllocs.reserve(MFreeAllocations.size());

  // Loop over free allocation list, search for ones that are compatible for
  // reuse. Currently that means they have the same alloc kind, size and read
  // only property.

  for (auto &Ptr : MFreeAllocations) {
    alloc_info &Info = MAllocations.at(Ptr);
    if (Info.Kind == AllocType && Info.Size == Size &&
        Info.ReadOnly == ReadOnly) {
      // Store the alloc info since it is compatible
      CompatibleAllocs.push_back(Info);
    }
  }

  // If we have no suitable allocs to reuse, return early
  if (CompatibleAllocs.size() == 0) {
    return std::nullopt;
  }

  // Traverse graph back from each DepNode to try and find any of the suitable
  // free nodes. We do this in a breadth-first approach because we want to find
  // the shortest path to a reusable allocation.

  std::queue<std::weak_ptr<node_impl>> NodesToCheck;

  // Add all the dependent nodes to the queue, they will be popped first
  for (auto &Dep : DepNodes) {
    NodesToCheck.push(Dep);
  }

<<<<<<< HEAD
  std::optional<alloc_info> AllocInfo;

=======
>>>>>>> 0541f2a0
  // Called when traversing over nodes to check if the current node is a free
  // node for one of the available allocations. If it is we populate AllocInfo
  // with the allocation to be reused.
  auto CheckNodeEqual =
      [&CompatibleAllocs](const std::shared_ptr<node_impl> &CurrentNode)
      -> std::optional<alloc_info> {
    for (auto &Alloc : CompatibleAllocs) {
      const auto &AllocFreeNode = Alloc.LastFreeNode;
      // Compare control blocks without having to lock AllocFreeNode to check
      // for node equality
      if (!CurrentNode.owner_before(AllocFreeNode) &&
          !AllocFreeNode.owner_before(CurrentNode)) {
        return Alloc;
      }
    }
    return std::nullopt;
  };

  while (!NodesToCheck.empty()) {
    auto CurrentNode = NodesToCheck.front().lock();
    NodesToCheck.pop();

    if (CurrentNode->MTotalVisitedEdges > 0) {
      continue;
    }

    // Check if the node is a free node and, if so, check if it is a free node
    // for any of the allocations which are free for reuse. We should not bother
    // checking nodes that are not free nodes, so we continue and check their
    // predecessors.
    if (CurrentNode->MNodeType == node_type::async_free) {
      std::optional<alloc_info> AllocFound = CheckNodeEqual(CurrentNode);
      if (AllocFound) {
        // Reset visited nodes tracking
        MGraph.resetNodeVisitedEdges();
        // Reset last free node for allocation
        MAllocations.at(AllocFound.value().Ptr).LastFreeNode.reset();
        // Remove found allocation from the free list
        MFreeAllocations.erase(std::find(MFreeAllocations.begin(),
                                         MFreeAllocations.end(),
                                         AllocFound.value().Ptr));
        return AllocFound;
      }
    }

    // Add CurrentNode predecessors to queue
    for (auto &Pred : CurrentNode->MPredecessors) {
      NodesToCheck.push(Pred);
    }

    // Mark node as visited
    CurrentNode->MTotalVisitedEdges = 1;
  }

  return std::nullopt;
}

void graph_mem_pool::markAllocationAsAvailable(
    void *Ptr, const std::shared_ptr<node_impl> &FreeNode) {
  MFreeAllocations.push_back(Ptr);
  MAllocations.at(Ptr).LastFreeNode = FreeNode;
}

} // namespace detail
} // namespace experimental
} // namespace oneapi
} // namespace ext
} // namespace _V1
} // namespace sycl<|MERGE_RESOLUTION|>--- conflicted
+++ resolved
@@ -127,11 +127,6 @@
     NodesToCheck.push(Dep);
   }
 
-<<<<<<< HEAD
-  std::optional<alloc_info> AllocInfo;
-
-=======
->>>>>>> 0541f2a0
   // Called when traversing over nodes to check if the current node is a free
   // node for one of the available allocations. If it is we populate AllocInfo
   // with the allocation to be reused.
