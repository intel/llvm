--- conflicted
+++ resolved
@@ -74,24 +74,16 @@
 }
 
 sampler_impl::~sampler_impl() {
-<<<<<<< HEAD
-  std::lock_guard<std::mutex> Lock(MMutex);
-  for (auto &Iter : MContextToSampler) {
-    // TODO catch an exception and add it to the list of asynchronous exceptions
-    const PluginPtr &Plugin = getSyclObjImpl(Iter.first)->getPlugin();
-    Plugin->call(urSamplerRelease, Iter.second);
-=======
   try {
     std::lock_guard<std::mutex> Lock(MMutex);
     for (auto &Iter : MContextToSampler) {
       // TODO catch an exception and add it to the list of asynchronous
       // exceptions
       const PluginPtr &Plugin = getSyclObjImpl(Iter.first)->getPlugin();
-      Plugin->call<PiApiKind::piSamplerRelease>(Iter.second);
+      Plugin->call(urSamplerRelease, Iter.second);
     }
   } catch (std::exception &e) {
     __SYCL_REPORT_EXCEPTION_TO_STREAM("exception in ~sample_impl", e);
->>>>>>> 4ae7cad6
   }
 }
 
