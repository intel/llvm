--- conflicted
+++ resolved
@@ -24,14 +24,8 @@
   verifyProps(MPropList);
 }
 
-<<<<<<< HEAD
-sampler_impl::sampler_impl(cl_sampler clSampler,
-                           const ContextImplPtr &syclContext) {
-  const Adapter& adapter = syclContext->getAdapter();
-=======
 sampler_impl::sampler_impl(cl_sampler clSampler, context_impl &syclContext) {
-  const AdapterPtr &Adapter = syclContext.getAdapter();
->>>>>>> ea4d0849
+  const Adapter& adapter = syclContext.getAdapter();
   ur_sampler_handle_t Sampler{};
   adapter.call<UrApiKind::urSamplerCreateWithNativeHandle>(
       reinterpret_cast<ur_native_handle_t>(clSampler),
@@ -144,17 +138,10 @@
 
   ur_result_t errcode_ret = UR_RESULT_SUCCESS;
   ur_sampler_handle_t resultSampler = nullptr;
-<<<<<<< HEAD
-  const Adapter& adapter = ContextImpl->getAdapter();
+  const Adapter& adapter = ContextImpl.getAdapter();
 
   errcode_ret = adapter.call_nocheck<UrApiKind::urSamplerCreate>(
-      ContextImpl->getHandleRef(), &desc, &resultSampler);
-=======
-  const AdapterPtr &Adapter = ContextImpl.getAdapter();
-
-  errcode_ret = Adapter->call_nocheck<UrApiKind::urSamplerCreate>(
       ContextImpl.getHandleRef(), &desc, &resultSampler);
->>>>>>> ea4d0849
 
   if (errcode_ret == UR_RESULT_ERROR_UNSUPPORTED_FEATURE)
     throw sycl::exception(sycl::errc::feature_not_supported,
