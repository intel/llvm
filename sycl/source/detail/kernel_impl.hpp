//==------- kernel_impl.hpp --- SYCL kernel implementation -----------------==//
//
// Part of the LLVM Project, under the Apache License v2.0 with LLVM Exceptions.
// See https://llvm.org/LICENSE.txt for license information.
// SPDX-License-Identifier: Apache-2.0 WITH LLVM-exception
//
//===----------------------------------------------------------------------===//

#pragma once

#include <detail/context_impl.hpp>
#include <detail/device_impl.hpp>
#include <detail/kernel_arg_mask.hpp>
#include <detail/kernel_info.hpp>
#include <sycl/detail/common.hpp>
#include <sycl/detail/ur.hpp>
#include <sycl/device.hpp>
#include <sycl/ext/oneapi/experimental/root_group.hpp>
#include <sycl/info/info_desc.hpp>

#include <cassert>
#include <memory>

namespace sycl {
inline namespace _V1 {
namespace detail {
// Forward declaration
class kernel_bundle_impl;

using ContextImplPtr = std::shared_ptr<context_impl>;
using KernelBundleImplPtr = std::shared_ptr<kernel_bundle_impl>;
class kernel_impl {
public:
  /// Constructs a SYCL kernel instance from a PiKernel
  ///
  /// This constructor is used for plug-in interoperability. It always marks
  /// kernel as being created from source.
  ///
  /// \param Kernel is a valid PiKernel instance
  /// \param Context is a valid SYCL context
  /// \param KernelBundleImpl is a valid instance of kernel_bundle_impl
  kernel_impl(ur_kernel_handle_t Kernel, ContextImplPtr Context,
              KernelBundleImplPtr KernelBundleImpl,
              const KernelArgMask *ArgMask = nullptr);

  kernel_impl(pi_kernel Kernel, ContextImplPtr Context,
              KernelBundleImplPtr KernelBundleImpl,
              const KernelArgMask *ArgMask = nullptr);

<<<<<<< HEAD
  /// Constructs a SYCL kernel instance from a SYCL program and a PiKernel
  ///
  /// This constructor creates a new instance from PiKernel and saves
  /// the provided SYCL program. If context of PiKernel differs from
  /// context of the SYCL program, an invalid_parameter_error exception is
  /// thrown.
  ///
  /// \param Kernel is a valid PiKernel instance
  /// \param ContextImpl is a valid SYCL context
  /// \param ProgramImpl is a valid instance of program_impl
  /// \param IsCreatedFromSource is a flag that indicates whether program
  /// is created from source code
  /// \param KernelBundleImpl is a valid instance of kernel_bundle_impl
  kernel_impl(ur_kernel_handle_t Kernel, ContextImplPtr ContextImpl,
              ProgramImplPtr ProgramImpl, bool IsCreatedFromSource,
              KernelBundleImplPtr KernelBundleImpl,
              const KernelArgMask *ArgMask);

=======
>>>>>>> 4ae7cad6
  /// Constructs a SYCL kernel_impl instance from a SYCL device_image,
  /// kernel_bundle and / PiKernel.
  ///
  /// \param Kernel is a valid PiKernel instance
  /// \param ContextImpl is a valid SYCL context
  /// \param KernelBundleImpl is a valid instance of kernel_bundle_impl
  kernel_impl(ur_kernel_handle_t Kernel, ContextImplPtr ContextImpl,
              DeviceImageImplPtr DeviceImageImpl,
              KernelBundleImplPtr KernelBundleImpl,
              const KernelArgMask *ArgMask, ur_program_handle_t Program,
              std::mutex *CacheMutex);

  // This section means the object is non-movable and non-copyable
  // There is no need of move and copy constructors in kernel_impl.
  // If they need to be added, piKernelRetain method for MKernel
  // should be present.
  kernel_impl(const kernel_impl &) = delete;
  kernel_impl(kernel_impl &&) = delete;
  kernel_impl &operator=(const kernel_impl &) = delete;
  kernel_impl &operator=(kernel_impl &&) = delete;

  ~kernel_impl();

  /// Gets a valid OpenCL kernel handle
  ///
  /// If this kernel encapsulates an instance of OpenCL kernel, a valid
  /// cl_kernel will be returned. If this kernel is a host kernel,
  /// an invalid_object_error exception will be thrown.
  ///
  /// \return a valid cl_kernel instance
  cl_kernel get() const {
<<<<<<< HEAD
    if (is_host()) {
      throw invalid_object_error(
          "This instance of kernel doesn't support OpenCL interoperability.",
          UR_RESULT_ERROR_INVALID_KERNEL);
    }
    getPlugin()->call(urKernelRetain, MURKernel);
    ur_native_handle_t nativeHandle = nullptr;
    getPlugin()->call(urKernelGetNativeHandle, MURKernel, &nativeHandle);
    return ur::cast<cl_kernel>(nativeHandle);
=======
    getPlugin()->call<PiApiKind::piKernelRetain>(MKernel);
    return pi::cast<cl_kernel>(MKernel);
>>>>>>> 4ae7cad6
  }

  const PluginPtr &getPlugin() const { return MContext->getPlugin(); }

  /// Query information from the kernel object using the info::kernel_info
  /// descriptor.
  ///
  /// \return depends on information being queried.
  template <typename Param> typename Param::return_type get_info() const;

  /// Queries the kernel object for SYCL backend-specific information.
  ///
  /// \return depends on information being queried.
  template <typename Param>
  typename Param::return_type get_backend_info() const;

  /// Query device-specific information from a kernel object using the
  /// info::kernel_device_specific descriptor.
  ///
  /// \param Device is a valid SYCL device to query info for.
  /// \return depends on information being queried.
  template <typename Param>
  typename Param::return_type get_info(const device &Device) const;

  /// Query device-specific information from a kernel using the
  /// info::kernel_device_specific descriptor for a specific device and value.
  /// max_sub_group_size is the only valid descriptor for this function.
  ///
  /// \param Device is a valid SYCL device.
  /// \param WGSize is the work-group size the sub-group size is requested for.
  /// \return depends on information being queried.
  template <typename Param>
  typename Param::return_type get_info(const device &Device,
                                       const range<3> &WGSize) const;

  template <typename Param>
  typename Param::return_type ext_oneapi_get_info(const queue &q) const;

  /// Get a constant reference to a raw kernel object.
  ///
  /// \return a constant reference to a valid PiKernel instance with raw
  /// kernel object.
  const ur_kernel_handle_t &getHandleRef() const { return MURKernel; }

  /// Check if kernel was created from a program that had been created from
  /// source.
  ///
  /// \return true if kernel was created from source.
  bool isCreatedFromSource() const;

  const DeviceImageImplPtr &getDeviceImage() const { return MDeviceImageImpl; }

  ur_native_handle_t getNative() const {
    const PluginPtr &Plugin = MContext->getPlugin();

    if (MContext->getBackend() == backend::opencl)
      Plugin->call(urKernelRetain, MURKernel);

    ur_native_handle_t NativeKernel = 0;
    Plugin->call(urKernelGetNativeHandle, MURKernel, &NativeKernel);

    return NativeKernel;
  }

  KernelBundleImplPtr get_kernel_bundle() const { return MKernelBundleImpl; }

  bool isInterop() const { return MIsInterop; }

  ur_program_handle_t getProgramRef() const { return MProgram; }
  ContextImplPtr getContextImplPtr() const { return MContext; }

  std::mutex &getNoncacheableEnqueueMutex() {
    return MNoncacheableEnqueueMutex;
  }

  const KernelArgMask *getKernelArgMask() const { return MKernelArgMaskPtr; }
  std::mutex *getCacheMutex() const { return MCacheMutex; }

private:
  ur_kernel_handle_t MURKernel = nullptr;
  const ContextImplPtr MContext;
  const ur_program_handle_t MProgram = nullptr;
  bool MCreatedFromSource = true;
  const DeviceImageImplPtr MDeviceImageImpl;
  const KernelBundleImplPtr MKernelBundleImpl;
  bool MIsInterop = false;
  std::mutex MNoncacheableEnqueueMutex;
  const KernelArgMask *MKernelArgMaskPtr;
  std::mutex *MCacheMutex = nullptr;

  bool isBuiltInKernel(const device &Device) const;
  void checkIfValidForNumArgsInfoQuery() const;
};

template <typename Param>
inline typename Param::return_type kernel_impl::get_info() const {
  static_assert(is_kernel_info_desc<Param>::value,
                "Invalid kernel information descriptor");
  if constexpr (std::is_same_v<Param, info::kernel::num_args>)
    checkIfValidForNumArgsInfoQuery();

  return get_kernel_info<Param>(this->getHandleRef(), getPlugin());
}

template <>
inline context kernel_impl::get_info<info::kernel::context>() const {
  return createSyclObjFromImpl<context>(MContext);
}

template <typename Param>
inline typename Param::return_type
kernel_impl::get_info(const device &Device) const {
  if constexpr (std::is_same_v<
                    Param, info::kernel_device_specific::global_work_size>) {
    bool isDeviceCustom = Device.get_info<info::device::device_type>() ==
                          info::device_type::custom;
    if (!isDeviceCustom && !isBuiltInKernel(Device))
      throw exception(
          sycl::make_error_code(errc::invalid),
          "info::kernel_device_specific::global_work_size descriptor may only "
          "be used if the device type is device_type::custom or if the kernel "
          "is a built-in kernel.");
  }

  return get_kernel_device_specific_info<Param>(
      this->getHandleRef(), getSyclObjImpl(Device)->getHandleRef(),
      getPlugin());
}

template <typename Param>
inline typename Param::return_type
kernel_impl::get_info(const device &Device,
                      const sycl::range<3> &WGSize) const {
<<<<<<< HEAD
  if (is_host()) {
    throw runtime_error("Sub-group feature is not supported on HOST device.",
                        UR_RESULT_ERROR_INVALID_DEVICE);
  }
=======
>>>>>>> 4ae7cad6
  return get_kernel_device_specific_info_with_input<Param>(
      this->getHandleRef(), getSyclObjImpl(Device)->getHandleRef(), WGSize,
      getPlugin());
}

template <>
inline typename ext::oneapi::experimental::info::kernel_queue_specific::
    max_num_work_group_sync::return_type
    kernel_impl::ext_oneapi_get_info<
        ext::oneapi::experimental::info::kernel_queue_specific::
            max_num_work_group_sync>(const queue &Queue) const {
  const auto &Plugin = getPlugin();
  const auto &Handle = getHandleRef();
  const auto MaxWorkGroupSize =
      Queue.get_device().get_info<info::device::max_work_group_size>();
  pi_uint32 GroupCount = 0;
  Plugin->call(urKernelSuggestMaxCooperativeGroupCountExp, Handle,
               MaxWorkGroupSize, /* DynamicSharedMemorySize */ 0, &GroupCount);
  return GroupCount;
}

} // namespace detail
} // namespace _V1
} // namespace sycl<|MERGE_RESOLUTION|>--- conflicted
+++ resolved
@@ -47,27 +47,6 @@
               KernelBundleImplPtr KernelBundleImpl,
               const KernelArgMask *ArgMask = nullptr);
 
-<<<<<<< HEAD
-  /// Constructs a SYCL kernel instance from a SYCL program and a PiKernel
-  ///
-  /// This constructor creates a new instance from PiKernel and saves
-  /// the provided SYCL program. If context of PiKernel differs from
-  /// context of the SYCL program, an invalid_parameter_error exception is
-  /// thrown.
-  ///
-  /// \param Kernel is a valid PiKernel instance
-  /// \param ContextImpl is a valid SYCL context
-  /// \param ProgramImpl is a valid instance of program_impl
-  /// \param IsCreatedFromSource is a flag that indicates whether program
-  /// is created from source code
-  /// \param KernelBundleImpl is a valid instance of kernel_bundle_impl
-  kernel_impl(ur_kernel_handle_t Kernel, ContextImplPtr ContextImpl,
-              ProgramImplPtr ProgramImpl, bool IsCreatedFromSource,
-              KernelBundleImplPtr KernelBundleImpl,
-              const KernelArgMask *ArgMask);
-
-=======
->>>>>>> 4ae7cad6
   /// Constructs a SYCL kernel_impl instance from a SYCL device_image,
   /// kernel_bundle and / PiKernel.
   ///
@@ -99,20 +78,10 @@
   ///
   /// \return a valid cl_kernel instance
   cl_kernel get() const {
-<<<<<<< HEAD
-    if (is_host()) {
-      throw invalid_object_error(
-          "This instance of kernel doesn't support OpenCL interoperability.",
-          UR_RESULT_ERROR_INVALID_KERNEL);
-    }
     getPlugin()->call(urKernelRetain, MURKernel);
     ur_native_handle_t nativeHandle = nullptr;
     getPlugin()->call(urKernelGetNativeHandle, MURKernel, &nativeHandle);
     return ur::cast<cl_kernel>(nativeHandle);
-=======
-    getPlugin()->call<PiApiKind::piKernelRetain>(MKernel);
-    return pi::cast<cl_kernel>(MKernel);
->>>>>>> 4ae7cad6
   }
 
   const PluginPtr &getPlugin() const { return MContext->getPlugin(); }
@@ -246,13 +215,6 @@
 inline typename Param::return_type
 kernel_impl::get_info(const device &Device,
                       const sycl::range<3> &WGSize) const {
-<<<<<<< HEAD
-  if (is_host()) {
-    throw runtime_error("Sub-group feature is not supported on HOST device.",
-                        UR_RESULT_ERROR_INVALID_DEVICE);
-  }
-=======
->>>>>>> 4ae7cad6
   return get_kernel_device_specific_info_with_input<Param>(
       this->getHandleRef(), getSyclObjImpl(Device)->getHandleRef(), WGSize,
       getPlugin());
