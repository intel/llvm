--- conflicted
+++ resolved
@@ -241,17 +241,10 @@
 
   bool checkOwnsDeviceKernelInfo();
   DeviceKernelInfo &getDeviceKernelInfo() {
-<<<<<<< HEAD
     return MOwnsDeviceKernelInfo
                ? MDeviceKernelInfo
                : ProgramManager::getInstance().getDeviceKernelInfo(
-                     KernelNameStrT(getName()));
-=======
-    return MIsInterop
-               ? MInteropDeviceKernelInfo
-               : ProgramManager::getInstance().getOrCreateDeviceKernelInfo(
                      std::string_view(getName()));
->>>>>>> 4561a40c
   }
 
 private:
