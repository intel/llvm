//==------- kernel_impl.hpp --- SYCL kernel implementation -----------------==//
//
// Part of the LLVM Project, under the Apache License v2.0 with LLVM Exceptions.
// See https://llvm.org/LICENSE.txt for license information.
// SPDX-License-Identifier: Apache-2.0 WITH LLVM-exception
//
//===----------------------------------------------------------------------===//

#pragma once

#include <detail/context_impl.hpp>
#include <detail/device_impl.hpp>
#include <detail/kernel_arg_mask.hpp>
#include <detail/kernel_info.hpp>
#include <sycl/detail/common.hpp>
#include <sycl/detail/ur.hpp>
#include <sycl/device.hpp>
#include <sycl/ext/oneapi/experimental/root_group.hpp>
#include <sycl/info/info_desc.hpp>
#include <sycl/queue.hpp>

#include <cassert>
#include <memory>

namespace sycl {
inline namespace _V1 {
namespace detail {
// Forward declaration
class kernel_bundle_impl;

using ContextImplPtr = std::shared_ptr<context_impl>;
using KernelBundleImplPtr = std::shared_ptr<kernel_bundle_impl>;
class kernel_impl {
public:
  /// Constructs a SYCL kernel instance from a UrKernel
  ///
  /// This constructor is used for UR adapter interoperability. It always marks
  /// kernel as being created from source.
  ///
  /// \param Kernel is a valid UrKernel instance
  /// \param Context is a valid SYCL context
  /// \param KernelBundleImpl is a valid instance of kernel_bundle_impl
  kernel_impl(ur_kernel_handle_t Kernel, ContextImplPtr Context,
              KernelBundleImplPtr KernelBundleImpl,
              const KernelArgMask *ArgMask = nullptr);

  /// Constructs a SYCL kernel_impl instance from a SYCL device_image,
  /// kernel_bundle and / UrKernel.
  ///
  /// \param Kernel is a valid UrKernel instance
  /// \param ContextImpl is a valid SYCL context
  /// \param KernelBundleImpl is a valid instance of kernel_bundle_impl
  kernel_impl(ur_kernel_handle_t Kernel, ContextImplPtr ContextImpl,
              DeviceImageImplPtr DeviceImageImpl,
              KernelBundleImplPtr KernelBundleImpl,
              const KernelArgMask *ArgMask, ur_program_handle_t Program,
              std::mutex *CacheMutex);

  // This section means the object is non-movable and non-copyable
  // There is no need of move and copy constructors in kernel_impl.
  // If they need to be added, urKernelRetain method for MKernel
  // should be present.
  kernel_impl(const kernel_impl &) = delete;
  kernel_impl(kernel_impl &&) = delete;
  kernel_impl &operator=(const kernel_impl &) = delete;
  kernel_impl &operator=(kernel_impl &&) = delete;

  ~kernel_impl();

  /// Gets a valid OpenCL kernel handle
  ///
  /// If this kernel encapsulates an instance of OpenCL kernel, a valid
  /// cl_kernel will be returned. If this kernel is a host kernel,
  /// an exception with errc::invalid error code will be thrown.
  ///
  /// \return a valid cl_kernel instance
  cl_kernel get() const {
    getAdapter()->call<UrApiKind::urKernelRetain>(MKernel);
    ur_native_handle_t nativeHandle = 0;
    getAdapter()->call<UrApiKind::urKernelGetNativeHandle>(MKernel,
                                                           &nativeHandle);
    return ur::cast<cl_kernel>(nativeHandle);
  }

  const AdapterPtr &getAdapter() const { return MContext->getAdapter(); }

  /// Query information from the kernel object using the info::kernel_info
  /// descriptor.
  ///
  /// \return depends on information being queried.
  template <typename Param> typename Param::return_type get_info() const;

  /// Queries the kernel object for SYCL backend-specific information.
  ///
  /// \return depends on information being queried.
  template <typename Param>
  typename Param::return_type get_backend_info() const;

  /// Query device-specific information from a kernel object using the
  /// info::kernel_device_specific descriptor.
  ///
  /// \param Device is a valid SYCL device to query info for.
  /// \return depends on information being queried.
  template <typename Param>
  typename Param::return_type get_info(const device &Device) const;

  /// Query device-specific information from a kernel using the
  /// info::kernel_device_specific descriptor for a specific device and value.
  /// max_sub_group_size is the only valid descriptor for this function.
  ///
  /// \param Device is a valid SYCL device.
  /// \param WGSize is the work-group size the sub-group size is requested for.
  /// \return depends on information being queried.
  template <typename Param>
  typename Param::return_type get_info(const device &Device,
                                       const range<3> &WGSize) const;

  /// Query queue/launch-specific information from a kernel using the
  /// info::kernel_queue_specific descriptor for a specific Queue.
  ///
  /// \param Queue is a valid SYCL queue.
  /// \return depends on information being queried.
  template <typename Param>
  typename Param::return_type ext_oneapi_get_info(queue Queue) const;

  /// Query queue/launch-specific information from a kernel using the
  /// info::kernel_queue_specific descriptor for a specific Queue and values.
  /// max_num_work_groups is the only valid descriptor for this function.
  ///
  /// \param Queue is a valid SYCL queue.
  /// \param WorkGroupSize is the work-group size the number of work-groups is
  /// requested for.
  /// \return depends on information being queried.
  template <typename Param>
  typename Param::return_type
  ext_oneapi_get_info(queue Queue, const range<1> &MaxWorkGroupSize,
                      size_t DynamicLocalMemorySize) const;

  /// Query queue/launch-specific information from a kernel using the
  /// info::kernel_queue_specific descriptor for a specific Queue and values.
  /// max_num_work_groups is the only valid descriptor for this function.
  ///
  /// \param Queue is a valid SYCL queue.
  /// \param WorkGroupSize is the work-group size the number of work-groups is
  /// requested for.
  /// \return depends on information being queried.
  template <typename Param>
  typename Param::return_type
  ext_oneapi_get_info(queue Queue, const range<2> &MaxWorkGroupSize,
                      size_t DynamicLocalMemorySize) const;

  /// Query queue/launch-specific information from a kernel using the
  /// info::kernel_queue_specific descriptor for a specific Queue and values.
  /// max_num_work_groups is the only valid descriptor for this function.
  ///
  /// \param Queue is a valid SYCL queue.
  /// \param WorkGroupSize is the work-group size the number of work-groups is
  /// requested for.
  /// \return depends on information being queried.
  template <typename Param>
  typename Param::return_type
  ext_oneapi_get_info(queue Queue, const range<3> &MaxWorkGroupSize,
                      size_t DynamicLocalMemorySize) const;

  /// Query queue/launch-specific information from a kernel using the
  /// info::kernel_queue_specific descriptor for a specific Queue and values.
  /// max_num_work_groups is the only valid descriptor for this function.
  ///
  /// \param Queue is a valid SYCL queue.
  /// \param WG is a work group size
  /// \return depends on information being queried.
  template <typename Param>
  typename Param::return_type ext_oneapi_get_info(queue Queue,
                                                  const range<3> &WG) const;

  /// Query queue/launch-specific information from a kernel using the
  /// info::kernel_queue_specific descriptor for a specific Queue and values.
  /// max_num_work_groups is the only valid descriptor for this function.
  ///
  /// \param Queue is a valid SYCL queue.
  /// \param WG is a work group size
  /// \return depends on information being queried.
  template <typename Param>
  typename Param::return_type ext_oneapi_get_info(queue Queue,
                                                  const range<2> &WG) const;

  /// Query queue/launch-specific information from a kernel using the
  /// info::kernel_queue_specific descriptor for a specific Queue and values.
  /// max_num_work_groups is the only valid descriptor for this function.
  ///
  /// \param Queue is a valid SYCL queue.
  /// \param WG is a work group size
  /// \return depends on information being queried.
  template <typename Param>
  typename Param::return_type ext_oneapi_get_info(queue Queue,
                                                  const range<1> &WG) const;

  /// Get a constant reference to a raw kernel object.
  ///
  /// \return a constant reference to a valid UrKernel instance with raw
  /// kernel object.
  const ur_kernel_handle_t &getHandleRef() const { return MKernel; }

  /// Check if kernel was created from a program that had been created from
  /// source.
  ///
  /// \return true if kernel was created from source.
  bool isCreatedFromSource() const;

  const DeviceImageImplPtr &getDeviceImage() const { return MDeviceImageImpl; }

  ur_native_handle_t getNative() const {
    const AdapterPtr &Adapter = MContext->getAdapter();

    if (MContext->getBackend() == backend::opencl)
      Adapter->call<UrApiKind::urKernelRetain>(MKernel);

    ur_native_handle_t NativeKernel = 0;
    Adapter->call<UrApiKind::urKernelGetNativeHandle>(MKernel, &NativeKernel);

    return NativeKernel;
  }

  KernelBundleImplPtr get_kernel_bundle() const { return MKernelBundleImpl; }

  bool isInterop() const { return MIsInterop; }

  ur_program_handle_t getProgramRef() const { return MProgram; }
  ContextImplPtr getContextImplPtr() const { return MContext; }

  std::mutex &getNoncacheableEnqueueMutex() {
    return MNoncacheableEnqueueMutex;
  }

  const KernelArgMask *getKernelArgMask() const { return MKernelArgMaskPtr; }
  std::mutex *getCacheMutex() const { return MCacheMutex; }

private:
  ur_kernel_handle_t MKernel = nullptr;
  const ContextImplPtr MContext;
  const ur_program_handle_t MProgram = nullptr;
  bool MCreatedFromSource = true;
  const DeviceImageImplPtr MDeviceImageImpl;
  const KernelBundleImplPtr MKernelBundleImpl;
  bool MIsInterop = false;
  std::mutex MNoncacheableEnqueueMutex;
  const KernelArgMask *MKernelArgMaskPtr;
  std::mutex *MCacheMutex = nullptr;

  bool isBuiltInKernel(const device &Device) const;
  void checkIfValidForNumArgsInfoQuery() const;

  /// Check if the occupancy limits are exceeded for the given kernel launch
  /// configuration.
  template <int Dimensions>
  bool exceedsOccupancyResourceLimits(const device &Device,
                                      const range<Dimensions> &WorkGroupSize,
                                      size_t DynamicLocalMemorySize) const;
  template <int Dimensions>
  size_t queryMaxNumWorkGroups(queue Queue,
                               const range<Dimensions> &WorkGroupSize,
                               size_t DynamicLocalMemorySize) const;
};

template <int Dimensions>
bool kernel_impl::exceedsOccupancyResourceLimits(
    const device &Device, const range<Dimensions> &WorkGroupSize,
    size_t DynamicLocalMemorySize) const {
  // Respect occupancy limits for WorkGroupSize and DynamicLocalMemorySize.
  // Generally, exceeding hardware resource limits will yield in an error when
  // the kernel is launched.
  const size_t MaxWorkGroupSize =
      get_info<info::kernel_device_specific::work_group_size>(Device);
  const size_t MaxLocalMemorySizeInBytes =
      Device.get_info<info::device::local_mem_size>();

  if (WorkGroupSize.size() > MaxWorkGroupSize)
    return true;

  if (DynamicLocalMemorySize > MaxLocalMemorySizeInBytes)
    return true;

  // It will be impossible to launch a kernel for Cuda when the hardware limit
  // for the 32-bit registers page file size is exceeded.
  if (Device.get_backend() == backend::ext_oneapi_cuda) {
    const uint32_t RegsPerWorkItem =
        get_info<info::kernel_device_specific::ext_codeplay_num_regs>(Device);
    const uint32_t MaxRegsPerWorkGroup =
        Device.get_info<ext::codeplay::experimental::info::device::
                            max_registers_per_work_group>();
    if ((MaxWorkGroupSize * RegsPerWorkItem) > MaxRegsPerWorkGroup)
      return true;
  }

  return false;
}

template <typename Param>
inline typename Param::return_type kernel_impl::get_info() const {
  static_assert(is_kernel_info_desc<Param>::value,
                "Invalid kernel information descriptor");
  if constexpr (std::is_same_v<Param, info::kernel::num_args>)
    checkIfValidForNumArgsInfoQuery();

  return get_kernel_info<Param>(this->getHandleRef(), getAdapter());
}

template <>
inline context kernel_impl::get_info<info::kernel::context>() const {
  return createSyclObjFromImpl<context>(MContext);
}

template <typename Param>
inline typename Param::return_type
kernel_impl::get_info(const device &Device) const {
  if constexpr (std::is_same_v<
                    Param, info::kernel_device_specific::global_work_size>) {
    bool isDeviceCustom = Device.get_info<info::device::device_type>() ==
                          info::device_type::custom;
    if (!isDeviceCustom && !isBuiltInKernel(Device))
      throw exception(
          sycl::make_error_code(errc::invalid),
          "info::kernel_device_specific::global_work_size descriptor may only "
          "be used if the device type is device_type::custom or if the kernel "
          "is a built-in kernel.");
  }

  return get_kernel_device_specific_info<Param>(
      this->getHandleRef(), getSyclObjImpl(Device)->getHandleRef(),
      getAdapter());
}

template <typename Param>
inline typename Param::return_type
kernel_impl::get_info(const device &Device,
                      const sycl::range<3> &WGSize) const {
  return get_kernel_device_specific_info_with_input<Param>(
      this->getHandleRef(), getSyclObjImpl(Device)->getHandleRef(), WGSize,
      getAdapter());
}

namespace syclex = ext::oneapi::experimental;

template <int Dimensions>
size_t
kernel_impl::queryMaxNumWorkGroups(queue Queue,
                                   const range<Dimensions> &WorkGroupSize,
                                   size_t DynamicLocalMemorySize) const {
  if (WorkGroupSize.size() == 0)
    throw exception(sycl::make_error_code(errc::invalid),
                    "The launch work-group size cannot be zero.");

  const auto &Adapter = getAdapter();
  const auto &Handle = getHandleRef();
  auto Device = Queue.get_device();
  auto DeviceHandleRef = sycl::detail::getSyclObjImpl(Device)->getHandleRef();

  size_t WG[Dimensions];
  WG[0] = WorkGroupSize[0];
  if constexpr (Dimensions >= 2)
    WG[1] = WorkGroupSize[1];
  if constexpr (Dimensions == 3)
    WG[2] = WorkGroupSize[2];

  uint32_t GroupCount{0};
  if (auto Result = Adapter->call_nocheck<
                    UrApiKind::urKernelSuggestMaxCooperativeGroupCountExp>(
          Handle, DeviceHandleRef, Dimensions, WG, DynamicLocalMemorySize,
          &GroupCount);
      Result != UR_RESULT_ERROR_UNSUPPORTED_FEATURE &&
      Result != UR_RESULT_ERROR_INVALID_WORK_GROUP_SIZE) {
    // The feature is supported and the group size is valid. Check for other
    // errors and throw if any.
    Adapter->checkUrResult(Result);
    return GroupCount;
  }

  // Fallback. If the backend API is unsupported, this query will return either
  // 0 or 1 based on the kernel resource usage and the user-requested resources.
  return exceedsOccupancyResourceLimits(Device, WorkGroupSize,
                                        DynamicLocalMemorySize)
             ? 0
             : 1;
}

template <>
inline typename syclex::info::kernel_queue_specific::max_num_work_groups::
    return_type
    kernel_impl::ext_oneapi_get_info<
        syclex::info::kernel_queue_specific::max_num_work_groups>(
        queue Queue, const range<1> &WorkGroupSize,
        size_t DynamicLocalMemorySize) const {
  return queryMaxNumWorkGroups(std::move(Queue), WorkGroupSize,
                               DynamicLocalMemorySize);
}

template <>
inline typename syclex::info::kernel_queue_specific::max_num_work_groups::
    return_type
    kernel_impl::ext_oneapi_get_info<
        syclex::info::kernel_queue_specific::max_num_work_groups>(
        queue Queue, const range<2> &WorkGroupSize,
        size_t DynamicLocalMemorySize) const {
  return queryMaxNumWorkGroups(std::move(Queue), WorkGroupSize,
                               DynamicLocalMemorySize);
}

template <>
inline typename syclex::info::kernel_queue_specific::max_num_work_groups::
    return_type
    kernel_impl::ext_oneapi_get_info<
        syclex::info::kernel_queue_specific::max_num_work_groups>(
        queue Queue, const range<3> &WorkGroupSize,
        size_t DynamicLocalMemorySize) const {
  return queryMaxNumWorkGroups(std::move(Queue), WorkGroupSize,
                               DynamicLocalMemorySize);
}

template <>
<<<<<<< HEAD
inline typename ext::intel::info::kernel_device_specific::spill_memory_size::
    return_type
    kernel_impl::get_info<
        ext::intel::info::kernel_device_specific::spill_memory_size>(
        const device &Device) const {
  if (!Device.has(aspect::ext_intel_spill_memory_size))
    throw exception(
        make_error_code(errc::feature_not_supported),
        "This device does not have the ext_intel_spill_memory_size aspect");

  return get_kernel_device_specific_info<
      ext::intel::info::kernel_device_specific::spill_memory_size>(
      this->getHandleRef(), getSyclObjImpl(Device)->getHandleRef(),
      getAdapter());
}

=======
inline typename syclex::info::kernel_queue_specific::max_work_group_size::
    return_type
    kernel_impl::ext_oneapi_get_info<
        syclex::info::kernel_queue_specific::max_work_group_size>(
        queue Queue) const {
  const auto &Adapter = getAdapter();
  const auto DeviceNativeHandle =
      getSyclObjImpl(Queue.get_device())->getHandleRef();

  size_t KernelWGSize = 0;
  Adapter->call<UrApiKind::urKernelGetGroupInfo>(
      MKernel, DeviceNativeHandle, UR_KERNEL_GROUP_INFO_WORK_GROUP_SIZE,
      sizeof(size_t), &KernelWGSize, nullptr);
  return KernelWGSize;
}

template <int Dimensions>
inline sycl::id<Dimensions>
generate_id(const sycl::range<Dimensions> &DevMaxWorkItemSizes,
            const size_t DevWgSize) {
  sycl::id<Dimensions> Ret;
  for (int i = 0; i < Dimensions; i++) {
    // DevMaxWorkItemSizes values are inverted, see
    // sycl/source/detail/device_info.hpp:582
    Ret[i] = std::min(DevMaxWorkItemSizes[i], DevWgSize);
  }
  return Ret;
}

#define ADD_TEMPLATE_METHOD_SPEC(Num)                                          \
  template <>                                                                  \
  inline typename syclex::info::kernel_queue_specific::max_work_item_sizes<    \
      Num>::return_type                                                        \
  kernel_impl::ext_oneapi_get_info<                                            \
      syclex::info::kernel_queue_specific::max_work_item_sizes<Num>>(          \
      queue Queue) const {                                                     \
    const auto Dev = Queue.get_device();                                       \
    const auto DeviceWgSize =                                                  \
        get_info<info::kernel_device_specific::work_group_size>(Dev);          \
    const auto DeviceMaxWorkItemSizes =                                        \
        Dev.get_info<info::device::max_work_item_sizes<Num>>();                \
    return generate_id<Num>(DeviceMaxWorkItemSizes, DeviceWgSize);             \
  } // namespace detail

ADD_TEMPLATE_METHOD_SPEC(1)
ADD_TEMPLATE_METHOD_SPEC(2)
ADD_TEMPLATE_METHOD_SPEC(3)

#undef ADD_TEMPLATE_METHOD_SPEC

#define ADD_TEMPLATE_METHOD_SPEC(QueueSpec, Num, Kind, Reg)                    \
  template <>                                                                  \
  inline typename syclex::info::kernel_queue_specific::QueueSpec::return_type  \
  kernel_impl::ext_oneapi_get_info<                                            \
      syclex::info::kernel_queue_specific::QueueSpec>(                         \
      queue Queue, const range<Num> &WG) const {                               \
    if (WG.size() == 0)                                                        \
      throw exception(sycl::make_error_code(errc::invalid),                    \
                      "The work-group size cannot be zero.");                  \
    const auto &Adapter = getAdapter();                                        \
    const auto DeviceNativeHandle =                                            \
        getSyclObjImpl(Queue.get_device())->getHandleRef();                    \
    uint32_t KernelSubWGSize = 0;                                              \
    Adapter->call<UrApiKind::Kind>(MKernel, DeviceNativeHandle, Reg,           \
                                   sizeof(uint32_t), &KernelSubWGSize,         \
                                   nullptr);                                   \
    return KernelSubWGSize;                                                    \
  }

ADD_TEMPLATE_METHOD_SPEC(max_sub_group_size, 3, urKernelGetSubGroupInfo,
                         UR_KERNEL_SUB_GROUP_INFO_MAX_SUB_GROUP_SIZE)
ADD_TEMPLATE_METHOD_SPEC(max_sub_group_size, 2, urKernelGetSubGroupInfo,
                         UR_KERNEL_SUB_GROUP_INFO_MAX_SUB_GROUP_SIZE)
ADD_TEMPLATE_METHOD_SPEC(max_sub_group_size, 1, urKernelGetSubGroupInfo,
                         UR_KERNEL_SUB_GROUP_INFO_MAX_SUB_GROUP_SIZE)

ADD_TEMPLATE_METHOD_SPEC(num_sub_groups, 3, urKernelGetSubGroupInfo,
                         UR_KERNEL_SUB_GROUP_INFO_MAX_NUM_SUB_GROUPS)
ADD_TEMPLATE_METHOD_SPEC(num_sub_groups, 2, urKernelGetSubGroupInfo,
                         UR_KERNEL_SUB_GROUP_INFO_MAX_NUM_SUB_GROUPS)
ADD_TEMPLATE_METHOD_SPEC(num_sub_groups, 1, urKernelGetSubGroupInfo,
                         UR_KERNEL_SUB_GROUP_INFO_MAX_NUM_SUB_GROUPS)

#undef ADD_TEMPLATE_METHOD_SPEC
>>>>>>> a4f97643
} // namespace detail
} // namespace _V1
} // namespace sycl<|MERGE_RESOLUTION|>--- conflicted
+++ resolved
@@ -417,7 +417,6 @@
 }
 
 template <>
-<<<<<<< HEAD
 inline typename ext::intel::info::kernel_device_specific::spill_memory_size::
     return_type
     kernel_impl::get_info<
@@ -434,7 +433,6 @@
       getAdapter());
 }
 
-=======
 inline typename syclex::info::kernel_queue_specific::max_work_group_size::
     return_type
     kernel_impl::ext_oneapi_get_info<
@@ -519,7 +517,7 @@
                          UR_KERNEL_SUB_GROUP_INFO_MAX_NUM_SUB_GROUPS)
 
 #undef ADD_TEMPLATE_METHOD_SPEC
->>>>>>> a4f97643
+
 } // namespace detail
 } // namespace _V1
 } // namespace sycl