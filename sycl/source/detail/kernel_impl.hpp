--- conflicted
+++ resolved
@@ -240,16 +240,10 @@
   std::string_view getName() const;
 
   DeviceKernelInfo &getDeviceKernelInfo() {
-<<<<<<< HEAD
-    return MIsInterop ? MInteropDeviceKernelInfo
-                      : ProgramManager::getInstance().getDeviceKernelInfo(
-                            KernelNameStrT(getName()));
-=======
     return MOwnsDeviceKernelInfo
                ? MDeviceKernelInfo
-               : ProgramManager::getInstance().getOrCreateDeviceKernelInfo(
+               : ProgramManager::getInstance().getDeviceKernelInfo(
                      KernelNameStrT(getName()));
->>>>>>> 1343d13e
   }
 
 private:
