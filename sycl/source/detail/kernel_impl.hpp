--- conflicted
+++ resolved
@@ -296,19 +296,11 @@
         const queue &Queue) const {
   auto Device = Queue.get_device();
   const auto MaxWorkGroupSize =
-<<<<<<< HEAD
       get_info<info::kernel_device_specific::work_group_size>(Device);
   const sycl::range<3> WorkGroupSize{MaxWorkGroupSize, 1, 1};
   return ext_oneapi_get_info<
       syclex::info::kernel_queue_specific::max_num_work_group_sync>(
       Queue, WorkGroupSize, /* DynamicLocalMemorySize */ 0);
-=======
-      Queue.get_device().get_info<info::device::max_work_group_size>();
-  uint32_t GroupCount = 0;
-  Plugin->call<UrApiKind::urKernelSuggestMaxCooperativeGroupCountExp>(
-      Handle, MaxWorkGroupSize, /* DynamicSharedMemorySize */ 0, &GroupCount);
-  return GroupCount;
->>>>>>> ed2128d8
 }
 
 } // namespace detail
