//==--- jit_compiler.cpp - SYCL runtime JIT compiler for kernel fusion -----==//
//
// Part of the LLVM Project, under the Apache License v2.0 with LLVM Exceptions.
// See https://llvm.org/LICENSE.txt for license information.
// SPDX-License-Identifier: Apache-2.0 WITH LLVM-exception
//
//===----------------------------------------------------------------------===//
#include <sycl/feature_test.hpp>
#if SYCL_EXT_JIT_ENABLE
#include <KernelFusion.h>
#include <detail/device_image_impl.hpp>
#include <detail/helpers.hpp>
#include <detail/jit_compiler.hpp>
#include <detail/kernel_bundle_impl.hpp>
#include <detail/kernel_impl.hpp>
#include <detail/persistent_device_code_cache.hpp>
#include <detail/queue_impl.hpp>
#include <detail/sycl_mem_obj_t.hpp>
#include <sycl/detail/os_util.hpp>
#include <sycl/detail/ur.hpp>
#include <sycl/kernel_bundle.hpp>

namespace sycl {
inline namespace _V1 {
namespace detail {

std::function<void(void *)> jit_compiler::CustomDeleterForLibHandle =
    [](void *StoredPtr) {
      if (!StoredPtr)
        return;
      std::ignore = sycl::detail::ur::unloadOsLibrary(StoredPtr);
    };

static inline void printPerformanceWarning(const std::string &Message) {
  if (detail::SYCLConfig<detail::SYCL_RT_WARNING_LEVEL>::get() > 0) {
    std::cerr << "WARNING: " << Message << "\n";
  }
}

jit_compiler::jit_compiler()
    : LibraryHandle(nullptr, CustomDeleterForLibHandle) {
  auto checkJITLibrary = [this]() -> bool {
#ifdef _WIN32
    static const std::string dir = sycl::detail::OSUtil::getCurrentDSODir();
    static const std::string JITLibraryName = dir + "\\" + "sycl-jit.dll";
#else
    static const std::string JITLibraryName = "libsycl-jit.so";
#endif
    std::unique_ptr<void, decltype(CustomDeleterForLibHandle)> LibraryPtr(
        sycl::detail::ur::loadOsLibrary(JITLibraryName),
        CustomDeleterForLibHandle);
    if (LibraryPtr == nullptr) {
      printPerformanceWarning("Could not find JIT library " + JITLibraryName);
      return false;
    }

    this->AddToConfigHandle = reinterpret_cast<AddToConfigFuncT>(
        sycl::detail::ur::getOsLibraryFuncAddress(LibraryPtr.get(),
                                                  "addToJITConfiguration"));
    if (!this->AddToConfigHandle) {
      printPerformanceWarning(
          "Cannot resolve JIT library function entry point");
      return false;
    }

    this->ResetConfigHandle = reinterpret_cast<ResetConfigFuncT>(
        sycl::detail::ur::getOsLibraryFuncAddress(LibraryPtr.get(),
                                                  "resetJITConfiguration"));
    if (!this->ResetConfigHandle) {
      printPerformanceWarning(
          "Cannot resolve JIT library function entry point");
      return false;
    }

    this->FuseKernelsHandle = reinterpret_cast<FuseKernelsFuncT>(
        sycl::detail::ur::getOsLibraryFuncAddress(LibraryPtr.get(),
                                                  "fuseKernels"));
    if (!this->FuseKernelsHandle) {
      printPerformanceWarning(
          "Cannot resolve JIT library function entry point");
      return false;
    }

    this->MaterializeSpecConstHandle =
        reinterpret_cast<MaterializeSpecConstFuncT>(
            sycl::detail::ur::getOsLibraryFuncAddress(
                LibraryPtr.get(), "materializeSpecConstants"));
    if (!this->MaterializeSpecConstHandle) {
      printPerformanceWarning(
          "Cannot resolve JIT library function entry point");
      return false;
    }

    this->CalculateHashHandle = reinterpret_cast<CalculateHashFuncT>(
        sycl::detail::ur::getOsLibraryFuncAddress(LibraryPtr.get(),
                                                  "calculateHash"));
    if (!this->CalculateHashHandle) {
      printPerformanceWarning(
          "Cannot resolve JIT library function entry point");
      return false;
    }

    this->CompileSYCLHandle = reinterpret_cast<CompileSYCLFuncT>(
        sycl::detail::ur::getOsLibraryFuncAddress(LibraryPtr.get(),
                                                  "compileSYCL"));
    if (!this->CompileSYCLHandle) {
      printPerformanceWarning(
          "Cannot resolve JIT library function entry point");
      return false;
    }

    this->DestroyBinaryHandle = reinterpret_cast<DestroyBinaryFuncT>(
        sycl::detail::ur::getOsLibraryFuncAddress(LibraryPtr.get(),
                                                  "destroyBinary"));
    if (!this->DestroyBinaryHandle) {
      printPerformanceWarning(
          "Cannot resolve JIT library function entry point");
      return false;
    }

    LibraryHandle = std::move(LibraryPtr);
    return true;
  };
  Available = checkJITLibrary();
}

static ::jit_compiler::BinaryFormat
translateBinaryImageFormat(ur::DeviceBinaryType Type) {
  switch (Type) {
  case SYCL_DEVICE_BINARY_TYPE_SPIRV:
    return ::jit_compiler::BinaryFormat::SPIRV;
  case SYCL_DEVICE_BINARY_TYPE_LLVMIR_BITCODE:
    return ::jit_compiler::BinaryFormat::LLVM;
  default:
    throw sycl::exception(sycl::make_error_code(sycl::errc::invalid),
                          "Format unsupported for JIT compiler");
  }
}

::jit_compiler::BinaryFormat getTargetFormat(const QueueImplPtr &Queue) {
  auto Backend = Queue->getDeviceImplPtr()->getBackend();
  switch (Backend) {
  case backend::ext_oneapi_level_zero:
  case backend::opencl:
    return ::jit_compiler::BinaryFormat::SPIRV;
  case backend::ext_oneapi_cuda:
    return ::jit_compiler::BinaryFormat::PTX;
  case backend::ext_oneapi_hip:
    return ::jit_compiler::BinaryFormat::AMDGCN;
  default:
    throw sycl::exception(
        sycl::make_error_code(sycl::errc::feature_not_supported),
        "Backend unsupported by kernel fusion");
  }
}

::jit_compiler::TargetInfo getTargetInfo(const QueueImplPtr &Queue) {
  ::jit_compiler::BinaryFormat Format = getTargetFormat(Queue);
  return ::jit_compiler::TargetInfo::get(
      Format, static_cast<::jit_compiler::DeviceArchitecture>(
                  Queue->getDeviceImplPtr()->getDeviceArch()));
}

static ::jit_compiler::ParameterKind
translateArgType(kernel_param_kind_t Kind) {
  using PK = ::jit_compiler::ParameterKind;
  using kind = kernel_param_kind_t;
  switch (Kind) {
  case kind::kind_accessor:
    return PK::Accessor;
  case kind::kind_std_layout:
    return PK::StdLayout;
  case kind::kind_sampler:
    return PK::Sampler;
  case kind::kind_pointer:
    return PK::Pointer;
  case kind::kind_specialization_constants_buffer:
    return PK::SpecConstBuffer;
  case kind::kind_stream:
    return PK::Stream;
  case kind::kind_work_group_memory:
    return PK::WorkGroupMemory;
  case kind::kind_dynamic_work_group_memory:
    return PK::DynamicWorkGroupMemory;
  case kind::kind_invalid:
    return PK::Invalid;
  }
  return PK::Invalid;
}

enum class Promotion { None, Private, Local };

struct PromotionInformation {
  Promotion PromotionTarget;
  unsigned KernelIndex;
  unsigned ArgIndex;
  Requirement *Definition;
  NDRDescT NDRange;
  size_t LocalSize;
  size_t ElemSize;
  std::vector<bool> UsedParams;
};

using PromotionMap = std::unordered_map<SYCLMemObjI *, PromotionInformation>;

template <typename Obj> Promotion getPromotionTarget(const Obj &) {
  return Promotion::None;
}

static Promotion getInternalizationInfo(Requirement *Req) {
  auto AccPromotion = getPromotionTarget(Req->MPropertyList);

  auto *MemObj = static_cast<sycl::detail::SYCLMemObjT *>(Req->MSYCLMemObj);
  if (MemObj->getType() != SYCLMemObjI::MemObjType::Buffer) {
    // We currently do not support promotion on non-buffer memory objects (e.g.,
    // images).
    return Promotion::None;
  }
  Promotion BuffPromotion = getPromotionTarget(*MemObj);
  if (AccPromotion != Promotion::None && BuffPromotion != Promotion::None &&
      AccPromotion != BuffPromotion) {
    throw sycl::exception(sycl::make_error_code(sycl::errc::invalid),
                          "Contradicting promotion properties on accessor and "
                          "underlying buffer are not allowed");
  }
  return (AccPromotion != Promotion::None) ? AccPromotion : BuffPromotion;
}

static std::optional<size_t> getLocalSize(NDRDescT NDRange,
                                          std::optional<size_t> UserGlobalSize,
                                          Requirement *Req, Promotion Target) {
  assert((!UserGlobalSize.has_value() || Target != Promotion::Local) &&
         "Unexpected range rounding");
  auto NumElementsMem = static_cast<SYCLMemObjT *>(Req->MSYCLMemObj)->size();
  if (Target == Promotion::Private) {
    if (UserGlobalSize.has_value()) {
      // Only the first dimension is affected by range rounding.
      NDRange.GlobalSize[0] = *UserGlobalSize;
    }
    auto NumWorkItems = NDRange.GlobalSize.size();
    // For private internalization, the local size is
    // (Number of elements in buffer)/(number of work-items)
    return NumElementsMem / NumWorkItems;
  } else if (Target == Promotion::Local) {
    if (NDRange.LocalSize.size() == 0) {
      // No work-group size provided, cannot calculate the local size
      // and need to bail out.
      return {};
    }
    auto NumWorkGroups = NDRange.GlobalSize.size() / NDRange.LocalSize.size();
    // For local internalization, the local size is
    // (Number of elements in buffer)/(number of work-groups)
    return NumElementsMem / NumWorkGroups;
  }
  return 0;
}

static bool accessorEquals(Requirement *Req, Requirement *Other) {
  return Req->MOffset == Other->MOffset &&
         Req->MAccessRange == Other->MAccessRange &&
         Req->MMemoryRange == Other->MMemoryRange &&
         Req->MSYCLMemObj == Other->MSYCLMemObj && Req->MDims == Other->MDims &&
         Req->MElemSize == Other->MElemSize &&
         Req->MOffsetInBytes == Other->MOffsetInBytes &&
         Req->MIsSubBuffer == Other->MIsSubBuffer;
}

static void resolveInternalization(ArgDesc &Arg, unsigned KernelIndex,
                                   unsigned ArgFunctionIndex, NDRDescT NDRange,
                                   std::optional<size_t> UserGlobalSize,
                                   PromotionMap &Promotions) {
  assert(Arg.MType == kernel_param_kind_t::kind_accessor);

  Requirement *Req = static_cast<Requirement *>(Arg.MPtr);

  auto ThisPromotionTarget = getInternalizationInfo(Req);
  auto ThisLocalSize =
      getLocalSize(NDRange, UserGlobalSize, Req, ThisPromotionTarget);

  if (Promotions.count(Req->MSYCLMemObj)) {
    // We previously encountered an accessor for the same buffer.
    auto &PreviousDefinition = Promotions.at(Req->MSYCLMemObj);

    switch (ThisPromotionTarget) {
    case Promotion::None: {
      if (PreviousDefinition.PromotionTarget != Promotion::None) {
        printPerformanceWarning(
            "Deactivating previously specified promotion, because this "
            "accessor does not specify promotion");
        PreviousDefinition.PromotionTarget = Promotion::None;
      }
      return;
    }
    case Promotion::Local: {
      if (PreviousDefinition.PromotionTarget == Promotion::None) {
        printPerformanceWarning(
            "Not performing specified local promotion, due to previous "
            "mismatch or because previous accessor specified no promotion");
        return;
      }
      if (!ThisLocalSize.has_value()) {
        printPerformanceWarning("Work-group size for local promotion not "
                                "specified, not performing internalization");
        PreviousDefinition.PromotionTarget = Promotion::None;
        return;
      }
      if (PreviousDefinition.PromotionTarget == Promotion::Private) {
        printPerformanceWarning(
            "Overriding previous private promotion with local promotion");
        // Recompute the local size for the previous definition with adapted
        // promotion target.
        auto NewPrevLocalSize =
            getLocalSize(PreviousDefinition.NDRange, std::nullopt,
                         PreviousDefinition.Definition, Promotion::Local);

        if (!NewPrevLocalSize.has_value()) {
          printPerformanceWarning(
              "Not performing specified local promotion because previous "
              "kernels did not specify a local size");
          PreviousDefinition.PromotionTarget = Promotion::None;
          return;
        }

        PreviousDefinition.LocalSize = NewPrevLocalSize.value();
        PreviousDefinition.PromotionTarget = Promotion::Local;
      }
      if (PreviousDefinition.LocalSize != ThisLocalSize.value()) {
        printPerformanceWarning("Not performing specified local promotion due "
                                "to work-group size mismatch");
        PreviousDefinition.PromotionTarget = Promotion::None;
        return;
      }
      if (!accessorEquals(Req, PreviousDefinition.Definition)) {
        printPerformanceWarning("Not performing specified promotion, due to "
                                "accessor parameter mismatch");
        PreviousDefinition.PromotionTarget = Promotion::None;
        return;
      }
      return;
    }
    case Promotion::Private: {
      if (PreviousDefinition.PromotionTarget == Promotion::None) {
        printPerformanceWarning(
            "Not performing specified private promotion, due to previous "
            "mismatch or because previous accessor specified no promotion");
        return;
      }

      if (PreviousDefinition.PromotionTarget == Promotion::Local) {
        // Recompute the local size with adapted promotion target.
        auto ThisLocalSize =
            getLocalSize(NDRange, std::nullopt, Req, Promotion::Local);
        if (!ThisLocalSize.has_value()) {
          printPerformanceWarning("Work-group size for local promotion not "
                                  "specified, not performing internalization");
          PreviousDefinition.PromotionTarget = Promotion::None;
          return;
        }

        if (PreviousDefinition.LocalSize != ThisLocalSize.value()) {
          printPerformanceWarning(
              "Not performing specified local promotion due "
              "to work-group size mismatch");
          PreviousDefinition.PromotionTarget = Promotion::None;
          return;
        }

        if (!accessorEquals(Req, PreviousDefinition.Definition)) {
          printPerformanceWarning("Not performing local promotion, due to "
                                  "accessor parameter mismatch");
          PreviousDefinition.PromotionTarget = Promotion::None;
          return;
        }

        printPerformanceWarning(
            "Performing local internalization instead, because previous "
            "accessor specified local promotion");
        return;
      }

      // Previous accessors also specified private promotion.
      if (PreviousDefinition.LocalSize != ThisLocalSize.value()) {
        printPerformanceWarning(
            "Not performing specified private promotion due "
            "to work-group size mismatch");
        PreviousDefinition.PromotionTarget = Promotion::None;
        return;
      }
      if (!accessorEquals(Req, PreviousDefinition.Definition)) {
        printPerformanceWarning("Not performing specified promotion, due to "
                                "accessor parameter mismatch");
        PreviousDefinition.PromotionTarget = Promotion::None;
        return;
      }
      return;
    }
    }
  } else {
    if (ThisPromotionTarget == Promotion::Local && !ThisLocalSize.has_value()) {
      printPerformanceWarning("Work-group size for local promotion not "
                              "specified, not performing internalization");
      ThisPromotionTarget = Promotion::None;
      ThisLocalSize = 0;
    }
    assert(ThisLocalSize.has_value());
    Promotions.emplace(
        Req->MSYCLMemObj,
        PromotionInformation{ThisPromotionTarget, KernelIndex, ArgFunctionIndex,
                             Req, NDRange, ThisLocalSize.value(),
                             Req->MElemSize, std::vector<bool>()});
  }
}

// Identify a parameter by the argument description, the kernel index and the
// parameter index in that kernel.
struct Param {
  ArgDesc Arg;
  unsigned KernelIndex;
  unsigned ArgIndex;
  bool Used;
  Param(ArgDesc Argument, unsigned KernelIdx, unsigned ArgIdx, bool InUse)
      : Arg{Argument}, KernelIndex{KernelIdx}, ArgIndex{ArgIdx}, Used{InUse} {}
};

using ParamList = std::vector<Param>;

using ParamIterator = std::vector<Param>::iterator;

std::vector<Param>::const_iterator
detectIdenticalParameter(std::vector<Param> &Params, ArgDesc Arg) {
  for (auto I = Params.begin(); I < Params.end(); ++I) {
    // Two arguments of different type can never be identical.
    if (I->Arg.MType == Arg.MType) {
      if (Arg.MType == kernel_param_kind_t::kind_pointer ||
          Arg.MType == kernel_param_kind_t::kind_std_layout) {
        // Compare size and, if the size is identical, the content byte-by-byte.
        if ((Arg.MSize == I->Arg.MSize) &&
            std::memcmp(Arg.MPtr, I->Arg.MPtr, Arg.MSize) == 0) {
          return I;
        }
      } else if (Arg.MType == kernel_param_kind_t::kind_accessor) {
        Requirement *Req = static_cast<Requirement *>(Arg.MPtr);
        Requirement *Other = static_cast<Requirement *>(I->Arg.MPtr);
        if (accessorEquals(Req, Other)) {
          return I;
        }
      }
    }
  }
  return Params.end();
}

void *storePlainArgRaw(std::vector<std::vector<char>> &ArgStorage, void *ArgPtr,
                       size_t ArgSize) {
  ArgStorage.emplace_back(ArgSize);
  void *Storage = ArgStorage.back().data();
  std::memcpy(Storage, ArgPtr, ArgSize);
  return Storage;
}

template <typename T>
void *storePlainArg(std::vector<std::vector<char>> &ArgStorage, T &&Arg) {
  return storePlainArgRaw(ArgStorage, &Arg, sizeof(T));
}

static ParamIterator preProcessArguments(
    std::vector<std::vector<char>> &ArgStorage, ParamIterator Arg,
    PromotionMap &PromotedAccs,
    std::vector<::jit_compiler::ParameterInternalization> &InternalizeParams,
    std::vector<::jit_compiler::JITConstant> &JITConstants,
    ParamList &NonIdenticalParams,
    std::vector<::jit_compiler::ParameterIdentity> &ParamIdentities) {

  // Unused arguments are still in the list at this point (because we
  // need them for accessor handling), but there's not pre-processing
  // that needs to be done.
  if (!Arg->Used) {
    return ++Arg;
  }

  if (Arg->Arg.MType == kernel_param_kind_t::kind_pointer) {
    // Pointer arguments are only stored in the kernel functor object, which
    // will go out-of-scope before we execute the fused kernel. Therefore, we
    // need to copy the pointer (not the memory it's pointing to) to a permanent
    // location and update the argument.
    Arg->Arg.MPtr =
        storePlainArg(ArgStorage, *static_cast<void **>(Arg->Arg.MPtr));
  }
  if (Arg->Arg.MType == kernel_param_kind_t::kind_std_layout) {
    // Standard layout arguments are only stored in the kernel functor object,
    // which will go out-of-scope before we execute the fused kernel. Therefore,
    // we need to copy the argument to a permant location and update the
    // argument.
    if (Arg->Arg.MPtr) {
      Arg->Arg.MPtr =
          storePlainArgRaw(ArgStorage, Arg->Arg.MPtr, Arg->Arg.MSize);
      // Propagate values of scalar parameters as constants to the JIT
      // compiler.
      JITConstants.emplace_back(
          ::jit_compiler::Parameter{Arg->KernelIndex, Arg->ArgIndex},
          Arg->Arg.MPtr, Arg->Arg.MSize);
    }
    // Standard layout arguments do not participate in identical argument
    // detection, but we still add it to the list here. As the SYCL runtime can
    // only check the raw bytes for identical content, but is unaware of the
    // underlying datatype, some identities that would be detected here could
    // not be materialized by the JIT compiler. Instead of removing some
    // standard layout arguments due to identity and missing some in case the
    // materialization is not possible, we rely on constant propagation to
    // replace standard layout arguments by constants.
    NonIdenticalParams.emplace_back(Arg->Arg, Arg->KernelIndex, Arg->ArgIndex,
                                    true);
    return ++Arg;
  }
  // First check if there's already another parameter with identical
  // value.
  auto Identical = detectIdenticalParameter(NonIdenticalParams, Arg->Arg);
  if (Identical != NonIdenticalParams.end()) {
    ::jit_compiler::Parameter ThisParam{Arg->KernelIndex, Arg->ArgIndex};
    ::jit_compiler::Parameter IdenticalParam{Identical->KernelIndex,
                                             Identical->ArgIndex};
    ::jit_compiler::ParameterIdentity Identity{ThisParam, IdenticalParam};
    ParamIdentities.push_back(Identity);
    return ++Arg;
  }

  if (Arg->Arg.MType == kernel_param_kind_t::kind_accessor) {
    // Get local and private promotion information from accessors.
    Requirement *Req = static_cast<Requirement *>(Arg->Arg.MPtr);
    auto &Internalization = PromotedAccs.at(Req->MSYCLMemObj);
    auto PromotionTarget = Internalization.PromotionTarget;
    if (PromotionTarget == Promotion::Private ||
        PromotionTarget == Promotion::Local) {
      // The accessor should be promoted.
      if (Internalization.KernelIndex == Arg->KernelIndex &&
          Internalization.ArgIndex == Arg->ArgIndex) {
        // This is the first accessor for this buffer that should be
        // internalized.
        InternalizeParams.emplace_back(
            ::jit_compiler::Parameter{Arg->KernelIndex, Arg->ArgIndex},
            (PromotionTarget == Promotion::Private)
                ? ::jit_compiler::Internalization::Private
                : ::jit_compiler::Internalization::Local,
            Internalization.LocalSize, Internalization.ElemSize);
        // If an accessor will be promoted, i.e., if it has the promotion
        // property attached to it, the next three arguments, that are
        // associated with the accessor (access range, memory range, offset),
        // must not participate in identical parameter detection or constant
        // propagation, because their values will change if promotion happens.
        // Therefore, we can just skip them here, but we need to remember which
        // of them are used.
        for (unsigned I = 0; I < 4; ++I) {
          Internalization.UsedParams.push_back(Arg->Used);
          ++Arg;
        }
      } else {
        // We have previously encountered an accessor the same buffer, which
        // should be internalized. We can add parameter identities for the
        // accessor argument and the next three arguments (range, memory range
        // and offset, if they are used).
        unsigned Increment = 0;
        for (unsigned I = 0; I < 4; ++I) {
          // If the argument is used in both cases, i.e., on the original
          // accessor to be internalized, and this one, we can insert a
          // parameter identity.
          if (Arg->Used && Internalization.UsedParams[I]) {
            ::jit_compiler::Parameter ThisParam{Arg->KernelIndex,
                                                Arg->ArgIndex};
            ::jit_compiler::Parameter IdenticalParam{
                Internalization.KernelIndex,
                Internalization.ArgIndex + Increment};
            ::jit_compiler::ParameterIdentity Identity{ThisParam,
                                                       IdenticalParam};
            ParamIdentities.push_back(Identity);
          }
          if (Internalization.UsedParams[I]) {
            ++Increment;
          }
          ++Arg;
        }
      }
      return Arg;
    } else {
      // The accessor will not be promoted, so it can participate in identical
      // parameter detection.
      NonIdenticalParams.emplace_back(Arg->Arg, Arg->KernelIndex, Arg->ArgIndex,
                                      true);
      return ++Arg;
    }
  } else if (Arg->Arg.MType == kernel_param_kind_t::kind_pointer) {
    // No identical parameter exists, so add this to the list.
    NonIdenticalParams.emplace_back(Arg->Arg, Arg->KernelIndex, Arg->ArgIndex,
                                    true);
    return ++Arg;
  }
  return ++Arg;
}

static void
updatePromotedArgs(const ::jit_compiler::SYCLKernelInfo &FusedKernelInfo,
                   NDRDescT NDRange, std::vector<ArgDesc> &FusedArgs,
                   std::vector<std::vector<char>> &FusedArgStorage) {
  auto &ArgUsageInfo = FusedKernelInfo.Args.UsageMask;
  assert(ArgUsageInfo.size() == FusedArgs.size());
  for (size_t ArgIndex = 0; ArgIndex < ArgUsageInfo.size();) {
    bool PromotedToPrivate =
        (ArgUsageInfo[ArgIndex] & ::jit_compiler::ArgUsage::PromotedPrivate);
    bool PromotedToLocal =
        (ArgUsageInfo[ArgIndex] & ::jit_compiler::ArgUsage::PromotedLocal);
    if (PromotedToLocal || PromotedToPrivate) {
      // For each internalized accessor, we need to override four arguments
      // (see 'addArgsForGlobalAccessor' in handler.cpp for reference), i.e.,
      // the pointer itself, plus twice the range and the offset.
      auto &OldArgDesc = FusedArgs[ArgIndex];
      assert(OldArgDesc.MType == kernel_param_kind_t::kind_accessor);
      auto *Req = static_cast<Requirement *>(OldArgDesc.MPtr);

      // The stored args are all three-dimensional, but depending on the
      // actual number of dimensions of the accessor, only a part of that
      // argument is later on passed to the kernel.
      const size_t SizeAccField =
          sizeof(size_t) * (Req->MDims == 0 ? 1 : Req->MDims);
      // Compute the local size and use it for the range parameters (only
      // relevant for local promotion).
      size_t LocalSize = PromotedToLocal ? *getLocalSize(NDRange, std::nullopt,
                                                         Req, Promotion::Local)
                                         : 0;
      range<3> AccessRange{1, 1, LocalSize};
      void *RangeArg = storePlainArg(FusedArgStorage, AccessRange);
      // Use all-zero as the offset
      id<3> AcessOffset{0, 0, 0};
      void *OffsetArg = storePlainArg(FusedArgStorage, AcessOffset);

      // Override the arguments.
      // 1. Override the pointer with a std-layout argument with 'nullptr' as
      // value. handler.cpp does the same for local accessors.
      int SizeInBytes = Req->MElemSize * LocalSize;
      FusedArgs[ArgIndex] =
          ArgDesc{kernel_param_kind_t::kind_std_layout, nullptr, SizeInBytes,
                  static_cast<int>(ArgIndex)};
      ++ArgIndex;
      // 2. Access Range
      FusedArgs[ArgIndex] =
          ArgDesc{kernel_param_kind_t::kind_std_layout, RangeArg,
                  static_cast<int>(SizeAccField), static_cast<int>(ArgIndex)};
      ++ArgIndex;
      // 3. Memory Range
      FusedArgs[ArgIndex] =
          ArgDesc{kernel_param_kind_t::kind_std_layout, RangeArg,
                  static_cast<int>(SizeAccField), static_cast<int>(ArgIndex)};
      ++ArgIndex;
      // 4. Offset
      FusedArgs[ArgIndex] =
          ArgDesc{kernel_param_kind_t::kind_std_layout, OffsetArg,
                  static_cast<int>(SizeAccField), static_cast<int>(ArgIndex)};
      ++ArgIndex;
    } else {
      ++ArgIndex;
    }
  }
}

ur_kernel_handle_t jit_compiler::materializeSpecConstants(
    const QueueImplPtr &Queue, const RTDeviceBinaryImage *BinImage,
    const std::string &KernelName,
    const std::vector<unsigned char> &SpecConstBlob) {
#ifndef _WIN32
  if (!BinImage) {
    throw sycl::exception(sycl::make_error_code(sycl::errc::invalid),
                          "No suitable IR available for materializing");
  }
  if (KernelName.empty()) {
    throw sycl::exception(
        sycl::make_error_code(sycl::errc::invalid),
        "Cannot jit kernel with invalid kernel function name");
  }
  auto &PM = detail::ProgramManager::getInstance();
  if (auto CachedKernel =
          PM.getCachedMaterializedKernel(KernelName, SpecConstBlob))
    return CachedKernel;

  auto &RawDeviceImage = BinImage->getRawData();
  auto DeviceImageSize = static_cast<size_t>(RawDeviceImage.BinaryEnd -
                                             RawDeviceImage.BinaryStart);
  // Set 0 as the number of address bits, because the JIT compiler can set this
  // field based on information from LLVM module's data-layout.
  auto BinaryImageFormat = translateBinaryImageFormat(BinImage->getFormat());
  if (BinaryImageFormat == ::jit_compiler::BinaryFormat::INVALID) {
    throw sycl::exception(sycl::make_error_code(sycl::errc::invalid),
                          "No suitable IR available for materializing");
  }
  ::jit_compiler::SYCLKernelBinaryInfo BinInfo{
      BinaryImageFormat, 0, RawDeviceImage.BinaryStart, DeviceImageSize};

  ::jit_compiler::TargetInfo TargetInfo = getTargetInfo(Queue);
  AddToConfigHandle(
      ::jit_compiler::option::JITTargetInfo::set(std::move(TargetInfo)));
  bool DebugEnabled =
      detail::SYCLConfig<detail::SYCL_RT_WARNING_LEVEL>::get() > 0;
  AddToConfigHandle(
      ::jit_compiler::option::JITEnableVerbose::set(DebugEnabled));
  auto SetUpOption = [](const std::string &Value) {
    ::jit_compiler::JITEnvVar Option(Value.begin(), Value.end());
    return Option;
  };
  ::jit_compiler::JITEnvVar TargetCPUOpt = SetUpOption(
      detail::SYCLConfig<detail::SYCL_JIT_AMDGCN_PTX_TARGET_CPU>::get());
  AddToConfigHandle(::jit_compiler::option::JITTargetCPU::set(TargetCPUOpt));
  ::jit_compiler::JITEnvVar TargetFeaturesOpt = SetUpOption(
      detail::SYCLConfig<detail::SYCL_JIT_AMDGCN_PTX_TARGET_FEATURES>::get());
  AddToConfigHandle(
      ::jit_compiler::option::JITTargetFeatures::set(TargetFeaturesOpt));

  auto MaterializerResult =
      MaterializeSpecConstHandle(KernelName.c_str(), BinInfo, SpecConstBlob);
  if (MaterializerResult.failed()) {
    std::string Message{"Compilation for kernel failed with message:\n"};
    Message.append(MaterializerResult.getErrorMessage());
    if (DebugEnabled) {
      std::cerr << Message << "\n";
    }
    throw sycl::exception(sycl::make_error_code(sycl::errc::invalid), Message);
  }

  auto &MaterializerKernelInfo = MaterializerResult.getKernelInfo();
  sycl_device_binary_struct MaterializedRawDeviceImage{RawDeviceImage};
  MaterializedRawDeviceImage.BinaryStart =
      MaterializerKernelInfo.BinaryInfo.BinaryStart;
  MaterializedRawDeviceImage.BinaryEnd =
      MaterializerKernelInfo.BinaryInfo.BinaryStart +
      MaterializerKernelInfo.BinaryInfo.BinarySize;

  const bool OrigCacheCfg = SYCLConfig<SYCL_CACHE_IN_MEM>::get();
  if (OrigCacheCfg) {
    if (0 != setenv("SYCL_CACHE_IN_MEM", "0", true)) {
      throw sycl::exception(
          sycl::make_error_code(sycl::errc::invalid),
          "Failed to set env variable in materialize spec constel.");
    }
    SYCLConfig<SYCL_CACHE_IN_MEM>::reset();
  }

  RTDeviceBinaryImage MaterializedRTDevBinImage{&MaterializedRawDeviceImage};
  const auto &Context = Queue->get_context();
  const auto &Device = Queue->get_device();
  auto NewKernel = PM.getOrCreateMaterializedKernel(
      MaterializedRTDevBinImage, Context, Device, KernelName, SpecConstBlob);

  if (OrigCacheCfg) {
    if (0 != setenv("SYCL_CACHE_IN_MEM", "1", true)) {
      throw sycl::exception(
          sycl::make_error_code(sycl::errc::invalid),
          "Failed to set env variable in materialize spec const.");
    }
    SYCLConfig<SYCL_CACHE_IN_MEM>::reset();
  }

  return NewKernel;
#else  // _WIN32
  (void)Queue;
  (void)BinImage;
  (void)KernelName;
  (void)SpecConstBlob;
  return nullptr;
#endif // _WIN32
}

std::unique_ptr<detail::CG>
jit_compiler::fuseKernels(QueueImplPtr Queue,
                          std::vector<ExecCGCommand *> &InputKernels,
                          const property_list &) {
  if (!isAvailable()) {
    printPerformanceWarning("JIT library not available");
    return nullptr;
  }
  if (InputKernels.empty()) {
    printPerformanceWarning("Fusion list is empty");
    return nullptr;
  }

  // Retrieve the device binary from each of the input
  // kernels to hand them over to the JIT compiler.
  std::vector<::jit_compiler::SYCLKernelInfo> InputKernelInfo;
  std::vector<std::string> InputKernelNames;
  // Collect argument information from all input kernels.

  detail::CG::StorageInitHelper CGData;
  std::vector<std::vector<char>> &ArgsStorage = CGData.MArgsStorage;
  std::vector<detail::AccessorImplPtr> &AccStorage = CGData.MAccStorage;
  std::vector<Requirement *> &Requirements = CGData.MRequirements;
  std::vector<detail::EventImplPtr> &Events = CGData.MEvents;
  std::vector<::jit_compiler::NDRange> Ranges;
  ur_kernel_cache_config_t KernelCacheConfig = UR_KERNEL_CACHE_CONFIG_DEFAULT;
  unsigned KernelIndex = 0;
  ParamList FusedParams;
  PromotionMap PromotedAccs;
  // TODO: Collect information about streams and figure out how
  // to fuse them.
  for (auto &RawCmd : InputKernels) {
    auto *KernelCmd = static_cast<ExecCGCommand *>(RawCmd);
    auto &CG = KernelCmd->getCG();
    assert(KernelCmd->isFusable());
    auto *KernelCG = static_cast<CGExecKernel *>(&CG);

    auto KernelName = KernelCG->MKernelName;
    if (KernelName.empty()) {
      printPerformanceWarning(
          "Cannot fuse kernel with invalid kernel function name");
      return nullptr;
    }

    auto [DeviceImage, Program] =
        retrieveKernelBinary(Queue, KernelName.c_str(), KernelCG);
    if (!DeviceImage || !Program) {
      printPerformanceWarning("No suitable IR available for fusion");
      return nullptr;
    }
    const KernelArgMask *EliminatedArgs = nullptr;
    if (Program && (KernelCG->MSyclKernel == nullptr ||
                    !KernelCG->MSyclKernel->isCreatedFromSource())) {
      EliminatedArgs =
          detail::ProgramManager::getInstance().getEliminatedKernelArgMask(
              Program, KernelName);
    }

    // Collect information about the arguments of this kernel.

    // Might need to sort the arguments in case they are not already sorted,
    // see also the similar code in commands.cpp.
    auto Args = KernelCG->MArgs;
    std::sort(Args.begin(), Args.end(), [](const ArgDesc &A, const ArgDesc &B) {
      return A.MIndex < B.MIndex;
    });

    // Determine whether the kernel has been subject to DPCPP's range rounding.
    // If so, the first argument will be the original ("user") range.
    std::optional<size_t> UserGlobalSize;
    if ((KernelName.find("_ZTSN4sycl3_V16detail18RoundedRangeKernel") == 0 ||
         KernelName.find("_ZTSN4sycl3_V16detail19__pf_kernel_wrapper") == 0) &&
        !Args.empty()) {
      auto &A0 = Args[0];
      [[maybe_unused]] auto Dims = KernelCG->MNDRDesc.Dims;
      assert(A0.MPtr && A0.MSize == static_cast<int>(Dims * sizeof(size_t)) &&
             A0.MType == kernel_param_kind_t::kind_std_layout &&
             "Unexpected signature for rounded range kernel");

      size_t *UGS = reinterpret_cast<size_t *>(A0.MPtr);
      // Range-rounding only applies to the first dimension.
      assert(UGS[0] > KernelCG->MNDRDesc.GlobalSize[1]);
      assert(Dims < 2 || UGS[1] == KernelCG->MNDRDesc.GlobalSize[1]);
      assert(Dims < 3 || UGS[2] == KernelCG->MNDRDesc.GlobalSize[2]);
      UserGlobalSize = UGS[0];
    }

    ::jit_compiler::SYCLArgumentDescriptor ArgDescriptor{Args.size()};
    size_t ArgIndex = 0;
    // The kernel function in SPIR-V will only have the non-eliminated
    // arguments, so keep track of this "actual" argument index.
    unsigned ArgFunctionIndex = 0;
    auto KindIt = ArgDescriptor.Kinds.begin();
    auto UsageMaskIt = ArgDescriptor.UsageMask.begin();
    for (auto &Arg : Args) {
      *KindIt = translateArgType(Arg.MType);
      ++KindIt;

      // DPC++ internally uses 'true' to indicate that an argument has been
      // eliminated, while the JIT compiler uses 'true' to indicate an
      // argument is used. Translate this here.
      bool Eliminated = EliminatedArgs && !EliminatedArgs->empty() &&
                        (*EliminatedArgs)[ArgIndex++];
      *UsageMaskIt = !Eliminated;
      ++UsageMaskIt;

      // If the argument has not been eliminated, i.e., is still present on
      // the kernel function in LLVM-IR/SPIR-V, collect information about the
      // argument for performance optimizations in the JIT compiler.
      if (!Eliminated) {
        if (Arg.MType == kernel_param_kind_t::kind_accessor) {
          resolveInternalization(Arg, KernelIndex, ArgFunctionIndex,
                                 KernelCG->MNDRDesc, UserGlobalSize,
                                 PromotedAccs);
        }
        FusedParams.emplace_back(Arg, KernelIndex, ArgFunctionIndex, true);
        ++ArgFunctionIndex;
      } else {
        FusedParams.emplace_back(Arg, KernelIndex, 0, false);
      }
    }

    // TODO: Check for the correct kernel bundle state of the device image?
    auto &RawDeviceImage = DeviceImage->getRawData();
    auto DeviceImageSize = static_cast<size_t>(RawDeviceImage.BinaryEnd -
                                               RawDeviceImage.BinaryStart);
    // Set 0 as the number of address bits, because the JIT compiler can set
    // this field based on information from SPIR-V/LLVM module's data-layout.
    auto BinaryImageFormat =
        translateBinaryImageFormat(DeviceImage->getFormat());
    if (BinaryImageFormat == ::jit_compiler::BinaryFormat::INVALID) {
      printPerformanceWarning("No suitable IR available for fusion");
      return nullptr;
    }
    ::jit_compiler::SYCLKernelBinaryInfo BinInfo{
        BinaryImageFormat, 0, RawDeviceImage.BinaryStart, DeviceImageSize};

    constexpr auto SYCLTypeToIndices = [](auto Val) -> ::jit_compiler::Indices {
      return {Val.get(0), Val.get(1), Val.get(2)};
    };

    auto &CurrentNDR = KernelCG->MNDRDesc;
    const ::jit_compiler::NDRange JITCompilerNDR{
        static_cast<int>(CurrentNDR.Dims),
        SYCLTypeToIndices(CurrentNDR.GlobalSize),
        SYCLTypeToIndices(CurrentNDR.LocalSize),
        SYCLTypeToIndices(CurrentNDR.GlobalOffset)};

    Ranges.push_back(JITCompilerNDR);
    InputKernelInfo.emplace_back(KernelName.c_str(), ArgDescriptor,
                                 JITCompilerNDR, BinInfo);

    // Collect information for the fused kernel

    if (CurrentNDR.GlobalSize[0] == 0 && CurrentNDR.NumWorkGroups[0] != 0) {
      // Some overloads of parallel_for_work_group only specify the number of
      // work-groups, so this can be used to identify hierarchical parallel
      // kernels, which are not supported by fusion for now.
      printPerformanceWarning(
          "Cannot fuse kernel with hierarchical parallelism");
      return nullptr;
      // Not all overloads of parallel_for_work_group only specify the number of
      // work-groups, so the above mechanism might not detect all hierarchical
      // parallelism.
      // TODO: Find a more reliable way to detect hierarchical parallelism.
    }

    // We need to copy the storages here. The input CGs might be eliminated
    // before the fused kernel gets executed, so we need to copy the storages
    // here to make sure the arguments don't die on us before executing the
    // fused kernel.
    ArgsStorage.insert(ArgsStorage.end(), KernelCG->getArgsStorage().begin(),
                       KernelCG->getArgsStorage().end());
    AccStorage.insert(AccStorage.end(), KernelCG->getAccStorage().begin(),
                      KernelCG->getAccStorage().end());
    // TODO: Does the MSharedPtrStorage contain any information about actual
    // shared pointers beside the kernel bundle and handler impl? If yes, we
    // might need to copy it here.
    Requirements.insert(Requirements.end(), KernelCG->getRequirements().begin(),
                        KernelCG->getRequirements().end());
    Events.insert(Events.end(), KernelCG->getEvents().begin(),
                  KernelCG->getEvents().end());

    // If all kernels have the same cache config then use it for the merged
    // kernel, otherwise use default configuration.
    if (KernelIndex == 0) {
      KernelCacheConfig = KernelCG->MKernelCacheConfig;
    } else if (KernelCG->MKernelCacheConfig != KernelCacheConfig) {
      KernelCacheConfig = UR_KERNEL_CACHE_CONFIG_DEFAULT;
    }

    ++KernelIndex;
  }

  // Pre-process the arguments, to detect identical parameters or arguments that
  // can be constant-propagated by the JIT compiler.
  std::vector<::jit_compiler::ParameterInternalization> InternalizeParams;
  std::vector<::jit_compiler::JITConstant> JITConstants;
  std::vector<::jit_compiler::ParameterIdentity> ParamIdentities;
  ParamList NonIdenticalParameters;
  for (auto UR = FusedParams.begin(); UR != FusedParams.end();) {
    UR = preProcessArguments(ArgsStorage, UR, PromotedAccs, InternalizeParams,
                             JITConstants, NonIdenticalParameters,
                             ParamIdentities);
  }

  // Retrieve barrier flags.
  ::jit_compiler::BarrierFlags BarrierFlags =
      ::jit_compiler::getLocalAndGlobalBarrierFlag();

  static size_t FusedKernelNameIndex = 0;
  auto FusedKernelName = "fused_" + std::to_string(FusedKernelNameIndex++);
  ResetConfigHandle();
  bool DebugEnabled =
      detail::SYCLConfig<detail::SYCL_RT_WARNING_LEVEL>::get() > 0;
  AddToConfigHandle(
      ::jit_compiler::option::JITEnableVerbose::set(DebugEnabled));

  ::jit_compiler::TargetInfo TargetInfo = getTargetInfo(Queue);
  ::jit_compiler::BinaryFormat TargetFormat = TargetInfo.getFormat();
  AddToConfigHandle(
      ::jit_compiler::option::JITTargetInfo::set(std::move(TargetInfo)));

  auto FusionResult = FuseKernelsHandle(
      InputKernelInfo, FusedKernelName.c_str(), ParamIdentities, BarrierFlags,
      InternalizeParams, JITConstants);

  if (FusionResult.failed()) {
    if (DebugEnabled) {
      std::cerr
          << "ERROR: JIT compilation for kernel fusion failed with message:\n"
          << FusionResult.getErrorMessage() << "\n";
    }
    return nullptr;
  }

  auto &FusedKernelInfo = FusionResult.getKernelInfo();

  std::vector<ArgDesc> FusedArgs;
  int FusedArgIndex = 0;
  for (auto &Param : FusedParams) {
    // Add to the argument list of the fused kernel, but with the correct
    // new index in the fused kernel.
    auto &Arg = Param.Arg;
    FusedArgs.emplace_back(Arg.MType, Arg.MPtr, Arg.MSize, FusedArgIndex++);
  }

  // Update the kernel arguments for internalized accessors.
  const auto NDRDesc = [](const auto &ND) -> NDRDescT {
    constexpr auto ToSYCLType = [](const auto &Indices) -> sycl::range<3> {
      return {Indices[0], Indices[1], Indices[2]};
    };
    NDRDescT NDRDesc;
    NDRDesc.Dims = ND.getDimensions();
    NDRDesc.GlobalSize = ToSYCLType(ND.getGlobalSize());
    NDRDesc.LocalSize = ToSYCLType(ND.getLocalSize());
    NDRDesc.GlobalOffset = ToSYCLType(ND.getOffset());
    return NDRDesc;
  }(FusedKernelInfo.NDR);
  updatePromotedArgs(FusedKernelInfo, NDRDesc, FusedArgs, ArgsStorage);

  auto PIDeviceBinaries = createPIDeviceBinary(FusedKernelInfo, TargetFormat);
  detail::ProgramManager::getInstance().addImages(PIDeviceBinaries);

  // Create a kernel bundle for the fused kernel.
  // Kernel bundles are stored in the CG as one of the "extended" members.
  auto FusedKernelId =
      detail::ProgramManager::getInstance().getSYCLKernelID(FusedKernelName);

  std::shared_ptr<detail::kernel_bundle_impl> KernelBundleImplPtr;

  std::unique_ptr<detail::CG> FusedCG;
  FusedCG.reset(new detail::CGExecKernel(
      NDRDesc, nullptr, nullptr, std::move(KernelBundleImplPtr),
<<<<<<< HEAD
      std::move(CGData), std::move(FusedArgs), FusedKernelName, {}, {},
      CGType::Kernel, KernelCacheConfig, false /* KernelIsCooperative */,
=======
      std::move(CGData), std::move(FusedArgs),
      std::move(FusedOrCachedKernelName), {}, {}, CGType::Kernel,
      KernelCacheConfig, false /* KernelIsCooperative */,
>>>>>>> 9be245c9
      false /* KernelUsesClusterLaunch*/, 0 /* KernelWorkGroupMemorySize */));
  return FusedCG;
}

sycl_device_binaries jit_compiler::createPIDeviceBinary(
    const ::jit_compiler::SYCLKernelInfo &FusedKernelInfo,
    ::jit_compiler::BinaryFormat Format) {

  const char *TargetSpec = nullptr;
  sycl_device_binary_type BinFormat = SYCL_DEVICE_BINARY_TYPE_NATIVE;
  switch (Format) {
  case ::jit_compiler::BinaryFormat::PTX: {
    TargetSpec = __SYCL_DEVICE_BINARY_TARGET_NVPTX64;
    BinFormat = SYCL_DEVICE_BINARY_TYPE_NONE;
    break;
  }
  case ::jit_compiler::BinaryFormat::AMDGCN: {
    TargetSpec = __SYCL_DEVICE_BINARY_TARGET_AMDGCN;
    BinFormat = SYCL_DEVICE_BINARY_TYPE_NONE;
    break;
  }
  case ::jit_compiler::BinaryFormat::SPIRV: {
    TargetSpec = (FusedKernelInfo.BinaryInfo.AddressBits == 64)
                     ? __SYCL_DEVICE_BINARY_TARGET_SPIRV64
                     : __SYCL_DEVICE_BINARY_TARGET_SPIRV32;
    BinFormat = SYCL_DEVICE_BINARY_TYPE_SPIRV;
    break;
  }
  default:
    sycl::exception(sycl::make_error_code(sycl::errc::invalid),
                    "Invalid output format");
  }

  std::string FusedKernelName{FusedKernelInfo.Name.c_str()};
  DeviceBinaryContainer Binary;

  // Create an offload entry for the fused kernel.
  // It seems to be OK to set zero for most of the information here, at least
  // that is the case for compiled SPIR-V binaries.
  OffloadEntryContainer Entry{FusedKernelName, nullptr, 0, 0, 0};
  Binary.addOffloadEntry(std::move(Entry));

  // Create a property entry for the argument usage mask for the fused kernel.
  auto ArgMask = encodeArgUsageMask(FusedKernelInfo.Args.UsageMask);
  PropertyContainer ArgMaskProp{
      FusedKernelName, ArgMask.data(), ArgMask.size(),
      sycl_property_type::SYCL_PROPERTY_TYPE_BYTE_ARRAY};

  // Create a property set for the argument usage masks of all kernels
  // (currently only one).
  PropertySetContainer ArgMaskPropSet{
      __SYCL_PROPERTY_SET_KERNEL_PARAM_OPT_INFO};

  ArgMaskPropSet.addProperty(std::move(ArgMaskProp));

  Binary.addProperty(std::move(ArgMaskPropSet));

  if (Format == ::jit_compiler::BinaryFormat::PTX ||
      Format == ::jit_compiler::BinaryFormat::AMDGCN) {
    // Add a program metadata property with the reqd_work_group_size attribute.
    // See CUDA UR (ur_cuda.cpp) _ur_program::set_metadata for reference.
    auto ReqdWGS = std::find_if(
        FusedKernelInfo.Attributes.begin(), FusedKernelInfo.Attributes.end(),
        [](const ::jit_compiler::SYCLKernelAttribute &Attr) {
          return Attr.Kind == ::jit_compiler::SYCLKernelAttribute::AttrKind::
                                  ReqdWorkGroupSize;
        });
    if (ReqdWGS != FusedKernelInfo.Attributes.end()) {
      auto Encoded = encodeReqdWorkGroupSize(*ReqdWGS);
      std::stringstream PropName;
      PropName << FusedKernelInfo.Name.c_str();
      PropName << __SYCL_PROGRAM_METADATA_TAG_REQD_WORK_GROUP_SIZE;
      PropertyContainer ReqdWorkGroupSizeProp{
          PropName.str(), Encoded.data(), Encoded.size(),
          sycl_property_type::SYCL_PROPERTY_TYPE_BYTE_ARRAY};
      PropertySetContainer ProgramMetadata{
          __SYCL_PROPERTY_SET_PROGRAM_METADATA};
      ProgramMetadata.addProperty(std::move(ReqdWorkGroupSizeProp));
      Binary.addProperty(std::move(ProgramMetadata));
    }
  }
  if (Format == ::jit_compiler::BinaryFormat::AMDGCN) {
    PropertyContainer NeedFinalization{
        __SYCL_PROGRAM_METADATA_TAG_NEED_FINALIZATION, 1};
    PropertySetContainer ProgramMetadata{__SYCL_PROPERTY_SET_PROGRAM_METADATA};
    ProgramMetadata.addProperty(std::move(NeedFinalization));
    Binary.addProperty(std::move(ProgramMetadata));
  }

  DeviceBinariesCollection Collection;
  Collection.addDeviceBinary(
      std::move(Binary), FusedKernelInfo.BinaryInfo.BinaryStart,
      FusedKernelInfo.BinaryInfo.BinarySize, TargetSpec, BinFormat);

  JITDeviceBinaries.push_back(std::move(Collection));
  return JITDeviceBinaries.back().getPIDeviceStruct();
}

sycl_device_binaries jit_compiler::createDeviceBinaries(
    const ::jit_compiler::RTCBundleInfo &BundleInfo,
    const std::string &Prefix) {
  auto Collection = std::make_unique<DeviceBinariesCollection>();

  for (const auto &DevImgInfo : BundleInfo.DevImgInfos) {
    DeviceBinaryContainer Binary;
    for (const auto &Symbol : DevImgInfo.SymbolTable) {
      // Create an offload entry for each kernel. We prepend a unique prefix to
      // support reusing the same name across multiple RTC requests. The actual
      // entrypoints remain unchanged.
      // It seems to be OK to set zero for most of the information here, at
      // least that is the case for compiled SPIR-V binaries.
      std::string PrefixedName = Prefix + Symbol.c_str();
      OffloadEntryContainer Entry{PrefixedName, /*Addr=*/nullptr, /*Size=*/0,
                                  /*Flags=*/0, /*Reserved=*/0};
      Binary.addOffloadEntry(std::move(Entry));
    }

    for (const auto &FPS : DevImgInfo.Properties) {
      bool IsDeviceGlobalsPropSet =
          FPS.Name == __SYCL_PROPERTY_SET_SYCL_DEVICE_GLOBALS;
      PropertySetContainer PropSet{FPS.Name.c_str()};
      for (const auto &FPV : FPS.Values) {
        if (FPV.IsUIntValue) {
          PropSet.addProperty(
              PropertyContainer{FPV.Name.c_str(), FPV.UIntValue});
        } else {
          std::string PrefixedName =
              (IsDeviceGlobalsPropSet ? Prefix : "") + FPV.Name.c_str();
          PropSet.addProperty(PropertyContainer{
              PrefixedName.c_str(), FPV.Bytes.begin(), FPV.Bytes.size(),
              sycl_property_type::SYCL_PROPERTY_TYPE_BYTE_ARRAY});
        }
      }
      Binary.addProperty(std::move(PropSet));

      Binary.setCompileOptions(BundleInfo.CompileOptions.c_str());
    }

    Collection->addDeviceBinary(std::move(Binary),
                                DevImgInfo.BinaryInfo.BinaryStart,
                                DevImgInfo.BinaryInfo.BinarySize,
                                (DevImgInfo.BinaryInfo.AddressBits == 64)
                                    ? __SYCL_DEVICE_BINARY_TARGET_SPIRV64
                                    : __SYCL_DEVICE_BINARY_TARGET_SPIRV32,
                                SYCL_DEVICE_BINARY_TYPE_SPIRV);
  }

  sycl_device_binaries Binaries = Collection->getPIDeviceStruct();

  std::lock_guard<std::mutex> Guard{RTCDeviceBinariesMutex};
  RTCDeviceBinaries.emplace(Binaries, std::move(Collection));
  return Binaries;
}

void jit_compiler::destroyDeviceBinaries(sycl_device_binaries Binaries) {
  std::lock_guard<std::mutex> Guard{RTCDeviceBinariesMutex};
  for (uint16_t i = 0; i < Binaries->NumDeviceBinaries; ++i) {
    DestroyBinaryHandle(Binaries->DeviceBinaries[i].BinaryStart);
  }
  RTCDeviceBinaries.erase(Binaries);
}

std::vector<uint8_t> jit_compiler::encodeArgUsageMask(
    const ::jit_compiler::ArgUsageMask &Mask) const {
  // This must match the decoding logic in program_manager.cpp.
  constexpr uint64_t NBytesForSize = 8;
  constexpr uint64_t NBitsInElement = 8;
  uint64_t Size = static_cast<uint64_t>(Mask.size());
  // Round the size to the next multiple of 8
  uint64_t RoundedSize =
      ((Size + (NBitsInElement - 1)) & (~(NBitsInElement - 1)));
  std::vector<uint8_t> Encoded((RoundedSize / NBitsInElement) + NBytesForSize,
                               0u);
  // First encode the size of the actual mask
  for (size_t i = 0; i < NBytesForSize; ++i) {
    uint8_t Byte =
        static_cast<uint8_t>((RoundedSize >> i * NBitsInElement) & 0xFF);
    Encoded[i] = Byte;
  }
  // Encode the actual mask bit-wise
  for (size_t i = 0; i < Size; ++i) {
    // DPC++ internally uses 'true' to indicate that an argument has been
    // eliminated, while the JIT compiler uses 'true' to indicate an argument
    // is used. Translate this here.
    if (!(Mask[i] & ::jit_compiler::ArgUsage::Used)) {
      uint8_t &Byte = Encoded[NBytesForSize + (i / NBitsInElement)];
      Byte |= static_cast<uint8_t>((1 << (i % NBitsInElement)));
    }
  }
  return Encoded;
}

std::vector<uint8_t> jit_compiler::encodeReqdWorkGroupSize(
    const ::jit_compiler::SYCLKernelAttribute &Attr) const {
  assert(Attr.Kind ==
         ::jit_compiler::SYCLKernelAttribute::AttrKind::ReqdWorkGroupSize);
  size_t NumBytes = sizeof(uint64_t) + (Attr.Values.size() * sizeof(uint32_t));
  std::vector<uint8_t> Encoded(NumBytes, 0u);
  uint8_t *Ptr = Encoded.data();
  // Skip 64-bit wide size argument with value 0 at the start of the data.
  // See CUDA UR (ur_cuda.cpp) _ur_program::set_metadata for reference.
  Ptr += sizeof(uint64_t);
  for (const auto &Val : Attr.Values) {
    auto UVal = static_cast<uint32_t>(Val);
    std::memcpy(Ptr, &UVal, sizeof(uint32_t));
    Ptr += sizeof(uint32_t);
  }
  return Encoded;
}

std::pair<sycl_device_binaries, std::string> jit_compiler::compileSYCL(
    const std::string &CompilationID, const std::string &SYCLSource,
    const std::vector<std::pair<std::string, std::string>> &IncludePairs,
    const std::vector<std::string> &UserArgs, std::string *LogPtr) {
  auto appendToLog = [LogPtr](const char *Msg) {
    if (LogPtr) {
      LogPtr->append(Msg);
    }
  };

  std::string SYCLFileName = CompilationID + ".cpp";
  ::jit_compiler::InMemoryFile SourceFile{SYCLFileName.c_str(),
                                          SYCLSource.c_str()};

  std::vector<::jit_compiler::InMemoryFile> IncludeFilesView;
  IncludeFilesView.reserve(IncludePairs.size());
  std::transform(IncludePairs.begin(), IncludePairs.end(),
                 std::back_inserter(IncludeFilesView), [](const auto &Pair) {
                   return ::jit_compiler::InMemoryFile{Pair.first.c_str(),
                                                       Pair.second.c_str()};
                 });
  std::vector<const char *> UserArgsView;
  UserArgsView.reserve(UserArgs.size());
  std::transform(UserArgs.begin(), UserArgs.end(),
                 std::back_inserter(UserArgsView),
                 [](const auto &Arg) { return Arg.c_str(); });

  std::string CacheKey;
  std::vector<char> CachedIR;
  if (PersistentDeviceCodeCache::isEnabled()) {
    auto Result =
        CalculateHashHandle(SourceFile, IncludeFilesView, UserArgsView);

    if (Result.failed()) {
      appendToLog(Result.getPreprocLog());
    } else {
      CacheKey = Result.getHash();
      CachedIR = PersistentDeviceCodeCache::getDeviceCodeIRFromDisc(CacheKey);
    }
  }

  auto Result = CompileSYCLHandle(SourceFile, IncludeFilesView, UserArgsView,
                                  CachedIR, /*SaveIR=*/!CacheKey.empty());

  const char *BuildLog = Result.getBuildLog();
  appendToLog(BuildLog);
  switch (Result.getErrorCode()) {
    using RTCErrC = ::jit_compiler::RTCErrorCode;
  case RTCErrC::BUILD:
    throw sycl::exception(sycl::errc::build, BuildLog);
  case RTCErrC::INVALID:
    throw sycl::exception(sycl::errc::invalid, BuildLog);
  default: // RTCErrC::SUCCESS
    break;
  }

  const auto &IR = Result.getDeviceCodeIR();
  if (!CacheKey.empty() && !IR.empty()) {
    // The RTC result contains the bitcode blob iff the frontend was invoked on
    // the source string, meaning we encountered either a cache miss, or a cache
    // hit that returned unusable IR (e.g. due to a bitcode version mismatch).
    // There's no explicit mechanism to invalidate the cache entry - we just
    // overwrite the entry with the newly compiled IR.
    std::vector<char> SavedIR{IR.begin(), IR.end()};
    PersistentDeviceCodeCache::putDeviceCodeIRToDisc(CacheKey, SavedIR);
  }

  std::string Prefix = CompilationID + '$';
  return std::make_pair(createDeviceBinaries(Result.getBundleInfo(), Prefix),
                        std::move(Prefix));
}

} // namespace detail
} // namespace _V1
} // namespace sycl

#endif // SYCL_EXT_JIT_ENABLE<|MERGE_RESOLUTION|>--- conflicted
+++ resolved
@@ -1039,14 +1039,8 @@
   std::unique_ptr<detail::CG> FusedCG;
   FusedCG.reset(new detail::CGExecKernel(
       NDRDesc, nullptr, nullptr, std::move(KernelBundleImplPtr),
-<<<<<<< HEAD
-      std::move(CGData), std::move(FusedArgs), FusedKernelName, {}, {},
-      CGType::Kernel, KernelCacheConfig, false /* KernelIsCooperative */,
-=======
-      std::move(CGData), std::move(FusedArgs),
-      std::move(FusedOrCachedKernelName), {}, {}, CGType::Kernel,
-      KernelCacheConfig, false /* KernelIsCooperative */,
->>>>>>> 9be245c9
+      std::move(CGData), std::move(FusedArgs), std::move(FusedKernelName), {},
+      {}, CGType::Kernel, KernelCacheConfig, false /* KernelIsCooperative */,
       false /* KernelUsesClusterLaunch*/, 0 /* KernelWorkGroupMemorySize */));
   return FusedCG;
 }
