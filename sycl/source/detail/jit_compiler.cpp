--- conflicted
+++ resolved
@@ -1166,17 +1166,11 @@
       // entrypoints remain unchanged.
       // It seems to be OK to set zero for most of the information here, at
       // least that is the case for compiled SPIR-V binaries.
-<<<<<<< HEAD
-      std::string PrefixedName = OffloadEntryPrefix + Symbol.c_str();
+      std::string PrefixedName = Prefix + Symbol.c_str();
       OffloadEntryContainer Entry{
           0 /*Reserved*/, 0 /*Version*/,       0 /*Kind*/,
           0 /*Flags*/,    nullptr /*Address*/, PrefixedName /*Name*/,
           0 /*Size*/,     0 /*Data*/,          nullptr /*AuxAddr*/};
-=======
-      std::string PrefixedName = Prefix + Symbol.c_str();
-      OffloadEntryContainer Entry{PrefixedName, /*Addr=*/nullptr, /*Size=*/0,
-                                  /*Flags=*/0, /*Reserved=*/0};
->>>>>>> b411b625
       Binary.addOffloadEntry(std::move(Entry));
     }
 
