//==--- jit_compiler.cpp - SYCL runtime JIT compiler for kernel fusion -----==//
//
// Part of the LLVM Project, under the Apache License v2.0 with LLVM Exceptions.
// See https://llvm.org/LICENSE.txt for license information.
// SPDX-License-Identifier: Apache-2.0 WITH LLVM-exception
//
//===----------------------------------------------------------------------===//
#include <sycl/feature_test.hpp>
#if SYCL_EXT_JIT_ENABLE
#include <KernelFusion.h>
#include <detail/device_image_impl.hpp>
#include <detail/helpers.hpp>
#include <detail/jit_compiler.hpp>
#include <detail/kernel_bundle_impl.hpp>
#include <detail/kernel_impl.hpp>
#include <detail/persistent_device_code_cache.hpp>
#include <detail/queue_impl.hpp>
#include <detail/sycl_mem_obj_t.hpp>
#include <sycl/detail/os_util.hpp>
#include <sycl/detail/ur.hpp>
#include <sycl/kernel_bundle.hpp>

namespace sycl {
inline namespace _V1 {
namespace detail {

std::function<void(void *)> jit_compiler::CustomDeleterForLibHandle =
    [](void *StoredPtr) {
      if (!StoredPtr)
        return;
      std::ignore = sycl::detail::ur::unloadOsLibrary(StoredPtr);
    };

static inline void printPerformanceWarning(const std::string &Message) {
  if (detail::SYCLConfig<detail::SYCL_RT_WARNING_LEVEL>::get() > 0) {
    std::cerr << "WARNING: " << Message << "\n";
  }
}

jit_compiler::jit_compiler()
    : LibraryHandle(nullptr, CustomDeleterForLibHandle) {
  auto checkJITLibrary = [this]() -> bool {
#ifdef _WIN32
    static const std::string dir = sycl::detail::OSUtil::getCurrentDSODir();
    static const std::string JITLibraryName = dir + "\\" + "sycl-jit.dll";
#else
    static const std::string JITLibraryName = "libsycl-jit.so";
#endif
    std::unique_ptr<void, decltype(CustomDeleterForLibHandle)> LibraryPtr(
        sycl::detail::ur::loadOsLibrary(JITLibraryName),
        CustomDeleterForLibHandle);
    if (LibraryPtr == nullptr) {
      printPerformanceWarning("Could not find JIT library " + JITLibraryName);
      return false;
    }

    this->AddToConfigHandle = reinterpret_cast<AddToConfigFuncT>(
        sycl::detail::ur::getOsLibraryFuncAddress(LibraryPtr.get(),
                                                  "addToJITConfiguration"));
    if (!this->AddToConfigHandle) {
      printPerformanceWarning(
          "Cannot resolve JIT library function entry point");
      return false;
    }

    this->ResetConfigHandle = reinterpret_cast<ResetConfigFuncT>(
        sycl::detail::ur::getOsLibraryFuncAddress(LibraryPtr.get(),
                                                  "resetJITConfiguration"));
    if (!this->ResetConfigHandle) {
      printPerformanceWarning(
          "Cannot resolve JIT library function entry point");
      return false;
    }

    this->FuseKernelsHandle = reinterpret_cast<FuseKernelsFuncT>(
        sycl::detail::ur::getOsLibraryFuncAddress(LibraryPtr.get(),
                                                  "fuseKernels"));
    if (!this->FuseKernelsHandle) {
      printPerformanceWarning(
          "Cannot resolve JIT library function entry point");
      return false;
    }

    this->MaterializeSpecConstHandle =
        reinterpret_cast<MaterializeSpecConstFuncT>(
            sycl::detail::ur::getOsLibraryFuncAddress(
                LibraryPtr.get(), "materializeSpecConstants"));
    if (!this->MaterializeSpecConstHandle) {
      printPerformanceWarning(
          "Cannot resolve JIT library function entry point");
      return false;
    }

    this->CalculateHashHandle = reinterpret_cast<CalculateHashFuncT>(
        sycl::detail::ur::getOsLibraryFuncAddress(LibraryPtr.get(),
                                                  "calculateHash"));
    if (!this->CalculateHashHandle) {
      printPerformanceWarning(
          "Cannot resolve JIT library function entry point");
      return false;
    }

    this->CompileSYCLHandle = reinterpret_cast<CompileSYCLFuncT>(
        sycl::detail::ur::getOsLibraryFuncAddress(LibraryPtr.get(),
                                                  "compileSYCL"));
    if (!this->CompileSYCLHandle) {
      printPerformanceWarning(
          "Cannot resolve JIT library function entry point");
      return false;
    }

    this->DestroyBinaryHandle = reinterpret_cast<DestroyBinaryFuncT>(
        sycl::detail::ur::getOsLibraryFuncAddress(LibraryPtr.get(),
                                                  "destroyBinary"));
    if (!this->DestroyBinaryHandle) {
      printPerformanceWarning(
          "Cannot resolve JIT library function entry point");
      return false;
    }

    LibraryHandle = std::move(LibraryPtr);
    return true;
  };
  Available = checkJITLibrary();
}

static ::jit_compiler::BinaryFormat
translateBinaryImageFormat(ur::DeviceBinaryType Type) {
  switch (Type) {
  case SYCL_DEVICE_BINARY_TYPE_SPIRV:
    return ::jit_compiler::BinaryFormat::SPIRV;
  case SYCL_DEVICE_BINARY_TYPE_LLVMIR_BITCODE:
    return ::jit_compiler::BinaryFormat::LLVM;
  default:
    throw sycl::exception(sycl::make_error_code(sycl::errc::invalid),
                          "Format unsupported for JIT compiler");
  }
}

::jit_compiler::BinaryFormat getTargetFormat(const QueueImplPtr &Queue) {
  auto Backend = Queue->getDeviceImplPtr()->getBackend();
  switch (Backend) {
  case backend::ext_oneapi_level_zero:
  case backend::opencl:
    return ::jit_compiler::BinaryFormat::SPIRV;
  case backend::ext_oneapi_cuda:
    return ::jit_compiler::BinaryFormat::PTX;
  case backend::ext_oneapi_hip:
    return ::jit_compiler::BinaryFormat::AMDGCN;
  default:
    throw sycl::exception(
        sycl::make_error_code(sycl::errc::feature_not_supported),
        "Backend unsupported by kernel fusion");
  }
}

::jit_compiler::TargetInfo getTargetInfo(const QueueImplPtr &Queue) {
  ::jit_compiler::BinaryFormat Format = getTargetFormat(Queue);
  return ::jit_compiler::TargetInfo::get(
      Format, static_cast<::jit_compiler::DeviceArchitecture>(
                  Queue->getDeviceImplPtr()->getDeviceArch()));
}

static ::jit_compiler::ParameterKind
translateArgType(kernel_param_kind_t Kind) {
  using PK = ::jit_compiler::ParameterKind;
  using kind = kernel_param_kind_t;
  switch (Kind) {
  case kind::kind_accessor:
    return PK::Accessor;
  case kind::kind_std_layout:
    return PK::StdLayout;
  case kind::kind_sampler:
    return PK::Sampler;
  case kind::kind_pointer:
    return PK::Pointer;
  case kind::kind_specialization_constants_buffer:
    return PK::SpecConstBuffer;
  case kind::kind_stream:
    return PK::Stream;
  case kind::kind_work_group_memory:
    return PK::WorkGroupMemory;
  case kind::kind_dynamic_work_group_memory:
    return PK::DynamicWorkGroupMemory;
  case kind::kind_invalid:
    return PK::Invalid;
  }
  return PK::Invalid;
}

enum class Promotion { None, Private, Local };

struct PromotionInformation {
  Promotion PromotionTarget;
  unsigned KernelIndex;
  unsigned ArgIndex;
  Requirement *Definition;
  NDRDescT NDRange;
  size_t LocalSize;
  size_t ElemSize;
  std::vector<bool> UsedParams;
};

using PromotionMap = std::unordered_map<SYCLMemObjI *, PromotionInformation>;

template <typename Obj> Promotion getPromotionTarget(const Obj &) {
  return Promotion::None;
}

static Promotion getInternalizationInfo(Requirement *Req) {
  auto AccPromotion = getPromotionTarget(Req->MPropertyList);

  auto *MemObj = static_cast<sycl::detail::SYCLMemObjT *>(Req->MSYCLMemObj);
  if (MemObj->getType() != SYCLMemObjI::MemObjType::Buffer) {
    // We currently do not support promotion on non-buffer memory objects (e.g.,
    // images).
    return Promotion::None;
  }
  Promotion BuffPromotion = getPromotionTarget(*MemObj);
  if (AccPromotion != Promotion::None && BuffPromotion != Promotion::None &&
      AccPromotion != BuffPromotion) {
    throw sycl::exception(sycl::make_error_code(sycl::errc::invalid),
                          "Contradicting promotion properties on accessor and "
                          "underlying buffer are not allowed");
  }
  return (AccPromotion != Promotion::None) ? AccPromotion : BuffPromotion;
}

static std::optional<size_t> getLocalSize(NDRDescT NDRange,
                                          std::optional<size_t> UserGlobalSize,
                                          Requirement *Req, Promotion Target) {
  assert((!UserGlobalSize.has_value() || Target != Promotion::Local) &&
         "Unexpected range rounding");
  auto NumElementsMem = static_cast<SYCLMemObjT *>(Req->MSYCLMemObj)->size();
  if (Target == Promotion::Private) {
    if (UserGlobalSize.has_value()) {
      // Only the first dimension is affected by range rounding.
      NDRange.GlobalSize[0] = *UserGlobalSize;
    }
    auto NumWorkItems = NDRange.GlobalSize.size();
    // For private internalization, the local size is
    // (Number of elements in buffer)/(number of work-items)
    return NumElementsMem / NumWorkItems;
  } else if (Target == Promotion::Local) {
    if (NDRange.LocalSize.size() == 0) {
      // No work-group size provided, cannot calculate the local size
      // and need to bail out.
      return {};
    }
    auto NumWorkGroups = NDRange.GlobalSize.size() / NDRange.LocalSize.size();
    // For local internalization, the local size is
    // (Number of elements in buffer)/(number of work-groups)
    return NumElementsMem / NumWorkGroups;
  }
  return 0;
}

static bool accessorEquals(Requirement *Req, Requirement *Other) {
  return Req->MOffset == Other->MOffset &&
         Req->MAccessRange == Other->MAccessRange &&
         Req->MMemoryRange == Other->MMemoryRange &&
         Req->MSYCLMemObj == Other->MSYCLMemObj && Req->MDims == Other->MDims &&
         Req->MElemSize == Other->MElemSize &&
         Req->MOffsetInBytes == Other->MOffsetInBytes &&
         Req->MIsSubBuffer == Other->MIsSubBuffer;
}

static void resolveInternalization(ArgDesc &Arg, unsigned KernelIndex,
                                   unsigned ArgFunctionIndex, NDRDescT NDRange,
                                   std::optional<size_t> UserGlobalSize,
                                   PromotionMap &Promotions) {
  assert(Arg.MType == kernel_param_kind_t::kind_accessor);

  Requirement *Req = static_cast<Requirement *>(Arg.MPtr);

  auto ThisPromotionTarget = getInternalizationInfo(Req);
  auto ThisLocalSize =
      getLocalSize(NDRange, UserGlobalSize, Req, ThisPromotionTarget);

  if (Promotions.count(Req->MSYCLMemObj)) {
    // We previously encountered an accessor for the same buffer.
    auto &PreviousDefinition = Promotions.at(Req->MSYCLMemObj);

    switch (ThisPromotionTarget) {
    case Promotion::None: {
      if (PreviousDefinition.PromotionTarget != Promotion::None) {
        printPerformanceWarning(
            "Deactivating previously specified promotion, because this "
            "accessor does not specify promotion");
        PreviousDefinition.PromotionTarget = Promotion::None;
      }
      return;
    }
    case Promotion::Local: {
      if (PreviousDefinition.PromotionTarget == Promotion::None) {
        printPerformanceWarning(
            "Not performing specified local promotion, due to previous "
            "mismatch or because previous accessor specified no promotion");
        return;
      }
      if (!ThisLocalSize.has_value()) {
        printPerformanceWarning("Work-group size for local promotion not "
                                "specified, not performing internalization");
        PreviousDefinition.PromotionTarget = Promotion::None;
        return;
      }
      if (PreviousDefinition.PromotionTarget == Promotion::Private) {
        printPerformanceWarning(
            "Overriding previous private promotion with local promotion");
        // Recompute the local size for the previous definition with adapted
        // promotion target.
        auto NewPrevLocalSize =
            getLocalSize(PreviousDefinition.NDRange, std::nullopt,
                         PreviousDefinition.Definition, Promotion::Local);

        if (!NewPrevLocalSize.has_value()) {
          printPerformanceWarning(
              "Not performing specified local promotion because previous "
              "kernels did not specify a local size");
          PreviousDefinition.PromotionTarget = Promotion::None;
          return;
        }

        PreviousDefinition.LocalSize = NewPrevLocalSize.value();
        PreviousDefinition.PromotionTarget = Promotion::Local;
      }
      if (PreviousDefinition.LocalSize != ThisLocalSize.value()) {
        printPerformanceWarning("Not performing specified local promotion due "
                                "to work-group size mismatch");
        PreviousDefinition.PromotionTarget = Promotion::None;
        return;
      }
      if (!accessorEquals(Req, PreviousDefinition.Definition)) {
        printPerformanceWarning("Not performing specified promotion, due to "
                                "accessor parameter mismatch");
        PreviousDefinition.PromotionTarget = Promotion::None;
        return;
      }
      return;
    }
    case Promotion::Private: {
      if (PreviousDefinition.PromotionTarget == Promotion::None) {
        printPerformanceWarning(
            "Not performing specified private promotion, due to previous "
            "mismatch or because previous accessor specified no promotion");
        return;
      }

      if (PreviousDefinition.PromotionTarget == Promotion::Local) {
        // Recompute the local size with adapted promotion target.
        auto ThisLocalSize =
            getLocalSize(NDRange, std::nullopt, Req, Promotion::Local);
        if (!ThisLocalSize.has_value()) {
          printPerformanceWarning("Work-group size for local promotion not "
                                  "specified, not performing internalization");
          PreviousDefinition.PromotionTarget = Promotion::None;
          return;
        }

        if (PreviousDefinition.LocalSize != ThisLocalSize.value()) {
          printPerformanceWarning(
              "Not performing specified local promotion due "
              "to work-group size mismatch");
          PreviousDefinition.PromotionTarget = Promotion::None;
          return;
        }

        if (!accessorEquals(Req, PreviousDefinition.Definition)) {
          printPerformanceWarning("Not performing local promotion, due to "
                                  "accessor parameter mismatch");
          PreviousDefinition.PromotionTarget = Promotion::None;
          return;
        }

        printPerformanceWarning(
            "Performing local internalization instead, because previous "
            "accessor specified local promotion");
        return;
      }

      // Previous accessors also specified private promotion.
      if (PreviousDefinition.LocalSize != ThisLocalSize.value()) {
        printPerformanceWarning(
            "Not performing specified private promotion due "
            "to work-group size mismatch");
        PreviousDefinition.PromotionTarget = Promotion::None;
        return;
      }
      if (!accessorEquals(Req, PreviousDefinition.Definition)) {
        printPerformanceWarning("Not performing specified promotion, due to "
                                "accessor parameter mismatch");
        PreviousDefinition.PromotionTarget = Promotion::None;
        return;
      }
      return;
    }
    }
  } else {
    if (ThisPromotionTarget == Promotion::Local && !ThisLocalSize.has_value()) {
      printPerformanceWarning("Work-group size for local promotion not "
                              "specified, not performing internalization");
      ThisPromotionTarget = Promotion::None;
      ThisLocalSize = 0;
    }
    assert(ThisLocalSize.has_value());
    Promotions.emplace(
        Req->MSYCLMemObj,
        PromotionInformation{ThisPromotionTarget, KernelIndex, ArgFunctionIndex,
                             Req, NDRange, ThisLocalSize.value(),
                             Req->MElemSize, std::vector<bool>()});
  }
}

// Identify a parameter by the argument description, the kernel index and the
// parameter index in that kernel.
struct Param {
  ArgDesc Arg;
  unsigned KernelIndex;
  unsigned ArgIndex;
  bool Used;
  Param(ArgDesc Argument, unsigned KernelIdx, unsigned ArgIdx, bool InUse)
      : Arg{Argument}, KernelIndex{KernelIdx}, ArgIndex{ArgIdx}, Used{InUse} {}
};

using ParamList = std::vector<Param>;

using ParamIterator = std::vector<Param>::iterator;

std::vector<Param>::const_iterator
detectIdenticalParameter(std::vector<Param> &Params, ArgDesc Arg) {
  for (auto I = Params.begin(); I < Params.end(); ++I) {
    // Two arguments of different type can never be identical.
    if (I->Arg.MType == Arg.MType) {
      if (Arg.MType == kernel_param_kind_t::kind_pointer ||
          Arg.MType == kernel_param_kind_t::kind_std_layout) {
        // Compare size and, if the size is identical, the content byte-by-byte.
        if ((Arg.MSize == I->Arg.MSize) &&
            std::memcmp(Arg.MPtr, I->Arg.MPtr, Arg.MSize) == 0) {
          return I;
        }
      } else if (Arg.MType == kernel_param_kind_t::kind_accessor) {
        Requirement *Req = static_cast<Requirement *>(Arg.MPtr);
        Requirement *Other = static_cast<Requirement *>(I->Arg.MPtr);
        if (accessorEquals(Req, Other)) {
          return I;
        }
      }
    }
  }
  return Params.end();
}

void *storePlainArgRaw(std::vector<std::vector<char>> &ArgStorage, void *ArgPtr,
                       size_t ArgSize) {
  ArgStorage.emplace_back(ArgSize);
  void *Storage = ArgStorage.back().data();
  std::memcpy(Storage, ArgPtr, ArgSize);
  return Storage;
}

template <typename T>
void *storePlainArg(std::vector<std::vector<char>> &ArgStorage, T &&Arg) {
  return storePlainArgRaw(ArgStorage, &Arg, sizeof(T));
}

static ParamIterator preProcessArguments(
    std::vector<std::vector<char>> &ArgStorage, ParamIterator Arg,
    PromotionMap &PromotedAccs,
    std::vector<::jit_compiler::ParameterInternalization> &InternalizeParams,
    std::vector<::jit_compiler::JITConstant> &JITConstants,
    ParamList &NonIdenticalParams,
    std::vector<::jit_compiler::ParameterIdentity> &ParamIdentities) {

  // Unused arguments are still in the list at this point (because we
  // need them for accessor handling), but there's not pre-processing
  // that needs to be done.
  if (!Arg->Used) {
    return ++Arg;
  }

  if (Arg->Arg.MType == kernel_param_kind_t::kind_pointer) {
    // Pointer arguments are only stored in the kernel functor object, which
    // will go out-of-scope before we execute the fused kernel. Therefore, we
    // need to copy the pointer (not the memory it's pointing to) to a permanent
    // location and update the argument.
    Arg->Arg.MPtr =
        storePlainArg(ArgStorage, *static_cast<void **>(Arg->Arg.MPtr));
  }
  if (Arg->Arg.MType == kernel_param_kind_t::kind_std_layout) {
    // Standard layout arguments are only stored in the kernel functor object,
    // which will go out-of-scope before we execute the fused kernel. Therefore,
    // we need to copy the argument to a permant location and update the
    // argument.
    if (Arg->Arg.MPtr) {
      Arg->Arg.MPtr =
          storePlainArgRaw(ArgStorage, Arg->Arg.MPtr, Arg->Arg.MSize);
      // Propagate values of scalar parameters as constants to the JIT
      // compiler.
      JITConstants.emplace_back(
          ::jit_compiler::Parameter{Arg->KernelIndex, Arg->ArgIndex},
          Arg->Arg.MPtr, Arg->Arg.MSize);
    }
    // Standard layout arguments do not participate in identical argument
    // detection, but we still add it to the list here. As the SYCL runtime can
    // only check the raw bytes for identical content, but is unaware of the
    // underlying datatype, some identities that would be detected here could
    // not be materialized by the JIT compiler. Instead of removing some
    // standard layout arguments due to identity and missing some in case the
    // materialization is not possible, we rely on constant propagation to
    // replace standard layout arguments by constants.
    NonIdenticalParams.emplace_back(Arg->Arg, Arg->KernelIndex, Arg->ArgIndex,
                                    true);
    return ++Arg;
  }
  // First check if there's already another parameter with identical
  // value.
  auto Identical = detectIdenticalParameter(NonIdenticalParams, Arg->Arg);
  if (Identical != NonIdenticalParams.end()) {
    ::jit_compiler::Parameter ThisParam{Arg->KernelIndex, Arg->ArgIndex};
    ::jit_compiler::Parameter IdenticalParam{Identical->KernelIndex,
                                             Identical->ArgIndex};
    ::jit_compiler::ParameterIdentity Identity{ThisParam, IdenticalParam};
    ParamIdentities.push_back(Identity);
    return ++Arg;
  }

  if (Arg->Arg.MType == kernel_param_kind_t::kind_accessor) {
    // Get local and private promotion information from accessors.
    Requirement *Req = static_cast<Requirement *>(Arg->Arg.MPtr);
    auto &Internalization = PromotedAccs.at(Req->MSYCLMemObj);
    auto PromotionTarget = Internalization.PromotionTarget;
    if (PromotionTarget == Promotion::Private ||
        PromotionTarget == Promotion::Local) {
      // The accessor should be promoted.
      if (Internalization.KernelIndex == Arg->KernelIndex &&
          Internalization.ArgIndex == Arg->ArgIndex) {
        // This is the first accessor for this buffer that should be
        // internalized.
        InternalizeParams.emplace_back(
            ::jit_compiler::Parameter{Arg->KernelIndex, Arg->ArgIndex},
            (PromotionTarget == Promotion::Private)
                ? ::jit_compiler::Internalization::Private
                : ::jit_compiler::Internalization::Local,
            Internalization.LocalSize, Internalization.ElemSize);
        // If an accessor will be promoted, i.e., if it has the promotion
        // property attached to it, the next three arguments, that are
        // associated with the accessor (access range, memory range, offset),
        // must not participate in identical parameter detection or constant
        // propagation, because their values will change if promotion happens.
        // Therefore, we can just skip them here, but we need to remember which
        // of them are used.
        for (unsigned I = 0; I < 4; ++I) {
          Internalization.UsedParams.push_back(Arg->Used);
          ++Arg;
        }
      } else {
        // We have previously encountered an accessor the same buffer, which
        // should be internalized. We can add parameter identities for the
        // accessor argument and the next three arguments (range, memory range
        // and offset, if they are used).
        unsigned Increment = 0;
        for (unsigned I = 0; I < 4; ++I) {
          // If the argument is used in both cases, i.e., on the original
          // accessor to be internalized, and this one, we can insert a
          // parameter identity.
          if (Arg->Used && Internalization.UsedParams[I]) {
            ::jit_compiler::Parameter ThisParam{Arg->KernelIndex,
                                                Arg->ArgIndex};
            ::jit_compiler::Parameter IdenticalParam{
                Internalization.KernelIndex,
                Internalization.ArgIndex + Increment};
            ::jit_compiler::ParameterIdentity Identity{ThisParam,
                                                       IdenticalParam};
            ParamIdentities.push_back(Identity);
          }
          if (Internalization.UsedParams[I]) {
            ++Increment;
          }
          ++Arg;
        }
      }
      return Arg;
    } else {
      // The accessor will not be promoted, so it can participate in identical
      // parameter detection.
      NonIdenticalParams.emplace_back(Arg->Arg, Arg->KernelIndex, Arg->ArgIndex,
                                      true);
      return ++Arg;
    }
  } else if (Arg->Arg.MType == kernel_param_kind_t::kind_pointer) {
    // No identical parameter exists, so add this to the list.
    NonIdenticalParams.emplace_back(Arg->Arg, Arg->KernelIndex, Arg->ArgIndex,
                                    true);
    return ++Arg;
  }
  return ++Arg;
}

static void
updatePromotedArgs(const ::jit_compiler::SYCLKernelInfo &FusedKernelInfo,
                   NDRDescT NDRange, std::vector<ArgDesc> &FusedArgs,
                   std::vector<std::vector<char>> &FusedArgStorage) {
  auto &ArgUsageInfo = FusedKernelInfo.Args.UsageMask;
  assert(ArgUsageInfo.size() == FusedArgs.size());
  for (size_t ArgIndex = 0; ArgIndex < ArgUsageInfo.size();) {
    bool PromotedToPrivate =
        (ArgUsageInfo[ArgIndex] & ::jit_compiler::ArgUsage::PromotedPrivate);
    bool PromotedToLocal =
        (ArgUsageInfo[ArgIndex] & ::jit_compiler::ArgUsage::PromotedLocal);
    if (PromotedToLocal || PromotedToPrivate) {
      // For each internalized accessor, we need to override four arguments
      // (see 'addArgsForGlobalAccessor' in handler.cpp for reference), i.e.,
      // the pointer itself, plus twice the range and the offset.
      auto &OldArgDesc = FusedArgs[ArgIndex];
      assert(OldArgDesc.MType == kernel_param_kind_t::kind_accessor);
      auto *Req = static_cast<Requirement *>(OldArgDesc.MPtr);

      // The stored args are all three-dimensional, but depending on the
      // actual number of dimensions of the accessor, only a part of that
      // argument is later on passed to the kernel.
      const size_t SizeAccField =
          sizeof(size_t) * (Req->MDims == 0 ? 1 : Req->MDims);
      // Compute the local size and use it for the range parameters (only
      // relevant for local promotion).
      size_t LocalSize = PromotedToLocal ? *getLocalSize(NDRange, std::nullopt,
                                                         Req, Promotion::Local)
                                         : 0;
      range<3> AccessRange{1, 1, LocalSize};
      void *RangeArg = storePlainArg(FusedArgStorage, AccessRange);
      // Use all-zero as the offset
      id<3> AcessOffset{0, 0, 0};
      void *OffsetArg = storePlainArg(FusedArgStorage, AcessOffset);

      // Override the arguments.
      // 1. Override the pointer with a std-layout argument with 'nullptr' as
      // value. handler.cpp does the same for local accessors.
      int SizeInBytes = Req->MElemSize * LocalSize;
      FusedArgs[ArgIndex] =
          ArgDesc{kernel_param_kind_t::kind_std_layout, nullptr, SizeInBytes,
                  static_cast<int>(ArgIndex)};
      ++ArgIndex;
      // 2. Access Range
      FusedArgs[ArgIndex] =
          ArgDesc{kernel_param_kind_t::kind_std_layout, RangeArg,
                  static_cast<int>(SizeAccField), static_cast<int>(ArgIndex)};
      ++ArgIndex;
      // 3. Memory Range
      FusedArgs[ArgIndex] =
          ArgDesc{kernel_param_kind_t::kind_std_layout, RangeArg,
                  static_cast<int>(SizeAccField), static_cast<int>(ArgIndex)};
      ++ArgIndex;
      // 4. Offset
      FusedArgs[ArgIndex] =
          ArgDesc{kernel_param_kind_t::kind_std_layout, OffsetArg,
                  static_cast<int>(SizeAccField), static_cast<int>(ArgIndex)};
      ++ArgIndex;
    } else {
      ++ArgIndex;
    }
  }
}

ur_kernel_handle_t jit_compiler::materializeSpecConstants(
    const QueueImplPtr &Queue, const RTDeviceBinaryImage *BinImage,
    KernelNameStrRefT KernelName,
    const std::vector<unsigned char> &SpecConstBlob) {
#ifndef _WIN32
  if (!BinImage) {
    throw sycl::exception(sycl::make_error_code(sycl::errc::invalid),
                          "No suitable IR available for materializing");
  }
  if (KernelName.empty()) {
    throw sycl::exception(
        sycl::make_error_code(sycl::errc::invalid),
        "Cannot jit kernel with invalid kernel function name");
  }
  auto &PM = detail::ProgramManager::getInstance();
  if (auto CachedKernel =
          PM.getCachedMaterializedKernel(KernelName, SpecConstBlob))
    return CachedKernel;

  auto &RawDeviceImage = BinImage->getRawData();
  auto DeviceImageSize = static_cast<size_t>(RawDeviceImage.BinaryEnd -
                                             RawDeviceImage.BinaryStart);
  // Set 0 as the number of address bits, because the JIT compiler can set this
  // field based on information from LLVM module's data-layout.
  auto BinaryImageFormat = translateBinaryImageFormat(BinImage->getFormat());
  if (BinaryImageFormat == ::jit_compiler::BinaryFormat::INVALID) {
    throw sycl::exception(sycl::make_error_code(sycl::errc::invalid),
                          "No suitable IR available for materializing");
  }
  ::jit_compiler::SYCLKernelBinaryInfo BinInfo{
      BinaryImageFormat, 0, RawDeviceImage.BinaryStart, DeviceImageSize};

  ::jit_compiler::TargetInfo TargetInfo = getTargetInfo(Queue);
  AddToConfigHandle(
      ::jit_compiler::option::JITTargetInfo::set(std::move(TargetInfo)));
  bool DebugEnabled =
      detail::SYCLConfig<detail::SYCL_RT_WARNING_LEVEL>::get() > 0;
  AddToConfigHandle(
      ::jit_compiler::option::JITEnableVerbose::set(DebugEnabled));
  auto SetUpOption = [](const std::string &Value) {
    ::jit_compiler::JITEnvVar Option(Value.begin(), Value.end());
    return Option;
  };
  ::jit_compiler::JITEnvVar TargetCPUOpt = SetUpOption(
      detail::SYCLConfig<detail::SYCL_JIT_AMDGCN_PTX_TARGET_CPU>::get());
  AddToConfigHandle(::jit_compiler::option::JITTargetCPU::set(TargetCPUOpt));
  ::jit_compiler::JITEnvVar TargetFeaturesOpt = SetUpOption(
      detail::SYCLConfig<detail::SYCL_JIT_AMDGCN_PTX_TARGET_FEATURES>::get());
  AddToConfigHandle(
      ::jit_compiler::option::JITTargetFeatures::set(TargetFeaturesOpt));

  auto MaterializerResult =
      MaterializeSpecConstHandle(KernelName.data(), BinInfo, SpecConstBlob);
  if (MaterializerResult.failed()) {
    std::string Message{"Compilation for kernel failed with message:\n"};
    Message.append(MaterializerResult.getErrorMessage());
    if (DebugEnabled) {
      std::cerr << Message << "\n";
    }
    throw sycl::exception(sycl::make_error_code(sycl::errc::invalid), Message);
  }

  auto &MaterializerKernelInfo = MaterializerResult.getKernelInfo();
  sycl_device_binary_struct MaterializedRawDeviceImage{RawDeviceImage};
  MaterializedRawDeviceImage.BinaryStart =
      MaterializerKernelInfo.BinaryInfo.BinaryStart;
  MaterializedRawDeviceImage.BinaryEnd =
      MaterializerKernelInfo.BinaryInfo.BinaryStart +
      MaterializerKernelInfo.BinaryInfo.BinarySize;

  const bool OrigCacheCfg = SYCLConfig<SYCL_CACHE_IN_MEM>::get();
  if (OrigCacheCfg) {
    if (0 != setenv("SYCL_CACHE_IN_MEM", "0", true)) {
      throw sycl::exception(
          sycl::make_error_code(sycl::errc::invalid),
          "Failed to set env variable in materialize spec constel.");
    }
    SYCLConfig<SYCL_CACHE_IN_MEM>::reset();
  }

  RTDeviceBinaryImage MaterializedRTDevBinImage{&MaterializedRawDeviceImage};
  const auto &Context = Queue->get_context();
  const auto &Device = Queue->get_device();
  auto NewKernel = PM.getOrCreateMaterializedKernel(
      MaterializedRTDevBinImage, Context, Device, KernelName, SpecConstBlob);

  if (OrigCacheCfg) {
    if (0 != setenv("SYCL_CACHE_IN_MEM", "1", true)) {
      throw sycl::exception(
          sycl::make_error_code(sycl::errc::invalid),
          "Failed to set env variable in materialize spec const.");
    }
    SYCLConfig<SYCL_CACHE_IN_MEM>::reset();
  }

  return NewKernel;
#else  // _WIN32
  (void)Queue;
  (void)BinImage;
  (void)KernelName;
  (void)SpecConstBlob;
  return nullptr;
#endif // _WIN32
}

std::unique_ptr<detail::CG>
jit_compiler::fuseKernels(QueueImplPtr Queue,
                          std::vector<ExecCGCommand *> &InputKernels,
                          const property_list &) {
  if (!isAvailable()) {
    printPerformanceWarning("JIT library not available");
    return nullptr;
  }
  if (InputKernels.empty()) {
    printPerformanceWarning("Fusion list is empty");
    return nullptr;
  }

  // Retrieve the device binary from each of the input
  // kernels to hand them over to the JIT compiler.
  std::vector<::jit_compiler::SYCLKernelInfo> InputKernelInfo;
  std::vector<std::string> InputKernelNames;
  // Collect argument information from all input kernels.

  detail::CG::StorageInitHelper CGData;
  std::vector<std::vector<char>> &ArgsStorage = CGData.MArgsStorage;
  std::vector<detail::AccessorImplPtr> &AccStorage = CGData.MAccStorage;
  std::vector<Requirement *> &Requirements = CGData.MRequirements;
  std::vector<detail::EventImplPtr> &Events = CGData.MEvents;
  std::vector<::jit_compiler::NDRange> Ranges;
  ur_kernel_cache_config_t KernelCacheConfig = UR_KERNEL_CACHE_CONFIG_DEFAULT;
  unsigned KernelIndex = 0;
  ParamList FusedParams;
  PromotionMap PromotedAccs;
  // TODO: Collect information about streams and figure out how
  // to fuse them.
  for (auto &RawCmd : InputKernels) {
    auto *KernelCmd = static_cast<ExecCGCommand *>(RawCmd);
    auto &CG = KernelCmd->getCG();
    assert(KernelCmd->isFusable());
    auto *KernelCG = static_cast<CGExecKernel *>(&CG);

<<<<<<< HEAD
    KernelNameStrT KernelName = KernelCG->MKernelName;
=======
    auto &KernelName = KernelCG->MKernelName;
>>>>>>> ac30857a
    if (KernelName.empty()) {
      printPerformanceWarning(
          "Cannot fuse kernel with invalid kernel function name");
      return nullptr;
    }

    auto [DeviceImage, Program] =
        retrieveKernelBinary(Queue, KernelName.data(), KernelCG);
    if (!DeviceImage || !Program) {
      printPerformanceWarning("No suitable IR available for fusion");
      return nullptr;
    }
    const KernelArgMask *EliminatedArgs = nullptr;
    if (Program && (KernelCG->MSyclKernel == nullptr ||
                    !KernelCG->MSyclKernel->isCreatedFromSource())) {
      EliminatedArgs =
          detail::ProgramManager::getInstance().getEliminatedKernelArgMask(
              Program, KernelName);
    }

    // Collect information about the arguments of this kernel.

    // Might need to sort the arguments in case they are not already sorted,
    // see also the similar code in commands.cpp.
    auto Args = KernelCG->MArgs;
    std::sort(Args.begin(), Args.end(), [](const ArgDesc &A, const ArgDesc &B) {
      return A.MIndex < B.MIndex;
    });

    // Determine whether the kernel has been subject to DPCPP's range rounding.
    // If so, the first argument will be the original ("user") range.
    std::optional<size_t> UserGlobalSize;
    if ((KernelName.find("_ZTSN4sycl3_V16detail18RoundedRangeKernel") == 0 ||
         KernelName.find("_ZTSN4sycl3_V16detail19__pf_kernel_wrapper") == 0) &&
        !Args.empty()) {
      auto &A0 = Args[0];
      [[maybe_unused]] auto Dims = KernelCG->MNDRDesc.Dims;
      assert(A0.MPtr && A0.MSize == static_cast<int>(Dims * sizeof(size_t)) &&
             A0.MType == kernel_param_kind_t::kind_std_layout &&
             "Unexpected signature for rounded range kernel");

      size_t *UGS = reinterpret_cast<size_t *>(A0.MPtr);
      // Range-rounding only applies to the first dimension.
      assert(UGS[0] > KernelCG->MNDRDesc.GlobalSize[1]);
      assert(Dims < 2 || UGS[1] == KernelCG->MNDRDesc.GlobalSize[1]);
      assert(Dims < 3 || UGS[2] == KernelCG->MNDRDesc.GlobalSize[2]);
      UserGlobalSize = UGS[0];
    }

    ::jit_compiler::SYCLArgumentDescriptor ArgDescriptor{Args.size()};
    size_t ArgIndex = 0;
    // The kernel function in SPIR-V will only have the non-eliminated
    // arguments, so keep track of this "actual" argument index.
    unsigned ArgFunctionIndex = 0;
    auto KindIt = ArgDescriptor.Kinds.begin();
    auto UsageMaskIt = ArgDescriptor.UsageMask.begin();
    for (auto &Arg : Args) {
      *KindIt = translateArgType(Arg.MType);
      ++KindIt;

      // DPC++ internally uses 'true' to indicate that an argument has been
      // eliminated, while the JIT compiler uses 'true' to indicate an
      // argument is used. Translate this here.
      bool Eliminated = EliminatedArgs && !EliminatedArgs->empty() &&
                        (*EliminatedArgs)[ArgIndex++];
      *UsageMaskIt = !Eliminated;
      ++UsageMaskIt;

      // If the argument has not been eliminated, i.e., is still present on
      // the kernel function in LLVM-IR/SPIR-V, collect information about the
      // argument for performance optimizations in the JIT compiler.
      if (!Eliminated) {
        if (Arg.MType == kernel_param_kind_t::kind_accessor) {
          resolveInternalization(Arg, KernelIndex, ArgFunctionIndex,
                                 KernelCG->MNDRDesc, UserGlobalSize,
                                 PromotedAccs);
        }
        FusedParams.emplace_back(Arg, KernelIndex, ArgFunctionIndex, true);
        ++ArgFunctionIndex;
      } else {
        FusedParams.emplace_back(Arg, KernelIndex, 0, false);
      }
    }

    // TODO: Check for the correct kernel bundle state of the device image?
    auto &RawDeviceImage = DeviceImage->getRawData();
    auto DeviceImageSize = static_cast<size_t>(RawDeviceImage.BinaryEnd -
                                               RawDeviceImage.BinaryStart);
    // Set 0 as the number of address bits, because the JIT compiler can set
    // this field based on information from SPIR-V/LLVM module's data-layout.
    auto BinaryImageFormat =
        translateBinaryImageFormat(DeviceImage->getFormat());
    if (BinaryImageFormat == ::jit_compiler::BinaryFormat::INVALID) {
      printPerformanceWarning("No suitable IR available for fusion");
      return nullptr;
    }
    ::jit_compiler::SYCLKernelBinaryInfo BinInfo{
        BinaryImageFormat, 0, RawDeviceImage.BinaryStart, DeviceImageSize};

    constexpr auto SYCLTypeToIndices = [](auto Val) -> ::jit_compiler::Indices {
      return {Val.get(0), Val.get(1), Val.get(2)};
    };

    auto &CurrentNDR = KernelCG->MNDRDesc;
    const ::jit_compiler::NDRange JITCompilerNDR{
        static_cast<int>(CurrentNDR.Dims),
        SYCLTypeToIndices(CurrentNDR.GlobalSize),
        SYCLTypeToIndices(CurrentNDR.LocalSize),
        SYCLTypeToIndices(CurrentNDR.GlobalOffset)};

    Ranges.push_back(JITCompilerNDR);
    InputKernelInfo.emplace_back(KernelName.data(), ArgDescriptor,
                                 JITCompilerNDR, BinInfo);

    // Collect information for the fused kernel

    if (CurrentNDR.GlobalSize[0] == 0 && CurrentNDR.NumWorkGroups[0] != 0) {
      // Some overloads of parallel_for_work_group only specify the number of
      // work-groups, so this can be used to identify hierarchical parallel
      // kernels, which are not supported by fusion for now.
      printPerformanceWarning(
          "Cannot fuse kernel with hierarchical parallelism");
      return nullptr;
      // Not all overloads of parallel_for_work_group only specify the number of
      // work-groups, so the above mechanism might not detect all hierarchical
      // parallelism.
      // TODO: Find a more reliable way to detect hierarchical parallelism.
    }

    // We need to copy the storages here. The input CGs might be eliminated
    // before the fused kernel gets executed, so we need to copy the storages
    // here to make sure the arguments don't die on us before executing the
    // fused kernel.
    ArgsStorage.insert(ArgsStorage.end(), KernelCG->getArgsStorage().begin(),
                       KernelCG->getArgsStorage().end());
    AccStorage.insert(AccStorage.end(), KernelCG->getAccStorage().begin(),
                      KernelCG->getAccStorage().end());
    // TODO: Does the MSharedPtrStorage contain any information about actual
    // shared pointers beside the kernel bundle and handler impl? If yes, we
    // might need to copy it here.
    Requirements.insert(Requirements.end(), KernelCG->getRequirements().begin(),
                        KernelCG->getRequirements().end());
    Events.insert(Events.end(), KernelCG->getEvents().begin(),
                  KernelCG->getEvents().end());

    // If all kernels have the same cache config then use it for the merged
    // kernel, otherwise use default configuration.
    if (KernelIndex == 0) {
      KernelCacheConfig = KernelCG->MKernelCacheConfig;
    } else if (KernelCG->MKernelCacheConfig != KernelCacheConfig) {
      KernelCacheConfig = UR_KERNEL_CACHE_CONFIG_DEFAULT;
    }

    ++KernelIndex;
  }

  // Pre-process the arguments, to detect identical parameters or arguments that
  // can be constant-propagated by the JIT compiler.
  std::vector<::jit_compiler::ParameterInternalization> InternalizeParams;
  std::vector<::jit_compiler::JITConstant> JITConstants;
  std::vector<::jit_compiler::ParameterIdentity> ParamIdentities;
  ParamList NonIdenticalParameters;
  for (auto UR = FusedParams.begin(); UR != FusedParams.end();) {
    UR = preProcessArguments(ArgsStorage, UR, PromotedAccs, InternalizeParams,
                             JITConstants, NonIdenticalParameters,
                             ParamIdentities);
  }

  // Retrieve barrier flags.
  ::jit_compiler::BarrierFlags BarrierFlags =
      ::jit_compiler::getLocalAndGlobalBarrierFlag();

  static size_t FusedKernelNameIndex = 0;
  auto FusedKernelName = "fused_" + std::to_string(FusedKernelNameIndex++);
  ResetConfigHandle();
  bool DebugEnabled =
      detail::SYCLConfig<detail::SYCL_RT_WARNING_LEVEL>::get() > 0;
  AddToConfigHandle(
      ::jit_compiler::option::JITEnableVerbose::set(DebugEnabled));
  AddToConfigHandle(::jit_compiler::option::JITEnableCaching::set(
      detail::SYCLConfig<detail::SYCL_ENABLE_FUSION_CACHING>::get()));

  ::jit_compiler::TargetInfo TargetInfo = getTargetInfo(Queue);
  ::jit_compiler::BinaryFormat TargetFormat = TargetInfo.getFormat();
  AddToConfigHandle(
      ::jit_compiler::option::JITTargetInfo::set(std::move(TargetInfo)));

  auto FusionResult = FuseKernelsHandle(
      InputKernelInfo, FusedKernelName.c_str(), ParamIdentities, BarrierFlags,
      InternalizeParams, JITConstants);

  if (FusionResult.failed()) {
    if (DebugEnabled) {
      std::cerr
          << "ERROR: JIT compilation for kernel fusion failed with message:\n"
          << FusionResult.getErrorMessage() << "\n";
    }
    return nullptr;
  }

  auto &FusedKernelInfo = FusionResult.getKernelInfo();
  std::string FusedOrCachedKernelName{FusedKernelInfo.Name.c_str()};

  std::vector<ArgDesc> FusedArgs;
  int FusedArgIndex = 0;
  for (auto &Param : FusedParams) {
    // Add to the argument list of the fused kernel, but with the correct
    // new index in the fused kernel.
    auto &Arg = Param.Arg;
    FusedArgs.emplace_back(Arg.MType, Arg.MPtr, Arg.MSize, FusedArgIndex++);
  }

  // Update the kernel arguments for internalized accessors.
  const auto NDRDesc = [](const auto &ND) -> NDRDescT {
    constexpr auto ToSYCLType = [](const auto &Indices) -> sycl::range<3> {
      return {Indices[0], Indices[1], Indices[2]};
    };
    NDRDescT NDRDesc;
    NDRDesc.Dims = ND.getDimensions();
    NDRDesc.GlobalSize = ToSYCLType(ND.getGlobalSize());
    NDRDesc.LocalSize = ToSYCLType(ND.getLocalSize());
    NDRDesc.GlobalOffset = ToSYCLType(ND.getOffset());
    return NDRDesc;
  }(FusedKernelInfo.NDR);
  updatePromotedArgs(FusedKernelInfo, NDRDesc, FusedArgs, ArgsStorage);

  if (!FusionResult.cached()) {
    auto PIDeviceBinaries = createPIDeviceBinary(FusedKernelInfo, TargetFormat);
    detail::ProgramManager::getInstance().addImages(PIDeviceBinaries);
  } else {
    if (DebugEnabled) {
      std::cerr << "INFO: Re-using existing device binary for fused kernel\n";
    }
  }

  // Create a kernel bundle for the fused kernel.
  // Kernel bundles are stored in the CG as one of the "extended" members.
  auto FusedKernelId = detail::ProgramManager::getInstance().getSYCLKernelID(
      FusedOrCachedKernelName);

  std::shared_ptr<detail::kernel_bundle_impl> KernelBundleImplPtr;

  std::unique_ptr<detail::CG> FusedCG;
  FusedCG.reset(new detail::CGExecKernel(
      NDRDesc, nullptr, nullptr, std::move(KernelBundleImplPtr),
      std::move(CGData), std::move(FusedArgs),
      std::move(FusedOrCachedKernelName), {}, {}, CGType::Kernel,
      KernelCacheConfig, false /* KernelIsCooperative */,
      false /* KernelUsesClusterLaunch*/, 0 /* KernelWorkGroupMemorySize */));
  return FusedCG;
}

sycl_device_binaries jit_compiler::createPIDeviceBinary(
    const ::jit_compiler::SYCLKernelInfo &FusedKernelInfo,
    ::jit_compiler::BinaryFormat Format) {

  const char *TargetSpec = nullptr;
  sycl_device_binary_type BinFormat = SYCL_DEVICE_BINARY_TYPE_NATIVE;
  switch (Format) {
  case ::jit_compiler::BinaryFormat::PTX: {
    TargetSpec = __SYCL_DEVICE_BINARY_TARGET_NVPTX64;
    BinFormat = SYCL_DEVICE_BINARY_TYPE_NONE;
    break;
  }
  case ::jit_compiler::BinaryFormat::AMDGCN: {
    TargetSpec = __SYCL_DEVICE_BINARY_TARGET_AMDGCN;
    BinFormat = SYCL_DEVICE_BINARY_TYPE_NONE;
    break;
  }
  case ::jit_compiler::BinaryFormat::SPIRV: {
    TargetSpec = (FusedKernelInfo.BinaryInfo.AddressBits == 64)
                     ? __SYCL_DEVICE_BINARY_TARGET_SPIRV64
                     : __SYCL_DEVICE_BINARY_TARGET_SPIRV32;
    BinFormat = SYCL_DEVICE_BINARY_TYPE_SPIRV;
    break;
  }
  default:
    sycl::exception(sycl::make_error_code(sycl::errc::invalid),
                    "Invalid output format");
  }

  std::string FusedKernelName{FusedKernelInfo.Name.c_str()};
  DeviceBinaryContainer Binary;

  // Create an offload entry for the fused kernel.
  // It seems to be OK to set zero for most of the information here, at least
  // that is the case for compiled SPIR-V binaries.
  OffloadEntryContainer Entry{FusedKernelName, nullptr, 0, 0, 0};
  Binary.addOffloadEntry(std::move(Entry));

  // Create a property entry for the argument usage mask for the fused kernel.
  auto ArgMask = encodeArgUsageMask(FusedKernelInfo.Args.UsageMask);
  PropertyContainer ArgMaskProp{
      FusedKernelName, ArgMask.data(), ArgMask.size(),
      sycl_property_type::SYCL_PROPERTY_TYPE_BYTE_ARRAY};

  // Create a property set for the argument usage masks of all kernels
  // (currently only one).
  PropertySetContainer ArgMaskPropSet{
      __SYCL_PROPERTY_SET_KERNEL_PARAM_OPT_INFO};

  ArgMaskPropSet.addProperty(std::move(ArgMaskProp));

  Binary.addProperty(std::move(ArgMaskPropSet));

  if (Format == ::jit_compiler::BinaryFormat::PTX ||
      Format == ::jit_compiler::BinaryFormat::AMDGCN) {
    // Add a program metadata property with the reqd_work_group_size attribute.
    // See CUDA UR (ur_cuda.cpp) _ur_program::set_metadata for reference.
    auto ReqdWGS = std::find_if(
        FusedKernelInfo.Attributes.begin(), FusedKernelInfo.Attributes.end(),
        [](const ::jit_compiler::SYCLKernelAttribute &Attr) {
          return Attr.Kind == ::jit_compiler::SYCLKernelAttribute::AttrKind::
                                  ReqdWorkGroupSize;
        });
    if (ReqdWGS != FusedKernelInfo.Attributes.end()) {
      auto Encoded = encodeReqdWorkGroupSize(*ReqdWGS);
      std::stringstream PropName;
      PropName << FusedKernelInfo.Name.c_str();
      PropName << __SYCL_PROGRAM_METADATA_TAG_REQD_WORK_GROUP_SIZE;
      PropertyContainer ReqdWorkGroupSizeProp{
          PropName.str(), Encoded.data(), Encoded.size(),
          sycl_property_type::SYCL_PROPERTY_TYPE_BYTE_ARRAY};
      PropertySetContainer ProgramMetadata{
          __SYCL_PROPERTY_SET_PROGRAM_METADATA};
      ProgramMetadata.addProperty(std::move(ReqdWorkGroupSizeProp));
      Binary.addProperty(std::move(ProgramMetadata));
    }
  }
  if (Format == ::jit_compiler::BinaryFormat::AMDGCN) {
    PropertyContainer NeedFinalization{
        __SYCL_PROGRAM_METADATA_TAG_NEED_FINALIZATION, 1};
    PropertySetContainer ProgramMetadata{__SYCL_PROPERTY_SET_PROGRAM_METADATA};
    ProgramMetadata.addProperty(std::move(NeedFinalization));
    Binary.addProperty(std::move(ProgramMetadata));
  }

  DeviceBinariesCollection Collection;
  Collection.addDeviceBinary(
      std::move(Binary), FusedKernelInfo.BinaryInfo.BinaryStart,
      FusedKernelInfo.BinaryInfo.BinarySize, TargetSpec, BinFormat);

  JITDeviceBinaries.push_back(std::move(Collection));
  return JITDeviceBinaries.back().getPIDeviceStruct();
}

sycl_device_binaries jit_compiler::createDeviceBinaries(
    const ::jit_compiler::RTCBundleInfo &BundleInfo,
    const std::string &Prefix) {
  auto Collection = std::make_unique<DeviceBinariesCollection>();

  for (const auto &DevImgInfo : BundleInfo.DevImgInfos) {
    DeviceBinaryContainer Binary;
    for (const auto &Symbol : DevImgInfo.SymbolTable) {
      // Create an offload entry for each kernel. We prepend a unique prefix to
      // support reusing the same name across multiple RTC requests. The actual
      // entrypoints remain unchanged.
      // It seems to be OK to set zero for most of the information here, at
      // least that is the case for compiled SPIR-V binaries.
      std::string PrefixedName = Prefix + Symbol.c_str();
      OffloadEntryContainer Entry{PrefixedName, /*Addr=*/nullptr, /*Size=*/0,
                                  /*Flags=*/0, /*Reserved=*/0};
      Binary.addOffloadEntry(std::move(Entry));
    }

    for (const auto &FPS : DevImgInfo.Properties) {
      bool IsDeviceGlobalsPropSet =
          FPS.Name == __SYCL_PROPERTY_SET_SYCL_DEVICE_GLOBALS;
      PropertySetContainer PropSet{FPS.Name.c_str()};
      for (const auto &FPV : FPS.Values) {
        if (FPV.IsUIntValue) {
          PropSet.addProperty(
              PropertyContainer{FPV.Name.c_str(), FPV.UIntValue});
        } else {
          std::string PrefixedName =
              (IsDeviceGlobalsPropSet ? Prefix : "") + FPV.Name.c_str();
          PropSet.addProperty(PropertyContainer{
              PrefixedName.c_str(), FPV.Bytes.begin(), FPV.Bytes.size(),
              sycl_property_type::SYCL_PROPERTY_TYPE_BYTE_ARRAY});
        }
      }
      Binary.addProperty(std::move(PropSet));

      Binary.setCompileOptions(BundleInfo.CompileOptions.c_str());
    }

    Collection->addDeviceBinary(std::move(Binary),
                                DevImgInfo.BinaryInfo.BinaryStart,
                                DevImgInfo.BinaryInfo.BinarySize,
                                (DevImgInfo.BinaryInfo.AddressBits == 64)
                                    ? __SYCL_DEVICE_BINARY_TARGET_SPIRV64
                                    : __SYCL_DEVICE_BINARY_TARGET_SPIRV32,
                                SYCL_DEVICE_BINARY_TYPE_SPIRV);
  }

  sycl_device_binaries Binaries = Collection->getPIDeviceStruct();

  std::lock_guard<std::mutex> Guard{RTCDeviceBinariesMutex};
  RTCDeviceBinaries.emplace(Binaries, std::move(Collection));
  return Binaries;
}

void jit_compiler::destroyDeviceBinaries(sycl_device_binaries Binaries) {
  std::lock_guard<std::mutex> Guard{RTCDeviceBinariesMutex};
  for (uint16_t i = 0; i < Binaries->NumDeviceBinaries; ++i) {
    DestroyBinaryHandle(Binaries->DeviceBinaries[i].BinaryStart);
  }
  RTCDeviceBinaries.erase(Binaries);
}

std::vector<uint8_t> jit_compiler::encodeArgUsageMask(
    const ::jit_compiler::ArgUsageMask &Mask) const {
  // This must match the decoding logic in program_manager.cpp.
  constexpr uint64_t NBytesForSize = 8;
  constexpr uint64_t NBitsInElement = 8;
  uint64_t Size = static_cast<uint64_t>(Mask.size());
  // Round the size to the next multiple of 8
  uint64_t RoundedSize =
      ((Size + (NBitsInElement - 1)) & (~(NBitsInElement - 1)));
  std::vector<uint8_t> Encoded((RoundedSize / NBitsInElement) + NBytesForSize,
                               0u);
  // First encode the size of the actual mask
  for (size_t i = 0; i < NBytesForSize; ++i) {
    uint8_t Byte =
        static_cast<uint8_t>((RoundedSize >> i * NBitsInElement) & 0xFF);
    Encoded[i] = Byte;
  }
  // Encode the actual mask bit-wise
  for (size_t i = 0; i < Size; ++i) {
    // DPC++ internally uses 'true' to indicate that an argument has been
    // eliminated, while the JIT compiler uses 'true' to indicate an argument
    // is used. Translate this here.
    if (!(Mask[i] & ::jit_compiler::ArgUsage::Used)) {
      uint8_t &Byte = Encoded[NBytesForSize + (i / NBitsInElement)];
      Byte |= static_cast<uint8_t>((1 << (i % NBitsInElement)));
    }
  }
  return Encoded;
}

std::vector<uint8_t> jit_compiler::encodeReqdWorkGroupSize(
    const ::jit_compiler::SYCLKernelAttribute &Attr) const {
  assert(Attr.Kind ==
         ::jit_compiler::SYCLKernelAttribute::AttrKind::ReqdWorkGroupSize);
  size_t NumBytes = sizeof(uint64_t) + (Attr.Values.size() * sizeof(uint32_t));
  std::vector<uint8_t> Encoded(NumBytes, 0u);
  uint8_t *Ptr = Encoded.data();
  // Skip 64-bit wide size argument with value 0 at the start of the data.
  // See CUDA UR (ur_cuda.cpp) _ur_program::set_metadata for reference.
  Ptr += sizeof(uint64_t);
  for (const auto &Val : Attr.Values) {
    auto UVal = static_cast<uint32_t>(Val);
    std::memcpy(Ptr, &UVal, sizeof(uint32_t));
    Ptr += sizeof(uint32_t);
  }
  return Encoded;
}

std::pair<sycl_device_binaries, std::string> jit_compiler::compileSYCL(
    const std::string &CompilationID, const std::string &SYCLSource,
    const std::vector<std::pair<std::string, std::string>> &IncludePairs,
    const std::vector<std::string> &UserArgs, std::string *LogPtr) {
  auto appendToLog = [LogPtr](const char *Msg) {
    if (LogPtr) {
      LogPtr->append(Msg);
    }
  };

  std::string SYCLFileName = CompilationID + ".cpp";
  ::jit_compiler::InMemoryFile SourceFile{SYCLFileName.c_str(),
                                          SYCLSource.c_str()};

  std::vector<::jit_compiler::InMemoryFile> IncludeFilesView;
  IncludeFilesView.reserve(IncludePairs.size());
  std::transform(IncludePairs.begin(), IncludePairs.end(),
                 std::back_inserter(IncludeFilesView), [](const auto &Pair) {
                   return ::jit_compiler::InMemoryFile{Pair.first.c_str(),
                                                       Pair.second.c_str()};
                 });
  std::vector<const char *> UserArgsView;
  UserArgsView.reserve(UserArgs.size());
  std::transform(UserArgs.begin(), UserArgs.end(),
                 std::back_inserter(UserArgsView),
                 [](const auto &Arg) { return Arg.c_str(); });

  std::string CacheKey;
  std::vector<char> CachedIR;
  if (PersistentDeviceCodeCache::isEnabled()) {
    auto Result =
        CalculateHashHandle(SourceFile, IncludeFilesView, UserArgsView);

    if (Result.failed()) {
      appendToLog(Result.getPreprocLog());
    } else {
      CacheKey = Result.getHash();
      CachedIR = PersistentDeviceCodeCache::getDeviceCodeIRFromDisc(CacheKey);
    }
  }

  auto Result = CompileSYCLHandle(SourceFile, IncludeFilesView, UserArgsView,
                                  CachedIR, /*SaveIR=*/!CacheKey.empty());

  const char *BuildLog = Result.getBuildLog();
  appendToLog(BuildLog);
  switch (Result.getErrorCode()) {
    using RTCErrC = ::jit_compiler::RTCErrorCode;
  case RTCErrC::BUILD:
    throw sycl::exception(sycl::errc::build, BuildLog);
  case RTCErrC::INVALID:
    throw sycl::exception(sycl::errc::invalid, BuildLog);
  default: // RTCErrC::SUCCESS
    break;
  }

  const auto &IR = Result.getDeviceCodeIR();
  if (!CacheKey.empty() && !IR.empty()) {
    // The RTC result contains the bitcode blob iff the frontend was invoked on
    // the source string, meaning we encountered either a cache miss, or a cache
    // hit that returned unusable IR (e.g. due to a bitcode version mismatch).
    // There's no explicit mechanism to invalidate the cache entry - we just
    // overwrite the entry with the newly compiled IR.
    std::vector<char> SavedIR{IR.begin(), IR.end()};
    PersistentDeviceCodeCache::putDeviceCodeIRToDisc(CacheKey, SavedIR);
  }

  std::string Prefix = CompilationID + '$';
  return std::make_pair(createDeviceBinaries(Result.getBundleInfo(), Prefix),
                        std::move(Prefix));
}

} // namespace detail
} // namespace _V1
} // namespace sycl

#endif // SYCL_EXT_JIT_ENABLE<|MERGE_RESOLUTION|>--- conflicted
+++ resolved
@@ -802,11 +802,7 @@
     assert(KernelCmd->isFusable());
     auto *KernelCG = static_cast<CGExecKernel *>(&CG);
 
-<<<<<<< HEAD
-    KernelNameStrT KernelName = KernelCG->MKernelName;
-=======
-    auto &KernelName = KernelCG->MKernelName;
->>>>>>> ac30857a
+    KernelNameStrRefT KernelName = KernelCG->MKernelName;
     if (KernelName.empty()) {
       printPerformanceWarning(
           "Cannot fuse kernel with invalid kernel function name");
