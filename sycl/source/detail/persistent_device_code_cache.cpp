//==---------- persistent_device_code_cache.cpp -----------------*- C++-*---==//
//
// Part of the LLVM Project, under the Apache License v2.0 with LLVM Exceptions.
// See https://llvm.org/LICENSE.txt for license information.
// SPDX-License-Identifier: Apache-2.0 WITH LLVM-exception
//
//===----------------------------------------------------------------------===//

#include <detail/device_impl.hpp>
#include <detail/persistent_device_code_cache.hpp>
#include <detail/plugin.hpp>
#include <detail/program_manager/program_manager.hpp>

#include <cerrno>
#include <cstdio>
#include <fstream>
#include <optional>

#if defined(__SYCL_RT_OS_POSIX_SUPPORT)
#include <unistd.h>
#else
#include <direct.h>
#include <io.h>
#endif

namespace sycl {
inline namespace _V1 {
namespace detail {

/* Lock file suffix */
const char LockCacheItem::LockSuffix[] = ".lock";

LockCacheItem::LockCacheItem(const std::string &Path)
    : FileName(Path + LockSuffix) {
  int fd;

  /* If the lock fail is not created */
  if ((fd = open(FileName.c_str(), O_CREAT | O_EXCL, S_IWRITE)) != -1) {
    close(fd);
    Owned = true;
  } else {
    PersistentDeviceCodeCache::trace("Failed to acquire lock file: " +
                                     FileName + " " + std::strerror(errno));
    PersistentDeviceCodeCache::trace("Failed to acquire lock file: " +
                                     FileName + " " + std::strerror(errno));
  }
}

LockCacheItem::~LockCacheItem() {
  if (Owned && std::remove(FileName.c_str()))
    PersistentDeviceCodeCache::trace("Failed to release lock file: " +
                                     FileName);
}

// Returns true if the specified format is either SPIRV or a native binary.
<<<<<<< HEAD
static bool IsSupportedImageFormat(ur_device_binary_type Format) {
  return Format == UR_DEVICE_BINARY_TYPE_SPIRV ||
         Format == UR_DEVICE_BINARY_TYPE_NATIVE;
=======
static bool
IsSupportedImageFormat(sycl::detail::pi::PiDeviceBinaryType Format) {
  return Format == SYCL_DEVICE_BINARY_TYPE_SPIRV ||
         Format == SYCL_DEVICE_BINARY_TYPE_NATIVE;
>>>>>>> 847f4ddb
}

/* Returns true if specified images should be cached on disk. It checks if
 * cache is enabled, images have supported format and match thresholds. */
bool PersistentDeviceCodeCache::areImagesCacheable(
    const std::vector<const RTDeviceBinaryImage *> &Imgs) {
  assert(!Imgs.empty());
  auto Format = Imgs[0]->getFormat();
  assert(std::all_of(Imgs.begin(), Imgs.end(),
                     [&Format](const RTDeviceBinaryImage *Img) {
                       return Img->getFormat() == Format;
                     }) &&
         "All images are expected to have the same format");
  // Cache should be enabled and image type is one of the supported formats.
  if (!isEnabled() || !IsSupportedImageFormat(Format))
    return false;

  // Disable cache for ITT-profiled images.
  if (SYCLConfig<INTEL_ENABLE_OFFLOAD_ANNOTATIONS>::get()) {
    return false;
  }

  // TODO: Move parsing logic and caching to specializations of SYCLConfig.
  static auto MaxImgSize = getNumParam<SYCL_CACHE_MAX_DEVICE_IMAGE_SIZE>(
      DEFAULT_MAX_DEVICE_IMAGE_SIZE);
  static auto MinImgSize = getNumParam<SYCL_CACHE_MIN_DEVICE_IMAGE_SIZE>(
      DEFAULT_MIN_DEVICE_IMAGE_SIZE);

  // Make sure that image size is between caching thresholds if they are set.
  // Zero values for threshold is treated as disabled threshold.
  size_t TotalSize = 0;
  for (const RTDeviceBinaryImage *Img : Imgs)
    TotalSize += Img->getSize();
  if ((MaxImgSize && (TotalSize > MaxImgSize)) ||
      (MinImgSize && (TotalSize < MinImgSize)))
    return false;

  return true;
}

static std::vector<const RTDeviceBinaryImage *>
getSortedImages(const std::vector<const RTDeviceBinaryImage *> &Imgs) {
  std::vector<const RTDeviceBinaryImage *> SortedImgs = Imgs;
  std::sort(SortedImgs.begin(), SortedImgs.end(),
            [](const RTDeviceBinaryImage *A, const RTDeviceBinaryImage *B) {
              // All entry names are unique among these images, so comparing the
              // first ones is enough.
              return std::strcmp(A->getRawData().EntriesBegin->name,
                                 B->getRawData().EntriesBegin->name) < 0;
            });
  return SortedImgs;
}

/* Stores built program in persistent cache
 */
void PersistentDeviceCodeCache::putItemToDisc(
    const device &Device, const std::vector<const RTDeviceBinaryImage *> &Imgs,
    const SerializedObj &SpecConsts, const std::string &BuildOptionsString,
    const ur_program_handle_t &NativePrg) {

  if (!areImagesCacheable(Imgs))
    return;

  std::vector<const RTDeviceBinaryImage *> SortedImgs = getSortedImages(Imgs);
  std::string DirName =
      getCacheItemPath(Device, SortedImgs, SpecConsts, BuildOptionsString);

  if (DirName.empty())
    return;

  auto Plugin = detail::getSyclObjImpl(Device)->getPlugin();

  unsigned int DeviceNum = 0;

  Plugin->call(urProgramGetInfo, NativePrg, UR_PROGRAM_INFO_NUM_DEVICES,
               sizeof(DeviceNum), &DeviceNum, nullptr);

  std::vector<size_t> BinarySizes(DeviceNum);
  Plugin->call(urProgramGetInfo, NativePrg, UR_PROGRAM_INFO_BINARY_SIZES,
               sizeof(size_t) * BinarySizes.size(), BinarySizes.data(),
               nullptr);

  std::vector<std::vector<char>> Result;
  std::vector<char *> Pointers;
  for (size_t I = 0; I < BinarySizes.size(); ++I) {
    Result.emplace_back(BinarySizes[I]);
    Pointers.push_back(Result[I].data());
  }

  Plugin->call(urProgramGetInfo, NativePrg, UR_PROGRAM_INFO_BINARIES,
               sizeof(char *) * Pointers.size(), Pointers.data(), nullptr);
  size_t i = 0;
  std::string FileName;
  do {
    FileName = DirName + "/" + std::to_string(i++);
  } while (OSUtil::isPathPresent(FileName + ".bin") ||
           OSUtil::isPathPresent(FileName + ".lock"));

  try {
    OSUtil::makeDir(DirName.c_str());
    LockCacheItem Lock{FileName};
    if (Lock.isOwned()) {
      std::string FullFileName = FileName + ".bin";
      writeBinaryDataToFile(FullFileName, Result);
      trace("device binary has been cached: " + FullFileName);
      writeSourceItem(FileName + ".src", Device, SortedImgs, SpecConsts,
                      BuildOptionsString);
    } else {
      PersistentDeviceCodeCache::trace("cache lock not owned " + FileName);
    }
  } catch (std::exception &e) {
    PersistentDeviceCodeCache::trace(
        std::string("exception encountered making persistent cache: ") +
        e.what());
  } catch (...) {
    PersistentDeviceCodeCache::trace(
        std::string("error outputting persistent cache: ") +
        std::strerror(errno));
  }
}

/* Program binaries built for one or more devices are read from persistent
 * cache and returned in form of vector of programs. Each binary program is
 * stored in vector of chars.
 */
std::vector<std::vector<char>> PersistentDeviceCodeCache::getItemFromDisc(
    const device &Device, const std::vector<const RTDeviceBinaryImage *> &Imgs,
    const SerializedObj &SpecConsts, const std::string &BuildOptionsString) {

  if (!areImagesCacheable(Imgs))
    return {};

  std::vector<const RTDeviceBinaryImage *> SortedImgs = getSortedImages(Imgs);
  std::string Path =
      getCacheItemPath(Device, SortedImgs, SpecConsts, BuildOptionsString);

  if (Path.empty() || !OSUtil::isPathPresent(Path))
    return {};

  int i = 0;

  std::string FileName{Path + "/" + std::to_string(i)};
  while (OSUtil::isPathPresent(FileName + ".bin") ||
         OSUtil::isPathPresent(FileName + ".src")) {

    if (!LockCacheItem::isLocked(FileName) &&
        isCacheItemSrcEqual(FileName + ".src", Device, SortedImgs, SpecConsts,
                            BuildOptionsString)) {
      try {
        std::string FullFileName = FileName + ".bin";
        std::vector<std::vector<char>> res =
            readBinaryDataFromFile(FullFileName);
        trace("using cached device binary: " + FullFileName);
        return res; // subject for NRVO
      } catch (...) {
        // If read was unsuccessfull try the next item
      }
    }
    FileName = Path + "/" + std::to_string(++i);
  }
  return {};
}

/* Returns string value which can be used to identify different device
 */
std::string PersistentDeviceCodeCache::getDeviceIDString(const device &Device) {
  return Device.get_platform().get_info<sycl::info::platform::name>() + "/" +
         Device.get_info<sycl::info::device::name>() + "/" +
         Device.get_info<sycl::info::device::version>() + "/" +
         Device.get_info<sycl::info::device::driver_version>();
}

/* Write built binary to persistent cache
 * Format: numImages, 1stImageSize, Image[, NthImageSize, NthImage...]
 * Return on first unsuccessfull file operation
 */
void PersistentDeviceCodeCache::writeBinaryDataToFile(
    const std::string &FileName, const std::vector<std::vector<char>> &Data) {
  std::ofstream FileStream{FileName, std::ios::binary};

  size_t Size = Data.size();
  FileStream.write((char *)&Size, sizeof(Size));

  for (size_t i = 0; i < Data.size(); ++i) {
    Size = Data[i].size();
    FileStream.write((char *)&Size, sizeof(Size));
    FileStream.write(Data[i].data(), Size);
  }
  FileStream.close();
  if (FileStream.fail())
    trace("Failed to write binary file " + FileName);
}

/* Read built binary to persistent cache
 * Format: numImages, 1stImageSize, Image[, NthImageSize, NthImage...]
 */
std::vector<std::vector<char>>
PersistentDeviceCodeCache::readBinaryDataFromFile(const std::string &FileName) {
  std::ifstream FileStream{FileName, std::ios::binary};
  size_t ImgNum = 0, ImgSize = 0;
  FileStream.read((char *)&ImgNum, sizeof(ImgNum));

  std::vector<std::vector<char>> Res(ImgNum);
  for (size_t i = 0; i < ImgNum; ++i) {
    FileStream.read((char *)&ImgSize, sizeof(ImgSize));

    std::vector<char> ImgData(ImgSize);
    FileStream.read(ImgData.data(), ImgSize);

    Res[i] = std::move(ImgData);
  }
  FileStream.close();

  if (FileStream.fail()) {
    trace("Failed to read binary file from " + FileName);
    return {};
  }

  return Res;
}

/* Writing cache item key sources to be used for reliable identification
 * Format: Four pairs of [size, value] for device, build options, specialization
 * constant values, device code SPIR-V images.
 */
void PersistentDeviceCodeCache::writeSourceItem(
    const std::string &FileName, const device &Device,
    const std::vector<const RTDeviceBinaryImage *> &SortedImgs,
    const SerializedObj &SpecConsts, const std::string &BuildOptionsString) {
  std::ofstream FileStream{FileName, std::ios::binary};

  std::string DeviceString{getDeviceIDString(Device)};
  size_t Size = DeviceString.size();
  FileStream.write((char *)&Size, sizeof(Size));
  FileStream.write(DeviceString.data(), Size);

  Size = BuildOptionsString.size();
  FileStream.write((char *)&Size, sizeof(Size));
  FileStream.write(BuildOptionsString.data(), Size);

  Size = SpecConsts.size();
  FileStream.write((char *)&Size, sizeof(Size));
  FileStream.write((const char *)SpecConsts.data(), Size);

  Size = 0;
  for (const RTDeviceBinaryImage *Img : SortedImgs)
    Size += Img->getSize();
  FileStream.write((char *)&Size, sizeof(Size));
  for (const RTDeviceBinaryImage *Img : SortedImgs)
    FileStream.write((const char *)Img->getRawData().BinaryStart,
                     Img->getSize());
  FileStream.close();

  if (FileStream.fail()) {
    trace("Failed to write source file to " + FileName);
  }
}

/* Check that cache item key sources are equal to the current program.
 * If file read operations fail cache item is treated as not equal.
 */
bool PersistentDeviceCodeCache::isCacheItemSrcEqual(
    const std::string &FileName, const device &Device,
    const std::vector<const RTDeviceBinaryImage *> &SortedImgs,
    const SerializedObj &SpecConsts, const std::string &BuildOptionsString) {
  std::ifstream FileStream{FileName, std::ios::binary};

  std::string ImgsString;
  for (const RTDeviceBinaryImage *Img : SortedImgs)
    ImgsString.append((const char *)Img->getRawData().BinaryStart,
                      Img->getSize());
  std::string SpecConstsString{(const char *)SpecConsts.data(),
                               SpecConsts.size()};

  size_t Size = 0;
  FileStream.read((char *)&Size, sizeof(Size));
  std::string res(Size, '\0');
  FileStream.read(&res[0], Size);
  if (getDeviceIDString(Device).compare(res))
    return false;

  FileStream.read((char *)&Size, sizeof(Size));
  res.resize(Size);
  FileStream.read(&res[0], Size);
  if (BuildOptionsString.compare(res))
    return false;

  FileStream.read((char *)&Size, sizeof(Size));
  res.resize(Size);
  FileStream.read(&res[0], Size);
  if (SpecConstsString.compare(res))
    return false;

  FileStream.read((char *)&Size, sizeof(Size));
  res.resize(Size);
  FileStream.read(&res[0], Size);
  if (ImgsString.compare(res))
    return false;

  FileStream.close();

  if (FileStream.fail()) {
    trace("Failed to read source file from " + FileName);
  }

  return true;
}

/* Returns directory name to store specific kernel images for specified
 * device, build options and specialization constants values.
 */
std::string PersistentDeviceCodeCache::getCacheItemPath(
    const device &Device, const std::vector<const RTDeviceBinaryImage *> &Imgs,
    const SerializedObj &SpecConsts, const std::string &BuildOptionsString) {
  std::string cache_root{getRootDir()};
  if (cache_root.empty()) {
    trace("Disable persistent cache due to unconfigured cache root.");
    return {};
  }

  std::string ImgsString;
  for (const RTDeviceBinaryImage *Img : Imgs)
    if (Img->getRawData().BinaryStart)
      ImgsString.append((const char *)Img->getRawData().BinaryStart,
                        Img->getSize());

  std::string DeviceString{getDeviceIDString(Device)};
  std::string SpecConstsString{(const char *)SpecConsts.data(),
                               SpecConsts.size()};
  std::hash<std::string> StringHasher{};

  return cache_root + "/" + std::to_string(StringHasher(DeviceString)) + "/" +
         std::to_string(StringHasher(ImgsString)) + "/" +
         std::to_string(StringHasher(SpecConstsString)) + "/" +
         std::to_string(StringHasher(BuildOptionsString));
}

/* Returns true if persistent cache is enabled.
 */
bool PersistentDeviceCodeCache::isEnabled() {
  bool CacheIsEnabled = SYCLConfig<SYCL_CACHE_PERSISTENT>::get();
  static bool FirstCheck = true;
  if (FirstCheck) {
    PersistentDeviceCodeCache::trace(CacheIsEnabled ? "enabled" : "disabled");
    FirstCheck = false;
  }
  return CacheIsEnabled;
}

/* Returns path for device code cache root directory
 */
std::string PersistentDeviceCodeCache::getRootDir() {
  return SYCLConfig<SYCL_CACHE_DIR>::get();
}

} // namespace detail
} // namespace _V1
} // namespace sycl<|MERGE_RESOLUTION|>--- conflicted
+++ resolved
@@ -53,16 +53,10 @@
 }
 
 // Returns true if the specified format is either SPIRV or a native binary.
-<<<<<<< HEAD
-static bool IsSupportedImageFormat(ur_device_binary_type Format) {
-  return Format == UR_DEVICE_BINARY_TYPE_SPIRV ||
-         Format == UR_DEVICE_BINARY_TYPE_NATIVE;
-=======
 static bool
-IsSupportedImageFormat(sycl::detail::pi::PiDeviceBinaryType Format) {
+IsSupportedImageFormat(ur::DeviceBinaryType Format) {
   return Format == SYCL_DEVICE_BINARY_TYPE_SPIRV ||
          Format == SYCL_DEVICE_BINARY_TYPE_NATIVE;
->>>>>>> 847f4ddb
 }
 
 /* Returns true if specified images should be cached on disk. It checks if
