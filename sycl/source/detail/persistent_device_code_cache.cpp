--- conflicted
+++ resolved
@@ -12,6 +12,7 @@
 #include <detail/program_manager/program_manager.hpp>
 
 #include <cerrno>
+#include <cerrno>
 #include <cstdio>
 #include <fstream>
 #include <optional>
@@ -41,6 +42,8 @@
   } else {
     PersistentDeviceCodeCache::trace("Failed to acquire lock file: " +
                                      FileName + " " + std::strerror(errno));
+    PersistentDeviceCodeCache::trace("Failed to acquire lock file: " +
+                                     FileName + " " + std::strerror(errno));
   }
 }
 
@@ -123,6 +126,13 @@
   Plugin->call<PiApiKind::piProgramGetInfo>(NativePrg, PI_PROGRAM_INFO_BINARIES,
                                             sizeof(char *) * Pointers.size(),
                                             Pointers.data(), nullptr);
+
+  size_t i = 0;
+  std::string FileName;
+  do {
+    FileName = DirName + "/" + std::to_string(i++);
+  } while (OSUtil::isPathPresent(FileName + ".bin") ||
+           OSUtil::isPathPresent(FileName + ".lock"));
 
   size_t i = 0;
   std::string FileName;
@@ -142,12 +152,10 @@
                       BuildOptionsString);
     } else {
       PersistentDeviceCodeCache::trace("cache lock not owned " + FileName);
+    } else {
+      PersistentDeviceCodeCache::trace("cache lock not owned " + FileName);
     }
-<<<<<<< HEAD
-  } catch ( std::exception &e){
-=======
   } catch (std::exception &e) {
->>>>>>> ecffb6be
     PersistentDeviceCodeCache::trace(
         std::string("exception encountered making persistent cache: ") +
         e.what());
@@ -155,11 +163,7 @@
     PersistentDeviceCodeCache::trace(
         std::string("error outputting persistent cache: ") +
         std::strerror(errno));
-<<<<<<< HEAD
- }
-=======
-  }
->>>>>>> ecffb6be
+  }
 }
 
 /* Program binaries built for one or more devices are read from persistent
