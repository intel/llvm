//==---------- persistent_device_code_cache.cpp -----------------*- C++-*---==//
//
// Part of the LLVM Project, under the Apache License v2.0 with LLVM Exceptions.
// See https://llvm.org/LICENSE.txt for license information.
// SPDX-License-Identifier: Apache-2.0 WITH LLVM-exception
//
//===----------------------------------------------------------------------===//

#include <detail/adapter.hpp>
#include <detail/device_impl.hpp>
#include <detail/persistent_device_code_cache.hpp>
#include <detail/program_manager/program_manager.hpp>

#include <cerrno>
#include <chrono>
#include <cstdio>
#include <fstream>
#include <optional>

#if defined(__SYCL_RT_OS_POSIX_SUPPORT)
#include <unistd.h>
#else
#include <direct.h>
#include <io.h>
#endif

namespace sycl {
inline namespace _V1 {
namespace detail {

/* Lock file suffix */
const char LockCacheItem::LockSuffix[] = ".lock";

LockCacheItem::LockCacheItem(const std::string &Path)
    : FileName(Path + LockSuffix) {
  int fd;

  /* If the lock fail is not created */
  if ((fd = open(FileName.c_str(), O_CREAT | O_EXCL, S_IWRITE)) != -1) {
    close(fd);
    Owned = true;
  } else {
    PersistentDeviceCodeCache::trace("Failed to acquire lock file: " +
                                     FileName + " " + std::strerror(errno));
    PersistentDeviceCodeCache::trace("Failed to acquire lock file: " +
                                     FileName + " " + std::strerror(errno));
  }
}

LockCacheItem::~LockCacheItem() {
  if (Owned && std::remove(FileName.c_str()))
    PersistentDeviceCodeCache::trace("Failed to release lock file: " +
                                     FileName);
}

// Returns true if the specified format is either SPIRV or a native binary.
static bool
IsSupportedImageFormat(ur::DeviceBinaryType Format) {
  return Format == SYCL_DEVICE_BINARY_TYPE_SPIRV ||
         Format == SYCL_DEVICE_BINARY_TYPE_NATIVE;
}

/* Returns true if specified images should be cached on disk. It checks if
 * cache is enabled, images have supported format and match thresholds. */
bool PersistentDeviceCodeCache::areImagesCacheable(
    const std::vector<const RTDeviceBinaryImage *> &Imgs) {
  assert(!Imgs.empty());
  auto Format = Imgs[0]->getFormat();
  assert(std::all_of(Imgs.begin(), Imgs.end(),
                     [&Format](const RTDeviceBinaryImage *Img) {
                       return Img->getFormat() == Format;
                     }) &&
         "All images are expected to have the same format");
  // Cache should be enabled and image type is one of the supported formats.
  if (!isEnabled() || !IsSupportedImageFormat(Format))
    return false;

  // Disable cache for ITT-profiled images.
  if (SYCLConfig<INTEL_ENABLE_OFFLOAD_ANNOTATIONS>::get()) {
    return false;
  }

  // TODO: Move parsing logic and caching to specializations of SYCLConfig.
  static auto MaxImgSize = getNumParam<SYCL_CACHE_MAX_DEVICE_IMAGE_SIZE>(
      DEFAULT_MAX_DEVICE_IMAGE_SIZE);
  static auto MinImgSize = getNumParam<SYCL_CACHE_MIN_DEVICE_IMAGE_SIZE>(
      DEFAULT_MIN_DEVICE_IMAGE_SIZE);

  // Make sure that image size is between caching thresholds if they are set.
  // Zero values for threshold is treated as disabled threshold.
  size_t TotalSize = 0;
  for (const RTDeviceBinaryImage *Img : Imgs)
    TotalSize += Img->getSize();
  if ((MaxImgSize && (TotalSize > MaxImgSize)) ||
      (MinImgSize && (TotalSize < MinImgSize)))
    return false;

  return true;
}

static std::vector<const RTDeviceBinaryImage *>
getSortedImages(const std::vector<const RTDeviceBinaryImage *> &Imgs) {
  std::vector<const RTDeviceBinaryImage *> SortedImgs = Imgs;
  std::sort(SortedImgs.begin(), SortedImgs.end(),
            [](const RTDeviceBinaryImage *A, const RTDeviceBinaryImage *B) {
              // All entry names are unique among these images, so comparing the
              // first ones is enough.
              return std::strcmp(A->getRawData().EntriesBegin->name,
                                 B->getRawData().EntriesBegin->name) < 0;
            });
  return SortedImgs;
}

// Utility function to get a non-yet-existing unique filename.
std::string getUniqueFilename(const std::string &base_name) {
  size_t i = 0;
  std::string filename = base_name + "/" + std::to_string(i++);
  while (OSUtil::isPathPresent(filename + ".bin") ||
         OSUtil::isPathPresent(filename + ".lock")) {
    filename = base_name + "/" + std::to_string(i++);
  }
  return filename;
}

/* Returns binary data for the UR program. There is a one-to-one
 * correspondence between the vector of programs returned from the function and
 * the input vector of devices.
 */
std::vector<std::vector<char>>
getProgramBinaryData(const ur_program_handle_t &NativePrg,
                     const std::vector<device> &Devices) {
  assert(!Devices.empty() && "At least one device is expected");
  // We expect all devices to be from the same platform/adpater.
  auto Adapter = detail::getSyclObjImpl(Devices[0])->getAdapter();
  unsigned int DeviceNum = 0;
  Adapter->call<UrApiKind::urProgramGetInfo>(
      NativePrg, UR_PROGRAM_INFO_NUM_DEVICES, sizeof(DeviceNum), &DeviceNum,
      nullptr);

  std::vector<ur_device_handle_t> URDevices(DeviceNum);
  Adapter->call<UrApiKind::urProgramGetInfo>(
      NativePrg, UR_PROGRAM_INFO_DEVICES,
      sizeof(ur_device_handle_t) * URDevices.size(), URDevices.data(), nullptr);

  std::vector<size_t> BinarySizes(DeviceNum);
  Adapter->call<UrApiKind::urProgramGetInfo>(
      NativePrg, UR_PROGRAM_INFO_BINARY_SIZES,
      sizeof(size_t) * BinarySizes.size(), BinarySizes.data(), nullptr);

  std::vector<std::vector<char>> Binaries;
  std::vector<char *> Pointers;
  for (size_t I = 0; I < BinarySizes.size(); ++I) {
    Binaries.emplace_back(BinarySizes[I]);
    Pointers.push_back(Binaries[I].data());
  }

  Adapter->call<UrApiKind::urProgramGetInfo>(
      NativePrg, UR_PROGRAM_INFO_BINARIES, sizeof(char *) * Pointers.size(),
      Pointers.data(), nullptr);

  // Select only binaries for the input devices preserving one to one
  // correpsondence.
  std::vector<std::vector<char>> Result(Devices.size());
  for (size_t DeviceIndex = 0; DeviceIndex < Devices.size(); DeviceIndex++) {
    auto DeviceIt = std::find_if(
        URDevices.begin(), URDevices.end(),
        [&Devices, &DeviceIndex](const ur_device_handle_t &URDevice) {
          return URDevice ==
                 detail::getSyclObjImpl(Devices[DeviceIndex])->getHandleRef();
        });
    assert(DeviceIt != URDevices.end() &&
           "Device is not associated with the program");
    auto URDeviceIndex = std::distance(URDevices.begin(), DeviceIt);
    Result[DeviceIndex] = std::move(Binaries[URDeviceIndex]);
  }

  // Return binaries correpsonding to the input devices.

  return Result;
}

// Save the current time in a file.
void PersistentDeviceCodeCache::saveCurrentTimeInAFile(std::string FileName) {
  // Lock the file to prevent concurrent writes.
  LockCacheItem Lock{FileName};
  if (Lock.isOwned()) {
    try {
      std::ofstream FileStream{FileName, std::ios::trunc};
      FileStream << std::chrono::high_resolution_clock::now()
                        .time_since_epoch()
                        .count();
      FileStream.close();
    } catch (std::exception &e) {
      throw sycl::exception(make_error_code(errc::runtime),
                            "Failed to save current time in a file: " +
                                FileName + "\n" + std::string(e.what()));
    }
  }
}

// Check if cache_size.txt file is present in the cache root directory.
// If not, create it and populate it with the size of the cache directory.
void PersistentDeviceCodeCache::repopulateCacheSizeFile(
    const std::string &CacheRoot) {

  // No need to store cache size if eviction is disabled.
  if (!isEvictionEnabled())
    return;

  const std::string CacheSizeFileName = "cache_size.txt";
  const std::string CacheSizeFile = CacheRoot + "/" + CacheSizeFileName;

  // If the cache size file is not present, calculate the size of the cache size
  // directory and write it to the file.
  if (!OSUtil::isPathPresent(CacheSizeFile)) {
    PersistentDeviceCodeCache::trace(
        "Cache size file not present. Creating one.");

    // Take the lock to write the cache size to the file.
    {
      LockCacheItem Lock{CacheSizeFile};
      if (!Lock.isOwned()) {
        // If some other process is writing the cache size, do not write it.
        PersistentDeviceCodeCache::trace("Didnot create the cache size file. "
                                         "Some other process is creating one.");

        // Stall until the other process creates the file. Stalling is important
        // to prevent race between one process that's calculating the directory
        // size and another process that's trying to create a new cache entry.
        while (!OSUtil::isPathPresent(CacheSizeFile))
          continue;
      } else {
        // Calculate the size of the cache directory.
        // During directory size calculation, do not add anything
        // in the cache. Otherwise, we'll get a std::fs_error.
        size_t CacheSize = getDirectorySize(CacheRoot);

        std::ofstream FileStream{CacheSizeFile};
        FileStream << CacheSize;
        FileStream.close();
        PersistentDeviceCodeCache::trace("Cache size file created.");
      }
    }
  }
}

void PersistentDeviceCodeCache::evictItemsFromCache(
    const std::string &CacheRoot, size_t CacheSize, size_t MaxCacheSize) {
  PersistentDeviceCodeCache::trace("Cache eviction triggered.");

  // EVict half of the cache.
  constexpr float HowMuchCacheToEvict = 0.5;

  // Create a file eviction_in_progress.lock to indicate that eviction is in
  // progress. This file is used to prevent two processes from evicting the
  // cache at the same time.
  LockCacheItem Lock{CacheRoot + EvictionInProgressFileSuffix};
  if (!Lock.isOwned()) {
    // If some other process is evicting the cache, return.
    PersistentDeviceCodeCache::trace(
        "Another process is evicting the cache. Returning.");
    return;
  }

  // Get the list of all files in the cache directory along with their last
  // modification time.
  std::vector<std::pair<uint64_t, std::string>> FilesWithAccessTime;

  auto CollectFileAccessTime = [&FilesWithAccessTime](const std::string File) {
    if (File.find(CacheEntryAccessTimeSuffix) != std::string::npos) {
      std::ifstream FileStream{File};
      uint64_t AccessTime;
      FileStream >> AccessTime;
      FilesWithAccessTime.push_back({AccessTime, File});
    }
  };

  // fileTreeWalk can throw if any new file is created or removed during the
  // iteration. Retry in that case. When eviction is in progress, we don't
  // insert any new item but processes can still read the cache. Reading from
  // cache can create/remove .lock file which can cause the exception.
  while (true) {
    try {
      fileTreeWalk(CacheRoot, CollectFileAccessTime);
      break;
    } catch (...) {
      FilesWithAccessTime.clear();
      // If the cache directory is removed during the iteration, retry.
      continue;
    }
  }

  // Sort the files in the cache directory based on their last access time.
  std::sort(FilesWithAccessTime.begin(), FilesWithAccessTime.end(),
            [](const std::pair<uint64_t, std::string> &A,
               const std::pair<uint64_t, std::string> &B) {
              return A.first < B.first;
            });

  // Evict files from the cache directory until the cache size is less than the
  // threshold.
  size_t CurrCacheSize = CacheSize;
  for (const auto &File : FilesWithAccessTime) {

    int pos = File.second.find(CacheEntryAccessTimeSuffix);
    const std::string FileNameWOExt = File.second.substr(0, pos);
    const std::string BinFile = FileNameWOExt + ".bin";
    const std::string SrcFile = FileNameWOExt + ".src";

    while (OSUtil::isPathPresent(BinFile) || OSUtil::isPathPresent(SrcFile)) {

      // Lock to prevent race between writer and eviction thread.
      LockCacheItem Lock{FileNameWOExt};
      if (Lock.isOwned()) {
        // Remove the file and subtract its size from the cache size.
        auto RemoveFileAndSubtractSize = [&CurrCacheSize](
                                             const std::string &FileName) {
          // If the file is not present, return.
          if (!OSUtil::isPathPresent(FileName))
            return;

          auto FileSize = getFileSize(FileName);
          if (std::remove(FileName.c_str())) {
            throw sycl::exception(make_error_code(errc::runtime),
                                  "Failed to evict cache entry: " + FileName);
          } else {
            PersistentDeviceCodeCache::trace("File removed: " + FileName);
            CurrCacheSize -= FileSize;
          }
        };

        // If removal fails due to a race, retry.
        // Races are rare, but can happen if another process is reading the
        // file. Locking down the entire cache and blocking all readers would be
        // inefficient.
        try {
          RemoveFileAndSubtractSize(SrcFile);
          RemoveFileAndSubtractSize(BinFile);
        } catch (...) {
          continue;
        }
      }
    }

    // If the cache size is less than the threshold, break.
    if (CurrCacheSize <= (size_t)(HowMuchCacheToEvict * MaxCacheSize))
      break;
  }

  // Update the cache size file with the new cache size.
  {
    const std::string CacheSizeFileName = "cache_size.txt";
    const std::string CacheSizeFile = CacheRoot + "/" + CacheSizeFileName;
    while (true) {
      LockCacheItem Lock{CacheSizeFile};
      if (!Lock.isOwned()) {
        // If some other process is writing the cache size, spin lock.
        continue;
      } else {
        std::fstream FileStream;
        FileStream.open(CacheSizeFile, std::ios::out | std::ios::trunc);
        FileStream << CurrCacheSize;
        FileStream.close();

        PersistentDeviceCodeCache::trace(
            "Updating the cache size file after eviction. New size: " +
            std::to_string(CurrCacheSize));
        break;
      }
    }
  }
}

// Update the cache size file and trigger cache eviction if needed.
void PersistentDeviceCodeCache::updateCacheFileSizeAndTriggerEviction(
    const std::string &CacheRoot, size_t ItemSize) {

  // No need to store cache size if eviction is disabled.
  if (!isEvictionEnabled())
    return;

  const std::string CacheSizeFileName = "cache_size.txt";
  const std::string CacheSizeFile = CacheRoot + "/" + CacheSizeFileName;
  size_t CurrentCacheSize = 0;
  // Read the cache size from the file.
  while (true) {
    LockCacheItem Lock{CacheSizeFile};
    if (!Lock.isOwned()) {
      // If some other process is writing the cache size, spin lock.
      continue;
    } else {
      PersistentDeviceCodeCache::trace("Updating the cache size file.");
      std::fstream FileStream;
      FileStream.open(CacheSizeFile, std::ios::in);

      // Read the cache size from the file;
      std::string line;
      if (std::getline(FileStream, line)) {
        CurrentCacheSize = std::stoull(line);
      }
      FileStream.close();

      CurrentCacheSize += ItemSize;

      // Write the updated cache size to the file.
      FileStream.open(CacheSizeFile, std::ios::out | std::ios::trunc);
      FileStream << CurrentCacheSize;
      FileStream.close();
      break;
    }
  }

  // Check if the cache size exceeds the threshold and trigger cache eviction if
  // needed.
  size_t MaxCacheSize = SYCLConfig<SYCL_CACHE_MAX_SIZE>::getProgramCacheSize();
  if (CurrentCacheSize > MaxCacheSize) {
    // Trigger cache eviction.
    evictItemsFromCache(CacheRoot, CurrentCacheSize, MaxCacheSize);
  }
}

/* Stores built program in persistent cache. We will put the binary for each
 * device in the list to a separate file.
 */
void PersistentDeviceCodeCache::putItemToDisc(
    const std::vector<device> &Devices,
    const std::vector<const RTDeviceBinaryImage *> &Imgs,
    const SerializedObj &SpecConsts, const std::string &BuildOptionsString,
    const ur_program_handle_t &NativePrg) {

  if (!areImagesCacheable(Imgs))
    return;

  repopulateCacheSizeFile(getRootDir());

  // Do not insert any new item if eviction is in progress.
  // Since evictions are rare, we can afford to spin lock here.
  const std::string EvictionInProgressFile =
      getRootDir() + EvictionInProgressFileSuffix;
  // Stall until the other process finishes eviction.
  while (OSUtil::isPathPresent(EvictionInProgressFile))
    continue;

  std::vector<const RTDeviceBinaryImage *> SortedImgs = getSortedImages(Imgs);
  auto BinaryData = getProgramBinaryData(NativePrg, Devices);

  // Total size of the item that we just wrote to the cache.
  size_t TotalSize = 0;
  for (size_t DeviceIndex = 0; DeviceIndex < Devices.size(); DeviceIndex++) {
    // If we don't have binary for the device, skip it.
    if (BinaryData[DeviceIndex].empty())
      continue;
    std::string DirName = getCacheItemPath(Devices[DeviceIndex], SortedImgs,
                                           SpecConsts, BuildOptionsString);

    if (DirName.empty())
      return;

    std::string FileName;
    try {
      OSUtil::makeDir(DirName.c_str());
      FileName = getUniqueFilename(DirName);
      LockCacheItem Lock{FileName};
      if (Lock.isOwned()) {
        std::string FullFileName = FileName + ".bin";
        writeBinaryDataToFile(FullFileName, BinaryData[DeviceIndex]);
        trace("device binary has been cached: " + FullFileName);
        writeSourceItem(FileName + ".src", Devices[DeviceIndex], SortedImgs,
                        SpecConsts, BuildOptionsString);

        // Update Total cache size after adding the new items.
        TotalSize += getFileSize(FileName + ".src");
        TotalSize += getFileSize(FileName + ".bin");

        saveCurrentTimeInAFile(FileName + CacheEntryAccessTimeSuffix);
      } else {
        PersistentDeviceCodeCache::trace("cache lock not owned " + FileName);
      }
    } catch (std::exception &e) {
      PersistentDeviceCodeCache::trace(
          std::string("exception encountered making persistent cache: ") +
          e.what());
    } catch (...) {
      PersistentDeviceCodeCache::trace(
          std::string("error outputting persistent cache: ") +
          std::strerror(errno));
    }
  }

  // Update the cache size file and trigger cache eviction if needed.
  if (TotalSize)
    updateCacheFileSizeAndTriggerEviction(getRootDir(), TotalSize);
}

void PersistentDeviceCodeCache::putCompiledKernelToDisc(
    const std::vector<device> &Devices, const std::string &BuildOptionsString,
    const std::string &SourceStr, const ur_program_handle_t &NativePrg) {
  auto BinaryData = getProgramBinaryData(NativePrg, Devices);

  for (size_t DeviceIndex = 0; DeviceIndex < Devices.size(); DeviceIndex++) {
    // If we don't have binary for the device, skip it.
    if (BinaryData[DeviceIndex].empty())
      continue;
    std::string DirName = getCompiledKernelItemPath(
        Devices[DeviceIndex], BuildOptionsString, SourceStr);

    try {
      OSUtil::makeDir(DirName.c_str());
      std::string FileName = getUniqueFilename(DirName);
      LockCacheItem Lock{FileName};
      if (Lock.isOwned()) {
        std::string FullFileName = FileName + ".bin";
        writeBinaryDataToFile(FullFileName, BinaryData[DeviceIndex]);
        PersistentDeviceCodeCache::trace_KernelCompiler(
            "binary has been cached: " + FullFileName);
      } else {
        PersistentDeviceCodeCache::trace_KernelCompiler(
            "cache lock not owned " + FileName);
      }
    } catch (std::exception &e) {
      PersistentDeviceCodeCache::trace_KernelCompiler(
          std::string("exception encountered making cache: ") + e.what());
    } catch (...) {
      PersistentDeviceCodeCache::trace_KernelCompiler(
          std::string("error outputting cache: ") + std::strerror(errno));
    }
  }
}

/* Program binaries built for one or more devices are read from persistent
 * cache and returned in form of vector of programs. Each binary program is
 * stored in vector of chars. There is a one-to-one correspondence between
 * the vector of programs returned from the function and the input vector of
 * devices.
 */
std::vector<std::vector<char>> PersistentDeviceCodeCache::getItemFromDisc(
    const std::vector<device> &Devices,
    const std::vector<const RTDeviceBinaryImage *> &Imgs,
    const SerializedObj &SpecConsts, const std::string &BuildOptionsString) {
  assert(!Devices.empty());
  if (!areImagesCacheable(Imgs))
    return {};

  std::vector<const RTDeviceBinaryImage *> SortedImgs = getSortedImages(Imgs);
  std::vector<std::vector<char>> Binaries(Devices.size());
  std::string FileNames;
  for (size_t DeviceIndex = 0; DeviceIndex < Devices.size(); DeviceIndex++) {
    std::string Path = getCacheItemPath(Devices[DeviceIndex], SortedImgs,
                                        SpecConsts, BuildOptionsString);

    if (Path.empty() || !OSUtil::isPathPresent(Path))
      return {};

    int i = 0;

    std::string FileName{Path + "/" + std::to_string(i)};
    while (OSUtil::isPathPresent(FileName + ".bin") ||
           OSUtil::isPathPresent(FileName + ".src")) {

      if (!LockCacheItem::isLocked(FileName) &&
          isCacheItemSrcEqual(FileName + ".src", Devices[DeviceIndex],
                              SortedImgs, SpecConsts, BuildOptionsString)) {
        try {
          std::string FullFileName = FileName + ".bin";
          Binaries[DeviceIndex] = readBinaryDataFromFile(FullFileName);

          // Explicitly update the access time of the file. This is required for
          // eviction.
          if (isEvictionEnabled())
            saveCurrentTimeInAFile(FileName + CacheEntryAccessTimeSuffix);

          FileNames += FullFileName + ";";
          break;
        } catch (...) {
          // If read was unsuccessfull try the next item
        }
      }
      FileName = Path + "/" + std::to_string(++i);
    }
    // If there is no binary for any device, return empty vector.
    if (Binaries[DeviceIndex].empty())
      return {};
  }
  PersistentDeviceCodeCache::trace("using cached device binary: " + FileNames);
  return Binaries;
}

/*  kernel_compiler extension uses slightly different format for path
    and does not cache a .src separate from the binary.
 */
std::vector<std::vector<char>>
PersistentDeviceCodeCache::getCompiledKernelFromDisc(
    const std::vector<device> &Devices, const std::string &BuildOptionsString,
    const std::string &SourceStr) {
  assert(!Devices.empty());
  std::vector<std::vector<char>> Binaries(Devices.size());
  std::string FileNames;
  for (size_t DeviceIndex = 0; DeviceIndex < Devices.size(); DeviceIndex++) {
    std::string DirName = getCompiledKernelItemPath(
        Devices[DeviceIndex], BuildOptionsString, SourceStr);

    if (DirName.empty() || !OSUtil::isPathPresent(DirName))
      return {};

    int i = 0;
    std::string FileName{DirName + "/" + std::to_string(i)};
    while (OSUtil::isPathPresent(FileName + ".bin") ||
           OSUtil::isPathPresent(FileName + ".src")) {

      if (!LockCacheItem::isLocked(FileName)) {
        try {
          std::string FullFileName = FileName + ".bin";
          Binaries[DeviceIndex] = readBinaryDataFromFile(FullFileName);
          FileNames += FullFileName + ";";
          break;
        } catch (...) {
          // If read was unsuccessfull try the next item
        }
      }
      FileName = DirName + "/" + std::to_string(++i);
    }
    // If there is no binary for any device, return empty vector.
    if (Binaries[DeviceIndex].empty())
      return {};
  }
  PersistentDeviceCodeCache::trace_KernelCompiler("using cached binary: " +
                                                  FileNames);
  return Binaries;
}

/* Returns string value which can be used to identify different device
 */
std::string PersistentDeviceCodeCache::getDeviceIDString(const device &Device) {
  return Device.get_platform().get_info<sycl::info::platform::name>() + "/" +
         Device.get_info<sycl::info::device::name>() + "/" +
         Device.get_info<sycl::info::device::version>() + "/" +
         Device.get_info<sycl::info::device::driver_version>();
}

/* Write built binary to persistent cache
 * Format: NumBinaries(=1), BinarySize, Binary
 */
void PersistentDeviceCodeCache::writeBinaryDataToFile(
    const std::string &FileName, const std::vector<char> &Data) {
  std::ofstream FileStream{FileName, std::ios::binary};
  // The reason why we need to write number of binaries (in current
  // implementation always 1) is to keep compatibility with the old format of
  // files in persistent cache, so that new runtime can use binaries from
  // persistent cache generated by old compiler/runtime.
  size_t NumBinaries = 1;
  FileStream.write((char *)&NumBinaries, sizeof(NumBinaries));

  auto Size = Data.size();
  FileStream.write((char *)&Size, sizeof(Size));
  FileStream.write(Data.data(), Size);
  if (FileStream.fail())
    trace("Failed to write to binary file " + FileName);
}

<<<<<<< HEAD
/* Read built binary from persistent cache. Each persistent cache file
 * contains binary for a single device. Format: BinarySize, Binary
=======
/* Read built binary from persistent cache. Each persistent cache file contains
 * binary for a single device.
 * Format: NumBinaries(=1), BinarySize, Binary
>>>>>>> a188950d
 */
std::vector<char>
PersistentDeviceCodeCache::readBinaryDataFromFile(const std::string &FileName) {
  std::ifstream FileStream{FileName, std::ios::binary};
  // We ignore this number, we always read single device binary from a file and
  // we need this just to keep compatibility with the old format of files in
  // persistent cache, so that new runtime can use binaries from persistent
  // cache generated by old compiler/runtime.
  size_t NumBinaries = 0;
  FileStream.read((char *)&NumBinaries, sizeof(NumBinaries));
  if (FileStream.fail()) {
    trace("Failed to read number of binaries from " + FileName);
    return {};
  }
  // Even in the old implementation we could only put a single binary to the
  // persistent cache in all scenarios, multi-device case wasn't supported.
  assert(NumBinaries == 1);

  size_t BinarySize = 0;
  FileStream.read((char *)&BinarySize, sizeof(BinarySize));

  std::vector<char> BinaryData(BinarySize);
  FileStream.read(BinaryData.data(), BinarySize);
  FileStream.close();

  if (FileStream.fail()) {
    trace("Failed to read binary file from " + FileName);
    return {};
  }

  return BinaryData;
}

/* Writing cache item key sources to be used for reliable identification
 * Format: Four pairs of [size, value] for device, build options,
 * specialization constant values, device code SPIR-V images.
 */
void PersistentDeviceCodeCache::writeSourceItem(
    const std::string &FileName, const device &Device,
    const std::vector<const RTDeviceBinaryImage *> &SortedImgs,
    const SerializedObj &SpecConsts, const std::string &BuildOptionsString) {
  std::ofstream FileStream{FileName, std::ios::binary};

  std::string DeviceString{getDeviceIDString(Device)};
  size_t Size = DeviceString.size();
  FileStream.write((char *)&Size, sizeof(Size));
  FileStream.write(DeviceString.data(), Size);

  Size = BuildOptionsString.size();
  FileStream.write((char *)&Size, sizeof(Size));
  FileStream.write(BuildOptionsString.data(), Size);

  Size = SpecConsts.size();
  FileStream.write((char *)&Size, sizeof(Size));
  FileStream.write((const char *)SpecConsts.data(), Size);

  Size = 0;
  for (const RTDeviceBinaryImage *Img : SortedImgs)
    Size += Img->getSize();
  FileStream.write((char *)&Size, sizeof(Size));
  for (const RTDeviceBinaryImage *Img : SortedImgs)
    FileStream.write((const char *)Img->getRawData().BinaryStart,
                     Img->getSize());
  FileStream.close();

  if (FileStream.fail()) {
    trace("Failed to write source file to " + FileName);
  }
}

/* Check that cache item key sources are equal to the current program.
 * If file read operations fail cache item is treated as not equal.
 */
bool PersistentDeviceCodeCache::isCacheItemSrcEqual(
    const std::string &FileName, const device &Device,
    const std::vector<const RTDeviceBinaryImage *> &SortedImgs,
    const SerializedObj &SpecConsts, const std::string &BuildOptionsString) {
  std::ifstream FileStream{FileName, std::ios::binary};

  std::string ImgsString;
  for (const RTDeviceBinaryImage *Img : SortedImgs)
    ImgsString.append((const char *)Img->getRawData().BinaryStart,
                      Img->getSize());
  std::string SpecConstsString{(const char *)SpecConsts.data(),
                               SpecConsts.size()};

  size_t Size = 0;
  FileStream.read((char *)&Size, sizeof(Size));
  std::string res(Size, '\0');
  FileStream.read(&res[0], Size);
  if (getDeviceIDString(Device).compare(res))
    return false;

  FileStream.read((char *)&Size, sizeof(Size));
  res.resize(Size);
  FileStream.read(&res[0], Size);
  if (BuildOptionsString.compare(res))
    return false;

  FileStream.read((char *)&Size, sizeof(Size));
  res.resize(Size);
  FileStream.read(&res[0], Size);
  if (SpecConstsString.compare(res))
    return false;

  FileStream.read((char *)&Size, sizeof(Size));
  res.resize(Size);
  FileStream.read(&res[0], Size);
  if (ImgsString.compare(res))
    return false;

  FileStream.close();

  if (FileStream.fail()) {
    trace("Failed to read source file from " + FileName);
  }

  return true;
}

/* Returns directory name to store specific kernel images for specified
 * device, build options and specialization constants values.
 */
std::string PersistentDeviceCodeCache::getCacheItemPath(
    const device &Device, const std::vector<const RTDeviceBinaryImage *> &Imgs,
    const SerializedObj &SpecConsts, const std::string &BuildOptionsString) {
  std::string cache_root{getRootDir()};
  if (cache_root.empty()) {
    trace("Disable persistent cache due to unconfigured cache root.");
    return {};
  }

  std::string ImgsString;
  for (const RTDeviceBinaryImage *Img : Imgs)
    if (Img->getRawData().BinaryStart)
      ImgsString.append((const char *)Img->getRawData().BinaryStart,
                        Img->getSize());

  std::string DeviceString{getDeviceIDString(Device)};
  std::string SpecConstsString{(const char *)SpecConsts.data(),
                               SpecConsts.size()};
  std::hash<std::string> StringHasher{};

  return cache_root + "/" + std::to_string(StringHasher(DeviceString)) + "/" +
         std::to_string(StringHasher(ImgsString)) + "/" +
         std::to_string(StringHasher(SpecConstsString)) + "/" +
         std::to_string(StringHasher(BuildOptionsString));
}

std::string PersistentDeviceCodeCache::getCompiledKernelItemPath(
    const device &Device, const std::string &BuildOptionsString,
    const std::string &SourceString) {

  std::string cache_root{getRootDir()};
  if (cache_root.empty()) {
    trace("Disable persistent cache due to unconfigured cache root.");
    return {};
  }

  std::string DeviceString{getDeviceIDString(Device)};
  std::hash<std::string> StringHasher{};

  return cache_root + "/ext_kernel_compiler" + "/" +
         std::to_string(StringHasher(DeviceString)) + "/" +
         std::to_string(StringHasher(BuildOptionsString)) + "/" +
         std::to_string(StringHasher(SourceString));
}

/* Returns true if persistent cache is enabled.
 */
bool PersistentDeviceCodeCache::isEnabled() {
  bool CacheIsEnabled = SYCLConfig<SYCL_CACHE_PERSISTENT>::get();
  static bool FirstCheck = true;
  if (FirstCheck) {
    PersistentDeviceCodeCache::trace(CacheIsEnabled ? "enabled" : "disabled");
    FirstCheck = false;
  }
  return CacheIsEnabled;
}

/* Returns path for device code cache root directory
 */
std::string PersistentDeviceCodeCache::getRootDir() {
  return SYCLConfig<SYCL_CACHE_DIR>::get();
}

} // namespace detail
} // namespace _V1
} // namespace sycl<|MERGE_RESOLUTION|>--- conflicted
+++ resolved
@@ -657,14 +657,9 @@
     trace("Failed to write to binary file " + FileName);
 }
 
-<<<<<<< HEAD
-/* Read built binary from persistent cache. Each persistent cache file
- * contains binary for a single device. Format: BinarySize, Binary
-=======
 /* Read built binary from persistent cache. Each persistent cache file contains
  * binary for a single device.
  * Format: NumBinaries(=1), BinarySize, Binary
->>>>>>> a188950d
  */
 std::vector<char>
 PersistentDeviceCodeCache::readBinaryDataFromFile(const std::string &FileName) {
