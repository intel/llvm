--- conflicted
+++ resolved
@@ -347,7 +347,7 @@
          std::to_string(StringHasher(BuildOptionsString));
 }
 
-<<<<<<< HEAD
+
 // TODO Currently parsing configuration variables and error reporting is not
 // centralized, and is basically re-implemented (with different level of
 // reliability) for each particular variable. As a variant, this can go into
@@ -405,8 +405,7 @@
   CacheIsEnabled = parsePersistentCacheConfig();
 }
 
-=======
->>>>>>> 58ebf670
+
 /* Returns true if persistent cache is enabled.
  */
 bool PersistentDeviceCodeCache::isEnabled() {
