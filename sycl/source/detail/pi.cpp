//===-- pi.cpp - PI utilities implementation -------------------*- C++ -*--===//
//
// Part of the LLVM Project, under the Apache License v2.0 with LLVM Exceptions.
// See https://llvm.org/LICENSE.txt for license information.
// SPDX-License-Identifier: Apache-2.0 WITH LLVM-exception
//
//===----------------------------------------------------------------------===//

/// \file pi.cpp
/// Implementation of C++ wrappers for PI interface.
///
/// \ingroup sycl_pi

#include "context_impl.hpp"
#include <detail/config.hpp>
#include <detail/global_handler.hpp>
#include <detail/plugin.hpp>
#include <detail/xpti_registry.hpp>
#include <sycl/context.hpp>
#include <sycl/detail/common.hpp>
#include <sycl/detail/device_filter.hpp>
#include <sycl/detail/pi.hpp>
#include <sycl/detail/stl_type_traits.hpp>
#include <sycl/version.hpp>

#include <bitset>
#include <cstdarg>
#include <cstring>
#include <iostream>
#include <map>
#include <sstream>
#include <stddef.h>
#include <string>

#ifdef XPTI_ENABLE_INSTRUMENTATION
// Include the headers necessary for emitting
// traces using the trace framework
#include "xpti/xpti_trace_framework.h"
#endif

#define STR(x) #x
#define SYCL_VERSION_STR                                                       \
  "sycl " STR(__LIBSYCL_MAJOR_VERSION) "." STR(__LIBSYCL_MINOR_VERSION)

namespace sycl {
__SYCL_INLINE_VER_NAMESPACE(_V1) {
namespace detail {
#ifdef XPTI_ENABLE_INSTRUMENTATION
// Global (to the SYCL runtime) graph handle that all command groups are a
// child of
/// Event to be used by graph related activities
xpti_td *GSYCLGraphEvent = nullptr;
/// Event to be used by PI layer related activities
xpti_td *GPICallEvent = nullptr;
/// Event to be used by PI layer calls with arguments
xpti_td *GPIArgCallEvent = nullptr;
/// Constants being used as placeholder until one is able to reliably get the
/// version of the SYCL runtime
constexpr uint32_t GMajVer = __LIBSYCL_MAJOR_VERSION;
constexpr uint32_t GMinVer = __LIBSYCL_MINOR_VERSION;
constexpr const char *GVerStr = SYCL_VERSION_STR;
#endif // XPTI_ENABLE_INSTRUMENTATION

template <sycl::backend BE> void *getPluginOpaqueData(void *OpaqueDataParam) {
  void *ReturnOpaqueData = nullptr;
  const sycl::detail::plugin &Plugin = sycl::detail::pi::getPlugin<BE>();

  Plugin.call<sycl::detail::PiApiKind::piextPluginGetOpaqueData>(
      OpaqueDataParam, &ReturnOpaqueData);

  return ReturnOpaqueData;
}

template __SYCL_EXPORT void *
getPluginOpaqueData<sycl::backend::ext_intel_esimd_emulator>(void *);

namespace pi {

static void initializePlugins(std::vector<plugin> &Plugins);

bool XPTIInitDone = false;

// Implementation of the SYCL PI API call tracing methods that use XPTI
// framework to emit these traces that will be used by tools.
uint64_t emitFunctionBeginTrace(const char *FName) {
  uint64_t CorrelationID = 0;
#ifdef XPTI_ENABLE_INSTRUMENTATION
  // The function_begin and function_end trace point types are defined to
  // trace library API calls and they are currently enabled here for support
  // tools that need the API scope. The methods emitFunctionBeginTrace() and
  // emitFunctionEndTrace() can be extended to also trace the arguments of the
  // PI API call using a trace point type the extends the predefined trace
  // point types.
  //
  // You can use the sample collector in llvm/xptifw/samples/syclpi_collector
  // to print the API traces and also extend them to support  arguments that
  // may be traced later.
  //
  /// Example Usage:
  /// \code{cpp}
  /// // Two diagnostic trace types defined for function begin and function end
  /// // with different semantics than the one in the default trace type list.
  /// typedef enum {
  ///   diagnostic_func_begin = XPTI_TRACE_POINT_BEGIN(0),
  ///   diagnostic_func_end = XPTI_TRACE_POINT_END(0),
  /// }syclpi_extension_t;
  /// ...
  /// uint16_t pi_func_begin =
  ///     xptiRegisterUserDefinedTracePoint("sycl.pi", func_begin);
  /// uint16_t pi_func_end =
  ///     xptiRegisterUserDefinedTracePoint("sycl.pi", func_end);
  /// ...
  /// // Setup argument data for the function being traced
  /// ...
  /// xptiNotifySubscribers(stream_id, pi_func_begin, parent, event, instance,
  ///                       (void *)argument_data);
  /// \endcode
  if (xptiTraceEnabled()) {
    uint8_t StreamID = xptiRegisterStream(SYCL_PICALL_STREAM_NAME);
    CorrelationID = xptiGetUniqueId();
    xptiNotifySubscribers(
        StreamID, (uint16_t)xpti::trace_point_type_t::function_begin,
        GPICallEvent, nullptr, CorrelationID, static_cast<const void *>(FName));
  }
#endif // XPTI_ENABLE_INSTRUMENTATION
  return CorrelationID;
}

void emitFunctionEndTrace(uint64_t CorrelationID, const char *FName) {
#ifdef XPTI_ENABLE_INSTRUMENTATION
  if (xptiTraceEnabled()) {
    // CorrelationID is the unique ID that ties together a function_begin and
    // function_end pair of trace calls. The splitting of a scoped_notify into
    // two function calls incurs an additional overhead as the StreamID must
    // be looked up twice.
    uint8_t StreamID = xptiRegisterStream(SYCL_PICALL_STREAM_NAME);
    xptiNotifySubscribers(
        StreamID, (uint16_t)xpti::trace_point_type_t::function_end,
        GPICallEvent, nullptr, CorrelationID, static_cast<const void *>(FName));
  }
#endif // XPTI_ENABLE_INSTRUMENTATION
}

uint64_t emitFunctionWithArgsBeginTrace(uint32_t FuncID, const char *FuncName,
                                        unsigned char *ArgsData,
                                        pi_plugin Plugin) {
  uint64_t CorrelationID = 0;
#ifdef XPTI_ENABLE_INSTRUMENTATION
  if (xptiTraceEnabled()) {
    uint8_t StreamID = xptiRegisterStream(SYCL_PIDEBUGCALL_STREAM_NAME);
    CorrelationID = xptiGetUniqueId();

    xpti::function_with_args_t Payload{FuncID, FuncName, ArgsData, nullptr,
                                       &Plugin};

    xptiNotifySubscribers(
        StreamID, (uint16_t)xpti::trace_point_type_t::function_with_args_begin,
        GPIArgCallEvent, nullptr, CorrelationID, &Payload);
  }
#endif
  return CorrelationID;
}

void emitFunctionWithArgsEndTrace(uint64_t CorrelationID, uint32_t FuncID,
                                  const char *FuncName, unsigned char *ArgsData,
                                  pi_result Result, pi_plugin Plugin) {
#ifdef XPTI_ENABLE_INSTRUMENTATION
  if (xptiTraceEnabled()) {
    uint8_t StreamID = xptiRegisterStream(SYCL_PIDEBUGCALL_STREAM_NAME);

    xpti::function_with_args_t Payload{FuncID, FuncName, ArgsData, &Result,
                                       &Plugin};

    xptiNotifySubscribers(
        StreamID, (uint16_t)xpti::trace_point_type_t::function_with_args_end,
        GPIArgCallEvent, nullptr, CorrelationID, &Payload);
  }
#endif
}

void contextSetExtendedDeleter(const sycl::context &context,
                               pi_context_extended_deleter func,
                               void *user_data) {
  auto impl = getSyclObjImpl(context);
  auto contextHandle = reinterpret_cast<pi_context>(impl->getHandleRef());
  auto plugin = impl->getPlugin();
  plugin.call<PiApiKind::piextContextSetExtendedDeleter>(contextHandle, func,
                                                         user_data);
}

std::string platformInfoToString(pi_platform_info info) {
  switch (info) {
  case PI_PLATFORM_INFO_PROFILE:
    return "PI_PLATFORM_INFO_PROFILE";
  case PI_PLATFORM_INFO_VERSION:
    return "PI_PLATFORM_INFO_VERSION";
  case PI_PLATFORM_INFO_NAME:
    return "PI_PLATFORM_INFO_NAME";
  case PI_PLATFORM_INFO_VENDOR:
    return "PI_PLATFORM_INFO_VENDOR";
  case PI_PLATFORM_INFO_EXTENSIONS:
    return "PI_PLATFORM_INFO_EXTENSIONS";
  }
  die("Unknown pi_platform_info value passed to "
      "sycl::detail::pi::platformInfoToString");
}

std::string memFlagToString(pi_mem_flags Flag) {
  assertion(((Flag == 0u) || ((Flag & (Flag - 1)) == 0)) &&
            "More than one bit set");

  std::stringstream Sstream;

  switch (Flag) {
  case pi_mem_flags{0}:
    Sstream << "pi_mem_flags(0)";
    break;
  case PI_MEM_FLAGS_ACCESS_RW:
    Sstream << "PI_MEM_FLAGS_ACCESS_RW";
    break;
  case PI_MEM_FLAGS_HOST_PTR_USE:
    Sstream << "PI_MEM_FLAGS_HOST_PTR_USE";
    break;
  case PI_MEM_FLAGS_HOST_PTR_COPY:
    Sstream << "PI_MEM_FLAGS_HOST_PTR_COPY";
    break;
  default:
    Sstream << "unknown pi_mem_flags bit == " << Flag;
  }

  return Sstream.str();
}

std::string memFlagsToString(pi_mem_flags Flags) {
  std::stringstream Sstream;
  bool FoundFlag = false;

  auto FlagSeparator = [](bool FoundFlag) { return FoundFlag ? "|" : ""; };

  pi_mem_flags ValidFlags[] = {PI_MEM_FLAGS_ACCESS_RW,
                               PI_MEM_FLAGS_HOST_PTR_USE,
                               PI_MEM_FLAGS_HOST_PTR_COPY};

  if (Flags == 0u) {
    Sstream << "pi_mem_flags(0)";
  } else {
    for (const auto Flag : ValidFlags) {
      if (Flag & Flags) {
        Sstream << FlagSeparator(FoundFlag) << memFlagToString(Flag);
        FoundFlag = true;
      }
    }

    std::bitset<64> UnkownBits(Flags & ~(PI_MEM_FLAGS_ACCESS_RW |
                                         PI_MEM_FLAGS_HOST_PTR_USE |
                                         PI_MEM_FLAGS_HOST_PTR_COPY));
    if (UnkownBits.any()) {
      Sstream << FlagSeparator(FoundFlag)
              << "unknown pi_mem_flags bits == " << UnkownBits;
    }
  }

  return Sstream.str();
}

// GlobalPlugin is a global Plugin used with Interoperability constructors that
// use OpenCL objects to construct SYCL class objects.
// TODO: GlobalPlugin does not seem to be needed anymore. Consider removing it!
std::shared_ptr<plugin> GlobalPlugin;

// Find the plugin at the appropriate location and return the location.
std::vector<std::pair<std::string, backend>> findPlugins() {
  std::vector<std::pair<std::string, backend>> PluginNames;

  // TODO: Based on final design discussions, change the location where the
  // plugin must be searched; how to identify the plugins etc. Currently the
  // search is done for libpi_opencl.so/pi_opencl.dll file in LD_LIBRARY_PATH
  // env only.
  //

  device_filter_list *FilterList = SYCLConfig<SYCL_DEVICE_FILTER>::get();
  ods_target_list *OdsTargetList = SYCLConfig<ONEAPI_DEVICE_SELECTOR>::get();

  // Will we be filtering with SYCL_DEVICE_FILTER or ONEAPI_DEVICE_SELECTOR ?
  // We do NOT attempt to support both simultaneously.
  if (OdsTargetList && FilterList) {
    throw sycl::exception(sycl::make_error_code(errc::invalid),
                          "ONEAPI_DEVICE_SELECTOR cannot be used in "
                          "conjunction with SYCL_DEVICE_FILTER");
  } else if (!FilterList && !OdsTargetList) {
    PluginNames.emplace_back(__SYCL_OPENCL_PLUGIN_NAME, backend::opencl);
    PluginNames.emplace_back(__SYCL_LEVEL_ZERO_PLUGIN_NAME,
                             backend::ext_oneapi_level_zero);
    PluginNames.emplace_back(__SYCL_CUDA_PLUGIN_NAME, backend::ext_oneapi_cuda);
    PluginNames.emplace_back(__SYCL_HIP_PLUGIN_NAME, backend::ext_oneapi_hip);
  } else if (FilterList) {
    std::vector<device_filter> Filters = FilterList->get();
    bool OpenCLFound = false;
    bool LevelZeroFound = false;
    bool CudaFound = false;
    bool EsimdCpuFound = false;
    bool HIPFound = false;
    for (const device_filter &Filter : Filters) {
      backend Backend = Filter.Backend ? Filter.Backend.value() : backend::all;
      if (!OpenCLFound &&
          (Backend == backend::opencl || Backend == backend::all)) {
        PluginNames.emplace_back(__SYCL_OPENCL_PLUGIN_NAME, backend::opencl);
        OpenCLFound = true;
      }
      if (!LevelZeroFound && (Backend == backend::ext_oneapi_level_zero ||
                              Backend == backend::all)) {
        PluginNames.emplace_back(__SYCL_LEVEL_ZERO_PLUGIN_NAME,
                                 backend::ext_oneapi_level_zero);
        LevelZeroFound = true;
      }
      if (!CudaFound &&
          (Backend == backend::ext_oneapi_cuda || Backend == backend::all)) {
        PluginNames.emplace_back(__SYCL_CUDA_PLUGIN_NAME,
                                 backend::ext_oneapi_cuda);
        CudaFound = true;
      }
      if (!EsimdCpuFound && Backend == backend::ext_intel_esimd_emulator) {
        PluginNames.emplace_back(__SYCL_ESIMD_EMULATOR_PLUGIN_NAME,
                                 backend::ext_intel_esimd_emulator);
        EsimdCpuFound = true;
      }
      if (!HIPFound &&
          (Backend == backend::ext_oneapi_hip || Backend == backend::all)) {
        PluginNames.emplace_back(__SYCL_HIP_PLUGIN_NAME,
                                 backend::ext_oneapi_hip);
        HIPFound = true;
      }
    }
  } else {
    ods_target_list &list = *OdsTargetList;
    if (list.backendCompatible(backend::opencl)) {
      PluginNames.emplace_back(__SYCL_OPENCL_PLUGIN_NAME, backend::opencl);
    }
    if (list.backendCompatible(backend::ext_oneapi_level_zero)) {
      PluginNames.emplace_back(__SYCL_LEVEL_ZERO_PLUGIN_NAME,
                               backend::ext_oneapi_level_zero);
    }
    if (list.backendCompatible(backend::ext_oneapi_cuda)) {
      PluginNames.emplace_back(__SYCL_CUDA_PLUGIN_NAME,
                               backend::ext_oneapi_cuda);
    }
    if (list.backendCompatible(backend::ext_intel_esimd_emulator)) {
      PluginNames.emplace_back(__SYCL_ESIMD_EMULATOR_PLUGIN_NAME,
                               backend::ext_intel_esimd_emulator);
    }
    if (list.backendCompatible(backend::ext_oneapi_hip)) {
      PluginNames.emplace_back(__SYCL_HIP_PLUGIN_NAME, backend::ext_oneapi_hip);
    }
  }
  return PluginNames;
}

// Load the Plugin by calling the OS dependent library loading call.
// Return the handle to the Library.
void *loadPlugin(const std::string &PluginPath) {
  return loadOsLibrary(PluginPath);
}

// Unload the given plugin by calling teh OS-specific library unloading call.
// \param Library OS-specific library handle created when loading.
int unloadPlugin(void *Library) { return unloadOsLibrary(Library); }

// Binds all the PI Interface APIs to Plugin Library Function Addresses.
// TODO: Remove the 'OclPtr' extension to PI_API.
// TODO: Change the functionality such that a single getOsLibraryFuncAddress
// call is done to get all Interface API mapping. The plugin interface also
// needs to setup infrastructure to route PI_CALLs to the appropriate plugins.
// Currently, we bind to a singe plugin.
bool bindPlugin(void *Library,
                const std::shared_ptr<PiPlugin> &PluginInformation) {

  decltype(::piPluginInit) *PluginInitializeFunction =
      (decltype(&::piPluginInit))(getOsLibraryFuncAddress(Library,
                                                          "piPluginInit"));
  if (PluginInitializeFunction == nullptr)
    return false;

  int Err = PluginInitializeFunction(PluginInformation.get());

  // TODO: Compare Supported versions and check for backward compatibility.
  // Make sure err is PI_SUCCESS.
  assert((Err == PI_SUCCESS) && "Unexpected error when binding to Plugin.");
  (void)Err;

  // TODO: Return a more meaningful value/enum.
  return true;
}

bool trace(TraceLevel Level) {
  auto TraceLevelMask = SYCLConfig<SYCL_PI_TRACE>::get();
  return (TraceLevelMask & Level) == Level;
}

// Initializes all available Plugins.
std::vector<plugin> &initialize() {
  static std::once_flag PluginsInitDone;
  // std::call_once is blocking all other threads if a thread is already
  // creating a vector of plugins. So, no additional lock is needed.
  std::call_once(PluginsInitDone, [&]() {
    initializePlugins(GlobalHandler::instance().getPlugins());
  });
  return GlobalHandler::instance().getPlugins();
}

static void initializePlugins(std::vector<plugin> &Plugins) {
  std::vector<std::pair<std::string, backend>> PluginNames = findPlugins();

  if (PluginNames.empty() && trace(PI_TRACE_ALL))
    std::cerr << "SYCL_PI_TRACE[all]: "
              << "No Plugins Found." << std::endl;

  const std::string LibSYCLDir =
      sycl::detail::OSUtil::getCurrentDSODir() + sycl::detail::OSUtil::DirSep;

  for (unsigned int I = 0; I < PluginNames.size(); I++) {
    std::shared_ptr<PiPlugin> PluginInformation = std::make_shared<PiPlugin>(
        PiPlugin{_PI_H_VERSION_STRING, _PI_H_VERSION_STRING,
                 /*Targets=*/nullptr, /*FunctionPointers=*/{}});

    void *Library = loadPlugin(LibSYCLDir + PluginNames[I].first);

    if (!Library) {
      if (trace(PI_TRACE_ALL)) {
        std::cerr << "SYCL_PI_TRACE[all]: "
                  << "Check if plugin is present. "
                  << "Failed to load plugin: " << PluginNames[I].first
                  << std::endl;
      }
      continue;
    }

    if (!bindPlugin(Library, PluginInformation)) {
      if (trace(PI_TRACE_ALL)) {
        std::cerr << "SYCL_PI_TRACE[all]: "
                  << "Failed to bind PI APIs to the plugin: "
                  << PluginNames[I].first << std::endl;
      }
      continue;
    }
<<<<<<< HEAD
=======
    plugin &NewPlugin = Plugins.emplace_back(
        plugin(PluginInformation, PluginNames[I].second, Library));
    if (trace(TraceLevel::PI_TRACE_BASIC))
      std::cerr << "SYCL_PI_TRACE[basic]: "
                << "Plugin found and successfully loaded: "
                << PluginNames[I].first
                << " [ PluginVersion: " << NewPlugin.getPiPlugin().PluginVersion
                << " ]" << std::endl;
>>>>>>> 823f2b2c
  }

#ifdef XPTI_ENABLE_INSTRUMENTATION
  GlobalHandler::instance().getXPTIRegistry().initializeFrameworkOnce();

  if (!(xptiTraceEnabled() && !XPTIInitDone))
    return;
  // Not sure this is the best place to initialize the framework; SYCL runtime
  // team needs to advise on the right place, until then we piggy-back on the
  // initialization of the PI layer.

  // Initialize the global events just once, in the case pi::initialize() is
  // called multiple times
  XPTIInitDone = true;
  // Registers a new stream for 'sycl' and any plugin that wants to listen to
  // this stream will register itself using this string or stream ID for this
  // string.
  uint8_t StreamID = xptiRegisterStream(SYCL_STREAM_NAME);
  //  Let all tool plugins know that a stream by the name of 'sycl' has been
  //  initialized and will be generating the trace stream.
  GlobalHandler::instance().getXPTIRegistry().initializeStream(
      SYCL_STREAM_NAME, GMajVer, GMinVer, GVerStr);
  // Create a tracepoint to indicate the graph creation
  xpti::payload_t GraphPayload("application_graph");
  uint64_t GraphInstanceNo;
  GSYCLGraphEvent =
      xptiMakeEvent("application_graph", &GraphPayload, xpti::trace_graph_event,
                    xpti_at::active, &GraphInstanceNo);
  if (GSYCLGraphEvent) {
    // The graph event is a global event and will be used as the parent for
    // all nodes (command groups)
    xptiNotifySubscribers(StreamID, xpti::trace_graph_create, nullptr,
                          GSYCLGraphEvent, GraphInstanceNo, nullptr);
  }

  // Let subscribers know a new stream is being initialized
  GlobalHandler::instance().getXPTIRegistry().initializeStream(
      SYCL_PICALL_STREAM_NAME, GMajVer, GMinVer, GVerStr);
  xpti::payload_t PIPayload("Plugin Interface Layer");
  uint64_t PiInstanceNo;
  GPICallEvent =
      xptiMakeEvent("PI Layer", &PIPayload, xpti::trace_algorithm_event,
                    xpti_at::active, &PiInstanceNo);

  GlobalHandler::instance().getXPTIRegistry().initializeStream(
      SYCL_PIDEBUGCALL_STREAM_NAME, GMajVer, GMinVer, GVerStr);
  xpti::payload_t PIArgPayload(
      "Plugin Interface Layer (with function arguments)");
  uint64_t PiArgInstanceNo;
  GPIArgCallEvent = xptiMakeEvent("PI Layer with arguments", &PIArgPayload,
                                  xpti::trace_algorithm_event, xpti_at::active,
                                  &PiArgInstanceNo);
#endif
}

// Get the plugin serving given backend.
template <backend BE> const plugin &getPlugin() {
  static const plugin *Plugin = nullptr;
  if (Plugin)
    return *Plugin;

  const std::vector<plugin> &Plugins = pi::initialize();
  for (const auto &P : Plugins)
    if (P.getBackend() == BE) {
      Plugin = &P;
      return *Plugin;
    }

  throw runtime_error("pi::getPlugin couldn't find plugin",
                      PI_ERROR_INVALID_OPERATION);
}

template __SYCL_EXPORT const plugin &getPlugin<backend::opencl>();
template __SYCL_EXPORT const plugin &
getPlugin<backend::ext_oneapi_level_zero>();
template __SYCL_EXPORT const plugin &
getPlugin<backend::ext_intel_esimd_emulator>();
template __SYCL_EXPORT const plugin &getPlugin<backend::ext_oneapi_cuda>();

// Report error and no return (keeps compiler from printing warnings).
// TODO: Probably change that to throw a catchable exception,
//       but for now it is useful to see every failure.
//
[[noreturn]] void die(const char *Message) {
  std::cerr << "pi_die: " << Message << std::endl;
  std::terminate();
}

void assertion(bool Condition, const char *Message) {
  if (!Condition)
    die(Message);
}

// Reads an integer value from ELF data.
template <typename ResT>
static ResT readELFValue(const unsigned char *Data, size_t NumBytes,
                         bool IsBigEndian) {
  assert(NumBytes <= sizeof(ResT));
  ResT Result = 0;
  if (IsBigEndian) {
    for (size_t I = 0; I < NumBytes; ++I) {
      Result = (Result << 8) | static_cast<ResT>(Data[I]);
    }
  } else {
    std::copy(Data, Data + NumBytes, reinterpret_cast<char *>(&Result));
  }
  return Result;
}

// Checks if an ELF image contains a section with a specified name.
static bool checkELFSectionPresent(const std::string &ExpectedSectionName,
                                   const unsigned char *ImgData,
                                   size_t ImgSize) {
  // Check for 64bit and big-endian.
  bool Is64bit = ImgData[4] == 2;
  bool IsBigEndian = ImgData[5] == 2;

  // Make offsets based on whether the ELF file is 64bit or not.
  size_t SectionHeaderOffsetInfoOffset = Is64bit ? 0x28 : 0x20;
  size_t SectionHeaderSizeInfoOffset = Is64bit ? 0x3A : 0x2E;
  size_t SectionHeaderNumInfoOffset = Is64bit ? 0x3C : 0x30;
  size_t SectionStringsHeaderIndexInfoOffset = Is64bit ? 0x3E : 0x32;

  // if the image doesn't contain enough data for the header values, end early.
  if (ImgSize < SectionStringsHeaderIndexInfoOffset + 2)
    return false;

  // Read the e_shoff, e_shentsize, e_shnum, and e_shstrndx entries in the
  // header.
  uint64_t SectionHeaderOffset = readELFValue<uint64_t>(
      ImgData + SectionHeaderOffsetInfoOffset, Is64bit ? 8 : 4, IsBigEndian);
  uint16_t SectionHeaderSize = readELFValue<uint16_t>(
      ImgData + SectionHeaderSizeInfoOffset, 2, IsBigEndian);
  uint16_t SectionHeaderNum = readELFValue<uint16_t>(
      ImgData + SectionHeaderNumInfoOffset, 2, IsBigEndian);
  uint16_t SectionStringsHeaderIndex = readELFValue<uint16_t>(
      ImgData + SectionStringsHeaderIndexInfoOffset, 2, IsBigEndian);

  // End early if we do not have the expected number of section headers or
  // if the read section string header index is out-of-range.
  if (ImgSize < SectionHeaderOffset + SectionHeaderNum * SectionHeaderSize ||
      SectionStringsHeaderIndex >= SectionHeaderNum)
    return false;

  // Get the location of the section string data.
  size_t SectionStringsInfoOffset = Is64bit ? 0x18 : 0x10;
  const unsigned char *SectionStringsHeaderData =
      ImgData + SectionHeaderOffset +
      SectionStringsHeaderIndex * SectionHeaderSize;
  uint64_t SectionStrings = readELFValue<uint64_t>(
      SectionStringsHeaderData + SectionStringsInfoOffset, Is64bit ? 8 : 4,
      IsBigEndian);
  const unsigned char *SectionStringsData = ImgData + SectionStrings;

  // For each section, check the name against the expected section and return
  // true if we find it.
  for (size_t I = 0; I < SectionHeaderNum; ++I) {
    // Get the offset into the section string data of this sections name.
    const unsigned char *HeaderData =
        ImgData + SectionHeaderOffset + I * SectionHeaderSize;
    uint32_t SectionNameOffset =
        readELFValue<uint32_t>(HeaderData, 4, IsBigEndian);

    // Read the section name and check if it is the same as the name we are
    // looking for.
    const char *SectionName =
        reinterpret_cast<const char *>(SectionStringsData + SectionNameOffset);
    if (SectionName == ExpectedSectionName)
      return true;
  }
  return false;
}

// Returns the e_type field from an ELF image.
static uint16_t getELFHeaderType(const unsigned char *ImgData, size_t ImgSize) {
  (void)ImgSize;
  assert(ImgSize >= 18 && "Not enough bytes to have an ELF header type.");

  bool IsBigEndian = ImgData[5] == 2;
  return readELFValue<uint16_t>(ImgData + 16, 2, IsBigEndian);
}

RT::PiDeviceBinaryType getBinaryImageFormat(const unsigned char *ImgData,
                                            size_t ImgSize) {
  // Top-level magic numbers for the recognized binary image formats.
  struct {
    RT::PiDeviceBinaryType Fmt;
    const uint32_t Magic;
  } Fmts[] = {{PI_DEVICE_BINARY_TYPE_SPIRV, 0x07230203},
              {PI_DEVICE_BINARY_TYPE_LLVMIR_BITCODE, 0xDEC04342},
              // 'I', 'N', 'T', 'C' ; Intel native
              {PI_DEVICE_BINARY_TYPE_NATIVE, 0x43544E49}};

  if (ImgSize >= sizeof(Fmts[0].Magic)) {
    detail::remove_const_t<decltype(Fmts[0].Magic)> Hdr = 0;
    std::copy(ImgData, ImgData + sizeof(Hdr), reinterpret_cast<char *>(&Hdr));

    // Check headers for direct formats.
    for (const auto &Fmt : Fmts) {
      if (Hdr == Fmt.Magic)
        return Fmt.Fmt;
    }

    // ELF e_type for recognized binary image formats.
    struct {
      RT::PiDeviceBinaryType Fmt;
      const uint16_t Magic;
    } ELFFmts[] = {{PI_DEVICE_BINARY_TYPE_NATIVE, 0xFF04},  // OpenCL executable
                   {PI_DEVICE_BINARY_TYPE_NATIVE, 0xFF12}}; // ZEBIN executable

    // ELF files need to be parsed separately. The header type ends after 18
    // bytes.
    if (Hdr == 0x464c457F && ImgSize >= 18) {
      uint16_t HdrType = getELFHeaderType(ImgData, ImgSize);
      for (const auto &ELFFmt : ELFFmts) {
        if (HdrType == ELFFmt.Magic)
          return ELFFmt.Fmt;
      }
      // Newer ZEBIN format does not have a special header type, but can instead
      // be identified by having a required .ze_info section.
      if (checkELFSectionPresent(".ze_info", ImgData, ImgSize))
        return PI_DEVICE_BINARY_TYPE_NATIVE;
    }
  }
  return PI_DEVICE_BINARY_TYPE_NONE;
}

} // namespace pi
} // namespace detail
} // __SYCL_INLINE_VER_NAMESPACE(_V1)
} // namespace sycl<|MERGE_RESOLUTION|>--- conflicted
+++ resolved
@@ -442,8 +442,6 @@
       }
       continue;
     }
-<<<<<<< HEAD
-=======
     plugin &NewPlugin = Plugins.emplace_back(
         plugin(PluginInformation, PluginNames[I].second, Library));
     if (trace(TraceLevel::PI_TRACE_BASIC))
@@ -452,7 +450,6 @@
                 << PluginNames[I].first
                 << " [ PluginVersion: " << NewPlugin.getPiPlugin().PluginVersion
                 << " ]" << std::endl;
->>>>>>> 823f2b2c
   }
 
 #ifdef XPTI_ENABLE_INSTRUMENTATION
