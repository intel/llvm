//===-- pi.cpp - PI utilities implementation -------------------*- C++ -*--===//
//
// Part of the LLVM Project, under the Apache License v2.0 with LLVM Exceptions.
// See https://llvm.org/LICENSE.txt for license information.
// SPDX-License-Identifier: Apache-2.0 WITH LLVM-exception
//
//===----------------------------------------------------------------------===//

/// \file pi.cpp
/// Implementation of C++ wrappers for PI interface.
///
/// \ingroup sycl_pi

#include "context_impl.hpp"
#include <CL/sycl/context.hpp>
#include <CL/sycl/detail/common.hpp>
#include <CL/sycl/detail/device_filter.hpp>
#include <CL/sycl/detail/pi.hpp>
#include <CL/sycl/detail/stl_type_traits.hpp>
#include <CL/sycl/version.hpp>
#include <detail/config.hpp>
#include <detail/global_handler.hpp>
#include <detail/plugin.hpp>
#include <detail/xpti_registry.hpp>

#include <bitset>
#include <cstdarg>
#include <cstring>
#include <iostream>
#include <map>
#include <sstream>
#include <stddef.h>
#include <string>

#ifdef XPTI_ENABLE_INSTRUMENTATION
// Include the headers necessary for emitting
// traces using the trace framework
#include "xpti/xpti_trace_framework.h"
#endif

#define STR(x) #x
#define SYCL_VERSION_STR                                                       \
  "sycl " STR(__LIBSYCL_MAJOR_VERSION) "." STR(__LIBSYCL_MINOR_VERSION)

__SYCL_INLINE_NAMESPACE(cl) {
namespace sycl {
namespace detail {
#ifdef XPTI_ENABLE_INSTRUMENTATION
// Global (to the SYCL runtime) graph handle that all command groups are a
// child of
/// Event to be used by graph related activities
xpti_td *GSYCLGraphEvent = nullptr;
/// Event to be used by PI layer related activities
xpti_td *GPICallEvent = nullptr;
/// Event to be used by PI layer calls with arguments
xpti_td *GPIArgCallEvent = nullptr;
/// Constants being used as placeholder until one is able to reliably get the
/// version of the SYCL runtime
constexpr uint32_t GMajVer = __LIBSYCL_MAJOR_VERSION;
constexpr uint32_t GMinVer = __LIBSYCL_MINOR_VERSION;
constexpr const char *GVerStr = SYCL_VERSION_STR;
#endif // XPTI_ENABLE_INSTRUMENTATION

template <cl::sycl::backend BE>
void *getPluginOpaqueData(void *OpaqueDataParam) {
  void *ReturnOpaqueData = nullptr;
  const cl::sycl::detail::plugin &Plugin =
      cl::sycl::detail::pi::getPlugin<BE>();

  Plugin.call<cl::sycl::detail::PiApiKind::piextPluginGetOpaqueData>(
      OpaqueDataParam, &ReturnOpaqueData);

  return ReturnOpaqueData;
}

template __SYCL_EXPORT void *
getPluginOpaqueData<cl::sycl::backend::ext_intel_esimd_emulator>(void *);

namespace pi {

static void initializePlugins(std::vector<plugin> &Plugins);

bool XPTIInitDone = false;

// Implementation of the SYCL PI API call tracing methods that use XPTI
// framework to emit these traces that will be used by tools.
uint64_t emitFunctionBeginTrace(const char *FName) {
  uint64_t CorrelationID = 0;
#ifdef XPTI_ENABLE_INSTRUMENTATION
  // The function_begin and function_end trace point types are defined to
  // trace library API calls and they are currently enabled here for support
  // tools that need the API scope. The methods emitFunctionBeginTrace() and
  // emitFunctionEndTrace() can be extended to also trace the arguments of the
  // PI API call using a trace point type the extends the predefined trace
  // point types.
  //
  // You can use the sample collector in llvm/xptifw/samples/syclpi_collector
  // to print the API traces and also extend them to support  arguments that
  // may be traced later.
  //
  /// Example Usage:
  /// \code{cpp}
  /// // Two diagnostic trace types defined for function begin and function end
  /// // with different semantics than the one in the default trace type list.
  /// typedef enum {
  ///   diagnostic_func_begin = XPTI_TRACE_POINT_BEGIN(0),
  ///   diagnostic_func_end = XPTI_TRACE_POINT_END(0),
  /// }syclpi_extension_t;
  /// ...
  /// uint16_t pi_func_begin =
  ///     xptiRegisterUserDefinedTracePoint("sycl.pi", func_begin);
  /// uint16_t pi_func_end =
  ///     xptiRegisterUserDefinedTracePoint("sycl.pi", func_end);
  /// ...
  /// // Setup argument data for the function being traced
  /// ...
  /// xptiNotifySubscribers(stream_id, pi_func_begin, parent, event, instance,
  ///                       (void *)argument_data);
  /// \endcode
  if (xptiTraceEnabled()) {
    uint8_t StreamID = xptiRegisterStream(SYCL_PICALL_STREAM_NAME);
    CorrelationID = xptiGetUniqueId();
    xptiNotifySubscribers(
        StreamID, (uint16_t)xpti::trace_point_type_t::function_begin,
        GPICallEvent, nullptr, CorrelationID, static_cast<const void *>(FName));
  }
#endif // XPTI_ENABLE_INSTRUMENTATION
  return CorrelationID;
}

void emitFunctionEndTrace(uint64_t CorrelationID, const char *FName) {
#ifdef XPTI_ENABLE_INSTRUMENTATION
  if (xptiTraceEnabled()) {
    // CorrelationID is the unique ID that ties together a function_begin and
    // function_end pair of trace calls. The splitting of a scoped_notify into
    // two function calls incurs an additional overhead as the StreamID must
    // be looked up twice.
    uint8_t StreamID = xptiRegisterStream(SYCL_PICALL_STREAM_NAME);
    xptiNotifySubscribers(
        StreamID, (uint16_t)xpti::trace_point_type_t::function_end,
        GPICallEvent, nullptr, CorrelationID, static_cast<const void *>(FName));
  }
#endif // XPTI_ENABLE_INSTRUMENTATION
}

uint64_t emitFunctionWithArgsBeginTrace(uint32_t FuncID, const char *FuncName,
                                        unsigned char *ArgsData,
                                        pi_plugin Plugin) {
  uint64_t CorrelationID = 0;
#ifdef XPTI_ENABLE_INSTRUMENTATION
  if (xptiTraceEnabled()) {
    uint8_t StreamID = xptiRegisterStream(SYCL_PIDEBUGCALL_STREAM_NAME);
    CorrelationID = xptiGetUniqueId();

    xpti::function_with_args_t Payload{FuncID, FuncName, ArgsData, nullptr,
                                       &Plugin};

    xptiNotifySubscribers(
        StreamID, (uint16_t)xpti::trace_point_type_t::function_with_args_begin,
        GPIArgCallEvent, nullptr, CorrelationID, &Payload);
  }
#endif
  return CorrelationID;
}

void emitFunctionWithArgsEndTrace(uint64_t CorrelationID, uint32_t FuncID,
                                  const char *FuncName, unsigned char *ArgsData,
                                  pi_result Result, pi_plugin Plugin) {
#ifdef XPTI_ENABLE_INSTRUMENTATION
  if (xptiTraceEnabled()) {
    uint8_t StreamID = xptiRegisterStream(SYCL_PIDEBUGCALL_STREAM_NAME);

    xpti::function_with_args_t Payload{FuncID, FuncName, ArgsData, &Result,
                                       &Plugin};

    xptiNotifySubscribers(
        StreamID, (uint16_t)xpti::trace_point_type_t::function_with_args_end,
        GPIArgCallEvent, nullptr, CorrelationID, &Payload);
  }
#endif
}

void contextSetExtendedDeleter(const cl::sycl::context &context,
                               pi_context_extended_deleter func,
                               void *user_data) {
  auto impl = getSyclObjImpl(context);
  auto contextHandle = reinterpret_cast<pi_context>(impl->getHandleRef());
  auto plugin = impl->getPlugin();
  plugin.call<PiApiKind::piextContextSetExtendedDeleter>(contextHandle, func,
                                                         user_data);
}

std::string platformInfoToString(pi_platform_info info) {
  switch (info) {
  case PI_PLATFORM_INFO_PROFILE:
    return "PI_PLATFORM_INFO_PROFILE";
  case PI_PLATFORM_INFO_VERSION:
    return "PI_PLATFORM_INFO_VERSION";
  case PI_PLATFORM_INFO_NAME:
    return "PI_PLATFORM_INFO_NAME";
  case PI_PLATFORM_INFO_VENDOR:
    return "PI_PLATFORM_INFO_VENDOR";
  case PI_PLATFORM_INFO_EXTENSIONS:
    return "PI_PLATFORM_INFO_EXTENSIONS";
  }
  die("Unknown pi_platform_info value passed to "
      "cl::sycl::detail::pi::platformInfoToString");
}

std::string memFlagToString(pi_mem_flags Flag) {
  assertion(((Flag == 0u) || ((Flag & (Flag - 1)) == 0)) &&
            "More than one bit set");

  std::stringstream Sstream;

  switch (Flag) {
  case pi_mem_flags{0}:
    Sstream << "pi_mem_flags(0)";
    break;
  case PI_MEM_FLAGS_ACCESS_RW:
    Sstream << "PI_MEM_FLAGS_ACCESS_RW";
    break;
  case PI_MEM_FLAGS_HOST_PTR_USE:
    Sstream << "PI_MEM_FLAGS_HOST_PTR_USE";
    break;
  case PI_MEM_FLAGS_HOST_PTR_COPY:
    Sstream << "PI_MEM_FLAGS_HOST_PTR_COPY";
    break;
  default:
    Sstream << "unknown pi_mem_flags bit == " << Flag;
  }

  return Sstream.str();
}

std::string memFlagsToString(pi_mem_flags Flags) {
  std::stringstream Sstream;
  bool FoundFlag = false;

  auto FlagSeparator = [](bool FoundFlag) { return FoundFlag ? "|" : ""; };

  pi_mem_flags ValidFlags[] = {PI_MEM_FLAGS_ACCESS_RW,
                               PI_MEM_FLAGS_HOST_PTR_USE,
                               PI_MEM_FLAGS_HOST_PTR_COPY};

  if (Flags == 0u) {
    Sstream << "pi_mem_flags(0)";
  } else {
    for (const auto Flag : ValidFlags) {
      if (Flag & Flags) {
        Sstream << FlagSeparator(FoundFlag) << memFlagToString(Flag);
        FoundFlag = true;
      }
    }

    std::bitset<64> UnkownBits(Flags & ~(PI_MEM_FLAGS_ACCESS_RW |
                                         PI_MEM_FLAGS_HOST_PTR_USE |
                                         PI_MEM_FLAGS_HOST_PTR_COPY));
    if (UnkownBits.any()) {
      Sstream << FlagSeparator(FoundFlag)
              << "unknown pi_mem_flags bits == " << UnkownBits;
    }
  }

  return Sstream.str();
}

// GlobalPlugin is a global Plugin used with Interoperability constructors that
// use OpenCL objects to construct SYCL class objects.
std::shared_ptr<plugin> GlobalPlugin;

// Find the plugin at the appropriate location and return the location.
std::vector<std::pair<std::string, backend>> findPlugins() {
  std::vector<std::pair<std::string, backend>> PluginNames;

  // TODO: Based on final design discussions, change the location where the
  // plugin must be searched; how to identify the plugins etc. Currently the
  // search is done for libpi_opencl.so/pi_opencl.dll file in LD_LIBRARY_PATH
  // env only.
  //
  device_filter_list *FilterList = SYCLConfig<SYCL_DEVICE_FILTER>::get();
  if (!FilterList) {
    PluginNames.emplace_back(__SYCL_OPENCL_PLUGIN_NAME, backend::opencl);
    PluginNames.emplace_back(__SYCL_LEVEL_ZERO_PLUGIN_NAME,
<<<<<<< HEAD
                             backend::level_zero);
    PluginNames.emplace_back(__SYCL_CUDA_PLUGIN_NAME, backend::cuda);
    PluginNames.emplace_back(__SYCL_ESIMD_EMULATOR_PLUGIN_NAME,
                             backend::ext_intel_esimd_emulator);
    PluginNames.emplace_back(__SYCL_HIP_PLUGIN_NAME, backend::hip);
=======
                             backend::ext_oneapi_level_zero);
    PluginNames.emplace_back(__SYCL_CUDA_PLUGIN_NAME, backend::ext_oneapi_cuda);
    PluginNames.emplace_back(__SYCL_HIP_PLUGIN_NAME, backend::ext_oneapi_hip);
>>>>>>> c855fd17
  } else {
    std::vector<device_filter> Filters = FilterList->get();
    bool OpenCLFound = false;
    bool LevelZeroFound = false;
    bool CudaFound = false;
    bool EsimdCpuFound = false;
    bool HIPFound = false;
    for (const device_filter &Filter : Filters) {
      backend Backend = Filter.Backend;
      if (!OpenCLFound &&
          (Backend == backend::opencl || Backend == backend::all)) {
        PluginNames.emplace_back(__SYCL_OPENCL_PLUGIN_NAME, backend::opencl);
        OpenCLFound = true;
      }
      if (!LevelZeroFound && (Backend == backend::ext_oneapi_level_zero ||
                              Backend == backend::all)) {
        PluginNames.emplace_back(__SYCL_LEVEL_ZERO_PLUGIN_NAME,
                                 backend::ext_oneapi_level_zero);
        LevelZeroFound = true;
      }
      if (!CudaFound &&
          (Backend == backend::ext_oneapi_cuda || Backend == backend::all)) {
        PluginNames.emplace_back(__SYCL_CUDA_PLUGIN_NAME,
                                 backend::ext_oneapi_cuda);
        CudaFound = true;
      }
<<<<<<< HEAD
      if (!EsimdCpuFound && (Backend == backend::ext_intel_esimd_emulator ||
                             Backend == backend::all)) {
        PluginNames.emplace_back(__SYCL_ESIMD_EMULATOR_PLUGIN_NAME,
                                 backend::ext_intel_esimd_emulator);
        EsimdCpuFound = true;
      }
      if (!HIPFound && (Backend == backend::hip || Backend == backend::all)) {
        PluginNames.emplace_back(__SYCL_HIP_PLUGIN_NAME, backend::hip);
=======
      if (!HIPFound &&
          (Backend == backend::ext_oneapi_hip || Backend == backend::all)) {
        PluginNames.emplace_back(__SYCL_HIP_PLUGIN_NAME,
                                 backend::ext_oneapi_hip);
>>>>>>> c855fd17
        HIPFound = true;
      }
    }
  }
  return PluginNames;
}

// Load the Plugin by calling the OS dependent library loading call.
// Return the handle to the Library.
void *loadPlugin(const std::string &PluginPath) {
  return loadOsLibrary(PluginPath);
}

// Unload the given plugin by calling teh OS-specific library unloading call.
// \param Library OS-specific library handle created when loading.
int unloadPlugin(void *Library) { return unloadOsLibrary(Library); }

// Binds all the PI Interface APIs to Plugin Library Function Addresses.
// TODO: Remove the 'OclPtr' extension to PI_API.
// TODO: Change the functionality such that a single getOsLibraryFuncAddress
// call is done to get all Interface API mapping. The plugin interface also
// needs to setup infrastructure to route PI_CALLs to the appropriate plugins.
// Currently, we bind to a singe plugin.
bool bindPlugin(void *Library, PiPlugin *PluginInformation) {

  decltype(::piPluginInit) *PluginInitializeFunction = (decltype(
      &::piPluginInit))(getOsLibraryFuncAddress(Library, "piPluginInit"));
  if (PluginInitializeFunction == nullptr)
    return false;

  int Err = PluginInitializeFunction(PluginInformation);

  // TODO: Compare Supported versions and check for backward compatibility.
  // Make sure err is PI_SUCCESS.
  assert((Err == PI_SUCCESS) && "Unexpected error when binding to Plugin.");
  (void)Err;

  // TODO: Return a more meaningful value/enum.
  return true;
}

bool trace(TraceLevel Level) {
  auto TraceLevelMask = SYCLConfig<SYCL_PI_TRACE>::get();
  return (TraceLevelMask & Level) == Level;
}

// Initializes all available Plugins.
std::vector<plugin> &initialize() {
  static std::once_flag PluginsInitDone;
  // std::call_once is blocking all other threads if a thread is already
  // creating a vector of plugins. So, no additional lock is needed.
  std::call_once(PluginsInitDone, [&]() {
    initializePlugins(GlobalHandler::instance().getPlugins());
  });
  return GlobalHandler::instance().getPlugins();
}

static void initializePlugins(std::vector<plugin> &Plugins) {
  std::vector<std::pair<std::string, backend>> PluginNames = findPlugins();

  if (PluginNames.empty() && trace(PI_TRACE_ALL))
    std::cerr << "SYCL_PI_TRACE[all]: "
              << "No Plugins Found." << std::endl;

  PiPlugin PluginInformation{
      _PI_H_VERSION_STRING, _PI_H_VERSION_STRING, nullptr, {}};
  PluginInformation.PiFunctionTable = {};

  for (unsigned int I = 0; I < PluginNames.size(); I++) {
    void *Library = loadPlugin(PluginNames[I].first);

    if (!Library) {
      if (trace(PI_TRACE_ALL)) {
        std::cerr << "SYCL_PI_TRACE[all]: "
                  << "Check if plugin is present. "
                  << "Failed to load plugin: " << PluginNames[I].first
                  << std::endl;
      }
      continue;
    }

    if (!bindPlugin(Library, &PluginInformation)) {
      if (trace(PI_TRACE_ALL)) {
        std::cerr << "SYCL_PI_TRACE[all]: "
                  << "Failed to bind PI APIs to the plugin: "
                  << PluginNames[I].first << std::endl;
      }
      continue;
    }
    backend *BE = SYCLConfig<SYCL_BE>::get();
    // Use OpenCL as the default interoperability plugin.
    // This will go away when we make backend interoperability selection
    // explicit in SYCL-2020.
    backend InteropBE = BE ? *BE : backend::opencl;

    if (InteropBE == backend::opencl &&
        PluginNames[I].first.find("opencl") != std::string::npos) {
      // Use the OpenCL plugin as the GlobalPlugin
      GlobalPlugin =
          std::make_shared<plugin>(PluginInformation, backend::opencl, Library);
    } else if (InteropBE == backend::ext_oneapi_cuda &&
               PluginNames[I].first.find("cuda") != std::string::npos) {
      // Use the CUDA plugin as the GlobalPlugin
<<<<<<< HEAD
      GlobalPlugin =
          std::make_shared<plugin>(PluginInformation, backend::cuda, Library);
    } else if (InteropBE == backend::ext_intel_esimd_emulator &&
               PluginNames[I].first.find("esimd_emulator") !=
                   std::string::npos) {
      // Use the ESIMD_EMULATOR plugin as the GlobalPlugin
      GlobalPlugin = std::make_shared<plugin>(
          PluginInformation, backend::ext_intel_esimd_emulator, Library);
    } else if (InteropBE == backend::hip &&
=======
      GlobalPlugin = std::make_shared<plugin>(
          PluginInformation, backend::ext_oneapi_cuda, Library);
    } else if (InteropBE == backend::ext_oneapi_hip &&
>>>>>>> c855fd17
               PluginNames[I].first.find("hip") != std::string::npos) {
      // Use the HIP plugin as the GlobalPlugin
      GlobalPlugin = std::make_shared<plugin>(PluginInformation,
                                              backend::ext_oneapi_hip, Library);
    } else if (InteropBE == backend::ext_oneapi_level_zero &&
               PluginNames[I].first.find("level_zero") != std::string::npos) {
      // Use the LEVEL_ZERO plugin as the GlobalPlugin
      GlobalPlugin = std::make_shared<plugin>(
          PluginInformation, backend::ext_oneapi_level_zero, Library);
    }
    Plugins.emplace_back(
        plugin(PluginInformation, PluginNames[I].second, Library));
    if (trace(TraceLevel::PI_TRACE_BASIC))
      std::cerr << "SYCL_PI_TRACE[basic]: "
                << "Plugin found and successfully loaded: "
                << PluginNames[I].first << std::endl;
  }

#ifdef XPTI_ENABLE_INSTRUMENTATION
  if (!(xptiTraceEnabled() && !XPTIInitDone))
    return;
  // Not sure this is the best place to initialize the framework; SYCL runtime
  // team needs to advise on the right place, until then we piggy-back on the
  // initialization of the PI layer.

  // Initialize the global events just once, in the case pi::initialize() is
  // called multiple times
  XPTIInitDone = true;
  // Registers a new stream for 'sycl' and any plugin that wants to listen to
  // this stream will register itself using this string or stream ID for this
  // string.
  uint8_t StreamID = xptiRegisterStream(SYCL_STREAM_NAME);
  //  Let all tool plugins know that a stream by the name of 'sycl' has been
  //  initialized and will be generating the trace stream.
  GlobalHandler::instance().getXPTIRegistry().initializeStream(
      SYCL_STREAM_NAME, GMajVer, GMinVer, GVerStr);
  // Create a tracepoint to indicate the graph creation
  xpti::payload_t GraphPayload("application_graph");
  uint64_t GraphInstanceNo;
  GSYCLGraphEvent =
      xptiMakeEvent("application_graph", &GraphPayload, xpti::trace_graph_event,
                    xpti_at::active, &GraphInstanceNo);
  if (GSYCLGraphEvent) {
    // The graph event is a global event and will be used as the parent for
    // all nodes (command groups)
    xptiNotifySubscribers(StreamID, xpti::trace_graph_create, nullptr,
                          GSYCLGraphEvent, GraphInstanceNo, nullptr);
  }

  // Let subscribers know a new stream is being initialized
  GlobalHandler::instance().getXPTIRegistry().initializeStream(
      SYCL_PICALL_STREAM_NAME, GMajVer, GMinVer, GVerStr);
  xpti::payload_t PIPayload("Plugin Interface Layer");
  uint64_t PiInstanceNo;
  GPICallEvent =
      xptiMakeEvent("PI Layer", &PIPayload, xpti::trace_algorithm_event,
                    xpti_at::active, &PiInstanceNo);

  GlobalHandler::instance().getXPTIRegistry().initializeStream(
      SYCL_PIDEBUGCALL_STREAM_NAME, GMajVer, GMinVer, GVerStr);
  xpti::payload_t PIArgPayload(
      "Plugin Interface Layer (with function arguments)");
  uint64_t PiArgInstanceNo;
  GPIArgCallEvent = xptiMakeEvent("PI Layer with arguments", &PIArgPayload,
                                  xpti::trace_algorithm_event, xpti_at::active,
                                  &PiArgInstanceNo);
#endif
}

// Get the plugin serving given backend.
template <backend BE> const plugin &getPlugin() {
  static const plugin *Plugin = nullptr;
  if (Plugin)
    return *Plugin;

  const std::vector<plugin> &Plugins = pi::initialize();
  for (const auto &P : Plugins)
    if (P.getBackend() == BE) {
      Plugin = &P;
      return *Plugin;
    }

  throw runtime_error("pi::getPlugin couldn't find plugin",
                      PI_INVALID_OPERATION);
}

template __SYCL_EXPORT const plugin &getPlugin<backend::opencl>();
template __SYCL_EXPORT const plugin &
getPlugin<backend::ext_oneapi_level_zero>();
template __SYCL_EXPORT const plugin &
getPlugin<backend::ext_intel_esimd_emulator>();

// Report error and no return (keeps compiler from printing warnings).
// TODO: Probably change that to throw a catchable exception,
//       but for now it is useful to see every failure.
//
[[noreturn]] void die(const char *Message) {
  std::cerr << "pi_die: " << Message << std::endl;
  std::terminate();
}

void assertion(bool Condition, const char *Message) {
  if (!Condition)
    die(Message);
}

std::ostream &operator<<(std::ostream &Out, const DeviceBinaryProperty &P) {
  switch (P.Prop->Type) {
  case PI_PROPERTY_TYPE_UINT32:
    Out << "[UINT32] ";
    break;
  case PI_PROPERTY_TYPE_BYTE_ARRAY:
    Out << "[Byte array] ";
    break;
  case PI_PROPERTY_TYPE_STRING:
    Out << "[String] ";
    break;
  default:
    assert(false && "unsupported property");
    return Out;
  }
  Out << P.Prop->Name << "=";

  switch (P.Prop->Type) {
  case PI_PROPERTY_TYPE_UINT32:
    Out << P.asUint32();
    break;
  case PI_PROPERTY_TYPE_BYTE_ARRAY: {
    ByteArray BA = P.asByteArray();
    std::ios_base::fmtflags FlagsBackup = Out.flags();
    Out << std::hex;
    for (const auto &Byte : BA) {
      Out << "0x" << static_cast<unsigned>(Byte) << " ";
    }
    Out.flags(FlagsBackup);
    break;
  }
  case PI_PROPERTY_TYPE_STRING:
    Out << P.asCString();
    break;
  default:
    assert(false && "Unsupported property");
    return Out;
  }
  return Out;
}

void DeviceBinaryImage::print() const {
  std::cerr << "  --- Image " << Bin << "\n";
  if (!Bin)
    return;
  std::cerr << "    Version  : " << (int)Bin->Version << "\n";
  std::cerr << "    Kind     : " << (int)Bin->Kind << "\n";
  std::cerr << "    Format   : " << (int)Bin->Format << "\n";
  std::cerr << "    Target   : " << Bin->DeviceTargetSpec << "\n";
  std::cerr << "    Bin size : "
            << ((intptr_t)Bin->BinaryEnd - (intptr_t)Bin->BinaryStart) << "\n";
  std::cerr << "    Compile options : "
            << (Bin->CompileOptions ? Bin->CompileOptions : "NULL") << "\n";
  std::cerr << "    Link options    : "
            << (Bin->LinkOptions ? Bin->LinkOptions : "NULL") << "\n";
  std::cerr << "    Entries  : ";
  for (_pi_offload_entry EntriesIt = Bin->EntriesBegin;
       EntriesIt != Bin->EntriesEnd; ++EntriesIt)
    std::cerr << EntriesIt->name << " ";
  std::cerr << "\n";
  std::cerr << "    Properties [" << Bin->PropertySetsBegin << "-"
            << Bin->PropertySetsEnd << "]:\n";

  for (pi_device_binary_property_set PS = Bin->PropertySetsBegin;
       PS != Bin->PropertySetsEnd; ++PS) {
    std::cerr << "      Category " << PS->Name << " [" << PS->PropertiesBegin
              << "-" << PS->PropertiesEnd << "]:\n";

    for (pi_device_binary_property P = PS->PropertiesBegin;
         P != PS->PropertiesEnd; ++P) {
      std::cerr << "        " << DeviceBinaryProperty(P) << "\n";
    }
  }
}

void DeviceBinaryImage::dump(std::ostream &Out) const {
  size_t ImgSize = getSize();
  Out.write(reinterpret_cast<const char *>(Bin->BinaryStart), ImgSize);
}

static pi_uint32 asUint32(const void *Addr) {
  assert(Addr && "Addr is NULL");
  const auto *P = reinterpret_cast<const unsigned char *>(Addr);
  return (*P) | (*(P + 1) << 8) | (*(P + 2) << 16) | (*(P + 3) << 24);
}

pi_uint32 DeviceBinaryProperty::asUint32() const {
  assert(Prop->Type == PI_PROPERTY_TYPE_UINT32 && "property type mismatch");
  // if type fits into the ValSize - it is used to store the property value
  assert(Prop->ValAddr == nullptr && "primitive types must be stored inline");
  return sycl::detail::pi::asUint32(&Prop->ValSize);
}

ByteArray DeviceBinaryProperty::asByteArray() const {
  assert(Prop->Type == PI_PROPERTY_TYPE_BYTE_ARRAY && "property type mismatch");
  assert(Prop->ValSize > 0 && "property size mismatch");
  const auto *Data = pi::cast<const std::uint8_t *>(Prop->ValAddr);
  return {Data, Prop->ValSize};
}

const char *DeviceBinaryProperty::asCString() const {
  assert(Prop->Type == PI_PROPERTY_TYPE_STRING && "property type mismatch");
  assert(Prop->ValSize > 0 && "property size mismatch");
  return pi::cast<const char *>(Prop->ValAddr);
}

void DeviceBinaryImage::PropertyRange::init(pi_device_binary Bin,
                                            const char *PropSetName) {
  assert(!this->Begin && !this->End && "already initialized");
  pi_device_binary_property_set PS = nullptr;

  for (PS = Bin->PropertySetsBegin; PS != Bin->PropertySetsEnd; ++PS) {
    assert(PS->Name && "nameless property set - bug in the offload wrapper?");
    if (!strcmp(PropSetName, PS->Name))
      break;
  }
  if (PS == Bin->PropertySetsEnd) {
    Begin = End = nullptr;
    return;
  }
  Begin = PS->PropertiesBegin;
  End = Begin ? PS->PropertiesEnd : nullptr;
}

pi_device_binary_property
DeviceBinaryImage::getProperty(const char *PropName) const {
  DeviceBinaryImage::PropertyRange BoolProp;
  BoolProp.init(Bin, __SYCL_PI_PROPERTY_SET_SYCL_MISC_PROP);
  if (!BoolProp.isAvailable())
    return nullptr;
  auto It = std::find_if(BoolProp.begin(), BoolProp.end(),
                         [=](pi_device_binary_property Prop) {
                           return !strcmp(PropName, Prop->Name);
                         });
  if (It == BoolProp.end())
    return nullptr;

  return *It;
}

RT::PiDeviceBinaryType getBinaryImageFormat(const unsigned char *ImgData,
                                            size_t ImgSize) {
  struct {
    RT::PiDeviceBinaryType Fmt;
    const uint32_t Magic;
  } Fmts[] = {{PI_DEVICE_BINARY_TYPE_SPIRV, 0x07230203},
              {PI_DEVICE_BINARY_TYPE_LLVMIR_BITCODE, 0xDEC04342}};

  if (ImgSize >= sizeof(Fmts[0].Magic)) {
    detail::remove_const_t<decltype(Fmts[0].Magic)> Hdr = 0;
    std::copy(ImgData, ImgData + sizeof(Hdr), reinterpret_cast<char *>(&Hdr));

    for (const auto &Fmt : Fmts) {
      if (Hdr == Fmt.Magic)
        return Fmt.Fmt;
    }
  }
  return PI_DEVICE_BINARY_TYPE_NONE;
}

void DeviceBinaryImage::init(pi_device_binary Bin) {
  this->Bin = Bin;
  // If device binary image format wasn't set by its producer, then can't change
  // now, because 'Bin' data is part of the executable image loaded into memory
  // which can't be modified (easily).
  // TODO clang driver + ClangOffloadWrapper can figure out the format and set
  // it when invoking the offload wrapper job
  Format = static_cast<pi::PiDeviceBinaryType>(Bin->Format);

  if (Format == PI_DEVICE_BINARY_TYPE_NONE)
    // try to determine the format; may remain "NONE"
    Format = getBinaryImageFormat(Bin->BinaryStart, getSize());

  SpecConstIDMap.init(Bin, __SYCL_PI_PROPERTY_SET_SPEC_CONST_MAP);
  DeviceLibReqMask.init(Bin, __SYCL_PI_PROPERTY_SET_DEVICELIB_REQ_MASK);
  KernelParamOptInfo.init(Bin, __SYCL_PI_PROPERTY_SET_KERNEL_PARAM_OPT_INFO);
  ProgramMetadata.init(Bin, __SYCL_PI_PROPERTY_SET_PROGRAM_METADATA);
}

} // namespace pi
} // namespace detail
} // namespace sycl
} // __SYCL_INLINE_NAMESPACE(cl)<|MERGE_RESOLUTION|>--- conflicted
+++ resolved
@@ -282,17 +282,11 @@
   if (!FilterList) {
     PluginNames.emplace_back(__SYCL_OPENCL_PLUGIN_NAME, backend::opencl);
     PluginNames.emplace_back(__SYCL_LEVEL_ZERO_PLUGIN_NAME,
-<<<<<<< HEAD
-                             backend::level_zero);
-    PluginNames.emplace_back(__SYCL_CUDA_PLUGIN_NAME, backend::cuda);
-    PluginNames.emplace_back(__SYCL_ESIMD_EMULATOR_PLUGIN_NAME,
-                             backend::ext_intel_esimd_emulator);
-    PluginNames.emplace_back(__SYCL_HIP_PLUGIN_NAME, backend::hip);
-=======
                              backend::ext_oneapi_level_zero);
     PluginNames.emplace_back(__SYCL_CUDA_PLUGIN_NAME, backend::ext_oneapi_cuda);
     PluginNames.emplace_back(__SYCL_HIP_PLUGIN_NAME, backend::ext_oneapi_hip);
->>>>>>> c855fd17
+    PluginNames.emplace_back(__SYCL_ESIMD_EMULATOR_PLUGIN_NAME,
+                             backend::ext_intel_esimd_emulator);
   } else {
     std::vector<device_filter> Filters = FilterList->get();
     bool OpenCLFound = false;
@@ -319,21 +313,16 @@
                                  backend::ext_oneapi_cuda);
         CudaFound = true;
       }
-<<<<<<< HEAD
       if (!EsimdCpuFound && (Backend == backend::ext_intel_esimd_emulator ||
                              Backend == backend::all)) {
         PluginNames.emplace_back(__SYCL_ESIMD_EMULATOR_PLUGIN_NAME,
                                  backend::ext_intel_esimd_emulator);
         EsimdCpuFound = true;
       }
-      if (!HIPFound && (Backend == backend::hip || Backend == backend::all)) {
-        PluginNames.emplace_back(__SYCL_HIP_PLUGIN_NAME, backend::hip);
-=======
       if (!HIPFound &&
           (Backend == backend::ext_oneapi_hip || Backend == backend::all)) {
         PluginNames.emplace_back(__SYCL_HIP_PLUGIN_NAME,
                                  backend::ext_oneapi_hip);
->>>>>>> c855fd17
         HIPFound = true;
       }
     }
@@ -437,21 +426,9 @@
     } else if (InteropBE == backend::ext_oneapi_cuda &&
                PluginNames[I].first.find("cuda") != std::string::npos) {
       // Use the CUDA plugin as the GlobalPlugin
-<<<<<<< HEAD
-      GlobalPlugin =
-          std::make_shared<plugin>(PluginInformation, backend::cuda, Library);
-    } else if (InteropBE == backend::ext_intel_esimd_emulator &&
-               PluginNames[I].first.find("esimd_emulator") !=
-                   std::string::npos) {
-      // Use the ESIMD_EMULATOR plugin as the GlobalPlugin
-      GlobalPlugin = std::make_shared<plugin>(
-          PluginInformation, backend::ext_intel_esimd_emulator, Library);
-    } else if (InteropBE == backend::hip &&
-=======
       GlobalPlugin = std::make_shared<plugin>(
           PluginInformation, backend::ext_oneapi_cuda, Library);
     } else if (InteropBE == backend::ext_oneapi_hip &&
->>>>>>> c855fd17
                PluginNames[I].first.find("hip") != std::string::npos) {
       // Use the HIP plugin as the GlobalPlugin
       GlobalPlugin = std::make_shared<plugin>(PluginInformation,
@@ -461,6 +438,12 @@
       // Use the LEVEL_ZERO plugin as the GlobalPlugin
       GlobalPlugin = std::make_shared<plugin>(
           PluginInformation, backend::ext_oneapi_level_zero, Library);
+    } else if (InteropBE == backend::ext_intel_esimd_emulator &&
+               PluginNames[I].first.find("esimd_emulator") !=
+                   std::string::npos) {
+      // Use the ESIMD_EMULATOR plugin as the GlobalPlugin
+      GlobalPlugin = std::make_shared<plugin>(
+          PluginInformation, backend::ext_intel_esimd_emulator, Library);
     }
     Plugins.emplace_back(
         plugin(PluginInformation, PluginNames[I].second, Library));
