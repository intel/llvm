//==------------------- device.cpp -----------------------------------------==//
//
// Part of the LLVM Project, under the Apache License v2.0 with LLVM Exceptions.
// See https://llvm.org/LICENSE.txt for license information.
// SPDX-License-Identifier: Apache-2.0 WITH LLVM-exception
//
//===----------------------------------------------------------------------===//

#include <detail/backend_impl.hpp>
#include <detail/config.hpp>
#include <detail/device_impl.hpp>
#include <detail/kernel_compiler/kernel_compiler_opencl.hpp>
#include <sycl/detail/device_filter.hpp>
#include <sycl/detail/export.hpp>
#include <sycl/detail/ur.hpp>
#include <sycl/device.hpp>
#include <sycl/device_selector.hpp>
#include <sycl/info/info_desc.hpp>

namespace sycl {
inline namespace _V1 {
namespace detail {
void force_type(info::device_type &t, const info::device_type &ft) {
  if (t == info::device_type::all) {
    t = ft;
  } else if (ft != info::device_type::all && t != ft) {
    throw sycl::invalid_parameter_error("No device of forced type.",
                                        UR_RESULT_ERROR_INVALID_OPERATION);
  }
}
} // namespace detail

device::device() : device(default_selector_v) {}

device::device(cl_device_id DeviceId) {
  auto Plugin = sycl::detail::pi::getPlugin<backend::opencl>();
  // The implementation constructor takes ownership of the native handle so we
  // must retain it in order to adhere to SYCL 1.2.1 spec (Rev6, section 4.3.1.)
  ur_device_handle_t Device;
  Plugin->call(urDeviceCreateWithNativeHandle,
               detail::ur::cast<ur_native_handle_t>(DeviceId),
               Plugin->getUrPlatforms()[0], nullptr, &Device);
  auto Platform =
      detail::platform_impl::getPlatformFromUrDevice(Device, Plugin);
  impl = Platform->getOrMakeDeviceImpl(Device, Platform);
  Plugin->call(urDeviceRetain, impl->getHandleRef());
}

device::device(const device_selector &deviceSelector) {
  *this = deviceSelector.select_device();
}

std::vector<device> device::get_devices(info::device_type deviceType) {
  std::vector<device> devices;
  detail::ods_target_list *OdsTargetList =
      detail::SYCLConfig<detail::ONEAPI_DEVICE_SELECTOR>::get();

  auto thePlatforms = platform::get_platforms();
  for (const auto &plt : thePlatforms) {

    backend platformBackend = plt.get_backend();
    if (OdsTargetList && !OdsTargetList->backendCompatible(platformBackend))
      continue;

    std::vector<device> found_devices(plt.get_devices(deviceType));
    if (!found_devices.empty())
      devices.insert(devices.end(), found_devices.begin(), found_devices.end());
  }

  return devices;
}

cl_device_id device::get() const { return impl->get(); }

bool device::is_cpu() const { return impl->is_cpu(); }

bool device::is_gpu() const { return impl->is_gpu(); }

bool device::is_accelerator() const { return impl->is_accelerator(); }

platform device::get_platform() const { return impl->get_platform(); }

template <info::partition_property prop>
std::vector<device> device::create_sub_devices(size_t ComputeUnits) const {
  return impl->create_sub_devices(ComputeUnits);
}

template __SYCL_EXPORT std::vector<device>
device::create_sub_devices<info::partition_property::partition_equally>(
    size_t ComputeUnits) const;

template <info::partition_property prop>
std::vector<device>
device::create_sub_devices(const std::vector<size_t> &Counts) const {
  return impl->create_sub_devices(Counts);
}

template __SYCL_EXPORT std::vector<device>
device::create_sub_devices<info::partition_property::partition_by_counts>(
    const std::vector<size_t> &Counts) const;

template <info::partition_property prop>
std::vector<device> device::create_sub_devices(
    info::partition_affinity_domain AffinityDomain) const {
  return impl->create_sub_devices(AffinityDomain);
}

template __SYCL_EXPORT std::vector<device> device::create_sub_devices<
    info::partition_property::partition_by_affinity_domain>(
    info::partition_affinity_domain AffinityDomain) const;

template <info::partition_property prop>
std::vector<device> device::create_sub_devices() const {
  return impl->create_sub_devices();
}

template __SYCL_EXPORT std::vector<device> device::create_sub_devices<
    info::partition_property::ext_intel_partition_by_cslice>() const;

bool device::has_extension(const std::string &extension_name) const {
  return impl->has_extension(extension_name);
}

template <typename Param>
detail::ABINeutralT_t<typename detail::is_device_info_desc<Param>::return_type>
device::get_info_impl() const {
  return detail::convert_to_abi_neutral(impl->template get_info<Param>());
}

// Explicit override. Not fulfilled by #include device_traits.def below.
template <>
__SYCL_EXPORT device
device::get_info_impl<info::device::parent_device>() const {
  // With ONEAPI_DEVICE_SELECTOR the impl.MRootDevice is preset and may be
  // overridden (ie it may be nullptr on a sub-device) The UR of the sub-devices
  // have parents, but we don't want to return them. They must pretend to be
  // parentless root devices.
  if (impl->isRootDevice())
    throw invalid_object_error(
        "No parent for device because it is not a subdevice",
        UR_RESULT_ERROR_INVALID_DEVICE);
  else
    return impl->template get_info<info::device::parent_device>();
}

template <>
__SYCL_EXPORT std::vector<sycl::aspect>
device::get_info_impl<info::device::aspects>() const {
  std::vector<sycl::aspect> DeviceAspects{
#define __SYCL_ASPECT(ASPECT, ID) aspect::ASPECT,
#include <sycl/info/aspects.def>
#undef __SYCL_ASPECT
  };

<<<<<<< HEAD
  auto UnsupportedAspects = std::remove_if(
      DeviceAspects.begin(), DeviceAspects.end(), [&](aspect Aspect) {
        try {
          return !impl->has(Aspect);
        } catch (const runtime_error &ex) {
          if (ex.get_cl_code() == UR_RESULT_ERROR_INVALID_DEVICE)
            return true;
          throw;
        }
      });
=======
  auto UnsupportedAspects =
      std::remove_if(DeviceAspects.begin(), DeviceAspects.end(),
                     [&](aspect Aspect) { return !impl->has(Aspect); });
>>>>>>> 4ae7cad6

  DeviceAspects.erase(UnsupportedAspects, DeviceAspects.end());

  return DeviceAspects;
}

template <>
__SYCL_EXPORT bool device::get_info_impl<info::device::image_support>() const {
  // Explicit specialization is needed due to the class of info handle. The
  // implementation is done in get_device_info_impl.
  return impl->template get_info<info::device::image_support>();
}

#define __SYCL_PARAM_TRAITS_SPEC(DescType, Desc, ReturnT, PiCode)              \
  template __SYCL_EXPORT detail::ABINeutralT_t<ReturnT>                        \
  device::get_info_impl<info::device::Desc>() const;

#define __SYCL_PARAM_TRAITS_SPEC_SPECIALIZED(DescType, Desc, ReturnT, PiCode)

#include <sycl/info/device_traits.def>
#undef __SYCL_PARAM_TRAITS_SPEC_SPECIALIZED
#undef __SYCL_PARAM_TRAITS_SPEC

#define __SYCL_PARAM_TRAITS_SPEC(Namespace, DescType, Desc, ReturnT, PiCode)   \
  template __SYCL_EXPORT detail::ABINeutralT_t<ReturnT>                        \
  device::get_info_impl<Namespace::info::DescType::Desc>() const;

#include <sycl/info/ext_codeplay_device_traits.def>
#include <sycl/info/ext_intel_device_traits.def>
#include <sycl/info/ext_oneapi_device_traits.def>
#undef __SYCL_PARAM_TRAITS_SPEC

template <typename Param>
typename detail::is_backend_info_desc<Param>::return_type
device::get_backend_info() const {
  return impl->get_backend_info<Param>();
}

#define __SYCL_PARAM_TRAITS_SPEC(DescType, Desc, ReturnT, Picode)              \
  template __SYCL_EXPORT ReturnT                                               \
  device::get_backend_info<info::DescType::Desc>() const;

#include <sycl/info/sycl_backend_traits.def>

#undef __SYCL_PARAM_TRAITS_SPEC

backend device::get_backend() const noexcept { return impl->getBackend(); }

ur_native_handle_t device::getNative() const { return impl->getNative(); }

bool device::has(aspect Aspect) const { return impl->has(Aspect); }

void device::ext_oneapi_enable_peer_access(const device &peer) {
  ur_device_handle_t Device = impl->getHandleRef();
  ur_device_handle_t Peer = peer.impl->getHandleRef();
  if (Device != Peer) {
    auto Plugin = impl->getPlugin();
    Plugin->call(urUsmP2PEnablePeerAccessExp, Device, Peer);
  }
}

void device::ext_oneapi_disable_peer_access(const device &peer) {
  ur_device_handle_t Device = impl->getHandleRef();
  ur_device_handle_t Peer = peer.impl->getHandleRef();
  if (Device != Peer) {
    auto Plugin = impl->getPlugin();
    Plugin->call(urUsmP2PDisablePeerAccessExp, Device, Peer);
  }
}

bool device::ext_oneapi_can_access_peer(const device &peer,
                                        ext::oneapi::peer_access attr) {
  ur_device_handle_t Device = impl->getHandleRef();
  ur_device_handle_t Peer = peer.impl->getHandleRef();

  if (Device == Peer) {
    return true;
  }

  size_t returnSize;
  int value;

  ur_exp_peer_info_t UrAttr = [&]() {
    switch (attr) {
    case ext::oneapi::peer_access::access_supported:
      return UR_EXP_PEER_INFO_UR_PEER_ACCESS_SUPPORTED;
    case ext::oneapi::peer_access::atomics_supported:
      return UR_EXP_PEER_INFO_UR_PEER_ATOMICS_SUPPORTED;
    }
    throw sycl::exception(make_error_code(errc::invalid),
                          "Unrecognized peer access attribute.");
  }();
  auto Plugin = impl->getPlugin();
  Plugin->call(urUsmP2PPeerAccessGetInfoExp, Device, Peer, UrAttr, sizeof(int),
               &value, &returnSize);

  return value == 1;
}

bool device::ext_oneapi_architecture_is(
    ext::oneapi::experimental::architecture arch) {
  return impl->extOneapiArchitectureIs(arch);
}

bool device::ext_oneapi_architecture_is(
    ext::oneapi::experimental::arch_category category) {
  return impl->extOneapiArchitectureIs(category);
}

// kernel_compiler extension methods
bool device::ext_oneapi_can_compile(
    ext::oneapi::experimental::source_language Language) {
  return impl->extOneapiCanCompile(Language);
}

bool device::ext_oneapi_supports_cl_c_feature(const std::string &Feature) {
  ur_device_handle_t Device = impl->getHandleRef();
  auto Plugin = impl->getPlugin();
  uint32_t ipVersion = 0;
  auto res =
      Plugin->call_nocheck(urDeviceGetInfo, Device, UR_DEVICE_INFO_IP_VERSION,
                           sizeof(uint32_t), &ipVersion, nullptr);
  if (res != UR_RESULT_SUCCESS)
    return false;

  return ext::oneapi::experimental::detail::OpenCLC_Feature_Available(
      Feature, ipVersion);
}

bool device::ext_oneapi_supports_cl_c_version(
    const ext::oneapi::experimental::cl_version &Version) const {
  ur_device_handle_t Device = impl->getHandleRef();
  auto Plugin = impl->getPlugin();
  uint32_t ipVersion = 0;
  auto res =
      Plugin->call_nocheck(urDeviceGetInfo, Device, UR_DEVICE_INFO_IP_VERSION,
                           sizeof(uint32_t), &ipVersion, nullptr);
  if (res != UR_RESULT_SUCCESS)
    return false;

  return ext::oneapi::experimental::detail::OpenCLC_Supports_Version(Version,
                                                                     ipVersion);
}

bool device::ext_oneapi_supports_cl_extension(
    const std::string &Name,
    ext::oneapi::experimental::cl_version *VersionPtr) const {
  ur_device_handle_t Device = impl->getHandleRef();
  auto Plugin = impl->getPlugin();
  uint32_t ipVersion = 0;
  auto res =
      Plugin->call_nocheck(urDeviceGetInfo, Device, UR_DEVICE_INFO_IP_VERSION,
                           sizeof(uint32_t), &ipVersion, nullptr);
  if (res != UR_RESULT_SUCCESS)
    return false;

  return ext::oneapi::experimental::detail::OpenCLC_Supports_Extension(
      Name, VersionPtr, ipVersion);
}

std::string device::ext_oneapi_cl_profile() const {
  ur_device_handle_t Device = impl->getHandleRef();
  auto Plugin = impl->getPlugin();
  uint32_t ipVersion = 0;
  auto res =
      Plugin->call_nocheck(urDeviceGetInfo, Device, UR_DEVICE_INFO_IP_VERSION,
                           sizeof(uint32_t), &ipVersion, nullptr);
  if (res != UR_RESULT_SUCCESS)
    return "";

  return ext::oneapi::experimental::detail::OpenCLC_Profile(ipVersion);
}

} // namespace _V1
} // namespace sycl<|MERGE_RESOLUTION|>--- conflicted
+++ resolved
@@ -152,22 +152,9 @@
 #undef __SYCL_ASPECT
   };
 
-<<<<<<< HEAD
-  auto UnsupportedAspects = std::remove_if(
-      DeviceAspects.begin(), DeviceAspects.end(), [&](aspect Aspect) {
-        try {
-          return !impl->has(Aspect);
-        } catch (const runtime_error &ex) {
-          if (ex.get_cl_code() == UR_RESULT_ERROR_INVALID_DEVICE)
-            return true;
-          throw;
-        }
-      });
-=======
   auto UnsupportedAspects =
       std::remove_if(DeviceAspects.begin(), DeviceAspects.end(),
                      [&](aspect Aspect) { return !impl->has(Aspect); });
->>>>>>> 4ae7cad6
 
   DeviceAspects.erase(UnsupportedAspects, DeviceAspects.end());
 
