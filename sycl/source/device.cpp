--- conflicted
+++ resolved
@@ -60,9 +60,7 @@
   // Exclude devices which do not match requested device type
   if (detail::match_types(deviceType, forced_type)) {
     detail::force_type(deviceType, forced_type);
-<<<<<<< HEAD
     for (const auto &plt : platform::get_platforms()) {
-=======
     auto thePlatforms = platform::get_platforms();
     for (const auto &plt : thePlatforms) {
       // If SYCL_BE is set then skip platforms which doesn't have specified
@@ -72,7 +70,6 @@
         if (!detail::getSyclObjImpl(plt)->is_host() &&
             plt.get_backend() != *ForcedBackend)
           continue;
->>>>>>> 5d233eef
       // If SYCL_DEVICE_FILTER is set, skip platforms that is incompatible
       // with the filter specification.
       backend platformBackend = plt.get_backend();
