--- conflicted
+++ resolved
@@ -48,28 +48,8 @@
   *this = deviceSelector.select_device();
 }
 
-<<<<<<< HEAD
-vector_class<device> device::get_devices(info::device_type deviceType) {
-  vector_class<device> devices;
-=======
 std::vector<device> device::get_devices(info::device_type deviceType) {
   std::vector<device> devices;
-  detail::device_filter_list *FilterList =
-      detail::SYCLConfig<detail::SYCL_DEVICE_FILTER>::get();
-  // Host device availability should depend on the forced type
-  bool includeHost = false;
-  // If SYCL_DEVICE_FILTER is set, we don't automatically include it.
-  // We will check if host devices are specified in the filter below.
-  if (FilterList) {
-    if (deviceType != info::device_type::host &&
-        deviceType != info::device_type::all)
-      includeHost = false;
-    else
-      includeHost = FilterList->containsHost();
-  } else {
-    includeHost = detail::match_types(deviceType, info::device_type::host);
-  }
->>>>>>> b4c322a8
   info::device_type forced_type = detail::get_forced_type();
   // Exclude devices which do not match requested device type
   if (detail::match_types(deviceType, forced_type)) {
@@ -81,29 +61,10 @@
       if (ForcedBackend)
         if (!plt.is_host() && plt.get_backend() != *ForcedBackend)
           continue;
-<<<<<<< HEAD
-      vector_class<device> found_devices(plt.get_devices(deviceType));
+        std::vector<device> found_devices(plt.get_devices(deviceType));
       if (!found_devices.empty())
         devices.insert(devices.end(), found_devices.begin(),
                        found_devices.end());
-=======
-      // If SYCL_DEVICE_FILTER is set, skip platforms that is incompatible
-      // with the filter specification.
-      if (FilterList && !FilterList->backendCompatible(plt.get_backend()))
-        continue;
-
-      if (includeHost && plt.is_host()) {
-        std::vector<device> host_device(
-            plt.get_devices(info::device_type::host));
-        if (!host_device.empty())
-          devices.insert(devices.end(), host_device.begin(), host_device.end());
-      } else {
-        std::vector<device> found_devices(plt.get_devices(deviceType));
-        if (!found_devices.empty())
-          devices.insert(devices.end(), found_devices.begin(),
-                         found_devices.end());
-      }
->>>>>>> b4c322a8
     }
   }
   return devices;
