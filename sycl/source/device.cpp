--- conflicted
+++ resolved
@@ -54,36 +54,6 @@
   detail::ods_target_list *OdsTargetList =
       detail::SYCLConfig<detail::ONEAPI_DEVICE_SELECTOR>::get();
 
-<<<<<<< HEAD
-  info::device_type forced_type =
-      detail::get_forced_type(); // almost always ::all
-  // Exclude devices which do not match requested device type
-  if (detail::match_types(deviceType, forced_type)) {
-    detail::force_type(deviceType, forced_type);
-    for (const auto &plt : platform::get_platforms()) {
-    auto thePlatforms = platform::get_platforms();
-    for (const auto &plt : thePlatforms) {
-      // If SYCL_BE is set then skip platforms which doesn't have specified
-      // backend.
-      backend *ForcedBackend = detail::SYCLConfig<detail::SYCL_BE>::get();
-      if (ForcedBackend)
-        if (!detail::getSyclObjImpl(plt)->is_host() &&
-            plt.get_backend() != *ForcedBackend)
-          continue;
-      // If SYCL_DEVICE_FILTER is set, skip platforms that is incompatible
-      // with the filter specification.
-      backend platformBackend = plt.get_backend();
-      if (FilterList && !FilterList->backendCompatible(platformBackend))
-        continue;
-      if (OdsTargetList && !OdsTargetList->backendCompatible(platformBackend))
-        continue;
-
-      std::vector<device> found_devices(plt.get_devices(deviceType));
-      if (!found_devices.empty())
-        devices.insert(devices.end(), found_devices.begin(),
-                       found_devices.end());
-    }
-=======
   auto thePlatforms = platform::get_platforms();
   for (const auto &plt : thePlatforms) {
     // If SYCL_DEVICE_FILTER is set, skip platforms that is incompatible
@@ -97,7 +67,6 @@
     std::vector<device> found_devices(plt.get_devices(deviceType));
     if (!found_devices.empty())
       devices.insert(devices.end(), found_devices.begin(), found_devices.end());
->>>>>>> 823f2b2c
   }
 
   return devices;
