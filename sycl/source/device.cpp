//==------------------- device.cpp -----------------------------------------==//
//
// Part of the LLVM Project, under the Apache License v2.0 with LLVM Exceptions.
// See https://llvm.org/LICENSE.txt for license information.
// SPDX-License-Identifier: Apache-2.0 WITH LLVM-exception
//
//===----------------------------------------------------------------------===//

#include <detail/backend_impl.hpp>
#include <detail/config.hpp>
#include <detail/device_impl.hpp>
#include <detail/kernel_compiler/kernel_compiler_opencl.hpp>
#include <detail/ur.hpp>
#include <sycl/detail/device_filter.hpp>
#include <sycl/detail/export.hpp>
#include <sycl/device.hpp>
#include <sycl/device_selector.hpp>
#include <sycl/info/info_desc.hpp>

#include <algorithm>
#include <iterator>

namespace sycl {
inline namespace _V1 {
namespace detail {
void force_type(info::device_type &t, const info::device_type &ft) {
  if (t == info::device_type::all) {
    t = ft;
  } else if (ft != info::device_type::all && t != ft) {
    throw sycl::exception(make_error_code(errc::invalid),
                          "No device of forced type.");
  }
}
} // namespace detail

device::device() : device(default_selector_v) {}

device::device(cl_device_id DeviceId) {
  detail::adapter_impl &Adapter =
      sycl::detail::ur::getAdapter<backend::opencl>();
  // The implementation constructor takes ownership of the native handle so we
  // must retain it in order to adhere to SYCL 1.2.1 spec (Rev6, section 4.3.1.)
  ur_device_handle_t Device;
  Adapter.call<detail::UrApiKind::urDeviceCreateWithNativeHandle>(
      detail::ur::cast<ur_native_handle_t>(DeviceId), Adapter.getUrAdapter(),
      nullptr, &Device);
  impl = detail::platform_impl::getPlatformFromUrDevice(Device, Adapter)
             .getOrMakeDeviceImpl(Device)
             .shared_from_this();
  __SYCL_OCL_CALL(clRetainDevice, DeviceId);
}

device::device(const device_selector &deviceSelector) {
  *this = deviceSelector.select_device();
}

std::vector<device> device::get_devices(info::device_type deviceType) {
  std::vector<device> devices;
  detail::ods_target_list *OdsTargetList =
      detail::SYCLConfig<detail::ONEAPI_DEVICE_SELECTOR>::get();

  auto thePlatforms = platform::get_platforms();
  for (const auto &plt : thePlatforms) {

    backend platformBackend = plt.get_backend();
    if (OdsTargetList && !OdsTargetList->backendCompatible(platformBackend))
      continue;

    std::vector<device> found_devices(plt.get_devices(deviceType));
    if (!found_devices.empty())
      devices.insert(devices.end(), found_devices.begin(), found_devices.end());
  }

  return devices;
}

cl_device_id device::get() const { return impl->get(); }

bool device::is_cpu() const { return impl->is_cpu(); }

bool device::is_gpu() const { return impl->is_gpu(); }

bool device::is_accelerator() const { return impl->is_accelerator(); }

platform device::get_platform() const { return impl->get_platform(); }

template <info::partition_property prop>
std::vector<device> device::create_sub_devices(size_t ComputeUnits) const {
  return impl->create_sub_devices(ComputeUnits);
}

template __SYCL_EXPORT std::vector<device>
device::create_sub_devices<info::partition_property::partition_equally>(
    size_t ComputeUnits) const;

template <info::partition_property prop>
std::vector<device>
device::create_sub_devices(const std::vector<size_t> &Counts) const {
  return impl->create_sub_devices(Counts);
}

template __SYCL_EXPORT std::vector<device>
device::create_sub_devices<info::partition_property::partition_by_counts>(
    const std::vector<size_t> &Counts) const;

template <info::partition_property prop>
std::vector<device> device::create_sub_devices(
    info::partition_affinity_domain AffinityDomain) const {
  return impl->create_sub_devices(AffinityDomain);
}

template __SYCL_EXPORT std::vector<device> device::create_sub_devices<
    info::partition_property::partition_by_affinity_domain>(
    info::partition_affinity_domain AffinityDomain) const;

template <info::partition_property prop>
std::vector<device> device::create_sub_devices() const {
  return impl->create_sub_devices();
}

template __SYCL_EXPORT std::vector<device> device::create_sub_devices<
    info::partition_property::ext_intel_partition_by_cslice>() const;

bool device::has_extension(detail::string_view ext_name) const {
  return impl->has_extension(std::string(std::string_view(ext_name)));
}

template <typename Param>
detail::ABINeutralT_t<typename detail::is_device_info_desc<Param>::return_type>
device::get_info_impl() const {
  static_assert(
      std::is_same_v<typename detail::is_device_info_desc<Param>::return_type,
                     decltype(impl->template
#ifdef __INTEL_PREVIEW_BREAKING_CHANGES
                              get_info
#else
                              get_info_abi_workaround
#endif
                              <Param, true /* InitializingCache */>())>);
  return detail::convert_to_abi_neutral(impl->template get_info<Param>());
}

// Explicit override. Not fulfilled by #include device_traits.def below.
template <>
__SYCL_EXPORT device
device::get_info_impl<info::device::parent_device>() const {
  // With ONEAPI_DEVICE_SELECTOR the impl.MRootDevice is preset and may be
  // overridden (ie it may be nullptr on a sub-device) The sub-devices
  // have parents, but we don't want to return them. They must pretend to be
  // parentless root devices.
  if (impl->isRootDevice())
    throw exception(make_error_code(errc::invalid),
                    "No parent for device because it is not a subdevice");
  else
    return impl->template get_info<info::device::parent_device>();
}

template <>
__SYCL_EXPORT std::vector<sycl::aspect>
device::get_info_impl<info::device::aspects>() const {
  std::vector<sycl::aspect> DeviceAspects{
#define __SYCL_ASPECT(ASPECT, ID) aspect::ASPECT,
#include <sycl/info/aspects.def>
#undef __SYCL_ASPECT
  };

  auto UnsupportedAspects =
      std::remove_if(DeviceAspects.begin(), DeviceAspects.end(),
                     [&](aspect Aspect) { return !impl->has(Aspect); });

  DeviceAspects.erase(UnsupportedAspects, DeviceAspects.end());

  return DeviceAspects;
}

template <>
__SYCL_EXPORT bool device::get_info_impl<info::device::image_support>() const {
  // Explicit specialization is needed due to the class of info handle. The
  // implementation is done in get_device_info_impl.
  return impl->template get_info<info::device::image_support>();
}

#define __SYCL_PARAM_TRAITS_SPEC(DescType, Desc, ReturnT, PiCode)              \
  template __SYCL_EXPORT detail::ABINeutralT_t<ReturnT>                        \
  device::get_info_impl<info::device::Desc>() const;

#define __SYCL_PARAM_TRAITS_SPEC_SPECIALIZED(DescType, Desc, ReturnT, PiCode)

#include <sycl/info/device_traits.def>
#undef __SYCL_PARAM_TRAITS_SPEC_SPECIALIZED
#undef __SYCL_PARAM_TRAITS_SPEC

#define __SYCL_PARAM_TRAITS_SPEC(Namespace, DescType, Desc, ReturnT, PiCode)   \
  template __SYCL_EXPORT detail::ABINeutralT_t<ReturnT>                        \
  device::get_info_impl<Namespace::info::DescType::Desc>() const;

#include <sycl/info/ext_codeplay_device_traits.def>
#include <sycl/info/ext_intel_device_traits.def>
#include <sycl/info/ext_oneapi_device_traits.def>
#undef __SYCL_PARAM_TRAITS_SPEC

template <typename Param>
typename detail::is_backend_info_desc<Param>::return_type
device::get_backend_info() const {
  return impl->get_backend_info<Param>();
}

backend device::get_backend() const noexcept { return impl->getBackend(); }

ur_native_handle_t device::getNative() const { return impl->getNative(); }

bool device::has(aspect Aspect) const { return impl->has(Aspect); }

void device::ext_oneapi_enable_peer_access(const device &peer) {
  ur_device_handle_t Device = impl->getHandleRef();
  ur_device_handle_t Peer = peer.impl->getHandleRef();
  if (Device != Peer) {
    detail::adapter_impl &Adapter = impl->getAdapter();
    Adapter.call<detail::UrApiKind::urUsmP2PEnablePeerAccessExp>(Device, Peer);
  }
}

void device::ext_oneapi_disable_peer_access(const device &peer) {
  ur_device_handle_t Device = impl->getHandleRef();
  ur_device_handle_t Peer = peer.impl->getHandleRef();
  if (Device != Peer) {
    detail::adapter_impl &Adapter = impl->getAdapter();
    Adapter.call<detail::UrApiKind::urUsmP2PDisablePeerAccessExp>(Device, Peer);
  }
}

bool device::ext_oneapi_can_access_peer(const device &peer,
                                        ext::oneapi::peer_access attr) {
  // Peer access cannot be granted across platforms, but the handles could
  // potentially mimic device handles from other adapters, so we need to avoid
  // calling the adapters with handles from other platforms.
  if (peer.get_platform() != get_platform())
    return false;

  ur_device_handle_t Device = impl->getHandleRef();
  ur_device_handle_t Peer = peer.impl->getHandleRef();

  if (Device == Peer) {
    return true;
  }

  ur_exp_peer_info_t UrAttr = [&]() {
    switch (attr) {
    case ext::oneapi::peer_access::access_supported:
      return UR_EXP_PEER_INFO_UR_PEER_ACCESS_SUPPORT;
    case ext::oneapi::peer_access::atomics_supported:
      return UR_EXP_PEER_INFO_UR_PEER_ATOMICS_SUPPORT;
    }
    throw sycl::exception(make_error_code(errc::invalid),
                          "Unrecognized peer access attribute.");
  }();
  detail::adapter_impl &Adapter = impl->getAdapter();
  int value = 0;
  Adapter.call<detail::UrApiKind::urUsmP2PPeerAccessGetInfoExp>(
      Device, Peer, UrAttr, sizeof(int), &value, nullptr);

  return value == 1;
}

bool device::ext_oneapi_architecture_is(
    ext::oneapi::experimental::architecture arch) {
  return impl->extOneapiArchitectureIs(arch);
}

bool device::ext_oneapi_architecture_is(
    ext::oneapi::experimental::arch_category category) {
  return impl->extOneapiArchitectureIs(category);
}

// kernel_compiler extension methods
bool device::ext_oneapi_can_build(
    ext::oneapi::experimental::source_language Language) {
  return impl->extOneapiCanBuild(Language);
}

bool device::ext_oneapi_can_compile(
    ext::oneapi::experimental::source_language Language) {
  return impl->extOneapiCanCompile(Language);
}

bool device::ext_oneapi_supports_cl_c_feature(detail::string_view Feature) {
  ur_device_handle_t Device = impl->getHandleRef();
  detail::adapter_impl &Adapter = impl->getAdapter();
  uint32_t ipVersion = 0;
  auto res = Adapter.call_nocheck<detail::UrApiKind::urDeviceGetInfo>(
      Device, UR_DEVICE_INFO_IP_VERSION, sizeof(uint32_t), &ipVersion, nullptr);
  if (res != UR_RESULT_SUCCESS)
    return false;

  return ext::oneapi::experimental::detail::OpenCLC_Feature_Available(
      std::string(std::string_view(Feature)), ipVersion);
}

bool device::ext_oneapi_supports_cl_c_version(
    const ext::oneapi::experimental::cl_version &Version) const {
  ur_device_handle_t Device = impl->getHandleRef();
  detail::adapter_impl &Adapter = impl->getAdapter();
  uint32_t ipVersion = 0;
  auto res = Adapter.call_nocheck<detail::UrApiKind::urDeviceGetInfo>(
      Device, UR_DEVICE_INFO_IP_VERSION, sizeof(uint32_t), &ipVersion, nullptr);
  if (res != UR_RESULT_SUCCESS)
    return false;

  return ext::oneapi::experimental::detail::OpenCLC_Supports_Version(Version,
                                                                     ipVersion);
}

bool device::ext_oneapi_supports_cl_extension(
    detail::string_view Name,
    ext::oneapi::experimental::cl_version *VersionPtr) const {
  ur_device_handle_t Device = impl->getHandleRef();
  detail::adapter_impl &Adapter = impl->getAdapter();
  uint32_t ipVersion = 0;
  auto res = Adapter.call_nocheck<detail::UrApiKind::urDeviceGetInfo>(
      Device, UR_DEVICE_INFO_IP_VERSION, sizeof(uint32_t), &ipVersion, nullptr);
  if (res != UR_RESULT_SUCCESS)
    return false;

  return ext::oneapi::experimental::detail::OpenCLC_Supports_Extension(
      std::string(std::string_view(Name)), VersionPtr, ipVersion);
}

detail::string device::ext_oneapi_cl_profile_impl() const {
  ur_device_handle_t Device = impl->getHandleRef();
  detail::adapter_impl &Adapter = impl->getAdapter();
  uint32_t ipVersion = 0;
  auto res = Adapter.call_nocheck<detail::UrApiKind::urDeviceGetInfo>(
      Device, UR_DEVICE_INFO_IP_VERSION, sizeof(uint32_t), &ipVersion, nullptr);
  if (res != UR_RESULT_SUCCESS)
    return detail::string{""};

  std::string profile =
      ext::oneapi::experimental::detail::OpenCLC_Profile(ipVersion);
  return detail::string{profile};
}

<<<<<<< HEAD
size_t device::ext_oneapi_index_within_platform() const {
  auto devices = get_platform().get_devices();
  auto it = std::find(devices.begin(), devices.end(), *this);
  if (it == devices.end())
    throw sycl::exception(sycl::make_error_code(errc::invalid),
                          "this device is not a root device");

  size_t index = std::distance(devices.begin(), it);
  return index;
=======
context device::ext_oneapi_get_default_context() {
  return impl->get_platform().khr_get_default_context();
>>>>>>> e711ac0b
}

} // namespace _V1
} // namespace sycl<|MERGE_RESOLUTION|>--- conflicted
+++ resolved
@@ -339,7 +339,10 @@
   return detail::string{profile};
 }
 
-<<<<<<< HEAD
+context device::ext_oneapi_get_default_context() {
+  return impl->get_platform().khr_get_default_context();
+}
+
 size_t device::ext_oneapi_index_within_platform() const {
   auto devices = get_platform().get_devices();
   auto it = std::find(devices.begin(), devices.end(), *this);
@@ -349,10 +352,6 @@
 
   size_t index = std::distance(devices.begin(), it);
   return index;
-=======
-context device::ext_oneapi_get_default_context() {
-  return impl->get_platform().khr_get_default_context();
->>>>>>> e711ac0b
 }
 
 } // namespace _V1
