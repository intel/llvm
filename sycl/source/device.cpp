--- conflicted
+++ resolved
@@ -24,13 +24,8 @@
   if (t == info::device_type::all) {
     t = ft;
   } else if (ft != info::device_type::all && t != ft) {
-<<<<<<< HEAD
-    throw sycl::invalid_parameter_error("No device of forced type.",
-                                        UR_RESULT_ERROR_INVALID_OPERATION);
-=======
     throw sycl::exception(make_error_code(errc::invalid),
                           "No device of forced type.");
->>>>>>> 46528f91
   }
 }
 } // namespace detail
@@ -141,14 +136,8 @@
   // have parents, but we don't want to return them. They must pretend to be
   // parentless root devices.
   if (impl->isRootDevice())
-<<<<<<< HEAD
-    throw invalid_object_error(
-        "No parent for device because it is not a subdevice",
-        UR_RESULT_ERROR_INVALID_DEVICE);
-=======
     throw exception(make_error_code(errc::invalid),
                     "No parent for device because it is not a subdevice");
->>>>>>> 46528f91
   else
     return impl->template get_info<info::device::parent_device>();
 }
