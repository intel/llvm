--- conflicted
+++ resolved
@@ -208,7 +208,6 @@
 
 bool device::has(aspect Aspect) const { return impl->has(Aspect); }
 
-<<<<<<< HEAD
 void device::ext_oneapi_enable_peer_access(const device &peer) {
   const sycl::detail::pi::PiDevice Device = impl->getHandleRef();
   const sycl::detail::pi::PiDevice Peer = peer.impl->getHandleRef();
@@ -254,11 +253,10 @@
       Device, Peer, PiAttr, sizeof(int), &value, &returnSize);
 
   return value == 1;
-=======
+}
 bool device::ext_oneapi_architecture_is(
     ext::oneapi::experimental::architecture arch) {
   return impl->extOneapiArchitectureIs(arch);
->>>>>>> a8b03562
 }
 
 } // __SYCL_INLINE_VER_NAMESPACE(_V1)
