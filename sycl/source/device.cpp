//==------------------- device.cpp -----------------------------------------==//
//
// Part of the LLVM Project, under the Apache License v2.0 with LLVM Exceptions.
// See https://llvm.org/LICENSE.txt for license information.
// SPDX-License-Identifier: Apache-2.0 WITH LLVM-exception
//
//===----------------------------------------------------------------------===//

#include <detail/backend_impl.hpp>
#include <detail/config.hpp>
#include <detail/device_impl.hpp>
#include <detail/kernel_compiler/kernel_compiler_opencl.hpp>
#include <sycl/detail/device_filter.hpp>
#include <sycl/detail/export.hpp>
#include <sycl/device.hpp>
#include <sycl/device_selector.hpp>
#include <sycl/info/info_desc.hpp>

namespace sycl {
inline namespace _V1 {
namespace detail {
void force_type(info::device_type &t, const info::device_type &ft) {
  if (t == info::device_type::all) {
    t = ft;
  } else if (ft != info::device_type::all && t != ft) {
    throw sycl::invalid_parameter_error("No device of forced type.",
                                        PI_ERROR_INVALID_OPERATION);
  }
}
} // namespace detail

device::device() : device(default_selector_v) {}

device::device(cl_device_id DeviceId) {
  // The implementation constructor takes ownership of the native handle so we
  // must retain it in order to adhere to SYCL 1.2.1 spec (Rev6, section 4.3.1.)
  sycl::detail::pi::PiDevice Device;
  auto Plugin = sycl::detail::pi::getPlugin<backend::opencl>();
  Plugin->call<detail::PiApiKind::piextDeviceCreateWithNativeHandle>(
      detail::pi::cast<pi_native_handle>(DeviceId), nullptr, &Device);
  auto Platform =
      detail::platform_impl::getPlatformFromPiDevice(Device, Plugin);
  impl = Platform->getOrMakeDeviceImpl(Device, Platform);
  Plugin->call<detail::PiApiKind::piDeviceRetain>(impl->getHandleRef());
}

device::device(const device_selector &deviceSelector) {
  *this = deviceSelector.select_device();
}

std::vector<device> device::get_devices(info::device_type deviceType) {
  std::vector<device> devices;
  detail::ods_target_list *OdsTargetList =
      detail::SYCLConfig<detail::ONEAPI_DEVICE_SELECTOR>::get();

  auto thePlatforms = platform::get_platforms();
  for (const auto &plt : thePlatforms) {

    backend platformBackend = plt.get_backend();
    if (OdsTargetList && !OdsTargetList->backendCompatible(platformBackend))
      continue;

    std::vector<device> found_devices(plt.get_devices(deviceType));
    if (!found_devices.empty())
      devices.insert(devices.end(), found_devices.begin(), found_devices.end());
  }

  return devices;
}

cl_device_id device::get() const { return impl->get(); }

<<<<<<< HEAD
=======
bool device::is_host() const {
  assert(false && "device::is_host should not be called in implementation.");
  return false;
}

>>>>>>> 3fb9f780
bool device::is_cpu() const { return impl->is_cpu(); }

bool device::is_gpu() const { return impl->is_gpu(); }

bool device::is_accelerator() const { return impl->is_accelerator(); }

platform device::get_platform() const { return impl->get_platform(); }

template <info::partition_property prop>
std::vector<device> device::create_sub_devices(size_t ComputeUnits) const {
  return impl->create_sub_devices(ComputeUnits);
}

template __SYCL_EXPORT std::vector<device>
device::create_sub_devices<info::partition_property::partition_equally>(
    size_t ComputeUnits) const;

template <info::partition_property prop>
std::vector<device>
device::create_sub_devices(const std::vector<size_t> &Counts) const {
  return impl->create_sub_devices(Counts);
}

template __SYCL_EXPORT std::vector<device>
device::create_sub_devices<info::partition_property::partition_by_counts>(
    const std::vector<size_t> &Counts) const;

template <info::partition_property prop>
std::vector<device> device::create_sub_devices(
    info::partition_affinity_domain AffinityDomain) const {
  return impl->create_sub_devices(AffinityDomain);
}

template __SYCL_EXPORT std::vector<device> device::create_sub_devices<
    info::partition_property::partition_by_affinity_domain>(
    info::partition_affinity_domain AffinityDomain) const;

template <info::partition_property prop>
std::vector<device> device::create_sub_devices() const {
  return impl->create_sub_devices();
}

template __SYCL_EXPORT std::vector<device> device::create_sub_devices<
    info::partition_property::ext_intel_partition_by_cslice>() const;

bool device::has_extension(const std::string &extension_name) const {
  return impl->has_extension(extension_name);
}

template <typename Param>
detail::ABINeutralT_t<typename detail::is_device_info_desc<Param>::return_type>
device::get_info_impl() const {
  return detail::convert_to_abi_neutral(impl->template get_info<Param>());
}

// Explicit override. Not fulfilled by #include device_traits.def below.
template <>
__SYCL_EXPORT device
device::get_info_impl<info::device::parent_device>() const {
  // With ONEAPI_DEVICE_SELECTOR the impl.MRootDevice is preset and may be
  // overridden (ie it may be nullptr on a sub-device) The PI of the sub-devices
  // have parents, but we don't want to return them. They must pretend to be
  // parentless root devices.
  if (impl->isRootDevice())
    throw invalid_object_error(
        "No parent for device because it is not a subdevice",
        PI_ERROR_INVALID_DEVICE);
  else
    return impl->template get_info<info::device::parent_device>();
}

template <>
__SYCL_EXPORT std::vector<sycl::aspect>
device::get_info_impl<info::device::aspects>() const {
  std::vector<sycl::aspect> DeviceAspects{
#define __SYCL_ASPECT(ASPECT, ID) aspect::ASPECT,
#include <sycl/info/aspects.def>
#undef __SYCL_ASPECT
  };

  auto UnsupportedAspects =
      std::remove_if(DeviceAspects.begin(), DeviceAspects.end(),
                     [&](aspect Aspect) { return !impl->has(Aspect); });

  DeviceAspects.erase(UnsupportedAspects, DeviceAspects.end());

  return DeviceAspects;
}

template <>
__SYCL_EXPORT bool device::get_info_impl<info::device::image_support>() const {
  // Explicit specialization is needed due to the class of info handle. The
  // implementation is done in get_device_info_impl.
  return impl->template get_info<info::device::image_support>();
}

#define __SYCL_PARAM_TRAITS_SPEC(DescType, Desc, ReturnT, PiCode)              \
  template __SYCL_EXPORT detail::ABINeutralT_t<ReturnT>                        \
  device::get_info_impl<info::device::Desc>() const;

#define __SYCL_PARAM_TRAITS_SPEC_SPECIALIZED(DescType, Desc, ReturnT, PiCode)

#include <sycl/info/device_traits.def>
#undef __SYCL_PARAM_TRAITS_SPEC_SPECIALIZED
#undef __SYCL_PARAM_TRAITS_SPEC

#define __SYCL_PARAM_TRAITS_SPEC(Namespace, DescType, Desc, ReturnT, PiCode)   \
  template __SYCL_EXPORT detail::ABINeutralT_t<ReturnT>                        \
  device::get_info_impl<Namespace::info::DescType::Desc>() const;

#include <sycl/info/ext_codeplay_device_traits.def>
#include <sycl/info/ext_intel_device_traits.def>
#include <sycl/info/ext_oneapi_device_traits.def>
#undef __SYCL_PARAM_TRAITS_SPEC

template <typename Param>
typename detail::is_backend_info_desc<Param>::return_type
device::get_backend_info() const {
  return impl->get_backend_info<Param>();
}

#define __SYCL_PARAM_TRAITS_SPEC(DescType, Desc, ReturnT, Picode)              \
  template __SYCL_EXPORT ReturnT                                               \
  device::get_backend_info<info::DescType::Desc>() const;

#include <sycl/info/sycl_backend_traits.def>

#undef __SYCL_PARAM_TRAITS_SPEC

backend device::get_backend() const noexcept { return impl->getBackend(); }

pi_native_handle device::getNative() const { return impl->getNative(); }

bool device::has(aspect Aspect) const { return impl->has(Aspect); }

void device::ext_oneapi_enable_peer_access(const device &peer) {
  const sycl::detail::pi::PiDevice Device = impl->getHandleRef();
  const sycl::detail::pi::PiDevice Peer = peer.impl->getHandleRef();
  if (Device != Peer) {
    auto Plugin = impl->getPlugin();
    Plugin->call<detail::PiApiKind::piextEnablePeerAccess>(Device, Peer);
  }
}

void device::ext_oneapi_disable_peer_access(const device &peer) {
  const sycl::detail::pi::PiDevice Device = impl->getHandleRef();
  const sycl::detail::pi::PiDevice Peer = peer.impl->getHandleRef();
  if (Device != Peer) {
    auto Plugin = impl->getPlugin();
    Plugin->call<detail::PiApiKind::piextDisablePeerAccess>(Device, Peer);
  }
}

bool device::ext_oneapi_can_access_peer(const device &peer,
                                        ext::oneapi::peer_access attr) {
  const sycl::detail::pi::PiDevice Device = impl->getHandleRef();
  const sycl::detail::pi::PiDevice Peer = peer.impl->getHandleRef();

  if (Device == Peer) {
    return true;
  }

  size_t returnSize;
  int value;

  sycl::detail::pi::PiPeerAttr PiAttr = [&]() {
    switch (attr) {
    case ext::oneapi::peer_access::access_supported:
      return PI_PEER_ACCESS_SUPPORTED;
    case ext::oneapi::peer_access::atomics_supported:
      return PI_PEER_ATOMICS_SUPPORTED;
    }
    throw sycl::exception(make_error_code(errc::invalid),
                          "Unrecognized peer access attribute.");
  }();
  auto Plugin = impl->getPlugin();
  Plugin->call<detail::PiApiKind::piextPeerAccessGetInfo>(
      Device, Peer, PiAttr, sizeof(int), &value, &returnSize);

  return value == 1;
}

bool device::ext_oneapi_architecture_is(
    ext::oneapi::experimental::architecture arch) {
  return impl->extOneapiArchitectureIs(arch);
}

bool device::ext_oneapi_architecture_is(
    ext::oneapi::experimental::arch_category category) {
  return impl->extOneapiArchitectureIs(category);
}

// kernel_compiler extension methods
bool device::ext_oneapi_can_compile(
    ext::oneapi::experimental::source_language Language) {
  return impl->extOneapiCanCompile(Language);
}

bool device::ext_oneapi_supports_cl_c_feature(const std::string &Feature) {
  const detail::pi::PiDevice Device = impl->getHandleRef();
  auto Plugin = impl->getPlugin();
  uint32_t ipVersion = 0;
  auto res = Plugin->call_nocheck<detail::PiApiKind::piDeviceGetInfo>(
      Device, PI_EXT_ONEAPI_DEVICE_INFO_IP_VERSION, sizeof(uint32_t),
      &ipVersion, nullptr);
  if (res != PI_SUCCESS)
    return false;

  return ext::oneapi::experimental::detail::OpenCLC_Feature_Available(
      Feature, ipVersion);
}

bool device::ext_oneapi_supports_cl_c_version(
    const ext::oneapi::experimental::cl_version &Version) const {
  const detail::pi::PiDevice Device = impl->getHandleRef();
  auto Plugin = impl->getPlugin();
  uint32_t ipVersion = 0;
  auto res = Plugin->call_nocheck<detail::PiApiKind::piDeviceGetInfo>(
      Device, PI_EXT_ONEAPI_DEVICE_INFO_IP_VERSION, sizeof(uint32_t),
      &ipVersion, nullptr);
  if (res != PI_SUCCESS)
    return false;

  return ext::oneapi::experimental::detail::OpenCLC_Supports_Version(Version,
                                                                     ipVersion);
}

bool device::ext_oneapi_supports_cl_extension(
    const std::string &Name,
    ext::oneapi::experimental::cl_version *VersionPtr) const {
  const detail::pi::PiDevice Device = impl->getHandleRef();
  auto Plugin = impl->getPlugin();
  uint32_t ipVersion = 0;
  auto res = Plugin->call_nocheck<detail::PiApiKind::piDeviceGetInfo>(
      Device, PI_EXT_ONEAPI_DEVICE_INFO_IP_VERSION, sizeof(uint32_t),
      &ipVersion, nullptr);
  if (res != PI_SUCCESS)
    return false;

  return ext::oneapi::experimental::detail::OpenCLC_Supports_Extension(
      Name, VersionPtr, ipVersion);
}

std::string device::ext_oneapi_cl_profile() const {
  const detail::pi::PiDevice Device = impl->getHandleRef();
  auto Plugin = impl->getPlugin();
  uint32_t ipVersion = 0;
  auto res = Plugin->call_nocheck<detail::PiApiKind::piDeviceGetInfo>(
      Device, PI_EXT_ONEAPI_DEVICE_INFO_IP_VERSION, sizeof(uint32_t),
      &ipVersion, nullptr);
  if (res != PI_SUCCESS)
    return "";

  return ext::oneapi::experimental::detail::OpenCLC_Profile(ipVersion);
}

} // namespace _V1
} // namespace sycl<|MERGE_RESOLUTION|>--- conflicted
+++ resolved
@@ -70,14 +70,6 @@
 
 cl_device_id device::get() const { return impl->get(); }
 
-<<<<<<< HEAD
-=======
-bool device::is_host() const {
-  assert(false && "device::is_host should not be called in implementation.");
-  return false;
-}
-
->>>>>>> 3fb9f780
 bool device::is_cpu() const { return impl->is_cpu(); }
 
 bool device::is_gpu() const { return impl->is_gpu(); }
