//==------ device_selector.cpp - SYCL device selector ----------------------==//
//
// Part of the LLVM Project, under the Apache License v2.0 with LLVM Exceptions.
// See https://llvm.org/LICENSE.txt for license information.
// SPDX-License-Identifier: Apache-2.0 WITH LLVM-exception
//
//===----------------------------------------------------------------------===//

#include <CL/sycl/backend_types.hpp>
#include <CL/sycl/device.hpp>
#include <CL/sycl/device_selector.hpp>
#include <CL/sycl/exception.hpp>
#include <CL/sycl/stl.hpp>
#include <detail/device_impl.hpp>
#include <detail/force_device.hpp>
// 4.6.1 Device selection class

__SYCL_INLINE_NAMESPACE(cl) {
namespace sycl {

// Utility function to check if device is of the preferred backend.
// Currently preference is given to the opencl backend.
static bool isDeviceOfPreferredSyclBe(const device &Device) {
  if (Device.is_host())
    return false;

  return detail::getSyclObjImpl(Device)->getPlugin().getBackend() ==
         backend::opencl;
}

device device_selector::select_device() const {
  vector_class<device> devices = device::get_devices();
  int score = -1;
  const device *res = nullptr;
  for (const auto &dev : devices) {
    int dev_score = (*this)(dev);
    if (detail::pi::trace(detail::pi::TraceLevel::PI_TRACE_ALL)) {
      string_class PlatformVersion = dev.get_info<info::device::platform>()
                                         .get_info<info::platform::version>();
      string_class DeviceName = dev.get_info<info::device::name>();
      std::cout << "SYCL_PI_TRACE[all]: "
                << "select_device(): -> score = " << score << std::endl
                << "SYCL_PI_TRACE[all]: "
                << "  platform: " << PlatformVersion << std::endl
                << "SYCL_PI_TRACE[all]: "
                << "  device: " << DeviceName << std::endl;
    }

    // SYCL spec says: "If more than one device receives the high score then
    // one of those tied devices will be returned, but which of the devices
    // from the tied set is to be returned is not defined". Here we give a
    // preference to the device of the preferred BE.
    //
    if (score < dev_score ||
        (score == dev_score && isDeviceOfPreferredSyclBe(dev))) {
      res = &dev;
      score = dev_score;
    }
  }

  if (res != nullptr) {
    if (detail::pi::trace(detail::pi::TraceLevel::PI_TRACE_BASIC)) {
      string_class PlatformVersion = res->get_info<info::device::platform>()
                                         .get_info<info::platform::version>();
      string_class DeviceName = res->get_info<info::device::name>();
      std::cout << "SYCL_PI_TRACE[all]: "
                << "Selected device ->" << std::endl
                << "SYCL_PI_TRACE[all]: "
                << "  platform: " << PlatformVersion << std::endl
                << "SYCL_PI_TRACE[all]: "
                << "  device: " << DeviceName << std::endl;
    }
    return *res;
  }

  throw cl::sycl::runtime_error("No device of requested type available.",
                                PI_DEVICE_NOT_FOUND);
}

int default_selector::operator()(const device &dev) const {

<<<<<<< HEAD
  // Take note of the SYCL_BE environment variable when doing default selection
  const char *SYCL_BE = std::getenv("SYCL_BE");
  if (SYCL_BE) {
    std::string backend = (SYCL_BE ? SYCL_BE : "");
    // Taking the version information from the platform gives us more useful
    // information than the driver_version of the device.
    const platform platform = dev.get_info<info::device::platform>();
    const std::string platformVersion =
        platform.get_info<info::platform::version>();;
    const bool HasCudaString =
        platformVersion.find("CUDA") != std::string::npos;
    const bool HasOpenCLString =
        platformVersion.find("OpenCL") != std::string::npos;
    // If using PI_CUDA, don't accept a non-CUDA device
    if (HasCudaString && HasOpenCLString && backend == "PI_CUDA") {
      return -1;
    }
    // If using PI_OPENCL, don't accept a non-OpenCL device
    if (HasCudaString && !HasOpenCLString && backend == "PI_OPENCL") {
      return -1;
    }
  }
=======
  int Score = -1;

  // Give preference to device of SYCL BE.
  if (isDeviceOfPreferredSyclBe(dev))
    Score = 50;
>>>>>>> cece82e6

  // override always wins
  if (dev.get_info<info::device::device_type>() == detail::get_forced_type())
    Score += 1000;

  if (dev.is_gpu())
    Score += 500;

  if (dev.is_cpu())
    Score += 300;

  if (dev.is_host())
    Score += 100;

  return Score;
}

int gpu_selector::operator()(const device &dev) const {
  int Score = -1;
  if (dev.is_gpu()) {
    Score = 1000;
    // Give preference to device of SYCL BE.
    if (isDeviceOfPreferredSyclBe(dev))
      Score += 50;
  }
  return Score;
}

int cpu_selector::operator()(const device &dev) const {
  int Score = -1;
  if (dev.is_cpu()) {
    Score = 1000;
    // Give preference to device of SYCL BE.
    if (isDeviceOfPreferredSyclBe(dev))
      Score += 50;
  }
  return Score;
}

int accelerator_selector::operator()(const device &dev) const {
  int Score = -1;
  if (dev.is_accelerator()) {
    Score = 1000;
    // Give preference to device of SYCL BE.
    if (isDeviceOfPreferredSyclBe(dev))
      Score += 50;
  }
  return Score;
}

int host_selector::operator()(const device &dev) const {
  int Score = -1;
  if (dev.is_host()) {
    Score = 1000;
    // Give preference to device of SYCL BE.
    if (isDeviceOfPreferredSyclBe(dev))
      Score += 50;
  }
  return Score;
}

} // namespace sycl
} // __SYCL_INLINE_NAMESPACE(cl)<|MERGE_RESOLUTION|>--- conflicted
+++ resolved
@@ -79,36 +79,11 @@
 
 int default_selector::operator()(const device &dev) const {
 
-<<<<<<< HEAD
-  // Take note of the SYCL_BE environment variable when doing default selection
-  const char *SYCL_BE = std::getenv("SYCL_BE");
-  if (SYCL_BE) {
-    std::string backend = (SYCL_BE ? SYCL_BE : "");
-    // Taking the version information from the platform gives us more useful
-    // information than the driver_version of the device.
-    const platform platform = dev.get_info<info::device::platform>();
-    const std::string platformVersion =
-        platform.get_info<info::platform::version>();;
-    const bool HasCudaString =
-        platformVersion.find("CUDA") != std::string::npos;
-    const bool HasOpenCLString =
-        platformVersion.find("OpenCL") != std::string::npos;
-    // If using PI_CUDA, don't accept a non-CUDA device
-    if (HasCudaString && HasOpenCLString && backend == "PI_CUDA") {
-      return -1;
-    }
-    // If using PI_OPENCL, don't accept a non-OpenCL device
-    if (HasCudaString && !HasOpenCLString && backend == "PI_OPENCL") {
-      return -1;
-    }
-  }
-=======
   int Score = -1;
 
   // Give preference to device of SYCL BE.
   if (isDeviceOfPreferredSyclBe(dev))
     Score = 50;
->>>>>>> cece82e6
 
   // override always wins
   if (dev.get_info<info::device::device_type>() == detail::get_forced_type())
