--- conflicted
+++ resolved
@@ -48,16 +48,7 @@
 }
 
 static void traceDeviceSelection(const device &Device, int Score, bool Chosen) {
-<<<<<<< HEAD
-  bool shouldTrace = false;
-  if (Chosen) {
-    shouldTrace = detail::ur::trace(detail::ur::TraceLevel::PI_TRACE_BASIC);
-  } else {
-    shouldTrace = detail::ur::trace(detail::ur::TraceLevel::PI_TRACE_ALL);
-  }
-=======
   bool shouldTrace = detail::ur::trace();
->>>>>>> 5104f217
   if (shouldTrace) {
     std::string PlatformName = Device.get_info<info::device::platform>()
                                    .get_info<info::platform::name>();
@@ -171,12 +162,7 @@
 /// 4. Accelerator
 
 static void traceDeviceSelector(const std::string &DeviceType) {
-<<<<<<< HEAD
-  bool ShouldTrace = false;
-  ShouldTrace = detail::ur::trace(detail::ur::TraceLevel::PI_TRACE_BASIC);
-=======
   bool ShouldTrace = detail::ur::trace();
->>>>>>> 5104f217
   if (ShouldTrace) {
     std::cout << "SYCL_UR_TRACE: Requested device_type: " << DeviceType
               << std::endl;
