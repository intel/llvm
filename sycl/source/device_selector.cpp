//==------ device_selector.cpp - SYCL device selector ----------------------==//
//
// Part of the LLVM Project, under the Apache License v2.0 with LLVM Exceptions.
// See https://llvm.org/LICENSE.txt for license information.
// SPDX-License-Identifier: Apache-2.0 WITH LLVM-exception
//
//===----------------------------------------------------------------------===//

#include <CL/sycl/backend_types.hpp>
#include <CL/sycl/device.hpp>
#include <CL/sycl/device_selector.hpp>
#include <CL/sycl/exception.hpp>
#include <CL/sycl/stl.hpp>
#include <detail/plugin.hpp>
#include <detail/device_impl.hpp>
#include <detail/force_device.hpp>
#include <detail/plugin.hpp>
// 4.6.1 Device selection class

__SYCL_INLINE_NAMESPACE(cl) {
namespace sycl {

// Utility function to check if device is of the preferred backend.
// Currently preference is given to the level0 backend.
static bool isDeviceOfPreferredSyclBe(const device &Device) {
  if (Device.is_host())
    return false;

  return detail::getSyclObjImpl(Device)->getPlugin().getBackend() ==
         backend::level0;
}

// return a device with the requested deviceType (and requested backend)
// if no such device is found, heuristic is used to select a device.
// 'deviceType' is the desired device type
//   info::device_type::all means it relies on the heuristic to select a device
// 'be' is a specific desired GPU backend choice when multiple backends are
// found.
device device_selector::select_device(info::device_type deviceType,
                                      backend be) const {
  // return if a requested deviceType is found
  if (deviceType != info::device_type::all) {
    if (deviceType == info::device_type::host) {
      vector_class<device> devices;
      devices.resize(1);
      return devices[0];
    }

    const vector_class<detail::plugin> &plugins = RT::initialize();
    for (unsigned int i = 0; i < plugins.size(); i++) {
      pi_uint32 numPlatforms = 0;
      plugins[i].call<detail::PiApiKind::piPlatformsGet>(0, nullptr,
                                                         &numPlatforms);
      if (numPlatforms) {
        vector_class<RT::PiPlatform> piPlatforms(numPlatforms);
        plugins[i].call<detail::PiApiKind::piPlatformsGet>(
            numPlatforms, piPlatforms.data(), nullptr);
        for (const auto &piPlatform : piPlatforms) {
          platform pltf = detail::createSyclObjFromImpl<platform>(
              std::make_shared<detail::platform_impl>(piPlatform, plugins[i]));
          if (!pltf.is_host()) {
            vector_class<device> devices = pltf.get_devices(deviceType);
            for (uint32_t i = 0; i < devices.size(); i++) {
              if (deviceType != info::device_type::gpu) {
                return devices[i];
              } else if (devices[i].is_gpu() && be == pltf.get_backend()) {
                return devices[i];
              }
            }
          }
        }
      }
    }
  }

  // return a device that has the highest score according to heuristic
  vector_class<device> devices = device::get_devices(deviceType);
  int score = REJECT_DEVICE_SCORE;
  const device *res = nullptr;

  for (const auto &dev : devices) {
    int dev_score = (*this)(dev);

    if (detail::pi::trace(detail::pi::TraceLevel::PI_TRACE_ALL)) {
      string_class PlatformName = dev.get_info<info::device::platform>()
                                      .get_info<info::platform::name>();
      string_class DeviceName = dev.get_info<info::device::name>();
      std::cout << "SYCL_PI_TRACE[all]: "
                << "select_device(): -> score = " << dev_score
                << ((dev_score < 0) ? " (REJECTED)" : "") << std::endl
                << "SYCL_PI_TRACE[all]: "
                << "  platform: " << PlatformName << std::endl
                << "SYCL_PI_TRACE[all]: "
                << "  device: " << DeviceName << std::endl;
    }

    // A negative score means that a device must not be selected.
    if (dev_score < 0)
      continue;

    // SYCL spec says: "If more than one device receives the high score then
    // one of those tied devices will be returned, but which of the devices
    // from the tied set is to be returned is not defined". Here we give a
    // preference to the device of the preferred BE.
    //
    if ((score < dev_score) ||
        (score == dev_score && isDeviceOfPreferredSyclBe(dev))) {
      res = &dev;
      score = dev_score;
    }
  }

  if (res != nullptr) {
    string_class PlatformName = res->get_info<info::device::platform>()
                                    .get_info<info::platform::name>();
<<<<<<< HEAD
    if (detail::pi::trace(detail::pi::TraceLevel::PI_TRACE_BASIC)) {
      string_class DeviceName = res->get_info<info::device::name>();
=======
    string_class DeviceName = res->get_info<info::device::name>();
    if (detail::pi::trace(detail::pi::TraceLevel::PI_TRACE_BASIC)) {
>>>>>>> 5ada30b7
      std::cout << "SYCL_PI_TRACE[all]: "
                << "Selected device ->" << std::endl
                << "SYCL_PI_TRACE[all]: "
                << "  platform: " << PlatformName << std::endl
                << "SYCL_PI_TRACE[all]: "
                << "  device: " << DeviceName << std::endl;
    }
    if (deviceType != info::device_type::all) {
      std::cout
          << "WARNING: the requested device and/or backend is not found.\n";
      std::cout << PlatformName << " is chosen based on a heuristic.\n";
    }
    return *res;
  }

  throw cl::sycl::runtime_error("No device of requested type available.",
                                PI_DEVICE_NOT_FOUND);
}

/// Devices of different kinds are prioritized in the following order:
/// 1. GPU
/// 2. CPU
/// 3. Host
int default_selector::operator()(const device &dev) const {

  int Score = REJECT_DEVICE_SCORE;

  // Give preference to device of SYCL BE.
  if (isDeviceOfPreferredSyclBe(dev))
    Score = 50;

  // override always wins
  if (dev.get_info<info::device::device_type>() == detail::get_forced_type())
    Score += 1000;

  if (dev.is_gpu())
    Score += 500;

  if (dev.is_cpu())
    Score += 300;

  if (dev.is_host())
    Score += 100;

  return Score;
}

int gpu_selector::operator()(const device &dev) const {
  int Score = REJECT_DEVICE_SCORE;

  if (dev.is_gpu()) {
    Score = 1000;
    // Give preference to device of SYCL BE.
    if (isDeviceOfPreferredSyclBe(dev))
      Score += 50;
  }
  return Score;
}

int cpu_selector::operator()(const device &dev) const {
  int Score = REJECT_DEVICE_SCORE;
  if (dev.is_cpu()) {
    Score = 1000;
    // Give preference to device of SYCL BE.
    if (isDeviceOfPreferredSyclBe(dev))
      Score += 50;
  }
  return Score;
}

int accelerator_selector::operator()(const device &dev) const {
  int Score = REJECT_DEVICE_SCORE;
  if (dev.is_accelerator()) {
    Score = 1000;
    // Give preference to device of SYCL BE.
    if (isDeviceOfPreferredSyclBe(dev))
      Score += 50;
  }
  return Score;
}

int host_selector::operator()(const device &dev) const {
  int Score = REJECT_DEVICE_SCORE;
  if (dev.is_host()) {
    Score = 1000;
    // Give preference to device of SYCL BE.
    if (isDeviceOfPreferredSyclBe(dev))
      Score += 50;
  }
  return Score;
}

} // namespace sycl
} // __SYCL_INLINE_NAMESPACE(cl)<|MERGE_RESOLUTION|>--- conflicted
+++ resolved
@@ -113,13 +113,9 @@
   if (res != nullptr) {
     string_class PlatformName = res->get_info<info::device::platform>()
                                     .get_info<info::platform::name>();
-<<<<<<< HEAD
     if (detail::pi::trace(detail::pi::TraceLevel::PI_TRACE_BASIC)) {
-      string_class DeviceName = res->get_info<info::device::name>();
-=======
     string_class DeviceName = res->get_info<info::device::name>();
     if (detail::pi::trace(detail::pi::TraceLevel::PI_TRACE_BASIC)) {
->>>>>>> 5ada30b7
       std::cout << "SYCL_PI_TRACE[all]: "
                 << "Selected device ->" << std::endl
                 << "SYCL_PI_TRACE[all]: "
