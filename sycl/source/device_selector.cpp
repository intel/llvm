--- conflicted
+++ resolved
@@ -256,19 +256,9 @@
 
 void filter_selector::reset() const { ext::oneapi::filter_selector::reset(); }
 
-<<<<<<< HEAD
 device filter_selector::select_device() const {
   return ext::oneapi::filter_selector::select_device();
 }
 } // namespace __SYCL2020_DEPRECATED("use 'ext::oneapi' instead")ONEAPI
 } // __SYCL_INLINE_VER_NAMESPACE(_V1)
-} // namespace sycl
-=======
-  device filter_selector::select_device() const {
-    return ext::oneapi::filter_selector::select_device();
-  }
-} // namespace ONEAPI
-
-} // namespace sycl
-} // __SYCL_INLINE_NAMESPACE(cl)
->>>>>>> 4c98335f
+} // namespace sycl