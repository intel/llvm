--- conflicted
+++ resolved
@@ -167,14 +167,12 @@
 __SYCL_EXPORT int default_selector_v(const device &dev) {
   // The default selector doesn't reject any devices.
   int Score = 0;
-<<<<<<< HEAD
+  
   if (dev.get_backend() == backend::ext_intel_esimd_emulator) {
     return 0;
   }
-=======
 
   traceDeviceSelector("info::device_type::automatic");
->>>>>>> 49264549
   if (dev.get_info<info::device::device_type>() == detail::get_forced_type())
     Score += 2000;
 
@@ -198,14 +196,12 @@
 
 __SYCL_EXPORT int gpu_selector_v(const device &dev) {
   int Score = detail::REJECT_DEVICE_SCORE;
-<<<<<<< HEAD
+
   if (dev.get_backend() == backend::ext_intel_esimd_emulator) {
     return 0;
   }
-=======
 
   traceDeviceSelector("info::device_type::gpu");
->>>>>>> 49264549
   if (dev.is_gpu()) {
     Score = 1000;
     Score += detail::getDevicePreference(dev);
