//==------- opencl.cpp - SYCL OpenCL backend -------------------------------==//
//
// Part of the LLVM Project, under the Apache License v2.0 with LLVM Exceptions.
// See https://llvm.org/LICENSE.txt for license information.
// SPDX-License-Identifier: Apache-2.0 WITH LLVM-exception
//
//===----------------------------------------------------------------------===//

#include <detail/kernel_impl.hpp>
#include <detail/platform_impl.hpp>
#include <detail/plugin.hpp>
#include <detail/queue_impl.hpp>
#include <sycl/sycl.hpp>

#include <memory>
#include <string_view>

namespace sycl {
inline namespace _V1 {
namespace opencl {
using namespace detail;

//----------------------------------------------------------------------------
<<<<<<< HEAD
// Implementation of opencl::make<platform>
__SYCL_EXPORT platform make_platform(ur_native_handle_t NativeHandle) {
  return detail::make_platform(NativeHandle, backend::opencl);
}

//----------------------------------------------------------------------------
// Implementation of opencl::make<device>
__SYCL_EXPORT device make_device(ur_native_handle_t NativeHandle) {
  return detail::make_device(NativeHandle, backend::opencl);
}

//----------------------------------------------------------------------------
// Implementation of opencl::make<context>
__SYCL_EXPORT context make_context(ur_native_handle_t NativeHandle) {
  return detail::make_context(NativeHandle, detail::defaultAsyncHandler,
                              backend::opencl);
}

//----------------------------------------------------------------------------
// Implementation of opencl::make<queue>
__SYCL_EXPORT queue make_queue(const context &Context,
                               ur_native_handle_t NativeHandle) {
  const auto &ContextImpl = getSyclObjImpl(Context);
  return detail::make_queue(NativeHandle, 0, Context, nullptr, false, {},
                            ContextImpl->get_async_handler(), backend::opencl);
}

//----------------------------------------------------------------------------
=======
>>>>>>> 4ae7cad6
// Free functions to query OpenCL backend extensions
__SYCL_EXPORT bool has_extension(const sycl::platform &SyclPlatform,
                                 const std::string &Extension) {
  if (SyclPlatform.get_backend() != sycl::backend::opencl) {
    throw sycl::exception(
        errc::backend_mismatch,
        "has_extension can only be used with an OpenCL backend");
  }

  std::shared_ptr<sycl::detail::platform_impl> PlatformImpl =
      getSyclObjImpl(SyclPlatform);
  ur_platform_handle_t PluginPlatform = PlatformImpl->getHandleRef();
  const PluginPtr &Plugin = PlatformImpl->getPlugin();

  // Manual invocation of plugin API to avoid using deprecated
  // info::platform::extensions call.
  size_t ResultSize = 0;
  Plugin->call(urPlatformGetInfo, PluginPlatform, UR_PLATFORM_INFO_EXTENSIONS,
               /*propSize=*/0,
               /*pPropValue=*/nullptr, &ResultSize);
  if (ResultSize == 0)
    return false;

  std::unique_ptr<char[]> Result(new char[ResultSize]);
  Plugin->call(urPlatformGetInfo, PluginPlatform, UR_PLATFORM_INFO_EXTENSIONS,
               ResultSize, Result.get(), nullptr);

  std::string_view ExtensionsString(Result.get());
  return ExtensionsString.find(Extension) != std::string::npos;
}

__SYCL_EXPORT bool has_extension(const sycl::device &SyclDevice,
                                 const std::string &Extension) {
  if (SyclDevice.get_backend() != sycl::backend::opencl) {
    throw sycl::exception(
        errc::backend_mismatch,
        "has_extension can only be used with an OpenCL backend");
  }

  std::shared_ptr<sycl::detail::device_impl> DeviceImpl =
      getSyclObjImpl(SyclDevice);
  ur_device_handle_t PluginDevice = DeviceImpl->getHandleRef();
  const PluginPtr &Plugin = DeviceImpl->getPlugin();

  // Manual invocation of plugin API to avoid using deprecated
  // info::device::extensions call.
  size_t ResultSize = 0;
  Plugin->call(urDeviceGetInfo, PluginDevice, UR_DEVICE_INFO_EXTENSIONS,
               /*propSize=*/0,
               /*pPropValue=*/nullptr, &ResultSize);
  if (ResultSize == 0)
    return false;

  std::unique_ptr<char[]> Result(new char[ResultSize]);
  Plugin->call(urDeviceGetInfo, PluginDevice, UR_DEVICE_INFO_EXTENSIONS,
               ResultSize, Result.get(), nullptr);

  std::string_view ExtensionsString(Result.get());
  return ExtensionsString.find(Extension) != std::string::npos;
}
} // namespace opencl
} // namespace _V1
} // namespace sycl<|MERGE_RESOLUTION|>--- conflicted
+++ resolved
@@ -21,37 +21,6 @@
 using namespace detail;
 
 //----------------------------------------------------------------------------
-<<<<<<< HEAD
-// Implementation of opencl::make<platform>
-__SYCL_EXPORT platform make_platform(ur_native_handle_t NativeHandle) {
-  return detail::make_platform(NativeHandle, backend::opencl);
-}
-
-//----------------------------------------------------------------------------
-// Implementation of opencl::make<device>
-__SYCL_EXPORT device make_device(ur_native_handle_t NativeHandle) {
-  return detail::make_device(NativeHandle, backend::opencl);
-}
-
-//----------------------------------------------------------------------------
-// Implementation of opencl::make<context>
-__SYCL_EXPORT context make_context(ur_native_handle_t NativeHandle) {
-  return detail::make_context(NativeHandle, detail::defaultAsyncHandler,
-                              backend::opencl);
-}
-
-//----------------------------------------------------------------------------
-// Implementation of opencl::make<queue>
-__SYCL_EXPORT queue make_queue(const context &Context,
-                               ur_native_handle_t NativeHandle) {
-  const auto &ContextImpl = getSyclObjImpl(Context);
-  return detail::make_queue(NativeHandle, 0, Context, nullptr, false, {},
-                            ContextImpl->get_async_handler(), backend::opencl);
-}
-
-//----------------------------------------------------------------------------
-=======
->>>>>>> 4ae7cad6
 // Free functions to query OpenCL backend extensions
 __SYCL_EXPORT bool has_extension(const sycl::platform &SyclPlatform,
                                  const std::string &Extension) {
