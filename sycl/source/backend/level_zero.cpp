--- conflicted
+++ resolved
@@ -12,14 +12,9 @@
 #include <detail/program_impl.hpp>
 #include <detail/queue_impl.hpp>
 
-<<<<<<< HEAD
 __SYCL_OPEN_NS() {
-=======
-__SYCL_INLINE_NAMESPACE(cl) {
-namespace sycl {
 namespace ext {
 namespace oneapi {
->>>>>>> 7fb56cf5
 namespace level_zero {
 using namespace detail;
 
@@ -108,12 +103,7 @@
 }
 
 } // namespace level_zero
-<<<<<<< HEAD
-} // __SYCL_OPEN_NS()
-__SYCL_CLOSE_NS()
-=======
 } // namespace oneapi
 } // namespace ext
-} // namespace sycl
-} // __SYCL_INLINE_NAMESPACE(cl)
->>>>>>> 7fb56cf5
+} // __SYCL_OPEN_NS()
+__SYCL_CLOSE_NS()