//==--------- level_zero.cpp - SYCL Level-Zero backend ---------------------==//
//
// Part of the LLVM Project, under the Apache License v2.0 with LLVM Exceptions.
// See https://llvm.org/LICENSE.txt for license information.
// SPDX-License-Identifier: Apache-2.0 WITH LLVM-exception
//
//===----------------------------------------------------------------------===//

#include <detail/platform_impl.hpp>
#include <detail/plugin.hpp>
#include <detail/queue_impl.hpp>
#include <sycl/backend.hpp>
#include <sycl/sycl.hpp>

namespace sycl {
inline namespace _V1 {
namespace ext::oneapi::level_zero::detail {
using namespace sycl::detail;

<<<<<<< HEAD
//----------------------------------------------------------------------------
// Implementation of level_zero::make<platform>
__SYCL_EXPORT platform make_platform(ur_native_handle_t NativeHandle) {
  return detail::make_platform(NativeHandle, backend::ext_oneapi_level_zero);
}

//----------------------------------------------------------------------------
// Implementation of level_zero::make<device>
=======
>>>>>>> 4ae7cad6
__SYCL_EXPORT device make_device(const platform &Platform,
                                 ur_native_handle_t NativeHandle) {
  const auto &Plugin = pi::getPlugin<backend::ext_oneapi_level_zero>();
  const auto &PlatformImpl = getSyclObjImpl(Platform);
  // Create UR device first.
  ur_device_handle_t UrDevice;
  Plugin->call(urDeviceCreateWithNativeHandle, NativeHandle,
               PlatformImpl->getHandleRef(), nullptr, &UrDevice);

  return detail::createSyclObjFromImpl<device>(
      PlatformImpl->getOrMakeDeviceImpl(UrDevice, PlatformImpl));
}

<<<<<<< HEAD
//----------------------------------------------------------------------------
// Implementation of level_zero::make<context>
__SYCL_EXPORT context make_context(const std::vector<device> &DeviceList,
                                   ur_native_handle_t NativeHandle,
                                   bool KeepOwnership) {
  const auto &Plugin = pi::getPlugin<backend::ext_oneapi_level_zero>();
  // Create UR context first.
  ur_context_handle_t UrContext;
  std::vector<ur_device_handle_t> DeviceHandles;
  for (auto Dev : DeviceList) {
    DeviceHandles.push_back(detail::getSyclObjImpl(Dev)->getHandleRef());
  }
  ur_context_native_properties_t Properties{};
  Properties.stype = UR_STRUCTURE_TYPE_CONTEXT_NATIVE_PROPERTIES;
  Properties.isNativeHandleOwned = !KeepOwnership;
  Plugin->call(urContextCreateWithNativeHandle, NativeHandle,
               DeviceHandles.size(), DeviceHandles.data(), &Properties,
               &UrContext);
  // Construct the SYCL context from UR context.
  return detail::createSyclObjFromImpl<context>(
      std::make_shared<context_impl>(UrContext, detail::defaultAsyncHandler,
                                     Plugin, DeviceList, !KeepOwnership));
}

//----------------------------------------------------------------------------
// Implementation of level_zero::make<queue>
__SYCL_EXPORT queue make_queue(const context &Context, const device &Device,
                               ur_native_handle_t NativeHandle,
                               bool IsImmCmdList, bool KeepOwnership,
                               const property_list &Properties) {
  const auto &ContextImpl = getSyclObjImpl(Context);
  return detail::make_queue(
      NativeHandle, IsImmCmdList, Context, &Device, KeepOwnership, Properties,
      ContextImpl->get_async_handler(), backend::ext_oneapi_level_zero);
}

//----------------------------------------------------------------------------
// Implementation of level_zero::make<event>
__SYCL_EXPORT event make_event(const context &Context,
                               ur_native_handle_t NativeHandle,
                               bool KeepOwnership) {
  return detail::make_event(NativeHandle, Context, KeepOwnership,
                            backend::ext_oneapi_level_zero);
}

} // namespace ext::oneapi::level_zero
=======
} // namespace ext::oneapi::level_zero::detail
>>>>>>> 4ae7cad6
} // namespace _V1
} // namespace sycl<|MERGE_RESOLUTION|>--- conflicted
+++ resolved
@@ -17,17 +17,6 @@
 namespace ext::oneapi::level_zero::detail {
 using namespace sycl::detail;
 
-<<<<<<< HEAD
-//----------------------------------------------------------------------------
-// Implementation of level_zero::make<platform>
-__SYCL_EXPORT platform make_platform(ur_native_handle_t NativeHandle) {
-  return detail::make_platform(NativeHandle, backend::ext_oneapi_level_zero);
-}
-
-//----------------------------------------------------------------------------
-// Implementation of level_zero::make<device>
-=======
->>>>>>> 4ae7cad6
 __SYCL_EXPORT device make_device(const platform &Platform,
                                  ur_native_handle_t NativeHandle) {
   const auto &Plugin = pi::getPlugin<backend::ext_oneapi_level_zero>();
@@ -41,55 +30,7 @@
       PlatformImpl->getOrMakeDeviceImpl(UrDevice, PlatformImpl));
 }
 
-<<<<<<< HEAD
-//----------------------------------------------------------------------------
-// Implementation of level_zero::make<context>
-__SYCL_EXPORT context make_context(const std::vector<device> &DeviceList,
-                                   ur_native_handle_t NativeHandle,
-                                   bool KeepOwnership) {
-  const auto &Plugin = pi::getPlugin<backend::ext_oneapi_level_zero>();
-  // Create UR context first.
-  ur_context_handle_t UrContext;
-  std::vector<ur_device_handle_t> DeviceHandles;
-  for (auto Dev : DeviceList) {
-    DeviceHandles.push_back(detail::getSyclObjImpl(Dev)->getHandleRef());
-  }
-  ur_context_native_properties_t Properties{};
-  Properties.stype = UR_STRUCTURE_TYPE_CONTEXT_NATIVE_PROPERTIES;
-  Properties.isNativeHandleOwned = !KeepOwnership;
-  Plugin->call(urContextCreateWithNativeHandle, NativeHandle,
-               DeviceHandles.size(), DeviceHandles.data(), &Properties,
-               &UrContext);
-  // Construct the SYCL context from UR context.
-  return detail::createSyclObjFromImpl<context>(
-      std::make_shared<context_impl>(UrContext, detail::defaultAsyncHandler,
-                                     Plugin, DeviceList, !KeepOwnership));
-}
 
-//----------------------------------------------------------------------------
-// Implementation of level_zero::make<queue>
-__SYCL_EXPORT queue make_queue(const context &Context, const device &Device,
-                               ur_native_handle_t NativeHandle,
-                               bool IsImmCmdList, bool KeepOwnership,
-                               const property_list &Properties) {
-  const auto &ContextImpl = getSyclObjImpl(Context);
-  return detail::make_queue(
-      NativeHandle, IsImmCmdList, Context, &Device, KeepOwnership, Properties,
-      ContextImpl->get_async_handler(), backend::ext_oneapi_level_zero);
-}
-
-//----------------------------------------------------------------------------
-// Implementation of level_zero::make<event>
-__SYCL_EXPORT event make_event(const context &Context,
-                               ur_native_handle_t NativeHandle,
-                               bool KeepOwnership) {
-  return detail::make_event(NativeHandle, Context, KeepOwnership,
-                            backend::ext_oneapi_level_zero);
-}
-
-} // namespace ext::oneapi::level_zero
-=======
 } // namespace ext::oneapi::level_zero::detail
->>>>>>> 4ae7cad6
 } // namespace _V1
 } // namespace sycl