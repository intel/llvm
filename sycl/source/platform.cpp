//==----------- platform.cpp -----------------------------------------------==//
//
// Part of the LLVM Project, under the Apache License v2.0 with LLVM Exceptions.
// See https://llvm.org/LICENSE.txt for license information.
// SPDX-License-Identifier: Apache-2.0 WITH LLVM-exception
//
//===----------------------------------------------------------------------===//

#include <CL/sycl/device.hpp>
#include <CL/sycl/device_selector.hpp>
#include <CL/sycl/info/info_desc.hpp>
#include <CL/sycl/platform.hpp>
#include <detail/backend_impl.hpp>
#include <detail/config.hpp>
#include <detail/force_device.hpp>
#include <detail/global_handler.hpp>
#include <detail/platform_impl.hpp>

__SYCL_OPEN_NS() {

platform::platform() : impl(detail::platform_impl::getHostPlatformImpl()) {}

platform::platform(cl_platform_id PlatformId) {
  impl = detail::platform_impl::getOrMakePlatformImpl(
      detail::pi::cast<detail::RT::PiPlatform>(PlatformId),
      detail::RT::getPlugin<backend::opencl>());
}

platform::platform(const device_selector &dev_selector) {
  *this = dev_selector.select_device().get_platform();
}

cl_platform_id platform::get() const { return impl->get(); }

bool platform::has_extension(const std::string &ExtensionName) const {
  return impl->has_extension(ExtensionName);
}

bool platform::is_host() const { return impl->is_host(); }

std::vector<device> platform::get_devices(info::device_type DeviceType) const {
  return impl->get_devices(DeviceType);
}

std::vector<platform> platform::get_platforms() {
  return detail::platform_impl::get_platforms();
}

backend platform::get_backend() const noexcept { return getImplBackend(impl); }

template <info::platform param>
typename info::param_traits<info::platform, param>::return_type
platform::get_info() const {
  return impl->get_info<param>();
}

pi_native_handle platform::getNative() const { return impl->getNative(); }

bool platform::has(aspect Aspect) const { return impl->has(Aspect); }

#define __SYCL_PARAM_TRAITS_SPEC(param_type, param, ret_type)                  \
  template __SYCL_EXPORT ret_type                                              \
  platform::get_info<info::param_type::param>() const;

#include <CL/sycl/info/platform_traits.def>

#undef __SYCL_PARAM_TRAITS_SPEC

<<<<<<< HEAD
} // __SYCL_OPEN_NS()
__SYCL_CLOSE_NS()
=======
context platform::ext_oneapi_get_default_context() const {
  if (!detail::SYCLConfig<detail::SYCL_ENABLE_DEFAULT_CONTEXTS>::get())
    throw std::runtime_error("SYCL default contexts are not enabled");

  // Keeping the default context for platforms in the global cache to avoid
  // shared_ptr based circular dependency between platform and context classes
  std::unordered_map<detail::PlatformImplPtr, detail::ContextImplPtr>
      &PlatformToDefaultContextCache =
          detail::GlobalHandler::instance().getPlatformToDefaultContextCache();

  std::lock_guard Lock{detail::GlobalHandler::instance()
                           .getPlatformToDefaultContextCacheMutex()};

  auto It = PlatformToDefaultContextCache.find(impl);
  if (PlatformToDefaultContextCache.end() == It)
    std::tie(It, std::ignore) = PlatformToDefaultContextCache.insert(
        {impl, detail::getSyclObjImpl(context{get_devices()})});

  return detail::createSyclObjFromImpl<context>(It->second);
}

} // namespace sycl
} // __SYCL_INLINE_NAMESPACE(cl)
>>>>>>> f7108862
<|MERGE_RESOLUTION|>--- conflicted
+++ resolved
@@ -66,10 +66,6 @@
 
 #undef __SYCL_PARAM_TRAITS_SPEC
 
-<<<<<<< HEAD
-} // __SYCL_OPEN_NS()
-__SYCL_CLOSE_NS()
-=======
 context platform::ext_oneapi_get_default_context() const {
   if (!detail::SYCLConfig<detail::SYCL_ENABLE_DEFAULT_CONTEXTS>::get())
     throw std::runtime_error("SYCL default contexts are not enabled");
@@ -91,6 +87,5 @@
   return detail::createSyclObjFromImpl<context>(It->second);
 }
 
-} // namespace sycl
-} // __SYCL_INLINE_NAMESPACE(cl)
->>>>>>> f7108862
+} // __SYCL_OPEN_NS()
+__SYCL_CLOSE_NS()