//==----------- platform.cpp -----------------------------------------------==//
//
// Part of the LLVM Project, under the Apache License v2.0 with LLVM Exceptions.
// See https://llvm.org/LICENSE.txt for license information.
// SPDX-License-Identifier: Apache-2.0 WITH LLVM-exception
//
//===----------------------------------------------------------------------===//

#include <detail/backend_impl.hpp>
#include <detail/config.hpp>
#include <detail/global_handler.hpp>
#include <detail/platform_impl.hpp>
#include <sycl/device.hpp>
#include <sycl/device_selector.hpp>
#include <sycl/info/info_desc.hpp>
#include <sycl/platform.hpp>

namespace sycl {
inline namespace _V1 {

platform::platform() : platform(default_selector_v) {}

platform::platform(cl_platform_id PlatformId) {
  impl = detail::platform_impl::getOrMakePlatformImpl(
      detail::pi::cast<sycl::detail::pi::PiPlatform>(PlatformId),
      sycl::detail::pi::getPlugin<backend::opencl>());
}

// protected constructor for internal use
platform::platform(const device &Device) { *this = Device.get_platform(); }

platform::platform(const device_selector &dev_selector) {
  *this = dev_selector.select_device().get_platform();
}

cl_platform_id platform::get() const { return impl->get(); }

bool platform::has_extension(const std::string &ExtensionName) const {
  return impl->has_extension(ExtensionName);
}

bool platform::is_host() const {
  bool IsHost = impl->is_host();
  assert(!IsHost &&
         "platform::is_host should not be called in implementation.");
  return IsHost;
}

std::vector<device> platform::get_devices(info::device_type DeviceType) const {
  return impl->get_devices(DeviceType);
}

std::vector<platform> platform::get_platforms() {
  return detail::platform_impl::get_platforms();
}

backend platform::get_backend() const noexcept { return impl->getBackend(); }

#ifdef __INTEL_PREVIEW_BREAKING_CHANGES
template <typename Param>
detail::ABINeutralT_t<
    typename detail::is_platform_info_desc<Param>::return_type>
platform::get_info_impl() const {
  return detail::convert_to_abi_neutral(impl->template get_info<Param>());
}
#else
template <typename Param>
<<<<<<< HEAD
//typename detail::is_platform_info_desc<Param>::return_type
typename detail::ABINeutralT_t<
    typename detail::is_platform_info_desc<Param>::return_type>
platform::get_info() const {
  //  return impl->get_info<Param>();
=======
detail::ABINeutralT_t<
    typename detail::is_platform_info_desc<Param>::return_type>
platform::get_info() const {
  static_assert(std::is_same_v<
                detail::ABINeutralT_t<
                    typename detail::is_platform_info_desc<Param>::return_type>,
                typename detail::is_platform_info_desc<Param>::return_type>);
>>>>>>> d88422a9
  return detail::convert_to_abi_neutral(impl->template get_info<Param>());
}
#endif

pi_native_handle platform::getNative() const { return impl->getNative(); }

bool platform::has(aspect Aspect) const { return impl->has(Aspect); }

#ifdef __INTEL_PREVIEW_BREAKING_CHANGES
#define __SYCL_PARAM_TRAITS_SPEC(DescType, Desc, ReturnT, PiCode)              \
  template __SYCL_EXPORT typename detail::ABINeutralT_t<ReturnT>               \
  platform::get_info_impl<info::platform::Desc>() const;
#else
#define __SYCL_PARAM_TRAITS_SPEC(DescType, Desc, ReturnT, PiCode)              \
  template __SYCL_EXPORT typename detail::ABINeutralT_t<ReturnT> \
   platform::get_info<info::platform::Desc>()    const;
#endif

#include <sycl/info/platform_traits.def>
#undef __SYCL_PARAM_TRAITS_SPEC

context platform::ext_oneapi_get_default_context() const {
  if (!detail::SYCLConfig<detail::SYCL_ENABLE_DEFAULT_CONTEXTS>::get())
    throw std::runtime_error("SYCL default contexts are not enabled");

  // Keeping the default context for platforms in the global cache to avoid
  // shared_ptr based circular dependency between platform and context classes
  std::unordered_map<detail::PlatformImplPtr, detail::ContextImplPtr>
      &PlatformToDefaultContextCache =
          detail::GlobalHandler::instance().getPlatformToDefaultContextCache();

  std::lock_guard<std::mutex> Lock{
      detail::GlobalHandler::instance()
          .getPlatformToDefaultContextCacheMutex()};

  auto It = PlatformToDefaultContextCache.find(impl);
  if (PlatformToDefaultContextCache.end() == It)
    std::tie(It, std::ignore) = PlatformToDefaultContextCache.insert(
        {impl, detail::getSyclObjImpl(context{get_devices()})});

  return detail::createSyclObjFromImpl<context>(It->second);
}

std::vector<device> platform::ext_oneapi_get_composite_devices() const {
  // Only GPU architectures can be composite devices.
  auto GPUDevices = get_devices(info::device_type::gpu);
  // Using ZE_FLAT_DEVICE_HIERARCHY=COMBINED, we receive tiles as devices, which
  // are component devices. Thus, we need to get the composite device for each
  // of the component devices, and filter out duplicates.
  std::vector<device> Composites;
  std::vector<device> Result;
  for (auto &Dev : GPUDevices) {
    if (!Dev.has(sycl::aspect::ext_oneapi_is_component))
      continue;

    auto Composite = Dev.get_info<
        sycl::ext::oneapi::experimental::info::device::composite_device>();
    if (std::find(Result.begin(), Result.end(), Composite) == Result.end())
      Composites.push_back(Composite);
  }
  for (const auto &Composite : Composites) {
    auto Components = Composite.get_info<
        sycl::ext::oneapi::experimental::info::device::component_devices>();
    // Checking whether Components are GPU device is not enough, we need to
    // check if they are in the list of available devices returned by
    // `get_devices()`, because we cannot return a Composite device unless all
    // of its components are available too.
    size_t ComponentsFound = std::count_if(
        Components.begin(), Components.end(), [&](const device &d) {
          return std::find(GPUDevices.begin(), GPUDevices.end(), d) !=
                 GPUDevices.end();
        });
    if (ComponentsFound == Components.size())
      Result.push_back(Composite);
  }
  return Result;
}

namespace detail {

void enable_ext_oneapi_default_context(bool Val) {
  const char *StringVal = Val ? "1" : "0";
  detail::SYCLConfig<detail::SYCL_ENABLE_DEFAULT_CONTEXTS>::resetWithValue(
      StringVal);
}

} // namespace detail
} // namespace _V1
} // namespace sycl<|MERGE_RESOLUTION|>--- conflicted
+++ resolved
@@ -65,13 +65,6 @@
 }
 #else
 template <typename Param>
-<<<<<<< HEAD
-//typename detail::is_platform_info_desc<Param>::return_type
-typename detail::ABINeutralT_t<
-    typename detail::is_platform_info_desc<Param>::return_type>
-platform::get_info() const {
-  //  return impl->get_info<Param>();
-=======
 detail::ABINeutralT_t<
     typename detail::is_platform_info_desc<Param>::return_type>
 platform::get_info() const {
@@ -79,7 +72,6 @@
                 detail::ABINeutralT_t<
                     typename detail::is_platform_info_desc<Param>::return_type>,
                 typename detail::is_platform_info_desc<Param>::return_type>);
->>>>>>> d88422a9
   return detail::convert_to_abi_neutral(impl->template get_info<Param>());
 }
 #endif
