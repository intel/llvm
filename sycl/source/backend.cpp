--- conflicted
+++ resolved
@@ -125,13 +125,9 @@
                                const async_handler &Handler, backend Backend) {
   ur_device_handle_t UrDevice =
       Device ? getSyclObjImpl(*Device)->getHandleRef() : nullptr;
-<<<<<<< HEAD
+
   const auto &adapter = getAdapter(Backend);
-  const auto &ContextImpl = getSyclObjImpl(Context);
-=======
-  const auto &Adapter = getAdapter(Backend);
   context_impl &ContextImpl = *getSyclObjImpl(Context);
->>>>>>> ea4d0849
 
   if (PropList.has_property<ext::intel::property::queue::compute_index>()) {
     throw sycl::exception(
@@ -160,13 +156,8 @@
   // Create UR queue first.
   ur_queue_handle_t UrQueue = nullptr;
 
-<<<<<<< HEAD
   adapter.call<UrApiKind::urQueueCreateWithNativeHandle>(
-      NativeHandle, ContextImpl->getHandleRef(), UrDevice, &NativeProperties,
-=======
-  Adapter->call<UrApiKind::urQueueCreateWithNativeHandle>(
       NativeHandle, ContextImpl.getHandleRef(), UrDevice, &NativeProperties,
->>>>>>> ea4d0849
       &UrQueue);
   // Construct the SYCL queue from UR queue.
   return detail::createSyclObjFromImpl<queue>(
