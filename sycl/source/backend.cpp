--- conflicted
+++ resolved
@@ -99,24 +99,6 @@
       std::make_shared<context_impl>(PiContext, Handler, Plugin));
 }
 
-<<<<<<< HEAD
-=======
-queue make_queue_impl(pi_native_handle NativeHandle, const context &Context,
-                      RT::PiDevice Device, bool KeepOwnership,
-                      const async_handler &Handler, backend Backend) {
-  const auto &Plugin = getPlugin(Backend);
-  const auto &ContextImpl = getSyclObjImpl(Context);
-  // Create PI queue first.
-  pi::PiQueue PiQueue = nullptr;
-  Plugin->call<PiApiKind::piextQueueCreateWithNativeHandle>(
-      NativeHandle, ContextImpl->getHandleRef(), Device, !KeepOwnership,
-      &PiQueue);
-  // Construct the SYCL queue from PI queue.
-  return detail::createSyclObjFromImpl<queue>(
-      std::make_shared<queue_impl>(PiQueue, ContextImpl, Handler));
-}
-
->>>>>>> a3e4b9e6
 __SYCL_EXPORT queue make_queue(pi_native_handle NativeHandle,
                                int32_t NativeHandleDesc, const context &Context,
                                const device *Device, bool KeepOwnership,
@@ -143,11 +125,7 @@
 
   // Create PI queue first.
   pi::PiQueue PiQueue = nullptr;
-<<<<<<< HEAD
-  Plugin.call<PiApiKind::piextQueueCreateWithNativeHandle>(
-=======
-  Plugin->call<PiApiKind::piextQueueCreateWithNativeHandle2>(
->>>>>>> a3e4b9e6
+  Plugin->call<PiApiKind::piextQueueCreateWithNativeHandle>(
       NativeHandle, NativeHandleDesc, ContextImpl->getHandleRef(), PiDevice,
       !KeepOwnership, Properties, &PiQueue);
   // Construct the SYCL queue from PI queue.
