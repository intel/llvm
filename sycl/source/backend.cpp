//==------------------- backend.cpp ----------------------------------------==//
//
// Part of the LLVM Project, under the Apache License v2.0 with LLVM Exceptions.
// See https://llvm.org/LICENSE.txt for license information.
// SPDX-License-Identifier: Apache-2.0 WITH LLVM-exception
//
//===----------------------------------------------------------------------===//

#include "detail/adapter_impl.hpp"
#include "detail/context_impl.hpp"
#include "detail/event_impl.hpp"
#include "detail/kernel_bundle_impl.hpp"
#include "detail/kernel_id_impl.hpp"
#include "detail/platform_impl.hpp"
#include "detail/queue_impl.hpp"
#include <detail/ur.hpp>
#include <sycl/backend.hpp>
#include <sycl/detail/common.hpp>
#include <sycl/detail/export.hpp>
#include <sycl/detail/impl_utils.hpp>
#include <sycl/detail/ur.hpp>
#include <sycl/exception.hpp>
#include <sycl/exception_list.hpp>
#include <sycl/kernel_bundle.hpp>

#include <algorithm>
#include <memory>

namespace sycl {
inline namespace _V1 {
namespace detail {

static adapter_impl &getAdapter(backend Backend) {
  switch (Backend) {
  case backend::opencl:
    return ur::getAdapter<backend::opencl>();
  case backend::ext_oneapi_level_zero:
    return ur::getAdapter<backend::ext_oneapi_level_zero>();
  case backend::ext_oneapi_cuda:
    return ur::getAdapter<backend::ext_oneapi_cuda>();
  case backend::ext_oneapi_hip:
    return ur::getAdapter<backend::ext_oneapi_hip>();
  default:
    throw sycl::exception(
        sycl::make_error_code(sycl::errc::runtime),
        "getAdapter: Unsupported backend " +
            detail::codeToString(UR_RESULT_ERROR_INVALID_OPERATION));
  }
}

backend convertUrBackend(ur_backend_t UrBackend) {
  switch (UrBackend) {
  case UR_BACKEND_UNKNOWN:
    return backend::all; // No specific backend
  case UR_BACKEND_LEVEL_ZERO:
    return backend::ext_oneapi_level_zero;
  case UR_BACKEND_OPENCL:
    return backend::opencl;
  case UR_BACKEND_CUDA:
    return backend::ext_oneapi_cuda;
  case UR_BACKEND_HIP:
    return backend::ext_oneapi_hip;
  case UR_BACKEND_NATIVE_CPU:
    return backend::ext_oneapi_native_cpu;
  case UR_BACKEND_OFFLOAD:
    return backend::ext_oneapi_offload;
  default:
    throw exception(make_error_code(errc::runtime),
                    "convertBackend: Unsupported backend");
  }
}

platform make_platform(ur_native_handle_t NativeHandle, backend Backend) {
  adapter_impl &Adapter = getAdapter(Backend);

  // Create UR platform first.
  ur_platform_handle_t UrPlatform = nullptr;
  Adapter.call<UrApiKind::urPlatformCreateWithNativeHandle>(
      NativeHandle, Adapter.getUrAdapter(), nullptr, &UrPlatform);

  return detail::createSyclObjFromImpl<platform>(
      platform_impl::getOrMakePlatformImpl(UrPlatform, Adapter));
}

__SYCL_EXPORT device make_device(ur_native_handle_t NativeHandle,
                                 backend Backend) {
  adapter_impl &Adapter = getAdapter(Backend);

  ur_device_handle_t UrDevice = nullptr;
  Adapter.call<UrApiKind::urDeviceCreateWithNativeHandle>(
      NativeHandle, Adapter.getUrAdapter(), nullptr, &UrDevice);

  // Construct the SYCL device from UR device.
  return detail::createSyclObjFromImpl<device>(
      platform_impl::getPlatformFromUrDevice(UrDevice, Adapter)
          .getOrMakeDeviceImpl(UrDevice));
}

__SYCL_EXPORT context make_context(ur_native_handle_t NativeHandle,
                                   const async_handler &Handler,
                                   backend Backend, bool KeepOwnership,
                                   const std::vector<device> &DeviceList) {
  adapter_impl &Adapter = getAdapter(Backend);

  ur_context_handle_t UrContext = nullptr;
  ur_context_native_properties_t Properties{};
  Properties.stype = UR_STRUCTURE_TYPE_CONTEXT_NATIVE_PROPERTIES;
  Properties.isNativeHandleOwned = false;
  std::vector<ur_device_handle_t> DeviceHandles;
  for (const auto &Dev : DeviceList) {
    DeviceHandles.push_back(detail::getSyclObjImpl(Dev)->getHandleRef());
  }
  Adapter.call<UrApiKind::urContextCreateWithNativeHandle>(
      NativeHandle, Adapter.getUrAdapter(), DeviceHandles.size(),
      DeviceHandles.data(), &Properties, &UrContext);
  // Construct the SYCL context from UR context.
  return detail::createSyclObjFromImpl<context>(context_impl::create(
      UrContext, Handler, Adapter, DeviceList, !KeepOwnership));
}

__SYCL_EXPORT queue make_queue(ur_native_handle_t NativeHandle,
                               int32_t NativeHandleDesc, const context &Context,
                               const device *Device, bool KeepOwnership,
                               const property_list &PropList,
                               const async_handler &Handler, backend Backend) {
  ur_device_handle_t UrDevice =
      Device ? getSyclObjImpl(*Device)->getHandleRef() : nullptr;
  const adapter_impl &Adapter = getAdapter(Backend);
  context_impl &ContextImpl = *getSyclObjImpl(Context);

  if (PropList.has_property<ext::intel::property::queue::compute_index>()) {
    throw sycl::exception(
        make_error_code(errc::invalid),
        "Queue create using make_queue cannot have compute_index property.");
  }

  ur_queue_native_desc_t Desc{};
  Desc.stype = UR_STRUCTURE_TYPE_QUEUE_NATIVE_DESC;
  Desc.pNativeData = &NativeHandleDesc;

  ur_queue_properties_t Properties{};
  Properties.stype = UR_STRUCTURE_TYPE_QUEUE_PROPERTIES;
  Properties.flags = queue_impl::createUrQueueFlags(
      PropList, PropList.has_property<property::queue::in_order>()
                    ? QueueOrder::Ordered
                    : QueueOrder::OOO);

  ur_queue_native_properties_t NativeProperties{};
  NativeProperties.stype = UR_STRUCTURE_TYPE_QUEUE_NATIVE_PROPERTIES;
  NativeProperties.isNativeHandleOwned = !KeepOwnership;

  Properties.pNext = &Desc;
  NativeProperties.pNext = &Properties;

  // Create UR queue first.
  ur_queue_handle_t UrQueue = nullptr;

  Adapter.call<UrApiKind::urQueueCreateWithNativeHandle>(
      NativeHandle, ContextImpl.getHandleRef(), UrDevice, &NativeProperties,
      &UrQueue);
  // Construct the SYCL queue from UR queue.
  return detail::createSyclObjFromImpl<queue>(
      queue_impl::create(UrQueue, ContextImpl, Handler, PropList));
}

__SYCL_EXPORT event make_event(ur_native_handle_t NativeHandle,
                               const context &Context, backend Backend) {
  return make_event(NativeHandle, Context, false, Backend);
}

__SYCL_EXPORT event make_event(ur_native_handle_t NativeHandle,
                               const context &Context, bool KeepOwnership,
                               backend Backend) {
  const adapter_impl &Adapter = getAdapter(Backend);
  context_impl &ContextImpl = *getSyclObjImpl(Context);

  ur_event_handle_t UrEvent = nullptr;
  ur_event_native_properties_t Properties{};
  Properties.stype = UR_STRUCTURE_TYPE_EVENT_NATIVE_PROPERTIES;
  Properties.isNativeHandleOwned = !KeepOwnership;

  Adapter.call<UrApiKind::urEventCreateWithNativeHandle>(
      NativeHandle, ContextImpl.getHandleRef(), &Properties, &UrEvent);
  event Event = detail::createSyclObjFromImpl<event>(
      event_impl::create_from_handle(UrEvent, Context));

  if (Backend == backend::opencl)
    __SYCL_OCL_CALL(clRetainEvent, ur::cast<cl_event>(NativeHandle));
  return Event;
}

std::shared_ptr<detail::kernel_bundle_impl>
make_kernel_bundle(ur_native_handle_t NativeHandle,
                   const context &TargetContext, bool KeepOwnership,
                   bundle_state State, backend Backend) {
  adapter_impl &Adapter = getAdapter(Backend);
  context_impl &ContextImpl = *getSyclObjImpl(TargetContext);

  ur_program_handle_t UrProgram = nullptr;
  ur_program_native_properties_t Properties{};
  Properties.stype = UR_STRUCTURE_TYPE_PROGRAM_NATIVE_PROPERTIES;
  Properties.isNativeHandleOwned = !KeepOwnership;

  Adapter.call<UrApiKind::urProgramCreateWithNativeHandle>(
      NativeHandle, ContextImpl.getHandleRef(), &Properties, &UrProgram);
  if (UrProgram == nullptr)
    throw sycl::exception(
        sycl::make_error_code(sycl::errc::invalid),
        "urProgramCreateWithNativeHandle resulted in a null program handle.");

  if (ContextImpl.getBackend() == backend::opencl)
    __SYCL_OCL_CALL(clRetainProgram, ur::cast<cl_program>(NativeHandle));

  std::vector<ur_device_handle_t> ProgramDevices;
  uint32_t NumDevices = 0;

  Adapter.call<UrApiKind::urProgramGetInfo>(
      UrProgram, UR_PROGRAM_INFO_NUM_DEVICES, sizeof(NumDevices), &NumDevices,
      nullptr);
  ProgramDevices.resize(NumDevices);
  Adapter.call<UrApiKind::urProgramGetInfo>(
      UrProgram, UR_PROGRAM_INFO_DEVICES,
      sizeof(ur_device_handle_t) * NumDevices, ProgramDevices.data(), nullptr);

  for (auto &Dev : ProgramDevices) {
    ur_program_binary_type_t BinaryType;
    Adapter.call<UrApiKind::urProgramGetBuildInfo>(
        UrProgram, Dev, UR_PROGRAM_BUILD_INFO_BINARY_TYPE,
        sizeof(ur_program_binary_type_t), &BinaryType, nullptr);
    switch (BinaryType) {
    case (UR_PROGRAM_BINARY_TYPE_NONE):
      if (State == bundle_state::object) {
<<<<<<< HEAD
        Adapter->call<errc::build, UrApiKind::urProgramCompile>(UrProgram, 1,
                                                                &Dev, nullptr);
      }

      else if (State == bundle_state::executable) {
        Adapter->call<errc::build, UrApiKind::urProgramBuild>(UrProgram, 1,
                                                              &Dev, nullptr);
=======
        auto Res = Adapter.call_nocheck<UrApiKind::urProgramCompileExp>(
            UrProgram, 1u, &Dev, nullptr);
        if (Res == UR_RESULT_ERROR_UNSUPPORTED_FEATURE) {
          Res = Adapter.call_nocheck<UrApiKind::urProgramCompile>(
              ContextImpl.getHandleRef(), UrProgram, nullptr);
        }
        Adapter.checkUrResult<errc::build>(Res);
      }

      else if (State == bundle_state::executable) {
        auto Res = Adapter.call_nocheck<UrApiKind::urProgramBuildExp>(
            UrProgram, 1u, &Dev, nullptr);
        if (Res == UR_RESULT_ERROR_UNSUPPORTED_FEATURE) {
          Res = Adapter.call_nocheck<UrApiKind::urProgramBuild>(
              ContextImpl.getHandleRef(), UrProgram, nullptr);
        }
        Adapter.checkUrResult<errc::build>(Res);
>>>>>>> ec26b925
      }

      break;
    case (UR_PROGRAM_BINARY_TYPE_COMPILED_OBJECT):
    case (UR_PROGRAM_BINARY_TYPE_LIBRARY):
      if (State == bundle_state::input)
        throw sycl::exception(
            sycl::make_error_code(sycl::errc::runtime),
            "Program and kernel_bundle state mismatch " +
                detail::codeToString(UR_RESULT_ERROR_INVALID_VALUE));
      if (State == bundle_state::executable) {
        ur_program_handle_t UrLinkedProgram = nullptr;
<<<<<<< HEAD
        Adapter->call<errc::build, UrApiKind::urProgramLink>(
            ContextImpl->getHandleRef(), 1, &Dev, 1, &UrProgram, nullptr,
            &UrLinkedProgram);
=======
        auto Res = Adapter.call_nocheck<UrApiKind::urProgramLinkExp>(
            ContextImpl.getHandleRef(), 1u, &Dev, 1u, &UrProgram, nullptr,
            &UrLinkedProgram);
        if (Res == UR_RESULT_ERROR_UNSUPPORTED_FEATURE) {
          Res = Adapter.call_nocheck<UrApiKind::urProgramLink>(
              ContextImpl.getHandleRef(), 1u, &UrProgram, nullptr,
              &UrLinkedProgram);
        }
        Adapter.checkUrResult<errc::build>(Res);
>>>>>>> ec26b925
        if (UrLinkedProgram != nullptr) {
          UrProgram = UrLinkedProgram;
        }
      }
      break;
    case (UR_PROGRAM_BINARY_TYPE_EXECUTABLE):
      if (State == bundle_state::input || State == bundle_state::object)
        throw sycl::exception(
            sycl::make_error_code(sycl::errc::runtime),
            "Program and kernel_bundle state mismatch " +
                detail::codeToString(UR_RESULT_ERROR_INVALID_VALUE));
      break;
    default:
      break;
    }
  }

  std::vector<device> Devices;
  Devices.reserve(ProgramDevices.size());
  std::transform(
      ProgramDevices.begin(), ProgramDevices.end(), std::back_inserter(Devices),
      [&Adapter](const auto &Dev) {
        return createSyclObjFromImpl<device>(
            detail::platform_impl::getPlatformFromUrDevice(Dev, Adapter)
                .getOrMakeDeviceImpl(Dev));
      });

  // Unlike SYCL, other backends, like OpenCL or Level Zero, may not support
  // getting kernel IDs before executable is built. The SYCL Runtime workarounds
  // this by pre-building the device image and extracting kernel info. We can't
  // do the same to user images, since they may contain references to undefined
  // symbols (e.g. when kernel_bundle is supposed to be joined with another).
  auto KernelIDs = std::make_shared<std::vector<kernel_id>>();
  auto DevImgImpl =
      device_image_impl::create(nullptr, TargetContext, Devices, State,
                                KernelIDs, UrProgram, ImageOriginInterop);
  device_image_plain DevImg{DevImgImpl};

  return kernel_bundle_impl::create(TargetContext, Devices, DevImg);
}

// TODO: Unused. Remove when allowed.
std::shared_ptr<detail::kernel_bundle_impl>
make_kernel_bundle(ur_native_handle_t NativeHandle,
                   const context &TargetContext, bundle_state State,
                   backend Backend) {
  return make_kernel_bundle(NativeHandle, TargetContext, false, State, Backend);
}

kernel make_kernel(const context &TargetContext,
                   const kernel_bundle<bundle_state::executable> &KernelBundle,
                   ur_native_handle_t NativeHandle, bool KeepOwnership,
                   backend Backend) {
  const auto &Adapter = getAdapter(Backend);
  context_impl &ContextImpl = *getSyclObjImpl(TargetContext);
  kernel_bundle_impl &KernelBundleImpl = *getSyclObjImpl(KernelBundle);

  // For Level-Zero expect exactly one device image in the bundle. This is
  // natural for interop kernel to get created out of a single native
  // program/module. This way we don't need to search the exact device image for
  // the kernel, which may not be trivial.
  //
  // Other backends don't need UR program.
  //
  ur_program_handle_t UrProgram = nullptr;
  if (Backend == backend::ext_oneapi_level_zero) {
    if (KernelBundleImpl.size() != 1)
      throw sycl::exception(
          sycl::make_error_code(sycl::errc::runtime),
          "make_kernel: kernel_bundle must have single program image " +
              detail::codeToString(UR_RESULT_ERROR_INVALID_PROGRAM));

    const device_image<bundle_state::executable> &DeviceImage =
        *KernelBundle.begin();
    device_image_impl &DeviceImageImpl = *getSyclObjImpl(DeviceImage);
    UrProgram = DeviceImageImpl.get_ur_program_ref();
  }

  // Create UR kernel first.
  ur_kernel_handle_t UrKernel = nullptr;
  ur_kernel_native_properties_t Properties{};
  Properties.stype = UR_STRUCTURE_TYPE_KERNEL_NATIVE_PROPERTIES;
  Properties.isNativeHandleOwned = !KeepOwnership;
  Adapter.call<UrApiKind::urKernelCreateWithNativeHandle>(
      NativeHandle, ContextImpl.getHandleRef(), UrProgram, &Properties,
      &UrKernel);

  if (Backend == backend::opencl)
    __SYCL_OCL_CALL(clRetainKernel, ur::cast<cl_kernel>(NativeHandle));

  // Construct the SYCL queue from UR queue.
  return detail::createSyclObjFromImpl<kernel>(
      std::make_shared<kernel_impl>(UrKernel, ContextImpl, &KernelBundleImpl));
}

kernel make_kernel(ur_native_handle_t NativeHandle,
                   const context &TargetContext, backend Backend) {
  return make_kernel(
      TargetContext,
      get_empty_interop_kernel_bundle<bundle_state::executable>(TargetContext),
      NativeHandle, false, Backend);
}

} // namespace detail
} // namespace _V1
} // namespace sycl<|MERGE_RESOLUTION|>--- conflicted
+++ resolved
@@ -230,33 +230,13 @@
     switch (BinaryType) {
     case (UR_PROGRAM_BINARY_TYPE_NONE):
       if (State == bundle_state::object) {
-<<<<<<< HEAD
-        Adapter->call<errc::build, UrApiKind::urProgramCompile>(UrProgram, 1,
+        Adapter.call<errc::build, UrApiKind::urProgramCompile>(UrProgram, 1,
                                                                 &Dev, nullptr);
       }
 
       else if (State == bundle_state::executable) {
-        Adapter->call<errc::build, UrApiKind::urProgramBuild>(UrProgram, 1,
+        Adapter.call<errc::build, UrApiKind::urProgramBuild>(UrProgram, 1,
                                                               &Dev, nullptr);
-=======
-        auto Res = Adapter.call_nocheck<UrApiKind::urProgramCompileExp>(
-            UrProgram, 1u, &Dev, nullptr);
-        if (Res == UR_RESULT_ERROR_UNSUPPORTED_FEATURE) {
-          Res = Adapter.call_nocheck<UrApiKind::urProgramCompile>(
-              ContextImpl.getHandleRef(), UrProgram, nullptr);
-        }
-        Adapter.checkUrResult<errc::build>(Res);
-      }
-
-      else if (State == bundle_state::executable) {
-        auto Res = Adapter.call_nocheck<UrApiKind::urProgramBuildExp>(
-            UrProgram, 1u, &Dev, nullptr);
-        if (Res == UR_RESULT_ERROR_UNSUPPORTED_FEATURE) {
-          Res = Adapter.call_nocheck<UrApiKind::urProgramBuild>(
-              ContextImpl.getHandleRef(), UrProgram, nullptr);
-        }
-        Adapter.checkUrResult<errc::build>(Res);
->>>>>>> ec26b925
       }
 
       break;
@@ -269,21 +249,9 @@
                 detail::codeToString(UR_RESULT_ERROR_INVALID_VALUE));
       if (State == bundle_state::executable) {
         ur_program_handle_t UrLinkedProgram = nullptr;
-<<<<<<< HEAD
-        Adapter->call<errc::build, UrApiKind::urProgramLink>(
-            ContextImpl->getHandleRef(), 1, &Dev, 1, &UrProgram, nullptr,
+        Adapter.call<errc::build, UrApiKind::urProgramLink>(
+            ContextImpl.getHandleRef(), 1, &Dev, 1, &UrProgram, nullptr,
             &UrLinkedProgram);
-=======
-        auto Res = Adapter.call_nocheck<UrApiKind::urProgramLinkExp>(
-            ContextImpl.getHandleRef(), 1u, &Dev, 1u, &UrProgram, nullptr,
-            &UrLinkedProgram);
-        if (Res == UR_RESULT_ERROR_UNSUPPORTED_FEATURE) {
-          Res = Adapter.call_nocheck<UrApiKind::urProgramLink>(
-              ContextImpl.getHandleRef(), 1u, &UrProgram, nullptr,
-              &UrLinkedProgram);
-        }
-        Adapter.checkUrResult<errc::build>(Res);
->>>>>>> ec26b925
         if (UrLinkedProgram != nullptr) {
           UrProgram = UrLinkedProgram;
         }
