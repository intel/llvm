//==-------- handler.cpp --- SYCL command group handler --------------------==//
//
// Part of the LLVM Project, under the Apache License v2.0 with LLVM Exceptions.
// See https://llvm.org/LICENSE.txt for license information.
// SPDX-License-Identifier: Apache-2.0 WITH LLVM-exception
//
//===----------------------------------------------------------------------===//

#include "sycl/detail/helpers.hpp"
#include "ur_api.h"
#include <algorithm>

#include <detail/buffer_impl.hpp>
#include <detail/config.hpp>
#include <detail/global_handler.hpp>
#include <detail/graph/dynamic_impl.hpp>
#include <detail/graph/graph_impl.hpp>
#include <detail/graph/node_impl.hpp>
#include <detail/handler_impl.hpp>
#include <detail/helpers.hpp>
#include <detail/host_task.hpp>
#include <detail/image_impl.hpp>
#include <detail/kernel_bundle_impl.hpp>
#include <detail/kernel_impl.hpp>
#include <detail/queue_impl.hpp>
#include <detail/scheduler/commands.hpp>
#include <detail/scheduler/scheduler.hpp>
#include <detail/ur_info_code.hpp>
#include <detail/usm/usm_impl.hpp>
#include <sycl/detail/common.hpp>
#include <sycl/detail/helpers.hpp>
#include <sycl/detail/kernel_desc.hpp>
#include <sycl/detail/ur.hpp>
#include <sycl/event.hpp>
#include <sycl/handler.hpp>
#include <sycl/info/info_desc.hpp>
#include <sycl/stream.hpp>

#include <sycl/ext/oneapi/bindless_images_memory.hpp>
#include <sycl/ext/oneapi/experimental/enqueue_types.hpp>
#include <sycl/ext/oneapi/experimental/graph.hpp>
#include <sycl/ext/oneapi/experimental/work_group_memory.hpp>
#include <sycl/ext/oneapi/memcpy2d.hpp>

#ifdef XPTI_ENABLE_INSTRUMENTATION
#include <detail/xpti_registry.hpp>
#endif

namespace sycl {
inline namespace _V1 {

namespace detail {
__SYCL_EXPORT void
markBufferAsInternal(const std::shared_ptr<buffer_impl> &BufImpl) {
  BufImpl->markAsInternal();
}

#ifdef __INTEL_PREVIEW_BREAKING_CHANGES
// TODO: Check if two ABI exports below are still necessary.
#endif
device_impl &getDeviceImplFromHandler(handler &CGH) {
  return getSyclObjImpl(CGH)->get_device();
}

device getDeviceFromHandler(handler &CGH) {
  return createSyclObjFromImpl<device>(getSyclObjImpl(CGH)->get_device());
}

bool isDeviceGlobalUsedInKernel(const void *DeviceGlobalPtr) {
  DeviceGlobalMapEntry *DGEntry =
      detail::ProgramManager::getInstance().getDeviceGlobalEntry(
          DeviceGlobalPtr);
  return DGEntry && !DGEntry->MImageIdentifiers.empty();
}

static ur_exp_image_copy_flags_t
getUrImageCopyFlags(sycl::usm::alloc SrcPtrType, sycl::usm::alloc DstPtrType) {
  if (DstPtrType == sycl::usm::alloc::device) {
    // Dest is on device
    if (SrcPtrType == sycl::usm::alloc::device)
      return UR_EXP_IMAGE_COPY_FLAG_DEVICE_TO_DEVICE;
    if (SrcPtrType == sycl::usm::alloc::host ||
        SrcPtrType == sycl::usm::alloc::unknown)
      return UR_EXP_IMAGE_COPY_FLAG_HOST_TO_DEVICE;
    throw sycl::exception(make_error_code(errc::invalid),
                          "Unknown copy source location");
  }
  if (DstPtrType == sycl::usm::alloc::host ||
      DstPtrType == sycl::usm::alloc::unknown) {
    // Dest is on host
    if (SrcPtrType == sycl::usm::alloc::device)
      return UR_EXP_IMAGE_COPY_FLAG_DEVICE_TO_HOST;
    if (SrcPtrType == sycl::usm::alloc::host ||
        SrcPtrType == sycl::usm::alloc::unknown)
      return UR_EXP_IMAGE_COPY_FLAG_HOST_TO_HOST;
    throw sycl::exception(make_error_code(errc::invalid),
                          "Unknown copy source location");
  }
  throw sycl::exception(make_error_code(errc::invalid),
                        "Unknown copy destination location");
}

void *getValueFromDynamicParameter(
    ext::oneapi::experimental::detail::dynamic_parameter_base
        &DynamicParamBase) {
  return sycl::detail::getSyclObjImpl(DynamicParamBase)->getValue();
}

// Bindless image helpers

constexpr size_t get_channel_size(
    const sycl::ext::oneapi::experimental::image_descriptor &Desc) {
  switch (Desc.channel_type) {
  case sycl::image_channel_type::fp16:
    return sizeof(sycl::half);
  case sycl::image_channel_type::fp32:
    return sizeof(float);
  case sycl::image_channel_type::snorm_int8:
  case sycl::image_channel_type::unorm_int8:
  case sycl::image_channel_type::signed_int8:
  case sycl::image_channel_type::unsigned_int8:
    return sizeof(uint8_t);
  case sycl::image_channel_type::snorm_int16:
  case sycl::image_channel_type::unorm_int16:
  case sycl::image_channel_type::signed_int16:
  case sycl::image_channel_type::unsigned_int16:
    return sizeof(uint16_t);
  case sycl::image_channel_type::signed_int32:
  case sycl::image_channel_type::unsigned_int32:
    return sizeof(uint32_t);
  default:
    throw sycl::exception(make_error_code(errc::invalid),
                          "Unsupported channel type");
    return 0;
  }
}

// Fill image type and return depth or array_size
static unsigned int
fill_image_type(const ext::oneapi::experimental::image_descriptor &Desc,
                ur_image_desc_t &UrDesc) {
  if (Desc.array_size > 1) {
    // Image Array.
    UrDesc.type =
        Desc.height > 0 ? UR_MEM_TYPE_IMAGE2D_ARRAY : UR_MEM_TYPE_IMAGE1D_ARRAY;

    // Cubemap.
    UrDesc.type =
        Desc.type == sycl::ext::oneapi::experimental::image_type::cubemap
            ? UR_MEM_TYPE_IMAGE_CUBEMAP_EXP
        : Desc.type == sycl::ext::oneapi::experimental::image_type::gather
            ? UR_MEM_TYPE_IMAGE_GATHER_EXP
            : UrDesc.type;

    return Desc.array_size;
  }

  UrDesc.type = Desc.depth > 0 ? UR_MEM_TYPE_IMAGE3D
                               : (Desc.height > 0 ? UR_MEM_TYPE_IMAGE2D
                                                  : UR_MEM_TYPE_IMAGE1D);
  return Desc.depth;
}

// Fill image format
static ur_image_format_t
fill_format(const ext::oneapi::experimental::image_descriptor &Desc) {
  ur_image_format_t PiFormat;

  PiFormat.channelType =
      sycl::_V1::detail::convertChannelType(Desc.channel_type);
  PiFormat.channelOrder = sycl::detail::convertChannelOrder(
      sycl::_V1::ext::oneapi::experimental::detail::
          get_image_default_channel_order(Desc.num_channels));

  return PiFormat;
}

static void
verify_copy(const ext::oneapi::experimental::image_descriptor &SrcImgDesc,
            const ext::oneapi::experimental::image_descriptor &DestImgDesc) {

  if (SrcImgDesc.width != DestImgDesc.width ||
      SrcImgDesc.height != DestImgDesc.height ||
      SrcImgDesc.depth != DestImgDesc.depth) {
    throw sycl::exception(make_error_code(errc::invalid),
                          "Copy Error: The source image and the destination "
                          "image must have equal dimensions!");
  }

  if (SrcImgDesc.num_channels != DestImgDesc.num_channels) {
    throw sycl::exception(make_error_code(errc::invalid),
                          "Copy Error: The source image and the destination "
                          "image must have the same number of channels!");
  }
}

static void
verify_sub_copy(const ext::oneapi::experimental::image_descriptor &SrcImgDesc,
                sycl::range<3> SrcOffset,
                const ext::oneapi::experimental::image_descriptor &DestImgDesc,
                sycl::range<3> DestOffset, sycl::range<3> CopyExtent) {

  auto isOutOfRange = [](const sycl::range<3> &range,
                         const sycl::range<3> &offset,
                         const sycl::range<3> &copyExtent) {
    sycl::range<3> result = (range > 0UL && ((offset + copyExtent) > range));

    return (static_cast<bool>(result[0]) || static_cast<bool>(result[1]) ||
            static_cast<bool>(result[2]));
  };

  sycl::range<3> SrcImageSize = {SrcImgDesc.width, SrcImgDesc.height,
                                 SrcImgDesc.depth};
  sycl::range<3> DestImageSize = {DestImgDesc.width, DestImgDesc.height,
                                  DestImgDesc.depth};

  if (isOutOfRange(SrcImageSize, SrcOffset, CopyExtent) ||
      isOutOfRange(DestImageSize, DestOffset, CopyExtent)) {
    throw sycl::exception(
        make_error_code(errc::invalid),
        "Copy Error: Image copy attempted to access out of bounds memory!");
  }

  if (SrcImgDesc.num_channels != DestImgDesc.num_channels) {
    throw sycl::exception(make_error_code(errc::invalid),
                          "Copy Error: The source image and the destination "
                          "image must have the same number of channels!");
  }
}

static ur_image_desc_t
fill_image_desc(const ext::oneapi::experimental::image_descriptor &ImgDesc) {
  ur_image_desc_t UrDesc = {};
  UrDesc.stype = UR_STRUCTURE_TYPE_IMAGE_DESC;
  UrDesc.width = ImgDesc.width;
  UrDesc.height = ImgDesc.height;
  UrDesc.depth = ImgDesc.depth;
  UrDesc.arraySize = ImgDesc.array_size;
  return UrDesc;
}

static void fill_copy_args(
    detail::handler_impl *impl,
    const ext::oneapi::experimental::image_descriptor &SrcImgDesc,
    const ext::oneapi::experimental::image_descriptor &DestImgDesc,
    ur_exp_image_copy_flags_t ImageCopyFlags,
    ur_exp_image_copy_input_types_t ImageCopyInputTypes, size_t SrcPitch,
    size_t DestPitch, sycl::range<3> SrcOffset = {0, 0, 0},
    sycl::range<3> SrcExtent = {0, 0, 0}, sycl::range<3> DestOffset = {0, 0, 0},
    sycl::range<3> DestExtent = {0, 0, 0},
    sycl::range<3> CopyExtent = {0, 0, 0}) {
  SrcImgDesc.verify();
  DestImgDesc.verify();

  // CopyExtent.size() should only be greater than 0 when sub-copy is occurring.
  if (CopyExtent.size() == 0) {
    detail::verify_copy(SrcImgDesc, DestImgDesc);
  } else {
    detail::verify_sub_copy(SrcImgDesc, SrcOffset, DestImgDesc, DestOffset,
                            CopyExtent);
  }

  ur_image_desc_t UrSrcDesc = detail::fill_image_desc(SrcImgDesc);
  ur_image_desc_t UrDestDesc = detail::fill_image_desc(DestImgDesc);
  ur_image_format_t UrSrcFormat = detail::fill_format(SrcImgDesc);
  ur_image_format_t UrDestFormat = detail::fill_format(DestImgDesc);
  auto ZCopyExtentComponent = detail::fill_image_type(SrcImgDesc, UrSrcDesc);
  detail::fill_image_type(DestImgDesc, UrDestDesc);

  // ur_rect_offset_t and ur_rect_offset_t which represent image offsets and
  // copy extents expect that X-axis offset and region width are specified in
  // bytes rather then in elements.
  auto SrcPixelSize =
      SrcImgDesc.num_channels * detail::get_channel_size(SrcImgDesc);
  auto DestPixelSize =
      DestImgDesc.num_channels * detail::get_channel_size(DestImgDesc);

  impl->MSrcOffset = {SrcOffset[0] * SrcPixelSize, SrcOffset[1], SrcOffset[2]};
  impl->MDestOffset = {DestOffset[0] * DestPixelSize, DestOffset[1],
                       DestOffset[2]};
  impl->MSrcImageDesc = UrSrcDesc;
  impl->MDstImageDesc = UrDestDesc;
  impl->MSrcImageFormat = UrSrcFormat;
  impl->MDstImageFormat = UrDestFormat;
  impl->MImageCopyFlags = ImageCopyFlags;
  impl->MImageCopyInputTypes = ImageCopyInputTypes;

  if (CopyExtent.size() != 0) {
    impl->MCopyExtent = {CopyExtent[0] * SrcPixelSize, CopyExtent[1],
                         CopyExtent[2]};
  } else {
    impl->MCopyExtent = {SrcImgDesc.width * SrcPixelSize, SrcImgDesc.height,
                         ZCopyExtentComponent};
  }

  if (SrcExtent.size() != 0) {
    impl->MSrcImageDesc.width = SrcExtent[0];
    impl->MSrcImageDesc.height = SrcExtent[1];
    impl->MSrcImageDesc.depth = SrcExtent[2];
  }

  if (DestExtent.size() != 0) {
    impl->MDstImageDesc.width = DestExtent[0];
    impl->MDstImageDesc.height = DestExtent[1];
    impl->MDstImageDesc.depth = DestExtent[2];
  }

  impl->MSrcImageDesc.rowPitch = SrcPitch;
  impl->MDstImageDesc.rowPitch = DestPitch;
}

static void
fill_copy_args(detail::handler_impl *impl,
               const ext::oneapi::experimental::image_descriptor &Desc,
               ur_exp_image_copy_flags_t ImageCopyFlags,
               ur_exp_image_copy_input_types_t ImageCopyInputTypes,
               sycl::range<3> SrcOffset = {0, 0, 0},
               sycl::range<3> SrcExtent = {0, 0, 0},
               sycl::range<3> DestOffset = {0, 0, 0},
               sycl::range<3> DestExtent = {0, 0, 0},
               sycl::range<3> CopyExtent = {0, 0, 0}) {

  size_t SrcPitch = SrcExtent[0] * Desc.num_channels * get_channel_size(Desc);
  size_t DestPitch = DestExtent[0] * Desc.num_channels * get_channel_size(Desc);

  fill_copy_args(impl, Desc, Desc, ImageCopyFlags, ImageCopyInputTypes,
                 SrcPitch, DestPitch, SrcOffset, SrcExtent, DestOffset,
                 DestExtent, CopyExtent);
}

static void fill_copy_args(
    detail::handler_impl *impl,
    const ext::oneapi::experimental::image_descriptor &Desc,
    ur_exp_image_copy_flags_t ImageCopyFlags,
    ur_exp_image_copy_input_types_t ImageCopyInputTypes, size_t SrcPitch,
    size_t DestPitch, sycl::range<3> SrcOffset = {0, 0, 0},
    sycl::range<3> SrcExtent = {0, 0, 0}, sycl::range<3> DestOffset = {0, 0, 0},
    sycl::range<3> DestExtent = {0, 0, 0},
    sycl::range<3> CopyExtent = {0, 0, 0}) {

  fill_copy_args(impl, Desc, Desc, ImageCopyFlags, ImageCopyInputTypes,
                 SrcPitch, DestPitch, SrcOffset, SrcExtent, DestOffset,
                 DestExtent, CopyExtent);
}

static void
fill_copy_args(detail::handler_impl *impl,
               const ext::oneapi::experimental::image_descriptor &SrcImgDesc,
               const ext::oneapi::experimental::image_descriptor &DestImgDesc,
               ur_exp_image_copy_flags_t ImageCopyFlags,
               ur_exp_image_copy_input_types_t ImageCopyInputTypes,
               sycl::range<3> SrcOffset = {0, 0, 0},
               sycl::range<3> SrcExtent = {0, 0, 0},
               sycl::range<3> DestOffset = {0, 0, 0},
               sycl::range<3> DestExtent = {0, 0, 0},
               sycl::range<3> CopyExtent = {0, 0, 0}) {

  size_t SrcPitch =
      SrcExtent[0] * SrcImgDesc.num_channels * get_channel_size(SrcImgDesc);
  size_t DestPitch =
      DestExtent[0] * DestImgDesc.num_channels * get_channel_size(DestImgDesc);

  fill_copy_args(impl, SrcImgDesc, DestImgDesc, ImageCopyFlags,
                 ImageCopyInputTypes, SrcPitch, DestPitch, SrcOffset, SrcExtent,
                 DestOffset, DestExtent, CopyExtent);
}

} // namespace detail

#ifdef __INTEL_PREVIEW_BREAKING_CHANGES
handler::handler(detail::handler_impl &HandlerImpl) : impl(&HandlerImpl) {}
handler::handler(std::unique_ptr<detail::handler_impl> &&HandlerImpl)
    : implOwner(std::move(HandlerImpl)), impl(implOwner.get()) {}
#else
handler::handler(std::unique_ptr<detail::handler_impl> &&HandlerImpl)
    : impl(std::move(HandlerImpl)) {}

handler::handler(std::shared_ptr<detail::queue_impl> Queue,
                 bool CallerNeedsEvent)
    : impl(std::make_shared<detail::handler_impl>(*Queue, CallerNeedsEvent)),
      MQueueDoNotUse(std::move(Queue)) {}

handler::handler(
    std::shared_ptr<detail::queue_impl> Queue,
    [[maybe_unused]] std::shared_ptr<detail::queue_impl> PrimaryQueue,
    [[maybe_unused]] std::shared_ptr<detail::queue_impl> SecondaryQueue,
    bool CallerNeedsEvent)
    : impl(std::make_shared<detail::handler_impl>(*Queue, CallerNeedsEvent)),
      MQueueDoNotUse(Queue) {}

handler::handler(std::shared_ptr<detail::queue_impl> Queue,
                 [[maybe_unused]] detail::queue_impl *SecondaryQueue,
                 bool CallerNeedsEvent)
    : impl(std::make_shared<detail::handler_impl>(*Queue, CallerNeedsEvent)),
      MQueueDoNotUse(std::move(Queue)) {}

handler::handler(
    std::shared_ptr<ext::oneapi::experimental::detail::graph_impl> Graph)
    : impl(std::make_shared<detail::handler_impl>(*Graph)) {}

#endif
handler::~handler() = default;

// Sets the submission state to indicate that an explicit kernel bundle has been
// set. Throws a sycl::exception with errc::invalid if the current state
// indicates that a specialization constant has been set.
void handler::setStateExplicitKernelBundle() {
  impl->setStateExplicitKernelBundle();
}

// Sets the submission state to indicate that a specialization constant has been
// set. Throws a sycl::exception with errc::invalid if the current state
// indicates that an explicit kernel bundle has been set.
void handler::setStateSpecConstSet() { impl->setStateSpecConstSet(); }

// Returns true if the submission state is EXPLICIT_KERNEL_BUNDLE_STATE and
// false otherwise.
bool handler::isStateExplicitKernelBundle() const {
  return impl->isStateExplicitKernelBundle();
}

#ifndef __INTEL_PREVIEW_BREAKING_CHANGES
// Returns a shared_ptr to the kernel_bundle.
// If there is no kernel_bundle created:
// returns newly created kernel_bundle if Insert is true
// returns shared_ptr(nullptr) if Insert is false
std::shared_ptr<detail::kernel_bundle_impl>
handler::getOrInsertHandlerKernelBundle(bool Insert) const {
  if (impl->MKernelBundle || !Insert)
    return impl->MKernelBundle;

  context Ctx = detail::createSyclObjFromImpl<context>(impl->get_context());
  impl->MKernelBundle =
      detail::getSyclObjImpl(get_kernel_bundle<bundle_state::input>(
          Ctx, {detail::createSyclObjFromImpl<device>(impl->get_device())},
          {}));
  return impl->MKernelBundle;
}
#endif

// Returns a ptr to the kernel_bundle.
// If there is no kernel_bundle created:
// returns newly created kernel_bundle if Insert is true
// returns nullptr if Insert is false
detail::kernel_bundle_impl *
handler::getOrInsertHandlerKernelBundlePtr(bool Insert) const {
  if (impl->MKernelBundle || !Insert)
    return impl->MKernelBundle.get();

  context Ctx = detail::createSyclObjFromImpl<context>(impl->get_context());
  impl->MKernelBundle =
      detail::getSyclObjImpl(get_kernel_bundle<bundle_state::input>(
          Ctx, {detail::createSyclObjFromImpl<device>(impl->get_device())},
          {}));
  return impl->MKernelBundle.get();
}

// Sets kernel bundle to the provided one.
template <typename SharedPtrT>
void handler::setHandlerKernelBundle(SharedPtrT &&NewKernelBundleImpPtr) {
  impl->MKernelBundle = std::forward<SharedPtrT>(NewKernelBundleImpPtr);
}

#ifndef __INTEL_PREVIEW_BREAKING_CHANGES
void handler::setHandlerKernelBundle(
    const std::shared_ptr<detail::kernel_bundle_impl> &NewKernelBundleImpPtr) {
  impl->MKernelBundle = NewKernelBundleImpPtr;
}
#endif

void handler::setHandlerKernelBundle(kernel Kernel) {
  // Kernel may not have an associated kernel bundle if it is created from a
  // program. As such, apply getSyclObjImpl directly on the kernel, i.e. not
  //  the other way around: getSyclObjImp(Kernel->get_kernel_bundle()).
  std::shared_ptr<detail::kernel_bundle_impl> KernelBundleImpl =
      detail::getSyclObjImpl(Kernel)->get_kernel_bundle();
  setHandlerKernelBundle(std::move(KernelBundleImpl));
}

#ifdef __INTEL_PREVIEW_BREAKING_CHANGES
detail::EventImplPtr handler::finalize() {
#else
event handler::finalize() {
#endif
#ifndef __INTEL_PREVIEW_BREAKING_CHANGES
  // Old reduction implementation, prior to
  //   https://github.com/intel/llvm/pull/18794
  //   https://github.com/intel/llvm/pull/18898
  //   https://github.com/intel/llvm/pull/19203
  // relied on explicit calls to handler::finalize and those calls were inlined
  // into the user applications. As such, we have to preserve the following
  // behavior for ABI-compatibility purposes:
  if (MIsFinalizedDoNotUse)
    return MLastEventDoNotUse;

  MIsFinalizedDoNotUse = true;
  // Use macros to trick clang-format:
#define WRAP_BODY_BEGIN MLastEventDoNotUse = [this]() {
#define WRAP_BODY_END                                                          \
  }                                                                            \
  ();                                                                          \
  return MLastEventDoNotUse;

  WRAP_BODY_BEGIN
#endif

  const auto &type = getType();
  detail::queue_impl *Queue = impl->get_queue_or_null();
  ext::oneapi::experimental::detail::graph_impl *Graph =
      impl->get_graph_or_null();

  // TODO checking the size of the events vector and avoiding the call is more
  // efficient here at this point
  const bool KernelFastPath =
      (Queue && !Graph && !impl->MSubgraphNode && !Queue->hasCommandGraph() &&
       !impl->CGData.MRequirements.size() && !MStreamStorage.size() &&
       (impl->CGData.MEvents.size() == 0 ||
        detail::Scheduler::areEventsSafeForSchedulerBypass(
            impl->CGData.MEvents, Queue->getContextImpl())));

  // Extract arguments from the kernel lambda, if required.
  // Skipping this is currently limited to simple kernels on the fast path.
  if (type == detail::CGType::Kernel && impl->MKernelData.getKernelFuncPtr() &&
      (!KernelFastPath || impl->MKernelData.hasSpecialCaptures())) {
    impl->MKernelData.extractArgsAndReqsFromLambda();
  }

  // According to 4.7.6.9 of SYCL2020 spec, if a placeholder accessor is passed
  // to a command without being bound to a command group, an exception should
  // be thrown.
  {
    for (const auto &arg : impl->MKernelData.getArgs()) {
      if (arg.MType != detail::kernel_param_kind_t::kind_accessor)
        continue;

      detail::Requirement *AccImpl =
          static_cast<detail::Requirement *>(arg.MPtr);
      if (AccImpl->MIsPlaceH) {
        auto It = std::find(impl->CGData.MRequirements.begin(),
                            impl->CGData.MRequirements.end(), AccImpl);
        if (It == impl->CGData.MRequirements.end())
          throw sycl::exception(make_error_code(errc::kernel_argument),
                                "placeholder accessor must be bound by calling "
                                "handler::require() before it can be used.");

        // Check associated accessors
        bool AccFound = false;
        for (detail::ArgDesc &Acc : impl->MAssociatedAccesors) {
          if ((Acc.MType == detail::kernel_param_kind_t::kind_accessor) &&
              static_cast<detail::Requirement *>(Acc.MPtr) == AccImpl) {
            AccFound = true;
            break;
          }
        }

        if (!AccFound) {
          throw sycl::exception(make_error_code(errc::kernel_argument),
                                "placeholder accessor must be bound by calling "
                                "handler::require() before it can be used.");
        }
      }
    }
  }

  if (type == detail::CGType::Kernel) {
    if (impl->MKernelData.getDeviceKernelInfoPtr() == nullptr) {
      // Fetch the device kernel info pointer if it hasn't been set (e.g.
      // in kernel bundle or free function cases).
      impl->MKernelData.setDeviceKernelInfoPtr(
          &detail::ProgramManager::getInstance().getOrCreateDeviceKernelInfo(
              toKernelNameStrT(MKernelName)));
    }
    assert(impl->MKernelData.getKernelName() == MKernelName);

    // If there were uses of set_specialization_constant build the kernel_bundle
    detail::kernel_bundle_impl *KernelBundleImpPtr =
        getOrInsertHandlerKernelBundlePtr(/*Insert=*/false);
    if (KernelBundleImpPtr) {
      // Make sure implicit non-interop kernel bundles have the kernel
      if (!impl->isStateExplicitKernelBundle() &&
          !(MKernel && MKernel->isInterop()) &&
          (KernelBundleImpPtr->empty() ||
           KernelBundleImpPtr->hasSYCLOfflineImages()) &&
          !KernelBundleImpPtr->tryGetKernel(impl->getKernelName())) {
        detail::device_impl &Dev = impl->get_device();
        kernel_id KernelID =
            detail::ProgramManager::getInstance().getSYCLKernelID(
                impl->getKernelName());
        bool KernelInserted = KernelBundleImpPtr->add_kernel(
            KernelID, detail::createSyclObjFromImpl<device>(Dev));
        // If kernel was not inserted and the bundle is in input mode we try
        // building it and trying to find the kernel in executable mode
        if (!KernelInserted &&
            KernelBundleImpPtr->get_bundle_state() == bundle_state::input) {
          auto KernelBundle =
              detail::createSyclObjFromImpl<kernel_bundle<bundle_state::input>>(
                  *KernelBundleImpPtr);
          kernel_bundle<bundle_state::executable> ExecKernelBundle =
              build(KernelBundle);
          KernelBundleImpPtr = detail::getSyclObjImpl(ExecKernelBundle).get();
          // Raw ptr KernelBundleImpPtr is valid, because we saved the
          // shared_ptr to the handler
          setHandlerKernelBundle(KernelBundleImpPtr->shared_from_this());
          KernelInserted = KernelBundleImpPtr->add_kernel(
              KernelID, detail::createSyclObjFromImpl<device>(Dev));
        }
        // If the kernel was not found in executable mode we throw an exception
        if (!KernelInserted)
          throw sycl::exception(make_error_code(errc::runtime),
                                "Failed to add kernel to kernel bundle.");
      }

      switch (KernelBundleImpPtr->get_bundle_state()) {
      case bundle_state::input: {
        // Underlying level expects kernel_bundle to be in executable state
        kernel_bundle<bundle_state::executable> ExecBundle = build(
            detail::createSyclObjFromImpl<kernel_bundle<bundle_state::input>>(
                *KernelBundleImpPtr));
        KernelBundleImpPtr = detail::getSyclObjImpl(ExecBundle).get();
        // Raw ptr KernelBundleImpPtr is valid, because we saved the shared_ptr
        // to the handler
        setHandlerKernelBundle(KernelBundleImpPtr->shared_from_this());
        break;
      }
      case bundle_state::executable:
        // Nothing to do
        break;
      case bundle_state::object:
      case bundle_state::ext_oneapi_source:
        assert(0 && "Expected that the bundle is either in input or executable "
                    "states.");
        break;
      }
    }

    if (KernelFastPath) {
      // if user does not add a new dependency to the dependency graph, i.e.
      // the graph is not changed, then this faster path is used to submit
      // kernel bypassing scheduler and avoiding CommandGroup, Command objects
      // creation.

<<<<<<< HEAD
      detail::EventImplPtr ResultEvent =
          impl->get_queue().submit_kernel_scheduler_bypass(
              impl->MKernelData, impl->CGData.MEvents, impl->MEventNeeded,
              MKernel, KernelBundleImpPtr, MCodeLoc, impl->MIsTopCodeLoc);
=======
      auto EnqueueKernel = [&]() {
#ifdef XPTI_ENABLE_INSTRUMENTATION
        xpti_td *CmdTraceEvent = nullptr;
        uint64_t InstanceID = 0;
        auto StreamID = detail::getActiveXPTIStreamID();
        // Only enable instrumentation if there are subscribes to the SYCL
        // stream
        const bool xptiEnabled = xptiCheckTraceEnabled(StreamID);
        if (xptiEnabled) {
          std::tie(CmdTraceEvent, InstanceID) = emitKernelInstrumentationData(
              StreamID, MKernel.get(), MCodeLoc, impl->MIsTopCodeLoc,
              *impl->MKernelData.getDeviceKernelInfoPtr(),
              impl->get_queue_or_null(), impl->MKernelData.getNDRDesc(),
              KernelBundleImpPtr, impl->MKernelData.getArgs());
          detail::emitInstrumentationGeneral(StreamID, InstanceID,
                                             CmdTraceEvent,
                                             xpti::trace_task_begin, nullptr);
        }
#endif
        const detail::RTDeviceBinaryImage *BinImage = nullptr;
        if (detail::SYCLConfig<detail::SYCL_JIT_AMDGCN_PTX_KERNELS>::get()) {
          BinImage = detail::retrieveKernelBinary(impl->get_queue(),
                                                  impl->getKernelName());
          assert(BinImage && "Failed to obtain a binary image.");
        }
        enqueueImpKernel(impl->get_queue(), impl->MKernelData.getNDRDesc(),
                         impl->MKernelData.getArgs(), KernelBundleImpPtr,
                         MKernel.get(),
                         *impl->MKernelData.getDeviceKernelInfoPtr(), RawEvents,
                         ResultEvent.get(), nullptr,
                         impl->MKernelData.getKernelCacheConfig(),
                         impl->MKernelData.isCooperative(),
                         impl->MKernelData.usesClusterLaunch(),
                         impl->MKernelData.getKernelWorkGroupMemorySize(),
                         BinImage, impl->MKernelData.getKernelFuncPtr());
#ifdef XPTI_ENABLE_INSTRUMENTATION
        if (xptiEnabled) {
          // Emit signal only when event is created
          if (!DiscardEvent) {
            detail::emitInstrumentationGeneral(
                StreamID, InstanceID, CmdTraceEvent, xpti::trace_signal,
                static_cast<const void *>(ResultEvent->getHandle()));
          }
          detail::emitInstrumentationGeneral(StreamID, InstanceID,
                                             CmdTraceEvent,
                                             xpti::trace_task_end, nullptr);
        }
#endif
      };

      if (DiscardEvent) {
        EnqueueKernel();
      } else {
        detail::queue_impl &Queue = impl->get_queue();
        ResultEvent->setWorkerQueue(Queue.weak_from_this());
        ResultEvent->setStateIncomplete();
        ResultEvent->setSubmissionTime();

        EnqueueKernel();
        ResultEvent->setEnqueued();
        // connect returned event with dependent events
        if (!Queue.isInOrder()) {
          // MEvents is not used anymore, so can move.
          ResultEvent->getPreparedDepsEvents() =
              std::move(impl->CGData.MEvents);
          // ResultEvent is local for current thread, no need to lock.
          ResultEvent->cleanDepEventsThroughOneLevelUnlocked();
        }
      }
>>>>>>> d13a577c
#ifdef __INTEL_PREVIEW_BREAKING_CHANGES
      return ResultEvent;
#else
      return detail::createSyclObjFromImpl<event>(
          ResultEvent ? ResultEvent
                      : detail::event_impl::create_discarded_event());
#endif
    }
  }

  std::unique_ptr<detail::CG> CommandGroup;
  switch (type) {
  case detail::CGType::Kernel: {
#ifndef __INTEL_PREVIEW_BREAKING_CHANGES
    // Copy kernel name here instead of move so that it's available after
    // running of this method by reductions implementation. This allows for
    // assert feature to check if kernel uses assertions
#endif
    CommandGroup.reset(new detail::CGExecKernel(
        impl->MKernelData.getNDRDesc(), std::move(MHostKernel),
        std::move(MKernel), std::move(impl->MKernelBundle),
        std::move(impl->CGData), std::move(impl->MKernelData).getArgs(),
        *impl->MKernelData.getDeviceKernelInfoPtr(), std::move(MStreamStorage),
        std::move(impl->MAuxiliaryResources), getType(),
        impl->MKernelData.getKernelCacheConfig(),
        impl->MKernelData.isCooperative(),
        impl->MKernelData.usesClusterLaunch(),
        impl->MKernelData.getKernelWorkGroupMemorySize(), MCodeLoc));
    break;
  }
  case detail::CGType::CopyAccToPtr:
  case detail::CGType::CopyPtrToAcc:
  case detail::CGType::CopyAccToAcc:
    CommandGroup.reset(
        new detail::CGCopy(getType(), MSrcPtr, MDstPtr, std::move(impl->CGData),
                           std::move(impl->MAuxiliaryResources), MCodeLoc));
    break;
  case detail::CGType::Fill:
    CommandGroup.reset(new detail::CGFill(std::move(MPattern), MDstPtr,
                                          std::move(impl->CGData), MCodeLoc));
    break;
  case detail::CGType::UpdateHost:
    CommandGroup.reset(
        new detail::CGUpdateHost(MDstPtr, std::move(impl->CGData), MCodeLoc));
    break;
  case detail::CGType::CopyUSM:
    CommandGroup.reset(new detail::CGCopyUSM(
        MSrcPtr, MDstPtr, MLength, std::move(impl->CGData), MCodeLoc));
    break;
  case detail::CGType::FillUSM:
    CommandGroup.reset(new detail::CGFillUSM(std::move(MPattern), MDstPtr,
                                             MLength, std::move(impl->CGData),
                                             MCodeLoc));
    break;
  case detail::CGType::PrefetchUSM:
    CommandGroup.reset(
        new detail::CGPrefetchUSM(MDstPtr, MLength, std::move(impl->CGData),
                                  impl->MPrefetchType, MCodeLoc));
    break;
  case detail::CGType::AdviseUSM:
    CommandGroup.reset(new detail::CGAdviseUSM(MDstPtr, MLength, impl->MAdvice,
                                               std::move(impl->CGData),
                                               getType(), MCodeLoc));
    break;
  case detail::CGType::Copy2DUSM:
    CommandGroup.reset(new detail::CGCopy2DUSM(
        MSrcPtr, MDstPtr, impl->MSrcPitch, impl->MDstPitch, impl->MWidth,
        impl->MHeight, std::move(impl->CGData), MCodeLoc));
    break;
  case detail::CGType::Fill2DUSM:
    CommandGroup.reset(new detail::CGFill2DUSM(
        std::move(MPattern), MDstPtr, impl->MDstPitch, impl->MWidth,
        impl->MHeight, std::move(impl->CGData), MCodeLoc));
    break;
  case detail::CGType::Memset2DUSM:
    CommandGroup.reset(new detail::CGMemset2DUSM(
        MPattern[0], MDstPtr, impl->MDstPitch, impl->MWidth, impl->MHeight,
        std::move(impl->CGData), MCodeLoc));
    break;
  case detail::CGType::EnqueueNativeCommand:
  case detail::CGType::CodeplayHostTask: {
    detail::context_impl &Context = impl->get_context();
    detail::queue_impl *Queue = impl->get_queue_or_null();
    CommandGroup.reset(
        new detail::CGHostTask(std::move(impl->MHostTask), Queue, &Context,
                               std::move(impl->MKernelData).getArgs(),
                               std::move(impl->CGData), getType(), MCodeLoc));
    break;
  }
  case detail::CGType::Barrier:
  case detail::CGType::BarrierWaitlist: {
    if (auto GraphImpl = getCommandGraph(); GraphImpl != nullptr) {
      impl->CGData.MEvents.insert(std::end(impl->CGData.MEvents),
                                  std::begin(impl->MEventsWaitWithBarrier),
                                  std::end(impl->MEventsWaitWithBarrier));
      // Barrier node is implemented as an empty node in Graph
      // but keep the barrier type to help managing dependencies
      setType(detail::CGType::Barrier);
      CommandGroup.reset(new detail::CG(detail::CGType::Barrier,
                                        std::move(impl->CGData), MCodeLoc));
    } else {
      CommandGroup.reset(new detail::CGBarrier(
          std::move(impl->MEventsWaitWithBarrier), impl->MEventMode,
          std::move(impl->CGData), getType(), MCodeLoc));
    }
    break;
  }
  case detail::CGType::ProfilingTag: {
    CommandGroup.reset(
        new detail::CGProfilingTag(std::move(impl->CGData), MCodeLoc));
    break;
  }
  case detail::CGType::CopyToDeviceGlobal: {
    CommandGroup.reset(new detail::CGCopyToDeviceGlobal(
        MSrcPtr, MDstPtr, impl->MIsDeviceImageScoped, MLength, impl->MOffset,
        std::move(impl->CGData), MCodeLoc));
    break;
  }
  case detail::CGType::CopyFromDeviceGlobal: {
    CommandGroup.reset(new detail::CGCopyFromDeviceGlobal(
        MSrcPtr, MDstPtr, impl->MIsDeviceImageScoped, MLength, impl->MOffset,
        std::move(impl->CGData), MCodeLoc));
    break;
  }
  case detail::CGType::ReadWriteHostPipe: {
    CommandGroup.reset(new detail::CGReadWriteHostPipe(
        impl->HostPipeName, impl->HostPipeBlocking, impl->HostPipePtr,
        impl->HostPipeTypeSize, impl->HostPipeRead, std::move(impl->CGData),
        MCodeLoc));
    break;
  }
  case detail::CGType::ExecCommandBuffer: {
    detail::queue_impl *Queue = impl->get_queue_or_null();
    std::shared_ptr<ext::oneapi::experimental::detail::graph_impl> ParentGraph =
        Queue ? Queue->getCommandGraph() : impl->get_graph().shared_from_this();

    // If a parent graph is set that means we are adding or recording a subgraph
    // and we don't want to actually execute this command graph submission.
    if (ParentGraph) {
      ext::oneapi::experimental::detail::graph_impl::WriteLock ParentLock;
      if (Queue) {
        ParentLock = ext::oneapi::experimental::detail::graph_impl::WriteLock(
            ParentGraph->MMutex);
      }
      impl->CGData.MRequirements = impl->MExecGraph->getRequirements();
      // Here we are using the CommandGroup without passing a CommandBuffer to
      // pass the exec_graph_impl and event dependencies. Since this subgraph CG
      // will not be executed this is fine.
      CommandGroup.reset(new sycl::detail::CGExecCommandBuffer(
          nullptr, impl->MExecGraph, std::move(impl->CGData)));

    } else {
      detail::queue_impl &Queue = impl->get_queue();
      bool DiscardEvent = !impl->MEventNeeded &&
                          Queue.supportsDiscardingPiEvents() &&
                          !impl->MExecGraph->containsHostTask();
      detail::EventImplPtr GraphCompletionEvent = impl->MExecGraph->enqueue(
          Queue, std::move(impl->CGData), !DiscardEvent);
#ifdef __INTEL_PREVIEW_BREAKING_CHANGES
      return GraphCompletionEvent;
#else
      return sycl::detail::createSyclObjFromImpl<sycl::event>(
          GraphCompletionEvent
              ? GraphCompletionEvent
              : sycl::detail::event_impl::create_discarded_event());
#endif
    }
  } break;
  case detail::CGType::CopyImage:
    CommandGroup.reset(new detail::CGCopyImage(
        MSrcPtr, MDstPtr, impl->MSrcImageDesc, impl->MDstImageDesc,
        impl->MSrcImageFormat, impl->MDstImageFormat, impl->MImageCopyFlags,
        impl->MImageCopyInputTypes, impl->MSrcOffset, impl->MDestOffset,
        impl->MCopyExtent, std::move(impl->CGData), MCodeLoc));
    break;
  case detail::CGType::SemaphoreWait:
    CommandGroup.reset(
        new detail::CGSemaphoreWait(impl->MExternalSemaphore, impl->MWaitValue,
                                    std::move(impl->CGData), MCodeLoc));
    break;
  case detail::CGType::SemaphoreSignal:
    CommandGroup.reset(new detail::CGSemaphoreSignal(
        impl->MExternalSemaphore, impl->MSignalValue, std::move(impl->CGData),
        MCodeLoc));
    break;
  case detail::CGType::AsyncAlloc:
    CommandGroup.reset(new detail::CGAsyncAlloc(
        impl->MAsyncAllocEvent, std::move(impl->CGData), MCodeLoc));
    break;
  case detail::CGType::AsyncFree:
    CommandGroup.reset(new detail::CGAsyncFree(
        impl->MFreePtr, std::move(impl->CGData), MCodeLoc));
    break;
  case detail::CGType::None:
    CommandGroup.reset(new detail::CG(detail::CGType::None,
                                      std::move(impl->CGData), MCodeLoc));
    break;
  }

  if (!CommandGroup)
    throw exception(make_error_code(errc::runtime),
                    "Internal Error. Command group cannot be constructed.");

  // Propagate MIsTopCodeLoc state to CommandGroup.
  // Will be used for XPTI payload generation for CG's related events.
  CommandGroup->MIsTopCodeLoc = impl->MIsTopCodeLoc;

  // If there is a graph associated with the handler we are in the explicit
  // graph mode, so we store the CG instead of submitting it to the scheduler,
  // so it can be retrieved by the graph later.
  if (impl->get_graph_or_null()) {
    impl->MGraphNodeCG = std::move(CommandGroup);
    auto EventImpl = detail::event_impl::create_completed_host_event();
#ifdef __INTEL_PREVIEW_BREAKING_CHANGES
    return EventImpl;
#else
    return detail::createSyclObjFromImpl<event>(EventImpl);
#endif
  }

  // Because graph case is handled right above.
  assert(Queue);

  // If the queue has an associated graph then we need to take the CG and pass
  // it to the graph to create a node, rather than submit it to the scheduler.
  if (auto GraphImpl = Queue->getCommandGraph(); GraphImpl) {
    auto EventImpl = detail::event_impl::create_completed_host_event();
    EventImpl->setSubmittedQueue(Queue->weak_from_this());
    ext::oneapi::experimental::detail::node_impl *NodeImpl = nullptr;

    // GraphImpl is read and written in this scope so we lock this graph
    // with full priviledges.
    ext::oneapi::experimental::detail::graph_impl::WriteLock Lock(
        GraphImpl->MMutex);

    ext::oneapi::experimental::node_type NodeType =
        impl->MUserFacingNodeType != ext::oneapi::experimental::node_type::empty
            ? impl->MUserFacingNodeType
            : ext::oneapi::experimental::detail::getNodeTypeFromCG(getType());

    // Create a new node in the graph representing this command-group
    if (Queue->isInOrder()) {
      // In-order queues create implicit linear dependencies between nodes.
      // Find the last node added to the graph from this queue, so our new
      // node can set it as a predecessor.
      std::vector<ext::oneapi::experimental::detail::node_impl *> Deps;
      if (ext::oneapi::experimental::detail::node_impl *DependentNode =
              GraphImpl->getLastInorderNode(Queue)) {
        Deps.push_back(DependentNode);
      }
      NodeImpl = &GraphImpl->add(NodeType, std::move(CommandGroup), Deps);

      // If we are recording an in-order queue remember the new node, so it
      // can be used as a dependency for any more nodes recorded from this
      // queue.
      GraphImpl->setLastInorderNode(*Queue, *NodeImpl);
    } else {
      ext::oneapi::experimental::detail::node_impl
          *LastBarrierRecordedFromQueue =
              GraphImpl->getBarrierDep(Queue->weak_from_this());
      std::vector<ext::oneapi::experimental::detail::node_impl *> Deps;

      if (LastBarrierRecordedFromQueue) {
        Deps.push_back(LastBarrierRecordedFromQueue);
      }
      NodeImpl = &GraphImpl->add(NodeType, std::move(CommandGroup), Deps);

      if (NodeImpl->MCGType == sycl::detail::CGType::Barrier) {
        GraphImpl->setBarrierDep(Queue->weak_from_this(), *NodeImpl);
      }
    }

    // Associate an event with this new node and return the event.
    GraphImpl->addEventForNode(EventImpl, *NodeImpl);

#ifdef __INTEL_PREVIEW_BREAKING_CHANGES
    return EventImpl;
#else
    return detail::createSyclObjFromImpl<event>(EventImpl);
#endif
  }

  bool DiscardEvent = !impl->MEventNeeded && Queue &&
                      Queue->supportsDiscardingPiEvents() &&
                      CommandGroup->getRequirements().size() == 0;

  detail::EventImplPtr Event = detail::Scheduler::getInstance().addCG(
      std::move(CommandGroup), *Queue, !DiscardEvent);

#ifdef __INTEL_PREVIEW_BREAKING_CHANGES
  return DiscardEvent ? nullptr : Event;
#else
  return detail::createSyclObjFromImpl<event>(Event);
#endif

#ifndef __INTEL_PREVIEW_BREAKING_CHANGES
  WRAP_BODY_END

#undef WRAP_BODY_BEGIN
#undef WRAP_BODY_END
#endif
}

void handler::addReduction(const std::shared_ptr<const void> &ReduObj) {
  impl->MAuxiliaryResources.push_back(ReduObj);
}

void handler::associateWithHandlerCommon(detail::AccessorImplPtr AccImpl,
                                         int AccTarget) {
  if (getCommandGraph() &&
      static_cast<detail::SYCLMemObjT *>(AccImpl->MSYCLMemObj)
          ->needsWriteBack()) {
    throw sycl::exception(make_error_code(errc::invalid),
                          "Accessors to buffers which have write_back enabled "
                          "are not allowed to be used in command graphs.");
  }
  detail::Requirement *Req = AccImpl.get();
  if (Req->MAccessMode != sycl::access_mode::read) {
    auto SYCLMemObj = static_cast<detail::SYCLMemObjT *>(Req->MSYCLMemObj);
    SYCLMemObj->handleWriteAccessorCreation();
  }
  // Add accessor to the list of requirements.
  if (Req->MAccessRange.size() != 0)
    impl->CGData.MRequirements.push_back(Req);
  // Store copy of the accessor.
  impl->CGData.MAccStorage.push_back(std::move(AccImpl));
  // Add an accessor to the handler list of associated accessors.
  // For associated accessors index does not means nothing.
  impl->MAssociatedAccesors.emplace_back(
      detail::kernel_param_kind_t::kind_accessor, Req, AccTarget, /*index*/ 0);
}

void handler::associateWithHandler(detail::AccessorBaseHost *AccBase,
                                   access::target AccTarget) {
  associateWithHandlerCommon(detail::getSyclObjImpl(*AccBase),
                             static_cast<int>(AccTarget));
}

void handler::associateWithHandler(
    detail::UnsampledImageAccessorBaseHost *AccBase, image_target AccTarget) {
  associateWithHandlerCommon(detail::getSyclObjImpl(*AccBase),
                             static_cast<int>(AccTarget));
}

void handler::associateWithHandler(
    detail::SampledImageAccessorBaseHost *AccBase, image_target AccTarget) {
  associateWithHandlerCommon(detail::getSyclObjImpl(*AccBase),
                             static_cast<int>(AccTarget));
}

#ifndef __INTEL_PREVIEW_BREAKING_CHANGES
void handler::processArg(void *Ptr, const detail::kernel_param_kind_t &Kind,
                         const int Size, const size_t Index, size_t &IndexShift,
                         bool IsKernelCreatedFromSource, bool IsESIMD) {
  impl->MKernelData.processArg(Ptr, Kind, Size, Index, IndexShift,
                               IsKernelCreatedFromSource, IsESIMD);
}
#endif

void handler::setArgHelper(int ArgIndex, detail::work_group_memory_impl &Arg) {
  impl->MWorkGroupMemoryObjects.push_back(
      std::make_shared<detail::work_group_memory_impl>(Arg));
  addArg(detail::kernel_param_kind_t::kind_work_group_memory,
         impl->MWorkGroupMemoryObjects.back().get(), 0, ArgIndex);
}

void handler::setArgHelper(int ArgIndex, stream &&Str) {
  void *StoredArg = storePlainArg(Str);
  addArg(detail::kernel_param_kind_t::kind_stream, StoredArg, sizeof(stream),
         ArgIndex);
}

void handler::extractArgsAndReqs() {
  assert(MKernel && "MKernel is not initialized");
#ifndef __INTEL_PREVIEW_BREAKING_CHANGES
  if (impl->MKernelData.getDeviceKernelInfoPtr() == nullptr) {
    impl->MKernelData.setDeviceKernelInfoPtr(
        &detail::ProgramManager::getInstance().getOrCreateDeviceKernelInfo(
            detail::toKernelNameStrT(MKernel->getName())));
  }
#endif
  assert(impl->MKernelData.getDeviceKernelInfoPtr() != nullptr);
  impl->MKernelData.extractArgsAndReqs(MKernel->isCreatedFromSource());
}

#ifndef __INTEL_PREVIEW_BREAKING_CHANGES
// TODO: Those functions are not used anymore, remove it in the next
// ABI-breaking window.
void handler::extractArgsAndReqsFromLambda(
    char *LambdaPtr, detail::kernel_param_desc_t (*ParamDescGetter)(int),
    size_t NumKernelParams, bool IsESIMD) {

  std::vector<detail::kernel_param_desc_t> ParamDescs;
  ParamDescs.reserve(NumKernelParams);
  for (size_t i = 0; i < NumKernelParams; i++) {
    ParamDescs.push_back(ParamDescGetter(i));
  }

  extractArgsAndReqsFromLambda(LambdaPtr, ParamDescs, IsESIMD);
}

void handler::extractArgsAndReqsFromLambda(
    char *LambdaPtr, const std::vector<detail::kernel_param_desc_t> &ParamDescs,
    bool IsESIMD) {
  const bool IsKernelCreatedFromSource = false;
  size_t IndexShift = 0;

  for (size_t I = 0; I < ParamDescs.size(); ++I) {
    void *Ptr = LambdaPtr + ParamDescs[I].offset;
    const detail::kernel_param_kind_t &Kind = ParamDescs[I].kind;
    const int &Size = ParamDescs[I].info;
    if (Kind == detail::kernel_param_kind_t::kind_accessor) {
      // For args kind of accessor Size is information about accessor.
      // The first 11 bits of Size encodes the accessor target.
      const access::target AccTarget =
          static_cast<access::target>(Size & AccessTargetMask);
      if ((AccTarget == access::target::device ||
           AccTarget == access::target::constant_buffer) ||
          (AccTarget == access::target::image ||
           AccTarget == access::target::image_array)) {
        detail::AccessorBaseHost *AccBase =
            static_cast<detail::AccessorBaseHost *>(Ptr);
        Ptr = detail::getSyclObjImpl(*AccBase).get();
      } else if (AccTarget == access::target::local) {
        detail::LocalAccessorBaseHost *LocalAccBase =
            static_cast<detail::LocalAccessorBaseHost *>(Ptr);
        Ptr = detail::getSyclObjImpl(*LocalAccBase).get();
      }
    }
    impl->MKernelData.processArg(Ptr, Kind, Size, I, IndexShift,
                                 IsKernelCreatedFromSource, IsESIMD);
  }
}

void handler::extractArgsAndReqsFromLambda(
    char *LambdaPtr, size_t KernelArgsNum,
    const detail::kernel_param_desc_t *KernelArgs, bool IsESIMD) {
  std::vector<detail::kernel_param_desc_t> ParamDescs(
      KernelArgs, KernelArgs + KernelArgsNum);
  extractArgsAndReqsFromLambda(LambdaPtr, ParamDescs, IsESIMD);
}
#endif // __INTEL_PREVIEW_BREAKING_CHANGES

#ifndef __INTEL_PREVIEW_BREAKING_CHANGES
// Calling methods of kernel_impl requires knowledge of class layout.
// As this is impossible in header, there's a function that calls necessary
// method inside the library and returns the result.
detail::ABINeutralKernelNameStrT handler::getKernelName() {
  return MKernel->getName();
}
#endif

void handler::verifyUsedKernelBundleInternal(detail::string_view KernelName) {
  detail::kernel_bundle_impl *UsedKernelBundleImplPtr =
      getOrInsertHandlerKernelBundlePtr(/*Insert=*/false);
  if (!UsedKernelBundleImplPtr)
    return;

  // Implicit kernel bundles are populated late so we ignore them
  if (!impl->isStateExplicitKernelBundle())
    return;

  kernel_id KernelID = detail::get_kernel_id_impl(KernelName);
  if (!UsedKernelBundleImplPtr->has_kernel(
          KernelID, detail::createSyclObjFromImpl<device>(impl->get_device())))
    throw sycl::exception(
        make_error_code(errc::kernel_not_supported),
        "The kernel bundle in use does not contain the kernel");
}

void handler::ext_oneapi_barrier(const std::vector<event> &WaitList) {
  throwIfActionIsCreated();
  setType(detail::CGType::BarrierWaitlist);
  impl->MEventsWaitWithBarrier.reserve(WaitList.size());
  for (auto &Event : WaitList) {
    auto EventImpl = detail::getSyclObjImpl(Event);
    // We could not wait for host task events in backend.
    // Adding them as dependency to enable proper scheduling.
    if (EventImpl->isHost()) {
      depends_on(EventImpl);
    }
    impl->MEventsWaitWithBarrier.push_back(EventImpl);
  }
}

using namespace sycl::detail;
bool handler::DisableRangeRounding() {
  return SYCLConfig<SYCL_DISABLE_PARALLEL_FOR_RANGE_ROUNDING>::get();
}

bool handler::RangeRoundingTrace() {
  return SYCLConfig<SYCL_PARALLEL_FOR_RANGE_ROUNDING_TRACE>::get();
}

void handler::GetRangeRoundingSettings(size_t &MinFactor, size_t &GoodFactor,
                                       size_t &MinRange) {
  SYCLConfig<SYCL_PARALLEL_FOR_RANGE_ROUNDING_PARAMS>::GetSettings(
      MinFactor, GoodFactor, MinRange);
}

void handler::memcpy(void *Dest, const void *Src, size_t Count) {
  throwIfActionIsCreated();
  MSrcPtr = const_cast<void *>(Src);
  MDstPtr = Dest;
  MLength = Count;
  setType(detail::CGType::CopyUSM);
}

void handler::memset(void *Dest, int Value, size_t Count) {
  throwIfActionIsCreated();
  MDstPtr = Dest;
  MPattern.push_back(static_cast<char>(Value));
  MLength = Count;
  setUserFacingNodeType(ext::oneapi::experimental::node_type::memset);
  setType(detail::CGType::FillUSM);
}

void handler::prefetch(const void *Ptr, size_t Count) {
  throwIfActionIsCreated();
  MDstPtr = const_cast<void *>(Ptr);
  MLength = Count;
  impl->MPrefetchType = ext::oneapi::experimental::prefetch_type::device;
  setType(detail::CGType::PrefetchUSM);
}

void handler::prefetch(const void *Ptr, size_t Count,
                       ext::oneapi::experimental::prefetch_type Type) {
  throwIfActionIsCreated();
  MDstPtr = const_cast<void *>(Ptr);
  MLength = Count;
  impl->MPrefetchType = Type;
  setType(detail::CGType::PrefetchUSM);
}

void handler::mem_advise(const void *Ptr, size_t Count, int Advice) {
  throwIfActionIsCreated();
  MDstPtr = const_cast<void *>(Ptr);
  MLength = Count;
  impl->MAdvice = static_cast<ur_usm_advice_flags_t>(Advice);
  setType(detail::CGType::AdviseUSM);
}

void handler::fill_impl(void *Dest, const void *Value, size_t ValueSize,
                        size_t Count) {
  MDstPtr = Dest;
  MPattern.resize(ValueSize);
  std::memcpy(MPattern.data(), Value, ValueSize);
  MLength = Count * ValueSize;
  setType(detail::CGType::FillUSM);
}

void handler::ext_oneapi_memcpy2d_impl(void *Dest, size_t DestPitch,
                                       const void *Src, size_t SrcPitch,
                                       size_t Width, size_t Height) {
  // Checks done in callers.
  MSrcPtr = const_cast<void *>(Src);
  MDstPtr = Dest;
  impl->MSrcPitch = SrcPitch;
  impl->MDstPitch = DestPitch;
  impl->MWidth = Width;
  impl->MHeight = Height;
  setType(detail::CGType::Copy2DUSM);
}

void handler::ext_oneapi_fill2d_impl(void *Dest, size_t DestPitch,
                                     const void *Value, size_t ValueSize,
                                     size_t Width, size_t Height) {
  // Checks done in callers.
  MDstPtr = Dest;
  MPattern.resize(ValueSize);
  std::memcpy(MPattern.data(), Value, ValueSize);
  impl->MDstPitch = DestPitch;
  impl->MWidth = Width;
  impl->MHeight = Height;
  setType(detail::CGType::Fill2DUSM);
}

void handler::ext_oneapi_memset2d_impl(void *Dest, size_t DestPitch, int Value,
                                       size_t Width, size_t Height) {
  // Checks done in callers.
  MDstPtr = Dest;
  MPattern.push_back(static_cast<unsigned char>(Value));
  impl->MDstPitch = DestPitch;
  impl->MWidth = Width;
  impl->MHeight = Height;
  setType(detail::CGType::Memset2DUSM);
}

// Simple host to device copy
void handler::ext_oneapi_copy(
    const void *Src, ext::oneapi::experimental::image_mem_handle Dest,
    const ext::oneapi::experimental::image_descriptor &DestImgDesc) {
  throwIfGraphAssociated<
      ext::oneapi::experimental::detail::UnsupportedGraphFeatures::
          sycl_ext_oneapi_bindless_images>();
  MSrcPtr = const_cast<void *>(Src);
  MDstPtr = reinterpret_cast<void *>(Dest.raw_handle);

  detail::fill_copy_args(get_impl(), DestImgDesc,
                         UR_EXP_IMAGE_COPY_FLAG_HOST_TO_DEVICE,
                         UR_EXP_IMAGE_COPY_INPUT_TYPES_MEM_TO_IMAGE);

  setType(detail::CGType::CopyImage);
}

// Host to device copy with offsets and extent
void handler::ext_oneapi_copy(
    const void *Src, sycl::range<3> SrcOffset, sycl::range<3> SrcExtent,
    ext::oneapi::experimental::image_mem_handle Dest, sycl::range<3> DestOffset,
    const ext::oneapi::experimental::image_descriptor &DestImgDesc,
    sycl::range<3> CopyExtent) {
  throwIfGraphAssociated<
      ext::oneapi::experimental::detail::UnsupportedGraphFeatures::
          sycl_ext_oneapi_bindless_images>();
  MSrcPtr = const_cast<void *>(Src);
  MDstPtr = reinterpret_cast<void *>(Dest.raw_handle);

  detail::fill_copy_args(get_impl(), DestImgDesc,
                         UR_EXP_IMAGE_COPY_FLAG_HOST_TO_DEVICE,
                         UR_EXP_IMAGE_COPY_INPUT_TYPES_MEM_TO_IMAGE, SrcOffset,
                         SrcExtent, DestOffset, {0, 0, 0}, CopyExtent);

  setType(detail::CGType::CopyImage);
}

// Simple device to host copy
void handler::ext_oneapi_copy(
    const ext::oneapi::experimental::image_mem_handle Src, void *Dest,
    const ext::oneapi::experimental::image_descriptor &SrcImgDesc) {
  throwIfGraphAssociated<
      ext::oneapi::experimental::detail::UnsupportedGraphFeatures::
          sycl_ext_oneapi_bindless_images>();
  MSrcPtr = reinterpret_cast<void *>(Src.raw_handle);
  MDstPtr = Dest;

  detail::fill_copy_args(get_impl(), SrcImgDesc,
                         UR_EXP_IMAGE_COPY_FLAG_DEVICE_TO_HOST,
                         UR_EXP_IMAGE_COPY_INPUT_TYPES_IMAGE_TO_MEM);

  setType(detail::CGType::CopyImage);
}

// Device to host copy with offsets and extent
void handler::ext_oneapi_copy(
    const ext::oneapi::experimental::image_mem_handle Src,
    sycl::range<3> SrcOffset,
    const ext::oneapi::experimental::image_descriptor &SrcImgDesc, void *Dest,
    sycl::range<3> DestOffset, sycl::range<3> DestExtent,
    sycl::range<3> CopyExtent) {
  throwIfGraphAssociated<
      ext::oneapi::experimental::detail::UnsupportedGraphFeatures::
          sycl_ext_oneapi_bindless_images>();
  MSrcPtr = reinterpret_cast<void *>(Src.raw_handle);
  MDstPtr = Dest;

  detail::fill_copy_args(get_impl(), SrcImgDesc,
                         UR_EXP_IMAGE_COPY_FLAG_DEVICE_TO_HOST,
                         UR_EXP_IMAGE_COPY_INPUT_TYPES_IMAGE_TO_MEM, SrcOffset,
                         {0, 0, 0}, DestOffset, DestExtent, CopyExtent);

  setType(detail::CGType::CopyImage);
}

// Simple HtoD or DtoH copy with USM device memory
void handler::ext_oneapi_copy(
    const void *Src, void *Dest,
    const ext::oneapi::experimental::image_descriptor &Desc,
    size_t DeviceRowPitch) {
  throwIfGraphAssociated<
      ext::oneapi::experimental::detail::UnsupportedGraphFeatures::
          sycl_ext_oneapi_bindless_images>();
  MSrcPtr = const_cast<void *>(Src);
  MDstPtr = Dest;

  ur_exp_image_copy_flags_t ImageCopyFlags = detail::getUrImageCopyFlags(
      get_pointer_type(Src,
                       createSyclObjFromImpl<context>(impl->get_context())),
      get_pointer_type(Dest,
                       createSyclObjFromImpl<context>(impl->get_context())));

  // Calculate host pitch, where host memory is always assumed to be tightly
  // packed.
  size_t HostRowPitch =
      Desc.width * Desc.num_channels * detail::get_channel_size(Desc);

  if (ImageCopyFlags == UR_EXP_IMAGE_COPY_FLAG_HOST_TO_DEVICE) {
    detail::fill_copy_args(get_impl(), Desc, ImageCopyFlags,
                           UR_EXP_IMAGE_COPY_INPUT_TYPES_MEM_TO_MEM,
                           HostRowPitch, DeviceRowPitch);
  } else if (ImageCopyFlags == UR_EXP_IMAGE_COPY_FLAG_DEVICE_TO_HOST) {
    detail::fill_copy_args(get_impl(), Desc, ImageCopyFlags,
                           UR_EXP_IMAGE_COPY_INPUT_TYPES_MEM_TO_MEM,
                           DeviceRowPitch, HostRowPitch);
  } else {
    throw sycl::exception(make_error_code(errc::invalid),
                          "Copy Error: This copy function only performs host "
                          "to device or device to host copies!");
  }

  setType(detail::CGType::CopyImage);
}

// HtoD or DtoH copy with USM device memory, using offsets, extent
void handler::ext_oneapi_copy(
    const void *Src, sycl::range<3> SrcOffset, void *Dest,
    sycl::range<3> DestOffset,
    const ext::oneapi::experimental::image_descriptor &DeviceImgDesc,
    size_t DeviceRowPitch, sycl::range<3> HostExtent,
    sycl::range<3> CopyExtent) {
  throwIfGraphAssociated<
      ext::oneapi::experimental::detail::UnsupportedGraphFeatures::
          sycl_ext_oneapi_bindless_images>();
  MSrcPtr = const_cast<void *>(Src);
  MDstPtr = Dest;

  ur_exp_image_copy_flags_t ImageCopyFlags = detail::getUrImageCopyFlags(
      get_pointer_type(Src,
                       createSyclObjFromImpl<context>(impl->get_context())),
      get_pointer_type(Dest,
                       createSyclObjFromImpl<context>(impl->get_context())));

  // Calculate host pitch, where host memory is always assumed to be tightly
  // packed.
  size_t HostRowPitch = HostExtent[0] * DeviceImgDesc.num_channels *
                        detail::get_channel_size(DeviceImgDesc);

  // Fill the host extent based on the type of copy.
  if (ImageCopyFlags == UR_EXP_IMAGE_COPY_FLAG_HOST_TO_DEVICE) {
    detail::fill_copy_args(get_impl(), DeviceImgDesc, ImageCopyFlags,
                           UR_EXP_IMAGE_COPY_INPUT_TYPES_MEM_TO_MEM,
                           HostRowPitch, DeviceRowPitch, SrcOffset, HostExtent,
                           DestOffset, {0, 0, 0}, CopyExtent);
  } else if (ImageCopyFlags == UR_EXP_IMAGE_COPY_FLAG_DEVICE_TO_HOST) {
    detail::fill_copy_args(get_impl(), DeviceImgDesc, ImageCopyFlags,
                           UR_EXP_IMAGE_COPY_INPUT_TYPES_MEM_TO_MEM,
                           DeviceRowPitch, HostRowPitch, SrcOffset, {0, 0, 0},
                           DestOffset, HostExtent, CopyExtent);
  } else {
    throw sycl::exception(make_error_code(errc::invalid),
                          "Copy Error: This copy function only performs host "
                          "to device or device to host copies!");
  }

  setType(detail::CGType::CopyImage);
}

// Simple device to device copy
void handler::ext_oneapi_copy(
    const ext::oneapi::experimental::image_mem_handle Src,
    const ext::oneapi::experimental::image_descriptor &SrcImgDesc,
    ext::oneapi::experimental::image_mem_handle Dest,
    const ext::oneapi::experimental::image_descriptor &DestImgDesc) {
  throwIfGraphAssociated<
      ext::oneapi::experimental::detail::UnsupportedGraphFeatures::
          sycl_ext_oneapi_bindless_images>();
  MSrcPtr = reinterpret_cast<void *>(Src.raw_handle);
  MDstPtr = reinterpret_cast<void *>(Dest.raw_handle);

  detail::fill_copy_args(get_impl(), SrcImgDesc, DestImgDesc,
                         UR_EXP_IMAGE_COPY_FLAG_DEVICE_TO_DEVICE,
                         UR_EXP_IMAGE_COPY_INPUT_TYPES_IMAGE_TO_IMAGE);

  setType(detail::CGType::CopyImage);
}

// Device to device copy with offsets and extent
void handler::ext_oneapi_copy(
    const ext::oneapi::experimental::image_mem_handle Src,
    sycl::range<3> SrcOffset,
    const ext::oneapi::experimental::image_descriptor &SrcImgDesc,
    ext::oneapi::experimental::image_mem_handle Dest, sycl::range<3> DestOffset,
    const ext::oneapi::experimental::image_descriptor &DestImgDesc,
    sycl::range<3> CopyExtent) {
  throwIfGraphAssociated<
      ext::oneapi::experimental::detail::UnsupportedGraphFeatures::
          sycl_ext_oneapi_bindless_images>();
  MSrcPtr = reinterpret_cast<void *>(Src.raw_handle);
  MDstPtr = reinterpret_cast<void *>(Dest.raw_handle);

  detail::fill_copy_args(get_impl(), SrcImgDesc, DestImgDesc,
                         UR_EXP_IMAGE_COPY_FLAG_DEVICE_TO_DEVICE,
                         UR_EXP_IMAGE_COPY_INPUT_TYPES_IMAGE_TO_IMAGE,
                         SrcOffset, {0, 0, 0}, DestOffset, {0, 0, 0},
                         CopyExtent);

  setType(detail::CGType::CopyImage);
}

// device to device image_mem_handle to usm
void handler::ext_oneapi_copy(
    const ext::oneapi::experimental::image_mem_handle Src,
    const ext::oneapi::experimental::image_descriptor &SrcImgDesc, void *Dest,
    const ext::oneapi::experimental::image_descriptor &DestImgDesc,
    size_t DestRowPitch) {
  throwIfGraphAssociated<
      ext::oneapi::experimental::detail::UnsupportedGraphFeatures::
          sycl_ext_oneapi_bindless_images>();
  MSrcPtr = reinterpret_cast<void *>(Src.raw_handle);
  MDstPtr = Dest;

  detail::fill_copy_args(get_impl(), SrcImgDesc, DestImgDesc,
                         UR_EXP_IMAGE_COPY_FLAG_DEVICE_TO_DEVICE,
                         UR_EXP_IMAGE_COPY_INPUT_TYPES_IMAGE_TO_MEM, 0,
                         DestRowPitch);

  setType(detail::CGType::CopyImage);
}

// device to device image_mem_handle to usm sub copy
void handler::ext_oneapi_copy(
    const ext::oneapi::experimental::image_mem_handle Src,
    sycl::range<3> SrcOffset,
    const ext::oneapi::experimental::image_descriptor &SrcImgDesc, void *Dest,
    sycl::range<3> DestOffset,
    const ext::oneapi::experimental::image_descriptor &DestImgDesc,
    size_t DestRowPitch, sycl::range<3> CopyExtent) {
  throwIfGraphAssociated<
      ext::oneapi::experimental::detail::UnsupportedGraphFeatures::
          sycl_ext_oneapi_bindless_images>();
  MSrcPtr = reinterpret_cast<void *>(Src.raw_handle);
  MDstPtr = Dest;

  detail::fill_copy_args(get_impl(), SrcImgDesc, DestImgDesc,
                         UR_EXP_IMAGE_COPY_FLAG_DEVICE_TO_DEVICE,
                         UR_EXP_IMAGE_COPY_INPUT_TYPES_IMAGE_TO_MEM, 0,
                         DestRowPitch, SrcOffset, {0, 0, 0}, DestOffset,
                         {0, 0, 0}, CopyExtent);

  setType(detail::CGType::CopyImage);
}

// device to device usm to image_mem_handle
void handler::ext_oneapi_copy(
    const void *Src,
    const ext::oneapi::experimental::image_descriptor &SrcImgDesc,
    size_t SrcRowPitch, ext::oneapi::experimental::image_mem_handle Dest,
    const ext::oneapi::experimental::image_descriptor &DestImgDesc) {
  throwIfGraphAssociated<
      ext::oneapi::experimental::detail::UnsupportedGraphFeatures::
          sycl_ext_oneapi_bindless_images>();
  MSrcPtr = const_cast<void *>(Src);
  MDstPtr = reinterpret_cast<void *>(Dest.raw_handle);

  detail::fill_copy_args(get_impl(), SrcImgDesc, DestImgDesc,
                         UR_EXP_IMAGE_COPY_FLAG_DEVICE_TO_DEVICE,
                         UR_EXP_IMAGE_COPY_INPUT_TYPES_MEM_TO_IMAGE,
                         SrcRowPitch, 0);

  setType(detail::CGType::CopyImage);
}

// device to device usm to image_mem_handle sub copy
void handler::ext_oneapi_copy(
    const void *Src, sycl::range<3> SrcOffset,
    const ext::oneapi::experimental::image_descriptor &SrcImgDesc,
    size_t SrcRowPitch, ext::oneapi::experimental::image_mem_handle Dest,
    sycl::range<3> DestOffset,
    const ext::oneapi::experimental::image_descriptor &DestImgDesc,
    sycl::range<3> CopyExtent) {
  throwIfGraphAssociated<
      ext::oneapi::experimental::detail::UnsupportedGraphFeatures::
          sycl_ext_oneapi_bindless_images>();
  MSrcPtr = const_cast<void *>(Src);
  MDstPtr = reinterpret_cast<void *>(Dest.raw_handle);

  detail::fill_copy_args(get_impl(), SrcImgDesc, DestImgDesc,
                         UR_EXP_IMAGE_COPY_FLAG_DEVICE_TO_DEVICE,
                         UR_EXP_IMAGE_COPY_INPUT_TYPES_MEM_TO_IMAGE,
                         SrcRowPitch, 0, SrcOffset, {0, 0, 0}, DestOffset,
                         {0, 0, 0}, CopyExtent);

  setType(detail::CGType::CopyImage);
}

// Simple DtoD or HtoH USM to USM copy
void handler::ext_oneapi_copy(
    const void *Src,
    const ext::oneapi::experimental::image_descriptor &SrcImgDesc,
    size_t SrcRowPitch, void *Dest,
    const ext::oneapi::experimental::image_descriptor &DestImgDesc,
    size_t DestRowPitch) {
  throwIfGraphAssociated<
      ext::oneapi::experimental::detail::UnsupportedGraphFeatures::
          sycl_ext_oneapi_bindless_images>();
  MSrcPtr = const_cast<void *>(Src);
  MDstPtr = Dest;

  ur_exp_image_copy_flags_t ImageCopyFlags = detail::getUrImageCopyFlags(
      get_pointer_type(Src,
                       createSyclObjFromImpl<context>(impl->get_context())),
      get_pointer_type(Dest,
                       createSyclObjFromImpl<context>(impl->get_context())));

  if (ImageCopyFlags == UR_EXP_IMAGE_COPY_FLAG_DEVICE_TO_DEVICE ||
      ImageCopyFlags == UR_EXP_IMAGE_COPY_FLAG_HOST_TO_HOST) {
    detail::fill_copy_args(get_impl(), SrcImgDesc, DestImgDesc, ImageCopyFlags,
                           UR_EXP_IMAGE_COPY_INPUT_TYPES_MEM_TO_MEM,
                           SrcRowPitch, DestRowPitch);
  } else {
    throw sycl::exception(make_error_code(errc::invalid),
                          "Copy Error: This copy function only performs device "
                          "to device or host to host copies!");
  }

  setType(detail::CGType::CopyImage);
}

// DtoD or HtoH USM to USM copy with offsets and extent
void handler::ext_oneapi_copy(
    const void *Src, sycl::range<3> SrcOffset,
    const ext::oneapi::experimental::image_descriptor &SrcImgDesc,
    size_t SrcRowPitch, void *Dest, sycl::range<3> DestOffset,
    const ext::oneapi::experimental::image_descriptor &DestImgDesc,
    size_t DestRowPitch, sycl::range<3> CopyExtent) {
  MSrcPtr = const_cast<void *>(Src);
  MDstPtr = Dest;

  ur_exp_image_copy_flags_t ImageCopyFlags = detail::getUrImageCopyFlags(
      get_pointer_type(Src,
                       createSyclObjFromImpl<context>(impl->get_context())),
      get_pointer_type(Dest,
                       createSyclObjFromImpl<context>(impl->get_context())));

  if (ImageCopyFlags == UR_EXP_IMAGE_COPY_FLAG_DEVICE_TO_DEVICE ||
      ImageCopyFlags == UR_EXP_IMAGE_COPY_FLAG_HOST_TO_HOST) {
    detail::fill_copy_args(get_impl(), SrcImgDesc, DestImgDesc, ImageCopyFlags,
                           UR_EXP_IMAGE_COPY_INPUT_TYPES_MEM_TO_MEM,
                           SrcRowPitch, DestRowPitch, SrcOffset, {0, 0, 0},
                           DestOffset, {0, 0, 0}, CopyExtent);
  } else {
    throw sycl::exception(make_error_code(errc::invalid),
                          "Copy Error: This copy function only performs device "
                          "to device or host to host copies!");
  }

  setType(detail::CGType::CopyImage);
}

void handler::ext_oneapi_wait_external_semaphore(
    sycl::ext::oneapi::experimental::external_semaphore ExtSemaphore) {
  throwIfGraphAssociated<
      ext::oneapi::experimental::detail::UnsupportedGraphFeatures::
          sycl_ext_oneapi_bindless_images>();

  switch (ExtSemaphore.handle_type) {
  case sycl::ext::oneapi::experimental::external_semaphore_handle_type::
      opaque_fd:
  case sycl::ext::oneapi::experimental::external_semaphore_handle_type::
      win32_nt_handle:
    break;
  default:
    throw sycl::exception(
        make_error_code(errc::invalid),
        "Invalid type of semaphore for this operation. The "
        "type of semaphore used needs a user passed wait value.");
    break;
  }

  impl->MExternalSemaphore =
      (ur_exp_external_semaphore_handle_t)ExtSemaphore.raw_handle;
  impl->MWaitValue = {};
  setType(detail::CGType::SemaphoreWait);
}

void handler::ext_oneapi_wait_external_semaphore(
    sycl::ext::oneapi::experimental::external_semaphore ExtSemaphore,
    uint64_t WaitValue) {
  throwIfGraphAssociated<
      ext::oneapi::experimental::detail::UnsupportedGraphFeatures::
          sycl_ext_oneapi_bindless_images>();

  switch (ExtSemaphore.handle_type) {
  case sycl::ext::oneapi::experimental::external_semaphore_handle_type::
      win32_nt_dx12_fence:
  case sycl::ext::oneapi::experimental::external_semaphore_handle_type::
      timeline_fd:
  case sycl::ext::oneapi::experimental::external_semaphore_handle_type::
      timeline_win32_nt_handle:
    break;
  default:
    throw sycl::exception(
        make_error_code(errc::invalid),
        "Invalid type of semaphore for this operation. The "
        "type of semaphore does not support user passed wait values.");
    break;
  }

  impl->MExternalSemaphore =
      (ur_exp_external_semaphore_handle_t)ExtSemaphore.raw_handle;
  impl->MWaitValue = WaitValue;
  setType(detail::CGType::SemaphoreWait);
}

void handler::ext_oneapi_signal_external_semaphore(
    sycl::ext::oneapi::experimental::external_semaphore ExtSemaphore) {
  throwIfGraphAssociated<
      ext::oneapi::experimental::detail::UnsupportedGraphFeatures::
          sycl_ext_oneapi_bindless_images>();

  switch (ExtSemaphore.handle_type) {
  case sycl::ext::oneapi::experimental::external_semaphore_handle_type::
      opaque_fd:
  case sycl::ext::oneapi::experimental::external_semaphore_handle_type::
      win32_nt_handle:
    break;
  default:
    throw sycl::exception(
        make_error_code(errc::invalid),
        "Invalid type of semaphore for this operation. The "
        "type of semaphore used needs a user passed signal value.");
    break;
  }

  impl->MExternalSemaphore =
      (ur_exp_external_semaphore_handle_t)ExtSemaphore.raw_handle;
  impl->MSignalValue = {};
  setType(detail::CGType::SemaphoreSignal);
}

void handler::ext_oneapi_signal_external_semaphore(
    sycl::ext::oneapi::experimental::external_semaphore ExtSemaphore,
    uint64_t SignalValue) {
  throwIfGraphAssociated<
      ext::oneapi::experimental::detail::UnsupportedGraphFeatures::
          sycl_ext_oneapi_bindless_images>();

  switch (ExtSemaphore.handle_type) {
  case sycl::ext::oneapi::experimental::external_semaphore_handle_type::
      win32_nt_dx12_fence:
  case sycl::ext::oneapi::experimental::external_semaphore_handle_type::
      timeline_fd:
  case sycl::ext::oneapi::experimental::external_semaphore_handle_type::
      timeline_win32_nt_handle:
    break;
  default:
    throw sycl::exception(
        make_error_code(errc::invalid),
        "Invalid type of semaphore for this operation. The "
        "type of semaphore does not support user passed signal values.");
    break;
  }

  impl->MExternalSemaphore =
      (ur_exp_external_semaphore_handle_t)ExtSemaphore.raw_handle;
  impl->MSignalValue = SignalValue;
  setType(detail::CGType::SemaphoreSignal);
}

void handler::use_kernel_bundle(
    const kernel_bundle<bundle_state::executable> &ExecBundle) {

  if (&impl->get_context() !=
      detail::getSyclObjImpl(ExecBundle.get_context()).get())
    throw sycl::exception(
        make_error_code(errc::invalid),
        "Context associated with the primary queue is different from the "
        "context associated with the kernel bundle");

  setStateExplicitKernelBundle();
  setHandlerKernelBundle(detail::getSyclObjImpl(ExecBundle));
}

void handler::depends_on(event Event) {
  auto EventImpl = detail::getSyclObjImpl(Event);
  depends_on(EventImpl);
}

void handler::depends_on(const std::vector<event> &Events) {
  for (const event &Event : Events) {
    depends_on(Event);
  }
}

void handler::depends_on(const detail::EventImplPtr &EventImpl) {
  if (!EventImpl)
    return;
  if (EventImpl->isDiscarded()) {
    throw sycl::exception(make_error_code(errc::invalid),
                          "Queue operation cannot depend on discarded event.");
  }

  // Async alloc calls adapter immediately. Any explicit/implicit dependencies
  // are handled at that point, including in order queue deps. Further calls to
  // depends_on after an async alloc are explicitly disallowed.
  if (getType() == CGType::AsyncAlloc) {
    throw sycl::exception(make_error_code(errc::invalid),
                          "Cannot submit a dependency after an asynchronous "
                          "allocation has already been executed!");
  }

  auto EventGraph = EventImpl->getCommandGraph();
  queue_impl *Queue = impl->get_queue_or_null();
  if (Queue && EventGraph) {
    auto QueueGraph = Queue->getCommandGraph();

    if (&EventGraph->getContextImpl() != &impl->get_context()) {
      throw sycl::exception(
          make_error_code(errc::invalid),
          "Cannot submit to a queue with a dependency from a graph that is "
          "associated with a different context.");
    }

    if (&EventGraph->getDeviceImpl() != &impl->get_device()) {
      throw sycl::exception(
          make_error_code(errc::invalid),
          "Cannot submit to a queue with a dependency from a graph that is "
          "associated with a different device.");
    }

    if (QueueGraph && QueueGraph != EventGraph) {
      throw sycl::exception(sycl::make_error_code(errc::invalid),
                            "Cannot submit to a recording queue with a "
                            "dependency from a different graph.");
    }

    // If the event dependency has a graph, that means that the queue that
    // created it was in recording mode. If the current queue is not recording,
    // we need to set it to recording (implements the transitive queue recording
    // feature).
    if (!QueueGraph) {
      EventGraph->beginRecording(*Queue);
    }
  }

  if (auto Graph = getCommandGraph(); Graph) {
    if (EventGraph == nullptr) {
      throw sycl::exception(
          make_error_code(errc::invalid),
          "Graph nodes cannot depend on events from outside the graph.");
    }
    if (EventGraph != Graph) {
      throw sycl::exception(
          make_error_code(errc::invalid),
          "Graph nodes cannot depend on events from another graph.");
    }
  }
  impl->CGData.MEvents.push_back(EventImpl);
}

void handler::depends_on(const std::vector<detail::EventImplPtr> &Events) {
  for (const EventImplPtr &Event : Events) {
    depends_on(Event);
  }
}

static bool checkContextSupports(detail::context_impl &ContextImpl,
                                 ur_context_info_t InfoQuery) {
  adapter_impl &Adapter = ContextImpl.getAdapter();
  ur_bool_t SupportsOp = false;
  Adapter.call<UrApiKind::urContextGetInfo>(ContextImpl.getHandleRef(),
                                            InfoQuery, sizeof(ur_bool_t),
                                            &SupportsOp, nullptr);
  return SupportsOp;
}

void handler::verifyDeviceHasProgressGuarantee(
    sycl::ext::oneapi::experimental::forward_progress_guarantee guarantee,
    sycl::ext::oneapi::experimental::execution_scope threadScope,
    sycl::ext::oneapi::experimental::execution_scope coordinationScope) {
  using execution_scope = sycl::ext::oneapi::experimental::execution_scope;
  using forward_progress =
      sycl::ext::oneapi::experimental::forward_progress_guarantee;
  const bool supported = impl->get_device().supportsForwardProgress(
      guarantee, threadScope, coordinationScope);
  if (threadScope == execution_scope::work_group) {
    if (!supported) {
      throw sycl::exception(
          sycl::errc::feature_not_supported,
          "Required progress guarantee for work groups is not "
          "supported by this device.");
    }
    // If we are here, the device supports the guarantee required but there is a
    // caveat in that if the guarantee required is a concurrent guarantee, then
    // we most likely also need to enable cooperative launch of the kernel. That
    // is, although the device supports the required guarantee, some setup work
    // is needed to truly make the device provide that guarantee at runtime.
    // Otherwise, we will get the default guarantee which is weaker than
    // concurrent. Same reasoning applies for sub_group but not for work_item.
    // TODO: Further design work is probably needed to reflect this behavior in
    // Unified Runtime.
    if (guarantee == forward_progress::concurrent)
      setKernelIsCooperative(true);
  } else if (threadScope == execution_scope::sub_group) {
    if (!supported) {
      throw sycl::exception(sycl::errc::feature_not_supported,
                            "Required progress guarantee for sub groups is not "
                            "supported by this device.");
    }
    // Same reasoning as above.
    if (guarantee == forward_progress::concurrent)
      setKernelIsCooperative(true);
  } else { // threadScope is execution_scope::work_item otherwise undefined
           // behavior
    if (!supported) {
      throw sycl::exception(sycl::errc::feature_not_supported,
                            "Required progress guarantee for work items is not "
                            "supported by this device.");
    }
  }
}

bool handler::supportsUSMMemcpy2D() {
  if (impl->get_graph_or_null())
    return true;

  return checkContextSupports(impl->get_context(),
                              UR_CONTEXT_INFO_USM_MEMCPY2D_SUPPORT);
}

bool handler::supportsUSMFill2D() {
  if (impl->get_graph_or_null())
    return true;

  return checkContextSupports(impl->get_context(),
                              UR_CONTEXT_INFO_USM_FILL2D_SUPPORT);
}

bool handler::supportsUSMMemset2D() {
  // memset use the same UR check as fill2D.
  return supportsUSMFill2D();
}

id<2> handler::computeFallbackKernelBounds(size_t Width, size_t Height) {
  device_impl &Dev = impl->get_device();
  range<2> ItemLimit = Dev.get_info<info::device::max_work_item_sizes<2>>() *
                       Dev.get_info<info::device::max_compute_units>();
  return id<2>{std::min(ItemLimit[0], Height), std::min(ItemLimit[1], Width)};
}

// TODO: do we need this still?
backend handler::getDeviceBackend() const {
  return impl->get_device().getBackend();
}

void handler::ext_intel_read_host_pipe(detail::string_view Name, void *Ptr,
                                       size_t Size, bool Block) {
  impl->HostPipeName = std::string_view(Name);
  impl->HostPipePtr = Ptr;
  impl->HostPipeTypeSize = Size;
  impl->HostPipeBlocking = Block;
  impl->HostPipeRead = 1;
  setType(detail::CGType::ReadWriteHostPipe);
}

void handler::ext_intel_write_host_pipe(detail::string_view Name, void *Ptr,
                                        size_t Size, bool Block) {
  impl->HostPipeName = std::string_view(Name);
  impl->HostPipePtr = Ptr;
  impl->HostPipeTypeSize = Size;
  impl->HostPipeBlocking = Block;
  impl->HostPipeRead = 0;
  setType(detail::CGType::ReadWriteHostPipe);
}

void handler::memcpyToDeviceGlobal(const void *DeviceGlobalPtr, const void *Src,
                                   bool IsDeviceImageScoped, size_t NumBytes,
                                   size_t Offset) {
  throwIfActionIsCreated();
  MSrcPtr = const_cast<void *>(Src);
  MDstPtr = const_cast<void *>(DeviceGlobalPtr);
  impl->MIsDeviceImageScoped = IsDeviceImageScoped;
  MLength = NumBytes;
  impl->MOffset = Offset;
  setType(detail::CGType::CopyToDeviceGlobal);
}

void handler::memcpyFromDeviceGlobal(void *Dest, const void *DeviceGlobalPtr,
                                     bool IsDeviceImageScoped, size_t NumBytes,
                                     size_t Offset) {
  throwIfActionIsCreated();
  MSrcPtr = const_cast<void *>(DeviceGlobalPtr);
  MDstPtr = Dest;
  impl->MIsDeviceImageScoped = IsDeviceImageScoped;
  MLength = NumBytes;
  impl->MOffset = Offset;
  setType(detail::CGType::CopyFromDeviceGlobal);
}

void handler::memcpyToHostOnlyDeviceGlobal(const void *DeviceGlobalPtr,
                                           const void *Src,
                                           size_t DeviceGlobalTSize,
                                           bool IsDeviceImageScoped,
                                           size_t NumBytes, size_t Offset) {
  host_task([=, &Dev = impl->get_device(),
             WeakContextImpl = impl->get_context().weak_from_this()] {
    // Capture context as weak to avoid keeping it alive for too long. If it is
    // dead by the time this executes, the operation would not have been visible
    // anyway. Devices are alive till library shutdown so capturing a reference
    // to one is fine.
    if (std::shared_ptr<detail::context_impl> ContextImpl =
            WeakContextImpl.lock())
      ContextImpl->memcpyToHostOnlyDeviceGlobal(
          Dev, DeviceGlobalPtr, Src, DeviceGlobalTSize, IsDeviceImageScoped,
          NumBytes, Offset);
  });
}

void handler::memcpyFromHostOnlyDeviceGlobal(void *Dest,
                                             const void *DeviceGlobalPtr,
                                             bool IsDeviceImageScoped,
                                             size_t NumBytes, size_t Offset) {
  host_task([=, Context = impl->get_context().shared_from_this(),
             &Dev = impl->get_device()] {
    // Unlike memcpy to device_global, we need to keep the context alive in the
    // capture of this operation as we must be able to correctly copy the value
    // to the user-specified pointer. Device is guaranteed to live until SYCL RT
    // library shutdown (but even if it wasn't, alive conext has to guarantee
    // alive device).
    Context->memcpyFromHostOnlyDeviceGlobal(
        Dev, Dest, DeviceGlobalPtr, IsDeviceImageScoped, NumBytes, Offset);
  });
}

#ifndef __INTEL_PREVIEW_BREAKING_CHANGES
const std::shared_ptr<detail::context_impl> &
handler::getContextImplPtr() const {
  if (auto *Graph = impl->get_graph_or_null()) {
    return Graph->getContextImplPtr();
  }
  return impl->get_queue().getContextImplPtr();
}
#endif

detail::context_impl &handler::getContextImpl() const {
  if (auto *Graph = impl->get_graph_or_null()) {
    return Graph->getContextImpl();
  }
  return impl->get_queue().getContextImpl();
}

void handler::setKernelCacheConfig(handler::StableKernelCacheConfig Config) {
  switch (Config) {
  case handler::StableKernelCacheConfig::Default:
    impl->MKernelData.setKernelCacheConfig(UR_KERNEL_CACHE_CONFIG_DEFAULT);
    break;
  case handler::StableKernelCacheConfig::LargeSLM:
    impl->MKernelData.setKernelCacheConfig(UR_KERNEL_CACHE_CONFIG_LARGE_SLM);
    break;
  case handler::StableKernelCacheConfig::LargeData:
    impl->MKernelData.setKernelCacheConfig(UR_KERNEL_CACHE_CONFIG_LARGE_DATA);
    break;
  }
}

void handler::setKernelIsCooperative(bool KernelIsCooperative) {
  impl->MKernelData.setCooperative(KernelIsCooperative);
}

#ifndef __INTEL_PREVIEW_BREAKING_CHANGES
void handler::setKernelClusterLaunch(sycl::range<3> ClusterSize, int Dims) {
  throwIfGraphAssociated<
      syclex::detail::UnsupportedGraphFeatures::
          sycl_ext_oneapi_experimental_cuda_cluster_launch>();

  if (Dims == 1) {
    sycl::range<1> ClusterSizeTrimmed = {ClusterSize[0]};
    impl->MKernelData.setClusterDimensions(ClusterSizeTrimmed);
  } else if (Dims == 2) {
    sycl::range<2> ClusterSizeTrimmed = {ClusterSize[0], ClusterSize[1]};
    impl->MKernelData.setClusterDimensions(ClusterSizeTrimmed);
  } else if (Dims == 3) {
    impl->MKernelData.setClusterDimensions(ClusterSize);
  }
}
#endif

void handler::setKernelClusterLaunch(sycl::range<3> ClusterSize) {
  throwIfGraphAssociated<
      syclex::detail::UnsupportedGraphFeatures::
          sycl_ext_oneapi_experimental_cuda_cluster_launch>();
  impl->MKernelData.setClusterDimensions(ClusterSize);
}

void handler::setKernelClusterLaunch(sycl::range<2> ClusterSize) {
  throwIfGraphAssociated<
      syclex::detail::UnsupportedGraphFeatures::
          sycl_ext_oneapi_experimental_cuda_cluster_launch>();
  impl->MKernelData.setClusterDimensions(ClusterSize);
}

void handler::setKernelClusterLaunch(sycl::range<1> ClusterSize) {
  throwIfGraphAssociated<
      syclex::detail::UnsupportedGraphFeatures::
          sycl_ext_oneapi_experimental_cuda_cluster_launch>();
  impl->MKernelData.setClusterDimensions(ClusterSize);
}

void handler::setKernelWorkGroupMem(size_t Size) {
  throwIfGraphAssociated<syclex::detail::UnsupportedGraphFeatures::
                             sycl_ext_oneapi_work_group_scratch_memory>();
  impl->MKernelData.setKernelWorkGroupMemorySize(Size);
}

void handler::ext_oneapi_graph(
    ext::oneapi::experimental::command_graph<
        ext::oneapi::experimental::graph_state::executable>
        Graph) {
  setType(detail::CGType::ExecCommandBuffer);
  impl->MExecGraph = detail::getSyclObjImpl(Graph);
}

std::shared_ptr<ext::oneapi::experimental::detail::graph_impl>
handler::getCommandGraph() const {
  if (auto *Graph = impl->get_graph_or_null()) {
    return Graph->shared_from_this();
  }

  return impl->get_queue().getCommandGraph();
}

void handler::setUserFacingNodeType(ext::oneapi::experimental::node_type Type) {
  impl->MUserFacingNodeType = Type;
}

kernel_bundle<bundle_state::input> handler::getKernelBundle() const {
  detail::kernel_bundle_impl *KernelBundleImplPtr =
      getOrInsertHandlerKernelBundlePtr(/*Insert=*/true);

  return detail::createSyclObjFromImpl<kernel_bundle<bundle_state::input>>(
      *KernelBundleImplPtr);
}

std::optional<std::array<size_t, 3>> handler::getMaxWorkGroups() {
  device_impl &DeviceImpl = impl->get_device();
  std::array<size_t, 3> UrResult = {};
  auto Ret = DeviceImpl.getAdapter().call_nocheck<UrApiKind::urDeviceGetInfo>(
      DeviceImpl.getHandleRef(),
      UrInfoCode<
          ext::oneapi::experimental::info::device::max_work_groups<3>>::value,
      sizeof(UrResult), &UrResult, nullptr);
  if (Ret == UR_RESULT_SUCCESS) {
    return UrResult;
  }
  return {};
}

std::tuple<std::array<size_t, 3>, bool> handler::getMaxWorkGroups_v2() {
  auto ImmRess = getMaxWorkGroups();
  if (ImmRess)
    return {*ImmRess, true};
  return {std::array<size_t, 3>{0, 0, 0}, false};
}

#ifndef __INTEL_PREVIEW_BREAKING_CHANGES
void handler::setNDRangeUsed(bool Value) { (void)Value; }
#endif

void handler::registerDynamicParameter(
    ext::oneapi::experimental::detail::dynamic_parameter_impl *DynamicParamImpl,
    int ArgIndex) {

  if (queue_impl *Queue = impl->get_queue_or_null();
      Queue && Queue->hasCommandGraph()) {
    throw sycl::exception(
        make_error_code(errc::invalid),
        "Dynamic Parameters cannot be used with Graph Queue recording.");
  }
  if (!impl->get_graph_or_null()) {
    throw sycl::exception(
        make_error_code(errc::invalid),
        "Dynamic Parameters cannot be used with normal SYCL submissions");
  }

  impl->MKernelData.addDynamicParameter(DynamicParamImpl, ArgIndex);
}

#ifndef __INTEL_PREVIEW_BREAKING_CHANGES
// TODO: Remove in the next ABI-breaking window.
void handler::registerDynamicParameter(
    ext::oneapi::experimental::detail::dynamic_parameter_base &DynamicParamBase,
    int ArgIndex) {
  ext::oneapi::experimental::detail::dynamic_parameter_impl *DynParamImpl =
      detail::getSyclObjImpl(DynamicParamBase).get();

  registerDynamicParameter(DynParamImpl, ArgIndex);
}
#endif

bool handler::eventNeeded() const { return impl->MEventNeeded; }

void *handler::storeRawArg(const void *Ptr, size_t Size) {
  impl->CGData.MArgsStorage.emplace_back(Size);
  void *Storage = static_cast<void *>(impl->CGData.MArgsStorage.back().data());
  std::memcpy(Storage, Ptr, Size);
  return Storage;
}

void handler::SetHostTask(std::function<void()> &&Func) {
  setNDRangeDescriptor(range<1>(1));
  impl->MHostTask.reset(new detail::HostTask(std::move(Func)));
  setType(detail::CGType::CodeplayHostTask);
}

void handler::SetHostTask(std::function<void(interop_handle)> &&Func) {
  setNDRangeDescriptor(range<1>(1));
  impl->MHostTask.reset(new detail::HostTask(std::move(Func)));
  setType(detail::CGType::CodeplayHostTask);
}

#ifndef __INTEL_PREVIEW_BREAKING_CHANGES
// TODO: This function is not used anymore, remove it in the next
// ABI-breaking window.
void handler::addAccessorReq(detail::AccessorImplPtr Accessor) {
  // Add accessor to the list of requirements.
  impl->CGData.MRequirements.push_back(Accessor.get());
  // Store copy of the accessor.
  impl->CGData.MAccStorage.push_back(std::move(Accessor));
}
#endif

void handler::addLifetimeSharedPtrStorage(std::shared_ptr<const void> SPtr) {
  impl->CGData.MSharedPtrStorage.push_back(std::move(SPtr));
}

void handler::addArg(detail::kernel_param_kind_t ArgKind, void *Req,
                     int AccessTarget, int ArgIndex) {
  impl->MKernelData.addArg(ArgKind, Req, AccessTarget, ArgIndex);
}

#ifndef __INTEL_PREVIEW_BREAKING_CHANGES
void handler::clearArgs() { impl->MKernelData.clearArgs(); }
#endif

void handler::setArgsToAssociatedAccessors() {
  impl->MKernelData.setArgs(impl->MAssociatedAccesors);
}

bool handler::HasAssociatedAccessor(detail::AccessorImplHost *Req,
                                    access::target AccessTarget) const {
  return std::find_if(
             impl->MAssociatedAccesors.cbegin(),
             impl->MAssociatedAccesors.cend(), [&](const detail::ArgDesc &AD) {
               return AD.MType == detail::kernel_param_kind_t::kind_accessor &&
                      AD.MPtr == Req &&
                      AD.MSize == static_cast<int>(AccessTarget);
             }) == impl->MAssociatedAccesors.end();
}

void handler::setType(sycl::detail::CGType Type) { impl->MCGType = Type; }
sycl::detail::CGType handler::getType() const { return impl->MCGType; }

void handler::setDeviceKernelInfo(kernel &&Kernel) {
  MKernel = detail::getSyclObjImpl(std::move(Kernel));
  MKernelName = MKernel->getName();
  setDeviceKernelInfoPtr(&MKernel->getDeviceKernelInfo());
  setType(detail::CGType::Kernel);

  // If any extra actions are added here make sure that logic around
  // `lambdaAndKernelHaveEqualName` calls can handle that.
}

#ifndef __INTEL_PREVIEW_BREAKING_CHANGES
void handler::setNDRangeDescriptorPadded(sycl::range<3> N,
                                         bool SetNumWorkGroups, int Dims) {
  if (Dims == 1) {
    sycl::range<1> Range = {N[0]};
    impl->MKernelData.setNDRDesc(NDRDescT{Range, SetNumWorkGroups});
  } else if (Dims == 2) {
    sycl::range<2> Range = {N[0], N[1]};
    impl->MKernelData.setNDRDesc(NDRDescT{Range, SetNumWorkGroups});
  } else if (Dims == 3) {
    impl->MKernelData.setNDRDesc(NDRDescT{N, SetNumWorkGroups});
  }
}

void handler::setNDRangeDescriptorPadded(sycl::range<3> NumWorkItems,
                                         sycl::id<3> Offset, int Dims) {
  if (Dims == 1) {
    sycl::range<1> NumWorkItemsTrimmed = {NumWorkItems[0]};
    sycl::id<1> OffsetTrimmed = {Offset[0]};
    impl->MKernelData.setNDRDesc(NDRDescT{NumWorkItemsTrimmed, OffsetTrimmed});
  } else if (Dims == 2) {
    sycl::range<2> NumWorkItemsTrimmed = {NumWorkItems[0], NumWorkItems[1]};
    sycl::id<2> OffsetTrimmed = {Offset[0], Offset[1]};
    impl->MKernelData.setNDRDesc(NDRDescT{NumWorkItemsTrimmed, OffsetTrimmed});
  } else if (Dims == 3) {
    impl->MKernelData.setNDRDesc(NDRDescT{NumWorkItems, Offset});
  }
}

void handler::setNDRangeDescriptorPadded(sycl::range<3> NumWorkItems,
                                         sycl::range<3> LocalSize,
                                         sycl::id<3> Offset, int Dims) {
  if (Dims == 1) {
    sycl::range<1> NumWorkItemsTrimmed = {NumWorkItems[0]};
    sycl::range<1> LocalSizeTrimmed = {LocalSize[0]};
    sycl::id<1> OffsetTrimmed = {Offset[0]};
    impl->MKernelData.setNDRDesc(
        NDRDescT{NumWorkItemsTrimmed, LocalSizeTrimmed, OffsetTrimmed});
  } else if (Dims == 2) {
    sycl::range<2> NumWorkItemsTrimmed = {NumWorkItems[0], NumWorkItems[1]};
    sycl::range<2> LocalSizeTrimmed = {LocalSize[0], LocalSize[1]};
    sycl::id<2> OffsetTrimmed = {Offset[0], Offset[1]};
    impl->MKernelData.setNDRDesc(
        NDRDescT{NumWorkItemsTrimmed, LocalSizeTrimmed, OffsetTrimmed});
  } else if (Dims == 3) {
    impl->MKernelData.setNDRDesc(NDRDescT{NumWorkItems, LocalSize, Offset});
  }
}
#endif

void handler::setNDRangeDescriptor(sycl::range<3> N, bool SetNumWorkGroups) {
  impl->MKernelData.setNDRDesc(NDRDescT{N, SetNumWorkGroups});
}
void handler::setNDRangeDescriptor(sycl::range<3> NumWorkItems,
                                   sycl::id<3> Offset) {
  impl->MKernelData.setNDRDesc(NDRDescT{NumWorkItems, Offset});
}
void handler::setNDRangeDescriptor(sycl::range<3> NumWorkItems,
                                   sycl::range<3> LocalSize,
                                   sycl::id<3> Offset) {
  impl->MKernelData.setNDRDesc(NDRDescT{NumWorkItems, LocalSize, Offset});
}

void handler::setNDRangeDescriptor(sycl::range<2> N, bool SetNumWorkGroups) {
  impl->MKernelData.setNDRDesc(NDRDescT{N, SetNumWorkGroups});
}
void handler::setNDRangeDescriptor(sycl::range<2> NumWorkItems,
                                   sycl::id<2> Offset) {
  impl->MKernelData.setNDRDesc(NDRDescT{NumWorkItems, Offset});
}
void handler::setNDRangeDescriptor(sycl::range<2> NumWorkItems,
                                   sycl::range<2> LocalSize,
                                   sycl::id<2> Offset) {
  impl->MKernelData.setNDRDesc(NDRDescT{NumWorkItems, LocalSize, Offset});
}

void handler::setNDRangeDescriptor(sycl::range<1> N, bool SetNumWorkGroups) {
  impl->MKernelData.setNDRDesc(NDRDescT{N, SetNumWorkGroups});
}
void handler::setNDRangeDescriptor(sycl::range<1> NumWorkItems,
                                   sycl::id<1> Offset) {
  impl->MKernelData.setNDRDesc(NDRDescT{NumWorkItems, Offset});
}
void handler::setNDRangeDescriptor(sycl::range<1> NumWorkItems,
                                   sycl::range<1> LocalSize,
                                   sycl::id<1> Offset) {
  impl->MKernelData.setNDRDesc(NDRDescT{NumWorkItems, LocalSize, Offset});
}

#ifndef __INTEL_PREVIEW_BREAKING_CHANGES
void handler::setKernelNameBasedCachePtr(
    sycl::detail::KernelNameBasedCacheT *KernelNameBasedCachePtr) {
  assert(!impl->MKernelData.getDeviceKernelInfoPtr() && "Already set!");
  (void)KernelNameBasedCachePtr;
  CompileTimeKernelInfoTy HandlerInfo;
  HandlerInfo.Name = MKernelName;
  HandlerInfo.NumParams = impl->MKernelNumArgs;
  HandlerInfo.ParamDescGetter = impl->MKernelParamDescGetter;
  HandlerInfo.IsESIMD = impl->MKernelIsESIMD;
  HandlerInfo.HasSpecialCaptures = impl->MKernelHasSpecialCaptures;
  impl->MKernelData.setDeviceKernelInfoPtr(
      &detail::ProgramManager::getInstance().getOrCreateDeviceKernelInfo(
          HandlerInfo));
}

void handler::setKernelInfo(
    void *KernelFuncPtr, int KernelNumArgs,
    detail::kernel_param_desc_t (*KernelParamDescGetter)(int),
    bool KernelIsESIMD, bool KernelHasSpecialCaptures) {
  impl->MKernelData.setKernelFunc(KernelFuncPtr);
  impl->MKernelNumArgs = KernelNumArgs;
  impl->MKernelParamDescGetter = KernelParamDescGetter;
  impl->MKernelIsESIMD = KernelIsESIMD;
  impl->MKernelHasSpecialCaptures = KernelHasSpecialCaptures;
}
#endif

void handler::setDeviceKernelInfoPtr(
    sycl::detail::DeviceKernelInfo *DeviceKernelInfoPtr) {
  assert(!impl->MKernelData.getDeviceKernelInfoPtr() && "Already set!");
  impl->MKernelData.setDeviceKernelInfoPtr(DeviceKernelInfoPtr);
}

void handler::setKernelFunc(void *KernelFuncPtr) {
  impl->MKernelData.setKernelFunc(KernelFuncPtr);
}

void handler::instantiateKernelOnHost(void *InstantiateKernelOnHostPtr) {
  // Passing the pointer to the runtime is enough to prevent optimization.
  // We don't need to use the pointer for anything.
  (void)InstantiateKernelOnHostPtr;
}

void handler::saveCodeLoc(detail::code_location CodeLoc, bool IsTopCodeLoc) {
  MCodeLoc = CodeLoc;
  impl->MIsTopCodeLoc = IsTopCodeLoc;
}
#ifndef __INTEL_PREVIEW_BREAKING_CHANGES
void handler::saveCodeLoc(detail::code_location CodeLoc) {
  MCodeLoc = CodeLoc;
  impl->MIsTopCodeLoc = true;
}
#endif
void handler::copyCodeLoc(const handler &other) {
  MCodeLoc = other.MCodeLoc;
  impl->MIsTopCodeLoc = other.impl->MIsTopCodeLoc;
}

queue handler::getQueue() {
  return createSyclObjFromImpl<queue>(impl->get_queue());
}
namespace detail {
__SYCL_EXPORT void HandlerAccess::preProcess(handler &CGH,
                                             type_erased_cgfo_ty F) {
  queue_impl &Q = CGH.impl->get_queue();
  bool EventNeeded = !Q.isInOrder();
#ifdef __INTEL_PREVIEW_BREAKING_CHANGES
  handler_impl HandlerImpl{Q, EventNeeded};
  handler AuxHandler{HandlerImpl};
#else
  handler AuxHandler{Q.shared_from_this(), EventNeeded};
#endif
  AuxHandler.copyCodeLoc(CGH);
  F(AuxHandler);
  auto E = AuxHandler.finalize();
  if (EventNeeded)
    CGH.depends_on(E);
}
__SYCL_EXPORT void HandlerAccess::postProcess(handler &CGH,
                                              type_erased_cgfo_ty F) {
  bool EventNeeded = CGH.impl->MEventNeeded;
  queue_impl &Q = CGH.impl->get_queue();
  bool InOrder = Q.isInOrder();
  if (!InOrder)
    CGH.impl->MEventNeeded = true;

  handler PostProcessHandler{std::make_unique<handler_impl>(Q, EventNeeded)};
  PostProcessHandler.copyCodeLoc(CGH);
  // Extend lifetimes of auxiliary resources till the last kernel in the chain
  // finishes:
  PostProcessHandler.impl->MAuxiliaryResources = CGH.impl->MAuxiliaryResources;
  auto E = CGH.finalize();
  if (!InOrder)
    PostProcessHandler.depends_on(E);
  F(PostProcessHandler);
  swap(CGH, PostProcessHandler);
}
} // namespace detail
} // namespace _V1
} // namespace sycl<|MERGE_RESOLUTION|>--- conflicted
+++ resolved
@@ -639,82 +639,10 @@
       // kernel bypassing scheduler and avoiding CommandGroup, Command objects
       // creation.
 
-<<<<<<< HEAD
       detail::EventImplPtr ResultEvent =
           impl->get_queue().submit_kernel_scheduler_bypass(
               impl->MKernelData, impl->CGData.MEvents, impl->MEventNeeded,
-              MKernel, KernelBundleImpPtr, MCodeLoc, impl->MIsTopCodeLoc);
-=======
-      auto EnqueueKernel = [&]() {
-#ifdef XPTI_ENABLE_INSTRUMENTATION
-        xpti_td *CmdTraceEvent = nullptr;
-        uint64_t InstanceID = 0;
-        auto StreamID = detail::getActiveXPTIStreamID();
-        // Only enable instrumentation if there are subscribes to the SYCL
-        // stream
-        const bool xptiEnabled = xptiCheckTraceEnabled(StreamID);
-        if (xptiEnabled) {
-          std::tie(CmdTraceEvent, InstanceID) = emitKernelInstrumentationData(
-              StreamID, MKernel.get(), MCodeLoc, impl->MIsTopCodeLoc,
-              *impl->MKernelData.getDeviceKernelInfoPtr(),
-              impl->get_queue_or_null(), impl->MKernelData.getNDRDesc(),
-              KernelBundleImpPtr, impl->MKernelData.getArgs());
-          detail::emitInstrumentationGeneral(StreamID, InstanceID,
-                                             CmdTraceEvent,
-                                             xpti::trace_task_begin, nullptr);
-        }
-#endif
-        const detail::RTDeviceBinaryImage *BinImage = nullptr;
-        if (detail::SYCLConfig<detail::SYCL_JIT_AMDGCN_PTX_KERNELS>::get()) {
-          BinImage = detail::retrieveKernelBinary(impl->get_queue(),
-                                                  impl->getKernelName());
-          assert(BinImage && "Failed to obtain a binary image.");
-        }
-        enqueueImpKernel(impl->get_queue(), impl->MKernelData.getNDRDesc(),
-                         impl->MKernelData.getArgs(), KernelBundleImpPtr,
-                         MKernel.get(),
-                         *impl->MKernelData.getDeviceKernelInfoPtr(), RawEvents,
-                         ResultEvent.get(), nullptr,
-                         impl->MKernelData.getKernelCacheConfig(),
-                         impl->MKernelData.isCooperative(),
-                         impl->MKernelData.usesClusterLaunch(),
-                         impl->MKernelData.getKernelWorkGroupMemorySize(),
-                         BinImage, impl->MKernelData.getKernelFuncPtr());
-#ifdef XPTI_ENABLE_INSTRUMENTATION
-        if (xptiEnabled) {
-          // Emit signal only when event is created
-          if (!DiscardEvent) {
-            detail::emitInstrumentationGeneral(
-                StreamID, InstanceID, CmdTraceEvent, xpti::trace_signal,
-                static_cast<const void *>(ResultEvent->getHandle()));
-          }
-          detail::emitInstrumentationGeneral(StreamID, InstanceID,
-                                             CmdTraceEvent,
-                                             xpti::trace_task_end, nullptr);
-        }
-#endif
-      };
-
-      if (DiscardEvent) {
-        EnqueueKernel();
-      } else {
-        detail::queue_impl &Queue = impl->get_queue();
-        ResultEvent->setWorkerQueue(Queue.weak_from_this());
-        ResultEvent->setStateIncomplete();
-        ResultEvent->setSubmissionTime();
-
-        EnqueueKernel();
-        ResultEvent->setEnqueued();
-        // connect returned event with dependent events
-        if (!Queue.isInOrder()) {
-          // MEvents is not used anymore, so can move.
-          ResultEvent->getPreparedDepsEvents() =
-              std::move(impl->CGData.MEvents);
-          // ResultEvent is local for current thread, no need to lock.
-          ResultEvent->cleanDepEventsThroughOneLevelUnlocked();
-        }
-      }
->>>>>>> d13a577c
+              MKernel.get(), KernelBundleImpPtr, MCodeLoc, impl->MIsTopCodeLoc);
 #ifdef __INTEL_PREVIEW_BREAKING_CHANGES
       return ResultEvent;
 #else
