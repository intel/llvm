--- conflicted
+++ resolved
@@ -570,24 +570,14 @@
               detail::retrieveKernelBinary(MQueue, MKernelName.data());
           assert(BinImage && "Failed to obtain a binary image.");
         }
-<<<<<<< HEAD
-        enqueueImpKernel(MQueue, impl->MNDRDesc, impl->MArgs,
-                         KernelBundleImpPtr, MKernel.get(), MKernelName.data(),
-                         impl->MKernelNameBasedCachePtr, RawEvents,
-                         DiscardEvent ? nullptr : LastEventImpl.get(), nullptr,
-                         impl->MKernelCacheConfig, impl->MKernelIsCooperative,
-                         impl->MKernelUsesClusterLaunch,
-                         impl->MKernelWorkGroupMemorySize, BinImage);
-=======
         enqueueImpKernel(
             MQueue, impl->MNDRDesc, impl->MArgs, KernelBundleImpPtr,
-            MKernel.get(), MKernelName.data(), RawEvents,
+            MKernel.get(), MKernelName.data(), impl->MKernelNameBasedCachePtr, RawEvents,
             DiscardEvent ? nullptr : LastEventImpl.get(), nullptr,
             impl->MKernelCacheConfig, impl->MKernelIsCooperative,
             impl->MKernelUsesClusterLaunch, impl->MKernelWorkGroupMemorySize,
             BinImage, impl->MKernelFuncPtr, impl->MKernelNumArgs,
             impl->MKernelParamDescGetter, impl->MKernelHasSpecialCaptures);
->>>>>>> 92479ee4
 #ifdef XPTI_ENABLE_INSTRUMENTATION
         if (xptiEnabled) {
           // Emit signal only when event is created
@@ -2285,11 +2275,11 @@
   impl->MNDRDesc = NDRDescT{NumWorkItems, LocalSize, Offset, Dims};
 }
 
-<<<<<<< HEAD
 void handler::setKernelNameBasedCachePtr(
     sycl::detail::KernelNameBasedCacheT *KernelNameBasedCachePtr) {
   impl->MKernelNameBasedCachePtr = KernelNameBasedCachePtr;
-=======
+}
+
 void handler::setKernelInfo(
     void *KernelFuncPtr, int KernelNumArgs,
     detail::kernel_param_desc_t (*KernelParamDescGetter)(int),
@@ -2299,7 +2289,6 @@
   impl->MKernelParamDescGetter = KernelParamDescGetter;
   impl->MKernelIsESIMD = KernelIsESIMD;
   impl->MKernelHasSpecialCaptures = KernelHasSpecialCaptures;
->>>>>>> 92479ee4
 }
 
 void handler::saveCodeLoc(detail::code_location CodeLoc, bool IsTopCodeLoc) {
