--- conflicted
+++ resolved
@@ -268,11 +268,6 @@
 #else
       auto EnqueueKernel = [&]() {
 #endif
-<<<<<<< HEAD
-        // 'Result' for single point of return
-        ur_result_t Result = UR_RESULT_ERROR_INVALID_VALUE;
-=======
->>>>>>> 46528f91
 #ifdef XPTI_ENABLE_INSTRUMENTATION
         detail::emitInstrumentationGeneral(StreamID, InstanceID, CmdTraceEvent,
                                            xpti::trace_task_begin, nullptr);
@@ -305,13 +300,7 @@
       }
 
       if (DiscardEvent) {
-<<<<<<< HEAD
-        if (UR_RESULT_SUCCESS != EnqueueKernel())
-          throw runtime_error("Enqueue process failed.",
-                              UR_RESULT_ERROR_INVALID_OPERATION);
-=======
         EnqueueKernel();
->>>>>>> 46528f91
         auto EventImpl = std::make_shared<detail::event_impl>(
             detail::event_impl::HES_Discarded);
         MLastEvent = detail::createSyclObjFromImpl<event>(EventImpl);
@@ -322,15 +311,8 @@
         NewEvent->setStateIncomplete();
         NewEvent->setSubmissionTime();
 
-<<<<<<< HEAD
-        if (UR_RESULT_SUCCESS != EnqueueKernel())
-          throw runtime_error("Enqueue process failed.",
-                              UR_RESULT_ERROR_INVALID_OPERATION);
-        else if (NewEvent->isHost() || NewEvent->getHandleRef() == nullptr)
-=======
         EnqueueKernel();
         if (NewEvent->isHost() || NewEvent->getHandleRef() == nullptr)
->>>>>>> 46528f91
           NewEvent->setComplete();
         NewEvent->setEnqueued();
 
@@ -513,14 +495,8 @@
   }
 
   if (!CommandGroup)
-<<<<<<< HEAD
-    throw sycl::runtime_error(
-        "Internal Error. Command group cannot be constructed.",
-        UR_RESULT_ERROR_INVALID_OPERATION);
-=======
     throw exception(make_error_code(errc::runtime),
                     "Internal Error. Command group cannot be constructed.");
->>>>>>> 46528f91
 
   // If there is a graph associated with the handler we are in the explicit
   // graph mode, so we store the CG instead of submitting it to the scheduler,
@@ -791,13 +767,8 @@
     case access::target::host_image:
     case access::target::host_task:
     case access::target::host_buffer: {
-<<<<<<< HEAD
-      throw sycl::invalid_parameter_error("Unsupported accessor target case.",
-                                          UR_RESULT_ERROR_INVALID_OPERATION);
-=======
       throw sycl::exception(make_error_code(errc::invalid),
                             "Unsupported accessor target case.");
->>>>>>> 46528f91
       break;
     }
     }
@@ -815,13 +786,8 @@
     break;
   }
   case kernel_param_kind_t::kind_invalid:
-<<<<<<< HEAD
-    throw runtime_error("Invalid kernel param kind",
-                        UR_RESULT_ERROR_INVALID_VALUE);
-=======
     throw exception(make_error_code(errc::invalid),
                     "Invalid kernel param kind");
->>>>>>> 46528f91
     break;
   }
 }
@@ -1038,7 +1004,7 @@
   Desc.verify();
 
   MSrcPtr = Src;
-  MDstPtr = Dest.raw_handle;
+  MDstPtr = reinterpret_cast<void*>(Dest.raw_handle);
 
   ur_image_desc_t UrDesc = {};
   UrDesc.stype = UR_STRUCTURE_TYPE_IMAGE_DESC;
@@ -1091,7 +1057,7 @@
   DestImgDesc.verify();
 
   MSrcPtr = Src;
-  MDstPtr = Dest.raw_handle;
+  MDstPtr = reinterpret_cast<void*>(Dest.raw_handle);
 
   ur_image_desc_t UrDesc = {};
   UrDesc.stype = UR_STRUCTURE_TYPE_IMAGE_DESC;
@@ -1142,7 +1108,7 @@
           sycl_ext_oneapi_bindless_images>();
   Desc.verify();
 
-  MSrcPtr = Src.raw_handle;
+  MSrcPtr = reinterpret_cast<void*>(Src.raw_handle);
   MDstPtr = Dest;
 
   ur_image_desc_t UrDesc = {};
@@ -1194,8 +1160,8 @@
           sycl_ext_oneapi_bindless_images>();
   ImageDesc.verify();
 
-  MSrcPtr = Src.raw_handle;
-  MDstPtr = Dest.raw_handle;
+  MSrcPtr = reinterpret_cast<void*>(Src.raw_handle);
+  MDstPtr = reinterpret_cast<void*>(Dest.raw_handle);
 
   ur_image_desc_t UrDesc = {};
   UrDesc.stype = UR_STRUCTURE_TYPE_IMAGE_DESC;
@@ -1247,7 +1213,7 @@
           sycl_ext_oneapi_bindless_images>();
   SrcImgDesc.verify();
 
-  MSrcPtr = Src.raw_handle;
+  MSrcPtr = reinterpret_cast<void*>(Src.raw_handle);
   MDstPtr = Dest;
 
   ur_image_desc_t UrDesc = {};
