//==-------- handler.cpp --- SYCL command group handler --------------------==//
//
// Part of the LLVM Project, under the Apache License v2.0 with LLVM Exceptions.
// See https://llvm.org/LICENSE.txt for license information.
// SPDX-License-Identifier: Apache-2.0 WITH LLVM-exception
//
//===----------------------------------------------------------------------===//

#include "ur_api.h"
#include "sycl/detail/helpers.hpp"
#include <algorithm>

#include <detail/config.hpp>
#include <detail/global_handler.hpp>
#include <detail/graph_impl.hpp>
#include <detail/handler_impl.hpp>
#include <detail/host_task.hpp>
#include <detail/image_impl.hpp>
#include <detail/kernel_bundle_impl.hpp>
#include <detail/kernel_impl.hpp>
#include <detail/queue_impl.hpp>
#include <detail/scheduler/commands.hpp>
#include <detail/scheduler/scheduler.hpp>
#include <detail/usm/usm_impl.hpp>
#include <sycl/detail/common.hpp>
#include <sycl/detail/helpers.hpp>
#include <sycl/detail/kernel_desc.hpp>
#include <sycl/detail/ur.hpp>
#include <sycl/event.hpp>
#include <sycl/handler.hpp>
#include <sycl/info/info_desc.hpp>
#include <sycl/stream.hpp>

#include <sycl/ext/oneapi/bindless_images_memory.hpp>
#include <sycl/ext/oneapi/memcpy2d.hpp>

namespace sycl {
inline namespace _V1 {

namespace detail {

bool isDeviceGlobalUsedInKernel(const void *DeviceGlobalPtr) {
  DeviceGlobalMapEntry *DGEntry =
      detail::ProgramManager::getInstance().getDeviceGlobalEntry(
          DeviceGlobalPtr);
  return DGEntry && !DGEntry->MImageIdentifiers.empty();
}

ur_exp_image_copy_flags_t getUrImageCopyFlags(sycl::usm::alloc SrcPtrType,
                                              sycl::usm::alloc DstPtrType) {
  if (DstPtrType == sycl::usm::alloc::device) {
    // Dest is on device
    if (SrcPtrType == sycl::usm::alloc::device)
      return UR_EXP_IMAGE_COPY_FLAG_DEVICE_TO_DEVICE;
    if (SrcPtrType == sycl::usm::alloc::host ||
        SrcPtrType == sycl::usm::alloc::unknown)
      return UR_EXP_IMAGE_COPY_FLAG_HOST_TO_DEVICE;
    throw sycl::exception(make_error_code(errc::invalid),
                          "Unknown copy source location");
  }
  if (DstPtrType == sycl::usm::alloc::host ||
      DstPtrType == sycl::usm::alloc::unknown) {
    // Dest is on host
    if (SrcPtrType == sycl::usm::alloc::device)
      return UR_EXP_IMAGE_COPY_FLAG_DEVICE_TO_HOST;
    if (SrcPtrType == sycl::usm::alloc::host ||
        SrcPtrType == sycl::usm::alloc::unknown)
      throw sycl::exception(make_error_code(errc::invalid),
                            "Cannot copy image from host to host");
    throw sycl::exception(make_error_code(errc::invalid),
                          "Unknown copy source location");
  }
  throw sycl::exception(make_error_code(errc::invalid),
                        "Unknown copy destination location");
}

void *getValueFromDynamicParameter(
    ext::oneapi::experimental::detail::dynamic_parameter_base
        &DynamicParamBase) {
  return sycl::detail::getSyclObjImpl(DynamicParamBase)->getValue();
}

} // namespace detail

handler::handler(std::shared_ptr<detail::queue_impl> Queue,
                 bool CallerNeedsEvent)
    : handler(Queue, Queue, nullptr, CallerNeedsEvent) {}

handler::handler(std::shared_ptr<detail::queue_impl> Queue,
                 std::shared_ptr<detail::queue_impl> PrimaryQueue,
                 std::shared_ptr<detail::queue_impl> SecondaryQueue,
                 bool CallerNeedsEvent)
    : impl(std::make_shared<detail::handler_impl>(std::move(PrimaryQueue),
                                                  std::move(SecondaryQueue),
                                                  CallerNeedsEvent)),
      MQueue(std::move(Queue)) {}

handler::handler(
    std::shared_ptr<ext::oneapi::experimental::detail::graph_impl> Graph)
    : impl(std::make_shared<detail::handler_impl>(Graph)) {}

// Sets the submission state to indicate that an explicit kernel bundle has been
// set. Throws a sycl::exception with errc::invalid if the current state
// indicates that a specialization constant has been set.
void handler::setStateExplicitKernelBundle() {
  impl->setStateExplicitKernelBundle();
}

// Sets the submission state to indicate that a specialization constant has been
// set. Throws a sycl::exception with errc::invalid if the current state
// indicates that an explicit kernel bundle has been set.
void handler::setStateSpecConstSet() { impl->setStateSpecConstSet(); }

// Returns true if the submission state is EXPLICIT_KERNEL_BUNDLE_STATE and
// false otherwise.
bool handler::isStateExplicitKernelBundle() const {
  return impl->isStateExplicitKernelBundle();
}

// Returns a shared_ptr to the kernel_bundle.
// If there is no kernel_bundle created:
// returns newly created kernel_bundle if Insert is true
// returns shared_ptr(nullptr) if Insert is false
std::shared_ptr<detail::kernel_bundle_impl>
handler::getOrInsertHandlerKernelBundle(bool Insert) const {
  if (!impl->MKernelBundle && Insert) {
    auto Ctx =
        impl->MGraph ? impl->MGraph->getContext() : MQueue->get_context();
    auto Dev = impl->MGraph ? impl->MGraph->getDevice() : MQueue->get_device();
    impl->MKernelBundle = detail::getSyclObjImpl(
        get_kernel_bundle<bundle_state::input>(Ctx, {Dev}, {}));
  }
  return impl->MKernelBundle;
}

// Sets kernel bundle to the provided one.
void handler::setHandlerKernelBundle(
    const std::shared_ptr<detail::kernel_bundle_impl> &NewKernelBundleImpPtr) {
  impl->MKernelBundle = NewKernelBundleImpPtr;
}

void handler::setHandlerKernelBundle(kernel Kernel) {
  // Kernel may not have an associated kernel bundle if it is created from a
  // program. As such, apply getSyclObjImpl directly on the kernel, i.e. not
  //  the other way around: getSyclObjImp(Kernel->get_kernel_bundle()).
  std::shared_ptr<detail::kernel_bundle_impl> KernelBundleImpl =
      detail::getSyclObjImpl(Kernel)->get_kernel_bundle();
  setHandlerKernelBundle(KernelBundleImpl);
}

event handler::finalize() {
  // This block of code is needed only for reduction implementation.
  // It is harmless (does nothing) for everything else.
  if (MIsFinalized)
    return MLastEvent;
  MIsFinalized = true;

  // According to 4.7.6.9 of SYCL2020 spec, if a placeholder accessor is passed
  // to a command without being bound to a command group, an exception should
  // be thrown.
  {
    for (const auto &arg : impl->MArgs) {
      if (arg.MType != detail::kernel_param_kind_t::kind_accessor)
        continue;

      detail::Requirement *AccImpl =
          static_cast<detail::Requirement *>(arg.MPtr);
      if (AccImpl->MIsPlaceH) {
        auto It = std::find(impl->CGData.MRequirements.begin(),
                            impl->CGData.MRequirements.end(), AccImpl);
        if (It == impl->CGData.MRequirements.end())
          throw sycl::exception(make_error_code(errc::kernel_argument),
                                "placeholder accessor must be bound by calling "
                                "handler::require() before it can be used.");

        // Check associated accessors
        bool AccFound = false;
        for (detail::ArgDesc &Acc : impl->MAssociatedAccesors) {
          if (Acc.MType == detail::kernel_param_kind_t::kind_accessor &&
              static_cast<detail::Requirement *>(Acc.MPtr) == AccImpl) {
            AccFound = true;
            break;
          }
        }

        if (!AccFound) {
          throw sycl::exception(make_error_code(errc::kernel_argument),
                                "placeholder accessor must be bound by calling "
                                "handler::require() before it can be used.");
        }
      }
    }
  }

  const auto &type = getType();
  if (type == detail::CGType::Kernel) {
    // If there were uses of set_specialization_constant build the kernel_bundle
    std::shared_ptr<detail::kernel_bundle_impl> KernelBundleImpPtr =
        getOrInsertHandlerKernelBundle(/*Insert=*/false);
    if (KernelBundleImpPtr) {
      // Make sure implicit non-interop kernel bundles have the kernel
      if (!KernelBundleImpPtr->isInterop() &&
          !impl->isStateExplicitKernelBundle()) {
        auto Dev =
            impl->MGraph ? impl->MGraph->getDevice() : MQueue->get_device();
        kernel_id KernelID =
            detail::ProgramManager::getInstance().getSYCLKernelID(
                MKernelName.c_str());
        bool KernelInserted = KernelBundleImpPtr->add_kernel(KernelID, Dev);
        // If kernel was not inserted and the bundle is in input mode we try
        // building it and trying to find the kernel in executable mode
        if (!KernelInserted &&
            KernelBundleImpPtr->get_bundle_state() == bundle_state::input) {
          auto KernelBundle =
              detail::createSyclObjFromImpl<kernel_bundle<bundle_state::input>>(
                  KernelBundleImpPtr);
          kernel_bundle<bundle_state::executable> ExecKernelBundle =
              build(KernelBundle);
          KernelBundleImpPtr = detail::getSyclObjImpl(ExecKernelBundle);
          setHandlerKernelBundle(KernelBundleImpPtr);
          KernelInserted = KernelBundleImpPtr->add_kernel(KernelID, Dev);
        }
        // If the kernel was not found in executable mode we throw an exception
        if (!KernelInserted)
          throw sycl::exception(make_error_code(errc::runtime),
                                "Failed to add kernel to kernel bundle.");
      }

      switch (KernelBundleImpPtr->get_bundle_state()) {
      case bundle_state::input: {
        // Underlying level expects kernel_bundle to be in executable state
        kernel_bundle<bundle_state::executable> ExecBundle = build(
            detail::createSyclObjFromImpl<kernel_bundle<bundle_state::input>>(
                KernelBundleImpPtr));
        KernelBundleImpPtr = detail::getSyclObjImpl(ExecBundle);
        setHandlerKernelBundle(KernelBundleImpPtr);
        break;
      }
      case bundle_state::executable:
        // Nothing to do
        break;
      case bundle_state::object:
      case bundle_state::ext_oneapi_source:
        assert(0 && "Expected that the bundle is either in input or executable "
                    "states.");
        break;
      }
    }

    if (MQueue && !impl->MGraph && !impl->MSubgraphNode &&
        !MQueue->getCommandGraph() && !MQueue->is_in_fusion_mode() &&
        !impl->CGData.MRequirements.size() && !MStreamStorage.size() &&
        (!impl->CGData.MEvents.size() ||
         (MQueue->isInOrder() &&
          detail::Scheduler::areEventsSafeForSchedulerBypass(
              impl->CGData.MEvents, MQueue->getContextImplPtr())))) {
      // if user does not add a new dependency to the dependency graph, i.e.
      // the graph is not changed, and the queue is not in fusion mode, then
      // this faster path is used to submit kernel bypassing scheduler and
      // avoiding CommandGroup, Command objects creation.

      std::vector<ur_event_handle_t> RawEvents;
      detail::EventImplPtr NewEvent;

#ifdef XPTI_ENABLE_INSTRUMENTATION
      // uint32_t StreamID, uint64_t InstanceID, xpti_td* TraceEvent,
      int32_t StreamID = xptiRegisterStream(detail::SYCL_STREAM_NAME);
      auto [CmdTraceEvent, InstanceID] = emitKernelInstrumentationData(
          StreamID, MKernel, MCodeLoc, MKernelName.c_str(), MQueue,
          impl->MNDRDesc, KernelBundleImpPtr, impl->MArgs);
      auto EnqueueKernel = [&, CmdTraceEvent = CmdTraceEvent,
                            InstanceID = InstanceID]() {
#else
      auto EnqueueKernel = [&]() {
#endif
#ifdef XPTI_ENABLE_INSTRUMENTATION
        detail::emitInstrumentationGeneral(StreamID, InstanceID, CmdTraceEvent,
                                           xpti::trace_task_begin, nullptr);
#endif
        const detail::RTDeviceBinaryImage *BinImage = nullptr;
        if (detail::SYCLConfig<detail::SYCL_JIT_AMDGCN_PTX_KERNELS>::get()) {
          std::tie(BinImage, std::ignore) =
              detail::retrieveKernelBinary(MQueue, MKernelName.c_str());
          assert(BinImage && "Failed to obtain a binary image.");
        }
        enqueueImpKernel(MQueue, impl->MNDRDesc, impl->MArgs,
                         KernelBundleImpPtr, MKernel, MKernelName.c_str(),
                         RawEvents, NewEvent, nullptr, impl->MKernelCacheConfig,
                         impl->MKernelIsCooperative,
                         impl->MKernelUsesClusterLaunch, BinImage);
#ifdef XPTI_ENABLE_INSTRUMENTATION
        // Emit signal only when event is created
        if (NewEvent != nullptr) {
          detail::emitInstrumentationGeneral(
              StreamID, InstanceID, CmdTraceEvent, xpti::trace_signal,
              static_cast<const void *>(NewEvent->getHandleRef()));
        }
        detail::emitInstrumentationGeneral(StreamID, InstanceID, CmdTraceEvent,
                                           xpti::trace_task_end, nullptr);
#endif
      };

      bool DiscardEvent = (MQueue->MDiscardEvents || !impl->MEventNeeded) &&
                          MQueue->supportsDiscardingPiEvents();
      if (DiscardEvent) {
        // Kernel only uses assert if it's non interop one
        bool KernelUsesAssert =
            !(MKernel && MKernel->isInterop()) &&
            detail::ProgramManager::getInstance().kernelUsesAssert(
                MKernelName.c_str());
        DiscardEvent = !KernelUsesAssert;
      }

      if (DiscardEvent) {
        EnqueueKernel();
        auto EventImpl = std::make_shared<detail::event_impl>(
            detail::event_impl::HES_Discarded);
        MLastEvent = detail::createSyclObjFromImpl<event>(EventImpl);
      } else {
        NewEvent = std::make_shared<detail::event_impl>(MQueue);
        NewEvent->setWorkerQueue(MQueue);
        NewEvent->setContextImpl(MQueue->getContextImplPtr());
        NewEvent->setStateIncomplete();
        NewEvent->setSubmissionTime();

        EnqueueKernel();
        if (NewEvent->isHost() || NewEvent->getHandleRef() == nullptr)
          NewEvent->setComplete();
        NewEvent->setEnqueued();

        MLastEvent = detail::createSyclObjFromImpl<event>(NewEvent);
      }
      return MLastEvent;
    }
  }

  std::unique_ptr<detail::CG> CommandGroup;
  switch (type) {
  case detail::CGType::Kernel: {
    // Copy kernel name here instead of move so that it's available after
    // running of this method by reductions implementation. This allows for
    // assert feature to check if kernel uses assertions
    CommandGroup.reset(new detail::CGExecKernel(
        std::move(impl->MNDRDesc), std::move(MHostKernel), std::move(MKernel),
        std::move(impl->MKernelBundle), std::move(impl->CGData),
        std::move(impl->MArgs), MKernelName.c_str(), std::move(MStreamStorage),
        std::move(impl->MAuxiliaryResources), getType(),
        impl->MKernelCacheConfig, impl->MKernelIsCooperative,
        impl->MKernelUsesClusterLaunch, MCodeLoc));
    break;
  }
  case detail::CGType::CopyAccToPtr:
  case detail::CGType::CopyPtrToAcc:
  case detail::CGType::CopyAccToAcc:
    CommandGroup.reset(
        new detail::CGCopy(getType(), MSrcPtr, MDstPtr, std::move(impl->CGData),
                           std::move(impl->MAuxiliaryResources), MCodeLoc));
    break;
  case detail::CGType::Fill:
    CommandGroup.reset(new detail::CGFill(std::move(MPattern), MDstPtr,
                                          std::move(impl->CGData), MCodeLoc));
    break;
  case detail::CGType::UpdateHost:
    CommandGroup.reset(
        new detail::CGUpdateHost(MDstPtr, std::move(impl->CGData), MCodeLoc));
    break;
  case detail::CGType::CopyUSM:
    CommandGroup.reset(new detail::CGCopyUSM(
        MSrcPtr, MDstPtr, MLength, std::move(impl->CGData), MCodeLoc));
    break;
  case detail::CGType::FillUSM:
    CommandGroup.reset(new detail::CGFillUSM(std::move(MPattern), MDstPtr,
                                             MLength, std::move(impl->CGData),
                                             MCodeLoc));
    break;
  case detail::CGType::PrefetchUSM:
    CommandGroup.reset(new detail::CGPrefetchUSM(
        MDstPtr, MLength, std::move(impl->CGData), MCodeLoc));
    break;
  case detail::CGType::AdviseUSM:
    CommandGroup.reset(new detail::CGAdviseUSM(MDstPtr, MLength, impl->MAdvice,
                                               std::move(impl->CGData),
                                               getType(), MCodeLoc));
    break;
  case detail::CGType::Copy2DUSM:
    CommandGroup.reset(new detail::CGCopy2DUSM(
        MSrcPtr, MDstPtr, impl->MSrcPitch, impl->MDstPitch, impl->MWidth,
        impl->MHeight, std::move(impl->CGData), MCodeLoc));
    break;
  case detail::CGType::Fill2DUSM:
    CommandGroup.reset(new detail::CGFill2DUSM(
        std::move(MPattern), MDstPtr, impl->MDstPitch, impl->MWidth,
        impl->MHeight, std::move(impl->CGData), MCodeLoc));
    break;
  case detail::CGType::Memset2DUSM:
    CommandGroup.reset(new detail::CGMemset2DUSM(
        MPattern[0], MDstPtr, impl->MDstPitch, impl->MWidth, impl->MHeight,
        std::move(impl->CGData), MCodeLoc));
    break;
  case detail::CGType::EnqueueNativeCommand:
  case detail::CGType::CodeplayHostTask: {
    auto context = impl->MGraph
                       ? detail::getSyclObjImpl(impl->MGraph->getContext())
                       : MQueue->getContextImplPtr();
    CommandGroup.reset(new detail::CGHostTask(
        std::move(impl->MHostTask), MQueue, context, std::move(impl->MArgs),
        std::move(impl->CGData), getType(), MCodeLoc));
    break;
  }
  case detail::CGType::Barrier:
  case detail::CGType::BarrierWaitlist: {
    if (auto GraphImpl = getCommandGraph(); GraphImpl != nullptr) {
      impl->CGData.MEvents.insert(std::end(impl->CGData.MEvents),
                                  std::begin(impl->MEventsWaitWithBarrier),
                                  std::end(impl->MEventsWaitWithBarrier));
      // Barrier node is implemented as an empty node in Graph
      // but keep the barrier type to help managing dependencies
      setType(detail::CGType::Barrier);
      CommandGroup.reset(new detail::CG(detail::CGType::Barrier,
                                        std::move(impl->CGData), MCodeLoc));
    } else {
      CommandGroup.reset(
          new detail::CGBarrier(std::move(impl->MEventsWaitWithBarrier),
                                std::move(impl->CGData), getType(), MCodeLoc));
    }
    break;
  }
  case detail::CGType::ProfilingTag: {
    CommandGroup.reset(
        new detail::CGProfilingTag(std::move(impl->CGData), MCodeLoc));
    break;
  }
  case detail::CGType::CopyToDeviceGlobal: {
    CommandGroup.reset(new detail::CGCopyToDeviceGlobal(
        MSrcPtr, MDstPtr, impl->MIsDeviceImageScoped, MLength, impl->MOffset,
        std::move(impl->CGData), MCodeLoc));
    break;
  }
  case detail::CGType::CopyFromDeviceGlobal: {
    CommandGroup.reset(new detail::CGCopyFromDeviceGlobal(
        MSrcPtr, MDstPtr, impl->MIsDeviceImageScoped, MLength, impl->MOffset,
        std::move(impl->CGData), MCodeLoc));
    break;
  }
  case detail::CGType::ReadWriteHostPipe: {
    CommandGroup.reset(new detail::CGReadWriteHostPipe(
        impl->HostPipeName, impl->HostPipeBlocking, impl->HostPipePtr,
        impl->HostPipeTypeSize, impl->HostPipeRead, std::move(impl->CGData),
        MCodeLoc));
    break;
  }
  case detail::CGType::ExecCommandBuffer: {
    std::shared_ptr<ext::oneapi::experimental::detail::graph_impl> ParentGraph =
        MQueue ? MQueue->getCommandGraph() : impl->MGraph;

    // If a parent graph is set that means we are adding or recording a subgraph
    // and we don't want to actually execute this command graph submission.
    if (ParentGraph) {
      ext::oneapi::experimental::detail::graph_impl::WriteLock ParentLock;
      if (MQueue) {
        ParentLock = ext::oneapi::experimental::detail::graph_impl::WriteLock(
            ParentGraph->MMutex);
      }
      impl->CGData.MRequirements = impl->MExecGraph->getRequirements();
      // Here we are using the CommandGroup without passing a CommandBuffer to
      // pass the exec_graph_impl and event dependencies. Since this subgraph CG
      // will not be executed this is fine.
      CommandGroup.reset(new sycl::detail::CGExecCommandBuffer(
          nullptr, impl->MExecGraph, std::move(impl->CGData)));

    } else {
      event GraphCompletionEvent =
          impl->MExecGraph->enqueue(MQueue, std::move(impl->CGData));
      MLastEvent = GraphCompletionEvent;
      return MLastEvent;
    }
  } break;
  case detail::CGType::CopyImage:
    CommandGroup.reset(new detail::CGCopyImage(
        MSrcPtr, MDstPtr, impl->MSrcImageDesc, impl->MDstImageDesc,
        impl->MSrcImageFormat, impl->MDstImageFormat, impl->MImageCopyFlags,
        impl->MSrcOffset, impl->MDestOffset, impl->MCopyExtent,
        std::move(impl->CGData), MCodeLoc));
    break;
  case detail::CGType::SemaphoreWait:
    CommandGroup.reset(
        new detail::CGSemaphoreWait(impl->MExternalSemaphore, impl->MWaitValue,
                                    std::move(impl->CGData), MCodeLoc));
    break;
  case detail::CGType::SemaphoreSignal:
    CommandGroup.reset(new detail::CGSemaphoreSignal(
        impl->MExternalSemaphore, impl->MSignalValue, std::move(impl->CGData),
        MCodeLoc));
    break;
  case detail::CGType::None:
    if (detail::ur::trace()) {
      std::cout << "WARNING: An empty command group is submitted." << std::endl;
    }

    // Empty nodes are handled by Graph like standard nodes
    // For Standard mode (non-graph),
    // empty nodes are not sent to the scheduler to save time
    if (impl->MGraph || (MQueue && MQueue->getCommandGraph())) {
      CommandGroup.reset(new detail::CG(detail::CGType::None,
                                        std::move(impl->CGData), MCodeLoc));
    } else {
      detail::EventImplPtr Event = std::make_shared<sycl::detail::event_impl>();
      MLastEvent = detail::createSyclObjFromImpl<event>(Event);
      return MLastEvent;
    }
    break;
  }

  if (!CommandGroup)
    throw exception(make_error_code(errc::runtime),
                    "Internal Error. Command group cannot be constructed.");

  // If there is a graph associated with the handler we are in the explicit
  // graph mode, so we store the CG instead of submitting it to the scheduler,
  // so it can be retrieved by the graph later.
  if (impl->MGraph) {
    impl->MGraphNodeCG = std::move(CommandGroup);
    return detail::createSyclObjFromImpl<event>(
        std::make_shared<detail::event_impl>());
  }

  // If the queue has an associated graph then we need to take the CG and pass
  // it to the graph to create a node, rather than submit it to the scheduler.
  if (auto GraphImpl = MQueue->getCommandGraph(); GraphImpl) {
    auto EventImpl = std::make_shared<detail::event_impl>();
    EventImpl->setSubmittedQueue(MQueue);
    std::shared_ptr<ext::oneapi::experimental::detail::node_impl> NodeImpl =
        nullptr;

    // GraphImpl is read and written in this scope so we lock this graph
    // with full priviledges.
    ext::oneapi::experimental::detail::graph_impl::WriteLock Lock(
        GraphImpl->MMutex);

    ext::oneapi::experimental::node_type NodeType =
        impl->MUserFacingNodeType != ext::oneapi::experimental::node_type::empty
            ? impl->MUserFacingNodeType
            : ext::oneapi::experimental::detail::getNodeTypeFromCG(getType());

    // Create a new node in the graph representing this command-group
    if (MQueue->isInOrder()) {
      // In-order queues create implicit linear dependencies between nodes.
      // Find the last node added to the graph from this queue, so our new
      // node can set it as a predecessor.
      auto DependentNode = GraphImpl->getLastInorderNode(MQueue);

      NodeImpl = DependentNode
                     ? GraphImpl->add(NodeType, std::move(CommandGroup),
                                      {DependentNode})
                     : GraphImpl->add(NodeType, std::move(CommandGroup));

      // If we are recording an in-order queue remember the new node, so it
      // can be used as a dependency for any more nodes recorded from this
      // queue.
      GraphImpl->setLastInorderNode(MQueue, NodeImpl);
    } else {
      auto LastBarrierRecordedFromQueue = GraphImpl->getBarrierDep(MQueue);
      if (LastBarrierRecordedFromQueue) {
        NodeImpl = GraphImpl->add(NodeType, std::move(CommandGroup),
                                  {LastBarrierRecordedFromQueue});
      } else {
        NodeImpl = GraphImpl->add(NodeType, std::move(CommandGroup));
      }

      if (NodeImpl->MCGType == sycl::detail::CGType::Barrier) {
        GraphImpl->setBarrierDep(MQueue, NodeImpl);
      }
    }

    // Associate an event with this new node and return the event.
    GraphImpl->addEventForNode(GraphImpl, EventImpl, NodeImpl);

    NodeImpl->MNDRangeUsed = impl->MNDRangeUsed;

    return detail::createSyclObjFromImpl<event>(EventImpl);
  }

  detail::EventImplPtr Event = detail::Scheduler::getInstance().addCG(
      std::move(CommandGroup), std::move(MQueue), impl->MEventNeeded);

  MLastEvent = detail::createSyclObjFromImpl<event>(Event);
  return MLastEvent;
}

void handler::addReduction(const std::shared_ptr<const void> &ReduObj) {
  impl->MAuxiliaryResources.push_back(ReduObj);
}

void handler::associateWithHandlerCommon(detail::AccessorImplPtr AccImpl,
                                         int AccTarget) {
  if (getCommandGraph() &&
      static_cast<detail::SYCLMemObjT *>(AccImpl->MSYCLMemObj)
          ->needsWriteBack()) {
    throw sycl::exception(make_error_code(errc::invalid),
                          "Accessors to buffers which have write_back enabled "
                          "are not allowed to be used in command graphs.");
  }
  detail::Requirement *Req = AccImpl.get();
  if (Req->MAccessMode != sycl::access_mode::read) {
    auto SYCLMemObj = static_cast<detail::SYCLMemObjT *>(Req->MSYCLMemObj);
    SYCLMemObj->handleWriteAccessorCreation();
  }
  // Add accessor to the list of requirements.
  if (Req->MAccessRange.size() != 0)
    impl->CGData.MRequirements.push_back(Req);
  // Store copy of the accessor.
  impl->CGData.MAccStorage.push_back(std::move(AccImpl));
  // Add an accessor to the handler list of associated accessors.
  // For associated accessors index does not means nothing.
  impl->MAssociatedAccesors.emplace_back(
      detail::kernel_param_kind_t::kind_accessor, Req, AccTarget, /*index*/ 0);
}

void handler::associateWithHandler(detail::AccessorBaseHost *AccBase,
                                   access::target AccTarget) {
  associateWithHandlerCommon(detail::getSyclObjImpl(*AccBase),
                             static_cast<int>(AccTarget));
}

void handler::associateWithHandler(
    detail::UnsampledImageAccessorBaseHost *AccBase, image_target AccTarget) {
  associateWithHandlerCommon(detail::getSyclObjImpl(*AccBase),
                             static_cast<int>(AccTarget));
}

void handler::associateWithHandler(
    detail::SampledImageAccessorBaseHost *AccBase, image_target AccTarget) {
  associateWithHandlerCommon(detail::getSyclObjImpl(*AccBase),
                             static_cast<int>(AccTarget));
}

static void addArgsForGlobalAccessor(detail::Requirement *AccImpl, size_t Index,
                                     size_t &IndexShift, int Size,
                                     bool IsKernelCreatedFromSource,
                                     size_t GlobalSize,
                                     std::vector<detail::ArgDesc> &Args,
                                     bool isESIMD) {
  using detail::kernel_param_kind_t;
  if (AccImpl->PerWI)
    AccImpl->resize(GlobalSize);

  Args.emplace_back(kernel_param_kind_t::kind_accessor, AccImpl, Size,
                    Index + IndexShift);

  // TODO ESIMD currently does not suport offset, memory and access ranges -
  // accessor::init for ESIMD-mode accessor has a single field, translated
  // to a single kernel argument set above.
  if (!isESIMD && !IsKernelCreatedFromSource) {
    // Dimensionality of the buffer is 1 when dimensionality of the
    // accessor is 0.
    const size_t SizeAccField =
        sizeof(size_t) * (AccImpl->MDims == 0 ? 1 : AccImpl->MDims);
    ++IndexShift;
    Args.emplace_back(kernel_param_kind_t::kind_std_layout,
                      &AccImpl->MAccessRange[0], SizeAccField,
                      Index + IndexShift);
    ++IndexShift;
    Args.emplace_back(kernel_param_kind_t::kind_std_layout,
                      &AccImpl->MMemoryRange[0], SizeAccField,
                      Index + IndexShift);
    ++IndexShift;
    Args.emplace_back(kernel_param_kind_t::kind_std_layout,
                      &AccImpl->MOffset[0], SizeAccField, Index + IndexShift);
  }
}

void handler::processArg(void *Ptr, const detail::kernel_param_kind_t &Kind,
                         const int Size, const size_t Index, size_t &IndexShift,
                         bool IsKernelCreatedFromSource, bool IsESIMD) {
  using detail::kernel_param_kind_t;

  switch (Kind) {
  case kernel_param_kind_t::kind_std_layout:
  case kernel_param_kind_t::kind_pointer: {
    addArg(Kind, Ptr, Size, Index + IndexShift);
    break;
  }
  case kernel_param_kind_t::kind_stream: {
    // Stream contains several accessors inside.
    stream *S = static_cast<stream *>(Ptr);

    detail::AccessorBaseHost *GBufBase =
        static_cast<detail::AccessorBaseHost *>(&S->GlobalBuf);
    detail::AccessorImplPtr GBufImpl = detail::getSyclObjImpl(*GBufBase);
    detail::Requirement *GBufReq = GBufImpl.get();
    addArgsForGlobalAccessor(
        GBufReq, Index, IndexShift, Size, IsKernelCreatedFromSource,
        impl->MNDRDesc.GlobalSize.size(), impl->MArgs, IsESIMD);
    ++IndexShift;
    detail::AccessorBaseHost *GOffsetBase =
        static_cast<detail::AccessorBaseHost *>(&S->GlobalOffset);
    detail::AccessorImplPtr GOfssetImpl = detail::getSyclObjImpl(*GOffsetBase);
    detail::Requirement *GOffsetReq = GOfssetImpl.get();
    addArgsForGlobalAccessor(
        GOffsetReq, Index, IndexShift, Size, IsKernelCreatedFromSource,
        impl->MNDRDesc.GlobalSize.size(), impl->MArgs, IsESIMD);
    ++IndexShift;
    detail::AccessorBaseHost *GFlushBase =
        static_cast<detail::AccessorBaseHost *>(&S->GlobalFlushBuf);
    detail::AccessorImplPtr GFlushImpl = detail::getSyclObjImpl(*GFlushBase);
    detail::Requirement *GFlushReq = GFlushImpl.get();

    size_t GlobalSize = impl->MNDRDesc.GlobalSize.size();
    // If work group size wasn't set explicitly then it must be recieved
    // from kernel attribute or set to default values.
    // For now we can't get this attribute here.
    // So we just suppose that WG size is always default for stream.
    // TODO adjust MNDRDesc when device image contains kernel's attribute
    if (GlobalSize == 0) {
      // Suppose that work group size is 1 for every dimension
      GlobalSize = impl->MNDRDesc.NumWorkGroups.size();
    }
    addArgsForGlobalAccessor(GFlushReq, Index, IndexShift, Size,
                             IsKernelCreatedFromSource, GlobalSize, impl->MArgs,
                             IsESIMD);
    ++IndexShift;
    addArg(kernel_param_kind_t::kind_std_layout, &S->FlushBufferSize,
           sizeof(S->FlushBufferSize), Index + IndexShift);

    break;
  }
  case kernel_param_kind_t::kind_accessor: {
    // For args kind of accessor Size is information about accessor.
    // The first 11 bits of Size encodes the accessor target.
    const access::target AccTarget =
        static_cast<access::target>(Size & AccessTargetMask);
    switch (AccTarget) {
    case access::target::device:
    case access::target::constant_buffer: {
      detail::Requirement *AccImpl = static_cast<detail::Requirement *>(Ptr);
      addArgsForGlobalAccessor(
          AccImpl, Index, IndexShift, Size, IsKernelCreatedFromSource,
          impl->MNDRDesc.GlobalSize.size(), impl->MArgs, IsESIMD);
      break;
    }
    case access::target::local: {
      detail::LocalAccessorImplHost *LAcc =
          static_cast<detail::LocalAccessorImplHost *>(Ptr);

      range<3> &Size = LAcc->MSize;
      const int Dims = LAcc->MDims;
      int SizeInBytes = LAcc->MElemSize;
      for (int I = 0; I < Dims; ++I)
        SizeInBytes *= Size[I];
      // Some backends do not accept zero-sized local memory arguments, so we
      // make it a minimum allocation of 1 byte.
      SizeInBytes = std::max(SizeInBytes, 1);
      impl->MArgs.emplace_back(kernel_param_kind_t::kind_std_layout, nullptr,
                               SizeInBytes, Index + IndexShift);
      // TODO ESIMD currently does not suport MSize field passing yet
      // accessor::init for ESIMD-mode accessor has a single field, translated
      // to a single kernel argument set above.
      if (!IsESIMD && !IsKernelCreatedFromSource) {
        ++IndexShift;
        const size_t SizeAccField = (Dims == 0 ? 1 : Dims) * sizeof(Size[0]);
        addArg(kernel_param_kind_t::kind_std_layout, &Size, SizeAccField,
               Index + IndexShift);
        ++IndexShift;
        addArg(kernel_param_kind_t::kind_std_layout, &Size, SizeAccField,
               Index + IndexShift);
        ++IndexShift;
        addArg(kernel_param_kind_t::kind_std_layout, &Size, SizeAccField,
               Index + IndexShift);
      }
      break;
    }
    case access::target::image:
    case access::target::image_array: {
      detail::Requirement *AccImpl = static_cast<detail::Requirement *>(Ptr);
      addArg(Kind, AccImpl, Size, Index + IndexShift);
      if (!IsKernelCreatedFromSource) {
        // TODO Handle additional kernel arguments for image class
        // if the compiler front-end adds them.
      }
      break;
    }
    case access::target::host_image:
    case access::target::host_task:
    case access::target::host_buffer: {
      throw sycl::exception(make_error_code(errc::invalid),
                            "Unsupported accessor target case.");
      break;
    }
    }
    break;
  }
  case kernel_param_kind_t::kind_sampler: {
    addArg(kernel_param_kind_t::kind_sampler, Ptr, sizeof(sampler),
           Index + IndexShift);
    break;
  }
  case kernel_param_kind_t::kind_specialization_constants_buffer: {
    addArg(kernel_param_kind_t::kind_specialization_constants_buffer, Ptr, Size,
           Index + IndexShift);
    break;
  }
  case kernel_param_kind_t::kind_invalid:
    throw exception(make_error_code(errc::invalid),
                    "Invalid kernel param kind");
    break;
  }
}

// The argument can take up more space to store additional information about
// MAccessRange, MMemoryRange, and MOffset added with addArgsForGlobalAccessor.
// We use the worst-case estimate because the lifetime of the vector is short.
// In processArg the kind_stream case introduces the maximum number of
// additional arguments. The case adds additional 12 arguments to the currently
// processed argument, hence worst-case estimate is 12+1=13.
// TODO: the constant can be removed if the size of MArgs will be calculated at
// compile time.
inline constexpr size_t MaxNumAdditionalArgs = 13;

void handler::extractArgsAndReqs() {
  assert(MKernel && "MKernel is not initialized");
  std::vector<detail::ArgDesc> UnPreparedArgs = std::move(impl->MArgs);
  clearArgs();

  std::sort(
      UnPreparedArgs.begin(), UnPreparedArgs.end(),
      [](const detail::ArgDesc &first, const detail::ArgDesc &second) -> bool {
        return (first.MIndex < second.MIndex);
      });

  const bool IsKernelCreatedFromSource = MKernel->isCreatedFromSource();
  impl->MArgs.reserve(MaxNumAdditionalArgs * UnPreparedArgs.size());

  size_t IndexShift = 0;
  for (size_t I = 0; I < UnPreparedArgs.size(); ++I) {
    void *Ptr = UnPreparedArgs[I].MPtr;
    const detail::kernel_param_kind_t &Kind = UnPreparedArgs[I].MType;
    const int &Size = UnPreparedArgs[I].MSize;
    const int Index = UnPreparedArgs[I].MIndex;
    processArg(Ptr, Kind, Size, Index, IndexShift, IsKernelCreatedFromSource,
               false);
  }
}

void handler::extractArgsAndReqsFromLambda(
    char *LambdaPtr, size_t KernelArgsNum,
    const detail::kernel_param_desc_t *KernelArgs, bool IsESIMD) {
  const bool IsKernelCreatedFromSource = false;
  size_t IndexShift = 0;
  impl->MArgs.reserve(MaxNumAdditionalArgs * KernelArgsNum);

  for (size_t I = 0; I < KernelArgsNum; ++I) {
    void *Ptr = LambdaPtr + KernelArgs[I].offset;
    const detail::kernel_param_kind_t &Kind = KernelArgs[I].kind;
    const int &Size = KernelArgs[I].info;
    if (Kind == detail::kernel_param_kind_t::kind_accessor) {
      // For args kind of accessor Size is information about accessor.
      // The first 11 bits of Size encodes the accessor target.
      const access::target AccTarget =
          static_cast<access::target>(Size & AccessTargetMask);
      if ((AccTarget == access::target::device ||
           AccTarget == access::target::constant_buffer) ||
          (AccTarget == access::target::image ||
           AccTarget == access::target::image_array)) {
        detail::AccessorBaseHost *AccBase =
            static_cast<detail::AccessorBaseHost *>(Ptr);
        Ptr = detail::getSyclObjImpl(*AccBase).get();
      } else if (AccTarget == access::target::local) {
        detail::LocalAccessorBaseHost *LocalAccBase =
            static_cast<detail::LocalAccessorBaseHost *>(Ptr);
        Ptr = detail::getSyclObjImpl(*LocalAccBase).get();
      }
    }
    processArg(Ptr, Kind, Size, I, IndexShift, IsKernelCreatedFromSource,
               IsESIMD);
  }
}

// Calling methods of kernel_impl requires knowledge of class layout.
// As this is impossible in header, there's a function that calls necessary
// method inside the library and returns the result.
detail::string handler::getKernelName() {
  return detail::string{MKernel->get_info<info::kernel::function_name>()};
}

void handler::verifyUsedKernelBundleInternal(detail::string_view KernelName) {
  auto UsedKernelBundleImplPtr =
      getOrInsertHandlerKernelBundle(/*Insert=*/false);
  if (!UsedKernelBundleImplPtr)
    return;

  // Implicit kernel bundles are populated late so we ignore them
  if (!impl->isStateExplicitKernelBundle())
    return;

  kernel_id KernelID = detail::get_kernel_id_impl(KernelName);
  device Dev = impl->MGraph ? impl->MGraph->getDevice()
                            : detail::getDeviceFromHandler(*this);
  if (!UsedKernelBundleImplPtr->has_kernel(KernelID, Dev))
    throw sycl::exception(
        make_error_code(errc::kernel_not_supported),
        "The kernel bundle in use does not contain the kernel");
}

void handler::ext_oneapi_barrier(const std::vector<event> &WaitList) {
  throwIfActionIsCreated();
  setType(detail::CGType::BarrierWaitlist);
  impl->MEventsWaitWithBarrier.reserve(WaitList.size());
  for (auto &Event : WaitList) {
    auto EventImpl = detail::getSyclObjImpl(Event);
    // We could not wait for host task events in backend.
    // Adding them as dependency to enable proper scheduling.
    if (EventImpl->isHost()) {
      depends_on(EventImpl);
    }
    impl->MEventsWaitWithBarrier.push_back(EventImpl);
  }
}

using namespace sycl::detail;
bool handler::DisableRangeRounding() {
  return SYCLConfig<SYCL_DISABLE_PARALLEL_FOR_RANGE_ROUNDING>::get();
}

bool handler::RangeRoundingTrace() {
  return SYCLConfig<SYCL_PARALLEL_FOR_RANGE_ROUNDING_TRACE>::get();
}

void handler::GetRangeRoundingSettings(size_t &MinFactor, size_t &GoodFactor,
                                       size_t &MinRange) {
  SYCLConfig<SYCL_PARALLEL_FOR_RANGE_ROUNDING_PARAMS>::GetSettings(
      MinFactor, GoodFactor, MinRange);
}

void handler::memcpy(void *Dest, const void *Src, size_t Count) {
  throwIfActionIsCreated();
  MSrcPtr = const_cast<void *>(Src);
  MDstPtr = Dest;
  MLength = Count;
  setType(detail::CGType::CopyUSM);
}

void handler::memset(void *Dest, int Value, size_t Count) {
  throwIfActionIsCreated();
  MDstPtr = Dest;
  MPattern.push_back(static_cast<char>(Value));
  MLength = Count;
  setUserFacingNodeType(ext::oneapi::experimental::node_type::memset);
  setType(detail::CGType::FillUSM);
}

void handler::prefetch(const void *Ptr, size_t Count) {
  throwIfActionIsCreated();
  MDstPtr = const_cast<void *>(Ptr);
  MLength = Count;
  setType(detail::CGType::PrefetchUSM);
}

void handler::mem_advise(const void *Ptr, size_t Count, int Advice) {
  throwIfActionIsCreated();
  MDstPtr = const_cast<void *>(Ptr);
  MLength = Count;
  impl->MAdvice = static_cast<ur_usm_advice_flags_t>(Advice);
  setType(detail::CGType::AdviseUSM);
}

void handler::fill_impl(void *Dest, const void *Value, size_t ValueSize,
                        size_t Count) {
  MDstPtr = Dest;
  MPattern.resize(ValueSize);
  std::memcpy(MPattern.data(), Value, ValueSize);
  MLength = Count * ValueSize;
  setType(detail::CGType::FillUSM);
}

void handler::ext_oneapi_memcpy2d_impl(void *Dest, size_t DestPitch,
                                       const void *Src, size_t SrcPitch,
                                       size_t Width, size_t Height) {
  // Checks done in callers.
  MSrcPtr = const_cast<void *>(Src);
  MDstPtr = Dest;
  impl->MSrcPitch = SrcPitch;
  impl->MDstPitch = DestPitch;
  impl->MWidth = Width;
  impl->MHeight = Height;
  setType(detail::CGType::Copy2DUSM);
}

void handler::ext_oneapi_fill2d_impl(void *Dest, size_t DestPitch,
                                     const void *Value, size_t ValueSize,
                                     size_t Width, size_t Height) {
  // Checks done in callers.
  MDstPtr = Dest;
  MPattern.resize(ValueSize);
  std::memcpy(MPattern.data(), Value, ValueSize);
  impl->MDstPitch = DestPitch;
  impl->MWidth = Width;
  impl->MHeight = Height;
  setType(detail::CGType::Fill2DUSM);
}

void handler::ext_oneapi_memset2d_impl(void *Dest, size_t DestPitch, int Value,
                                       size_t Width, size_t Height) {
  // Checks done in callers.
  MDstPtr = Dest;
  MPattern.push_back(static_cast<unsigned char>(Value));
  impl->MDstPitch = DestPitch;
  impl->MWidth = Width;
  impl->MHeight = Height;
  setType(detail::CGType::Memset2DUSM);
}

void handler::ext_oneapi_copy(
    const void *Src, ext::oneapi::experimental::image_mem_handle Dest,
    const ext::oneapi::experimental::image_descriptor &Desc) {
  throwIfGraphAssociated<
      ext::oneapi::experimental::detail::UnsupportedGraphFeatures::
          sycl_ext_oneapi_bindless_images>();
  Desc.verify();

  MSrcPtr = const_cast<void *>(Src);
  MDstPtr = reinterpret_cast<void *>(Dest.raw_handle);

  ur_image_desc_t UrDesc = {};
  UrDesc.stype = UR_STRUCTURE_TYPE_IMAGE_DESC;
  UrDesc.width = Desc.width;
  UrDesc.height = Desc.height;
  UrDesc.depth = Desc.depth;
  UrDesc.arraySize = Desc.array_size;

  if (Desc.array_size > 1) {
    // Image Array.
    UrDesc.type =
        Desc.height > 0 ? UR_MEM_TYPE_IMAGE2D_ARRAY : UR_MEM_TYPE_IMAGE1D_ARRAY;

    // Cubemap.
    UrDesc.type =
        Desc.type == sycl::ext::oneapi::experimental::image_type::cubemap
            ? UR_MEM_TYPE_IMAGE_CUBEMAP_EXP
            : UrDesc.type;
  } else {
    UrDesc.type = Desc.depth > 0 ? UR_MEM_TYPE_IMAGE3D
                                 : (Desc.height > 0 ? UR_MEM_TYPE_IMAGE2D
                                                    : UR_MEM_TYPE_IMAGE1D);
  }

  ur_image_format_t UrFormat;
  UrFormat.channelType =
      sycl::_V1::detail::convertChannelType(Desc.channel_type);
  UrFormat.channelOrder = sycl::detail::convertChannelOrder(
      sycl::_V1::ext::oneapi::experimental::detail::
          get_image_default_channel_order(Desc.num_channels));

  impl->MSrcOffset = {0, 0, 0};
  impl->MDestOffset = {0, 0, 0};
  impl->MCopyExtent = {Desc.width, Desc.height, Desc.depth};
  impl->MSrcImageDesc = UrDesc;
  impl->MDstImageDesc = UrDesc;
  impl->MSrcImageFormat = UrFormat;
  impl->MDstImageFormat = UrFormat;
  impl->MImageCopyFlags = UR_EXP_IMAGE_COPY_FLAG_HOST_TO_DEVICE;
  setType(detail::CGType::CopyImage);
}

void handler::ext_oneapi_copy(
    const void *Src, sycl::range<3> SrcOffset, sycl::range<3> SrcExtent,
    ext::oneapi::experimental::image_mem_handle Dest, sycl::range<3> DestOffset,
    const ext::oneapi::experimental::image_descriptor &DestImgDesc,
    sycl::range<3> CopyExtent) {
  throwIfGraphAssociated<
      ext::oneapi::experimental::detail::UnsupportedGraphFeatures::
          sycl_ext_oneapi_bindless_images>();
  DestImgDesc.verify();

  MSrcPtr = const_cast<void *>(Src);
  MDstPtr = reinterpret_cast<void *>(Dest.raw_handle);

  ur_image_desc_t UrDesc = {};
  UrDesc.stype = UR_STRUCTURE_TYPE_IMAGE_DESC;
  UrDesc.width = DestImgDesc.width;
  UrDesc.height = DestImgDesc.height;
  UrDesc.depth = DestImgDesc.depth;
  UrDesc.arraySize = DestImgDesc.array_size;

  if (DestImgDesc.array_size > 1) {
    // Image Array.
    UrDesc.type = DestImgDesc.height > 0 ? UR_MEM_TYPE_IMAGE2D_ARRAY
                                         : UR_MEM_TYPE_IMAGE1D_ARRAY;

    // Cubemap.
    UrDesc.type =
        DestImgDesc.type == sycl::ext::oneapi::experimental::image_type::cubemap
            ? UR_MEM_TYPE_IMAGE_CUBEMAP_EXP
            : UrDesc.type;
  } else {
    UrDesc.type = DestImgDesc.depth > 0
                      ? UR_MEM_TYPE_IMAGE3D
                      : (DestImgDesc.height > 0 ? UR_MEM_TYPE_IMAGE2D
                                                : UR_MEM_TYPE_IMAGE1D);
  }

  ur_image_format_t UrFormat;
  UrFormat.channelType =
      sycl::_V1::detail::convertChannelType(DestImgDesc.channel_type);
  UrFormat.channelOrder = sycl::detail::convertChannelOrder(
      sycl::_V1::ext::oneapi::experimental::detail::
          get_image_default_channel_order(DestImgDesc.num_channels));

  impl->MSrcOffset = {SrcOffset[0], SrcOffset[1], SrcOffset[2]};
  impl->MDestOffset = {DestOffset[0], DestOffset[1], DestOffset[2]};
  impl->MCopyExtent = {CopyExtent[0], CopyExtent[1], CopyExtent[2]};
  impl->MSrcImageDesc = UrDesc;
  impl->MSrcImageDesc.width = SrcExtent[0];
  impl->MSrcImageDesc.height = SrcExtent[1];
  impl->MSrcImageDesc.depth = SrcExtent[2];
  impl->MDstImageDesc = UrDesc;
  impl->MSrcImageFormat = UrFormat;
  impl->MDstImageFormat = UrFormat;
  impl->MImageCopyFlags = UR_EXP_IMAGE_COPY_FLAG_HOST_TO_DEVICE;
  setType(detail::CGType::CopyImage);
}

void handler::ext_oneapi_copy(
    const ext::oneapi::experimental::image_mem_handle Src, void *Dest,
    const ext::oneapi::experimental::image_descriptor &Desc) {
  throwIfGraphAssociated<
      ext::oneapi::experimental::detail::UnsupportedGraphFeatures::
          sycl_ext_oneapi_bindless_images>();
  Desc.verify();

  MSrcPtr = reinterpret_cast<void*>(Src.raw_handle);
  MDstPtr = Dest;

  ur_image_desc_t UrDesc = {};
  UrDesc.stype = UR_STRUCTURE_TYPE_IMAGE_DESC;
  UrDesc.width = Desc.width;
  UrDesc.height = Desc.height;
  UrDesc.depth = Desc.depth;
  UrDesc.arraySize = Desc.array_size;

  if (Desc.array_size > 1) {
    // Image Array.
    UrDesc.type =
        Desc.height > 0 ? UR_MEM_TYPE_IMAGE2D_ARRAY : UR_MEM_TYPE_IMAGE1D_ARRAY;

    // Cubemap.
    UrDesc.type =
        Desc.type == sycl::ext::oneapi::experimental::image_type::cubemap
            ? UR_MEM_TYPE_IMAGE_CUBEMAP_EXP
            : UrDesc.type;
  } else {
    UrDesc.type = Desc.depth > 0 ? UR_MEM_TYPE_IMAGE3D
                                 : (Desc.height > 0 ? UR_MEM_TYPE_IMAGE2D
                                                    : UR_MEM_TYPE_IMAGE1D);
  }

  ur_image_format_t UrFormat;
  UrFormat.channelType =
      sycl::_V1::detail::convertChannelType(Desc.channel_type);
  UrFormat.channelOrder = sycl::detail::convertChannelOrder(
      sycl::_V1::ext::oneapi::experimental::detail::
          get_image_default_channel_order(Desc.num_channels));

  impl->MSrcOffset = {0, 0, 0};
  impl->MDestOffset = {0, 0, 0};
  impl->MCopyExtent = {Desc.width, Desc.height, Desc.depth};
  impl->MSrcImageDesc = UrDesc;
  impl->MDstImageDesc = UrDesc;
  impl->MSrcImageFormat = UrFormat;
  impl->MDstImageFormat = UrFormat;
  impl->MImageCopyFlags = UR_EXP_IMAGE_COPY_FLAG_DEVICE_TO_HOST;
  setType(detail::CGType::CopyImage);
}

void handler::ext_oneapi_copy(
    const ext::oneapi::experimental::image_mem_handle Src,
    ext::oneapi::experimental::image_mem_handle Dest,
    const ext::oneapi::experimental::image_descriptor &ImageDesc) {
  throwIfGraphAssociated<
      ext::oneapi::experimental::detail::UnsupportedGraphFeatures::
          sycl_ext_oneapi_bindless_images>();
  ImageDesc.verify();

  MSrcPtr = reinterpret_cast<void*>(Src.raw_handle);
  MDstPtr = reinterpret_cast<void*>(Dest.raw_handle);

  ur_image_desc_t UrDesc = {};
  UrDesc.stype = UR_STRUCTURE_TYPE_IMAGE_DESC;
  UrDesc.width = ImageDesc.width;
  UrDesc.height = ImageDesc.height;
  UrDesc.depth = ImageDesc.depth;
  UrDesc.arraySize = ImageDesc.array_size;
  if (ImageDesc.array_size > 1) {
    // Image Array.
    UrDesc.type = ImageDesc.height > 0 ? UR_MEM_TYPE_IMAGE2D_ARRAY
                                       : UR_MEM_TYPE_IMAGE1D_ARRAY;

    // Cubemap.
    UrDesc.type =
        ImageDesc.type == sycl::ext::oneapi::experimental::image_type::cubemap
            ? UR_MEM_TYPE_IMAGE_CUBEMAP_EXP
            : UrDesc.type;
  } else {
    UrDesc.type = ImageDesc.depth > 0
                      ? UR_MEM_TYPE_IMAGE3D
                      : (ImageDesc.height > 0 ? UR_MEM_TYPE_IMAGE2D
                                              : UR_MEM_TYPE_IMAGE1D);
  }

  ur_image_format_t UrFormat;
  UrFormat.channelType =
      sycl::_V1::detail::convertChannelType(ImageDesc.channel_type);
  UrFormat.channelOrder = sycl::detail::convertChannelOrder(
      sycl::_V1::ext::oneapi::experimental::detail::
          get_image_default_channel_order(ImageDesc.num_channels));

  impl->MSrcOffset = {0, 0, 0};
  impl->MDestOffset = {0, 0, 0};
  impl->MCopyExtent = {ImageDesc.width, ImageDesc.height, ImageDesc.depth};
  impl->MSrcImageDesc = UrDesc;
  impl->MDstImageDesc = UrDesc;
  impl->MSrcImageFormat = UrFormat;
  impl->MDstImageFormat = UrFormat;
  impl->MImageCopyFlags = UR_EXP_IMAGE_COPY_FLAG_DEVICE_TO_DEVICE;
  setType(detail::CGType::CopyImage);
}

void handler::ext_oneapi_copy(
    const ext::oneapi::experimental::image_mem_handle Src,
    sycl::range<3> SrcOffset,
    const ext::oneapi::experimental::image_descriptor &SrcImgDesc, void *Dest,
    sycl::range<3> DestOffset, sycl::range<3> DestExtent,
    sycl::range<3> CopyExtent) {
  throwIfGraphAssociated<
      ext::oneapi::experimental::detail::UnsupportedGraphFeatures::
          sycl_ext_oneapi_bindless_images>();
  SrcImgDesc.verify();

  MSrcPtr = reinterpret_cast<void*>(Src.raw_handle);
  MDstPtr = Dest;

  ur_image_desc_t UrDesc = {};
  UrDesc.stype = UR_STRUCTURE_TYPE_IMAGE_DESC;
  UrDesc.width = SrcImgDesc.width;
  UrDesc.height = SrcImgDesc.height;
  UrDesc.depth = SrcImgDesc.depth;
  UrDesc.arraySize = SrcImgDesc.array_size;

  if (SrcImgDesc.array_size > 1) {
    // Image Array.
    UrDesc.type = SrcImgDesc.height > 0 ? UR_MEM_TYPE_IMAGE2D_ARRAY
                                        : UR_MEM_TYPE_IMAGE1D_ARRAY;

    // Cubemap.
    UrDesc.type =
        SrcImgDesc.type == sycl::ext::oneapi::experimental::image_type::cubemap
            ? UR_MEM_TYPE_IMAGE_CUBEMAP_EXP
            : UrDesc.type;
  } else {
    UrDesc.type = SrcImgDesc.depth > 0
                      ? UR_MEM_TYPE_IMAGE3D
                      : (SrcImgDesc.height > 0 ? UR_MEM_TYPE_IMAGE2D
                                               : UR_MEM_TYPE_IMAGE1D);
  }

  ur_image_format_t UrFormat;
  UrFormat.channelType =
      sycl::_V1::detail::convertChannelType(SrcImgDesc.channel_type);
  UrFormat.channelOrder = sycl::detail::convertChannelOrder(
      sycl::_V1::ext::oneapi::experimental::detail::
          get_image_default_channel_order(SrcImgDesc.num_channels));

  impl->MSrcOffset = {SrcOffset[0], SrcOffset[1], SrcOffset[2]};
  impl->MDestOffset = {DestOffset[0], DestOffset[1], DestOffset[2]};
  impl->MCopyExtent = {CopyExtent[0], CopyExtent[1], CopyExtent[2]};
  impl->MSrcImageDesc = UrDesc;
  impl->MDstImageDesc = UrDesc;
  impl->MDstImageDesc.width = DestExtent[0];
  impl->MDstImageDesc.height = DestExtent[1];
  impl->MDstImageDesc.depth = DestExtent[2];
  impl->MSrcImageFormat = UrFormat;
  impl->MDstImageFormat = UrFormat;
  impl->MImageCopyFlags = UR_EXP_IMAGE_COPY_FLAG_DEVICE_TO_HOST;
  setType(detail::CGType::CopyImage);
}

void handler::ext_oneapi_copy(
    const void *Src, void *Dest,
    const ext::oneapi::experimental::image_descriptor &Desc, size_t Pitch) {
  throwIfGraphAssociated<
      ext::oneapi::experimental::detail::UnsupportedGraphFeatures::
          sycl_ext_oneapi_bindless_images>();
  Desc.verify();

  MSrcPtr = const_cast<void *>(Src);
  MDstPtr = Dest;

  ur_image_desc_t UrDesc = {};
  UrDesc.stype = UR_STRUCTURE_TYPE_IMAGE_DESC;
  UrDesc.width = Desc.width;
  UrDesc.height = Desc.height;
  UrDesc.depth = Desc.depth;
  UrDesc.arraySize = Desc.array_size;

  if (Desc.array_size > 1) {
    // Image Array.
    UrDesc.type =
        Desc.height > 0 ? UR_MEM_TYPE_IMAGE2D_ARRAY : UR_MEM_TYPE_IMAGE1D_ARRAY;

    // Cubemap.
    UrDesc.type =
        Desc.type == sycl::ext::oneapi::experimental::image_type::cubemap
            ? UR_MEM_TYPE_IMAGE_CUBEMAP_EXP
            : UrDesc.type;
  } else {
    UrDesc.type = Desc.depth > 0 ? UR_MEM_TYPE_IMAGE3D
                                 : (Desc.height > 0 ? UR_MEM_TYPE_IMAGE2D
                                                    : UR_MEM_TYPE_IMAGE1D);
  }

  ur_image_format_t UrFormat;
  UrFormat.channelType =
      sycl::_V1::detail::convertChannelType(Desc.channel_type);
  UrFormat.channelOrder = sycl::detail::convertChannelOrder(
      sycl::_V1::ext::oneapi::experimental::detail::
          get_image_default_channel_order(Desc.num_channels));

  impl->MSrcOffset = {0, 0, 0};
  impl->MDestOffset = {0, 0, 0};
  impl->MCopyExtent = {Desc.width, Desc.height, Desc.depth};
  impl->MSrcImageDesc = UrDesc;
  impl->MDstImageDesc = UrDesc;
  impl->MSrcImageFormat = UrFormat;
  impl->MDstImageFormat = UrFormat;
  impl->MSrcImageDesc.rowPitch = Pitch;
  impl->MDstImageDesc.rowPitch = Pitch;
  impl->MImageCopyFlags = detail::getUrImageCopyFlags(
      get_pointer_type(Src, MQueue->get_context()),
      get_pointer_type(Dest, MQueue->get_context()));
  setType(detail::CGType::CopyImage);
}

void handler::ext_oneapi_copy(
    const void *Src, sycl::range<3> SrcOffset, void *Dest,
    sycl::range<3> DestOffset,
    const ext::oneapi::experimental::image_descriptor &DeviceImgDesc,
    size_t DeviceRowPitch, sycl::range<3> HostExtent,
    sycl::range<3> CopyExtent) {
  throwIfGraphAssociated<
      ext::oneapi::experimental::detail::UnsupportedGraphFeatures::
          sycl_ext_oneapi_bindless_images>();
  DeviceImgDesc.verify();

  MSrcPtr = const_cast<void *>(Src);
  MDstPtr = Dest;

  ur_image_desc_t UrDesc = {};
  UrDesc.stype = UR_STRUCTURE_TYPE_IMAGE_DESC;
  UrDesc.width = DeviceImgDesc.width;
  UrDesc.height = DeviceImgDesc.height;
  UrDesc.depth = DeviceImgDesc.depth;
  UrDesc.arraySize = DeviceImgDesc.array_size;

  if (DeviceImgDesc.array_size > 1) {
    // Image Array.
    UrDesc.type = DeviceImgDesc.height > 0 ? UR_MEM_TYPE_IMAGE2D_ARRAY
                                           : UR_MEM_TYPE_IMAGE1D_ARRAY;

    // Cubemap.
    UrDesc.type = DeviceImgDesc.type ==
                          sycl::ext::oneapi::experimental::image_type::cubemap
                      ? UR_MEM_TYPE_IMAGE_CUBEMAP_EXP
                      : UrDesc.type;
  } else {
    UrDesc.type = DeviceImgDesc.depth > 0
                      ? UR_MEM_TYPE_IMAGE3D
                      : (DeviceImgDesc.height > 0 ? UR_MEM_TYPE_IMAGE2D
                                                  : UR_MEM_TYPE_IMAGE1D);
  }

  ur_image_format_t UrFormat;
  UrFormat.channelType =
      sycl::_V1::detail::convertChannelType(DeviceImgDesc.channel_type);
  UrFormat.channelOrder = sycl::detail::convertChannelOrder(
      sycl::_V1::ext::oneapi::experimental::detail::
          get_image_default_channel_order(DeviceImgDesc.num_channels));

  impl->MSrcOffset = {SrcOffset[0], SrcOffset[1], SrcOffset[2]};
  impl->MDestOffset = {DestOffset[0], DestOffset[1], DestOffset[2]};
  impl->MCopyExtent = {CopyExtent[0], CopyExtent[1], CopyExtent[2]};
  impl->MSrcImageFormat = UrFormat;
  impl->MDstImageFormat = UrFormat;
  impl->MImageCopyFlags = detail::getUrImageCopyFlags(
      get_pointer_type(Src, MQueue->get_context()),
      get_pointer_type(Dest, MQueue->get_context()));
  impl->MSrcImageDesc = UrDesc;
  impl->MDstImageDesc = UrDesc;

  // Fill the descriptor row pitch and host extent based on the type of copy.
  if (impl->MImageCopyFlags == UR_EXP_IMAGE_COPY_FLAG_HOST_TO_DEVICE) {
    impl->MDstImageDesc.rowPitch = DeviceRowPitch;
    impl->MSrcImageDesc.rowPitch = 0;
    impl->MSrcImageDesc.width = HostExtent[0];
    impl->MSrcImageDesc.height = HostExtent[1];
    impl->MSrcImageDesc.depth = HostExtent[2];
  } else if (impl->MImageCopyFlags == UR_EXP_IMAGE_COPY_FLAG_DEVICE_TO_HOST) {
    impl->MSrcImageDesc.rowPitch = DeviceRowPitch;
    impl->MDstImageDesc.rowPitch = 0;
    impl->MDstImageDesc.width = HostExtent[0];
    impl->MDstImageDesc.height = HostExtent[1];
    impl->MDstImageDesc.depth = HostExtent[2];
  } else {
    impl->MDstImageDesc.rowPitch = DeviceRowPitch;
    impl->MSrcImageDesc.rowPitch = DeviceRowPitch;
  }

  setType(detail::CGType::CopyImage);
}

void handler::ext_oneapi_wait_external_semaphore(
    sycl::ext::oneapi::experimental::external_semaphore ExtSemaphore) {
  throwIfGraphAssociated<
      ext::oneapi::experimental::detail::UnsupportedGraphFeatures::
          sycl_ext_oneapi_bindless_images>();
  if (ExtSemaphore.handle_type !=
          sycl::ext::oneapi::experimental::external_semaphore_handle_type::
              opaque_fd &&
      ExtSemaphore.handle_type !=
          sycl::ext::oneapi::experimental::external_semaphore_handle_type::
              win32_nt_handle) {
    throw sycl::exception(
        make_error_code(errc::invalid),
        "Invalid type of semaphore for this operation. The "
        "type of semaphore used needs a user passed wait value.");
  }
<<<<<<< HEAD
  impl->MExternalSemaphore =
      (sycl::detail::pi::PiExternalSemaphore)ExtSemaphore.raw_handle;
=======
  impl->MInteropSemaphoreHandle =
      (ur_exp_interop_semaphore_handle_t)SemaphoreHandle.raw_handle;
>>>>>>> 1f2ea6d8
  impl->MWaitValue = {};
  setType(detail::CGType::SemaphoreWait);
}

void handler::ext_oneapi_wait_external_semaphore(
    sycl::ext::oneapi::experimental::external_semaphore ExtSemaphore,
    uint64_t WaitValue) {
  throwIfGraphAssociated<
      ext::oneapi::experimental::detail::UnsupportedGraphFeatures::
          sycl_ext_oneapi_bindless_images>();
  if (ExtSemaphore.handle_type !=
      sycl::ext::oneapi::experimental::external_semaphore_handle_type::
          win32_nt_dx12_fence) {
    throw sycl::exception(
        make_error_code(errc::invalid),
        "Invalid type of semaphore for this operation. The "
        "type of semaphore does not support user passed wait values.");
  }
<<<<<<< HEAD
  impl->MExternalSemaphore =
      (sycl::detail::pi::PiExternalSemaphore)ExtSemaphore.raw_handle;
=======
  impl->MInteropSemaphoreHandle =
      (ur_exp_interop_semaphore_handle_t)SemaphoreHandle.raw_handle;
>>>>>>> 1f2ea6d8
  impl->MWaitValue = WaitValue;
  setType(detail::CGType::SemaphoreWait);
}

void handler::ext_oneapi_signal_external_semaphore(
    sycl::ext::oneapi::experimental::external_semaphore ExtSemaphore) {
  throwIfGraphAssociated<
      ext::oneapi::experimental::detail::UnsupportedGraphFeatures::
          sycl_ext_oneapi_bindless_images>();
  if (ExtSemaphore.handle_type !=
          sycl::ext::oneapi::experimental::external_semaphore_handle_type::
              opaque_fd &&
      ExtSemaphore.handle_type !=
          sycl::ext::oneapi::experimental::external_semaphore_handle_type::
              win32_nt_handle) {
    throw sycl::exception(
        make_error_code(errc::invalid),
        "Invalid type of semaphore for this operation. The "
        "type of semaphore used needs a user passed signal value.");
  }
<<<<<<< HEAD
  impl->MExternalSemaphore =
      (sycl::detail::pi::PiExternalSemaphore)ExtSemaphore.raw_handle;
=======
  impl->MInteropSemaphoreHandle =
      (ur_exp_interop_semaphore_handle_t)SemaphoreHandle.raw_handle;
>>>>>>> 1f2ea6d8
  impl->MSignalValue = {};
  setType(detail::CGType::SemaphoreSignal);
}

void handler::ext_oneapi_signal_external_semaphore(
    sycl::ext::oneapi::experimental::external_semaphore ExtSemaphore,
    uint64_t SignalValue) {
  throwIfGraphAssociated<
      ext::oneapi::experimental::detail::UnsupportedGraphFeatures::
          sycl_ext_oneapi_bindless_images>();
  if (ExtSemaphore.handle_type !=
      sycl::ext::oneapi::experimental::external_semaphore_handle_type::
          win32_nt_dx12_fence) {
    throw sycl::exception(
        make_error_code(errc::invalid),
        "Invalid type of semaphore for this operation. The "
        "type of semaphore does not support user passed signal values.");
  }
<<<<<<< HEAD
  impl->MExternalSemaphore =
      (sycl::detail::pi::PiExternalSemaphore)ExtSemaphore.raw_handle;
=======
  impl->MInteropSemaphoreHandle =
      (ur_exp_interop_semaphore_handle_t)SemaphoreHandle.raw_handle;
>>>>>>> 1f2ea6d8
  impl->MSignalValue = SignalValue;
  setType(detail::CGType::SemaphoreSignal);
}

void handler::use_kernel_bundle(
    const kernel_bundle<bundle_state::executable> &ExecBundle) {
  std::shared_ptr<detail::queue_impl> PrimaryQueue =
      impl->MSubmissionPrimaryQueue;
  if ((!impl->MGraph &&
       (PrimaryQueue->get_context() != ExecBundle.get_context())) ||
      (impl->MGraph &&
       (impl->MGraph->getContext() != ExecBundle.get_context())))
    throw sycl::exception(
        make_error_code(errc::invalid),
        "Context associated with the primary queue is different from the "
        "context associated with the kernel bundle");

  std::shared_ptr<detail::queue_impl> SecondaryQueue =
      impl->MSubmissionSecondaryQueue;
  if (SecondaryQueue &&
      SecondaryQueue->get_context() != ExecBundle.get_context())
    throw sycl::exception(
        make_error_code(errc::invalid),
        "Context associated with the secondary queue is different from the "
        "context associated with the kernel bundle");

  setStateExplicitKernelBundle();
  setHandlerKernelBundle(detail::getSyclObjImpl(ExecBundle));
}

void handler::depends_on(event Event) {
  auto EventImpl = detail::getSyclObjImpl(Event);
  depends_on(EventImpl);
}

void handler::depends_on(const std::vector<event> &Events) {
  for (const event &Event : Events) {
    depends_on(Event);
  }
}

void handler::depends_on(const detail::EventImplPtr &EventImpl) {
  if (!EventImpl)
    return;
  if (EventImpl->isDiscarded()) {
    throw sycl::exception(make_error_code(errc::invalid),
                          "Queue operation cannot depend on discarded event.");
  }
  if (auto Graph = getCommandGraph(); Graph) {
    auto EventGraph = EventImpl->getCommandGraph();
    if (EventGraph == nullptr) {
      throw sycl::exception(
          make_error_code(errc::invalid),
          "Graph nodes cannot depend on events from outside the graph.");
    }
    if (EventGraph != Graph) {
      throw sycl::exception(
          make_error_code(errc::invalid),
          "Graph nodes cannot depend on events from another graph.");
    }
  }
  impl->CGData.MEvents.push_back(EventImpl);
}

void handler::depends_on(const std::vector<detail::EventImplPtr> &Events) {
  for (const EventImplPtr &Event : Events) {
    depends_on(Event);
  }
}

static bool
checkContextSupports(const std::shared_ptr<detail::context_impl> &ContextImpl,
                     ur_context_info_t InfoQuery) {
  auto &Plugin = ContextImpl->getPlugin();
  ur_bool_t SupportsOp = false;
  Plugin->call(urContextGetInfo, ContextImpl->getHandleRef(), InfoQuery,
               sizeof(ur_bool_t), &SupportsOp, nullptr);
  return SupportsOp;
}

void handler::verifyDeviceHasProgressGuarantee(
    sycl::ext::oneapi::experimental::forward_progress_guarantee guarantee,
    sycl::ext::oneapi::experimental::execution_scope threadScope,
    sycl::ext::oneapi::experimental::execution_scope coordinationScope) {
  using execution_scope = sycl::ext::oneapi::experimental::execution_scope;
  using forward_progress =
      sycl::ext::oneapi::experimental::forward_progress_guarantee;
  auto deviceImplPtr = MQueue->getDeviceImplPtr();
  const bool supported = deviceImplPtr->supportsForwardProgress(
      guarantee, threadScope, coordinationScope);
  if (threadScope == execution_scope::work_group) {
    if (!supported) {
      throw sycl::exception(
          sycl::errc::feature_not_supported,
          "Required progress guarantee for work groups is not "
          "supported by this device.");
    }
    // If we are here, the device supports the guarantee required but there is a
    // caveat in that if the guarantee required is a concurrent guarantee, then
    // we most likely also need to enable cooperative launch of the kernel. That
    // is, although the device supports the required guarantee, some setup work
    // is needed to truly make the device provide that guarantee at runtime.
    // Otherwise, we will get the default guarantee which is weaker than
    // concurrent. Same reasoning applies for sub_group but not for work_item.
    // TODO: Further design work is probably needed to reflect this behavior in
    // Unified Runtime.
    if (guarantee == forward_progress::concurrent)
      setKernelIsCooperative(true);
  } else if (threadScope == execution_scope::sub_group) {
    if (!supported) {
      throw sycl::exception(sycl::errc::feature_not_supported,
                            "Required progress guarantee for sub groups is not "
                            "supported by this device.");
    }
    // Same reasoning as above.
    if (guarantee == forward_progress::concurrent)
      setKernelIsCooperative(true);
  } else { // threadScope is execution_scope::work_item otherwise undefined
           // behavior
    if (!supported) {
      throw sycl::exception(sycl::errc::feature_not_supported,
                            "Required progress guarantee for work items is not "
                            "supported by this device.");
    }
  }
}

bool handler::supportsUSMMemcpy2D() {
  for (const std::shared_ptr<detail::queue_impl> &QueueImpl :
       {impl->MSubmissionPrimaryQueue, impl->MSubmissionSecondaryQueue}) {
    if (QueueImpl &&
        !checkContextSupports(QueueImpl->getContextImplPtr(),
                              UR_CONTEXT_INFO_USM_MEMCPY2D_SUPPORT))
      return false;
  }
  return true;
}

bool handler::supportsUSMFill2D() {
  for (const std::shared_ptr<detail::queue_impl> &QueueImpl :
       {impl->MSubmissionPrimaryQueue, impl->MSubmissionSecondaryQueue}) {
    if (QueueImpl && !checkContextSupports(QueueImpl->getContextImplPtr(),
                                           UR_CONTEXT_INFO_USM_FILL2D_SUPPORT))
      return false;
  }
  return true;
}

bool handler::supportsUSMMemset2D() {
  for (const std::shared_ptr<detail::queue_impl> &QueueImpl :
       {impl->MSubmissionPrimaryQueue, impl->MSubmissionSecondaryQueue}) {
    if (QueueImpl && !checkContextSupports(QueueImpl->getContextImplPtr(),
                                           UR_CONTEXT_INFO_USM_FILL2D_SUPPORT))
      return false;
  }
  return true;
}

id<2> handler::computeFallbackKernelBounds(size_t Width, size_t Height) {
  device Dev = MQueue->get_device();
  range<2> ItemLimit = Dev.get_info<info::device::max_work_item_sizes<2>>() *
                       Dev.get_info<info::device::max_compute_units>();
  return id<2>{std::min(ItemLimit[0], Height), std::min(ItemLimit[1], Width)};
}

backend handler::getDeviceBackend() const {
  if (impl->MGraph)
    return impl->MGraph->getDevice().get_backend();
  else
    return MQueue->getDeviceImplPtr()->getBackend();
}

void handler::ext_intel_read_host_pipe(detail::string_view Name, void *Ptr,
                                       size_t Size, bool Block) {
  impl->HostPipeName = Name.data();
  impl->HostPipePtr = Ptr;
  impl->HostPipeTypeSize = Size;
  impl->HostPipeBlocking = Block;
  impl->HostPipeRead = 1;
  setType(detail::CGType::ReadWriteHostPipe);
}

void handler::ext_intel_write_host_pipe(detail::string_view Name, void *Ptr,
                                        size_t Size, bool Block) {
  impl->HostPipeName = Name.data();
  impl->HostPipePtr = Ptr;
  impl->HostPipeTypeSize = Size;
  impl->HostPipeBlocking = Block;
  impl->HostPipeRead = 0;
  setType(detail::CGType::ReadWriteHostPipe);
}

void handler::memcpyToDeviceGlobal(const void *DeviceGlobalPtr, const void *Src,
                                   bool IsDeviceImageScoped, size_t NumBytes,
                                   size_t Offset) {
  throwIfActionIsCreated();
  MSrcPtr = const_cast<void *>(Src);
  MDstPtr = const_cast<void *>(DeviceGlobalPtr);
  impl->MIsDeviceImageScoped = IsDeviceImageScoped;
  MLength = NumBytes;
  impl->MOffset = Offset;
  setType(detail::CGType::CopyToDeviceGlobal);
}

void handler::memcpyFromDeviceGlobal(void *Dest, const void *DeviceGlobalPtr,
                                     bool IsDeviceImageScoped, size_t NumBytes,
                                     size_t Offset) {
  throwIfActionIsCreated();
  MSrcPtr = const_cast<void *>(DeviceGlobalPtr);
  MDstPtr = Dest;
  impl->MIsDeviceImageScoped = IsDeviceImageScoped;
  MLength = NumBytes;
  impl->MOffset = Offset;
  setType(detail::CGType::CopyFromDeviceGlobal);
}

void handler::memcpyToHostOnlyDeviceGlobal(const void *DeviceGlobalPtr,
                                           const void *Src,
                                           size_t DeviceGlobalTSize,
                                           bool IsDeviceImageScoped,
                                           size_t NumBytes, size_t Offset) {
  std::weak_ptr<detail::context_impl> WeakContextImpl =
      MQueue->getContextImplPtr();
  std::weak_ptr<detail::device_impl> WeakDeviceImpl =
      MQueue->getDeviceImplPtr();
  host_task([=] {
    // Capture context and device as weak to avoid keeping them alive for too
    // long. If they are dead by the time this executes, the operation would not
    // have been visible anyway.
    std::shared_ptr<detail::context_impl> ContextImpl = WeakContextImpl.lock();
    std::shared_ptr<detail::device_impl> DeviceImpl = WeakDeviceImpl.lock();
    if (ContextImpl && DeviceImpl)
      ContextImpl->memcpyToHostOnlyDeviceGlobal(
          DeviceImpl, DeviceGlobalPtr, Src, DeviceGlobalTSize,
          IsDeviceImageScoped, NumBytes, Offset);
  });
}

void handler::memcpyFromHostOnlyDeviceGlobal(void *Dest,
                                             const void *DeviceGlobalPtr,
                                             bool IsDeviceImageScoped,
                                             size_t NumBytes, size_t Offset) {
  const std::shared_ptr<detail::context_impl> &ContextImpl =
      MQueue->getContextImplPtr();
  const std::shared_ptr<detail::device_impl> &DeviceImpl =
      MQueue->getDeviceImplPtr();
  host_task([=] {
    // Unlike memcpy to device_global, we need to keep the context and device
    // alive in the capture of this operation as we must be able to correctly
    // copy the value to the user-specified pointer.
    ContextImpl->memcpyFromHostOnlyDeviceGlobal(
        DeviceImpl, Dest, DeviceGlobalPtr, IsDeviceImageScoped, NumBytes,
        Offset);
  });
}

const std::shared_ptr<detail::context_impl> &
handler::getContextImplPtr() const {
  return MQueue->getContextImplPtr();
}

void handler::setKernelCacheConfig(handler::StableKernelCacheConfig Config) {
  switch (Config) {
  case handler::StableKernelCacheConfig::Default:
    impl->MKernelCacheConfig = UR_KERNEL_CACHE_CONFIG_DEFAULT;
    break;
  case handler::StableKernelCacheConfig::LargeSLM:
    impl->MKernelCacheConfig = UR_KERNEL_CACHE_CONFIG_LARGE_SLM;
    break;
  case handler::StableKernelCacheConfig::LargeData:
    impl->MKernelCacheConfig = UR_KERNEL_CACHE_CONFIG_LARGE_DATA;
    break;
  }
}

void handler::setKernelIsCooperative(bool KernelIsCooperative) {
  impl->MKernelIsCooperative = KernelIsCooperative;
}

void handler::setKernelClusterLaunch(sycl::range<3> ClusterSize, int Dims) {
  throwIfGraphAssociated<
      syclex::detail::UnsupportedGraphFeatures::
          sycl_ext_oneapi_experimental_cuda_cluster_launch>();
  impl->MKernelUsesClusterLaunch = true;
  impl->MNDRDesc.setClusterDimensions(ClusterSize, Dims);
}

void handler::ext_oneapi_graph(
    ext::oneapi::experimental::command_graph<
        ext::oneapi::experimental::graph_state::executable>
        Graph) {
  setType(detail::CGType::ExecCommandBuffer);
  impl->MExecGraph = detail::getSyclObjImpl(Graph);
}

std::shared_ptr<ext::oneapi::experimental::detail::graph_impl>
handler::getCommandGraph() const {
  if (impl->MGraph) {
    return impl->MGraph;
  }
  return MQueue->getCommandGraph();
}

void handler::setUserFacingNodeType(ext::oneapi::experimental::node_type Type) {
  impl->MUserFacingNodeType = Type;
}

std::optional<std::array<size_t, 3>> handler::getMaxWorkGroups() {
  auto Dev = detail::getSyclObjImpl(detail::getDeviceFromHandler(*this));
  std::array<size_t, 3> UrResult = {};
  auto Ret = Dev->getPlugin()->call_nocheck(
      urDeviceGetInfo, Dev->getHandleRef(),
      UrInfoCode<
          ext::oneapi::experimental::info::device::max_work_groups<3>>::value,
      sizeof(UrResult), &UrResult, nullptr);
  if (Ret == UR_RESULT_SUCCESS) {
    return UrResult;
  }
  return {};
}

std::tuple<std::array<size_t, 3>, bool> handler::getMaxWorkGroups_v2() {
  auto ImmRess = getMaxWorkGroups();
  if (ImmRess)
    return {*ImmRess, true};
  return {std::array<size_t, 3>{0, 0, 0}, false};
}

void handler::setNDRangeUsed(bool Value) { impl->MNDRangeUsed = Value; }

void handler::registerDynamicParameter(
    ext::oneapi::experimental::detail::dynamic_parameter_base &DynamicParamBase,
    int ArgIndex) {
  if (MQueue && MQueue->getCommandGraph()) {
    throw sycl::exception(
        make_error_code(errc::invalid),
        "Dynamic Parameters cannot be used with Graph Queue recording.");
  }
  if (!impl->MGraph) {
    throw sycl::exception(
        make_error_code(errc::invalid),
        "Dynamic Parameters cannot be used with normal SYCL submissions");
  }

  auto Paraimpl = detail::getSyclObjImpl(DynamicParamBase);
  if (Paraimpl->MGraph != this->impl->MGraph) {
    throw sycl::exception(
        make_error_code(errc::invalid),
        "Cannot use a Dynamic Parameter with a node associated with a graph "
        "other than the one it was created with.");
  }
  impl->MDynamicParameters.emplace_back(Paraimpl.get(), ArgIndex);
}

bool handler::eventNeeded() const { return impl->MEventNeeded; }

void *handler::storeRawArg(const void *Ptr, size_t Size) {
  impl->CGData.MArgsStorage.emplace_back(Size);
  void *Storage = static_cast<void *>(impl->CGData.MArgsStorage.back().data());
  std::memcpy(Storage, Ptr, Size);
  return Storage;
}

void handler::SetHostTask(std::function<void()> &&Func) {
  setNDRangeDescriptor(range<1>(1));
  impl->MHostTask.reset(new detail::HostTask(std::move(Func)));
  setType(detail::CGType::CodeplayHostTask);
}

void handler::SetHostTask(std::function<void(interop_handle)> &&Func) {
  setNDRangeDescriptor(range<1>(1));
  impl->MHostTask.reset(new detail::HostTask(std::move(Func)));
  setType(detail::CGType::CodeplayHostTask);
}

void handler::addAccessorReq(detail::AccessorImplPtr Accessor) {
  // Add accessor to the list of requirements.
  impl->CGData.MRequirements.push_back(Accessor.get());
  // Store copy of the accessor.
  impl->CGData.MAccStorage.push_back(std::move(Accessor));
}

void handler::addLifetimeSharedPtrStorage(std::shared_ptr<const void> SPtr) {
  impl->CGData.MSharedPtrStorage.push_back(std::move(SPtr));
}

void handler::addArg(detail::kernel_param_kind_t ArgKind, void *Req,
                     int AccessTarget, int ArgIndex) {
  impl->MArgs.emplace_back(ArgKind, Req, AccessTarget, ArgIndex);
}

void handler::clearArgs() { impl->MArgs.clear(); }

void handler::setArgsToAssociatedAccessors() {
  impl->MArgs = impl->MAssociatedAccesors;
}

bool handler::HasAssociatedAccessor(detail::AccessorImplHost *Req,
                                    access::target AccessTarget) const {
  return std::find_if(
             impl->MAssociatedAccesors.cbegin(),
             impl->MAssociatedAccesors.cend(), [&](const detail::ArgDesc &AD) {
               return AD.MType == detail::kernel_param_kind_t::kind_accessor &&
                      AD.MPtr == Req &&
                      AD.MSize == static_cast<int>(AccessTarget);
             }) == impl->MAssociatedAccesors.end();
}

void handler::setType(sycl::detail::CGType Type) { impl->MCGType = Type; }
sycl::detail::CGType handler::getType() const { return impl->MCGType; }

void handler::setNDRangeDescriptorPadded(sycl::range<3> N,
                                         bool SetNumWorkGroups, int Dims) {
  impl->MNDRDesc = NDRDescT{N, SetNumWorkGroups, Dims};
}
void handler::setNDRangeDescriptorPadded(sycl::range<3> NumWorkItems,
                                         sycl::id<3> Offset, int Dims) {
  impl->MNDRDesc = NDRDescT{NumWorkItems, Offset, Dims};
}
void handler::setNDRangeDescriptorPadded(sycl::range<3> NumWorkItems,
                                         sycl::range<3> LocalSize,
                                         sycl::id<3> Offset, int Dims) {
  impl->MNDRDesc = NDRDescT{NumWorkItems, LocalSize, Offset, Dims};
}

} // namespace _V1
} // namespace sycl<|MERGE_RESOLUTION|>--- conflicted
+++ resolved
@@ -1432,13 +1432,8 @@
         "Invalid type of semaphore for this operation. The "
         "type of semaphore used needs a user passed wait value.");
   }
-<<<<<<< HEAD
   impl->MExternalSemaphore =
-      (sycl::detail::pi::PiExternalSemaphore)ExtSemaphore.raw_handle;
-=======
-  impl->MInteropSemaphoreHandle =
-      (ur_exp_interop_semaphore_handle_t)SemaphoreHandle.raw_handle;
->>>>>>> 1f2ea6d8
+      (ur_exp_external_semaphore_handle_t)ExtSemaphore.raw_handle;
   impl->MWaitValue = {};
   setType(detail::CGType::SemaphoreWait);
 }
@@ -1457,13 +1452,8 @@
         "Invalid type of semaphore for this operation. The "
         "type of semaphore does not support user passed wait values.");
   }
-<<<<<<< HEAD
   impl->MExternalSemaphore =
-      (sycl::detail::pi::PiExternalSemaphore)ExtSemaphore.raw_handle;
-=======
-  impl->MInteropSemaphoreHandle =
-      (ur_exp_interop_semaphore_handle_t)SemaphoreHandle.raw_handle;
->>>>>>> 1f2ea6d8
+      (ur_exp_external_semaphore_handle_t)ExtSemaphore.raw_handle;
   impl->MWaitValue = WaitValue;
   setType(detail::CGType::SemaphoreWait);
 }
@@ -1484,13 +1474,8 @@
         "Invalid type of semaphore for this operation. The "
         "type of semaphore used needs a user passed signal value.");
   }
-<<<<<<< HEAD
   impl->MExternalSemaphore =
-      (sycl::detail::pi::PiExternalSemaphore)ExtSemaphore.raw_handle;
-=======
-  impl->MInteropSemaphoreHandle =
-      (ur_exp_interop_semaphore_handle_t)SemaphoreHandle.raw_handle;
->>>>>>> 1f2ea6d8
+      (ur_exp_external_semaphore_handle_t)ExtSemaphore.raw_handle;
   impl->MSignalValue = {};
   setType(detail::CGType::SemaphoreSignal);
 }
@@ -1509,13 +1494,8 @@
         "Invalid type of semaphore for this operation. The "
         "type of semaphore does not support user passed signal values.");
   }
-<<<<<<< HEAD
   impl->MExternalSemaphore =
-      (sycl::detail::pi::PiExternalSemaphore)ExtSemaphore.raw_handle;
-=======
-  impl->MInteropSemaphoreHandle =
-      (ur_exp_interop_semaphore_handle_t)SemaphoreHandle.raw_handle;
->>>>>>> 1f2ea6d8
+      (ur_exp_external_semaphore_handle_t)ExtSemaphore.raw_handle;
   impl->MSignalValue = SignalValue;
   setType(detail::CGType::SemaphoreSignal);
 }
