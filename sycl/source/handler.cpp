--- conflicted
+++ resolved
@@ -116,15 +116,8 @@
   // they have already been added, and return the event associated with the
   // subgraph node.
   if (MQueue && MQueue->getCommandGraph() && MSubgraphNode) {
-<<<<<<< HEAD
-    {
-      return detail::createSyclObjFromImpl<event>(
-          MQueue->getCommandGraph()->get_event_for_node(MSubgraphNode));
-    }
-=======
     return detail::createSyclObjFromImpl<event>(
         MQueue->getCommandGraph()->getEventForNode(MSubgraphNode));
->>>>>>> 83f87797
   }
 
   // According to 4.7.6.9 of SYCL2020 spec, if a placeholder accessor is passed
@@ -377,12 +370,8 @@
     // If we have a subgraph node we don't want to actually execute this command
     // graph submission.
     if (!MSubgraphNode) {
-<<<<<<< HEAD
       event GraphCompletionEvent =
           MExecGraph->enqueue(MQueue, std::move(CGData));
-=======
-      event GraphCompletionEvent = MExecGraph->enqueue(MQueue);
->>>>>>> 83f87797
       MLastEvent = GraphCompletionEvent;
       return MLastEvent;
     }
@@ -407,7 +396,7 @@
           GraphImpl->add(CGData.MEvents);
 
       // Associate an event with this new node and return the event.
-      GraphImpl->add_event_for_node(EventImpl, NodeImpl);
+      GraphImpl->addEventForNode(EventImpl, NodeImpl);
 
       return detail::createSyclObjFromImpl<event>(EventImpl);
     }
@@ -435,7 +424,6 @@
   // it to the graph to create a node, rather than submit it to the scheduler.
   if (auto GraphImpl = MQueue->getCommandGraph(); GraphImpl) {
     auto EventImpl = std::make_shared<detail::event_impl>();
-<<<<<<< HEAD
     std::shared_ptr<ext::oneapi::experimental::detail::node_impl> NodeImpl =
         nullptr;
 
@@ -444,7 +432,7 @@
       // In-order queues create implicit linear dependencies between nodes.
       // Find the last node added to the graph from this queue, so our new
       // node can set it as a predecessor.
-      auto DependentNode = GraphImpl->get_last_inorder_node(MQueue);
+      auto DependentNode = GraphImpl->getLastInorderNode(MQueue);
 
       NodeImpl = DependentNode
                      ? GraphImpl->add(MCGType, std::move(CommandGroup),
@@ -454,23 +442,13 @@
       // If we are recording an in-order queue remember the new node, so it
       // can be used as a dependency for any more nodes recorded from this
       // queue.
-      GraphImpl->set_last_inorder_node(MQueue, NodeImpl);
+      GraphImpl->setLastInorderNode(MQueue, NodeImpl);
     } else {
       NodeImpl = GraphImpl->add(MCGType, std::move(CommandGroup));
     }
 
     // Associate an event with this new node and return the event.
-    GraphImpl->add_event_for_node(EventImpl, NodeImpl);
-=======
-
-    // Extract relevant data from the handler and pass to graph to create a
-    // new node representing this command group.
-    std::shared_ptr<ext::oneapi::experimental::detail::node_impl> NodeImpl =
-        GraphImpl->add(MCGType, std::move(CommandGroup));
-
-    // Associate an event with this new node and return the event.
     GraphImpl->addEventForNode(EventImpl, NodeImpl);
->>>>>>> 83f87797
 
     return detail::createSyclObjFromImpl<event>(EventImpl);
   }
@@ -1087,23 +1065,16 @@
   if (ParentGraph) {
     // Store the node representing the subgraph in the handler so that we can
     // return it to the user later.
-<<<<<<< HEAD
-    MSubgraphNode = ParentGraph->add_subgraph_nodes(GraphImpl->get_schedule());
+    MSubgraphNode = ParentGraph->addSubgraphNodes(GraphImpl->getSchedule());
 
     // If we are recording an in-order queue remember the subgraph node, so it
     // can be used as a dependency for any more nodes recorded from this queue.
     if (MQueue && MQueue->isInOrder()) {
-      ParentGraph->set_last_inorder_node(MQueue, MSubgraphNode);
-    }
-    // Associate an event with the subgraph node.
-    auto SubgraphEvent = std::make_shared<event_impl>();
-    ParentGraph->add_event_for_node(SubgraphEvent, MSubgraphNode);
-=======
-    MSubgraphNode = ParentGraph->addSubgraphNodes(GraphImpl->getSchedule());
+      ParentGraph->setLastInorderNode(MQueue, MSubgraphNode);
+    }
     // Associate an event with the subgraph node.
     auto SubgraphEvent = std::make_shared<event_impl>();
     ParentGraph->addEventForNode(SubgraphEvent, MSubgraphNode);
->>>>>>> 83f87797
   } else {
     // Set the exec graph for execution during finalize.
     MExecGraph = GraphImpl;
