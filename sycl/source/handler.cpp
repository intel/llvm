--- conflicted
+++ resolved
@@ -475,24 +475,14 @@
         MCodeLoc));
     break;
   case detail::CGType::SemaphoreWait:
-    CommandGroup.reset(new detail::CGSemaphoreWait(
-<<<<<<< HEAD
-        impl->MExternalSemaphore, impl->MWaitValue, std::move(impl->CGData),
-        MCodeLoc));
+    CommandGroup.reset(
+        new detail::CGSemaphoreWait(impl->MExternalSemaphore, impl->MWaitValue,
+                                    std::move(impl->CGData), MCodeLoc));
     break;
   case detail::CGType::SemaphoreSignal:
     CommandGroup.reset(new detail::CGSemaphoreSignal(
         impl->MExternalSemaphore, impl->MSignalValue, std::move(impl->CGData),
         MCodeLoc));
-=======
-        impl->MInteropSemaphoreHandle, impl->MWaitValue,
-        std::move(impl->CGData), MCodeLoc));
-    break;
-  case detail::CGType::SemaphoreSignal:
-    CommandGroup.reset(new detail::CGSemaphoreSignal(
-        impl->MInteropSemaphoreHandle, impl->MSignalValue,
-        std::move(impl->CGData), MCodeLoc));
->>>>>>> 7d7ab2f2
     break;
   case detail::CGType::None:
     if (detail::pi::trace(detail::pi::TraceLevel::PI_TRACE_ALL)) {
