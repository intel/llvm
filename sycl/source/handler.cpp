--- conflicted
+++ resolved
@@ -1141,28 +1141,12 @@
          impl->MWorkGroupMemoryObjects.back().get(), 0, ArgIndex);
 }
 
-<<<<<<< HEAD
-=======
 void handler::setArgHelper(int ArgIndex, stream &&Str) {
   void *StoredArg = storePlainArg(Str);
   addArg(detail::kernel_param_kind_t::kind_stream, StoredArg, sizeof(stream),
          ArgIndex);
 }
 
-void handler::setArgHelper(
-    int ArgIndex,
-    ext::oneapi::experimental::detail::dynamic_work_group_memory_base
-        &DynWorkGroupBase) {
-
-  addArg(detail::kernel_param_kind_t::kind_dynamic_work_group_memory,
-         &DynWorkGroupBase, 0, ArgIndex);
-
-  // Register the dynamic parameter with the handler for later association
-  // with the node being added
-  registerDynamicParameter(DynWorkGroupBase, ArgIndex);
-}
-
->>>>>>> b6e0d2ea
 // The argument can take up more space to store additional information about
 // MAccessRange, MMemoryRange, and MOffset added with addArgsForGlobalAccessor.
 // We use the worst-case estimate because the lifetime of the vector is short.
