//==-------- handler.cpp --- SYCL command group handler --------------------==//
//
// Part of the LLVM Project, under the Apache License v2.0 with LLVM Exceptions.
// See https://llvm.org/LICENSE.txt for license information.
// SPDX-License-Identifier: Apache-2.0 WITH LLVM-exception
//
//===----------------------------------------------------------------------===//

#include "sycl/detail/helpers.hpp"
#include "ur_api.h"
#include <algorithm>

#include <detail/buffer_impl.hpp>
#include <detail/config.hpp>
#include <detail/event_deps.hpp>
#include <detail/global_handler.hpp>
#include <detail/graph/dynamic_impl.hpp>
#include <detail/graph/graph_impl.hpp>
#include <detail/graph/node_impl.hpp>
#include <detail/handler_impl.hpp>
#include <detail/helpers.hpp>
#include <detail/host_task.hpp>
#include <detail/image_impl.hpp>
#include <detail/kernel_bundle_impl.hpp>
#include <detail/kernel_impl.hpp>
#include <detail/queue_impl.hpp>
#include <detail/scheduler/commands.hpp>
#include <detail/scheduler/scheduler.hpp>
#include <detail/ur_info_code.hpp>
#include <detail/usm/usm_impl.hpp>
#include <sycl/detail/common.hpp>
#include <sycl/detail/helpers.hpp>
#include <sycl/detail/kernel_desc.hpp>
#include <sycl/detail/ur.hpp>
#include <sycl/event.hpp>
#include <sycl/handler.hpp>
#include <sycl/info/info_desc.hpp>
#include <sycl/stream.hpp>

#include <sycl/ext/oneapi/bindless_images_memory.hpp>
#include <sycl/ext/oneapi/experimental/enqueue_types.hpp>
#include <sycl/ext/oneapi/experimental/graph.hpp>
#include <sycl/ext/oneapi/experimental/work_group_memory.hpp>
#include <sycl/ext/oneapi/memcpy2d.hpp>

#ifdef XPTI_ENABLE_INSTRUMENTATION
#include <detail/xpti_registry.hpp>
#endif

namespace sycl {
inline namespace _V1 {

namespace detail {
__SYCL_EXPORT void
markBufferAsInternal(const std::shared_ptr<buffer_impl> &BufImpl) {
  BufImpl->markAsInternal();
}

#ifdef __INTEL_PREVIEW_BREAKING_CHANGES
// TODO: Check if two ABI exports below are still necessary.
#endif
device_impl &getDeviceImplFromHandler(handler &CGH) {
  return getSyclObjImpl(CGH)->get_device();
}

device getDeviceFromHandler(handler &CGH) {
  return createSyclObjFromImpl<device>(getSyclObjImpl(CGH)->get_device());
}

bool isDeviceGlobalUsedInKernel(const void *DeviceGlobalPtr) {
  DeviceGlobalMapEntry *DGEntry =
      detail::ProgramManager::getInstance().getDeviceGlobalEntry(
          DeviceGlobalPtr);
  return DGEntry && !DGEntry->MImageIdentifiers.empty();
}

static ur_exp_image_copy_flags_t
getUrImageCopyFlags(sycl::usm::alloc SrcPtrType, sycl::usm::alloc DstPtrType) {
  if (DstPtrType == sycl::usm::alloc::device) {
    // Dest is on device
    if (SrcPtrType == sycl::usm::alloc::device)
      return UR_EXP_IMAGE_COPY_FLAG_DEVICE_TO_DEVICE;
    if (SrcPtrType == sycl::usm::alloc::host ||
        SrcPtrType == sycl::usm::alloc::unknown)
      return UR_EXP_IMAGE_COPY_FLAG_HOST_TO_DEVICE;
    throw sycl::exception(make_error_code(errc::invalid),
                          "Unknown copy source location");
  }
  if (DstPtrType == sycl::usm::alloc::host ||
      DstPtrType == sycl::usm::alloc::unknown) {
    // Dest is on host
    if (SrcPtrType == sycl::usm::alloc::device)
      return UR_EXP_IMAGE_COPY_FLAG_DEVICE_TO_HOST;
    if (SrcPtrType == sycl::usm::alloc::host ||
        SrcPtrType == sycl::usm::alloc::unknown)
      return UR_EXP_IMAGE_COPY_FLAG_HOST_TO_HOST;
    throw sycl::exception(make_error_code(errc::invalid),
                          "Unknown copy source location");
  }
  throw sycl::exception(make_error_code(errc::invalid),
                        "Unknown copy destination location");
}

void *getValueFromDynamicParameter(
    ext::oneapi::experimental::detail::dynamic_parameter_base
        &DynamicParamBase) {
  return sycl::detail::getSyclObjImpl(DynamicParamBase)->getValue();
}

// Bindless image helpers

constexpr size_t get_channel_size(
    const sycl::ext::oneapi::experimental::image_descriptor &Desc) {
  switch (Desc.channel_type) {
  case sycl::image_channel_type::fp16:
    return sizeof(sycl::half);
  case sycl::image_channel_type::fp32:
    return sizeof(float);
  case sycl::image_channel_type::snorm_int8:
  case sycl::image_channel_type::unorm_int8:
  case sycl::image_channel_type::signed_int8:
  case sycl::image_channel_type::unsigned_int8:
    return sizeof(uint8_t);
  case sycl::image_channel_type::snorm_int16:
  case sycl::image_channel_type::unorm_int16:
  case sycl::image_channel_type::signed_int16:
  case sycl::image_channel_type::unsigned_int16:
    return sizeof(uint16_t);
  case sycl::image_channel_type::signed_int32:
  case sycl::image_channel_type::unsigned_int32:
    return sizeof(uint32_t);
  default:
    throw sycl::exception(make_error_code(errc::invalid),
                          "Unsupported channel type");
    return 0;
  }
}

// Fill image type and return depth or array_size
static unsigned int
fill_image_type(const ext::oneapi::experimental::image_descriptor &Desc,
                ur_image_desc_t &UrDesc) {
  if (Desc.array_size > 1) {
    // Image Array.
    UrDesc.type =
        Desc.height > 0 ? UR_MEM_TYPE_IMAGE2D_ARRAY : UR_MEM_TYPE_IMAGE1D_ARRAY;

    // Cubemap.
    UrDesc.type =
        Desc.type == sycl::ext::oneapi::experimental::image_type::cubemap
            ? UR_MEM_TYPE_IMAGE_CUBEMAP_EXP
        : Desc.type == sycl::ext::oneapi::experimental::image_type::gather
            ? UR_MEM_TYPE_IMAGE_GATHER_EXP
            : UrDesc.type;

    return Desc.array_size;
  }

  UrDesc.type = Desc.depth > 0 ? UR_MEM_TYPE_IMAGE3D
                               : (Desc.height > 0 ? UR_MEM_TYPE_IMAGE2D
                                                  : UR_MEM_TYPE_IMAGE1D);
  return Desc.depth;
}

// Fill image format
static ur_image_format_t
fill_format(const ext::oneapi::experimental::image_descriptor &Desc) {
  ur_image_format_t PiFormat;

  PiFormat.channelType =
      sycl::_V1::detail::convertChannelType(Desc.channel_type);
  PiFormat.channelOrder = sycl::detail::convertChannelOrder(
      sycl::_V1::ext::oneapi::experimental::detail::
          get_image_default_channel_order(Desc.num_channels));

  return PiFormat;
}

static void
verify_copy(const ext::oneapi::experimental::image_descriptor &SrcImgDesc,
            const ext::oneapi::experimental::image_descriptor &DestImgDesc) {

  if (SrcImgDesc.width != DestImgDesc.width ||
      SrcImgDesc.height != DestImgDesc.height ||
      SrcImgDesc.depth != DestImgDesc.depth) {
    throw sycl::exception(make_error_code(errc::invalid),
                          "Copy Error: The source image and the destination "
                          "image must have equal dimensions!");
  }

  if (SrcImgDesc.num_channels != DestImgDesc.num_channels) {
    throw sycl::exception(make_error_code(errc::invalid),
                          "Copy Error: The source image and the destination "
                          "image must have the same number of channels!");
  }
}

static void
verify_sub_copy(const ext::oneapi::experimental::image_descriptor &SrcImgDesc,
                sycl::range<3> SrcOffset,
                const ext::oneapi::experimental::image_descriptor &DestImgDesc,
                sycl::range<3> DestOffset, sycl::range<3> CopyExtent) {

  auto isOutOfRange = [](const sycl::range<3> &range,
                         const sycl::range<3> &offset,
                         const sycl::range<3> &copyExtent) {
    sycl::range<3> result = (range > 0UL && ((offset + copyExtent) > range));

    return (static_cast<bool>(result[0]) || static_cast<bool>(result[1]) ||
            static_cast<bool>(result[2]));
  };

  sycl::range<3> SrcImageSize = {SrcImgDesc.width, SrcImgDesc.height,
                                 SrcImgDesc.depth};
  sycl::range<3> DestImageSize = {DestImgDesc.width, DestImgDesc.height,
                                  DestImgDesc.depth};

  if (isOutOfRange(SrcImageSize, SrcOffset, CopyExtent) ||
      isOutOfRange(DestImageSize, DestOffset, CopyExtent)) {
    throw sycl::exception(
        make_error_code(errc::invalid),
        "Copy Error: Image copy attempted to access out of bounds memory!");
  }

  if (SrcImgDesc.num_channels != DestImgDesc.num_channels) {
    throw sycl::exception(make_error_code(errc::invalid),
                          "Copy Error: The source image and the destination "
                          "image must have the same number of channels!");
  }
}

static ur_image_desc_t
fill_image_desc(const ext::oneapi::experimental::image_descriptor &ImgDesc) {
  ur_image_desc_t UrDesc = {};
  UrDesc.stype = UR_STRUCTURE_TYPE_IMAGE_DESC;
  UrDesc.width = ImgDesc.width;
  UrDesc.height = ImgDesc.height;
  UrDesc.depth = ImgDesc.depth;
  UrDesc.arraySize = ImgDesc.array_size;
  return UrDesc;
}

static void fill_copy_args(
    detail::handler_impl *impl,
    const ext::oneapi::experimental::image_descriptor &SrcImgDesc,
    const ext::oneapi::experimental::image_descriptor &DestImgDesc,
    ur_exp_image_copy_flags_t ImageCopyFlags,
    ur_exp_image_copy_input_types_t ImageCopyInputTypes, size_t SrcPitch,
    size_t DestPitch, sycl::range<3> SrcOffset = {0, 0, 0},
    sycl::range<3> SrcExtent = {0, 0, 0}, sycl::range<3> DestOffset = {0, 0, 0},
    sycl::range<3> DestExtent = {0, 0, 0},
    sycl::range<3> CopyExtent = {0, 0, 0}) {
  SrcImgDesc.verify();
  DestImgDesc.verify();

  // CopyExtent.size() should only be greater than 0 when sub-copy is occurring.
  if (CopyExtent.size() == 0) {
    detail::verify_copy(SrcImgDesc, DestImgDesc);
  } else {
    detail::verify_sub_copy(SrcImgDesc, SrcOffset, DestImgDesc, DestOffset,
                            CopyExtent);
  }

  ur_image_desc_t UrSrcDesc = detail::fill_image_desc(SrcImgDesc);
  ur_image_desc_t UrDestDesc = detail::fill_image_desc(DestImgDesc);
  ur_image_format_t UrSrcFormat = detail::fill_format(SrcImgDesc);
  ur_image_format_t UrDestFormat = detail::fill_format(DestImgDesc);
  auto ZCopyExtentComponent = detail::fill_image_type(SrcImgDesc, UrSrcDesc);
  detail::fill_image_type(DestImgDesc, UrDestDesc);

  // ur_rect_offset_t and ur_rect_offset_t which represent image offsets and
  // copy extents expect that X-axis offset and region width are specified in
  // bytes rather then in elements.
  auto SrcPixelSize =
      SrcImgDesc.num_channels * detail::get_channel_size(SrcImgDesc);
  auto DestPixelSize =
      DestImgDesc.num_channels * detail::get_channel_size(DestImgDesc);

  impl->MSrcOffset = {SrcOffset[0] * SrcPixelSize, SrcOffset[1], SrcOffset[2]};
  impl->MDestOffset = {DestOffset[0] * DestPixelSize, DestOffset[1],
                       DestOffset[2]};
  impl->MSrcImageDesc = UrSrcDesc;
  impl->MDstImageDesc = UrDestDesc;
  impl->MSrcImageFormat = UrSrcFormat;
  impl->MDstImageFormat = UrDestFormat;
  impl->MImageCopyFlags = ImageCopyFlags;
  impl->MImageCopyInputTypes = ImageCopyInputTypes;

  if (CopyExtent.size() != 0) {
    impl->MCopyExtent = {CopyExtent[0] * SrcPixelSize, CopyExtent[1],
                         CopyExtent[2]};
  } else {
    impl->MCopyExtent = {SrcImgDesc.width * SrcPixelSize, SrcImgDesc.height,
                         ZCopyExtentComponent};
  }

  if (SrcExtent.size() != 0) {
    impl->MSrcImageDesc.width = SrcExtent[0];
    impl->MSrcImageDesc.height = SrcExtent[1];
    impl->MSrcImageDesc.depth = SrcExtent[2];
  }

  if (DestExtent.size() != 0) {
    impl->MDstImageDesc.width = DestExtent[0];
    impl->MDstImageDesc.height = DestExtent[1];
    impl->MDstImageDesc.depth = DestExtent[2];
  }

  impl->MSrcImageDesc.rowPitch = SrcPitch;
  impl->MDstImageDesc.rowPitch = DestPitch;
}

static void
fill_copy_args(detail::handler_impl *impl,
               const ext::oneapi::experimental::image_descriptor &Desc,
               ur_exp_image_copy_flags_t ImageCopyFlags,
               ur_exp_image_copy_input_types_t ImageCopyInputTypes,
               sycl::range<3> SrcOffset = {0, 0, 0},
               sycl::range<3> SrcExtent = {0, 0, 0},
               sycl::range<3> DestOffset = {0, 0, 0},
               sycl::range<3> DestExtent = {0, 0, 0},
               sycl::range<3> CopyExtent = {0, 0, 0}) {

  size_t SrcPitch = SrcExtent[0] * Desc.num_channels * get_channel_size(Desc);
  size_t DestPitch = DestExtent[0] * Desc.num_channels * get_channel_size(Desc);

  fill_copy_args(impl, Desc, Desc, ImageCopyFlags, ImageCopyInputTypes,
                 SrcPitch, DestPitch, SrcOffset, SrcExtent, DestOffset,
                 DestExtent, CopyExtent);
}

static void fill_copy_args(
    detail::handler_impl *impl,
    const ext::oneapi::experimental::image_descriptor &Desc,
    ur_exp_image_copy_flags_t ImageCopyFlags,
    ur_exp_image_copy_input_types_t ImageCopyInputTypes, size_t SrcPitch,
    size_t DestPitch, sycl::range<3> SrcOffset = {0, 0, 0},
    sycl::range<3> SrcExtent = {0, 0, 0}, sycl::range<3> DestOffset = {0, 0, 0},
    sycl::range<3> DestExtent = {0, 0, 0},
    sycl::range<3> CopyExtent = {0, 0, 0}) {

  fill_copy_args(impl, Desc, Desc, ImageCopyFlags, ImageCopyInputTypes,
                 SrcPitch, DestPitch, SrcOffset, SrcExtent, DestOffset,
                 DestExtent, CopyExtent);
}

static void
fill_copy_args(detail::handler_impl *impl,
               const ext::oneapi::experimental::image_descriptor &SrcImgDesc,
               const ext::oneapi::experimental::image_descriptor &DestImgDesc,
               ur_exp_image_copy_flags_t ImageCopyFlags,
               ur_exp_image_copy_input_types_t ImageCopyInputTypes,
               sycl::range<3> SrcOffset = {0, 0, 0},
               sycl::range<3> SrcExtent = {0, 0, 0},
               sycl::range<3> DestOffset = {0, 0, 0},
               sycl::range<3> DestExtent = {0, 0, 0},
               sycl::range<3> CopyExtent = {0, 0, 0}) {

  size_t SrcPitch =
      SrcExtent[0] * SrcImgDesc.num_channels * get_channel_size(SrcImgDesc);
  size_t DestPitch =
      DestExtent[0] * DestImgDesc.num_channels * get_channel_size(DestImgDesc);

  fill_copy_args(impl, SrcImgDesc, DestImgDesc, ImageCopyFlags,
                 ImageCopyInputTypes, SrcPitch, DestPitch, SrcOffset, SrcExtent,
                 DestOffset, DestExtent, CopyExtent);
}

} // namespace detail

handler::handler(detail::handler_impl &HandlerImpl) : impl(&HandlerImpl) {}
handler::handler(std::unique_ptr<detail::handler_impl> &&HandlerImpl)
    : implOwner(std::move(HandlerImpl)), impl(implOwner.get()) {}

handler::~handler() = default;

// Sets the submission state to indicate that an explicit kernel bundle has been
// set. Throws a sycl::exception with errc::invalid if the current state
// indicates that a specialization constant has been set.
void handler::setStateExplicitKernelBundle() {
  impl->setStateExplicitKernelBundle();
}

// Sets the submission state to indicate that a specialization constant has been
// set. Throws a sycl::exception with errc::invalid if the current state
// indicates that an explicit kernel bundle has been set.
void handler::setStateSpecConstSet() { impl->setStateSpecConstSet(); }

// Returns true if the submission state is EXPLICIT_KERNEL_BUNDLE_STATE and
// false otherwise.
bool handler::isStateExplicitKernelBundle() const {
  return impl->isStateExplicitKernelBundle();
}

// Returns a ptr to the kernel_bundle.
// If there is no kernel_bundle created:
// returns newly created kernel_bundle if Insert is true
// returns nullptr if Insert is false
detail::kernel_bundle_impl *
handler::getOrInsertHandlerKernelBundlePtr(bool Insert) const {
  if (impl->MKernelBundle || !Insert)
    return impl->MKernelBundle.get();

  context Ctx = detail::createSyclObjFromImpl<context>(impl->get_context());
  impl->MKernelBundle =
      detail::getSyclObjImpl(get_kernel_bundle<bundle_state::input>(
          Ctx, {detail::createSyclObjFromImpl<device>(impl->get_device())},
          {}));
  return impl->MKernelBundle.get();
}

// Sets kernel bundle to the provided one.
template <typename SharedPtrT>
void handler::setHandlerKernelBundle(SharedPtrT &&NewKernelBundleImpPtr) {
  impl->MKernelBundle = std::forward<SharedPtrT>(NewKernelBundleImpPtr);
}

void handler::setHandlerKernelBundle(kernel Kernel) {
  // Kernel may not have an associated kernel bundle if it is created from a
  // program. As such, apply getSyclObjImpl directly on the kernel, i.e. not
  //  the other way around: getSyclObjImp(Kernel->get_kernel_bundle()).
  std::shared_ptr<detail::kernel_bundle_impl> KernelBundleImpl =
      detail::getSyclObjImpl(Kernel)->get_kernel_bundle();
  setHandlerKernelBundle(std::move(KernelBundleImpl));
}

detail::EventImplPtr handler::finalize() {
  const auto &type = getType();
  detail::queue_impl *Queue = impl->get_queue_or_null();
  ext::oneapi::experimental::detail::graph_impl *Graph =
      impl->get_graph_or_null();

  // TODO checking the size of the events vector and avoiding the call is more
  // efficient here at this point
  const bool KernelSchedulerBypass =
      (Queue && !Graph && !impl->MSubgraphNode && !Queue->hasCommandGraph() &&
       !impl->CGData.MRequirements.size() && !MStreamStorage.size() &&
       (impl->CGData.MEvents.size() == 0 ||
        detail::Scheduler::areEventsSafeForSchedulerBypass(
            impl->CGData.MEvents, Queue->getContextImpl())));

  // Extract arguments from the kernel lambda, if required.
  // Skipping this is currently limited to simple kernels on the fast path.
  if (type == detail::CGType::Kernel && impl->MKernelData.getKernelFuncPtr() &&
      (!KernelSchedulerBypass || impl->MKernelData.hasSpecialCaptures())) {
    impl->MKernelData.extractArgsAndReqsFromLambda();
  }

  // According to 4.7.6.9 of SYCL2020 spec, if a placeholder accessor is passed
  // to a command without being bound to a command group, an exception should
  // be thrown.
  {
    for (const auto &arg : impl->MKernelData.getArgs()) {
      if (arg.MType != detail::kernel_param_kind_t::kind_accessor)
        continue;

      detail::Requirement *AccImpl =
          static_cast<detail::Requirement *>(arg.MPtr);
      if (AccImpl->MIsPlaceH) {
        auto It = std::find(impl->CGData.MRequirements.begin(),
                            impl->CGData.MRequirements.end(), AccImpl);
        if (It == impl->CGData.MRequirements.end())
          throw sycl::exception(make_error_code(errc::kernel_argument),
                                "placeholder accessor must be bound by calling "
                                "handler::require() before it can be used.");

        // Check associated accessors
        bool AccFound = false;
        for (detail::ArgDesc &Acc : impl->MAssociatedAccesors) {
          if ((Acc.MType == detail::kernel_param_kind_t::kind_accessor) &&
              static_cast<detail::Requirement *>(Acc.MPtr) == AccImpl) {
            AccFound = true;
            break;
          }
        }

        if (!AccFound) {
          throw sycl::exception(make_error_code(errc::kernel_argument),
                                "placeholder accessor must be bound by calling "
                                "handler::require() before it can be used.");
        }
      }
    }
  }

  if (type == detail::CGType::Kernel) {
    if (impl->MKernelData.getDeviceKernelInfoPtr() == nullptr) {
      // Fetch the device kernel info pointer if it hasn't been set (e.g.
      // in kernel bundle or free function cases).
      impl->MKernelData.setDeviceKernelInfoPtr(
          &detail::ProgramManager::getInstance().getOrCreateDeviceKernelInfo(
              toKernelNameStrT(MKernelName)));
    }
    assert(impl->MKernelData.getKernelName() == MKernelName);

    // If there were uses of set_specialization_constant build the kernel_bundle
    detail::kernel_bundle_impl *KernelBundleImpPtr =
        getOrInsertHandlerKernelBundlePtr(/*Insert=*/false);
    if (KernelBundleImpPtr) {
      // Make sure implicit non-interop kernel bundles have the kernel
      if (!impl->isStateExplicitKernelBundle() &&
          !(MKernel && MKernel->isInterop()) &&
          (KernelBundleImpPtr->empty() ||
           KernelBundleImpPtr->hasSYCLOfflineImages()) &&
          !KernelBundleImpPtr->tryGetKernel(impl->getKernelName())) {
        detail::device_impl &Dev = impl->get_device();
        kernel_id KernelID =
            detail::ProgramManager::getInstance().getSYCLKernelID(
                impl->getKernelName());
        bool KernelInserted = KernelBundleImpPtr->add_kernel(
            KernelID, detail::createSyclObjFromImpl<device>(Dev));
        // If kernel was not inserted and the bundle is in input mode we try
        // building it and trying to find the kernel in executable mode
        if (!KernelInserted &&
            KernelBundleImpPtr->get_bundle_state() == bundle_state::input) {
          auto KernelBundle =
              detail::createSyclObjFromImpl<kernel_bundle<bundle_state::input>>(
                  *KernelBundleImpPtr);
          kernel_bundle<bundle_state::executable> ExecKernelBundle =
              build(KernelBundle);
          KernelBundleImpPtr = detail::getSyclObjImpl(ExecKernelBundle).get();
          // Raw ptr KernelBundleImpPtr is valid, because we saved the
          // shared_ptr to the handler
          setHandlerKernelBundle(KernelBundleImpPtr->shared_from_this());
          KernelInserted = KernelBundleImpPtr->add_kernel(
              KernelID, detail::createSyclObjFromImpl<device>(Dev));
        }
        // If the kernel was not found in executable mode we throw an exception
        if (!KernelInserted)
          throw sycl::exception(make_error_code(errc::runtime),
                                "Failed to add kernel to kernel bundle.");
      }

      switch (KernelBundleImpPtr->get_bundle_state()) {
      case bundle_state::input: {
        // Underlying level expects kernel_bundle to be in executable state
        kernel_bundle<bundle_state::executable> ExecBundle = build(
            detail::createSyclObjFromImpl<kernel_bundle<bundle_state::input>>(
                *KernelBundleImpPtr));
        KernelBundleImpPtr = detail::getSyclObjImpl(ExecBundle).get();
        // Raw ptr KernelBundleImpPtr is valid, because we saved the shared_ptr
        // to the handler
        setHandlerKernelBundle(KernelBundleImpPtr->shared_from_this());
        break;
      }
      case bundle_state::executable:
        // Nothing to do
        break;
      case bundle_state::object:
      case bundle_state::ext_oneapi_source:
        assert(0 && "Expected that the bundle is either in input or executable "
                    "states.");
        break;
      }
    }

    if (KernelSchedulerBypass) {
      // if user does not add a new dependency to the dependency graph, i.e.
      // the graph is not changed, then this faster path is used to submit
      // kernel bypassing scheduler and avoiding CommandGroup, Command objects
      // creation.

      detail::EventImplPtr ResultEvent =
          impl->get_queue().submit_kernel_scheduler_bypass(
              impl->MKernelData, impl->CGData.MEvents, impl->MEventNeeded,
              MKernel.get(), KernelBundleImpPtr, MCodeLoc, impl->MIsTopCodeLoc);
      return ResultEvent;
    }
  }

  std::unique_ptr<detail::CG> CommandGroup;
  switch (type) {
  case detail::CGType::Kernel: {
#ifndef __INTEL_PREVIEW_BREAKING_CHANGES
    // Copy kernel name here instead of move so that it's available after
    // running of this method by reductions implementation. This allows for
    // assert feature to check if kernel uses assertions
#endif
    CommandGroup.reset(new detail::CGExecKernel(
        impl->MKernelData.getNDRDesc(), std::move(MHostKernel),
        std::move(MKernel), std::move(impl->MKernelBundle),
        std::move(impl->CGData), std::move(impl->MKernelData).getArgs(),
        *impl->MKernelData.getDeviceKernelInfoPtr(), std::move(MStreamStorage),
        std::move(impl->MAuxiliaryResources), getType(),
        impl->MKernelData.getKernelCacheConfig(),
        impl->MKernelData.isCooperative(),
        impl->MKernelData.usesClusterLaunch(),
        impl->MKernelData.getKernelWorkGroupMemorySize(), MCodeLoc));
    break;
  }
  case detail::CGType::CopyAccToPtr:
  case detail::CGType::CopyPtrToAcc:
  case detail::CGType::CopyAccToAcc:
    CommandGroup.reset(
        new detail::CGCopy(getType(), MSrcPtr, MDstPtr, std::move(impl->CGData),
                           std::move(impl->MAuxiliaryResources), MCodeLoc));
    break;
  case detail::CGType::Fill:
    CommandGroup.reset(new detail::CGFill(std::move(MPattern), MDstPtr,
                                          std::move(impl->CGData), MCodeLoc));
    break;
  case detail::CGType::UpdateHost:
    CommandGroup.reset(
        new detail::CGUpdateHost(MDstPtr, std::move(impl->CGData), MCodeLoc));
    break;
  case detail::CGType::CopyUSM:
    CommandGroup.reset(new detail::CGCopyUSM(
        MSrcPtr, MDstPtr, MLength, std::move(impl->CGData), MCodeLoc));
    break;
  case detail::CGType::FillUSM:
    CommandGroup.reset(new detail::CGFillUSM(std::move(MPattern), MDstPtr,
                                             MLength, std::move(impl->CGData),
                                             MCodeLoc));
    break;
  case detail::CGType::PrefetchUSM:
    CommandGroup.reset(
        new detail::CGPrefetchUSM(MDstPtr, MLength, std::move(impl->CGData),
                                  impl->MPrefetchType, MCodeLoc));
    break;
  case detail::CGType::AdviseUSM:
    CommandGroup.reset(new detail::CGAdviseUSM(MDstPtr, MLength, impl->MAdvice,
                                               std::move(impl->CGData),
                                               getType(), MCodeLoc));
    break;
  case detail::CGType::Copy2DUSM:
    CommandGroup.reset(new detail::CGCopy2DUSM(
        MSrcPtr, MDstPtr, impl->MSrcPitch, impl->MDstPitch, impl->MWidth,
        impl->MHeight, std::move(impl->CGData), MCodeLoc));
    break;
  case detail::CGType::Fill2DUSM:
    CommandGroup.reset(new detail::CGFill2DUSM(
        std::move(MPattern), MDstPtr, impl->MDstPitch, impl->MWidth,
        impl->MHeight, std::move(impl->CGData), MCodeLoc));
    break;
  case detail::CGType::Memset2DUSM:
    CommandGroup.reset(new detail::CGMemset2DUSM(
        MPattern[0], MDstPtr, impl->MDstPitch, impl->MWidth, impl->MHeight,
        std::move(impl->CGData), MCodeLoc));
    break;
  case detail::CGType::EnqueueNativeCommand:
  case detail::CGType::CodeplayHostTask: {
    detail::context_impl &Context = impl->get_context();
    detail::queue_impl *Queue = impl->get_queue_or_null();
    CommandGroup.reset(
        new detail::CGHostTask(std::move(impl->MHostTask), Queue, &Context,
                               std::move(impl->MKernelData).getArgs(),
                               std::move(impl->CGData), getType(), MCodeLoc));
    break;
  }
  case detail::CGType::Barrier:
  case detail::CGType::BarrierWaitlist: {
    if (auto GraphImpl = getCommandGraph(); GraphImpl != nullptr) {
      impl->CGData.MEvents.insert(std::end(impl->CGData.MEvents),
                                  std::begin(impl->MEventsWaitWithBarrier),
                                  std::end(impl->MEventsWaitWithBarrier));
      // Barrier node is implemented as an empty node in Graph
      // but keep the barrier type to help managing dependencies
      setType(detail::CGType::Barrier);
      CommandGroup.reset(new detail::CG(detail::CGType::Barrier,
                                        std::move(impl->CGData), MCodeLoc));
    } else {
      CommandGroup.reset(new detail::CGBarrier(
          std::move(impl->MEventsWaitWithBarrier), impl->MEventMode,
          std::move(impl->CGData), getType(), MCodeLoc));
    }
    break;
  }
  case detail::CGType::ProfilingTag: {
    CommandGroup.reset(
        new detail::CGProfilingTag(std::move(impl->CGData), MCodeLoc));
    break;
  }
  case detail::CGType::CopyToDeviceGlobal: {
    CommandGroup.reset(new detail::CGCopyToDeviceGlobal(
        MSrcPtr, MDstPtr, impl->MIsDeviceImageScoped, MLength, impl->MOffset,
        std::move(impl->CGData), MCodeLoc));
    break;
  }
  case detail::CGType::CopyFromDeviceGlobal: {
    CommandGroup.reset(new detail::CGCopyFromDeviceGlobal(
        MSrcPtr, MDstPtr, impl->MIsDeviceImageScoped, MLength, impl->MOffset,
        std::move(impl->CGData), MCodeLoc));
    break;
  }
  case detail::CGType::ReadWriteHostPipe: {
    CommandGroup.reset(new detail::CGReadWriteHostPipe(
        impl->HostPipeName, impl->HostPipeBlocking, impl->HostPipePtr,
        impl->HostPipeTypeSize, impl->HostPipeRead, std::move(impl->CGData),
        MCodeLoc));
    break;
  }
  case detail::CGType::ExecCommandBuffer: {
    detail::queue_impl *Queue = impl->get_queue_or_null();
    std::shared_ptr<ext::oneapi::experimental::detail::graph_impl> ParentGraph =
        Queue ? Queue->getCommandGraph() : impl->get_graph().shared_from_this();

    // If a parent graph is set that means we are adding or recording a subgraph
    // and we don't want to actually execute this command graph submission.
    if (ParentGraph) {
      ext::oneapi::experimental::detail::graph_impl::WriteLock ParentLock;
      if (Queue) {
        ParentLock = ext::oneapi::experimental::detail::graph_impl::WriteLock(
            ParentGraph->MMutex);
      }
      impl->CGData.MRequirements = impl->MExecGraph->getRequirements();
      // Here we are using the CommandGroup without passing a CommandBuffer to
      // pass the exec_graph_impl and event dependencies. Since this subgraph CG
      // will not be executed this is fine.
      CommandGroup.reset(new sycl::detail::CGExecCommandBuffer(
          nullptr, impl->MExecGraph, std::move(impl->CGData)));

    } else {
      detail::queue_impl &Queue = impl->get_queue();
      bool DiscardEvent = !impl->MEventNeeded &&
                          Queue.supportsDiscardingPiEvents() &&
                          !impl->MExecGraph->containsHostTask();
      detail::EventImplPtr GraphCompletionEvent = impl->MExecGraph->enqueue(
          Queue, std::move(impl->CGData), !DiscardEvent);
      return GraphCompletionEvent;
    }
  } break;
  case detail::CGType::CopyImage:
    CommandGroup.reset(new detail::CGCopyImage(
        MSrcPtr, MDstPtr, impl->MSrcImageDesc, impl->MDstImageDesc,
        impl->MSrcImageFormat, impl->MDstImageFormat, impl->MImageCopyFlags,
        impl->MImageCopyInputTypes, impl->MSrcOffset, impl->MDestOffset,
        impl->MCopyExtent, std::move(impl->CGData), MCodeLoc));
    break;
  case detail::CGType::SemaphoreWait:
    CommandGroup.reset(
        new detail::CGSemaphoreWait(impl->MExternalSemaphore, impl->MWaitValue,
                                    std::move(impl->CGData), MCodeLoc));
    break;
  case detail::CGType::SemaphoreSignal:
    CommandGroup.reset(new detail::CGSemaphoreSignal(
        impl->MExternalSemaphore, impl->MSignalValue, std::move(impl->CGData),
        MCodeLoc));
    break;
  case detail::CGType::AsyncAlloc:
    CommandGroup.reset(new detail::CGAsyncAlloc(
        impl->MAsyncAllocEvent, std::move(impl->CGData), MCodeLoc));
    break;
  case detail::CGType::AsyncFree:
    CommandGroup.reset(new detail::CGAsyncFree(
        impl->MFreePtr, std::move(impl->CGData), MCodeLoc));
    break;
  case detail::CGType::None:
    CommandGroup.reset(new detail::CG(detail::CGType::None,
                                      std::move(impl->CGData), MCodeLoc));
    break;
  }

  if (!CommandGroup)
    throw exception(make_error_code(errc::runtime),
                    "Internal Error. Command group cannot be constructed.");

  // Propagate MIsTopCodeLoc state to CommandGroup.
  // Will be used for XPTI payload generation for CG's related events.
  CommandGroup->MIsTopCodeLoc = impl->MIsTopCodeLoc;

  // If there is a graph associated with the handler we are in the explicit
  // graph mode, so we store the CG instead of submitting it to the scheduler,
  // so it can be retrieved by the graph later.
  if (impl->get_graph_or_null()) {
    impl->MGraphNodeCG = std::move(CommandGroup);
    auto EventImpl = detail::event_impl::create_completed_host_event();
    return EventImpl;
  }

  // Because graph case is handled right above.
  assert(Queue);

  // If the queue has an associated graph then we need to take the CG and pass
  // it to the graph to create a node, rather than submit it to the scheduler.
  if (auto GraphImpl = Queue->getCommandGraph(); GraphImpl) {
    return Queue->submit_command_to_graph(*GraphImpl, std::move(CommandGroup),
                                          type, impl->MUserFacingNodeType);
  }

  // For kernel submission, regardless of whether an event has been requested,
  // the scheduler needs to generate an event so the commands are properly
  // ordered (for in-order queue) and synchronized with a barrier (for
  // out-of-order queue). The event can only be skipped for the scheduler bypass
  // path.
  //
  // For commands other than kernel submission, if an event has not been
  // requested, the queue supports events discarding, and the scheduler
  // could have been bypassed (not supported yet), the event can be skipped.
  bool DiscardEvent =
      (type != detail::CGType::Kernel && KernelSchedulerBypass &&
       !impl->MEventNeeded && Queue->supportsDiscardingPiEvents());

  detail::EventImplPtr Event = detail::Scheduler::getInstance().addCG(
      std::move(CommandGroup), *Queue, !DiscardEvent);

  return DiscardEvent ? nullptr : Event;
}

void handler::addReduction(const std::shared_ptr<const void> &ReduObj) {
  impl->MAuxiliaryResources.push_back(ReduObj);
}

void handler::associateWithHandlerCommon(detail::AccessorImplPtr AccImpl,
                                         int AccTarget) {
  if (getCommandGraph() &&
      static_cast<detail::SYCLMemObjT *>(AccImpl->MSYCLMemObj)
          ->needsWriteBack()) {
    throw sycl::exception(make_error_code(errc::invalid),
                          "Accessors to buffers which have write_back enabled "
                          "are not allowed to be used in command graphs.");
  }
  detail::Requirement *Req = AccImpl.get();
  if (Req->MAccessMode != sycl::access_mode::read) {
    auto SYCLMemObj = static_cast<detail::SYCLMemObjT *>(Req->MSYCLMemObj);
    SYCLMemObj->handleWriteAccessorCreation();
  }
  // Add accessor to the list of requirements.
  if (Req->MAccessRange.size() != 0)
    impl->CGData.MRequirements.push_back(Req);
  // Store copy of the accessor.
  impl->CGData.MAccStorage.push_back(std::move(AccImpl));
  // Add an accessor to the handler list of associated accessors.
  // For associated accessors index does not means nothing.
  impl->MAssociatedAccesors.emplace_back(
      detail::kernel_param_kind_t::kind_accessor, Req, AccTarget, /*index*/ 0);
}

void handler::associateWithHandler(detail::AccessorBaseHost *AccBase,
                                   access::target AccTarget) {
  associateWithHandlerCommon(detail::getSyclObjImpl(*AccBase),
                             static_cast<int>(AccTarget));
}

void handler::associateWithHandler(
    detail::UnsampledImageAccessorBaseHost *AccBase, image_target AccTarget) {
  associateWithHandlerCommon(detail::getSyclObjImpl(*AccBase),
                             static_cast<int>(AccTarget));
}

void handler::associateWithHandler(
    detail::SampledImageAccessorBaseHost *AccBase, image_target AccTarget) {
  associateWithHandlerCommon(detail::getSyclObjImpl(*AccBase),
                             static_cast<int>(AccTarget));
}

void handler::setArgHelper(int ArgIndex, detail::work_group_memory_impl &Arg) {
  impl->MWorkGroupMemoryObjects.push_back(
      std::make_shared<detail::work_group_memory_impl>(Arg));
  addArg(detail::kernel_param_kind_t::kind_work_group_memory,
         impl->MWorkGroupMemoryObjects.back().get(), 0, ArgIndex);
}

void handler::setArgHelper(int ArgIndex, stream &&Str) {
  void *StoredArg = storePlainArg(Str);
  addArg(detail::kernel_param_kind_t::kind_stream, StoredArg, sizeof(stream),
         ArgIndex);
}

void handler::extractArgsAndReqs() {
  assert(MKernel && "MKernel is not initialized");
#ifndef __INTEL_PREVIEW_BREAKING_CHANGES
  if (impl->MKernelData.getDeviceKernelInfoPtr() == nullptr) {
    impl->MKernelData.setDeviceKernelInfoPtr(
        &detail::ProgramManager::getInstance().getOrCreateDeviceKernelInfo(
            detail::toKernelNameStrT(MKernel->getName())));
  }
#endif
  assert(impl->MKernelData.getDeviceKernelInfoPtr() != nullptr);
  impl->MKernelData.extractArgsAndReqs(MKernel->isCreatedFromSource());
}

#ifndef __INTEL_PREVIEW_BREAKING_CHANGES
<<<<<<< HEAD
// TODO: Those functions are not used anymore, remove it in the next
// ABI-breaking window.
void handler::extractArgsAndReqsFromLambda(
    char *LambdaPtr, detail::kernel_param_desc_t (*ParamDescGetter)(int),
    size_t NumKernelParams, bool IsESIMD) {

  std::vector<detail::kernel_param_desc_t> ParamDescs;
  ParamDescs.reserve(NumKernelParams);
  for (size_t i = 0; i < NumKernelParams; i++) {
    ParamDescs.push_back(ParamDescGetter(i));
  }

  extractArgsAndReqsFromLambda(LambdaPtr, ParamDescs, IsESIMD);
}

void handler::extractArgsAndReqsFromLambda(
    char *LambdaPtr, const std::vector<detail::kernel_param_desc_t> &ParamDescs,
    bool IsESIMD) {
  const bool IsKernelCreatedFromSource = false;
  size_t IndexShift = 0;

  for (size_t I = 0; I < ParamDescs.size(); ++I) {
    void *Ptr = LambdaPtr + ParamDescs[I].offset;
    const detail::kernel_param_kind_t &Kind = ParamDescs[I].kind;
    const int &Size = ParamDescs[I].info;
    if (Kind == detail::kernel_param_kind_t::kind_accessor) {
      // For args kind of accessor Size is information about accessor.
      // The first 11 bits of Size encodes the accessor target.
      const access::target AccTarget =
          static_cast<access::target>(Size & AccessTargetMask);
      if ((AccTarget == access::target::device ||
           AccTarget == access::target::constant_buffer) ||
          (AccTarget == access::target::image ||
           AccTarget == access::target::image_array)) {
        detail::AccessorBaseHost *AccBase =
            static_cast<detail::AccessorBaseHost *>(Ptr);
        Ptr = detail::getSyclObjImpl(*AccBase).get();
      } else if (AccTarget == access::target::local) {
        detail::LocalAccessorBaseHost *LocalAccBase =
            static_cast<detail::LocalAccessorBaseHost *>(Ptr);
        Ptr = detail::getSyclObjImpl(*LocalAccBase).get();
      }
    }
    impl->MKernelData.processArg(Ptr, Kind, Size, I, IndexShift,
                                 IsKernelCreatedFromSource, IsESIMD);
  }
}

void handler::extractArgsAndReqsFromLambda(
    char *LambdaPtr, size_t KernelArgsNum,
    const detail::kernel_param_desc_t *KernelArgs, bool IsESIMD) {
  std::vector<detail::kernel_param_desc_t> ParamDescs(
      KernelArgs, KernelArgs + KernelArgsNum);
  extractArgsAndReqsFromLambda(LambdaPtr, ParamDescs, IsESIMD);
}
#endif // __INTEL_PREVIEW_BREAKING_CHANGES
=======
// Calling methods of kernel_impl requires knowledge of class layout.
// As this is impossible in header, there's a function that calls necessary
// method inside the library and returns the result.
detail::ABINeutralKernelNameStrT handler::getKernelName() {
  return MKernel->getName();
}
#endif
>>>>>>> e711ac0b

void handler::verifyUsedKernelBundleInternal(detail::string_view KernelName) {
  detail::kernel_bundle_impl *UsedKernelBundleImplPtr =
      getOrInsertHandlerKernelBundlePtr(/*Insert=*/false);
  if (!UsedKernelBundleImplPtr)
    return;

  // Implicit kernel bundles are populated late so we ignore them
  if (!impl->isStateExplicitKernelBundle())
    return;

  kernel_id KernelID = detail::get_kernel_id_impl(KernelName);
  if (!UsedKernelBundleImplPtr->has_kernel(
          KernelID, detail::createSyclObjFromImpl<device>(impl->get_device())))
    throw sycl::exception(
        make_error_code(errc::kernel_not_supported),
        "The kernel bundle in use does not contain the kernel");
}

void handler::ext_oneapi_barrier(const std::vector<event> &WaitList) {
  throwIfActionIsCreated();
  setType(detail::CGType::BarrierWaitlist);
  impl->MEventsWaitWithBarrier.reserve(WaitList.size());
  for (auto &Event : WaitList) {
    auto EventImpl = detail::getSyclObjImpl(Event);
    // We could not wait for host task events in backend.
    // Adding them as dependency to enable proper scheduling.
    if (EventImpl->isHost()) {
      depends_on(EventImpl);
    }
    impl->MEventsWaitWithBarrier.push_back(EventImpl);
  }
}

using namespace sycl::detail;
bool handler::DisableRangeRounding() {
  return SYCLConfig<SYCL_DISABLE_PARALLEL_FOR_RANGE_ROUNDING>::get();
}

bool handler::RangeRoundingTrace() {
  return SYCLConfig<SYCL_PARALLEL_FOR_RANGE_ROUNDING_TRACE>::get();
}

void handler::GetRangeRoundingSettings(size_t &MinFactor, size_t &GoodFactor,
                                       size_t &MinRange) {
  SYCLConfig<SYCL_PARALLEL_FOR_RANGE_ROUNDING_PARAMS>::GetSettings(
      MinFactor, GoodFactor, MinRange);
}

void handler::memcpy(void *Dest, const void *Src, size_t Count) {
  throwIfActionIsCreated();
  MSrcPtr = const_cast<void *>(Src);
  MDstPtr = Dest;
  MLength = Count;
  setType(detail::CGType::CopyUSM);
}

void handler::memset(void *Dest, int Value, size_t Count) {
  throwIfActionIsCreated();
  MDstPtr = Dest;
  MPattern.push_back(static_cast<char>(Value));
  MLength = Count;
  setUserFacingNodeType(ext::oneapi::experimental::node_type::memset);
  setType(detail::CGType::FillUSM);
}

void handler::prefetch(const void *Ptr, size_t Count) {
  throwIfActionIsCreated();
  MDstPtr = const_cast<void *>(Ptr);
  MLength = Count;
  impl->MPrefetchType = ext::oneapi::experimental::prefetch_type::device;
  setType(detail::CGType::PrefetchUSM);
}

void handler::prefetch(const void *Ptr, size_t Count,
                       ext::oneapi::experimental::prefetch_type Type) {
  throwIfActionIsCreated();
  MDstPtr = const_cast<void *>(Ptr);
  MLength = Count;
  impl->MPrefetchType = Type;
  setType(detail::CGType::PrefetchUSM);
}

void handler::mem_advise(const void *Ptr, size_t Count, int Advice) {
  throwIfActionIsCreated();
  MDstPtr = const_cast<void *>(Ptr);
  MLength = Count;
  impl->MAdvice = static_cast<ur_usm_advice_flags_t>(Advice);
  setType(detail::CGType::AdviseUSM);
}

void handler::fill_impl(void *Dest, const void *Value, size_t ValueSize,
                        size_t Count) {
  MDstPtr = Dest;
  MPattern.resize(ValueSize);
  std::memcpy(MPattern.data(), Value, ValueSize);
  MLength = Count * ValueSize;
  setType(detail::CGType::FillUSM);
}

void handler::ext_oneapi_memcpy2d_impl(void *Dest, size_t DestPitch,
                                       const void *Src, size_t SrcPitch,
                                       size_t Width, size_t Height) {
  // Checks done in callers.
  MSrcPtr = const_cast<void *>(Src);
  MDstPtr = Dest;
  impl->MSrcPitch = SrcPitch;
  impl->MDstPitch = DestPitch;
  impl->MWidth = Width;
  impl->MHeight = Height;
  setType(detail::CGType::Copy2DUSM);
}

void handler::ext_oneapi_fill2d_impl(void *Dest, size_t DestPitch,
                                     const void *Value, size_t ValueSize,
                                     size_t Width, size_t Height) {
  // Checks done in callers.
  MDstPtr = Dest;
  MPattern.resize(ValueSize);
  std::memcpy(MPattern.data(), Value, ValueSize);
  impl->MDstPitch = DestPitch;
  impl->MWidth = Width;
  impl->MHeight = Height;
  setType(detail::CGType::Fill2DUSM);
}

void handler::ext_oneapi_memset2d_impl(void *Dest, size_t DestPitch, int Value,
                                       size_t Width, size_t Height) {
  // Checks done in callers.
  MDstPtr = Dest;
  MPattern.push_back(static_cast<unsigned char>(Value));
  impl->MDstPitch = DestPitch;
  impl->MWidth = Width;
  impl->MHeight = Height;
  setType(detail::CGType::Memset2DUSM);
}

// Simple host to device copy
void handler::ext_oneapi_copy(
    const void *Src, ext::oneapi::experimental::image_mem_handle Dest,
    const ext::oneapi::experimental::image_descriptor &DestImgDesc) {
  throwIfGraphAssociated<
      ext::oneapi::experimental::detail::UnsupportedGraphFeatures::
          sycl_ext_oneapi_bindless_images>();
  MSrcPtr = const_cast<void *>(Src);
  MDstPtr = reinterpret_cast<void *>(Dest.raw_handle);

  detail::fill_copy_args(get_impl(), DestImgDesc,
                         UR_EXP_IMAGE_COPY_FLAG_HOST_TO_DEVICE,
                         UR_EXP_IMAGE_COPY_INPUT_TYPES_MEM_TO_IMAGE);

  setType(detail::CGType::CopyImage);
}

// Host to device copy with offsets and extent
void handler::ext_oneapi_copy(
    const void *Src, sycl::range<3> SrcOffset, sycl::range<3> SrcExtent,
    ext::oneapi::experimental::image_mem_handle Dest, sycl::range<3> DestOffset,
    const ext::oneapi::experimental::image_descriptor &DestImgDesc,
    sycl::range<3> CopyExtent) {
  throwIfGraphAssociated<
      ext::oneapi::experimental::detail::UnsupportedGraphFeatures::
          sycl_ext_oneapi_bindless_images>();
  MSrcPtr = const_cast<void *>(Src);
  MDstPtr = reinterpret_cast<void *>(Dest.raw_handle);

  detail::fill_copy_args(get_impl(), DestImgDesc,
                         UR_EXP_IMAGE_COPY_FLAG_HOST_TO_DEVICE,
                         UR_EXP_IMAGE_COPY_INPUT_TYPES_MEM_TO_IMAGE, SrcOffset,
                         SrcExtent, DestOffset, {0, 0, 0}, CopyExtent);

  setType(detail::CGType::CopyImage);
}

// Simple device to host copy
void handler::ext_oneapi_copy(
    const ext::oneapi::experimental::image_mem_handle Src, void *Dest,
    const ext::oneapi::experimental::image_descriptor &SrcImgDesc) {
  throwIfGraphAssociated<
      ext::oneapi::experimental::detail::UnsupportedGraphFeatures::
          sycl_ext_oneapi_bindless_images>();
  MSrcPtr = reinterpret_cast<void *>(Src.raw_handle);
  MDstPtr = Dest;

  detail::fill_copy_args(get_impl(), SrcImgDesc,
                         UR_EXP_IMAGE_COPY_FLAG_DEVICE_TO_HOST,
                         UR_EXP_IMAGE_COPY_INPUT_TYPES_IMAGE_TO_MEM);

  setType(detail::CGType::CopyImage);
}

// Device to host copy with offsets and extent
void handler::ext_oneapi_copy(
    const ext::oneapi::experimental::image_mem_handle Src,
    sycl::range<3> SrcOffset,
    const ext::oneapi::experimental::image_descriptor &SrcImgDesc, void *Dest,
    sycl::range<3> DestOffset, sycl::range<3> DestExtent,
    sycl::range<3> CopyExtent) {
  throwIfGraphAssociated<
      ext::oneapi::experimental::detail::UnsupportedGraphFeatures::
          sycl_ext_oneapi_bindless_images>();
  MSrcPtr = reinterpret_cast<void *>(Src.raw_handle);
  MDstPtr = Dest;

  detail::fill_copy_args(get_impl(), SrcImgDesc,
                         UR_EXP_IMAGE_COPY_FLAG_DEVICE_TO_HOST,
                         UR_EXP_IMAGE_COPY_INPUT_TYPES_IMAGE_TO_MEM, SrcOffset,
                         {0, 0, 0}, DestOffset, DestExtent, CopyExtent);

  setType(detail::CGType::CopyImage);
}

// Simple HtoD or DtoH copy with USM device memory
void handler::ext_oneapi_copy(
    const void *Src, void *Dest,
    const ext::oneapi::experimental::image_descriptor &Desc,
    size_t DeviceRowPitch) {
  throwIfGraphAssociated<
      ext::oneapi::experimental::detail::UnsupportedGraphFeatures::
          sycl_ext_oneapi_bindless_images>();
  MSrcPtr = const_cast<void *>(Src);
  MDstPtr = Dest;

  ur_exp_image_copy_flags_t ImageCopyFlags = detail::getUrImageCopyFlags(
      get_pointer_type(Src,
                       createSyclObjFromImpl<context>(impl->get_context())),
      get_pointer_type(Dest,
                       createSyclObjFromImpl<context>(impl->get_context())));

  // Calculate host pitch, where host memory is always assumed to be tightly
  // packed.
  size_t HostRowPitch =
      Desc.width * Desc.num_channels * detail::get_channel_size(Desc);

  if (ImageCopyFlags == UR_EXP_IMAGE_COPY_FLAG_HOST_TO_DEVICE) {
    detail::fill_copy_args(get_impl(), Desc, ImageCopyFlags,
                           UR_EXP_IMAGE_COPY_INPUT_TYPES_MEM_TO_MEM,
                           HostRowPitch, DeviceRowPitch);
  } else if (ImageCopyFlags == UR_EXP_IMAGE_COPY_FLAG_DEVICE_TO_HOST) {
    detail::fill_copy_args(get_impl(), Desc, ImageCopyFlags,
                           UR_EXP_IMAGE_COPY_INPUT_TYPES_MEM_TO_MEM,
                           DeviceRowPitch, HostRowPitch);
  } else {
    throw sycl::exception(make_error_code(errc::invalid),
                          "Copy Error: This copy function only performs host "
                          "to device or device to host copies!");
  }

  setType(detail::CGType::CopyImage);
}

// HtoD or DtoH copy with USM device memory, using offsets, extent
void handler::ext_oneapi_copy(
    const void *Src, sycl::range<3> SrcOffset, void *Dest,
    sycl::range<3> DestOffset,
    const ext::oneapi::experimental::image_descriptor &DeviceImgDesc,
    size_t DeviceRowPitch, sycl::range<3> HostExtent,
    sycl::range<3> CopyExtent) {
  throwIfGraphAssociated<
      ext::oneapi::experimental::detail::UnsupportedGraphFeatures::
          sycl_ext_oneapi_bindless_images>();
  MSrcPtr = const_cast<void *>(Src);
  MDstPtr = Dest;

  ur_exp_image_copy_flags_t ImageCopyFlags = detail::getUrImageCopyFlags(
      get_pointer_type(Src,
                       createSyclObjFromImpl<context>(impl->get_context())),
      get_pointer_type(Dest,
                       createSyclObjFromImpl<context>(impl->get_context())));

  // Calculate host pitch, where host memory is always assumed to be tightly
  // packed.
  size_t HostRowPitch = HostExtent[0] * DeviceImgDesc.num_channels *
                        detail::get_channel_size(DeviceImgDesc);

  // Fill the host extent based on the type of copy.
  if (ImageCopyFlags == UR_EXP_IMAGE_COPY_FLAG_HOST_TO_DEVICE) {
    detail::fill_copy_args(get_impl(), DeviceImgDesc, ImageCopyFlags,
                           UR_EXP_IMAGE_COPY_INPUT_TYPES_MEM_TO_MEM,
                           HostRowPitch, DeviceRowPitch, SrcOffset, HostExtent,
                           DestOffset, {0, 0, 0}, CopyExtent);
  } else if (ImageCopyFlags == UR_EXP_IMAGE_COPY_FLAG_DEVICE_TO_HOST) {
    detail::fill_copy_args(get_impl(), DeviceImgDesc, ImageCopyFlags,
                           UR_EXP_IMAGE_COPY_INPUT_TYPES_MEM_TO_MEM,
                           DeviceRowPitch, HostRowPitch, SrcOffset, {0, 0, 0},
                           DestOffset, HostExtent, CopyExtent);
  } else {
    throw sycl::exception(make_error_code(errc::invalid),
                          "Copy Error: This copy function only performs host "
                          "to device or device to host copies!");
  }

  setType(detail::CGType::CopyImage);
}

// Simple device to device copy
void handler::ext_oneapi_copy(
    const ext::oneapi::experimental::image_mem_handle Src,
    const ext::oneapi::experimental::image_descriptor &SrcImgDesc,
    ext::oneapi::experimental::image_mem_handle Dest,
    const ext::oneapi::experimental::image_descriptor &DestImgDesc) {
  throwIfGraphAssociated<
      ext::oneapi::experimental::detail::UnsupportedGraphFeatures::
          sycl_ext_oneapi_bindless_images>();
  MSrcPtr = reinterpret_cast<void *>(Src.raw_handle);
  MDstPtr = reinterpret_cast<void *>(Dest.raw_handle);

  detail::fill_copy_args(get_impl(), SrcImgDesc, DestImgDesc,
                         UR_EXP_IMAGE_COPY_FLAG_DEVICE_TO_DEVICE,
                         UR_EXP_IMAGE_COPY_INPUT_TYPES_IMAGE_TO_IMAGE);

  setType(detail::CGType::CopyImage);
}

// Device to device copy with offsets and extent
void handler::ext_oneapi_copy(
    const ext::oneapi::experimental::image_mem_handle Src,
    sycl::range<3> SrcOffset,
    const ext::oneapi::experimental::image_descriptor &SrcImgDesc,
    ext::oneapi::experimental::image_mem_handle Dest, sycl::range<3> DestOffset,
    const ext::oneapi::experimental::image_descriptor &DestImgDesc,
    sycl::range<3> CopyExtent) {
  throwIfGraphAssociated<
      ext::oneapi::experimental::detail::UnsupportedGraphFeatures::
          sycl_ext_oneapi_bindless_images>();
  MSrcPtr = reinterpret_cast<void *>(Src.raw_handle);
  MDstPtr = reinterpret_cast<void *>(Dest.raw_handle);

  detail::fill_copy_args(get_impl(), SrcImgDesc, DestImgDesc,
                         UR_EXP_IMAGE_COPY_FLAG_DEVICE_TO_DEVICE,
                         UR_EXP_IMAGE_COPY_INPUT_TYPES_IMAGE_TO_IMAGE,
                         SrcOffset, {0, 0, 0}, DestOffset, {0, 0, 0},
                         CopyExtent);

  setType(detail::CGType::CopyImage);
}

// device to device image_mem_handle to usm
void handler::ext_oneapi_copy(
    const ext::oneapi::experimental::image_mem_handle Src,
    const ext::oneapi::experimental::image_descriptor &SrcImgDesc, void *Dest,
    const ext::oneapi::experimental::image_descriptor &DestImgDesc,
    size_t DestRowPitch) {
  throwIfGraphAssociated<
      ext::oneapi::experimental::detail::UnsupportedGraphFeatures::
          sycl_ext_oneapi_bindless_images>();
  MSrcPtr = reinterpret_cast<void *>(Src.raw_handle);
  MDstPtr = Dest;

  detail::fill_copy_args(get_impl(), SrcImgDesc, DestImgDesc,
                         UR_EXP_IMAGE_COPY_FLAG_DEVICE_TO_DEVICE,
                         UR_EXP_IMAGE_COPY_INPUT_TYPES_IMAGE_TO_MEM, 0,
                         DestRowPitch);

  setType(detail::CGType::CopyImage);
}

// device to device image_mem_handle to usm sub copy
void handler::ext_oneapi_copy(
    const ext::oneapi::experimental::image_mem_handle Src,
    sycl::range<3> SrcOffset,
    const ext::oneapi::experimental::image_descriptor &SrcImgDesc, void *Dest,
    sycl::range<3> DestOffset,
    const ext::oneapi::experimental::image_descriptor &DestImgDesc,
    size_t DestRowPitch, sycl::range<3> CopyExtent) {
  throwIfGraphAssociated<
      ext::oneapi::experimental::detail::UnsupportedGraphFeatures::
          sycl_ext_oneapi_bindless_images>();
  MSrcPtr = reinterpret_cast<void *>(Src.raw_handle);
  MDstPtr = Dest;

  detail::fill_copy_args(get_impl(), SrcImgDesc, DestImgDesc,
                         UR_EXP_IMAGE_COPY_FLAG_DEVICE_TO_DEVICE,
                         UR_EXP_IMAGE_COPY_INPUT_TYPES_IMAGE_TO_MEM, 0,
                         DestRowPitch, SrcOffset, {0, 0, 0}, DestOffset,
                         {0, 0, 0}, CopyExtent);

  setType(detail::CGType::CopyImage);
}

// device to device usm to image_mem_handle
void handler::ext_oneapi_copy(
    const void *Src,
    const ext::oneapi::experimental::image_descriptor &SrcImgDesc,
    size_t SrcRowPitch, ext::oneapi::experimental::image_mem_handle Dest,
    const ext::oneapi::experimental::image_descriptor &DestImgDesc) {
  throwIfGraphAssociated<
      ext::oneapi::experimental::detail::UnsupportedGraphFeatures::
          sycl_ext_oneapi_bindless_images>();
  MSrcPtr = const_cast<void *>(Src);
  MDstPtr = reinterpret_cast<void *>(Dest.raw_handle);

  detail::fill_copy_args(get_impl(), SrcImgDesc, DestImgDesc,
                         UR_EXP_IMAGE_COPY_FLAG_DEVICE_TO_DEVICE,
                         UR_EXP_IMAGE_COPY_INPUT_TYPES_MEM_TO_IMAGE,
                         SrcRowPitch, 0);

  setType(detail::CGType::CopyImage);
}

// device to device usm to image_mem_handle sub copy
void handler::ext_oneapi_copy(
    const void *Src, sycl::range<3> SrcOffset,
    const ext::oneapi::experimental::image_descriptor &SrcImgDesc,
    size_t SrcRowPitch, ext::oneapi::experimental::image_mem_handle Dest,
    sycl::range<3> DestOffset,
    const ext::oneapi::experimental::image_descriptor &DestImgDesc,
    sycl::range<3> CopyExtent) {
  throwIfGraphAssociated<
      ext::oneapi::experimental::detail::UnsupportedGraphFeatures::
          sycl_ext_oneapi_bindless_images>();
  MSrcPtr = const_cast<void *>(Src);
  MDstPtr = reinterpret_cast<void *>(Dest.raw_handle);

  detail::fill_copy_args(get_impl(), SrcImgDesc, DestImgDesc,
                         UR_EXP_IMAGE_COPY_FLAG_DEVICE_TO_DEVICE,
                         UR_EXP_IMAGE_COPY_INPUT_TYPES_MEM_TO_IMAGE,
                         SrcRowPitch, 0, SrcOffset, {0, 0, 0}, DestOffset,
                         {0, 0, 0}, CopyExtent);

  setType(detail::CGType::CopyImage);
}

// Simple DtoD or HtoH USM to USM copy
void handler::ext_oneapi_copy(
    const void *Src,
    const ext::oneapi::experimental::image_descriptor &SrcImgDesc,
    size_t SrcRowPitch, void *Dest,
    const ext::oneapi::experimental::image_descriptor &DestImgDesc,
    size_t DestRowPitch) {
  throwIfGraphAssociated<
      ext::oneapi::experimental::detail::UnsupportedGraphFeatures::
          sycl_ext_oneapi_bindless_images>();
  MSrcPtr = const_cast<void *>(Src);
  MDstPtr = Dest;

  ur_exp_image_copy_flags_t ImageCopyFlags = detail::getUrImageCopyFlags(
      get_pointer_type(Src,
                       createSyclObjFromImpl<context>(impl->get_context())),
      get_pointer_type(Dest,
                       createSyclObjFromImpl<context>(impl->get_context())));

  if (ImageCopyFlags == UR_EXP_IMAGE_COPY_FLAG_DEVICE_TO_DEVICE ||
      ImageCopyFlags == UR_EXP_IMAGE_COPY_FLAG_HOST_TO_HOST) {
    detail::fill_copy_args(get_impl(), SrcImgDesc, DestImgDesc, ImageCopyFlags,
                           UR_EXP_IMAGE_COPY_INPUT_TYPES_MEM_TO_MEM,
                           SrcRowPitch, DestRowPitch);
  } else {
    throw sycl::exception(make_error_code(errc::invalid),
                          "Copy Error: This copy function only performs device "
                          "to device or host to host copies!");
  }

  setType(detail::CGType::CopyImage);
}

// DtoD or HtoH USM to USM copy with offsets and extent
void handler::ext_oneapi_copy(
    const void *Src, sycl::range<3> SrcOffset,
    const ext::oneapi::experimental::image_descriptor &SrcImgDesc,
    size_t SrcRowPitch, void *Dest, sycl::range<3> DestOffset,
    const ext::oneapi::experimental::image_descriptor &DestImgDesc,
    size_t DestRowPitch, sycl::range<3> CopyExtent) {
  MSrcPtr = const_cast<void *>(Src);
  MDstPtr = Dest;

  ur_exp_image_copy_flags_t ImageCopyFlags = detail::getUrImageCopyFlags(
      get_pointer_type(Src,
                       createSyclObjFromImpl<context>(impl->get_context())),
      get_pointer_type(Dest,
                       createSyclObjFromImpl<context>(impl->get_context())));

  if (ImageCopyFlags == UR_EXP_IMAGE_COPY_FLAG_DEVICE_TO_DEVICE ||
      ImageCopyFlags == UR_EXP_IMAGE_COPY_FLAG_HOST_TO_HOST) {
    detail::fill_copy_args(get_impl(), SrcImgDesc, DestImgDesc, ImageCopyFlags,
                           UR_EXP_IMAGE_COPY_INPUT_TYPES_MEM_TO_MEM,
                           SrcRowPitch, DestRowPitch, SrcOffset, {0, 0, 0},
                           DestOffset, {0, 0, 0}, CopyExtent);
  } else {
    throw sycl::exception(make_error_code(errc::invalid),
                          "Copy Error: This copy function only performs device "
                          "to device or host to host copies!");
  }

  setType(detail::CGType::CopyImage);
}

void handler::ext_oneapi_wait_external_semaphore(
    sycl::ext::oneapi::experimental::external_semaphore ExtSemaphore) {
  throwIfGraphAssociated<
      ext::oneapi::experimental::detail::UnsupportedGraphFeatures::
          sycl_ext_oneapi_bindless_images>();

  switch (ExtSemaphore.handle_type) {
  case sycl::ext::oneapi::experimental::external_semaphore_handle_type::
      opaque_fd:
  case sycl::ext::oneapi::experimental::external_semaphore_handle_type::
      win32_nt_handle:
    break;
  default:
    throw sycl::exception(
        make_error_code(errc::invalid),
        "Invalid type of semaphore for this operation. The "
        "type of semaphore used needs a user passed wait value.");
    break;
  }

  impl->MExternalSemaphore =
      (ur_exp_external_semaphore_handle_t)ExtSemaphore.raw_handle;
  impl->MWaitValue = {};
  setType(detail::CGType::SemaphoreWait);
}

void handler::ext_oneapi_wait_external_semaphore(
    sycl::ext::oneapi::experimental::external_semaphore ExtSemaphore,
    uint64_t WaitValue) {
  throwIfGraphAssociated<
      ext::oneapi::experimental::detail::UnsupportedGraphFeatures::
          sycl_ext_oneapi_bindless_images>();

  switch (ExtSemaphore.handle_type) {
  case sycl::ext::oneapi::experimental::external_semaphore_handle_type::
      win32_nt_dx12_fence:
  case sycl::ext::oneapi::experimental::external_semaphore_handle_type::
      timeline_fd:
  case sycl::ext::oneapi::experimental::external_semaphore_handle_type::
      timeline_win32_nt_handle:
    break;
  default:
    throw sycl::exception(
        make_error_code(errc::invalid),
        "Invalid type of semaphore for this operation. The "
        "type of semaphore does not support user passed wait values.");
    break;
  }

  impl->MExternalSemaphore =
      (ur_exp_external_semaphore_handle_t)ExtSemaphore.raw_handle;
  impl->MWaitValue = WaitValue;
  setType(detail::CGType::SemaphoreWait);
}

void handler::ext_oneapi_signal_external_semaphore(
    sycl::ext::oneapi::experimental::external_semaphore ExtSemaphore) {
  throwIfGraphAssociated<
      ext::oneapi::experimental::detail::UnsupportedGraphFeatures::
          sycl_ext_oneapi_bindless_images>();

  switch (ExtSemaphore.handle_type) {
  case sycl::ext::oneapi::experimental::external_semaphore_handle_type::
      opaque_fd:
  case sycl::ext::oneapi::experimental::external_semaphore_handle_type::
      win32_nt_handle:
    break;
  default:
    throw sycl::exception(
        make_error_code(errc::invalid),
        "Invalid type of semaphore for this operation. The "
        "type of semaphore used needs a user passed signal value.");
    break;
  }

  impl->MExternalSemaphore =
      (ur_exp_external_semaphore_handle_t)ExtSemaphore.raw_handle;
  impl->MSignalValue = {};
  setType(detail::CGType::SemaphoreSignal);
}

void handler::ext_oneapi_signal_external_semaphore(
    sycl::ext::oneapi::experimental::external_semaphore ExtSemaphore,
    uint64_t SignalValue) {
  throwIfGraphAssociated<
      ext::oneapi::experimental::detail::UnsupportedGraphFeatures::
          sycl_ext_oneapi_bindless_images>();

  switch (ExtSemaphore.handle_type) {
  case sycl::ext::oneapi::experimental::external_semaphore_handle_type::
      win32_nt_dx12_fence:
  case sycl::ext::oneapi::experimental::external_semaphore_handle_type::
      timeline_fd:
  case sycl::ext::oneapi::experimental::external_semaphore_handle_type::
      timeline_win32_nt_handle:
    break;
  default:
    throw sycl::exception(
        make_error_code(errc::invalid),
        "Invalid type of semaphore for this operation. The "
        "type of semaphore does not support user passed signal values.");
    break;
  }

  impl->MExternalSemaphore =
      (ur_exp_external_semaphore_handle_t)ExtSemaphore.raw_handle;
  impl->MSignalValue = SignalValue;
  setType(detail::CGType::SemaphoreSignal);
}

void handler::use_kernel_bundle(
    const kernel_bundle<bundle_state::executable> &ExecBundle) {

  if (&impl->get_context() !=
      detail::getSyclObjImpl(ExecBundle.get_context()).get())
    throw sycl::exception(
        make_error_code(errc::invalid),
        "Context associated with the primary queue is different from the "
        "context associated with the kernel bundle");

  setStateExplicitKernelBundle();
  setHandlerKernelBundle(detail::getSyclObjImpl(ExecBundle));
}

void handler::depends_on(event Event) {
  auto EventImpl = detail::getSyclObjImpl(Event);
  depends_on(EventImpl);
}

void handler::depends_on(const std::vector<event> &Events) {
  for (const event &Event : Events) {
    depends_on(Event);
  }
}

void handler::depends_on(const detail::EventImplPtr &EventImpl) {
  registerEventDependency(EventImpl, impl->CGData.MEvents,
                          impl->get_queue_or_null(), impl->get_context(),
                          impl->get_device(), getCommandGraph().get(),
                          getType());
}

void handler::depends_on(const std::vector<detail::EventImplPtr> &Events) {
  for (const EventImplPtr &Event : Events) {
    depends_on(Event);
  }
}

static bool checkContextSupports(detail::context_impl &ContextImpl,
                                 ur_context_info_t InfoQuery) {
  adapter_impl &Adapter = ContextImpl.getAdapter();
  ur_bool_t SupportsOp = false;
  Adapter.call<UrApiKind::urContextGetInfo>(ContextImpl.getHandleRef(),
                                            InfoQuery, sizeof(ur_bool_t),
                                            &SupportsOp, nullptr);
  return SupportsOp;
}

bool handler::supportsUSMMemcpy2D() {
  if (impl->get_graph_or_null())
    return true;

  return checkContextSupports(impl->get_context(),
                              UR_CONTEXT_INFO_USM_MEMCPY2D_SUPPORT);
}

bool handler::supportsUSMFill2D() {
  if (impl->get_graph_or_null())
    return true;

  return checkContextSupports(impl->get_context(),
                              UR_CONTEXT_INFO_USM_FILL2D_SUPPORT);
}

bool handler::supportsUSMMemset2D() {
  // memset use the same UR check as fill2D.
  return supportsUSMFill2D();
}

id<2> handler::computeFallbackKernelBounds(size_t Width, size_t Height) {
  device_impl &Dev = impl->get_device();
  range<2> ItemLimit = Dev.get_info<info::device::max_work_item_sizes<2>>() *
                       Dev.get_info<info::device::max_compute_units>();
  return id<2>{std::min(ItemLimit[0], Height), std::min(ItemLimit[1], Width)};
}

// TODO: do we need this still?
backend handler::getDeviceBackend() const {
  return impl->get_device().getBackend();
}

void handler::ext_intel_read_host_pipe(detail::string_view Name, void *Ptr,
                                       size_t Size, bool Block) {
  impl->HostPipeName = std::string_view(Name);
  impl->HostPipePtr = Ptr;
  impl->HostPipeTypeSize = Size;
  impl->HostPipeBlocking = Block;
  impl->HostPipeRead = 1;
  setType(detail::CGType::ReadWriteHostPipe);
}

void handler::ext_intel_write_host_pipe(detail::string_view Name, void *Ptr,
                                        size_t Size, bool Block) {
  impl->HostPipeName = std::string_view(Name);
  impl->HostPipePtr = Ptr;
  impl->HostPipeTypeSize = Size;
  impl->HostPipeBlocking = Block;
  impl->HostPipeRead = 0;
  setType(detail::CGType::ReadWriteHostPipe);
}

void handler::memcpyToDeviceGlobal(const void *DeviceGlobalPtr, const void *Src,
                                   bool IsDeviceImageScoped, size_t NumBytes,
                                   size_t Offset) {
  throwIfActionIsCreated();
  MSrcPtr = const_cast<void *>(Src);
  MDstPtr = const_cast<void *>(DeviceGlobalPtr);
  impl->MIsDeviceImageScoped = IsDeviceImageScoped;
  MLength = NumBytes;
  impl->MOffset = Offset;
  setType(detail::CGType::CopyToDeviceGlobal);
}

void handler::memcpyFromDeviceGlobal(void *Dest, const void *DeviceGlobalPtr,
                                     bool IsDeviceImageScoped, size_t NumBytes,
                                     size_t Offset) {
  throwIfActionIsCreated();
  MSrcPtr = const_cast<void *>(DeviceGlobalPtr);
  MDstPtr = Dest;
  impl->MIsDeviceImageScoped = IsDeviceImageScoped;
  MLength = NumBytes;
  impl->MOffset = Offset;
  setType(detail::CGType::CopyFromDeviceGlobal);
}

void handler::memcpyToHostOnlyDeviceGlobal(const void *DeviceGlobalPtr,
                                           const void *Src,
                                           size_t DeviceGlobalTSize,
                                           bool IsDeviceImageScoped,
                                           size_t NumBytes, size_t Offset) {
  host_task([=, &Dev = impl->get_device(),
             WeakContextImpl = impl->get_context().weak_from_this()] {
    // Capture context as weak to avoid keeping it alive for too long. If it is
    // dead by the time this executes, the operation would not have been visible
    // anyway. Devices are alive till library shutdown so capturing a reference
    // to one is fine.
    if (std::shared_ptr<detail::context_impl> ContextImpl =
            WeakContextImpl.lock())
      ContextImpl->memcpyToHostOnlyDeviceGlobal(
          Dev, DeviceGlobalPtr, Src, DeviceGlobalTSize, IsDeviceImageScoped,
          NumBytes, Offset);
  });
}

void handler::memcpyFromHostOnlyDeviceGlobal(void *Dest,
                                             const void *DeviceGlobalPtr,
                                             bool IsDeviceImageScoped,
                                             size_t NumBytes, size_t Offset) {
  host_task([=, Context = impl->get_context().shared_from_this(),
             &Dev = impl->get_device()] {
    // Unlike memcpy to device_global, we need to keep the context alive in the
    // capture of this operation as we must be able to correctly copy the value
    // to the user-specified pointer. Device is guaranteed to live until SYCL RT
    // library shutdown (but even if it wasn't, alive conext has to guarantee
    // alive device).
    Context->memcpyFromHostOnlyDeviceGlobal(
        Dev, Dest, DeviceGlobalPtr, IsDeviceImageScoped, NumBytes, Offset);
  });
}

void handler::setKernelLaunchProperties(
    const detail::KernelPropertyHolderStructTy &Kprop) {
  impl->MKernelData.validateAndSetKernelLaunchProperties(
      Kprop, getCommandGraph() != nullptr /*hasGraph?*/,
      impl->get_device() /*device_impl*/);
}

detail::context_impl &handler::getContextImpl() const {
  if (auto *Graph = impl->get_graph_or_null()) {
    return Graph->getContextImpl();
  }
  return impl->get_queue().getContextImpl();
}

void handler::ext_oneapi_graph(
    ext::oneapi::experimental::command_graph<
        ext::oneapi::experimental::graph_state::executable>
        Graph) {
  setType(detail::CGType::ExecCommandBuffer);
  impl->MExecGraph = detail::getSyclObjImpl(Graph);
}

std::shared_ptr<ext::oneapi::experimental::detail::graph_impl>
handler::getCommandGraph() const {
  if (auto *Graph = impl->get_graph_or_null()) {
    return Graph->shared_from_this();
  }

  return impl->get_queue().getCommandGraph();
}

void handler::setUserFacingNodeType(ext::oneapi::experimental::node_type Type) {
  impl->MUserFacingNodeType = Type;
}

kernel_bundle<bundle_state::input> handler::getKernelBundle() const {
  detail::kernel_bundle_impl *KernelBundleImplPtr =
      getOrInsertHandlerKernelBundlePtr(/*Insert=*/true);

  return detail::createSyclObjFromImpl<kernel_bundle<bundle_state::input>>(
      *KernelBundleImplPtr);
}

std::optional<std::array<size_t, 3>> handler::getMaxWorkGroups() {
  device_impl &DeviceImpl = impl->get_device();
  std::array<size_t, 3> UrResult = {};
  auto Ret = DeviceImpl.getAdapter().call_nocheck<UrApiKind::urDeviceGetInfo>(
      DeviceImpl.getHandleRef(),
      UrInfoCode<
          ext::oneapi::experimental::info::device::max_work_groups<3>>::value,
      sizeof(UrResult), &UrResult, nullptr);
  if (Ret == UR_RESULT_SUCCESS) {
    return UrResult;
  }
  return {};
}

std::tuple<std::array<size_t, 3>, bool> handler::getMaxWorkGroups_v2() {
  auto ImmRess = getMaxWorkGroups();
  if (ImmRess)
    return {*ImmRess, true};
  return {std::array<size_t, 3>{0, 0, 0}, false};
}

void handler::registerDynamicParameter(
    ext::oneapi::experimental::detail::dynamic_parameter_impl *DynamicParamImpl,
    int ArgIndex) {

  if (queue_impl *Queue = impl->get_queue_or_null();
      Queue && Queue->hasCommandGraph()) {
    throw sycl::exception(
        make_error_code(errc::invalid),
        "Dynamic Parameters cannot be used with Graph Queue recording.");
  }
  if (!impl->get_graph_or_null()) {
    throw sycl::exception(
        make_error_code(errc::invalid),
        "Dynamic Parameters cannot be used with normal SYCL submissions");
  }

  impl->MKernelData.addDynamicParameter(DynamicParamImpl, ArgIndex);
}

bool handler::eventNeeded() const { return impl->MEventNeeded; }

void *handler::storeRawArg(const void *Ptr, size_t Size) {
  impl->CGData.MArgsStorage.emplace_back(Size);
  void *Storage = static_cast<void *>(impl->CGData.MArgsStorage.back().data());
  std::memcpy(Storage, Ptr, Size);
  return Storage;
}

void handler::SetHostTask(std::function<void()> Func) {
  setNDRangeDescriptor(range<1>(1));
  impl->MHostTask.reset(new detail::HostTask(std::move(Func)));
  setType(detail::CGType::CodeplayHostTask);
}

void handler::SetHostTask(std::function<void(interop_handle)> Func) {
  setNDRangeDescriptor(range<1>(1));
  impl->MHostTask.reset(new detail::HostTask(std::move(Func)));
  setType(detail::CGType::CodeplayHostTask);
}

void handler::addLifetimeSharedPtrStorage(std::shared_ptr<const void> SPtr) {
  impl->CGData.MSharedPtrStorage.push_back(std::move(SPtr));
}

void handler::addArg(detail::kernel_param_kind_t ArgKind, void *Req,
                     int AccessTarget, int ArgIndex) {
  impl->MKernelData.addArg(ArgKind, Req, AccessTarget, ArgIndex);
}

void handler::setArgsToAssociatedAccessors() {
  impl->MKernelData.setArgs(impl->MAssociatedAccesors);
}

bool handler::HasAssociatedAccessor(detail::AccessorImplHost *Req,
                                    access::target AccessTarget) const {
  return std::find_if(
             impl->MAssociatedAccesors.cbegin(),
             impl->MAssociatedAccesors.cend(), [&](const detail::ArgDesc &AD) {
               return AD.MType == detail::kernel_param_kind_t::kind_accessor &&
                      AD.MPtr == Req &&
                      AD.MSize == static_cast<int>(AccessTarget);
             }) == impl->MAssociatedAccesors.end();
}

void handler::setType(sycl::detail::CGType Type) { impl->MCGType = Type; }
sycl::detail::CGType handler::getType() const { return impl->MCGType; }

void handler::setDeviceKernelInfo(kernel &&Kernel) {
  MKernel = detail::getSyclObjImpl(std::move(Kernel));
  MKernelName = MKernel->getName();
  setDeviceKernelInfoPtr(&MKernel->getDeviceKernelInfo());
  setType(detail::CGType::Kernel);

  // If any extra actions are added here make sure that logic around
  // `lambdaAndKernelHaveEqualName` calls can handle that.
}

void handler::setNDRangeDescriptor(sycl::range<3> N, bool SetNumWorkGroups) {
  impl->MKernelData.setNDRDesc(NDRDescT{N, SetNumWorkGroups});
}
void handler::setNDRangeDescriptor(sycl::range<3> NumWorkItems,
                                   sycl::id<3> Offset) {
  impl->MKernelData.setNDRDesc(NDRDescT{NumWorkItems, Offset});
}
void handler::setNDRangeDescriptor(sycl::range<3> NumWorkItems,
                                   sycl::range<3> LocalSize,
                                   sycl::id<3> Offset) {
  impl->MKernelData.setNDRDesc(NDRDescT{NumWorkItems, LocalSize, Offset});
}

void handler::setNDRangeDescriptor(sycl::range<2> N, bool SetNumWorkGroups) {
  impl->MKernelData.setNDRDesc(NDRDescT{N, SetNumWorkGroups});
}
void handler::setNDRangeDescriptor(sycl::range<2> NumWorkItems,
                                   sycl::id<2> Offset) {
  impl->MKernelData.setNDRDesc(NDRDescT{NumWorkItems, Offset});
}
void handler::setNDRangeDescriptor(sycl::range<2> NumWorkItems,
                                   sycl::range<2> LocalSize,
                                   sycl::id<2> Offset) {
  impl->MKernelData.setNDRDesc(NDRDescT{NumWorkItems, LocalSize, Offset});
}

void handler::setNDRangeDescriptor(sycl::range<1> N, bool SetNumWorkGroups) {
  impl->MKernelData.setNDRDesc(NDRDescT{N, SetNumWorkGroups});
}
void handler::setNDRangeDescriptor(sycl::range<1> NumWorkItems,
                                   sycl::id<1> Offset) {
  impl->MKernelData.setNDRDesc(NDRDescT{NumWorkItems, Offset});
}
void handler::setNDRangeDescriptor(sycl::range<1> NumWorkItems,
                                   sycl::range<1> LocalSize,
                                   sycl::id<1> Offset) {
  impl->MKernelData.setNDRDesc(NDRDescT{NumWorkItems, LocalSize, Offset});
}

void handler::setDeviceKernelInfoPtr(
    sycl::detail::DeviceKernelInfo *DeviceKernelInfoPtr) {
  assert(!impl->MKernelData.getDeviceKernelInfoPtr() && "Already set!");
  impl->MKernelData.setDeviceKernelInfoPtr(DeviceKernelInfoPtr);
}

void handler::setKernelFunc(void *KernelFuncPtr) {
  impl->MKernelData.setKernelFunc(KernelFuncPtr);
}

void handler::instantiateKernelOnHost(void *InstantiateKernelOnHostPtr) {
  // Passing the pointer to the runtime is enough to prevent optimization.
  // We don't need to use the pointer for anything.
  (void)InstantiateKernelOnHostPtr;
}

void handler::saveCodeLoc(detail::code_location CodeLoc, bool IsTopCodeLoc) {
  MCodeLoc = CodeLoc;
  impl->MIsTopCodeLoc = IsTopCodeLoc;
}

void handler::copyCodeLoc(const handler &other) {
  MCodeLoc = other.MCodeLoc;
  impl->MIsTopCodeLoc = other.impl->MIsTopCodeLoc;
}

queue handler::getQueue() {
  return createSyclObjFromImpl<queue>(impl->get_queue());
}
namespace detail {
__SYCL_EXPORT void HandlerAccess::preProcess(handler &CGH,
                                             type_erased_cgfo_ty F) {
  queue_impl &Q = CGH.impl->get_queue();
  bool EventNeeded = !Q.isInOrder();
  handler_impl HandlerImpl{Q, EventNeeded};
  handler AuxHandler{HandlerImpl};
  AuxHandler.copyCodeLoc(CGH);
  F(AuxHandler);
  auto E = AuxHandler.finalize();
  if (EventNeeded)
    CGH.depends_on(std::move(E));
}
__SYCL_EXPORT void HandlerAccess::postProcess(handler &CGH,
                                              type_erased_cgfo_ty F) {
  bool EventNeeded = CGH.impl->MEventNeeded;
  queue_impl &Q = CGH.impl->get_queue();
  bool InOrder = Q.isInOrder();
  if (!InOrder)
    CGH.impl->MEventNeeded = true;

  handler PostProcessHandler{std::make_unique<handler_impl>(Q, EventNeeded)};
  PostProcessHandler.copyCodeLoc(CGH);
  // Extend lifetimes of auxiliary resources till the last kernel in the chain
  // finishes:
  PostProcessHandler.impl->MAuxiliaryResources = CGH.impl->MAuxiliaryResources;
  auto E = CGH.finalize();
  if (!InOrder)
    PostProcessHandler.depends_on(std::move(E));
  F(PostProcessHandler);
  swap(CGH, PostProcessHandler);
}
} // namespace detail
} // namespace _V1
} // namespace sycl<|MERGE_RESOLUTION|>--- conflicted
+++ resolved
@@ -869,74 +869,6 @@
   impl->MKernelData.extractArgsAndReqs(MKernel->isCreatedFromSource());
 }
 
-#ifndef __INTEL_PREVIEW_BREAKING_CHANGES
-<<<<<<< HEAD
-// TODO: Those functions are not used anymore, remove it in the next
-// ABI-breaking window.
-void handler::extractArgsAndReqsFromLambda(
-    char *LambdaPtr, detail::kernel_param_desc_t (*ParamDescGetter)(int),
-    size_t NumKernelParams, bool IsESIMD) {
-
-  std::vector<detail::kernel_param_desc_t> ParamDescs;
-  ParamDescs.reserve(NumKernelParams);
-  for (size_t i = 0; i < NumKernelParams; i++) {
-    ParamDescs.push_back(ParamDescGetter(i));
-  }
-
-  extractArgsAndReqsFromLambda(LambdaPtr, ParamDescs, IsESIMD);
-}
-
-void handler::extractArgsAndReqsFromLambda(
-    char *LambdaPtr, const std::vector<detail::kernel_param_desc_t> &ParamDescs,
-    bool IsESIMD) {
-  const bool IsKernelCreatedFromSource = false;
-  size_t IndexShift = 0;
-
-  for (size_t I = 0; I < ParamDescs.size(); ++I) {
-    void *Ptr = LambdaPtr + ParamDescs[I].offset;
-    const detail::kernel_param_kind_t &Kind = ParamDescs[I].kind;
-    const int &Size = ParamDescs[I].info;
-    if (Kind == detail::kernel_param_kind_t::kind_accessor) {
-      // For args kind of accessor Size is information about accessor.
-      // The first 11 bits of Size encodes the accessor target.
-      const access::target AccTarget =
-          static_cast<access::target>(Size & AccessTargetMask);
-      if ((AccTarget == access::target::device ||
-           AccTarget == access::target::constant_buffer) ||
-          (AccTarget == access::target::image ||
-           AccTarget == access::target::image_array)) {
-        detail::AccessorBaseHost *AccBase =
-            static_cast<detail::AccessorBaseHost *>(Ptr);
-        Ptr = detail::getSyclObjImpl(*AccBase).get();
-      } else if (AccTarget == access::target::local) {
-        detail::LocalAccessorBaseHost *LocalAccBase =
-            static_cast<detail::LocalAccessorBaseHost *>(Ptr);
-        Ptr = detail::getSyclObjImpl(*LocalAccBase).get();
-      }
-    }
-    impl->MKernelData.processArg(Ptr, Kind, Size, I, IndexShift,
-                                 IsKernelCreatedFromSource, IsESIMD);
-  }
-}
-
-void handler::extractArgsAndReqsFromLambda(
-    char *LambdaPtr, size_t KernelArgsNum,
-    const detail::kernel_param_desc_t *KernelArgs, bool IsESIMD) {
-  std::vector<detail::kernel_param_desc_t> ParamDescs(
-      KernelArgs, KernelArgs + KernelArgsNum);
-  extractArgsAndReqsFromLambda(LambdaPtr, ParamDescs, IsESIMD);
-}
-#endif // __INTEL_PREVIEW_BREAKING_CHANGES
-=======
-// Calling methods of kernel_impl requires knowledge of class layout.
-// As this is impossible in header, there's a function that calls necessary
-// method inside the library and returns the result.
-detail::ABINeutralKernelNameStrT handler::getKernelName() {
-  return MKernel->getName();
-}
-#endif
->>>>>>> e711ac0b
-
 void handler::verifyUsedKernelBundleInternal(detail::string_view KernelName) {
   detail::kernel_bundle_impl *UsedKernelBundleImplPtr =
       getOrInsertHandlerKernelBundlePtr(/*Insert=*/false);
