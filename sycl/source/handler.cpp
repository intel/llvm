--- conflicted
+++ resolved
@@ -1064,12 +1064,11 @@
          impl->MWorkGroupMemoryObjects.back().get(), 0, ArgIndex);
 }
 
-<<<<<<< HEAD
 void handler::setArgHelper(int ArgIndex, stream &&Str) {
   void *StoredArg = storePlainArg(Str);
   addArg(detail::kernel_param_kind_t::kind_stream, StoredArg, sizeof(stream),
          ArgIndex);
-=======
+
 void handler::setArgHelper(
     int ArgIndex,
     ext::oneapi::experimental::detail::dynamic_work_group_memory_base
@@ -1081,7 +1080,6 @@
   // Register the dynamic parameter with the handler for later association
   // with the node being added
   registerDynamicParameter(DynWorkGroupBase, ArgIndex);
->>>>>>> 8113cb9c
 }
 
 // The argument can take up more space to store additional information about
