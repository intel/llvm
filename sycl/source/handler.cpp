--- conflicted
+++ resolved
@@ -646,13 +646,8 @@
         uint64_t InstanceID = 0;
         if (xptiEnabled) {
           std::tie(CmdTraceEvent, InstanceID) = emitKernelInstrumentationData(
-<<<<<<< HEAD
-              StreamID, MKernel, MCodeLoc, impl->MIsTopCodeLoc,
+              detail::GSYCLStreamID, MKernel, MCodeLoc, impl->MIsTopCodeLoc,
               MKernelName.data(), *impl->MDeviceKernelInfoPtr,
-=======
-              detail::GSYCLStreamID, MKernel, MCodeLoc, impl->MIsTopCodeLoc,
-              MKernelName.data(), impl->MKernelNameBasedCachePtr,
->>>>>>> bfc783f1
               impl->get_queue_or_null(), impl->MNDRDesc, KernelBundleImpPtr,
               impl->MArgs);
           detail::emitInstrumentationGeneral(detail::GSYCLStreamID, InstanceID,
