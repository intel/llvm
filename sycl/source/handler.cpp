--- conflicted
+++ resolved
@@ -769,17 +769,11 @@
           nullptr, impl->MExecGraph, std::move(impl->CGData)));
 
     } else {
-<<<<<<< HEAD
       bool DiscardEvent = !impl->MEventNeeded &&
                           MQueue->supportsDiscardingPiEvents() &&
                           !impl->MExecGraph->containsHostTask();
       detail::EventImplPtr GraphCompletionEvent = impl->MExecGraph->enqueue(
           MQueue, std::move(impl->CGData), !DiscardEvent);
-=======
-      event GraphCompletionEvent =
-          impl->MExecGraph->enqueue(impl->get_queue(), std::move(impl->CGData));
-
->>>>>>> b091b631
 #ifdef __INTEL_PREVIEW_BREAKING_CHANGES
       return GraphCompletionEvent;
 #else
