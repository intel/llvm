--- conflicted
+++ resolved
@@ -343,64 +343,31 @@
 } // namespace detail
 
 #ifdef __INTEL_PREVIEW_BREAKING_CHANGES
-<<<<<<< HEAD
-
-handler::handler(const std::shared_ptr<detail::queue_impl> &Queue,
-                 bool CallerNeedsEvent)
-    : MImplOwner(std::make_shared<detail::handler_impl>(CallerNeedsEvent)),
-      impl(MImplOwner.get()), MQueue(Queue) {}
-
-handler::handler(detail::handler_impl *HandlerImpl,
-                 const std::shared_ptr<detail::queue_impl> &Queue)
-    : impl(HandlerImpl), MQueue(Queue) {}
-
-=======
 handler::handler(detail::handler_impl &HandlerImpl) : impl(&HandlerImpl) {}
 handler::handler(std::unique_ptr<detail::handler_impl> &&HandlerImpl)
     : implOwner(std::move(HandlerImpl)), impl(implOwner.get()) {}
->>>>>>> 74dbc1ee
 #else
 handler::handler(std::unique_ptr<detail::handler_impl> &&HandlerImpl)
     : impl(std::move(HandlerImpl)) {}
 
 handler::handler(std::shared_ptr<detail::queue_impl> Queue,
                  bool CallerNeedsEvent)
-<<<<<<< HEAD
-    : impl(std::make_shared<detail::handler_impl>(CallerNeedsEvent)),
-      MQueue(std::move(Queue)) {}
-=======
-    : impl(std::make_shared<detail::handler_impl>(*Queue, nullptr,
-                                                  CallerNeedsEvent)),
+    : impl(std::make_shared<detail::handler_impl>(*Queue, CallerNeedsEvent)),
       MQueueDoNotUse(std::move(Queue)) {}
->>>>>>> 74dbc1ee
 
 handler::handler(
     std::shared_ptr<detail::queue_impl> Queue,
     [[maybe_unused]] std::shared_ptr<detail::queue_impl> PrimaryQueue,
-<<<<<<< HEAD
     [[maybe_unused]] std::shared_ptr<detail::queue_impl> SecondaryQueue,
     bool CallerNeedsEvent)
-    : impl(std::make_shared<detail::handler_impl>(CallerNeedsEvent)),
-      MQueue(Queue) {}
+    : impl(std::make_shared<detail::handler_impl>(*Queue, CallerNeedsEvent)),
+      MQueueDoNotUse(Queue) {}
 
 handler::handler(std::shared_ptr<detail::queue_impl> Queue,
                  [[maybe_unused]] detail::queue_impl *SecondaryQueue,
                  bool CallerNeedsEvent)
-    : impl(std::make_shared<detail::handler_impl>(CallerNeedsEvent)),
-      MQueue(std::move(Queue)) {}
-#endif
-=======
-    std::shared_ptr<detail::queue_impl> SecondaryQueue, bool CallerNeedsEvent)
-    : impl(std::make_shared<detail::handler_impl>(*Queue, SecondaryQueue.get(),
-                                                  CallerNeedsEvent)),
-      MQueueDoNotUse(Queue) {}
-
-handler::handler(std::shared_ptr<detail::queue_impl> Queue,
-                 detail::queue_impl *SecondaryQueue, bool CallerNeedsEvent)
-    : impl(std::make_shared<detail::handler_impl>(*Queue, SecondaryQueue,
-                                                  CallerNeedsEvent)),
+    : impl(std::make_shared<detail::handler_impl>(*Queue, CallerNeedsEvent)),
       MQueueDoNotUse(std::move(Queue)) {}
->>>>>>> 74dbc1ee
 
 handler::handler(
     std::shared_ptr<ext::oneapi::experimental::detail::graph_impl> Graph)
@@ -2661,7 +2628,7 @@
   queue_impl &Q = CGH.impl->get_queue();
   bool EventNeeded = !Q.isInOrder();
 #ifdef __INTEL_PREVIEW_BREAKING_CHANGES
-  handler_impl HandlerImpl{Q, nullptr, EventNeeded};
+  handler_impl HandlerImpl{Q, EventNeeded};
   handler AuxHandler{HandlerImpl};
 #else
   handler AuxHandler{Q.shared_from_this(), EventNeeded};
@@ -2680,8 +2647,7 @@
   if (!InOrder)
     CGH.impl->MEventNeeded = true;
 
-  handler PostProcessHandler{
-      std::make_unique<handler_impl>(Q, nullptr, EventNeeded)};
+  handler PostProcessHandler{std::make_unique<handler_impl>(Q, EventNeeded)};
   PostProcessHandler.copyCodeLoc(CGH);
   // Extend lifetimes of auxiliary resources till the last kernel in the chain
   // finishes:
