--- conflicted
+++ resolved
@@ -538,23 +538,13 @@
               detail::retrieveKernelBinary(MQueue, MKernelName.data());
           assert(BinImage && "Failed to obtain a binary image.");
         }
-<<<<<<< HEAD
-        enqueueImpKernel(
-            MQueue, impl->MNDRDesc, impl->MArgs, KernelBundleImpPtr, MKernel,
-            MKernelName.data(), impl->MKernelNameBasedCachePtr, RawEvents,
-            DiscardEvent ? detail::EventImplPtr{} : LastEventImpl, nullptr,
-            impl->MKernelCacheConfig, impl->MKernelIsCooperative,
-            impl->MKernelUsesClusterLaunch, impl->MKernelWorkGroupMemorySize,
-            BinImage);
-=======
         enqueueImpKernel(MQueue, impl->MNDRDesc, impl->MArgs,
                          KernelBundleImpPtr, MKernel.get(), MKernelName.data(),
-                         RawEvents,
+                         impl->MKernelNameBasedCachePtr, RawEvents,
                          DiscardEvent ? nullptr : LastEventImpl.get(), nullptr,
                          impl->MKernelCacheConfig, impl->MKernelIsCooperative,
                          impl->MKernelUsesClusterLaunch,
                          impl->MKernelWorkGroupMemorySize, BinImage);
->>>>>>> d96db8e1
 #ifdef XPTI_ENABLE_INSTRUMENTATION
         // Emit signal only when event is created
         if (!DiscardEvent) {
