--- conflicted
+++ resolved
@@ -533,20 +533,7 @@
       }
 
 #ifdef XPTI_ENABLE_INSTRUMENTATION
-<<<<<<< HEAD
-      // uint32_t StreamID, uint64_t InstanceID, xpti_td* TraceEvent,
-      int32_t StreamID = xptiRegisterStream(detail::SYCL_STREAM_NAME);
-      auto [CmdTraceEvent, InstanceID] = emitKernelInstrumentationData(
-          StreamID, MKernel, MCodeLoc, impl->MIsTopCodeLoc, MKernelName.data(),
-          impl->MKernelNameBasedCachePtr, MQueue, impl->MNDRDesc,
-          KernelBundleImpPtr, impl->MArgs);
-      auto EnqueueKernel = [&, CmdTraceEvent = CmdTraceEvent,
-                            InstanceID = InstanceID]() {
-#else
-      auto EnqueueKernel = [&]() {
-=======
       const bool xptiEnabled = xptiTraceEnabled();
->>>>>>> b7093bf6
 #endif
       auto EnqueueKernel = [&]() {
 #ifdef XPTI_ENABLE_INSTRUMENTATION
@@ -557,8 +544,8 @@
           StreamID = xptiRegisterStream(detail::SYCL_STREAM_NAME);
           std::tie(CmdTraceEvent, InstanceID) = emitKernelInstrumentationData(
               StreamID, MKernel, MCodeLoc, impl->MIsTopCodeLoc,
-              MKernelName.data(), MQueue, impl->MNDRDesc, KernelBundleImpPtr,
-              impl->MArgs);
+              MKernelName.data(), impl->MKernelNameBasedCachePtr, MQueue,
+              impl->MNDRDesc, KernelBundleImpPtr, impl->MArgs);
           detail::emitInstrumentationGeneral(StreamID, InstanceID,
                                              CmdTraceEvent,
                                              xpti::trace_task_begin, nullptr);
