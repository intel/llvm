//==-------- handler.cpp --- SYCL command group handler --------------------==//
//
// Part of the LLVM Project, under the Apache License v2.0 with LLVM Exceptions.
// See https://llvm.org/LICENSE.txt for license information.
// SPDX-License-Identifier: Apache-2.0 WITH LLVM-exception
//
//===----------------------------------------------------------------------===//

#include <algorithm>

#include <detail/config.hpp>
#include <detail/global_handler.hpp>
#include <detail/graph_impl.hpp>
#include <detail/handler_impl.hpp>
#include <detail/image_impl.hpp>
#include <detail/kernel_bundle_impl.hpp>
#include <detail/kernel_impl.hpp>
#include <detail/queue_impl.hpp>
#include <detail/scheduler/commands.hpp>
#include <detail/scheduler/scheduler.hpp>
#include <detail/host_task.hpp>
#include <detail/usm/usm_impl.hpp>
#include <sycl/detail/common.hpp>
#include <sycl/detail/helpers.hpp>
#include <sycl/detail/kernel_desc.hpp>
#include <sycl/detail/pi.h>
#include <sycl/detail/pi.hpp>
#include <sycl/event.hpp>
#include <sycl/handler.hpp>
#include <sycl/info/info_desc.hpp>
#include <sycl/stream.hpp>

#include <sycl/ext/oneapi/bindless_images_memory.hpp>
#include <sycl/ext/oneapi/memcpy2d.hpp>

namespace sycl {
inline namespace _V1 {

namespace detail {

bool isDeviceGlobalUsedInKernel(const void *DeviceGlobalPtr) {
  DeviceGlobalMapEntry *DGEntry =
      detail::ProgramManager::getInstance().getDeviceGlobalEntry(
          DeviceGlobalPtr);
  return DGEntry && !DGEntry->MImageIdentifiers.empty();
}

sycl::detail::pi::PiImageCopyFlags
getPiImageCopyFlags(sycl::usm::alloc SrcPtrType, sycl::usm::alloc DstPtrType) {
  if (DstPtrType == sycl::usm::alloc::device) {
    // Dest is on device
    if (SrcPtrType == sycl::usm::alloc::device)
      return sycl::detail::pi::PiImageCopyFlags::PI_IMAGE_COPY_DEVICE_TO_DEVICE;
    if (SrcPtrType == sycl::usm::alloc::host ||
        SrcPtrType == sycl::usm::alloc::unknown)
      return sycl::detail::pi::PiImageCopyFlags::PI_IMAGE_COPY_HOST_TO_DEVICE;
    throw sycl::exception(make_error_code(errc::invalid),
                          "Unknown copy source location");
  }
  if (DstPtrType == sycl::usm::alloc::host ||
      DstPtrType == sycl::usm::alloc::unknown) {
    // Dest is on host
    if (SrcPtrType == sycl::usm::alloc::device)
      return sycl::detail::pi::PiImageCopyFlags::PI_IMAGE_COPY_DEVICE_TO_HOST;
    if (SrcPtrType == sycl::usm::alloc::host ||
        SrcPtrType == sycl::usm::alloc::unknown)
      throw sycl::exception(make_error_code(errc::invalid),
                            "Cannot copy image from host to host");
    throw sycl::exception(make_error_code(errc::invalid),
                          "Unknown copy source location");
  }
  throw sycl::exception(make_error_code(errc::invalid),
                        "Unknown copy destination location");
}

void *getValueFromDynamicParameter(
    ext::oneapi::experimental::detail::dynamic_parameter_base
        &DynamicParamBase) {
  return sycl::detail::getSyclObjImpl(DynamicParamBase)->getValue();
}

} // namespace detail

handler::handler(std::shared_ptr<detail::queue_impl> Queue,
                 bool CallerNeedsEvent)
    : handler(Queue, Queue, nullptr, CallerNeedsEvent) {}

handler::handler(std::shared_ptr<detail::queue_impl> Queue,
                 std::shared_ptr<detail::queue_impl> PrimaryQueue,
                 std::shared_ptr<detail::queue_impl> SecondaryQueue,
                 bool CallerNeedsEvent)
    : impl(std::make_shared<detail::handler_impl>(std::move(PrimaryQueue),
                                                   std::move(SecondaryQueue),
                                                   CallerNeedsEvent)),
      MQueue(std::move(Queue)) {}

handler::handler(
    std::shared_ptr<ext::oneapi::experimental::detail::graph_impl> Graph)
    : impl(std::make_shared<detail::handler_impl>(Graph)) {}

// Sets the submission state to indicate that an explicit kernel bundle has been
// set. Throws a sycl::exception with errc::invalid if the current state
// indicates that a specialization constant has been set.
void handler::setStateExplicitKernelBundle() {
  impl->setStateExplicitKernelBundle();
}

// Sets the submission state to indicate that a specialization constant has been
// set. Throws a sycl::exception with errc::invalid if the current state
// indicates that an explicit kernel bundle has been set.
void handler::setStateSpecConstSet() { impl->setStateSpecConstSet(); }

// Returns true if the submission state is EXPLICIT_KERNEL_BUNDLE_STATE and
// false otherwise.
bool handler::isStateExplicitKernelBundle() const {
  return impl->isStateExplicitKernelBundle();
}

// Returns a shared_ptr to the kernel_bundle.
// If there is no kernel_bundle created:
// returns newly created kernel_bundle if Insert is true
// returns shared_ptr(nullptr) if Insert is false
std::shared_ptr<detail::kernel_bundle_impl>
handler::getOrInsertHandlerKernelBundle(bool Insert) const {
  if (!impl->MKernelBundle && Insert) {
    auto Ctx = impl->MGraph ? impl->MGraph->getContext() : MQueue->get_context();
    auto Dev = impl->MGraph ? impl->MGraph->getDevice() : MQueue->get_device();
    impl->MKernelBundle = detail::getSyclObjImpl(
        get_kernel_bundle<bundle_state::input>(Ctx, {Dev}, {}));
  }
  return impl->MKernelBundle;
}

// Sets kernel bundle to the provided one.
void handler::setHandlerKernelBundle(
    const std::shared_ptr<detail::kernel_bundle_impl> &NewKernelBundleImpPtr) {
  impl->MKernelBundle = NewKernelBundleImpPtr;
}

void handler::setHandlerKernelBundle(kernel Kernel) {
  // Kernel may not have an associated kernel bundle if it is created from a
  // program. As such, apply getSyclObjImpl directly on the kernel, i.e. not
  //  the other way around: getSyclObjImp(Kernel->get_kernel_bundle()).
  std::shared_ptr<detail::kernel_bundle_impl> KernelBundleImpl =
      detail::getSyclObjImpl(Kernel)->get_kernel_bundle();
  setHandlerKernelBundle(KernelBundleImpl);
}

event handler::finalize() {
  // This block of code is needed only for reduction implementation.
  // It is harmless (does nothing) for everything else.
  if (MIsFinalized)
    return MLastEvent;
  MIsFinalized = true;

  // According to 4.7.6.9 of SYCL2020 spec, if a placeholder accessor is passed
  // to a command without being bound to a command group, an exception should
  // be thrown.
  {
    for (const auto &arg : impl->MArgs) {
      if (arg.MType != detail::kernel_param_kind_t::kind_accessor)
        continue;

      detail::Requirement *AccImpl =
          static_cast<detail::Requirement *>(arg.MPtr);
      if (AccImpl->MIsPlaceH) {
        auto It = std::find(impl->CGData.MRequirements.begin(),
                            impl->CGData.MRequirements.end(), AccImpl);
        if (It == impl->CGData.MRequirements.end())
          throw sycl::exception(make_error_code(errc::kernel_argument),
                                "placeholder accessor must be bound by calling "
                                "handler::require() before it can be used.");

        // Check associated accessors
        bool AccFound = false;
        for (detail::ArgDesc &Acc : impl->MAssociatedAccesors) {
          if (Acc.MType == detail::kernel_param_kind_t::kind_accessor &&
              static_cast<detail::Requirement *>(Acc.MPtr) == AccImpl) {
            AccFound = true;
            break;
          }
        }

        if (!AccFound) {
          throw sycl::exception(make_error_code(errc::kernel_argument),
                                "placeholder accessor must be bound by calling "
                                "handler::require() before it can be used.");
        }
      }
    }
  }

  const auto &type = getType();
  if (type == detail::CGType::Kernel) {
    // If there were uses of set_specialization_constant build the kernel_bundle
    std::shared_ptr<detail::kernel_bundle_impl> KernelBundleImpPtr =
        getOrInsertHandlerKernelBundle(/*Insert=*/false);
    if (KernelBundleImpPtr) {
      // Make sure implicit non-interop kernel bundles have the kernel
      if (!KernelBundleImpPtr->isInterop() &&
          !impl->isStateExplicitKernelBundle()) {
        auto Dev = impl->MGraph ? impl->MGraph->getDevice() : MQueue->get_device();
        kernel_id KernelID =
            detail::ProgramManager::getInstance().getSYCLKernelID(
                MKernelName.c_str());
        bool KernelInserted = KernelBundleImpPtr->add_kernel(KernelID, Dev);
        // If kernel was not inserted and the bundle is in input mode we try
        // building it and trying to find the kernel in executable mode
        if (!KernelInserted &&
            KernelBundleImpPtr->get_bundle_state() == bundle_state::input) {
          auto KernelBundle =
              detail::createSyclObjFromImpl<kernel_bundle<bundle_state::input>>(
                  KernelBundleImpPtr);
          kernel_bundle<bundle_state::executable> ExecKernelBundle =
              build(KernelBundle);
          KernelBundleImpPtr = detail::getSyclObjImpl(ExecKernelBundle);
          setHandlerKernelBundle(KernelBundleImpPtr);
          KernelInserted = KernelBundleImpPtr->add_kernel(KernelID, Dev);
        }
        // If the kernel was not found in executable mode we throw an exception
        if (!KernelInserted)
          throw sycl::exception(make_error_code(errc::runtime),
                                "Failed to add kernel to kernel bundle.");
      }

      switch (KernelBundleImpPtr->get_bundle_state()) {
      case bundle_state::input: {
        // Underlying level expects kernel_bundle to be in executable state
        kernel_bundle<bundle_state::executable> ExecBundle = build(
            detail::createSyclObjFromImpl<kernel_bundle<bundle_state::input>>(
                KernelBundleImpPtr));
        KernelBundleImpPtr = detail::getSyclObjImpl(ExecBundle);
        setHandlerKernelBundle(KernelBundleImpPtr);
        break;
      }
      case bundle_state::executable:
        // Nothing to do
        break;
      case bundle_state::object:
      case bundle_state::ext_oneapi_source:
        assert(0 && "Expected that the bundle is either in input or executable "
                    "states.");
        break;
      }
    }

    if (MQueue && !impl->MGraph && !impl->MSubgraphNode &&
        !MQueue->getCommandGraph() && !MQueue->is_in_fusion_mode() &&
        !impl->CGData.MRequirements.size() && !MStreamStorage.size() &&
        (!impl->CGData.MEvents.size() ||
         (MQueue->isInOrder() &&
          detail::Scheduler::areEventsSafeForSchedulerBypass(
              impl->CGData.MEvents, MQueue->getContextImplPtr())))) {
      // if user does not add a new dependency to the dependency graph, i.e.
      // the graph is not changed, and the queue is not in fusion mode, then
      // this faster path is used to submit kernel bypassing scheduler and
      // avoiding CommandGroup, Command objects creation.

      std::vector<sycl::detail::pi::PiEvent> RawEvents;
      detail::EventImplPtr NewEvent;

#ifdef XPTI_ENABLE_INSTRUMENTATION
      // uint32_t StreamID, uint64_t InstanceID, xpti_td* TraceEvent,
      int32_t StreamID = xptiRegisterStream(detail::SYCL_STREAM_NAME);
      auto [CmdTraceEvent, InstanceID] = emitKernelInstrumentationData(
          StreamID, MKernel, MCodeLoc, MKernelName.c_str(), MQueue,
          impl->MNDRDesc, KernelBundleImpPtr, impl->MArgs);
      auto EnqueueKernel = [&, CmdTraceEvent = CmdTraceEvent,
                            InstanceID = InstanceID]() {
#else
      auto EnqueueKernel = [&]() {
#endif
        // 'Result' for single point of return
        pi_int32 Result = PI_ERROR_INVALID_VALUE;
#ifdef XPTI_ENABLE_INSTRUMENTATION
        detail::emitInstrumentationGeneral(StreamID, InstanceID, CmdTraceEvent,
                                           xpti::trace_task_begin, nullptr);
#endif
<<<<<<< HEAD
        Result = enqueueImpKernel(
            MQueue, impl->MNDRDesc, impl->MArgs, KernelBundleImpPtr, MKernel,
            MKernelName.c_str(), RawEvents, NewEvent, nullptr,
            impl->MKernelCacheConfig, impl->MKernelIsCooperative);
=======
        Result = enqueueImpKernel(MQueue, MNDRDesc, MArgs, KernelBundleImpPtr,
                                  MKernel, MKernelName.c_str(), RawEvents,
                                  NewEvent, nullptr, MImpl->MKernelCacheConfig,
                                  MImpl->MKernelIsCooperative,
                                  MImpl->MKernelUsesClusterLaunch);
>>>>>>> 7b3f2152
#ifdef XPTI_ENABLE_INSTRUMENTATION
        // Emit signal only when event is created
        if (NewEvent != nullptr) {
          detail::emitInstrumentationGeneral(
              StreamID, InstanceID, CmdTraceEvent, xpti::trace_signal,
              static_cast<const void *>(NewEvent->getHandleRef()));
        }
        detail::emitInstrumentationGeneral(StreamID, InstanceID, CmdTraceEvent,
                                           xpti::trace_task_end, nullptr);
#endif
        return Result;
      };

      bool DiscardEvent = (MQueue->MDiscardEvents || !impl->MEventNeeded) &&
                          MQueue->supportsDiscardingPiEvents();
      if (DiscardEvent) {
        // Kernel only uses assert if it's non interop one
        bool KernelUsesAssert =
            !(MKernel && MKernel->isInterop()) &&
            detail::ProgramManager::getInstance().kernelUsesAssert(
                MKernelName.c_str());
        DiscardEvent = !KernelUsesAssert;
      }

      if (DiscardEvent) {
        if (PI_SUCCESS != EnqueueKernel())
          throw runtime_error("Enqueue process failed.",
                              PI_ERROR_INVALID_OPERATION);
        auto EventImpl = std::make_shared<detail::event_impl>(
            detail::event_impl::HES_Discarded);
        MLastEvent = detail::createSyclObjFromImpl<event>(EventImpl);
      } else {
        NewEvent = std::make_shared<detail::event_impl>(MQueue);
        NewEvent->setWorkerQueue(MQueue);
        NewEvent->setContextImpl(MQueue->getContextImplPtr());
        NewEvent->setStateIncomplete();
        NewEvent->setSubmissionTime();

        if (PI_SUCCESS != EnqueueKernel())
          throw runtime_error("Enqueue process failed.",
                              PI_ERROR_INVALID_OPERATION);
        else if (NewEvent->isHost() || NewEvent->getHandleRef() == nullptr)
          NewEvent->setComplete();
        NewEvent->setEnqueued();

        MLastEvent = detail::createSyclObjFromImpl<event>(NewEvent);
      }
      return MLastEvent;
    }
  }

  std::unique_ptr<detail::CG> CommandGroup;
  switch (type) {
  case detail::CGType::Kernel: {
    // Copy kernel name here instead of move so that it's available after
    // running of this method by reductions implementation. This allows for
    // assert feature to check if kernel uses assertions
    CommandGroup.reset(new detail::CGExecKernel(
<<<<<<< HEAD
        std::move(impl->MNDRDesc), std::move(MHostKernel), std::move(MKernel),
        std::move(impl->MKernelBundle), std::move(impl->CGData),
        std::move(impl->MArgs), MKernelName.c_str(), std::move(MStreamStorage),
        std::move(impl->MAuxiliaryResources), getType(),
        impl->MKernelCacheConfig, impl->MKernelIsCooperative, MCodeLoc));
=======
        std::move(MNDRDesc), std::move(MHostKernel), std::move(MKernel),
        std::move(MImpl->MKernelBundle), std::move(CGData), std::move(MArgs),
        MKernelName.c_str(), std::move(MStreamStorage),
        std::move(MImpl->MAuxiliaryResources), MCGType,
        MImpl->MKernelCacheConfig, MImpl->MKernelIsCooperative,
        MImpl->MKernelUsesClusterLaunch, MCodeLoc));
>>>>>>> 7b3f2152
    break;
  }
  case detail::CGType::CopyAccToPtr:
  case detail::CGType::CopyPtrToAcc:
  case detail::CGType::CopyAccToAcc:
    CommandGroup.reset(
        new detail::CGCopy(getType(), MSrcPtr, MDstPtr, std::move(impl->CGData),
                           std::move(impl->MAuxiliaryResources), MCodeLoc));
    break;
  case detail::CGType::Fill:
    CommandGroup.reset(new detail::CGFill(std::move(MPattern), MDstPtr,
                                          std::move(impl->CGData), MCodeLoc));
    break;
  case detail::CGType::UpdateHost:
    CommandGroup.reset(
        new detail::CGUpdateHost(MDstPtr, std::move(impl->CGData), MCodeLoc));
    break;
  case detail::CGType::CopyUSM:
    CommandGroup.reset(new detail::CGCopyUSM(MSrcPtr, MDstPtr, MLength,
                                             std::move(impl->CGData), MCodeLoc));
    break;
  case detail::CGType::FillUSM:
    CommandGroup.reset(new detail::CGFillUSM(
        std::move(MPattern), MDstPtr, MLength, std::move(impl->CGData), MCodeLoc));
    break;
  case detail::CGType::PrefetchUSM:
    CommandGroup.reset(new detail::CGPrefetchUSM(MDstPtr, MLength,
                                                 std::move(impl->CGData), MCodeLoc));
    break;
  case detail::CGType::AdviseUSM:
    CommandGroup.reset(new detail::CGAdviseUSM(MDstPtr, MLength, impl->MAdvice,
                                               std::move(impl->CGData), getType(),
                                               MCodeLoc));
    break;
  case detail::CGType::Copy2DUSM:
    CommandGroup.reset(new detail::CGCopy2DUSM(
        MSrcPtr, MDstPtr, impl->MSrcPitch, impl->MDstPitch, impl->MWidth,
        impl->MHeight, std::move(impl->CGData), MCodeLoc));
    break;
  case detail::CGType::Fill2DUSM:
    CommandGroup.reset(new detail::CGFill2DUSM(
        std::move(MPattern), MDstPtr, impl->MDstPitch, impl->MWidth,
        impl->MHeight, std::move(impl->CGData), MCodeLoc));
    break;
  case detail::CGType::Memset2DUSM:
    CommandGroup.reset(new detail::CGMemset2DUSM(
        MPattern[0], MDstPtr, impl->MDstPitch, impl->MWidth, impl->MHeight,
        std::move(impl->CGData), MCodeLoc));
    break;
  case detail::CGType::CodeplayHostTask: {
    auto context = impl->MGraph ? detail::getSyclObjImpl(impl->MGraph->getContext())
                          : MQueue->getContextImplPtr();
    CommandGroup.reset(new detail::CGHostTask(
        std::move(impl->MHostTask), MQueue, context, std::move(impl->MArgs),
        std::move(impl->CGData), getType(), MCodeLoc));
    break;
  }
  case detail::CGType::Barrier:
  case detail::CGType::BarrierWaitlist: {
    if (auto GraphImpl = getCommandGraph(); GraphImpl != nullptr) {
      impl->CGData.MEvents.insert(std::end(impl->CGData.MEvents),
                            std::begin(impl->MEventsWaitWithBarrier),
                            std::end(impl->MEventsWaitWithBarrier));
      // Barrier node is implemented as an empty node in Graph
      // but keep the barrier type to help managing dependencies
      setType(detail::CGType::Barrier);
      CommandGroup.reset(
          new detail::CG(detail::CGType::Barrier, std::move(impl->CGData), MCodeLoc));
    } else {
      CommandGroup.reset(
          new detail::CGBarrier(std::move(impl->MEventsWaitWithBarrier),
                                std::move(impl->CGData), getType(), MCodeLoc));
    }
    break;
  }
  case detail::CGType::ProfilingTag: {
    CommandGroup.reset(new detail::CGProfilingTag(std::move(impl->CGData), MCodeLoc));
    break;
  }
  case detail::CGType::CopyToDeviceGlobal: {
    CommandGroup.reset(new detail::CGCopyToDeviceGlobal(
        MSrcPtr, MDstPtr, impl->MIsDeviceImageScoped, MLength, impl->MOffset,
        std::move(impl->CGData), MCodeLoc));
    break;
  }
  case detail::CGType::CopyFromDeviceGlobal: {
    CommandGroup.reset(new detail::CGCopyFromDeviceGlobal(
        MSrcPtr, MDstPtr, impl->MIsDeviceImageScoped, MLength, impl->MOffset,
        std::move(impl->CGData), MCodeLoc));
    break;
  }
  case detail::CGType::ReadWriteHostPipe: {
    CommandGroup.reset(new detail::CGReadWriteHostPipe(
        impl->HostPipeName, impl->HostPipeBlocking, impl->HostPipePtr,
        impl->HostPipeTypeSize, impl->HostPipeRead, std::move(impl->CGData),
        MCodeLoc));
    break;
  }
  case detail::CGType::ExecCommandBuffer: {
    std::shared_ptr<ext::oneapi::experimental::detail::graph_impl> ParentGraph =
        MQueue ? MQueue->getCommandGraph() : impl->MGraph;

    // If a parent graph is set that means we are adding or recording a subgraph
    // and we don't want to actually execute this command graph submission.
    if (ParentGraph) {
      ext::oneapi::experimental::detail::graph_impl::WriteLock ParentLock;
      if (MQueue) {
        ParentLock = ext::oneapi::experimental::detail::graph_impl::WriteLock(
            ParentGraph->MMutex);
      }
      impl->CGData.MRequirements = impl->MExecGraph->getRequirements();
      // Here we are using the CommandGroup without passing a CommandBuffer to
      // pass the exec_graph_impl and event dependencies. Since this subgraph CG
      // will not be executed this is fine.
      CommandGroup.reset(new sycl::detail::CGExecCommandBuffer(
          nullptr, impl->MExecGraph, std::move(impl->CGData)));

    } else {
      event GraphCompletionEvent =
          impl->MExecGraph->enqueue(MQueue, std::move(impl->CGData));
      MLastEvent = GraphCompletionEvent;
      return MLastEvent;
    }
  } break;
  case detail::CGType::CopyImage:
    CommandGroup.reset(new detail::CGCopyImage(
        MSrcPtr, MDstPtr, impl->MImageDesc, impl->MImageFormat,
        impl->MImageCopyFlags, impl->MSrcOffset, impl->MDestOffset,
        impl->MHostExtent, impl->MCopyExtent, std::move(impl->CGData), MCodeLoc));
    break;
  case detail::CGType::SemaphoreWait:
    CommandGroup.reset(new detail::CGSemaphoreWait(
        impl->MInteropSemaphoreHandle, impl->MWaitValue, std::move(impl->CGData),
        MCodeLoc));
    break;
  case detail::CGType::SemaphoreSignal:
    CommandGroup.reset(new detail::CGSemaphoreSignal(
        impl->MInteropSemaphoreHandle, impl->MSignalValue, std::move(impl->CGData),
        MCodeLoc));
    break;
  case detail::CGType::None:
    if (detail::pi::trace(detail::pi::TraceLevel::PI_TRACE_ALL)) {
      std::cout << "WARNING: An empty command group is submitted." << std::endl;
    }

    // Empty nodes are handled by Graph like standard nodes
    // For Standard mode (non-graph),
    // empty nodes are not sent to the scheduler to save time
    if (impl->MGraph || (MQueue && MQueue->getCommandGraph())) {
      CommandGroup.reset(
          new detail::CG(detail::CGType::None, std::move(impl->CGData), MCodeLoc));
    } else {
      detail::EventImplPtr Event = std::make_shared<sycl::detail::event_impl>();
      MLastEvent = detail::createSyclObjFromImpl<event>(Event);
      return MLastEvent;
    }
    break;
  }

  if (!CommandGroup)
    throw sycl::runtime_error(
        "Internal Error. Command group cannot be constructed.",
        PI_ERROR_INVALID_OPERATION);

  // If there is a graph associated with the handler we are in the explicit
  // graph mode, so we store the CG instead of submitting it to the scheduler,
  // so it can be retrieved by the graph later.
  if (impl->MGraph) {
    impl->MGraphNodeCG = std::move(CommandGroup);
    return detail::createSyclObjFromImpl<event>(
        std::make_shared<detail::event_impl>());
  }

  // If the queue has an associated graph then we need to take the CG and pass
  // it to the graph to create a node, rather than submit it to the scheduler.
  if (auto GraphImpl = MQueue->getCommandGraph(); GraphImpl) {
    auto EventImpl = std::make_shared<detail::event_impl>();
    EventImpl->setSubmittedQueue(MQueue);
    std::shared_ptr<ext::oneapi::experimental::detail::node_impl> NodeImpl =
        nullptr;

    // GraphImpl is read and written in this scope so we lock this graph
    // with full priviledges.
    ext::oneapi::experimental::detail::graph_impl::WriteLock Lock(
        GraphImpl->MMutex);

    ext::oneapi::experimental::node_type NodeType =
        impl->MUserFacingNodeType !=
                ext::oneapi::experimental::node_type::empty
            ? impl->MUserFacingNodeType
            : ext::oneapi::experimental::detail::getNodeTypeFromCG(getType());

    // Create a new node in the graph representing this command-group
    if (MQueue->isInOrder()) {
      // In-order queues create implicit linear dependencies between nodes.
      // Find the last node added to the graph from this queue, so our new
      // node can set it as a predecessor.
      auto DependentNode = GraphImpl->getLastInorderNode(MQueue);

      NodeImpl = DependentNode
                     ? GraphImpl->add(NodeType, std::move(CommandGroup),
                                      {DependentNode})
                     : GraphImpl->add(NodeType, std::move(CommandGroup));

      // If we are recording an in-order queue remember the new node, so it
      // can be used as a dependency for any more nodes recorded from this
      // queue.
      GraphImpl->setLastInorderNode(MQueue, NodeImpl);
    } else {
      auto LastBarrierRecordedFromQueue = GraphImpl->getBarrierDep(MQueue);
      if (LastBarrierRecordedFromQueue) {
        NodeImpl = GraphImpl->add(NodeType, std::move(CommandGroup),
                                  {LastBarrierRecordedFromQueue});
      } else {
        NodeImpl = GraphImpl->add(NodeType, std::move(CommandGroup));
      }

      if (NodeImpl->MCGType == sycl::detail::CGType::Barrier) {
        GraphImpl->setBarrierDep(MQueue, NodeImpl);
      }
    }

    // Associate an event with this new node and return the event.
    GraphImpl->addEventForNode(GraphImpl, EventImpl, NodeImpl);

    NodeImpl->MNDRangeUsed = impl->MNDRangeUsed;

    return detail::createSyclObjFromImpl<event>(EventImpl);
  }

  detail::EventImplPtr Event = detail::Scheduler::getInstance().addCG(
      std::move(CommandGroup), std::move(MQueue), impl->MEventNeeded);

  MLastEvent = detail::createSyclObjFromImpl<event>(Event);
  return MLastEvent;
}

void handler::addReduction(const std::shared_ptr<const void> &ReduObj) {
  impl->MAuxiliaryResources.push_back(ReduObj);
}

void handler::associateWithHandlerCommon(detail::AccessorImplPtr AccImpl,
                                         int AccTarget) {
  if (getCommandGraph() &&
      static_cast<detail::SYCLMemObjT *>(AccImpl->MSYCLMemObj)
          ->needsWriteBack()) {
    throw sycl::exception(make_error_code(errc::invalid),
                          "Accessors to buffers which have write_back enabled "
                          "are not allowed to be used in command graphs.");
  }
  detail::Requirement *Req = AccImpl.get();
  if (Req->MAccessMode != sycl::access_mode::read) {
    auto SYCLMemObj = static_cast<detail::SYCLMemObjT *>(Req->MSYCLMemObj);
    SYCLMemObj->handleWriteAccessorCreation();
  }
  // Add accessor to the list of requirements.
  if (Req->MAccessRange.size() != 0)
    impl->CGData.MRequirements.push_back(Req);
  // Store copy of the accessor.
  impl->CGData.MAccStorage.push_back(std::move(AccImpl));
  // Add an accessor to the handler list of associated accessors.
  // For associated accessors index does not means nothing.
  impl->MAssociatedAccesors.emplace_back(
      detail::kernel_param_kind_t::kind_accessor, Req, AccTarget, /*index*/ 0);
}

void handler::associateWithHandler(detail::AccessorBaseHost *AccBase,
                                   access::target AccTarget) {
  associateWithHandlerCommon(detail::getSyclObjImpl(*AccBase),
                             static_cast<int>(AccTarget));
}

void handler::associateWithHandler(
    detail::UnsampledImageAccessorBaseHost *AccBase, image_target AccTarget) {
  associateWithHandlerCommon(detail::getSyclObjImpl(*AccBase),
                             static_cast<int>(AccTarget));
}

void handler::associateWithHandler(
    detail::SampledImageAccessorBaseHost *AccBase, image_target AccTarget) {
  associateWithHandlerCommon(detail::getSyclObjImpl(*AccBase),
                             static_cast<int>(AccTarget));
}

static void addArgsForGlobalAccessor(detail::Requirement *AccImpl, size_t Index,
                                     size_t &IndexShift, int Size,
                                     bool IsKernelCreatedFromSource,
                                     size_t GlobalSize,
                                     std::vector<detail::ArgDesc> &Args,
                                     bool isESIMD) {
  using detail::kernel_param_kind_t;
  if (AccImpl->PerWI)
    AccImpl->resize(GlobalSize);

  Args.emplace_back(kernel_param_kind_t::kind_accessor, AccImpl, Size,
                    Index + IndexShift);

  // TODO ESIMD currently does not suport offset, memory and access ranges -
  // accessor::init for ESIMD-mode accessor has a single field, translated
  // to a single kernel argument set above.
  if (!isESIMD && !IsKernelCreatedFromSource) {
    // Dimensionality of the buffer is 1 when dimensionality of the
    // accessor is 0.
    const size_t SizeAccField =
        sizeof(size_t) * (AccImpl->MDims == 0 ? 1 : AccImpl->MDims);
    ++IndexShift;
    Args.emplace_back(kernel_param_kind_t::kind_std_layout,
                      &AccImpl->MAccessRange[0], SizeAccField,
                      Index + IndexShift);
    ++IndexShift;
    Args.emplace_back(kernel_param_kind_t::kind_std_layout,
                      &AccImpl->MMemoryRange[0], SizeAccField,
                      Index + IndexShift);
    ++IndexShift;
    Args.emplace_back(kernel_param_kind_t::kind_std_layout,
                      &AccImpl->MOffset[0], SizeAccField, Index + IndexShift);
  }
}

void handler::processArg(void *Ptr, const detail::kernel_param_kind_t &Kind,
                         const int Size, const size_t Index, size_t &IndexShift,
                         bool IsKernelCreatedFromSource, bool IsESIMD) {
  using detail::kernel_param_kind_t;

  switch (Kind) {
  case kernel_param_kind_t::kind_std_layout:
  case kernel_param_kind_t::kind_pointer: {
    AddArg(Kind, Ptr, Size, Index + IndexShift);
    break;
  }
  case kernel_param_kind_t::kind_stream: {
    // Stream contains several accessors inside.
    stream *S = static_cast<stream *>(Ptr);

    detail::AccessorBaseHost *GBufBase =
        static_cast<detail::AccessorBaseHost *>(&S->GlobalBuf);
    detail::AccessorImplPtr GBufImpl = detail::getSyclObjImpl(*GBufBase);
    detail::Requirement *GBufReq = GBufImpl.get();
    addArgsForGlobalAccessor(GBufReq, Index, IndexShift, Size,
                             IsKernelCreatedFromSource,
                             impl->MNDRDesc.GlobalSize.size(), impl->MArgs, IsESIMD);
    ++IndexShift;
    detail::AccessorBaseHost *GOffsetBase =
        static_cast<detail::AccessorBaseHost *>(&S->GlobalOffset);
    detail::AccessorImplPtr GOfssetImpl = detail::getSyclObjImpl(*GOffsetBase);
    detail::Requirement *GOffsetReq = GOfssetImpl.get();
    addArgsForGlobalAccessor(GOffsetReq, Index, IndexShift, Size,
                             IsKernelCreatedFromSource,
                             impl->MNDRDesc.GlobalSize.size(), impl->MArgs, IsESIMD);
    ++IndexShift;
    detail::AccessorBaseHost *GFlushBase =
        static_cast<detail::AccessorBaseHost *>(&S->GlobalFlushBuf);
    detail::AccessorImplPtr GFlushImpl = detail::getSyclObjImpl(*GFlushBase);
    detail::Requirement *GFlushReq = GFlushImpl.get();

    size_t GlobalSize = impl->MNDRDesc.GlobalSize.size();
    // If work group size wasn't set explicitly then it must be recieved
    // from kernel attribute or set to default values.
    // For now we can't get this attribute here.
    // So we just suppose that WG size is always default for stream.
    // TODO adjust MNDRDesc when device image contains kernel's attribute
    if (GlobalSize == 0) {
      // Suppose that work group size is 1 for every dimension
      GlobalSize = impl->MNDRDesc.NumWorkGroups.size();
    }
    addArgsForGlobalAccessor(GFlushReq, Index, IndexShift, Size,
                             IsKernelCreatedFromSource, GlobalSize, impl->MArgs,
                             IsESIMD);
    ++IndexShift;
    AddArg(kernel_param_kind_t::kind_std_layout, &S->FlushBufferSize,
           sizeof(S->FlushBufferSize), Index + IndexShift);

    break;
  }
  case kernel_param_kind_t::kind_accessor: {
    // For args kind of accessor Size is information about accessor.
    // The first 11 bits of Size encodes the accessor target.
    const access::target AccTarget =
        static_cast<access::target>(Size & AccessTargetMask);
    switch (AccTarget) {
    case access::target::device:
    case access::target::constant_buffer: {
      detail::Requirement *AccImpl = static_cast<detail::Requirement *>(Ptr);
      addArgsForGlobalAccessor(
          AccImpl, Index, IndexShift, Size, IsKernelCreatedFromSource,
          impl->MNDRDesc.GlobalSize.size(), impl->MArgs, IsESIMD);
      break;
    }
    case access::target::local: {
      detail::LocalAccessorImplHost *LAcc =
          static_cast<detail::LocalAccessorImplHost *>(Ptr);

      range<3> &Size = LAcc->MSize;
      const int Dims = LAcc->MDims;
      int SizeInBytes = LAcc->MElemSize;
      for (int I = 0; I < Dims; ++I)
        SizeInBytes *= Size[I];
      // Some backends do not accept zero-sized local memory arguments, so we
      // make it a minimum allocation of 1 byte.
      SizeInBytes = std::max(SizeInBytes, 1);
      impl->MArgs.emplace_back(kernel_param_kind_t::kind_std_layout, nullptr,
                         SizeInBytes, Index + IndexShift);
      // TODO ESIMD currently does not suport MSize field passing yet
      // accessor::init for ESIMD-mode accessor has a single field, translated
      // to a single kernel argument set above.
      if (!IsESIMD && !IsKernelCreatedFromSource) {
        ++IndexShift;
        const size_t SizeAccField = (Dims == 0 ? 1 : Dims) * sizeof(Size[0]);
        AddArg(kernel_param_kind_t::kind_std_layout, &Size, SizeAccField,
               Index + IndexShift);
        ++IndexShift;
        AddArg(kernel_param_kind_t::kind_std_layout, &Size, SizeAccField,
               Index + IndexShift);
        ++IndexShift;
        AddArg(kernel_param_kind_t::kind_std_layout, &Size, SizeAccField,
               Index + IndexShift);
      }
      break;
    }
    case access::target::image:
    case access::target::image_array: {
      detail::Requirement *AccImpl = static_cast<detail::Requirement *>(Ptr);
      AddArg(Kind, AccImpl, Size, Index + IndexShift);
      if (!IsKernelCreatedFromSource) {
        // TODO Handle additional kernel arguments for image class
        // if the compiler front-end adds them.
      }
      break;
    }
    case access::target::host_image:
    case access::target::host_task:
    case access::target::host_buffer: {
      throw sycl::invalid_parameter_error("Unsupported accessor target case.",
                                          PI_ERROR_INVALID_OPERATION);
      break;
    }
    }
    break;
  }
  case kernel_param_kind_t::kind_sampler: {
    AddArg(kernel_param_kind_t::kind_sampler, Ptr, sizeof(sampler),
           Index + IndexShift);
    break;
  }
  case kernel_param_kind_t::kind_specialization_constants_buffer: {
    AddArg(kernel_param_kind_t::kind_specialization_constants_buffer, Ptr, Size,
           Index + IndexShift);
    break;
  }
  case kernel_param_kind_t::kind_invalid:
    throw runtime_error("Invalid kernel param kind", PI_ERROR_INVALID_VALUE);
    break;
  }
}

// The argument can take up more space to store additional information about
// MAccessRange, MMemoryRange, and MOffset added with addArgsForGlobalAccessor.
// We use the worst-case estimate because the lifetime of the vector is short.
// In processArg the kind_stream case introduces the maximum number of
// additional arguments. The case adds additional 12 arguments to the currently
// processed argument, hence worst-case estimate is 12+1=13.
// TODO: the constant can be removed if the size of MArgs will be calculated at
// compile time.
inline constexpr size_t MaxNumAdditionalArgs = 13;

void handler::extractArgsAndReqs() {
  assert(MKernel && "MKernel is not initialized");
  std::vector<detail::ArgDesc> UnPreparedArgs = std::move(impl->MArgs);
  ClearArgs();

  std::sort(
      UnPreparedArgs.begin(), UnPreparedArgs.end(),
      [](const detail::ArgDesc &first, const detail::ArgDesc &second) -> bool {
        return (first.MIndex < second.MIndex);
      });

  const bool IsKernelCreatedFromSource = MKernel->isCreatedFromSource();
  impl->MArgs.reserve(MaxNumAdditionalArgs * UnPreparedArgs.size());

  size_t IndexShift = 0;
  for (size_t I = 0; I < UnPreparedArgs.size(); ++I) {
    void *Ptr = UnPreparedArgs[I].MPtr;
    const detail::kernel_param_kind_t &Kind = UnPreparedArgs[I].MType;
    const int &Size = UnPreparedArgs[I].MSize;
    const int Index = UnPreparedArgs[I].MIndex;
    processArg(Ptr, Kind, Size, Index, IndexShift, IsKernelCreatedFromSource,
               false);
  }
}

void handler::extractArgsAndReqsFromLambda(
    char *LambdaPtr, size_t KernelArgsNum,
    const detail::kernel_param_desc_t *KernelArgs, bool IsESIMD) {
  const bool IsKernelCreatedFromSource = false;
  size_t IndexShift = 0;
  impl->MArgs.reserve(MaxNumAdditionalArgs * KernelArgsNum);

  for (size_t I = 0; I < KernelArgsNum; ++I) {
    void *Ptr = LambdaPtr + KernelArgs[I].offset;
    const detail::kernel_param_kind_t &Kind = KernelArgs[I].kind;
    const int &Size = KernelArgs[I].info;
    if (Kind == detail::kernel_param_kind_t::kind_accessor) {
      // For args kind of accessor Size is information about accessor.
      // The first 11 bits of Size encodes the accessor target.
      const access::target AccTarget =
          static_cast<access::target>(Size & AccessTargetMask);
      if ((AccTarget == access::target::device ||
           AccTarget == access::target::constant_buffer) ||
          (AccTarget == access::target::image ||
           AccTarget == access::target::image_array)) {
        detail::AccessorBaseHost *AccBase =
            static_cast<detail::AccessorBaseHost *>(Ptr);
        Ptr = detail::getSyclObjImpl(*AccBase).get();
      } else if (AccTarget == access::target::local) {
        detail::LocalAccessorBaseHost *LocalAccBase =
            static_cast<detail::LocalAccessorBaseHost *>(Ptr);
        Ptr = detail::getSyclObjImpl(*LocalAccBase).get();
      }
    }
    processArg(Ptr, Kind, Size, I, IndexShift, IsKernelCreatedFromSource,
               IsESIMD);
  }
}

// Calling methods of kernel_impl requires knowledge of class layout.
// As this is impossible in header, there's a function that calls necessary
// method inside the library and returns the result.
detail::string handler::getKernelName() {
  return detail::string{MKernel->get_info<info::kernel::function_name>()};
}

void handler::verifyUsedKernelBundleInternal(detail::string_view KernelName) {
  auto UsedKernelBundleImplPtr =
      getOrInsertHandlerKernelBundle(/*Insert=*/false);
  if (!UsedKernelBundleImplPtr)
    return;

  // Implicit kernel bundles are populated late so we ignore them
  if (!impl->isStateExplicitKernelBundle())
    return;

  kernel_id KernelID = detail::get_kernel_id_impl(KernelName);
  device Dev =
      impl->MGraph ? impl->MGraph->getDevice() : detail::getDeviceFromHandler(*this);
  if (!UsedKernelBundleImplPtr->has_kernel(KernelID, Dev))
    throw sycl::exception(
        make_error_code(errc::kernel_not_supported),
        "The kernel bundle in use does not contain the kernel");
}

void handler::ext_oneapi_barrier(const std::vector<event> &WaitList) {
  throwIfActionIsCreated();
  setType(detail::CGType::BarrierWaitlist);
  impl->MEventsWaitWithBarrier.reserve(WaitList.size());
  for (auto &Event : WaitList) {
    auto EventImpl = detail::getSyclObjImpl(Event);
    // We could not wait for host task events in backend.
    // Adding them as dependency to enable proper scheduling.
    if (EventImpl->isHost()) {
      depends_on(EventImpl);
    }
    impl->MEventsWaitWithBarrier.push_back(EventImpl);
  }
}

using namespace sycl::detail;
bool handler::DisableRangeRounding() {
  return SYCLConfig<SYCL_DISABLE_PARALLEL_FOR_RANGE_ROUNDING>::get();
}

bool handler::RangeRoundingTrace() {
  return SYCLConfig<SYCL_PARALLEL_FOR_RANGE_ROUNDING_TRACE>::get();
}

void handler::GetRangeRoundingSettings(size_t &MinFactor, size_t &GoodFactor,
                                       size_t &MinRange) {
  SYCLConfig<SYCL_PARALLEL_FOR_RANGE_ROUNDING_PARAMS>::GetSettings(
      MinFactor, GoodFactor, MinRange);
}

void handler::memcpy(void *Dest, const void *Src, size_t Count) {
  throwIfActionIsCreated();
  MSrcPtr = const_cast<void *>(Src);
  MDstPtr = Dest;
  MLength = Count;
  setType(detail::CGType::CopyUSM);
}

void handler::memset(void *Dest, int Value, size_t Count) {
  throwIfActionIsCreated();
  MDstPtr = Dest;
  MPattern.push_back(static_cast<char>(Value));
  MLength = Count;
  setUserFacingNodeType(ext::oneapi::experimental::node_type::memset);
  setType(detail::CGType::FillUSM);
}

void handler::prefetch(const void *Ptr, size_t Count) {
  throwIfActionIsCreated();
  MDstPtr = const_cast<void *>(Ptr);
  MLength = Count;
  setType(detail::CGType::PrefetchUSM);
}

void handler::mem_advise(const void *Ptr, size_t Count, int Advice) {
  throwIfActionIsCreated();
  MDstPtr = const_cast<void *>(Ptr);
  MLength = Count;
  impl->MAdvice = static_cast<pi_mem_advice>(Advice);
  setType(detail::CGType::AdviseUSM);
}

void handler::fill_impl(void *Dest, const void *Value, size_t ValueSize,
                        size_t Count) {
  MDstPtr = Dest;
  MPattern.resize(ValueSize);
  std::memcpy(MPattern.data(), Value, ValueSize);
  MLength = Count * ValueSize;
  setType(detail::CGType::FillUSM);
}

void handler::ext_oneapi_memcpy2d_impl(void *Dest, size_t DestPitch,
                                       const void *Src, size_t SrcPitch,
                                       size_t Width, size_t Height) {
  // Checks done in callers.
  MSrcPtr = const_cast<void *>(Src);
  MDstPtr = Dest;
  impl->MSrcPitch = SrcPitch;
  impl->MDstPitch = DestPitch;
  impl->MWidth = Width;
  impl->MHeight = Height;
  setType(detail::CGType::Copy2DUSM);
}

void handler::ext_oneapi_fill2d_impl(void *Dest, size_t DestPitch,
                                     const void *Value, size_t ValueSize,
                                     size_t Width, size_t Height) {
  // Checks done in callers.
  MDstPtr = Dest;
  MPattern.resize(ValueSize);
  std::memcpy(MPattern.data(), Value, ValueSize);
  impl->MDstPitch = DestPitch;
  impl->MWidth = Width;
  impl->MHeight = Height;
  setType(detail::CGType::Fill2DUSM);
}

void handler::ext_oneapi_memset2d_impl(void *Dest, size_t DestPitch, int Value,
                                       size_t Width, size_t Height) {
  // Checks done in callers.
  MDstPtr = Dest;
  MPattern.push_back(static_cast<unsigned char>(Value));
  impl->MDstPitch = DestPitch;
  impl->MWidth = Width;
  impl->MHeight = Height;
  setType(detail::CGType::Memset2DUSM);
}

void handler::ext_oneapi_copy(
    void *Src, ext::oneapi::experimental::image_mem_handle Dest,
    const ext::oneapi::experimental::image_descriptor &Desc) {
  throwIfGraphAssociated<
      ext::oneapi::experimental::detail::UnsupportedGraphFeatures::
          sycl_ext_oneapi_bindless_images>();
  Desc.verify();

  MSrcPtr = Src;
  MDstPtr = Dest.raw_handle;

  sycl::detail::pi::PiMemImageDesc PiDesc = {};
  PiDesc.image_width = Desc.width;
  PiDesc.image_height = Desc.height;
  PiDesc.image_depth = Desc.depth;
  PiDesc.image_array_size = Desc.array_size;

  if (Desc.array_size > 1) {
    // Image Array.
    PiDesc.image_type =
        Desc.height > 0 ? PI_MEM_TYPE_IMAGE2D_ARRAY : PI_MEM_TYPE_IMAGE1D_ARRAY;

    // Cubemap.
    PiDesc.image_type =
        Desc.type == sycl::ext::oneapi::experimental::image_type::cubemap
            ? PI_MEM_TYPE_IMAGE_CUBEMAP
            : PiDesc.image_type;
  } else {
    PiDesc.image_type =
        Desc.depth > 0
            ? PI_MEM_TYPE_IMAGE3D
            : (Desc.height > 0 ? PI_MEM_TYPE_IMAGE2D : PI_MEM_TYPE_IMAGE1D);
  }

  sycl::detail::pi::PiMemImageFormat PiFormat;
  PiFormat.image_channel_data_type =
      sycl::_V1::detail::convertChannelType(Desc.channel_type);
  PiFormat.image_channel_order = sycl::detail::convertChannelOrder(
      sycl::_V1::ext::oneapi::experimental::detail::
          get_image_default_channel_order(Desc.num_channels));

  impl->MSrcOffset = {0, 0, 0};
  impl->MDestOffset = {0, 0, 0};
  impl->MCopyExtent = {Desc.width, Desc.height, Desc.depth};
  impl->MHostExtent = {Desc.width, Desc.height, Desc.depth};
  impl->MImageDesc = PiDesc;
  impl->MImageFormat = PiFormat;
  impl->MImageCopyFlags =
      sycl::detail::pi::PiImageCopyFlags::PI_IMAGE_COPY_HOST_TO_DEVICE;
  setType(detail::CGType::CopyImage);
}

void handler::ext_oneapi_copy(
    void *Src, sycl::range<3> SrcOffset, sycl::range<3> SrcExtent,
    ext::oneapi::experimental::image_mem_handle Dest, sycl::range<3> DestOffset,
    const ext::oneapi::experimental::image_descriptor &DestImgDesc,
    sycl::range<3> CopyExtent) {
  throwIfGraphAssociated<
      ext::oneapi::experimental::detail::UnsupportedGraphFeatures::
          sycl_ext_oneapi_bindless_images>();
  DestImgDesc.verify();

  MSrcPtr = Src;
  MDstPtr = Dest.raw_handle;

  sycl::detail::pi::PiMemImageDesc PiDesc = {};
  PiDesc.image_width = DestImgDesc.width;
  PiDesc.image_height = DestImgDesc.height;
  PiDesc.image_depth = DestImgDesc.depth;
  PiDesc.image_array_size = DestImgDesc.array_size;

  if (DestImgDesc.array_size > 1) {
    // Image Array.
    PiDesc.image_type = DestImgDesc.height > 0 ? PI_MEM_TYPE_IMAGE2D_ARRAY
                                               : PI_MEM_TYPE_IMAGE1D_ARRAY;

    // Cubemap.
    PiDesc.image_type =
        DestImgDesc.type == sycl::ext::oneapi::experimental::image_type::cubemap
            ? PI_MEM_TYPE_IMAGE_CUBEMAP
            : PiDesc.image_type;
  } else {
    PiDesc.image_type = DestImgDesc.depth > 0
                            ? PI_MEM_TYPE_IMAGE3D
                            : (DestImgDesc.height > 0 ? PI_MEM_TYPE_IMAGE2D
                                                      : PI_MEM_TYPE_IMAGE1D);
  }

  sycl::detail::pi::PiMemImageFormat PiFormat;
  PiFormat.image_channel_data_type =
      sycl::_V1::detail::convertChannelType(DestImgDesc.channel_type);
  PiFormat.image_channel_order = sycl::detail::convertChannelOrder(
      sycl::_V1::ext::oneapi::experimental::detail::
          get_image_default_channel_order(DestImgDesc.num_channels));

  impl->MSrcOffset = {SrcOffset[0], SrcOffset[1], SrcOffset[2]};
  impl->MDestOffset = {DestOffset[0], DestOffset[1], DestOffset[2]};
  impl->MCopyExtent = {CopyExtent[0], CopyExtent[1], CopyExtent[2]};
  impl->MHostExtent = {SrcExtent[0], SrcExtent[1], SrcExtent[2]};
  impl->MImageDesc = PiDesc;
  impl->MImageFormat = PiFormat;
  impl->MImageCopyFlags =
      sycl::detail::pi::PiImageCopyFlags::PI_IMAGE_COPY_HOST_TO_DEVICE;
  setType(detail::CGType::CopyImage);
}

void handler::ext_oneapi_copy(
    ext::oneapi::experimental::image_mem_handle Src, void *Dest,
    const ext::oneapi::experimental::image_descriptor &Desc) {
  throwIfGraphAssociated<
      ext::oneapi::experimental::detail::UnsupportedGraphFeatures::
          sycl_ext_oneapi_bindless_images>();
  Desc.verify();

  MSrcPtr = Src.raw_handle;
  MDstPtr = Dest;

  sycl::detail::pi::PiMemImageDesc PiDesc = {};
  PiDesc.image_width = Desc.width;
  PiDesc.image_height = Desc.height;
  PiDesc.image_depth = Desc.depth;
  PiDesc.image_array_size = Desc.array_size;

  if (Desc.array_size > 1) {
    // Image Array.
    PiDesc.image_type =
        Desc.height > 0 ? PI_MEM_TYPE_IMAGE2D_ARRAY : PI_MEM_TYPE_IMAGE1D_ARRAY;

    // Cubemap.
    PiDesc.image_type =
        Desc.type == sycl::ext::oneapi::experimental::image_type::cubemap
            ? PI_MEM_TYPE_IMAGE_CUBEMAP
            : PiDesc.image_type;
  } else {
    PiDesc.image_type =
        Desc.depth > 0
            ? PI_MEM_TYPE_IMAGE3D
            : (Desc.height > 0 ? PI_MEM_TYPE_IMAGE2D : PI_MEM_TYPE_IMAGE1D);
  }

  sycl::detail::pi::PiMemImageFormat PiFormat;
  PiFormat.image_channel_data_type =
      sycl::_V1::detail::convertChannelType(Desc.channel_type);
  PiFormat.image_channel_order = sycl::detail::convertChannelOrder(
      sycl::_V1::ext::oneapi::experimental::detail::
          get_image_default_channel_order(Desc.num_channels));

  impl->MSrcOffset = {0, 0, 0};
  impl->MDestOffset = {0, 0, 0};
  impl->MCopyExtent = {Desc.width, Desc.height, Desc.depth};
  impl->MHostExtent = {Desc.width, Desc.height, Desc.depth};
  impl->MImageDesc = PiDesc;
  impl->MImageFormat = PiFormat;
  impl->MImageCopyFlags =
      sycl::detail::pi::PiImageCopyFlags::PI_IMAGE_COPY_DEVICE_TO_HOST;
  setType(detail::CGType::CopyImage);
}

void handler::ext_oneapi_copy(
    ext::oneapi::experimental::image_mem_handle Src,
    ext::oneapi::experimental::image_mem_handle Dest,
    const ext::oneapi::experimental::image_descriptor &ImageDesc) {
  throwIfGraphAssociated<
      ext::oneapi::experimental::detail::UnsupportedGraphFeatures::
          sycl_ext_oneapi_bindless_images>();
  ImageDesc.verify();

  MSrcPtr = Src.raw_handle;
  MDstPtr = Dest.raw_handle;

  sycl::detail::pi::PiMemImageDesc PiDesc = {};
  PiDesc.image_width = ImageDesc.width;
  PiDesc.image_height = ImageDesc.height;
  PiDesc.image_depth = ImageDesc.depth;
  PiDesc.image_array_size = ImageDesc.array_size;
  if (ImageDesc.array_size > 1) {
    // Image Array.
    PiDesc.image_type = ImageDesc.height > 0 ? PI_MEM_TYPE_IMAGE2D_ARRAY
                                             : PI_MEM_TYPE_IMAGE1D_ARRAY;

    // Cubemap.
    PiDesc.image_type =
        ImageDesc.type == sycl::ext::oneapi::experimental::image_type::cubemap
            ? PI_MEM_TYPE_IMAGE_CUBEMAP
            : PiDesc.image_type;
  } else {
    PiDesc.image_type = ImageDesc.depth > 0
                            ? PI_MEM_TYPE_IMAGE3D
                            : (ImageDesc.height > 0 ? PI_MEM_TYPE_IMAGE2D
                                                    : PI_MEM_TYPE_IMAGE1D);
  }

  sycl::detail::pi::PiMemImageFormat PiFormat;
  PiFormat.image_channel_data_type =
      sycl::_V1::detail::convertChannelType(ImageDesc.channel_type);
  PiFormat.image_channel_order = sycl::detail::convertChannelOrder(
      sycl::_V1::ext::oneapi::experimental::detail::
          get_image_default_channel_order(ImageDesc.num_channels));

  impl->MSrcOffset = {0, 0, 0};
  impl->MDestOffset = {0, 0, 0};
  impl->MCopyExtent = {ImageDesc.width, ImageDesc.height, ImageDesc.depth};
  impl->MHostExtent = {ImageDesc.width, ImageDesc.height, ImageDesc.depth};
  impl->MImageDesc = PiDesc;
  impl->MImageFormat = PiFormat;
  impl->MImageCopyFlags =
      sycl::detail::pi::PiImageCopyFlags::PI_IMAGE_COPY_DEVICE_TO_DEVICE;
  setType(detail::CGType::CopyImage);
}

void handler::ext_oneapi_copy(
    ext::oneapi::experimental::image_mem_handle Src, sycl::range<3> SrcOffset,
    const ext::oneapi::experimental::image_descriptor &SrcImgDesc, void *Dest,
    sycl::range<3> DestOffset, sycl::range<3> DestExtent,
    sycl::range<3> CopyExtent) {
  throwIfGraphAssociated<
      ext::oneapi::experimental::detail::UnsupportedGraphFeatures::
          sycl_ext_oneapi_bindless_images>();
  SrcImgDesc.verify();

  MSrcPtr = Src.raw_handle;
  MDstPtr = Dest;

  sycl::detail::pi::PiMemImageDesc PiDesc = {};
  PiDesc.image_width = SrcImgDesc.width;
  PiDesc.image_height = SrcImgDesc.height;
  PiDesc.image_depth = SrcImgDesc.depth;
  PiDesc.image_array_size = SrcImgDesc.array_size;

  if (SrcImgDesc.array_size > 1) {
    // Image Array.
    PiDesc.image_type = SrcImgDesc.height > 0 ? PI_MEM_TYPE_IMAGE2D_ARRAY
                                              : PI_MEM_TYPE_IMAGE1D_ARRAY;

    // Cubemap.
    PiDesc.image_type =
        SrcImgDesc.type == sycl::ext::oneapi::experimental::image_type::cubemap
            ? PI_MEM_TYPE_IMAGE_CUBEMAP
            : PiDesc.image_type;
  } else {
    PiDesc.image_type = SrcImgDesc.depth > 0
                            ? PI_MEM_TYPE_IMAGE3D
                            : (SrcImgDesc.height > 0 ? PI_MEM_TYPE_IMAGE2D
                                                     : PI_MEM_TYPE_IMAGE1D);
  }

  sycl::detail::pi::PiMemImageFormat PiFormat;
  PiFormat.image_channel_data_type =
      sycl::_V1::detail::convertChannelType(SrcImgDesc.channel_type);
  PiFormat.image_channel_order = sycl::detail::convertChannelOrder(
      sycl::_V1::ext::oneapi::experimental::detail::
          get_image_default_channel_order(SrcImgDesc.num_channels));

  impl->MSrcOffset = {SrcOffset[0], SrcOffset[1], SrcOffset[2]};
  impl->MDestOffset = {DestOffset[0], DestOffset[1], DestOffset[2]};
  impl->MCopyExtent = {CopyExtent[0], CopyExtent[1], CopyExtent[2]};
  impl->MHostExtent = {DestExtent[0], DestExtent[1], DestExtent[2]};
  impl->MImageDesc = PiDesc;
  impl->MImageFormat = PiFormat;
  impl->MImageCopyFlags =
      sycl::detail::pi::PiImageCopyFlags::PI_IMAGE_COPY_DEVICE_TO_HOST;
  setType(detail::CGType::CopyImage);
}

void handler::ext_oneapi_copy(
    void *Src, void *Dest,
    const ext::oneapi::experimental::image_descriptor &Desc, size_t Pitch) {
  throwIfGraphAssociated<
      ext::oneapi::experimental::detail::UnsupportedGraphFeatures::
          sycl_ext_oneapi_bindless_images>();
  Desc.verify();

  MSrcPtr = Src;
  MDstPtr = Dest;

  sycl::detail::pi::PiMemImageDesc PiDesc = {};
  PiDesc.image_width = Desc.width;
  PiDesc.image_height = Desc.height;
  PiDesc.image_depth = Desc.depth;
  PiDesc.image_array_size = Desc.array_size;

  if (Desc.array_size > 1) {
    // Image Array.
    PiDesc.image_type =
        Desc.height > 0 ? PI_MEM_TYPE_IMAGE2D_ARRAY : PI_MEM_TYPE_IMAGE1D_ARRAY;

    // Cubemap.
    PiDesc.image_type =
        Desc.type == sycl::ext::oneapi::experimental::image_type::cubemap
            ? PI_MEM_TYPE_IMAGE_CUBEMAP
            : PiDesc.image_type;
  } else {
    PiDesc.image_type =
        Desc.depth > 0
            ? PI_MEM_TYPE_IMAGE3D
            : (Desc.height > 0 ? PI_MEM_TYPE_IMAGE2D : PI_MEM_TYPE_IMAGE1D);
  }

  sycl::detail::pi::PiMemImageFormat PiFormat;
  PiFormat.image_channel_data_type =
      sycl::_V1::detail::convertChannelType(Desc.channel_type);
  PiFormat.image_channel_order = sycl::detail::convertChannelOrder(
      sycl::_V1::ext::oneapi::experimental::detail::
          get_image_default_channel_order(Desc.num_channels));

  impl->MSrcOffset = {0, 0, 0};
  impl->MDestOffset = {0, 0, 0};
  impl->MCopyExtent = {Desc.width, Desc.height, Desc.depth};
  impl->MHostExtent = {Desc.width, Desc.height, Desc.depth};
  impl->MImageDesc = PiDesc;
  impl->MImageDesc.image_row_pitch = Pitch;
  impl->MImageFormat = PiFormat;
  impl->MImageCopyFlags = detail::getPiImageCopyFlags(
      get_pointer_type(Src, MQueue->get_context()),
      get_pointer_type(Dest, MQueue->get_context()));
  setType(detail::CGType::CopyImage);
}

void handler::ext_oneapi_copy(
    void *Src, sycl::range<3> SrcOffset, void *Dest, sycl::range<3> DestOffset,
    const ext::oneapi::experimental::image_descriptor &DeviceImgDesc,
    size_t DeviceRowPitch, sycl::range<3> HostExtent,
    sycl::range<3> CopyExtent) {
  throwIfGraphAssociated<
      ext::oneapi::experimental::detail::UnsupportedGraphFeatures::
          sycl_ext_oneapi_bindless_images>();
  DeviceImgDesc.verify();

  MSrcPtr = Src;
  MDstPtr = Dest;

  sycl::detail::pi::PiMemImageDesc PiDesc = {};
  PiDesc.image_width = DeviceImgDesc.width;
  PiDesc.image_height = DeviceImgDesc.height;
  PiDesc.image_depth = DeviceImgDesc.depth;
  PiDesc.image_array_size = DeviceImgDesc.array_size;

  if (DeviceImgDesc.array_size > 1) {
    // Image Array.
    PiDesc.image_type = DeviceImgDesc.height > 0 ? PI_MEM_TYPE_IMAGE2D_ARRAY
                                                 : PI_MEM_TYPE_IMAGE1D_ARRAY;

    // Cubemap.
    PiDesc.image_type =
        DeviceImgDesc.type ==
                sycl::ext::oneapi::experimental::image_type::cubemap
            ? PI_MEM_TYPE_IMAGE_CUBEMAP
            : PiDesc.image_type;
  } else {
    PiDesc.image_type = DeviceImgDesc.depth > 0
                            ? PI_MEM_TYPE_IMAGE3D
                            : (DeviceImgDesc.height > 0 ? PI_MEM_TYPE_IMAGE2D
                                                        : PI_MEM_TYPE_IMAGE1D);
  }

  sycl::detail::pi::PiMemImageFormat PiFormat;
  PiFormat.image_channel_data_type =
      sycl::_V1::detail::convertChannelType(DeviceImgDesc.channel_type);
  PiFormat.image_channel_order = sycl::detail::convertChannelOrder(
      sycl::_V1::ext::oneapi::experimental::detail::
          get_image_default_channel_order(DeviceImgDesc.num_channels));

  impl->MSrcOffset = {SrcOffset[0], SrcOffset[1], SrcOffset[2]};
  impl->MDestOffset = {DestOffset[0], DestOffset[1], DestOffset[2]};
  impl->MHostExtent = {HostExtent[0], HostExtent[1], HostExtent[2]};
  impl->MCopyExtent = {CopyExtent[0], CopyExtent[1], CopyExtent[2]};
  impl->MImageDesc = PiDesc;
  impl->MImageDesc.image_row_pitch = DeviceRowPitch;
  impl->MImageFormat = PiFormat;
  impl->MImageCopyFlags = detail::getPiImageCopyFlags(
      get_pointer_type(Src, MQueue->get_context()),
      get_pointer_type(Dest, MQueue->get_context()));
  setType(detail::CGType::CopyImage);
}

void handler::ext_oneapi_wait_external_semaphore(
    sycl::ext::oneapi::experimental::interop_semaphore_handle SemaphoreHandle) {
  throwIfGraphAssociated<
      ext::oneapi::experimental::detail::UnsupportedGraphFeatures::
          sycl_ext_oneapi_bindless_images>();
  if (SemaphoreHandle.handle_type !=
          sycl::ext::oneapi::experimental::external_semaphore_handle_type::
              opaque_fd &&
      SemaphoreHandle.handle_type !=
          sycl::ext::oneapi::experimental::external_semaphore_handle_type::
              win32_nt_handle) {
    throw sycl::exception(
        make_error_code(errc::invalid),
        "Invalid type of semaphore for this operation. The "
        "type of semaphore used needs a user passed wait value.");
  }
  impl->MInteropSemaphoreHandle =
      (sycl::detail::pi::PiInteropSemaphoreHandle)SemaphoreHandle.raw_handle;
  impl->MWaitValue = {};
  setType(detail::CGType::SemaphoreWait);
}

void handler::ext_oneapi_wait_external_semaphore(
    sycl::ext::oneapi::experimental::interop_semaphore_handle SemaphoreHandle,
    uint64_t WaitValue) {
  throwIfGraphAssociated<
      ext::oneapi::experimental::detail::UnsupportedGraphFeatures::
          sycl_ext_oneapi_bindless_images>();
  if (SemaphoreHandle.handle_type !=
      sycl::ext::oneapi::experimental::external_semaphore_handle_type::
          win32_nt_dx12_fence) {
    throw sycl::exception(
        make_error_code(errc::invalid),
        "Invalid type of semaphore for this operation. The "
        "type of semaphore does not support user passed wait values.");
  }
  impl->MInteropSemaphoreHandle =
      (sycl::detail::pi::PiInteropSemaphoreHandle)SemaphoreHandle.raw_handle;
  impl->MWaitValue = WaitValue;
  setType(detail::CGType::SemaphoreWait);
}

void handler::ext_oneapi_signal_external_semaphore(
    sycl::ext::oneapi::experimental::interop_semaphore_handle SemaphoreHandle) {
  throwIfGraphAssociated<
      ext::oneapi::experimental::detail::UnsupportedGraphFeatures::
          sycl_ext_oneapi_bindless_images>();
  if (SemaphoreHandle.handle_type !=
          sycl::ext::oneapi::experimental::external_semaphore_handle_type::
              opaque_fd &&
      SemaphoreHandle.handle_type !=
          sycl::ext::oneapi::experimental::external_semaphore_handle_type::
              win32_nt_handle) {
    throw sycl::exception(
        make_error_code(errc::invalid),
        "Invalid type of semaphore for this operation. The "
        "type of semaphore used needs a user passed signal value.");
  }
  impl->MInteropSemaphoreHandle =
      (sycl::detail::pi::PiInteropSemaphoreHandle)SemaphoreHandle.raw_handle;
  impl->MSignalValue = {};
  setType(detail::CGType::SemaphoreSignal);
}

void handler::ext_oneapi_signal_external_semaphore(
    sycl::ext::oneapi::experimental::interop_semaphore_handle SemaphoreHandle,
    uint64_t SignalValue) {
  throwIfGraphAssociated<
      ext::oneapi::experimental::detail::UnsupportedGraphFeatures::
          sycl_ext_oneapi_bindless_images>();
  if (SemaphoreHandle.handle_type !=
      sycl::ext::oneapi::experimental::external_semaphore_handle_type::
          win32_nt_dx12_fence) {
    throw sycl::exception(
        make_error_code(errc::invalid),
        "Invalid type of semaphore for this operation. The "
        "type of semaphore does not support user passed signal values.");
  }
  impl->MInteropSemaphoreHandle =
      (sycl::detail::pi::PiInteropSemaphoreHandle)SemaphoreHandle.raw_handle;
  impl->MSignalValue = SignalValue;
  setType(detail::CGType::SemaphoreSignal);
}

void handler::use_kernel_bundle(
    const kernel_bundle<bundle_state::executable> &ExecBundle) {
  std::shared_ptr<detail::queue_impl> PrimaryQueue =
      impl->MSubmissionPrimaryQueue;
  if ((!impl->MGraph && (PrimaryQueue->get_context() != ExecBundle.get_context())) ||
      (impl->MGraph && (impl->MGraph->getContext() != ExecBundle.get_context())))
    throw sycl::exception(
        make_error_code(errc::invalid),
        "Context associated with the primary queue is different from the "
        "context associated with the kernel bundle");

  std::shared_ptr<detail::queue_impl> SecondaryQueue =
      impl->MSubmissionSecondaryQueue;
  if (SecondaryQueue &&
      SecondaryQueue->get_context() != ExecBundle.get_context())
    throw sycl::exception(
        make_error_code(errc::invalid),
        "Context associated with the secondary queue is different from the "
        "context associated with the kernel bundle");

  setStateExplicitKernelBundle();
  setHandlerKernelBundle(detail::getSyclObjImpl(ExecBundle));
}

void handler::depends_on(event Event) {
  auto EventImpl = detail::getSyclObjImpl(Event);
  depends_on(EventImpl);
}

void handler::depends_on(const std::vector<event> &Events) {
  for (const event &Event : Events) {
    depends_on(Event);
  }
}

void handler::depends_on(const detail::EventImplPtr &EventImpl) {
  if (!EventImpl)
    return;
  if (EventImpl->isDiscarded()) {
    throw sycl::exception(make_error_code(errc::invalid),
                          "Queue operation cannot depend on discarded event.");
  }
  if (auto Graph = getCommandGraph(); Graph) {
    auto EventGraph = EventImpl->getCommandGraph();
    if (EventGraph == nullptr) {
      throw sycl::exception(
          make_error_code(errc::invalid),
          "Graph nodes cannot depend on events from outside the graph.");
    }
    if (EventGraph != Graph) {
      throw sycl::exception(
          make_error_code(errc::invalid),
          "Graph nodes cannot depend on events from another graph.");
    }
  }
  impl->CGData.MEvents.push_back(EventImpl);
}

void handler::depends_on(const std::vector<detail::EventImplPtr> &Events) {
  for (const EventImplPtr &Event : Events) {
    depends_on(Event);
  }
}

static bool
checkContextSupports(const std::shared_ptr<detail::context_impl> &ContextImpl,
                     sycl::detail::pi::PiContextInfo InfoQuery) {
  auto &Plugin = ContextImpl->getPlugin();
  pi_bool SupportsOp = false;
  Plugin->call<detail::PiApiKind::piContextGetInfo>(ContextImpl->getHandleRef(),
                                                    InfoQuery, sizeof(pi_bool),
                                                    &SupportsOp, nullptr);
  return SupportsOp;
}

void handler::verifyDeviceHasProgressGuarantee(
    sycl::ext::oneapi::experimental::forward_progress_guarantee guarantee,
    sycl::ext::oneapi::experimental::execution_scope threadScope,
    sycl::ext::oneapi::experimental::execution_scope coordinationScope) {
  using execution_scope = sycl::ext::oneapi::experimental::execution_scope;
  using forward_progress =
      sycl::ext::oneapi::experimental::forward_progress_guarantee;
  auto deviceImplPtr = MQueue->getDeviceImplPtr();
  const bool supported = deviceImplPtr->supportsForwardProgress(
      guarantee, threadScope, coordinationScope);
  if (threadScope == execution_scope::work_group) {
    if (!supported) {
      throw sycl::exception(
          sycl::errc::feature_not_supported,
          "Required progress guarantee for work groups is not "
          "supported by this device.");
    }
    // If we are here, the device supports the guarantee required but there is a
    // caveat in that if the guarantee required is a concurrent guarantee, then
    // we most likely also need to enable cooperative launch of the kernel. That
    // is, although the device supports the required guarantee, some setup work
    // is needed to truly make the device provide that guarantee at runtime.
    // Otherwise, we will get the default guarantee which is weaker than
    // concurrent. Same reasoning applies for sub_group but not for work_item.
    // TODO: Further design work is probably needed to reflect this behavior in
    // Unified Runtime.
    if (guarantee == forward_progress::concurrent)
      setKernelIsCooperative(true);
  } else if (threadScope == execution_scope::sub_group) {
    if (!supported) {
      throw sycl::exception(sycl::errc::feature_not_supported,
                            "Required progress guarantee for sub groups is not "
                            "supported by this device.");
    }
    // Same reasoning as above.
    if (guarantee == forward_progress::concurrent)
      setKernelIsCooperative(true);
  } else { // threadScope is execution_scope::work_item otherwise undefined
           // behavior
    if (!supported) {
      throw sycl::exception(sycl::errc::feature_not_supported,
                            "Required progress guarantee for work items is not "
                            "supported by this device.");
    }
  }
}

bool handler::supportsUSMMemcpy2D() {
  for (const std::shared_ptr<detail::queue_impl> &QueueImpl :
       {impl->MSubmissionPrimaryQueue, impl->MSubmissionSecondaryQueue}) {
    if (QueueImpl &&
        !checkContextSupports(QueueImpl->getContextImplPtr(),
                              PI_EXT_ONEAPI_CONTEXT_INFO_USM_MEMCPY2D_SUPPORT))
      return false;
  }
  return true;
}

bool handler::supportsUSMFill2D() {
  for (const std::shared_ptr<detail::queue_impl> &QueueImpl :
       {impl->MSubmissionPrimaryQueue, impl->MSubmissionSecondaryQueue}) {
    if (QueueImpl &&
        !checkContextSupports(QueueImpl->getContextImplPtr(),
                              PI_EXT_ONEAPI_CONTEXT_INFO_USM_FILL2D_SUPPORT))
      return false;
  }
  return true;
}

bool handler::supportsUSMMemset2D() {
  for (const std::shared_ptr<detail::queue_impl> &QueueImpl :
       {impl->MSubmissionPrimaryQueue, impl->MSubmissionSecondaryQueue}) {
    if (QueueImpl &&
        !checkContextSupports(QueueImpl->getContextImplPtr(),
                              PI_EXT_ONEAPI_CONTEXT_INFO_USM_MEMSET2D_SUPPORT))
      return false;
  }
  return true;
}

id<2> handler::computeFallbackKernelBounds(size_t Width, size_t Height) {
  device Dev = MQueue->get_device();
  range<2> ItemLimit = Dev.get_info<info::device::max_work_item_sizes<2>>() *
                       Dev.get_info<info::device::max_compute_units>();
  return id<2>{std::min(ItemLimit[0], Height), std::min(ItemLimit[1], Width)};
}

backend handler::getDeviceBackend() const {
  if (impl->MGraph)
    return impl->MGraph->getDevice().get_backend();
  else
    return MQueue->getDeviceImplPtr()->getBackend();
}

void handler::ext_intel_read_host_pipe(detail::string_view Name, void *Ptr,
                                       size_t Size, bool Block) {
  impl->HostPipeName = Name.data();
  impl->HostPipePtr = Ptr;
  impl->HostPipeTypeSize = Size;
  impl->HostPipeBlocking = Block;
  impl->HostPipeRead = 1;
  setType(detail::CGType::ReadWriteHostPipe);
}

void handler::ext_intel_write_host_pipe(detail::string_view Name, void *Ptr,
                                        size_t Size, bool Block) {
  impl->HostPipeName = Name.data();
  impl->HostPipePtr = Ptr;
  impl->HostPipeTypeSize = Size;
  impl->HostPipeBlocking = Block;
  impl->HostPipeRead = 0;
  setType(detail::CGType::ReadWriteHostPipe);
}

void handler::memcpyToDeviceGlobal(const void *DeviceGlobalPtr, const void *Src,
                                   bool IsDeviceImageScoped, size_t NumBytes,
                                   size_t Offset) {
  throwIfActionIsCreated();
  MSrcPtr = const_cast<void *>(Src);
  MDstPtr = const_cast<void *>(DeviceGlobalPtr);
  impl->MIsDeviceImageScoped = IsDeviceImageScoped;
  MLength = NumBytes;
  impl->MOffset = Offset;
  setType(detail::CGType::CopyToDeviceGlobal);
}

void handler::memcpyFromDeviceGlobal(void *Dest, const void *DeviceGlobalPtr,
                                     bool IsDeviceImageScoped, size_t NumBytes,
                                     size_t Offset) {
  throwIfActionIsCreated();
  MSrcPtr = const_cast<void *>(DeviceGlobalPtr);
  MDstPtr = Dest;
  impl->MIsDeviceImageScoped = IsDeviceImageScoped;
  MLength = NumBytes;
  impl->MOffset = Offset;
  setType(detail::CGType::CopyFromDeviceGlobal);
}

void handler::memcpyToHostOnlyDeviceGlobal(const void *DeviceGlobalPtr,
                                           const void *Src,
                                           size_t DeviceGlobalTSize,
                                           bool IsDeviceImageScoped,
                                           size_t NumBytes, size_t Offset) {
  std::weak_ptr<detail::context_impl> WeakContextImpl =
      MQueue->getContextImplPtr();
  std::weak_ptr<detail::device_impl> WeakDeviceImpl =
      MQueue->getDeviceImplPtr();
  host_task([=] {
    // Capture context and device as weak to avoid keeping them alive for too
    // long. If they are dead by the time this executes, the operation would not
    // have been visible anyway.
    std::shared_ptr<detail::context_impl> ContextImpl = WeakContextImpl.lock();
    std::shared_ptr<detail::device_impl> DeviceImpl = WeakDeviceImpl.lock();
    if (ContextImpl && DeviceImpl)
      ContextImpl->memcpyToHostOnlyDeviceGlobal(
          DeviceImpl, DeviceGlobalPtr, Src, DeviceGlobalTSize,
          IsDeviceImageScoped, NumBytes, Offset);
  });
}

void handler::memcpyFromHostOnlyDeviceGlobal(void *Dest,
                                             const void *DeviceGlobalPtr,
                                             bool IsDeviceImageScoped,
                                             size_t NumBytes, size_t Offset) {
  const std::shared_ptr<detail::context_impl> &ContextImpl =
      MQueue->getContextImplPtr();
  const std::shared_ptr<detail::device_impl> &DeviceImpl =
      MQueue->getDeviceImplPtr();
  host_task([=] {
    // Unlike memcpy to device_global, we need to keep the context and device
    // alive in the capture of this operation as we must be able to correctly
    // copy the value to the user-specified pointer.
    ContextImpl->memcpyFromHostOnlyDeviceGlobal(
        DeviceImpl, Dest, DeviceGlobalPtr, IsDeviceImageScoped, NumBytes,
        Offset);
  });
}

const std::shared_ptr<detail::context_impl> &
handler::getContextImplPtr() const {
  return MQueue->getContextImplPtr();
}

void handler::setKernelCacheConfig(
    sycl::detail::pi::PiKernelCacheConfig Config) {
  impl->MKernelCacheConfig = Config;
}

void handler::setKernelIsCooperative(bool KernelIsCooperative) {
  impl->MKernelIsCooperative = KernelIsCooperative;
}

void handler::setKernelUsesClusterLaunch() {
  throwIfGraphAssociated<
      syclex::detail::UnsupportedGraphFeatures::
          sycl_ext_oneapi_experimental_cuda_cluster_launch>();
  MImpl->MKernelUsesClusterLaunch = true;
}

void handler::ext_oneapi_graph(
    ext::oneapi::experimental::command_graph<
        ext::oneapi::experimental::graph_state::executable>
        Graph) {
  setType(detail::CGType::ExecCommandBuffer);
  impl->MExecGraph = detail::getSyclObjImpl(Graph);
}

std::shared_ptr<ext::oneapi::experimental::detail::graph_impl>
handler::getCommandGraph() const {
  if (impl->MGraph) {
    return impl->MGraph;
  }
  return MQueue->getCommandGraph();
}

void handler::setUserFacingNodeType(ext::oneapi::experimental::node_type Type) {
  impl->MUserFacingNodeType = Type;
}

std::optional<std::array<size_t, 3>> handler::getMaxWorkGroups() {
  auto Dev = detail::getSyclObjImpl(detail::getDeviceFromHandler(*this));
  std::array<size_t, 3> PiResult = {};
  auto Ret = Dev->getPlugin()->call_nocheck<PiApiKind::piDeviceGetInfo>(
      Dev->getHandleRef(),
      PiInfoCode<
          ext::oneapi::experimental::info::device::max_work_groups<3>>::value,
      sizeof(PiResult), &PiResult, nullptr);
  if (Ret == PI_SUCCESS) {
    return PiResult;
  }
  return {};
}

std::tuple<std::array<size_t, 3>, bool> handler::getMaxWorkGroups_v2() {
  auto ImmRess = getMaxWorkGroups();
  if (ImmRess)
    return {*ImmRess, true};
  return {std::array<size_t, 3>{0, 0, 0}, false};
}

void handler::setNDRangeUsed(bool Value) { impl->MNDRangeUsed = Value; }

void handler::registerDynamicParameter(
    ext::oneapi::experimental::detail::dynamic_parameter_base &DynamicParamBase,
    int ArgIndex) {
  if (MQueue && MQueue->getCommandGraph()) {
    throw sycl::exception(
        make_error_code(errc::invalid),
        "Dynamic Parameters cannot be used with Graph Queue recording.");
  }
  if (!impl->MGraph) {
    throw sycl::exception(
        make_error_code(errc::invalid),
        "Dynamic Parameters cannot be used with normal SYCL submissions");
  }

  auto Paraimpl = detail::getSyclObjImpl(DynamicParamBase);
  if (Paraimpl->MGraph != this->impl->MGraph) {
    throw sycl::exception(
        make_error_code(errc::invalid),
        "Cannot use a Dynamic Parameter with a node associated with a graph "
        "other than the one it was created with.");
  }
  impl->MDynamicParameters.emplace_back(Paraimpl.get(), ArgIndex);
}

bool handler::eventNeeded() const { return impl->MEventNeeded; }

void *handler::storeRawArg(const void *Ptr, size_t Size) {
  impl->CGData.MArgsStorage.emplace_back(Size);
  void *Storage = static_cast<void *>(impl->CGData.MArgsStorage.back().data());
  std::memcpy(Storage, Ptr, Size);
  return Storage;
}

void handler::SetHostTask(std::function<void()> &&Func) {
  SetNDRangeDescriptor(range<1>(1));
  impl->MHostTask.reset(new detail::HostTask(std::move(Func)));
  setType(detail::CGType::CodeplayHostTask);
}

void handler::AddAccessorReq(detail::AccessorImplPtr Accessor) {
  // Add accessor to the list of requirements.
  impl->CGData.MRequirements.push_back(Accessor.get());
  // Store copy of the accessor.
  impl->CGData.MAccStorage.push_back(std::move(Accessor));
}

void handler::AddLifetimeSharedPtrStorage(std::shared_ptr<void> SPtr) {
  impl->CGData.MSharedPtrStorage.push_back(std::move(SPtr));
}

void handler::AddArg(detail::kernel_param_kind_t ArgKind, void *Req, int AccessTarget,
            int ArgIndex) {
  impl->MArgs.emplace_back(ArgKind, Req, AccessTarget, ArgIndex);
}

void handler::ClearArgs() {
  impl->MArgs.clear();
}

void handler::SetArgsToAssociatedAccessors() {
  impl->MArgs = impl->MAssociatedAccesors;
}

bool handler::HasAssociatedAccessor(detail::AccessorImplHost *Req,
                           access::target AccessTarget) const {
  return std::find_if(
             impl->MAssociatedAccesors.cbegin(),
             impl->MAssociatedAccesors.cend(), [&](const detail::ArgDesc &AD) {
               return AD.MType == detail::kernel_param_kind_t::kind_accessor &&
                      AD.MPtr == Req &&
                      AD.MSize == static_cast<int>(AccessTarget);
             }) == impl->MAssociatedAccesors.end();
}

void handler::setType(sycl::detail::CGType Type) { impl->MCGType = Type; }
sycl::detail::CGType handler::getType() const { return impl->MCGType; }

void handler::SetNDRangeDescriptorPadded(sycl::range<3> N, bool SetNumWorkGroups,
                                int Dims) {
  impl->MNDRDesc = NDRDescT{N, SetNumWorkGroups, Dims};
}
void handler::SetNDRangeDescriptorPadded(sycl::range<3> NumWorkItems, sycl::id<3> Offset,
                                int Dims) {
  impl->MNDRDesc = NDRDescT{NumWorkItems, Offset, Dims};
}
void handler::SetNDRangeDescriptorPadded(sycl::range<3> NumWorkItems,
                                sycl::range<3> LocalSize, sycl::id<3> Offset,
                                int Dims) {
  impl->MNDRDesc = NDRDescT{NumWorkItems, LocalSize, Offset, Dims};
}

} // namespace _V1
} // namespace sycl<|MERGE_RESOLUTION|>--- conflicted
+++ resolved
@@ -276,18 +276,11 @@
         detail::emitInstrumentationGeneral(StreamID, InstanceID, CmdTraceEvent,
                                            xpti::trace_task_begin, nullptr);
 #endif
-<<<<<<< HEAD
         Result = enqueueImpKernel(
             MQueue, impl->MNDRDesc, impl->MArgs, KernelBundleImpPtr, MKernel,
             MKernelName.c_str(), RawEvents, NewEvent, nullptr,
-            impl->MKernelCacheConfig, impl->MKernelIsCooperative);
-=======
-        Result = enqueueImpKernel(MQueue, MNDRDesc, MArgs, KernelBundleImpPtr,
-                                  MKernel, MKernelName.c_str(), RawEvents,
-                                  NewEvent, nullptr, MImpl->MKernelCacheConfig,
-                                  MImpl->MKernelIsCooperative,
-                                  MImpl->MKernelUsesClusterLaunch);
->>>>>>> 7b3f2152
+            impl->MKernelCacheConfig, impl->MKernelIsCooperative,
+            impl->MKernelUsesClusterLaunch);
 #ifdef XPTI_ENABLE_INSTRUMENTATION
         // Emit signal only when event is created
         if (NewEvent != nullptr) {
@@ -346,20 +339,12 @@
     // running of this method by reductions implementation. This allows for
     // assert feature to check if kernel uses assertions
     CommandGroup.reset(new detail::CGExecKernel(
-<<<<<<< HEAD
         std::move(impl->MNDRDesc), std::move(MHostKernel), std::move(MKernel),
         std::move(impl->MKernelBundle), std::move(impl->CGData),
         std::move(impl->MArgs), MKernelName.c_str(), std::move(MStreamStorage),
         std::move(impl->MAuxiliaryResources), getType(),
-        impl->MKernelCacheConfig, impl->MKernelIsCooperative, MCodeLoc));
-=======
-        std::move(MNDRDesc), std::move(MHostKernel), std::move(MKernel),
-        std::move(MImpl->MKernelBundle), std::move(CGData), std::move(MArgs),
-        MKernelName.c_str(), std::move(MStreamStorage),
-        std::move(MImpl->MAuxiliaryResources), MCGType,
-        MImpl->MKernelCacheConfig, MImpl->MKernelIsCooperative,
-        MImpl->MKernelUsesClusterLaunch, MCodeLoc));
->>>>>>> 7b3f2152
+        impl->MKernelCacheConfig, impl->MKernelIsCooperative,
+        impl->MKernelUsesClusterLaunch, MCodeLoc));
     break;
   }
   case detail::CGType::CopyAccToPtr:
@@ -1744,11 +1729,12 @@
   impl->MKernelIsCooperative = KernelIsCooperative;
 }
 
-void handler::setKernelUsesClusterLaunch() {
+void handler::setKernelClusterLaunch(sycl::range<3> ClusterSize, int Dims) {
   throwIfGraphAssociated<
       syclex::detail::UnsupportedGraphFeatures::
           sycl_ext_oneapi_experimental_cuda_cluster_launch>();
-  MImpl->MKernelUsesClusterLaunch = true;
+  impl->MKernelUsesClusterLaunch = true;
+  impl->MNDRDesc.setClusterDimensions(ClusterSize, Dims);
 }
 
 void handler::ext_oneapi_graph(
