//==-------- handler.cpp --- SYCL command group handler --------------------==//
//
// Part of the LLVM Project, under the Apache License v2.0 with LLVM Exceptions.
// See https://llvm.org/LICENSE.txt for license information.
// SPDX-License-Identifier: Apache-2.0 WITH LLVM-exception
//
//===----------------------------------------------------------------------===//

#include <algorithm>

#include <detail/config.hpp>
#include <detail/global_handler.hpp>
#include <detail/graph_impl.hpp>
#include <detail/handler_impl.hpp>
#include <detail/image_impl.hpp>
#include <detail/kernel_bundle_impl.hpp>
#include <detail/kernel_impl.hpp>
#include <detail/queue_impl.hpp>
#include <detail/scheduler/commands.hpp>
#include <detail/scheduler/scheduler.hpp>
#include <detail/usm/usm_impl.hpp>
#include <sycl/detail/common.hpp>
#include <sycl/detail/helpers.hpp>
#include <sycl/detail/kernel_desc.hpp>
#include <sycl/detail/pi.h>
#include <sycl/detail/pi.hpp>
#include <sycl/event.hpp>
#include <sycl/handler.hpp>
#include <sycl/info/info_desc.hpp>
#include <sycl/stream.hpp>

#include <sycl/ext/oneapi/bindless_images_memory.hpp>
#include <sycl/ext/oneapi/memcpy2d.hpp>

namespace sycl {
inline namespace _V1 {

namespace detail {

bool isDeviceGlobalUsedInKernel(const void *DeviceGlobalPtr) {
  DeviceGlobalMapEntry *DGEntry =
      detail::ProgramManager::getInstance().getDeviceGlobalEntry(
          DeviceGlobalPtr);
  return DGEntry && !DGEntry->MImageIdentifiers.empty();
}

sycl::detail::pi::PiImageCopyFlags
getPiImageCopyFlags(sycl::usm::alloc SrcPtrType, sycl::usm::alloc DstPtrType) {
  if (DstPtrType == sycl::usm::alloc::device) {
    // Dest is on device
    if (SrcPtrType == sycl::usm::alloc::device)
      return sycl::detail::pi::PiImageCopyFlags::PI_IMAGE_COPY_DEVICE_TO_DEVICE;
    if (SrcPtrType == sycl::usm::alloc::host ||
        SrcPtrType == sycl::usm::alloc::unknown)
      return sycl::detail::pi::PiImageCopyFlags::PI_IMAGE_COPY_HOST_TO_DEVICE;
    throw sycl::exception(make_error_code(errc::invalid),
                          "Unknown copy source location");
  }
  if (DstPtrType == sycl::usm::alloc::host ||
      DstPtrType == sycl::usm::alloc::unknown) {
    // Dest is on host
    if (SrcPtrType == sycl::usm::alloc::device)
      return sycl::detail::pi::PiImageCopyFlags::PI_IMAGE_COPY_DEVICE_TO_HOST;
    if (SrcPtrType == sycl::usm::alloc::host ||
        SrcPtrType == sycl::usm::alloc::unknown)
      throw sycl::exception(make_error_code(errc::invalid),
                            "Cannot copy image from host to host");
    throw sycl::exception(make_error_code(errc::invalid),
                          "Unknown copy source location");
  }
  throw sycl::exception(make_error_code(errc::invalid),
                        "Unknown copy destination location");
}

void *getValueFromDynamicParameter(
    ext::oneapi::experimental::detail::dynamic_parameter_base
        &DynamicParamBase) {
  return sycl::detail::getSyclObjImpl(DynamicParamBase)->getValue();
}

} // namespace detail

<<<<<<< HEAD
handler::handler(std::shared_ptr<detail::queue_impl> Queue)
    : handler(Queue, Queue, nullptr) {}
=======
/// TODO: Unused. Remove with ABI break.
handler::handler(std::shared_ptr<detail::queue_impl> Queue, bool)
    : handler(Queue, false, /*CallerNeedsEvent=*/true) {}
>>>>>>> 67a54627

/// TODO: Unused. Remove with ABI break.
handler::handler(std::shared_ptr<detail::queue_impl> Queue,
                 std::shared_ptr<detail::queue_impl> PrimaryQueue,
<<<<<<< HEAD
                 std::shared_ptr<detail::queue_impl> SecondaryQueue)
=======
                 std::shared_ptr<detail::queue_impl> SecondaryQueue, bool)
    : handler(Queue, PrimaryQueue, SecondaryQueue, false,
              /*CallerNeedsEvent=*/true) {}

handler::handler(std::shared_ptr<detail::queue_impl> Queue, bool,
                 bool CallerNeedsEvent)
    : handler(Queue, Queue, nullptr, false, CallerNeedsEvent) {}

handler::handler(std::shared_ptr<detail::queue_impl> Queue,
                 std::shared_ptr<detail::queue_impl> PrimaryQueue,
                 std::shared_ptr<detail::queue_impl> SecondaryQueue, bool,
                 bool CallerNeedsEvent)
>>>>>>> 67a54627
    : MImpl(std::make_shared<detail::handler_impl>(std::move(PrimaryQueue),
                                                   std::move(SecondaryQueue),
                                                   CallerNeedsEvent)),
      MQueue(std::move(Queue)), MIsHost(false) {}

handler::handler(
    std::shared_ptr<ext::oneapi::experimental::detail::graph_impl> Graph)
    : MImpl(std::make_shared<detail::handler_impl>()), MGraph(Graph) {}

// Sets the submission state to indicate that an explicit kernel bundle has been
// set. Throws a sycl::exception with errc::invalid if the current state
// indicates that a specialization constant has been set.
void handler::setStateExplicitKernelBundle() {
  MImpl->setStateExplicitKernelBundle();
}

// Sets the submission state to indicate that a specialization constant has been
// set. Throws a sycl::exception with errc::invalid if the current state
// indicates that an explicit kernel bundle has been set.
void handler::setStateSpecConstSet() { MImpl->setStateSpecConstSet(); }

// Returns true if the submission state is EXPLICIT_KERNEL_BUNDLE_STATE and
// false otherwise.
bool handler::isStateExplicitKernelBundle() const {
  return MImpl->isStateExplicitKernelBundle();
}

// Returns a shared_ptr to the kernel_bundle.
// If there is no kernel_bundle created:
// returns newly created kernel_bundle if Insert is true
// returns shared_ptr(nullptr) if Insert is false
std::shared_ptr<detail::kernel_bundle_impl>
handler::getOrInsertHandlerKernelBundle(bool Insert) const {
  if (!MImpl->MKernelBundle && Insert) {
    auto Ctx = MGraph ? MGraph->getContext() : MQueue->get_context();
    auto Dev = MGraph ? MGraph->getDevice() : MQueue->get_device();
    MImpl->MKernelBundle = detail::getSyclObjImpl(
        get_kernel_bundle<bundle_state::input>(Ctx, {Dev}, {}));
  }
  return MImpl->MKernelBundle;
}

// Sets kernel bundle to the provided one.
void handler::setHandlerKernelBundle(
    const std::shared_ptr<detail::kernel_bundle_impl> &NewKernelBundleImpPtr) {
  MImpl->MKernelBundle = NewKernelBundleImpPtr;
}

void handler::setHandlerKernelBundle(kernel Kernel) {
  // Kernel may not have an associated kernel bundle if it is created from a
  // program. As such, apply getSyclObjImpl directly on the kernel, i.e. not
  //  the other way around: getSyclObjImp(Kernel->get_kernel_bundle()).
  std::shared_ptr<detail::kernel_bundle_impl> KernelBundleImpl =
      detail::getSyclObjImpl(Kernel)->get_kernel_bundle();
  setHandlerKernelBundle(KernelBundleImpl);
}

event handler::finalize() {
  // This block of code is needed only for reduction implementation.
  // It is harmless (does nothing) for everything else.
  if (MIsFinalized)
    return MLastEvent;
  MIsFinalized = true;

  // According to 4.7.6.9 of SYCL2020 spec, if a placeholder accessor is passed
  // to a command without being bound to a command group, an exception should
  // be thrown.
  {
    for (const auto &arg : MArgs) {
      if (arg.MType != detail::kernel_param_kind_t::kind_accessor)
        continue;

      detail::Requirement *AccImpl =
          static_cast<detail::Requirement *>(arg.MPtr);
      if (AccImpl->MIsPlaceH) {
        auto It = std::find(CGData.MRequirements.begin(),
                            CGData.MRequirements.end(), AccImpl);
        if (It == CGData.MRequirements.end())
          throw sycl::exception(make_error_code(errc::kernel_argument),
                                "placeholder accessor must be bound by calling "
                                "handler::require() before it can be used.");

        // Check associated accessors
        bool AccFound = false;
        for (detail::ArgDesc &Acc : MAssociatedAccesors) {
          if (Acc.MType == detail::kernel_param_kind_t::kind_accessor &&
              static_cast<detail::Requirement *>(Acc.MPtr) == AccImpl) {
            AccFound = true;
            break;
          }
        }

        if (!AccFound) {
          throw sycl::exception(make_error_code(errc::kernel_argument),
                                "placeholder accessor must be bound by calling "
                                "handler::require() before it can be used.");
        }
      }
    }
  }

  const auto &type = getType();
  if (type == detail::CG::Kernel) {
    // If there were uses of set_specialization_constant build the kernel_bundle
    std::shared_ptr<detail::kernel_bundle_impl> KernelBundleImpPtr =
        getOrInsertHandlerKernelBundle(/*Insert=*/false);
    if (KernelBundleImpPtr) {
      // Make sure implicit non-interop kernel bundles have the kernel
      if (!KernelBundleImpPtr->isInterop() &&
          !MImpl->isStateExplicitKernelBundle()) {
        auto Dev = MGraph ? MGraph->getDevice() : MQueue->get_device();
        kernel_id KernelID =
            detail::ProgramManager::getInstance().getSYCLKernelID(
                MKernelName.c_str());
        bool KernelInserted = KernelBundleImpPtr->add_kernel(KernelID, Dev);
        // If kernel was not inserted and the bundle is in input mode we try
        // building it and trying to find the kernel in executable mode
        if (!KernelInserted &&
            KernelBundleImpPtr->get_bundle_state() == bundle_state::input) {
          auto KernelBundle =
              detail::createSyclObjFromImpl<kernel_bundle<bundle_state::input>>(
                  KernelBundleImpPtr);
          kernel_bundle<bundle_state::executable> ExecKernelBundle =
              build(KernelBundle);
          KernelBundleImpPtr = detail::getSyclObjImpl(ExecKernelBundle);
          setHandlerKernelBundle(KernelBundleImpPtr);
          KernelInserted = KernelBundleImpPtr->add_kernel(KernelID, Dev);
        }
        // If the kernel was not found in executable mode we throw an exception
        if (!KernelInserted)
          throw sycl::exception(make_error_code(errc::runtime),
                                "Failed to add kernel to kernel bundle.");
      }

      switch (KernelBundleImpPtr->get_bundle_state()) {
      case bundle_state::input: {
        // Underlying level expects kernel_bundle to be in executable state
        kernel_bundle<bundle_state::executable> ExecBundle = build(
            detail::createSyclObjFromImpl<kernel_bundle<bundle_state::input>>(
                KernelBundleImpPtr));
        KernelBundleImpPtr = detail::getSyclObjImpl(ExecBundle);
        setHandlerKernelBundle(KernelBundleImpPtr);
        break;
      }
      case bundle_state::executable:
        // Nothing to do
        break;
      case bundle_state::object:
      case bundle_state::ext_oneapi_source:
        assert(0 && "Expected that the bundle is either in input or executable "
                    "states.");
        break;
      }
    }

    if (MQueue && !MGraph && !MSubgraphNode && !MQueue->getCommandGraph() &&
        !MQueue->is_in_fusion_mode() && !CGData.MRequirements.size() &&
        !MStreamStorage.size() &&
        (!CGData.MEvents.size() ||
         (MQueue->isInOrder() &&
          detail::Scheduler::areEventsSafeForSchedulerBypass(
              CGData.MEvents, MQueue->getContextImplPtr())))) {
      // if user does not add a new dependency to the dependency graph, i.e.
      // the graph is not changed, and the queue is not in fusion mode, then
      // this faster path is used to submit kernel bypassing scheduler and
      // avoiding CommandGroup, Command objects creation.

      std::vector<sycl::detail::pi::PiEvent> RawEvents;
      detail::EventImplPtr NewEvent;

#ifdef XPTI_ENABLE_INSTRUMENTATION
      // uint32_t StreamID, uint64_t InstanceID, xpti_td* TraceEvent,
      int32_t StreamID = xptiRegisterStream(detail::SYCL_STREAM_NAME);
      auto [CmdTraceEvent, InstanceID] = emitKernelInstrumentationData(
          StreamID, MKernel, MCodeLoc, MKernelName.c_str(), MQueue, MNDRDesc,
          KernelBundleImpPtr, MArgs);
      auto EnqueueKernel = [&, CmdTraceEvent = CmdTraceEvent,
                            InstanceID = InstanceID]() {
#else
      auto EnqueueKernel = [&]() {
#endif
        // 'Result' for single point of return
        pi_int32 Result = PI_ERROR_INVALID_VALUE;
#ifdef XPTI_ENABLE_INSTRUMENTATION
        detail::emitInstrumentationGeneral(StreamID, InstanceID, CmdTraceEvent,
                                           xpti::trace_task_begin, nullptr);
#endif
        Result = enqueueImpKernel(MQueue, MNDRDesc, MArgs, KernelBundleImpPtr,
                                  MKernel, MKernelName.c_str(), RawEvents,
                                  NewEvent, nullptr, MImpl->MKernelCacheConfig,
                                  MImpl->MKernelIsCooperative);
#ifdef XPTI_ENABLE_INSTRUMENTATION
        // Emit signal only when event is created
        if (NewEvent != nullptr) {
          detail::emitInstrumentationGeneral(
              StreamID, InstanceID, CmdTraceEvent, xpti::trace_signal,
              static_cast<const void *>(NewEvent->getHandleRef()));
        }
        detail::emitInstrumentationGeneral(StreamID, InstanceID, CmdTraceEvent,
                                           xpti::trace_task_end, nullptr);
#endif
        return Result;
      };

      bool DiscardEvent = (MQueue->MDiscardEvents || !MImpl->MEventNeeded) &&
                          MQueue->supportsDiscardingPiEvents();
      if (DiscardEvent) {
        // Kernel only uses assert if it's non interop one
        bool KernelUsesAssert =
            !(MKernel && MKernel->isInterop()) &&
            detail::ProgramManager::getInstance().kernelUsesAssert(
                MKernelName.c_str());
        DiscardEvent = !KernelUsesAssert;
      }

      if (DiscardEvent) {
        if (PI_SUCCESS != EnqueueKernel())
          throw runtime_error("Enqueue process failed.",
                              PI_ERROR_INVALID_OPERATION);
        auto EventImpl = std::make_shared<detail::event_impl>(
            detail::event_impl::HES_Discarded);
        MLastEvent = detail::createSyclObjFromImpl<event>(EventImpl);
      } else {
        NewEvent = std::make_shared<detail::event_impl>(MQueue);
        NewEvent->setWorkerQueue(MQueue);
        NewEvent->setContextImpl(MQueue->getContextImplPtr());
        NewEvent->setStateIncomplete();
        NewEvent->setSubmissionTime();

        if (PI_SUCCESS != EnqueueKernel())
          throw runtime_error("Enqueue process failed.",
                              PI_ERROR_INVALID_OPERATION);
        else if (NewEvent->isHost() || NewEvent->getHandleRef() == nullptr)
          NewEvent->setComplete();
        NewEvent->setEnqueued();

        MLastEvent = detail::createSyclObjFromImpl<event>(NewEvent);
      }
      return MLastEvent;
    }
  }

  std::unique_ptr<detail::CG> CommandGroup;
  switch (type) {
  case detail::CG::Kernel: {
    // Copy kernel name here instead of move so that it's available after
    // running of this method by reductions implementation. This allows for
    // assert feature to check if kernel uses assertions
    CommandGroup.reset(new detail::CGExecKernel(
        std::move(MNDRDesc), std::move(MHostKernel), std::move(MKernel),
        std::move(MImpl->MKernelBundle), std::move(CGData), std::move(MArgs),
        MKernelName.c_str(), std::move(MStreamStorage),
        std::move(MImpl->MAuxiliaryResources), MCGType,
        MImpl->MKernelCacheConfig, MImpl->MKernelIsCooperative, MCodeLoc));
    break;
  }
  case detail::CG::CopyAccToPtr:
  case detail::CG::CopyPtrToAcc:
  case detail::CG::CopyAccToAcc:
    CommandGroup.reset(
        new detail::CGCopy(MCGType, MSrcPtr, MDstPtr, std::move(CGData),
                           std::move(MImpl->MAuxiliaryResources), MCodeLoc));
    break;
  case detail::CG::Fill:
    CommandGroup.reset(new detail::CGFill(std::move(MPattern), MDstPtr,
                                          std::move(CGData), MCodeLoc));
    break;
  case detail::CG::UpdateHost:
    CommandGroup.reset(
        new detail::CGUpdateHost(MDstPtr, std::move(CGData), MCodeLoc));
    break;
  case detail::CG::CopyUSM:
    CommandGroup.reset(new detail::CGCopyUSM(MSrcPtr, MDstPtr, MLength,
                                             std::move(CGData), MCodeLoc));
    break;
  case detail::CG::FillUSM:
    CommandGroup.reset(new detail::CGFillUSM(
        std::move(MPattern), MDstPtr, MLength, std::move(CGData), MCodeLoc));
    break;
  case detail::CG::PrefetchUSM:
    CommandGroup.reset(new detail::CGPrefetchUSM(MDstPtr, MLength,
                                                 std::move(CGData), MCodeLoc));
    break;
  case detail::CG::AdviseUSM:
    CommandGroup.reset(new detail::CGAdviseUSM(MDstPtr, MLength, MImpl->MAdvice,
                                               std::move(CGData), MCGType,
                                               MCodeLoc));
    break;
  case detail::CG::Copy2DUSM:
    CommandGroup.reset(new detail::CGCopy2DUSM(
        MSrcPtr, MDstPtr, MImpl->MSrcPitch, MImpl->MDstPitch, MImpl->MWidth,
        MImpl->MHeight, std::move(CGData), MCodeLoc));
    break;
  case detail::CG::Fill2DUSM:
    CommandGroup.reset(new detail::CGFill2DUSM(
        std::move(MPattern), MDstPtr, MImpl->MDstPitch, MImpl->MWidth,
        MImpl->MHeight, std::move(CGData), MCodeLoc));
    break;
  case detail::CG::Memset2DUSM:
    CommandGroup.reset(new detail::CGMemset2DUSM(
        MPattern[0], MDstPtr, MImpl->MDstPitch, MImpl->MWidth, MImpl->MHeight,
        std::move(CGData), MCodeLoc));
    break;
  case detail::CG::CodeplayHostTask: {
    auto context = MGraph ? detail::getSyclObjImpl(MGraph->getContext())
                          : MQueue->getContextImplPtr();
    CommandGroup.reset(new detail::CGHostTask(
        std::move(MHostTask), MQueue, context, std::move(MArgs),
        std::move(CGData), MCGType, MCodeLoc));
    break;
  }
  case detail::CG::Barrier:
  case detail::CG::BarrierWaitlist: {
    if (auto GraphImpl = getCommandGraph(); GraphImpl != nullptr) {
      // if no event to wait for was specified, we add all exit
      // nodes/events of the graph
      if (MEventsWaitWithBarrier.size() == 0) {
        MEventsWaitWithBarrier = GraphImpl->getExitNodesEvents();
        // Graph-wide barriers take precedence over previous one.
        // We therefore remove the previous ones from ExtraDependencies list.
        // The current barrier is then added to this list in the graph_impl.
        std::vector<detail::EventImplPtr> EventsBarriers =
            GraphImpl->removeBarriersFromExtraDependencies();
        MEventsWaitWithBarrier.insert(std::end(MEventsWaitWithBarrier),
                                      std::begin(EventsBarriers),
                                      std::end(EventsBarriers));
      }
      CGData.MEvents.insert(std::end(CGData.MEvents),
                            std::begin(MEventsWaitWithBarrier),
                            std::end(MEventsWaitWithBarrier));
      // Barrier node is implemented as an empty node in Graph
      // but keep the barrier type to help managing dependencies
      MCGType = detail::CG::Barrier;
      CommandGroup.reset(
          new detail::CG(detail::CG::Barrier, std::move(CGData), MCodeLoc));
    } else {
      CommandGroup.reset(
          new detail::CGBarrier(std::move(MEventsWaitWithBarrier),
                                std::move(CGData), MCGType, MCodeLoc));
    }
    break;
  }
  case detail::CG::ProfilingTag: {
    CommandGroup.reset(new detail::CGProfilingTag(std::move(CGData), MCodeLoc));
    break;
  }
  case detail::CG::CopyToDeviceGlobal: {
    CommandGroup.reset(new detail::CGCopyToDeviceGlobal(
        MSrcPtr, MDstPtr, MImpl->MIsDeviceImageScoped, MLength, MImpl->MOffset,
        std::move(CGData), MCodeLoc));
    break;
  }
  case detail::CG::CopyFromDeviceGlobal: {
    CommandGroup.reset(new detail::CGCopyFromDeviceGlobal(
        MSrcPtr, MDstPtr, MImpl->MIsDeviceImageScoped, MLength, MImpl->MOffset,
        std::move(CGData), MCodeLoc));
    break;
  }
  case detail::CG::ReadWriteHostPipe: {
    CommandGroup.reset(new detail::CGReadWriteHostPipe(
        MImpl->HostPipeName, MImpl->HostPipeBlocking, MImpl->HostPipePtr,
        MImpl->HostPipeTypeSize, MImpl->HostPipeRead, std::move(CGData),
        MCodeLoc));
    break;
  }
  case detail::CG::ExecCommandBuffer: {
    std::shared_ptr<ext::oneapi::experimental::detail::graph_impl> ParentGraph =
        MQueue ? MQueue->getCommandGraph() : MGraph;

    // If a parent graph is set that means we are adding or recording a subgraph
    // and we don't want to actually execute this command graph submission.
    if (ParentGraph) {
      ext::oneapi::experimental::detail::graph_impl::WriteLock ParentLock;
      if (MQueue) {
        ParentLock = ext::oneapi::experimental::detail::graph_impl::WriteLock(
            ParentGraph->MMutex);
      }
      CGData.MRequirements = MExecGraph->getRequirements();
      // Here we are using the CommandGroup without passing a CommandBuffer to
      // pass the exec_graph_impl and event dependencies. Since this subgraph CG
      // will not be executed this is fine.
      CommandGroup.reset(new sycl::detail::CGExecCommandBuffer(
          nullptr, MExecGraph, std::move(CGData)));

    } else {
      event GraphCompletionEvent =
          MExecGraph->enqueue(MQueue, std::move(CGData));
      MLastEvent = GraphCompletionEvent;
      return MLastEvent;
    }
  } break;
  case detail::CG::CopyImage:
    CommandGroup.reset(new detail::CGCopyImage(
        MSrcPtr, MDstPtr, MImpl->MImageDesc, MImpl->MImageFormat,
        MImpl->MImageCopyFlags, MImpl->MSrcOffset, MImpl->MDestOffset,
        MImpl->MHostExtent, MImpl->MCopyExtent, std::move(CGData), MCodeLoc));
    break;
  case detail::CG::SemaphoreWait:
    CommandGroup.reset(new detail::CGSemaphoreWait(
        MImpl->MInteropSemaphoreHandle, MImpl->MWaitValue, std::move(CGData),
        MCodeLoc));
    break;
  case detail::CG::SemaphoreSignal:
    CommandGroup.reset(new detail::CGSemaphoreSignal(
        MImpl->MInteropSemaphoreHandle, MImpl->MSignalValue, std::move(CGData),
        MCodeLoc));
    break;
  case detail::CG::None:
    if (detail::pi::trace(detail::pi::TraceLevel::PI_TRACE_ALL)) {
      std::cout << "WARNING: An empty command group is submitted." << std::endl;
    }

    // Empty nodes are handled by Graph like standard nodes
    // For Standard mode (non-graph),
    // empty nodes are not sent to the scheduler to save time
    if (MGraph || (MQueue && MQueue->getCommandGraph())) {
      CommandGroup.reset(
          new detail::CG(detail::CG::None, std::move(CGData), MCodeLoc));
    } else {
      detail::EventImplPtr Event = std::make_shared<sycl::detail::event_impl>();
      MLastEvent = detail::createSyclObjFromImpl<event>(Event);
      return MLastEvent;
    }
    break;
  }

  if (!CommandGroup)
    throw sycl::runtime_error(
        "Internal Error. Command group cannot be constructed.",
        PI_ERROR_INVALID_OPERATION);

  // If there is a graph associated with the handler we are in the explicit
  // graph mode, so we store the CG instead of submitting it to the scheduler,
  // so it can be retrieved by the graph later.
  if (MGraph) {
    MGraphNodeCG = std::move(CommandGroup);
    return detail::createSyclObjFromImpl<event>(
        std::make_shared<detail::event_impl>());
  }

  // If the queue has an associated graph then we need to take the CG and pass
  // it to the graph to create a node, rather than submit it to the scheduler.
  if (auto GraphImpl = MQueue->getCommandGraph(); GraphImpl) {
    auto EventImpl = std::make_shared<detail::event_impl>();
    std::shared_ptr<ext::oneapi::experimental::detail::node_impl> NodeImpl =
        nullptr;

    // GraphImpl is read and written in this scope so we lock this graph
    // with full priviledges.
    ext::oneapi::experimental::detail::graph_impl::WriteLock Lock(
        GraphImpl->MMutex);

    ext::oneapi::experimental::node_type NodeType =
        MImpl->MUserFacingNodeType !=
                ext::oneapi::experimental::node_type::empty
            ? MImpl->MUserFacingNodeType
            : ext::oneapi::experimental::detail::getNodeTypeFromCG(MCGType);

    // Create a new node in the graph representing this command-group
    if (MQueue->isInOrder()) {
      // In-order queues create implicit linear dependencies between nodes.
      // Find the last node added to the graph from this queue, so our new
      // node can set it as a predecessor.
      auto DependentNode = GraphImpl->getLastInorderNode(MQueue);

      NodeImpl = DependentNode
                     ? GraphImpl->add(NodeType, std::move(CommandGroup),
                                      {DependentNode})
                     : GraphImpl->add(NodeType, std::move(CommandGroup));

      // If we are recording an in-order queue remember the new node, so it
      // can be used as a dependency for any more nodes recorded from this
      // queue.
      GraphImpl->setLastInorderNode(MQueue, NodeImpl);
    } else {
      NodeImpl = GraphImpl->add(NodeType, std::move(CommandGroup));
    }

    // Associate an event with this new node and return the event.
    GraphImpl->addEventForNode(GraphImpl, EventImpl, NodeImpl);

    NodeImpl->MNDRangeUsed = MImpl->MNDRangeUsed;

    return detail::createSyclObjFromImpl<event>(EventImpl);
  }

  detail::EventImplPtr Event = detail::Scheduler::getInstance().addCG(
      std::move(CommandGroup), std::move(MQueue), MImpl->MEventNeeded);

  MLastEvent = detail::createSyclObjFromImpl<event>(Event);
  return MLastEvent;
}

void handler::addReduction(const std::shared_ptr<const void> &ReduObj) {
  MImpl->MAuxiliaryResources.push_back(ReduObj);
}

void handler::associateWithHandlerCommon(detail::AccessorImplPtr AccImpl,
                                         int AccTarget) {
  if (getCommandGraph() &&
      static_cast<detail::SYCLMemObjT *>(AccImpl->MSYCLMemObj)
          ->needsWriteBack()) {
    throw sycl::exception(make_error_code(errc::invalid),
                          "Accessors to buffers which have write_back enabled "
                          "are not allowed to be used in command graphs.");
  }
  detail::Requirement *Req = AccImpl.get();
  if (Req->MAccessMode != sycl::access_mode::read) {
    auto SYCLMemObj = static_cast<detail::SYCLMemObjT *>(Req->MSYCLMemObj);
    SYCLMemObj->handleWriteAccessorCreation();
  }
  // Add accessor to the list of requirements.
  if (Req->MAccessRange.size() != 0)
    CGData.MRequirements.push_back(Req);
  // Store copy of the accessor.
  CGData.MAccStorage.push_back(std::move(AccImpl));
  // Add an accessor to the handler list of associated accessors.
  // For associated accessors index does not means nothing.
  MAssociatedAccesors.emplace_back(detail::kernel_param_kind_t::kind_accessor,
                                   Req, AccTarget, /*index*/ 0);
}

void handler::associateWithHandler(detail::AccessorBaseHost *AccBase,
                                   access::target AccTarget) {
  associateWithHandlerCommon(detail::getSyclObjImpl(*AccBase),
                             static_cast<int>(AccTarget));
}

void handler::associateWithHandler(
    detail::UnsampledImageAccessorBaseHost *AccBase, image_target AccTarget) {
  associateWithHandlerCommon(detail::getSyclObjImpl(*AccBase),
                             static_cast<int>(AccTarget));
}

void handler::associateWithHandler(
    detail::SampledImageAccessorBaseHost *AccBase, image_target AccTarget) {
  associateWithHandlerCommon(detail::getSyclObjImpl(*AccBase),
                             static_cast<int>(AccTarget));
}

static void addArgsForGlobalAccessor(detail::Requirement *AccImpl, size_t Index,
                                     size_t &IndexShift, int Size,
                                     bool IsKernelCreatedFromSource,
                                     size_t GlobalSize,
                                     std::vector<detail::ArgDesc> &Args,
                                     bool isESIMD) {
  using detail::kernel_param_kind_t;
  if (AccImpl->PerWI)
    AccImpl->resize(GlobalSize);

  Args.emplace_back(kernel_param_kind_t::kind_accessor, AccImpl, Size,
                    Index + IndexShift);

  // TODO ESIMD currently does not suport offset, memory and access ranges -
  // accessor::init for ESIMD-mode accessor has a single field, translated
  // to a single kernel argument set above.
  if (!isESIMD && !IsKernelCreatedFromSource) {
    // Dimensionality of the buffer is 1 when dimensionality of the
    // accessor is 0.
    const size_t SizeAccField =
        sizeof(size_t) * (AccImpl->MDims == 0 ? 1 : AccImpl->MDims);
    ++IndexShift;
    Args.emplace_back(kernel_param_kind_t::kind_std_layout,
                      &AccImpl->MAccessRange[0], SizeAccField,
                      Index + IndexShift);
    ++IndexShift;
    Args.emplace_back(kernel_param_kind_t::kind_std_layout,
                      &AccImpl->MMemoryRange[0], SizeAccField,
                      Index + IndexShift);
    ++IndexShift;
    Args.emplace_back(kernel_param_kind_t::kind_std_layout,
                      &AccImpl->MOffset[0], SizeAccField, Index + IndexShift);
  }
}

void handler::processArg(void *Ptr, const detail::kernel_param_kind_t &Kind,
                         const int Size, const size_t Index, size_t &IndexShift,
                         bool IsKernelCreatedFromSource, bool IsESIMD) {
  using detail::kernel_param_kind_t;

  switch (Kind) {
  case kernel_param_kind_t::kind_std_layout:
  case kernel_param_kind_t::kind_pointer: {
    MArgs.emplace_back(Kind, Ptr, Size, Index + IndexShift);
    break;
  }
  case kernel_param_kind_t::kind_stream: {
    // Stream contains several accessors inside.
    stream *S = static_cast<stream *>(Ptr);

    detail::AccessorBaseHost *GBufBase =
        static_cast<detail::AccessorBaseHost *>(&S->GlobalBuf);
    detail::AccessorImplPtr GBufImpl = detail::getSyclObjImpl(*GBufBase);
    detail::Requirement *GBufReq = GBufImpl.get();
    addArgsForGlobalAccessor(GBufReq, Index, IndexShift, Size,
                             IsKernelCreatedFromSource,
                             MNDRDesc.GlobalSize.size(), MArgs, IsESIMD);
    ++IndexShift;
    detail::AccessorBaseHost *GOffsetBase =
        static_cast<detail::AccessorBaseHost *>(&S->GlobalOffset);
    detail::AccessorImplPtr GOfssetImpl = detail::getSyclObjImpl(*GOffsetBase);
    detail::Requirement *GOffsetReq = GOfssetImpl.get();
    addArgsForGlobalAccessor(GOffsetReq, Index, IndexShift, Size,
                             IsKernelCreatedFromSource,
                             MNDRDesc.GlobalSize.size(), MArgs, IsESIMD);
    ++IndexShift;
    detail::AccessorBaseHost *GFlushBase =
        static_cast<detail::AccessorBaseHost *>(&S->GlobalFlushBuf);
    detail::AccessorImplPtr GFlushImpl = detail::getSyclObjImpl(*GFlushBase);
    detail::Requirement *GFlushReq = GFlushImpl.get();

    size_t GlobalSize = MNDRDesc.GlobalSize.size();
    // If work group size wasn't set explicitly then it must be recieved
    // from kernel attribute or set to default values.
    // For now we can't get this attribute here.
    // So we just suppose that WG size is always default for stream.
    // TODO adjust MNDRDesc when device image contains kernel's attribute
    if (GlobalSize == 0) {
      // Suppose that work group size is 1 for every dimension
      GlobalSize = MNDRDesc.NumWorkGroups.size();
    }
    addArgsForGlobalAccessor(GFlushReq, Index, IndexShift, Size,
                             IsKernelCreatedFromSource, GlobalSize, MArgs,
                             IsESIMD);
    ++IndexShift;
    MArgs.emplace_back(kernel_param_kind_t::kind_std_layout,
                       &S->FlushBufferSize, sizeof(S->FlushBufferSize),
                       Index + IndexShift);

    break;
  }
  case kernel_param_kind_t::kind_accessor: {
    // For args kind of accessor Size is information about accessor.
    // The first 11 bits of Size encodes the accessor target.
    const access::target AccTarget =
        static_cast<access::target>(Size & AccessTargetMask);
    switch (AccTarget) {
    case access::target::device:
    case access::target::constant_buffer: {
      detail::Requirement *AccImpl = static_cast<detail::Requirement *>(Ptr);
      addArgsForGlobalAccessor(AccImpl, Index, IndexShift, Size,
                               IsKernelCreatedFromSource,
                               MNDRDesc.GlobalSize.size(), MArgs, IsESIMD);
      break;
    }
    case access::target::local: {
      detail::LocalAccessorImplHost *LAcc =
          static_cast<detail::LocalAccessorImplHost *>(Ptr);

      range<3> &Size = LAcc->MSize;
      const int Dims = LAcc->MDims;
      int SizeInBytes = LAcc->MElemSize;
      for (int I = 0; I < Dims; ++I)
        SizeInBytes *= Size[I];
      // Some backends do not accept zero-sized local memory arguments, so we
      // make it a minimum allocation of 1 byte.
      SizeInBytes = std::max(SizeInBytes, 1);
      MArgs.emplace_back(kernel_param_kind_t::kind_std_layout, nullptr,
                         SizeInBytes, Index + IndexShift);
      // TODO ESIMD currently does not suport MSize field passing yet
      // accessor::init for ESIMD-mode accessor has a single field, translated
      // to a single kernel argument set above.
      if (!IsESIMD && !IsKernelCreatedFromSource) {
        ++IndexShift;
        const size_t SizeAccField = (Dims == 0 ? 1 : Dims) * sizeof(Size[0]);
        MArgs.emplace_back(kernel_param_kind_t::kind_std_layout, &Size,
                           SizeAccField, Index + IndexShift);
        ++IndexShift;
        MArgs.emplace_back(kernel_param_kind_t::kind_std_layout, &Size,
                           SizeAccField, Index + IndexShift);
        ++IndexShift;
        MArgs.emplace_back(kernel_param_kind_t::kind_std_layout, &Size,
                           SizeAccField, Index + IndexShift);
      }
      break;
    }
    case access::target::image:
    case access::target::image_array: {
      detail::Requirement *AccImpl = static_cast<detail::Requirement *>(Ptr);
      MArgs.emplace_back(Kind, AccImpl, Size, Index + IndexShift);
      if (!IsKernelCreatedFromSource) {
        // TODO Handle additional kernel arguments for image class
        // if the compiler front-end adds them.
      }
      break;
    }
    case access::target::host_image:
    case access::target::host_task:
    case access::target::host_buffer: {
      throw sycl::invalid_parameter_error("Unsupported accessor target case.",
                                          PI_ERROR_INVALID_OPERATION);
      break;
    }
    }
    break;
  }
  case kernel_param_kind_t::kind_sampler: {
    MArgs.emplace_back(kernel_param_kind_t::kind_sampler, Ptr, sizeof(sampler),
                       Index + IndexShift);
    break;
  }
  case kernel_param_kind_t::kind_specialization_constants_buffer: {
    MArgs.emplace_back(
        kernel_param_kind_t::kind_specialization_constants_buffer, Ptr, Size,
        Index + IndexShift);
    break;
  }
  case kernel_param_kind_t::kind_invalid:
    throw runtime_error("Invalid kernel param kind", PI_ERROR_INVALID_VALUE);
    break;
  }
}

// The argument can take up more space to store additional information about
// MAccessRange, MMemoryRange, and MOffset added with addArgsForGlobalAccessor.
// We use the worst-case estimate because the lifetime of the vector is short.
// In processArg the kind_stream case introduces the maximum number of
// additional arguments. The case adds additional 12 arguments to the currently
// processed argument, hence worst-case estimate is 12+1=13.
// TODO: the constant can be removed if the size of MArgs will be calculated at
// compile time.
inline constexpr size_t MaxNumAdditionalArgs = 13;

void handler::extractArgsAndReqs() {
  assert(MKernel && "MKernel is not initialized");
  std::vector<detail::ArgDesc> UnPreparedArgs = std::move(MArgs);
  MArgs.clear();

  std::sort(
      UnPreparedArgs.begin(), UnPreparedArgs.end(),
      [](const detail::ArgDesc &first, const detail::ArgDesc &second) -> bool {
        return (first.MIndex < second.MIndex);
      });

  const bool IsKernelCreatedFromSource = MKernel->isCreatedFromSource();
  MArgs.reserve(MaxNumAdditionalArgs * UnPreparedArgs.size());

  size_t IndexShift = 0;
  for (size_t I = 0; I < UnPreparedArgs.size(); ++I) {
    void *Ptr = UnPreparedArgs[I].MPtr;
    const detail::kernel_param_kind_t &Kind = UnPreparedArgs[I].MType;
    const int &Size = UnPreparedArgs[I].MSize;
    const int Index = UnPreparedArgs[I].MIndex;
    processArg(Ptr, Kind, Size, Index, IndexShift, IsKernelCreatedFromSource,
               false);
  }
}

void handler::extractArgsAndReqsFromLambda(
    char *LambdaPtr, size_t KernelArgsNum,
    const detail::kernel_param_desc_t *KernelArgs, bool IsESIMD) {
  const bool IsKernelCreatedFromSource = false;
  size_t IndexShift = 0;
  MArgs.reserve(MaxNumAdditionalArgs * KernelArgsNum);

  for (size_t I = 0; I < KernelArgsNum; ++I) {
    void *Ptr = LambdaPtr + KernelArgs[I].offset;
    const detail::kernel_param_kind_t &Kind = KernelArgs[I].kind;
    const int &Size = KernelArgs[I].info;
    if (Kind == detail::kernel_param_kind_t::kind_accessor) {
      // For args kind of accessor Size is information about accessor.
      // The first 11 bits of Size encodes the accessor target.
      const access::target AccTarget =
          static_cast<access::target>(Size & AccessTargetMask);
      if ((AccTarget == access::target::device ||
           AccTarget == access::target::constant_buffer) ||
          (AccTarget == access::target::image ||
           AccTarget == access::target::image_array)) {
        detail::AccessorBaseHost *AccBase =
            static_cast<detail::AccessorBaseHost *>(Ptr);
        Ptr = detail::getSyclObjImpl(*AccBase).get();
      } else if (AccTarget == access::target::local) {
        detail::LocalAccessorBaseHost *LocalAccBase =
            static_cast<detail::LocalAccessorBaseHost *>(Ptr);
        Ptr = detail::getSyclObjImpl(*LocalAccBase).get();
      }
    }
    processArg(Ptr, Kind, Size, I, IndexShift, IsKernelCreatedFromSource,
               IsESIMD);
  }
}

// Calling methods of kernel_impl requires knowledge of class layout.
// As this is impossible in header, there's a function that calls necessary
// method inside the library and returns the result.
detail::string handler::getKernelName() {
  return detail::string{MKernel->get_info<info::kernel::function_name>()};
}

void handler::verifyUsedKernelBundleInternal(detail::string_view KernelName) {
  auto UsedKernelBundleImplPtr =
      getOrInsertHandlerKernelBundle(/*Insert=*/false);
  if (!UsedKernelBundleImplPtr)
    return;

  // Implicit kernel bundles are populated late so we ignore them
  if (!MImpl->isStateExplicitKernelBundle())
    return;

  kernel_id KernelID = detail::get_kernel_id_impl(KernelName);
  device Dev =
      MGraph ? MGraph->getDevice() : detail::getDeviceFromHandler(*this);
  if (!UsedKernelBundleImplPtr->has_kernel(KernelID, Dev))
    throw sycl::exception(
        make_error_code(errc::kernel_not_supported),
        "The kernel bundle in use does not contain the kernel");
}

void handler::ext_oneapi_barrier(const std::vector<event> &WaitList) {
  throwIfActionIsCreated();
  MCGType = detail::CG::BarrierWaitlist;
  MEventsWaitWithBarrier.reserve(WaitList.size());
  for (auto &Event : WaitList) {
    auto EventImpl = detail::getSyclObjImpl(Event);
    // We could not wait for host task events in backend.
    // Adding them as dependency to enable proper scheduling.
    if (EventImpl->isHost()) {
      depends_on(EventImpl);
    }
    MEventsWaitWithBarrier.push_back(EventImpl);
  }
}

using namespace sycl::detail;
bool handler::DisableRangeRounding() {
  return SYCLConfig<SYCL_DISABLE_PARALLEL_FOR_RANGE_ROUNDING>::get();
}

bool handler::RangeRoundingTrace() {
  return SYCLConfig<SYCL_PARALLEL_FOR_RANGE_ROUNDING_TRACE>::get();
}

void handler::GetRangeRoundingSettings(size_t &MinFactor, size_t &GoodFactor,
                                       size_t &MinRange) {
  SYCLConfig<SYCL_PARALLEL_FOR_RANGE_ROUNDING_PARAMS>::GetSettings(
      MinFactor, GoodFactor, MinRange);
}

void handler::memcpy(void *Dest, const void *Src, size_t Count) {
  throwIfActionIsCreated();
  MSrcPtr = const_cast<void *>(Src);
  MDstPtr = Dest;
  MLength = Count;
  setType(detail::CG::CopyUSM);
}

void handler::memset(void *Dest, int Value, size_t Count) {
  throwIfActionIsCreated();
  MDstPtr = Dest;
  MPattern.push_back(static_cast<char>(Value));
  MLength = Count;
  setUserFacingNodeType(ext::oneapi::experimental::node_type::memset);
  setType(detail::CG::FillUSM);
}

void handler::prefetch(const void *Ptr, size_t Count) {
  throwIfActionIsCreated();
  MDstPtr = const_cast<void *>(Ptr);
  MLength = Count;
  setType(detail::CG::PrefetchUSM);
}

void handler::mem_advise(const void *Ptr, size_t Count, int Advice) {
  throwIfActionIsCreated();
  MDstPtr = const_cast<void *>(Ptr);
  MLength = Count;
  MImpl->MAdvice = static_cast<pi_mem_advice>(Advice);
  setType(detail::CG::AdviseUSM);
}

void handler::ext_oneapi_memcpy2d_impl(void *Dest, size_t DestPitch,
                                       const void *Src, size_t SrcPitch,
                                       size_t Width, size_t Height) {
  // Checks done in callers.
  MSrcPtr = const_cast<void *>(Src);
  MDstPtr = Dest;
  MImpl->MSrcPitch = SrcPitch;
  MImpl->MDstPitch = DestPitch;
  MImpl->MWidth = Width;
  MImpl->MHeight = Height;
  setType(detail::CG::Copy2DUSM);
}

void handler::ext_oneapi_fill2d_impl(void *Dest, size_t DestPitch,
                                     const void *Value, size_t ValueSize,
                                     size_t Width, size_t Height) {
  // Checks done in callers.
  MDstPtr = Dest;
  MPattern.resize(ValueSize);
  std::memcpy(MPattern.data(), Value, ValueSize);
  MImpl->MDstPitch = DestPitch;
  MImpl->MWidth = Width;
  MImpl->MHeight = Height;
  setType(detail::CG::Fill2DUSM);
}

void handler::ext_oneapi_memset2d_impl(void *Dest, size_t DestPitch, int Value,
                                       size_t Width, size_t Height) {
  // Checks done in callers.
  MDstPtr = Dest;
  MPattern.push_back(static_cast<char>(Value));
  MImpl->MDstPitch = DestPitch;
  MImpl->MWidth = Width;
  MImpl->MHeight = Height;
  setType(detail::CG::Memset2DUSM);
}

void handler::ext_oneapi_copy(
    void *Src, ext::oneapi::experimental::image_mem_handle Dest,
    const ext::oneapi::experimental::image_descriptor &Desc) {
  throwIfGraphAssociated<
      ext::oneapi::experimental::detail::UnsupportedGraphFeatures::
          sycl_ext_oneapi_bindless_images>();
  Desc.verify();

  MSrcPtr = Src;
  MDstPtr = Dest.raw_handle;

  sycl::detail::pi::PiMemImageDesc PiDesc = {};
  PiDesc.image_width = Desc.width;
  PiDesc.image_height = Desc.height;
  PiDesc.image_depth = Desc.depth;
  PiDesc.image_array_size = Desc.array_size;

  if (Desc.array_size > 1) {
    // Image Array.
    PiDesc.image_type =
        Desc.height > 0 ? PI_MEM_TYPE_IMAGE2D_ARRAY : PI_MEM_TYPE_IMAGE1D_ARRAY;

    // Cubemap.
    PiDesc.image_type =
        Desc.type == sycl::ext::oneapi::experimental::image_type::cubemap
            ? PI_MEM_TYPE_IMAGE_CUBEMAP
            : PiDesc.image_type;
  } else {
    PiDesc.image_type =
        Desc.depth > 0
            ? PI_MEM_TYPE_IMAGE3D
            : (Desc.height > 0 ? PI_MEM_TYPE_IMAGE2D : PI_MEM_TYPE_IMAGE1D);
  }

  sycl::detail::pi::PiMemImageFormat PiFormat;
  PiFormat.image_channel_data_type =
      sycl::_V1::detail::convertChannelType(Desc.channel_type);
  PiFormat.image_channel_order = sycl::detail::convertChannelOrder(
      sycl::_V1::ext::oneapi::experimental::detail::
          get_image_default_channel_order(Desc.num_channels));

  MImpl->MSrcOffset = {0, 0, 0};
  MImpl->MDestOffset = {0, 0, 0};
  MImpl->MCopyExtent = {Desc.width, Desc.height, Desc.depth};
  MImpl->MHostExtent = {Desc.width, Desc.height, Desc.depth};
  MImpl->MImageDesc = PiDesc;
  MImpl->MImageFormat = PiFormat;
  MImpl->MImageCopyFlags =
      sycl::detail::pi::PiImageCopyFlags::PI_IMAGE_COPY_HOST_TO_DEVICE;
  setType(detail::CG::CopyImage);
}

void handler::ext_oneapi_copy(
    void *Src, sycl::range<3> SrcOffset, sycl::range<3> SrcExtent,
    ext::oneapi::experimental::image_mem_handle Dest, sycl::range<3> DestOffset,
    const ext::oneapi::experimental::image_descriptor &DestImgDesc,
    sycl::range<3> CopyExtent) {
  throwIfGraphAssociated<
      ext::oneapi::experimental::detail::UnsupportedGraphFeatures::
          sycl_ext_oneapi_bindless_images>();
  DestImgDesc.verify();

  MSrcPtr = Src;
  MDstPtr = Dest.raw_handle;

  sycl::detail::pi::PiMemImageDesc PiDesc = {};
  PiDesc.image_width = DestImgDesc.width;
  PiDesc.image_height = DestImgDesc.height;
  PiDesc.image_depth = DestImgDesc.depth;
  PiDesc.image_array_size = DestImgDesc.array_size;

  if (DestImgDesc.array_size > 1) {
    // Image Array.
    PiDesc.image_type = DestImgDesc.height > 0 ? PI_MEM_TYPE_IMAGE2D_ARRAY
                                               : PI_MEM_TYPE_IMAGE1D_ARRAY;

    // Cubemap.
    PiDesc.image_type =
        DestImgDesc.type == sycl::ext::oneapi::experimental::image_type::cubemap
            ? PI_MEM_TYPE_IMAGE_CUBEMAP
            : PiDesc.image_type;
  } else {
    PiDesc.image_type = DestImgDesc.depth > 0
                            ? PI_MEM_TYPE_IMAGE3D
                            : (DestImgDesc.height > 0 ? PI_MEM_TYPE_IMAGE2D
                                                      : PI_MEM_TYPE_IMAGE1D);
  }

  sycl::detail::pi::PiMemImageFormat PiFormat;
  PiFormat.image_channel_data_type =
      sycl::_V1::detail::convertChannelType(DestImgDesc.channel_type);
  PiFormat.image_channel_order = sycl::detail::convertChannelOrder(
      sycl::_V1::ext::oneapi::experimental::detail::
          get_image_default_channel_order(DestImgDesc.num_channels));

  MImpl->MSrcOffset = {SrcOffset[0], SrcOffset[1], SrcOffset[2]};
  MImpl->MDestOffset = {DestOffset[0], DestOffset[1], DestOffset[2]};
  MImpl->MCopyExtent = {CopyExtent[0], CopyExtent[1], CopyExtent[2]};
  MImpl->MHostExtent = {SrcExtent[0], SrcExtent[1], SrcExtent[2]};
  MImpl->MImageDesc = PiDesc;
  MImpl->MImageFormat = PiFormat;
  MImpl->MImageCopyFlags =
      sycl::detail::pi::PiImageCopyFlags::PI_IMAGE_COPY_HOST_TO_DEVICE;
  setType(detail::CG::CopyImage);
}

void handler::ext_oneapi_copy(
    ext::oneapi::experimental::image_mem_handle Src, void *Dest,
    const ext::oneapi::experimental::image_descriptor &Desc) {
  throwIfGraphAssociated<
      ext::oneapi::experimental::detail::UnsupportedGraphFeatures::
          sycl_ext_oneapi_bindless_images>();
  Desc.verify();

  MSrcPtr = Src.raw_handle;
  MDstPtr = Dest;

  sycl::detail::pi::PiMemImageDesc PiDesc = {};
  PiDesc.image_width = Desc.width;
  PiDesc.image_height = Desc.height;
  PiDesc.image_depth = Desc.depth;
  PiDesc.image_array_size = Desc.array_size;

  if (Desc.array_size > 1) {
    // Image Array.
    PiDesc.image_type =
        Desc.height > 0 ? PI_MEM_TYPE_IMAGE2D_ARRAY : PI_MEM_TYPE_IMAGE1D_ARRAY;

    // Cubemap.
    PiDesc.image_type =
        Desc.type == sycl::ext::oneapi::experimental::image_type::cubemap
            ? PI_MEM_TYPE_IMAGE_CUBEMAP
            : PiDesc.image_type;
  } else {
    PiDesc.image_type =
        Desc.depth > 0
            ? PI_MEM_TYPE_IMAGE3D
            : (Desc.height > 0 ? PI_MEM_TYPE_IMAGE2D : PI_MEM_TYPE_IMAGE1D);
  }

  sycl::detail::pi::PiMemImageFormat PiFormat;
  PiFormat.image_channel_data_type =
      sycl::_V1::detail::convertChannelType(Desc.channel_type);
  PiFormat.image_channel_order = sycl::detail::convertChannelOrder(
      sycl::_V1::ext::oneapi::experimental::detail::
          get_image_default_channel_order(Desc.num_channels));

  MImpl->MSrcOffset = {0, 0, 0};
  MImpl->MDestOffset = {0, 0, 0};
  MImpl->MCopyExtent = {Desc.width, Desc.height, Desc.depth};
  MImpl->MHostExtent = {Desc.width, Desc.height, Desc.depth};
  MImpl->MImageDesc = PiDesc;
  MImpl->MImageFormat = PiFormat;
  MImpl->MImageCopyFlags =
      sycl::detail::pi::PiImageCopyFlags::PI_IMAGE_COPY_DEVICE_TO_HOST;
  setType(detail::CG::CopyImage);
}

void handler::ext_oneapi_copy(
    ext::oneapi::experimental::image_mem_handle Src,
    ext::oneapi::experimental::image_mem_handle Dest,
    const ext::oneapi::experimental::image_descriptor &ImageDesc) {
  throwIfGraphAssociated<
      ext::oneapi::experimental::detail::UnsupportedGraphFeatures::
          sycl_ext_oneapi_bindless_images>();
  ImageDesc.verify();

  MSrcPtr = Src.raw_handle;
  MDstPtr = Dest.raw_handle;

  sycl::detail::pi::PiMemImageDesc PiDesc = {};
  PiDesc.image_width = ImageDesc.width;
  PiDesc.image_height = ImageDesc.height;
  PiDesc.image_depth = ImageDesc.depth;
  PiDesc.image_array_size = ImageDesc.array_size;
  if (ImageDesc.array_size > 1) {
    // Image Array.
    PiDesc.image_type = ImageDesc.height > 0 ? PI_MEM_TYPE_IMAGE2D_ARRAY
                                             : PI_MEM_TYPE_IMAGE1D_ARRAY;

    // Cubemap.
    PiDesc.image_type =
        ImageDesc.type == sycl::ext::oneapi::experimental::image_type::cubemap
            ? PI_MEM_TYPE_IMAGE_CUBEMAP
            : PiDesc.image_type;
  } else {
    PiDesc.image_type = ImageDesc.depth > 0
                            ? PI_MEM_TYPE_IMAGE3D
                            : (ImageDesc.height > 0 ? PI_MEM_TYPE_IMAGE2D
                                                    : PI_MEM_TYPE_IMAGE1D);
  }

  sycl::detail::pi::PiMemImageFormat PiFormat;
  PiFormat.image_channel_data_type =
      sycl::_V1::detail::convertChannelType(ImageDesc.channel_type);
  PiFormat.image_channel_order = sycl::detail::convertChannelOrder(
      sycl::_V1::ext::oneapi::experimental::detail::
          get_image_default_channel_order(ImageDesc.num_channels));

  MImpl->MSrcOffset = {0, 0, 0};
  MImpl->MDestOffset = {0, 0, 0};
  MImpl->MCopyExtent = {ImageDesc.width, ImageDesc.height, ImageDesc.depth};
  MImpl->MHostExtent = {ImageDesc.width, ImageDesc.height, ImageDesc.depth};
  MImpl->MImageDesc = PiDesc;
  MImpl->MImageFormat = PiFormat;
  MImpl->MImageCopyFlags =
      sycl::detail::pi::PiImageCopyFlags::PI_IMAGE_COPY_DEVICE_TO_DEVICE;
  setType(detail::CG::CopyImage);
}

void handler::ext_oneapi_copy(
    ext::oneapi::experimental::image_mem_handle Src, sycl::range<3> SrcOffset,
    const ext::oneapi::experimental::image_descriptor &SrcImgDesc, void *Dest,
    sycl::range<3> DestOffset, sycl::range<3> DestExtent,
    sycl::range<3> CopyExtent) {
  throwIfGraphAssociated<
      ext::oneapi::experimental::detail::UnsupportedGraphFeatures::
          sycl_ext_oneapi_bindless_images>();
  SrcImgDesc.verify();

  MSrcPtr = Src.raw_handle;
  MDstPtr = Dest;

  sycl::detail::pi::PiMemImageDesc PiDesc = {};
  PiDesc.image_width = SrcImgDesc.width;
  PiDesc.image_height = SrcImgDesc.height;
  PiDesc.image_depth = SrcImgDesc.depth;
  PiDesc.image_array_size = SrcImgDesc.array_size;

  if (SrcImgDesc.array_size > 1) {
    // Image Array.
    PiDesc.image_type = SrcImgDesc.height > 0 ? PI_MEM_TYPE_IMAGE2D_ARRAY
                                              : PI_MEM_TYPE_IMAGE1D_ARRAY;

    // Cubemap.
    PiDesc.image_type =
        SrcImgDesc.type == sycl::ext::oneapi::experimental::image_type::cubemap
            ? PI_MEM_TYPE_IMAGE_CUBEMAP
            : PiDesc.image_type;
  } else {
    PiDesc.image_type = SrcImgDesc.depth > 0
                            ? PI_MEM_TYPE_IMAGE3D
                            : (SrcImgDesc.height > 0 ? PI_MEM_TYPE_IMAGE2D
                                                     : PI_MEM_TYPE_IMAGE1D);
  }

  sycl::detail::pi::PiMemImageFormat PiFormat;
  PiFormat.image_channel_data_type =
      sycl::_V1::detail::convertChannelType(SrcImgDesc.channel_type);
  PiFormat.image_channel_order = sycl::detail::convertChannelOrder(
      sycl::_V1::ext::oneapi::experimental::detail::
          get_image_default_channel_order(SrcImgDesc.num_channels));

  MImpl->MSrcOffset = {SrcOffset[0], SrcOffset[1], SrcOffset[2]};
  MImpl->MDestOffset = {DestOffset[0], DestOffset[1], DestOffset[2]};
  MImpl->MCopyExtent = {CopyExtent[0], CopyExtent[1], CopyExtent[2]};
  MImpl->MHostExtent = {DestExtent[0], DestExtent[1], DestExtent[2]};
  MImpl->MImageDesc = PiDesc;
  MImpl->MImageFormat = PiFormat;
  MImpl->MImageCopyFlags =
      sycl::detail::pi::PiImageCopyFlags::PI_IMAGE_COPY_DEVICE_TO_HOST;
  setType(detail::CG::CopyImage);
}

void handler::ext_oneapi_copy(
    void *Src, void *Dest,
    const ext::oneapi::experimental::image_descriptor &Desc, size_t Pitch) {
  throwIfGraphAssociated<
      ext::oneapi::experimental::detail::UnsupportedGraphFeatures::
          sycl_ext_oneapi_bindless_images>();
  Desc.verify();

  MSrcPtr = Src;
  MDstPtr = Dest;

  sycl::detail::pi::PiMemImageDesc PiDesc = {};
  PiDesc.image_width = Desc.width;
  PiDesc.image_height = Desc.height;
  PiDesc.image_depth = Desc.depth;
  PiDesc.image_array_size = Desc.array_size;

  if (Desc.array_size > 1) {
    // Image Array.
    PiDesc.image_type =
        Desc.height > 0 ? PI_MEM_TYPE_IMAGE2D_ARRAY : PI_MEM_TYPE_IMAGE1D_ARRAY;

    // Cubemap.
    PiDesc.image_type =
        Desc.type == sycl::ext::oneapi::experimental::image_type::cubemap
            ? PI_MEM_TYPE_IMAGE_CUBEMAP
            : PiDesc.image_type;
  } else {
    PiDesc.image_type =
        Desc.depth > 0
            ? PI_MEM_TYPE_IMAGE3D
            : (Desc.height > 0 ? PI_MEM_TYPE_IMAGE2D : PI_MEM_TYPE_IMAGE1D);
  }

  sycl::detail::pi::PiMemImageFormat PiFormat;
  PiFormat.image_channel_data_type =
      sycl::_V1::detail::convertChannelType(Desc.channel_type);
  PiFormat.image_channel_order = sycl::detail::convertChannelOrder(
      sycl::_V1::ext::oneapi::experimental::detail::
          get_image_default_channel_order(Desc.num_channels));

  MImpl->MSrcOffset = {0, 0, 0};
  MImpl->MDestOffset = {0, 0, 0};
  MImpl->MCopyExtent = {Desc.width, Desc.height, Desc.depth};
  MImpl->MHostExtent = {Desc.width, Desc.height, Desc.depth};
  MImpl->MImageDesc = PiDesc;
  MImpl->MImageDesc.image_row_pitch = Pitch;
  MImpl->MImageFormat = PiFormat;
  MImpl->MImageCopyFlags = detail::getPiImageCopyFlags(
      get_pointer_type(Src, MQueue->get_context()),
      get_pointer_type(Dest, MQueue->get_context()));
  setType(detail::CG::CopyImage);
}

void handler::ext_oneapi_copy(
    void *Src, sycl::range<3> SrcOffset, void *Dest, sycl::range<3> DestOffset,
    const ext::oneapi::experimental::image_descriptor &DeviceImgDesc,
    size_t DeviceRowPitch, sycl::range<3> HostExtent,
    sycl::range<3> CopyExtent) {
  throwIfGraphAssociated<
      ext::oneapi::experimental::detail::UnsupportedGraphFeatures::
          sycl_ext_oneapi_bindless_images>();
  DeviceImgDesc.verify();

  MSrcPtr = Src;
  MDstPtr = Dest;

  sycl::detail::pi::PiMemImageDesc PiDesc = {};
  PiDesc.image_width = DeviceImgDesc.width;
  PiDesc.image_height = DeviceImgDesc.height;
  PiDesc.image_depth = DeviceImgDesc.depth;
  PiDesc.image_array_size = DeviceImgDesc.array_size;

  if (DeviceImgDesc.array_size > 1) {
    // Image Array.
    PiDesc.image_type = DeviceImgDesc.height > 0 ? PI_MEM_TYPE_IMAGE2D_ARRAY
                                                 : PI_MEM_TYPE_IMAGE1D_ARRAY;

    // Cubemap.
    PiDesc.image_type =
        DeviceImgDesc.type ==
                sycl::ext::oneapi::experimental::image_type::cubemap
            ? PI_MEM_TYPE_IMAGE_CUBEMAP
            : PiDesc.image_type;
  } else {
    PiDesc.image_type = DeviceImgDesc.depth > 0
                            ? PI_MEM_TYPE_IMAGE3D
                            : (DeviceImgDesc.height > 0 ? PI_MEM_TYPE_IMAGE2D
                                                        : PI_MEM_TYPE_IMAGE1D);
  }

  sycl::detail::pi::PiMemImageFormat PiFormat;
  PiFormat.image_channel_data_type =
      sycl::_V1::detail::convertChannelType(DeviceImgDesc.channel_type);
  PiFormat.image_channel_order = sycl::detail::convertChannelOrder(
      sycl::_V1::ext::oneapi::experimental::detail::
          get_image_default_channel_order(DeviceImgDesc.num_channels));

  MImpl->MSrcOffset = {SrcOffset[0], SrcOffset[1], SrcOffset[2]};
  MImpl->MDestOffset = {DestOffset[0], DestOffset[1], DestOffset[2]};
  MImpl->MHostExtent = {HostExtent[0], HostExtent[1], HostExtent[2]};
  MImpl->MCopyExtent = {CopyExtent[0], CopyExtent[1], CopyExtent[2]};
  MImpl->MImageDesc = PiDesc;
  MImpl->MImageDesc.image_row_pitch = DeviceRowPitch;
  MImpl->MImageFormat = PiFormat;
  MImpl->MImageCopyFlags = detail::getPiImageCopyFlags(
      get_pointer_type(Src, MQueue->get_context()),
      get_pointer_type(Dest, MQueue->get_context()));
  setType(detail::CG::CopyImage);
}

void handler::ext_oneapi_wait_external_semaphore(
    sycl::ext::oneapi::experimental::interop_semaphore_handle SemaphoreHandle) {
  throwIfGraphAssociated<
      ext::oneapi::experimental::detail::UnsupportedGraphFeatures::
          sycl_ext_oneapi_bindless_images>();
  if (SemaphoreHandle.handle_type !=
          sycl::ext::oneapi::experimental::external_semaphore_handle_type::
              opaque_fd &&
      SemaphoreHandle.handle_type !=
          sycl::ext::oneapi::experimental::external_semaphore_handle_type::
              win32_nt_handle) {
    throw sycl::exception(
        make_error_code(errc::invalid),
        "Invalid type of semaphore for this operation. The "
        "type of semaphore used needs a user passed wait value.");
  }
  MImpl->MInteropSemaphoreHandle =
      (sycl::detail::pi::PiInteropSemaphoreHandle)SemaphoreHandle.raw_handle;
  MImpl->MWaitValue = {};
  setType(detail::CG::SemaphoreWait);
}

void handler::ext_oneapi_wait_external_semaphore(
    sycl::ext::oneapi::experimental::interop_semaphore_handle SemaphoreHandle,
    uint64_t WaitValue) {
  throwIfGraphAssociated<
      ext::oneapi::experimental::detail::UnsupportedGraphFeatures::
          sycl_ext_oneapi_bindless_images>();
  if (SemaphoreHandle.handle_type !=
      sycl::ext::oneapi::experimental::external_semaphore_handle_type::
          win32_nt_dx12_fence) {
    throw sycl::exception(
        make_error_code(errc::invalid),
        "Invalid type of semaphore for this operation. The "
        "type of semaphore does not support user passed wait values.");
  }
  MImpl->MInteropSemaphoreHandle =
      (sycl::detail::pi::PiInteropSemaphoreHandle)SemaphoreHandle.raw_handle;
  MImpl->MWaitValue = WaitValue;
  setType(detail::CG::SemaphoreWait);
}

void handler::ext_oneapi_signal_external_semaphore(
    sycl::ext::oneapi::experimental::interop_semaphore_handle SemaphoreHandle) {
  throwIfGraphAssociated<
      ext::oneapi::experimental::detail::UnsupportedGraphFeatures::
          sycl_ext_oneapi_bindless_images>();
  if (SemaphoreHandle.handle_type !=
          sycl::ext::oneapi::experimental::external_semaphore_handle_type::
              opaque_fd &&
      SemaphoreHandle.handle_type !=
          sycl::ext::oneapi::experimental::external_semaphore_handle_type::
              win32_nt_handle) {
    throw sycl::exception(
        make_error_code(errc::invalid),
        "Invalid type of semaphore for this operation. The "
        "type of semaphore used needs a user passed signal value.");
  }
  MImpl->MInteropSemaphoreHandle =
      (sycl::detail::pi::PiInteropSemaphoreHandle)SemaphoreHandle.raw_handle;
  MImpl->MSignalValue = {};
  setType(detail::CG::SemaphoreSignal);
}

void handler::ext_oneapi_signal_external_semaphore(
    sycl::ext::oneapi::experimental::interop_semaphore_handle SemaphoreHandle,
    uint64_t SignalValue) {
  throwIfGraphAssociated<
      ext::oneapi::experimental::detail::UnsupportedGraphFeatures::
          sycl_ext_oneapi_bindless_images>();
  if (SemaphoreHandle.handle_type !=
      sycl::ext::oneapi::experimental::external_semaphore_handle_type::
          win32_nt_dx12_fence) {
    throw sycl::exception(
        make_error_code(errc::invalid),
        "Invalid type of semaphore for this operation. The "
        "type of semaphore does not support user passed signal values.");
  }
  MImpl->MInteropSemaphoreHandle =
      (sycl::detail::pi::PiInteropSemaphoreHandle)SemaphoreHandle.raw_handle;
  MImpl->MSignalValue = SignalValue;
  setType(detail::CG::SemaphoreSignal);
}

void handler::use_kernel_bundle(
    const kernel_bundle<bundle_state::executable> &ExecBundle) {
  std::shared_ptr<detail::queue_impl> PrimaryQueue =
      MImpl->MSubmissionPrimaryQueue;
  if ((!MGraph && (PrimaryQueue->get_context() != ExecBundle.get_context())) ||
      (MGraph && (MGraph->getContext() != ExecBundle.get_context())))
    throw sycl::exception(
        make_error_code(errc::invalid),
        "Context associated with the primary queue is different from the "
        "context associated with the kernel bundle");

  std::shared_ptr<detail::queue_impl> SecondaryQueue =
      MImpl->MSubmissionSecondaryQueue;
  if (SecondaryQueue &&
      SecondaryQueue->get_context() != ExecBundle.get_context())
    throw sycl::exception(
        make_error_code(errc::invalid),
        "Context associated with the secondary queue is different from the "
        "context associated with the kernel bundle");

  setStateExplicitKernelBundle();
  setHandlerKernelBundle(detail::getSyclObjImpl(ExecBundle));
}

void handler::depends_on(event Event) {
  auto EventImpl = detail::getSyclObjImpl(Event);
  depends_on(EventImpl);
}

void handler::depends_on(const std::vector<event> &Events) {
  for (const event &Event : Events) {
    depends_on(Event);
  }
}

void handler::depends_on(const detail::EventImplPtr &EventImpl) {
  if (!EventImpl)
    return;
  if (EventImpl->isDiscarded()) {
    throw sycl::exception(make_error_code(errc::invalid),
                          "Queue operation cannot depend on discarded event.");
  }
  if (auto Graph = getCommandGraph(); Graph) {
    auto EventGraph = EventImpl->getCommandGraph();
    if (EventGraph == nullptr) {
      throw sycl::exception(
          make_error_code(errc::invalid),
          "Graph nodes cannot depend on events from outside the graph.");
    }
    if (EventGraph != Graph) {
      throw sycl::exception(
          make_error_code(errc::invalid),
          "Graph nodes cannot depend on events from another graph.");
    }
  }
  CGData.MEvents.push_back(EventImpl);
}

void handler::depends_on(const std::vector<detail::EventImplPtr> &Events) {
  for (const EventImplPtr &Event : Events) {
    depends_on(Event);
  }
}

static bool
checkContextSupports(const std::shared_ptr<detail::context_impl> &ContextImpl,
                     sycl::detail::pi::PiContextInfo InfoQuery) {
  auto &Plugin = ContextImpl->getPlugin();
  pi_bool SupportsOp = false;
  Plugin->call<detail::PiApiKind::piContextGetInfo>(ContextImpl->getHandleRef(),
                                                    InfoQuery, sizeof(pi_bool),
                                                    &SupportsOp, nullptr);
  return SupportsOp;
}

void handler::verifyDeviceHasProgressGuarantee(
    sycl::ext::oneapi::experimental::forward_progress_guarantee guarantee,
    sycl::ext::oneapi::experimental::execution_scope threadScope,
    sycl::ext::oneapi::experimental::execution_scope coordinationScope) {
  using execution_scope = sycl::ext::oneapi::experimental::execution_scope;
  using forward_progress =
      sycl::ext::oneapi::experimental::forward_progress_guarantee;
  auto deviceImplPtr = MQueue->getDeviceImplPtr();
  const bool supported = deviceImplPtr->supportsForwardProgress(
      guarantee, threadScope, coordinationScope);
  if (threadScope == execution_scope::work_group) {
    if (!supported) {
      throw sycl::exception(
          sycl::errc::feature_not_supported,
          "Required progress guarantee for work groups is not "
          "supported by this device.");
    }
    // If we are here, the device supports the guarantee required but there is a
    // caveat in that if the guarantee required is a concurrent guarantee, then
    // we most likely also need to enable cooperative launch of the kernel. That
    // is, although the device supports the required guarantee, some setup work
    // is needed to truly make the device provide that guarantee at runtime.
    // Otherwise, we will get the default guarantee which is weaker than
    // concurrent. Same reasoning applies for sub_group but not for work_item.
    // TODO: Further design work is probably needed to reflect this behavior in
    // Unified Runtime.
    if (guarantee == forward_progress::concurrent)
      setKernelIsCooperative(true);
  } else if (threadScope == execution_scope::sub_group) {
    if (!supported) {
      throw sycl::exception(sycl::errc::feature_not_supported,
                            "Required progress guarantee for sub groups is not "
                            "supported by this device.");
    }
    // Same reasoning as above.
    if (guarantee == forward_progress::concurrent)
      setKernelIsCooperative(true);
  } else { // threadScope is execution_scope::work_item otherwise undefined
           // behavior
    if (!supported) {
      throw sycl::exception(sycl::errc::feature_not_supported,
                            "Required progress guarantee for work items is not "
                            "supported by this device.");
    }
  }
}

bool handler::supportsUSMMemcpy2D() {
  for (const std::shared_ptr<detail::queue_impl> &QueueImpl :
       {MImpl->MSubmissionPrimaryQueue, MImpl->MSubmissionSecondaryQueue}) {
    if (QueueImpl &&
        !checkContextSupports(QueueImpl->getContextImplPtr(),
                              PI_EXT_ONEAPI_CONTEXT_INFO_USM_MEMCPY2D_SUPPORT))
      return false;
  }
  return true;
}

bool handler::supportsUSMFill2D() {
  for (const std::shared_ptr<detail::queue_impl> &QueueImpl :
       {MImpl->MSubmissionPrimaryQueue, MImpl->MSubmissionSecondaryQueue}) {
    if (QueueImpl &&
        !checkContextSupports(QueueImpl->getContextImplPtr(),
                              PI_EXT_ONEAPI_CONTEXT_INFO_USM_FILL2D_SUPPORT))
      return false;
  }
  return true;
}

bool handler::supportsUSMMemset2D() {
  for (const std::shared_ptr<detail::queue_impl> &QueueImpl :
       {MImpl->MSubmissionPrimaryQueue, MImpl->MSubmissionSecondaryQueue}) {
    if (QueueImpl &&
        !checkContextSupports(QueueImpl->getContextImplPtr(),
                              PI_EXT_ONEAPI_CONTEXT_INFO_USM_MEMSET2D_SUPPORT))
      return false;
  }
  return true;
}

id<2> handler::computeFallbackKernelBounds(size_t Width, size_t Height) {
  device Dev = MQueue->get_device();
  range<2> ItemLimit = Dev.get_info<info::device::max_work_item_sizes<2>>() *
                       Dev.get_info<info::device::max_compute_units>();
  return id<2>{std::min(ItemLimit[0], Height), std::min(ItemLimit[1], Width)};
}

void handler::ext_intel_read_host_pipe(detail::string_view Name, void *Ptr,
                                       size_t Size, bool Block) {
  MImpl->HostPipeName = Name.data();
  MImpl->HostPipePtr = Ptr;
  MImpl->HostPipeTypeSize = Size;
  MImpl->HostPipeBlocking = Block;
  MImpl->HostPipeRead = 1;
  setType(detail::CG::ReadWriteHostPipe);
}

void handler::ext_intel_write_host_pipe(detail::string_view Name, void *Ptr,
                                        size_t Size, bool Block) {
  MImpl->HostPipeName = Name.data();
  MImpl->HostPipePtr = Ptr;
  MImpl->HostPipeTypeSize = Size;
  MImpl->HostPipeBlocking = Block;
  MImpl->HostPipeRead = 0;
  setType(detail::CG::ReadWriteHostPipe);
}

void handler::memcpyToDeviceGlobal(const void *DeviceGlobalPtr, const void *Src,
                                   bool IsDeviceImageScoped, size_t NumBytes,
                                   size_t Offset) {
  throwIfActionIsCreated();
  MSrcPtr = const_cast<void *>(Src);
  MDstPtr = const_cast<void *>(DeviceGlobalPtr);
  MImpl->MIsDeviceImageScoped = IsDeviceImageScoped;
  MLength = NumBytes;
  MImpl->MOffset = Offset;
  setType(detail::CG::CopyToDeviceGlobal);
}

void handler::memcpyFromDeviceGlobal(void *Dest, const void *DeviceGlobalPtr,
                                     bool IsDeviceImageScoped, size_t NumBytes,
                                     size_t Offset) {
  throwIfActionIsCreated();
  MSrcPtr = const_cast<void *>(DeviceGlobalPtr);
  MDstPtr = Dest;
  MImpl->MIsDeviceImageScoped = IsDeviceImageScoped;
  MLength = NumBytes;
  MImpl->MOffset = Offset;
  setType(detail::CG::CopyFromDeviceGlobal);
}

void handler::memcpyToHostOnlyDeviceGlobal(const void *DeviceGlobalPtr,
                                           const void *Src,
                                           size_t DeviceGlobalTSize,
                                           bool IsDeviceImageScoped,
                                           size_t NumBytes, size_t Offset) {
  std::weak_ptr<detail::context_impl> WeakContextImpl =
      MQueue->getContextImplPtr();
  std::weak_ptr<detail::device_impl> WeakDeviceImpl =
      MQueue->getDeviceImplPtr();
  host_task([=] {
    // Capture context and device as weak to avoid keeping them alive for too
    // long. If they are dead by the time this executes, the operation would not
    // have been visible anyway.
    std::shared_ptr<detail::context_impl> ContextImpl = WeakContextImpl.lock();
    std::shared_ptr<detail::device_impl> DeviceImpl = WeakDeviceImpl.lock();
    if (ContextImpl && DeviceImpl)
      ContextImpl->memcpyToHostOnlyDeviceGlobal(
          DeviceImpl, DeviceGlobalPtr, Src, DeviceGlobalTSize,
          IsDeviceImageScoped, NumBytes, Offset);
  });
}

void handler::memcpyFromHostOnlyDeviceGlobal(void *Dest,
                                             const void *DeviceGlobalPtr,
                                             bool IsDeviceImageScoped,
                                             size_t NumBytes, size_t Offset) {
  const std::shared_ptr<detail::context_impl> &ContextImpl =
      MQueue->getContextImplPtr();
  const std::shared_ptr<detail::device_impl> &DeviceImpl =
      MQueue->getDeviceImplPtr();
  host_task([=] {
    // Unlike memcpy to device_global, we need to keep the context and device
    // alive in the capture of this operation as we must be able to correctly
    // copy the value to the user-specified pointer.
    ContextImpl->memcpyFromHostOnlyDeviceGlobal(
        DeviceImpl, Dest, DeviceGlobalPtr, IsDeviceImageScoped, NumBytes,
        Offset);
  });
}

const std::shared_ptr<detail::context_impl> &
handler::getContextImplPtr() const {
  return MQueue->getContextImplPtr();
}

void handler::setKernelCacheConfig(
    sycl::detail::pi::PiKernelCacheConfig Config) {
  MImpl->MKernelCacheConfig = Config;
}

void handler::setKernelIsCooperative(bool KernelIsCooperative) {
  MImpl->MKernelIsCooperative = KernelIsCooperative;
}

void handler::ext_oneapi_graph(
    ext::oneapi::experimental::command_graph<
        ext::oneapi::experimental::graph_state::executable>
        Graph) {
  MCGType = detail::CG::ExecCommandBuffer;
  MExecGraph = detail::getSyclObjImpl(Graph);
}

std::shared_ptr<ext::oneapi::experimental::detail::graph_impl>
handler::getCommandGraph() const {
  if (MGraph) {
    return MGraph;
  }
  return MQueue->getCommandGraph();
}

void handler::setUserFacingNodeType(ext::oneapi::experimental::node_type Type) {
  MImpl->MUserFacingNodeType = Type;
}

std::optional<std::array<size_t, 3>> handler::getMaxWorkGroups() {
  auto Dev = detail::getSyclObjImpl(detail::getDeviceFromHandler(*this));
  std::array<size_t, 3> PiResult = {};
  auto Ret = Dev->getPlugin()->call_nocheck<PiApiKind::piDeviceGetInfo>(
      Dev->getHandleRef(),
      PiInfoCode<
          ext::oneapi::experimental::info::device::max_work_groups<3>>::value,
      sizeof(PiResult), &PiResult, nullptr);
  if (Ret == PI_SUCCESS) {
    return PiResult;
  }
  return {};
}

std::tuple<std::array<size_t, 3>, bool> handler::getMaxWorkGroups_v2() {
  auto ImmRess = getMaxWorkGroups();
  if (ImmRess)
    return {*ImmRess, true};
  return {std::array<size_t, 3>{0, 0, 0}, false};
}

void handler::setNDRangeUsed(bool Value) { MImpl->MNDRangeUsed = Value; }

void handler::registerDynamicParameter(
    ext::oneapi::experimental::detail::dynamic_parameter_base &DynamicParamBase,
    int ArgIndex) {
  if (MQueue && MQueue->getCommandGraph()) {
    throw sycl::exception(
        make_error_code(errc::invalid),
        "Dynamic Parameters cannot be used with Graph Queue recording.");
  }
  if (!MGraph) {
    throw sycl::exception(
        make_error_code(errc::invalid),
        "Dynamic Parameters cannot be used with normal SYCL submissions");
  }

  auto ParamImpl = detail::getSyclObjImpl(DynamicParamBase);
  if (ParamImpl->MGraph != this->MGraph) {
    throw sycl::exception(
        make_error_code(errc::invalid),
        "Cannot use a Dynamic Parameter with a node associated with a graph "
        "other than the one it was created with.");
  }
  MImpl->MDynamicParameters.emplace_back(ParamImpl.get(), ArgIndex);
}

bool handler::eventNeeded() const { return MImpl->MEventNeeded; }
} // namespace _V1
} // namespace sycl<|MERGE_RESOLUTION|>--- conflicted
+++ resolved
@@ -80,34 +80,25 @@
 
 } // namespace detail
 
-<<<<<<< HEAD
+/// TODO: Unused. Remove with ABI break.
 handler::handler(std::shared_ptr<detail::queue_impl> Queue)
-    : handler(Queue, Queue, nullptr) {}
-=======
-/// TODO: Unused. Remove with ABI break.
-handler::handler(std::shared_ptr<detail::queue_impl> Queue, bool)
-    : handler(Queue, false, /*CallerNeedsEvent=*/true) {}
->>>>>>> 67a54627
+    : handler(Queue, /*CallerNeedsEvent=*/true) {}
 
 /// TODO: Unused. Remove with ABI break.
 handler::handler(std::shared_ptr<detail::queue_impl> Queue,
                  std::shared_ptr<detail::queue_impl> PrimaryQueue,
-<<<<<<< HEAD
                  std::shared_ptr<detail::queue_impl> SecondaryQueue)
-=======
-                 std::shared_ptr<detail::queue_impl> SecondaryQueue, bool)
-    : handler(Queue, PrimaryQueue, SecondaryQueue, false,
+    : handler(Queue, PrimaryQueue, SecondaryQueue,
               /*CallerNeedsEvent=*/true) {}
 
-handler::handler(std::shared_ptr<detail::queue_impl> Queue, bool,
+handler::handler(std::shared_ptr<detail::queue_impl> Queue,
                  bool CallerNeedsEvent)
-    : handler(Queue, Queue, nullptr, false, CallerNeedsEvent) {}
+    : handler(Queue, Queue, nullptr, CallerNeedsEvent) {}
 
 handler::handler(std::shared_ptr<detail::queue_impl> Queue,
                  std::shared_ptr<detail::queue_impl> PrimaryQueue,
-                 std::shared_ptr<detail::queue_impl> SecondaryQueue, bool,
+                 std::shared_ptr<detail::queue_impl> SecondaryQueue,
                  bool CallerNeedsEvent)
->>>>>>> 67a54627
     : MImpl(std::make_shared<detail::handler_impl>(std::move(PrimaryQueue),
                                                    std::move(SecondaryQueue),
                                                    CallerNeedsEvent)),
