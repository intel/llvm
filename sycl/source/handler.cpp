//==-------- handler.cpp --- SYCL command group handler --------------------==//
//
// Part of the LLVM Project, under the Apache License v2.0 with LLVM Exceptions.
// See https://llvm.org/LICENSE.txt for license information.
// SPDX-License-Identifier: Apache-2.0 WITH LLVM-exception
//
//===----------------------------------------------------------------------===//

#include "sycl/detail/helpers.hpp"
#include "ur_api.h"
#include <algorithm>

#include <detail/config.hpp>
#include <detail/global_handler.hpp>
#include <detail/graph/dynamic_impl.hpp>
#include <detail/graph/graph_impl.hpp>
#include <detail/graph/node_impl.hpp>
#include <detail/handler_impl.hpp>
#include <detail/helpers.hpp>
#include <detail/host_task.hpp>
#include <detail/image_impl.hpp>
#include <detail/kernel_bundle_impl.hpp>
#include <detail/kernel_impl.hpp>
#include <detail/queue_impl.hpp>
#include <detail/scheduler/commands.hpp>
#include <detail/scheduler/scheduler.hpp>
#include <detail/ur_info_code.hpp>
#include <detail/usm/usm_impl.hpp>
#include <sycl/detail/common.hpp>
#include <sycl/detail/helpers.hpp>
#include <sycl/detail/kernel_desc.hpp>
#include <sycl/detail/ur.hpp>
#include <sycl/event.hpp>
#include <sycl/handler.hpp>
#include <sycl/info/info_desc.hpp>
#include <sycl/stream.hpp>

#include <sycl/ext/oneapi/bindless_images_memory.hpp>
#include <sycl/ext/oneapi/experimental/enqueue_types.hpp>
#include <sycl/ext/oneapi/experimental/graph.hpp>
#include <sycl/ext/oneapi/experimental/work_group_memory.hpp>
#include <sycl/ext/oneapi/memcpy2d.hpp>

#ifdef XPTI_ENABLE_INSTRUMENTATION
#include <detail/xpti_registry.hpp>
#endif

namespace sycl {
inline namespace _V1 {

namespace detail {

#ifdef __INTEL_PREVIEW_BREAKING_CHANGES
// TODO: Check if two ABI exports below are still necessary.
#endif
device_impl &getDeviceImplFromHandler(handler &CGH) {
  return getSyclObjImpl(CGH)->get_device();
}

device getDeviceFromHandler(handler &CGH) {
  return createSyclObjFromImpl<device>(getSyclObjImpl(CGH)->get_device());
}

bool isDeviceGlobalUsedInKernel(const void *DeviceGlobalPtr) {
  DeviceGlobalMapEntry *DGEntry =
      detail::ProgramManager::getInstance().getDeviceGlobalEntry(
          DeviceGlobalPtr);
  return DGEntry && !DGEntry->MImageIdentifiers.empty();
}

static ur_exp_image_copy_flags_t
getUrImageCopyFlags(sycl::usm::alloc SrcPtrType, sycl::usm::alloc DstPtrType) {
  if (DstPtrType == sycl::usm::alloc::device) {
    // Dest is on device
    if (SrcPtrType == sycl::usm::alloc::device)
      return UR_EXP_IMAGE_COPY_FLAG_DEVICE_TO_DEVICE;
    if (SrcPtrType == sycl::usm::alloc::host ||
        SrcPtrType == sycl::usm::alloc::unknown)
      return UR_EXP_IMAGE_COPY_FLAG_HOST_TO_DEVICE;
    throw sycl::exception(make_error_code(errc::invalid),
                          "Unknown copy source location");
  }
  if (DstPtrType == sycl::usm::alloc::host ||
      DstPtrType == sycl::usm::alloc::unknown) {
    // Dest is on host
    if (SrcPtrType == sycl::usm::alloc::device)
      return UR_EXP_IMAGE_COPY_FLAG_DEVICE_TO_HOST;
    if (SrcPtrType == sycl::usm::alloc::host ||
        SrcPtrType == sycl::usm::alloc::unknown)
      return UR_EXP_IMAGE_COPY_FLAG_HOST_TO_HOST;
    throw sycl::exception(make_error_code(errc::invalid),
                          "Unknown copy source location");
  }
  throw sycl::exception(make_error_code(errc::invalid),
                        "Unknown copy destination location");
}

void *getValueFromDynamicParameter(
    ext::oneapi::experimental::detail::dynamic_parameter_base
        &DynamicParamBase) {
  return sycl::detail::getSyclObjImpl(DynamicParamBase)->getValue();
}

// Bindless image helpers

constexpr size_t get_channel_size(
    const sycl::ext::oneapi::experimental::image_descriptor &Desc) {
  switch (Desc.channel_type) {
  case sycl::image_channel_type::fp16:
    return sizeof(sycl::half);
  case sycl::image_channel_type::fp32:
    return sizeof(float);
  case sycl::image_channel_type::snorm_int8:
  case sycl::image_channel_type::unorm_int8:
  case sycl::image_channel_type::signed_int8:
  case sycl::image_channel_type::unsigned_int8:
    return sizeof(uint8_t);
  case sycl::image_channel_type::snorm_int16:
  case sycl::image_channel_type::unorm_int16:
  case sycl::image_channel_type::signed_int16:
  case sycl::image_channel_type::unsigned_int16:
    return sizeof(uint16_t);
  case sycl::image_channel_type::signed_int32:
  case sycl::image_channel_type::unsigned_int32:
    return sizeof(uint32_t);
  default:
    throw sycl::exception(make_error_code(errc::invalid),
                          "Unsupported channel type");
    return 0;
  }
}

// Fill image type and return depth or array_size
static unsigned int
fill_image_type(const ext::oneapi::experimental::image_descriptor &Desc,
                ur_image_desc_t &UrDesc) {
  if (Desc.array_size > 1) {
    // Image Array.
    UrDesc.type =
        Desc.height > 0 ? UR_MEM_TYPE_IMAGE2D_ARRAY : UR_MEM_TYPE_IMAGE1D_ARRAY;

    // Cubemap.
    UrDesc.type =
        Desc.type == sycl::ext::oneapi::experimental::image_type::cubemap
            ? UR_MEM_TYPE_IMAGE_CUBEMAP_EXP
        : Desc.type == sycl::ext::oneapi::experimental::image_type::gather
            ? UR_MEM_TYPE_IMAGE_GATHER_EXP
            : UrDesc.type;

    return Desc.array_size;
  }

  UrDesc.type = Desc.depth > 0 ? UR_MEM_TYPE_IMAGE3D
                               : (Desc.height > 0 ? UR_MEM_TYPE_IMAGE2D
                                                  : UR_MEM_TYPE_IMAGE1D);
  return Desc.depth;
}

// Fill image format
static ur_image_format_t
fill_format(const ext::oneapi::experimental::image_descriptor &Desc) {
  ur_image_format_t PiFormat;

  PiFormat.channelType =
      sycl::_V1::detail::convertChannelType(Desc.channel_type);
  PiFormat.channelOrder = sycl::detail::convertChannelOrder(
      sycl::_V1::ext::oneapi::experimental::detail::
          get_image_default_channel_order(Desc.num_channels));

  return PiFormat;
}

static void
verify_copy(const ext::oneapi::experimental::image_descriptor &SrcImgDesc,
            const ext::oneapi::experimental::image_descriptor &DestImgDesc) {

  if (SrcImgDesc.width != DestImgDesc.width ||
      SrcImgDesc.height != DestImgDesc.height ||
      SrcImgDesc.depth != DestImgDesc.depth) {
    throw sycl::exception(make_error_code(errc::invalid),
                          "Copy Error: The source image and the destination "
                          "image must have equal dimensions!");
  }

  if (SrcImgDesc.num_channels != DestImgDesc.num_channels) {
    throw sycl::exception(make_error_code(errc::invalid),
                          "Copy Error: The source image and the destination "
                          "image must have the same number of channels!");
  }
}

static void
verify_sub_copy(const ext::oneapi::experimental::image_descriptor &SrcImgDesc,
                sycl::range<3> SrcOffset,
                const ext::oneapi::experimental::image_descriptor &DestImgDesc,
                sycl::range<3> DestOffset, sycl::range<3> CopyExtent) {

  auto isOutOfRange = [](const sycl::range<3> &range,
                         const sycl::range<3> &offset,
                         const sycl::range<3> &copyExtent) {
    sycl::range<3> result = (range > 0UL && ((offset + copyExtent) > range));

    return (static_cast<bool>(result[0]) || static_cast<bool>(result[1]) ||
            static_cast<bool>(result[2]));
  };

  sycl::range<3> SrcImageSize = {SrcImgDesc.width, SrcImgDesc.height,
                                 SrcImgDesc.depth};
  sycl::range<3> DestImageSize = {DestImgDesc.width, DestImgDesc.height,
                                  DestImgDesc.depth};

  if (isOutOfRange(SrcImageSize, SrcOffset, CopyExtent) ||
      isOutOfRange(DestImageSize, DestOffset, CopyExtent)) {
    throw sycl::exception(
        make_error_code(errc::invalid),
        "Copy Error: Image copy attempted to access out of bounds memory!");
  }

  if (SrcImgDesc.num_channels != DestImgDesc.num_channels) {
    throw sycl::exception(make_error_code(errc::invalid),
                          "Copy Error: The source image and the destination "
                          "image must have the same number of channels!");
  }
}

static ur_image_desc_t
fill_image_desc(const ext::oneapi::experimental::image_descriptor &ImgDesc) {
  ur_image_desc_t UrDesc = {};
  UrDesc.stype = UR_STRUCTURE_TYPE_IMAGE_DESC;
  UrDesc.width = ImgDesc.width;
  UrDesc.height = ImgDesc.height;
  UrDesc.depth = ImgDesc.depth;
  UrDesc.arraySize = ImgDesc.array_size;
  return UrDesc;
}

static void
fill_copy_args(detail::handler_impl *impl,
               const ext::oneapi::experimental::image_descriptor &SrcImgDesc,
               const ext::oneapi::experimental::image_descriptor &DestImgDesc,
               ur_exp_image_copy_flags_t ImageCopyFlags, size_t SrcPitch,
               size_t DestPitch, sycl::range<3> SrcOffset = {0, 0, 0},
               sycl::range<3> SrcExtent = {0, 0, 0},
               sycl::range<3> DestOffset = {0, 0, 0},
               sycl::range<3> DestExtent = {0, 0, 0},
               sycl::range<3> CopyExtent = {0, 0, 0}) {
  SrcImgDesc.verify();
  DestImgDesc.verify();

  // CopyExtent.size() should only be greater than 0 when sub-copy is occurring.
  if (CopyExtent.size() == 0) {
    detail::verify_copy(SrcImgDesc, DestImgDesc);
  } else {
    detail::verify_sub_copy(SrcImgDesc, SrcOffset, DestImgDesc, DestOffset,
                            CopyExtent);
  }

  ur_image_desc_t UrSrcDesc = detail::fill_image_desc(SrcImgDesc);
  ur_image_desc_t UrDestDesc = detail::fill_image_desc(DestImgDesc);
  ur_image_format_t UrSrcFormat = detail::fill_format(SrcImgDesc);
  ur_image_format_t UrDestFormat = detail::fill_format(DestImgDesc);
  auto ZCopyExtentComponent = detail::fill_image_type(SrcImgDesc, UrSrcDesc);
  detail::fill_image_type(DestImgDesc, UrDestDesc);

  impl->MSrcOffset = {SrcOffset[0], SrcOffset[1], SrcOffset[2]};
  impl->MDestOffset = {DestOffset[0], DestOffset[1], DestOffset[2]};
  impl->MSrcImageDesc = UrSrcDesc;
  impl->MDstImageDesc = UrDestDesc;
  impl->MSrcImageFormat = UrSrcFormat;
  impl->MDstImageFormat = UrDestFormat;
  impl->MImageCopyFlags = ImageCopyFlags;

  if (CopyExtent.size() != 0) {
    impl->MCopyExtent = {CopyExtent[0], CopyExtent[1], CopyExtent[2]};
  } else {
    impl->MCopyExtent = {SrcImgDesc.width, SrcImgDesc.height,
                         ZCopyExtentComponent};
  }

  if (SrcExtent.size() != 0) {
    impl->MSrcImageDesc.width = SrcExtent[0];
    impl->MSrcImageDesc.height = SrcExtent[1];
    impl->MSrcImageDesc.depth = SrcExtent[2];
  }

  if (DestExtent.size() != 0) {
    impl->MDstImageDesc.width = DestExtent[0];
    impl->MDstImageDesc.height = DestExtent[1];
    impl->MDstImageDesc.depth = DestExtent[2];
  }

  impl->MSrcImageDesc.rowPitch = SrcPitch;
  impl->MDstImageDesc.rowPitch = DestPitch;
}

static void
fill_copy_args(detail::handler_impl *impl,
               const ext::oneapi::experimental::image_descriptor &Desc,
               ur_exp_image_copy_flags_t ImageCopyFlags,
               sycl::range<3> SrcOffset = {0, 0, 0},
               sycl::range<3> SrcExtent = {0, 0, 0},
               sycl::range<3> DestOffset = {0, 0, 0},
               sycl::range<3> DestExtent = {0, 0, 0},
               sycl::range<3> CopyExtent = {0, 0, 0}) {

  size_t SrcPitch = SrcExtent[0] * Desc.num_channels * get_channel_size(Desc);
  size_t DestPitch = DestExtent[0] * Desc.num_channels * get_channel_size(Desc);

  fill_copy_args(impl, Desc, Desc, ImageCopyFlags, SrcPitch, DestPitch,
                 SrcOffset, SrcExtent, DestOffset, DestExtent, CopyExtent);
}

static void
fill_copy_args(detail::handler_impl *impl,
               const ext::oneapi::experimental::image_descriptor &Desc,
               ur_exp_image_copy_flags_t ImageCopyFlags, size_t SrcPitch,
               size_t DestPitch, sycl::range<3> SrcOffset = {0, 0, 0},
               sycl::range<3> SrcExtent = {0, 0, 0},
               sycl::range<3> DestOffset = {0, 0, 0},
               sycl::range<3> DestExtent = {0, 0, 0},
               sycl::range<3> CopyExtent = {0, 0, 0}) {

  fill_copy_args(impl, Desc, Desc, ImageCopyFlags, SrcPitch, DestPitch,
                 SrcOffset, SrcExtent, DestOffset, DestExtent, CopyExtent);
}

static void
fill_copy_args(detail::handler_impl *impl,
               const ext::oneapi::experimental::image_descriptor &SrcImgDesc,
               const ext::oneapi::experimental::image_descriptor &DestImgDesc,
               ur_exp_image_copy_flags_t ImageCopyFlags,
               sycl::range<3> SrcOffset = {0, 0, 0},
               sycl::range<3> SrcExtent = {0, 0, 0},
               sycl::range<3> DestOffset = {0, 0, 0},
               sycl::range<3> DestExtent = {0, 0, 0},
               sycl::range<3> CopyExtent = {0, 0, 0}) {

  size_t SrcPitch =
      SrcExtent[0] * SrcImgDesc.num_channels * get_channel_size(SrcImgDesc);
  size_t DestPitch =
      DestExtent[0] * DestImgDesc.num_channels * get_channel_size(DestImgDesc);

  fill_copy_args(impl, SrcImgDesc, DestImgDesc, ImageCopyFlags, SrcPitch,
                 DestPitch, SrcOffset, SrcExtent, DestOffset, DestExtent,
                 CopyExtent);
}

} // namespace detail

#ifdef __INTEL_PREVIEW_BREAKING_CHANGES
handler::handler(detail::handler_impl &HandlerImpl) : impl(&HandlerImpl) {}
handler::handler(std::unique_ptr<detail::handler_impl> &&HandlerImpl)
    : implOwner(std::move(HandlerImpl)), impl(implOwner.get()) {}
#else
handler::handler(std::unique_ptr<detail::handler_impl> &&HandlerImpl)
    : impl(std::move(HandlerImpl)) {}

handler::handler(std::shared_ptr<detail::queue_impl> Queue,
                 bool CallerNeedsEvent)
    : impl(std::make_shared<detail::handler_impl>(*Queue, CallerNeedsEvent)),
      MQueueDoNotUse(std::move(Queue)) {}

handler::handler(
    std::shared_ptr<detail::queue_impl> Queue,
    [[maybe_unused]] std::shared_ptr<detail::queue_impl> PrimaryQueue,
    [[maybe_unused]] std::shared_ptr<detail::queue_impl> SecondaryQueue,
    bool CallerNeedsEvent)
    : impl(std::make_shared<detail::handler_impl>(*Queue, CallerNeedsEvent)),
      MQueueDoNotUse(Queue) {}

handler::handler(std::shared_ptr<detail::queue_impl> Queue,
                 [[maybe_unused]] detail::queue_impl *SecondaryQueue,
                 bool CallerNeedsEvent)
    : impl(std::make_shared<detail::handler_impl>(*Queue, CallerNeedsEvent)),
      MQueueDoNotUse(std::move(Queue)) {}

handler::handler(
    std::shared_ptr<ext::oneapi::experimental::detail::graph_impl> Graph)
    : impl(std::make_shared<detail::handler_impl>(*Graph)) {}

#endif
handler::~handler() = default;

// Sets the submission state to indicate that an explicit kernel bundle has been
// set. Throws a sycl::exception with errc::invalid if the current state
// indicates that a specialization constant has been set.
void handler::setStateExplicitKernelBundle() {
  impl->setStateExplicitKernelBundle();
}

// Sets the submission state to indicate that a specialization constant has been
// set. Throws a sycl::exception with errc::invalid if the current state
// indicates that an explicit kernel bundle has been set.
void handler::setStateSpecConstSet() { impl->setStateSpecConstSet(); }

// Returns true if the submission state is EXPLICIT_KERNEL_BUNDLE_STATE and
// false otherwise.
bool handler::isStateExplicitKernelBundle() const {
  return impl->isStateExplicitKernelBundle();
}

#ifndef __INTEL_PREVIEW_BREAKING_CHANGES
// Returns a shared_ptr to the kernel_bundle.
// If there is no kernel_bundle created:
// returns newly created kernel_bundle if Insert is true
// returns shared_ptr(nullptr) if Insert is false
std::shared_ptr<detail::kernel_bundle_impl>
handler::getOrInsertHandlerKernelBundle(bool Insert) const {
  if (impl->MKernelBundle || !Insert)
    return impl->MKernelBundle;

  context Ctx = detail::createSyclObjFromImpl<context>(impl->get_context());
  impl->MKernelBundle =
      detail::getSyclObjImpl(get_kernel_bundle<bundle_state::input>(
          Ctx, {detail::createSyclObjFromImpl<device>(impl->get_device())},
          {}));
  return impl->MKernelBundle;
}
#endif

// Returns a ptr to the kernel_bundle.
// If there is no kernel_bundle created:
// returns newly created kernel_bundle if Insert is true
// returns nullptr if Insert is false
detail::kernel_bundle_impl *
handler::getOrInsertHandlerKernelBundlePtr(bool Insert) const {
  if (impl->MKernelBundle || !Insert)
    return impl->MKernelBundle.get();

  context Ctx = detail::createSyclObjFromImpl<context>(impl->get_context());
  impl->MKernelBundle =
      detail::getSyclObjImpl(get_kernel_bundle<bundle_state::input>(
          Ctx, {detail::createSyclObjFromImpl<device>(impl->get_device())},
          {}));
  return impl->MKernelBundle.get();
}

// Sets kernel bundle to the provided one.
template <typename SharedPtrT>
void handler::setHandlerKernelBundle(SharedPtrT &&NewKernelBundleImpPtr) {
  impl->MKernelBundle = std::forward<SharedPtrT>(NewKernelBundleImpPtr);
}

#ifndef __INTEL_PREVIEW_BREAKING_CHANGES
void handler::setHandlerKernelBundle(
    const std::shared_ptr<detail::kernel_bundle_impl> &NewKernelBundleImpPtr) {
  impl->MKernelBundle = NewKernelBundleImpPtr;
}
#endif

void handler::setHandlerKernelBundle(kernel Kernel) {
  // Kernel may not have an associated kernel bundle if it is created from a
  // program. As such, apply getSyclObjImpl directly on the kernel, i.e. not
  //  the other way around: getSyclObjImp(Kernel->get_kernel_bundle()).
  std::shared_ptr<detail::kernel_bundle_impl> KernelBundleImpl =
      detail::getSyclObjImpl(Kernel)->get_kernel_bundle();
  setHandlerKernelBundle(std::move(KernelBundleImpl));
}

#ifdef __INTEL_PREVIEW_BREAKING_CHANGES
detail::EventImplPtr handler::finalize() {
#else
event handler::finalize() {
#endif
#ifndef __INTEL_PREVIEW_BREAKING_CHANGES
  // Old reduction implementation, prior to
  //   https://github.com/intel/llvm/pull/18794
  //   https://github.com/intel/llvm/pull/18898
  //   https://github.com/intel/llvm/pull/19203
  // relied on explicit calls to handler::finalize and those calls were inlined
  // into the user applications. As such, we have to preserve the following
  // behavior for ABI-compatibility purposes:
  if (MIsFinalizedDoNotUse)
    return MLastEventDoNotUse;

  MIsFinalizedDoNotUse = true;
  // Use macros to trick clang-format:
#define WRAP_BODY_BEGIN MLastEventDoNotUse = [this]() {
#define WRAP_BODY_END                                                          \
  }                                                                            \
  ();                                                                          \
  return MLastEventDoNotUse;

  WRAP_BODY_BEGIN
#endif

  const auto &type = getType();
  detail::queue_impl *const Queue = impl->get_queue_or_null();

  const bool IsQueueBeingRecorded = Queue && Queue->hasCommandGraph();
  const bool IsExplicitGraphAPI = impl->get_graph_or_null() != nullptr;
  const bool IsGraphEnqueue =
      impl->MCGType == detail::CGType::ExecCommandBuffer;
  const bool IsGraphRelated =
      IsQueueBeingRecorded || IsExplicitGraphAPI || IsGraphEnqueue;

  const bool KernelFastPath =
      (Queue && !IsGraphRelated && !impl->CGData.MRequirements.size() &&
       !MStreamStorage.size() &&
       detail::Scheduler::areEventsSafeForSchedulerBypass(
           impl->CGData.MEvents, Queue->getContextImpl()));

  // Extract arguments from the kernel lambda, if required.
  // Skipping this is currently limited to simple kernels on the fast path.
  if (type == detail::CGType::Kernel && impl->MKernelFuncPtr &&
      (!KernelFastPath || impl->MKernelHasSpecialCaptures)) {
    clearArgs();
    extractArgsAndReqsFromLambda((char *)impl->MKernelFuncPtr,
                                 impl->MKernelParamDescGetter,
                                 impl->MKernelNumArgs, impl->MKernelIsESIMD);
  }

  // According to 4.7.6.9 of SYCL2020 spec, if a placeholder accessor is passed
  // to a command without being bound to a command group, an exception should
  // be thrown.
  if (!IsGraphEnqueue) {
    for (const auto &arg : impl->MArgs) {
      if (arg.MType != detail::kernel_param_kind_t::kind_accessor)
        continue;

      detail::Requirement *AccImpl =
          static_cast<detail::Requirement *>(arg.MPtr);
      if (AccImpl->MIsPlaceH) {
        auto It = std::find(impl->CGData.MRequirements.begin(),
                            impl->CGData.MRequirements.end(), AccImpl);
        if (It == impl->CGData.MRequirements.end())
          throw sycl::exception(make_error_code(errc::kernel_argument),
                                "placeholder accessor must be bound by calling "
                                "handler::require() before it can be used.");

        // Check associated accessors
        bool AccFound = false;
        for (detail::ArgDesc &Acc : impl->MAssociatedAccesors) {
          if ((Acc.MType == detail::kernel_param_kind_t::kind_accessor) &&
              static_cast<detail::Requirement *>(Acc.MPtr) == AccImpl) {
            AccFound = true;
            break;
          }
        }

        if (!AccFound) {
          throw sycl::exception(make_error_code(errc::kernel_argument),
                                "placeholder accessor must be bound by calling "
                                "handler::require() before it can be used.");
        }
      }
    }
  }

  if (type == detail::CGType::Kernel) {
    // If there were uses of set_specialization_constant build the kernel_bundle
    detail::kernel_bundle_impl *KernelBundleImpPtr =
        getOrInsertHandlerKernelBundlePtr(/*Insert=*/false);
    if (KernelBundleImpPtr) {
      // Make sure implicit non-interop kernel bundles have the kernel
      if (!impl->isStateExplicitKernelBundle() &&
          !(MKernel && MKernel->isInterop()) &&
          (KernelBundleImpPtr->empty() ||
           KernelBundleImpPtr->hasSYCLOfflineImages()) &&
          !KernelBundleImpPtr->tryGetKernel(toKernelNameStrT(MKernelName))) {
        detail::device_impl &Dev = impl->get_device();
        kernel_id KernelID =
            detail::ProgramManager::getInstance().getSYCLKernelID(
                toKernelNameStrT(MKernelName));
        bool KernelInserted = KernelBundleImpPtr->add_kernel(
            KernelID, detail::createSyclObjFromImpl<device>(Dev));
        // If kernel was not inserted and the bundle is in input mode we try
        // building it and trying to find the kernel in executable mode
        if (!KernelInserted &&
            KernelBundleImpPtr->get_bundle_state() == bundle_state::input) {
          auto KernelBundle =
              detail::createSyclObjFromImpl<kernel_bundle<bundle_state::input>>(
                  *KernelBundleImpPtr);
          kernel_bundle<bundle_state::executable> ExecKernelBundle =
              build(KernelBundle);
          KernelBundleImpPtr = detail::getSyclObjImpl(ExecKernelBundle).get();
          // Raw ptr KernelBundleImpPtr is valid, because we saved the
          // shared_ptr to the handler
          setHandlerKernelBundle(KernelBundleImpPtr->shared_from_this());
          KernelInserted = KernelBundleImpPtr->add_kernel(
              KernelID, detail::createSyclObjFromImpl<device>(Dev));
        }
        // If the kernel was not found in executable mode we throw an exception
        if (!KernelInserted)
          throw sycl::exception(make_error_code(errc::runtime),
                                "Failed to add kernel to kernel bundle.");
      }

      switch (KernelBundleImpPtr->get_bundle_state()) {
      case bundle_state::input: {
        // Underlying level expects kernel_bundle to be in executable state
        kernel_bundle<bundle_state::executable> ExecBundle = build(
            detail::createSyclObjFromImpl<kernel_bundle<bundle_state::input>>(
                *KernelBundleImpPtr));
        KernelBundleImpPtr = detail::getSyclObjImpl(ExecBundle).get();
        // Raw ptr KernelBundleImpPtr is valid, because we saved the shared_ptr
        // to the handler
        setHandlerKernelBundle(KernelBundleImpPtr->shared_from_this());
        break;
      }
      case bundle_state::executable:
        // Nothing to do
        break;
      case bundle_state::object:
      case bundle_state::ext_oneapi_source:
        assert(0 && "Expected that the bundle is either in input or executable "
                    "states.");
        break;
      }
    }

    if (KernelFastPath) {
      // if user does not add a new dependency to the dependency graph, i.e.
      // the graph is not changed, then this faster path is used to submit
      // kernel bypassing scheduler and avoiding CommandGroup, Command objects
      // creation.
      std::vector<ur_event_handle_t> RawEvents =
          detail::Command::getUrEvents(impl->CGData.MEvents, Queue, false);

      bool DiscardEvent =
          !impl->MEventNeeded && impl->get_queue().supportsDiscardingPiEvents();
      if (DiscardEvent) {
        // Kernel only uses assert if it's non interop one
        bool KernelUsesAssert =
            !(MKernel && MKernel->isInterop()) &&
            detail::ProgramManager::getInstance().kernelUsesAssert(
                toKernelNameStrT(MKernelName), impl->MKernelNameBasedCachePtr);
        DiscardEvent = !KernelUsesAssert;
      }

      std::shared_ptr<detail::event_impl> ResultEvent =
          DiscardEvent
              ? nullptr
              : detail::event_impl::create_device_event(impl->get_queue());

#ifdef XPTI_ENABLE_INSTRUMENTATION
      // Only enable instrumentation if there are subscribes to the SYCL stream
      const bool xptiEnabled = xptiCheckTraceEnabled(detail::GSYCLStreamID);
#endif
      auto EnqueueKernel = [&]() {
#ifdef XPTI_ENABLE_INSTRUMENTATION
        xpti_td *CmdTraceEvent = nullptr;
        uint64_t InstanceID = 0;
        if (xptiEnabled) {
          std::tie(CmdTraceEvent, InstanceID) = emitKernelInstrumentationData(
<<<<<<< HEAD
              StreamID, MKernel, MCodeLoc, impl->MIsTopCodeLoc,
              MKernelName.data(), impl->MKernelNameBasedCachePtr, Queue,
              impl->MNDRDesc, KernelBundleImpPtr, impl->MArgs);
          detail::emitInstrumentationGeneral(StreamID, InstanceID,
=======
              detail::GSYCLStreamID, MKernel, MCodeLoc, impl->MIsTopCodeLoc,
              MKernelName.data(), impl->MKernelNameBasedCachePtr,
              impl->get_queue_or_null(), impl->MNDRDesc, KernelBundleImpPtr,
              impl->MArgs);
          detail::emitInstrumentationGeneral(detail::GSYCLStreamID, InstanceID,
>>>>>>> c0f8a08e
                                             CmdTraceEvent,
                                             xpti::trace_task_begin, nullptr);
        }
#endif
        const detail::RTDeviceBinaryImage *BinImage = nullptr;
        if (detail::SYCLConfig<detail::SYCL_JIT_AMDGCN_PTX_KERNELS>::get()) {
          BinImage = detail::retrieveKernelBinary(
              impl->get_queue(), toKernelNameStrT(MKernelName));
          assert(BinImage && "Failed to obtain a binary image.");
        }
        enqueueImpKernel(
            impl->get_queue(), impl->MNDRDesc, impl->MArgs, KernelBundleImpPtr,
            MKernel.get(), toKernelNameStrT(MKernelName),
            impl->MKernelNameBasedCachePtr, RawEvents, ResultEvent.get(),
            nullptr, impl->MKernelCacheConfig, impl->MKernelIsCooperative,
            impl->MKernelUsesClusterLaunch, impl->MKernelWorkGroupMemorySize,
            BinImage, impl->MKernelFuncPtr, impl->MKernelNumArgs,
            impl->MKernelParamDescGetter, impl->MKernelHasSpecialCaptures);
#ifdef XPTI_ENABLE_INSTRUMENTATION
        if (xptiEnabled) {
          // Emit signal only when event is created
          if (!DiscardEvent) {
            detail::emitInstrumentationGeneral(
                detail::GSYCLStreamID, InstanceID, CmdTraceEvent,
                xpti::trace_signal,
                static_cast<const void *>(ResultEvent->getHandle()));
          }
          detail::emitInstrumentationGeneral(detail::GSYCLStreamID, InstanceID,
                                             CmdTraceEvent,
                                             xpti::trace_task_end, nullptr);
        }
#endif
      };

      if (DiscardEvent) {
        EnqueueKernel();
      } else {
        detail::queue_impl &Queue = impl->get_queue();
        ResultEvent->setWorkerQueue(Queue.weak_from_this());
        ResultEvent->setStateIncomplete();
        ResultEvent->setSubmissionTime();

        EnqueueKernel();
        ResultEvent->setEnqueued();
        // connect returned event with dependent events
        if (!Queue.isInOrder()) {
          // MEvents is not used anymore, so can move.
          ResultEvent->getPreparedDepsEvents() =
              std::move(impl->CGData.MEvents);
          // ResultEvent is local for current thread, no need to lock.
          ResultEvent->cleanDepEventsThroughOneLevelUnlocked();
        }
      }
#ifdef __INTEL_PREVIEW_BREAKING_CHANGES
      return ResultEvent;
#else
      return detail::createSyclObjFromImpl<event>(
          ResultEvent ? ResultEvent
                      : detail::event_impl::create_discarded_event());
#endif
    }
  }

  std::unique_ptr<detail::CG> CommandGroup;
  switch (type) {
  case detail::CGType::Kernel: {
#ifndef __INTEL_PREVIEW_BREAKING_CHANGES
    // Copy kernel name here instead of move so that it's available after
    // running of this method by reductions implementation. This allows for
    // assert feature to check if kernel uses assertions
#endif
    CommandGroup.reset(new detail::CGExecKernel(
        impl->MNDRDesc, std::move(MHostKernel), std::move(MKernel),
        std::move(impl->MKernelBundle), std::move(impl->CGData),
        std::move(impl->MArgs), toKernelNameStrT(MKernelName),
        impl->MKernelNameBasedCachePtr, MStreamStorage,
        std::move(impl->MAuxiliaryResources), getType(),
        impl->MKernelCacheConfig, impl->MKernelIsCooperative,
        impl->MKernelUsesClusterLaunch, impl->MKernelWorkGroupMemorySize,
        MCodeLoc));
    break;
  }
  case detail::CGType::CopyAccToPtr:
  case detail::CGType::CopyPtrToAcc:
  case detail::CGType::CopyAccToAcc:
    CommandGroup.reset(
        new detail::CGCopy(getType(), MSrcPtr, MDstPtr, std::move(impl->CGData),
                           std::move(impl->MAuxiliaryResources), MCodeLoc));
    break;
  case detail::CGType::Fill:
    CommandGroup.reset(new detail::CGFill(std::move(MPattern), MDstPtr,
                                          std::move(impl->CGData), MCodeLoc));
    break;
  case detail::CGType::UpdateHost:
    CommandGroup.reset(
        new detail::CGUpdateHost(MDstPtr, std::move(impl->CGData), MCodeLoc));
    break;
  case detail::CGType::CopyUSM:
    CommandGroup.reset(new detail::CGCopyUSM(
        MSrcPtr, MDstPtr, MLength, std::move(impl->CGData), MCodeLoc));
    break;
  case detail::CGType::FillUSM:
    CommandGroup.reset(new detail::CGFillUSM(std::move(MPattern), MDstPtr,
                                             MLength, std::move(impl->CGData),
                                             MCodeLoc));
    break;
  case detail::CGType::PrefetchUSM:
    CommandGroup.reset(
        new detail::CGPrefetchUSM(MDstPtr, MLength, std::move(impl->CGData),
                                  impl->MPrefetchType, MCodeLoc));
    break;
  case detail::CGType::AdviseUSM:
    CommandGroup.reset(new detail::CGAdviseUSM(MDstPtr, MLength, impl->MAdvice,
                                               std::move(impl->CGData),
                                               getType(), MCodeLoc));
    break;
  case detail::CGType::Copy2DUSM:
    CommandGroup.reset(new detail::CGCopy2DUSM(
        MSrcPtr, MDstPtr, impl->MSrcPitch, impl->MDstPitch, impl->MWidth,
        impl->MHeight, std::move(impl->CGData), MCodeLoc));
    break;
  case detail::CGType::Fill2DUSM:
    CommandGroup.reset(new detail::CGFill2DUSM(
        std::move(MPattern), MDstPtr, impl->MDstPitch, impl->MWidth,
        impl->MHeight, std::move(impl->CGData), MCodeLoc));
    break;
  case detail::CGType::Memset2DUSM:
    CommandGroup.reset(new detail::CGMemset2DUSM(
        MPattern[0], MDstPtr, impl->MDstPitch, impl->MWidth, impl->MHeight,
        std::move(impl->CGData), MCodeLoc));
    break;
  case detail::CGType::EnqueueNativeCommand:
  case detail::CGType::CodeplayHostTask: {
    detail::context_impl &Context = impl->get_context();
    CommandGroup.reset(new detail::CGHostTask(
        std::move(impl->MHostTask), Queue, &Context, std::move(impl->MArgs),
        std::move(impl->CGData), getType(), MCodeLoc));
    break;
  }
  case detail::CGType::Barrier:
  case detail::CGType::BarrierWaitlist: {
    if (auto GraphImpl = getCommandGraph(); GraphImpl != nullptr) {
      impl->CGData.MEvents.insert(std::end(impl->CGData.MEvents),
                                  std::begin(impl->MEventsWaitWithBarrier),
                                  std::end(impl->MEventsWaitWithBarrier));
      // Barrier node is implemented as an empty node in Graph
      // but keep the barrier type to help managing dependencies
      setType(detail::CGType::Barrier);
      CommandGroup.reset(new detail::CG(detail::CGType::Barrier,
                                        std::move(impl->CGData), MCodeLoc));
    } else {
      CommandGroup.reset(new detail::CGBarrier(
          std::move(impl->MEventsWaitWithBarrier), impl->MEventMode,
          std::move(impl->CGData), getType(), MCodeLoc));
    }
    break;
  }
  case detail::CGType::ProfilingTag: {
    CommandGroup.reset(
        new detail::CGProfilingTag(std::move(impl->CGData), MCodeLoc));
    break;
  }
  case detail::CGType::CopyToDeviceGlobal: {
    CommandGroup.reset(new detail::CGCopyToDeviceGlobal(
        MSrcPtr, MDstPtr, impl->MIsDeviceImageScoped, MLength, impl->MOffset,
        std::move(impl->CGData), MCodeLoc));
    break;
  }
  case detail::CGType::CopyFromDeviceGlobal: {
    CommandGroup.reset(new detail::CGCopyFromDeviceGlobal(
        MSrcPtr, MDstPtr, impl->MIsDeviceImageScoped, MLength, impl->MOffset,
        std::move(impl->CGData), MCodeLoc));
    break;
  }
  case detail::CGType::ReadWriteHostPipe: {
    CommandGroup.reset(new detail::CGReadWriteHostPipe(
        impl->HostPipeName, impl->HostPipeBlocking, impl->HostPipePtr,
        impl->HostPipeTypeSize, impl->HostPipeRead, std::move(impl->CGData),
        MCodeLoc));
    break;
  }
  case detail::CGType::ExecCommandBuffer: {
    std::shared_ptr<ext::oneapi::experimental::detail::graph_impl> ParentGraph =
        Queue ? Queue->getCommandGraph() : impl->get_graph().shared_from_this();

    // If a parent graph is set that means we are adding or recording a subgraph
    // and we don't want to actually execute this command graph submission.
    if (ParentGraph) {
      ext::oneapi::experimental::detail::graph_impl::WriteLock ParentLock;
      if (Queue) {
        ParentLock = ext::oneapi::experimental::detail::graph_impl::WriteLock(
            ParentGraph->MMutex);
      }
      impl->CGData.MRequirements = impl->MExecGraph->getRequirements();
      // Here we are using the CommandGroup without passing a CommandBuffer to
      // pass the exec_graph_impl and event dependencies. Since this subgraph CG
      // will not be executed this is fine.
      CommandGroup.reset(new sycl::detail::CGExecCommandBuffer(
          nullptr, impl->MExecGraph->shared_from_this(),
          std::move(impl->CGData)));

    } else {
      bool DiscardEvent = !impl->MEventNeeded &&
                          Queue->supportsDiscardingPiEvents() &&
                          !impl->MExecGraph->containsHostTask();
      detail::EventImplPtr GraphCompletionEvent =
          impl->MExecGraph->enqueue(*Queue, impl->CGData, !DiscardEvent);
#ifdef __INTEL_PREVIEW_BREAKING_CHANGES
      return GraphCompletionEvent;
#else
      return sycl::detail::createSyclObjFromImpl<sycl::event>(
          GraphCompletionEvent
              ? GraphCompletionEvent
              : sycl::detail::event_impl::create_discarded_event());
#endif
    }
  } break;
  case detail::CGType::CopyImage:
    CommandGroup.reset(new detail::CGCopyImage(
        MSrcPtr, MDstPtr, impl->MSrcImageDesc, impl->MDstImageDesc,
        impl->MSrcImageFormat, impl->MDstImageFormat, impl->MImageCopyFlags,
        impl->MSrcOffset, impl->MDestOffset, impl->MCopyExtent,
        std::move(impl->CGData), MCodeLoc));
    break;
  case detail::CGType::SemaphoreWait:
    CommandGroup.reset(
        new detail::CGSemaphoreWait(impl->MExternalSemaphore, impl->MWaitValue,
                                    std::move(impl->CGData), MCodeLoc));
    break;
  case detail::CGType::SemaphoreSignal:
    CommandGroup.reset(new detail::CGSemaphoreSignal(
        impl->MExternalSemaphore, impl->MSignalValue, std::move(impl->CGData),
        MCodeLoc));
    break;
  case detail::CGType::AsyncAlloc:
    CommandGroup.reset(new detail::CGAsyncAlloc(
        impl->MAsyncAllocEvent, std::move(impl->CGData), MCodeLoc));
    break;
  case detail::CGType::AsyncFree:
    CommandGroup.reset(new detail::CGAsyncFree(
        impl->MFreePtr, std::move(impl->CGData), MCodeLoc));
    break;
  case detail::CGType::None:
    CommandGroup.reset(new detail::CG(detail::CGType::None,
                                      std::move(impl->CGData), MCodeLoc));
    break;
  }

  if (!CommandGroup)
    throw exception(make_error_code(errc::runtime),
                    "Internal Error. Command group cannot be constructed.");

  // Propagate MIsTopCodeLoc state to CommandGroup.
  // Will be used for XPTI payload generation for CG's related events.
  CommandGroup->MIsTopCodeLoc = impl->MIsTopCodeLoc;

  // If there is a graph associated with the handler we are in the explicit
  // graph mode, so we store the CG instead of submitting it to the scheduler,
  // so it can be retrieved by the graph later.
  if (IsExplicitGraphAPI) {
    impl->MGraphNodeCG = std::move(CommandGroup);
    auto EventImpl = detail::event_impl::create_completed_host_event();
#ifdef __INTEL_PREVIEW_BREAKING_CHANGES
    return EventImpl;
#else
    return detail::createSyclObjFromImpl<event>(EventImpl);
#endif
  }

  // Because graph case is handled right above.
  assert(Queue);

  // If the queue has an associated graph then we need to take the CG and pass
  // it to the graph to create a node, rather than submit it to the scheduler.
  if (IsQueueBeingRecorded) {
    auto GraphImpl = Queue->getCommandGraph();
    auto EventImpl = detail::event_impl::create_completed_host_event();
    EventImpl->setSubmittedQueue(Queue->weak_from_this());
    ext::oneapi::experimental::detail::node_impl *NodeImpl = nullptr;

    // GraphImpl is read and written in this scope so we lock this graph
    // with full priviledges.
    ext::oneapi::experimental::detail::graph_impl::WriteLock Lock(
        GraphImpl->MMutex);

    ext::oneapi::experimental::node_type NodeType =
        impl->MUserFacingNodeType != ext::oneapi::experimental::node_type::empty
            ? impl->MUserFacingNodeType
            : ext::oneapi::experimental::detail::getNodeTypeFromCG(getType());

    // Create a new node in the graph representing this command-group
    if (Queue->isInOrder()) {
      // In-order queues create implicit linear dependencies between nodes.
      // Find the last node added to the graph from this queue, so our new
      // node can set it as a predecessor.
      std::vector<ext::oneapi::experimental::detail::node_impl *> Deps;
      if (ext::oneapi::experimental::detail::node_impl *DependentNode =
              GraphImpl->getLastInorderNode(Queue)) {
        Deps.push_back(DependentNode);
      }
      NodeImpl = &GraphImpl->add(NodeType, std::move(CommandGroup), Deps);

      // If we are recording an in-order queue remember the new node, so it
      // can be used as a dependency for any more nodes recorded from this
      // queue.
      GraphImpl->setLastInorderNode(*Queue, *NodeImpl);
    } else {
      ext::oneapi::experimental::detail::node_impl
          *LastBarrierRecordedFromQueue =
              GraphImpl->getBarrierDep(Queue->weak_from_this());
      std::vector<ext::oneapi::experimental::detail::node_impl *> Deps;

      if (LastBarrierRecordedFromQueue) {
        Deps.push_back(LastBarrierRecordedFromQueue);
      }
      NodeImpl = &GraphImpl->add(NodeType, std::move(CommandGroup), Deps);

      if (NodeImpl->MCGType == sycl::detail::CGType::Barrier) {
        GraphImpl->setBarrierDep(Queue->weak_from_this(), *NodeImpl);
      }
    }

    // Associate an event with this new node and return the event.
    GraphImpl->addEventForNode(EventImpl, *NodeImpl);

#ifdef __INTEL_PREVIEW_BREAKING_CHANGES
    return EventImpl;
#else
    return detail::createSyclObjFromImpl<event>(EventImpl);
#endif
  }

  bool DiscardEvent = !impl->MEventNeeded && Queue &&
                      Queue->supportsDiscardingPiEvents() &&
                      CommandGroup->getRequirements().size() == 0;

  detail::EventImplPtr Event = detail::Scheduler::getInstance().addCG(
      std::move(CommandGroup), *Queue, !DiscardEvent);

#ifdef __INTEL_PREVIEW_BREAKING_CHANGES
  return DiscardEvent ? nullptr : Event;
#else
  return detail::createSyclObjFromImpl<event>(Event);
#endif

#ifndef __INTEL_PREVIEW_BREAKING_CHANGES
  WRAP_BODY_END

#undef WRAP_BODY_BEGIN
#undef WRAP_BODY_END
#endif
}

void handler::addReduction(const std::shared_ptr<const void> &ReduObj) {
  impl->MAuxiliaryResources.push_back(ReduObj);
}

void handler::associateWithHandlerCommon(detail::AccessorImplPtr AccImpl,
                                         int AccTarget) {
  if (getCommandGraph() &&
      static_cast<detail::SYCLMemObjT *>(AccImpl->MSYCLMemObj)
          ->needsWriteBack()) {
    throw sycl::exception(make_error_code(errc::invalid),
                          "Accessors to buffers which have write_back enabled "
                          "are not allowed to be used in command graphs.");
  }
  detail::Requirement *Req = AccImpl.get();
  if (Req->MAccessMode != sycl::access_mode::read) {
    auto SYCLMemObj = static_cast<detail::SYCLMemObjT *>(Req->MSYCLMemObj);
    SYCLMemObj->handleWriteAccessorCreation();
  }
  // Add accessor to the list of requirements.
  if (Req->MAccessRange.size() != 0)
    impl->CGData.MRequirements.push_back(Req);
  // Store copy of the accessor.
  impl->CGData.MAccStorage.push_back(std::move(AccImpl));
  // Add an accessor to the handler list of associated accessors.
  // For associated accessors index does not means nothing.
  impl->MAssociatedAccesors.emplace_back(
      detail::kernel_param_kind_t::kind_accessor, Req, AccTarget, /*index*/ 0);
}

void handler::associateWithHandler(detail::AccessorBaseHost *AccBase,
                                   access::target AccTarget) {
  associateWithHandlerCommon(detail::getSyclObjImpl(*AccBase),
                             static_cast<int>(AccTarget));
}

void handler::associateWithHandler(
    detail::UnsampledImageAccessorBaseHost *AccBase, image_target AccTarget) {
  associateWithHandlerCommon(detail::getSyclObjImpl(*AccBase),
                             static_cast<int>(AccTarget));
}

void handler::associateWithHandler(
    detail::SampledImageAccessorBaseHost *AccBase, image_target AccTarget) {
  associateWithHandlerCommon(detail::getSyclObjImpl(*AccBase),
                             static_cast<int>(AccTarget));
}

static void addArgsForGlobalAccessor(detail::Requirement *AccImpl, size_t Index,
                                     size_t &IndexShift, int Size,
                                     bool IsKernelCreatedFromSource,
                                     size_t GlobalSize,
                                     std::vector<detail::ArgDesc> &Args,
                                     bool isESIMD) {
  using detail::kernel_param_kind_t;
  if (AccImpl->PerWI)
    AccImpl->resize(GlobalSize);

  Args.emplace_back(kernel_param_kind_t::kind_accessor, AccImpl, Size,
                    Index + IndexShift);

  // TODO ESIMD currently does not suport offset, memory and access ranges -
  // accessor::init for ESIMD-mode accessor has a single field, translated
  // to a single kernel argument set above.
  if (!isESIMD && !IsKernelCreatedFromSource) {
    // Dimensionality of the buffer is 1 when dimensionality of the
    // accessor is 0.
    const size_t SizeAccField =
        sizeof(size_t) * (AccImpl->MDims == 0 ? 1 : AccImpl->MDims);
    ++IndexShift;
    Args.emplace_back(kernel_param_kind_t::kind_std_layout,
                      &AccImpl->MAccessRange[0], SizeAccField,
                      Index + IndexShift);
    ++IndexShift;
    Args.emplace_back(kernel_param_kind_t::kind_std_layout,
                      &AccImpl->MMemoryRange[0], SizeAccField,
                      Index + IndexShift);
    ++IndexShift;
    Args.emplace_back(kernel_param_kind_t::kind_std_layout,
                      &AccImpl->MOffset[0], SizeAccField, Index + IndexShift);
  }
}

static void addArgsForLocalAccessor(detail::LocalAccessorImplHost *LAcc,
                                    size_t Index, size_t &IndexShift,
                                    bool IsKernelCreatedFromSource,
                                    std::vector<detail::ArgDesc> &Args,
                                    bool IsESIMD) {
  using detail::kernel_param_kind_t;

  range<3> &LAccSize = LAcc->MSize;
  const int Dims = LAcc->MDims;
  int SizeInBytes = LAcc->MElemSize;
  for (int I = 0; I < Dims; ++I)
    SizeInBytes *= LAccSize[I];

  // Some backends do not accept zero-sized local memory arguments, so we
  // make it a minimum allocation of 1 byte.
  SizeInBytes = std::max(SizeInBytes, 1);
  Args.emplace_back(kernel_param_kind_t::kind_std_layout, nullptr, SizeInBytes,
                    Index + IndexShift);
  // TODO ESIMD currently does not suport MSize field passing yet
  // accessor::init for ESIMD-mode accessor has a single field, translated
  // to a single kernel argument set above.
  if (!IsESIMD && !IsKernelCreatedFromSource) {
    ++IndexShift;
    const size_t SizeAccField = (Dims == 0 ? 1 : Dims) * sizeof(LAccSize[0]);
    Args.emplace_back(kernel_param_kind_t::kind_std_layout, &LAccSize,
                      SizeAccField, Index + IndexShift);
    ++IndexShift;
    Args.emplace_back(kernel_param_kind_t::kind_std_layout, &LAccSize,
                      SizeAccField, Index + IndexShift);
    ++IndexShift;
    Args.emplace_back(kernel_param_kind_t::kind_std_layout, &LAccSize,
                      SizeAccField, Index + IndexShift);
  }
}

void handler::processArg(void *Ptr, const detail::kernel_param_kind_t &Kind,
                         const int Size, const size_t Index, size_t &IndexShift,
                         bool IsKernelCreatedFromSource, bool IsESIMD) {
  using detail::kernel_param_kind_t;
  size_t GlobalSize = impl->MNDRDesc.GlobalSize[0];
  for (size_t I = 1; I < impl->MNDRDesc.Dims; ++I) {
    GlobalSize *= impl->MNDRDesc.GlobalSize[I];
  }

  switch (Kind) {
  case kernel_param_kind_t::kind_std_layout:
  case kernel_param_kind_t::kind_pointer: {
    addArg(Kind, Ptr, Size, Index + IndexShift);
    break;
  }
  case kernel_param_kind_t::kind_stream: {
    // Stream contains several accessors inside.
    stream *S = static_cast<stream *>(Ptr);

    detail::AccessorBaseHost *GBufBase =
        static_cast<detail::AccessorBaseHost *>(&S->GlobalBuf);
    detail::Requirement *GBufReq = &*detail::getSyclObjImpl(*GBufBase);
    addArgsForGlobalAccessor(GBufReq, Index, IndexShift, Size,
                             IsKernelCreatedFromSource, GlobalSize, impl->MArgs,
                             IsESIMD);
    ++IndexShift;
    detail::AccessorBaseHost *GOffsetBase =
        static_cast<detail::AccessorBaseHost *>(&S->GlobalOffset);
    detail::Requirement *GOffsetReq = &*detail::getSyclObjImpl(*GOffsetBase);
    addArgsForGlobalAccessor(GOffsetReq, Index, IndexShift, Size,
                             IsKernelCreatedFromSource, GlobalSize, impl->MArgs,
                             IsESIMD);
    ++IndexShift;
    detail::AccessorBaseHost *GFlushBase =
        static_cast<detail::AccessorBaseHost *>(&S->GlobalFlushBuf);
    detail::Requirement *GFlushReq = &*detail::getSyclObjImpl(*GFlushBase);

    // If work group size wasn't set explicitly then it must be recieved
    // from kernel attribute or set to default values.
    // For now we can't get this attribute here.
    // So we just suppose that WG size is always default for stream.
    // TODO adjust MNDRDesc when device image contains kernel's attribute
    if (GlobalSize == 0) {
      GlobalSize = impl->MNDRDesc.NumWorkGroups[0];
      for (size_t I = 1; I < impl->MNDRDesc.Dims; ++I) {
        GlobalSize *= impl->MNDRDesc.NumWorkGroups[I];
      }
    }
    addArgsForGlobalAccessor(GFlushReq, Index, IndexShift, Size,
                             IsKernelCreatedFromSource, GlobalSize, impl->MArgs,
                             IsESIMD);
    ++IndexShift;
    addArg(kernel_param_kind_t::kind_std_layout, &S->FlushBufferSize,
           sizeof(S->FlushBufferSize), Index + IndexShift);

    break;
  }
  case kernel_param_kind_t::kind_accessor: {
    // For args kind of accessor Size is information about accessor.
    // The first 11 bits of Size encodes the accessor target.
    const access::target AccTarget =
        static_cast<access::target>(Size & AccessTargetMask);
    switch (AccTarget) {
    case access::target::device:
    case access::target::constant_buffer: {
      detail::Requirement *AccImpl = static_cast<detail::Requirement *>(Ptr);
      addArgsForGlobalAccessor(AccImpl, Index, IndexShift, Size,
                               IsKernelCreatedFromSource, GlobalSize,
                               impl->MArgs, IsESIMD);
      break;
    }
    case access::target::local: {
      detail::LocalAccessorImplHost *LAccImpl =
          static_cast<detail::LocalAccessorImplHost *>(Ptr);

      addArgsForLocalAccessor(LAccImpl, Index, IndexShift,
                              IsKernelCreatedFromSource, impl->MArgs, IsESIMD);
      break;
    }
    case access::target::image:
    case access::target::image_array: {
      detail::Requirement *AccImpl = static_cast<detail::Requirement *>(Ptr);
      addArg(Kind, AccImpl, Size, Index + IndexShift);
      if (!IsKernelCreatedFromSource) {
        // TODO Handle additional kernel arguments for image class
        // if the compiler front-end adds them.
      }
      break;
    }
    case access::target::host_image:
    case access::target::host_task:
    case access::target::host_buffer: {
      throw sycl::exception(make_error_code(errc::invalid),
                            "Unsupported accessor target case.");
      break;
    }
    }
    break;
  }
  case kernel_param_kind_t::kind_dynamic_accessor: {
    const access::target AccTarget =
        static_cast<access::target>(Size & AccessTargetMask);
    switch (AccTarget) {
    case access::target::local: {

      // We need to recover the inheritance layout by casting to
      // dynamic_parameter_impl first. Casting directly to
      // dynamic_local_accessor_impl would result in an incorrect pointer.
      auto *DynParamImpl = static_cast<
          ext::oneapi::experimental::detail::dynamic_parameter_impl *>(Ptr);

      registerDynamicParameter(DynParamImpl, Index + IndexShift);

      auto *DynLocalAccessorImpl = static_cast<
          ext::oneapi::experimental::detail::dynamic_local_accessor_impl *>(
          DynParamImpl);

      addArgsForLocalAccessor(&DynLocalAccessorImpl->LAccImplHost, Index,
                              IndexShift, IsKernelCreatedFromSource,
                              impl->MArgs, IsESIMD);
      break;
    }
    default: {
      assert(false && "Unsupported dynamic accessor target");
    }
    }
    break;
  }
  case kernel_param_kind_t::kind_dynamic_work_group_memory: {

    // We need to recover the inheritance layout by casting to
    // dynamic_parameter_impl first. Casting directly to
    // dynamic_work_group_memory_impl would result in an incorrect pointer.
    auto *DynParamImpl = static_cast<
        ext::oneapi::experimental::detail::dynamic_parameter_impl *>(Ptr);

    registerDynamicParameter(DynParamImpl, Index + IndexShift);

    auto *DynWorkGroupImpl = static_cast<
        ext::oneapi::experimental::detail::dynamic_work_group_memory_impl *>(
        DynParamImpl);

    addArg(kernel_param_kind_t::kind_std_layout, nullptr,
           DynWorkGroupImpl->BufferSizeInBytes, Index + IndexShift);
    break;
  }
  case kernel_param_kind_t::kind_work_group_memory: {
    addArg(kernel_param_kind_t::kind_std_layout, nullptr,
           static_cast<detail::work_group_memory_impl *>(Ptr)->buffer_size,
           Index + IndexShift);
    break;
  }
  case kernel_param_kind_t::kind_sampler: {
    addArg(kernel_param_kind_t::kind_sampler, Ptr, sizeof(sampler),
           Index + IndexShift);
    break;
  }
  case kernel_param_kind_t::kind_specialization_constants_buffer: {
    addArg(kernel_param_kind_t::kind_specialization_constants_buffer, Ptr, Size,
           Index + IndexShift);
    break;
  }
  case kernel_param_kind_t::kind_invalid:
    throw exception(make_error_code(errc::invalid),
                    "Invalid kernel param kind");
    break;
  }
}

void handler::setArgHelper(int ArgIndex, detail::work_group_memory_impl &Arg) {
  impl->MWorkGroupMemoryObjects.push_back(
      std::make_shared<detail::work_group_memory_impl>(Arg));
  addArg(detail::kernel_param_kind_t::kind_work_group_memory,
         impl->MWorkGroupMemoryObjects.back().get(), 0, ArgIndex);
}

void handler::setArgHelper(int ArgIndex, stream &&Str) {
  void *StoredArg = storePlainArg(Str);
  addArg(detail::kernel_param_kind_t::kind_stream, StoredArg, sizeof(stream),
         ArgIndex);
}

// The argument can take up more space to store additional information about
// MAccessRange, MMemoryRange, and MOffset added with addArgsForGlobalAccessor.
// We use the worst-case estimate because the lifetime of the vector is short.
// In processArg the kind_stream case introduces the maximum number of
// additional arguments. The case adds additional 12 arguments to the currently
// processed argument, hence worst-case estimate is 12+1=13.
// TODO: the constant can be removed if the size of MArgs will be calculated at
// compile time.
inline constexpr size_t MaxNumAdditionalArgs = 13;

void handler::extractArgsAndReqs() {
  assert(MKernel && "MKernel is not initialized");
  std::vector<detail::ArgDesc> UnPreparedArgs = std::move(impl->MArgs);
  clearArgs();

  std::sort(
      UnPreparedArgs.begin(), UnPreparedArgs.end(),
      [](const detail::ArgDesc &first, const detail::ArgDesc &second) -> bool {
        return (first.MIndex < second.MIndex);
      });

  const bool IsKernelCreatedFromSource = MKernel->isCreatedFromSource();
  impl->MArgs.reserve(MaxNumAdditionalArgs * UnPreparedArgs.size());

  size_t IndexShift = 0;
  for (size_t I = 0; I < UnPreparedArgs.size(); ++I) {
    void *Ptr = UnPreparedArgs[I].MPtr;
    const detail::kernel_param_kind_t &Kind = UnPreparedArgs[I].MType;
    const int &Size = UnPreparedArgs[I].MSize;
    const int Index = UnPreparedArgs[I].MIndex;
    processArg(Ptr, Kind, Size, Index, IndexShift, IsKernelCreatedFromSource,
               false);
  }
}

void handler::extractArgsAndReqsFromLambda(
    char *LambdaPtr, detail::kernel_param_desc_t (*ParamDescGetter)(int),
    size_t NumKernelParams, bool IsESIMD) {
  size_t IndexShift = 0;
  impl->MArgs.reserve(MaxNumAdditionalArgs * NumKernelParams);

  for (size_t I = 0; I < NumKernelParams; ++I) {
    detail::kernel_param_desc_t ParamDesc = ParamDescGetter(I);
    void *Ptr = LambdaPtr + ParamDesc.offset;
    const detail::kernel_param_kind_t &Kind = ParamDesc.kind;
    const int &Size = ParamDesc.info;
    if (Kind == detail::kernel_param_kind_t::kind_accessor) {
      // For args kind of accessor Size is information about accessor.
      // The first 11 bits of Size encodes the accessor target.
      const access::target AccTarget =
          static_cast<access::target>(Size & AccessTargetMask);
      if ((AccTarget == access::target::device ||
           AccTarget == access::target::constant_buffer) ||
          (AccTarget == access::target::image ||
           AccTarget == access::target::image_array)) {
        detail::AccessorBaseHost *AccBase =
            static_cast<detail::AccessorBaseHost *>(Ptr);
        Ptr = detail::getSyclObjImpl(*AccBase).get();
      } else if (AccTarget == access::target::local) {
        detail::LocalAccessorBaseHost *LocalAccBase =
            static_cast<detail::LocalAccessorBaseHost *>(Ptr);
        Ptr = detail::getSyclObjImpl(*LocalAccBase).get();
      }
    } else if (Kind == detail::kernel_param_kind_t::kind_dynamic_accessor) {
      // For args kind of accessor Size is information about accessor.
      // The first 11 bits of Size encodes the accessor target.
      // Only local targets are supported for dynamic accessors.
      assert(static_cast<access::target>(Size & AccessTargetMask) ==
             access::target::local);

      ext::oneapi::experimental::detail::dynamic_parameter_base
          *DynamicParamBase = static_cast<
              ext::oneapi::experimental::detail::dynamic_parameter_base *>(Ptr);
      Ptr = detail::getSyclObjImpl(*DynamicParamBase).get();
    } else if (Kind ==
               detail::kernel_param_kind_t::kind_dynamic_work_group_memory) {
      ext::oneapi::experimental::detail::dynamic_parameter_base
          *DynamicParamBase = static_cast<
              ext::oneapi::experimental::detail::dynamic_parameter_base *>(Ptr);
      Ptr = detail::getSyclObjImpl(*DynamicParamBase).get();
    }

    processArg(Ptr, Kind, Size, I, IndexShift,
               /*IsKernelCreatedFromSource=*/false, IsESIMD);
  }
}

#ifndef __INTEL_PREVIEW_BREAKING_CHANGES
// TODO: Those functions are not used anymore, remove it in the next
// ABI-breaking window.
void handler::extractArgsAndReqsFromLambda(
    char *LambdaPtr, const std::vector<detail::kernel_param_desc_t> &ParamDescs,
    bool IsESIMD) {
  const bool IsKernelCreatedFromSource = false;
  size_t IndexShift = 0;
  impl->MArgs.reserve(MaxNumAdditionalArgs * ParamDescs.size());

  for (size_t I = 0; I < ParamDescs.size(); ++I) {
    void *Ptr = LambdaPtr + ParamDescs[I].offset;
    const detail::kernel_param_kind_t &Kind = ParamDescs[I].kind;
    const int &Size = ParamDescs[I].info;
    if (Kind == detail::kernel_param_kind_t::kind_accessor) {
      // For args kind of accessor Size is information about accessor.
      // The first 11 bits of Size encodes the accessor target.
      const access::target AccTarget =
          static_cast<access::target>(Size & AccessTargetMask);
      if ((AccTarget == access::target::device ||
           AccTarget == access::target::constant_buffer) ||
          (AccTarget == access::target::image ||
           AccTarget == access::target::image_array)) {
        detail::AccessorBaseHost *AccBase =
            static_cast<detail::AccessorBaseHost *>(Ptr);
        Ptr = detail::getSyclObjImpl(*AccBase).get();
      } else if (AccTarget == access::target::local) {
        detail::LocalAccessorBaseHost *LocalAccBase =
            static_cast<detail::LocalAccessorBaseHost *>(Ptr);
        Ptr = detail::getSyclObjImpl(*LocalAccBase).get();
      }
    }
    processArg(Ptr, Kind, Size, I, IndexShift, IsKernelCreatedFromSource,
               IsESIMD);
  }
}

void handler::extractArgsAndReqsFromLambda(
    char *LambdaPtr, size_t KernelArgsNum,
    const detail::kernel_param_desc_t *KernelArgs, bool IsESIMD) {
  std::vector<detail::kernel_param_desc_t> ParamDescs(
      KernelArgs, KernelArgs + KernelArgsNum);
  extractArgsAndReqsFromLambda(LambdaPtr, ParamDescs, IsESIMD);
}
#endif // __INTEL_PREVIEW_BREAKING_CHANGES

// Calling methods of kernel_impl requires knowledge of class layout.
// As this is impossible in header, there's a function that calls necessary
// method inside the library and returns the result.
detail::ABINeutralKernelNameStrT handler::getKernelName() {
  return MKernel->getName();
}

void handler::verifyUsedKernelBundleInternal(detail::string_view KernelName) {
  detail::kernel_bundle_impl *UsedKernelBundleImplPtr =
      getOrInsertHandlerKernelBundlePtr(/*Insert=*/false);
  if (!UsedKernelBundleImplPtr)
    return;

  // Implicit kernel bundles are populated late so we ignore them
  if (!impl->isStateExplicitKernelBundle())
    return;

  kernel_id KernelID = detail::get_kernel_id_impl(KernelName);
  if (!UsedKernelBundleImplPtr->has_kernel(
          KernelID, detail::createSyclObjFromImpl<device>(impl->get_device())))
    throw sycl::exception(
        make_error_code(errc::kernel_not_supported),
        "The kernel bundle in use does not contain the kernel");
}

void handler::ext_oneapi_barrier(const std::vector<event> &WaitList) {
  throwIfActionIsCreated();
  setType(detail::CGType::BarrierWaitlist);
  impl->MEventsWaitWithBarrier.reserve(WaitList.size());
  for (auto &Event : WaitList) {
    auto EventImpl = detail::getSyclObjImpl(Event);
    // We could not wait for host task events in backend.
    // Adding them as dependency to enable proper scheduling.
    if (EventImpl->isHost()) {
      depends_on(EventImpl);
    }
    impl->MEventsWaitWithBarrier.push_back(EventImpl);
  }
}

using namespace sycl::detail;
bool handler::DisableRangeRounding() {
  return SYCLConfig<SYCL_DISABLE_PARALLEL_FOR_RANGE_ROUNDING>::get();
}

bool handler::RangeRoundingTrace() {
  return SYCLConfig<SYCL_PARALLEL_FOR_RANGE_ROUNDING_TRACE>::get();
}

void handler::GetRangeRoundingSettings(size_t &MinFactor, size_t &GoodFactor,
                                       size_t &MinRange) {
  SYCLConfig<SYCL_PARALLEL_FOR_RANGE_ROUNDING_PARAMS>::GetSettings(
      MinFactor, GoodFactor, MinRange);
}

void handler::memcpy(void *Dest, const void *Src, size_t Count) {
  throwIfActionIsCreated();
  MSrcPtr = const_cast<void *>(Src);
  MDstPtr = Dest;
  MLength = Count;
  setType(detail::CGType::CopyUSM);
}

void handler::memset(void *Dest, int Value, size_t Count) {
  throwIfActionIsCreated();
  MDstPtr = Dest;
  MPattern.push_back(static_cast<char>(Value));
  MLength = Count;
  setUserFacingNodeType(ext::oneapi::experimental::node_type::memset);
  setType(detail::CGType::FillUSM);
}

void handler::prefetch(const void *Ptr, size_t Count) {
  throwIfActionIsCreated();
  MDstPtr = const_cast<void *>(Ptr);
  MLength = Count;
  impl->MPrefetchType = ext::oneapi::experimental::prefetch_type::device;
  setType(detail::CGType::PrefetchUSM);
}

void handler::prefetch(const void *Ptr, size_t Count,
                       ext::oneapi::experimental::prefetch_type Type) {
  throwIfActionIsCreated();
  MDstPtr = const_cast<void *>(Ptr);
  MLength = Count;
  impl->MPrefetchType = Type;
  setType(detail::CGType::PrefetchUSM);
}

void handler::mem_advise(const void *Ptr, size_t Count, int Advice) {
  throwIfActionIsCreated();
  MDstPtr = const_cast<void *>(Ptr);
  MLength = Count;
  impl->MAdvice = static_cast<ur_usm_advice_flags_t>(Advice);
  setType(detail::CGType::AdviseUSM);
}

void handler::fill_impl(void *Dest, const void *Value, size_t ValueSize,
                        size_t Count) {
  MDstPtr = Dest;
  MPattern.resize(ValueSize);
  std::memcpy(MPattern.data(), Value, ValueSize);
  MLength = Count * ValueSize;
  setType(detail::CGType::FillUSM);
}

void handler::ext_oneapi_memcpy2d_impl(void *Dest, size_t DestPitch,
                                       const void *Src, size_t SrcPitch,
                                       size_t Width, size_t Height) {
  // Checks done in callers.
  MSrcPtr = const_cast<void *>(Src);
  MDstPtr = Dest;
  impl->MSrcPitch = SrcPitch;
  impl->MDstPitch = DestPitch;
  impl->MWidth = Width;
  impl->MHeight = Height;
  setType(detail::CGType::Copy2DUSM);
}

void handler::ext_oneapi_fill2d_impl(void *Dest, size_t DestPitch,
                                     const void *Value, size_t ValueSize,
                                     size_t Width, size_t Height) {
  // Checks done in callers.
  MDstPtr = Dest;
  MPattern.resize(ValueSize);
  std::memcpy(MPattern.data(), Value, ValueSize);
  impl->MDstPitch = DestPitch;
  impl->MWidth = Width;
  impl->MHeight = Height;
  setType(detail::CGType::Fill2DUSM);
}

void handler::ext_oneapi_memset2d_impl(void *Dest, size_t DestPitch, int Value,
                                       size_t Width, size_t Height) {
  // Checks done in callers.
  MDstPtr = Dest;
  MPattern.push_back(static_cast<unsigned char>(Value));
  impl->MDstPitch = DestPitch;
  impl->MWidth = Width;
  impl->MHeight = Height;
  setType(detail::CGType::Memset2DUSM);
}

// Simple host to device copy
void handler::ext_oneapi_copy(
    const void *Src, ext::oneapi::experimental::image_mem_handle Dest,
    const ext::oneapi::experimental::image_descriptor &DestImgDesc) {
  throwIfGraphAssociated<
      ext::oneapi::experimental::detail::UnsupportedGraphFeatures::
          sycl_ext_oneapi_bindless_images>();
  MSrcPtr = const_cast<void *>(Src);
  MDstPtr = reinterpret_cast<void *>(Dest.raw_handle);

  detail::fill_copy_args(get_impl(), DestImgDesc,
                         UR_EXP_IMAGE_COPY_FLAG_HOST_TO_DEVICE);

  setType(detail::CGType::CopyImage);
}

// Host to device copy with offsets and extent
void handler::ext_oneapi_copy(
    const void *Src, sycl::range<3> SrcOffset, sycl::range<3> SrcExtent,
    ext::oneapi::experimental::image_mem_handle Dest, sycl::range<3> DestOffset,
    const ext::oneapi::experimental::image_descriptor &DestImgDesc,
    sycl::range<3> CopyExtent) {
  throwIfGraphAssociated<
      ext::oneapi::experimental::detail::UnsupportedGraphFeatures::
          sycl_ext_oneapi_bindless_images>();
  MSrcPtr = const_cast<void *>(Src);
  MDstPtr = reinterpret_cast<void *>(Dest.raw_handle);

  detail::fill_copy_args(get_impl(), DestImgDesc,
                         UR_EXP_IMAGE_COPY_FLAG_HOST_TO_DEVICE, SrcOffset,
                         SrcExtent, DestOffset, {0, 0, 0}, CopyExtent);

  setType(detail::CGType::CopyImage);
}

// Simple device to host copy
void handler::ext_oneapi_copy(
    const ext::oneapi::experimental::image_mem_handle Src, void *Dest,
    const ext::oneapi::experimental::image_descriptor &SrcImgDesc) {
  throwIfGraphAssociated<
      ext::oneapi::experimental::detail::UnsupportedGraphFeatures::
          sycl_ext_oneapi_bindless_images>();
  MSrcPtr = reinterpret_cast<void *>(Src.raw_handle);
  MDstPtr = Dest;

  detail::fill_copy_args(get_impl(), SrcImgDesc,
                         UR_EXP_IMAGE_COPY_FLAG_DEVICE_TO_HOST);

  setType(detail::CGType::CopyImage);
}

// Device to host copy with offsets and extent
void handler::ext_oneapi_copy(
    const ext::oneapi::experimental::image_mem_handle Src,
    sycl::range<3> SrcOffset,
    const ext::oneapi::experimental::image_descriptor &SrcImgDesc, void *Dest,
    sycl::range<3> DestOffset, sycl::range<3> DestExtent,
    sycl::range<3> CopyExtent) {
  throwIfGraphAssociated<
      ext::oneapi::experimental::detail::UnsupportedGraphFeatures::
          sycl_ext_oneapi_bindless_images>();
  MSrcPtr = reinterpret_cast<void *>(Src.raw_handle);
  MDstPtr = Dest;

  detail::fill_copy_args(get_impl(), SrcImgDesc,
                         UR_EXP_IMAGE_COPY_FLAG_DEVICE_TO_HOST, SrcOffset,
                         {0, 0, 0}, DestOffset, DestExtent, CopyExtent);

  setType(detail::CGType::CopyImage);
}

// Simple HtoD or DtoH copy with USM device memory
void handler::ext_oneapi_copy(
    const void *Src, void *Dest,
    const ext::oneapi::experimental::image_descriptor &Desc,
    size_t DeviceRowPitch) {
  throwIfGraphAssociated<
      ext::oneapi::experimental::detail::UnsupportedGraphFeatures::
          sycl_ext_oneapi_bindless_images>();
  MSrcPtr = const_cast<void *>(Src);
  MDstPtr = Dest;

  ur_exp_image_copy_flags_t ImageCopyFlags = detail::getUrImageCopyFlags(
      get_pointer_type(Src,
                       createSyclObjFromImpl<context>(impl->get_context())),
      get_pointer_type(Dest,
                       createSyclObjFromImpl<context>(impl->get_context())));

  // Calculate host pitch, where host memory is always assumed to be tightly
  // packed.
  size_t HostRowPitch =
      Desc.width * Desc.num_channels * detail::get_channel_size(Desc);

  if (ImageCopyFlags == UR_EXP_IMAGE_COPY_FLAG_HOST_TO_DEVICE) {
    detail::fill_copy_args(get_impl(), Desc, ImageCopyFlags, HostRowPitch,
                           DeviceRowPitch);
  } else if (ImageCopyFlags == UR_EXP_IMAGE_COPY_FLAG_DEVICE_TO_HOST) {
    detail::fill_copy_args(get_impl(), Desc, ImageCopyFlags, DeviceRowPitch,
                           HostRowPitch);
  } else {
    throw sycl::exception(make_error_code(errc::invalid),
                          "Copy Error: This copy function only performs host "
                          "to device or device to host copies!");
  }

  setType(detail::CGType::CopyImage);
}

// HtoD or DtoH copy with USM device memory, using offsets, extent
void handler::ext_oneapi_copy(
    const void *Src, sycl::range<3> SrcOffset, void *Dest,
    sycl::range<3> DestOffset,
    const ext::oneapi::experimental::image_descriptor &DeviceImgDesc,
    size_t DeviceRowPitch, sycl::range<3> HostExtent,
    sycl::range<3> CopyExtent) {
  throwIfGraphAssociated<
      ext::oneapi::experimental::detail::UnsupportedGraphFeatures::
          sycl_ext_oneapi_bindless_images>();
  MSrcPtr = const_cast<void *>(Src);
  MDstPtr = Dest;

  ur_exp_image_copy_flags_t ImageCopyFlags = detail::getUrImageCopyFlags(
      get_pointer_type(Src,
                       createSyclObjFromImpl<context>(impl->get_context())),
      get_pointer_type(Dest,
                       createSyclObjFromImpl<context>(impl->get_context())));

  // Calculate host pitch, where host memory is always assumed to be tightly
  // packed.
  size_t HostRowPitch = HostExtent[0] * DeviceImgDesc.num_channels *
                        detail::get_channel_size(DeviceImgDesc);

  // Fill the host extent based on the type of copy.
  if (ImageCopyFlags == UR_EXP_IMAGE_COPY_FLAG_HOST_TO_DEVICE) {
    detail::fill_copy_args(get_impl(), DeviceImgDesc, ImageCopyFlags,
                           HostRowPitch, DeviceRowPitch, SrcOffset, HostExtent,
                           DestOffset, {0, 0, 0}, CopyExtent);
  } else if (ImageCopyFlags == UR_EXP_IMAGE_COPY_FLAG_DEVICE_TO_HOST) {
    detail::fill_copy_args(get_impl(), DeviceImgDesc, ImageCopyFlags,
                           DeviceRowPitch, HostRowPitch, SrcOffset, {0, 0, 0},
                           DestOffset, HostExtent, CopyExtent);
  } else {
    throw sycl::exception(make_error_code(errc::invalid),
                          "Copy Error: This copy function only performs host "
                          "to device or device to host copies!");
  }

  setType(detail::CGType::CopyImage);
}

// Simple device to device copy
void handler::ext_oneapi_copy(
    const ext::oneapi::experimental::image_mem_handle Src,
    const ext::oneapi::experimental::image_descriptor &SrcImgDesc,
    ext::oneapi::experimental::image_mem_handle Dest,
    const ext::oneapi::experimental::image_descriptor &DestImgDesc) {
  throwIfGraphAssociated<
      ext::oneapi::experimental::detail::UnsupportedGraphFeatures::
          sycl_ext_oneapi_bindless_images>();
  MSrcPtr = reinterpret_cast<void *>(Src.raw_handle);
  MDstPtr = reinterpret_cast<void *>(Dest.raw_handle);

  detail::fill_copy_args(get_impl(), SrcImgDesc, DestImgDesc,
                         UR_EXP_IMAGE_COPY_FLAG_DEVICE_TO_DEVICE);

  setType(detail::CGType::CopyImage);
}

// Device to device copy with offsets and extent
void handler::ext_oneapi_copy(
    const ext::oneapi::experimental::image_mem_handle Src,
    sycl::range<3> SrcOffset,
    const ext::oneapi::experimental::image_descriptor &SrcImgDesc,
    ext::oneapi::experimental::image_mem_handle Dest, sycl::range<3> DestOffset,
    const ext::oneapi::experimental::image_descriptor &DestImgDesc,
    sycl::range<3> CopyExtent) {
  throwIfGraphAssociated<
      ext::oneapi::experimental::detail::UnsupportedGraphFeatures::
          sycl_ext_oneapi_bindless_images>();
  MSrcPtr = reinterpret_cast<void *>(Src.raw_handle);
  MDstPtr = reinterpret_cast<void *>(Dest.raw_handle);

  detail::fill_copy_args(get_impl(), SrcImgDesc, DestImgDesc,
                         UR_EXP_IMAGE_COPY_FLAG_DEVICE_TO_DEVICE, SrcOffset,
                         {0, 0, 0}, DestOffset, {0, 0, 0}, CopyExtent);

  setType(detail::CGType::CopyImage);
}

// device to device image_mem_handle to usm
void handler::ext_oneapi_copy(
    const ext::oneapi::experimental::image_mem_handle Src,
    const ext::oneapi::experimental::image_descriptor &SrcImgDesc, void *Dest,
    const ext::oneapi::experimental::image_descriptor &DestImgDesc,
    size_t DestRowPitch) {
  throwIfGraphAssociated<
      ext::oneapi::experimental::detail::UnsupportedGraphFeatures::
          sycl_ext_oneapi_bindless_images>();
  MSrcPtr = reinterpret_cast<void *>(Src.raw_handle);
  MDstPtr = Dest;

  detail::fill_copy_args(get_impl(), SrcImgDesc, DestImgDesc,
                         UR_EXP_IMAGE_COPY_FLAG_DEVICE_TO_DEVICE, 0,
                         DestRowPitch);

  setType(detail::CGType::CopyImage);
}

// device to device image_mem_handle to usm sub copy
void handler::ext_oneapi_copy(
    const ext::oneapi::experimental::image_mem_handle Src,
    sycl::range<3> SrcOffset,
    const ext::oneapi::experimental::image_descriptor &SrcImgDesc, void *Dest,
    sycl::range<3> DestOffset,
    const ext::oneapi::experimental::image_descriptor &DestImgDesc,
    size_t DestRowPitch, sycl::range<3> CopyExtent) {
  throwIfGraphAssociated<
      ext::oneapi::experimental::detail::UnsupportedGraphFeatures::
          sycl_ext_oneapi_bindless_images>();
  MSrcPtr = reinterpret_cast<void *>(Src.raw_handle);
  MDstPtr = Dest;

  detail::fill_copy_args(get_impl(), SrcImgDesc, DestImgDesc,
                         UR_EXP_IMAGE_COPY_FLAG_DEVICE_TO_DEVICE, 0,
                         DestRowPitch, SrcOffset, {0, 0, 0}, DestOffset,
                         {0, 0, 0}, CopyExtent);

  setType(detail::CGType::CopyImage);
}

// device to device usm to image_mem_handle
void handler::ext_oneapi_copy(
    const void *Src,
    const ext::oneapi::experimental::image_descriptor &SrcImgDesc,
    size_t SrcRowPitch, ext::oneapi::experimental::image_mem_handle Dest,
    const ext::oneapi::experimental::image_descriptor &DestImgDesc) {
  throwIfGraphAssociated<
      ext::oneapi::experimental::detail::UnsupportedGraphFeatures::
          sycl_ext_oneapi_bindless_images>();
  MSrcPtr = const_cast<void *>(Src);
  MDstPtr = reinterpret_cast<void *>(Dest.raw_handle);

  detail::fill_copy_args(get_impl(), SrcImgDesc, DestImgDesc,
                         UR_EXP_IMAGE_COPY_FLAG_DEVICE_TO_DEVICE, SrcRowPitch,
                         0);

  setType(detail::CGType::CopyImage);
}

// device to device usm to image_mem_handle sub copy
void handler::ext_oneapi_copy(
    const void *Src, sycl::range<3> SrcOffset,
    const ext::oneapi::experimental::image_descriptor &SrcImgDesc,
    size_t SrcRowPitch, ext::oneapi::experimental::image_mem_handle Dest,
    sycl::range<3> DestOffset,
    const ext::oneapi::experimental::image_descriptor &DestImgDesc,
    sycl::range<3> CopyExtent) {
  throwIfGraphAssociated<
      ext::oneapi::experimental::detail::UnsupportedGraphFeatures::
          sycl_ext_oneapi_bindless_images>();
  MSrcPtr = const_cast<void *>(Src);
  MDstPtr = reinterpret_cast<void *>(Dest.raw_handle);

  detail::fill_copy_args(get_impl(), SrcImgDesc, DestImgDesc,
                         UR_EXP_IMAGE_COPY_FLAG_DEVICE_TO_DEVICE, SrcRowPitch,
                         0, SrcOffset, {0, 0, 0}, DestOffset, {0, 0, 0},
                         CopyExtent);

  setType(detail::CGType::CopyImage);
}

// Simple DtoD or HtoH USM to USM copy
void handler::ext_oneapi_copy(
    const void *Src,
    const ext::oneapi::experimental::image_descriptor &SrcImgDesc,
    size_t SrcRowPitch, void *Dest,
    const ext::oneapi::experimental::image_descriptor &DestImgDesc,
    size_t DestRowPitch) {
  throwIfGraphAssociated<
      ext::oneapi::experimental::detail::UnsupportedGraphFeatures::
          sycl_ext_oneapi_bindless_images>();
  MSrcPtr = const_cast<void *>(Src);
  MDstPtr = Dest;

  ur_exp_image_copy_flags_t ImageCopyFlags = detail::getUrImageCopyFlags(
      get_pointer_type(Src,
                       createSyclObjFromImpl<context>(impl->get_context())),
      get_pointer_type(Dest,
                       createSyclObjFromImpl<context>(impl->get_context())));

  if (ImageCopyFlags == UR_EXP_IMAGE_COPY_FLAG_DEVICE_TO_DEVICE ||
      ImageCopyFlags == UR_EXP_IMAGE_COPY_FLAG_HOST_TO_HOST) {
    detail::fill_copy_args(get_impl(), SrcImgDesc, DestImgDesc, ImageCopyFlags,
                           SrcRowPitch, DestRowPitch);
  } else {
    throw sycl::exception(make_error_code(errc::invalid),
                          "Copy Error: This copy function only performs device "
                          "to device or host to host copies!");
  }

  setType(detail::CGType::CopyImage);
}

// DtoD or HtoH USM to USM copy with offsets and extent
void handler::ext_oneapi_copy(
    const void *Src, sycl::range<3> SrcOffset,
    const ext::oneapi::experimental::image_descriptor &SrcImgDesc,
    size_t SrcRowPitch, void *Dest, sycl::range<3> DestOffset,
    const ext::oneapi::experimental::image_descriptor &DestImgDesc,
    size_t DestRowPitch, sycl::range<3> CopyExtent) {
  MSrcPtr = const_cast<void *>(Src);
  MDstPtr = Dest;

  ur_exp_image_copy_flags_t ImageCopyFlags = detail::getUrImageCopyFlags(
      get_pointer_type(Src,
                       createSyclObjFromImpl<context>(impl->get_context())),
      get_pointer_type(Dest,
                       createSyclObjFromImpl<context>(impl->get_context())));

  if (ImageCopyFlags == UR_EXP_IMAGE_COPY_FLAG_DEVICE_TO_DEVICE ||
      ImageCopyFlags == UR_EXP_IMAGE_COPY_FLAG_HOST_TO_HOST) {
    detail::fill_copy_args(get_impl(), SrcImgDesc, DestImgDesc, ImageCopyFlags,
                           SrcRowPitch, DestRowPitch, SrcOffset, {0, 0, 0},
                           DestOffset, {0, 0, 0}, CopyExtent);
  } else {
    throw sycl::exception(make_error_code(errc::invalid),
                          "Copy Error: This copy function only performs device "
                          "to device or host to host copies!");
  }

  setType(detail::CGType::CopyImage);
}

void handler::ext_oneapi_wait_external_semaphore(
    sycl::ext::oneapi::experimental::external_semaphore ExtSemaphore) {
  throwIfGraphAssociated<
      ext::oneapi::experimental::detail::UnsupportedGraphFeatures::
          sycl_ext_oneapi_bindless_images>();

  switch (ExtSemaphore.handle_type) {
  case sycl::ext::oneapi::experimental::external_semaphore_handle_type::
      opaque_fd:
  case sycl::ext::oneapi::experimental::external_semaphore_handle_type::
      win32_nt_handle:
    break;
  default:
    throw sycl::exception(
        make_error_code(errc::invalid),
        "Invalid type of semaphore for this operation. The "
        "type of semaphore used needs a user passed wait value.");
    break;
  }

  impl->MExternalSemaphore =
      (ur_exp_external_semaphore_handle_t)ExtSemaphore.raw_handle;
  impl->MWaitValue = {};
  setType(detail::CGType::SemaphoreWait);
}

void handler::ext_oneapi_wait_external_semaphore(
    sycl::ext::oneapi::experimental::external_semaphore ExtSemaphore,
    uint64_t WaitValue) {
  throwIfGraphAssociated<
      ext::oneapi::experimental::detail::UnsupportedGraphFeatures::
          sycl_ext_oneapi_bindless_images>();

  switch (ExtSemaphore.handle_type) {
  case sycl::ext::oneapi::experimental::external_semaphore_handle_type::
      win32_nt_dx12_fence:
  case sycl::ext::oneapi::experimental::external_semaphore_handle_type::
      timeline_fd:
  case sycl::ext::oneapi::experimental::external_semaphore_handle_type::
      timeline_win32_nt_handle:
    break;
  default:
    throw sycl::exception(
        make_error_code(errc::invalid),
        "Invalid type of semaphore for this operation. The "
        "type of semaphore does not support user passed wait values.");
    break;
  }

  impl->MExternalSemaphore =
      (ur_exp_external_semaphore_handle_t)ExtSemaphore.raw_handle;
  impl->MWaitValue = WaitValue;
  setType(detail::CGType::SemaphoreWait);
}

void handler::ext_oneapi_signal_external_semaphore(
    sycl::ext::oneapi::experimental::external_semaphore ExtSemaphore) {
  throwIfGraphAssociated<
      ext::oneapi::experimental::detail::UnsupportedGraphFeatures::
          sycl_ext_oneapi_bindless_images>();

  switch (ExtSemaphore.handle_type) {
  case sycl::ext::oneapi::experimental::external_semaphore_handle_type::
      opaque_fd:
  case sycl::ext::oneapi::experimental::external_semaphore_handle_type::
      win32_nt_handle:
    break;
  default:
    throw sycl::exception(
        make_error_code(errc::invalid),
        "Invalid type of semaphore for this operation. The "
        "type of semaphore used needs a user passed signal value.");
    break;
  }

  impl->MExternalSemaphore =
      (ur_exp_external_semaphore_handle_t)ExtSemaphore.raw_handle;
  impl->MSignalValue = {};
  setType(detail::CGType::SemaphoreSignal);
}

void handler::ext_oneapi_signal_external_semaphore(
    sycl::ext::oneapi::experimental::external_semaphore ExtSemaphore,
    uint64_t SignalValue) {
  throwIfGraphAssociated<
      ext::oneapi::experimental::detail::UnsupportedGraphFeatures::
          sycl_ext_oneapi_bindless_images>();

  switch (ExtSemaphore.handle_type) {
  case sycl::ext::oneapi::experimental::external_semaphore_handle_type::
      win32_nt_dx12_fence:
  case sycl::ext::oneapi::experimental::external_semaphore_handle_type::
      timeline_fd:
  case sycl::ext::oneapi::experimental::external_semaphore_handle_type::
      timeline_win32_nt_handle:
    break;
  default:
    throw sycl::exception(
        make_error_code(errc::invalid),
        "Invalid type of semaphore for this operation. The "
        "type of semaphore does not support user passed signal values.");
    break;
  }

  impl->MExternalSemaphore =
      (ur_exp_external_semaphore_handle_t)ExtSemaphore.raw_handle;
  impl->MSignalValue = SignalValue;
  setType(detail::CGType::SemaphoreSignal);
}

void handler::use_kernel_bundle(
    const kernel_bundle<bundle_state::executable> &ExecBundle) {

  if (&impl->get_context() !=
      detail::getSyclObjImpl(ExecBundle.get_context()).get())
    throw sycl::exception(
        make_error_code(errc::invalid),
        "Context associated with the primary queue is different from the "
        "context associated with the kernel bundle");

  setStateExplicitKernelBundle();
  setHandlerKernelBundle(detail::getSyclObjImpl(ExecBundle));
}

void handler::depends_on(event Event) {
  auto EventImpl = detail::getSyclObjImpl(Event);
  depends_on(EventImpl);
}

void handler::depends_on(const std::vector<event> &Events) {
  for (const event &Event : Events) {
    depends_on(Event);
  }
}

void handler::depends_on(const detail::EventImplPtr &EventImpl) {
  if (!EventImpl)
    return;
  if (EventImpl->isDiscarded()) {
    throw sycl::exception(make_error_code(errc::invalid),
                          "Queue operation cannot depend on discarded event.");
  }

  // Async alloc calls adapter immediately. Any explicit/implicit dependencies
  // are handled at that point, including in order queue deps. Further calls to
  // depends_on after an async alloc are explicitly disallowed.
  if (getType() == CGType::AsyncAlloc) {
    throw sycl::exception(make_error_code(errc::invalid),
                          "Cannot submit a dependency after an asynchronous "
                          "allocation has already been executed!");
  }

  auto EventGraph = EventImpl->getCommandGraph();
  queue_impl *Queue = impl->get_queue_or_null();
  if (Queue && EventGraph) {
    auto QueueGraph = Queue->getCommandGraph();

    if (&EventGraph->getContextImpl() != &impl->get_context()) {
      throw sycl::exception(
          make_error_code(errc::invalid),
          "Cannot submit to a queue with a dependency from a graph that is "
          "associated with a different context.");
    }

    if (&EventGraph->getDeviceImpl() != &impl->get_device()) {
      throw sycl::exception(
          make_error_code(errc::invalid),
          "Cannot submit to a queue with a dependency from a graph that is "
          "associated with a different device.");
    }

    if (QueueGraph && QueueGraph != EventGraph) {
      throw sycl::exception(sycl::make_error_code(errc::invalid),
                            "Cannot submit to a recording queue with a "
                            "dependency from a different graph.");
    }

    // If the event dependency has a graph, that means that the queue that
    // created it was in recording mode. If the current queue is not recording,
    // we need to set it to recording (implements the transitive queue recording
    // feature).
    if (!QueueGraph) {
      EventGraph->beginRecording(*Queue);
    }
  }

  if (auto Graph = getCommandGraph(); Graph) {
    if (EventGraph == nullptr) {
      throw sycl::exception(
          make_error_code(errc::invalid),
          "Graph nodes cannot depend on events from outside the graph.");
    }
    if (EventGraph != Graph) {
      throw sycl::exception(
          make_error_code(errc::invalid),
          "Graph nodes cannot depend on events from another graph.");
    }
  }
  impl->CGData.MEvents.push_back(EventImpl);
}

void handler::depends_on(const std::vector<detail::EventImplPtr> &Events) {
  for (const EventImplPtr &Event : Events) {
    depends_on(Event);
  }
}

static bool checkContextSupports(detail::context_impl &ContextImpl,
                                 ur_context_info_t InfoQuery) {
  adapter_impl &Adapter = ContextImpl.getAdapter();
  ur_bool_t SupportsOp = false;
  Adapter.call<UrApiKind::urContextGetInfo>(ContextImpl.getHandleRef(),
                                            InfoQuery, sizeof(ur_bool_t),
                                            &SupportsOp, nullptr);
  return SupportsOp;
}

void handler::verifyDeviceHasProgressGuarantee(
    sycl::ext::oneapi::experimental::forward_progress_guarantee guarantee,
    sycl::ext::oneapi::experimental::execution_scope threadScope,
    sycl::ext::oneapi::experimental::execution_scope coordinationScope) {
  using execution_scope = sycl::ext::oneapi::experimental::execution_scope;
  using forward_progress =
      sycl::ext::oneapi::experimental::forward_progress_guarantee;
  const bool supported = impl->get_device().supportsForwardProgress(
      guarantee, threadScope, coordinationScope);
  if (threadScope == execution_scope::work_group) {
    if (!supported) {
      throw sycl::exception(
          sycl::errc::feature_not_supported,
          "Required progress guarantee for work groups is not "
          "supported by this device.");
    }
    // If we are here, the device supports the guarantee required but there is a
    // caveat in that if the guarantee required is a concurrent guarantee, then
    // we most likely also need to enable cooperative launch of the kernel. That
    // is, although the device supports the required guarantee, some setup work
    // is needed to truly make the device provide that guarantee at runtime.
    // Otherwise, we will get the default guarantee which is weaker than
    // concurrent. Same reasoning applies for sub_group but not for work_item.
    // TODO: Further design work is probably needed to reflect this behavior in
    // Unified Runtime.
    if (guarantee == forward_progress::concurrent)
      setKernelIsCooperative(true);
  } else if (threadScope == execution_scope::sub_group) {
    if (!supported) {
      throw sycl::exception(sycl::errc::feature_not_supported,
                            "Required progress guarantee for sub groups is not "
                            "supported by this device.");
    }
    // Same reasoning as above.
    if (guarantee == forward_progress::concurrent)
      setKernelIsCooperative(true);
  } else { // threadScope is execution_scope::work_item otherwise undefined
           // behavior
    if (!supported) {
      throw sycl::exception(sycl::errc::feature_not_supported,
                            "Required progress guarantee for work items is not "
                            "supported by this device.");
    }
  }
}

bool handler::supportsUSMMemcpy2D() {
  if (impl->get_graph_or_null())
    return true;

  return checkContextSupports(impl->get_context(),
                              UR_CONTEXT_INFO_USM_MEMCPY2D_SUPPORT);
}

bool handler::supportsUSMFill2D() {
  if (impl->get_graph_or_null())
    return true;

  return checkContextSupports(impl->get_context(),
                              UR_CONTEXT_INFO_USM_FILL2D_SUPPORT);
}

bool handler::supportsUSMMemset2D() {
  // memset use the same UR check as fill2D.
  return supportsUSMFill2D();
}

id<2> handler::computeFallbackKernelBounds(size_t Width, size_t Height) {
  device_impl &Dev = impl->get_device();
  range<2> ItemLimit = Dev.get_info<info::device::max_work_item_sizes<2>>() *
                       Dev.get_info<info::device::max_compute_units>();
  return id<2>{std::min(ItemLimit[0], Height), std::min(ItemLimit[1], Width)};
}

// TODO: do we need this still?
backend handler::getDeviceBackend() const {
  return impl->get_device().getBackend();
}

void handler::ext_intel_read_host_pipe(detail::string_view Name, void *Ptr,
                                       size_t Size, bool Block) {
  impl->HostPipeName = std::string_view(Name);
  impl->HostPipePtr = Ptr;
  impl->HostPipeTypeSize = Size;
  impl->HostPipeBlocking = Block;
  impl->HostPipeRead = 1;
  setType(detail::CGType::ReadWriteHostPipe);
}

void handler::ext_intel_write_host_pipe(detail::string_view Name, void *Ptr,
                                        size_t Size, bool Block) {
  impl->HostPipeName = std::string_view(Name);
  impl->HostPipePtr = Ptr;
  impl->HostPipeTypeSize = Size;
  impl->HostPipeBlocking = Block;
  impl->HostPipeRead = 0;
  setType(detail::CGType::ReadWriteHostPipe);
}

void handler::memcpyToDeviceGlobal(const void *DeviceGlobalPtr, const void *Src,
                                   bool IsDeviceImageScoped, size_t NumBytes,
                                   size_t Offset) {
  throwIfActionIsCreated();
  MSrcPtr = const_cast<void *>(Src);
  MDstPtr = const_cast<void *>(DeviceGlobalPtr);
  impl->MIsDeviceImageScoped = IsDeviceImageScoped;
  MLength = NumBytes;
  impl->MOffset = Offset;
  setType(detail::CGType::CopyToDeviceGlobal);
}

void handler::memcpyFromDeviceGlobal(void *Dest, const void *DeviceGlobalPtr,
                                     bool IsDeviceImageScoped, size_t NumBytes,
                                     size_t Offset) {
  throwIfActionIsCreated();
  MSrcPtr = const_cast<void *>(DeviceGlobalPtr);
  MDstPtr = Dest;
  impl->MIsDeviceImageScoped = IsDeviceImageScoped;
  MLength = NumBytes;
  impl->MOffset = Offset;
  setType(detail::CGType::CopyFromDeviceGlobal);
}

void handler::memcpyToHostOnlyDeviceGlobal(const void *DeviceGlobalPtr,
                                           const void *Src,
                                           size_t DeviceGlobalTSize,
                                           bool IsDeviceImageScoped,
                                           size_t NumBytes, size_t Offset) {
  host_task([=, &Dev = impl->get_device(),
             WeakContextImpl = impl->get_context().weak_from_this()] {
    // Capture context as weak to avoid keeping it alive for too long. If it is
    // dead by the time this executes, the operation would not have been visible
    // anyway. Devices are alive till library shutdown so capturing a reference
    // to one is fine.
    if (std::shared_ptr<detail::context_impl> ContextImpl =
            WeakContextImpl.lock())
      ContextImpl->memcpyToHostOnlyDeviceGlobal(
          Dev, DeviceGlobalPtr, Src, DeviceGlobalTSize, IsDeviceImageScoped,
          NumBytes, Offset);
  });
}

void handler::memcpyFromHostOnlyDeviceGlobal(void *Dest,
                                             const void *DeviceGlobalPtr,
                                             bool IsDeviceImageScoped,
                                             size_t NumBytes, size_t Offset) {
  host_task([=, Context = impl->get_context().shared_from_this(),
             &Dev = impl->get_device()] {
    // Unlike memcpy to device_global, we need to keep the context alive in the
    // capture of this operation as we must be able to correctly copy the value
    // to the user-specified pointer. Device is guaranteed to live until SYCL RT
    // library shutdown (but even if it wasn't, alive conext has to guarantee
    // alive device).
    Context->memcpyFromHostOnlyDeviceGlobal(
        Dev, Dest, DeviceGlobalPtr, IsDeviceImageScoped, NumBytes, Offset);
  });
}

#ifndef __INTEL_PREVIEW_BREAKING_CHANGES
const std::shared_ptr<detail::context_impl> &
handler::getContextImplPtr() const {
  if (auto *Graph = impl->get_graph_or_null()) {
    return Graph->getContextImplPtr();
  }
  return impl->get_queue().getContextImplPtr();
}
#endif

detail::context_impl &handler::getContextImpl() const {
  if (auto *Graph = impl->get_graph_or_null()) {
    return Graph->getContextImpl();
  }
  return impl->get_queue().getContextImpl();
}

void handler::setKernelCacheConfig(handler::StableKernelCacheConfig Config) {
  switch (Config) {
  case handler::StableKernelCacheConfig::Default:
    impl->MKernelCacheConfig = UR_KERNEL_CACHE_CONFIG_DEFAULT;
    break;
  case handler::StableKernelCacheConfig::LargeSLM:
    impl->MKernelCacheConfig = UR_KERNEL_CACHE_CONFIG_LARGE_SLM;
    break;
  case handler::StableKernelCacheConfig::LargeData:
    impl->MKernelCacheConfig = UR_KERNEL_CACHE_CONFIG_LARGE_DATA;
    break;
  }
}

void handler::setKernelIsCooperative(bool KernelIsCooperative) {
  impl->MKernelIsCooperative = KernelIsCooperative;
}

#ifndef __INTEL_PREVIEW_BREAKING_CHANGES
void handler::setKernelClusterLaunch(sycl::range<3> ClusterSize, int Dims) {
  throwIfGraphAssociated<
      syclex::detail::UnsupportedGraphFeatures::
          sycl_ext_oneapi_experimental_cuda_cluster_launch>();
  impl->MKernelUsesClusterLaunch = true;

  if (Dims == 1) {
    sycl::range<1> ClusterSizeTrimmed = {ClusterSize[0]};
    impl->MNDRDesc.setClusterDimensions(ClusterSizeTrimmed);
  } else if (Dims == 2) {
    sycl::range<2> ClusterSizeTrimmed = {ClusterSize[0], ClusterSize[1]};
    impl->MNDRDesc.setClusterDimensions(ClusterSizeTrimmed);
  } else if (Dims == 3) {
    impl->MNDRDesc.setClusterDimensions(ClusterSize);
  }
}
#endif

void handler::setKernelClusterLaunch(sycl::range<3> ClusterSize) {
  throwIfGraphAssociated<
      syclex::detail::UnsupportedGraphFeatures::
          sycl_ext_oneapi_experimental_cuda_cluster_launch>();
  impl->MKernelUsesClusterLaunch = true;
  impl->MNDRDesc.setClusterDimensions(ClusterSize);
}

void handler::setKernelClusterLaunch(sycl::range<2> ClusterSize) {
  throwIfGraphAssociated<
      syclex::detail::UnsupportedGraphFeatures::
          sycl_ext_oneapi_experimental_cuda_cluster_launch>();
  impl->MKernelUsesClusterLaunch = true;
  impl->MNDRDesc.setClusterDimensions(ClusterSize);
}

void handler::setKernelClusterLaunch(sycl::range<1> ClusterSize) {
  throwIfGraphAssociated<
      syclex::detail::UnsupportedGraphFeatures::
          sycl_ext_oneapi_experimental_cuda_cluster_launch>();
  impl->MKernelUsesClusterLaunch = true;
  impl->MNDRDesc.setClusterDimensions(ClusterSize);
}

void handler::setKernelWorkGroupMem(size_t Size) {
  throwIfGraphAssociated<syclex::detail::UnsupportedGraphFeatures::
                             sycl_ext_oneapi_work_group_scratch_memory>();
  impl->MKernelWorkGroupMemorySize = Size;
}

void handler::ext_oneapi_graph(
#ifndef __INTEL_PREVIEW_BREAKING_CHANGES
    ext::oneapi::experimental::command_graph<
        ext::oneapi::experimental::graph_state::executable>
        Graph
#else
    const ext::oneapi::experimental::command_graph<
        ext::oneapi::experimental::graph_state::executable> &Graph
#endif
) {
  setType(detail::CGType::ExecCommandBuffer);
  impl->MExecGraph = detail::getSyclObjImpl(Graph).get();
}

std::shared_ptr<ext::oneapi::experimental::detail::graph_impl>
handler::getCommandGraph() const {
  if (auto *Graph = impl->get_graph_or_null()) {
    return Graph->shared_from_this();
  }

  return impl->get_queue().getCommandGraph();
}

void handler::setUserFacingNodeType(ext::oneapi::experimental::node_type Type) {
  impl->MUserFacingNodeType = Type;
}

kernel_bundle<bundle_state::input> handler::getKernelBundle() const {
  detail::kernel_bundle_impl *KernelBundleImplPtr =
      getOrInsertHandlerKernelBundlePtr(/*Insert=*/true);

  return detail::createSyclObjFromImpl<kernel_bundle<bundle_state::input>>(
      *KernelBundleImplPtr);
}

std::optional<std::array<size_t, 3>> handler::getMaxWorkGroups() {
  device_impl &DeviceImpl = impl->get_device();
  std::array<size_t, 3> UrResult = {};
  auto Ret = DeviceImpl.getAdapter().call_nocheck<UrApiKind::urDeviceGetInfo>(
      DeviceImpl.getHandleRef(),
      UrInfoCode<
          ext::oneapi::experimental::info::device::max_work_groups<3>>::value,
      sizeof(UrResult), &UrResult, nullptr);
  if (Ret == UR_RESULT_SUCCESS) {
    return UrResult;
  }
  return {};
}

std::tuple<std::array<size_t, 3>, bool> handler::getMaxWorkGroups_v2() {
  auto ImmRess = getMaxWorkGroups();
  if (ImmRess)
    return {*ImmRess, true};
  return {std::array<size_t, 3>{0, 0, 0}, false};
}

#ifndef __INTEL_PREVIEW_BREAKING_CHANGES
void handler::setNDRangeUsed(bool Value) { (void)Value; }
#endif

void handler::registerDynamicParameter(
    ext::oneapi::experimental::detail::dynamic_parameter_impl *DynamicParamImpl,
    int ArgIndex) {

  if (queue_impl *Queue = impl->get_queue_or_null();
      Queue && Queue->hasCommandGraph()) {
    throw sycl::exception(
        make_error_code(errc::invalid),
        "Dynamic Parameters cannot be used with Graph Queue recording.");
  }
  if (!impl->get_graph_or_null()) {
    throw sycl::exception(
        make_error_code(errc::invalid),
        "Dynamic Parameters cannot be used with normal SYCL submissions");
  }

  impl->MDynamicParameters.emplace_back(DynamicParamImpl, ArgIndex);
}

#ifndef __INTEL_PREVIEW_BREAKING_CHANGES
// TODO: Remove in the next ABI-breaking window.
void handler::registerDynamicParameter(
    ext::oneapi::experimental::detail::dynamic_parameter_base &DynamicParamBase,
    int ArgIndex) {
  ext::oneapi::experimental::detail::dynamic_parameter_impl *DynParamImpl =
      detail::getSyclObjImpl(DynamicParamBase).get();

  registerDynamicParameter(DynParamImpl, ArgIndex);
}
#endif

bool handler::eventNeeded() const { return impl->MEventNeeded; }

void *handler::storeRawArg(const void *Ptr, size_t Size) {
  impl->CGData.MArgsStorage.emplace_back(Size);
  void *Storage = static_cast<void *>(impl->CGData.MArgsStorage.back().data());
  std::memcpy(Storage, Ptr, Size);
  return Storage;
}

void handler::SetHostTask(std::function<void()> &&Func) {
  setNDRangeDescriptor(range<1>(1));
  impl->MHostTask.reset(new detail::HostTask(std::move(Func)));
  setType(detail::CGType::CodeplayHostTask);
}

void handler::SetHostTask(std::function<void(interop_handle)> &&Func) {
  setNDRangeDescriptor(range<1>(1));
  impl->MHostTask.reset(new detail::HostTask(std::move(Func)));
  setType(detail::CGType::CodeplayHostTask);
}

#ifndef __INTEL_PREVIEW_BREAKING_CHANGES
// TODO: This function is not used anymore, remove it in the next
// ABI-breaking window.
void handler::addAccessorReq(detail::AccessorImplPtr Accessor) {
  // Add accessor to the list of requirements.
  impl->CGData.MRequirements.push_back(Accessor.get());
  // Store copy of the accessor.
  impl->CGData.MAccStorage.push_back(std::move(Accessor));
}
#endif

void handler::addLifetimeSharedPtrStorage(std::shared_ptr<const void> SPtr) {
  impl->CGData.MSharedPtrStorage.push_back(std::move(SPtr));
}

void handler::addArg(detail::kernel_param_kind_t ArgKind, void *Req,
                     int AccessTarget, int ArgIndex) {
  impl->MArgs.emplace_back(ArgKind, Req, AccessTarget, ArgIndex);
}

void handler::clearArgs() { impl->MArgs.clear(); }

void handler::setArgsToAssociatedAccessors() {
  impl->MArgs = impl->MAssociatedAccesors;
}

bool handler::HasAssociatedAccessor(detail::AccessorImplHost *Req,
                                    access::target AccessTarget) const {
  return std::find_if(
             impl->MAssociatedAccesors.cbegin(),
             impl->MAssociatedAccesors.cend(), [&](const detail::ArgDesc &AD) {
               return AD.MType == detail::kernel_param_kind_t::kind_accessor &&
                      AD.MPtr == Req &&
                      AD.MSize == static_cast<int>(AccessTarget);
             }) == impl->MAssociatedAccesors.end();
}

void handler::setType(sycl::detail::CGType Type) { impl->MCGType = Type; }
sycl::detail::CGType handler::getType() const { return impl->MCGType; }

#ifndef __INTEL_PREVIEW_BREAKING_CHANGES
void handler::setNDRangeDescriptorPadded(sycl::range<3> N,
                                         bool SetNumWorkGroups, int Dims) {
  if (Dims == 1) {
    sycl::range<1> Range = {N[0]};
    impl->MNDRDesc = NDRDescT{Range, SetNumWorkGroups};
  } else if (Dims == 2) {
    sycl::range<2> Range = {N[0], N[1]};
    impl->MNDRDesc = NDRDescT{Range, SetNumWorkGroups};
  } else if (Dims == 3) {
    impl->MNDRDesc = NDRDescT{N, SetNumWorkGroups};
  }
}

void handler::setNDRangeDescriptorPadded(sycl::range<3> NumWorkItems,
                                         sycl::id<3> Offset, int Dims) {
  if (Dims == 1) {
    sycl::range<1> NumWorkItemsTrimmed = {NumWorkItems[0]};
    sycl::id<1> OffsetTrimmed = {Offset[0]};
    impl->MNDRDesc = NDRDescT{NumWorkItemsTrimmed, OffsetTrimmed};
  } else if (Dims == 2) {
    sycl::range<2> NumWorkItemsTrimmed = {NumWorkItems[0], NumWorkItems[1]};
    sycl::id<2> OffsetTrimmed = {Offset[0], Offset[1]};
    impl->MNDRDesc = NDRDescT{NumWorkItemsTrimmed, OffsetTrimmed};
  } else if (Dims == 3) {
    impl->MNDRDesc = NDRDescT{NumWorkItems, Offset};
  }
}

void handler::setNDRangeDescriptorPadded(sycl::range<3> NumWorkItems,
                                         sycl::range<3> LocalSize,
                                         sycl::id<3> Offset, int Dims) {
  if (Dims == 1) {
    sycl::range<1> NumWorkItemsTrimmed = {NumWorkItems[0]};
    sycl::range<1> LocalSizeTrimmed = {LocalSize[0]};
    sycl::id<1> OffsetTrimmed = {Offset[0]};
    impl->MNDRDesc =
        NDRDescT{NumWorkItemsTrimmed, LocalSizeTrimmed, OffsetTrimmed};
  } else if (Dims == 2) {
    sycl::range<2> NumWorkItemsTrimmed = {NumWorkItems[0], NumWorkItems[1]};
    sycl::range<2> LocalSizeTrimmed = {LocalSize[0], LocalSize[1]};
    sycl::id<2> OffsetTrimmed = {Offset[0], Offset[1]};
    impl->MNDRDesc =
        NDRDescT{NumWorkItemsTrimmed, LocalSizeTrimmed, OffsetTrimmed};
  } else if (Dims == 3) {
    impl->MNDRDesc = NDRDescT{NumWorkItems, LocalSize, Offset};
  }
}
#endif

void handler::setNDRangeDescriptor(sycl::range<3> N, bool SetNumWorkGroups) {
  impl->MNDRDesc = NDRDescT{N, SetNumWorkGroups};
}
void handler::setNDRangeDescriptor(sycl::range<3> NumWorkItems,
                                   sycl::id<3> Offset) {
  impl->MNDRDesc = NDRDescT{NumWorkItems, Offset};
}
void handler::setNDRangeDescriptor(sycl::range<3> NumWorkItems,
                                   sycl::range<3> LocalSize,
                                   sycl::id<3> Offset) {
  impl->MNDRDesc = NDRDescT{NumWorkItems, LocalSize, Offset};
}

void handler::setNDRangeDescriptor(sycl::range<2> N, bool SetNumWorkGroups) {
  impl->MNDRDesc = NDRDescT{N, SetNumWorkGroups};
}
void handler::setNDRangeDescriptor(sycl::range<2> NumWorkItems,
                                   sycl::id<2> Offset) {
  impl->MNDRDesc = NDRDescT{NumWorkItems, Offset};
}
void handler::setNDRangeDescriptor(sycl::range<2> NumWorkItems,
                                   sycl::range<2> LocalSize,
                                   sycl::id<2> Offset) {
  impl->MNDRDesc = NDRDescT{NumWorkItems, LocalSize, Offset};
}

void handler::setNDRangeDescriptor(sycl::range<1> N, bool SetNumWorkGroups) {
  impl->MNDRDesc = NDRDescT{N, SetNumWorkGroups};
}
void handler::setNDRangeDescriptor(sycl::range<1> NumWorkItems,
                                   sycl::id<1> Offset) {
  impl->MNDRDesc = NDRDescT{NumWorkItems, Offset};
}
void handler::setNDRangeDescriptor(sycl::range<1> NumWorkItems,
                                   sycl::range<1> LocalSize,
                                   sycl::id<1> Offset) {
  impl->MNDRDesc = NDRDescT{NumWorkItems, LocalSize, Offset};
}

void handler::setKernelNameBasedCachePtr(
    sycl::detail::KernelNameBasedCacheT *KernelNameBasedCachePtr) {
  impl->MKernelNameBasedCachePtr = KernelNameBasedCachePtr;
}

void handler::setKernelInfo(
    void *KernelFuncPtr, int KernelNumArgs,
    detail::kernel_param_desc_t (*KernelParamDescGetter)(int),
    bool KernelIsESIMD, bool KernelHasSpecialCaptures) {
  impl->MKernelFuncPtr = KernelFuncPtr;
  impl->MKernelNumArgs = KernelNumArgs;
  impl->MKernelParamDescGetter = KernelParamDescGetter;
  impl->MKernelIsESIMD = KernelIsESIMD;
  impl->MKernelHasSpecialCaptures = KernelHasSpecialCaptures;
}

void handler::instantiateKernelOnHost(void *InstantiateKernelOnHostPtr) {
  // Passing the pointer to the runtime is enough to prevent optimization.
  // We don't need to use the pointer for anything.
  (void)InstantiateKernelOnHostPtr;
}

void handler::saveCodeLoc(detail::code_location CodeLoc, bool IsTopCodeLoc) {
  MCodeLoc = CodeLoc;
  impl->MIsTopCodeLoc = IsTopCodeLoc;
}
#ifndef __INTEL_PREVIEW_BREAKING_CHANGES
void handler::saveCodeLoc(detail::code_location CodeLoc) {
  MCodeLoc = CodeLoc;
  impl->MIsTopCodeLoc = true;
}
#endif
void handler::copyCodeLoc(const handler &other) {
  MCodeLoc = other.MCodeLoc;
  impl->MIsTopCodeLoc = other.impl->MIsTopCodeLoc;
}

queue handler::getQueue() {
  return createSyclObjFromImpl<queue>(impl->get_queue());
}
namespace detail {
__SYCL_EXPORT void HandlerAccess::preProcess(handler &CGH,
                                             type_erased_cgfo_ty F) {
  queue_impl &Q = CGH.impl->get_queue();
  bool EventNeeded = !Q.isInOrder();
#ifdef __INTEL_PREVIEW_BREAKING_CHANGES
  handler_impl HandlerImpl{Q, EventNeeded};
  handler AuxHandler{HandlerImpl};
#else
  handler AuxHandler{Q.shared_from_this(), EventNeeded};
#endif
  AuxHandler.copyCodeLoc(CGH);
  F(AuxHandler);
  auto E = AuxHandler.finalize();
  if (EventNeeded)
    CGH.depends_on(E);
}
__SYCL_EXPORT void HandlerAccess::postProcess(handler &CGH,
                                              type_erased_cgfo_ty F) {
  bool EventNeeded = CGH.impl->MEventNeeded;
  queue_impl &Q = CGH.impl->get_queue();
  bool InOrder = Q.isInOrder();
  if (!InOrder)
    CGH.impl->MEventNeeded = true;

  handler PostProcessHandler{std::make_unique<handler_impl>(Q, EventNeeded)};
  PostProcessHandler.copyCodeLoc(CGH);
  // Extend lifetimes of auxiliary resources till the last kernel in the chain
  // finishes:
  PostProcessHandler.impl->MAuxiliaryResources = CGH.impl->MAuxiliaryResources;
  auto E = CGH.finalize();
  if (!InOrder)
    PostProcessHandler.depends_on(E);
  F(PostProcessHandler);
  swap(CGH, PostProcessHandler);
}
} // namespace detail
} // namespace _V1
} // namespace sycl<|MERGE_RESOLUTION|>--- conflicted
+++ resolved
@@ -643,18 +643,10 @@
         uint64_t InstanceID = 0;
         if (xptiEnabled) {
           std::tie(CmdTraceEvent, InstanceID) = emitKernelInstrumentationData(
-<<<<<<< HEAD
-              StreamID, MKernel, MCodeLoc, impl->MIsTopCodeLoc,
+              detail::GSYCLStreamID, MKernel, MCodeLoc, impl->MIsTopCodeLoc,
               MKernelName.data(), impl->MKernelNameBasedCachePtr, Queue,
               impl->MNDRDesc, KernelBundleImpPtr, impl->MArgs);
-          detail::emitInstrumentationGeneral(StreamID, InstanceID,
-=======
-              detail::GSYCLStreamID, MKernel, MCodeLoc, impl->MIsTopCodeLoc,
-              MKernelName.data(), impl->MKernelNameBasedCachePtr,
-              impl->get_queue_or_null(), impl->MNDRDesc, KernelBundleImpPtr,
-              impl->MArgs);
           detail::emitInstrumentationGeneral(detail::GSYCLStreamID, InstanceID,
->>>>>>> c0f8a08e
                                              CmdTraceEvent,
                                              xpti::trace_task_begin, nullptr);
         }
