--- conflicted
+++ resolved
@@ -470,20 +470,12 @@
     break;
   case detail::CGType::SemaphoreWait:
     CommandGroup.reset(new detail::CGSemaphoreWait(
-<<<<<<< HEAD
-        MImpl->MExternalSemaphore, MImpl->MWaitValue, std::move(CGData),
-=======
-        impl->MInteropSemaphoreHandle, impl->MWaitValue, std::move(impl->CGData),
->>>>>>> cb3f5cda
+        impl->MExternalSemaphore, impl->MWaitValue, std::move(impl->CGData),
         MCodeLoc));
     break;
   case detail::CGType::SemaphoreSignal:
     CommandGroup.reset(new detail::CGSemaphoreSignal(
-<<<<<<< HEAD
-        MImpl->MExternalSemaphore, MImpl->MSignalValue, std::move(CGData),
-=======
-        impl->MInteropSemaphoreHandle, impl->MSignalValue, std::move(impl->CGData),
->>>>>>> cb3f5cda
+        impl->MExternalSemaphore, impl->MSignalValue, std::move(impl->CGData),
         MCodeLoc));
     break;
   case detail::CGType::None:
@@ -1395,17 +1387,10 @@
         "Invalid type of semaphore for this operation. The "
         "type of semaphore used needs a user passed wait value.");
   }
-<<<<<<< HEAD
-  MImpl->MExternalSemaphore =
+  impl->MExternalSemaphore =
       (sycl::detail::pi::PiExternalSemaphore)ExtSemaphore.raw_handle;
-  MImpl->MWaitValue = {};
-  setType(detail::CG::SemaphoreWait);
-=======
-  impl->MInteropSemaphoreHandle =
-      (sycl::detail::pi::PiInteropSemaphoreHandle)SemaphoreHandle.raw_handle;
   impl->MWaitValue = {};
   setType(detail::CGType::SemaphoreWait);
->>>>>>> cb3f5cda
 }
 
 void handler::ext_oneapi_wait_external_semaphore(
@@ -1422,17 +1407,10 @@
         "Invalid type of semaphore for this operation. The "
         "type of semaphore does not support user passed wait values.");
   }
-<<<<<<< HEAD
-  MImpl->MExternalSemaphore =
+  impl->MExternalSemaphore =
       (sycl::detail::pi::PiExternalSemaphore)ExtSemaphore.raw_handle;
-  MImpl->MWaitValue = WaitValue;
-  setType(detail::CG::SemaphoreWait);
-=======
-  impl->MInteropSemaphoreHandle =
-      (sycl::detail::pi::PiInteropSemaphoreHandle)SemaphoreHandle.raw_handle;
   impl->MWaitValue = WaitValue;
   setType(detail::CGType::SemaphoreWait);
->>>>>>> cb3f5cda
 }
 
 void handler::ext_oneapi_signal_external_semaphore(
@@ -1451,17 +1429,10 @@
         "Invalid type of semaphore for this operation. The "
         "type of semaphore used needs a user passed signal value.");
   }
-<<<<<<< HEAD
-  MImpl->MExternalSemaphore =
+  impl->MExternalSemaphore =
       (sycl::detail::pi::PiExternalSemaphore)ExtSemaphore.raw_handle;
-  MImpl->MSignalValue = {};
-  setType(detail::CG::SemaphoreSignal);
-=======
-  impl->MInteropSemaphoreHandle =
-      (sycl::detail::pi::PiInteropSemaphoreHandle)SemaphoreHandle.raw_handle;
   impl->MSignalValue = {};
   setType(detail::CGType::SemaphoreSignal);
->>>>>>> cb3f5cda
 }
 
 void handler::ext_oneapi_signal_external_semaphore(
@@ -1478,17 +1449,10 @@
         "Invalid type of semaphore for this operation. The "
         "type of semaphore does not support user passed signal values.");
   }
-<<<<<<< HEAD
-  MImpl->MExternalSemaphore =
+  impl->MExternalSemaphore =
       (sycl::detail::pi::PiExternalSemaphore)ExtSemaphore.raw_handle;
-  MImpl->MSignalValue = SignalValue;
-  setType(detail::CG::SemaphoreSignal);
-=======
-  impl->MInteropSemaphoreHandle =
-      (sycl::detail::pi::PiInteropSemaphoreHandle)SemaphoreHandle.raw_handle;
   impl->MSignalValue = SignalValue;
   setType(detail::CGType::SemaphoreSignal);
->>>>>>> cb3f5cda
 }
 
 void handler::use_kernel_bundle(
