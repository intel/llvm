--- conflicted
+++ resolved
@@ -852,11 +852,6 @@
   return id<2>{std::min(ItemLimit[0], Height), std::min(ItemLimit[1], Width)};
 }
 
-<<<<<<< HEAD
-const std::shared_ptr<detail::context_impl> &
-handler::getContextImplPtr() const {
-  return MQueue->getContextImplPtr();
-=======
 void handler::memcpyToDeviceGlobal(const void *DeviceGlobalPtr, const void *Src,
                                    bool IsDeviceImageScoped, size_t NumBytes,
                                    size_t Offset) {
@@ -879,7 +874,11 @@
   MLength = NumBytes;
   MImpl->MOffset = Offset;
   setType(detail::CG::CopyFromDeviceGlobal);
->>>>>>> 045f5abc
+}
+
+const std::shared_ptr<detail::context_impl> &
+handler::getContextImplPtr() const {
+  return MQueue->getContextImplPtr();
 }
 
 } // __SYCL_INLINE_VER_NAMESPACE(_V1)
