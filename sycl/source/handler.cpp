--- conflicted
+++ resolved
@@ -656,14 +656,8 @@
       if (DiscardEvent) {
         EnqueueKernel();
       } else {
-<<<<<<< HEAD
-        ResultEvent->setQueue(*Queue);
-        ResultEvent->setWorkerQueue(Queue->weak_from_this());
-        ResultEvent->setContextImpl(impl->get_context());
-=======
         detail::queue_impl &Queue = impl->get_queue();
         ResultEvent->setWorkerQueue(Queue.weak_from_this());
->>>>>>> 25ec52bd
         ResultEvent->setStateIncomplete();
         ResultEvent->setSubmissionTime();
 
