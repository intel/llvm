//==-------- handler.cpp --- SYCL command group handler --------------------==//
//
// Part of the LLVM Project, under the Apache License v2.0 with LLVM Exceptions.
// See https://llvm.org/LICENSE.txt for license information.
// SPDX-License-Identifier: Apache-2.0 WITH LLVM-exception
//
//===----------------------------------------------------------------------===//

#include <algorithm>

#include <detail/config.hpp>
#include <detail/global_handler.hpp>
#include <detail/graph_impl.hpp>
#include <detail/handler_impl.hpp>
#include <detail/image_impl.hpp>
#include <detail/kernel_bundle_impl.hpp>
#include <detail/kernel_impl.hpp>
#include <detail/queue_impl.hpp>
#include <detail/scheduler/commands.hpp>
#include <detail/scheduler/scheduler.hpp>
#include <detail/host_task.hpp>
#include <detail/usm/usm_impl.hpp>
#include <sycl/detail/common.hpp>
#include <sycl/detail/helpers.hpp>
#include <sycl/detail/kernel_desc.hpp>
#include <sycl/detail/pi.h>
#include <sycl/detail/pi.hpp>
#include <sycl/event.hpp>
#include <sycl/handler.hpp>
#include <sycl/info/info_desc.hpp>
#include <sycl/stream.hpp>

#include <sycl/ext/oneapi/bindless_images_memory.hpp>
#include <sycl/ext/oneapi/memcpy2d.hpp>

namespace sycl {
inline namespace _V1 {

namespace detail {

bool isDeviceGlobalUsedInKernel(const void *DeviceGlobalPtr) {
  DeviceGlobalMapEntry *DGEntry =
      detail::ProgramManager::getInstance().getDeviceGlobalEntry(
          DeviceGlobalPtr);
  return DGEntry && !DGEntry->MImageIdentifiers.empty();
}

sycl::detail::pi::PiImageCopyFlags
getPiImageCopyFlags(sycl::usm::alloc SrcPtrType, sycl::usm::alloc DstPtrType) {
  if (DstPtrType == sycl::usm::alloc::device) {
    // Dest is on device
    if (SrcPtrType == sycl::usm::alloc::device)
      return sycl::detail::pi::PiImageCopyFlags::PI_IMAGE_COPY_DEVICE_TO_DEVICE;
    if (SrcPtrType == sycl::usm::alloc::host ||
        SrcPtrType == sycl::usm::alloc::unknown)
      return sycl::detail::pi::PiImageCopyFlags::PI_IMAGE_COPY_HOST_TO_DEVICE;
    throw sycl::exception(make_error_code(errc::invalid),
                          "Unknown copy source location");
  }
  if (DstPtrType == sycl::usm::alloc::host ||
      DstPtrType == sycl::usm::alloc::unknown) {
    // Dest is on host
    if (SrcPtrType == sycl::usm::alloc::device)
      return sycl::detail::pi::PiImageCopyFlags::PI_IMAGE_COPY_DEVICE_TO_HOST;
    if (SrcPtrType == sycl::usm::alloc::host ||
        SrcPtrType == sycl::usm::alloc::unknown)
      throw sycl::exception(make_error_code(errc::invalid),
                            "Cannot copy image from host to host");
    throw sycl::exception(make_error_code(errc::invalid),
                          "Unknown copy source location");
  }
  throw sycl::exception(make_error_code(errc::invalid),
                        "Unknown copy destination location");
}

void *getValueFromDynamicParameter(
    ext::oneapi::experimental::detail::dynamic_parameter_base
        &DynamicParamBase) {
  return sycl::detail::getSyclObjImpl(DynamicParamBase)->getValue();
}

} // namespace detail

handler::handler(std::shared_ptr<detail::queue_impl> Queue,
                 bool CallerNeedsEvent)
    : handler(Queue, Queue, nullptr, CallerNeedsEvent) {}

handler::handler(std::shared_ptr<detail::queue_impl> Queue,
                 std::shared_ptr<detail::queue_impl> PrimaryQueue,
                 std::shared_ptr<detail::queue_impl> SecondaryQueue,
                 bool CallerNeedsEvent)
    : impl(std::make_shared<detail::handler_impl>(std::move(PrimaryQueue),
                                                   std::move(SecondaryQueue),
                                                   CallerNeedsEvent)),
      MQueue(std::move(Queue)) {}

handler::handler(
    std::shared_ptr<ext::oneapi::experimental::detail::graph_impl> Graph)
    : impl(std::make_shared<detail::handler_impl>(Graph)) {}

// Sets the submission state to indicate that an explicit kernel bundle has been
// set. Throws a sycl::exception with errc::invalid if the current state
// indicates that a specialization constant has been set.
void handler::setStateExplicitKernelBundle() {
  impl->setStateExplicitKernelBundle();
}

// Sets the submission state to indicate that a specialization constant has been
// set. Throws a sycl::exception with errc::invalid if the current state
// indicates that an explicit kernel bundle has been set.
void handler::setStateSpecConstSet() { impl->setStateSpecConstSet(); }

// Returns true if the submission state is EXPLICIT_KERNEL_BUNDLE_STATE and
// false otherwise.
bool handler::isStateExplicitKernelBundle() const {
  return impl->isStateExplicitKernelBundle();
}

// Returns a shared_ptr to the kernel_bundle.
// If there is no kernel_bundle created:
// returns newly created kernel_bundle if Insert is true
// returns shared_ptr(nullptr) if Insert is false
std::shared_ptr<detail::kernel_bundle_impl>
handler::getOrInsertHandlerKernelBundle(bool Insert) const {
  if (!impl->MKernelBundle && Insert) {
    auto Ctx = impl->MGraph ? impl->MGraph->getContext() : MQueue->get_context();
    auto Dev = impl->MGraph ? impl->MGraph->getDevice() : MQueue->get_device();
    impl->MKernelBundle = detail::getSyclObjImpl(
        get_kernel_bundle<bundle_state::input>(Ctx, {Dev}, {}));
  }
  return impl->MKernelBundle;
}

// Sets kernel bundle to the provided one.
void handler::setHandlerKernelBundle(
    const std::shared_ptr<detail::kernel_bundle_impl> &NewKernelBundleImpPtr) {
  impl->MKernelBundle = NewKernelBundleImpPtr;
}

void handler::setHandlerKernelBundle(kernel Kernel) {
  // Kernel may not have an associated kernel bundle if it is created from a
  // program. As such, apply getSyclObjImpl directly on the kernel, i.e. not
  //  the other way around: getSyclObjImp(Kernel->get_kernel_bundle()).
  std::shared_ptr<detail::kernel_bundle_impl> KernelBundleImpl =
      detail::getSyclObjImpl(Kernel)->get_kernel_bundle();
  setHandlerKernelBundle(KernelBundleImpl);
}

event handler::finalize() {
  // This block of code is needed only for reduction implementation.
  // It is harmless (does nothing) for everything else.
  if (MIsFinalized)
    return MLastEvent;
  MIsFinalized = true;

  // According to 4.7.6.9 of SYCL2020 spec, if a placeholder accessor is passed
  // to a command without being bound to a command group, an exception should
  // be thrown.
  {
    for (const auto &arg : impl->MArgs) {
      if (arg.MType != detail::kernel_param_kind_t::kind_accessor)
        continue;

      detail::Requirement *AccImpl =
          static_cast<detail::Requirement *>(arg.MPtr);
      if (AccImpl->MIsPlaceH) {
        auto It = std::find(impl->CGData.MRequirements.begin(),
                            impl->CGData.MRequirements.end(), AccImpl);
        if (It == impl->CGData.MRequirements.end())
          throw sycl::exception(make_error_code(errc::kernel_argument),
                                "placeholder accessor must be bound by calling "
                                "handler::require() before it can be used.");

        // Check associated accessors
        bool AccFound = false;
        for (detail::ArgDesc &Acc : impl->MAssociatedAccesors) {
          if (Acc.MType == detail::kernel_param_kind_t::kind_accessor &&
              static_cast<detail::Requirement *>(Acc.MPtr) == AccImpl) {
            AccFound = true;
            break;
          }
        }

        if (!AccFound) {
          throw sycl::exception(make_error_code(errc::kernel_argument),
                                "placeholder accessor must be bound by calling "
                                "handler::require() before it can be used.");
        }
      }
    }
  }

  const auto &type = getType();
  if (type == detail::CGType::Kernel) {
    // If there were uses of set_specialization_constant build the kernel_bundle
    std::shared_ptr<detail::kernel_bundle_impl> KernelBundleImpPtr =
        getOrInsertHandlerKernelBundle(/*Insert=*/false);
    if (KernelBundleImpPtr) {
      // Make sure implicit non-interop kernel bundles have the kernel
      if (!KernelBundleImpPtr->isInterop() &&
          !impl->isStateExplicitKernelBundle()) {
        auto Dev = impl->MGraph ? impl->MGraph->getDevice() : MQueue->get_device();
        kernel_id KernelID =
            detail::ProgramManager::getInstance().getSYCLKernelID(
                MKernelName.c_str());
        bool KernelInserted = KernelBundleImpPtr->add_kernel(KernelID, Dev);
        // If kernel was not inserted and the bundle is in input mode we try
        // building it and trying to find the kernel in executable mode
        if (!KernelInserted &&
            KernelBundleImpPtr->get_bundle_state() == bundle_state::input) {
          auto KernelBundle =
              detail::createSyclObjFromImpl<kernel_bundle<bundle_state::input>>(
                  KernelBundleImpPtr);
          kernel_bundle<bundle_state::executable> ExecKernelBundle =
              build(KernelBundle);
          KernelBundleImpPtr = detail::getSyclObjImpl(ExecKernelBundle);
          setHandlerKernelBundle(KernelBundleImpPtr);
          KernelInserted = KernelBundleImpPtr->add_kernel(KernelID, Dev);
        }
        // If the kernel was not found in executable mode we throw an exception
        if (!KernelInserted)
          throw sycl::exception(make_error_code(errc::runtime),
                                "Failed to add kernel to kernel bundle.");
      }

      switch (KernelBundleImpPtr->get_bundle_state()) {
      case bundle_state::input: {
        // Underlying level expects kernel_bundle to be in executable state
        kernel_bundle<bundle_state::executable> ExecBundle = build(
            detail::createSyclObjFromImpl<kernel_bundle<bundle_state::input>>(
                KernelBundleImpPtr));
        KernelBundleImpPtr = detail::getSyclObjImpl(ExecBundle);
        setHandlerKernelBundle(KernelBundleImpPtr);
        break;
      }
      case bundle_state::executable:
        // Nothing to do
        break;
      case bundle_state::object:
      case bundle_state::ext_oneapi_source:
        assert(0 && "Expected that the bundle is either in input or executable "
                    "states.");
        break;
      }
    }

    if (MQueue && !impl->MGraph && !impl->MSubgraphNode &&
        !MQueue->getCommandGraph() && !MQueue->is_in_fusion_mode() &&
        !impl->CGData.MRequirements.size() && !MStreamStorage.size() &&
        (!impl->CGData.MEvents.size() ||
         (MQueue->isInOrder() &&
          detail::Scheduler::areEventsSafeForSchedulerBypass(
              impl->CGData.MEvents, MQueue->getContextImplPtr())))) {
      // if user does not add a new dependency to the dependency graph, i.e.
      // the graph is not changed, and the queue is not in fusion mode, then
      // this faster path is used to submit kernel bypassing scheduler and
      // avoiding CommandGroup, Command objects creation.

      std::vector<sycl::detail::pi::PiEvent> RawEvents;
      detail::EventImplPtr NewEvent;

#ifdef XPTI_ENABLE_INSTRUMENTATION
      // uint32_t StreamID, uint64_t InstanceID, xpti_td* TraceEvent,
      int32_t StreamID = xptiRegisterStream(detail::SYCL_STREAM_NAME);
      auto [CmdTraceEvent, InstanceID] = emitKernelInstrumentationData(
          StreamID, MKernel, MCodeLoc, MKernelName.c_str(), MQueue,
          impl->MNDRDesc, KernelBundleImpPtr, impl->MArgs);
      auto EnqueueKernel = [&, CmdTraceEvent = CmdTraceEvent,
                            InstanceID = InstanceID]() {
#else
      auto EnqueueKernel = [&]() {
#endif
        // 'Result' for single point of return
        pi_int32 Result = PI_ERROR_INVALID_VALUE;
#ifdef XPTI_ENABLE_INSTRUMENTATION
        detail::emitInstrumentationGeneral(StreamID, InstanceID, CmdTraceEvent,
                                           xpti::trace_task_begin, nullptr);
#endif
        Result = enqueueImpKernel(
            MQueue, impl->MNDRDesc, impl->MArgs, KernelBundleImpPtr, MKernel,
            MKernelName.c_str(), RawEvents, NewEvent, nullptr,
            impl->MKernelCacheConfig, impl->MKernelIsCooperative);
#ifdef XPTI_ENABLE_INSTRUMENTATION
        // Emit signal only when event is created
        if (NewEvent != nullptr) {
          detail::emitInstrumentationGeneral(
              StreamID, InstanceID, CmdTraceEvent, xpti::trace_signal,
              static_cast<const void *>(NewEvent->getHandleRef()));
        }
        detail::emitInstrumentationGeneral(StreamID, InstanceID, CmdTraceEvent,
                                           xpti::trace_task_end, nullptr);
#endif
        return Result;
      };

      bool DiscardEvent = (MQueue->MDiscardEvents || !impl->MEventNeeded) &&
                          MQueue->supportsDiscardingPiEvents();
      if (DiscardEvent) {
        // Kernel only uses assert if it's non interop one
        bool KernelUsesAssert =
            !(MKernel && MKernel->isInterop()) &&
            detail::ProgramManager::getInstance().kernelUsesAssert(
                MKernelName.c_str());
        DiscardEvent = !KernelUsesAssert;
      }

      if (DiscardEvent) {
        if (PI_SUCCESS != EnqueueKernel())
          throw runtime_error("Enqueue process failed.",
                              PI_ERROR_INVALID_OPERATION);
        auto EventImpl = std::make_shared<detail::event_impl>(
            detail::event_impl::HES_Discarded);
        MLastEvent = detail::createSyclObjFromImpl<event>(EventImpl);
      } else {
        NewEvent = std::make_shared<detail::event_impl>(MQueue);
        NewEvent->setWorkerQueue(MQueue);
        NewEvent->setContextImpl(MQueue->getContextImplPtr());
        NewEvent->setStateIncomplete();
        NewEvent->setSubmissionTime();

        if (PI_SUCCESS != EnqueueKernel())
          throw runtime_error("Enqueue process failed.",
                              PI_ERROR_INVALID_OPERATION);
        else if (NewEvent->isHost() || NewEvent->getHandleRef() == nullptr)
          NewEvent->setComplete();
        NewEvent->setEnqueued();

        MLastEvent = detail::createSyclObjFromImpl<event>(NewEvent);
      }
      return MLastEvent;
    }
  }

  std::unique_ptr<detail::CG> CommandGroup;
  switch (type) {
  case detail::CGType::Kernel: {
    // Copy kernel name here instead of move so that it's available after
    // running of this method by reductions implementation. This allows for
    // assert feature to check if kernel uses assertions
    CommandGroup.reset(new detail::CGExecKernel(
        std::move(impl->MNDRDesc), std::move(MHostKernel), std::move(MKernel),
        std::move(impl->MKernelBundle), std::move(impl->CGData),
        std::move(impl->MArgs), MKernelName.c_str(), std::move(MStreamStorage),
        std::move(impl->MAuxiliaryResources), getType(),
        impl->MKernelCacheConfig, impl->MKernelIsCooperative, MCodeLoc));
    break;
  }
  case detail::CGType::CopyAccToPtr:
  case detail::CGType::CopyPtrToAcc:
  case detail::CGType::CopyAccToAcc:
    CommandGroup.reset(
        new detail::CGCopy(getType(), MSrcPtr, MDstPtr, std::move(impl->CGData),
                           std::move(impl->MAuxiliaryResources), MCodeLoc));
    break;
  case detail::CGType::Fill:
    CommandGroup.reset(new detail::CGFill(std::move(MPattern), MDstPtr,
                                          std::move(impl->CGData), MCodeLoc));
    break;
  case detail::CGType::UpdateHost:
    CommandGroup.reset(
        new detail::CGUpdateHost(MDstPtr, std::move(impl->CGData), MCodeLoc));
    break;
  case detail::CGType::CopyUSM:
    CommandGroup.reset(new detail::CGCopyUSM(MSrcPtr, MDstPtr, MLength,
                                             std::move(impl->CGData), MCodeLoc));
    break;
  case detail::CGType::FillUSM:
    CommandGroup.reset(new detail::CGFillUSM(
        std::move(MPattern), MDstPtr, MLength, std::move(impl->CGData), MCodeLoc));
    break;
  case detail::CGType::PrefetchUSM:
    CommandGroup.reset(new detail::CGPrefetchUSM(MDstPtr, MLength,
                                                 std::move(impl->CGData), MCodeLoc));
    break;
  case detail::CGType::AdviseUSM:
    CommandGroup.reset(new detail::CGAdviseUSM(MDstPtr, MLength, impl->MAdvice,
                                               std::move(impl->CGData), getType(),
                                               MCodeLoc));
    break;
  case detail::CGType::Copy2DUSM:
    CommandGroup.reset(new detail::CGCopy2DUSM(
        MSrcPtr, MDstPtr, impl->MSrcPitch, impl->MDstPitch, impl->MWidth,
        impl->MHeight, std::move(impl->CGData), MCodeLoc));
    break;
  case detail::CGType::Fill2DUSM:
    CommandGroup.reset(new detail::CGFill2DUSM(
        std::move(MPattern), MDstPtr, impl->MDstPitch, impl->MWidth,
        impl->MHeight, std::move(impl->CGData), MCodeLoc));
    break;
  case detail::CGType::Memset2DUSM:
    CommandGroup.reset(new detail::CGMemset2DUSM(
        MPattern[0], MDstPtr, impl->MDstPitch, impl->MWidth, impl->MHeight,
        std::move(impl->CGData), MCodeLoc));
    break;
  case detail::CGType::CodeplayHostTask: {
    auto context = impl->MGraph ? detail::getSyclObjImpl(impl->MGraph->getContext())
                          : MQueue->getContextImplPtr();
    CommandGroup.reset(new detail::CGHostTask(
        std::move(MHostTask), MQueue, context, std::move(impl->MArgs),
        std::move(impl->CGData), getType(), MCodeLoc));
    break;
  }
  case detail::CGType::Barrier:
  case detail::CGType::BarrierWaitlist: {
    if (auto GraphImpl = getCommandGraph(); GraphImpl != nullptr) {
      impl->CGData.MEvents.insert(std::end(impl->CGData.MEvents),
                            std::begin(MEventsWaitWithBarrier),
                            std::end(MEventsWaitWithBarrier));
      // Barrier node is implemented as an empty node in Graph
      // but keep the barrier type to help managing dependencies
      setType(detail::CGType::Barrier);
      CommandGroup.reset(
          new detail::CG(detail::CGType::Barrier, std::move(impl->CGData), MCodeLoc));
    } else {
      CommandGroup.reset(
          new detail::CGBarrier(std::move(MEventsWaitWithBarrier),
                                std::move(impl->CGData), getType(), MCodeLoc));
    }
    break;
  }
  case detail::CGType::ProfilingTag: {
    CommandGroup.reset(new detail::CGProfilingTag(std::move(impl->CGData), MCodeLoc));
    break;
  }
  case detail::CGType::CopyToDeviceGlobal: {
    CommandGroup.reset(new detail::CGCopyToDeviceGlobal(
        MSrcPtr, MDstPtr, impl->MIsDeviceImageScoped, MLength, impl->MOffset,
        std::move(impl->CGData), MCodeLoc));
    break;
  }
  case detail::CGType::CopyFromDeviceGlobal: {
    CommandGroup.reset(new detail::CGCopyFromDeviceGlobal(
        MSrcPtr, MDstPtr, impl->MIsDeviceImageScoped, MLength, impl->MOffset,
        std::move(impl->CGData), MCodeLoc));
    break;
  }
  case detail::CGType::ReadWriteHostPipe: {
    CommandGroup.reset(new detail::CGReadWriteHostPipe(
        impl->HostPipeName, impl->HostPipeBlocking, impl->HostPipePtr,
        impl->HostPipeTypeSize, impl->HostPipeRead, std::move(impl->CGData),
        MCodeLoc));
    break;
  }
  case detail::CGType::ExecCommandBuffer: {
    std::shared_ptr<ext::oneapi::experimental::detail::graph_impl> ParentGraph =
        MQueue ? MQueue->getCommandGraph() : impl->MGraph;

    // If a parent graph is set that means we are adding or recording a subgraph
    // and we don't want to actually execute this command graph submission.
    if (ParentGraph) {
      ext::oneapi::experimental::detail::graph_impl::WriteLock ParentLock;
      if (MQueue) {
        ParentLock = ext::oneapi::experimental::detail::graph_impl::WriteLock(
            ParentGraph->MMutex);
      }
      impl->CGData.MRequirements = impl->MExecGraph->getRequirements();
      // Here we are using the CommandGroup without passing a CommandBuffer to
      // pass the exec_graph_impl and event dependencies. Since this subgraph CG
      // will not be executed this is fine.
      CommandGroup.reset(new sycl::detail::CGExecCommandBuffer(
          nullptr, impl->MExecGraph, std::move(impl->CGData)));

    } else {
      event GraphCompletionEvent =
          impl->MExecGraph->enqueue(MQueue, std::move(impl->CGData));
      MLastEvent = GraphCompletionEvent;
      return MLastEvent;
    }
  } break;
  case detail::CGType::CopyImage:
    CommandGroup.reset(new detail::CGCopyImage(
        MSrcPtr, MDstPtr, impl->MImageDesc, impl->MImageFormat,
        impl->MImageCopyFlags, impl->MSrcOffset, impl->MDestOffset,
        impl->MHostExtent, impl->MCopyExtent, std::move(impl->CGData), MCodeLoc));
    break;
  case detail::CGType::SemaphoreWait:
    CommandGroup.reset(new detail::CGSemaphoreWait(
        impl->MInteropSemaphoreHandle, impl->MWaitValue, std::move(impl->CGData),
        MCodeLoc));
    break;
  case detail::CGType::SemaphoreSignal:
    CommandGroup.reset(new detail::CGSemaphoreSignal(
        impl->MInteropSemaphoreHandle, impl->MSignalValue, std::move(impl->CGData),
        MCodeLoc));
    break;
  case detail::CGType::None:
    if (detail::pi::trace(detail::pi::TraceLevel::PI_TRACE_ALL)) {
      std::cout << "WARNING: An empty command group is submitted." << std::endl;
    }

    // Empty nodes are handled by Graph like standard nodes
    // For Standard mode (non-graph),
    // empty nodes are not sent to the scheduler to save time
    if (impl->MGraph || (MQueue && MQueue->getCommandGraph())) {
      CommandGroup.reset(
          new detail::CG(detail::CGType::None, std::move(impl->CGData), MCodeLoc));
    } else {
      detail::EventImplPtr Event = std::make_shared<sycl::detail::event_impl>();
      MLastEvent = detail::createSyclObjFromImpl<event>(Event);
      return MLastEvent;
    }
    break;
  }

  if (!CommandGroup)
    throw sycl::runtime_error(
        "Internal Error. Command group cannot be constructed.",
        PI_ERROR_INVALID_OPERATION);

  // If there is a graph associated with the handler we are in the explicit
  // graph mode, so we store the CG instead of submitting it to the scheduler,
  // so it can be retrieved by the graph later.
  if (impl->MGraph) {
    impl->MGraphNodeCG = std::move(CommandGroup);
    return detail::createSyclObjFromImpl<event>(
        std::make_shared<detail::event_impl>());
  }

  // If the queue has an associated graph then we need to take the CG and pass
  // it to the graph to create a node, rather than submit it to the scheduler.
  if (auto GraphImpl = MQueue->getCommandGraph(); GraphImpl) {
    auto EventImpl = std::make_shared<detail::event_impl>();
    EventImpl->setSubmittedQueue(MQueue);
    std::shared_ptr<ext::oneapi::experimental::detail::node_impl> NodeImpl =
        nullptr;

    // GraphImpl is read and written in this scope so we lock this graph
    // with full priviledges.
    ext::oneapi::experimental::detail::graph_impl::WriteLock Lock(
        GraphImpl->MMutex);

    ext::oneapi::experimental::node_type NodeType =
        impl->MUserFacingNodeType !=
                ext::oneapi::experimental::node_type::empty
            ? impl->MUserFacingNodeType
            : ext::oneapi::experimental::detail::getNodeTypeFromCG(getType());

    // Create a new node in the graph representing this command-group
    if (MQueue->isInOrder()) {
      // In-order queues create implicit linear dependencies between nodes.
      // Find the last node added to the graph from this queue, so our new
      // node can set it as a predecessor.
      auto DependentNode = GraphImpl->getLastInorderNode(MQueue);

      NodeImpl = DependentNode
                     ? GraphImpl->add(NodeType, std::move(CommandGroup),
                                      {DependentNode})
                     : GraphImpl->add(NodeType, std::move(CommandGroup));

      // If we are recording an in-order queue remember the new node, so it
      // can be used as a dependency for any more nodes recorded from this
      // queue.
      GraphImpl->setLastInorderNode(MQueue, NodeImpl);
    } else {
      auto LastBarrierRecordedFromQueue = GraphImpl->getBarrierDep(MQueue);
      if (LastBarrierRecordedFromQueue) {
        NodeImpl = GraphImpl->add(NodeType, std::move(CommandGroup),
                                  {LastBarrierRecordedFromQueue});
      } else {
        NodeImpl = GraphImpl->add(NodeType, std::move(CommandGroup));
      }

      if (NodeImpl->MCGType == sycl::detail::CGType::Barrier) {
        GraphImpl->setBarrierDep(MQueue, NodeImpl);
      }
    }

    // Associate an event with this new node and return the event.
    GraphImpl->addEventForNode(GraphImpl, EventImpl, NodeImpl);

    NodeImpl->MNDRangeUsed = impl->MNDRangeUsed;

    return detail::createSyclObjFromImpl<event>(EventImpl);
  }

  detail::EventImplPtr Event = detail::Scheduler::getInstance().addCG(
      std::move(CommandGroup), std::move(MQueue), impl->MEventNeeded);

  MLastEvent = detail::createSyclObjFromImpl<event>(Event);
  return MLastEvent;
}

void handler::addReduction(const std::shared_ptr<const void> &ReduObj) {
  impl->MAuxiliaryResources.push_back(ReduObj);
}

void handler::associateWithHandlerCommon(detail::AccessorImplPtr AccImpl,
                                         int AccTarget) {
  if (getCommandGraph() &&
      static_cast<detail::SYCLMemObjT *>(AccImpl->MSYCLMemObj)
          ->needsWriteBack()) {
    throw sycl::exception(make_error_code(errc::invalid),
                          "Accessors to buffers which have write_back enabled "
                          "are not allowed to be used in command graphs.");
  }
  detail::Requirement *Req = AccImpl.get();
  if (Req->MAccessMode != sycl::access_mode::read) {
    auto SYCLMemObj = static_cast<detail::SYCLMemObjT *>(Req->MSYCLMemObj);
    SYCLMemObj->handleWriteAccessorCreation();
  }
  // Add accessor to the list of requirements.
  if (Req->MAccessRange.size() != 0)
    impl->CGData.MRequirements.push_back(Req);
  // Store copy of the accessor.
  impl->CGData.MAccStorage.push_back(std::move(AccImpl));
  // Add an accessor to the handler list of associated accessors.
  // For associated accessors index does not means nothing.
  impl->MAssociatedAccesors.emplace_back(
      detail::kernel_param_kind_t::kind_accessor, Req, AccTarget, /*index*/ 0);
}

void handler::associateWithHandler(detail::AccessorBaseHost *AccBase,
                                   access::target AccTarget) {
  associateWithHandlerCommon(detail::getSyclObjImpl(*AccBase),
                             static_cast<int>(AccTarget));
}

void handler::associateWithHandler(
    detail::UnsampledImageAccessorBaseHost *AccBase, image_target AccTarget) {
  associateWithHandlerCommon(detail::getSyclObjImpl(*AccBase),
                             static_cast<int>(AccTarget));
}

void handler::associateWithHandler(
    detail::SampledImageAccessorBaseHost *AccBase, image_target AccTarget) {
  associateWithHandlerCommon(detail::getSyclObjImpl(*AccBase),
                             static_cast<int>(AccTarget));
}

static void addArgsForGlobalAccessor(detail::Requirement *AccImpl, size_t Index,
                                     size_t &IndexShift, int Size,
                                     bool IsKernelCreatedFromSource,
                                     size_t GlobalSize,
                                     std::vector<detail::ArgDesc> &Args,
                                     bool isESIMD) {
  using detail::kernel_param_kind_t;
  if (AccImpl->PerWI)
    AccImpl->resize(GlobalSize);

  Args.emplace_back(kernel_param_kind_t::kind_accessor, AccImpl, Size,
                    Index + IndexShift);

  // TODO ESIMD currently does not suport offset, memory and access ranges -
  // accessor::init for ESIMD-mode accessor has a single field, translated
  // to a single kernel argument set above.
  if (!isESIMD && !IsKernelCreatedFromSource) {
    // Dimensionality of the buffer is 1 when dimensionality of the
    // accessor is 0.
    const size_t SizeAccField =
        sizeof(size_t) * (AccImpl->MDims == 0 ? 1 : AccImpl->MDims);
    ++IndexShift;
    Args.emplace_back(kernel_param_kind_t::kind_std_layout,
                      &AccImpl->MAccessRange[0], SizeAccField,
                      Index + IndexShift);
    ++IndexShift;
    Args.emplace_back(kernel_param_kind_t::kind_std_layout,
                      &AccImpl->MMemoryRange[0], SizeAccField,
                      Index + IndexShift);
    ++IndexShift;
    Args.emplace_back(kernel_param_kind_t::kind_std_layout,
                      &AccImpl->MOffset[0], SizeAccField, Index + IndexShift);
  }
}

void handler::processArg(void *Ptr, const detail::kernel_param_kind_t &Kind,
                         const int Size, const size_t Index, size_t &IndexShift,
                         bool IsKernelCreatedFromSource, bool IsESIMD) {
  using detail::kernel_param_kind_t;

  switch (Kind) {
  case kernel_param_kind_t::kind_std_layout:
  case kernel_param_kind_t::kind_pointer: {
    AddArg(Kind, Ptr, Size, Index + IndexShift);
    break;
  }
  case kernel_param_kind_t::kind_stream: {
    // Stream contains several accessors inside.
    stream *S = static_cast<stream *>(Ptr);

    detail::AccessorBaseHost *GBufBase =
        static_cast<detail::AccessorBaseHost *>(&S->GlobalBuf);
    detail::AccessorImplPtr GBufImpl = detail::getSyclObjImpl(*GBufBase);
    detail::Requirement *GBufReq = GBufImpl.get();
    addArgsForGlobalAccessor(GBufReq, Index, IndexShift, Size,
                             IsKernelCreatedFromSource,
                             impl->MNDRDesc.GlobalSize.size(), impl->MArgs, IsESIMD);
    ++IndexShift;
    detail::AccessorBaseHost *GOffsetBase =
        static_cast<detail::AccessorBaseHost *>(&S->GlobalOffset);
    detail::AccessorImplPtr GOfssetImpl = detail::getSyclObjImpl(*GOffsetBase);
    detail::Requirement *GOffsetReq = GOfssetImpl.get();
    addArgsForGlobalAccessor(GOffsetReq, Index, IndexShift, Size,
                             IsKernelCreatedFromSource,
                             impl->MNDRDesc.GlobalSize.size(), impl->MArgs, IsESIMD);
    ++IndexShift;
    detail::AccessorBaseHost *GFlushBase =
        static_cast<detail::AccessorBaseHost *>(&S->GlobalFlushBuf);
    detail::AccessorImplPtr GFlushImpl = detail::getSyclObjImpl(*GFlushBase);
    detail::Requirement *GFlushReq = GFlushImpl.get();

    size_t GlobalSize = impl->MNDRDesc.GlobalSize.size();
    // If work group size wasn't set explicitly then it must be recieved
    // from kernel attribute or set to default values.
    // For now we can't get this attribute here.
    // So we just suppose that WG size is always default for stream.
    // TODO adjust MNDRDesc when device image contains kernel's attribute
    if (GlobalSize == 0) {
      // Suppose that work group size is 1 for every dimension
      GlobalSize = impl->MNDRDesc.NumWorkGroups.size();
    }
    addArgsForGlobalAccessor(GFlushReq, Index, IndexShift, Size,
                             IsKernelCreatedFromSource, GlobalSize, impl->MArgs,
                             IsESIMD);
    ++IndexShift;
    AddArg(kernel_param_kind_t::kind_std_layout, &S->FlushBufferSize,
           sizeof(S->FlushBufferSize), Index + IndexShift);

    break;
  }
  case kernel_param_kind_t::kind_accessor: {
    // For args kind of accessor Size is information about accessor.
    // The first 11 bits of Size encodes the accessor target.
    const access::target AccTarget =
        static_cast<access::target>(Size & AccessTargetMask);
    switch (AccTarget) {
    case access::target::device:
    case access::target::constant_buffer: {
      detail::Requirement *AccImpl = static_cast<detail::Requirement *>(Ptr);
      addArgsForGlobalAccessor(
          AccImpl, Index, IndexShift, Size, IsKernelCreatedFromSource,
          impl->MNDRDesc.GlobalSize.size(), impl->MArgs, IsESIMD);
      break;
    }
    case access::target::local: {
      detail::LocalAccessorImplHost *LAcc =
          static_cast<detail::LocalAccessorImplHost *>(Ptr);

      range<3> &Size = LAcc->MSize;
      const int Dims = LAcc->MDims;
      int SizeInBytes = LAcc->MElemSize;
      for (int I = 0; I < Dims; ++I)
        SizeInBytes *= Size[I];
      // Some backends do not accept zero-sized local memory arguments, so we
      // make it a minimum allocation of 1 byte.
      SizeInBytes = std::max(SizeInBytes, 1);
      impl->MArgs.emplace_back(kernel_param_kind_t::kind_std_layout, nullptr,
                         SizeInBytes, Index + IndexShift);
      // TODO ESIMD currently does not suport MSize field passing yet
      // accessor::init for ESIMD-mode accessor has a single field, translated
      // to a single kernel argument set above.
      if (!IsESIMD && !IsKernelCreatedFromSource) {
        ++IndexShift;
        const size_t SizeAccField = (Dims == 0 ? 1 : Dims) * sizeof(Size[0]);
        AddArg(kernel_param_kind_t::kind_std_layout, &Size, SizeAccField,
               Index + IndexShift);
        ++IndexShift;
        AddArg(kernel_param_kind_t::kind_std_layout, &Size, SizeAccField,
               Index + IndexShift);
        ++IndexShift;
        AddArg(kernel_param_kind_t::kind_std_layout, &Size, SizeAccField,
               Index + IndexShift);
      }
      break;
    }
    case access::target::image:
    case access::target::image_array: {
      detail::Requirement *AccImpl = static_cast<detail::Requirement *>(Ptr);
      AddArg(Kind, AccImpl, Size, Index + IndexShift);
      if (!IsKernelCreatedFromSource) {
        // TODO Handle additional kernel arguments for image class
        // if the compiler front-end adds them.
      }
      break;
    }
    case access::target::host_image:
    case access::target::host_task:
    case access::target::host_buffer: {
      throw sycl::invalid_parameter_error("Unsupported accessor target case.",
                                          PI_ERROR_INVALID_OPERATION);
      break;
    }
    }
    break;
  }
  case kernel_param_kind_t::kind_sampler: {
    AddArg(kernel_param_kind_t::kind_sampler, Ptr, sizeof(sampler),
           Index + IndexShift);
    break;
  }
  case kernel_param_kind_t::kind_specialization_constants_buffer: {
    AddArg(kernel_param_kind_t::kind_specialization_constants_buffer, Ptr, Size,
           Index + IndexShift);
    break;
  }
  case kernel_param_kind_t::kind_invalid:
    throw runtime_error("Invalid kernel param kind", PI_ERROR_INVALID_VALUE);
    break;
  }
}

// The argument can take up more space to store additional information about
// MAccessRange, MMemoryRange, and MOffset added with addArgsForGlobalAccessor.
// We use the worst-case estimate because the lifetime of the vector is short.
// In processArg the kind_stream case introduces the maximum number of
// additional arguments. The case adds additional 12 arguments to the currently
// processed argument, hence worst-case estimate is 12+1=13.
// TODO: the constant can be removed if the size of MArgs will be calculated at
// compile time.
inline constexpr size_t MaxNumAdditionalArgs = 13;

void handler::extractArgsAndReqs() {
  assert(MKernel && "MKernel is not initialized");
  std::vector<detail::ArgDesc> UnPreparedArgs = std::move(impl->MArgs);
  ClearArgs();

  std::sort(
      UnPreparedArgs.begin(), UnPreparedArgs.end(),
      [](const detail::ArgDesc &first, const detail::ArgDesc &second) -> bool {
        return (first.MIndex < second.MIndex);
      });

  const bool IsKernelCreatedFromSource = MKernel->isCreatedFromSource();
  impl->MArgs.reserve(MaxNumAdditionalArgs * UnPreparedArgs.size());

  size_t IndexShift = 0;
  for (size_t I = 0; I < UnPreparedArgs.size(); ++I) {
    void *Ptr = UnPreparedArgs[I].MPtr;
    const detail::kernel_param_kind_t &Kind = UnPreparedArgs[I].MType;
    const int &Size = UnPreparedArgs[I].MSize;
    const int Index = UnPreparedArgs[I].MIndex;
    processArg(Ptr, Kind, Size, Index, IndexShift, IsKernelCreatedFromSource,
               false);
  }
}

void handler::extractArgsAndReqsFromLambda(
    char *LambdaPtr, size_t KernelArgsNum,
    const detail::kernel_param_desc_t *KernelArgs, bool IsESIMD) {
  const bool IsKernelCreatedFromSource = false;
  size_t IndexShift = 0;
  impl->MArgs.reserve(MaxNumAdditionalArgs * KernelArgsNum);

  for (size_t I = 0; I < KernelArgsNum; ++I) {
    void *Ptr = LambdaPtr + KernelArgs[I].offset;
    const detail::kernel_param_kind_t &Kind = KernelArgs[I].kind;
    const int &Size = KernelArgs[I].info;
    if (Kind == detail::kernel_param_kind_t::kind_accessor) {
      // For args kind of accessor Size is information about accessor.
      // The first 11 bits of Size encodes the accessor target.
      const access::target AccTarget =
          static_cast<access::target>(Size & AccessTargetMask);
      if ((AccTarget == access::target::device ||
           AccTarget == access::target::constant_buffer) ||
          (AccTarget == access::target::image ||
           AccTarget == access::target::image_array)) {
        detail::AccessorBaseHost *AccBase =
            static_cast<detail::AccessorBaseHost *>(Ptr);
        Ptr = detail::getSyclObjImpl(*AccBase).get();
      } else if (AccTarget == access::target::local) {
        detail::LocalAccessorBaseHost *LocalAccBase =
            static_cast<detail::LocalAccessorBaseHost *>(Ptr);
        Ptr = detail::getSyclObjImpl(*LocalAccBase).get();
      }
    }
    processArg(Ptr, Kind, Size, I, IndexShift, IsKernelCreatedFromSource,
               IsESIMD);
  }
}

// Calling methods of kernel_impl requires knowledge of class layout.
// As this is impossible in header, there's a function that calls necessary
// method inside the library and returns the result.
detail::string handler::getKernelName() {
  return detail::string{MKernel->get_info<info::kernel::function_name>()};
}

void handler::verifyUsedKernelBundleInternal(detail::string_view KernelName) {
  auto UsedKernelBundleImplPtr =
      getOrInsertHandlerKernelBundle(/*Insert=*/false);
  if (!UsedKernelBundleImplPtr)
    return;

  // Implicit kernel bundles are populated late so we ignore them
  if (!impl->isStateExplicitKernelBundle())
    return;

  kernel_id KernelID = detail::get_kernel_id_impl(KernelName);
  device Dev =
      impl->MGraph ? impl->MGraph->getDevice() : detail::getDeviceFromHandler(*this);
  if (!UsedKernelBundleImplPtr->has_kernel(KernelID, Dev))
    throw sycl::exception(
        make_error_code(errc::kernel_not_supported),
        "The kernel bundle in use does not contain the kernel");
}

void handler::ext_oneapi_barrier(const std::vector<event> &WaitList) {
  throwIfActionIsCreated();
  setType(detail::CGType::BarrierWaitlist);
  MEventsWaitWithBarrier.reserve(WaitList.size());
  for (auto &Event : WaitList) {
    auto EventImpl = detail::getSyclObjImpl(Event);
    // We could not wait for host task events in backend.
    // Adding them as dependency to enable proper scheduling.
    if (EventImpl->isHost()) {
      depends_on(EventImpl);
    }
    MEventsWaitWithBarrier.push_back(EventImpl);
  }
}

using namespace sycl::detail;
bool handler::DisableRangeRounding() {
  return SYCLConfig<SYCL_DISABLE_PARALLEL_FOR_RANGE_ROUNDING>::get();
}

bool handler::RangeRoundingTrace() {
  return SYCLConfig<SYCL_PARALLEL_FOR_RANGE_ROUNDING_TRACE>::get();
}

void handler::GetRangeRoundingSettings(size_t &MinFactor, size_t &GoodFactor,
                                       size_t &MinRange) {
  SYCLConfig<SYCL_PARALLEL_FOR_RANGE_ROUNDING_PARAMS>::GetSettings(
      MinFactor, GoodFactor, MinRange);
}

void handler::memcpy(void *Dest, const void *Src, size_t Count) {
  throwIfActionIsCreated();
  MSrcPtr = const_cast<void *>(Src);
  MDstPtr = Dest;
  MLength = Count;
  setType(detail::CGType::CopyUSM);
}

void handler::memset(void *Dest, int Value, size_t Count) {
  throwIfActionIsCreated();
  MDstPtr = Dest;
  MPattern.push_back(static_cast<char>(Value));
  MLength = Count;
  setUserFacingNodeType(ext::oneapi::experimental::node_type::memset);
  setType(detail::CGType::FillUSM);
}

void handler::prefetch(const void *Ptr, size_t Count) {
  throwIfActionIsCreated();
  MDstPtr = const_cast<void *>(Ptr);
  MLength = Count;
  setType(detail::CGType::PrefetchUSM);
}

void handler::mem_advise(const void *Ptr, size_t Count, int Advice) {
  throwIfActionIsCreated();
  MDstPtr = const_cast<void *>(Ptr);
  MLength = Count;
  impl->MAdvice = static_cast<pi_mem_advice>(Advice);
  setType(detail::CGType::AdviseUSM);
}

void handler::fill_impl(void *Dest, const void *Value, size_t ValueSize,
                        size_t Count) {
  MDstPtr = Dest;
  MPattern.resize(ValueSize);
  std::memcpy(MPattern.data(), Value, ValueSize);
  MLength = Count * ValueSize;
  setType(detail::CG::FillUSM);
}

void handler::ext_oneapi_memcpy2d_impl(void *Dest, size_t DestPitch,
                                       const void *Src, size_t SrcPitch,
                                       size_t Width, size_t Height) {
  // Checks done in callers.
  MSrcPtr = const_cast<void *>(Src);
  MDstPtr = Dest;
  impl->MSrcPitch = SrcPitch;
  impl->MDstPitch = DestPitch;
  impl->MWidth = Width;
  impl->MHeight = Height;
  setType(detail::CGType::Copy2DUSM);
}

void handler::ext_oneapi_fill2d_impl(void *Dest, size_t DestPitch,
                                     const void *Value, size_t ValueSize,
                                     size_t Width, size_t Height) {
  // Checks done in callers.
  MDstPtr = Dest;
  MPattern.resize(ValueSize);
  std::memcpy(MPattern.data(), Value, ValueSize);
  impl->MDstPitch = DestPitch;
  impl->MWidth = Width;
  impl->MHeight = Height;
  setType(detail::CGType::Fill2DUSM);
}

void handler::ext_oneapi_memset2d_impl(void *Dest, size_t DestPitch, int Value,
                                       size_t Width, size_t Height) {
  // Checks done in callers.
  MDstPtr = Dest;
<<<<<<< HEAD
  MPattern.push_back(static_cast<char>(Value));
  impl->MDstPitch = DestPitch;
  impl->MWidth = Width;
  impl->MHeight = Height;
  setType(detail::CGType::Memset2DUSM);
=======
  MPattern.push_back(static_cast<unsigned char>(Value));
  MImpl->MDstPitch = DestPitch;
  MImpl->MWidth = Width;
  MImpl->MHeight = Height;
  setType(detail::CG::Memset2DUSM);
>>>>>>> ee4bfa56
}

void handler::ext_oneapi_copy(
    void *Src, ext::oneapi::experimental::image_mem_handle Dest,
    const ext::oneapi::experimental::image_descriptor &Desc) {
  throwIfGraphAssociated<
      ext::oneapi::experimental::detail::UnsupportedGraphFeatures::
          sycl_ext_oneapi_bindless_images>();
  Desc.verify();

  MSrcPtr = Src;
  MDstPtr = Dest.raw_handle;

  sycl::detail::pi::PiMemImageDesc PiDesc = {};
  PiDesc.image_width = Desc.width;
  PiDesc.image_height = Desc.height;
  PiDesc.image_depth = Desc.depth;
  PiDesc.image_array_size = Desc.array_size;

  if (Desc.array_size > 1) {
    // Image Array.
    PiDesc.image_type =
        Desc.height > 0 ? PI_MEM_TYPE_IMAGE2D_ARRAY : PI_MEM_TYPE_IMAGE1D_ARRAY;

    // Cubemap.
    PiDesc.image_type =
        Desc.type == sycl::ext::oneapi::experimental::image_type::cubemap
            ? PI_MEM_TYPE_IMAGE_CUBEMAP
            : PiDesc.image_type;
  } else {
    PiDesc.image_type =
        Desc.depth > 0
            ? PI_MEM_TYPE_IMAGE3D
            : (Desc.height > 0 ? PI_MEM_TYPE_IMAGE2D : PI_MEM_TYPE_IMAGE1D);
  }

  sycl::detail::pi::PiMemImageFormat PiFormat;
  PiFormat.image_channel_data_type =
      sycl::_V1::detail::convertChannelType(Desc.channel_type);
  PiFormat.image_channel_order = sycl::detail::convertChannelOrder(
      sycl::_V1::ext::oneapi::experimental::detail::
          get_image_default_channel_order(Desc.num_channels));

  impl->MSrcOffset = {0, 0, 0};
  impl->MDestOffset = {0, 0, 0};
  impl->MCopyExtent = {Desc.width, Desc.height, Desc.depth};
  impl->MHostExtent = {Desc.width, Desc.height, Desc.depth};
  impl->MImageDesc = PiDesc;
  impl->MImageFormat = PiFormat;
  impl->MImageCopyFlags =
      sycl::detail::pi::PiImageCopyFlags::PI_IMAGE_COPY_HOST_TO_DEVICE;
  setType(detail::CGType::CopyImage);
}

void handler::ext_oneapi_copy(
    void *Src, sycl::range<3> SrcOffset, sycl::range<3> SrcExtent,
    ext::oneapi::experimental::image_mem_handle Dest, sycl::range<3> DestOffset,
    const ext::oneapi::experimental::image_descriptor &DestImgDesc,
    sycl::range<3> CopyExtent) {
  throwIfGraphAssociated<
      ext::oneapi::experimental::detail::UnsupportedGraphFeatures::
          sycl_ext_oneapi_bindless_images>();
  DestImgDesc.verify();

  MSrcPtr = Src;
  MDstPtr = Dest.raw_handle;

  sycl::detail::pi::PiMemImageDesc PiDesc = {};
  PiDesc.image_width = DestImgDesc.width;
  PiDesc.image_height = DestImgDesc.height;
  PiDesc.image_depth = DestImgDesc.depth;
  PiDesc.image_array_size = DestImgDesc.array_size;

  if (DestImgDesc.array_size > 1) {
    // Image Array.
    PiDesc.image_type = DestImgDesc.height > 0 ? PI_MEM_TYPE_IMAGE2D_ARRAY
                                               : PI_MEM_TYPE_IMAGE1D_ARRAY;

    // Cubemap.
    PiDesc.image_type =
        DestImgDesc.type == sycl::ext::oneapi::experimental::image_type::cubemap
            ? PI_MEM_TYPE_IMAGE_CUBEMAP
            : PiDesc.image_type;
  } else {
    PiDesc.image_type = DestImgDesc.depth > 0
                            ? PI_MEM_TYPE_IMAGE3D
                            : (DestImgDesc.height > 0 ? PI_MEM_TYPE_IMAGE2D
                                                      : PI_MEM_TYPE_IMAGE1D);
  }

  sycl::detail::pi::PiMemImageFormat PiFormat;
  PiFormat.image_channel_data_type =
      sycl::_V1::detail::convertChannelType(DestImgDesc.channel_type);
  PiFormat.image_channel_order = sycl::detail::convertChannelOrder(
      sycl::_V1::ext::oneapi::experimental::detail::
          get_image_default_channel_order(DestImgDesc.num_channels));

  impl->MSrcOffset = {SrcOffset[0], SrcOffset[1], SrcOffset[2]};
  impl->MDestOffset = {DestOffset[0], DestOffset[1], DestOffset[2]};
  impl->MCopyExtent = {CopyExtent[0], CopyExtent[1], CopyExtent[2]};
  impl->MHostExtent = {SrcExtent[0], SrcExtent[1], SrcExtent[2]};
  impl->MImageDesc = PiDesc;
  impl->MImageFormat = PiFormat;
  impl->MImageCopyFlags =
      sycl::detail::pi::PiImageCopyFlags::PI_IMAGE_COPY_HOST_TO_DEVICE;
  setType(detail::CGType::CopyImage);
}

void handler::ext_oneapi_copy(
    ext::oneapi::experimental::image_mem_handle Src, void *Dest,
    const ext::oneapi::experimental::image_descriptor &Desc) {
  throwIfGraphAssociated<
      ext::oneapi::experimental::detail::UnsupportedGraphFeatures::
          sycl_ext_oneapi_bindless_images>();
  Desc.verify();

  MSrcPtr = Src.raw_handle;
  MDstPtr = Dest;

  sycl::detail::pi::PiMemImageDesc PiDesc = {};
  PiDesc.image_width = Desc.width;
  PiDesc.image_height = Desc.height;
  PiDesc.image_depth = Desc.depth;
  PiDesc.image_array_size = Desc.array_size;

  if (Desc.array_size > 1) {
    // Image Array.
    PiDesc.image_type =
        Desc.height > 0 ? PI_MEM_TYPE_IMAGE2D_ARRAY : PI_MEM_TYPE_IMAGE1D_ARRAY;

    // Cubemap.
    PiDesc.image_type =
        Desc.type == sycl::ext::oneapi::experimental::image_type::cubemap
            ? PI_MEM_TYPE_IMAGE_CUBEMAP
            : PiDesc.image_type;
  } else {
    PiDesc.image_type =
        Desc.depth > 0
            ? PI_MEM_TYPE_IMAGE3D
            : (Desc.height > 0 ? PI_MEM_TYPE_IMAGE2D : PI_MEM_TYPE_IMAGE1D);
  }

  sycl::detail::pi::PiMemImageFormat PiFormat;
  PiFormat.image_channel_data_type =
      sycl::_V1::detail::convertChannelType(Desc.channel_type);
  PiFormat.image_channel_order = sycl::detail::convertChannelOrder(
      sycl::_V1::ext::oneapi::experimental::detail::
          get_image_default_channel_order(Desc.num_channels));

  impl->MSrcOffset = {0, 0, 0};
  impl->MDestOffset = {0, 0, 0};
  impl->MCopyExtent = {Desc.width, Desc.height, Desc.depth};
  impl->MHostExtent = {Desc.width, Desc.height, Desc.depth};
  impl->MImageDesc = PiDesc;
  impl->MImageFormat = PiFormat;
  impl->MImageCopyFlags =
      sycl::detail::pi::PiImageCopyFlags::PI_IMAGE_COPY_DEVICE_TO_HOST;
  setType(detail::CGType::CopyImage);
}

void handler::ext_oneapi_copy(
    ext::oneapi::experimental::image_mem_handle Src,
    ext::oneapi::experimental::image_mem_handle Dest,
    const ext::oneapi::experimental::image_descriptor &ImageDesc) {
  throwIfGraphAssociated<
      ext::oneapi::experimental::detail::UnsupportedGraphFeatures::
          sycl_ext_oneapi_bindless_images>();
  ImageDesc.verify();

  MSrcPtr = Src.raw_handle;
  MDstPtr = Dest.raw_handle;

  sycl::detail::pi::PiMemImageDesc PiDesc = {};
  PiDesc.image_width = ImageDesc.width;
  PiDesc.image_height = ImageDesc.height;
  PiDesc.image_depth = ImageDesc.depth;
  PiDesc.image_array_size = ImageDesc.array_size;
  if (ImageDesc.array_size > 1) {
    // Image Array.
    PiDesc.image_type = ImageDesc.height > 0 ? PI_MEM_TYPE_IMAGE2D_ARRAY
                                             : PI_MEM_TYPE_IMAGE1D_ARRAY;

    // Cubemap.
    PiDesc.image_type =
        ImageDesc.type == sycl::ext::oneapi::experimental::image_type::cubemap
            ? PI_MEM_TYPE_IMAGE_CUBEMAP
            : PiDesc.image_type;
  } else {
    PiDesc.image_type = ImageDesc.depth > 0
                            ? PI_MEM_TYPE_IMAGE3D
                            : (ImageDesc.height > 0 ? PI_MEM_TYPE_IMAGE2D
                                                    : PI_MEM_TYPE_IMAGE1D);
  }

  sycl::detail::pi::PiMemImageFormat PiFormat;
  PiFormat.image_channel_data_type =
      sycl::_V1::detail::convertChannelType(ImageDesc.channel_type);
  PiFormat.image_channel_order = sycl::detail::convertChannelOrder(
      sycl::_V1::ext::oneapi::experimental::detail::
          get_image_default_channel_order(ImageDesc.num_channels));

  impl->MSrcOffset = {0, 0, 0};
  impl->MDestOffset = {0, 0, 0};
  impl->MCopyExtent = {ImageDesc.width, ImageDesc.height, ImageDesc.depth};
  impl->MHostExtent = {ImageDesc.width, ImageDesc.height, ImageDesc.depth};
  impl->MImageDesc = PiDesc;
  impl->MImageFormat = PiFormat;
  impl->MImageCopyFlags =
      sycl::detail::pi::PiImageCopyFlags::PI_IMAGE_COPY_DEVICE_TO_DEVICE;
  setType(detail::CGType::CopyImage);
}

void handler::ext_oneapi_copy(
    ext::oneapi::experimental::image_mem_handle Src, sycl::range<3> SrcOffset,
    const ext::oneapi::experimental::image_descriptor &SrcImgDesc, void *Dest,
    sycl::range<3> DestOffset, sycl::range<3> DestExtent,
    sycl::range<3> CopyExtent) {
  throwIfGraphAssociated<
      ext::oneapi::experimental::detail::UnsupportedGraphFeatures::
          sycl_ext_oneapi_bindless_images>();
  SrcImgDesc.verify();

  MSrcPtr = Src.raw_handle;
  MDstPtr = Dest;

  sycl::detail::pi::PiMemImageDesc PiDesc = {};
  PiDesc.image_width = SrcImgDesc.width;
  PiDesc.image_height = SrcImgDesc.height;
  PiDesc.image_depth = SrcImgDesc.depth;
  PiDesc.image_array_size = SrcImgDesc.array_size;

  if (SrcImgDesc.array_size > 1) {
    // Image Array.
    PiDesc.image_type = SrcImgDesc.height > 0 ? PI_MEM_TYPE_IMAGE2D_ARRAY
                                              : PI_MEM_TYPE_IMAGE1D_ARRAY;

    // Cubemap.
    PiDesc.image_type =
        SrcImgDesc.type == sycl::ext::oneapi::experimental::image_type::cubemap
            ? PI_MEM_TYPE_IMAGE_CUBEMAP
            : PiDesc.image_type;
  } else {
    PiDesc.image_type = SrcImgDesc.depth > 0
                            ? PI_MEM_TYPE_IMAGE3D
                            : (SrcImgDesc.height > 0 ? PI_MEM_TYPE_IMAGE2D
                                                     : PI_MEM_TYPE_IMAGE1D);
  }

  sycl::detail::pi::PiMemImageFormat PiFormat;
  PiFormat.image_channel_data_type =
      sycl::_V1::detail::convertChannelType(SrcImgDesc.channel_type);
  PiFormat.image_channel_order = sycl::detail::convertChannelOrder(
      sycl::_V1::ext::oneapi::experimental::detail::
          get_image_default_channel_order(SrcImgDesc.num_channels));

  impl->MSrcOffset = {SrcOffset[0], SrcOffset[1], SrcOffset[2]};
  impl->MDestOffset = {DestOffset[0], DestOffset[1], DestOffset[2]};
  impl->MCopyExtent = {CopyExtent[0], CopyExtent[1], CopyExtent[2]};
  impl->MHostExtent = {DestExtent[0], DestExtent[1], DestExtent[2]};
  impl->MImageDesc = PiDesc;
  impl->MImageFormat = PiFormat;
  impl->MImageCopyFlags =
      sycl::detail::pi::PiImageCopyFlags::PI_IMAGE_COPY_DEVICE_TO_HOST;
  setType(detail::CGType::CopyImage);
}

void handler::ext_oneapi_copy(
    void *Src, void *Dest,
    const ext::oneapi::experimental::image_descriptor &Desc, size_t Pitch) {
  throwIfGraphAssociated<
      ext::oneapi::experimental::detail::UnsupportedGraphFeatures::
          sycl_ext_oneapi_bindless_images>();
  Desc.verify();

  MSrcPtr = Src;
  MDstPtr = Dest;

  sycl::detail::pi::PiMemImageDesc PiDesc = {};
  PiDesc.image_width = Desc.width;
  PiDesc.image_height = Desc.height;
  PiDesc.image_depth = Desc.depth;
  PiDesc.image_array_size = Desc.array_size;

  if (Desc.array_size > 1) {
    // Image Array.
    PiDesc.image_type =
        Desc.height > 0 ? PI_MEM_TYPE_IMAGE2D_ARRAY : PI_MEM_TYPE_IMAGE1D_ARRAY;

    // Cubemap.
    PiDesc.image_type =
        Desc.type == sycl::ext::oneapi::experimental::image_type::cubemap
            ? PI_MEM_TYPE_IMAGE_CUBEMAP
            : PiDesc.image_type;
  } else {
    PiDesc.image_type =
        Desc.depth > 0
            ? PI_MEM_TYPE_IMAGE3D
            : (Desc.height > 0 ? PI_MEM_TYPE_IMAGE2D : PI_MEM_TYPE_IMAGE1D);
  }

  sycl::detail::pi::PiMemImageFormat PiFormat;
  PiFormat.image_channel_data_type =
      sycl::_V1::detail::convertChannelType(Desc.channel_type);
  PiFormat.image_channel_order = sycl::detail::convertChannelOrder(
      sycl::_V1::ext::oneapi::experimental::detail::
          get_image_default_channel_order(Desc.num_channels));

  impl->MSrcOffset = {0, 0, 0};
  impl->MDestOffset = {0, 0, 0};
  impl->MCopyExtent = {Desc.width, Desc.height, Desc.depth};
  impl->MHostExtent = {Desc.width, Desc.height, Desc.depth};
  impl->MImageDesc = PiDesc;
  impl->MImageDesc.image_row_pitch = Pitch;
  impl->MImageFormat = PiFormat;
  impl->MImageCopyFlags = detail::getPiImageCopyFlags(
      get_pointer_type(Src, MQueue->get_context()),
      get_pointer_type(Dest, MQueue->get_context()));
  setType(detail::CGType::CopyImage);
}

void handler::ext_oneapi_copy(
    void *Src, sycl::range<3> SrcOffset, void *Dest, sycl::range<3> DestOffset,
    const ext::oneapi::experimental::image_descriptor &DeviceImgDesc,
    size_t DeviceRowPitch, sycl::range<3> HostExtent,
    sycl::range<3> CopyExtent) {
  throwIfGraphAssociated<
      ext::oneapi::experimental::detail::UnsupportedGraphFeatures::
          sycl_ext_oneapi_bindless_images>();
  DeviceImgDesc.verify();

  MSrcPtr = Src;
  MDstPtr = Dest;

  sycl::detail::pi::PiMemImageDesc PiDesc = {};
  PiDesc.image_width = DeviceImgDesc.width;
  PiDesc.image_height = DeviceImgDesc.height;
  PiDesc.image_depth = DeviceImgDesc.depth;
  PiDesc.image_array_size = DeviceImgDesc.array_size;

  if (DeviceImgDesc.array_size > 1) {
    // Image Array.
    PiDesc.image_type = DeviceImgDesc.height > 0 ? PI_MEM_TYPE_IMAGE2D_ARRAY
                                                 : PI_MEM_TYPE_IMAGE1D_ARRAY;

    // Cubemap.
    PiDesc.image_type =
        DeviceImgDesc.type ==
                sycl::ext::oneapi::experimental::image_type::cubemap
            ? PI_MEM_TYPE_IMAGE_CUBEMAP
            : PiDesc.image_type;
  } else {
    PiDesc.image_type = DeviceImgDesc.depth > 0
                            ? PI_MEM_TYPE_IMAGE3D
                            : (DeviceImgDesc.height > 0 ? PI_MEM_TYPE_IMAGE2D
                                                        : PI_MEM_TYPE_IMAGE1D);
  }

  sycl::detail::pi::PiMemImageFormat PiFormat;
  PiFormat.image_channel_data_type =
      sycl::_V1::detail::convertChannelType(DeviceImgDesc.channel_type);
  PiFormat.image_channel_order = sycl::detail::convertChannelOrder(
      sycl::_V1::ext::oneapi::experimental::detail::
          get_image_default_channel_order(DeviceImgDesc.num_channels));

  impl->MSrcOffset = {SrcOffset[0], SrcOffset[1], SrcOffset[2]};
  impl->MDestOffset = {DestOffset[0], DestOffset[1], DestOffset[2]};
  impl->MHostExtent = {HostExtent[0], HostExtent[1], HostExtent[2]};
  impl->MCopyExtent = {CopyExtent[0], CopyExtent[1], CopyExtent[2]};
  impl->MImageDesc = PiDesc;
  impl->MImageDesc.image_row_pitch = DeviceRowPitch;
  impl->MImageFormat = PiFormat;
  impl->MImageCopyFlags = detail::getPiImageCopyFlags(
      get_pointer_type(Src, MQueue->get_context()),
      get_pointer_type(Dest, MQueue->get_context()));
  setType(detail::CGType::CopyImage);
}

void handler::ext_oneapi_wait_external_semaphore(
    sycl::ext::oneapi::experimental::interop_semaphore_handle SemaphoreHandle) {
  throwIfGraphAssociated<
      ext::oneapi::experimental::detail::UnsupportedGraphFeatures::
          sycl_ext_oneapi_bindless_images>();
  if (SemaphoreHandle.handle_type !=
          sycl::ext::oneapi::experimental::external_semaphore_handle_type::
              opaque_fd &&
      SemaphoreHandle.handle_type !=
          sycl::ext::oneapi::experimental::external_semaphore_handle_type::
              win32_nt_handle) {
    throw sycl::exception(
        make_error_code(errc::invalid),
        "Invalid type of semaphore for this operation. The "
        "type of semaphore used needs a user passed wait value.");
  }
  impl->MInteropSemaphoreHandle =
      (sycl::detail::pi::PiInteropSemaphoreHandle)SemaphoreHandle.raw_handle;
  impl->MWaitValue = {};
  setType(detail::CGType::SemaphoreWait);
}

void handler::ext_oneapi_wait_external_semaphore(
    sycl::ext::oneapi::experimental::interop_semaphore_handle SemaphoreHandle,
    uint64_t WaitValue) {
  throwIfGraphAssociated<
      ext::oneapi::experimental::detail::UnsupportedGraphFeatures::
          sycl_ext_oneapi_bindless_images>();
  if (SemaphoreHandle.handle_type !=
      sycl::ext::oneapi::experimental::external_semaphore_handle_type::
          win32_nt_dx12_fence) {
    throw sycl::exception(
        make_error_code(errc::invalid),
        "Invalid type of semaphore for this operation. The "
        "type of semaphore does not support user passed wait values.");
  }
  impl->MInteropSemaphoreHandle =
      (sycl::detail::pi::PiInteropSemaphoreHandle)SemaphoreHandle.raw_handle;
  impl->MWaitValue = WaitValue;
  setType(detail::CGType::SemaphoreWait);
}

void handler::ext_oneapi_signal_external_semaphore(
    sycl::ext::oneapi::experimental::interop_semaphore_handle SemaphoreHandle) {
  throwIfGraphAssociated<
      ext::oneapi::experimental::detail::UnsupportedGraphFeatures::
          sycl_ext_oneapi_bindless_images>();
  if (SemaphoreHandle.handle_type !=
          sycl::ext::oneapi::experimental::external_semaphore_handle_type::
              opaque_fd &&
      SemaphoreHandle.handle_type !=
          sycl::ext::oneapi::experimental::external_semaphore_handle_type::
              win32_nt_handle) {
    throw sycl::exception(
        make_error_code(errc::invalid),
        "Invalid type of semaphore for this operation. The "
        "type of semaphore used needs a user passed signal value.");
  }
  impl->MInteropSemaphoreHandle =
      (sycl::detail::pi::PiInteropSemaphoreHandle)SemaphoreHandle.raw_handle;
  impl->MSignalValue = {};
  setType(detail::CGType::SemaphoreSignal);
}

void handler::ext_oneapi_signal_external_semaphore(
    sycl::ext::oneapi::experimental::interop_semaphore_handle SemaphoreHandle,
    uint64_t SignalValue) {
  throwIfGraphAssociated<
      ext::oneapi::experimental::detail::UnsupportedGraphFeatures::
          sycl_ext_oneapi_bindless_images>();
  if (SemaphoreHandle.handle_type !=
      sycl::ext::oneapi::experimental::external_semaphore_handle_type::
          win32_nt_dx12_fence) {
    throw sycl::exception(
        make_error_code(errc::invalid),
        "Invalid type of semaphore for this operation. The "
        "type of semaphore does not support user passed signal values.");
  }
  impl->MInteropSemaphoreHandle =
      (sycl::detail::pi::PiInteropSemaphoreHandle)SemaphoreHandle.raw_handle;
  impl->MSignalValue = SignalValue;
  setType(detail::CGType::SemaphoreSignal);
}

void handler::use_kernel_bundle(
    const kernel_bundle<bundle_state::executable> &ExecBundle) {
  std::shared_ptr<detail::queue_impl> PrimaryQueue =
      impl->MSubmissionPrimaryQueue;
  if ((!impl->MGraph && (PrimaryQueue->get_context() != ExecBundle.get_context())) ||
      (impl->MGraph && (impl->MGraph->getContext() != ExecBundle.get_context())))
    throw sycl::exception(
        make_error_code(errc::invalid),
        "Context associated with the primary queue is different from the "
        "context associated with the kernel bundle");

  std::shared_ptr<detail::queue_impl> SecondaryQueue =
      impl->MSubmissionSecondaryQueue;
  if (SecondaryQueue &&
      SecondaryQueue->get_context() != ExecBundle.get_context())
    throw sycl::exception(
        make_error_code(errc::invalid),
        "Context associated with the secondary queue is different from the "
        "context associated with the kernel bundle");

  setStateExplicitKernelBundle();
  setHandlerKernelBundle(detail::getSyclObjImpl(ExecBundle));
}

void handler::depends_on(event Event) {
  auto EventImpl = detail::getSyclObjImpl(Event);
  depends_on(EventImpl);
}

void handler::depends_on(const std::vector<event> &Events) {
  for (const event &Event : Events) {
    depends_on(Event);
  }
}

void handler::depends_on(const detail::EventImplPtr &EventImpl) {
  if (!EventImpl)
    return;
  if (EventImpl->isDiscarded()) {
    throw sycl::exception(make_error_code(errc::invalid),
                          "Queue operation cannot depend on discarded event.");
  }
  if (auto Graph = getCommandGraph(); Graph) {
    auto EventGraph = EventImpl->getCommandGraph();
    if (EventGraph == nullptr) {
      throw sycl::exception(
          make_error_code(errc::invalid),
          "Graph nodes cannot depend on events from outside the graph.");
    }
    if (EventGraph != Graph) {
      throw sycl::exception(
          make_error_code(errc::invalid),
          "Graph nodes cannot depend on events from another graph.");
    }
  }
  impl->CGData.MEvents.push_back(EventImpl);
}

void handler::depends_on(const std::vector<detail::EventImplPtr> &Events) {
  for (const EventImplPtr &Event : Events) {
    depends_on(Event);
  }
}

static bool
checkContextSupports(const std::shared_ptr<detail::context_impl> &ContextImpl,
                     sycl::detail::pi::PiContextInfo InfoQuery) {
  auto &Plugin = ContextImpl->getPlugin();
  pi_bool SupportsOp = false;
  Plugin->call<detail::PiApiKind::piContextGetInfo>(ContextImpl->getHandleRef(),
                                                    InfoQuery, sizeof(pi_bool),
                                                    &SupportsOp, nullptr);
  return SupportsOp;
}

void handler::verifyDeviceHasProgressGuarantee(
    sycl::ext::oneapi::experimental::forward_progress_guarantee guarantee,
    sycl::ext::oneapi::experimental::execution_scope threadScope,
    sycl::ext::oneapi::experimental::execution_scope coordinationScope) {
  using execution_scope = sycl::ext::oneapi::experimental::execution_scope;
  using forward_progress =
      sycl::ext::oneapi::experimental::forward_progress_guarantee;
  auto deviceImplPtr = MQueue->getDeviceImplPtr();
  const bool supported = deviceImplPtr->supportsForwardProgress(
      guarantee, threadScope, coordinationScope);
  if (threadScope == execution_scope::work_group) {
    if (!supported) {
      throw sycl::exception(
          sycl::errc::feature_not_supported,
          "Required progress guarantee for work groups is not "
          "supported by this device.");
    }
    // If we are here, the device supports the guarantee required but there is a
    // caveat in that if the guarantee required is a concurrent guarantee, then
    // we most likely also need to enable cooperative launch of the kernel. That
    // is, although the device supports the required guarantee, some setup work
    // is needed to truly make the device provide that guarantee at runtime.
    // Otherwise, we will get the default guarantee which is weaker than
    // concurrent. Same reasoning applies for sub_group but not for work_item.
    // TODO: Further design work is probably needed to reflect this behavior in
    // Unified Runtime.
    if (guarantee == forward_progress::concurrent)
      setKernelIsCooperative(true);
  } else if (threadScope == execution_scope::sub_group) {
    if (!supported) {
      throw sycl::exception(sycl::errc::feature_not_supported,
                            "Required progress guarantee for sub groups is not "
                            "supported by this device.");
    }
    // Same reasoning as above.
    if (guarantee == forward_progress::concurrent)
      setKernelIsCooperative(true);
  } else { // threadScope is execution_scope::work_item otherwise undefined
           // behavior
    if (!supported) {
      throw sycl::exception(sycl::errc::feature_not_supported,
                            "Required progress guarantee for work items is not "
                            "supported by this device.");
    }
  }
}

bool handler::supportsUSMMemcpy2D() {
  for (const std::shared_ptr<detail::queue_impl> &QueueImpl :
       {impl->MSubmissionPrimaryQueue, impl->MSubmissionSecondaryQueue}) {
    if (QueueImpl &&
        !checkContextSupports(QueueImpl->getContextImplPtr(),
                              PI_EXT_ONEAPI_CONTEXT_INFO_USM_MEMCPY2D_SUPPORT))
      return false;
  }
  return true;
}

bool handler::supportsUSMFill2D() {
  for (const std::shared_ptr<detail::queue_impl> &QueueImpl :
       {impl->MSubmissionPrimaryQueue, impl->MSubmissionSecondaryQueue}) {
    if (QueueImpl &&
        !checkContextSupports(QueueImpl->getContextImplPtr(),
                              PI_EXT_ONEAPI_CONTEXT_INFO_USM_FILL2D_SUPPORT))
      return false;
  }
  return true;
}

bool handler::supportsUSMMemset2D() {
  for (const std::shared_ptr<detail::queue_impl> &QueueImpl :
       {impl->MSubmissionPrimaryQueue, impl->MSubmissionSecondaryQueue}) {
    if (QueueImpl &&
        !checkContextSupports(QueueImpl->getContextImplPtr(),
                              PI_EXT_ONEAPI_CONTEXT_INFO_USM_MEMSET2D_SUPPORT))
      return false;
  }
  return true;
}

id<2> handler::computeFallbackKernelBounds(size_t Width, size_t Height) {
  device Dev = MQueue->get_device();
  range<2> ItemLimit = Dev.get_info<info::device::max_work_item_sizes<2>>() *
                       Dev.get_info<info::device::max_compute_units>();
  return id<2>{std::min(ItemLimit[0], Height), std::min(ItemLimit[1], Width)};
}

backend handler::getDeviceBackend() const {
  if (MGraph)
    return MGraph->getDevice().get_backend();
  else
    return MQueue->getDeviceImplPtr()->getBackend();
}

void handler::ext_intel_read_host_pipe(detail::string_view Name, void *Ptr,
                                       size_t Size, bool Block) {
  impl->HostPipeName = Name.data();
  impl->HostPipePtr = Ptr;
  impl->HostPipeTypeSize = Size;
  impl->HostPipeBlocking = Block;
  impl->HostPipeRead = 1;
  setType(detail::CGType::ReadWriteHostPipe);
}

void handler::ext_intel_write_host_pipe(detail::string_view Name, void *Ptr,
                                        size_t Size, bool Block) {
  impl->HostPipeName = Name.data();
  impl->HostPipePtr = Ptr;
  impl->HostPipeTypeSize = Size;
  impl->HostPipeBlocking = Block;
  impl->HostPipeRead = 0;
  setType(detail::CGType::ReadWriteHostPipe);
}

void handler::memcpyToDeviceGlobal(const void *DeviceGlobalPtr, const void *Src,
                                   bool IsDeviceImageScoped, size_t NumBytes,
                                   size_t Offset) {
  throwIfActionIsCreated();
  MSrcPtr = const_cast<void *>(Src);
  MDstPtr = const_cast<void *>(DeviceGlobalPtr);
  impl->MIsDeviceImageScoped = IsDeviceImageScoped;
  MLength = NumBytes;
  impl->MOffset = Offset;
  setType(detail::CGType::CopyToDeviceGlobal);
}

void handler::memcpyFromDeviceGlobal(void *Dest, const void *DeviceGlobalPtr,
                                     bool IsDeviceImageScoped, size_t NumBytes,
                                     size_t Offset) {
  throwIfActionIsCreated();
  MSrcPtr = const_cast<void *>(DeviceGlobalPtr);
  MDstPtr = Dest;
  impl->MIsDeviceImageScoped = IsDeviceImageScoped;
  MLength = NumBytes;
  impl->MOffset = Offset;
  setType(detail::CGType::CopyFromDeviceGlobal);
}

void handler::memcpyToHostOnlyDeviceGlobal(const void *DeviceGlobalPtr,
                                           const void *Src,
                                           size_t DeviceGlobalTSize,
                                           bool IsDeviceImageScoped,
                                           size_t NumBytes, size_t Offset) {
  std::weak_ptr<detail::context_impl> WeakContextImpl =
      MQueue->getContextImplPtr();
  std::weak_ptr<detail::device_impl> WeakDeviceImpl =
      MQueue->getDeviceImplPtr();
  host_task([=] {
    // Capture context and device as weak to avoid keeping them alive for too
    // long. If they are dead by the time this executes, the operation would not
    // have been visible anyway.
    std::shared_ptr<detail::context_impl> ContextImpl = WeakContextImpl.lock();
    std::shared_ptr<detail::device_impl> DeviceImpl = WeakDeviceImpl.lock();
    if (ContextImpl && DeviceImpl)
      ContextImpl->memcpyToHostOnlyDeviceGlobal(
          DeviceImpl, DeviceGlobalPtr, Src, DeviceGlobalTSize,
          IsDeviceImageScoped, NumBytes, Offset);
  });
}

void handler::memcpyFromHostOnlyDeviceGlobal(void *Dest,
                                             const void *DeviceGlobalPtr,
                                             bool IsDeviceImageScoped,
                                             size_t NumBytes, size_t Offset) {
  const std::shared_ptr<detail::context_impl> &ContextImpl =
      MQueue->getContextImplPtr();
  const std::shared_ptr<detail::device_impl> &DeviceImpl =
      MQueue->getDeviceImplPtr();
  host_task([=] {
    // Unlike memcpy to device_global, we need to keep the context and device
    // alive in the capture of this operation as we must be able to correctly
    // copy the value to the user-specified pointer.
    ContextImpl->memcpyFromHostOnlyDeviceGlobal(
        DeviceImpl, Dest, DeviceGlobalPtr, IsDeviceImageScoped, NumBytes,
        Offset);
  });
}

const std::shared_ptr<detail::context_impl> &
handler::getContextImplPtr() const {
  return MQueue->getContextImplPtr();
}

void handler::setKernelCacheConfig(
    sycl::detail::pi::PiKernelCacheConfig Config) {
  impl->MKernelCacheConfig = Config;
}

void handler::setKernelIsCooperative(bool KernelIsCooperative) {
  impl->MKernelIsCooperative = KernelIsCooperative;
}

void handler::ext_oneapi_graph(
    ext::oneapi::experimental::command_graph<
        ext::oneapi::experimental::graph_state::executable>
        Graph) {
  setType(detail::CGType::ExecCommandBuffer);
  impl->MExecGraph = detail::getSyclObjImpl(Graph);
}

std::shared_ptr<ext::oneapi::experimental::detail::graph_impl>
handler::getCommandGraph() const {
  if (impl->MGraph) {
    return impl->MGraph;
  }
  return MQueue->getCommandGraph();
}

void handler::setUserFacingNodeType(ext::oneapi::experimental::node_type Type) {
  impl->MUserFacingNodeType = Type;
}

std::optional<std::array<size_t, 3>> handler::getMaxWorkGroups() {
  auto Dev = detail::getSyclObjImpl(detail::getDeviceFromHandler(*this));
  std::array<size_t, 3> PiResult = {};
  auto Ret = Dev->getPlugin()->call_nocheck<PiApiKind::piDeviceGetInfo>(
      Dev->getHandleRef(),
      PiInfoCode<
          ext::oneapi::experimental::info::device::max_work_groups<3>>::value,
      sizeof(PiResult), &PiResult, nullptr);
  if (Ret == PI_SUCCESS) {
    return PiResult;
  }
  return {};
}

std::tuple<std::array<size_t, 3>, bool> handler::getMaxWorkGroups_v2() {
  auto ImmRess = getMaxWorkGroups();
  if (ImmRess)
    return {*ImmRess, true};
  return {std::array<size_t, 3>{0, 0, 0}, false};
}

void handler::setNDRangeUsed(bool Value) { impl->MNDRangeUsed = Value; }

void handler::registerDynamicParameter(
    ext::oneapi::experimental::detail::dynamic_parameter_base &DynamicParamBase,
    int ArgIndex) {
  if (MQueue && MQueue->getCommandGraph()) {
    throw sycl::exception(
        make_error_code(errc::invalid),
        "Dynamic Parameters cannot be used with Graph Queue recording.");
  }
  if (!impl->MGraph) {
    throw sycl::exception(
        make_error_code(errc::invalid),
        "Dynamic Parameters cannot be used with normal SYCL submissions");
  }

  auto Paraimpl = detail::getSyclObjImpl(DynamicParamBase);
  if (Paraimpl->MGraph != this->impl->MGraph) {
    throw sycl::exception(
        make_error_code(errc::invalid),
        "Cannot use a Dynamic Parameter with a node associated with a graph "
        "other than the one it was created with.");
  }
  impl->MDynamicParameters.emplace_back(Paraimpl.get(), ArgIndex);
}

bool handler::eventNeeded() const { return impl->MEventNeeded; }

void *handler::storeRawArg(const void *Ptr, size_t Size) {
  impl->CGData.MArgsStorage.emplace_back(Size);
  void *Storage = static_cast<void *>(impl->CGData.MArgsStorage.back().data());
  std::memcpy(Storage, Ptr, Size);
  return Storage;
}

void handler::SetHostTask(std::function<void()> &&Func) {
  SetNDRangeDescriptor(range<1>(1));
  MHostTask.reset(new detail::HostTask(std::move(Func)));
  setType(detail::CGType::CodeplayHostTask);
}

void handler::AddAccessorReq(detail::AccessorImplPtr Accessor) {
  // Add accessor to the list of requirements.
  impl->CGData.MRequirements.push_back(Accessor.get());
  // Store copy of the accessor.
  impl->CGData.MAccStorage.push_back(std::move(Accessor));
}

void handler::AddLifetimeSharedPtrStorage(std::shared_ptr<void> SPtr) {
  impl->CGData.MSharedPtrStorage.push_back(std::move(SPtr));
}

void handler::AddArg(detail::kernel_param_kind_t ArgKind, void *Req, int AccessTarget,
            int ArgIndex) {
  impl->MArgs.emplace_back(ArgKind, Req, AccessTarget, ArgIndex);
}

void handler::ClearArgs() {
  impl->MArgs.clear();
}

void handler::SetArgsToAssociatedAccessors() {
  impl->MArgs = impl->MAssociatedAccesors;
}

bool handler::HasAssociatedAccessor(detail::AccessorImplHost *Req,
                           access::target AccessTarget) const {
  return std::find_if(
             impl->MAssociatedAccesors.cbegin(),
             impl->MAssociatedAccesors.cend(), [&](const detail::ArgDesc &AD) {
               return AD.MType == detail::kernel_param_kind_t::kind_accessor &&
                      AD.MPtr == Req &&
                      AD.MSize == static_cast<int>(AccessTarget);
             }) == impl->MAssociatedAccesors.end();
}

void handler::setType(sycl::detail::CGType Type) { impl->MCGType = Type; }
sycl::detail::CGType handler::getType() const { return impl->MCGType; }

void handler::SetNDRangeDescriptorPadded(sycl::range<3> N, bool SetNumWorkGroups,
                                int Dims) {
  impl->MNDRDesc = NDRDescT{N, SetNumWorkGroups, Dims};
}
void handler::SetNDRangeDescriptorPadded(sycl::range<3> NumWorkItems, sycl::id<3> Offset,
                                int Dims) {
  impl->MNDRDesc = NDRDescT{NumWorkItems, Offset, Dims};
}
void handler::SetNDRangeDescriptorPadded(sycl::range<3> NumWorkItems,
                                sycl::range<3> LocalSize, sycl::id<3> Offset,
                                int Dims) {
  impl->MNDRDesc = NDRDescT{NumWorkItems, LocalSize, Offset, Dims};
}

} // namespace _V1
} // namespace sycl<|MERGE_RESOLUTION|>--- conflicted
+++ resolved
@@ -994,19 +994,11 @@
                                        size_t Width, size_t Height) {
   // Checks done in callers.
   MDstPtr = Dest;
-<<<<<<< HEAD
-  MPattern.push_back(static_cast<char>(Value));
-  impl->MDstPitch = DestPitch;
-  impl->MWidth = Width;
-  impl->MHeight = Height;
-  setType(detail::CGType::Memset2DUSM);
-=======
   MPattern.push_back(static_cast<unsigned char>(Value));
   MImpl->MDstPitch = DestPitch;
   MImpl->MWidth = Width;
   MImpl->MHeight = Height;
   setType(detail::CG::Memset2DUSM);
->>>>>>> ee4bfa56
 }
 
 void handler::ext_oneapi_copy(
