//==-------- handler.cpp --- SYCL command group handler --------------------==//
//
// Part of the LLVM Project, under the Apache License v2.0 with LLVM Exceptions.
// See https://llvm.org/LICENSE.txt for license information.
// SPDX-License-Identifier: Apache-2.0 WITH LLVM-exception
//
//===----------------------------------------------------------------------===//

#include <algorithm>

#include <detail/config.hpp>
#include <detail/global_handler.hpp>
#include <detail/graph_impl.hpp>
#include <detail/handler_impl.hpp>
#include <detail/image_impl.hpp>
#include <detail/kernel_bundle_impl.hpp>
#include <detail/kernel_impl.hpp>
#include <detail/queue_impl.hpp>
#include <detail/scheduler/commands.hpp>
#include <detail/scheduler/scheduler.hpp>
#include <detail/usm/usm_impl.hpp>
#include <sycl/detail/common.hpp>
#include <sycl/detail/helpers.hpp>
#include <sycl/detail/kernel_desc.hpp>
#include <sycl/detail/ur.hpp>
#include <sycl/event.hpp>
#include <sycl/handler.hpp>
#include <sycl/info/info_desc.hpp>
#include <sycl/stream.hpp>

#include <sycl/ext/oneapi/bindless_images_memory.hpp>
#include <sycl/ext/oneapi/memcpy2d.hpp>

namespace sycl {
inline namespace _V1 {

namespace detail {

bool isDeviceGlobalUsedInKernel(const void *DeviceGlobalPtr) {
  DeviceGlobalMapEntry *DGEntry =
      detail::ProgramManager::getInstance().getDeviceGlobalEntry(
          DeviceGlobalPtr);
  return DGEntry && !DGEntry->MImageIdentifiers.empty();
}

ur_exp_image_copy_flags_t getUrImageCopyFlags(sycl::usm::alloc SrcPtrType,
                                              sycl::usm::alloc DstPtrType) {
  if (DstPtrType == sycl::usm::alloc::device) {
    // Dest is on device
    if (SrcPtrType == sycl::usm::alloc::device)
      return UR_EXP_IMAGE_COPY_FLAG_DEVICE_TO_DEVICE;
    if (SrcPtrType == sycl::usm::alloc::host ||
        SrcPtrType == sycl::usm::alloc::unknown)
      return UR_EXP_IMAGE_COPY_FLAG_HOST_TO_DEVICE;
    throw sycl::exception(make_error_code(errc::invalid),
                          "Unknown copy source location");
  }
  if (DstPtrType == sycl::usm::alloc::host ||
      DstPtrType == sycl::usm::alloc::unknown) {
    // Dest is on host
    if (SrcPtrType == sycl::usm::alloc::device)
      return UR_EXP_IMAGE_COPY_FLAG_DEVICE_TO_HOST;
    if (SrcPtrType == sycl::usm::alloc::host ||
        SrcPtrType == sycl::usm::alloc::unknown)
      throw sycl::exception(make_error_code(errc::invalid),
                            "Cannot copy image from host to host");
    throw sycl::exception(make_error_code(errc::invalid),
                          "Unknown copy source location");
  }
  throw sycl::exception(make_error_code(errc::invalid),
                        "Unknown copy destination location");
}

void *getValueFromDynamicParameter(
    ext::oneapi::experimental::detail::dynamic_parameter_base
        &DynamicParamBase) {
  return sycl::detail::getSyclObjImpl(DynamicParamBase)->getValue();
}

} // namespace detail

handler::handler(std::shared_ptr<detail::queue_impl> Queue,
                 bool CallerNeedsEvent)
    : handler(Queue, Queue, nullptr, CallerNeedsEvent) {}

handler::handler(std::shared_ptr<detail::queue_impl> Queue,
                 std::shared_ptr<detail::queue_impl> PrimaryQueue,
                 std::shared_ptr<detail::queue_impl> SecondaryQueue,
                 bool CallerNeedsEvent)
    : MImpl(std::make_shared<detail::handler_impl>(std::move(PrimaryQueue),
                                                   std::move(SecondaryQueue),
                                                   CallerNeedsEvent)),
      MQueue(std::move(Queue)) {}

handler::handler(
    std::shared_ptr<ext::oneapi::experimental::detail::graph_impl> Graph)
    : MImpl(std::make_shared<detail::handler_impl>()), MGraph(Graph) {}

// Sets the submission state to indicate that an explicit kernel bundle has been
// set. Throws a sycl::exception with errc::invalid if the current state
// indicates that a specialization constant has been set.
void handler::setStateExplicitKernelBundle() {
  MImpl->setStateExplicitKernelBundle();
}

// Sets the submission state to indicate that a specialization constant has been
// set. Throws a sycl::exception with errc::invalid if the current state
// indicates that an explicit kernel bundle has been set.
void handler::setStateSpecConstSet() { MImpl->setStateSpecConstSet(); }

// Returns true if the submission state is EXPLICIT_KERNEL_BUNDLE_STATE and
// false otherwise.
bool handler::isStateExplicitKernelBundle() const {
  return MImpl->isStateExplicitKernelBundle();
}

// Returns a shared_ptr to the kernel_bundle.
// If there is no kernel_bundle created:
// returns newly created kernel_bundle if Insert is true
// returns shared_ptr(nullptr) if Insert is false
std::shared_ptr<detail::kernel_bundle_impl>
handler::getOrInsertHandlerKernelBundle(bool Insert) const {
  if (!MImpl->MKernelBundle && Insert) {
    auto Ctx = MGraph ? MGraph->getContext() : MQueue->get_context();
    auto Dev = MGraph ? MGraph->getDevice() : MQueue->get_device();
    MImpl->MKernelBundle = detail::getSyclObjImpl(
        get_kernel_bundle<bundle_state::input>(Ctx, {Dev}, {}));
  }
  return MImpl->MKernelBundle;
}

// Sets kernel bundle to the provided one.
void handler::setHandlerKernelBundle(
    const std::shared_ptr<detail::kernel_bundle_impl> &NewKernelBundleImpPtr) {
  MImpl->MKernelBundle = NewKernelBundleImpPtr;
}

void handler::setHandlerKernelBundle(kernel Kernel) {
  // Kernel may not have an associated kernel bundle if it is created from a
  // program. As such, apply getSyclObjImpl directly on the kernel, i.e. not
  //  the other way around: getSyclObjImp(Kernel->get_kernel_bundle()).
  std::shared_ptr<detail::kernel_bundle_impl> KernelBundleImpl =
      detail::getSyclObjImpl(Kernel)->get_kernel_bundle();
  setHandlerKernelBundle(KernelBundleImpl);
}

event handler::finalize() {
  // This block of code is needed only for reduction implementation.
  // It is harmless (does nothing) for everything else.
  if (MIsFinalized)
    return MLastEvent;
  MIsFinalized = true;

  // According to 4.7.6.9 of SYCL2020 spec, if a placeholder accessor is passed
  // to a command without being bound to a command group, an exception should
  // be thrown.
  {
    for (const auto &arg : MArgs) {
      if (arg.MType != detail::kernel_param_kind_t::kind_accessor)
        continue;

      detail::Requirement *AccImpl =
          static_cast<detail::Requirement *>(arg.MPtr);
      if (AccImpl->MIsPlaceH) {
        auto It = std::find(CGData.MRequirements.begin(),
                            CGData.MRequirements.end(), AccImpl);
        if (It == CGData.MRequirements.end())
          throw sycl::exception(make_error_code(errc::kernel_argument),
                                "placeholder accessor must be bound by calling "
                                "handler::require() before it can be used.");

        // Check associated accessors
        bool AccFound = false;
        for (detail::ArgDesc &Acc : MAssociatedAccesors) {
          if (Acc.MType == detail::kernel_param_kind_t::kind_accessor &&
              static_cast<detail::Requirement *>(Acc.MPtr) == AccImpl) {
            AccFound = true;
            break;
          }
        }

        if (!AccFound) {
          throw sycl::exception(make_error_code(errc::kernel_argument),
                                "placeholder accessor must be bound by calling "
                                "handler::require() before it can be used.");
        }
      }
    }
  }

  const auto &type = getType();
  if (type == detail::CG::Kernel) {
    // If there were uses of set_specialization_constant build the kernel_bundle
    std::shared_ptr<detail::kernel_bundle_impl> KernelBundleImpPtr =
        getOrInsertHandlerKernelBundle(/*Insert=*/false);
    if (KernelBundleImpPtr) {
      // Make sure implicit non-interop kernel bundles have the kernel
      if (!KernelBundleImpPtr->isInterop() &&
          !MImpl->isStateExplicitKernelBundle()) {
        auto Dev = MGraph ? MGraph->getDevice() : MQueue->get_device();
        kernel_id KernelID =
            detail::ProgramManager::getInstance().getSYCLKernelID(
                MKernelName.c_str());
        bool KernelInserted = KernelBundleImpPtr->add_kernel(KernelID, Dev);
        // If kernel was not inserted and the bundle is in input mode we try
        // building it and trying to find the kernel in executable mode
        if (!KernelInserted &&
            KernelBundleImpPtr->get_bundle_state() == bundle_state::input) {
          auto KernelBundle =
              detail::createSyclObjFromImpl<kernel_bundle<bundle_state::input>>(
                  KernelBundleImpPtr);
          kernel_bundle<bundle_state::executable> ExecKernelBundle =
              build(KernelBundle);
          KernelBundleImpPtr = detail::getSyclObjImpl(ExecKernelBundle);
          setHandlerKernelBundle(KernelBundleImpPtr);
          KernelInserted = KernelBundleImpPtr->add_kernel(KernelID, Dev);
        }
        // If the kernel was not found in executable mode we throw an exception
        if (!KernelInserted)
          throw sycl::exception(make_error_code(errc::runtime),
                                "Failed to add kernel to kernel bundle.");
      }

      switch (KernelBundleImpPtr->get_bundle_state()) {
      case bundle_state::input: {
        // Underlying level expects kernel_bundle to be in executable state
        kernel_bundle<bundle_state::executable> ExecBundle = build(
            detail::createSyclObjFromImpl<kernel_bundle<bundle_state::input>>(
                KernelBundleImpPtr));
        KernelBundleImpPtr = detail::getSyclObjImpl(ExecBundle);
        setHandlerKernelBundle(KernelBundleImpPtr);
        break;
      }
      case bundle_state::executable:
        // Nothing to do
        break;
      case bundle_state::object:
      case bundle_state::ext_oneapi_source:
        assert(0 && "Expected that the bundle is either in input or executable "
                    "states.");
        break;
      }
    }

    if (MQueue && !MGraph && !MSubgraphNode && !MQueue->getCommandGraph() &&
        !MQueue->is_in_fusion_mode() && !CGData.MRequirements.size() &&
        !MStreamStorage.size() &&
        (!CGData.MEvents.size() ||
         (MQueue->isInOrder() &&
          detail::Scheduler::areEventsSafeForSchedulerBypass(
              CGData.MEvents, MQueue->getContextImplPtr())))) {
      // if user does not add a new dependency to the dependency graph, i.e.
      // the graph is not changed, and the queue is not in fusion mode, then
      // this faster path is used to submit kernel bypassing scheduler and
      // avoiding CommandGroup, Command objects creation.

      std::vector<ur_event_handle_t> RawEvents;
      detail::EventImplPtr NewEvent;

#ifdef XPTI_ENABLE_INSTRUMENTATION
      // uint32_t StreamID, uint64_t InstanceID, xpti_td* TraceEvent,
      int32_t StreamID = xptiRegisterStream(detail::SYCL_STREAM_NAME);
      auto [CmdTraceEvent, InstanceID] = emitKernelInstrumentationData(
          StreamID, MKernel, MCodeLoc, MKernelName.c_str(), MQueue, MNDRDesc,
          KernelBundleImpPtr, MArgs);
      auto EnqueueKernel = [&, CmdTraceEvent = CmdTraceEvent,
                            InstanceID = InstanceID]() {
#else
      auto EnqueueKernel = [&]() {
#endif
        // 'Result' for single point of return
        ur_result_t Result = UR_RESULT_ERROR_INVALID_VALUE;
#ifdef XPTI_ENABLE_INSTRUMENTATION
        detail::emitInstrumentationGeneral(StreamID, InstanceID, CmdTraceEvent,
                                           xpti::trace_task_begin, nullptr);
#endif
        Result = enqueueImpKernel(MQueue, MNDRDesc, MArgs, KernelBundleImpPtr,
                                  MKernel, MKernelName.c_str(), RawEvents,
                                  NewEvent, nullptr, MImpl->MKernelCacheConfig,
                                  MImpl->MKernelIsCooperative,
                                  MImpl->MKernelUsesClusterLaunch);
#ifdef XPTI_ENABLE_INSTRUMENTATION
        // Emit signal only when event is created
        if (NewEvent != nullptr) {
          detail::emitInstrumentationGeneral(
              StreamID, InstanceID, CmdTraceEvent, xpti::trace_signal,
              static_cast<const void *>(NewEvent->getHandleRef()));
        }
        detail::emitInstrumentationGeneral(StreamID, InstanceID, CmdTraceEvent,
                                           xpti::trace_task_end, nullptr);
#endif
        return Result;
      };

      bool DiscardEvent = (MQueue->MDiscardEvents || !MImpl->MEventNeeded) &&
                          MQueue->supportsDiscardingPiEvents();
      if (DiscardEvent) {
        // Kernel only uses assert if it's non interop one
        bool KernelUsesAssert =
            !(MKernel && MKernel->isInterop()) &&
            detail::ProgramManager::getInstance().kernelUsesAssert(
                MKernelName.c_str());
        DiscardEvent = !KernelUsesAssert;
      }

      if (DiscardEvent) {
        if (UR_RESULT_SUCCESS != EnqueueKernel())
          throw runtime_error("Enqueue process failed.",
                              UR_RESULT_ERROR_INVALID_OPERATION);
        auto EventImpl = std::make_shared<detail::event_impl>(
            detail::event_impl::HES_Discarded);
        MLastEvent = detail::createSyclObjFromImpl<event>(EventImpl);
      } else {
        NewEvent = std::make_shared<detail::event_impl>(MQueue);
        NewEvent->setWorkerQueue(MQueue);
        NewEvent->setContextImpl(MQueue->getContextImplPtr());
        NewEvent->setStateIncomplete();
        NewEvent->setSubmissionTime();

        if (UR_RESULT_SUCCESS != EnqueueKernel())
          throw runtime_error("Enqueue process failed.",
                              UR_RESULT_ERROR_INVALID_OPERATION);
        else if (NewEvent->isHost() || NewEvent->getHandleRef() == nullptr)
          NewEvent->setComplete();
        NewEvent->setEnqueued();

        MLastEvent = detail::createSyclObjFromImpl<event>(NewEvent);
      }
      return MLastEvent;
    }
  }

  std::unique_ptr<detail::CG> CommandGroup;
  switch (type) {
  case detail::CG::Kernel: {
    // Copy kernel name here instead of move so that it's available after
    // running of this method by reductions implementation. This allows for
    // assert feature to check if kernel uses assertions
    CommandGroup.reset(new detail::CGExecKernel(
        std::move(MNDRDesc), std::move(MHostKernel), std::move(MKernel),
        std::move(MImpl->MKernelBundle), std::move(CGData), std::move(MArgs),
        MKernelName.c_str(), std::move(MStreamStorage),
        std::move(MImpl->MAuxiliaryResources), MCGType,
        MImpl->MKernelCacheConfig, MImpl->MKernelIsCooperative,
        MImpl->MKernelUsesClusterLaunch, MCodeLoc));
    break;
  }
  case detail::CG::CopyAccToPtr:
  case detail::CG::CopyPtrToAcc:
  case detail::CG::CopyAccToAcc:
    CommandGroup.reset(
        new detail::CGCopy(MCGType, MSrcPtr, MDstPtr, std::move(CGData),
                           std::move(MImpl->MAuxiliaryResources), MCodeLoc));
    break;
  case detail::CG::Fill:
    CommandGroup.reset(new detail::CGFill(std::move(MPattern), MDstPtr,
                                          std::move(CGData), MCodeLoc));
    break;
  case detail::CG::UpdateHost:
    CommandGroup.reset(
        new detail::CGUpdateHost(MDstPtr, std::move(CGData), MCodeLoc));
    break;
  case detail::CG::CopyUSM:
    CommandGroup.reset(new detail::CGCopyUSM(MSrcPtr, MDstPtr, MLength,
                                             std::move(CGData), MCodeLoc));
    break;
  case detail::CG::FillUSM:
    CommandGroup.reset(new detail::CGFillUSM(
        std::move(MPattern), MDstPtr, MLength, std::move(CGData), MCodeLoc));
    break;
  case detail::CG::PrefetchUSM:
    CommandGroup.reset(new detail::CGPrefetchUSM(MDstPtr, MLength,
                                                 std::move(CGData), MCodeLoc));
    break;
  case detail::CG::AdviseUSM:
    CommandGroup.reset(new detail::CGAdviseUSM(MDstPtr, MLength, MImpl->MAdvice,
                                               std::move(CGData), MCGType,
                                               MCodeLoc));
    break;
  case detail::CG::Copy2DUSM:
    CommandGroup.reset(new detail::CGCopy2DUSM(
        MSrcPtr, MDstPtr, MImpl->MSrcPitch, MImpl->MDstPitch, MImpl->MWidth,
        MImpl->MHeight, std::move(CGData), MCodeLoc));
    break;
  case detail::CG::Fill2DUSM:
    CommandGroup.reset(new detail::CGFill2DUSM(
        std::move(MPattern), MDstPtr, MImpl->MDstPitch, MImpl->MWidth,
        MImpl->MHeight, std::move(CGData), MCodeLoc));
    break;
  case detail::CG::Memset2DUSM:
    CommandGroup.reset(new detail::CGMemset2DUSM(
        MPattern[0], MDstPtr, MImpl->MDstPitch, MImpl->MWidth, MImpl->MHeight,
        std::move(CGData), MCodeLoc));
    break;
  case detail::CG::CodeplayHostTask: {
    auto context = MGraph ? detail::getSyclObjImpl(MGraph->getContext())
                          : MQueue->getContextImplPtr();
    CommandGroup.reset(new detail::CGHostTask(
        std::move(MHostTask), MQueue, context, std::move(MArgs),
        std::move(CGData), MCGType, MCodeLoc));
    break;
  }
  case detail::CG::Barrier:
  case detail::CG::BarrierWaitlist: {
    if (auto GraphImpl = getCommandGraph(); GraphImpl != nullptr) {
      CGData.MEvents.insert(std::end(CGData.MEvents),
                            std::begin(MEventsWaitWithBarrier),
                            std::end(MEventsWaitWithBarrier));
      // Barrier node is implemented as an empty node in Graph
      // but keep the barrier type to help managing dependencies
      MCGType = detail::CG::Barrier;
      CommandGroup.reset(
          new detail::CG(detail::CG::Barrier, std::move(CGData), MCodeLoc));
    } else {
      CommandGroup.reset(
          new detail::CGBarrier(std::move(MEventsWaitWithBarrier),
                                std::move(CGData), MCGType, MCodeLoc));
    }
    break;
  }
  case detail::CG::ProfilingTag: {
    CommandGroup.reset(new detail::CGProfilingTag(std::move(CGData), MCodeLoc));
    break;
  }
  case detail::CG::CopyToDeviceGlobal: {
    CommandGroup.reset(new detail::CGCopyToDeviceGlobal(
        MSrcPtr, MDstPtr, MImpl->MIsDeviceImageScoped, MLength, MImpl->MOffset,
        std::move(CGData), MCodeLoc));
    break;
  }
  case detail::CG::CopyFromDeviceGlobal: {
    CommandGroup.reset(new detail::CGCopyFromDeviceGlobal(
        MSrcPtr, MDstPtr, MImpl->MIsDeviceImageScoped, MLength, MImpl->MOffset,
        std::move(CGData), MCodeLoc));
    break;
  }
  case detail::CG::ReadWriteHostPipe: {
    CommandGroup.reset(new detail::CGReadWriteHostPipe(
        MImpl->HostPipeName, MImpl->HostPipeBlocking, MImpl->HostPipePtr,
        MImpl->HostPipeTypeSize, MImpl->HostPipeRead, std::move(CGData),
        MCodeLoc));
    break;
  }
  case detail::CG::ExecCommandBuffer: {
    std::shared_ptr<ext::oneapi::experimental::detail::graph_impl> ParentGraph =
        MQueue ? MQueue->getCommandGraph() : MGraph;

    // If a parent graph is set that means we are adding or recording a subgraph
    // and we don't want to actually execute this command graph submission.
    if (ParentGraph) {
      ext::oneapi::experimental::detail::graph_impl::WriteLock ParentLock;
      if (MQueue) {
        ParentLock = ext::oneapi::experimental::detail::graph_impl::WriteLock(
            ParentGraph->MMutex);
      }
      CGData.MRequirements = MExecGraph->getRequirements();
      // Here we are using the CommandGroup without passing a CommandBuffer to
      // pass the exec_graph_impl and event dependencies. Since this subgraph CG
      // will not be executed this is fine.
      CommandGroup.reset(new sycl::detail::CGExecCommandBuffer(
          nullptr, MExecGraph, std::move(CGData)));

    } else {
      event GraphCompletionEvent =
          MExecGraph->enqueue(MQueue, std::move(CGData));
      MLastEvent = GraphCompletionEvent;
      return MLastEvent;
    }
  } break;
  case detail::CG::CopyImage:
    CommandGroup.reset(new detail::CGCopyImage(
        MSrcPtr, MDstPtr, MImpl->MImageDesc, MImpl->MImageFormat,
        MImpl->MImageCopyFlags, MImpl->MSrcOffset, MImpl->MDestOffset,
        MImpl->MHostExtent, MImpl->MCopyExtent, std::move(CGData), MCodeLoc));
    break;
  case detail::CG::SemaphoreWait:
    CommandGroup.reset(new detail::CGSemaphoreWait(
        MImpl->MInteropSemaphoreHandle, MImpl->MWaitValue, std::move(CGData),
        MCodeLoc));
    break;
  case detail::CG::SemaphoreSignal:
    CommandGroup.reset(new detail::CGSemaphoreSignal(
        MImpl->MInteropSemaphoreHandle, MImpl->MSignalValue, std::move(CGData),
        MCodeLoc));
    break;
  case detail::CG::None:
<<<<<<< HEAD
    if (detail::ur::trace(detail::ur::TraceLevel::PI_TRACE_ALL)) {
=======
    if (detail::ur::trace()) {
>>>>>>> 5104f217
      std::cout << "WARNING: An empty command group is submitted." << std::endl;
    }

    // Empty nodes are handled by Graph like standard nodes
    // For Standard mode (non-graph),
    // empty nodes are not sent to the scheduler to save time
    if (MGraph || (MQueue && MQueue->getCommandGraph())) {
      CommandGroup.reset(
          new detail::CG(detail::CG::None, std::move(CGData), MCodeLoc));
    } else {
      detail::EventImplPtr Event = std::make_shared<sycl::detail::event_impl>();
      MLastEvent = detail::createSyclObjFromImpl<event>(Event);
      return MLastEvent;
    }
    break;
  }

  if (!CommandGroup)
    throw sycl::runtime_error(
        "Internal Error. Command group cannot be constructed.",
        UR_RESULT_ERROR_INVALID_OPERATION);

  // If there is a graph associated with the handler we are in the explicit
  // graph mode, so we store the CG instead of submitting it to the scheduler,
  // so it can be retrieved by the graph later.
  if (MGraph) {
    MGraphNodeCG = std::move(CommandGroup);
    return detail::createSyclObjFromImpl<event>(
        std::make_shared<detail::event_impl>());
  }

  // If the queue has an associated graph then we need to take the CG and pass
  // it to the graph to create a node, rather than submit it to the scheduler.
  if (auto GraphImpl = MQueue->getCommandGraph(); GraphImpl) {
    auto EventImpl = std::make_shared<detail::event_impl>();
    EventImpl->setSubmittedQueue(MQueue);
    std::shared_ptr<ext::oneapi::experimental::detail::node_impl> NodeImpl =
        nullptr;

    // GraphImpl is read and written in this scope so we lock this graph
    // with full priviledges.
    ext::oneapi::experimental::detail::graph_impl::WriteLock Lock(
        GraphImpl->MMutex);

    ext::oneapi::experimental::node_type NodeType =
        MImpl->MUserFacingNodeType !=
                ext::oneapi::experimental::node_type::empty
            ? MImpl->MUserFacingNodeType
            : ext::oneapi::experimental::detail::getNodeTypeFromCG(MCGType);

    // Create a new node in the graph representing this command-group
    if (MQueue->isInOrder()) {
      // In-order queues create implicit linear dependencies between nodes.
      // Find the last node added to the graph from this queue, so our new
      // node can set it as a predecessor.
      auto DependentNode = GraphImpl->getLastInorderNode(MQueue);

      NodeImpl = DependentNode
                     ? GraphImpl->add(NodeType, std::move(CommandGroup),
                                      {DependentNode})
                     : GraphImpl->add(NodeType, std::move(CommandGroup));

      // If we are recording an in-order queue remember the new node, so it
      // can be used as a dependency for any more nodes recorded from this
      // queue.
      GraphImpl->setLastInorderNode(MQueue, NodeImpl);
    } else {
      auto LastBarrierRecordedFromQueue = GraphImpl->getBarrierDep(MQueue);
      if (LastBarrierRecordedFromQueue) {
        NodeImpl = GraphImpl->add(NodeType, std::move(CommandGroup),
                                  {LastBarrierRecordedFromQueue});
      } else {
        NodeImpl = GraphImpl->add(NodeType, std::move(CommandGroup));
      }

      if (NodeImpl->MCGType == sycl::detail::CG::Barrier) {
        GraphImpl->setBarrierDep(MQueue, NodeImpl);
      }
    }

    // Associate an event with this new node and return the event.
    GraphImpl->addEventForNode(GraphImpl, EventImpl, NodeImpl);

    NodeImpl->MNDRangeUsed = MImpl->MNDRangeUsed;

    return detail::createSyclObjFromImpl<event>(EventImpl);
  }

  detail::EventImplPtr Event = detail::Scheduler::getInstance().addCG(
      std::move(CommandGroup), std::move(MQueue), MImpl->MEventNeeded);

  MLastEvent = detail::createSyclObjFromImpl<event>(Event);
  return MLastEvent;
}

void handler::addReduction(const std::shared_ptr<const void> &ReduObj) {
  MImpl->MAuxiliaryResources.push_back(ReduObj);
}

void handler::associateWithHandlerCommon(detail::AccessorImplPtr AccImpl,
                                         int AccTarget) {
  if (getCommandGraph() &&
      static_cast<detail::SYCLMemObjT *>(AccImpl->MSYCLMemObj)
          ->needsWriteBack()) {
    throw sycl::exception(make_error_code(errc::invalid),
                          "Accessors to buffers which have write_back enabled "
                          "are not allowed to be used in command graphs.");
  }
  detail::Requirement *Req = AccImpl.get();
  if (Req->MAccessMode != sycl::access_mode::read) {
    auto SYCLMemObj = static_cast<detail::SYCLMemObjT *>(Req->MSYCLMemObj);
    SYCLMemObj->handleWriteAccessorCreation();
  }
  // Add accessor to the list of requirements.
  if (Req->MAccessRange.size() != 0)
    CGData.MRequirements.push_back(Req);
  // Store copy of the accessor.
  CGData.MAccStorage.push_back(std::move(AccImpl));
  // Add an accessor to the handler list of associated accessors.
  // For associated accessors index does not means nothing.
  MAssociatedAccesors.emplace_back(detail::kernel_param_kind_t::kind_accessor,
                                   Req, AccTarget, /*index*/ 0);
}

void handler::associateWithHandler(detail::AccessorBaseHost *AccBase,
                                   access::target AccTarget) {
  associateWithHandlerCommon(detail::getSyclObjImpl(*AccBase),
                             static_cast<int>(AccTarget));
}

void handler::associateWithHandler(
    detail::UnsampledImageAccessorBaseHost *AccBase, image_target AccTarget) {
  associateWithHandlerCommon(detail::getSyclObjImpl(*AccBase),
                             static_cast<int>(AccTarget));
}

void handler::associateWithHandler(
    detail::SampledImageAccessorBaseHost *AccBase, image_target AccTarget) {
  associateWithHandlerCommon(detail::getSyclObjImpl(*AccBase),
                             static_cast<int>(AccTarget));
}

static void addArgsForGlobalAccessor(detail::Requirement *AccImpl, size_t Index,
                                     size_t &IndexShift, int Size,
                                     bool IsKernelCreatedFromSource,
                                     size_t GlobalSize,
                                     std::vector<detail::ArgDesc> &Args,
                                     bool isESIMD) {
  using detail::kernel_param_kind_t;
  if (AccImpl->PerWI)
    AccImpl->resize(GlobalSize);

  Args.emplace_back(kernel_param_kind_t::kind_accessor, AccImpl, Size,
                    Index + IndexShift);

  // TODO ESIMD currently does not suport offset, memory and access ranges -
  // accessor::init for ESIMD-mode accessor has a single field, translated
  // to a single kernel argument set above.
  if (!isESIMD && !IsKernelCreatedFromSource) {
    // Dimensionality of the buffer is 1 when dimensionality of the
    // accessor is 0.
    const size_t SizeAccField =
        sizeof(size_t) * (AccImpl->MDims == 0 ? 1 : AccImpl->MDims);
    ++IndexShift;
    Args.emplace_back(kernel_param_kind_t::kind_std_layout,
                      &AccImpl->MAccessRange[0], SizeAccField,
                      Index + IndexShift);
    ++IndexShift;
    Args.emplace_back(kernel_param_kind_t::kind_std_layout,
                      &AccImpl->MMemoryRange[0], SizeAccField,
                      Index + IndexShift);
    ++IndexShift;
    Args.emplace_back(kernel_param_kind_t::kind_std_layout,
                      &AccImpl->MOffset[0], SizeAccField, Index + IndexShift);
  }
}

void handler::processArg(void *Ptr, const detail::kernel_param_kind_t &Kind,
                         const int Size, const size_t Index, size_t &IndexShift,
                         bool IsKernelCreatedFromSource, bool IsESIMD) {
  using detail::kernel_param_kind_t;

  switch (Kind) {
  case kernel_param_kind_t::kind_std_layout:
  case kernel_param_kind_t::kind_pointer: {
    MArgs.emplace_back(Kind, Ptr, Size, Index + IndexShift);
    break;
  }
  case kernel_param_kind_t::kind_stream: {
    // Stream contains several accessors inside.
    stream *S = static_cast<stream *>(Ptr);

    detail::AccessorBaseHost *GBufBase =
        static_cast<detail::AccessorBaseHost *>(&S->GlobalBuf);
    detail::AccessorImplPtr GBufImpl = detail::getSyclObjImpl(*GBufBase);
    detail::Requirement *GBufReq = GBufImpl.get();
    addArgsForGlobalAccessor(GBufReq, Index, IndexShift, Size,
                             IsKernelCreatedFromSource,
                             MNDRDesc.GlobalSize.size(), MArgs, IsESIMD);
    ++IndexShift;
    detail::AccessorBaseHost *GOffsetBase =
        static_cast<detail::AccessorBaseHost *>(&S->GlobalOffset);
    detail::AccessorImplPtr GOfssetImpl = detail::getSyclObjImpl(*GOffsetBase);
    detail::Requirement *GOffsetReq = GOfssetImpl.get();
    addArgsForGlobalAccessor(GOffsetReq, Index, IndexShift, Size,
                             IsKernelCreatedFromSource,
                             MNDRDesc.GlobalSize.size(), MArgs, IsESIMD);
    ++IndexShift;
    detail::AccessorBaseHost *GFlushBase =
        static_cast<detail::AccessorBaseHost *>(&S->GlobalFlushBuf);
    detail::AccessorImplPtr GFlushImpl = detail::getSyclObjImpl(*GFlushBase);
    detail::Requirement *GFlushReq = GFlushImpl.get();

    size_t GlobalSize = MNDRDesc.GlobalSize.size();
    // If work group size wasn't set explicitly then it must be recieved
    // from kernel attribute or set to default values.
    // For now we can't get this attribute here.
    // So we just suppose that WG size is always default for stream.
    // TODO adjust MNDRDesc when device image contains kernel's attribute
    if (GlobalSize == 0) {
      // Suppose that work group size is 1 for every dimension
      GlobalSize = MNDRDesc.NumWorkGroups.size();
    }
    addArgsForGlobalAccessor(GFlushReq, Index, IndexShift, Size,
                             IsKernelCreatedFromSource, GlobalSize, MArgs,
                             IsESIMD);
    ++IndexShift;
    MArgs.emplace_back(kernel_param_kind_t::kind_std_layout,
                       &S->FlushBufferSize, sizeof(S->FlushBufferSize),
                       Index + IndexShift);

    break;
  }
  case kernel_param_kind_t::kind_accessor: {
    // For args kind of accessor Size is information about accessor.
    // The first 11 bits of Size encodes the accessor target.
    const access::target AccTarget =
        static_cast<access::target>(Size & AccessTargetMask);
    switch (AccTarget) {
    case access::target::device:
    case access::target::constant_buffer: {
      detail::Requirement *AccImpl = static_cast<detail::Requirement *>(Ptr);
      addArgsForGlobalAccessor(AccImpl, Index, IndexShift, Size,
                               IsKernelCreatedFromSource,
                               MNDRDesc.GlobalSize.size(), MArgs, IsESIMD);
      break;
    }
    case access::target::local: {
      detail::LocalAccessorImplHost *LAcc =
          static_cast<detail::LocalAccessorImplHost *>(Ptr);

      range<3> &Size = LAcc->MSize;
      const int Dims = LAcc->MDims;
      int SizeInBytes = LAcc->MElemSize;
      for (int I = 0; I < Dims; ++I)
        SizeInBytes *= Size[I];
      // Some backends do not accept zero-sized local memory arguments, so we
      // make it a minimum allocation of 1 byte.
      SizeInBytes = std::max(SizeInBytes, 1);
      MArgs.emplace_back(kernel_param_kind_t::kind_std_layout, nullptr,
                         SizeInBytes, Index + IndexShift);
      // TODO ESIMD currently does not suport MSize field passing yet
      // accessor::init for ESIMD-mode accessor has a single field, translated
      // to a single kernel argument set above.
      if (!IsESIMD && !IsKernelCreatedFromSource) {
        ++IndexShift;
        const size_t SizeAccField = (Dims == 0 ? 1 : Dims) * sizeof(Size[0]);
        MArgs.emplace_back(kernel_param_kind_t::kind_std_layout, &Size,
                           SizeAccField, Index + IndexShift);
        ++IndexShift;
        MArgs.emplace_back(kernel_param_kind_t::kind_std_layout, &Size,
                           SizeAccField, Index + IndexShift);
        ++IndexShift;
        MArgs.emplace_back(kernel_param_kind_t::kind_std_layout, &Size,
                           SizeAccField, Index + IndexShift);
      }
      break;
    }
    case access::target::image:
    case access::target::image_array: {
      detail::Requirement *AccImpl = static_cast<detail::Requirement *>(Ptr);
      MArgs.emplace_back(Kind, AccImpl, Size, Index + IndexShift);
      if (!IsKernelCreatedFromSource) {
        // TODO Handle additional kernel arguments for image class
        // if the compiler front-end adds them.
      }
      break;
    }
    case access::target::host_image:
    case access::target::host_task:
    case access::target::host_buffer: {
      throw sycl::invalid_parameter_error("Unsupported accessor target case.",
                                          UR_RESULT_ERROR_INVALID_OPERATION);
      break;
    }
    }
    break;
  }
  case kernel_param_kind_t::kind_sampler: {
    MArgs.emplace_back(kernel_param_kind_t::kind_sampler, Ptr, sizeof(sampler),
                       Index + IndexShift);
    break;
  }
  case kernel_param_kind_t::kind_specialization_constants_buffer: {
    MArgs.emplace_back(
        kernel_param_kind_t::kind_specialization_constants_buffer, Ptr, Size,
        Index + IndexShift);
    break;
  }
  case kernel_param_kind_t::kind_invalid:
    throw runtime_error("Invalid kernel param kind",
                        UR_RESULT_ERROR_INVALID_VALUE);
    break;
  }
}

// The argument can take up more space to store additional information about
// MAccessRange, MMemoryRange, and MOffset added with addArgsForGlobalAccessor.
// We use the worst-case estimate because the lifetime of the vector is short.
// In processArg the kind_stream case introduces the maximum number of
// additional arguments. The case adds additional 12 arguments to the currently
// processed argument, hence worst-case estimate is 12+1=13.
// TODO: the constant can be removed if the size of MArgs will be calculated at
// compile time.
inline constexpr size_t MaxNumAdditionalArgs = 13;

void handler::extractArgsAndReqs() {
  assert(MKernel && "MKernel is not initialized");
  std::vector<detail::ArgDesc> UnPreparedArgs = std::move(MArgs);
  MArgs.clear();

  std::sort(
      UnPreparedArgs.begin(), UnPreparedArgs.end(),
      [](const detail::ArgDesc &first, const detail::ArgDesc &second) -> bool {
        return (first.MIndex < second.MIndex);
      });

  const bool IsKernelCreatedFromSource = MKernel->isCreatedFromSource();
  MArgs.reserve(MaxNumAdditionalArgs * UnPreparedArgs.size());

  size_t IndexShift = 0;
  for (size_t I = 0; I < UnPreparedArgs.size(); ++I) {
    void *Ptr = UnPreparedArgs[I].MPtr;
    const detail::kernel_param_kind_t &Kind = UnPreparedArgs[I].MType;
    const int &Size = UnPreparedArgs[I].MSize;
    const int Index = UnPreparedArgs[I].MIndex;
    processArg(Ptr, Kind, Size, Index, IndexShift, IsKernelCreatedFromSource,
               false);
  }
}

void handler::extractArgsAndReqsFromLambda(
    char *LambdaPtr, size_t KernelArgsNum,
    const detail::kernel_param_desc_t *KernelArgs, bool IsESIMD) {
  const bool IsKernelCreatedFromSource = false;
  size_t IndexShift = 0;
  MArgs.reserve(MaxNumAdditionalArgs * KernelArgsNum);

  for (size_t I = 0; I < KernelArgsNum; ++I) {
    void *Ptr = LambdaPtr + KernelArgs[I].offset;
    const detail::kernel_param_kind_t &Kind = KernelArgs[I].kind;
    const int &Size = KernelArgs[I].info;
    if (Kind == detail::kernel_param_kind_t::kind_accessor) {
      // For args kind of accessor Size is information about accessor.
      // The first 11 bits of Size encodes the accessor target.
      const access::target AccTarget =
          static_cast<access::target>(Size & AccessTargetMask);
      if ((AccTarget == access::target::device ||
           AccTarget == access::target::constant_buffer) ||
          (AccTarget == access::target::image ||
           AccTarget == access::target::image_array)) {
        detail::AccessorBaseHost *AccBase =
            static_cast<detail::AccessorBaseHost *>(Ptr);
        Ptr = detail::getSyclObjImpl(*AccBase).get();
      } else if (AccTarget == access::target::local) {
        detail::LocalAccessorBaseHost *LocalAccBase =
            static_cast<detail::LocalAccessorBaseHost *>(Ptr);
        Ptr = detail::getSyclObjImpl(*LocalAccBase).get();
      }
    }
    processArg(Ptr, Kind, Size, I, IndexShift, IsKernelCreatedFromSource,
               IsESIMD);
  }
}

// Calling methods of kernel_impl requires knowledge of class layout.
// As this is impossible in header, there's a function that calls necessary
// method inside the library and returns the result.
detail::string handler::getKernelName() {
  return detail::string{MKernel->get_info<info::kernel::function_name>()};
}

void handler::verifyUsedKernelBundleInternal(detail::string_view KernelName) {
  auto UsedKernelBundleImplPtr =
      getOrInsertHandlerKernelBundle(/*Insert=*/false);
  if (!UsedKernelBundleImplPtr)
    return;

  // Implicit kernel bundles are populated late so we ignore them
  if (!MImpl->isStateExplicitKernelBundle())
    return;

  kernel_id KernelID = detail::get_kernel_id_impl(KernelName);
  device Dev =
      MGraph ? MGraph->getDevice() : detail::getDeviceFromHandler(*this);
  if (!UsedKernelBundleImplPtr->has_kernel(KernelID, Dev))
    throw sycl::exception(
        make_error_code(errc::kernel_not_supported),
        "The kernel bundle in use does not contain the kernel");
}

void handler::ext_oneapi_barrier(const std::vector<event> &WaitList) {
  throwIfActionIsCreated();
  MCGType = detail::CG::BarrierWaitlist;
  MEventsWaitWithBarrier.reserve(WaitList.size());
  for (auto &Event : WaitList) {
    auto EventImpl = detail::getSyclObjImpl(Event);
    // We could not wait for host task events in backend.
    // Adding them as dependency to enable proper scheduling.
    if (EventImpl->isHost()) {
      depends_on(EventImpl);
    }
    MEventsWaitWithBarrier.push_back(EventImpl);
  }
}

using namespace sycl::detail;
bool handler::DisableRangeRounding() {
  return SYCLConfig<SYCL_DISABLE_PARALLEL_FOR_RANGE_ROUNDING>::get();
}

bool handler::RangeRoundingTrace() {
  return SYCLConfig<SYCL_PARALLEL_FOR_RANGE_ROUNDING_TRACE>::get();
}

void handler::GetRangeRoundingSettings(size_t &MinFactor, size_t &GoodFactor,
                                       size_t &MinRange) {
  SYCLConfig<SYCL_PARALLEL_FOR_RANGE_ROUNDING_PARAMS>::GetSettings(
      MinFactor, GoodFactor, MinRange);
}

void handler::memcpy(void *Dest, const void *Src, size_t Count) {
  throwIfActionIsCreated();
  MSrcPtr = const_cast<void *>(Src);
  MDstPtr = Dest;
  MLength = Count;
  setType(detail::CG::CopyUSM);
}

void handler::memset(void *Dest, int Value, size_t Count) {
  throwIfActionIsCreated();
  MDstPtr = Dest;
  MPattern.push_back(static_cast<char>(Value));
  MLength = Count;
  setUserFacingNodeType(ext::oneapi::experimental::node_type::memset);
  setType(detail::CG::FillUSM);
}

void handler::prefetch(const void *Ptr, size_t Count) {
  throwIfActionIsCreated();
  MDstPtr = const_cast<void *>(Ptr);
  MLength = Count;
  setType(detail::CG::PrefetchUSM);
}

void handler::mem_advise(const void *Ptr, size_t Count, int Advice) {
  throwIfActionIsCreated();
  MDstPtr = const_cast<void *>(Ptr);
  MLength = Count;
  MImpl->MAdvice = static_cast<ur_usm_advice_flags_t>(Advice);
  setType(detail::CG::AdviseUSM);
}

void handler::fill_impl(void *Dest, const void *Value, size_t ValueSize,
                        size_t Count) {
  MDstPtr = Dest;
  MPattern.resize(ValueSize);
  std::memcpy(MPattern.data(), Value, ValueSize);
  MLength = Count * ValueSize;
  setType(detail::CG::FillUSM);
}

void handler::ext_oneapi_memcpy2d_impl(void *Dest, size_t DestPitch,
                                       const void *Src, size_t SrcPitch,
                                       size_t Width, size_t Height) {
  // Checks done in callers.
  MSrcPtr = const_cast<void *>(Src);
  MDstPtr = Dest;
  MImpl->MSrcPitch = SrcPitch;
  MImpl->MDstPitch = DestPitch;
  MImpl->MWidth = Width;
  MImpl->MHeight = Height;
  setType(detail::CG::Copy2DUSM);
}

void handler::ext_oneapi_fill2d_impl(void *Dest, size_t DestPitch,
                                     const void *Value, size_t ValueSize,
                                     size_t Width, size_t Height) {
  // Checks done in callers.
  MDstPtr = Dest;
  MPattern.resize(ValueSize);
  std::memcpy(MPattern.data(), Value, ValueSize);
  MImpl->MDstPitch = DestPitch;
  MImpl->MWidth = Width;
  MImpl->MHeight = Height;
  setType(detail::CG::Fill2DUSM);
}

void handler::ext_oneapi_memset2d_impl(void *Dest, size_t DestPitch, int Value,
                                       size_t Width, size_t Height) {
  // Checks done in callers.
  MDstPtr = Dest;
  MPattern.push_back(static_cast<unsigned char>(Value));
  MImpl->MDstPitch = DestPitch;
  MImpl->MWidth = Width;
  MImpl->MHeight = Height;
  setType(detail::CG::Memset2DUSM);
}

void handler::ext_oneapi_copy(
    void *Src, ext::oneapi::experimental::image_mem_handle Dest,
    const ext::oneapi::experimental::image_descriptor &Desc) {
  throwIfGraphAssociated<
      ext::oneapi::experimental::detail::UnsupportedGraphFeatures::
          sycl_ext_oneapi_bindless_images>();
  Desc.verify();

  MSrcPtr = Src;
  MDstPtr = Dest.raw_handle;

  ur_image_desc_t UrDesc = {};
  UrDesc.stype = UR_STRUCTURE_TYPE_IMAGE_DESC;
  UrDesc.width = Desc.width;
  UrDesc.height = Desc.height;
  UrDesc.depth = Desc.depth;
  UrDesc.arraySize = Desc.array_size;

  if (Desc.array_size > 1) {
    // Image Array.
    UrDesc.type =
        Desc.height > 0 ? UR_MEM_TYPE_IMAGE2D_ARRAY : UR_MEM_TYPE_IMAGE1D_ARRAY;

    // Cubemap.
    UrDesc.type =
        Desc.type == sycl::ext::oneapi::experimental::image_type::cubemap
            ? UR_MEM_TYPE_IMAGE_CUBEMAP_EXP
            : UrDesc.type;
  } else {
    UrDesc.type = Desc.depth > 0 ? UR_MEM_TYPE_IMAGE3D
                                 : (Desc.height > 0 ? UR_MEM_TYPE_IMAGE2D
                                                    : UR_MEM_TYPE_IMAGE1D);
  }

  ur_image_format_t UrFormat;
  UrFormat.channelType =
      sycl::_V1::detail::convertChannelType(Desc.channel_type);
  UrFormat.channelOrder = sycl::detail::convertChannelOrder(
      sycl::_V1::ext::oneapi::experimental::detail::
          get_image_default_channel_order(Desc.num_channels));

  MImpl->MSrcOffset = {0, 0, 0};
  MImpl->MDestOffset = {0, 0, 0};
  MImpl->MCopyExtent = {Desc.width, Desc.height, Desc.depth};
  MImpl->MHostExtent = {Desc.width, Desc.height, Desc.depth};
  MImpl->MImageDesc = UrDesc;
  MImpl->MImageFormat = UrFormat;
  MImpl->MImageCopyFlags = UR_EXP_IMAGE_COPY_FLAG_HOST_TO_DEVICE;
  setType(detail::CG::CopyImage);
}

void handler::ext_oneapi_copy(
    void *Src, sycl::range<3> SrcOffset, sycl::range<3> SrcExtent,
    ext::oneapi::experimental::image_mem_handle Dest, sycl::range<3> DestOffset,
    const ext::oneapi::experimental::image_descriptor &DestImgDesc,
    sycl::range<3> CopyExtent) {
  throwIfGraphAssociated<
      ext::oneapi::experimental::detail::UnsupportedGraphFeatures::
          sycl_ext_oneapi_bindless_images>();
  DestImgDesc.verify();

  MSrcPtr = Src;
  MDstPtr = Dest.raw_handle;

  ur_image_desc_t UrDesc = {};
  UrDesc.stype = UR_STRUCTURE_TYPE_IMAGE_DESC;
  UrDesc.width = DestImgDesc.width;
  UrDesc.height = DestImgDesc.height;
  UrDesc.depth = DestImgDesc.depth;
  UrDesc.arraySize = DestImgDesc.array_size;

  if (DestImgDesc.array_size > 1) {
    // Image Array.
    UrDesc.type = DestImgDesc.height > 0 ? UR_MEM_TYPE_IMAGE2D_ARRAY
                                         : UR_MEM_TYPE_IMAGE1D_ARRAY;

    // Cubemap.
    UrDesc.type =
        DestImgDesc.type == sycl::ext::oneapi::experimental::image_type::cubemap
            ? UR_MEM_TYPE_IMAGE_CUBEMAP_EXP
            : UrDesc.type;
  } else {
    UrDesc.type = DestImgDesc.depth > 0
                      ? UR_MEM_TYPE_IMAGE3D
                      : (DestImgDesc.height > 0 ? UR_MEM_TYPE_IMAGE2D
                                                : UR_MEM_TYPE_IMAGE1D);
  }

  ur_image_format_t UrFormat;
  UrFormat.channelType =
      sycl::_V1::detail::convertChannelType(DestImgDesc.channel_type);
  UrFormat.channelOrder = sycl::detail::convertChannelOrder(
      sycl::_V1::ext::oneapi::experimental::detail::
          get_image_default_channel_order(DestImgDesc.num_channels));

  MImpl->MSrcOffset = {SrcOffset[0], SrcOffset[1], SrcOffset[2]};
  MImpl->MDestOffset = {DestOffset[0], DestOffset[1], DestOffset[2]};
  MImpl->MCopyExtent = {CopyExtent[0], CopyExtent[1], CopyExtent[2]};
  MImpl->MHostExtent = {SrcExtent[0], SrcExtent[1], SrcExtent[2]};
  MImpl->MImageDesc = UrDesc;
  MImpl->MImageFormat = UrFormat;
  MImpl->MImageCopyFlags = UR_EXP_IMAGE_COPY_FLAG_HOST_TO_DEVICE;
  setType(detail::CG::CopyImage);
}

void handler::ext_oneapi_copy(
    ext::oneapi::experimental::image_mem_handle Src, void *Dest,
    const ext::oneapi::experimental::image_descriptor &Desc) {
  throwIfGraphAssociated<
      ext::oneapi::experimental::detail::UnsupportedGraphFeatures::
          sycl_ext_oneapi_bindless_images>();
  Desc.verify();

  MSrcPtr = Src.raw_handle;
  MDstPtr = Dest;

  ur_image_desc_t UrDesc = {};
  UrDesc.stype = UR_STRUCTURE_TYPE_IMAGE_DESC;
  UrDesc.width = Desc.width;
  UrDesc.height = Desc.height;
  UrDesc.depth = Desc.depth;
  UrDesc.arraySize = Desc.array_size;

  if (Desc.array_size > 1) {
    // Image Array.
    UrDesc.type =
        Desc.height > 0 ? UR_MEM_TYPE_IMAGE2D_ARRAY : UR_MEM_TYPE_IMAGE1D_ARRAY;

    // Cubemap.
    UrDesc.type =
        Desc.type == sycl::ext::oneapi::experimental::image_type::cubemap
            ? UR_MEM_TYPE_IMAGE_CUBEMAP_EXP
            : UrDesc.type;
  } else {
    UrDesc.type = Desc.depth > 0 ? UR_MEM_TYPE_IMAGE3D
                                 : (Desc.height > 0 ? UR_MEM_TYPE_IMAGE2D
                                                    : UR_MEM_TYPE_IMAGE1D);
  }

  ur_image_format_t UrFormat;
  UrFormat.channelType =
      sycl::_V1::detail::convertChannelType(Desc.channel_type);
  UrFormat.channelOrder = sycl::detail::convertChannelOrder(
      sycl::_V1::ext::oneapi::experimental::detail::
          get_image_default_channel_order(Desc.num_channels));

  MImpl->MSrcOffset = {0, 0, 0};
  MImpl->MDestOffset = {0, 0, 0};
  MImpl->MCopyExtent = {Desc.width, Desc.height, Desc.depth};
  MImpl->MHostExtent = {Desc.width, Desc.height, Desc.depth};
  MImpl->MImageDesc = UrDesc;
  MImpl->MImageFormat = UrFormat;
  MImpl->MImageCopyFlags = UR_EXP_IMAGE_COPY_FLAG_DEVICE_TO_HOST;
  setType(detail::CG::CopyImage);
}

void handler::ext_oneapi_copy(
    ext::oneapi::experimental::image_mem_handle Src,
    ext::oneapi::experimental::image_mem_handle Dest,
    const ext::oneapi::experimental::image_descriptor &ImageDesc) {
  throwIfGraphAssociated<
      ext::oneapi::experimental::detail::UnsupportedGraphFeatures::
          sycl_ext_oneapi_bindless_images>();
  ImageDesc.verify();

  MSrcPtr = Src.raw_handle;
  MDstPtr = Dest.raw_handle;

  ur_image_desc_t UrDesc = {};
  UrDesc.stype = UR_STRUCTURE_TYPE_IMAGE_DESC;
  UrDesc.width = ImageDesc.width;
  UrDesc.height = ImageDesc.height;
  UrDesc.depth = ImageDesc.depth;
  UrDesc.arraySize = ImageDesc.array_size;
  if (ImageDesc.array_size > 1) {
    // Image Array.
    UrDesc.type = ImageDesc.height > 0 ? UR_MEM_TYPE_IMAGE2D_ARRAY
                                       : UR_MEM_TYPE_IMAGE1D_ARRAY;

    // Cubemap.
    UrDesc.type =
        ImageDesc.type == sycl::ext::oneapi::experimental::image_type::cubemap
            ? UR_MEM_TYPE_IMAGE_CUBEMAP_EXP
            : UrDesc.type;
  } else {
    UrDesc.type = ImageDesc.depth > 0
                      ? UR_MEM_TYPE_IMAGE3D
                      : (ImageDesc.height > 0 ? UR_MEM_TYPE_IMAGE2D
                                              : UR_MEM_TYPE_IMAGE1D);
  }

  ur_image_format_t UrFormat;
  UrFormat.channelType =
      sycl::_V1::detail::convertChannelType(ImageDesc.channel_type);
  UrFormat.channelOrder = sycl::detail::convertChannelOrder(
      sycl::_V1::ext::oneapi::experimental::detail::
          get_image_default_channel_order(ImageDesc.num_channels));

  MImpl->MSrcOffset = {0, 0, 0};
  MImpl->MDestOffset = {0, 0, 0};
  MImpl->MCopyExtent = {ImageDesc.width, ImageDesc.height, ImageDesc.depth};
  MImpl->MHostExtent = {ImageDesc.width, ImageDesc.height, ImageDesc.depth};
  MImpl->MImageDesc = UrDesc;
  MImpl->MImageFormat = UrFormat;
  MImpl->MImageCopyFlags = UR_EXP_IMAGE_COPY_FLAG_DEVICE_TO_DEVICE;
  setType(detail::CG::CopyImage);
}

void handler::ext_oneapi_copy(
    ext::oneapi::experimental::image_mem_handle Src, sycl::range<3> SrcOffset,
    const ext::oneapi::experimental::image_descriptor &SrcImgDesc, void *Dest,
    sycl::range<3> DestOffset, sycl::range<3> DestExtent,
    sycl::range<3> CopyExtent) {
  throwIfGraphAssociated<
      ext::oneapi::experimental::detail::UnsupportedGraphFeatures::
          sycl_ext_oneapi_bindless_images>();
  SrcImgDesc.verify();

  MSrcPtr = Src.raw_handle;
  MDstPtr = Dest;

  ur_image_desc_t UrDesc = {};
  UrDesc.stype = UR_STRUCTURE_TYPE_IMAGE_DESC;
  UrDesc.width = SrcImgDesc.width;
  UrDesc.height = SrcImgDesc.height;
  UrDesc.depth = SrcImgDesc.depth;
  UrDesc.arraySize = SrcImgDesc.array_size;

  if (SrcImgDesc.array_size > 1) {
    // Image Array.
    UrDesc.type = SrcImgDesc.height > 0 ? UR_MEM_TYPE_IMAGE2D_ARRAY
                                        : UR_MEM_TYPE_IMAGE1D_ARRAY;

    // Cubemap.
    UrDesc.type =
        SrcImgDesc.type == sycl::ext::oneapi::experimental::image_type::cubemap
            ? UR_MEM_TYPE_IMAGE_CUBEMAP_EXP
            : UrDesc.type;
  } else {
    UrDesc.type = SrcImgDesc.depth > 0
                      ? UR_MEM_TYPE_IMAGE3D
                      : (SrcImgDesc.height > 0 ? UR_MEM_TYPE_IMAGE2D
                                               : UR_MEM_TYPE_IMAGE1D);
  }

  ur_image_format_t UrFormat;
  UrFormat.channelType =
      sycl::_V1::detail::convertChannelType(SrcImgDesc.channel_type);
  UrFormat.channelOrder = sycl::detail::convertChannelOrder(
      sycl::_V1::ext::oneapi::experimental::detail::
          get_image_default_channel_order(SrcImgDesc.num_channels));

  MImpl->MSrcOffset = {SrcOffset[0], SrcOffset[1], SrcOffset[2]};
  MImpl->MDestOffset = {DestOffset[0], DestOffset[1], DestOffset[2]};
  MImpl->MCopyExtent = {CopyExtent[0], CopyExtent[1], CopyExtent[2]};
  MImpl->MHostExtent = {DestExtent[0], DestExtent[1], DestExtent[2]};
  MImpl->MImageDesc = UrDesc;
  MImpl->MImageFormat = UrFormat;
  MImpl->MImageCopyFlags = UR_EXP_IMAGE_COPY_FLAG_DEVICE_TO_HOST;
  setType(detail::CG::CopyImage);
}

void handler::ext_oneapi_copy(
    void *Src, void *Dest,
    const ext::oneapi::experimental::image_descriptor &Desc, size_t Pitch) {
  throwIfGraphAssociated<
      ext::oneapi::experimental::detail::UnsupportedGraphFeatures::
          sycl_ext_oneapi_bindless_images>();
  Desc.verify();

  MSrcPtr = Src;
  MDstPtr = Dest;

  ur_image_desc_t UrDesc = {};
  UrDesc.stype = UR_STRUCTURE_TYPE_IMAGE_DESC;
  UrDesc.width = Desc.width;
  UrDesc.height = Desc.height;
  UrDesc.depth = Desc.depth;
  UrDesc.arraySize = Desc.array_size;

  if (Desc.array_size > 1) {
    // Image Array.
    UrDesc.type =
        Desc.height > 0 ? UR_MEM_TYPE_IMAGE2D_ARRAY : UR_MEM_TYPE_IMAGE1D_ARRAY;

    // Cubemap.
    UrDesc.type =
        Desc.type == sycl::ext::oneapi::experimental::image_type::cubemap
            ? UR_MEM_TYPE_IMAGE_CUBEMAP_EXP
            : UrDesc.type;
  } else {
    UrDesc.type = Desc.depth > 0 ? UR_MEM_TYPE_IMAGE3D
                                 : (Desc.height > 0 ? UR_MEM_TYPE_IMAGE2D
                                                    : UR_MEM_TYPE_IMAGE1D);
  }

  ur_image_format_t UrFormat;
  UrFormat.channelType =
      sycl::_V1::detail::convertChannelType(Desc.channel_type);
  UrFormat.channelOrder = sycl::detail::convertChannelOrder(
      sycl::_V1::ext::oneapi::experimental::detail::
          get_image_default_channel_order(Desc.num_channels));

  MImpl->MSrcOffset = {0, 0, 0};
  MImpl->MDestOffset = {0, 0, 0};
  MImpl->MCopyExtent = {Desc.width, Desc.height, Desc.depth};
  MImpl->MHostExtent = {Desc.width, Desc.height, Desc.depth};
  MImpl->MImageDesc = UrDesc;
  MImpl->MImageDesc.rowPitch = Pitch;
  MImpl->MImageFormat = UrFormat;
  MImpl->MImageCopyFlags = detail::getUrImageCopyFlags(
      get_pointer_type(Src, MQueue->get_context()),
      get_pointer_type(Dest, MQueue->get_context()));
  setType(detail::CG::CopyImage);
}

void handler::ext_oneapi_copy(
    void *Src, sycl::range<3> SrcOffset, void *Dest, sycl::range<3> DestOffset,
    const ext::oneapi::experimental::image_descriptor &DeviceImgDesc,
    size_t DeviceRowPitch, sycl::range<3> HostExtent,
    sycl::range<3> CopyExtent) {
  throwIfGraphAssociated<
      ext::oneapi::experimental::detail::UnsupportedGraphFeatures::
          sycl_ext_oneapi_bindless_images>();
  DeviceImgDesc.verify();

  MSrcPtr = Src;
  MDstPtr = Dest;

  ur_image_desc_t UrDesc = {};
  UrDesc.stype = UR_STRUCTURE_TYPE_IMAGE_DESC;
  UrDesc.width = DeviceImgDesc.width;
  UrDesc.height = DeviceImgDesc.height;
  UrDesc.depth = DeviceImgDesc.depth;
  UrDesc.arraySize = DeviceImgDesc.array_size;

  if (DeviceImgDesc.array_size > 1) {
    // Image Array.
    UrDesc.type = DeviceImgDesc.height > 0 ? UR_MEM_TYPE_IMAGE2D_ARRAY
                                           : UR_MEM_TYPE_IMAGE1D_ARRAY;

    // Cubemap.
    UrDesc.type = DeviceImgDesc.type ==
                          sycl::ext::oneapi::experimental::image_type::cubemap
                      ? UR_MEM_TYPE_IMAGE_CUBEMAP_EXP
                      : UrDesc.type;
  } else {
    UrDesc.type = DeviceImgDesc.depth > 0
                      ? UR_MEM_TYPE_IMAGE3D
                      : (DeviceImgDesc.height > 0 ? UR_MEM_TYPE_IMAGE2D
                                                  : UR_MEM_TYPE_IMAGE1D);
  }

  ur_image_format_t UrFormat;
  UrFormat.channelType =
      sycl::_V1::detail::convertChannelType(DeviceImgDesc.channel_type);
  UrFormat.channelOrder = sycl::detail::convertChannelOrder(
      sycl::_V1::ext::oneapi::experimental::detail::
          get_image_default_channel_order(DeviceImgDesc.num_channels));

  MImpl->MSrcOffset = {SrcOffset[0], SrcOffset[1], SrcOffset[2]};
  MImpl->MDestOffset = {DestOffset[0], DestOffset[1], DestOffset[2]};
  MImpl->MHostExtent = {HostExtent[0], HostExtent[1], HostExtent[2]};
  MImpl->MCopyExtent = {CopyExtent[0], CopyExtent[1], CopyExtent[2]};
  MImpl->MImageDesc = UrDesc;
  MImpl->MImageDesc.rowPitch = DeviceRowPitch;
  MImpl->MImageFormat = UrFormat;
  MImpl->MImageCopyFlags = detail::getUrImageCopyFlags(
      get_pointer_type(Src, MQueue->get_context()),
      get_pointer_type(Dest, MQueue->get_context()));
  setType(detail::CG::CopyImage);
}

void handler::ext_oneapi_wait_external_semaphore(
    sycl::ext::oneapi::experimental::interop_semaphore_handle SemaphoreHandle) {
  throwIfGraphAssociated<
      ext::oneapi::experimental::detail::UnsupportedGraphFeatures::
          sycl_ext_oneapi_bindless_images>();
  if (SemaphoreHandle.handle_type !=
          sycl::ext::oneapi::experimental::external_semaphore_handle_type::
              opaque_fd &&
      SemaphoreHandle.handle_type !=
          sycl::ext::oneapi::experimental::external_semaphore_handle_type::
              win32_nt_handle) {
    throw sycl::exception(
        make_error_code(errc::invalid),
        "Invalid type of semaphore for this operation. The "
        "type of semaphore used needs a user passed wait value.");
  }
  MImpl->MInteropSemaphoreHandle =
      (ur_exp_interop_semaphore_handle_t)SemaphoreHandle.raw_handle;
  MImpl->MWaitValue = {};
  setType(detail::CG::SemaphoreWait);
}

void handler::ext_oneapi_wait_external_semaphore(
    sycl::ext::oneapi::experimental::interop_semaphore_handle SemaphoreHandle,
    uint64_t WaitValue) {
  throwIfGraphAssociated<
      ext::oneapi::experimental::detail::UnsupportedGraphFeatures::
          sycl_ext_oneapi_bindless_images>();
  if (SemaphoreHandle.handle_type !=
      sycl::ext::oneapi::experimental::external_semaphore_handle_type::
          win32_nt_dx12_fence) {
    throw sycl::exception(
        make_error_code(errc::invalid),
        "Invalid type of semaphore for this operation. The "
        "type of semaphore does not support user passed wait values.");
  }
  MImpl->MInteropSemaphoreHandle =
      (ur_exp_interop_semaphore_handle_t)SemaphoreHandle.raw_handle;
  MImpl->MWaitValue = WaitValue;
  setType(detail::CG::SemaphoreWait);
}

void handler::ext_oneapi_signal_external_semaphore(
    sycl::ext::oneapi::experimental::interop_semaphore_handle SemaphoreHandle) {
  throwIfGraphAssociated<
      ext::oneapi::experimental::detail::UnsupportedGraphFeatures::
          sycl_ext_oneapi_bindless_images>();
  if (SemaphoreHandle.handle_type !=
          sycl::ext::oneapi::experimental::external_semaphore_handle_type::
              opaque_fd &&
      SemaphoreHandle.handle_type !=
          sycl::ext::oneapi::experimental::external_semaphore_handle_type::
              win32_nt_handle) {
    throw sycl::exception(
        make_error_code(errc::invalid),
        "Invalid type of semaphore for this operation. The "
        "type of semaphore used needs a user passed signal value.");
  }
  MImpl->MInteropSemaphoreHandle =
      (ur_exp_interop_semaphore_handle_t)SemaphoreHandle.raw_handle;
  MImpl->MSignalValue = {};
  setType(detail::CG::SemaphoreSignal);
}

void handler::ext_oneapi_signal_external_semaphore(
    sycl::ext::oneapi::experimental::interop_semaphore_handle SemaphoreHandle,
    uint64_t SignalValue) {
  throwIfGraphAssociated<
      ext::oneapi::experimental::detail::UnsupportedGraphFeatures::
          sycl_ext_oneapi_bindless_images>();
  if (SemaphoreHandle.handle_type !=
      sycl::ext::oneapi::experimental::external_semaphore_handle_type::
          win32_nt_dx12_fence) {
    throw sycl::exception(
        make_error_code(errc::invalid),
        "Invalid type of semaphore for this operation. The "
        "type of semaphore does not support user passed signal values.");
  }
  MImpl->MInteropSemaphoreHandle =
      (ur_exp_interop_semaphore_handle_t)SemaphoreHandle.raw_handle;
  MImpl->MSignalValue = SignalValue;
  setType(detail::CG::SemaphoreSignal);
}

void handler::use_kernel_bundle(
    const kernel_bundle<bundle_state::executable> &ExecBundle) {
  std::shared_ptr<detail::queue_impl> PrimaryQueue =
      MImpl->MSubmissionPrimaryQueue;
  if ((!MGraph && (PrimaryQueue->get_context() != ExecBundle.get_context())) ||
      (MGraph && (MGraph->getContext() != ExecBundle.get_context())))
    throw sycl::exception(
        make_error_code(errc::invalid),
        "Context associated with the primary queue is different from the "
        "context associated with the kernel bundle");

  std::shared_ptr<detail::queue_impl> SecondaryQueue =
      MImpl->MSubmissionSecondaryQueue;
  if (SecondaryQueue &&
      SecondaryQueue->get_context() != ExecBundle.get_context())
    throw sycl::exception(
        make_error_code(errc::invalid),
        "Context associated with the secondary queue is different from the "
        "context associated with the kernel bundle");

  setStateExplicitKernelBundle();
  setHandlerKernelBundle(detail::getSyclObjImpl(ExecBundle));
}

void handler::depends_on(event Event) {
  auto EventImpl = detail::getSyclObjImpl(Event);
  depends_on(EventImpl);
}

void handler::depends_on(const std::vector<event> &Events) {
  for (const event &Event : Events) {
    depends_on(Event);
  }
}

void handler::depends_on(const detail::EventImplPtr &EventImpl) {
  if (!EventImpl)
    return;
  if (EventImpl->isDiscarded()) {
    throw sycl::exception(make_error_code(errc::invalid),
                          "Queue operation cannot depend on discarded event.");
  }
  if (auto Graph = getCommandGraph(); Graph) {
    auto EventGraph = EventImpl->getCommandGraph();
    if (EventGraph == nullptr) {
      throw sycl::exception(
          make_error_code(errc::invalid),
          "Graph nodes cannot depend on events from outside the graph.");
    }
    if (EventGraph != Graph) {
      throw sycl::exception(
          make_error_code(errc::invalid),
          "Graph nodes cannot depend on events from another graph.");
    }
  }
  CGData.MEvents.push_back(EventImpl);
}

void handler::depends_on(const std::vector<detail::EventImplPtr> &Events) {
  for (const EventImplPtr &Event : Events) {
    depends_on(Event);
  }
}

static bool
checkContextSupports(const std::shared_ptr<detail::context_impl> &ContextImpl,
                     ur_context_info_t InfoQuery) {
  auto &Plugin = ContextImpl->getPlugin();
  ur_bool_t SupportsOp = false;
  Plugin->call(urContextGetInfo, ContextImpl->getHandleRef(), InfoQuery,
               sizeof(ur_bool_t), &SupportsOp, nullptr);
  return SupportsOp;
}

void handler::verifyDeviceHasProgressGuarantee(
    sycl::ext::oneapi::experimental::forward_progress_guarantee guarantee,
    sycl::ext::oneapi::experimental::execution_scope threadScope,
    sycl::ext::oneapi::experimental::execution_scope coordinationScope) {
  using execution_scope = sycl::ext::oneapi::experimental::execution_scope;
  using forward_progress =
      sycl::ext::oneapi::experimental::forward_progress_guarantee;
  auto deviceImplPtr = MQueue->getDeviceImplPtr();
  const bool supported = deviceImplPtr->supportsForwardProgress(
      guarantee, threadScope, coordinationScope);
  if (threadScope == execution_scope::work_group) {
    if (!supported) {
      throw sycl::exception(
          sycl::errc::feature_not_supported,
          "Required progress guarantee for work groups is not "
          "supported by this device.");
    }
    // If we are here, the device supports the guarantee required but there is a
    // caveat in that if the guarantee required is a concurrent guarantee, then
    // we most likely also need to enable cooperative launch of the kernel. That
    // is, although the device supports the required guarantee, some setup work
    // is needed to truly make the device provide that guarantee at runtime.
    // Otherwise, we will get the default guarantee which is weaker than
    // concurrent. Same reasoning applies for sub_group but not for work_item.
    // TODO: Further design work is probably needed to reflect this behavior in
    // Unified Runtime.
    if (guarantee == forward_progress::concurrent)
      setKernelIsCooperative(true);
  } else if (threadScope == execution_scope::sub_group) {
    if (!supported) {
      throw sycl::exception(sycl::errc::feature_not_supported,
                            "Required progress guarantee for sub groups is not "
                            "supported by this device.");
    }
    // Same reasoning as above.
    if (guarantee == forward_progress::concurrent)
      setKernelIsCooperative(true);
  } else { // threadScope is execution_scope::work_item otherwise undefined
           // behavior
    if (!supported) {
      throw sycl::exception(sycl::errc::feature_not_supported,
                            "Required progress guarantee for work items is not "
                            "supported by this device.");
    }
  }
}

bool handler::supportsUSMMemcpy2D() {
  for (const std::shared_ptr<detail::queue_impl> &QueueImpl :
       {MImpl->MSubmissionPrimaryQueue, MImpl->MSubmissionSecondaryQueue}) {
    if (QueueImpl &&
        !checkContextSupports(QueueImpl->getContextImplPtr(),
                              UR_CONTEXT_INFO_USM_MEMCPY2D_SUPPORT))
      return false;
  }
  return true;
}

bool handler::supportsUSMFill2D() {
  for (const std::shared_ptr<detail::queue_impl> &QueueImpl :
       {MImpl->MSubmissionPrimaryQueue, MImpl->MSubmissionSecondaryQueue}) {
    if (QueueImpl && !checkContextSupports(QueueImpl->getContextImplPtr(),
                                           UR_CONTEXT_INFO_USM_FILL2D_SUPPORT))
      return false;
  }
  return true;
}

// TODO(pi2ur): This is what pi2ur does, check this makes sense
bool handler::supportsUSMMemset2D() {
  for (const std::shared_ptr<detail::queue_impl> &QueueImpl :
       {MImpl->MSubmissionPrimaryQueue, MImpl->MSubmissionSecondaryQueue}) {
    if (QueueImpl && !checkContextSupports(QueueImpl->getContextImplPtr(),
                                           UR_CONTEXT_INFO_USM_FILL2D_SUPPORT))

      return false;
  }
  return true;
}

id<2> handler::computeFallbackKernelBounds(size_t Width, size_t Height) {
  device Dev = MQueue->get_device();
  range<2> ItemLimit = Dev.get_info<info::device::max_work_item_sizes<2>>() *
                       Dev.get_info<info::device::max_compute_units>();
  return id<2>{std::min(ItemLimit[0], Height), std::min(ItemLimit[1], Width)};
}

backend handler::getDeviceBackend() const {
  if (MGraph)
    return MGraph->getDevice().get_backend();
  else
    return MQueue->getDeviceImplPtr()->getBackend();
}

void handler::ext_intel_read_host_pipe(detail::string_view Name, void *Ptr,
                                       size_t Size, bool Block) {
  MImpl->HostPipeName = Name.data();
  MImpl->HostPipePtr = Ptr;
  MImpl->HostPipeTypeSize = Size;
  MImpl->HostPipeBlocking = Block;
  MImpl->HostPipeRead = 1;
  setType(detail::CG::ReadWriteHostPipe);
}

void handler::ext_intel_write_host_pipe(detail::string_view Name, void *Ptr,
                                        size_t Size, bool Block) {
  MImpl->HostPipeName = Name.data();
  MImpl->HostPipePtr = Ptr;
  MImpl->HostPipeTypeSize = Size;
  MImpl->HostPipeBlocking = Block;
  MImpl->HostPipeRead = 0;
  setType(detail::CG::ReadWriteHostPipe);
}

void handler::memcpyToDeviceGlobal(const void *DeviceGlobalPtr, const void *Src,
                                   bool IsDeviceImageScoped, size_t NumBytes,
                                   size_t Offset) {
  throwIfActionIsCreated();
  MSrcPtr = const_cast<void *>(Src);
  MDstPtr = const_cast<void *>(DeviceGlobalPtr);
  MImpl->MIsDeviceImageScoped = IsDeviceImageScoped;
  MLength = NumBytes;
  MImpl->MOffset = Offset;
  setType(detail::CG::CopyToDeviceGlobal);
}

void handler::memcpyFromDeviceGlobal(void *Dest, const void *DeviceGlobalPtr,
                                     bool IsDeviceImageScoped, size_t NumBytes,
                                     size_t Offset) {
  throwIfActionIsCreated();
  MSrcPtr = const_cast<void *>(DeviceGlobalPtr);
  MDstPtr = Dest;
  MImpl->MIsDeviceImageScoped = IsDeviceImageScoped;
  MLength = NumBytes;
  MImpl->MOffset = Offset;
  setType(detail::CG::CopyFromDeviceGlobal);
}

void handler::memcpyToHostOnlyDeviceGlobal(const void *DeviceGlobalPtr,
                                           const void *Src,
                                           size_t DeviceGlobalTSize,
                                           bool IsDeviceImageScoped,
                                           size_t NumBytes, size_t Offset) {
  std::weak_ptr<detail::context_impl> WeakContextImpl =
      MQueue->getContextImplPtr();
  std::weak_ptr<detail::device_impl> WeakDeviceImpl =
      MQueue->getDeviceImplPtr();
  host_task([=] {
    // Capture context and device as weak to avoid keeping them alive for too
    // long. If they are dead by the time this executes, the operation would not
    // have been visible anyway.
    std::shared_ptr<detail::context_impl> ContextImpl = WeakContextImpl.lock();
    std::shared_ptr<detail::device_impl> DeviceImpl = WeakDeviceImpl.lock();
    if (ContextImpl && DeviceImpl)
      ContextImpl->memcpyToHostOnlyDeviceGlobal(
          DeviceImpl, DeviceGlobalPtr, Src, DeviceGlobalTSize,
          IsDeviceImageScoped, NumBytes, Offset);
  });
}

void handler::memcpyFromHostOnlyDeviceGlobal(void *Dest,
                                             const void *DeviceGlobalPtr,
                                             bool IsDeviceImageScoped,
                                             size_t NumBytes, size_t Offset) {
  const std::shared_ptr<detail::context_impl> &ContextImpl =
      MQueue->getContextImplPtr();
  const std::shared_ptr<detail::device_impl> &DeviceImpl =
      MQueue->getDeviceImplPtr();
  host_task([=] {
    // Unlike memcpy to device_global, we need to keep the context and device
    // alive in the capture of this operation as we must be able to correctly
    // copy the value to the user-specified pointer.
    ContextImpl->memcpyFromHostOnlyDeviceGlobal(
        DeviceImpl, Dest, DeviceGlobalPtr, IsDeviceImageScoped, NumBytes,
        Offset);
  });
}

const std::shared_ptr<detail::context_impl> &
handler::getContextImplPtr() const {
  return MQueue->getContextImplPtr();
}

void handler::setKernelCacheConfig(ur_kernel_cache_config_t Config) {
  MImpl->MKernelCacheConfig = Config;
}

void handler::setKernelIsCooperative(bool KernelIsCooperative) {
  MImpl->MKernelIsCooperative = KernelIsCooperative;
}

void handler::setKernelUsesClusterLaunch() {
  throwIfGraphAssociated<
      syclex::detail::UnsupportedGraphFeatures::
          sycl_ext_oneapi_experimental_cuda_cluster_launch>();
  MImpl->MKernelUsesClusterLaunch = true;
}

void handler::ext_oneapi_graph(
    ext::oneapi::experimental::command_graph<
        ext::oneapi::experimental::graph_state::executable>
        Graph) {
  MCGType = detail::CG::ExecCommandBuffer;
  MExecGraph = detail::getSyclObjImpl(Graph);
}

std::shared_ptr<ext::oneapi::experimental::detail::graph_impl>
handler::getCommandGraph() const {
  if (MGraph) {
    return MGraph;
  }
  return MQueue->getCommandGraph();
}

void handler::setUserFacingNodeType(ext::oneapi::experimental::node_type Type) {
  MImpl->MUserFacingNodeType = Type;
}

std::optional<std::array<size_t, 3>> handler::getMaxWorkGroups() {
  auto Dev = detail::getSyclObjImpl(detail::getDeviceFromHandler(*this));
  std::array<size_t, 3> UrResult = {};
  auto Ret = Dev->getPlugin()->call_nocheck(
      urDeviceGetInfo, Dev->getHandleRef(),
      UrInfoCode<
          ext::oneapi::experimental::info::device::max_work_groups<3>>::value,
      sizeof(UrResult), &UrResult, nullptr);
  if (Ret == UR_RESULT_SUCCESS) {
    return UrResult;
  }
  return {};
}

std::tuple<std::array<size_t, 3>, bool> handler::getMaxWorkGroups_v2() {
  auto ImmRess = getMaxWorkGroups();
  if (ImmRess)
    return {*ImmRess, true};
  return {std::array<size_t, 3>{0, 0, 0}, false};
}

void handler::setNDRangeUsed(bool Value) { MImpl->MNDRangeUsed = Value; }

void handler::registerDynamicParameter(
    ext::oneapi::experimental::detail::dynamic_parameter_base &DynamicParamBase,
    int ArgIndex) {
  if (MQueue && MQueue->getCommandGraph()) {
    throw sycl::exception(
        make_error_code(errc::invalid),
        "Dynamic Parameters cannot be used with Graph Queue recording.");
  }
  if (!MGraph) {
    throw sycl::exception(
        make_error_code(errc::invalid),
        "Dynamic Parameters cannot be used with normal SYCL submissions");
  }

  auto ParamImpl = detail::getSyclObjImpl(DynamicParamBase);
  if (ParamImpl->MGraph != this->MGraph) {
    throw sycl::exception(
        make_error_code(errc::invalid),
        "Cannot use a Dynamic Parameter with a node associated with a graph "
        "other than the one it was created with.");
  }
  MImpl->MDynamicParameters.emplace_back(ParamImpl.get(), ArgIndex);
}

bool handler::eventNeeded() const { return MImpl->MEventNeeded; }
} // namespace _V1
} // namespace sycl<|MERGE_RESOLUTION|>--- conflicted
+++ resolved
@@ -484,11 +484,7 @@
         MCodeLoc));
     break;
   case detail::CG::None:
-<<<<<<< HEAD
-    if (detail::ur::trace(detail::ur::TraceLevel::PI_TRACE_ALL)) {
-=======
     if (detail::ur::trace()) {
->>>>>>> 5104f217
       std::cout << "WARNING: An empty command group is submitted." << std::endl;
     }
 
