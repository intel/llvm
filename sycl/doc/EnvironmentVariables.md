--- conflicted
+++ resolved
@@ -26,14 +26,9 @@
 | SYCL_DEVICE_ALLOWLIST | A list of devices and their driver version following the pattern: DeviceName:{{XXX}},DriverVersion:{{X.Y.Z.W}}. Also may contain PlatformName and PlatformVersion | Filter out devices that do not match the pattern specified. Regular expression can be passed and the DPC++ runtime will select only those devices which satisfy the regex. Special characters, such as parenthesis, must be escaped. More than one device can be specified using the piping symbol "\|".|
 | SYCL_QUEUE_THREAD_POOL_SIZE | Positive integer | Number of threads in thread pool of queue. |
 | SYCL_DEVICELIB_NO_FALLBACK | Any(\*) | Disable loading and linking of device library images |
-<<<<<<< HEAD
 | SYCL_PI_LEVEL_ZERO_MAX_COMMAND_LIST_CACHE | Positive integer | Maximum number of oneAPI Level Zero Command lists that can be allocated with no reuse before throwing an "out of resources" error. Default is 20000, threshold may be increased based on resource availabilty and workload demand. |
 | SYCL_PI_LEVEL_ZERO_DISABLE_USM_ALLOCATOR | Any(\*) | Disable USM allocator in Level Zero plugin (each memory request will go directly to Level Zero runtime) |
-=======
-| SYCL_PI_LEVEL0_MAX_COMMAND_LIST_CACHE | Positive integer | Maximum number of oneAPI Level Zero Command lists that can be allocated with no reuse before throwing an "out of resources" error. Default is 20000, threshold may be increased based on resource availabilty and workload demand. |
-| SYCL_PI_LEVEL0_DISABLE_USM_ALLOCATOR | Any(\*) | Disable USM allocator in Level Zero plugin (each memory request will go directly to Level Zero runtime) |
 | SYCL_PI_LEVEL_ZERO_BATCH_SIZE | Positive integer | Sets a preferred number of commands to batch into a command list before executing the command list. Values 0 and 1 turn off batching. Default is 4. |
->>>>>>> 5949228d
 
 `(*) Note: Any means this environment variable is effective when set to any non-null value.`
 
