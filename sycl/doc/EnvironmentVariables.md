--- conflicted
+++ resolved
@@ -47,12 +47,8 @@
 | `SYCL_CACHE_THRESHOLD` | Positive integer | Cache eviction threshold in days (default value is 7 for 1 week). Set to 0 for disabling time-based cache eviction. |
 | `SYCL_CACHE_MIN_DEVICE_IMAGE_SIZE` | Positive integer | Minimum size of device code image in bytes which is reasonable to cache on disk because disk access operation may take more time than do JIT compilation for it. Default value is 0 to cache all images. |
 | `SYCL_CACHE_MAX_DEVICE_IMAGE_SIZE` | Positive integer | Maximum size of device image in bytes which is cached. Too big kernels may overload disk too fast. Default value is 1 GB. |
-<<<<<<< HEAD
+| `SYCL_ENABLE_DEFAULT_CONTEXTS` | '1' or '0' | Enable ('1') or disable ('0') creation of default platform contexts in SYCL runtime. The default context for each platform contains all devices in the platform. Refer to [Platform Default Contexts](extensions/PlatformContext/PlatformContext.adoc) extension to learn more. Enabled by default on Linux and disabled on Windows. |
 | `INTEL_ENABLE_OFFLOAD_ANNOTATIONS` | Any(\*) | Enables ITT Annotations support for SYCL runtime. This variable should only be used by tools, that support ITT Annotations. |
-
-=======
-| `SYCL_ENABLE_DEFAULT_CONTEXTS` | '1' or '0' | Enable ('1') or disable ('0') creation of default platform contexts in SYCL runtime. The default context for each platform contains all devices in the platform. Refer to [Platform Default Contexts](extensions/PlatformContext/PlatformContext.adoc) extension to learn more. Enabled by default on Linux and disabled on Windows. |
->>>>>>> d379db8f
 
 `(*) Note: Any means this environment variable is effective when set to any non-null value.`
 
